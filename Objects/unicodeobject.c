/*

Unicode implementation based on original code by Fredrik Lundh,
modified by Marc-Andre Lemburg <mal@lemburg.com>.

Major speed upgrades to the method implementations at the Reykjavik
NeedForSpeed sprint, by Fredrik Lundh and Andrew Dalke.

Copyright (c) Corporation for National Research Initiatives.

--------------------------------------------------------------------
The original string type implementation is:

  Copyright (c) 1999 by Secret Labs AB
  Copyright (c) 1999 by Fredrik Lundh

By obtaining, using, and/or copying this software and/or its
associated documentation, you agree that you have read, understood,
and will comply with the following terms and conditions:

Permission to use, copy, modify, and distribute this software and its
associated documentation for any purpose and without fee is hereby
granted, provided that the above copyright notice appears in all
copies, and that both that copyright notice and this permission notice
appear in supporting documentation, and that the name of Secret Labs
AB or the author not be used in advertising or publicity pertaining to
distribution of the software without specific, written prior
permission.

SECRET LABS AB AND THE AUTHOR DISCLAIMS ALL WARRANTIES WITH REGARD TO
THIS SOFTWARE, INCLUDING ALL IMPLIED WARRANTIES OF MERCHANTABILITY AND
FITNESS.  IN NO EVENT SHALL SECRET LABS AB OR THE AUTHOR BE LIABLE FOR
ANY SPECIAL, INDIRECT OR CONSEQUENTIAL DAMAGES OR ANY DAMAGES
WHATSOEVER RESULTING FROM LOSS OF USE, DATA OR PROFITS, WHETHER IN AN
ACTION OF CONTRACT, NEGLIGENCE OR OTHER TORTIOUS ACTION, ARISING OUT
OF OR IN CONNECTION WITH THE USE OR PERFORMANCE OF THIS SOFTWARE.
--------------------------------------------------------------------

*/

#define PY_SSIZE_T_CLEAN
#include "Python.h"
#include "pycore_abstract.h"      // _PyIndex_Check()
#include "pycore_atomic_funcs.h"  // _Py_atomic_size_get()
#include "pycore_bytesobject.h"   // _PyBytes_Repeat()
#include "pycore_bytes_methods.h" // _Py_bytes_lower()
#include "pycore_format.h"        // F_LJUST
#include "pycore_initconfig.h"    // _PyStatus_OK()
#include "pycore_interp.h"        // PyInterpreterState.fs_codec
#include "pycore_long.h"          // _PyLong_FormatWriter()
#include "pycore_object.h"        // _PyObject_GC_TRACK(), _Py_FatalRefcountError()
#include "pycore_pathconfig.h"    // _Py_DumpPathConfig()
#include "pycore_pylifecycle.h"   // _Py_SetFileSystemEncoding()
#include "pycore_pystate.h"       // _PyInterpreterState_GET()
#include "pycore_ucnhash.h"       // _PyUnicode_Name_CAPI
#include "pycore_unicodeobject.h" // struct _Py_unicode_state
#include "stringlib/eq.h"         // unicode_eq()

#ifdef MS_WINDOWS
#include <windows.h>
#endif

#ifdef HAVE_NON_UNICODE_WCHAR_T_REPRESENTATION
#  include "pycore_fileutils.h"   // _Py_LocaleUsesNonUnicodeWchar()
#endif

/* Uncomment to display statistics on interned strings at exit
   in _PyUnicode_ClearInterned(). */
/* #define INTERNED_STATS 1 */


/*[clinic input]
class str "PyObject *" "&PyUnicode_Type"
[clinic start generated code]*/
/*[clinic end generated code: output=da39a3ee5e6b4b0d input=4884c934de622cf6]*/

/*[python input]
class Py_UCS4_converter(CConverter):
    type = 'Py_UCS4'
    converter = 'convert_uc'

    def converter_init(self):
        if self.default is not unspecified:
            self.c_default = ascii(self.default)
            if len(self.c_default) > 4 or self.c_default[0] != "'":
                self.c_default = hex(ord(self.default))

[python start generated code]*/
/*[python end generated code: output=da39a3ee5e6b4b0d input=88f5dd06cd8e7a61]*/

/* --- Globals ------------------------------------------------------------

NOTE: In the interpreter's initialization phase, some globals are currently
      initialized dynamically as needed. In the process Unicode objects may
      be created before the Unicode type is ready.

*/


#ifdef __cplusplus
extern "C" {
#endif

// Maximum code point of Unicode 6.0: 0x10ffff (1,114,111).
// The value must be the same in fileutils.c.
#define MAX_UNICODE 0x10ffff

#ifdef Py_DEBUG
#  define _PyUnicode_CHECK(op) _PyUnicode_CheckConsistency(op, 0)
#else
#  define _PyUnicode_CHECK(op) PyUnicode_Check(op)
#endif

#define _PyUnicode_UTF8(op)                             \
    (_PyCompactUnicodeObject_CAST(op)->utf8)
#define PyUnicode_UTF8(op)                              \
    (assert(_PyUnicode_CHECK(op)),                      \
     PyUnicode_IS_COMPACT_ASCII(op) ?                   \
         ((char*)(_PyASCIIObject_CAST(op) + 1)) :       \
         _PyUnicode_UTF8(op))
#define _PyUnicode_UTF8_LENGTH(op)                      \
    (_PyCompactUnicodeObject_CAST(op)->utf8_length)
#define PyUnicode_UTF8_LENGTH(op)                       \
    (assert(_PyUnicode_CHECK(op)),                      \
     PyUnicode_IS_COMPACT_ASCII(op) ?                   \
         _PyASCIIObject_CAST(op)->length :              \
         _PyUnicode_UTF8_LENGTH(op))

#define _PyUnicode_LENGTH(op)                           \
    (_PyASCIIObject_CAST(op)->length)
#define _PyUnicode_STATE(op)                            \
    (_PyASCIIObject_CAST(op)->state)
#define _PyUnicode_HASH(op)                             \
    (_PyASCIIObject_CAST(op)->hash)
#define _PyUnicode_KIND(op)                             \
    (assert(_PyUnicode_CHECK(op)),                      \
     _PyASCIIObject_CAST(op)->state.kind)
#define _PyUnicode_GET_LENGTH(op)                       \
    (assert(_PyUnicode_CHECK(op)),                      \
     _PyASCIIObject_CAST(op)->length)
#define _PyUnicode_DATA_ANY(op)                         \
    (_PyUnicodeObject_CAST(op)->data.any)

#define _PyUnicode_SHARE_UTF8(op)                       \
    (assert(_PyUnicode_CHECK(op)),                      \
     assert(!PyUnicode_IS_COMPACT_ASCII(op)),           \
     (_PyUnicode_UTF8(op) == PyUnicode_DATA(op)))

/* true if the Unicode object has an allocated UTF-8 memory block
   (not shared with other data) */
#define _PyUnicode_HAS_UTF8_MEMORY(op)                  \
    ((!PyUnicode_IS_COMPACT_ASCII(op)                   \
      && _PyUnicode_UTF8(op)                            \
      && _PyUnicode_UTF8(op) != PyUnicode_DATA(op)))

/* Generic helper macro to convert characters of different types.
   from_type and to_type have to be valid type names, begin and end
   are pointers to the source characters which should be of type
   "from_type *".  to is a pointer of type "to_type *" and points to the
   buffer where the result characters are written to. */
#define _PyUnicode_CONVERT_BYTES(from_type, to_type, begin, end, to) \
    do {                                                \
        to_type *_to = (to_type *)(to);                 \
        const from_type *_iter = (const from_type *)(begin);\
        const from_type *_end = (const from_type *)(end);\
        Py_ssize_t n = (_end) - (_iter);                \
        const from_type *_unrolled_end =                \
            _iter + _Py_SIZE_ROUND_DOWN(n, 4);          \
        while (_iter < (_unrolled_end)) {               \
            _to[0] = (to_type) _iter[0];                \
            _to[1] = (to_type) _iter[1];                \
            _to[2] = (to_type) _iter[2];                \
            _to[3] = (to_type) _iter[3];                \
            _iter += 4; _to += 4;                       \
        }                                               \
        while (_iter < (_end))                          \
            *_to++ = (to_type) *_iter++;                \
    } while (0)

#define LATIN1(ch)  \
    (ch < 128 \
     ? (PyObject*)&_Py_SINGLETON(strings).ascii[ch] \
     : (PyObject*)&_Py_SINGLETON(strings).latin1[ch - 128])

#ifdef MS_WINDOWS
   /* On Windows, overallocate by 50% is the best factor */
#  define OVERALLOCATE_FACTOR 2
#else
   /* On Linux, overallocate by 25% is the best factor */
#  define OVERALLOCATE_FACTOR 4
#endif

/* bpo-40521: Interned strings are shared by all interpreters. */
#ifndef EXPERIMENTAL_ISOLATED_SUBINTERPRETERS
#  define INTERNED_STRINGS
#endif

/* This dictionary holds all interned unicode strings.  Note that references
   to strings in this dictionary are *not* counted in the string's ob_refcnt.
   When the interned string reaches a refcnt of 0 the string deallocation
   function will delete the reference from this dictionary.

   Another way to look at this is that to say that the actual reference
   count of a string is:  s->ob_refcnt + (s->state ? 2 : 0)
*/
#ifdef INTERNED_STRINGS
static PyObject *interned = NULL;
#endif

/* Forward declaration */
static inline int
_PyUnicodeWriter_WriteCharInline(_PyUnicodeWriter *writer, Py_UCS4 ch);
static inline void
_PyUnicodeWriter_InitWithBuffer(_PyUnicodeWriter *writer, PyObject *buffer);
static PyObject *
unicode_encode_utf8(PyObject *unicode, _Py_error_handler error_handler,
                    const char *errors);
static PyObject *
unicode_decode_utf8(const char *s, Py_ssize_t size,
                    _Py_error_handler error_handler, const char *errors,
                    Py_ssize_t *consumed);
#ifdef Py_DEBUG
static inline int unicode_is_finalizing(void);
static int unicode_is_singleton(PyObject *unicode);
#endif


#define _Py_RETURN_UNICODE_EMPTY()   \
    do {                             \
        return &_Py_STR(empty);  \
    } while (0)

static inline void
unicode_fill(int kind, void *data, Py_UCS4 value,
             Py_ssize_t start, Py_ssize_t length)
{
    assert(0 <= start);
    switch (kind) {
    case PyUnicode_1BYTE_KIND: {
        assert(value <= 0xff);
        Py_UCS1 ch = (unsigned char)value;
        Py_UCS1 *to = (Py_UCS1 *)data + start;
        memset(to, ch, length);
        break;
    }
    case PyUnicode_2BYTE_KIND: {
        assert(value <= 0xffff);
        Py_UCS2 ch = (Py_UCS2)value;
        Py_UCS2 *to = (Py_UCS2 *)data + start;
        const Py_UCS2 *end = to + length;
        for (; to < end; ++to) *to = ch;
        break;
    }
    case PyUnicode_4BYTE_KIND: {
        assert(value <= MAX_UNICODE);
        Py_UCS4 ch = value;
        Py_UCS4 * to = (Py_UCS4 *)data + start;
        const Py_UCS4 *end = to + length;
        for (; to < end; ++to) *to = ch;
        break;
    }
    default: Py_UNREACHABLE();
    }
}


/* Fast detection of the most frequent whitespace characters */
const unsigned char _Py_ascii_whitespace[] = {
    0, 0, 0, 0, 0, 0, 0, 0,
/*     case 0x0009: * CHARACTER TABULATION */
/*     case 0x000A: * LINE FEED */
/*     case 0x000B: * LINE TABULATION */
/*     case 0x000C: * FORM FEED */
/*     case 0x000D: * CARRIAGE RETURN */
    0, 1, 1, 1, 1, 1, 0, 0,
    0, 0, 0, 0, 0, 0, 0, 0,
/*     case 0x001C: * FILE SEPARATOR */
/*     case 0x001D: * GROUP SEPARATOR */
/*     case 0x001E: * RECORD SEPARATOR */
/*     case 0x001F: * UNIT SEPARATOR */
    0, 0, 0, 0, 1, 1, 1, 1,
/*     case 0x0020: * SPACE */
    1, 0, 0, 0, 0, 0, 0, 0,
    0, 0, 0, 0, 0, 0, 0, 0,
    0, 0, 0, 0, 0, 0, 0, 0,
    0, 0, 0, 0, 0, 0, 0, 0,

    0, 0, 0, 0, 0, 0, 0, 0,
    0, 0, 0, 0, 0, 0, 0, 0,
    0, 0, 0, 0, 0, 0, 0, 0,
    0, 0, 0, 0, 0, 0, 0, 0,
    0, 0, 0, 0, 0, 0, 0, 0,
    0, 0, 0, 0, 0, 0, 0, 0,
    0, 0, 0, 0, 0, 0, 0, 0,
    0, 0, 0, 0, 0, 0, 0, 0
};

/* forward */
static PyObject* get_latin1_char(unsigned char ch);
static int unicode_modifiable(PyObject *unicode);


static PyObject *
_PyUnicode_FromUCS1(const Py_UCS1 *s, Py_ssize_t size);
static PyObject *
_PyUnicode_FromUCS2(const Py_UCS2 *s, Py_ssize_t size);
static PyObject *
_PyUnicode_FromUCS4(const Py_UCS4 *s, Py_ssize_t size);

static PyObject *
unicode_encode_call_errorhandler(const char *errors,
       PyObject **errorHandler,const char *encoding, const char *reason,
       PyObject *unicode, PyObject **exceptionObject,
       Py_ssize_t startpos, Py_ssize_t endpos, Py_ssize_t *newpos);

static void
raise_encode_exception(PyObject **exceptionObject,
                       const char *encoding,
                       PyObject *unicode,
                       Py_ssize_t startpos, Py_ssize_t endpos,
                       const char *reason);

/* Same for linebreaks */
static const unsigned char ascii_linebreak[] = {
    0, 0, 0, 0, 0, 0, 0, 0,
/*         0x000A, * LINE FEED */
/*         0x000B, * LINE TABULATION */
/*         0x000C, * FORM FEED */
/*         0x000D, * CARRIAGE RETURN */
    0, 0, 1, 1, 1, 1, 0, 0,
    0, 0, 0, 0, 0, 0, 0, 0,
/*         0x001C, * FILE SEPARATOR */
/*         0x001D, * GROUP SEPARATOR */
/*         0x001E, * RECORD SEPARATOR */
    0, 0, 0, 0, 1, 1, 1, 0,
    0, 0, 0, 0, 0, 0, 0, 0,
    0, 0, 0, 0, 0, 0, 0, 0,
    0, 0, 0, 0, 0, 0, 0, 0,
    0, 0, 0, 0, 0, 0, 0, 0,

    0, 0, 0, 0, 0, 0, 0, 0,
    0, 0, 0, 0, 0, 0, 0, 0,
    0, 0, 0, 0, 0, 0, 0, 0,
    0, 0, 0, 0, 0, 0, 0, 0,
    0, 0, 0, 0, 0, 0, 0, 0,
    0, 0, 0, 0, 0, 0, 0, 0,
    0, 0, 0, 0, 0, 0, 0, 0,
    0, 0, 0, 0, 0, 0, 0, 0
};

static int convert_uc(PyObject *obj, void *addr);

struct encoding_map;
#include "clinic/unicodeobject.c.h"

_Py_error_handler
_Py_GetErrorHandler(const char *errors)
{
    if (errors == NULL || strcmp(errors, "strict") == 0) {
        return _Py_ERROR_STRICT;
    }
    if (strcmp(errors, "surrogateescape") == 0) {
        return _Py_ERROR_SURROGATEESCAPE;
    }
    if (strcmp(errors, "replace") == 0) {
        return _Py_ERROR_REPLACE;
    }
    if (strcmp(errors, "ignore") == 0) {
        return _Py_ERROR_IGNORE;
    }
    if (strcmp(errors, "backslashreplace") == 0) {
        return _Py_ERROR_BACKSLASHREPLACE;
    }
    if (strcmp(errors, "surrogatepass") == 0) {
        return _Py_ERROR_SURROGATEPASS;
    }
    if (strcmp(errors, "xmlcharrefreplace") == 0) {
        return _Py_ERROR_XMLCHARREFREPLACE;
    }
    return _Py_ERROR_OTHER;
}


static _Py_error_handler
get_error_handler_wide(const wchar_t *errors)
{
    if (errors == NULL || wcscmp(errors, L"strict") == 0) {
        return _Py_ERROR_STRICT;
    }
    if (wcscmp(errors, L"surrogateescape") == 0) {
        return _Py_ERROR_SURROGATEESCAPE;
    }
    if (wcscmp(errors, L"replace") == 0) {
        return _Py_ERROR_REPLACE;
    }
    if (wcscmp(errors, L"ignore") == 0) {
        return _Py_ERROR_IGNORE;
    }
    if (wcscmp(errors, L"backslashreplace") == 0) {
        return _Py_ERROR_BACKSLASHREPLACE;
    }
    if (wcscmp(errors, L"surrogatepass") == 0) {
        return _Py_ERROR_SURROGATEPASS;
    }
    if (wcscmp(errors, L"xmlcharrefreplace") == 0) {
        return _Py_ERROR_XMLCHARREFREPLACE;
    }
    return _Py_ERROR_OTHER;
}


static inline int
unicode_check_encoding_errors(const char *encoding, const char *errors)
{
    if (encoding == NULL && errors == NULL) {
        return 0;
    }

    PyInterpreterState *interp = _PyInterpreterState_GET();
#ifndef Py_DEBUG
    /* In release mode, only check in development mode (-X dev) */
    if (!_PyInterpreterState_GetConfig(interp)->dev_mode) {
        return 0;
    }
#else
    /* Always check in debug mode */
#endif

    /* Avoid calling _PyCodec_Lookup() and PyCodec_LookupError() before the
       codec registry is ready: before_PyUnicode_InitEncodings() is called. */
    if (!interp->unicode.fs_codec.encoding) {
        return 0;
    }

    /* Disable checks during Python finalization. For example, it allows to
       call _PyObject_Dump() during finalization for debugging purpose. */
    if (interp->finalizing) {
        return 0;
    }

    if (encoding != NULL) {
        PyObject *handler = _PyCodec_Lookup(encoding);
        if (handler == NULL) {
            return -1;
        }
        Py_DECREF(handler);
    }

    if (errors != NULL) {
        PyObject *handler = PyCodec_LookupError(errors);
        if (handler == NULL) {
            return -1;
        }
        Py_DECREF(handler);
    }
    return 0;
}


int
_PyUnicode_CheckConsistency(PyObject *op, int check_content)
{
#define CHECK(expr) \
    do { if (!(expr)) { _PyObject_ASSERT_FAILED_MSG(op, Py_STRINGIFY(expr)); } } while (0)

    assert(op != NULL);
    CHECK(PyUnicode_Check(op));

    PyASCIIObject *ascii = _PyASCIIObject_CAST(op);
    int kind = ascii->state.kind;

    if (ascii->state.ascii == 1 && ascii->state.compact == 1) {
        CHECK(kind == PyUnicode_1BYTE_KIND);
    }
    else {
        PyCompactUnicodeObject *compact = _PyCompactUnicodeObject_CAST(op);
        void *data;

        if (ascii->state.compact == 1) {
            data = compact + 1;
            CHECK(kind == PyUnicode_1BYTE_KIND
                                 || kind == PyUnicode_2BYTE_KIND
                                 || kind == PyUnicode_4BYTE_KIND);
            CHECK(ascii->state.ascii == 0);
            CHECK(compact->utf8 != data);
        }
        else {
            PyUnicodeObject *unicode = _PyUnicodeObject_CAST(op);

            data = unicode->data.any;
            CHECK(kind == PyUnicode_1BYTE_KIND
                     || kind == PyUnicode_2BYTE_KIND
                     || kind == PyUnicode_4BYTE_KIND);
            CHECK(ascii->state.compact == 0);
            CHECK(data != NULL);
            if (ascii->state.ascii) {
                CHECK(compact->utf8 == data);
                CHECK(compact->utf8_length == ascii->length);
            }
            else {
                CHECK(compact->utf8 != data);
            }
        }

        if (compact->utf8 == NULL)
            CHECK(compact->utf8_length == 0);
    }

    /* check that the best kind is used: O(n) operation */
    if (check_content) {
        Py_ssize_t i;
        Py_UCS4 maxchar = 0;
        const void *data;
        Py_UCS4 ch;

        data = PyUnicode_DATA(ascii);
        for (i=0; i < ascii->length; i++)
        {
            ch = PyUnicode_READ(kind, data, i);
            if (ch > maxchar)
                maxchar = ch;
        }
        if (kind == PyUnicode_1BYTE_KIND) {
            if (ascii->state.ascii == 0) {
                CHECK(maxchar >= 128);
                CHECK(maxchar <= 255);
            }
            else
                CHECK(maxchar < 128);
        }
        else if (kind == PyUnicode_2BYTE_KIND) {
            CHECK(maxchar >= 0x100);
            CHECK(maxchar <= 0xFFFF);
        }
        else {
            CHECK(maxchar >= 0x10000);
            CHECK(maxchar <= MAX_UNICODE);
        }
        CHECK(PyUnicode_READ(kind, data, ascii->length) == 0);
    }
    return 1;

#undef CHECK
}

static PyObject*
unicode_result(PyObject *unicode)
{
    assert(_PyUnicode_CHECK(unicode));

    Py_ssize_t length = PyUnicode_GET_LENGTH(unicode);
    if (length == 0) {
        PyObject *empty = &_Py_STR(empty);
        if (unicode != empty) {
            Py_DECREF(unicode);
            Py_INCREF(empty);
        }
        return empty;
    }

    if (length == 1) {
        int kind = PyUnicode_KIND(unicode);
        if (kind == PyUnicode_1BYTE_KIND) {
            const Py_UCS1 *data = PyUnicode_1BYTE_DATA(unicode);
            Py_UCS1 ch = data[0];
            PyObject *latin1_char = LATIN1(ch);
            if (unicode != latin1_char) {
                Py_INCREF(latin1_char);
                Py_DECREF(unicode);
            }
            return latin1_char;
        }
    }

    assert(_PyUnicode_CheckConsistency(unicode, 1));
    return unicode;
}

static PyObject*
unicode_result_unchanged(PyObject *unicode)
{
    if (PyUnicode_CheckExact(unicode)) {
        Py_INCREF(unicode);
        return unicode;
    }
    else
        /* Subtype -- return genuine unicode string with the same value. */
        return _PyUnicode_Copy(unicode);
}

/* Implementation of the "backslashreplace" error handler for 8-bit encodings:
   ASCII, Latin1, UTF-8, etc. */
static char*
backslashreplace(_PyBytesWriter *writer, char *str,
                 PyObject *unicode, Py_ssize_t collstart, Py_ssize_t collend)
{
    Py_ssize_t size, i;
    Py_UCS4 ch;
    int kind;
    const void *data;

    kind = PyUnicode_KIND(unicode);
    data = PyUnicode_DATA(unicode);

    size = 0;
    /* determine replacement size */
    for (i = collstart; i < collend; ++i) {
        Py_ssize_t incr;

        ch = PyUnicode_READ(kind, data, i);
        if (ch < 0x100)
            incr = 2+2;
        else if (ch < 0x10000)
            incr = 2+4;
        else {
            assert(ch <= MAX_UNICODE);
            incr = 2+8;
        }
        if (size > PY_SSIZE_T_MAX - incr) {
            PyErr_SetString(PyExc_OverflowError,
                            "encoded result is too long for a Python string");
            return NULL;
        }
        size += incr;
    }

    str = _PyBytesWriter_Prepare(writer, str, size);
    if (str == NULL)
        return NULL;

    /* generate replacement */
    for (i = collstart; i < collend; ++i) {
        ch = PyUnicode_READ(kind, data, i);
        *str++ = '\\';
        if (ch >= 0x00010000) {
            *str++ = 'U';
            *str++ = Py_hexdigits[(ch>>28)&0xf];
            *str++ = Py_hexdigits[(ch>>24)&0xf];
            *str++ = Py_hexdigits[(ch>>20)&0xf];
            *str++ = Py_hexdigits[(ch>>16)&0xf];
            *str++ = Py_hexdigits[(ch>>12)&0xf];
            *str++ = Py_hexdigits[(ch>>8)&0xf];
        }
        else if (ch >= 0x100) {
            *str++ = 'u';
            *str++ = Py_hexdigits[(ch>>12)&0xf];
            *str++ = Py_hexdigits[(ch>>8)&0xf];
        }
        else
            *str++ = 'x';
        *str++ = Py_hexdigits[(ch>>4)&0xf];
        *str++ = Py_hexdigits[ch&0xf];
    }
    return str;
}

/* Implementation of the "xmlcharrefreplace" error handler for 8-bit encodings:
   ASCII, Latin1, UTF-8, etc. */
static char*
xmlcharrefreplace(_PyBytesWriter *writer, char *str,
                  PyObject *unicode, Py_ssize_t collstart, Py_ssize_t collend)
{
    Py_ssize_t size, i;
    Py_UCS4 ch;
    int kind;
    const void *data;

    kind = PyUnicode_KIND(unicode);
    data = PyUnicode_DATA(unicode);

    size = 0;
    /* determine replacement size */
    for (i = collstart; i < collend; ++i) {
        Py_ssize_t incr;

        ch = PyUnicode_READ(kind, data, i);
        if (ch < 10)
            incr = 2+1+1;
        else if (ch < 100)
            incr = 2+2+1;
        else if (ch < 1000)
            incr = 2+3+1;
        else if (ch < 10000)
            incr = 2+4+1;
        else if (ch < 100000)
            incr = 2+5+1;
        else if (ch < 1000000)
            incr = 2+6+1;
        else {
            assert(ch <= MAX_UNICODE);
            incr = 2+7+1;
        }
        if (size > PY_SSIZE_T_MAX - incr) {
            PyErr_SetString(PyExc_OverflowError,
                            "encoded result is too long for a Python string");
            return NULL;
        }
        size += incr;
    }

    str = _PyBytesWriter_Prepare(writer, str, size);
    if (str == NULL)
        return NULL;

    /* generate replacement */
    for (i = collstart; i < collend; ++i) {
        size = sprintf(str, "&#%d;", PyUnicode_READ(kind, data, i));
        if (size < 0) {
            return NULL;
        }
        str += size;
    }
    return str;
}

/* --- Bloom Filters ----------------------------------------------------- */

/* stuff to implement simple "bloom filters" for Unicode characters.
   to keep things simple, we use a single bitmask, using the least 5
   bits from each unicode characters as the bit index. */

/* the linebreak mask is set up by _PyUnicode_Init() below */

#if LONG_BIT >= 128
#define BLOOM_WIDTH 128
#elif LONG_BIT >= 64
#define BLOOM_WIDTH 64
#elif LONG_BIT >= 32
#define BLOOM_WIDTH 32
#else
#error "LONG_BIT is smaller than 32"
#endif

#define BLOOM_MASK unsigned long

static BLOOM_MASK bloom_linebreak = ~(BLOOM_MASK)0;

#define BLOOM(mask, ch)     ((mask &  (1UL << ((ch) & (BLOOM_WIDTH - 1)))))

#define BLOOM_LINEBREAK(ch)                                             \
    ((ch) < 128U ? ascii_linebreak[(ch)] :                              \
     (BLOOM(bloom_linebreak, (ch)) && Py_UNICODE_ISLINEBREAK(ch)))

static inline BLOOM_MASK
make_bloom_mask(int kind, const void* ptr, Py_ssize_t len)
{
#define BLOOM_UPDATE(TYPE, MASK, PTR, LEN)             \
    do {                                               \
        TYPE *data = (TYPE *)PTR;                      \
        TYPE *end = data + LEN;                        \
        Py_UCS4 ch;                                    \
        for (; data != end; data++) {                  \
            ch = *data;                                \
            MASK |= (1UL << (ch & (BLOOM_WIDTH - 1))); \
        }                                              \
        break;                                         \
    } while (0)

    /* calculate simple bloom-style bitmask for a given unicode string */

    BLOOM_MASK mask;

    mask = 0;
    switch (kind) {
    case PyUnicode_1BYTE_KIND:
        BLOOM_UPDATE(Py_UCS1, mask, ptr, len);
        break;
    case PyUnicode_2BYTE_KIND:
        BLOOM_UPDATE(Py_UCS2, mask, ptr, len);
        break;
    case PyUnicode_4BYTE_KIND:
        BLOOM_UPDATE(Py_UCS4, mask, ptr, len);
        break;
    default:
        Py_UNREACHABLE();
    }
    return mask;

#undef BLOOM_UPDATE
}

static int
ensure_unicode(PyObject *obj)
{
    if (!PyUnicode_Check(obj)) {
        PyErr_Format(PyExc_TypeError,
                     "must be str, not %.100s",
                     Py_TYPE(obj)->tp_name);
        return -1;
    }
    return 0;
}

/* Compilation of templated routines */

#define STRINGLIB_GET_EMPTY() &_Py_STR(empty)

#include "stringlib/asciilib.h"
#include "stringlib/fastsearch.h"
#include "stringlib/partition.h"
#include "stringlib/split.h"
#include "stringlib/count.h"
#include "stringlib/find.h"
#include "stringlib/find_max_char.h"
#include "stringlib/undef.h"

#include "stringlib/ucs1lib.h"
#include "stringlib/fastsearch.h"
#include "stringlib/partition.h"
#include "stringlib/split.h"
#include "stringlib/count.h"
#include "stringlib/find.h"
#include "stringlib/replace.h"
#include "stringlib/find_max_char.h"
#include "stringlib/undef.h"

#include "stringlib/ucs2lib.h"
#include "stringlib/fastsearch.h"
#include "stringlib/partition.h"
#include "stringlib/split.h"
#include "stringlib/count.h"
#include "stringlib/find.h"
#include "stringlib/replace.h"
#include "stringlib/find_max_char.h"
#include "stringlib/undef.h"

#include "stringlib/ucs4lib.h"
#include "stringlib/fastsearch.h"
#include "stringlib/partition.h"
#include "stringlib/split.h"
#include "stringlib/count.h"
#include "stringlib/find.h"
#include "stringlib/replace.h"
#include "stringlib/find_max_char.h"
#include "stringlib/undef.h"

#undef STRINGLIB_GET_EMPTY

/* --- Unicode Object ----------------------------------------------------- */

static inline Py_ssize_t
findchar(const void *s, int kind,
         Py_ssize_t size, Py_UCS4 ch,
         int direction)
{
    switch (kind) {
    case PyUnicode_1BYTE_KIND:
        if ((Py_UCS1) ch != ch)
            return -1;
        if (direction > 0)
            return ucs1lib_find_char((const Py_UCS1 *) s, size, (Py_UCS1) ch);
        else
            return ucs1lib_rfind_char((const Py_UCS1 *) s, size, (Py_UCS1) ch);
    case PyUnicode_2BYTE_KIND:
        if ((Py_UCS2) ch != ch)
            return -1;
        if (direction > 0)
            return ucs2lib_find_char((const Py_UCS2 *) s, size, (Py_UCS2) ch);
        else
            return ucs2lib_rfind_char((const Py_UCS2 *) s, size, (Py_UCS2) ch);
    case PyUnicode_4BYTE_KIND:
        if (direction > 0)
            return ucs4lib_find_char((const Py_UCS4 *) s, size, ch);
        else
            return ucs4lib_rfind_char((const Py_UCS4 *) s, size, ch);
    default:
        Py_UNREACHABLE();
    }
}

#ifdef Py_DEBUG
/* Fill the data of a Unicode string with invalid characters to detect bugs
   earlier.

   _PyUnicode_CheckConsistency(str, 1) detects invalid characters, at least for
   ASCII and UCS-4 strings. U+00FF is invalid in ASCII and U+FFFFFFFF is an
   invalid character in Unicode 6.0. */
static void
unicode_fill_invalid(PyObject *unicode, Py_ssize_t old_length)
{
    int kind = PyUnicode_KIND(unicode);
    Py_UCS1 *data = PyUnicode_1BYTE_DATA(unicode);
    Py_ssize_t length = _PyUnicode_LENGTH(unicode);
    if (length <= old_length)
        return;
    memset(data + old_length * kind, 0xff, (length - old_length) * kind);
}
#endif

static PyObject*
resize_compact(PyObject *unicode, Py_ssize_t length)
{
    Py_ssize_t char_size;
    Py_ssize_t struct_size;
    Py_ssize_t new_size;
    PyObject *new_unicode;
#ifdef Py_DEBUG
    Py_ssize_t old_length = _PyUnicode_LENGTH(unicode);
#endif

    assert(unicode_modifiable(unicode));
    assert(PyUnicode_IS_COMPACT(unicode));

    char_size = PyUnicode_KIND(unicode);
    if (PyUnicode_IS_ASCII(unicode))
        struct_size = sizeof(PyASCIIObject);
    else
        struct_size = sizeof(PyCompactUnicodeObject);

    if (length > ((PY_SSIZE_T_MAX - struct_size) / char_size - 1)) {
        PyErr_NoMemory();
        return NULL;
    }
    new_size = (struct_size + (length + 1) * char_size);

    if (_PyUnicode_HAS_UTF8_MEMORY(unicode)) {
        PyObject_Free(_PyUnicode_UTF8(unicode));
        _PyUnicode_UTF8(unicode) = NULL;
        _PyUnicode_UTF8_LENGTH(unicode) = 0;
    }
#ifdef Py_REF_DEBUG
    _Py_RefTotal--;
#endif
#ifdef Py_TRACE_REFS
    _Py_ForgetReference(unicode);
#endif

    new_unicode = (PyObject *)PyObject_Realloc(unicode, new_size);
    if (new_unicode == NULL) {
        _Py_NewReference(unicode);
        PyErr_NoMemory();
        return NULL;
    }
    unicode = new_unicode;
    _Py_NewReference(unicode);

    _PyUnicode_LENGTH(unicode) = length;
#ifdef Py_DEBUG
    unicode_fill_invalid(unicode, old_length);
#endif
    PyUnicode_WRITE(PyUnicode_KIND(unicode), PyUnicode_DATA(unicode),
                    length, 0);
    assert(_PyUnicode_CheckConsistency(unicode, 0));
    return unicode;
}

static int
resize_inplace(PyObject *unicode, Py_ssize_t length)
{
    assert(!PyUnicode_IS_COMPACT(unicode));
    assert(Py_REFCNT(unicode) == 1);

    Py_ssize_t new_size;
    Py_ssize_t char_size;
    int share_utf8;
    void *data;
#ifdef Py_DEBUG
    Py_ssize_t old_length = _PyUnicode_LENGTH(unicode);
#endif

    data = _PyUnicode_DATA_ANY(unicode);
    char_size = PyUnicode_KIND(unicode);
    share_utf8 = _PyUnicode_SHARE_UTF8(unicode);

    if (length > (PY_SSIZE_T_MAX / char_size - 1)) {
        PyErr_NoMemory();
        return -1;
    }
    new_size = (length + 1) * char_size;

    if (!share_utf8 && _PyUnicode_HAS_UTF8_MEMORY(unicode))
    {
        PyObject_Free(_PyUnicode_UTF8(unicode));
        _PyUnicode_UTF8(unicode) = NULL;
        _PyUnicode_UTF8_LENGTH(unicode) = 0;
    }

    data = (PyObject *)PyObject_Realloc(data, new_size);
    if (data == NULL) {
        PyErr_NoMemory();
        return -1;
    }
    _PyUnicode_DATA_ANY(unicode) = data;
    if (share_utf8) {
        _PyUnicode_UTF8(unicode) = data;
        _PyUnicode_UTF8_LENGTH(unicode) = length;
    }
    _PyUnicode_LENGTH(unicode) = length;
    PyUnicode_WRITE(PyUnicode_KIND(unicode), data, length, 0);
#ifdef Py_DEBUG
    unicode_fill_invalid(unicode, old_length);
#endif

    /* check for integer overflow */
    if (length > PY_SSIZE_T_MAX / (Py_ssize_t)sizeof(wchar_t) - 1) {
        PyErr_NoMemory();
        return -1;
    }
    assert(_PyUnicode_CheckConsistency(unicode, 0));
    return 0;
}

static PyObject*
resize_copy(PyObject *unicode, Py_ssize_t length)
{
    Py_ssize_t copy_length;
<<<<<<< HEAD
    if (_PyUnicode_KIND(unicode) != PyUnicode_WCHAR_KIND) {
        PyObject *copy;

        assert(PyUnicode_IS_READY(unicode));

        copy = PyUnicode_New(length, PyUnicode_MAX_CHAR_VALUE(unicode));
        if (copy == NULL)
            return NULL;

        copy_length = Py_MIN(length, PyUnicode_GET_LENGTH(unicode));
        _PyUnicode_FastCopyCharacters(copy, 0, unicode, 0, copy_length);
        return copy;
    }
    else {
        PyObject *w;

        w = (PyObject*)_PyUnicode_New(length);
        if (w == NULL)
            return NULL;
        copy_length = _PyUnicode_WSTR_LENGTH(unicode);
        copy_length = Py_MIN(copy_length, length);
        memcpy(_PyUnicode_WSTR(w), _PyUnicode_WSTR(unicode),
                  copy_length * sizeof(wchar_t));
        return w;
    }
}

/* We allocate one more byte to make sure the string is
   Ux0000 terminated; some code (e.g. new_identifier)
   relies on that.

   XXX This allocator could further be enhanced by assuring that the
   free list never reduces its size below 1.

*/

static PyUnicodeObject *
_PyUnicode_New(Py_ssize_t length)
{
    PyUnicodeObject *unicode;
    size_t new_size;

    /* Optimization for empty strings */
    if (length == 0) {
        return (PyUnicodeObject *)&_Py_STR(empty);
    }

    /* Ensure we won't overflow the size. */
    if (length > ((PY_SSIZE_T_MAX / (Py_ssize_t)sizeof(Py_UNICODE)) - 1)) {
        return (PyUnicodeObject *)PyErr_NoMemory();
    }
    if (length < 0) {
        PyErr_SetString(PyExc_SystemError,
                        "Negative size passed to _PyUnicode_New");
        return NULL;
    }

    unicode = PyObject_New(PyUnicodeObject, &PyUnicode_Type);
    if (unicode == NULL)
        return NULL;
    new_size = sizeof(Py_UNICODE) * ((size_t)length + 1);
=======
    PyObject *copy;
>>>>>>> 953ab079

    copy = PyUnicode_New(length, PyUnicode_MAX_CHAR_VALUE(unicode));
    if (copy == NULL)
        return NULL;

    copy_length = Py_MIN(length, PyUnicode_GET_LENGTH(unicode));
    _PyUnicode_FastCopyCharacters(copy, 0, unicode, 0, copy_length);
    return copy;
}

static const char*
unicode_kind_name(PyObject *unicode)
{
    /* don't check consistency: unicode_kind_name() is called from
       _PyUnicode_Dump() */
    if (!PyUnicode_IS_COMPACT(unicode))
    {
        switch (PyUnicode_KIND(unicode))
        {
        case PyUnicode_1BYTE_KIND:
            if (PyUnicode_IS_ASCII(unicode))
                return "legacy ascii";
            else
                return "legacy latin1";
        case PyUnicode_2BYTE_KIND:
            return "legacy UCS2";
        case PyUnicode_4BYTE_KIND:
            return "legacy UCS4";
        default:
            return "<legacy invalid kind>";
        }
    }
    switch (PyUnicode_KIND(unicode)) {
    case PyUnicode_1BYTE_KIND:
        if (PyUnicode_IS_ASCII(unicode))
            return "ascii";
        else
            return "latin1";
    case PyUnicode_2BYTE_KIND:
        return "UCS2";
    case PyUnicode_4BYTE_KIND:
        return "UCS4";
    default:
        return "<invalid compact kind>";
    }
}

#ifdef Py_DEBUG
/* Functions wrapping macros for use in debugger */
const char *_PyUnicode_utf8(void *unicode_raw){
    PyObject *unicode = _PyObject_CAST(unicode_raw);
    return PyUnicode_UTF8(unicode);
}

const void *_PyUnicode_compact_data(void *unicode_raw) {
    PyObject *unicode = _PyObject_CAST(unicode_raw);
    return _PyUnicode_COMPACT_DATA(unicode);
}
const void *_PyUnicode_data(void *unicode_raw) {
    PyObject *unicode = _PyObject_CAST(unicode_raw);
    printf("obj %p\n", (void*)unicode);
    printf("compact %d\n", PyUnicode_IS_COMPACT(unicode));
    printf("compact ascii %d\n", PyUnicode_IS_COMPACT_ASCII(unicode));
    printf("ascii op %p\n", (void*)(_PyASCIIObject_CAST(unicode) + 1));
    printf("compact op %p\n", (void*)(_PyCompactUnicodeObject_CAST(unicode) + 1));
    printf("compact data %p\n", _PyUnicode_COMPACT_DATA(unicode));
    return PyUnicode_DATA(unicode);
}

void
_PyUnicode_Dump(PyObject *op)
{
    PyASCIIObject *ascii = _PyASCIIObject_CAST(op);
    PyCompactUnicodeObject *compact = _PyCompactUnicodeObject_CAST(op);
    PyUnicodeObject *unicode = _PyUnicodeObject_CAST(op);
    const void *data;

    if (ascii->state.compact)
    {
        if (ascii->state.ascii)
            data = (ascii + 1);
        else
            data = (compact + 1);
    }
    else
        data = unicode->data.any;
    printf("%s: len=%zu, ", unicode_kind_name(op), ascii->length);

    if (!ascii->state.ascii) {
        printf("utf8=%p (%zu)", (void *)compact->utf8, compact->utf8_length);
    }
    printf(", data=%p\n", data);
}
#endif


PyObject *
PyUnicode_New(Py_ssize_t size, Py_UCS4 maxchar)
{
    /* Optimization for empty strings */
    if (size == 0) {
        return &_Py_STR(empty);
    }

    PyObject *obj;
    PyCompactUnicodeObject *unicode;
    void *data;
    int kind;
    int is_ascii;
    Py_ssize_t char_size;
    Py_ssize_t struct_size;

    is_ascii = 0;
    struct_size = sizeof(PyCompactUnicodeObject);
    if (maxchar < 128) {
        kind = PyUnicode_1BYTE_KIND;
        char_size = 1;
        is_ascii = 1;
        struct_size = sizeof(PyASCIIObject);
    }
    else if (maxchar < 256) {
        kind = PyUnicode_1BYTE_KIND;
        char_size = 1;
    }
    else if (maxchar < 65536) {
        kind = PyUnicode_2BYTE_KIND;
        char_size = 2;
    }
    else {
        if (maxchar > MAX_UNICODE) {
            PyErr_SetString(PyExc_SystemError,
                            "invalid maximum character passed to PyUnicode_New");
            return NULL;
        }
        kind = PyUnicode_4BYTE_KIND;
        char_size = 4;
    }

    /* Ensure we won't overflow the size. */
    if (size < 0) {
        PyErr_SetString(PyExc_SystemError,
                        "Negative size passed to PyUnicode_New");
        return NULL;
    }
    if (size > ((PY_SSIZE_T_MAX - struct_size) / char_size - 1))
        return PyErr_NoMemory();

    /* Duplicated allocation code from _PyObject_New() instead of a call to
     * PyObject_New() so we are able to allocate space for the object and
     * it's data buffer.
     */
    obj = (PyObject *) PyObject_Malloc(struct_size + (size + 1) * char_size);
    if (obj == NULL) {
        return PyErr_NoMemory();
    }
    _PyObject_Init(obj, &PyUnicode_Type);

    unicode = (PyCompactUnicodeObject *)obj;
    if (is_ascii)
        data = ((PyASCIIObject*)obj) + 1;
    else
        data = unicode + 1;
    _PyUnicode_LENGTH(unicode) = size;
    _PyUnicode_HASH(unicode) = -1;
    _PyUnicode_STATE(unicode).interned = 0;
    _PyUnicode_STATE(unicode).kind = kind;
    _PyUnicode_STATE(unicode).compact = 1;
    _PyUnicode_STATE(unicode).ascii = is_ascii;
    if (is_ascii) {
        ((char*)data)[size] = 0;
    }
    else if (kind == PyUnicode_1BYTE_KIND) {
        ((char*)data)[size] = 0;
        unicode->utf8 = NULL;
        unicode->utf8_length = 0;
    }
    else {
        unicode->utf8 = NULL;
        unicode->utf8_length = 0;
        if (kind == PyUnicode_2BYTE_KIND)
            ((Py_UCS2*)data)[size] = 0;
        else /* kind == PyUnicode_4BYTE_KIND */
            ((Py_UCS4*)data)[size] = 0;
    }
#ifdef Py_DEBUG
    unicode_fill_invalid((PyObject*)unicode, 0);
#endif
    assert(_PyUnicode_CheckConsistency((PyObject*)unicode, 0));
    return obj;
}

#if SIZEOF_WCHAR_T == 2
/* Helper function to convert a 16-bits wchar_t representation to UCS4, this
   will decode surrogate pairs, the other conversions are implemented as macros
   for efficiency.

   This function assumes that unicode can hold one more code point than wstr
   characters for a terminating null character. */
static void
unicode_convert_wchar_to_ucs4(const wchar_t *begin, const wchar_t *end,
                              PyObject *unicode)
{
    const wchar_t *iter;
    Py_UCS4 *ucs4_out;

    assert(unicode != NULL);
    assert(_PyUnicode_CHECK(unicode));
    assert(_PyUnicode_KIND(unicode) == PyUnicode_4BYTE_KIND);
    ucs4_out = PyUnicode_4BYTE_DATA(unicode);

    for (iter = begin; iter < end; ) {
        assert(ucs4_out < (PyUnicode_4BYTE_DATA(unicode) +
                           _PyUnicode_GET_LENGTH(unicode)));
        if (Py_UNICODE_IS_HIGH_SURROGATE(iter[0])
            && (iter+1) < end
            && Py_UNICODE_IS_LOW_SURROGATE(iter[1]))
        {
            *ucs4_out++ = Py_UNICODE_JOIN_SURROGATES(iter[0], iter[1]);
            iter += 2;
        }
        else {
            *ucs4_out++ = *iter;
            iter++;
        }
    }
    assert(ucs4_out == (PyUnicode_4BYTE_DATA(unicode) +
                        _PyUnicode_GET_LENGTH(unicode)));

}
#endif

static int
unicode_check_modifiable(PyObject *unicode)
{
    if (!unicode_modifiable(unicode)) {
        PyErr_SetString(PyExc_SystemError,
                        "Cannot modify a string currently used");
        return -1;
    }
    return 0;
}

static int
_copy_characters(PyObject *to, Py_ssize_t to_start,
                 PyObject *from, Py_ssize_t from_start,
                 Py_ssize_t how_many, int check_maxchar)
{
    int from_kind, to_kind;
    const void *from_data;
    void *to_data;

    assert(0 <= how_many);
    assert(0 <= from_start);
    assert(0 <= to_start);
    assert(PyUnicode_Check(from));
    assert(from_start + how_many <= PyUnicode_GET_LENGTH(from));

    assert(PyUnicode_Check(to));
    assert(to_start + how_many <= PyUnicode_GET_LENGTH(to));

    if (how_many == 0)
        return 0;

    from_kind = PyUnicode_KIND(from);
    from_data = PyUnicode_DATA(from);
    to_kind = PyUnicode_KIND(to);
    to_data = PyUnicode_DATA(to);

#ifdef Py_DEBUG
    if (!check_maxchar
        && PyUnicode_MAX_CHAR_VALUE(from) > PyUnicode_MAX_CHAR_VALUE(to))
    {
        Py_UCS4 to_maxchar = PyUnicode_MAX_CHAR_VALUE(to);
        Py_UCS4 ch;
        Py_ssize_t i;
        for (i=0; i < how_many; i++) {
            ch = PyUnicode_READ(from_kind, from_data, from_start + i);
            assert(ch <= to_maxchar);
        }
    }
#endif

    if (from_kind == to_kind) {
        if (check_maxchar
            && !PyUnicode_IS_ASCII(from) && PyUnicode_IS_ASCII(to))
        {
            /* Writing Latin-1 characters into an ASCII string requires to
               check that all written characters are pure ASCII */
            Py_UCS4 max_char;
            max_char = ucs1lib_find_max_char(from_data,
                                             (const Py_UCS1*)from_data + how_many);
            if (max_char >= 128)
                return -1;
        }
        memcpy((char*)to_data + to_kind * to_start,
                  (const char*)from_data + from_kind * from_start,
                  to_kind * how_many);
    }
    else if (from_kind == PyUnicode_1BYTE_KIND
             && to_kind == PyUnicode_2BYTE_KIND)
    {
        _PyUnicode_CONVERT_BYTES(
            Py_UCS1, Py_UCS2,
            PyUnicode_1BYTE_DATA(from) + from_start,
            PyUnicode_1BYTE_DATA(from) + from_start + how_many,
            PyUnicode_2BYTE_DATA(to) + to_start
            );
    }
    else if (from_kind == PyUnicode_1BYTE_KIND
             && to_kind == PyUnicode_4BYTE_KIND)
    {
        _PyUnicode_CONVERT_BYTES(
            Py_UCS1, Py_UCS4,
            PyUnicode_1BYTE_DATA(from) + from_start,
            PyUnicode_1BYTE_DATA(from) + from_start + how_many,
            PyUnicode_4BYTE_DATA(to) + to_start
            );
    }
    else if (from_kind == PyUnicode_2BYTE_KIND
             && to_kind == PyUnicode_4BYTE_KIND)
    {
        _PyUnicode_CONVERT_BYTES(
            Py_UCS2, Py_UCS4,
            PyUnicode_2BYTE_DATA(from) + from_start,
            PyUnicode_2BYTE_DATA(from) + from_start + how_many,
            PyUnicode_4BYTE_DATA(to) + to_start
            );
    }
    else {
        assert (PyUnicode_MAX_CHAR_VALUE(from) > PyUnicode_MAX_CHAR_VALUE(to));

        if (!check_maxchar) {
            if (from_kind == PyUnicode_2BYTE_KIND
                && to_kind == PyUnicode_1BYTE_KIND)
            {
                _PyUnicode_CONVERT_BYTES(
                    Py_UCS2, Py_UCS1,
                    PyUnicode_2BYTE_DATA(from) + from_start,
                    PyUnicode_2BYTE_DATA(from) + from_start + how_many,
                    PyUnicode_1BYTE_DATA(to) + to_start
                    );
            }
            else if (from_kind == PyUnicode_4BYTE_KIND
                     && to_kind == PyUnicode_1BYTE_KIND)
            {
                _PyUnicode_CONVERT_BYTES(
                    Py_UCS4, Py_UCS1,
                    PyUnicode_4BYTE_DATA(from) + from_start,
                    PyUnicode_4BYTE_DATA(from) + from_start + how_many,
                    PyUnicode_1BYTE_DATA(to) + to_start
                    );
            }
            else if (from_kind == PyUnicode_4BYTE_KIND
                     && to_kind == PyUnicode_2BYTE_KIND)
            {
                _PyUnicode_CONVERT_BYTES(
                    Py_UCS4, Py_UCS2,
                    PyUnicode_4BYTE_DATA(from) + from_start,
                    PyUnicode_4BYTE_DATA(from) + from_start + how_many,
                    PyUnicode_2BYTE_DATA(to) + to_start
                    );
            }
            else {
                Py_UNREACHABLE();
            }
        }
        else {
            const Py_UCS4 to_maxchar = PyUnicode_MAX_CHAR_VALUE(to);
            Py_UCS4 ch;
            Py_ssize_t i;

            for (i=0; i < how_many; i++) {
                ch = PyUnicode_READ(from_kind, from_data, from_start + i);
                if (ch > to_maxchar)
                    return -1;
                PyUnicode_WRITE(to_kind, to_data, to_start + i, ch);
            }
        }
    }
    return 0;
}

void
_PyUnicode_FastCopyCharacters(
    PyObject *to, Py_ssize_t to_start,
    PyObject *from, Py_ssize_t from_start, Py_ssize_t how_many)
{
    (void)_copy_characters(to, to_start, from, from_start, how_many, 0);
}

Py_ssize_t
PyUnicode_CopyCharacters(PyObject *to, Py_ssize_t to_start,
                         PyObject *from, Py_ssize_t from_start,
                         Py_ssize_t how_many)
{
    int err;

    if (!PyUnicode_Check(from) || !PyUnicode_Check(to)) {
        PyErr_BadInternalCall();
        return -1;
    }

    if ((size_t)from_start > (size_t)PyUnicode_GET_LENGTH(from)) {
        PyErr_SetString(PyExc_IndexError, "string index out of range");
        return -1;
    }
    if ((size_t)to_start > (size_t)PyUnicode_GET_LENGTH(to)) {
        PyErr_SetString(PyExc_IndexError, "string index out of range");
        return -1;
    }
    if (how_many < 0) {
        PyErr_SetString(PyExc_SystemError, "how_many cannot be negative");
        return -1;
    }
    how_many = Py_MIN(PyUnicode_GET_LENGTH(from)-from_start, how_many);
    if (to_start + how_many > PyUnicode_GET_LENGTH(to)) {
        PyErr_Format(PyExc_SystemError,
                     "Cannot write %zi characters at %zi "
                     "in a string of %zi characters",
                     how_many, to_start, PyUnicode_GET_LENGTH(to));
        return -1;
    }

    if (how_many == 0)
        return 0;

    if (unicode_check_modifiable(to))
        return -1;

    err = _copy_characters(to, to_start, from, from_start, how_many, 1);
    if (err) {
        PyErr_Format(PyExc_SystemError,
                     "Cannot copy %s characters "
                     "into a string of %s characters",
                     unicode_kind_name(from),
                     unicode_kind_name(to));
        return -1;
    }
    return how_many;
}

/* Find the maximum code point and count the number of surrogate pairs so a
   correct string length can be computed before converting a string to UCS4.
   This function counts single surrogates as a character and not as a pair.

   Return 0 on success, or -1 on error. */
static int
find_maxchar_surrogates(const wchar_t *begin, const wchar_t *end,
                        Py_UCS4 *maxchar, Py_ssize_t *num_surrogates)
{
    const wchar_t *iter;
    Py_UCS4 ch;

    assert(num_surrogates != NULL && maxchar != NULL);
    *num_surrogates = 0;
    *maxchar = 0;

    for (iter = begin; iter < end; ) {
#if SIZEOF_WCHAR_T == 2
        if (Py_UNICODE_IS_HIGH_SURROGATE(iter[0])
            && (iter+1) < end
            && Py_UNICODE_IS_LOW_SURROGATE(iter[1]))
        {
            ch = Py_UNICODE_JOIN_SURROGATES(iter[0], iter[1]);
            ++(*num_surrogates);
            iter += 2;
        }
        else
#endif
        {
            ch = *iter;
            iter++;
        }
        if (ch > *maxchar) {
            *maxchar = ch;
            if (*maxchar > MAX_UNICODE) {
                PyErr_Format(PyExc_ValueError,
                             "character U+%x is not in range [U+0000; U+%x]",
                             ch, MAX_UNICODE);
                return -1;
            }
        }
    }
    return 0;
}

static void
unicode_dealloc(PyObject *unicode)
{
#ifdef Py_DEBUG
    if (!unicode_is_finalizing() && unicode_is_singleton(unicode)) {
        _Py_FatalRefcountError("deallocating an Unicode singleton");
    }
#endif

<<<<<<< HEAD
    switch (PyUnicode_CHECK_INTERNED(unicode)) {
    case SSTATE_NOT_INTERNED:
        break;

    case SSTATE_INTERNED_IMMORTAL:
        break;

    case SSTATE_INTERNED_IMMORTAL_STATIC:
        break;

    default:
        Py_UNREACHABLE();
=======
#ifdef INTERNED_STRINGS
    if (PyUnicode_CHECK_INTERNED(unicode)) {
        /* Revive the dead object temporarily. PyDict_DelItem() removes two
           references (key and value) which were ignored by
           PyUnicode_InternInPlace(). Use refcnt=3 rather than refcnt=2
           to prevent calling unicode_dealloc() again. Adjust refcnt after
           PyDict_DelItem(). */
        assert(Py_REFCNT(unicode) == 0);
        Py_SET_REFCNT(unicode, 3);
        if (PyDict_DelItem(interned, unicode) != 0) {
            _PyErr_WriteUnraisableMsg("deletion of interned string failed",
                                      NULL);
        }
        assert(Py_REFCNT(unicode) == 1);
        Py_SET_REFCNT(unicode, 0);
>>>>>>> 953ab079
    }
#endif

    if (_PyUnicode_HAS_UTF8_MEMORY(unicode)) {
        PyObject_Free(_PyUnicode_UTF8(unicode));
    }
    if (!PyUnicode_IS_COMPACT(unicode) && _PyUnicode_DATA_ANY(unicode)) {
        PyObject_Free(_PyUnicode_DATA_ANY(unicode));
    }

    Py_TYPE(unicode)->tp_free(unicode);
}

#ifdef Py_DEBUG
static int
unicode_is_singleton(PyObject *unicode)
{
    if (unicode == &_Py_STR(empty)) {
        return 1;
    }

    PyASCIIObject *ascii = _PyASCIIObject_CAST(unicode);
    if (ascii->length == 1) {
        Py_UCS4 ch = PyUnicode_READ_CHAR(unicode, 0);
        if (ch < 256 && LATIN1(ch) == unicode) {
            return 1;
        }
    }
    return 0;
}
#endif

static int
unicode_modifiable(PyObject *unicode)
{
    assert(_PyUnicode_CHECK(unicode));
    if (Py_REFCNT(unicode) != 1)
        return 0;
    if (_PyUnicode_HASH(unicode) != -1)
        return 0;
    if (PyUnicode_CHECK_INTERNED(unicode))
        return 0;
    if (!PyUnicode_CheckExact(unicode))
        return 0;
#ifdef Py_DEBUG
    /* singleton refcount is greater than 1 */
    assert(!unicode_is_singleton(unicode));
#endif
    return 1;
}

static int
unicode_resize(PyObject **p_unicode, Py_ssize_t length)
{
    PyObject *unicode;
    Py_ssize_t old_length;

    assert(p_unicode != NULL);
    unicode = *p_unicode;

    assert(unicode != NULL);
    assert(PyUnicode_Check(unicode));
    assert(0 <= length);

    old_length = PyUnicode_GET_LENGTH(unicode);
    if (old_length == length)
        return 0;

    if (length == 0) {
        PyObject *empty = &_Py_STR(empty);
        Py_SETREF(*p_unicode, empty);
        return 0;
    }

    if (!unicode_modifiable(unicode)) {
        PyObject *copy = resize_copy(unicode, length);
        if (copy == NULL)
            return -1;
        Py_SETREF(*p_unicode, copy);
        return 0;
    }

    if (PyUnicode_IS_COMPACT(unicode)) {
        PyObject *new_unicode = resize_compact(unicode, length);
        if (new_unicode == NULL)
            return -1;
        *p_unicode = new_unicode;
        return 0;
    }
    return resize_inplace(unicode, length);
}

int
PyUnicode_Resize(PyObject **p_unicode, Py_ssize_t length)
{
    PyObject *unicode;
    if (p_unicode == NULL) {
        PyErr_BadInternalCall();
        return -1;
    }
    unicode = *p_unicode;
    if (unicode == NULL || !PyUnicode_Check(unicode) || length < 0)
    {
        PyErr_BadInternalCall();
        return -1;
    }
    return unicode_resize(p_unicode, length);
}

/* Copy an ASCII or latin1 char* string into a Python Unicode string.

   WARNING: The function doesn't copy the terminating null character and
   doesn't check the maximum character (may write a latin1 character in an
   ASCII string). */
static void
unicode_write_cstr(PyObject *unicode, Py_ssize_t index,
                   const char *str, Py_ssize_t len)
{
    int kind = PyUnicode_KIND(unicode);
    const void *data = PyUnicode_DATA(unicode);
    const char *end = str + len;

    assert(index + len <= PyUnicode_GET_LENGTH(unicode));
    switch (kind) {
    case PyUnicode_1BYTE_KIND: {
#ifdef Py_DEBUG
        if (PyUnicode_IS_ASCII(unicode)) {
            Py_UCS4 maxchar = ucs1lib_find_max_char(
                (const Py_UCS1*)str,
                (const Py_UCS1*)str + len);
            assert(maxchar < 128);
        }
#endif
        memcpy((char *) data + index, str, len);
        break;
    }
    case PyUnicode_2BYTE_KIND: {
        Py_UCS2 *start = (Py_UCS2 *)data + index;
        Py_UCS2 *ucs2 = start;

        for (; str < end; ++ucs2, ++str)
            *ucs2 = (Py_UCS2)*str;

        assert((ucs2 - start) <= PyUnicode_GET_LENGTH(unicode));
        break;
    }
    case PyUnicode_4BYTE_KIND: {
        Py_UCS4 *start = (Py_UCS4 *)data + index;
        Py_UCS4 *ucs4 = start;

        for (; str < end; ++ucs4, ++str)
            *ucs4 = (Py_UCS4)*str;

        assert((ucs4 - start) <= PyUnicode_GET_LENGTH(unicode));
        break;
    }
    default:
        Py_UNREACHABLE();
    }
}

static PyObject*
get_latin1_char(Py_UCS1 ch)
{
    return Py_NewRef(LATIN1(ch));
}

static PyObject*
unicode_char(Py_UCS4 ch)
{
    PyObject *unicode;

    assert(ch <= MAX_UNICODE);

    if (ch < 256) {
        return get_latin1_char(ch);
    }

    unicode = PyUnicode_New(1, ch);
    if (unicode == NULL)
        return NULL;

    assert(PyUnicode_KIND(unicode) != PyUnicode_1BYTE_KIND);
    if (PyUnicode_KIND(unicode) == PyUnicode_2BYTE_KIND) {
        PyUnicode_2BYTE_DATA(unicode)[0] = (Py_UCS2)ch;
    } else {
        assert(PyUnicode_KIND(unicode) == PyUnicode_4BYTE_KIND);
        PyUnicode_4BYTE_DATA(unicode)[0] = ch;
    }
    assert(_PyUnicode_CheckConsistency(unicode, 1));
    return unicode;
}

PyObject *
PyUnicode_FromWideChar(const wchar_t *u, Py_ssize_t size)
{
    PyObject *unicode;
    Py_UCS4 maxchar = 0;
    Py_ssize_t num_surrogates;

    if (u == NULL && size != 0) {
        PyErr_BadInternalCall();
        return NULL;
    }

    if (size == -1) {
        size = wcslen(u);
    }

    /* If the Unicode data is known at construction time, we can apply
       some optimizations which share commonly used objects. */

    /* Optimization for empty strings */
    if (size == 0)
        _Py_RETURN_UNICODE_EMPTY();

#ifdef HAVE_NON_UNICODE_WCHAR_T_REPRESENTATION
    /* Oracle Solaris uses non-Unicode internal wchar_t form for
       non-Unicode locales and hence needs conversion to UCS-4 first. */
    if (_Py_LocaleUsesNonUnicodeWchar()) {
        wchar_t* converted = _Py_DecodeNonUnicodeWchar(u, size);
        if (!converted) {
            return NULL;
        }
        PyObject *unicode = _PyUnicode_FromUCS4(converted, size);
        PyMem_Free(converted);
        return unicode;
    }
#endif

    /* Single character Unicode objects in the Latin-1 range are
       shared when using this constructor */
    if (size == 1 && (Py_UCS4)*u < 256)
        return get_latin1_char((unsigned char)*u);

    /* If not empty and not single character, copy the Unicode data
       into the new object */
    if (find_maxchar_surrogates(u, u + size,
                                &maxchar, &num_surrogates) == -1)
        return NULL;

    unicode = PyUnicode_New(size - num_surrogates, maxchar);
    if (!unicode)
        return NULL;

    switch (PyUnicode_KIND(unicode)) {
    case PyUnicode_1BYTE_KIND:
        _PyUnicode_CONVERT_BYTES(Py_UNICODE, unsigned char,
                                u, u + size, PyUnicode_1BYTE_DATA(unicode));
        break;
    case PyUnicode_2BYTE_KIND:
#if Py_UNICODE_SIZE == 2
        memcpy(PyUnicode_2BYTE_DATA(unicode), u, size * 2);
#else
        _PyUnicode_CONVERT_BYTES(Py_UNICODE, Py_UCS2,
                                u, u + size, PyUnicode_2BYTE_DATA(unicode));
#endif
        break;
    case PyUnicode_4BYTE_KIND:
#if SIZEOF_WCHAR_T == 2
        /* This is the only case which has to process surrogates, thus
           a simple copy loop is not enough and we need a function. */
        unicode_convert_wchar_to_ucs4(u, u + size, unicode);
#else
        assert(num_surrogates == 0);
        memcpy(PyUnicode_4BYTE_DATA(unicode), u, size * 4);
#endif
        break;
    default:
        Py_UNREACHABLE();
    }

    return unicode_result(unicode);
}

PyObject *
PyUnicode_FromStringAndSize(const char *u, Py_ssize_t size)
{
    if (size < 0) {
        PyErr_SetString(PyExc_SystemError,
                        "Negative size passed to PyUnicode_FromStringAndSize");
        return NULL;
    }
    if (u != NULL) {
        return PyUnicode_DecodeUTF8Stateful(u, size, NULL, NULL);
    }
    if (size > 0) {
        PyErr_SetString(PyExc_SystemError,
            "NULL string with positive size with NULL passed to PyUnicode_FromStringAndSize");
        return NULL;
    }
    return unicode_new_empty();
}

PyObject *
PyUnicode_FromString(const char *u)
{
    size_t size = strlen(u);
    if (size > PY_SSIZE_T_MAX) {
        PyErr_SetString(PyExc_OverflowError, "input too long");
        return NULL;
    }
    return PyUnicode_DecodeUTF8Stateful(u, (Py_ssize_t)size, NULL, NULL);
}


PyObject *
_PyUnicode_FromId(_Py_Identifier *id)
{
    PyInterpreterState *interp = _PyInterpreterState_GET();
    struct _Py_unicode_ids *ids = &interp->unicode.ids;

    Py_ssize_t index = _Py_atomic_size_get(&id->index);
    if (index < 0) {
        struct _Py_unicode_runtime_ids *rt_ids = &interp->runtime->unicode_ids;

        PyThread_acquire_lock(rt_ids->lock, WAIT_LOCK);
        // Check again to detect concurrent access. Another thread can have
        // initialized the index while this thread waited for the lock.
        index = _Py_atomic_size_get(&id->index);
        if (index < 0) {
            assert(rt_ids->next_index < PY_SSIZE_T_MAX);
            index = rt_ids->next_index;
            rt_ids->next_index++;
            _Py_atomic_size_set(&id->index, index);
        }
        PyThread_release_lock(rt_ids->lock);
    }
    assert(index >= 0);

    PyObject *obj;
    if (index < ids->size) {
        obj = ids->array[index];
        if (obj) {
            // Return a borrowed reference
            return obj;
        }
    }

    obj = PyUnicode_DecodeUTF8Stateful(id->string, strlen(id->string),
                                       NULL, NULL);
    if (!obj) {
        return NULL;
    }
    PyUnicode_InternInPlace(&obj);

    if (index >= ids->size) {
        // Overallocate to reduce the number of realloc
        Py_ssize_t new_size = Py_MAX(index * 2, 16);
        Py_ssize_t item_size = sizeof(ids->array[0]);
        PyObject **new_array = PyMem_Realloc(ids->array, new_size * item_size);
        if (new_array == NULL) {
            PyErr_NoMemory();
            return NULL;
        }
        memset(&new_array[ids->size], 0, (new_size - ids->size) * item_size);
        ids->array = new_array;
        ids->size = new_size;
    }

    // The array stores a strong reference
    ids->array[index] = obj;

    // Return a borrowed reference
    return obj;
}


static void
unicode_clear_identifiers(struct _Py_unicode_state *state)
{
    struct _Py_unicode_ids *ids = &state->ids;
    for (Py_ssize_t i=0; i < ids->size; i++) {
        Py_XDECREF(ids->array[i]);
    }
    ids->size = 0;
    PyMem_Free(ids->array);
    ids->array = NULL;
    // Don't reset _PyRuntime next_index: _Py_Identifier.id remains valid
    // after Py_Finalize().
}


/* Internal function, doesn't check maximum character */

PyObject*
_PyUnicode_FromASCII(const char *buffer, Py_ssize_t size)
{
    const unsigned char *s = (const unsigned char *)buffer;
    PyObject *unicode;
    if (size == 1) {
#ifdef Py_DEBUG
        assert((unsigned char)s[0] < 128);
#endif
        return get_latin1_char(s[0]);
    }
    unicode = PyUnicode_New(size, 127);
    if (!unicode)
        return NULL;
    memcpy(PyUnicode_1BYTE_DATA(unicode), s, size);
    assert(_PyUnicode_CheckConsistency(unicode, 1));
    return unicode;
}

static Py_UCS4
kind_maxchar_limit(int kind)
{
    switch (kind) {
    case PyUnicode_1BYTE_KIND:
        return 0x80;
    case PyUnicode_2BYTE_KIND:
        return 0x100;
    case PyUnicode_4BYTE_KIND:
        return 0x10000;
    default:
        Py_UNREACHABLE();
    }
}

static PyObject*
_PyUnicode_FromUCS1(const Py_UCS1* u, Py_ssize_t size)
{
    PyObject *res;
    unsigned char max_char;

    if (size == 0) {
        _Py_RETURN_UNICODE_EMPTY();
    }
    assert(size > 0);
    if (size == 1) {
        return get_latin1_char(u[0]);
    }

    max_char = ucs1lib_find_max_char(u, u + size);
    res = PyUnicode_New(size, max_char);
    if (!res)
        return NULL;
    memcpy(PyUnicode_1BYTE_DATA(res), u, size);
    assert(_PyUnicode_CheckConsistency(res, 1));
    return res;
}

static PyObject*
_PyUnicode_FromUCS2(const Py_UCS2 *u, Py_ssize_t size)
{
    PyObject *res;
    Py_UCS2 max_char;

    if (size == 0)
        _Py_RETURN_UNICODE_EMPTY();
    assert(size > 0);
    if (size == 1)
        return unicode_char(u[0]);

    max_char = ucs2lib_find_max_char(u, u + size);
    res = PyUnicode_New(size, max_char);
    if (!res)
        return NULL;
    if (max_char >= 256)
        memcpy(PyUnicode_2BYTE_DATA(res), u, sizeof(Py_UCS2)*size);
    else {
        _PyUnicode_CONVERT_BYTES(
            Py_UCS2, Py_UCS1, u, u + size, PyUnicode_1BYTE_DATA(res));
    }
    assert(_PyUnicode_CheckConsistency(res, 1));
    return res;
}

static PyObject*
_PyUnicode_FromUCS4(const Py_UCS4 *u, Py_ssize_t size)
{
    PyObject *res;
    Py_UCS4 max_char;

    if (size == 0)
        _Py_RETURN_UNICODE_EMPTY();
    assert(size > 0);
    if (size == 1)
        return unicode_char(u[0]);

    max_char = ucs4lib_find_max_char(u, u + size);
    res = PyUnicode_New(size, max_char);
    if (!res)
        return NULL;
    if (max_char < 256)
        _PyUnicode_CONVERT_BYTES(Py_UCS4, Py_UCS1, u, u + size,
                                 PyUnicode_1BYTE_DATA(res));
    else if (max_char < 0x10000)
        _PyUnicode_CONVERT_BYTES(Py_UCS4, Py_UCS2, u, u + size,
                                 PyUnicode_2BYTE_DATA(res));
    else
        memcpy(PyUnicode_4BYTE_DATA(res), u, sizeof(Py_UCS4)*size);
    assert(_PyUnicode_CheckConsistency(res, 1));
    return res;
}

PyObject*
PyUnicode_FromKindAndData(int kind, const void *buffer, Py_ssize_t size)
{
    if (size < 0) {
        PyErr_SetString(PyExc_ValueError, "size must be positive");
        return NULL;
    }
    switch (kind) {
    case PyUnicode_1BYTE_KIND:
        return _PyUnicode_FromUCS1(buffer, size);
    case PyUnicode_2BYTE_KIND:
        return _PyUnicode_FromUCS2(buffer, size);
    case PyUnicode_4BYTE_KIND:
        return _PyUnicode_FromUCS4(buffer, size);
    default:
        PyErr_SetString(PyExc_SystemError, "invalid kind");
        return NULL;
    }
}

Py_UCS4
_PyUnicode_FindMaxChar(PyObject *unicode, Py_ssize_t start, Py_ssize_t end)
{
    int kind;
    const void *startptr, *endptr;

    assert(0 <= start);
    assert(end <= PyUnicode_GET_LENGTH(unicode));
    assert(start <= end);

    if (start == 0 && end == PyUnicode_GET_LENGTH(unicode))
        return PyUnicode_MAX_CHAR_VALUE(unicode);

    if (start == end)
        return 127;

    if (PyUnicode_IS_ASCII(unicode))
        return 127;

    kind = PyUnicode_KIND(unicode);
    startptr = PyUnicode_DATA(unicode);
    endptr = (char *)startptr + end * kind;
    startptr = (char *)startptr + start * kind;
    switch(kind) {
    case PyUnicode_1BYTE_KIND:
        return ucs1lib_find_max_char(startptr, endptr);
    case PyUnicode_2BYTE_KIND:
        return ucs2lib_find_max_char(startptr, endptr);
    case PyUnicode_4BYTE_KIND:
        return ucs4lib_find_max_char(startptr, endptr);
    default:
        Py_UNREACHABLE();
    }
}

/* Ensure that a string uses the most efficient storage, if it is not the
   case: create a new string with of the right kind. Write NULL into *p_unicode
   on error. */
static void
unicode_adjust_maxchar(PyObject **p_unicode)
{
    PyObject *unicode, *copy;
    Py_UCS4 max_char;
    Py_ssize_t len;
    int kind;

    assert(p_unicode != NULL);
    unicode = *p_unicode;
    if (PyUnicode_IS_ASCII(unicode))
        return;

    len = PyUnicode_GET_LENGTH(unicode);
    kind = PyUnicode_KIND(unicode);
    if (kind == PyUnicode_1BYTE_KIND) {
        const Py_UCS1 *u = PyUnicode_1BYTE_DATA(unicode);
        max_char = ucs1lib_find_max_char(u, u + len);
        if (max_char >= 128)
            return;
    }
    else if (kind == PyUnicode_2BYTE_KIND) {
        const Py_UCS2 *u = PyUnicode_2BYTE_DATA(unicode);
        max_char = ucs2lib_find_max_char(u, u + len);
        if (max_char >= 256)
            return;
    }
    else if (kind == PyUnicode_4BYTE_KIND) {
        const Py_UCS4 *u = PyUnicode_4BYTE_DATA(unicode);
        max_char = ucs4lib_find_max_char(u, u + len);
        if (max_char >= 0x10000)
            return;
    }
    else
        Py_UNREACHABLE();

    copy = PyUnicode_New(len, max_char);
    if (copy != NULL)
        _PyUnicode_FastCopyCharacters(copy, 0, unicode, 0, len);
    Py_DECREF(unicode);
    *p_unicode = copy;
}

PyObject*
_PyUnicode_Copy(PyObject *unicode)
{
    Py_ssize_t length;
    PyObject *copy;

    if (!PyUnicode_Check(unicode)) {
        PyErr_BadInternalCall();
        return NULL;
    }

    length = PyUnicode_GET_LENGTH(unicode);
    copy = PyUnicode_New(length, PyUnicode_MAX_CHAR_VALUE(unicode));
    if (!copy)
        return NULL;
    assert(PyUnicode_KIND(copy) == PyUnicode_KIND(unicode));

    memcpy(PyUnicode_DATA(copy), PyUnicode_DATA(unicode),
              length * PyUnicode_KIND(unicode));
    assert(_PyUnicode_CheckConsistency(copy, 1));
    return copy;
}


/* Widen Unicode objects to larger buffers. Don't write terminating null
   character. Return NULL on error. */

static void*
unicode_askind(int skind, void const *data, Py_ssize_t len, int kind)
{
    void *result;

    assert(skind < kind);
    switch (kind) {
    case PyUnicode_2BYTE_KIND:
        result = PyMem_New(Py_UCS2, len);
        if (!result)
            return PyErr_NoMemory();
        assert(skind == PyUnicode_1BYTE_KIND);
        _PyUnicode_CONVERT_BYTES(
            Py_UCS1, Py_UCS2,
            (const Py_UCS1 *)data,
            ((const Py_UCS1 *)data) + len,
            result);
        return result;
    case PyUnicode_4BYTE_KIND:
        result = PyMem_New(Py_UCS4, len);
        if (!result)
            return PyErr_NoMemory();
        if (skind == PyUnicode_2BYTE_KIND) {
            _PyUnicode_CONVERT_BYTES(
                Py_UCS2, Py_UCS4,
                (const Py_UCS2 *)data,
                ((const Py_UCS2 *)data) + len,
                result);
        }
        else {
            assert(skind == PyUnicode_1BYTE_KIND);
            _PyUnicode_CONVERT_BYTES(
                Py_UCS1, Py_UCS4,
                (const Py_UCS1 *)data,
                ((const Py_UCS1 *)data) + len,
                result);
        }
        return result;
    default:
        Py_UNREACHABLE();
        return NULL;
    }
}

static Py_UCS4*
as_ucs4(PyObject *string, Py_UCS4 *target, Py_ssize_t targetsize,
        int copy_null)
{
    int kind;
    const void *data;
    Py_ssize_t len, targetlen;
    kind = PyUnicode_KIND(string);
    data = PyUnicode_DATA(string);
    len = PyUnicode_GET_LENGTH(string);
    targetlen = len;
    if (copy_null)
        targetlen++;
    if (!target) {
        target = PyMem_New(Py_UCS4, targetlen);
        if (!target) {
            PyErr_NoMemory();
            return NULL;
        }
    }
    else {
        if (targetsize < targetlen) {
            PyErr_Format(PyExc_SystemError,
                         "string is longer than the buffer");
            if (copy_null && 0 < targetsize)
                target[0] = 0;
            return NULL;
        }
    }
    if (kind == PyUnicode_1BYTE_KIND) {
        const Py_UCS1 *start = (const Py_UCS1 *) data;
        _PyUnicode_CONVERT_BYTES(Py_UCS1, Py_UCS4, start, start + len, target);
    }
    else if (kind == PyUnicode_2BYTE_KIND) {
        const Py_UCS2 *start = (const Py_UCS2 *) data;
        _PyUnicode_CONVERT_BYTES(Py_UCS2, Py_UCS4, start, start + len, target);
    }
    else if (kind == PyUnicode_4BYTE_KIND) {
        memcpy(target, data, len * sizeof(Py_UCS4));
    }
    else {
        Py_UNREACHABLE();
    }
    if (copy_null)
        target[len] = 0;
    return target;
}

Py_UCS4*
PyUnicode_AsUCS4(PyObject *string, Py_UCS4 *target, Py_ssize_t targetsize,
                 int copy_null)
{
    if (target == NULL || targetsize < 0) {
        PyErr_BadInternalCall();
        return NULL;
    }
    return as_ucs4(string, target, targetsize, copy_null);
}

Py_UCS4*
PyUnicode_AsUCS4Copy(PyObject *string)
{
    return as_ucs4(string, NULL, 0, 1);
}

/* maximum number of characters required for output of %lld or %p.
   We need at most ceil(log10(256)*SIZEOF_LONG_LONG) digits,
   plus 1 for the sign.  53/22 is an upper bound for log10(256). */
#define MAX_LONG_LONG_CHARS (2 + (SIZEOF_LONG_LONG*53-1) / 22)

static int
unicode_fromformat_write_str(_PyUnicodeWriter *writer, PyObject *str,
                             Py_ssize_t width, Py_ssize_t precision)
{
    Py_ssize_t length, fill, arglen;
    Py_UCS4 maxchar;

    length = PyUnicode_GET_LENGTH(str);
    if ((precision == -1 || precision >= length)
        && width <= length)
        return _PyUnicodeWriter_WriteStr(writer, str);

    if (precision != -1)
        length = Py_MIN(precision, length);

    arglen = Py_MAX(length, width);
    if (PyUnicode_MAX_CHAR_VALUE(str) > writer->maxchar)
        maxchar = _PyUnicode_FindMaxChar(str, 0, length);
    else
        maxchar = writer->maxchar;

    if (_PyUnicodeWriter_Prepare(writer, arglen, maxchar) == -1)
        return -1;

    if (width > length) {
        fill = width - length;
        if (PyUnicode_Fill(writer->buffer, writer->pos, fill, ' ') == -1)
            return -1;
        writer->pos += fill;
    }

    _PyUnicode_FastCopyCharacters(writer->buffer, writer->pos,
                                  str, 0, length);
    writer->pos += length;
    return 0;
}

static int
unicode_fromformat_write_cstr(_PyUnicodeWriter *writer, const char *str,
                              Py_ssize_t width, Py_ssize_t precision)
{
    /* UTF-8 */
    Py_ssize_t length;
    PyObject *unicode;
    int res;

    if (precision == -1) {
        length = strlen(str);
    }
    else {
        length = 0;
        while (length < precision && str[length]) {
            length++;
        }
    }
    unicode = PyUnicode_DecodeUTF8Stateful(str, length, "replace", NULL);
    if (unicode == NULL)
        return -1;

    res = unicode_fromformat_write_str(writer, unicode, width, -1);
    Py_DECREF(unicode);
    return res;
}

static const char*
unicode_fromformat_arg(_PyUnicodeWriter *writer,
                       const char *f, va_list *vargs)
{
    const char *p;
    Py_ssize_t len;
    int zeropad;
    Py_ssize_t width;
    Py_ssize_t precision;
    int longflag;
    int longlongflag;
    int size_tflag;
    Py_ssize_t fill;

    p = f;
    f++;
    zeropad = 0;
    if (*f == '0') {
        zeropad = 1;
        f++;
    }

    /* parse the width.precision part, e.g. "%2.5s" => width=2, precision=5 */
    width = -1;
    if (Py_ISDIGIT((unsigned)*f)) {
        width = *f - '0';
        f++;
        while (Py_ISDIGIT((unsigned)*f)) {
            if (width > (PY_SSIZE_T_MAX - ((int)*f - '0')) / 10) {
                PyErr_SetString(PyExc_ValueError,
                                "width too big");
                return NULL;
            }
            width = (width * 10) + (*f - '0');
            f++;
        }
    }
    precision = -1;
    if (*f == '.') {
        f++;
        if (Py_ISDIGIT((unsigned)*f)) {
            precision = (*f - '0');
            f++;
            while (Py_ISDIGIT((unsigned)*f)) {
                if (precision > (PY_SSIZE_T_MAX - ((int)*f - '0')) / 10) {
                    PyErr_SetString(PyExc_ValueError,
                                    "precision too big");
                    return NULL;
                }
                precision = (precision * 10) + (*f - '0');
                f++;
            }
        }
        if (*f == '%') {
            /* "%.3%s" => f points to "3" */
            f--;
        }
    }
    if (*f == '\0') {
        /* bogus format "%.123" => go backward, f points to "3" */
        f--;
    }

    /* Handle %ld, %lu, %lld and %llu. */
    longflag = 0;
    longlongflag = 0;
    size_tflag = 0;
    if (*f == 'l') {
        if (f[1] == 'd' || f[1] == 'u' || f[1] == 'i') {
            longflag = 1;
            ++f;
        }
        else if (f[1] == 'l' &&
                 (f[2] == 'd' || f[2] == 'u' || f[2] == 'i')) {
            longlongflag = 1;
            f += 2;
        }
    }
    /* handle the size_t flag. */
    else if (*f == 'z' && (f[1] == 'd' || f[1] == 'u' || f[1] == 'i')) {
        size_tflag = 1;
        ++f;
    }

    if (f[1] == '\0')
        writer->overallocate = 0;

    switch (*f) {
    case 'c':
    {
        int ordinal = va_arg(*vargs, int);
        if (ordinal < 0 || ordinal > MAX_UNICODE) {
            PyErr_SetString(PyExc_OverflowError,
                            "character argument not in range(0x110000)");
            return NULL;
        }
        if (_PyUnicodeWriter_WriteCharInline(writer, ordinal) < 0)
            return NULL;
        break;
    }

    case 'i':
    case 'd':
    case 'u':
    case 'x':
    {
        /* used by sprintf */
        char buffer[MAX_LONG_LONG_CHARS];
        Py_ssize_t arglen;

        if (*f == 'u') {
            if (longflag) {
                len = sprintf(buffer, "%lu", va_arg(*vargs, unsigned long));
            }
            else if (longlongflag) {
                len = sprintf(buffer, "%llu", va_arg(*vargs, unsigned long long));
            }
            else if (size_tflag) {
                len = sprintf(buffer, "%zu", va_arg(*vargs, size_t));
            }
            else {
                len = sprintf(buffer, "%u", va_arg(*vargs, unsigned int));
            }
        }
        else if (*f == 'x') {
            len = sprintf(buffer, "%x", va_arg(*vargs, int));
        }
        else {
            if (longflag) {
                len = sprintf(buffer, "%li", va_arg(*vargs, long));
            }
            else if (longlongflag) {
                len = sprintf(buffer, "%lli", va_arg(*vargs, long long));
            }
            else if (size_tflag) {
                len = sprintf(buffer, "%zi", va_arg(*vargs, Py_ssize_t));
            }
            else {
                len = sprintf(buffer, "%i", va_arg(*vargs, int));
            }
        }
        assert(len >= 0);

        if (precision < len)
            precision = len;

        arglen = Py_MAX(precision, width);
        if (_PyUnicodeWriter_Prepare(writer, arglen, 127) == -1)
            return NULL;

        if (width > precision) {
            Py_UCS4 fillchar;
            fill = width - precision;
            fillchar = zeropad?'0':' ';
            if (PyUnicode_Fill(writer->buffer, writer->pos, fill, fillchar) == -1)
                return NULL;
            writer->pos += fill;
        }
        if (precision > len) {
            fill = precision - len;
            if (PyUnicode_Fill(writer->buffer, writer->pos, fill, '0') == -1)
                return NULL;
            writer->pos += fill;
        }

        if (_PyUnicodeWriter_WriteASCIIString(writer, buffer, len) < 0)
            return NULL;
        break;
    }

    case 'p':
    {
        char number[MAX_LONG_LONG_CHARS];

        len = sprintf(number, "%p", va_arg(*vargs, void*));
        assert(len >= 0);

        /* %p is ill-defined:  ensure leading 0x. */
        if (number[1] == 'X')
            number[1] = 'x';
        else if (number[1] != 'x') {
            memmove(number + 2, number,
                    strlen(number) + 1);
            number[0] = '0';
            number[1] = 'x';
            len += 2;
        }

        if (_PyUnicodeWriter_WriteASCIIString(writer, number, len) < 0)
            return NULL;
        break;
    }

    case 's':
    {
        /* UTF-8 */
        const char *s = va_arg(*vargs, const char*);
        if (unicode_fromformat_write_cstr(writer, s, width, precision) < 0)
            return NULL;
        break;
    }

    case 'U':
    {
        PyObject *obj = va_arg(*vargs, PyObject *);
        assert(obj && _PyUnicode_CHECK(obj));

        if (unicode_fromformat_write_str(writer, obj, width, precision) == -1)
            return NULL;
        break;
    }

    case 'V':
    {
        PyObject *obj = va_arg(*vargs, PyObject *);
        const char *str = va_arg(*vargs, const char *);
        if (obj) {
            assert(_PyUnicode_CHECK(obj));
            if (unicode_fromformat_write_str(writer, obj, width, precision) == -1)
                return NULL;
        }
        else {
            assert(str != NULL);
            if (unicode_fromformat_write_cstr(writer, str, width, precision) < 0)
                return NULL;
        }
        break;
    }

    case 'S':
    {
        PyObject *obj = va_arg(*vargs, PyObject *);
        PyObject *str;
        assert(obj);
        str = PyObject_Str(obj);
        if (!str)
            return NULL;
        if (unicode_fromformat_write_str(writer, str, width, precision) == -1) {
            Py_DECREF(str);
            return NULL;
        }
        Py_DECREF(str);
        break;
    }

    case 'R':
    {
        PyObject *obj = va_arg(*vargs, PyObject *);
        PyObject *repr;
        assert(obj);
        repr = PyObject_Repr(obj);
        if (!repr)
            return NULL;
        if (unicode_fromformat_write_str(writer, repr, width, precision) == -1) {
            Py_DECREF(repr);
            return NULL;
        }
        Py_DECREF(repr);
        break;
    }

    case 'A':
    {
        PyObject *obj = va_arg(*vargs, PyObject *);
        PyObject *ascii;
        assert(obj);
        ascii = PyObject_ASCII(obj);
        if (!ascii)
            return NULL;
        if (unicode_fromformat_write_str(writer, ascii, width, precision) == -1) {
            Py_DECREF(ascii);
            return NULL;
        }
        Py_DECREF(ascii);
        break;
    }

    case '%':
        if (_PyUnicodeWriter_WriteCharInline(writer, '%') < 0)
            return NULL;
        break;

    default:
        /* if we stumble upon an unknown formatting code, copy the rest
           of the format string to the output string. (we cannot just
           skip the code, since there's no way to know what's in the
           argument list) */
        len = strlen(p);
        if (_PyUnicodeWriter_WriteLatin1String(writer, p, len) == -1)
            return NULL;
        f = p+len;
        return f;
    }

    f++;
    return f;
}

PyObject *
PyUnicode_FromFormatV(const char *format, va_list vargs)
{
    va_list vargs2;
    const char *f;
    _PyUnicodeWriter writer;

    _PyUnicodeWriter_Init(&writer);
    writer.min_length = strlen(format) + 100;
    writer.overallocate = 1;

    // Copy varags to be able to pass a reference to a subfunction.
    va_copy(vargs2, vargs);

    for (f = format; *f; ) {
        if (*f == '%') {
            f = unicode_fromformat_arg(&writer, f, &vargs2);
            if (f == NULL)
                goto fail;
        }
        else {
            const char *p;
            Py_ssize_t len;

            p = f;
            do
            {
                if ((unsigned char)*p > 127) {
                    PyErr_Format(PyExc_ValueError,
                        "PyUnicode_FromFormatV() expects an ASCII-encoded format "
                        "string, got a non-ASCII byte: 0x%02x",
                        (unsigned char)*p);
                    goto fail;
                }
                p++;
            }
            while (*p != '\0' && *p != '%');
            len = p - f;

            if (*p == '\0')
                writer.overallocate = 0;

            if (_PyUnicodeWriter_WriteASCIIString(&writer, f, len) < 0)
                goto fail;

            f = p;
        }
    }
    va_end(vargs2);
    return _PyUnicodeWriter_Finish(&writer);

  fail:
    va_end(vargs2);
    _PyUnicodeWriter_Dealloc(&writer);
    return NULL;
}

PyObject *
PyUnicode_FromFormat(const char *format, ...)
{
    PyObject* ret;
    va_list vargs;

#ifdef HAVE_STDARG_PROTOTYPES
    va_start(vargs, format);
#else
    va_start(vargs);
#endif
    ret = PyUnicode_FromFormatV(format, vargs);
    va_end(vargs);
    return ret;
}

static Py_ssize_t
unicode_get_widechar_size(PyObject *unicode)
{
    Py_ssize_t res;

    assert(unicode != NULL);
    assert(_PyUnicode_CHECK(unicode));

    res = _PyUnicode_LENGTH(unicode);
#if SIZEOF_WCHAR_T == 2
    if (PyUnicode_KIND(unicode) == PyUnicode_4BYTE_KIND) {
        const Py_UCS4 *s = PyUnicode_4BYTE_DATA(unicode);
        const Py_UCS4 *end = s + res;
        for (; s < end; ++s) {
            if (*s > 0xFFFF) {
                ++res;
            }
        }
    }
#endif
    return res;
}

static void
unicode_copy_as_widechar(PyObject *unicode, wchar_t *w, Py_ssize_t size)
{
    assert(unicode != NULL);
    assert(_PyUnicode_CHECK(unicode));

    if (PyUnicode_KIND(unicode) == sizeof(wchar_t)) {
        memcpy(w, PyUnicode_DATA(unicode), size * sizeof(wchar_t));
        return;
    }

    if (PyUnicode_KIND(unicode) == PyUnicode_1BYTE_KIND) {
        const Py_UCS1 *s = PyUnicode_1BYTE_DATA(unicode);
        for (; size--; ++s, ++w) {
            *w = *s;
        }
    }
    else {
#if SIZEOF_WCHAR_T == 4
        assert(PyUnicode_KIND(unicode) == PyUnicode_2BYTE_KIND);
        const Py_UCS2 *s = PyUnicode_2BYTE_DATA(unicode);
        for (; size--; ++s, ++w) {
            *w = *s;
        }
#else
        assert(PyUnicode_KIND(unicode) == PyUnicode_4BYTE_KIND);
        const Py_UCS4 *s = PyUnicode_4BYTE_DATA(unicode);
        for (; size--; ++s, ++w) {
            Py_UCS4 ch = *s;
            if (ch > 0xFFFF) {
                assert(ch <= MAX_UNICODE);
                /* encode surrogate pair in this case */
                *w++ = Py_UNICODE_HIGH_SURROGATE(ch);
                if (!size--)
                    break;
                *w = Py_UNICODE_LOW_SURROGATE(ch);
            }
            else {
                *w = ch;
            }
        }
#endif
    }
}

#ifdef HAVE_WCHAR_H

/* Convert a Unicode object to a wide character string.

   - If w is NULL: return the number of wide characters (including the null
     character) required to convert the unicode object. Ignore size argument.

   - Otherwise: return the number of wide characters (excluding the null
     character) written into w. Write at most size wide characters (including
     the null character). */
Py_ssize_t
PyUnicode_AsWideChar(PyObject *unicode,
                     wchar_t *w,
                     Py_ssize_t size)
{
    Py_ssize_t res;

    if (unicode == NULL) {
        PyErr_BadInternalCall();
        return -1;
    }
    if (!PyUnicode_Check(unicode)) {
        PyErr_BadArgument();
        return -1;
    }

    res = unicode_get_widechar_size(unicode);
    if (w == NULL) {
        return res + 1;
    }

    if (size > res) {
        size = res + 1;
    }
    else {
        res = size;
    }
    unicode_copy_as_widechar(unicode, w, size);

#ifdef HAVE_NON_UNICODE_WCHAR_T_REPRESENTATION
    /* Oracle Solaris uses non-Unicode internal wchar_t form for
       non-Unicode locales and hence needs conversion first. */
    if (_Py_LocaleUsesNonUnicodeWchar()) {
        if (_Py_EncodeNonUnicodeWchar_InPlace(w, size) < 0) {
            return -1;
        }
    }
#endif

    return res;
}

wchar_t*
PyUnicode_AsWideCharString(PyObject *unicode,
                           Py_ssize_t *size)
{
    wchar_t *buffer;
    Py_ssize_t buflen;

    if (unicode == NULL) {
        PyErr_BadInternalCall();
        return NULL;
    }
    if (!PyUnicode_Check(unicode)) {
        PyErr_BadArgument();
        return NULL;
    }

    buflen = unicode_get_widechar_size(unicode);
    buffer = (wchar_t *) PyMem_NEW(wchar_t, (buflen + 1));
    if (buffer == NULL) {
        PyErr_NoMemory();
        return NULL;
    }
    unicode_copy_as_widechar(unicode, buffer, buflen + 1);

#ifdef HAVE_NON_UNICODE_WCHAR_T_REPRESENTATION
    /* Oracle Solaris uses non-Unicode internal wchar_t form for
       non-Unicode locales and hence needs conversion first. */
    if (_Py_LocaleUsesNonUnicodeWchar()) {
        if (_Py_EncodeNonUnicodeWchar_InPlace(buffer, (buflen + 1)) < 0) {
            return NULL;
        }
    }
#endif

    if (size != NULL) {
        *size = buflen;
    }
    else if (wcslen(buffer) != (size_t)buflen) {
        PyMem_Free(buffer);
        PyErr_SetString(PyExc_ValueError,
                        "embedded null character");
        return NULL;
    }
    return buffer;
}

#endif /* HAVE_WCHAR_H */

int
_PyUnicode_WideCharString_Converter(PyObject *obj, void *ptr)
{
    wchar_t **p = (wchar_t **)ptr;
    if (obj == NULL) {
        PyMem_Free(*p);
        *p = NULL;
        return 1;
    }
    if (PyUnicode_Check(obj)) {
        *p = PyUnicode_AsWideCharString(obj, NULL);
        if (*p == NULL) {
            return 0;
        }
        return Py_CLEANUP_SUPPORTED;
    }
    PyErr_Format(PyExc_TypeError,
                 "argument must be str, not %.50s",
                 Py_TYPE(obj)->tp_name);
    return 0;
}

int
_PyUnicode_WideCharString_Opt_Converter(PyObject *obj, void *ptr)
{
    wchar_t **p = (wchar_t **)ptr;
    if (obj == NULL) {
        PyMem_Free(*p);
        *p = NULL;
        return 1;
    }
    if (obj == Py_None) {
        *p = NULL;
        return 1;
    }
    if (PyUnicode_Check(obj)) {
        *p = PyUnicode_AsWideCharString(obj, NULL);
        if (*p == NULL) {
            return 0;
        }
        return Py_CLEANUP_SUPPORTED;
    }
    PyErr_Format(PyExc_TypeError,
                 "argument must be str or None, not %.50s",
                 Py_TYPE(obj)->tp_name);
    return 0;
}

PyObject *
PyUnicode_FromOrdinal(int ordinal)
{
    if (ordinal < 0 || ordinal > MAX_UNICODE) {
        PyErr_SetString(PyExc_ValueError,
                        "chr() arg not in range(0x110000)");
        return NULL;
    }

    return unicode_char((Py_UCS4)ordinal);
}

PyObject *
PyUnicode_FromObject(PyObject *obj)
{
    /* XXX Perhaps we should make this API an alias of
       PyObject_Str() instead ?! */
    if (PyUnicode_CheckExact(obj)) {
        Py_INCREF(obj);
        return obj;
    }
    if (PyUnicode_Check(obj)) {
        /* For a Unicode subtype that's not a Unicode object,
           return a true Unicode object with the same data. */
        return _PyUnicode_Copy(obj);
    }
    PyErr_Format(PyExc_TypeError,
                 "Can't convert '%.100s' object to str implicitly",
                 Py_TYPE(obj)->tp_name);
    return NULL;
}

PyObject *
PyUnicode_FromEncodedObject(PyObject *obj,
                            const char *encoding,
                            const char *errors)
{
    Py_buffer buffer;
    PyObject *v;

    if (obj == NULL) {
        PyErr_BadInternalCall();
        return NULL;
    }

    /* Decoding bytes objects is the most common case and should be fast */
    if (PyBytes_Check(obj)) {
        if (PyBytes_GET_SIZE(obj) == 0) {
            if (unicode_check_encoding_errors(encoding, errors) < 0) {
                return NULL;
            }
            _Py_RETURN_UNICODE_EMPTY();
        }
        return PyUnicode_Decode(
                PyBytes_AS_STRING(obj), PyBytes_GET_SIZE(obj),
                encoding, errors);
    }

    if (PyUnicode_Check(obj)) {
        PyErr_SetString(PyExc_TypeError,
                        "decoding str is not supported");
        return NULL;
    }

    /* Retrieve a bytes buffer view through the PEP 3118 buffer interface */
    if (PyObject_GetBuffer(obj, &buffer, PyBUF_SIMPLE) < 0) {
        PyErr_Format(PyExc_TypeError,
                     "decoding to str: need a bytes-like object, %.80s found",
                     Py_TYPE(obj)->tp_name);
        return NULL;
    }

    if (buffer.len == 0) {
        PyBuffer_Release(&buffer);
        if (unicode_check_encoding_errors(encoding, errors) < 0) {
            return NULL;
        }
        _Py_RETURN_UNICODE_EMPTY();
    }

    v = PyUnicode_Decode((char*) buffer.buf, buffer.len, encoding, errors);
    PyBuffer_Release(&buffer);
    return v;
}

/* Normalize an encoding name: similar to encodings.normalize_encoding(), but
   also convert to lowercase. Return 1 on success, or 0 on error (encoding is
   longer than lower_len-1). */
int
_Py_normalize_encoding(const char *encoding,
                       char *lower,
                       size_t lower_len)
{
    const char *e;
    char *l;
    char *l_end;
    int punct;

    assert(encoding != NULL);

    e = encoding;
    l = lower;
    l_end = &lower[lower_len - 1];
    punct = 0;
    while (1) {
        char c = *e;
        if (c == 0) {
            break;
        }

        if (Py_ISALNUM(c) || c == '.') {
            if (punct && l != lower) {
                if (l == l_end) {
                    return 0;
                }
                *l++ = '_';
            }
            punct = 0;

            if (l == l_end) {
                return 0;
            }
            *l++ = Py_TOLOWER(c);
        }
        else {
            punct = 1;
        }

        e++;
    }
    *l = '\0';
    return 1;
}

PyObject *
PyUnicode_Decode(const char *s,
                 Py_ssize_t size,
                 const char *encoding,
                 const char *errors)
{
    PyObject *buffer = NULL, *unicode;
    Py_buffer info;
    char buflower[11];   /* strlen("iso-8859-1\0") == 11, longest shortcut */

    if (unicode_check_encoding_errors(encoding, errors) < 0) {
        return NULL;
    }

    if (size == 0) {
        _Py_RETURN_UNICODE_EMPTY();
    }

    if (encoding == NULL) {
        return PyUnicode_DecodeUTF8Stateful(s, size, errors, NULL);
    }

    /* Shortcuts for common default encodings */
    if (_Py_normalize_encoding(encoding, buflower, sizeof(buflower))) {
        char *lower = buflower;

        /* Fast paths */
        if (lower[0] == 'u' && lower[1] == 't' && lower[2] == 'f') {
            lower += 3;
            if (*lower == '_') {
                /* Match "utf8" and "utf_8" */
                lower++;
            }

            if (lower[0] == '8' && lower[1] == 0) {
                return PyUnicode_DecodeUTF8Stateful(s, size, errors, NULL);
            }
            else if (lower[0] == '1' && lower[1] == '6' && lower[2] == 0) {
                return PyUnicode_DecodeUTF16(s, size, errors, 0);
            }
            else if (lower[0] == '3' && lower[1] == '2' && lower[2] == 0) {
                return PyUnicode_DecodeUTF32(s, size, errors, 0);
            }
        }
        else {
            if (strcmp(lower, "ascii") == 0
                || strcmp(lower, "us_ascii") == 0) {
                return PyUnicode_DecodeASCII(s, size, errors);
            }
    #ifdef MS_WINDOWS
            else if (strcmp(lower, "mbcs") == 0) {
                return PyUnicode_DecodeMBCS(s, size, errors);
            }
    #endif
            else if (strcmp(lower, "latin1") == 0
                     || strcmp(lower, "latin_1") == 0
                     || strcmp(lower, "iso_8859_1") == 0
                     || strcmp(lower, "iso8859_1") == 0) {
                return PyUnicode_DecodeLatin1(s, size, errors);
            }
        }
    }

    /* Decode via the codec registry */
    buffer = NULL;
    if (PyBuffer_FillInfo(&info, NULL, (void *)s, size, 1, PyBUF_FULL_RO) < 0)
        goto onError;
    buffer = PyMemoryView_FromBuffer(&info);
    if (buffer == NULL)
        goto onError;
    unicode = _PyCodec_DecodeText(buffer, encoding, errors);
    if (unicode == NULL)
        goto onError;
    if (!PyUnicode_Check(unicode)) {
        PyErr_Format(PyExc_TypeError,
                     "'%.400s' decoder returned '%.400s' instead of 'str'; "
                     "use codecs.decode() to decode to arbitrary types",
                     encoding,
                     Py_TYPE(unicode)->tp_name);
        Py_DECREF(unicode);
        goto onError;
    }
    Py_DECREF(buffer);
    return unicode_result(unicode);

  onError:
    Py_XDECREF(buffer);
    return NULL;
}

PyObject *
PyUnicode_AsDecodedObject(PyObject *unicode,
                          const char *encoding,
                          const char *errors)
{
    if (!PyUnicode_Check(unicode)) {
        PyErr_BadArgument();
        return NULL;
    }

    if (PyErr_WarnEx(PyExc_DeprecationWarning,
                     "PyUnicode_AsDecodedObject() is deprecated; "
                     "use PyCodec_Decode() to decode from str", 1) < 0)
        return NULL;

    if (encoding == NULL)
        encoding = PyUnicode_GetDefaultEncoding();

    /* Decode via the codec registry */
    return PyCodec_Decode(unicode, encoding, errors);
}

PyObject *
PyUnicode_AsDecodedUnicode(PyObject *unicode,
                           const char *encoding,
                           const char *errors)
{
    PyObject *v;

    if (!PyUnicode_Check(unicode)) {
        PyErr_BadArgument();
        goto onError;
    }

    if (PyErr_WarnEx(PyExc_DeprecationWarning,
                     "PyUnicode_AsDecodedUnicode() is deprecated; "
                     "use PyCodec_Decode() to decode from str to str", 1) < 0)
        return NULL;

    if (encoding == NULL)
        encoding = PyUnicode_GetDefaultEncoding();

    /* Decode via the codec registry */
    v = PyCodec_Decode(unicode, encoding, errors);
    if (v == NULL)
        goto onError;
    if (!PyUnicode_Check(v)) {
        PyErr_Format(PyExc_TypeError,
                     "'%.400s' decoder returned '%.400s' instead of 'str'; "
                     "use codecs.decode() to decode to arbitrary types",
                     encoding,
                     Py_TYPE(unicode)->tp_name);
        Py_DECREF(v);
        goto onError;
    }
    return unicode_result(v);

  onError:
    return NULL;
}

PyObject *
PyUnicode_AsEncodedObject(PyObject *unicode,
                          const char *encoding,
                          const char *errors)
{
    PyObject *v;

    if (!PyUnicode_Check(unicode)) {
        PyErr_BadArgument();
        goto onError;
    }

    if (PyErr_WarnEx(PyExc_DeprecationWarning,
                     "PyUnicode_AsEncodedObject() is deprecated; "
                     "use PyUnicode_AsEncodedString() to encode from str to bytes "
                     "or PyCodec_Encode() for generic encoding", 1) < 0)
        return NULL;

    if (encoding == NULL)
        encoding = PyUnicode_GetDefaultEncoding();

    /* Encode via the codec registry */
    v = PyCodec_Encode(unicode, encoding, errors);
    if (v == NULL)
        goto onError;
    return v;

  onError:
    return NULL;
}


static PyObject *
unicode_encode_locale(PyObject *unicode, _Py_error_handler error_handler,
                      int current_locale)
{
    Py_ssize_t wlen;
    wchar_t *wstr = PyUnicode_AsWideCharString(unicode, &wlen);
    if (wstr == NULL) {
        return NULL;
    }

    if ((size_t)wlen != wcslen(wstr)) {
        PyErr_SetString(PyExc_ValueError, "embedded null character");
        PyMem_Free(wstr);
        return NULL;
    }

    char *str;
    size_t error_pos;
    const char *reason;
    int res = _Py_EncodeLocaleEx(wstr, &str, &error_pos, &reason,
                                 current_locale, error_handler);
    PyMem_Free(wstr);

    if (res != 0) {
        if (res == -2) {
            PyObject *exc;
            exc = PyObject_CallFunction(PyExc_UnicodeEncodeError, "sOnns",
                    "locale", unicode,
                    (Py_ssize_t)error_pos,
                    (Py_ssize_t)(error_pos+1),
                    reason);
            if (exc != NULL) {
                PyCodec_StrictErrors(exc);
                Py_DECREF(exc);
            }
        }
        else if (res == -3) {
            PyErr_SetString(PyExc_ValueError, "unsupported error handler");
        }
        else {
            PyErr_NoMemory();
        }
        return NULL;
    }

    PyObject *bytes = PyBytes_FromString(str);
    PyMem_RawFree(str);
    return bytes;
}

PyObject *
PyUnicode_EncodeLocale(PyObject *unicode, const char *errors)
{
    _Py_error_handler error_handler = _Py_GetErrorHandler(errors);
    return unicode_encode_locale(unicode, error_handler, 1);
}

PyObject *
PyUnicode_EncodeFSDefault(PyObject *unicode)
{
    PyInterpreterState *interp = _PyInterpreterState_GET();
    struct _Py_unicode_fs_codec *fs_codec = &interp->unicode.fs_codec;
    if (fs_codec->utf8) {
        return unicode_encode_utf8(unicode,
                                   fs_codec->error_handler,
                                   fs_codec->errors);
    }
#ifndef _Py_FORCE_UTF8_FS_ENCODING
    else if (fs_codec->encoding) {
        return PyUnicode_AsEncodedString(unicode,
                                         fs_codec->encoding,
                                         fs_codec->errors);
    }
#endif
    else {
        /* Before _PyUnicode_InitEncodings() is called, the Python codec
           machinery is not ready and so cannot be used:
           use wcstombs() in this case. */
        const PyConfig *config = _PyInterpreterState_GetConfig(interp);
        const wchar_t *filesystem_errors = config->filesystem_errors;
        assert(filesystem_errors != NULL);
        _Py_error_handler errors = get_error_handler_wide(filesystem_errors);
        assert(errors != _Py_ERROR_UNKNOWN);
#ifdef _Py_FORCE_UTF8_FS_ENCODING
        return unicode_encode_utf8(unicode, errors, NULL);
#else
        return unicode_encode_locale(unicode, errors, 0);
#endif
    }
}

PyObject *
PyUnicode_AsEncodedString(PyObject *unicode,
                          const char *encoding,
                          const char *errors)
{
    PyObject *v;
    char buflower[11];   /* strlen("iso_8859_1\0") == 11, longest shortcut */

    if (!PyUnicode_Check(unicode)) {
        PyErr_BadArgument();
        return NULL;
    }

    if (unicode_check_encoding_errors(encoding, errors) < 0) {
        return NULL;
    }

    if (encoding == NULL) {
        return _PyUnicode_AsUTF8String(unicode, errors);
    }

    /* Shortcuts for common default encodings */
    if (_Py_normalize_encoding(encoding, buflower, sizeof(buflower))) {
        char *lower = buflower;

        /* Fast paths */
        if (lower[0] == 'u' && lower[1] == 't' && lower[2] == 'f') {
            lower += 3;
            if (*lower == '_') {
                /* Match "utf8" and "utf_8" */
                lower++;
            }

            if (lower[0] == '8' && lower[1] == 0) {
                return _PyUnicode_AsUTF8String(unicode, errors);
            }
            else if (lower[0] == '1' && lower[1] == '6' && lower[2] == 0) {
                return _PyUnicode_EncodeUTF16(unicode, errors, 0);
            }
            else if (lower[0] == '3' && lower[1] == '2' && lower[2] == 0) {
                return _PyUnicode_EncodeUTF32(unicode, errors, 0);
            }
        }
        else {
            if (strcmp(lower, "ascii") == 0
                || strcmp(lower, "us_ascii") == 0) {
                return _PyUnicode_AsASCIIString(unicode, errors);
            }
#ifdef MS_WINDOWS
            else if (strcmp(lower, "mbcs") == 0) {
                return PyUnicode_EncodeCodePage(CP_ACP, unicode, errors);
            }
#endif
            else if (strcmp(lower, "latin1") == 0 ||
                     strcmp(lower, "latin_1") == 0 ||
                     strcmp(lower, "iso_8859_1") == 0 ||
                     strcmp(lower, "iso8859_1") == 0) {
                return _PyUnicode_AsLatin1String(unicode, errors);
            }
        }
    }

    /* Encode via the codec registry */
    v = _PyCodec_EncodeText(unicode, encoding, errors);
    if (v == NULL)
        return NULL;

    /* The normal path */
    if (PyBytes_Check(v))
        return v;

    /* If the codec returns a buffer, raise a warning and convert to bytes */
    if (PyByteArray_Check(v)) {
        int error;
        PyObject *b;

        error = PyErr_WarnFormat(PyExc_RuntimeWarning, 1,
            "encoder %s returned bytearray instead of bytes; "
            "use codecs.encode() to encode to arbitrary types",
            encoding);
        if (error) {
            Py_DECREF(v);
            return NULL;
        }

        b = PyBytes_FromStringAndSize(PyByteArray_AS_STRING(v),
                                      PyByteArray_GET_SIZE(v));
        Py_DECREF(v);
        return b;
    }

    PyErr_Format(PyExc_TypeError,
                 "'%.400s' encoder returned '%.400s' instead of 'bytes'; "
                 "use codecs.encode() to encode to arbitrary types",
                 encoding,
                 Py_TYPE(v)->tp_name);
    Py_DECREF(v);
    return NULL;
}

PyObject *
PyUnicode_AsEncodedUnicode(PyObject *unicode,
                           const char *encoding,
                           const char *errors)
{
    PyObject *v;

    if (!PyUnicode_Check(unicode)) {
        PyErr_BadArgument();
        goto onError;
    }

    if (PyErr_WarnEx(PyExc_DeprecationWarning,
                     "PyUnicode_AsEncodedUnicode() is deprecated; "
                     "use PyCodec_Encode() to encode from str to str", 1) < 0)
        return NULL;

    if (encoding == NULL)
        encoding = PyUnicode_GetDefaultEncoding();

    /* Encode via the codec registry */
    v = PyCodec_Encode(unicode, encoding, errors);
    if (v == NULL)
        goto onError;
    if (!PyUnicode_Check(v)) {
        PyErr_Format(PyExc_TypeError,
                     "'%.400s' encoder returned '%.400s' instead of 'str'; "
                     "use codecs.encode() to encode to arbitrary types",
                     encoding,
                     Py_TYPE(v)->tp_name);
        Py_DECREF(v);
        goto onError;
    }
    return v;

  onError:
    return NULL;
}

static PyObject*
unicode_decode_locale(const char *str, Py_ssize_t len,
                      _Py_error_handler errors, int current_locale)
{
    if (str[len] != '\0' || (size_t)len != strlen(str))  {
        PyErr_SetString(PyExc_ValueError, "embedded null byte");
        return NULL;
    }

    wchar_t *wstr;
    size_t wlen;
    const char *reason;
    int res = _Py_DecodeLocaleEx(str, &wstr, &wlen, &reason,
                                 current_locale, errors);
    if (res != 0) {
        if (res == -2) {
            PyObject *exc;
            exc = PyObject_CallFunction(PyExc_UnicodeDecodeError, "sy#nns",
                                        "locale", str, len,
                                        (Py_ssize_t)wlen,
                                        (Py_ssize_t)(wlen + 1),
                                        reason);
            if (exc != NULL) {
                PyCodec_StrictErrors(exc);
                Py_DECREF(exc);
            }
        }
        else if (res == -3) {
            PyErr_SetString(PyExc_ValueError, "unsupported error handler");
        }
        else {
            PyErr_NoMemory();
        }
        return NULL;
    }

    PyObject *unicode = PyUnicode_FromWideChar(wstr, wlen);
    PyMem_RawFree(wstr);
    return unicode;
}

PyObject*
PyUnicode_DecodeLocaleAndSize(const char *str, Py_ssize_t len,
                              const char *errors)
{
    _Py_error_handler error_handler = _Py_GetErrorHandler(errors);
    return unicode_decode_locale(str, len, error_handler, 1);
}

PyObject*
PyUnicode_DecodeLocale(const char *str, const char *errors)
{
    Py_ssize_t size = (Py_ssize_t)strlen(str);
    _Py_error_handler error_handler = _Py_GetErrorHandler(errors);
    return unicode_decode_locale(str, size, error_handler, 1);
}


PyObject*
PyUnicode_DecodeFSDefault(const char *s) {
    Py_ssize_t size = (Py_ssize_t)strlen(s);
    return PyUnicode_DecodeFSDefaultAndSize(s, size);
}

PyObject*
PyUnicode_DecodeFSDefaultAndSize(const char *s, Py_ssize_t size)
{
    PyInterpreterState *interp = _PyInterpreterState_GET();
    struct _Py_unicode_fs_codec *fs_codec = &interp->unicode.fs_codec;
    if (fs_codec->utf8) {
        return unicode_decode_utf8(s, size,
                                   fs_codec->error_handler,
                                   fs_codec->errors,
                                   NULL);
    }
#ifndef _Py_FORCE_UTF8_FS_ENCODING
    else if (fs_codec->encoding) {
        return PyUnicode_Decode(s, size,
                                fs_codec->encoding,
                                fs_codec->errors);
    }
#endif
    else {
        /* Before _PyUnicode_InitEncodings() is called, the Python codec
           machinery is not ready and so cannot be used:
           use mbstowcs() in this case. */
        const PyConfig *config = _PyInterpreterState_GetConfig(interp);
        const wchar_t *filesystem_errors = config->filesystem_errors;
        assert(filesystem_errors != NULL);
        _Py_error_handler errors = get_error_handler_wide(filesystem_errors);
        assert(errors != _Py_ERROR_UNKNOWN);
#ifdef _Py_FORCE_UTF8_FS_ENCODING
        return unicode_decode_utf8(s, size, errors, NULL, NULL);
#else
        return unicode_decode_locale(s, size, errors, 0);
#endif
    }
}


int
PyUnicode_FSConverter(PyObject* arg, void* addr)
{
    PyObject *path = NULL;
    PyObject *output = NULL;
    Py_ssize_t size;
    const char *data;
    if (arg == NULL) {
        Py_DECREF(*(PyObject**)addr);
        *(PyObject**)addr = NULL;
        return 1;
    }
    path = PyOS_FSPath(arg);
    if (path == NULL) {
        return 0;
    }
    if (PyBytes_Check(path)) {
        output = path;
    }
    else {  // PyOS_FSPath() guarantees its returned value is bytes or str.
        output = PyUnicode_EncodeFSDefault(path);
        Py_DECREF(path);
        if (!output) {
            return 0;
        }
        assert(PyBytes_Check(output));
    }

    size = PyBytes_GET_SIZE(output);
    data = PyBytes_AS_STRING(output);
    if ((size_t)size != strlen(data)) {
        PyErr_SetString(PyExc_ValueError, "embedded null byte");
        Py_DECREF(output);
        return 0;
    }
    *(PyObject**)addr = output;
    return Py_CLEANUP_SUPPORTED;
}


int
PyUnicode_FSDecoder(PyObject* arg, void* addr)
{
    int is_buffer = 0;
    PyObject *path = NULL;
    PyObject *output = NULL;
    if (arg == NULL) {
        Py_DECREF(*(PyObject**)addr);
        *(PyObject**)addr = NULL;
        return 1;
    }

    is_buffer = PyObject_CheckBuffer(arg);
    if (!is_buffer) {
        path = PyOS_FSPath(arg);
        if (path == NULL) {
            return 0;
        }
    }
    else {
        path = arg;
        Py_INCREF(arg);
    }

    if (PyUnicode_Check(path)) {
        output = path;
    }
    else if (PyBytes_Check(path) || is_buffer) {
        PyObject *path_bytes = NULL;

        if (!PyBytes_Check(path) &&
            PyErr_WarnFormat(PyExc_DeprecationWarning, 1,
            "path should be string, bytes, or os.PathLike, not %.200s",
            Py_TYPE(arg)->tp_name)) {
                Py_DECREF(path);
            return 0;
        }
        path_bytes = PyBytes_FromObject(path);
        Py_DECREF(path);
        if (!path_bytes) {
            return 0;
        }
        output = PyUnicode_DecodeFSDefaultAndSize(PyBytes_AS_STRING(path_bytes),
                                                  PyBytes_GET_SIZE(path_bytes));
        Py_DECREF(path_bytes);
        if (!output) {
            return 0;
        }
    }
    else {
        PyErr_Format(PyExc_TypeError,
                     "path should be string, bytes, or os.PathLike, not %.200s",
                     Py_TYPE(arg)->tp_name);
        Py_DECREF(path);
        return 0;
    }
    if (findchar(PyUnicode_DATA(output), PyUnicode_KIND(output),
                 PyUnicode_GET_LENGTH(output), 0, 1) >= 0) {
        PyErr_SetString(PyExc_ValueError, "embedded null character");
        Py_DECREF(output);
        return 0;
    }
    *(PyObject**)addr = output;
    return Py_CLEANUP_SUPPORTED;
}


static int unicode_fill_utf8(PyObject *unicode);

const char *
PyUnicode_AsUTF8AndSize(PyObject *unicode, Py_ssize_t *psize)
{
    if (!PyUnicode_Check(unicode)) {
        PyErr_BadArgument();
        return NULL;
    }

    if (PyUnicode_UTF8(unicode) == NULL) {
        if (unicode_fill_utf8(unicode) == -1) {
            return NULL;
        }
    }

    if (psize)
        *psize = PyUnicode_UTF8_LENGTH(unicode);
    return PyUnicode_UTF8(unicode);
}

const char *
PyUnicode_AsUTF8(PyObject *unicode)
{
    return PyUnicode_AsUTF8AndSize(unicode, NULL);
}

/*
PyUnicode_GetSize() has been deprecated since Python 3.3
because it returned length of Py_UNICODE.

But this function is part of stable abi, because it don't
include Py_UNICODE in signature and it was not excluded from
stable abi in PEP 384.
*/
PyAPI_FUNC(Py_ssize_t)
PyUnicode_GetSize(PyObject *unicode)
{
    PyErr_SetString(PyExc_RuntimeError,
                    "PyUnicode_GetSize has been removed.");
    return -1;
}

Py_ssize_t
PyUnicode_GetLength(PyObject *unicode)
{
    if (!PyUnicode_Check(unicode)) {
        PyErr_BadArgument();
        return -1;
    }
    return PyUnicode_GET_LENGTH(unicode);
}

Py_UCS4
PyUnicode_ReadChar(PyObject *unicode, Py_ssize_t index)
{
    const void *data;
    int kind;

    if (!PyUnicode_Check(unicode)) {
        PyErr_BadArgument();
        return (Py_UCS4)-1;
    }
    if (index < 0 || index >= PyUnicode_GET_LENGTH(unicode)) {
        PyErr_SetString(PyExc_IndexError, "string index out of range");
        return (Py_UCS4)-1;
    }
    data = PyUnicode_DATA(unicode);
    kind = PyUnicode_KIND(unicode);
    return PyUnicode_READ(kind, data, index);
}

int
PyUnicode_WriteChar(PyObject *unicode, Py_ssize_t index, Py_UCS4 ch)
{
    if (!PyUnicode_Check(unicode) || !PyUnicode_IS_COMPACT(unicode)) {
        PyErr_BadArgument();
        return -1;
    }
    if (index < 0 || index >= PyUnicode_GET_LENGTH(unicode)) {
        PyErr_SetString(PyExc_IndexError, "string index out of range");
        return -1;
    }
    if (unicode_check_modifiable(unicode))
        return -1;
    if (ch > PyUnicode_MAX_CHAR_VALUE(unicode)) {
        PyErr_SetString(PyExc_ValueError, "character out of range");
        return -1;
    }
    PyUnicode_WRITE(PyUnicode_KIND(unicode), PyUnicode_DATA(unicode),
                    index, ch);
    return 0;
}

const char *
PyUnicode_GetDefaultEncoding(void)
{
    return "utf-8";
}

/* create or adjust a UnicodeDecodeError */
static void
make_decode_exception(PyObject **exceptionObject,
                      const char *encoding,
                      const char *input, Py_ssize_t length,
                      Py_ssize_t startpos, Py_ssize_t endpos,
                      const char *reason)
{
    if (*exceptionObject == NULL) {
        *exceptionObject = PyUnicodeDecodeError_Create(
            encoding, input, length, startpos, endpos, reason);
    }
    else {
        if (PyUnicodeDecodeError_SetStart(*exceptionObject, startpos))
            goto onError;
        if (PyUnicodeDecodeError_SetEnd(*exceptionObject, endpos))
            goto onError;
        if (PyUnicodeDecodeError_SetReason(*exceptionObject, reason))
            goto onError;
    }
    return;

onError:
    Py_CLEAR(*exceptionObject);
}

#ifdef MS_WINDOWS
static int
widechar_resize(wchar_t **buf, Py_ssize_t *size, Py_ssize_t newsize)
{
    if (newsize > *size) {
        wchar_t *newbuf = *buf;
        if (PyMem_Resize(newbuf, wchar_t, newsize) == NULL) {
            PyErr_NoMemory();
            return -1;
        }
        *buf = newbuf;
    }
    *size = newsize;
    return 0;
}

/* error handling callback helper:
   build arguments, call the callback and check the arguments,
   if no exception occurred, copy the replacement to the output
   and adjust various state variables.
   return 0 on success, -1 on error
*/

static int
unicode_decode_call_errorhandler_wchar(
    const char *errors, PyObject **errorHandler,
    const char *encoding, const char *reason,
    const char **input, const char **inend, Py_ssize_t *startinpos,
    Py_ssize_t *endinpos, PyObject **exceptionObject, const char **inptr,
    wchar_t **buf, Py_ssize_t *bufsize, Py_ssize_t *outpos)
{
    static const char *argparse = "Un;decoding error handler must return (str, int) tuple";

    PyObject *restuple = NULL;
    PyObject *repunicode = NULL;
    Py_ssize_t outsize;
    Py_ssize_t insize;
    Py_ssize_t requiredsize;
    Py_ssize_t newpos;
    PyObject *inputobj = NULL;
    Py_ssize_t repwlen;

    if (*errorHandler == NULL) {
        *errorHandler = PyCodec_LookupError(errors);
        if (*errorHandler == NULL)
            goto onError;
    }

    make_decode_exception(exceptionObject,
        encoding,
        *input, *inend - *input,
        *startinpos, *endinpos,
        reason);
    if (*exceptionObject == NULL)
        goto onError;

    restuple = PyObject_CallOneArg(*errorHandler, *exceptionObject);
    if (restuple == NULL)
        goto onError;
    if (!PyTuple_Check(restuple)) {
        PyErr_SetString(PyExc_TypeError, &argparse[3]);
        goto onError;
    }
    if (!PyArg_ParseTuple(restuple, argparse, &repunicode, &newpos))
        goto onError;

    /* Copy back the bytes variables, which might have been modified by the
       callback */
    inputobj = PyUnicodeDecodeError_GetObject(*exceptionObject);
    if (!inputobj)
        goto onError;
    *input = PyBytes_AS_STRING(inputobj);
    insize = PyBytes_GET_SIZE(inputobj);
    *inend = *input + insize;
    /* we can DECREF safely, as the exception has another reference,
       so the object won't go away. */
    Py_DECREF(inputobj);

    if (newpos<0)
        newpos = insize+newpos;
    if (newpos<0 || newpos>insize) {
        PyErr_Format(PyExc_IndexError, "position %zd from error handler out of bounds", newpos);
        goto onError;
    }

    repwlen = PyUnicode_AsWideChar(repunicode, NULL, 0);
    if (repwlen < 0)
        goto onError;
    repwlen--;
    /* need more space? (at least enough for what we
       have+the replacement+the rest of the string (starting
       at the new input position), so we won't have to check space
       when there are no errors in the rest of the string) */
    requiredsize = *outpos;
    if (requiredsize > PY_SSIZE_T_MAX - repwlen)
        goto overflow;
    requiredsize += repwlen;
    if (requiredsize > PY_SSIZE_T_MAX - (insize - newpos))
        goto overflow;
    requiredsize += insize - newpos;
    outsize = *bufsize;
    if (requiredsize > outsize) {
        if (outsize <= PY_SSIZE_T_MAX/2 && requiredsize < 2*outsize)
            requiredsize = 2*outsize;
        if (widechar_resize(buf, bufsize, requiredsize) < 0) {
            goto onError;
        }
    }
    PyUnicode_AsWideChar(repunicode, *buf + *outpos, repwlen);
    *outpos += repwlen;
    *endinpos = newpos;
    *inptr = *input + newpos;

    /* we made it! */
    Py_DECREF(restuple);
    return 0;

  overflow:
    PyErr_SetString(PyExc_OverflowError,
                    "decoded result is too long for a Python string");

  onError:
    Py_XDECREF(restuple);
    return -1;
}
#endif   /* MS_WINDOWS */

static int
unicode_decode_call_errorhandler_writer(
    const char *errors, PyObject **errorHandler,
    const char *encoding, const char *reason,
    const char **input, const char **inend, Py_ssize_t *startinpos,
    Py_ssize_t *endinpos, PyObject **exceptionObject, const char **inptr,
    _PyUnicodeWriter *writer /* PyObject **output, Py_ssize_t *outpos */)
{
    static const char *argparse = "Un;decoding error handler must return (str, int) tuple";

    PyObject *restuple = NULL;
    PyObject *repunicode = NULL;
    Py_ssize_t insize;
    Py_ssize_t newpos;
    Py_ssize_t replen;
    Py_ssize_t remain;
    PyObject *inputobj = NULL;
    int need_to_grow = 0;
    const char *new_inptr;

    if (*errorHandler == NULL) {
        *errorHandler = PyCodec_LookupError(errors);
        if (*errorHandler == NULL)
            goto onError;
    }

    make_decode_exception(exceptionObject,
        encoding,
        *input, *inend - *input,
        *startinpos, *endinpos,
        reason);
    if (*exceptionObject == NULL)
        goto onError;

    restuple = PyObject_CallOneArg(*errorHandler, *exceptionObject);
    if (restuple == NULL)
        goto onError;
    if (!PyTuple_Check(restuple)) {
        PyErr_SetString(PyExc_TypeError, &argparse[3]);
        goto onError;
    }
    if (!PyArg_ParseTuple(restuple, argparse, &repunicode, &newpos))
        goto onError;

    /* Copy back the bytes variables, which might have been modified by the
       callback */
    inputobj = PyUnicodeDecodeError_GetObject(*exceptionObject);
    if (!inputobj)
        goto onError;
    remain = *inend - *input - *endinpos;
    *input = PyBytes_AS_STRING(inputobj);
    insize = PyBytes_GET_SIZE(inputobj);
    *inend = *input + insize;
    /* we can DECREF safely, as the exception has another reference,
       so the object won't go away. */
    Py_DECREF(inputobj);

    if (newpos<0)
        newpos = insize+newpos;
    if (newpos<0 || newpos>insize) {
        PyErr_Format(PyExc_IndexError, "position %zd from error handler out of bounds", newpos);
        goto onError;
    }

    replen = PyUnicode_GET_LENGTH(repunicode);
    if (replen > 1) {
        writer->min_length += replen - 1;
        need_to_grow = 1;
    }
    new_inptr = *input + newpos;
    if (*inend - new_inptr > remain) {
        /* We don't know the decoding algorithm here so we make the worst
           assumption that one byte decodes to one unicode character.
           If unfortunately one byte could decode to more unicode characters,
           the decoder may write out-of-bound then.  Is it possible for the
           algorithms using this function? */
        writer->min_length += *inend - new_inptr - remain;
        need_to_grow = 1;
    }
    if (need_to_grow) {
        writer->overallocate = 1;
        if (_PyUnicodeWriter_Prepare(writer, writer->min_length - writer->pos,
                            PyUnicode_MAX_CHAR_VALUE(repunicode)) == -1)
            goto onError;
    }
    if (_PyUnicodeWriter_WriteStr(writer, repunicode) == -1)
        goto onError;

    *endinpos = newpos;
    *inptr = new_inptr;

    /* we made it! */
    Py_DECREF(restuple);
    return 0;

  onError:
    Py_XDECREF(restuple);
    return -1;
}

/* --- UTF-7 Codec -------------------------------------------------------- */

/* See RFC2152 for details.  We encode conservatively and decode liberally. */

/* Three simple macros defining base-64. */

/* Is c a base-64 character? */

#define IS_BASE64(c) \
    (((c) >= 'A' && (c) <= 'Z') ||     \
     ((c) >= 'a' && (c) <= 'z') ||     \
     ((c) >= '0' && (c) <= '9') ||     \
     (c) == '+' || (c) == '/')

/* given that c is a base-64 character, what is its base-64 value? */

#define FROM_BASE64(c)                                                  \
    (((c) >= 'A' && (c) <= 'Z') ? (c) - 'A' :                           \
     ((c) >= 'a' && (c) <= 'z') ? (c) - 'a' + 26 :                      \
     ((c) >= '0' && (c) <= '9') ? (c) - '0' + 52 :                      \
     (c) == '+' ? 62 : 63)

/* What is the base-64 character of the bottom 6 bits of n? */

#define TO_BASE64(n)  \
    ("ABCDEFGHIJKLMNOPQRSTUVWXYZabcdefghijklmnopqrstuvwxyz0123456789+/"[(n) & 0x3f])

/* DECODE_DIRECT: this byte encountered in a UTF-7 string should be
 * decoded as itself.  We are permissive on decoding; the only ASCII
 * byte not decoding to itself is the + which begins a base64
 * string. */

#define DECODE_DIRECT(c)                                \
    ((c) <= 127 && (c) != '+')

/* The UTF-7 encoder treats ASCII characters differently according to
 * whether they are Set D, Set O, Whitespace, or special (i.e. none of
 * the above).  See RFC2152.  This array identifies these different
 * sets:
 * 0 : "Set D"
 *     alphanumeric and '(),-./:?
 * 1 : "Set O"
 *     !"#$%&*;<=>@[]^_`{|}
 * 2 : "whitespace"
 *     ht nl cr sp
 * 3 : special (must be base64 encoded)
 *     everything else (i.e. +\~ and non-printing codes 0-8 11-12 14-31 127)
 */

static
char utf7_category[128] = {
/* nul soh stx etx eot enq ack bel bs  ht  nl  vt  np  cr  so  si  */
    3,  3,  3,  3,  3,  3,  3,  3,  3,  2,  2,  3,  3,  2,  3,  3,
/* dle dc1 dc2 dc3 dc4 nak syn etb can em  sub esc fs  gs  rs  us  */
    3,  3,  3,  3,  3,  3,  3,  3,  3,  3,  3,  3,  3,  3,  3,  3,
/* sp   !   "   #   $   %   &   '   (   )   *   +   ,   -   .   /  */
    2,  1,  1,  1,  1,  1,  1,  0,  0,  0,  1,  3,  0,  0,  0,  0,
/*  0   1   2   3   4   5   6   7   8   9   :   ;   <   =   >   ?  */
    0,  0,  0,  0,  0,  0,  0,  0,  0,  0,  0,  1,  1,  1,  1,  0,
/*  @   A   B   C   D   E   F   G   H   I   J   K   L   M   N   O  */
    1,  0,  0,  0,  0,  0,  0,  0,  0,  0,  0,  0,  0,  0,  0,  0,
/*  P   Q   R   S   T   U   V   W   X   Y   Z   [   \   ]   ^   _  */
    0,  0,  0,  0,  0,  0,  0,  0,  0,  0,  0,  1,  3,  1,  1,  1,
/*  `   a   b   c   d   e   f   g   h   i   j   k   l   m   n   o  */
    1,  0,  0,  0,  0,  0,  0,  0,  0,  0,  0,  0,  0,  0,  0,  0,
/*  p   q   r   s   t   u   v   w   x   y   z   {   |   }   ~  del */
    0,  0,  0,  0,  0,  0,  0,  0,  0,  0,  0,  1,  1,  1,  3,  3,
};

/* ENCODE_DIRECT: this character should be encoded as itself.  The
 * answer depends on whether we are encoding set O as itself, and also
 * on whether we are encoding whitespace as itself.  RFC2152 makes it
 * clear that the answers to these questions vary between
 * applications, so this code needs to be flexible.  */

#define ENCODE_DIRECT(c, directO, directWS)             \
    ((c) < 128 && (c) > 0 &&                            \
     ((utf7_category[(c)] == 0) ||                      \
      (directWS && (utf7_category[(c)] == 2)) ||        \
      (directO && (utf7_category[(c)] == 1))))

PyObject *
PyUnicode_DecodeUTF7(const char *s,
                     Py_ssize_t size,
                     const char *errors)
{
    return PyUnicode_DecodeUTF7Stateful(s, size, errors, NULL);
}

/* The decoder.  The only state we preserve is our read position,
 * i.e. how many characters we have consumed.  So if we end in the
 * middle of a shift sequence we have to back off the read position
 * and the output to the beginning of the sequence, otherwise we lose
 * all the shift state (seen bits, number of bits seen, high
 * surrogate). */

PyObject *
PyUnicode_DecodeUTF7Stateful(const char *s,
                             Py_ssize_t size,
                             const char *errors,
                             Py_ssize_t *consumed)
{
    const char *starts = s;
    Py_ssize_t startinpos;
    Py_ssize_t endinpos;
    const char *e;
    _PyUnicodeWriter writer;
    const char *errmsg = "";
    int inShift = 0;
    Py_ssize_t shiftOutStart;
    unsigned int base64bits = 0;
    unsigned long base64buffer = 0;
    Py_UCS4 surrogate = 0;
    PyObject *errorHandler = NULL;
    PyObject *exc = NULL;

    if (size == 0) {
        if (consumed)
            *consumed = 0;
        _Py_RETURN_UNICODE_EMPTY();
    }

    /* Start off assuming it's all ASCII. Widen later as necessary. */
    _PyUnicodeWriter_Init(&writer);
    writer.min_length = size;

    shiftOutStart = 0;
    e = s + size;

    while (s < e) {
        Py_UCS4 ch;
      restart:
        ch = (unsigned char) *s;

        if (inShift) { /* in a base-64 section */
            if (IS_BASE64(ch)) { /* consume a base-64 character */
                base64buffer = (base64buffer << 6) | FROM_BASE64(ch);
                base64bits += 6;
                s++;
                if (base64bits >= 16) {
                    /* we have enough bits for a UTF-16 value */
                    Py_UCS4 outCh = (Py_UCS4)(base64buffer >> (base64bits-16));
                    base64bits -= 16;
                    base64buffer &= (1 << base64bits) - 1; /* clear high bits */
                    assert(outCh <= 0xffff);
                    if (surrogate) {
                        /* expecting a second surrogate */
                        if (Py_UNICODE_IS_LOW_SURROGATE(outCh)) {
                            Py_UCS4 ch2 = Py_UNICODE_JOIN_SURROGATES(surrogate, outCh);
                            if (_PyUnicodeWriter_WriteCharInline(&writer, ch2) < 0)
                                goto onError;
                            surrogate = 0;
                            continue;
                        }
                        else {
                            if (_PyUnicodeWriter_WriteCharInline(&writer, surrogate) < 0)
                                goto onError;
                            surrogate = 0;
                        }
                    }
                    if (Py_UNICODE_IS_HIGH_SURROGATE(outCh)) {
                        /* first surrogate */
                        surrogate = outCh;
                    }
                    else {
                        if (_PyUnicodeWriter_WriteCharInline(&writer, outCh) < 0)
                            goto onError;
                    }
                }
            }
            else { /* now leaving a base-64 section */
                inShift = 0;
                if (base64bits > 0) { /* left-over bits */
                    if (base64bits >= 6) {
                        /* We've seen at least one base-64 character */
                        s++;
                        errmsg = "partial character in shift sequence";
                        goto utf7Error;
                    }
                    else {
                        /* Some bits remain; they should be zero */
                        if (base64buffer != 0) {
                            s++;
                            errmsg = "non-zero padding bits in shift sequence";
                            goto utf7Error;
                        }
                    }
                }
                if (surrogate && DECODE_DIRECT(ch)) {
                    if (_PyUnicodeWriter_WriteCharInline(&writer, surrogate) < 0)
                        goto onError;
                }
                surrogate = 0;
                if (ch == '-') {
                    /* '-' is absorbed; other terminating
                       characters are preserved */
                    s++;
                }
            }
        }
        else if ( ch == '+' ) {
            startinpos = s-starts;
            s++; /* consume '+' */
            if (s < e && *s == '-') { /* '+-' encodes '+' */
                s++;
                if (_PyUnicodeWriter_WriteCharInline(&writer, '+') < 0)
                    goto onError;
            }
            else if (s < e && !IS_BASE64(*s)) {
                s++;
                errmsg = "ill-formed sequence";
                goto utf7Error;
            }
            else { /* begin base64-encoded section */
                inShift = 1;
                surrogate = 0;
                shiftOutStart = writer.pos;
                base64bits = 0;
                base64buffer = 0;
            }
        }
        else if (DECODE_DIRECT(ch)) { /* character decodes as itself */
            s++;
            if (_PyUnicodeWriter_WriteCharInline(&writer, ch) < 0)
                goto onError;
        }
        else {
            startinpos = s-starts;
            s++;
            errmsg = "unexpected special character";
            goto utf7Error;
        }
        continue;
utf7Error:
        endinpos = s-starts;
        if (unicode_decode_call_errorhandler_writer(
                errors, &errorHandler,
                "utf7", errmsg,
                &starts, &e, &startinpos, &endinpos, &exc, &s,
                &writer))
            goto onError;
    }

    /* end of string */

    if (inShift && !consumed) { /* in shift sequence, no more to follow */
        /* if we're in an inconsistent state, that's an error */
        inShift = 0;
        if (surrogate ||
                (base64bits >= 6) ||
                (base64bits > 0 && base64buffer != 0)) {
            endinpos = size;
            if (unicode_decode_call_errorhandler_writer(
                    errors, &errorHandler,
                    "utf7", "unterminated shift sequence",
                    &starts, &e, &startinpos, &endinpos, &exc, &s,
                    &writer))
                goto onError;
            if (s < e)
                goto restart;
        }
    }

    /* return state */
    if (consumed) {
        if (inShift) {
            *consumed = startinpos;
            if (writer.pos != shiftOutStart && writer.maxchar > 127) {
                PyObject *result = PyUnicode_FromKindAndData(
                        writer.kind, writer.data, shiftOutStart);
                Py_XDECREF(errorHandler);
                Py_XDECREF(exc);
                _PyUnicodeWriter_Dealloc(&writer);
                return result;
            }
            writer.pos = shiftOutStart; /* back off output */
        }
        else {
            *consumed = s-starts;
        }
    }

    Py_XDECREF(errorHandler);
    Py_XDECREF(exc);
    return _PyUnicodeWriter_Finish(&writer);

  onError:
    Py_XDECREF(errorHandler);
    Py_XDECREF(exc);
    _PyUnicodeWriter_Dealloc(&writer);
    return NULL;
}


PyObject *
_PyUnicode_EncodeUTF7(PyObject *str,
                      int base64SetO,
                      int base64WhiteSpace,
                      const char *errors)
{
    int kind;
    const void *data;
    Py_ssize_t len;
    PyObject *v;
    int inShift = 0;
    Py_ssize_t i;
    unsigned int base64bits = 0;
    unsigned long base64buffer = 0;
    char * out;
    const char * start;

    kind = PyUnicode_KIND(str);
    data = PyUnicode_DATA(str);
    len = PyUnicode_GET_LENGTH(str);

    if (len == 0)
        return PyBytes_FromStringAndSize(NULL, 0);

    /* It might be possible to tighten this worst case */
    if (len > PY_SSIZE_T_MAX / 8)
        return PyErr_NoMemory();
    v = PyBytes_FromStringAndSize(NULL, len * 8);
    if (v == NULL)
        return NULL;

    start = out = PyBytes_AS_STRING(v);
    for (i = 0; i < len; ++i) {
        Py_UCS4 ch = PyUnicode_READ(kind, data, i);

        if (inShift) {
            if (ENCODE_DIRECT(ch, !base64SetO, !base64WhiteSpace)) {
                /* shifting out */
                if (base64bits) { /* output remaining bits */
                    *out++ = TO_BASE64(base64buffer << (6-base64bits));
                    base64buffer = 0;
                    base64bits = 0;
                }
                inShift = 0;
                /* Characters not in the BASE64 set implicitly unshift the sequence
                   so no '-' is required, except if the character is itself a '-' */
                if (IS_BASE64(ch) || ch == '-') {
                    *out++ = '-';
                }
                *out++ = (char) ch;
            }
            else {
                goto encode_char;
            }
        }
        else { /* not in a shift sequence */
            if (ch == '+') {
                *out++ = '+';
                        *out++ = '-';
            }
            else if (ENCODE_DIRECT(ch, !base64SetO, !base64WhiteSpace)) {
                *out++ = (char) ch;
            }
            else {
                *out++ = '+';
                inShift = 1;
                goto encode_char;
            }
        }
        continue;
encode_char:
        if (ch >= 0x10000) {
            assert(ch <= MAX_UNICODE);

            /* code first surrogate */
            base64bits += 16;
            base64buffer = (base64buffer << 16) | Py_UNICODE_HIGH_SURROGATE(ch);
            while (base64bits >= 6) {
                *out++ = TO_BASE64(base64buffer >> (base64bits-6));
                base64bits -= 6;
            }
            /* prepare second surrogate */
            ch = Py_UNICODE_LOW_SURROGATE(ch);
        }
        base64bits += 16;
        base64buffer = (base64buffer << 16) | ch;
        while (base64bits >= 6) {
            *out++ = TO_BASE64(base64buffer >> (base64bits-6));
            base64bits -= 6;
        }
    }
    if (base64bits)
        *out++= TO_BASE64(base64buffer << (6-base64bits) );
    if (inShift)
        *out++ = '-';
    if (_PyBytes_Resize(&v, out - start) < 0)
        return NULL;
    return v;
}

#undef IS_BASE64
#undef FROM_BASE64
#undef TO_BASE64
#undef DECODE_DIRECT
#undef ENCODE_DIRECT

/* --- UTF-8 Codec -------------------------------------------------------- */

PyObject *
PyUnicode_DecodeUTF8(const char *s,
                     Py_ssize_t size,
                     const char *errors)
{
    return PyUnicode_DecodeUTF8Stateful(s, size, errors, NULL);
}

#include "stringlib/asciilib.h"
#include "stringlib/codecs.h"
#include "stringlib/undef.h"

#include "stringlib/ucs1lib.h"
#include "stringlib/codecs.h"
#include "stringlib/undef.h"

#include "stringlib/ucs2lib.h"
#include "stringlib/codecs.h"
#include "stringlib/undef.h"

#include "stringlib/ucs4lib.h"
#include "stringlib/codecs.h"
#include "stringlib/undef.h"

/* Mask to quickly check whether a C 'size_t' contains a
   non-ASCII, UTF8-encoded char. */
#if (SIZEOF_SIZE_T == 8)
# define ASCII_CHAR_MASK 0x8080808080808080ULL
#elif (SIZEOF_SIZE_T == 4)
# define ASCII_CHAR_MASK 0x80808080U
#else
# error C 'size_t' size should be either 4 or 8!
#endif

static Py_ssize_t
ascii_decode(const char *start, const char *end, Py_UCS1 *dest)
{
    const char *p = start;

#if SIZEOF_SIZE_T <= SIZEOF_VOID_P
    assert(_Py_IS_ALIGNED(dest, ALIGNOF_SIZE_T));
    if (_Py_IS_ALIGNED(p, ALIGNOF_SIZE_T)) {
        /* Fast path, see in STRINGLIB(utf8_decode) for
           an explanation. */
        /* Help allocation */
        const char *_p = p;
        Py_UCS1 * q = dest;
        while (_p + SIZEOF_SIZE_T <= end) {
            size_t value = *(const size_t *) _p;
            if (value & ASCII_CHAR_MASK)
                break;
            *((size_t *)q) = value;
            _p += SIZEOF_SIZE_T;
            q += SIZEOF_SIZE_T;
        }
        p = _p;
        while (p < end) {
            if ((unsigned char)*p & 0x80)
                break;
            *q++ = *p++;
        }
        return p - start;
    }
#endif
    while (p < end) {
        /* Fast path, see in STRINGLIB(utf8_decode) in stringlib/codecs.h
           for an explanation. */
        if (_Py_IS_ALIGNED(p, ALIGNOF_SIZE_T)) {
            /* Help allocation */
            const char *_p = p;
            while (_p + SIZEOF_SIZE_T <= end) {
                size_t value = *(const size_t *) _p;
                if (value & ASCII_CHAR_MASK)
                    break;
                _p += SIZEOF_SIZE_T;
            }
            p = _p;
            if (_p == end)
                break;
        }
        if ((unsigned char)*p & 0x80)
            break;
        ++p;
    }
    memcpy(dest, start, p - start);
    return p - start;
}

static PyObject *
unicode_decode_utf8(const char *s, Py_ssize_t size,
                    _Py_error_handler error_handler, const char *errors,
                    Py_ssize_t *consumed)
{
    if (size == 0) {
        if (consumed)
            *consumed = 0;
        _Py_RETURN_UNICODE_EMPTY();
    }

    /* ASCII is equivalent to the first 128 ordinals in Unicode. */
    if (size == 1 && (unsigned char)s[0] < 128) {
        if (consumed) {
            *consumed = 1;
        }
        return get_latin1_char((unsigned char)s[0]);
    }

    const char *starts = s;
    const char *end = s + size;

    // fast path: try ASCII string.
    PyObject *u = PyUnicode_New(size, 127);
    if (u == NULL) {
        return NULL;
    }
    s += ascii_decode(s, end, PyUnicode_1BYTE_DATA(u));
    if (s == end) {
        return u;
    }

    // Use _PyUnicodeWriter after fast path is failed.
    _PyUnicodeWriter writer;
    _PyUnicodeWriter_InitWithBuffer(&writer, u);
    writer.pos = s - starts;

    Py_ssize_t startinpos, endinpos;
    const char *errmsg = "";
    PyObject *error_handler_obj = NULL;
    PyObject *exc = NULL;

    while (s < end) {
        Py_UCS4 ch;
        int kind = writer.kind;

        if (kind == PyUnicode_1BYTE_KIND) {
            if (PyUnicode_IS_ASCII(writer.buffer))
                ch = asciilib_utf8_decode(&s, end, writer.data, &writer.pos);
            else
                ch = ucs1lib_utf8_decode(&s, end, writer.data, &writer.pos);
        } else if (kind == PyUnicode_2BYTE_KIND) {
            ch = ucs2lib_utf8_decode(&s, end, writer.data, &writer.pos);
        } else {
            assert(kind == PyUnicode_4BYTE_KIND);
            ch = ucs4lib_utf8_decode(&s, end, writer.data, &writer.pos);
        }

        switch (ch) {
        case 0:
            if (s == end || consumed)
                goto End;
            errmsg = "unexpected end of data";
            startinpos = s - starts;
            endinpos = end - starts;
            break;
        case 1:
            errmsg = "invalid start byte";
            startinpos = s - starts;
            endinpos = startinpos + 1;
            break;
        case 2:
            if (consumed && (unsigned char)s[0] == 0xED && end - s == 2
                && (unsigned char)s[1] >= 0xA0 && (unsigned char)s[1] <= 0xBF)
            {
                /* Truncated surrogate code in range D800-DFFF */
                goto End;
            }
            /* fall through */
        case 3:
        case 4:
            errmsg = "invalid continuation byte";
            startinpos = s - starts;
            endinpos = startinpos + ch - 1;
            break;
        default:
            if (_PyUnicodeWriter_WriteCharInline(&writer, ch) < 0)
                goto onError;
            continue;
        }

        if (error_handler == _Py_ERROR_UNKNOWN)
            error_handler = _Py_GetErrorHandler(errors);

        switch (error_handler) {
        case _Py_ERROR_IGNORE:
            s += (endinpos - startinpos);
            break;

        case _Py_ERROR_REPLACE:
            if (_PyUnicodeWriter_WriteCharInline(&writer, 0xfffd) < 0)
                goto onError;
            s += (endinpos - startinpos);
            break;

        case _Py_ERROR_SURROGATEESCAPE:
        {
            Py_ssize_t i;

            if (_PyUnicodeWriter_PrepareKind(&writer, PyUnicode_2BYTE_KIND) < 0)
                goto onError;
            for (i=startinpos; i<endinpos; i++) {
                ch = (Py_UCS4)(unsigned char)(starts[i]);
                PyUnicode_WRITE(writer.kind, writer.data, writer.pos,
                                ch + 0xdc00);
                writer.pos++;
            }
            s += (endinpos - startinpos);
            break;
        }

        default:
            if (unicode_decode_call_errorhandler_writer(
                    errors, &error_handler_obj,
                    "utf-8", errmsg,
                    &starts, &end, &startinpos, &endinpos, &exc, &s,
                    &writer))
                goto onError;
        }
    }

End:
    if (consumed)
        *consumed = s - starts;

    Py_XDECREF(error_handler_obj);
    Py_XDECREF(exc);
    return _PyUnicodeWriter_Finish(&writer);

onError:
    Py_XDECREF(error_handler_obj);
    Py_XDECREF(exc);
    _PyUnicodeWriter_Dealloc(&writer);
    return NULL;
}


PyObject *
PyUnicode_DecodeUTF8Stateful(const char *s,
                             Py_ssize_t size,
                             const char *errors,
                             Py_ssize_t *consumed)
{
    return unicode_decode_utf8(s, size, _Py_ERROR_UNKNOWN, errors, consumed);
}


/* UTF-8 decoder: use surrogateescape error handler if 'surrogateescape' is
   non-zero, use strict error handler otherwise.

   On success, write a pointer to a newly allocated wide character string into
   *wstr (use PyMem_RawFree() to free the memory) and write the output length
   (in number of wchar_t units) into *wlen (if wlen is set).

   On memory allocation failure, return -1.

   On decoding error (if surrogateescape is zero), return -2. If wlen is
   non-NULL, write the start of the illegal byte sequence into *wlen. If reason
   is not NULL, write the decoding error message into *reason. */
int
_Py_DecodeUTF8Ex(const char *s, Py_ssize_t size, wchar_t **wstr, size_t *wlen,
                 const char **reason, _Py_error_handler errors)
{
    const char *orig_s = s;
    const char *e;
    wchar_t *unicode;
    Py_ssize_t outpos;

    int surrogateescape = 0;
    int surrogatepass = 0;
    switch (errors)
    {
    case _Py_ERROR_STRICT:
        break;
    case _Py_ERROR_SURROGATEESCAPE:
        surrogateescape = 1;
        break;
    case _Py_ERROR_SURROGATEPASS:
        surrogatepass = 1;
        break;
    default:
        return -3;
    }

    /* Note: size will always be longer than the resulting Unicode
       character count */
    if (PY_SSIZE_T_MAX / (Py_ssize_t)sizeof(wchar_t) - 1 < size) {
        return -1;
    }

    unicode = PyMem_RawMalloc((size + 1) * sizeof(wchar_t));
    if (!unicode) {
        return -1;
    }

    /* Unpack UTF-8 encoded data */
    e = s + size;
    outpos = 0;
    while (s < e) {
        Py_UCS4 ch;
#if SIZEOF_WCHAR_T == 4
        ch = ucs4lib_utf8_decode(&s, e, (Py_UCS4 *)unicode, &outpos);
#else
        ch = ucs2lib_utf8_decode(&s, e, (Py_UCS2 *)unicode, &outpos);
#endif
        if (ch > 0xFF) {
#if SIZEOF_WCHAR_T == 4
            Py_UNREACHABLE();
#else
            assert(ch > 0xFFFF && ch <= MAX_UNICODE);
            /* write a surrogate pair */
            unicode[outpos++] = (wchar_t)Py_UNICODE_HIGH_SURROGATE(ch);
            unicode[outpos++] = (wchar_t)Py_UNICODE_LOW_SURROGATE(ch);
#endif
        }
        else {
            if (!ch && s == e) {
                break;
            }

            if (surrogateescape) {
                unicode[outpos++] = 0xDC00 + (unsigned char)*s++;
            }
            else {
                /* Is it a valid three-byte code? */
                if (surrogatepass
                    && (e - s) >= 3
                    && (s[0] & 0xf0) == 0xe0
                    && (s[1] & 0xc0) == 0x80
                    && (s[2] & 0xc0) == 0x80)
                {
                    ch = ((s[0] & 0x0f) << 12) + ((s[1] & 0x3f) << 6) + (s[2] & 0x3f);
                    s += 3;
                    unicode[outpos++] = ch;
                }
                else {
                    PyMem_RawFree(unicode );
                    if (reason != NULL) {
                        switch (ch) {
                        case 0:
                            *reason = "unexpected end of data";
                            break;
                        case 1:
                            *reason = "invalid start byte";
                            break;
                        /* 2, 3, 4 */
                        default:
                            *reason = "invalid continuation byte";
                            break;
                        }
                    }
                    if (wlen != NULL) {
                        *wlen = s - orig_s;
                    }
                    return -2;
                }
            }
        }
    }
    unicode[outpos] = L'\0';
    if (wlen) {
        *wlen = outpos;
    }
    *wstr = unicode;
    return 0;
}


wchar_t*
_Py_DecodeUTF8_surrogateescape(const char *arg, Py_ssize_t arglen,
                               size_t *wlen)
{
    wchar_t *wstr;
    int res = _Py_DecodeUTF8Ex(arg, arglen,
                               &wstr, wlen,
                               NULL, _Py_ERROR_SURROGATEESCAPE);
    if (res != 0) {
        /* _Py_DecodeUTF8Ex() must support _Py_ERROR_SURROGATEESCAPE */
        assert(res != -3);
        if (wlen) {
            *wlen = (size_t)res;
        }
        return NULL;
    }
    return wstr;
}


/* UTF-8 encoder using the surrogateescape error handler .

   On success, return 0 and write the newly allocated character string (use
   PyMem_Free() to free the memory) into *str.

   On encoding failure, return -2 and write the position of the invalid
   surrogate character into *error_pos (if error_pos is set) and the decoding
   error message into *reason (if reason is set).

   On memory allocation failure, return -1. */
int
_Py_EncodeUTF8Ex(const wchar_t *text, char **str, size_t *error_pos,
                 const char **reason, int raw_malloc, _Py_error_handler errors)
{
    const Py_ssize_t max_char_size = 4;
    Py_ssize_t len = wcslen(text);

    assert(len >= 0);

    int surrogateescape = 0;
    int surrogatepass = 0;
    switch (errors)
    {
    case _Py_ERROR_STRICT:
        break;
    case _Py_ERROR_SURROGATEESCAPE:
        surrogateescape = 1;
        break;
    case _Py_ERROR_SURROGATEPASS:
        surrogatepass = 1;
        break;
    default:
        return -3;
    }

    if (len > PY_SSIZE_T_MAX / max_char_size - 1) {
        return -1;
    }
    char *bytes;
    if (raw_malloc) {
        bytes = PyMem_RawMalloc((len + 1) * max_char_size);
    }
    else {
        bytes = PyMem_Malloc((len + 1) * max_char_size);
    }
    if (bytes == NULL) {
        return -1;
    }

    char *p = bytes;
    Py_ssize_t i;
    for (i = 0; i < len; ) {
        Py_ssize_t ch_pos = i;
        Py_UCS4 ch = text[i];
        i++;
#if Py_UNICODE_SIZE == 2
        if (Py_UNICODE_IS_HIGH_SURROGATE(ch)
            && i < len
            && Py_UNICODE_IS_LOW_SURROGATE(text[i]))
        {
            ch = Py_UNICODE_JOIN_SURROGATES(ch, text[i]);
            i++;
        }
#endif

        if (ch < 0x80) {
            /* Encode ASCII */
            *p++ = (char) ch;

        }
        else if (ch < 0x0800) {
            /* Encode Latin-1 */
            *p++ = (char)(0xc0 | (ch >> 6));
            *p++ = (char)(0x80 | (ch & 0x3f));
        }
        else if (Py_UNICODE_IS_SURROGATE(ch) && !surrogatepass) {
            /* surrogateescape error handler */
            if (!surrogateescape || !(0xDC80 <= ch && ch <= 0xDCFF)) {
                if (error_pos != NULL) {
                    *error_pos = (size_t)ch_pos;
                }
                if (reason != NULL) {
                    *reason = "encoding error";
                }
                if (raw_malloc) {
                    PyMem_RawFree(bytes);
                }
                else {
                    PyMem_Free(bytes);
                }
                return -2;
            }
            *p++ = (char)(ch & 0xff);
        }
        else if (ch < 0x10000) {
            *p++ = (char)(0xe0 | (ch >> 12));
            *p++ = (char)(0x80 | ((ch >> 6) & 0x3f));
            *p++ = (char)(0x80 | (ch & 0x3f));
        }
        else {  /* ch >= 0x10000 */
            assert(ch <= MAX_UNICODE);
            /* Encode UCS4 Unicode ordinals */
            *p++ = (char)(0xf0 | (ch >> 18));
            *p++ = (char)(0x80 | ((ch >> 12) & 0x3f));
            *p++ = (char)(0x80 | ((ch >> 6) & 0x3f));
            *p++ = (char)(0x80 | (ch & 0x3f));
        }
    }
    *p++ = '\0';

    size_t final_size = (p - bytes);
    char *bytes2;
    if (raw_malloc) {
        bytes2 = PyMem_RawRealloc(bytes, final_size);
    }
    else {
        bytes2 = PyMem_Realloc(bytes, final_size);
    }
    if (bytes2 == NULL) {
        if (error_pos != NULL) {
            *error_pos = (size_t)-1;
        }
        if (raw_malloc) {
            PyMem_RawFree(bytes);
        }
        else {
            PyMem_Free(bytes);
        }
        return -1;
    }
    *str = bytes2;
    return 0;
}


/* Primary internal function which creates utf8 encoded bytes objects.

   Allocation strategy:  if the string is short, convert into a stack buffer
   and allocate exactly as much space needed at the end.  Else allocate the
   maximum possible needed (4 result bytes per Unicode character), and return
   the excess memory at the end.
*/
static PyObject *
unicode_encode_utf8(PyObject *unicode, _Py_error_handler error_handler,
                    const char *errors)
{
    if (!PyUnicode_Check(unicode)) {
        PyErr_BadArgument();
        return NULL;
    }

    if (PyUnicode_UTF8(unicode))
        return PyBytes_FromStringAndSize(PyUnicode_UTF8(unicode),
                                         PyUnicode_UTF8_LENGTH(unicode));

    int kind = PyUnicode_KIND(unicode);
    const void *data = PyUnicode_DATA(unicode);
    Py_ssize_t size = PyUnicode_GET_LENGTH(unicode);

    _PyBytesWriter writer;
    char *end;

    switch (kind) {
    default:
        Py_UNREACHABLE();
    case PyUnicode_1BYTE_KIND:
        /* the string cannot be ASCII, or PyUnicode_UTF8() would be set */
        assert(!PyUnicode_IS_ASCII(unicode));
        end = ucs1lib_utf8_encoder(&writer, unicode, data, size, error_handler, errors);
        break;
    case PyUnicode_2BYTE_KIND:
        end = ucs2lib_utf8_encoder(&writer, unicode, data, size, error_handler, errors);
        break;
    case PyUnicode_4BYTE_KIND:
        end = ucs4lib_utf8_encoder(&writer, unicode, data, size, error_handler, errors);
        break;
    }

    if (end == NULL) {
        _PyBytesWriter_Dealloc(&writer);
        return NULL;
    }
    return _PyBytesWriter_Finish(&writer, end);
}

static int
unicode_fill_utf8(PyObject *unicode)
{
    /* the string cannot be ASCII, or PyUnicode_UTF8() would be set */
    assert(!PyUnicode_IS_ASCII(unicode));

    int kind = PyUnicode_KIND(unicode);
    const void *data = PyUnicode_DATA(unicode);
    Py_ssize_t size = PyUnicode_GET_LENGTH(unicode);

    _PyBytesWriter writer;
    char *end;

    switch (kind) {
    default:
        Py_UNREACHABLE();
    case PyUnicode_1BYTE_KIND:
        end = ucs1lib_utf8_encoder(&writer, unicode, data, size,
                                   _Py_ERROR_STRICT, NULL);
        break;
    case PyUnicode_2BYTE_KIND:
        end = ucs2lib_utf8_encoder(&writer, unicode, data, size,
                                   _Py_ERROR_STRICT, NULL);
        break;
    case PyUnicode_4BYTE_KIND:
        end = ucs4lib_utf8_encoder(&writer, unicode, data, size,
                                   _Py_ERROR_STRICT, NULL);
        break;
    }
    if (end == NULL) {
        _PyBytesWriter_Dealloc(&writer);
        return -1;
    }

    const char *start = writer.use_small_buffer ? writer.small_buffer :
                    PyBytes_AS_STRING(writer.buffer);
    Py_ssize_t len = end - start;

    char *cache = PyObject_Malloc(len + 1);
    if (cache == NULL) {
        _PyBytesWriter_Dealloc(&writer);
        PyErr_NoMemory();
        return -1;
    }
    _PyUnicode_UTF8(unicode) = cache;
    _PyUnicode_UTF8_LENGTH(unicode) = len;
    memcpy(cache, start, len);
    cache[len] = '\0';
    _PyBytesWriter_Dealloc(&writer);
    return 0;
}

PyObject *
_PyUnicode_AsUTF8String(PyObject *unicode, const char *errors)
{
    return unicode_encode_utf8(unicode, _Py_ERROR_UNKNOWN, errors);
}


PyObject *
PyUnicode_AsUTF8String(PyObject *unicode)
{
    return _PyUnicode_AsUTF8String(unicode, NULL);
}

/* --- UTF-32 Codec ------------------------------------------------------- */

PyObject *
PyUnicode_DecodeUTF32(const char *s,
                      Py_ssize_t size,
                      const char *errors,
                      int *byteorder)
{
    return PyUnicode_DecodeUTF32Stateful(s, size, errors, byteorder, NULL);
}

PyObject *
PyUnicode_DecodeUTF32Stateful(const char *s,
                              Py_ssize_t size,
                              const char *errors,
                              int *byteorder,
                              Py_ssize_t *consumed)
{
    const char *starts = s;
    Py_ssize_t startinpos;
    Py_ssize_t endinpos;
    _PyUnicodeWriter writer;
    const unsigned char *q, *e;
    int le, bo = 0;       /* assume native ordering by default */
    const char *encoding;
    const char *errmsg = "";
    PyObject *errorHandler = NULL;
    PyObject *exc = NULL;

    q = (const unsigned char *)s;
    e = q + size;

    if (byteorder)
        bo = *byteorder;

    /* Check for BOM marks (U+FEFF) in the input and adjust current
       byte order setting accordingly. In native mode, the leading BOM
       mark is skipped, in all other modes, it is copied to the output
       stream as-is (giving a ZWNBSP character). */
    if (bo == 0 && size >= 4) {
        Py_UCS4 bom = ((unsigned int)q[3] << 24) | (q[2] << 16) | (q[1] << 8) | q[0];
        if (bom == 0x0000FEFF) {
            bo = -1;
            q += 4;
        }
        else if (bom == 0xFFFE0000) {
            bo = 1;
            q += 4;
        }
        if (byteorder)
            *byteorder = bo;
    }

    if (q == e) {
        if (consumed)
            *consumed = size;
        _Py_RETURN_UNICODE_EMPTY();
    }

#ifdef WORDS_BIGENDIAN
    le = bo < 0;
#else
    le = bo <= 0;
#endif
    encoding = le ? "utf-32-le" : "utf-32-be";

    _PyUnicodeWriter_Init(&writer);
    writer.min_length = (e - q + 3) / 4;
    if (_PyUnicodeWriter_Prepare(&writer, writer.min_length, 127) == -1)
        goto onError;

    while (1) {
        Py_UCS4 ch = 0;
        Py_UCS4 maxch = PyUnicode_MAX_CHAR_VALUE(writer.buffer);

        if (e - q >= 4) {
            int kind = writer.kind;
            void *data = writer.data;
            const unsigned char *last = e - 4;
            Py_ssize_t pos = writer.pos;
            if (le) {
                do {
                    ch = ((unsigned int)q[3] << 24) | (q[2] << 16) | (q[1] << 8) | q[0];
                    if (ch > maxch)
                        break;
                    if (kind != PyUnicode_1BYTE_KIND &&
                        Py_UNICODE_IS_SURROGATE(ch))
                        break;
                    PyUnicode_WRITE(kind, data, pos++, ch);
                    q += 4;
                } while (q <= last);
            }
            else {
                do {
                    ch = ((unsigned int)q[0] << 24) | (q[1] << 16) | (q[2] << 8) | q[3];
                    if (ch > maxch)
                        break;
                    if (kind != PyUnicode_1BYTE_KIND &&
                        Py_UNICODE_IS_SURROGATE(ch))
                        break;
                    PyUnicode_WRITE(kind, data, pos++, ch);
                    q += 4;
                } while (q <= last);
            }
            writer.pos = pos;
        }

        if (Py_UNICODE_IS_SURROGATE(ch)) {
            errmsg = "code point in surrogate code point range(0xd800, 0xe000)";
            startinpos = ((const char *)q) - starts;
            endinpos = startinpos + 4;
        }
        else if (ch <= maxch) {
            if (q == e || consumed)
                break;
            /* remaining bytes at the end? (size should be divisible by 4) */
            errmsg = "truncated data";
            startinpos = ((const char *)q) - starts;
            endinpos = ((const char *)e) - starts;
        }
        else {
            if (ch < 0x110000) {
                if (_PyUnicodeWriter_WriteCharInline(&writer, ch) < 0)
                    goto onError;
                q += 4;
                continue;
            }
            errmsg = "code point not in range(0x110000)";
            startinpos = ((const char *)q) - starts;
            endinpos = startinpos + 4;
        }

        /* The remaining input chars are ignored if the callback
           chooses to skip the input */
        if (unicode_decode_call_errorhandler_writer(
                errors, &errorHandler,
                encoding, errmsg,
                &starts, (const char **)&e, &startinpos, &endinpos, &exc, (const char **)&q,
                &writer))
            goto onError;
    }

    if (consumed)
        *consumed = (const char *)q-starts;

    Py_XDECREF(errorHandler);
    Py_XDECREF(exc);
    return _PyUnicodeWriter_Finish(&writer);

  onError:
    _PyUnicodeWriter_Dealloc(&writer);
    Py_XDECREF(errorHandler);
    Py_XDECREF(exc);
    return NULL;
}

PyObject *
_PyUnicode_EncodeUTF32(PyObject *str,
                       const char *errors,
                       int byteorder)
{
    int kind;
    const void *data;
    Py_ssize_t len;
    PyObject *v;
    uint32_t *out;
#if PY_LITTLE_ENDIAN
    int native_ordering = byteorder <= 0;
#else
    int native_ordering = byteorder >= 0;
#endif
    const char *encoding;
    Py_ssize_t nsize, pos;
    PyObject *errorHandler = NULL;
    PyObject *exc = NULL;
    PyObject *rep = NULL;

    if (!PyUnicode_Check(str)) {
        PyErr_BadArgument();
        return NULL;
    }
    kind = PyUnicode_KIND(str);
    data = PyUnicode_DATA(str);
    len = PyUnicode_GET_LENGTH(str);

    if (len > PY_SSIZE_T_MAX / 4 - (byteorder == 0))
        return PyErr_NoMemory();
    nsize = len + (byteorder == 0);
    v = PyBytes_FromStringAndSize(NULL, nsize * 4);
    if (v == NULL)
        return NULL;

    /* output buffer is 4-bytes aligned */
    assert(_Py_IS_ALIGNED(PyBytes_AS_STRING(v), 4));
    out = (uint32_t *)PyBytes_AS_STRING(v);
    if (byteorder == 0)
        *out++ = 0xFEFF;
    if (len == 0)
        goto done;

    if (byteorder == -1)
        encoding = "utf-32-le";
    else if (byteorder == 1)
        encoding = "utf-32-be";
    else
        encoding = "utf-32";

    if (kind == PyUnicode_1BYTE_KIND) {
        ucs1lib_utf32_encode((const Py_UCS1 *)data, len, &out, native_ordering);
        goto done;
    }

    pos = 0;
    while (pos < len) {
        Py_ssize_t newpos, repsize, moreunits;

        if (kind == PyUnicode_2BYTE_KIND) {
            pos += ucs2lib_utf32_encode((const Py_UCS2 *)data + pos, len - pos,
                                        &out, native_ordering);
        }
        else {
            assert(kind == PyUnicode_4BYTE_KIND);
            pos += ucs4lib_utf32_encode((const Py_UCS4 *)data + pos, len - pos,
                                        &out, native_ordering);
        }
        if (pos == len)
            break;

        rep = unicode_encode_call_errorhandler(
                errors, &errorHandler,
                encoding, "surrogates not allowed",
                str, &exc, pos, pos + 1, &newpos);
        if (!rep)
            goto error;

        if (PyBytes_Check(rep)) {
            repsize = PyBytes_GET_SIZE(rep);
            if (repsize & 3) {
                raise_encode_exception(&exc, encoding,
                                       str, pos, pos + 1,
                                       "surrogates not allowed");
                goto error;
            }
            moreunits = repsize / 4;
        }
        else {
            assert(PyUnicode_Check(rep));
            moreunits = repsize = PyUnicode_GET_LENGTH(rep);
            if (!PyUnicode_IS_ASCII(rep)) {
                raise_encode_exception(&exc, encoding,
                                       str, pos, pos + 1,
                                       "surrogates not allowed");
                goto error;
            }
        }
        moreunits += pos - newpos;
        pos = newpos;

        /* four bytes are reserved for each surrogate */
        if (moreunits > 0) {
            Py_ssize_t outpos = out - (uint32_t*) PyBytes_AS_STRING(v);
            if (moreunits >= (PY_SSIZE_T_MAX - PyBytes_GET_SIZE(v)) / 4) {
                /* integer overflow */
                PyErr_NoMemory();
                goto error;
            }
            if (_PyBytes_Resize(&v, PyBytes_GET_SIZE(v) + 4 * moreunits) < 0)
                goto error;
            out = (uint32_t*) PyBytes_AS_STRING(v) + outpos;
        }

        if (PyBytes_Check(rep)) {
            memcpy(out, PyBytes_AS_STRING(rep), repsize);
            out += repsize / 4;
        } else /* rep is unicode */ {
            assert(PyUnicode_KIND(rep) == PyUnicode_1BYTE_KIND);
            ucs1lib_utf32_encode(PyUnicode_1BYTE_DATA(rep), repsize,
                                 &out, native_ordering);
        }

        Py_CLEAR(rep);
    }

    /* Cut back to size actually needed. This is necessary for, for example,
       encoding of a string containing isolated surrogates and the 'ignore'
       handler is used. */
    nsize = (unsigned char*) out - (unsigned char*) PyBytes_AS_STRING(v);
    if (nsize != PyBytes_GET_SIZE(v))
      _PyBytes_Resize(&v, nsize);
    Py_XDECREF(errorHandler);
    Py_XDECREF(exc);
  done:
    return v;
  error:
    Py_XDECREF(rep);
    Py_XDECREF(errorHandler);
    Py_XDECREF(exc);
    Py_XDECREF(v);
    return NULL;
}

PyObject *
PyUnicode_AsUTF32String(PyObject *unicode)
{
    return _PyUnicode_EncodeUTF32(unicode, NULL, 0);
}

/* --- UTF-16 Codec ------------------------------------------------------- */

PyObject *
PyUnicode_DecodeUTF16(const char *s,
                      Py_ssize_t size,
                      const char *errors,
                      int *byteorder)
{
    return PyUnicode_DecodeUTF16Stateful(s, size, errors, byteorder, NULL);
}

PyObject *
PyUnicode_DecodeUTF16Stateful(const char *s,
                              Py_ssize_t size,
                              const char *errors,
                              int *byteorder,
                              Py_ssize_t *consumed)
{
    const char *starts = s;
    Py_ssize_t startinpos;
    Py_ssize_t endinpos;
    _PyUnicodeWriter writer;
    const unsigned char *q, *e;
    int bo = 0;       /* assume native ordering by default */
    int native_ordering;
    const char *errmsg = "";
    PyObject *errorHandler = NULL;
    PyObject *exc = NULL;
    const char *encoding;

    q = (const unsigned char *)s;
    e = q + size;

    if (byteorder)
        bo = *byteorder;

    /* Check for BOM marks (U+FEFF) in the input and adjust current
       byte order setting accordingly. In native mode, the leading BOM
       mark is skipped, in all other modes, it is copied to the output
       stream as-is (giving a ZWNBSP character). */
    if (bo == 0 && size >= 2) {
        const Py_UCS4 bom = (q[1] << 8) | q[0];
        if (bom == 0xFEFF) {
            q += 2;
            bo = -1;
        }
        else if (bom == 0xFFFE) {
            q += 2;
            bo = 1;
        }
        if (byteorder)
            *byteorder = bo;
    }

    if (q == e) {
        if (consumed)
            *consumed = size;
        _Py_RETURN_UNICODE_EMPTY();
    }

#if PY_LITTLE_ENDIAN
    native_ordering = bo <= 0;
    encoding = bo <= 0 ? "utf-16-le" : "utf-16-be";
#else
    native_ordering = bo >= 0;
    encoding = bo >= 0 ? "utf-16-be" : "utf-16-le";
#endif

    /* Note: size will always be longer than the resulting Unicode
       character count normally.  Error handler will take care of
       resizing when needed. */
    _PyUnicodeWriter_Init(&writer);
    writer.min_length = (e - q + 1) / 2;
    if (_PyUnicodeWriter_Prepare(&writer, writer.min_length, 127) == -1)
        goto onError;

    while (1) {
        Py_UCS4 ch = 0;
        if (e - q >= 2) {
            int kind = writer.kind;
            if (kind == PyUnicode_1BYTE_KIND) {
                if (PyUnicode_IS_ASCII(writer.buffer))
                    ch = asciilib_utf16_decode(&q, e,
                            (Py_UCS1*)writer.data, &writer.pos,
                            native_ordering);
                else
                    ch = ucs1lib_utf16_decode(&q, e,
                            (Py_UCS1*)writer.data, &writer.pos,
                            native_ordering);
            } else if (kind == PyUnicode_2BYTE_KIND) {
                ch = ucs2lib_utf16_decode(&q, e,
                        (Py_UCS2*)writer.data, &writer.pos,
                        native_ordering);
            } else {
                assert(kind == PyUnicode_4BYTE_KIND);
                ch = ucs4lib_utf16_decode(&q, e,
                        (Py_UCS4*)writer.data, &writer.pos,
                        native_ordering);
            }
        }

        switch (ch)
        {
        case 0:
            /* remaining byte at the end? (size should be even) */
            if (q == e || consumed)
                goto End;
            errmsg = "truncated data";
            startinpos = ((const char *)q) - starts;
            endinpos = ((const char *)e) - starts;
            break;
            /* The remaining input chars are ignored if the callback
               chooses to skip the input */
        case 1:
            q -= 2;
            if (consumed)
                goto End;
            errmsg = "unexpected end of data";
            startinpos = ((const char *)q) - starts;
            endinpos = ((const char *)e) - starts;
            break;
        case 2:
            errmsg = "illegal encoding";
            startinpos = ((const char *)q) - 2 - starts;
            endinpos = startinpos + 2;
            break;
        case 3:
            errmsg = "illegal UTF-16 surrogate";
            startinpos = ((const char *)q) - 4 - starts;
            endinpos = startinpos + 2;
            break;
        default:
            if (_PyUnicodeWriter_WriteCharInline(&writer, ch) < 0)
                goto onError;
            continue;
        }

        if (unicode_decode_call_errorhandler_writer(
                errors,
                &errorHandler,
                encoding, errmsg,
                &starts,
                (const char **)&e,
                &startinpos,
                &endinpos,
                &exc,
                (const char **)&q,
                &writer))
            goto onError;
    }

End:
    if (consumed)
        *consumed = (const char *)q-starts;

    Py_XDECREF(errorHandler);
    Py_XDECREF(exc);
    return _PyUnicodeWriter_Finish(&writer);

  onError:
    _PyUnicodeWriter_Dealloc(&writer);
    Py_XDECREF(errorHandler);
    Py_XDECREF(exc);
    return NULL;
}

PyObject *
_PyUnicode_EncodeUTF16(PyObject *str,
                       const char *errors,
                       int byteorder)
{
    int kind;
    const void *data;
    Py_ssize_t len;
    PyObject *v;
    unsigned short *out;
    Py_ssize_t pairs;
#if PY_BIG_ENDIAN
    int native_ordering = byteorder >= 0;
#else
    int native_ordering = byteorder <= 0;
#endif
    const char *encoding;
    Py_ssize_t nsize, pos;
    PyObject *errorHandler = NULL;
    PyObject *exc = NULL;
    PyObject *rep = NULL;

    if (!PyUnicode_Check(str)) {
        PyErr_BadArgument();
        return NULL;
    }
    kind = PyUnicode_KIND(str);
    data = PyUnicode_DATA(str);
    len = PyUnicode_GET_LENGTH(str);

    pairs = 0;
    if (kind == PyUnicode_4BYTE_KIND) {
        const Py_UCS4 *in = (const Py_UCS4 *)data;
        const Py_UCS4 *end = in + len;
        while (in < end) {
            if (*in++ >= 0x10000) {
                pairs++;
            }
        }
    }
    if (len > PY_SSIZE_T_MAX / 2 - pairs - (byteorder == 0)) {
        return PyErr_NoMemory();
    }
    nsize = len + pairs + (byteorder == 0);
    v = PyBytes_FromStringAndSize(NULL, nsize * 2);
    if (v == NULL) {
        return NULL;
    }

    /* output buffer is 2-bytes aligned */
    assert(_Py_IS_ALIGNED(PyBytes_AS_STRING(v), 2));
    out = (unsigned short *)PyBytes_AS_STRING(v);
    if (byteorder == 0) {
        *out++ = 0xFEFF;
    }
    if (len == 0) {
        goto done;
    }

    if (kind == PyUnicode_1BYTE_KIND) {
        ucs1lib_utf16_encode((const Py_UCS1 *)data, len, &out, native_ordering);
        goto done;
    }

    if (byteorder < 0) {
        encoding = "utf-16-le";
    }
    else if (byteorder > 0) {
        encoding = "utf-16-be";
    }
    else {
        encoding = "utf-16";
    }

    pos = 0;
    while (pos < len) {
        Py_ssize_t newpos, repsize, moreunits;

        if (kind == PyUnicode_2BYTE_KIND) {
            pos += ucs2lib_utf16_encode((const Py_UCS2 *)data + pos, len - pos,
                                        &out, native_ordering);
        }
        else {
            assert(kind == PyUnicode_4BYTE_KIND);
            pos += ucs4lib_utf16_encode((const Py_UCS4 *)data + pos, len - pos,
                                        &out, native_ordering);
        }
        if (pos == len)
            break;

        rep = unicode_encode_call_errorhandler(
                errors, &errorHandler,
                encoding, "surrogates not allowed",
                str, &exc, pos, pos + 1, &newpos);
        if (!rep)
            goto error;

        if (PyBytes_Check(rep)) {
            repsize = PyBytes_GET_SIZE(rep);
            if (repsize & 1) {
                raise_encode_exception(&exc, encoding,
                                       str, pos, pos + 1,
                                       "surrogates not allowed");
                goto error;
            }
            moreunits = repsize / 2;
        }
        else {
            assert(PyUnicode_Check(rep));
            moreunits = repsize = PyUnicode_GET_LENGTH(rep);
            if (!PyUnicode_IS_ASCII(rep)) {
                raise_encode_exception(&exc, encoding,
                                       str, pos, pos + 1,
                                       "surrogates not allowed");
                goto error;
            }
        }
        moreunits += pos - newpos;
        pos = newpos;

        /* two bytes are reserved for each surrogate */
        if (moreunits > 0) {
            Py_ssize_t outpos = out - (unsigned short*) PyBytes_AS_STRING(v);
            if (moreunits >= (PY_SSIZE_T_MAX - PyBytes_GET_SIZE(v)) / 2) {
                /* integer overflow */
                PyErr_NoMemory();
                goto error;
            }
            if (_PyBytes_Resize(&v, PyBytes_GET_SIZE(v) + 2 * moreunits) < 0)
                goto error;
            out = (unsigned short*) PyBytes_AS_STRING(v) + outpos;
        }

        if (PyBytes_Check(rep)) {
            memcpy(out, PyBytes_AS_STRING(rep), repsize);
            out += repsize / 2;
        } else /* rep is unicode */ {
            assert(PyUnicode_KIND(rep) == PyUnicode_1BYTE_KIND);
            ucs1lib_utf16_encode(PyUnicode_1BYTE_DATA(rep), repsize,
                                 &out, native_ordering);
        }

        Py_CLEAR(rep);
    }

    /* Cut back to size actually needed. This is necessary for, for example,
    encoding of a string containing isolated surrogates and the 'ignore' handler
    is used. */
    nsize = (unsigned char*) out - (unsigned char*) PyBytes_AS_STRING(v);
    if (nsize != PyBytes_GET_SIZE(v))
      _PyBytes_Resize(&v, nsize);
    Py_XDECREF(errorHandler);
    Py_XDECREF(exc);
  done:
    return v;
  error:
    Py_XDECREF(rep);
    Py_XDECREF(errorHandler);
    Py_XDECREF(exc);
    Py_XDECREF(v);
    return NULL;
#undef STORECHAR
}

PyObject *
PyUnicode_AsUTF16String(PyObject *unicode)
{
    return _PyUnicode_EncodeUTF16(unicode, NULL, 0);
}

/* --- Unicode Escape Codec ----------------------------------------------- */

static _PyUnicode_Name_CAPI *ucnhash_capi = NULL;

PyObject *
_PyUnicode_DecodeUnicodeEscapeInternal(const char *s,
                               Py_ssize_t size,
                               const char *errors,
                               Py_ssize_t *consumed,
                               const char **first_invalid_escape)
{
    const char *starts = s;
    _PyUnicodeWriter writer;
    const char *end;
    PyObject *errorHandler = NULL;
    PyObject *exc = NULL;

    // so we can remember if we've seen an invalid escape char or not
    *first_invalid_escape = NULL;

    if (size == 0) {
        if (consumed) {
            *consumed = 0;
        }
        _Py_RETURN_UNICODE_EMPTY();
    }
    /* Escaped strings will always be longer than the resulting
       Unicode string, so we start with size here and then reduce the
       length after conversion to the true value.
       (but if the error callback returns a long replacement string
       we'll have to allocate more space) */
    _PyUnicodeWriter_Init(&writer);
    writer.min_length = size;
    if (_PyUnicodeWriter_Prepare(&writer, size, 127) < 0) {
        goto onError;
    }

    end = s + size;
    while (s < end) {
        unsigned char c = (unsigned char) *s++;
        Py_UCS4 ch;
        int count;
        const char *message;

#define WRITE_ASCII_CHAR(ch)                                                  \
            do {                                                              \
                assert(ch <= 127);                                            \
                assert(writer.pos < writer.size);                             \
                PyUnicode_WRITE(writer.kind, writer.data, writer.pos++, ch);  \
            } while(0)

#define WRITE_CHAR(ch)                                                        \
            do {                                                              \
                if (ch <= writer.maxchar) {                                   \
                    assert(writer.pos < writer.size);                         \
                    PyUnicode_WRITE(writer.kind, writer.data, writer.pos++, ch); \
                }                                                             \
                else if (_PyUnicodeWriter_WriteCharInline(&writer, ch) < 0) { \
                    goto onError;                                             \
                }                                                             \
            } while(0)

        /* Non-escape characters are interpreted as Unicode ordinals */
        if (c != '\\') {
            WRITE_CHAR(c);
            continue;
        }

        Py_ssize_t startinpos = s - starts - 1;
        /* \ - Escapes */
        if (s >= end) {
            message = "\\ at end of string";
            goto incomplete;
        }
        c = (unsigned char) *s++;

        assert(writer.pos < writer.size);
        switch (c) {

            /* \x escapes */
        case '\n': continue;
        case '\\': WRITE_ASCII_CHAR('\\'); continue;
        case '\'': WRITE_ASCII_CHAR('\''); continue;
        case '\"': WRITE_ASCII_CHAR('\"'); continue;
        case 'b': WRITE_ASCII_CHAR('\b'); continue;
        /* FF */
        case 'f': WRITE_ASCII_CHAR('\014'); continue;
        case 't': WRITE_ASCII_CHAR('\t'); continue;
        case 'n': WRITE_ASCII_CHAR('\n'); continue;
        case 'r': WRITE_ASCII_CHAR('\r'); continue;
        /* VT */
        case 'v': WRITE_ASCII_CHAR('\013'); continue;
        /* BEL, not classic C */
        case 'a': WRITE_ASCII_CHAR('\007'); continue;

            /* \OOO (octal) escapes */
        case '0': case '1': case '2': case '3':
        case '4': case '5': case '6': case '7':
            ch = c - '0';
            if (s < end && '0' <= *s && *s <= '7') {
                ch = (ch<<3) + *s++ - '0';
                if (s < end && '0' <= *s && *s <= '7') {
                    ch = (ch<<3) + *s++ - '0';
                }
            }
            if (ch > 0377) {
                if (*first_invalid_escape == NULL) {
                    *first_invalid_escape = s-3; /* Back up 3 chars, since we've
                                                    already incremented s. */
                }
            }
            WRITE_CHAR(ch);
            continue;

            /* hex escapes */
            /* \xXX */
        case 'x':
            count = 2;
            message = "truncated \\xXX escape";
            goto hexescape;

            /* \uXXXX */
        case 'u':
            count = 4;
            message = "truncated \\uXXXX escape";
            goto hexescape;

            /* \UXXXXXXXX */
        case 'U':
            count = 8;
            message = "truncated \\UXXXXXXXX escape";
        hexescape:
            for (ch = 0; count; ++s, --count) {
                if (s >= end) {
                    goto incomplete;
                }
                c = (unsigned char)*s;
                ch <<= 4;
                if (c >= '0' && c <= '9') {
                    ch += c - '0';
                }
                else if (c >= 'a' && c <= 'f') {
                    ch += c - ('a' - 10);
                }
                else if (c >= 'A' && c <= 'F') {
                    ch += c - ('A' - 10);
                }
                else {
                    goto error;
                }
            }

            /* when we get here, ch is a 32-bit unicode character */
            if (ch > MAX_UNICODE) {
                message = "illegal Unicode character";
                goto error;
            }

            WRITE_CHAR(ch);
            continue;

            /* \N{name} */
        case 'N':
            if (ucnhash_capi == NULL) {
                /* load the unicode data module */
                ucnhash_capi = (_PyUnicode_Name_CAPI *)PyCapsule_Import(
                                                PyUnicodeData_CAPSULE_NAME, 1);
                if (ucnhash_capi == NULL) {
                    PyErr_SetString(
                        PyExc_UnicodeError,
                        "\\N escapes not supported (can't load unicodedata module)"
                        );
                    goto onError;
                }
            }

            message = "malformed \\N character escape";
            if (s >= end) {
                goto incomplete;
            }
            if (*s == '{') {
                const char *start = ++s;
                size_t namelen;
                /* look for the closing brace */
                while (s < end && *s != '}')
                    s++;
                if (s >= end) {
                    goto incomplete;
                }
                namelen = s - start;
                if (namelen) {
                    /* found a name.  look it up in the unicode database */
                    s++;
                    ch = 0xffffffff; /* in case 'getcode' messes up */
                    if (namelen <= INT_MAX &&
                        ucnhash_capi->getcode(start, (int)namelen,
                                              &ch, 0)) {
                        assert(ch <= MAX_UNICODE);
                        WRITE_CHAR(ch);
                        continue;
                    }
                    message = "unknown Unicode character name";
                }
            }
            goto error;

        default:
            if (*first_invalid_escape == NULL) {
                *first_invalid_escape = s-1; /* Back up one char, since we've
                                                already incremented s. */
            }
            WRITE_ASCII_CHAR('\\');
            WRITE_CHAR(c);
            continue;
        }

      incomplete:
        if (consumed) {
            *consumed = startinpos;
            break;
        }
      error:;
        Py_ssize_t endinpos = s-starts;
        writer.min_length = end - s + writer.pos;
        if (unicode_decode_call_errorhandler_writer(
                errors, &errorHandler,
                "unicodeescape", message,
                &starts, &end, &startinpos, &endinpos, &exc, &s,
                &writer)) {
            goto onError;
        }
        assert(end - s <= writer.size - writer.pos);

#undef WRITE_ASCII_CHAR
#undef WRITE_CHAR
    }

    Py_XDECREF(errorHandler);
    Py_XDECREF(exc);
    return _PyUnicodeWriter_Finish(&writer);

  onError:
    _PyUnicodeWriter_Dealloc(&writer);
    Py_XDECREF(errorHandler);
    Py_XDECREF(exc);
    return NULL;
}

PyObject *
_PyUnicode_DecodeUnicodeEscapeStateful(const char *s,
                              Py_ssize_t size,
                              const char *errors,
                              Py_ssize_t *consumed)
{
    const char *first_invalid_escape;
    PyObject *result = _PyUnicode_DecodeUnicodeEscapeInternal(s, size, errors,
                                                      consumed,
                                                      &first_invalid_escape);
    if (result == NULL)
        return NULL;
    if (first_invalid_escape != NULL) {
        unsigned char c = *first_invalid_escape;
        if ('4' <= c && c <= '7') {
            if (PyErr_WarnFormat(PyExc_DeprecationWarning, 1,
                                 "invalid octal escape sequence '\\%.3s'",
                                 first_invalid_escape) < 0)
            {
                Py_DECREF(result);
                return NULL;
            }
        }
        else {
            if (PyErr_WarnFormat(PyExc_DeprecationWarning, 1,
                                 "invalid escape sequence '\\%c'",
                                 c) < 0)
            {
                Py_DECREF(result);
                return NULL;
            }
        }
    }
    return result;
}

PyObject *
PyUnicode_DecodeUnicodeEscape(const char *s,
                              Py_ssize_t size,
                              const char *errors)
{
    return _PyUnicode_DecodeUnicodeEscapeStateful(s, size, errors, NULL);
}

/* Return a Unicode-Escape string version of the Unicode object. */

PyObject *
PyUnicode_AsUnicodeEscapeString(PyObject *unicode)
{
    Py_ssize_t i, len;
    PyObject *repr;
    char *p;
    int kind;
    const void *data;
    Py_ssize_t expandsize;

    /* Initial allocation is based on the longest-possible character
       escape.

       For UCS1 strings it's '\xxx', 4 bytes per source character.
       For UCS2 strings it's '\uxxxx', 6 bytes per source character.
       For UCS4 strings it's '\U00xxxxxx', 10 bytes per source character.
    */

    if (!PyUnicode_Check(unicode)) {
        PyErr_BadArgument();
        return NULL;
    }

    len = PyUnicode_GET_LENGTH(unicode);
    if (len == 0) {
        return PyBytes_FromStringAndSize(NULL, 0);
    }

    kind = PyUnicode_KIND(unicode);
    data = PyUnicode_DATA(unicode);
    /* 4 byte characters can take up 10 bytes, 2 byte characters can take up 6
       bytes, and 1 byte characters 4. */
    expandsize = kind * 2 + 2;
    if (len > PY_SSIZE_T_MAX / expandsize) {
        return PyErr_NoMemory();
    }
    repr = PyBytes_FromStringAndSize(NULL, expandsize * len);
    if (repr == NULL) {
        return NULL;
    }

    p = PyBytes_AS_STRING(repr);
    for (i = 0; i < len; i++) {
        Py_UCS4 ch = PyUnicode_READ(kind, data, i);

        /* U+0000-U+00ff range */
        if (ch < 0x100) {
            if (ch >= ' ' && ch < 127) {
                if (ch != '\\') {
                    /* Copy printable US ASCII as-is */
                    *p++ = (char) ch;
                }
                /* Escape backslashes */
                else {
                    *p++ = '\\';
                    *p++ = '\\';
                }
            }

            /* Map special whitespace to '\t', \n', '\r' */
            else if (ch == '\t') {
                *p++ = '\\';
                *p++ = 't';
            }
            else if (ch == '\n') {
                *p++ = '\\';
                *p++ = 'n';
            }
            else if (ch == '\r') {
                *p++ = '\\';
                *p++ = 'r';
            }

            /* Map non-printable US ASCII and 8-bit characters to '\xHH' */
            else {
                *p++ = '\\';
                *p++ = 'x';
                *p++ = Py_hexdigits[(ch >> 4) & 0x000F];
                *p++ = Py_hexdigits[ch & 0x000F];
            }
        }
        /* U+0100-U+ffff range: Map 16-bit characters to '\uHHHH' */
        else if (ch < 0x10000) {
            *p++ = '\\';
            *p++ = 'u';
            *p++ = Py_hexdigits[(ch >> 12) & 0x000F];
            *p++ = Py_hexdigits[(ch >> 8) & 0x000F];
            *p++ = Py_hexdigits[(ch >> 4) & 0x000F];
            *p++ = Py_hexdigits[ch & 0x000F];
        }
        /* U+010000-U+10ffff range: Map 21-bit characters to '\U00HHHHHH' */
        else {

            /* Make sure that the first two digits are zero */
            assert(ch <= MAX_UNICODE && MAX_UNICODE <= 0x10ffff);
            *p++ = '\\';
            *p++ = 'U';
            *p++ = '0';
            *p++ = '0';
            *p++ = Py_hexdigits[(ch >> 20) & 0x0000000F];
            *p++ = Py_hexdigits[(ch >> 16) & 0x0000000F];
            *p++ = Py_hexdigits[(ch >> 12) & 0x0000000F];
            *p++ = Py_hexdigits[(ch >> 8) & 0x0000000F];
            *p++ = Py_hexdigits[(ch >> 4) & 0x0000000F];
            *p++ = Py_hexdigits[ch & 0x0000000F];
        }
    }

    assert(p - PyBytes_AS_STRING(repr) > 0);
    if (_PyBytes_Resize(&repr, p - PyBytes_AS_STRING(repr)) < 0) {
        return NULL;
    }
    return repr;
}

/* --- Raw Unicode Escape Codec ------------------------------------------- */

PyObject *
_PyUnicode_DecodeRawUnicodeEscapeStateful(const char *s,
                                          Py_ssize_t size,
                                          const char *errors,
                                          Py_ssize_t *consumed)
{
    const char *starts = s;
    _PyUnicodeWriter writer;
    const char *end;
    PyObject *errorHandler = NULL;
    PyObject *exc = NULL;

    if (size == 0) {
        if (consumed) {
            *consumed = 0;
        }
        _Py_RETURN_UNICODE_EMPTY();
    }

    /* Escaped strings will always be longer than the resulting
       Unicode string, so we start with size here and then reduce the
       length after conversion to the true value. (But decoding error
       handler might have to resize the string) */
    _PyUnicodeWriter_Init(&writer);
    writer.min_length = size;
    if (_PyUnicodeWriter_Prepare(&writer, size, 127) < 0) {
        goto onError;
    }

    end = s + size;
    while (s < end) {
        unsigned char c = (unsigned char) *s++;
        Py_UCS4 ch;
        int count;
        const char *message;

#define WRITE_CHAR(ch)                                                        \
            do {                                                              \
                if (ch <= writer.maxchar) {                                   \
                    assert(writer.pos < writer.size);                         \
                    PyUnicode_WRITE(writer.kind, writer.data, writer.pos++, ch); \
                }                                                             \
                else if (_PyUnicodeWriter_WriteCharInline(&writer, ch) < 0) { \
                    goto onError;                                             \
                }                                                             \
            } while(0)

        /* Non-escape characters are interpreted as Unicode ordinals */
        if (c != '\\' || (s >= end && !consumed)) {
            WRITE_CHAR(c);
            continue;
        }

        Py_ssize_t startinpos = s - starts - 1;
        /* \ - Escapes */
        if (s >= end) {
            assert(consumed);
            // Set message to silent compiler warning.
            // Actually it is never used.
            message = "\\ at end of string";
            goto incomplete;
        }

        c = (unsigned char) *s++;
        if (c == 'u') {
            count = 4;
            message = "truncated \\uXXXX escape";
        }
        else if (c == 'U') {
            count = 8;
            message = "truncated \\UXXXXXXXX escape";
        }
        else {
            assert(writer.pos < writer.size);
            PyUnicode_WRITE(writer.kind, writer.data, writer.pos++, '\\');
            WRITE_CHAR(c);
            continue;
        }

        /* \uHHHH with 4 hex digits, \U00HHHHHH with 8 */
        for (ch = 0; count; ++s, --count) {
            if (s >= end) {
                goto incomplete;
            }
            c = (unsigned char)*s;
            ch <<= 4;
            if (c >= '0' && c <= '9') {
                ch += c - '0';
            }
            else if (c >= 'a' && c <= 'f') {
                ch += c - ('a' - 10);
            }
            else if (c >= 'A' && c <= 'F') {
                ch += c - ('A' - 10);
            }
            else {
                goto error;
            }
        }
        if (ch > MAX_UNICODE) {
            message = "\\Uxxxxxxxx out of range";
            goto error;
        }
        WRITE_CHAR(ch);
        continue;

      incomplete:
        if (consumed) {
            *consumed = startinpos;
            break;
        }
      error:;
        Py_ssize_t endinpos = s-starts;
        writer.min_length = end - s + writer.pos;
        if (unicode_decode_call_errorhandler_writer(
                errors, &errorHandler,
                "rawunicodeescape", message,
                &starts, &end, &startinpos, &endinpos, &exc, &s,
                &writer)) {
            goto onError;
        }
        assert(end - s <= writer.size - writer.pos);

#undef WRITE_CHAR
    }
    Py_XDECREF(errorHandler);
    Py_XDECREF(exc);
    return _PyUnicodeWriter_Finish(&writer);

  onError:
    _PyUnicodeWriter_Dealloc(&writer);
    Py_XDECREF(errorHandler);
    Py_XDECREF(exc);
    return NULL;
}

PyObject *
PyUnicode_DecodeRawUnicodeEscape(const char *s,
                                 Py_ssize_t size,
                                 const char *errors)
{
    return _PyUnicode_DecodeRawUnicodeEscapeStateful(s, size, errors, NULL);
}


PyObject *
PyUnicode_AsRawUnicodeEscapeString(PyObject *unicode)
{
    PyObject *repr;
    char *p;
    Py_ssize_t expandsize, pos;
    int kind;
    const void *data;
    Py_ssize_t len;

    if (!PyUnicode_Check(unicode)) {
        PyErr_BadArgument();
        return NULL;
    }
    kind = PyUnicode_KIND(unicode);
    data = PyUnicode_DATA(unicode);
    len = PyUnicode_GET_LENGTH(unicode);
    if (kind == PyUnicode_1BYTE_KIND) {
        return PyBytes_FromStringAndSize(data, len);
    }

    /* 4 byte characters can take up 10 bytes, 2 byte characters can take up 6
       bytes, and 1 byte characters 4. */
    expandsize = kind * 2 + 2;

    if (len > PY_SSIZE_T_MAX / expandsize) {
        return PyErr_NoMemory();
    }
    repr = PyBytes_FromStringAndSize(NULL, expandsize * len);
    if (repr == NULL) {
        return NULL;
    }
    if (len == 0) {
        return repr;
    }

    p = PyBytes_AS_STRING(repr);
    for (pos = 0; pos < len; pos++) {
        Py_UCS4 ch = PyUnicode_READ(kind, data, pos);

        /* U+0000-U+00ff range: Copy 8-bit characters as-is */
        if (ch < 0x100) {
            *p++ = (char) ch;
        }
        /* U+0100-U+ffff range: Map 16-bit characters to '\uHHHH' */
        else if (ch < 0x10000) {
            *p++ = '\\';
            *p++ = 'u';
            *p++ = Py_hexdigits[(ch >> 12) & 0xf];
            *p++ = Py_hexdigits[(ch >> 8) & 0xf];
            *p++ = Py_hexdigits[(ch >> 4) & 0xf];
            *p++ = Py_hexdigits[ch & 15];
        }
        /* U+010000-U+10ffff range: Map 32-bit characters to '\U00HHHHHH' */
        else {
            assert(ch <= MAX_UNICODE && MAX_UNICODE <= 0x10ffff);
            *p++ = '\\';
            *p++ = 'U';
            *p++ = '0';
            *p++ = '0';
            *p++ = Py_hexdigits[(ch >> 20) & 0xf];
            *p++ = Py_hexdigits[(ch >> 16) & 0xf];
            *p++ = Py_hexdigits[(ch >> 12) & 0xf];
            *p++ = Py_hexdigits[(ch >> 8) & 0xf];
            *p++ = Py_hexdigits[(ch >> 4) & 0xf];
            *p++ = Py_hexdigits[ch & 15];
        }
    }

    assert(p > PyBytes_AS_STRING(repr));
    if (_PyBytes_Resize(&repr, p - PyBytes_AS_STRING(repr)) < 0) {
        return NULL;
    }
    return repr;
}

/* --- Latin-1 Codec ------------------------------------------------------ */

PyObject *
PyUnicode_DecodeLatin1(const char *s,
                       Py_ssize_t size,
                       const char *errors)
{
    /* Latin-1 is equivalent to the first 256 ordinals in Unicode. */
    return _PyUnicode_FromUCS1((const unsigned char*)s, size);
}

/* create or adjust a UnicodeEncodeError */
static void
make_encode_exception(PyObject **exceptionObject,
                      const char *encoding,
                      PyObject *unicode,
                      Py_ssize_t startpos, Py_ssize_t endpos,
                      const char *reason)
{
    if (*exceptionObject == NULL) {
        *exceptionObject = PyObject_CallFunction(
            PyExc_UnicodeEncodeError, "sOnns",
            encoding, unicode, startpos, endpos, reason);
    }
    else {
        if (PyUnicodeEncodeError_SetStart(*exceptionObject, startpos))
            goto onError;
        if (PyUnicodeEncodeError_SetEnd(*exceptionObject, endpos))
            goto onError;
        if (PyUnicodeEncodeError_SetReason(*exceptionObject, reason))
            goto onError;
        return;
      onError:
        Py_CLEAR(*exceptionObject);
    }
}

/* raises a UnicodeEncodeError */
static void
raise_encode_exception(PyObject **exceptionObject,
                       const char *encoding,
                       PyObject *unicode,
                       Py_ssize_t startpos, Py_ssize_t endpos,
                       const char *reason)
{
    make_encode_exception(exceptionObject,
                          encoding, unicode, startpos, endpos, reason);
    if (*exceptionObject != NULL)
        PyCodec_StrictErrors(*exceptionObject);
}

/* error handling callback helper:
   build arguments, call the callback and check the arguments,
   put the result into newpos and return the replacement string, which
   has to be freed by the caller */
static PyObject *
unicode_encode_call_errorhandler(const char *errors,
                                 PyObject **errorHandler,
                                 const char *encoding, const char *reason,
                                 PyObject *unicode, PyObject **exceptionObject,
                                 Py_ssize_t startpos, Py_ssize_t endpos,
                                 Py_ssize_t *newpos)
{
    static const char *argparse = "On;encoding error handler must return (str/bytes, int) tuple";
    Py_ssize_t len;
    PyObject *restuple;
    PyObject *resunicode;

    if (*errorHandler == NULL) {
        *errorHandler = PyCodec_LookupError(errors);
        if (*errorHandler == NULL)
            return NULL;
    }

    len = PyUnicode_GET_LENGTH(unicode);

    make_encode_exception(exceptionObject,
                          encoding, unicode, startpos, endpos, reason);
    if (*exceptionObject == NULL)
        return NULL;

    restuple = PyObject_CallOneArg(*errorHandler, *exceptionObject);
    if (restuple == NULL)
        return NULL;
    if (!PyTuple_Check(restuple)) {
        PyErr_SetString(PyExc_TypeError, &argparse[3]);
        Py_DECREF(restuple);
        return NULL;
    }
    if (!PyArg_ParseTuple(restuple, argparse,
                          &resunicode, newpos)) {
        Py_DECREF(restuple);
        return NULL;
    }
    if (!PyUnicode_Check(resunicode) && !PyBytes_Check(resunicode)) {
        PyErr_SetString(PyExc_TypeError, &argparse[3]);
        Py_DECREF(restuple);
        return NULL;
    }
    if (*newpos<0)
        *newpos = len + *newpos;
    if (*newpos<0 || *newpos>len) {
        PyErr_Format(PyExc_IndexError, "position %zd from error handler out of bounds", *newpos);
        Py_DECREF(restuple);
        return NULL;
    }
    Py_INCREF(resunicode);
    Py_DECREF(restuple);
    return resunicode;
}

static PyObject *
unicode_encode_ucs1(PyObject *unicode,
                    const char *errors,
                    const Py_UCS4 limit)
{
    /* input state */
    Py_ssize_t pos=0, size;
    int kind;
    const void *data;
    /* pointer into the output */
    char *str;
    const char *encoding = (limit == 256) ? "latin-1" : "ascii";
    const char *reason = (limit == 256) ? "ordinal not in range(256)" : "ordinal not in range(128)";
    PyObject *error_handler_obj = NULL;
    PyObject *exc = NULL;
    _Py_error_handler error_handler = _Py_ERROR_UNKNOWN;
    PyObject *rep = NULL;
    /* output object */
    _PyBytesWriter writer;

    size = PyUnicode_GET_LENGTH(unicode);
    kind = PyUnicode_KIND(unicode);
    data = PyUnicode_DATA(unicode);
    /* allocate enough for a simple encoding without
       replacements, if we need more, we'll resize */
    if (size == 0)
        return PyBytes_FromStringAndSize(NULL, 0);

    _PyBytesWriter_Init(&writer);
    str = _PyBytesWriter_Alloc(&writer, size);
    if (str == NULL)
        return NULL;

    while (pos < size) {
        Py_UCS4 ch = PyUnicode_READ(kind, data, pos);

        /* can we encode this? */
        if (ch < limit) {
            /* no overflow check, because we know that the space is enough */
            *str++ = (char)ch;
            ++pos;
        }
        else {
            Py_ssize_t newpos, i;
            /* startpos for collecting unencodable chars */
            Py_ssize_t collstart = pos;
            Py_ssize_t collend = collstart + 1;
            /* find all unecodable characters */

            while ((collend < size) && (PyUnicode_READ(kind, data, collend) >= limit))
                ++collend;

            /* Only overallocate the buffer if it's not the last write */
            writer.overallocate = (collend < size);

            /* cache callback name lookup (if not done yet, i.e. it's the first error) */
            if (error_handler == _Py_ERROR_UNKNOWN)
                error_handler = _Py_GetErrorHandler(errors);

            switch (error_handler) {
            case _Py_ERROR_STRICT:
                raise_encode_exception(&exc, encoding, unicode, collstart, collend, reason);
                goto onError;

            case _Py_ERROR_REPLACE:
                memset(str, '?', collend - collstart);
                str += (collend - collstart);
                /* fall through */
            case _Py_ERROR_IGNORE:
                pos = collend;
                break;

            case _Py_ERROR_BACKSLASHREPLACE:
                /* subtract preallocated bytes */
                writer.min_size -= (collend - collstart);
                str = backslashreplace(&writer, str,
                                       unicode, collstart, collend);
                if (str == NULL)
                    goto onError;
                pos = collend;
                break;

            case _Py_ERROR_XMLCHARREFREPLACE:
                /* subtract preallocated bytes */
                writer.min_size -= (collend - collstart);
                str = xmlcharrefreplace(&writer, str,
                                        unicode, collstart, collend);
                if (str == NULL)
                    goto onError;
                pos = collend;
                break;

            case _Py_ERROR_SURROGATEESCAPE:
                for (i = collstart; i < collend; ++i) {
                    ch = PyUnicode_READ(kind, data, i);
                    if (ch < 0xdc80 || 0xdcff < ch) {
                        /* Not a UTF-8b surrogate */
                        break;
                    }
                    *str++ = (char)(ch - 0xdc00);
                    ++pos;
                }
                if (i >= collend)
                    break;
                collstart = pos;
                assert(collstart != collend);
                /* fall through */

            default:
                rep = unicode_encode_call_errorhandler(errors, &error_handler_obj,
                                                       encoding, reason, unicode, &exc,
                                                       collstart, collend, &newpos);
                if (rep == NULL)
                    goto onError;

                if (newpos < collstart) {
                    writer.overallocate = 1;
                    str = _PyBytesWriter_Prepare(&writer, str,
                                                 collstart - newpos);
                    if (str == NULL)
                        goto onError;
                }
                else {
                    /* subtract preallocated bytes */
                    writer.min_size -= newpos - collstart;
                    /* Only overallocate the buffer if it's not the last write */
                    writer.overallocate = (newpos < size);
                }

                if (PyBytes_Check(rep)) {
                    /* Directly copy bytes result to output. */
                    str = _PyBytesWriter_WriteBytes(&writer, str,
                                                    PyBytes_AS_STRING(rep),
                                                    PyBytes_GET_SIZE(rep));
                }
                else {
                    assert(PyUnicode_Check(rep));

                    if (limit == 256 ?
                        PyUnicode_KIND(rep) != PyUnicode_1BYTE_KIND :
                        !PyUnicode_IS_ASCII(rep))
                    {
                        /* Not all characters are smaller than limit */
                        raise_encode_exception(&exc, encoding, unicode,
                                               collstart, collend, reason);
                        goto onError;
                    }
                    assert(PyUnicode_KIND(rep) == PyUnicode_1BYTE_KIND);
                    str = _PyBytesWriter_WriteBytes(&writer, str,
                                                    PyUnicode_DATA(rep),
                                                    PyUnicode_GET_LENGTH(rep));
                }
                if (str == NULL)
                    goto onError;

                pos = newpos;
                Py_CLEAR(rep);
            }

            /* If overallocation was disabled, ensure that it was the last
               write. Otherwise, we missed an optimization */
            assert(writer.overallocate || pos == size);
        }
    }

    Py_XDECREF(error_handler_obj);
    Py_XDECREF(exc);
    return _PyBytesWriter_Finish(&writer, str);

  onError:
    Py_XDECREF(rep);
    _PyBytesWriter_Dealloc(&writer);
    Py_XDECREF(error_handler_obj);
    Py_XDECREF(exc);
    return NULL;
}

PyObject *
_PyUnicode_AsLatin1String(PyObject *unicode, const char *errors)
{
    if (!PyUnicode_Check(unicode)) {
        PyErr_BadArgument();
        return NULL;
    }
    /* Fast path: if it is a one-byte string, construct
       bytes object directly. */
    if (PyUnicode_KIND(unicode) == PyUnicode_1BYTE_KIND)
        return PyBytes_FromStringAndSize(PyUnicode_DATA(unicode),
                                         PyUnicode_GET_LENGTH(unicode));
    /* Non-Latin-1 characters present. Defer to above function to
       raise the exception. */
    return unicode_encode_ucs1(unicode, errors, 256);
}

PyObject*
PyUnicode_AsLatin1String(PyObject *unicode)
{
    return _PyUnicode_AsLatin1String(unicode, NULL);
}

/* --- 7-bit ASCII Codec -------------------------------------------------- */

PyObject *
PyUnicode_DecodeASCII(const char *s,
                      Py_ssize_t size,
                      const char *errors)
{
    const char *starts = s;
    const char *e = s + size;
    PyObject *error_handler_obj = NULL;
    PyObject *exc = NULL;
    _Py_error_handler error_handler = _Py_ERROR_UNKNOWN;

    if (size == 0)
        _Py_RETURN_UNICODE_EMPTY();

    /* ASCII is equivalent to the first 128 ordinals in Unicode. */
    if (size == 1 && (unsigned char)s[0] < 128) {
        return get_latin1_char((unsigned char)s[0]);
    }

    // Shortcut for simple case
    PyObject *u = PyUnicode_New(size, 127);
    if (u == NULL) {
        return NULL;
    }
    Py_ssize_t outpos = ascii_decode(s, e, PyUnicode_1BYTE_DATA(u));
    if (outpos == size) {
        return u;
    }

    _PyUnicodeWriter writer;
    _PyUnicodeWriter_InitWithBuffer(&writer, u);
    writer.pos = outpos;

    s += outpos;
    int kind = writer.kind;
    void *data = writer.data;
    Py_ssize_t startinpos, endinpos;

    while (s < e) {
        unsigned char c = (unsigned char)*s;
        if (c < 128) {
            PyUnicode_WRITE(kind, data, writer.pos, c);
            writer.pos++;
            ++s;
            continue;
        }

        /* byte outsize range 0x00..0x7f: call the error handler */

        if (error_handler == _Py_ERROR_UNKNOWN)
            error_handler = _Py_GetErrorHandler(errors);

        switch (error_handler)
        {
        case _Py_ERROR_REPLACE:
        case _Py_ERROR_SURROGATEESCAPE:
            /* Fast-path: the error handler only writes one character,
               but we may switch to UCS2 at the first write */
            if (_PyUnicodeWriter_PrepareKind(&writer, PyUnicode_2BYTE_KIND) < 0)
                goto onError;
            kind = writer.kind;
            data = writer.data;

            if (error_handler == _Py_ERROR_REPLACE)
                PyUnicode_WRITE(kind, data, writer.pos, 0xfffd);
            else
                PyUnicode_WRITE(kind, data, writer.pos, c + 0xdc00);
            writer.pos++;
            ++s;
            break;

        case _Py_ERROR_IGNORE:
            ++s;
            break;

        default:
            startinpos = s-starts;
            endinpos = startinpos + 1;
            if (unicode_decode_call_errorhandler_writer(
                    errors, &error_handler_obj,
                    "ascii", "ordinal not in range(128)",
                    &starts, &e, &startinpos, &endinpos, &exc, &s,
                    &writer))
                goto onError;
            kind = writer.kind;
            data = writer.data;
        }
    }
    Py_XDECREF(error_handler_obj);
    Py_XDECREF(exc);
    return _PyUnicodeWriter_Finish(&writer);

  onError:
    _PyUnicodeWriter_Dealloc(&writer);
    Py_XDECREF(error_handler_obj);
    Py_XDECREF(exc);
    return NULL;
}

PyObject *
_PyUnicode_AsASCIIString(PyObject *unicode, const char *errors)
{
    if (!PyUnicode_Check(unicode)) {
        PyErr_BadArgument();
        return NULL;
    }
    /* Fast path: if it is an ASCII-only string, construct bytes object
       directly. Else defer to above function to raise the exception. */
    if (PyUnicode_IS_ASCII(unicode))
        return PyBytes_FromStringAndSize(PyUnicode_DATA(unicode),
                                         PyUnicode_GET_LENGTH(unicode));
    return unicode_encode_ucs1(unicode, errors, 128);
}

PyObject *
PyUnicode_AsASCIIString(PyObject *unicode)
{
    return _PyUnicode_AsASCIIString(unicode, NULL);
}

#ifdef MS_WINDOWS

/* --- MBCS codecs for Windows -------------------------------------------- */

#if SIZEOF_INT < SIZEOF_SIZE_T
#define NEED_RETRY
#endif

/* INT_MAX is the theoretical largest chunk (or INT_MAX / 2 when
   transcoding from UTF-16), but INT_MAX / 4 performs better in
   both cases also and avoids partial characters overrunning the
   length limit in MultiByteToWideChar on Windows */
#define DECODING_CHUNK_SIZE (INT_MAX/4)

#ifndef WC_ERR_INVALID_CHARS
#  define WC_ERR_INVALID_CHARS 0x0080
#endif

static const char*
code_page_name(UINT code_page, PyObject **obj)
{
    *obj = NULL;
    if (code_page == CP_ACP)
        return "mbcs";
    if (code_page == CP_UTF7)
        return "CP_UTF7";
    if (code_page == CP_UTF8)
        return "CP_UTF8";

    *obj = PyBytes_FromFormat("cp%u", code_page);
    if (*obj == NULL)
        return NULL;
    return PyBytes_AS_STRING(*obj);
}

static DWORD
decode_code_page_flags(UINT code_page)
{
    if (code_page == CP_UTF7) {
        /* The CP_UTF7 decoder only supports flags=0 */
        return 0;
    }
    else
        return MB_ERR_INVALID_CHARS;
}

/*
 * Decode a byte string from a Windows code page into unicode object in strict
 * mode.
 *
 * Returns consumed size if succeed, returns -2 on decode error, or raise an
 * OSError and returns -1 on other error.
 */
static int
decode_code_page_strict(UINT code_page,
                        wchar_t **buf,
                        Py_ssize_t *bufsize,
                        const char *in,
                        int insize)
{
    DWORD flags = MB_ERR_INVALID_CHARS;
    wchar_t *out;
    DWORD outsize;

    /* First get the size of the result */
    assert(insize > 0);
    while ((outsize = MultiByteToWideChar(code_page, flags,
                                          in, insize, NULL, 0)) <= 0)
    {
        if (!flags || GetLastError() != ERROR_INVALID_FLAGS) {
            goto error;
        }
        /* For some code pages (e.g. UTF-7) flags must be set to 0. */
        flags = 0;
    }

    /* Extend a wchar_t* buffer */
    Py_ssize_t n = *bufsize;   /* Get the current length */
    if (widechar_resize(buf, bufsize, n + outsize) < 0) {
        return -1;
    }
    out = *buf + n;

    /* Do the conversion */
    outsize = MultiByteToWideChar(code_page, flags, in, insize, out, outsize);
    if (outsize <= 0)
        goto error;
    return insize;

error:
    if (GetLastError() == ERROR_NO_UNICODE_TRANSLATION)
        return -2;
    PyErr_SetFromWindowsErr(0);
    return -1;
}

/*
 * Decode a byte string from a code page into unicode object with an error
 * handler.
 *
 * Returns consumed size if succeed, or raise an OSError or
 * UnicodeDecodeError exception and returns -1 on error.
 */
static int
decode_code_page_errors(UINT code_page,
                        wchar_t **buf,
                        Py_ssize_t *bufsize,
                        const char *in, const int size,
                        const char *errors, int final)
{
    const char *startin = in;
    const char *endin = in + size;
    DWORD flags = MB_ERR_INVALID_CHARS;
    /* Ideally, we should get reason from FormatMessage. This is the Windows
       2000 English version of the message. */
    const char *reason = "No mapping for the Unicode character exists "
                         "in the target code page.";
    /* each step cannot decode more than 1 character, but a character can be
       represented as a surrogate pair */
    wchar_t buffer[2], *out;
    int insize;
    Py_ssize_t outsize;
    PyObject *errorHandler = NULL;
    PyObject *exc = NULL;
    PyObject *encoding_obj = NULL;
    const char *encoding;
    DWORD err;
    int ret = -1;

    assert(size > 0);

    encoding = code_page_name(code_page, &encoding_obj);
    if (encoding == NULL)
        return -1;

    if ((errors == NULL || strcmp(errors, "strict") == 0) && final) {
        /* The last error was ERROR_NO_UNICODE_TRANSLATION, then we raise a
           UnicodeDecodeError. */
        make_decode_exception(&exc, encoding, in, size, 0, 0, reason);
        if (exc != NULL) {
            PyCodec_StrictErrors(exc);
            Py_CLEAR(exc);
        }
        goto error;
    }

    /* Extend a wchar_t* buffer */
    Py_ssize_t n = *bufsize;   /* Get the current length */
    if (size > (PY_SSIZE_T_MAX - n) / (Py_ssize_t)Py_ARRAY_LENGTH(buffer)) {
        PyErr_NoMemory();
        goto error;
    }
    if (widechar_resize(buf, bufsize, n + size * Py_ARRAY_LENGTH(buffer)) < 0) {
        goto error;
    }
    out = *buf + n;

    /* Decode the byte string character per character */
    while (in < endin)
    {
        /* Decode a character */
        insize = 1;
        do
        {
            outsize = MultiByteToWideChar(code_page, flags,
                                          in, insize,
                                          buffer, Py_ARRAY_LENGTH(buffer));
            if (outsize > 0)
                break;
            err = GetLastError();
            if (err == ERROR_INVALID_FLAGS && flags) {
                /* For some code pages (e.g. UTF-7) flags must be set to 0. */
                flags = 0;
                continue;
            }
            if (err != ERROR_NO_UNICODE_TRANSLATION
                && err != ERROR_INSUFFICIENT_BUFFER)
            {
                PyErr_SetFromWindowsErr(0);
                goto error;
            }
            insize++;
        }
        /* 4=maximum length of a UTF-8 sequence */
        while (insize <= 4 && (in + insize) <= endin);

        if (outsize <= 0) {
            Py_ssize_t startinpos, endinpos, outpos;

            /* last character in partial decode? */
            if (in + insize >= endin && !final)
                break;

            startinpos = in - startin;
            endinpos = startinpos + 1;
            outpos = out - *buf;
            if (unicode_decode_call_errorhandler_wchar(
                    errors, &errorHandler,
                    encoding, reason,
                    &startin, &endin, &startinpos, &endinpos, &exc, &in,
                    buf, bufsize, &outpos))
            {
                goto error;
            }
            out = *buf + outpos;
        }
        else {
            in += insize;
            memcpy(out, buffer, outsize * sizeof(wchar_t));
            out += outsize;
        }
    }

    /* Shrink the buffer */
    assert(out - *buf <= *bufsize);
    *bufsize = out - *buf;
    /* (in - startin) <= size and size is an int */
    ret = Py_SAFE_DOWNCAST(in - startin, Py_ssize_t, int);

error:
    Py_XDECREF(encoding_obj);
    Py_XDECREF(errorHandler);
    Py_XDECREF(exc);
    return ret;
}

static PyObject *
decode_code_page_stateful(int code_page,
                          const char *s, Py_ssize_t size,
                          const char *errors, Py_ssize_t *consumed)
{
    wchar_t *buf = NULL;
    Py_ssize_t bufsize = 0;
    int chunk_size, final, converted, done;

    if (code_page < 0) {
        PyErr_SetString(PyExc_ValueError, "invalid code page number");
        return NULL;
    }
    if (size < 0) {
        PyErr_BadInternalCall();
        return NULL;
    }

    if (consumed)
        *consumed = 0;

    do
    {
#ifdef NEED_RETRY
        if (size > DECODING_CHUNK_SIZE) {
            chunk_size = DECODING_CHUNK_SIZE;
            final = 0;
            done = 0;
        }
        else
#endif
        {
            chunk_size = (int)size;
            final = (consumed == NULL);
            done = 1;
        }

        if (chunk_size == 0 && done) {
            if (buf != NULL)
                break;
            _Py_RETURN_UNICODE_EMPTY();
        }

        converted = decode_code_page_strict(code_page, &buf, &bufsize,
                                            s, chunk_size);
        if (converted == -2)
            converted = decode_code_page_errors(code_page, &buf, &bufsize,
                                                s, chunk_size,
                                                errors, final);
        assert(converted != 0 || done);

        if (converted < 0) {
            PyMem_Free(buf);
            return NULL;
        }

        if (consumed)
            *consumed += converted;

        s += converted;
        size -= converted;
    } while (!done);

    PyObject *v = PyUnicode_FromWideChar(buf, bufsize);
    PyMem_Free(buf);
    return v;
}

PyObject *
PyUnicode_DecodeCodePageStateful(int code_page,
                                 const char *s,
                                 Py_ssize_t size,
                                 const char *errors,
                                 Py_ssize_t *consumed)
{
    return decode_code_page_stateful(code_page, s, size, errors, consumed);
}

PyObject *
PyUnicode_DecodeMBCSStateful(const char *s,
                             Py_ssize_t size,
                             const char *errors,
                             Py_ssize_t *consumed)
{
    return decode_code_page_stateful(CP_ACP, s, size, errors, consumed);
}

PyObject *
PyUnicode_DecodeMBCS(const char *s,
                     Py_ssize_t size,
                     const char *errors)
{
    return PyUnicode_DecodeMBCSStateful(s, size, errors, NULL);
}

static DWORD
encode_code_page_flags(UINT code_page, const char *errors)
{
    if (code_page == CP_UTF8) {
        return WC_ERR_INVALID_CHARS;
    }
    else if (code_page == CP_UTF7) {
        /* CP_UTF7 only supports flags=0 */
        return 0;
    }
    else {
        if (errors != NULL && strcmp(errors, "replace") == 0)
            return 0;
        else
            return WC_NO_BEST_FIT_CHARS;
    }
}

/*
 * Encode a Unicode string to a Windows code page into a byte string in strict
 * mode.
 *
 * Returns consumed characters if succeed, returns -2 on encode error, or raise
 * an OSError and returns -1 on other error.
 */
static int
encode_code_page_strict(UINT code_page, PyObject **outbytes,
                        PyObject *unicode, Py_ssize_t offset, int len,
                        const char* errors)
{
    BOOL usedDefaultChar = FALSE;
    BOOL *pusedDefaultChar = &usedDefaultChar;
    int outsize;
    wchar_t *p;
    Py_ssize_t size;
    const DWORD flags = encode_code_page_flags(code_page, NULL);
    char *out;
    /* Create a substring so that we can get the UTF-16 representation
       of just the slice under consideration. */
    PyObject *substring;
    int ret = -1;

    assert(len > 0);

    if (code_page != CP_UTF8 && code_page != CP_UTF7)
        pusedDefaultChar = &usedDefaultChar;
    else
        pusedDefaultChar = NULL;

    substring = PyUnicode_Substring(unicode, offset, offset+len);
    if (substring == NULL)
        return -1;
    p = PyUnicode_AsWideCharString(substring, &size);
    Py_CLEAR(substring);
    if (p == NULL) {
        return -1;
    }
    assert(size <= INT_MAX);

    /* First get the size of the result */
    outsize = WideCharToMultiByte(code_page, flags,
                                  p, (int)size,
                                  NULL, 0,
                                  NULL, pusedDefaultChar);
    if (outsize <= 0)
        goto error;
    /* If we used a default char, then we failed! */
    if (pusedDefaultChar && *pusedDefaultChar) {
        ret = -2;
        goto done;
    }

    if (*outbytes == NULL) {
        /* Create string object */
        *outbytes = PyBytes_FromStringAndSize(NULL, outsize);
        if (*outbytes == NULL) {
            goto done;
        }
        out = PyBytes_AS_STRING(*outbytes);
    }
    else {
        /* Extend string object */
        const Py_ssize_t n = PyBytes_Size(*outbytes);
        if (outsize > PY_SSIZE_T_MAX - n) {
            PyErr_NoMemory();
            goto done;
        }
        if (_PyBytes_Resize(outbytes, n + outsize) < 0) {
            goto done;
        }
        out = PyBytes_AS_STRING(*outbytes) + n;
    }

    /* Do the conversion */
    outsize = WideCharToMultiByte(code_page, flags,
                                  p, (int)size,
                                  out, outsize,
                                  NULL, pusedDefaultChar);
    if (outsize <= 0)
        goto error;
    if (pusedDefaultChar && *pusedDefaultChar) {
        ret = -2;
        goto done;
    }
    ret = 0;

done:
    PyMem_Free(p);
    return ret;

error:
    if (GetLastError() == ERROR_NO_UNICODE_TRANSLATION) {
        ret = -2;
        goto done;
    }
    PyErr_SetFromWindowsErr(0);
    goto done;
}

/*
 * Encode a Unicode string to a Windows code page into a byte string using an
 * error handler.
 *
 * Returns consumed characters if succeed, or raise an OSError and returns
 * -1 on other error.
 */
static int
encode_code_page_errors(UINT code_page, PyObject **outbytes,
                        PyObject *unicode, Py_ssize_t unicode_offset,
                        Py_ssize_t insize, const char* errors)
{
    const DWORD flags = encode_code_page_flags(code_page, errors);
    Py_ssize_t pos = unicode_offset;
    Py_ssize_t endin = unicode_offset + insize;
    /* Ideally, we should get reason from FormatMessage. This is the Windows
       2000 English version of the message. */
    const char *reason = "invalid character";
    /* 4=maximum length of a UTF-8 sequence */
    char buffer[4];
    BOOL usedDefaultChar = FALSE, *pusedDefaultChar;
    Py_ssize_t outsize;
    char *out;
    PyObject *errorHandler = NULL;
    PyObject *exc = NULL;
    PyObject *encoding_obj = NULL;
    const char *encoding;
    Py_ssize_t newpos, newoutsize;
    PyObject *rep;
    int ret = -1;

    assert(insize > 0);

    encoding = code_page_name(code_page, &encoding_obj);
    if (encoding == NULL)
        return -1;

    if (errors == NULL || strcmp(errors, "strict") == 0) {
        /* The last error was ERROR_NO_UNICODE_TRANSLATION,
           then we raise a UnicodeEncodeError. */
        make_encode_exception(&exc, encoding, unicode, 0, 0, reason);
        if (exc != NULL) {
            PyCodec_StrictErrors(exc);
            Py_DECREF(exc);
        }
        Py_XDECREF(encoding_obj);
        return -1;
    }

    if (code_page != CP_UTF8 && code_page != CP_UTF7)
        pusedDefaultChar = &usedDefaultChar;
    else
        pusedDefaultChar = NULL;

    if (Py_ARRAY_LENGTH(buffer) > PY_SSIZE_T_MAX / insize) {
        PyErr_NoMemory();
        goto error;
    }
    outsize = insize * Py_ARRAY_LENGTH(buffer);

    if (*outbytes == NULL) {
        /* Create string object */
        *outbytes = PyBytes_FromStringAndSize(NULL, outsize);
        if (*outbytes == NULL)
            goto error;
        out = PyBytes_AS_STRING(*outbytes);
    }
    else {
        /* Extend string object */
        Py_ssize_t n = PyBytes_Size(*outbytes);
        if (n > PY_SSIZE_T_MAX - outsize) {
            PyErr_NoMemory();
            goto error;
        }
        if (_PyBytes_Resize(outbytes, n + outsize) < 0)
            goto error;
        out = PyBytes_AS_STRING(*outbytes) + n;
    }

    /* Encode the string character per character */
    while (pos < endin)
    {
        Py_UCS4 ch = PyUnicode_READ_CHAR(unicode, pos);
        wchar_t chars[2];
        int charsize;
        if (ch < 0x10000) {
            chars[0] = (wchar_t)ch;
            charsize = 1;
        }
        else {
            chars[0] = Py_UNICODE_HIGH_SURROGATE(ch);
            chars[1] = Py_UNICODE_LOW_SURROGATE(ch);
            charsize = 2;
        }

        outsize = WideCharToMultiByte(code_page, flags,
                                      chars, charsize,
                                      buffer, Py_ARRAY_LENGTH(buffer),
                                      NULL, pusedDefaultChar);
        if (outsize > 0) {
            if (pusedDefaultChar == NULL || !(*pusedDefaultChar))
            {
                pos++;
                memcpy(out, buffer, outsize);
                out += outsize;
                continue;
            }
        }
        else if (GetLastError() != ERROR_NO_UNICODE_TRANSLATION) {
            PyErr_SetFromWindowsErr(0);
            goto error;
        }

        rep = unicode_encode_call_errorhandler(
                  errors, &errorHandler, encoding, reason,
                  unicode, &exc,
                  pos, pos + 1, &newpos);
        if (rep == NULL)
            goto error;

        Py_ssize_t morebytes = pos - newpos;
        if (PyBytes_Check(rep)) {
            outsize = PyBytes_GET_SIZE(rep);
            morebytes += outsize;
            if (morebytes > 0) {
                Py_ssize_t offset = out - PyBytes_AS_STRING(*outbytes);
                newoutsize = PyBytes_GET_SIZE(*outbytes) + morebytes;
                if (_PyBytes_Resize(outbytes, newoutsize) < 0) {
                    Py_DECREF(rep);
                    goto error;
                }
                out = PyBytes_AS_STRING(*outbytes) + offset;
            }
            memcpy(out, PyBytes_AS_STRING(rep), outsize);
            out += outsize;
        }
        else {
            Py_ssize_t i;
            int kind;
            const void *data;

            outsize = PyUnicode_GET_LENGTH(rep);
            morebytes += outsize;
            if (morebytes > 0) {
                Py_ssize_t offset = out - PyBytes_AS_STRING(*outbytes);
                newoutsize = PyBytes_GET_SIZE(*outbytes) + morebytes;
                if (_PyBytes_Resize(outbytes, newoutsize) < 0) {
                    Py_DECREF(rep);
                    goto error;
                }
                out = PyBytes_AS_STRING(*outbytes) + offset;
            }
            kind = PyUnicode_KIND(rep);
            data = PyUnicode_DATA(rep);
            for (i=0; i < outsize; i++) {
                Py_UCS4 ch = PyUnicode_READ(kind, data, i);
                if (ch > 127) {
                    raise_encode_exception(&exc,
                        encoding, unicode,
                        pos, pos + 1,
                        "unable to encode error handler result to ASCII");
                    Py_DECREF(rep);
                    goto error;
                }
                *out = (unsigned char)ch;
                out++;
            }
        }
        pos = newpos;
        Py_DECREF(rep);
    }
    /* write a NUL byte */
    *out = 0;
    outsize = out - PyBytes_AS_STRING(*outbytes);
    assert(outsize <= PyBytes_GET_SIZE(*outbytes));
    if (_PyBytes_Resize(outbytes, outsize) < 0)
        goto error;
    ret = 0;

error:
    Py_XDECREF(encoding_obj);
    Py_XDECREF(errorHandler);
    Py_XDECREF(exc);
    return ret;
}

static PyObject *
encode_code_page(int code_page,
                 PyObject *unicode,
                 const char *errors)
{
    Py_ssize_t len;
    PyObject *outbytes = NULL;
    Py_ssize_t offset;
    int chunk_len, ret, done;

    if (!PyUnicode_Check(unicode)) {
        PyErr_BadArgument();
        return NULL;
    }

    len = PyUnicode_GET_LENGTH(unicode);

    if (code_page < 0) {
        PyErr_SetString(PyExc_ValueError, "invalid code page number");
        return NULL;
    }

    if (len == 0)
        return PyBytes_FromStringAndSize(NULL, 0);

    offset = 0;
    do
    {
#ifdef NEED_RETRY
        if (len > DECODING_CHUNK_SIZE) {
            chunk_len = DECODING_CHUNK_SIZE;
            done = 0;
        }
        else
#endif
        {
            chunk_len = (int)len;
            done = 1;
        }

        ret = encode_code_page_strict(code_page, &outbytes,
                                      unicode, offset, chunk_len,
                                      errors);
        if (ret == -2)
            ret = encode_code_page_errors(code_page, &outbytes,
                                          unicode, offset,
                                          chunk_len, errors);
        if (ret < 0) {
            Py_XDECREF(outbytes);
            return NULL;
        }

        offset += chunk_len;
        len -= chunk_len;
    } while (!done);

    return outbytes;
}

PyObject *
PyUnicode_EncodeCodePage(int code_page,
                         PyObject *unicode,
                         const char *errors)
{
    return encode_code_page(code_page, unicode, errors);
}

PyObject *
PyUnicode_AsMBCSString(PyObject *unicode)
{
    return PyUnicode_EncodeCodePage(CP_ACP, unicode, NULL);
}

#undef NEED_RETRY

#endif /* MS_WINDOWS */

/* --- Character Mapping Codec -------------------------------------------- */

static int
charmap_decode_string(const char *s,
                      Py_ssize_t size,
                      PyObject *mapping,
                      const char *errors,
                      _PyUnicodeWriter *writer)
{
    const char *starts = s;
    const char *e;
    Py_ssize_t startinpos, endinpos;
    PyObject *errorHandler = NULL, *exc = NULL;
    Py_ssize_t maplen;
    int mapkind;
    const void *mapdata;
    Py_UCS4 x;
    unsigned char ch;

    maplen = PyUnicode_GET_LENGTH(mapping);
    mapdata = PyUnicode_DATA(mapping);
    mapkind = PyUnicode_KIND(mapping);

    e = s + size;

    if (mapkind == PyUnicode_1BYTE_KIND && maplen >= 256) {
        /* fast-path for cp037, cp500 and iso8859_1 encodings. iso8859_1
         * is disabled in encoding aliases, latin1 is preferred because
         * its implementation is faster. */
        const Py_UCS1 *mapdata_ucs1 = (const Py_UCS1 *)mapdata;
        Py_UCS1 *outdata = (Py_UCS1 *)writer->data;
        Py_UCS4 maxchar = writer->maxchar;

        assert (writer->kind == PyUnicode_1BYTE_KIND);
        while (s < e) {
            ch = *s;
            x = mapdata_ucs1[ch];
            if (x > maxchar) {
                if (_PyUnicodeWriter_Prepare(writer, 1, 0xff) == -1)
                    goto onError;
                maxchar = writer->maxchar;
                outdata = (Py_UCS1 *)writer->data;
            }
            outdata[writer->pos] = x;
            writer->pos++;
            ++s;
        }
        return 0;
    }

    while (s < e) {
        if (mapkind == PyUnicode_2BYTE_KIND && maplen >= 256) {
            int outkind = writer->kind;
            const Py_UCS2 *mapdata_ucs2 = (const Py_UCS2 *)mapdata;
            if (outkind == PyUnicode_1BYTE_KIND) {
                Py_UCS1 *outdata = (Py_UCS1 *)writer->data;
                Py_UCS4 maxchar = writer->maxchar;
                while (s < e) {
                    ch = *s;
                    x = mapdata_ucs2[ch];
                    if (x > maxchar)
                        goto Error;
                    outdata[writer->pos] = x;
                    writer->pos++;
                    ++s;
                }
                break;
            }
            else if (outkind == PyUnicode_2BYTE_KIND) {
                Py_UCS2 *outdata = (Py_UCS2 *)writer->data;
                while (s < e) {
                    ch = *s;
                    x = mapdata_ucs2[ch];
                    if (x == 0xFFFE)
                        goto Error;
                    outdata[writer->pos] = x;
                    writer->pos++;
                    ++s;
                }
                break;
            }
        }
        ch = *s;

        if (ch < maplen)
            x = PyUnicode_READ(mapkind, mapdata, ch);
        else
            x = 0xfffe; /* invalid value */
Error:
        if (x == 0xfffe)
        {
            /* undefined mapping */
            startinpos = s-starts;
            endinpos = startinpos+1;
            if (unicode_decode_call_errorhandler_writer(
                    errors, &errorHandler,
                    "charmap", "character maps to <undefined>",
                    &starts, &e, &startinpos, &endinpos, &exc, &s,
                    writer)) {
                goto onError;
            }
            continue;
        }

        if (_PyUnicodeWriter_WriteCharInline(writer, x) < 0)
            goto onError;
        ++s;
    }
    Py_XDECREF(errorHandler);
    Py_XDECREF(exc);
    return 0;

onError:
    Py_XDECREF(errorHandler);
    Py_XDECREF(exc);
    return -1;
}

static int
charmap_decode_mapping(const char *s,
                       Py_ssize_t size,
                       PyObject *mapping,
                       const char *errors,
                       _PyUnicodeWriter *writer)
{
    const char *starts = s;
    const char *e;
    Py_ssize_t startinpos, endinpos;
    PyObject *errorHandler = NULL, *exc = NULL;
    unsigned char ch;
    PyObject *key, *item = NULL;

    e = s + size;

    while (s < e) {
        ch = *s;

        /* Get mapping (char ordinal -> integer, Unicode char or None) */
        key = PyLong_FromLong((long)ch);
        if (key == NULL)
            goto onError;

        item = PyObject_GetItem(mapping, key);
        Py_DECREF(key);
        if (item == NULL) {
            if (PyErr_ExceptionMatches(PyExc_LookupError)) {
                /* No mapping found means: mapping is undefined. */
                PyErr_Clear();
                goto Undefined;
            } else
                goto onError;
        }

        /* Apply mapping */
        if (item == Py_None)
            goto Undefined;
        if (PyLong_Check(item)) {
            long value = PyLong_AS_LONG(item);
            if (value == 0xFFFE)
                goto Undefined;
            if (value < 0 || value > MAX_UNICODE) {
                PyErr_Format(PyExc_TypeError,
                             "character mapping must be in range(0x%x)",
                             (unsigned long)MAX_UNICODE + 1);
                goto onError;
            }

            if (_PyUnicodeWriter_WriteCharInline(writer, value) < 0)
                goto onError;
        }
        else if (PyUnicode_Check(item)) {
            if (PyUnicode_GET_LENGTH(item) == 1) {
                Py_UCS4 value = PyUnicode_READ_CHAR(item, 0);
                if (value == 0xFFFE)
                    goto Undefined;
                if (_PyUnicodeWriter_WriteCharInline(writer, value) < 0)
                    goto onError;
            }
            else {
                writer->overallocate = 1;
                if (_PyUnicodeWriter_WriteStr(writer, item) == -1)
                    goto onError;
            }
        }
        else {
            /* wrong return value */
            PyErr_SetString(PyExc_TypeError,
                            "character mapping must return integer, None or str");
            goto onError;
        }
        Py_CLEAR(item);
        ++s;
        continue;

Undefined:
        /* undefined mapping */
        Py_CLEAR(item);
        startinpos = s-starts;
        endinpos = startinpos+1;
        if (unicode_decode_call_errorhandler_writer(
                errors, &errorHandler,
                "charmap", "character maps to <undefined>",
                &starts, &e, &startinpos, &endinpos, &exc, &s,
                writer)) {
            goto onError;
        }
    }
    Py_XDECREF(errorHandler);
    Py_XDECREF(exc);
    return 0;

onError:
    Py_XDECREF(item);
    Py_XDECREF(errorHandler);
    Py_XDECREF(exc);
    return -1;
}

PyObject *
PyUnicode_DecodeCharmap(const char *s,
                        Py_ssize_t size,
                        PyObject *mapping,
                        const char *errors)
{
    _PyUnicodeWriter writer;

    /* Default to Latin-1 */
    if (mapping == NULL)
        return PyUnicode_DecodeLatin1(s, size, errors);

    if (size == 0)
        _Py_RETURN_UNICODE_EMPTY();
    _PyUnicodeWriter_Init(&writer);
    writer.min_length = size;
    if (_PyUnicodeWriter_Prepare(&writer, writer.min_length, 127) == -1)
        goto onError;

    if (PyUnicode_CheckExact(mapping)) {
        if (charmap_decode_string(s, size, mapping, errors, &writer) < 0)
            goto onError;
    }
    else {
        if (charmap_decode_mapping(s, size, mapping, errors, &writer) < 0)
            goto onError;
    }
    return _PyUnicodeWriter_Finish(&writer);

  onError:
    _PyUnicodeWriter_Dealloc(&writer);
    return NULL;
}

/* Charmap encoding: the lookup table */

/*[clinic input]
class EncodingMap "struct encoding_map *" "&EncodingMapType"
[clinic start generated code]*/
/*[clinic end generated code: output=da39a3ee5e6b4b0d input=14e46bbb6c522d22]*/

struct encoding_map {
    PyObject_HEAD
    unsigned char level1[32];
    int count2, count3;
    unsigned char level23[1];
};

/*[clinic input]
EncodingMap.size

Return the size (in bytes) of this object.
[clinic start generated code]*/

static PyObject *
EncodingMap_size_impl(struct encoding_map *self)
/*[clinic end generated code: output=c4c969e4c99342a4 input=004ff13f26bb5366]*/
{
    return PyLong_FromLong((sizeof(*self) - 1) + 16*self->count2 +
                           128*self->count3);
}

static PyMethodDef encoding_map_methods[] = {
    ENCODINGMAP_SIZE_METHODDEF
    {NULL, NULL}
};

static PyTypeObject EncodingMapType = {
    PyVarObject_HEAD_INIT(NULL, 0)
    .tp_name = "EncodingMap",
    .tp_basicsize = sizeof(struct encoding_map),
    /* methods */
    .tp_flags = Py_TPFLAGS_DEFAULT,
    .tp_methods = encoding_map_methods,
};

PyObject*
PyUnicode_BuildEncodingMap(PyObject* string)
{
    PyObject *result;
    struct encoding_map *mresult;
    int i;
    int need_dict = 0;
    unsigned char level1[32];
    unsigned char level2[512];
    unsigned char *mlevel1, *mlevel2, *mlevel3;
    int count2 = 0, count3 = 0;
    int kind;
    const void *data;
    Py_ssize_t length;
    Py_UCS4 ch;

    if (!PyUnicode_Check(string) || !PyUnicode_GET_LENGTH(string)) {
        PyErr_BadArgument();
        return NULL;
    }
    kind = PyUnicode_KIND(string);
    data = PyUnicode_DATA(string);
    length = PyUnicode_GET_LENGTH(string);
    length = Py_MIN(length, 256);
    memset(level1, 0xFF, sizeof level1);
    memset(level2, 0xFF, sizeof level2);

    /* If there isn't a one-to-one mapping of NULL to \0,
       or if there are non-BMP characters, we need to use
       a mapping dictionary. */
    if (PyUnicode_READ(kind, data, 0) != 0)
        need_dict = 1;
    for (i = 1; i < length; i++) {
        int l1, l2;
        ch = PyUnicode_READ(kind, data, i);
        if (ch == 0 || ch > 0xFFFF) {
            need_dict = 1;
            break;
        }
        if (ch == 0xFFFE)
            /* unmapped character */
            continue;
        l1 = ch >> 11;
        l2 = ch >> 7;
        if (level1[l1] == 0xFF)
            level1[l1] = count2++;
        if (level2[l2] == 0xFF)
            level2[l2] = count3++;
    }

    if (count2 >= 0xFF || count3 >= 0xFF)
        need_dict = 1;

    if (need_dict) {
        PyObject *result = PyDict_New();
        PyObject *key, *value;
        if (!result)
            return NULL;
        for (i = 0; i < length; i++) {
            key = PyLong_FromLong(PyUnicode_READ(kind, data, i));
            value = PyLong_FromLong(i);
            if (!key || !value)
                goto failed1;
            if (PyDict_SetItem(result, key, value) == -1)
                goto failed1;
            Py_DECREF(key);
            Py_DECREF(value);
        }
        return result;
      failed1:
        Py_XDECREF(key);
        Py_XDECREF(value);
        Py_DECREF(result);
        return NULL;
    }

    /* Create a three-level trie */
    result = PyObject_Malloc(sizeof(struct encoding_map) +
                             16*count2 + 128*count3 - 1);
    if (!result) {
        return PyErr_NoMemory();
    }

    _PyObject_Init(result, &EncodingMapType);
    mresult = (struct encoding_map*)result;
    mresult->count2 = count2;
    mresult->count3 = count3;
    mlevel1 = mresult->level1;
    mlevel2 = mresult->level23;
    mlevel3 = mresult->level23 + 16*count2;
    memcpy(mlevel1, level1, 32);
    memset(mlevel2, 0xFF, 16*count2);
    memset(mlevel3, 0, 128*count3);
    count3 = 0;
    for (i = 1; i < length; i++) {
        int o1, o2, o3, i2, i3;
        Py_UCS4 ch = PyUnicode_READ(kind, data, i);
        if (ch == 0xFFFE)
            /* unmapped character */
            continue;
        o1 = ch>>11;
        o2 = (ch>>7) & 0xF;
        i2 = 16*mlevel1[o1] + o2;
        if (mlevel2[i2] == 0xFF)
            mlevel2[i2] = count3++;
        o3 = ch & 0x7F;
        i3 = 128*mlevel2[i2] + o3;
        mlevel3[i3] = i;
    }
    return result;
}

static int
encoding_map_lookup(Py_UCS4 c, PyObject *mapping)
{
    struct encoding_map *map = (struct encoding_map*)mapping;
    int l1 = c>>11;
    int l2 = (c>>7) & 0xF;
    int l3 = c & 0x7F;
    int i;

    if (c > 0xFFFF)
        return -1;
    if (c == 0)
        return 0;
    /* level 1*/
    i = map->level1[l1];
    if (i == 0xFF) {
        return -1;
    }
    /* level 2*/
    i = map->level23[16*i+l2];
    if (i == 0xFF) {
        return -1;
    }
    /* level 3 */
    i = map->level23[16*map->count2 + 128*i + l3];
    if (i == 0) {
        return -1;
    }
    return i;
}

/* Lookup the character ch in the mapping. If the character
   can't be found, Py_None is returned (or NULL, if another
   error occurred). */
static PyObject *
charmapencode_lookup(Py_UCS4 c, PyObject *mapping)
{
    PyObject *w = PyLong_FromLong((long)c);
    PyObject *x;

    if (w == NULL)
        return NULL;
    x = PyObject_GetItem(mapping, w);
    Py_DECREF(w);
    if (x == NULL) {
        if (PyErr_ExceptionMatches(PyExc_LookupError)) {
            /* No mapping found means: mapping is undefined. */
            PyErr_Clear();
            Py_RETURN_NONE;
        } else
            return NULL;
    }
    else if (x == Py_None)
        return x;
    else if (PyLong_Check(x)) {
        long value = PyLong_AS_LONG(x);
        if (value < 0 || value > 255) {
            PyErr_SetString(PyExc_TypeError,
                            "character mapping must be in range(256)");
            Py_DECREF(x);
            return NULL;
        }
        return x;
    }
    else if (PyBytes_Check(x))
        return x;
    else {
        /* wrong return value */
        PyErr_Format(PyExc_TypeError,
                     "character mapping must return integer, bytes or None, not %.400s",
                     Py_TYPE(x)->tp_name);
        Py_DECREF(x);
        return NULL;
    }
}

static int
charmapencode_resize(PyObject **outobj, Py_ssize_t *outpos, Py_ssize_t requiredsize)
{
    Py_ssize_t outsize = PyBytes_GET_SIZE(*outobj);
    /* exponentially overallocate to minimize reallocations */
    if (requiredsize < 2*outsize)
        requiredsize = 2*outsize;
    if (_PyBytes_Resize(outobj, requiredsize))
        return -1;
    return 0;
}

typedef enum charmapencode_result {
    enc_SUCCESS, enc_FAILED, enc_EXCEPTION
} charmapencode_result;
/* lookup the character, put the result in the output string and adjust
   various state variables. Resize the output bytes object if not enough
   space is available. Return a new reference to the object that
   was put in the output buffer, or Py_None, if the mapping was undefined
   (in which case no character was written) or NULL, if a
   reallocation error occurred. The caller must decref the result */
static charmapencode_result
charmapencode_output(Py_UCS4 c, PyObject *mapping,
                     PyObject **outobj, Py_ssize_t *outpos)
{
    PyObject *rep;
    char *outstart;
    Py_ssize_t outsize = PyBytes_GET_SIZE(*outobj);

    if (Py_IS_TYPE(mapping, &EncodingMapType)) {
        int res = encoding_map_lookup(c, mapping);
        Py_ssize_t requiredsize = *outpos+1;
        if (res == -1)
            return enc_FAILED;
        if (outsize<requiredsize)
            if (charmapencode_resize(outobj, outpos, requiredsize))
                return enc_EXCEPTION;
        outstart = PyBytes_AS_STRING(*outobj);
        outstart[(*outpos)++] = (char)res;
        return enc_SUCCESS;
    }

    rep = charmapencode_lookup(c, mapping);
    if (rep==NULL)
        return enc_EXCEPTION;
    else if (rep==Py_None) {
        return enc_FAILED;
    } else {
        if (PyLong_Check(rep)) {
            Py_ssize_t requiredsize = *outpos+1;
            if (outsize<requiredsize)
                if (charmapencode_resize(outobj, outpos, requiredsize)) {
                    Py_DECREF(rep);
                    return enc_EXCEPTION;
                }
            outstart = PyBytes_AS_STRING(*outobj);
            outstart[(*outpos)++] = (char)PyLong_AS_LONG(rep);
        }
        else {
            const char *repchars = PyBytes_AS_STRING(rep);
            Py_ssize_t repsize = PyBytes_GET_SIZE(rep);
            Py_ssize_t requiredsize = *outpos+repsize;
            if (outsize<requiredsize)
                if (charmapencode_resize(outobj, outpos, requiredsize)) {
                    Py_DECREF(rep);
                    return enc_EXCEPTION;
                }
            outstart = PyBytes_AS_STRING(*outobj);
            memcpy(outstart + *outpos, repchars, repsize);
            *outpos += repsize;
        }
    }
    Py_DECREF(rep);
    return enc_SUCCESS;
}

/* handle an error in PyUnicode_EncodeCharmap
   Return 0 on success, -1 on error */
static int
charmap_encoding_error(
    PyObject *unicode, Py_ssize_t *inpos, PyObject *mapping,
    PyObject **exceptionObject,
    _Py_error_handler *error_handler, PyObject **error_handler_obj, const char *errors,
    PyObject **res, Py_ssize_t *respos)
{
    PyObject *repunicode = NULL; /* initialize to prevent gcc warning */
    Py_ssize_t size, repsize;
    Py_ssize_t newpos;
    int kind;
    const void *data;
    Py_ssize_t index;
    /* startpos for collecting unencodable chars */
    Py_ssize_t collstartpos = *inpos;
    Py_ssize_t collendpos = *inpos+1;
    Py_ssize_t collpos;
    const char *encoding = "charmap";
    const char *reason = "character maps to <undefined>";
    charmapencode_result x;
    Py_UCS4 ch;
    int val;

    size = PyUnicode_GET_LENGTH(unicode);
    /* find all unencodable characters */
    while (collendpos < size) {
        PyObject *rep;
        if (Py_IS_TYPE(mapping, &EncodingMapType)) {
            ch = PyUnicode_READ_CHAR(unicode, collendpos);
            val = encoding_map_lookup(ch, mapping);
            if (val != -1)
                break;
            ++collendpos;
            continue;
        }

        ch = PyUnicode_READ_CHAR(unicode, collendpos);
        rep = charmapencode_lookup(ch, mapping);
        if (rep==NULL)
            return -1;
        else if (rep!=Py_None) {
            Py_DECREF(rep);
            break;
        }
        ++collendpos;
    }
    /* cache callback name lookup
     * (if not done yet, i.e. it's the first error) */
    if (*error_handler == _Py_ERROR_UNKNOWN)
        *error_handler = _Py_GetErrorHandler(errors);

    switch (*error_handler) {
    case _Py_ERROR_STRICT:
        raise_encode_exception(exceptionObject, encoding, unicode, collstartpos, collendpos, reason);
        return -1;

    case _Py_ERROR_REPLACE:
        for (collpos = collstartpos; collpos<collendpos; ++collpos) {
            x = charmapencode_output('?', mapping, res, respos);
            if (x==enc_EXCEPTION) {
                return -1;
            }
            else if (x==enc_FAILED) {
                raise_encode_exception(exceptionObject, encoding, unicode, collstartpos, collendpos, reason);
                return -1;
            }
        }
        /* fall through */
    case _Py_ERROR_IGNORE:
        *inpos = collendpos;
        break;

    case _Py_ERROR_XMLCHARREFREPLACE:
        /* generate replacement (temporarily (mis)uses p) */
        for (collpos = collstartpos; collpos < collendpos; ++collpos) {
            char buffer[2+29+1+1];
            char *cp;
            sprintf(buffer, "&#%d;", (int)PyUnicode_READ_CHAR(unicode, collpos));
            for (cp = buffer; *cp; ++cp) {
                x = charmapencode_output(*cp, mapping, res, respos);
                if (x==enc_EXCEPTION)
                    return -1;
                else if (x==enc_FAILED) {
                    raise_encode_exception(exceptionObject, encoding, unicode, collstartpos, collendpos, reason);
                    return -1;
                }
            }
        }
        *inpos = collendpos;
        break;

    default:
        repunicode = unicode_encode_call_errorhandler(errors, error_handler_obj,
                                                      encoding, reason, unicode, exceptionObject,
                                                      collstartpos, collendpos, &newpos);
        if (repunicode == NULL)
            return -1;
        if (PyBytes_Check(repunicode)) {
            /* Directly copy bytes result to output. */
            Py_ssize_t outsize = PyBytes_Size(*res);
            Py_ssize_t requiredsize;
            repsize = PyBytes_Size(repunicode);
            requiredsize = *respos + repsize;
            if (requiredsize > outsize)
                /* Make room for all additional bytes. */
                if (charmapencode_resize(res, respos, requiredsize)) {
                    Py_DECREF(repunicode);
                    return -1;
                }
            memcpy(PyBytes_AsString(*res) + *respos,
                   PyBytes_AsString(repunicode),  repsize);
            *respos += repsize;
            *inpos = newpos;
            Py_DECREF(repunicode);
            break;
        }
        /* generate replacement  */
        repsize = PyUnicode_GET_LENGTH(repunicode);
        data = PyUnicode_DATA(repunicode);
        kind = PyUnicode_KIND(repunicode);
        for (index = 0; index < repsize; index++) {
            Py_UCS4 repch = PyUnicode_READ(kind, data, index);
            x = charmapencode_output(repch, mapping, res, respos);
            if (x==enc_EXCEPTION) {
                Py_DECREF(repunicode);
                return -1;
            }
            else if (x==enc_FAILED) {
                Py_DECREF(repunicode);
                raise_encode_exception(exceptionObject, encoding, unicode, collstartpos, collendpos, reason);
                return -1;
            }
        }
        *inpos = newpos;
        Py_DECREF(repunicode);
    }
    return 0;
}

PyObject *
_PyUnicode_EncodeCharmap(PyObject *unicode,
                         PyObject *mapping,
                         const char *errors)
{
    /* output object */
    PyObject *res = NULL;
    /* current input position */
    Py_ssize_t inpos = 0;
    Py_ssize_t size;
    /* current output position */
    Py_ssize_t respos = 0;
    PyObject *error_handler_obj = NULL;
    PyObject *exc = NULL;
    _Py_error_handler error_handler = _Py_ERROR_UNKNOWN;
    const void *data;
    int kind;

    size = PyUnicode_GET_LENGTH(unicode);
    data = PyUnicode_DATA(unicode);
    kind = PyUnicode_KIND(unicode);

    /* Default to Latin-1 */
    if (mapping == NULL)
        return unicode_encode_ucs1(unicode, errors, 256);

    /* allocate enough for a simple encoding without
       replacements, if we need more, we'll resize */
    res = PyBytes_FromStringAndSize(NULL, size);
    if (res == NULL)
        goto onError;
    if (size == 0)
        return res;

    while (inpos<size) {
        Py_UCS4 ch = PyUnicode_READ(kind, data, inpos);
        /* try to encode it */
        charmapencode_result x = charmapencode_output(ch, mapping, &res, &respos);
        if (x==enc_EXCEPTION) /* error */
            goto onError;
        if (x==enc_FAILED) { /* unencodable character */
            if (charmap_encoding_error(unicode, &inpos, mapping,
                                       &exc,
                                       &error_handler, &error_handler_obj, errors,
                                       &res, &respos)) {
                goto onError;
            }
        }
        else
            /* done with this character => adjust input position */
            ++inpos;
    }

    /* Resize if we allocated to much */
    if (respos<PyBytes_GET_SIZE(res))
        if (_PyBytes_Resize(&res, respos) < 0)
            goto onError;

    Py_XDECREF(exc);
    Py_XDECREF(error_handler_obj);
    return res;

  onError:
    Py_XDECREF(res);
    Py_XDECREF(exc);
    Py_XDECREF(error_handler_obj);
    return NULL;
}

PyObject *
PyUnicode_AsCharmapString(PyObject *unicode,
                          PyObject *mapping)
{
    if (!PyUnicode_Check(unicode) || mapping == NULL) {
        PyErr_BadArgument();
        return NULL;
    }
    return _PyUnicode_EncodeCharmap(unicode, mapping, NULL);
}

/* create or adjust a UnicodeTranslateError */
static void
make_translate_exception(PyObject **exceptionObject,
                         PyObject *unicode,
                         Py_ssize_t startpos, Py_ssize_t endpos,
                         const char *reason)
{
    if (*exceptionObject == NULL) {
        *exceptionObject = _PyUnicodeTranslateError_Create(
            unicode, startpos, endpos, reason);
    }
    else {
        if (PyUnicodeTranslateError_SetStart(*exceptionObject, startpos))
            goto onError;
        if (PyUnicodeTranslateError_SetEnd(*exceptionObject, endpos))
            goto onError;
        if (PyUnicodeTranslateError_SetReason(*exceptionObject, reason))
            goto onError;
        return;
      onError:
        Py_CLEAR(*exceptionObject);
    }
}

/* error handling callback helper:
   build arguments, call the callback and check the arguments,
   put the result into newpos and return the replacement string, which
   has to be freed by the caller */
static PyObject *
unicode_translate_call_errorhandler(const char *errors,
                                    PyObject **errorHandler,
                                    const char *reason,
                                    PyObject *unicode, PyObject **exceptionObject,
                                    Py_ssize_t startpos, Py_ssize_t endpos,
                                    Py_ssize_t *newpos)
{
    static const char *argparse = "Un;translating error handler must return (str, int) tuple";

    Py_ssize_t i_newpos;
    PyObject *restuple;
    PyObject *resunicode;

    if (*errorHandler == NULL) {
        *errorHandler = PyCodec_LookupError(errors);
        if (*errorHandler == NULL)
            return NULL;
    }

    make_translate_exception(exceptionObject,
                             unicode, startpos, endpos, reason);
    if (*exceptionObject == NULL)
        return NULL;

    restuple = PyObject_CallOneArg(*errorHandler, *exceptionObject);
    if (restuple == NULL)
        return NULL;
    if (!PyTuple_Check(restuple)) {
        PyErr_SetString(PyExc_TypeError, &argparse[3]);
        Py_DECREF(restuple);
        return NULL;
    }
    if (!PyArg_ParseTuple(restuple, argparse,
                          &resunicode, &i_newpos)) {
        Py_DECREF(restuple);
        return NULL;
    }
    if (i_newpos<0)
        *newpos = PyUnicode_GET_LENGTH(unicode)+i_newpos;
    else
        *newpos = i_newpos;
    if (*newpos<0 || *newpos>PyUnicode_GET_LENGTH(unicode)) {
        PyErr_Format(PyExc_IndexError, "position %zd from error handler out of bounds", *newpos);
        Py_DECREF(restuple);
        return NULL;
    }
    Py_INCREF(resunicode);
    Py_DECREF(restuple);
    return resunicode;
}

/* Lookup the character ch in the mapping and put the result in result,
   which must be decrefed by the caller.
   Return 0 on success, -1 on error */
static int
charmaptranslate_lookup(Py_UCS4 c, PyObject *mapping, PyObject **result)
{
    PyObject *w = PyLong_FromLong((long)c);
    PyObject *x;

    if (w == NULL)
        return -1;
    x = PyObject_GetItem(mapping, w);
    Py_DECREF(w);
    if (x == NULL) {
        if (PyErr_ExceptionMatches(PyExc_LookupError)) {
            /* No mapping found means: use 1:1 mapping. */
            PyErr_Clear();
            *result = NULL;
            return 0;
        } else
            return -1;
    }
    else if (x == Py_None) {
        *result = x;
        return 0;
    }
    else if (PyLong_Check(x)) {
        long value = PyLong_AS_LONG(x);
        if (value < 0 || value > MAX_UNICODE) {
            PyErr_Format(PyExc_ValueError,
                         "character mapping must be in range(0x%x)",
                         MAX_UNICODE+1);
            Py_DECREF(x);
            return -1;
        }
        *result = x;
        return 0;
    }
    else if (PyUnicode_Check(x)) {
        *result = x;
        return 0;
    }
    else {
        /* wrong return value */
        PyErr_SetString(PyExc_TypeError,
                        "character mapping must return integer, None or str");
        Py_DECREF(x);
        return -1;
    }
}

/* lookup the character, write the result into the writer.
   Return 1 if the result was written into the writer, return 0 if the mapping
   was undefined, raise an exception return -1 on error. */
static int
charmaptranslate_output(Py_UCS4 ch, PyObject *mapping,
                        _PyUnicodeWriter *writer)
{
    PyObject *item;

    if (charmaptranslate_lookup(ch, mapping, &item))
        return -1;

    if (item == NULL) {
        /* not found => default to 1:1 mapping */
        if (_PyUnicodeWriter_WriteCharInline(writer, ch) < 0) {
            return -1;
        }
        return 1;
    }

    if (item == Py_None) {
        return 0;
    }

    if (PyLong_Check(item)) {
        long ch = (Py_UCS4)PyLong_AS_LONG(item);
        /* PyLong_AS_LONG() cannot fail, charmaptranslate_lookup() already
           used it */
        if (_PyUnicodeWriter_WriteCharInline(writer, ch) < 0) {
            Py_DECREF(item);
            return -1;
        }
        Py_DECREF(item);
        return 1;
    }

    if (!PyUnicode_Check(item)) {
        Py_DECREF(item);
        return -1;
    }

    if (_PyUnicodeWriter_WriteStr(writer, item) < 0) {
        Py_DECREF(item);
        return -1;
    }

    Py_DECREF(item);
    return 1;
}

static int
unicode_fast_translate_lookup(PyObject *mapping, Py_UCS1 ch,
                              Py_UCS1 *translate)
{
    PyObject *item = NULL;
    int ret = 0;

    if (charmaptranslate_lookup(ch, mapping, &item)) {
        return -1;
    }

    if (item == Py_None) {
        /* deletion */
        translate[ch] = 0xfe;
    }
    else if (item == NULL) {
        /* not found => default to 1:1 mapping */
        translate[ch] = ch;
        return 1;
    }
    else if (PyLong_Check(item)) {
        long replace = PyLong_AS_LONG(item);
        /* PyLong_AS_LONG() cannot fail, charmaptranslate_lookup() already
           used it */
        if (127 < replace) {
            /* invalid character or character outside ASCII:
               skip the fast translate */
            goto exit;
        }
        translate[ch] = (Py_UCS1)replace;
    }
    else if (PyUnicode_Check(item)) {
        Py_UCS4 replace;

        if (PyUnicode_GET_LENGTH(item) != 1)
            goto exit;

        replace = PyUnicode_READ_CHAR(item, 0);
        if (replace > 127)
            goto exit;
        translate[ch] = (Py_UCS1)replace;
    }
    else {
        /* not None, NULL, long or unicode */
        goto exit;
    }
    ret = 1;

  exit:
    Py_DECREF(item);
    return ret;
}

/* Fast path for ascii => ascii translation. Return 1 if the whole string
   was translated into writer, return 0 if the input string was partially
   translated into writer, raise an exception and return -1 on error. */
static int
unicode_fast_translate(PyObject *input, PyObject *mapping,
                       _PyUnicodeWriter *writer, int ignore,
                       Py_ssize_t *input_pos)
{
    Py_UCS1 ascii_table[128], ch, ch2;
    Py_ssize_t len;
    const Py_UCS1 *in, *end;
    Py_UCS1 *out;
    int res = 0;

    len = PyUnicode_GET_LENGTH(input);

    memset(ascii_table, 0xff, 128);

    in = PyUnicode_1BYTE_DATA(input);
    end = in + len;

    assert(PyUnicode_IS_ASCII(writer->buffer));
    assert(PyUnicode_GET_LENGTH(writer->buffer) == len);
    out = PyUnicode_1BYTE_DATA(writer->buffer);

    for (; in < end; in++) {
        ch = *in;
        ch2 = ascii_table[ch];
        if (ch2 == 0xff) {
            int translate = unicode_fast_translate_lookup(mapping, ch,
                                                          ascii_table);
            if (translate < 0)
                return -1;
            if (translate == 0)
                goto exit;
            ch2 = ascii_table[ch];
        }
        if (ch2 == 0xfe) {
            if (ignore)
                continue;
            goto exit;
        }
        assert(ch2 < 128);
        *out = ch2;
        out++;
    }
    res = 1;

exit:
    writer->pos = out - PyUnicode_1BYTE_DATA(writer->buffer);
    *input_pos = in - PyUnicode_1BYTE_DATA(input);
    return res;
}

static PyObject *
_PyUnicode_TranslateCharmap(PyObject *input,
                            PyObject *mapping,
                            const char *errors)
{
    /* input object */
    const void *data;
    Py_ssize_t size, i;
    int kind;
    /* output buffer */
    _PyUnicodeWriter writer;
    /* error handler */
    const char *reason = "character maps to <undefined>";
    PyObject *errorHandler = NULL;
    PyObject *exc = NULL;
    int ignore;
    int res;

    if (mapping == NULL) {
        PyErr_BadArgument();
        return NULL;
    }

    data = PyUnicode_DATA(input);
    kind = PyUnicode_KIND(input);
    size = PyUnicode_GET_LENGTH(input);

    if (size == 0)
        return PyUnicode_FromObject(input);

    /* allocate enough for a simple 1:1 translation without
       replacements, if we need more, we'll resize */
    _PyUnicodeWriter_Init(&writer);
    if (_PyUnicodeWriter_Prepare(&writer, size, 127) == -1)
        goto onError;

    ignore = (errors != NULL && strcmp(errors, "ignore") == 0);

    if (PyUnicode_IS_ASCII(input)) {
        res = unicode_fast_translate(input, mapping, &writer, ignore, &i);
        if (res < 0) {
            _PyUnicodeWriter_Dealloc(&writer);
            return NULL;
        }
        if (res == 1)
            return _PyUnicodeWriter_Finish(&writer);
    }
    else {
        i = 0;
    }

    while (i<size) {
        /* try to encode it */
        int translate;
        PyObject *repunicode = NULL; /* initialize to prevent gcc warning */
        Py_ssize_t newpos;
        /* startpos for collecting untranslatable chars */
        Py_ssize_t collstart;
        Py_ssize_t collend;
        Py_UCS4 ch;

        ch = PyUnicode_READ(kind, data, i);
        translate = charmaptranslate_output(ch, mapping, &writer);
        if (translate < 0)
            goto onError;

        if (translate != 0) {
            /* it worked => adjust input pointer */
            ++i;
            continue;
        }

        /* untranslatable character */
        collstart = i;
        collend = i+1;

        /* find all untranslatable characters */
        while (collend < size) {
            PyObject *x;
            ch = PyUnicode_READ(kind, data, collend);
            if (charmaptranslate_lookup(ch, mapping, &x))
                goto onError;
            Py_XDECREF(x);
            if (x != Py_None)
                break;
            ++collend;
        }

        if (ignore) {
            i = collend;
        }
        else {
            repunicode = unicode_translate_call_errorhandler(errors, &errorHandler,
                                                             reason, input, &exc,
                                                             collstart, collend, &newpos);
            if (repunicode == NULL)
                goto onError;
            if (_PyUnicodeWriter_WriteStr(&writer, repunicode) < 0) {
                Py_DECREF(repunicode);
                goto onError;
            }
            Py_DECREF(repunicode);
            i = newpos;
        }
    }
    Py_XDECREF(exc);
    Py_XDECREF(errorHandler);
    return _PyUnicodeWriter_Finish(&writer);

  onError:
    _PyUnicodeWriter_Dealloc(&writer);
    Py_XDECREF(exc);
    Py_XDECREF(errorHandler);
    return NULL;
}

PyObject *
PyUnicode_Translate(PyObject *str,
                    PyObject *mapping,
                    const char *errors)
{
    if (ensure_unicode(str) < 0)
        return NULL;
    return _PyUnicode_TranslateCharmap(str, mapping, errors);
}

PyObject *
_PyUnicode_TransformDecimalAndSpaceToASCII(PyObject *unicode)
{
    if (!PyUnicode_Check(unicode)) {
        PyErr_BadInternalCall();
        return NULL;
    }
    if (PyUnicode_IS_ASCII(unicode)) {
        /* If the string is already ASCII, just return the same string */
        Py_INCREF(unicode);
        return unicode;
    }

    Py_ssize_t len = PyUnicode_GET_LENGTH(unicode);
    PyObject *result = PyUnicode_New(len, 127);
    if (result == NULL) {
        return NULL;
    }

    Py_UCS1 *out = PyUnicode_1BYTE_DATA(result);
    int kind = PyUnicode_KIND(unicode);
    const void *data = PyUnicode_DATA(unicode);
    Py_ssize_t i;
    for (i = 0; i < len; ++i) {
        Py_UCS4 ch = PyUnicode_READ(kind, data, i);
        if (ch < 127) {
            out[i] = ch;
        }
        else if (Py_UNICODE_ISSPACE(ch)) {
            out[i] = ' ';
        }
        else {
            int decimal = Py_UNICODE_TODECIMAL(ch);
            if (decimal < 0) {
                out[i] = '?';
                out[i+1] = '\0';
                _PyUnicode_LENGTH(result) = i + 1;
                break;
            }
            out[i] = '0' + decimal;
        }
    }

    assert(_PyUnicode_CheckConsistency(result, 1));
    return result;
}

/* --- Helpers ------------------------------------------------------------ */

/* helper macro to fixup start/end slice values */
#define ADJUST_INDICES(start, end, len)         \
    if (end > len)                              \
        end = len;                              \
    else if (end < 0) {                         \
        end += len;                             \
        if (end < 0)                            \
            end = 0;                            \
    }                                           \
    if (start < 0) {                            \
        start += len;                           \
        if (start < 0)                          \
            start = 0;                          \
    }

static Py_ssize_t
any_find_slice(PyObject* s1, PyObject* s2,
               Py_ssize_t start,
               Py_ssize_t end,
               int direction)
{
    int kind1, kind2;
    const void *buf1, *buf2;
    Py_ssize_t len1, len2, result;

    kind1 = PyUnicode_KIND(s1);
    kind2 = PyUnicode_KIND(s2);
    if (kind1 < kind2)
        return -1;

    len1 = PyUnicode_GET_LENGTH(s1);
    len2 = PyUnicode_GET_LENGTH(s2);
    ADJUST_INDICES(start, end, len1);
    if (end - start < len2)
        return -1;

    buf1 = PyUnicode_DATA(s1);
    buf2 = PyUnicode_DATA(s2);
    if (len2 == 1) {
        Py_UCS4 ch = PyUnicode_READ(kind2, buf2, 0);
        result = findchar((const char *)buf1 + kind1*start,
                          kind1, end - start, ch, direction);
        if (result == -1)
            return -1;
        else
            return start + result;
    }

    if (kind2 != kind1) {
        buf2 = unicode_askind(kind2, buf2, len2, kind1);
        if (!buf2)
            return -2;
    }

    if (direction > 0) {
        switch (kind1) {
        case PyUnicode_1BYTE_KIND:
            if (PyUnicode_IS_ASCII(s1) && PyUnicode_IS_ASCII(s2))
                result = asciilib_find_slice(buf1, len1, buf2, len2, start, end);
            else
                result = ucs1lib_find_slice(buf1, len1, buf2, len2, start, end);
            break;
        case PyUnicode_2BYTE_KIND:
            result = ucs2lib_find_slice(buf1, len1, buf2, len2, start, end);
            break;
        case PyUnicode_4BYTE_KIND:
            result = ucs4lib_find_slice(buf1, len1, buf2, len2, start, end);
            break;
        default:
            Py_UNREACHABLE();
        }
    }
    else {
        switch (kind1) {
        case PyUnicode_1BYTE_KIND:
            if (PyUnicode_IS_ASCII(s1) && PyUnicode_IS_ASCII(s2))
                result = asciilib_rfind_slice(buf1, len1, buf2, len2, start, end);
            else
                result = ucs1lib_rfind_slice(buf1, len1, buf2, len2, start, end);
            break;
        case PyUnicode_2BYTE_KIND:
            result = ucs2lib_rfind_slice(buf1, len1, buf2, len2, start, end);
            break;
        case PyUnicode_4BYTE_KIND:
            result = ucs4lib_rfind_slice(buf1, len1, buf2, len2, start, end);
            break;
        default:
            Py_UNREACHABLE();
        }
    }

    assert((kind2 != kind1) == (buf2 != PyUnicode_DATA(s2)));
    if (kind2 != kind1)
        PyMem_Free((void *)buf2);

    return result;
}

/* _PyUnicode_InsertThousandsGrouping() helper functions */
#include "stringlib/localeutil.h"

/**
 * InsertThousandsGrouping:
 * @writer: Unicode writer.
 * @n_buffer: Number of characters in @buffer.
 * @digits: Digits we're reading from. If count is non-NULL, this is unused.
 * @d_pos: Start of digits string.
 * @n_digits: The number of digits in the string, in which we want
 *            to put the grouping chars.
 * @min_width: The minimum width of the digits in the output string.
 *             Output will be zero-padded on the left to fill.
 * @grouping: see definition in localeconv().
 * @thousands_sep: see definition in localeconv().
 *
 * There are 2 modes: counting and filling. If @writer is NULL,
 *  we are in counting mode, else filling mode.
 * If counting, the required buffer size is returned.
 * If filling, we know the buffer will be large enough, so we don't
 *  need to pass in the buffer size.
 * Inserts thousand grouping characters (as defined by grouping and
 *  thousands_sep) into @writer.
 *
 * Return value: -1 on error, number of characters otherwise.
 **/
Py_ssize_t
_PyUnicode_InsertThousandsGrouping(
    _PyUnicodeWriter *writer,
    Py_ssize_t n_buffer,
    PyObject *digits,
    Py_ssize_t d_pos,
    Py_ssize_t n_digits,
    Py_ssize_t min_width,
    const char *grouping,
    PyObject *thousands_sep,
    Py_UCS4 *maxchar)
{
    min_width = Py_MAX(0, min_width);
    if (writer) {
        assert(digits != NULL);
        assert(maxchar == NULL);
    }
    else {
        assert(digits == NULL);
        assert(maxchar != NULL);
    }
    assert(0 <= d_pos);
    assert(0 <= n_digits);
    assert(grouping != NULL);

    Py_ssize_t count = 0;
    Py_ssize_t n_zeros;
    int loop_broken = 0;
    int use_separator = 0; /* First time through, don't append the
                              separator. They only go between
                              groups. */
    Py_ssize_t buffer_pos;
    Py_ssize_t digits_pos;
    Py_ssize_t len;
    Py_ssize_t n_chars;
    Py_ssize_t remaining = n_digits; /* Number of chars remaining to
                                        be looked at */
    /* A generator that returns all of the grouping widths, until it
       returns 0. */
    GroupGenerator groupgen;
    GroupGenerator_init(&groupgen, grouping);
    const Py_ssize_t thousands_sep_len = PyUnicode_GET_LENGTH(thousands_sep);

    /* if digits are not grouped, thousands separator
       should be an empty string */
    assert(!(grouping[0] == CHAR_MAX && thousands_sep_len != 0));

    digits_pos = d_pos + n_digits;
    if (writer) {
        buffer_pos = writer->pos + n_buffer;
        assert(buffer_pos <= PyUnicode_GET_LENGTH(writer->buffer));
        assert(digits_pos <= PyUnicode_GET_LENGTH(digits));
    }
    else {
        buffer_pos = n_buffer;
    }

    if (!writer) {
        *maxchar = 127;
    }

    while ((len = GroupGenerator_next(&groupgen)) > 0) {
        len = Py_MIN(len, Py_MAX(Py_MAX(remaining, min_width), 1));
        n_zeros = Py_MAX(0, len - remaining);
        n_chars = Py_MAX(0, Py_MIN(remaining, len));

        /* Use n_zero zero's and n_chars chars */

        /* Count only, don't do anything. */
        count += (use_separator ? thousands_sep_len : 0) + n_zeros + n_chars;

        /* Copy into the writer. */
        InsertThousandsGrouping_fill(writer, &buffer_pos,
                                     digits, &digits_pos,
                                     n_chars, n_zeros,
                                     use_separator ? thousands_sep : NULL,
                                     thousands_sep_len, maxchar);

        /* Use a separator next time. */
        use_separator = 1;

        remaining -= n_chars;
        min_width -= len;

        if (remaining <= 0 && min_width <= 0) {
            loop_broken = 1;
            break;
        }
        min_width -= thousands_sep_len;
    }
    if (!loop_broken) {
        /* We left the loop without using a break statement. */

        len = Py_MAX(Py_MAX(remaining, min_width), 1);
        n_zeros = Py_MAX(0, len - remaining);
        n_chars = Py_MAX(0, Py_MIN(remaining, len));

        /* Use n_zero zero's and n_chars chars */
        count += (use_separator ? thousands_sep_len : 0) + n_zeros + n_chars;

        /* Copy into the writer. */
        InsertThousandsGrouping_fill(writer, &buffer_pos,
                                     digits, &digits_pos,
                                     n_chars, n_zeros,
                                     use_separator ? thousands_sep : NULL,
                                     thousands_sep_len, maxchar);
    }
    return count;
}


Py_ssize_t
PyUnicode_Count(PyObject *str,
                PyObject *substr,
                Py_ssize_t start,
                Py_ssize_t end)
{
    Py_ssize_t result;
    int kind1, kind2;
    const void *buf1 = NULL, *buf2 = NULL;
    Py_ssize_t len1, len2;

    if (ensure_unicode(str) < 0 || ensure_unicode(substr) < 0)
        return -1;

    kind1 = PyUnicode_KIND(str);
    kind2 = PyUnicode_KIND(substr);
    if (kind1 < kind2)
        return 0;

    len1 = PyUnicode_GET_LENGTH(str);
    len2 = PyUnicode_GET_LENGTH(substr);
    ADJUST_INDICES(start, end, len1);
    if (end - start < len2)
        return 0;

    buf1 = PyUnicode_DATA(str);
    buf2 = PyUnicode_DATA(substr);
    if (kind2 != kind1) {
        buf2 = unicode_askind(kind2, buf2, len2, kind1);
        if (!buf2)
            goto onError;
    }

    switch (kind1) {
    case PyUnicode_1BYTE_KIND:
        if (PyUnicode_IS_ASCII(str) && PyUnicode_IS_ASCII(substr))
            result = asciilib_count(
                ((const Py_UCS1*)buf1) + start, end - start,
                buf2, len2, PY_SSIZE_T_MAX
                );
        else
            result = ucs1lib_count(
                ((const Py_UCS1*)buf1) + start, end - start,
                buf2, len2, PY_SSIZE_T_MAX
                );
        break;
    case PyUnicode_2BYTE_KIND:
        result = ucs2lib_count(
            ((const Py_UCS2*)buf1) + start, end - start,
            buf2, len2, PY_SSIZE_T_MAX
            );
        break;
    case PyUnicode_4BYTE_KIND:
        result = ucs4lib_count(
            ((const Py_UCS4*)buf1) + start, end - start,
            buf2, len2, PY_SSIZE_T_MAX
            );
        break;
    default:
        Py_UNREACHABLE();
    }

    assert((kind2 != kind1) == (buf2 != PyUnicode_DATA(substr)));
    if (kind2 != kind1)
        PyMem_Free((void *)buf2);

    return result;
  onError:
    assert((kind2 != kind1) == (buf2 != PyUnicode_DATA(substr)));
    if (kind2 != kind1)
        PyMem_Free((void *)buf2);
    return -1;
}

Py_ssize_t
PyUnicode_Find(PyObject *str,
               PyObject *substr,
               Py_ssize_t start,
               Py_ssize_t end,
               int direction)
{
    if (ensure_unicode(str) < 0 || ensure_unicode(substr) < 0)
        return -2;

    return any_find_slice(str, substr, start, end, direction);
}

Py_ssize_t
PyUnicode_FindChar(PyObject *str, Py_UCS4 ch,
                   Py_ssize_t start, Py_ssize_t end,
                   int direction)
{
    int kind;
    Py_ssize_t len, result;
    len = PyUnicode_GET_LENGTH(str);
    ADJUST_INDICES(start, end, len);
    if (end - start < 1)
        return -1;
    kind = PyUnicode_KIND(str);
    result = findchar(PyUnicode_1BYTE_DATA(str) + kind*start,
                      kind, end-start, ch, direction);
    if (result == -1)
        return -1;
    else
        return start + result;
}

static int
tailmatch(PyObject *self,
          PyObject *substring,
          Py_ssize_t start,
          Py_ssize_t end,
          int direction)
{
    int kind_self;
    int kind_sub;
    const void *data_self;
    const void *data_sub;
    Py_ssize_t offset;
    Py_ssize_t i;
    Py_ssize_t end_sub;

    ADJUST_INDICES(start, end, PyUnicode_GET_LENGTH(self));
    end -= PyUnicode_GET_LENGTH(substring);
    if (end < start)
        return 0;

    if (PyUnicode_GET_LENGTH(substring) == 0)
        return 1;

    kind_self = PyUnicode_KIND(self);
    data_self = PyUnicode_DATA(self);
    kind_sub = PyUnicode_KIND(substring);
    data_sub = PyUnicode_DATA(substring);
    end_sub = PyUnicode_GET_LENGTH(substring) - 1;

    if (direction > 0)
        offset = end;
    else
        offset = start;

    if (PyUnicode_READ(kind_self, data_self, offset) ==
        PyUnicode_READ(kind_sub, data_sub, 0) &&
        PyUnicode_READ(kind_self, data_self, offset + end_sub) ==
        PyUnicode_READ(kind_sub, data_sub, end_sub)) {
        /* If both are of the same kind, memcmp is sufficient */
        if (kind_self == kind_sub) {
            return ! memcmp((char *)data_self +
                                (offset * PyUnicode_KIND(substring)),
                            data_sub,
                            PyUnicode_GET_LENGTH(substring) *
                                PyUnicode_KIND(substring));
        }
        /* otherwise we have to compare each character by first accessing it */
        else {
            /* We do not need to compare 0 and len(substring)-1 because
               the if statement above ensured already that they are equal
               when we end up here. */
            for (i = 1; i < end_sub; ++i) {
                if (PyUnicode_READ(kind_self, data_self, offset + i) !=
                    PyUnicode_READ(kind_sub, data_sub, i))
                    return 0;
            }
            return 1;
        }
    }

    return 0;
}

Py_ssize_t
PyUnicode_Tailmatch(PyObject *str,
                    PyObject *substr,
                    Py_ssize_t start,
                    Py_ssize_t end,
                    int direction)
{
    if (ensure_unicode(str) < 0 || ensure_unicode(substr) < 0)
        return -1;

    return tailmatch(str, substr, start, end, direction);
}

static PyObject *
ascii_upper_or_lower(PyObject *self, int lower)
{
    Py_ssize_t len = PyUnicode_GET_LENGTH(self);
    const char *data = PyUnicode_DATA(self);
    char *resdata;
    PyObject *res;

    res = PyUnicode_New(len, 127);
    if (res == NULL)
        return NULL;
    resdata = PyUnicode_DATA(res);
    if (lower)
        _Py_bytes_lower(resdata, data, len);
    else
        _Py_bytes_upper(resdata, data, len);
    return res;
}

static Py_UCS4
handle_capital_sigma(int kind, const void *data, Py_ssize_t length, Py_ssize_t i)
{
    Py_ssize_t j;
    int final_sigma;
    Py_UCS4 c = 0;   /* initialize to prevent gcc warning */
    /* U+03A3 is in the Final_Sigma context when, it is found like this:

     \p{cased}\p{case-ignorable}*U+03A3!(\p{case-ignorable}*\p{cased})

    where ! is a negation and \p{xxx} is a character with property xxx.
    */
    for (j = i - 1; j >= 0; j--) {
        c = PyUnicode_READ(kind, data, j);
        if (!_PyUnicode_IsCaseIgnorable(c))
            break;
    }
    final_sigma = j >= 0 && _PyUnicode_IsCased(c);
    if (final_sigma) {
        for (j = i + 1; j < length; j++) {
            c = PyUnicode_READ(kind, data, j);
            if (!_PyUnicode_IsCaseIgnorable(c))
                break;
        }
        final_sigma = j == length || !_PyUnicode_IsCased(c);
    }
    return (final_sigma) ? 0x3C2 : 0x3C3;
}

static int
lower_ucs4(int kind, const void *data, Py_ssize_t length, Py_ssize_t i,
           Py_UCS4 c, Py_UCS4 *mapped)
{
    /* Obscure special case. */
    if (c == 0x3A3) {
        mapped[0] = handle_capital_sigma(kind, data, length, i);
        return 1;
    }
    return _PyUnicode_ToLowerFull(c, mapped);
}

static Py_ssize_t
do_capitalize(int kind, const void *data, Py_ssize_t length, Py_UCS4 *res, Py_UCS4 *maxchar)
{
    Py_ssize_t i, k = 0;
    int n_res, j;
    Py_UCS4 c, mapped[3];

    c = PyUnicode_READ(kind, data, 0);
    n_res = _PyUnicode_ToTitleFull(c, mapped);
    for (j = 0; j < n_res; j++) {
        *maxchar = Py_MAX(*maxchar, mapped[j]);
        res[k++] = mapped[j];
    }
    for (i = 1; i < length; i++) {
        c = PyUnicode_READ(kind, data, i);
        n_res = lower_ucs4(kind, data, length, i, c, mapped);
        for (j = 0; j < n_res; j++) {
            *maxchar = Py_MAX(*maxchar, mapped[j]);
            res[k++] = mapped[j];
        }
    }
    return k;
}

static Py_ssize_t
do_swapcase(int kind, const void *data, Py_ssize_t length, Py_UCS4 *res, Py_UCS4 *maxchar) {
    Py_ssize_t i, k = 0;

    for (i = 0; i < length; i++) {
        Py_UCS4 c = PyUnicode_READ(kind, data, i), mapped[3];
        int n_res, j;
        if (Py_UNICODE_ISUPPER(c)) {
            n_res = lower_ucs4(kind, data, length, i, c, mapped);
        }
        else if (Py_UNICODE_ISLOWER(c)) {
            n_res = _PyUnicode_ToUpperFull(c, mapped);
        }
        else {
            n_res = 1;
            mapped[0] = c;
        }
        for (j = 0; j < n_res; j++) {
            *maxchar = Py_MAX(*maxchar, mapped[j]);
            res[k++] = mapped[j];
        }
    }
    return k;
}

static Py_ssize_t
do_upper_or_lower(int kind, const void *data, Py_ssize_t length, Py_UCS4 *res,
                  Py_UCS4 *maxchar, int lower)
{
    Py_ssize_t i, k = 0;

    for (i = 0; i < length; i++) {
        Py_UCS4 c = PyUnicode_READ(kind, data, i), mapped[3];
        int n_res, j;
        if (lower)
            n_res = lower_ucs4(kind, data, length, i, c, mapped);
        else
            n_res = _PyUnicode_ToUpperFull(c, mapped);
        for (j = 0; j < n_res; j++) {
            *maxchar = Py_MAX(*maxchar, mapped[j]);
            res[k++] = mapped[j];
        }
    }
    return k;
}

static Py_ssize_t
do_upper(int kind, const void *data, Py_ssize_t length, Py_UCS4 *res, Py_UCS4 *maxchar)
{
    return do_upper_or_lower(kind, data, length, res, maxchar, 0);
}

static Py_ssize_t
do_lower(int kind, const void *data, Py_ssize_t length, Py_UCS4 *res, Py_UCS4 *maxchar)
{
    return do_upper_or_lower(kind, data, length, res, maxchar, 1);
}

static Py_ssize_t
do_casefold(int kind, const void *data, Py_ssize_t length, Py_UCS4 *res, Py_UCS4 *maxchar)
{
    Py_ssize_t i, k = 0;

    for (i = 0; i < length; i++) {
        Py_UCS4 c = PyUnicode_READ(kind, data, i);
        Py_UCS4 mapped[3];
        int j, n_res = _PyUnicode_ToFoldedFull(c, mapped);
        for (j = 0; j < n_res; j++) {
            *maxchar = Py_MAX(*maxchar, mapped[j]);
            res[k++] = mapped[j];
        }
    }
    return k;
}

static Py_ssize_t
do_title(int kind, const void *data, Py_ssize_t length, Py_UCS4 *res, Py_UCS4 *maxchar)
{
    Py_ssize_t i, k = 0;
    int previous_is_cased;

    previous_is_cased = 0;
    for (i = 0; i < length; i++) {
        const Py_UCS4 c = PyUnicode_READ(kind, data, i);
        Py_UCS4 mapped[3];
        int n_res, j;

        if (previous_is_cased)
            n_res = lower_ucs4(kind, data, length, i, c, mapped);
        else
            n_res = _PyUnicode_ToTitleFull(c, mapped);

        for (j = 0; j < n_res; j++) {
            *maxchar = Py_MAX(*maxchar, mapped[j]);
            res[k++] = mapped[j];
        }

        previous_is_cased = _PyUnicode_IsCased(c);
    }
    return k;
}

static PyObject *
case_operation(PyObject *self,
               Py_ssize_t (*perform)(int, const void *, Py_ssize_t, Py_UCS4 *, Py_UCS4 *))
{
    PyObject *res = NULL;
    Py_ssize_t length, newlength = 0;
    int kind, outkind;
    const void *data;
    void *outdata;
    Py_UCS4 maxchar = 0, *tmp, *tmpend;

    kind = PyUnicode_KIND(self);
    data = PyUnicode_DATA(self);
    length = PyUnicode_GET_LENGTH(self);
    if ((size_t) length > PY_SSIZE_T_MAX / (3 * sizeof(Py_UCS4))) {
        PyErr_SetString(PyExc_OverflowError, "string is too long");
        return NULL;
    }
    tmp = PyMem_Malloc(sizeof(Py_UCS4) * 3 * length);
    if (tmp == NULL)
        return PyErr_NoMemory();
    newlength = perform(kind, data, length, tmp, &maxchar);
    res = PyUnicode_New(newlength, maxchar);
    if (res == NULL)
        goto leave;
    tmpend = tmp + newlength;
    outdata = PyUnicode_DATA(res);
    outkind = PyUnicode_KIND(res);
    switch (outkind) {
    case PyUnicode_1BYTE_KIND:
        _PyUnicode_CONVERT_BYTES(Py_UCS4, Py_UCS1, tmp, tmpend, outdata);
        break;
    case PyUnicode_2BYTE_KIND:
        _PyUnicode_CONVERT_BYTES(Py_UCS4, Py_UCS2, tmp, tmpend, outdata);
        break;
    case PyUnicode_4BYTE_KIND:
        memcpy(outdata, tmp, sizeof(Py_UCS4) * newlength);
        break;
    default:
        Py_UNREACHABLE();
    }
  leave:
    PyMem_Free(tmp);
    return res;
}

PyObject *
PyUnicode_Join(PyObject *separator, PyObject *seq)
{
    PyObject *res;
    PyObject *fseq;
    Py_ssize_t seqlen;
    PyObject **items;

    fseq = PySequence_Fast(seq, "can only join an iterable");
    if (fseq == NULL) {
        return NULL;
    }

    /* NOTE: the following code can't call back into Python code,
     * so we are sure that fseq won't be mutated.
     */

    items = PySequence_Fast_ITEMS(fseq);
    seqlen = PySequence_Fast_GET_SIZE(fseq);
    res = _PyUnicode_JoinArray(separator, items, seqlen);
    Py_DECREF(fseq);
    return res;
}

PyObject *
_PyUnicode_JoinArray(PyObject *separator, PyObject *const *items, Py_ssize_t seqlen)
{
    PyObject *res = NULL; /* the result */
    PyObject *sep = NULL;
    Py_ssize_t seplen;
    PyObject *item;
    Py_ssize_t sz, i, res_offset;
    Py_UCS4 maxchar;
    Py_UCS4 item_maxchar;
    int use_memcpy;
    unsigned char *res_data = NULL, *sep_data = NULL;
    PyObject *last_obj;
    int kind = 0;

    /* If empty sequence, return u"". */
    if (seqlen == 0) {
        _Py_RETURN_UNICODE_EMPTY();
    }

    /* If singleton sequence with an exact Unicode, return that. */
    last_obj = NULL;
    if (seqlen == 1) {
        if (PyUnicode_CheckExact(items[0])) {
            res = items[0];
            Py_INCREF(res);
            return res;
        }
        seplen = 0;
        maxchar = 0;
    }
    else {
        /* Set up sep and seplen */
        if (separator == NULL) {
            /* fall back to a blank space separator */
            sep = PyUnicode_FromOrdinal(' ');
            if (!sep)
                goto onError;
            seplen = 1;
            maxchar = 32;
        }
        else {
            if (!PyUnicode_Check(separator)) {
                PyErr_Format(PyExc_TypeError,
                             "separator: expected str instance,"
                             " %.80s found",
                             Py_TYPE(separator)->tp_name);
                goto onError;
            }
            sep = separator;
            seplen = PyUnicode_GET_LENGTH(separator);
            maxchar = PyUnicode_MAX_CHAR_VALUE(separator);
            /* inc refcount to keep this code path symmetric with the
               above case of a blank separator */
            Py_INCREF(sep);
        }
        last_obj = sep;
    }

    /* There are at least two things to join, or else we have a subclass
     * of str in the sequence.
     * Do a pre-pass to figure out the total amount of space we'll
     * need (sz), and see whether all argument are strings.
     */
    sz = 0;
#ifdef Py_DEBUG
    use_memcpy = 0;
#else
    use_memcpy = 1;
#endif
    for (i = 0; i < seqlen; i++) {
        size_t add_sz;
        item = items[i];
        if (!PyUnicode_Check(item)) {
            PyErr_Format(PyExc_TypeError,
                         "sequence item %zd: expected str instance,"
                         " %.80s found",
                         i, Py_TYPE(item)->tp_name);
            goto onError;
        }
        add_sz = PyUnicode_GET_LENGTH(item);
        item_maxchar = PyUnicode_MAX_CHAR_VALUE(item);
        maxchar = Py_MAX(maxchar, item_maxchar);
        if (i != 0) {
            add_sz += seplen;
        }
        if (add_sz > (size_t)(PY_SSIZE_T_MAX - sz)) {
            PyErr_SetString(PyExc_OverflowError,
                            "join() result is too long for a Python string");
            goto onError;
        }
        sz += add_sz;
        if (use_memcpy && last_obj != NULL) {
            if (PyUnicode_KIND(last_obj) != PyUnicode_KIND(item))
                use_memcpy = 0;
        }
        last_obj = item;
    }

    res = PyUnicode_New(sz, maxchar);
    if (res == NULL)
        goto onError;

    /* Catenate everything. */
#ifdef Py_DEBUG
    use_memcpy = 0;
#else
    if (use_memcpy) {
        res_data = PyUnicode_1BYTE_DATA(res);
        kind = PyUnicode_KIND(res);
        if (seplen != 0)
            sep_data = PyUnicode_1BYTE_DATA(sep);
    }
#endif
    if (use_memcpy) {
        for (i = 0; i < seqlen; ++i) {
            Py_ssize_t itemlen;
            item = items[i];

            /* Copy item, and maybe the separator. */
            if (i && seplen != 0) {
                memcpy(res_data,
                          sep_data,
                          kind * seplen);
                res_data += kind * seplen;
            }

            itemlen = PyUnicode_GET_LENGTH(item);
            if (itemlen != 0) {
                memcpy(res_data,
                          PyUnicode_DATA(item),
                          kind * itemlen);
                res_data += kind * itemlen;
            }
        }
        assert(res_data == PyUnicode_1BYTE_DATA(res)
                           + kind * PyUnicode_GET_LENGTH(res));
    }
    else {
        for (i = 0, res_offset = 0; i < seqlen; ++i) {
            Py_ssize_t itemlen;
            item = items[i];

            /* Copy item, and maybe the separator. */
            if (i && seplen != 0) {
                _PyUnicode_FastCopyCharacters(res, res_offset, sep, 0, seplen);
                res_offset += seplen;
            }

            itemlen = PyUnicode_GET_LENGTH(item);
            if (itemlen != 0) {
                _PyUnicode_FastCopyCharacters(res, res_offset, item, 0, itemlen);
                res_offset += itemlen;
            }
        }
        assert(res_offset == PyUnicode_GET_LENGTH(res));
    }

    Py_XDECREF(sep);
    assert(_PyUnicode_CheckConsistency(res, 1));
    return res;

  onError:
    Py_XDECREF(sep);
    Py_XDECREF(res);
    return NULL;
}

void
_PyUnicode_FastFill(PyObject *unicode, Py_ssize_t start, Py_ssize_t length,
                    Py_UCS4 fill_char)
{
    const int kind = PyUnicode_KIND(unicode);
    void *data = PyUnicode_DATA(unicode);
    assert(unicode_modifiable(unicode));
    assert(fill_char <= PyUnicode_MAX_CHAR_VALUE(unicode));
    assert(start >= 0);
    assert(start + length <= PyUnicode_GET_LENGTH(unicode));
    unicode_fill(kind, data, fill_char, start, length);
}

Py_ssize_t
PyUnicode_Fill(PyObject *unicode, Py_ssize_t start, Py_ssize_t length,
               Py_UCS4 fill_char)
{
    Py_ssize_t maxlen;

    if (!PyUnicode_Check(unicode)) {
        PyErr_BadInternalCall();
        return -1;
    }
    if (unicode_check_modifiable(unicode))
        return -1;

    if (start < 0) {
        PyErr_SetString(PyExc_IndexError, "string index out of range");
        return -1;
    }
    if (fill_char > PyUnicode_MAX_CHAR_VALUE(unicode)) {
        PyErr_SetString(PyExc_ValueError,
                         "fill character is bigger than "
                         "the string maximum character");
        return -1;
    }

    maxlen = PyUnicode_GET_LENGTH(unicode) - start;
    length = Py_MIN(maxlen, length);
    if (length <= 0)
        return 0;

    _PyUnicode_FastFill(unicode, start, length, fill_char);
    return length;
}

static PyObject *
pad(PyObject *self,
    Py_ssize_t left,
    Py_ssize_t right,
    Py_UCS4 fill)
{
    PyObject *u;
    Py_UCS4 maxchar;
    int kind;
    void *data;

    if (left < 0)
        left = 0;
    if (right < 0)
        right = 0;

    if (left == 0 && right == 0)
        return unicode_result_unchanged(self);

    if (left > PY_SSIZE_T_MAX - _PyUnicode_LENGTH(self) ||
        right > PY_SSIZE_T_MAX - (left + _PyUnicode_LENGTH(self))) {
        PyErr_SetString(PyExc_OverflowError, "padded string is too long");
        return NULL;
    }
    maxchar = PyUnicode_MAX_CHAR_VALUE(self);
    maxchar = Py_MAX(maxchar, fill);
    u = PyUnicode_New(left + _PyUnicode_LENGTH(self) + right, maxchar);
    if (!u)
        return NULL;

    kind = PyUnicode_KIND(u);
    data = PyUnicode_DATA(u);
    if (left)
        unicode_fill(kind, data, fill, 0, left);
    if (right)
        unicode_fill(kind, data, fill, left + _PyUnicode_LENGTH(self), right);
    _PyUnicode_FastCopyCharacters(u, left, self, 0, _PyUnicode_LENGTH(self));
    assert(_PyUnicode_CheckConsistency(u, 1));
    return u;
}

PyObject *
PyUnicode_Splitlines(PyObject *string, int keepends)
{
    PyObject *list;

    if (ensure_unicode(string) < 0)
        return NULL;

    switch (PyUnicode_KIND(string)) {
    case PyUnicode_1BYTE_KIND:
        if (PyUnicode_IS_ASCII(string))
            list = asciilib_splitlines(
                string, PyUnicode_1BYTE_DATA(string),
                PyUnicode_GET_LENGTH(string), keepends);
        else
            list = ucs1lib_splitlines(
                string, PyUnicode_1BYTE_DATA(string),
                PyUnicode_GET_LENGTH(string), keepends);
        break;
    case PyUnicode_2BYTE_KIND:
        list = ucs2lib_splitlines(
            string, PyUnicode_2BYTE_DATA(string),
            PyUnicode_GET_LENGTH(string), keepends);
        break;
    case PyUnicode_4BYTE_KIND:
        list = ucs4lib_splitlines(
            string, PyUnicode_4BYTE_DATA(string),
            PyUnicode_GET_LENGTH(string), keepends);
        break;
    default:
        Py_UNREACHABLE();
    }
    return list;
}

static PyObject *
split(PyObject *self,
      PyObject *substring,
      Py_ssize_t maxcount)
{
    int kind1, kind2;
    const void *buf1, *buf2;
    Py_ssize_t len1, len2;
    PyObject* out;

    if (maxcount < 0)
        maxcount = PY_SSIZE_T_MAX;

    if (substring == NULL)
        switch (PyUnicode_KIND(self)) {
        case PyUnicode_1BYTE_KIND:
            if (PyUnicode_IS_ASCII(self))
                return asciilib_split_whitespace(
                    self,  PyUnicode_1BYTE_DATA(self),
                    PyUnicode_GET_LENGTH(self), maxcount
                    );
            else
                return ucs1lib_split_whitespace(
                    self,  PyUnicode_1BYTE_DATA(self),
                    PyUnicode_GET_LENGTH(self), maxcount
                    );
        case PyUnicode_2BYTE_KIND:
            return ucs2lib_split_whitespace(
                self,  PyUnicode_2BYTE_DATA(self),
                PyUnicode_GET_LENGTH(self), maxcount
                );
        case PyUnicode_4BYTE_KIND:
            return ucs4lib_split_whitespace(
                self,  PyUnicode_4BYTE_DATA(self),
                PyUnicode_GET_LENGTH(self), maxcount
                );
        default:
            Py_UNREACHABLE();
        }

    kind1 = PyUnicode_KIND(self);
    kind2 = PyUnicode_KIND(substring);
    len1 = PyUnicode_GET_LENGTH(self);
    len2 = PyUnicode_GET_LENGTH(substring);
    if (kind1 < kind2 || len1 < len2) {
        out = PyList_New(1);
        if (out == NULL)
            return NULL;
        Py_INCREF(self);
        PyList_SET_ITEM(out, 0, self);
        return out;
    }
    buf1 = PyUnicode_DATA(self);
    buf2 = PyUnicode_DATA(substring);
    if (kind2 != kind1) {
        buf2 = unicode_askind(kind2, buf2, len2, kind1);
        if (!buf2)
            return NULL;
    }

    switch (kind1) {
    case PyUnicode_1BYTE_KIND:
        if (PyUnicode_IS_ASCII(self) && PyUnicode_IS_ASCII(substring))
            out = asciilib_split(
                self,  buf1, len1, buf2, len2, maxcount);
        else
            out = ucs1lib_split(
                self,  buf1, len1, buf2, len2, maxcount);
        break;
    case PyUnicode_2BYTE_KIND:
        out = ucs2lib_split(
            self,  buf1, len1, buf2, len2, maxcount);
        break;
    case PyUnicode_4BYTE_KIND:
        out = ucs4lib_split(
            self,  buf1, len1, buf2, len2, maxcount);
        break;
    default:
        out = NULL;
    }
    assert((kind2 != kind1) == (buf2 != PyUnicode_DATA(substring)));
    if (kind2 != kind1)
        PyMem_Free((void *)buf2);
    return out;
}

static PyObject *
rsplit(PyObject *self,
       PyObject *substring,
       Py_ssize_t maxcount)
{
    int kind1, kind2;
    const void *buf1, *buf2;
    Py_ssize_t len1, len2;
    PyObject* out;

    if (maxcount < 0)
        maxcount = PY_SSIZE_T_MAX;

    if (substring == NULL)
        switch (PyUnicode_KIND(self)) {
        case PyUnicode_1BYTE_KIND:
            if (PyUnicode_IS_ASCII(self))
                return asciilib_rsplit_whitespace(
                    self,  PyUnicode_1BYTE_DATA(self),
                    PyUnicode_GET_LENGTH(self), maxcount
                    );
            else
                return ucs1lib_rsplit_whitespace(
                    self,  PyUnicode_1BYTE_DATA(self),
                    PyUnicode_GET_LENGTH(self), maxcount
                    );
        case PyUnicode_2BYTE_KIND:
            return ucs2lib_rsplit_whitespace(
                self,  PyUnicode_2BYTE_DATA(self),
                PyUnicode_GET_LENGTH(self), maxcount
                );
        case PyUnicode_4BYTE_KIND:
            return ucs4lib_rsplit_whitespace(
                self,  PyUnicode_4BYTE_DATA(self),
                PyUnicode_GET_LENGTH(self), maxcount
                );
        default:
            Py_UNREACHABLE();
        }

    kind1 = PyUnicode_KIND(self);
    kind2 = PyUnicode_KIND(substring);
    len1 = PyUnicode_GET_LENGTH(self);
    len2 = PyUnicode_GET_LENGTH(substring);
    if (kind1 < kind2 || len1 < len2) {
        out = PyList_New(1);
        if (out == NULL)
            return NULL;
        Py_INCREF(self);
        PyList_SET_ITEM(out, 0, self);
        return out;
    }
    buf1 = PyUnicode_DATA(self);
    buf2 = PyUnicode_DATA(substring);
    if (kind2 != kind1) {
        buf2 = unicode_askind(kind2, buf2, len2, kind1);
        if (!buf2)
            return NULL;
    }

    switch (kind1) {
    case PyUnicode_1BYTE_KIND:
        if (PyUnicode_IS_ASCII(self) && PyUnicode_IS_ASCII(substring))
            out = asciilib_rsplit(
                self,  buf1, len1, buf2, len2, maxcount);
        else
            out = ucs1lib_rsplit(
                self,  buf1, len1, buf2, len2, maxcount);
        break;
    case PyUnicode_2BYTE_KIND:
        out = ucs2lib_rsplit(
            self,  buf1, len1, buf2, len2, maxcount);
        break;
    case PyUnicode_4BYTE_KIND:
        out = ucs4lib_rsplit(
            self,  buf1, len1, buf2, len2, maxcount);
        break;
    default:
        out = NULL;
    }
    assert((kind2 != kind1) == (buf2 != PyUnicode_DATA(substring)));
    if (kind2 != kind1)
        PyMem_Free((void *)buf2);
    return out;
}

static Py_ssize_t
anylib_find(int kind, PyObject *str1, const void *buf1, Py_ssize_t len1,
            PyObject *str2, const void *buf2, Py_ssize_t len2, Py_ssize_t offset)
{
    switch (kind) {
    case PyUnicode_1BYTE_KIND:
        if (PyUnicode_IS_ASCII(str1) && PyUnicode_IS_ASCII(str2))
            return asciilib_find(buf1, len1, buf2, len2, offset);
        else
            return ucs1lib_find(buf1, len1, buf2, len2, offset);
    case PyUnicode_2BYTE_KIND:
        return ucs2lib_find(buf1, len1, buf2, len2, offset);
    case PyUnicode_4BYTE_KIND:
        return ucs4lib_find(buf1, len1, buf2, len2, offset);
    }
    Py_UNREACHABLE();
}

static Py_ssize_t
anylib_count(int kind, PyObject *sstr, const void* sbuf, Py_ssize_t slen,
             PyObject *str1, const void *buf1, Py_ssize_t len1, Py_ssize_t maxcount)
{
    switch (kind) {
    case PyUnicode_1BYTE_KIND:
        if (PyUnicode_IS_ASCII(sstr) && PyUnicode_IS_ASCII(str1))
            return asciilib_count(sbuf, slen, buf1, len1, maxcount);
        else
            return ucs1lib_count(sbuf, slen, buf1, len1, maxcount);
    case PyUnicode_2BYTE_KIND:
        return ucs2lib_count(sbuf, slen, buf1, len1, maxcount);
    case PyUnicode_4BYTE_KIND:
        return ucs4lib_count(sbuf, slen, buf1, len1, maxcount);
    }
    Py_UNREACHABLE();
}

static void
replace_1char_inplace(PyObject *u, Py_ssize_t pos,
                      Py_UCS4 u1, Py_UCS4 u2, Py_ssize_t maxcount)
{
    int kind = PyUnicode_KIND(u);
    void *data = PyUnicode_DATA(u);
    Py_ssize_t len = PyUnicode_GET_LENGTH(u);
    if (kind == PyUnicode_1BYTE_KIND) {
        ucs1lib_replace_1char_inplace((Py_UCS1 *)data + pos,
                                      (Py_UCS1 *)data + len,
                                      u1, u2, maxcount);
    }
    else if (kind == PyUnicode_2BYTE_KIND) {
        ucs2lib_replace_1char_inplace((Py_UCS2 *)data + pos,
                                      (Py_UCS2 *)data + len,
                                      u1, u2, maxcount);
    }
    else {
        assert(kind == PyUnicode_4BYTE_KIND);
        ucs4lib_replace_1char_inplace((Py_UCS4 *)data + pos,
                                      (Py_UCS4 *)data + len,
                                      u1, u2, maxcount);
    }
}

static PyObject *
replace(PyObject *self, PyObject *str1,
        PyObject *str2, Py_ssize_t maxcount)
{
    PyObject *u;
    const char *sbuf = PyUnicode_DATA(self);
    const void *buf1 = PyUnicode_DATA(str1);
    const void *buf2 = PyUnicode_DATA(str2);
    int srelease = 0, release1 = 0, release2 = 0;
    int skind = PyUnicode_KIND(self);
    int kind1 = PyUnicode_KIND(str1);
    int kind2 = PyUnicode_KIND(str2);
    Py_ssize_t slen = PyUnicode_GET_LENGTH(self);
    Py_ssize_t len1 = PyUnicode_GET_LENGTH(str1);
    Py_ssize_t len2 = PyUnicode_GET_LENGTH(str2);
    int mayshrink;
    Py_UCS4 maxchar, maxchar_str1, maxchar_str2;

    if (slen < len1)
        goto nothing;

    if (maxcount < 0)
        maxcount = PY_SSIZE_T_MAX;
    else if (maxcount == 0)
        goto nothing;

    if (str1 == str2)
        goto nothing;

    maxchar = PyUnicode_MAX_CHAR_VALUE(self);
    maxchar_str1 = PyUnicode_MAX_CHAR_VALUE(str1);
    if (maxchar < maxchar_str1)
        /* substring too wide to be present */
        goto nothing;
    maxchar_str2 = PyUnicode_MAX_CHAR_VALUE(str2);
    /* Replacing str1 with str2 may cause a maxchar reduction in the
       result string. */
    mayshrink = (maxchar_str2 < maxchar_str1) && (maxchar == maxchar_str1);
    maxchar = Py_MAX(maxchar, maxchar_str2);

    if (len1 == len2) {
        /* same length */
        if (len1 == 0)
            goto nothing;
        if (len1 == 1) {
            /* replace characters */
            Py_UCS4 u1, u2;
            Py_ssize_t pos;

            u1 = PyUnicode_READ(kind1, buf1, 0);
            pos = findchar(sbuf, skind, slen, u1, 1);
            if (pos < 0)
                goto nothing;
            u2 = PyUnicode_READ(kind2, buf2, 0);
            u = PyUnicode_New(slen, maxchar);
            if (!u)
                goto error;

            _PyUnicode_FastCopyCharacters(u, 0, self, 0, slen);
            replace_1char_inplace(u, pos, u1, u2, maxcount);
        }
        else {
            int rkind = skind;
            char *res;
            Py_ssize_t i;

            if (kind1 < rkind) {
                /* widen substring */
                buf1 = unicode_askind(kind1, buf1, len1, rkind);
                if (!buf1) goto error;
                release1 = 1;
            }
            i = anylib_find(rkind, self, sbuf, slen, str1, buf1, len1, 0);
            if (i < 0)
                goto nothing;
            if (rkind > kind2) {
                /* widen replacement */
                buf2 = unicode_askind(kind2, buf2, len2, rkind);
                if (!buf2) goto error;
                release2 = 1;
            }
            else if (rkind < kind2) {
                /* widen self and buf1 */
                rkind = kind2;
                if (release1) {
                    assert(buf1 != PyUnicode_DATA(str1));
                    PyMem_Free((void *)buf1);
                    buf1 = PyUnicode_DATA(str1);
                    release1 = 0;
                }
                sbuf = unicode_askind(skind, sbuf, slen, rkind);
                if (!sbuf) goto error;
                srelease = 1;
                buf1 = unicode_askind(kind1, buf1, len1, rkind);
                if (!buf1) goto error;
                release1 = 1;
            }
            u = PyUnicode_New(slen, maxchar);
            if (!u)
                goto error;
            assert(PyUnicode_KIND(u) == rkind);
            res = PyUnicode_DATA(u);

            memcpy(res, sbuf, rkind * slen);
            /* change everything in-place, starting with this one */
            memcpy(res + rkind * i,
                   buf2,
                   rkind * len2);
            i += len1;

            while ( --maxcount > 0) {
                i = anylib_find(rkind, self,
                                sbuf+rkind*i, slen-i,
                                str1, buf1, len1, i);
                if (i == -1)
                    break;
                memcpy(res + rkind * i,
                       buf2,
                       rkind * len2);
                i += len1;
            }
        }
    }
    else {
        Py_ssize_t n, i, j, ires;
        Py_ssize_t new_size;
        int rkind = skind;
        char *res;

        if (kind1 < rkind) {
            /* widen substring */
            buf1 = unicode_askind(kind1, buf1, len1, rkind);
            if (!buf1) goto error;
            release1 = 1;
        }
        n = anylib_count(rkind, self, sbuf, slen, str1, buf1, len1, maxcount);
        if (n == 0)
            goto nothing;
        if (kind2 < rkind) {
            /* widen replacement */
            buf2 = unicode_askind(kind2, buf2, len2, rkind);
            if (!buf2) goto error;
            release2 = 1;
        }
        else if (kind2 > rkind) {
            /* widen self and buf1 */
            rkind = kind2;
            sbuf = unicode_askind(skind, sbuf, slen, rkind);
            if (!sbuf) goto error;
            srelease = 1;
            if (release1) {
                assert(buf1 != PyUnicode_DATA(str1));
                PyMem_Free((void *)buf1);
                buf1 = PyUnicode_DATA(str1);
                release1 = 0;
            }
            buf1 = unicode_askind(kind1, buf1, len1, rkind);
            if (!buf1) goto error;
            release1 = 1;
        }
        /* new_size = PyUnicode_GET_LENGTH(self) + n * (PyUnicode_GET_LENGTH(str2) -
           PyUnicode_GET_LENGTH(str1)); */
        if (len1 < len2 && len2 - len1 > (PY_SSIZE_T_MAX - slen) / n) {
                PyErr_SetString(PyExc_OverflowError,
                                "replace string is too long");
                goto error;
        }
        new_size = slen + n * (len2 - len1);
        if (new_size == 0) {
            u = &_Py_STR(empty);
            goto done;
        }
        if (new_size > (PY_SSIZE_T_MAX / rkind)) {
            PyErr_SetString(PyExc_OverflowError,
                            "replace string is too long");
            goto error;
        }
        u = PyUnicode_New(new_size, maxchar);
        if (!u)
            goto error;
        assert(PyUnicode_KIND(u) == rkind);
        res = PyUnicode_DATA(u);
        ires = i = 0;
        if (len1 > 0) {
            while (n-- > 0) {
                /* look for next match */
                j = anylib_find(rkind, self,
                                sbuf + rkind * i, slen-i,
                                str1, buf1, len1, i);
                if (j == -1)
                    break;
                else if (j > i) {
                    /* copy unchanged part [i:j] */
                    memcpy(res + rkind * ires,
                           sbuf + rkind * i,
                           rkind * (j-i));
                    ires += j - i;
                }
                /* copy substitution string */
                if (len2 > 0) {
                    memcpy(res + rkind * ires,
                           buf2,
                           rkind * len2);
                    ires += len2;
                }
                i = j + len1;
            }
            if (i < slen)
                /* copy tail [i:] */
                memcpy(res + rkind * ires,
                       sbuf + rkind * i,
                       rkind * (slen-i));
        }
        else {
            /* interleave */
            while (n > 0) {
                memcpy(res + rkind * ires,
                       buf2,
                       rkind * len2);
                ires += len2;
                if (--n <= 0)
                    break;
                memcpy(res + rkind * ires,
                       sbuf + rkind * i,
                       rkind);
                ires++;
                i++;
            }
            memcpy(res + rkind * ires,
                   sbuf + rkind * i,
                   rkind * (slen-i));
        }
    }

    if (mayshrink) {
        unicode_adjust_maxchar(&u);
        if (u == NULL)
            goto error;
    }

  done:
    assert(srelease == (sbuf != PyUnicode_DATA(self)));
    assert(release1 == (buf1 != PyUnicode_DATA(str1)));
    assert(release2 == (buf2 != PyUnicode_DATA(str2)));
    if (srelease)
        PyMem_Free((void *)sbuf);
    if (release1)
        PyMem_Free((void *)buf1);
    if (release2)
        PyMem_Free((void *)buf2);
    assert(_PyUnicode_CheckConsistency(u, 1));
    return u;

  nothing:
    /* nothing to replace; return original string (when possible) */
    assert(srelease == (sbuf != PyUnicode_DATA(self)));
    assert(release1 == (buf1 != PyUnicode_DATA(str1)));
    assert(release2 == (buf2 != PyUnicode_DATA(str2)));
    if (srelease)
        PyMem_Free((void *)sbuf);
    if (release1)
        PyMem_Free((void *)buf1);
    if (release2)
        PyMem_Free((void *)buf2);
    return unicode_result_unchanged(self);

  error:
    assert(srelease == (sbuf != PyUnicode_DATA(self)));
    assert(release1 == (buf1 != PyUnicode_DATA(str1)));
    assert(release2 == (buf2 != PyUnicode_DATA(str2)));
    if (srelease)
        PyMem_Free((void *)sbuf);
    if (release1)
        PyMem_Free((void *)buf1);
    if (release2)
        PyMem_Free((void *)buf2);
    return NULL;
}

/* --- Unicode Object Methods --------------------------------------------- */

/*[clinic input]
str.title as unicode_title

Return a version of the string where each word is titlecased.

More specifically, words start with uppercased characters and all remaining
cased characters have lower case.
[clinic start generated code]*/

static PyObject *
unicode_title_impl(PyObject *self)
/*[clinic end generated code: output=c75ae03809574902 input=fa945d669b26e683]*/
{
    return case_operation(self, do_title);
}

/*[clinic input]
str.capitalize as unicode_capitalize

Return a capitalized version of the string.

More specifically, make the first character have upper case and the rest lower
case.
[clinic start generated code]*/

static PyObject *
unicode_capitalize_impl(PyObject *self)
/*[clinic end generated code: output=e49a4c333cdb7667 input=f4cbf1016938da6d]*/
{
    if (PyUnicode_GET_LENGTH(self) == 0)
        return unicode_result_unchanged(self);
    return case_operation(self, do_capitalize);
}

/*[clinic input]
str.casefold as unicode_casefold

Return a version of the string suitable for caseless comparisons.
[clinic start generated code]*/

static PyObject *
unicode_casefold_impl(PyObject *self)
/*[clinic end generated code: output=0120daf657ca40af input=384d66cc2ae30daf]*/
{
    if (PyUnicode_IS_ASCII(self))
        return ascii_upper_or_lower(self, 1);
    return case_operation(self, do_casefold);
}


/* Argument converter. Accepts a single Unicode character. */

static int
convert_uc(PyObject *obj, void *addr)
{
    Py_UCS4 *fillcharloc = (Py_UCS4 *)addr;

    if (!PyUnicode_Check(obj)) {
        PyErr_Format(PyExc_TypeError,
                     "The fill character must be a unicode character, "
                     "not %.100s", Py_TYPE(obj)->tp_name);
        return 0;
    }
    if (PyUnicode_GET_LENGTH(obj) != 1) {
        PyErr_SetString(PyExc_TypeError,
                        "The fill character must be exactly one character long");
        return 0;
    }
    *fillcharloc = PyUnicode_READ_CHAR(obj, 0);
    return 1;
}

/*[clinic input]
str.center as unicode_center

    width: Py_ssize_t
    fillchar: Py_UCS4 = ' '
    /

Return a centered string of length width.

Padding is done using the specified fill character (default is a space).
[clinic start generated code]*/

static PyObject *
unicode_center_impl(PyObject *self, Py_ssize_t width, Py_UCS4 fillchar)
/*[clinic end generated code: output=420c8859effc7c0c input=b42b247eb26e6519]*/
{
    Py_ssize_t marg, left;

    if (PyUnicode_GET_LENGTH(self) >= width)
        return unicode_result_unchanged(self);

    marg = width - PyUnicode_GET_LENGTH(self);
    left = marg / 2 + (marg & width & 1);

    return pad(self, left, marg - left, fillchar);
}

/* This function assumes that str1 and str2 are readied by the caller. */

static int
unicode_compare(PyObject *str1, PyObject *str2)
{
#define COMPARE(TYPE1, TYPE2) \
    do { \
        TYPE1* p1 = (TYPE1 *)data1; \
        TYPE2* p2 = (TYPE2 *)data2; \
        TYPE1* end = p1 + len; \
        Py_UCS4 c1, c2; \
        for (; p1 != end; p1++, p2++) { \
            c1 = *p1; \
            c2 = *p2; \
            if (c1 != c2) \
                return (c1 < c2) ? -1 : 1; \
        } \
    } \
    while (0)

    int kind1, kind2;
    const void *data1, *data2;
    Py_ssize_t len1, len2, len;

    kind1 = PyUnicode_KIND(str1);
    kind2 = PyUnicode_KIND(str2);
    data1 = PyUnicode_DATA(str1);
    data2 = PyUnicode_DATA(str2);
    len1 = PyUnicode_GET_LENGTH(str1);
    len2 = PyUnicode_GET_LENGTH(str2);
    len = Py_MIN(len1, len2);

    switch(kind1) {
    case PyUnicode_1BYTE_KIND:
    {
        switch(kind2) {
        case PyUnicode_1BYTE_KIND:
        {
            int cmp = memcmp(data1, data2, len);
            /* normalize result of memcmp() into the range [-1; 1] */
            if (cmp < 0)
                return -1;
            if (cmp > 0)
                return 1;
            break;
        }
        case PyUnicode_2BYTE_KIND:
            COMPARE(Py_UCS1, Py_UCS2);
            break;
        case PyUnicode_4BYTE_KIND:
            COMPARE(Py_UCS1, Py_UCS4);
            break;
        default:
            Py_UNREACHABLE();
        }
        break;
    }
    case PyUnicode_2BYTE_KIND:
    {
        switch(kind2) {
        case PyUnicode_1BYTE_KIND:
            COMPARE(Py_UCS2, Py_UCS1);
            break;
        case PyUnicode_2BYTE_KIND:
        {
            COMPARE(Py_UCS2, Py_UCS2);
            break;
        }
        case PyUnicode_4BYTE_KIND:
            COMPARE(Py_UCS2, Py_UCS4);
            break;
        default:
            Py_UNREACHABLE();
        }
        break;
    }
    case PyUnicode_4BYTE_KIND:
    {
        switch(kind2) {
        case PyUnicode_1BYTE_KIND:
            COMPARE(Py_UCS4, Py_UCS1);
            break;
        case PyUnicode_2BYTE_KIND:
            COMPARE(Py_UCS4, Py_UCS2);
            break;
        case PyUnicode_4BYTE_KIND:
        {
#if defined(HAVE_WMEMCMP) && SIZEOF_WCHAR_T == 4
            int cmp = wmemcmp((wchar_t *)data1, (wchar_t *)data2, len);
            /* normalize result of wmemcmp() into the range [-1; 1] */
            if (cmp < 0)
                return -1;
            if (cmp > 0)
                return 1;
#else
            COMPARE(Py_UCS4, Py_UCS4);
#endif
            break;
        }
        default:
            Py_UNREACHABLE();
        }
        break;
    }
    default:
        Py_UNREACHABLE();
    }

    if (len1 == len2)
        return 0;
    if (len1 < len2)
        return -1;
    else
        return 1;

#undef COMPARE
}

static int
unicode_compare_eq(PyObject *str1, PyObject *str2)
{
    int kind;
    const void *data1, *data2;
    Py_ssize_t len;
    int cmp;

    len = PyUnicode_GET_LENGTH(str1);
    if (PyUnicode_GET_LENGTH(str2) != len)
        return 0;
    kind = PyUnicode_KIND(str1);
    if (PyUnicode_KIND(str2) != kind)
        return 0;
    data1 = PyUnicode_DATA(str1);
    data2 = PyUnicode_DATA(str2);

    cmp = memcmp(data1, data2, len * kind);
    return (cmp == 0);
}

int
_PyUnicode_Equal(PyObject *str1, PyObject *str2)
{
    assert(PyUnicode_CheckExact(str1));
    assert(PyUnicode_CheckExact(str2));
    if (str1 == str2) {
        return 1;
    }
    return unicode_compare_eq(str1, str2);
}


int
PyUnicode_Compare(PyObject *left, PyObject *right)
{
    if (PyUnicode_Check(left) && PyUnicode_Check(right)) {
        /* a string is equal to itself */
        if (left == right)
            return 0;

        return unicode_compare(left, right);
    }
    PyErr_Format(PyExc_TypeError,
                 "Can't compare %.100s and %.100s",
                 Py_TYPE(left)->tp_name,
                 Py_TYPE(right)->tp_name);
    return -1;
}

int
PyUnicode_CompareWithASCIIString(PyObject* uni, const char* str)
{
    Py_ssize_t i;
    int kind;
    Py_UCS4 chr;

    assert(_PyUnicode_CHECK(uni));
    kind = PyUnicode_KIND(uni);
    if (kind == PyUnicode_1BYTE_KIND) {
        const void *data = PyUnicode_1BYTE_DATA(uni);
        size_t len1 = (size_t)PyUnicode_GET_LENGTH(uni);
        size_t len, len2 = strlen(str);
        int cmp;

        len = Py_MIN(len1, len2);
        cmp = memcmp(data, str, len);
        if (cmp != 0) {
            if (cmp < 0)
                return -1;
            else
                return 1;
        }
        if (len1 > len2)
            return 1; /* uni is longer */
        if (len1 < len2)
            return -1; /* str is longer */
        return 0;
    }
    else {
        const void *data = PyUnicode_DATA(uni);
        /* Compare Unicode string and source character set string */
        for (i = 0; (chr = PyUnicode_READ(kind, data, i)) && str[i]; i++)
            if (chr != (unsigned char)str[i])
                return (chr < (unsigned char)(str[i])) ? -1 : 1;
        /* This check keeps Python strings that end in '\0' from comparing equal
         to C strings identical up to that point. */
        if (PyUnicode_GET_LENGTH(uni) != i || chr)
            return 1; /* uni is longer */
        if (str[i])
            return -1; /* str is longer */
        return 0;
    }
}

int
_PyUnicode_EqualToASCIIString(PyObject *unicode, const char *str)
{
    size_t len;
    assert(_PyUnicode_CHECK(unicode));
    assert(str);
#ifndef NDEBUG
    for (const char *p = str; *p; p++) {
        assert((unsigned char)*p < 128);
    }
#endif
    if (!PyUnicode_IS_ASCII(unicode))
        return 0;
    len = (size_t)PyUnicode_GET_LENGTH(unicode);
    return strlen(str) == len &&
           memcmp(PyUnicode_1BYTE_DATA(unicode), str, len) == 0;
}

int
_PyUnicode_EqualToASCIIId(PyObject *left, _Py_Identifier *right)
{
    PyObject *right_uni;

    assert(_PyUnicode_CHECK(left));
    assert(right->string);
#ifndef NDEBUG
    for (const char *p = right->string; *p; p++) {
        assert((unsigned char)*p < 128);
    }
#endif

    if (!PyUnicode_IS_ASCII(left))
        return 0;

    right_uni = _PyUnicode_FromId(right);       /* borrowed */
    if (right_uni == NULL) {
        /* memory error or bad data */
        PyErr_Clear();
        return _PyUnicode_EqualToASCIIString(left, right->string);
    }

    if (left == right_uni)
        return 1;

    if (PyUnicode_CHECK_INTERNED(left))
        return 0;

#ifdef INTERNED_STRINGS
    assert(_PyUnicode_HASH(right_uni) != -1);
    Py_hash_t hash = _PyUnicode_HASH(left);
    if (hash != -1 && hash != _PyUnicode_HASH(right_uni)) {
        return 0;
    }
#endif

    return unicode_compare_eq(left, right_uni);
}

PyObject *
PyUnicode_RichCompare(PyObject *left, PyObject *right, int op)
{
    int result;

    if (!PyUnicode_Check(left) || !PyUnicode_Check(right))
        Py_RETURN_NOTIMPLEMENTED;

    if (left == right) {
        switch (op) {
        case Py_EQ:
        case Py_LE:
        case Py_GE:
            /* a string is equal to itself */
            Py_RETURN_TRUE;
        case Py_NE:
        case Py_LT:
        case Py_GT:
            Py_RETURN_FALSE;
        default:
            PyErr_BadArgument();
            return NULL;
        }
    }
    else if (op == Py_EQ || op == Py_NE) {
        result = unicode_compare_eq(left, right);
        result ^= (op == Py_NE);
        return PyBool_FromLong(result);
    }
    else {
        result = unicode_compare(left, right);
        Py_RETURN_RICHCOMPARE(result, 0, op);
    }
}

int
_PyUnicode_EQ(PyObject *aa, PyObject *bb)
{
    return unicode_eq(aa, bb);
}

int
PyUnicode_Contains(PyObject *str, PyObject *substr)
{
    int kind1, kind2;
    const void *buf1, *buf2;
    Py_ssize_t len1, len2;
    int result;

    if (!PyUnicode_Check(substr)) {
        PyErr_Format(PyExc_TypeError,
                     "'in <string>' requires string as left operand, not %.100s",
                     Py_TYPE(substr)->tp_name);
        return -1;
    }
    if (ensure_unicode(str) < 0)
        return -1;

    kind1 = PyUnicode_KIND(str);
    kind2 = PyUnicode_KIND(substr);
    if (kind1 < kind2)
        return 0;
    len1 = PyUnicode_GET_LENGTH(str);
    len2 = PyUnicode_GET_LENGTH(substr);
    if (len1 < len2)
        return 0;
    buf1 = PyUnicode_DATA(str);
    buf2 = PyUnicode_DATA(substr);
    if (len2 == 1) {
        Py_UCS4 ch = PyUnicode_READ(kind2, buf2, 0);
        result = findchar((const char *)buf1, kind1, len1, ch, 1) != -1;
        return result;
    }
    if (kind2 != kind1) {
        buf2 = unicode_askind(kind2, buf2, len2, kind1);
        if (!buf2)
            return -1;
    }

    switch (kind1) {
    case PyUnicode_1BYTE_KIND:
        result = ucs1lib_find(buf1, len1, buf2, len2, 0) != -1;
        break;
    case PyUnicode_2BYTE_KIND:
        result = ucs2lib_find(buf1, len1, buf2, len2, 0) != -1;
        break;
    case PyUnicode_4BYTE_KIND:
        result = ucs4lib_find(buf1, len1, buf2, len2, 0) != -1;
        break;
    default:
        Py_UNREACHABLE();
    }

    assert((kind2 == kind1) == (buf2 == PyUnicode_DATA(substr)));
    if (kind2 != kind1)
        PyMem_Free((void *)buf2);

    return result;
}

/* Concat to string or Unicode object giving a new Unicode object. */

PyObject *
PyUnicode_Concat(PyObject *left, PyObject *right)
{
    PyObject *result;
    Py_UCS4 maxchar, maxchar2;
    Py_ssize_t left_len, right_len, new_len;

    if (ensure_unicode(left) < 0)
        return NULL;

    if (!PyUnicode_Check(right)) {
        PyErr_Format(PyExc_TypeError,
                     "can only concatenate str (not \"%.200s\") to str",
                     Py_TYPE(right)->tp_name);
        return NULL;
    }

    /* Shortcuts */
    PyObject *empty = &_Py_STR(empty);
    if (left == empty) {
        return PyUnicode_FromObject(right);
    }
    if (right == empty) {
        return PyUnicode_FromObject(left);
    }

    left_len = PyUnicode_GET_LENGTH(left);
    right_len = PyUnicode_GET_LENGTH(right);
    if (left_len > PY_SSIZE_T_MAX - right_len) {
        PyErr_SetString(PyExc_OverflowError,
                        "strings are too large to concat");
        return NULL;
    }
    new_len = left_len + right_len;

    maxchar = PyUnicode_MAX_CHAR_VALUE(left);
    maxchar2 = PyUnicode_MAX_CHAR_VALUE(right);
    maxchar = Py_MAX(maxchar, maxchar2);

    /* Concat the two Unicode strings */
    result = PyUnicode_New(new_len, maxchar);
    if (result == NULL)
        return NULL;
    _PyUnicode_FastCopyCharacters(result, 0, left, 0, left_len);
    _PyUnicode_FastCopyCharacters(result, left_len, right, 0, right_len);
    assert(_PyUnicode_CheckConsistency(result, 1));
    return result;
}

void
PyUnicode_Append(PyObject **p_left, PyObject *right)
{
    PyObject *left, *res;
    Py_UCS4 maxchar, maxchar2;
    Py_ssize_t left_len, right_len, new_len;

    if (p_left == NULL) {
        if (!PyErr_Occurred())
            PyErr_BadInternalCall();
        return;
    }
    left = *p_left;
    if (right == NULL || left == NULL
        || !PyUnicode_Check(left) || !PyUnicode_Check(right)) {
        if (!PyErr_Occurred())
            PyErr_BadInternalCall();
        goto error;
    }

    /* Shortcuts */
    PyObject *empty = &_Py_STR(empty);
    if (left == empty) {
        Py_DECREF(left);
        Py_INCREF(right);
        *p_left = right;
        return;
    }
    if (right == empty) {
        return;
    }

    left_len = PyUnicode_GET_LENGTH(left);
    right_len = PyUnicode_GET_LENGTH(right);
    if (left_len > PY_SSIZE_T_MAX - right_len) {
        PyErr_SetString(PyExc_OverflowError,
                        "strings are too large to concat");
        goto error;
    }
    new_len = left_len + right_len;

    if (unicode_modifiable(left)
        && PyUnicode_CheckExact(right)
        && PyUnicode_KIND(right) <= PyUnicode_KIND(left)
        /* Don't resize for ascii += latin1. Convert ascii to latin1 requires
           to change the structure size, but characters are stored just after
           the structure, and so it requires to move all characters which is
           not so different than duplicating the string. */
        && !(PyUnicode_IS_ASCII(left) && !PyUnicode_IS_ASCII(right)))
    {
        /* append inplace */
        if (unicode_resize(p_left, new_len) != 0)
            goto error;

        /* copy 'right' into the newly allocated area of 'left' */
        _PyUnicode_FastCopyCharacters(*p_left, left_len, right, 0, right_len);
    }
    else {
        maxchar = PyUnicode_MAX_CHAR_VALUE(left);
        maxchar2 = PyUnicode_MAX_CHAR_VALUE(right);
        maxchar = Py_MAX(maxchar, maxchar2);

        /* Concat the two Unicode strings */
        res = PyUnicode_New(new_len, maxchar);
        if (res == NULL)
            goto error;
        _PyUnicode_FastCopyCharacters(res, 0, left, 0, left_len);
        _PyUnicode_FastCopyCharacters(res, left_len, right, 0, right_len);
        Py_DECREF(left);
        *p_left = res;
    }
    assert(_PyUnicode_CheckConsistency(*p_left, 1));
    return;

error:
    Py_CLEAR(*p_left);
}

void
PyUnicode_AppendAndDel(PyObject **pleft, PyObject *right)
{
    PyUnicode_Append(pleft, right);
    Py_XDECREF(right);
}

/*
Wraps asciilib_parse_args_finds() and additionally ensures that the
first argument is a unicode object.
*/

static inline int
parse_args_finds_unicode(const char * function_name, PyObject *args,
                         PyObject **substring,
                         Py_ssize_t *start, Py_ssize_t *end)
{
    if (asciilib_parse_args_finds(function_name, args, substring, start, end)) {
        if (ensure_unicode(*substring) < 0)
            return 0;
        return 1;
    }
    return 0;
}

PyDoc_STRVAR(count__doc__,
             "S.count(sub[, start[, end]]) -> int\n\
\n\
Return the number of non-overlapping occurrences of substring sub in\n\
string S[start:end].  Optional arguments start and end are\n\
interpreted as in slice notation.");

static PyObject *
unicode_count(PyObject *self, PyObject *args)
{
    PyObject *substring = NULL;   /* initialize to fix a compiler warning */
    Py_ssize_t start = 0;
    Py_ssize_t end = PY_SSIZE_T_MAX;
    PyObject *result;
    int kind1, kind2;
    const void *buf1, *buf2;
    Py_ssize_t len1, len2, iresult;

    if (!parse_args_finds_unicode("count", args, &substring, &start, &end))
        return NULL;

    kind1 = PyUnicode_KIND(self);
    kind2 = PyUnicode_KIND(substring);
    if (kind1 < kind2)
        return PyLong_FromLong(0);

    len1 = PyUnicode_GET_LENGTH(self);
    len2 = PyUnicode_GET_LENGTH(substring);
    ADJUST_INDICES(start, end, len1);
    if (end - start < len2)
        return PyLong_FromLong(0);

    buf1 = PyUnicode_DATA(self);
    buf2 = PyUnicode_DATA(substring);
    if (kind2 != kind1) {
        buf2 = unicode_askind(kind2, buf2, len2, kind1);
        if (!buf2)
            return NULL;
    }
    switch (kind1) {
    case PyUnicode_1BYTE_KIND:
        iresult = ucs1lib_count(
            ((const Py_UCS1*)buf1) + start, end - start,
            buf2, len2, PY_SSIZE_T_MAX
            );
        break;
    case PyUnicode_2BYTE_KIND:
        iresult = ucs2lib_count(
            ((const Py_UCS2*)buf1) + start, end - start,
            buf2, len2, PY_SSIZE_T_MAX
            );
        break;
    case PyUnicode_4BYTE_KIND:
        iresult = ucs4lib_count(
            ((const Py_UCS4*)buf1) + start, end - start,
            buf2, len2, PY_SSIZE_T_MAX
            );
        break;
    default:
        Py_UNREACHABLE();
    }

    result = PyLong_FromSsize_t(iresult);

    assert((kind2 == kind1) == (buf2 == PyUnicode_DATA(substring)));
    if (kind2 != kind1)
        PyMem_Free((void *)buf2);

    return result;
}

/*[clinic input]
str.encode as unicode_encode

    encoding: str(c_default="NULL") = 'utf-8'
        The encoding in which to encode the string.
    errors: str(c_default="NULL") = 'strict'
        The error handling scheme to use for encoding errors.
        The default is 'strict' meaning that encoding errors raise a
        UnicodeEncodeError.  Other possible values are 'ignore', 'replace' and
        'xmlcharrefreplace' as well as any other name registered with
        codecs.register_error that can handle UnicodeEncodeErrors.

Encode the string using the codec registered for encoding.
[clinic start generated code]*/

static PyObject *
unicode_encode_impl(PyObject *self, const char *encoding, const char *errors)
/*[clinic end generated code: output=bf78b6e2a9470e3c input=f0a9eb293d08fe02]*/
{
    return PyUnicode_AsEncodedString(self, encoding, errors);
}

/*[clinic input]
str.expandtabs as unicode_expandtabs

    tabsize: int = 8

Return a copy where all tab characters are expanded using spaces.

If tabsize is not given, a tab size of 8 characters is assumed.
[clinic start generated code]*/

static PyObject *
unicode_expandtabs_impl(PyObject *self, int tabsize)
/*[clinic end generated code: output=3457c5dcee26928f input=8a01914034af4c85]*/
{
    Py_ssize_t i, j, line_pos, src_len, incr;
    Py_UCS4 ch;
    PyObject *u;
    const void *src_data;
    void *dest_data;
    int kind;
    int found;

    /* First pass: determine size of output string */
    src_len = PyUnicode_GET_LENGTH(self);
    i = j = line_pos = 0;
    kind = PyUnicode_KIND(self);
    src_data = PyUnicode_DATA(self);
    found = 0;
    for (; i < src_len; i++) {
        ch = PyUnicode_READ(kind, src_data, i);
        if (ch == '\t') {
            found = 1;
            if (tabsize > 0) {
                incr = tabsize - (line_pos % tabsize); /* cannot overflow */
                if (j > PY_SSIZE_T_MAX - incr)
                    goto overflow;
                line_pos += incr;
                j += incr;
            }
        }
        else {
            if (j > PY_SSIZE_T_MAX - 1)
                goto overflow;
            line_pos++;
            j++;
            if (ch == '\n' || ch == '\r')
                line_pos = 0;
        }
    }
    if (!found)
        return unicode_result_unchanged(self);

    /* Second pass: create output string and fill it */
    u = PyUnicode_New(j, PyUnicode_MAX_CHAR_VALUE(self));
    if (!u)
        return NULL;
    dest_data = PyUnicode_DATA(u);

    i = j = line_pos = 0;

    for (; i < src_len; i++) {
        ch = PyUnicode_READ(kind, src_data, i);
        if (ch == '\t') {
            if (tabsize > 0) {
                incr = tabsize - (line_pos % tabsize);
                line_pos += incr;
                unicode_fill(kind, dest_data, ' ', j, incr);
                j += incr;
            }
        }
        else {
            line_pos++;
            PyUnicode_WRITE(kind, dest_data, j, ch);
            j++;
            if (ch == '\n' || ch == '\r')
                line_pos = 0;
        }
    }
    assert (j == PyUnicode_GET_LENGTH(u));
    return unicode_result(u);

  overflow:
    PyErr_SetString(PyExc_OverflowError, "new string is too long");
    return NULL;
}

PyDoc_STRVAR(find__doc__,
             "S.find(sub[, start[, end]]) -> int\n\
\n\
Return the lowest index in S where substring sub is found,\n\
such that sub is contained within S[start:end].  Optional\n\
arguments start and end are interpreted as in slice notation.\n\
\n\
Return -1 on failure.");

static PyObject *
unicode_find(PyObject *self, PyObject *args)
{
    /* initialize variables to prevent gcc warning */
    PyObject *substring = NULL;
    Py_ssize_t start = 0;
    Py_ssize_t end = 0;
    Py_ssize_t result;

    if (!parse_args_finds_unicode("find", args, &substring, &start, &end))
        return NULL;

    result = any_find_slice(self, substring, start, end, 1);

    if (result == -2)
        return NULL;

    return PyLong_FromSsize_t(result);
}

static PyObject *
unicode_getitem(PyObject *self, Py_ssize_t index)
{
    const void *data;
    int kind;
    Py_UCS4 ch;

    if (!PyUnicode_Check(self)) {
        PyErr_BadArgument();
        return NULL;
    }
    if (index < 0 || index >= PyUnicode_GET_LENGTH(self)) {
        PyErr_SetString(PyExc_IndexError, "string index out of range");
        return NULL;
    }
    kind = PyUnicode_KIND(self);
    data = PyUnicode_DATA(self);
    ch = PyUnicode_READ(kind, data, index);
    return unicode_char(ch);
}

/* Believe it or not, this produces the same value for ASCII strings
   as bytes_hash(). */
static Py_hash_t
unicode_hash(PyObject *self)
{
    Py_uhash_t x;  /* Unsigned for defined overflow behavior. */

#ifdef Py_DEBUG
    assert(_Py_HashSecret_Initialized);
#endif
    if (_PyUnicode_HASH(self) != -1)
        return _PyUnicode_HASH(self);

    x = _Py_HashBytes(PyUnicode_DATA(self),
                      PyUnicode_GET_LENGTH(self) * PyUnicode_KIND(self));
    _PyUnicode_HASH(self) = x;
    return x;
}

PyDoc_STRVAR(index__doc__,
             "S.index(sub[, start[, end]]) -> int\n\
\n\
Return the lowest index in S where substring sub is found,\n\
such that sub is contained within S[start:end].  Optional\n\
arguments start and end are interpreted as in slice notation.\n\
\n\
Raises ValueError when the substring is not found.");

static PyObject *
unicode_index(PyObject *self, PyObject *args)
{
    /* initialize variables to prevent gcc warning */
    Py_ssize_t result;
    PyObject *substring = NULL;
    Py_ssize_t start = 0;
    Py_ssize_t end = 0;

    if (!parse_args_finds_unicode("index", args, &substring, &start, &end))
        return NULL;

    result = any_find_slice(self, substring, start, end, 1);

    if (result == -2)
        return NULL;

    if (result < 0) {
        PyErr_SetString(PyExc_ValueError, "substring not found");
        return NULL;
    }

    return PyLong_FromSsize_t(result);
}

/*[clinic input]
str.isascii as unicode_isascii

Return True if all characters in the string are ASCII, False otherwise.

ASCII characters have code points in the range U+0000-U+007F.
Empty string is ASCII too.
[clinic start generated code]*/

static PyObject *
unicode_isascii_impl(PyObject *self)
/*[clinic end generated code: output=c5910d64b5a8003f input=5a43cbc6399621d5]*/
{
    return PyBool_FromLong(PyUnicode_IS_ASCII(self));
}

/*[clinic input]
str.islower as unicode_islower

Return True if the string is a lowercase string, False otherwise.

A string is lowercase if all cased characters in the string are lowercase and
there is at least one cased character in the string.
[clinic start generated code]*/

static PyObject *
unicode_islower_impl(PyObject *self)
/*[clinic end generated code: output=dbd41995bd005b81 input=acec65ac6821ae47]*/
{
    Py_ssize_t i, length;
    int kind;
    const void *data;
    int cased;

    length = PyUnicode_GET_LENGTH(self);
    kind = PyUnicode_KIND(self);
    data = PyUnicode_DATA(self);

    /* Shortcut for single character strings */
    if (length == 1)
        return PyBool_FromLong(
            Py_UNICODE_ISLOWER(PyUnicode_READ(kind, data, 0)));

    /* Special case for empty strings */
    if (length == 0)
        Py_RETURN_FALSE;

    cased = 0;
    for (i = 0; i < length; i++) {
        const Py_UCS4 ch = PyUnicode_READ(kind, data, i);

        if (Py_UNICODE_ISUPPER(ch) || Py_UNICODE_ISTITLE(ch))
            Py_RETURN_FALSE;
        else if (!cased && Py_UNICODE_ISLOWER(ch))
            cased = 1;
    }
    return PyBool_FromLong(cased);
}

/*[clinic input]
str.isupper as unicode_isupper

Return True if the string is an uppercase string, False otherwise.

A string is uppercase if all cased characters in the string are uppercase and
there is at least one cased character in the string.
[clinic start generated code]*/

static PyObject *
unicode_isupper_impl(PyObject *self)
/*[clinic end generated code: output=049209c8e7f15f59 input=e9b1feda5d17f2d3]*/
{
    Py_ssize_t i, length;
    int kind;
    const void *data;
    int cased;

    length = PyUnicode_GET_LENGTH(self);
    kind = PyUnicode_KIND(self);
    data = PyUnicode_DATA(self);

    /* Shortcut for single character strings */
    if (length == 1)
        return PyBool_FromLong(
            Py_UNICODE_ISUPPER(PyUnicode_READ(kind, data, 0)) != 0);

    /* Special case for empty strings */
    if (length == 0)
        Py_RETURN_FALSE;

    cased = 0;
    for (i = 0; i < length; i++) {
        const Py_UCS4 ch = PyUnicode_READ(kind, data, i);

        if (Py_UNICODE_ISLOWER(ch) || Py_UNICODE_ISTITLE(ch))
            Py_RETURN_FALSE;
        else if (!cased && Py_UNICODE_ISUPPER(ch))
            cased = 1;
    }
    return PyBool_FromLong(cased);
}

/*[clinic input]
str.istitle as unicode_istitle

Return True if the string is a title-cased string, False otherwise.

In a title-cased string, upper- and title-case characters may only
follow uncased characters and lowercase characters only cased ones.
[clinic start generated code]*/

static PyObject *
unicode_istitle_impl(PyObject *self)
/*[clinic end generated code: output=e9bf6eb91f5d3f0e input=98d32bd2e1f06f8c]*/
{
    Py_ssize_t i, length;
    int kind;
    const void *data;
    int cased, previous_is_cased;

    length = PyUnicode_GET_LENGTH(self);
    kind = PyUnicode_KIND(self);
    data = PyUnicode_DATA(self);

    /* Shortcut for single character strings */
    if (length == 1) {
        Py_UCS4 ch = PyUnicode_READ(kind, data, 0);
        return PyBool_FromLong((Py_UNICODE_ISTITLE(ch) != 0) ||
                               (Py_UNICODE_ISUPPER(ch) != 0));
    }

    /* Special case for empty strings */
    if (length == 0)
        Py_RETURN_FALSE;

    cased = 0;
    previous_is_cased = 0;
    for (i = 0; i < length; i++) {
        const Py_UCS4 ch = PyUnicode_READ(kind, data, i);

        if (Py_UNICODE_ISUPPER(ch) || Py_UNICODE_ISTITLE(ch)) {
            if (previous_is_cased)
                Py_RETURN_FALSE;
            previous_is_cased = 1;
            cased = 1;
        }
        else if (Py_UNICODE_ISLOWER(ch)) {
            if (!previous_is_cased)
                Py_RETURN_FALSE;
            previous_is_cased = 1;
            cased = 1;
        }
        else
            previous_is_cased = 0;
    }
    return PyBool_FromLong(cased);
}

/*[clinic input]
str.isspace as unicode_isspace

Return True if the string is a whitespace string, False otherwise.

A string is whitespace if all characters in the string are whitespace and there
is at least one character in the string.
[clinic start generated code]*/

static PyObject *
unicode_isspace_impl(PyObject *self)
/*[clinic end generated code: output=163a63bfa08ac2b9 input=fe462cb74f8437d8]*/
{
    Py_ssize_t i, length;
    int kind;
    const void *data;

    length = PyUnicode_GET_LENGTH(self);
    kind = PyUnicode_KIND(self);
    data = PyUnicode_DATA(self);

    /* Shortcut for single character strings */
    if (length == 1)
        return PyBool_FromLong(
            Py_UNICODE_ISSPACE(PyUnicode_READ(kind, data, 0)));

    /* Special case for empty strings */
    if (length == 0)
        Py_RETURN_FALSE;

    for (i = 0; i < length; i++) {
        const Py_UCS4 ch = PyUnicode_READ(kind, data, i);
        if (!Py_UNICODE_ISSPACE(ch))
            Py_RETURN_FALSE;
    }
    Py_RETURN_TRUE;
}

/*[clinic input]
str.isalpha as unicode_isalpha

Return True if the string is an alphabetic string, False otherwise.

A string is alphabetic if all characters in the string are alphabetic and there
is at least one character in the string.
[clinic start generated code]*/

static PyObject *
unicode_isalpha_impl(PyObject *self)
/*[clinic end generated code: output=cc81b9ac3883ec4f input=d0fd18a96cbca5eb]*/
{
    Py_ssize_t i, length;
    int kind;
    const void *data;

    length = PyUnicode_GET_LENGTH(self);
    kind = PyUnicode_KIND(self);
    data = PyUnicode_DATA(self);

    /* Shortcut for single character strings */
    if (length == 1)
        return PyBool_FromLong(
            Py_UNICODE_ISALPHA(PyUnicode_READ(kind, data, 0)));

    /* Special case for empty strings */
    if (length == 0)
        Py_RETURN_FALSE;

    for (i = 0; i < length; i++) {
        if (!Py_UNICODE_ISALPHA(PyUnicode_READ(kind, data, i)))
            Py_RETURN_FALSE;
    }
    Py_RETURN_TRUE;
}

/*[clinic input]
str.isalnum as unicode_isalnum

Return True if the string is an alpha-numeric string, False otherwise.

A string is alpha-numeric if all characters in the string are alpha-numeric and
there is at least one character in the string.
[clinic start generated code]*/

static PyObject *
unicode_isalnum_impl(PyObject *self)
/*[clinic end generated code: output=a5a23490ffc3660c input=5c6579bf2e04758c]*/
{
    int kind;
    const void *data;
    Py_ssize_t len, i;

    kind = PyUnicode_KIND(self);
    data = PyUnicode_DATA(self);
    len = PyUnicode_GET_LENGTH(self);

    /* Shortcut for single character strings */
    if (len == 1) {
        const Py_UCS4 ch = PyUnicode_READ(kind, data, 0);
        return PyBool_FromLong(Py_UNICODE_ISALNUM(ch));
    }

    /* Special case for empty strings */
    if (len == 0)
        Py_RETURN_FALSE;

    for (i = 0; i < len; i++) {
        const Py_UCS4 ch = PyUnicode_READ(kind, data, i);
        if (!Py_UNICODE_ISALNUM(ch))
            Py_RETURN_FALSE;
    }
    Py_RETURN_TRUE;
}

/*[clinic input]
str.isdecimal as unicode_isdecimal

Return True if the string is a decimal string, False otherwise.

A string is a decimal string if all characters in the string are decimal and
there is at least one character in the string.
[clinic start generated code]*/

static PyObject *
unicode_isdecimal_impl(PyObject *self)
/*[clinic end generated code: output=fb2dcdb62d3fc548 input=336bc97ab4c8268f]*/
{
    Py_ssize_t i, length;
    int kind;
    const void *data;

    length = PyUnicode_GET_LENGTH(self);
    kind = PyUnicode_KIND(self);
    data = PyUnicode_DATA(self);

    /* Shortcut for single character strings */
    if (length == 1)
        return PyBool_FromLong(
            Py_UNICODE_ISDECIMAL(PyUnicode_READ(kind, data, 0)));

    /* Special case for empty strings */
    if (length == 0)
        Py_RETURN_FALSE;

    for (i = 0; i < length; i++) {
        if (!Py_UNICODE_ISDECIMAL(PyUnicode_READ(kind, data, i)))
            Py_RETURN_FALSE;
    }
    Py_RETURN_TRUE;
}

/*[clinic input]
str.isdigit as unicode_isdigit

Return True if the string is a digit string, False otherwise.

A string is a digit string if all characters in the string are digits and there
is at least one character in the string.
[clinic start generated code]*/

static PyObject *
unicode_isdigit_impl(PyObject *self)
/*[clinic end generated code: output=10a6985311da6858 input=901116c31deeea4c]*/
{
    Py_ssize_t i, length;
    int kind;
    const void *data;

    length = PyUnicode_GET_LENGTH(self);
    kind = PyUnicode_KIND(self);
    data = PyUnicode_DATA(self);

    /* Shortcut for single character strings */
    if (length == 1) {
        const Py_UCS4 ch = PyUnicode_READ(kind, data, 0);
        return PyBool_FromLong(Py_UNICODE_ISDIGIT(ch));
    }

    /* Special case for empty strings */
    if (length == 0)
        Py_RETURN_FALSE;

    for (i = 0; i < length; i++) {
        if (!Py_UNICODE_ISDIGIT(PyUnicode_READ(kind, data, i)))
            Py_RETURN_FALSE;
    }
    Py_RETURN_TRUE;
}

/*[clinic input]
str.isnumeric as unicode_isnumeric

Return True if the string is a numeric string, False otherwise.

A string is numeric if all characters in the string are numeric and there is at
least one character in the string.
[clinic start generated code]*/

static PyObject *
unicode_isnumeric_impl(PyObject *self)
/*[clinic end generated code: output=9172a32d9013051a input=722507db976f826c]*/
{
    Py_ssize_t i, length;
    int kind;
    const void *data;

    length = PyUnicode_GET_LENGTH(self);
    kind = PyUnicode_KIND(self);
    data = PyUnicode_DATA(self);

    /* Shortcut for single character strings */
    if (length == 1)
        return PyBool_FromLong(
            Py_UNICODE_ISNUMERIC(PyUnicode_READ(kind, data, 0)));

    /* Special case for empty strings */
    if (length == 0)
        Py_RETURN_FALSE;

    for (i = 0; i < length; i++) {
        if (!Py_UNICODE_ISNUMERIC(PyUnicode_READ(kind, data, i)))
            Py_RETURN_FALSE;
    }
    Py_RETURN_TRUE;
}

Py_ssize_t
_PyUnicode_ScanIdentifier(PyObject *self)
{
    Py_ssize_t i;
    Py_ssize_t len = PyUnicode_GET_LENGTH(self);
    if (len == 0) {
        /* an empty string is not a valid identifier */
        return 0;
    }

    int kind = PyUnicode_KIND(self);
    const void *data = PyUnicode_DATA(self);
    Py_UCS4 ch = PyUnicode_READ(kind, data, 0);
    /* PEP 3131 says that the first character must be in
       XID_Start and subsequent characters in XID_Continue,
       and for the ASCII range, the 2.x rules apply (i.e
       start with letters and underscore, continue with
       letters, digits, underscore). However, given the current
       definition of XID_Start and XID_Continue, it is sufficient
       to check just for these, except that _ must be allowed
       as starting an identifier.  */
    if (!_PyUnicode_IsXidStart(ch) && ch != 0x5F /* LOW LINE */) {
        return 0;
    }

    for (i = 1; i < len; i++) {
        ch = PyUnicode_READ(kind, data, i);
        if (!_PyUnicode_IsXidContinue(ch)) {
            return i;
        }
    }
    return i;
}

int
PyUnicode_IsIdentifier(PyObject *self)
{
    Py_ssize_t i = _PyUnicode_ScanIdentifier(self);
    Py_ssize_t len = PyUnicode_GET_LENGTH(self);
    /* an empty string is not a valid identifier */
    return len && i == len;
}

/*[clinic input]
str.isidentifier as unicode_isidentifier

Return True if the string is a valid Python identifier, False otherwise.

Call keyword.iskeyword(s) to test whether string s is a reserved identifier,
such as "def" or "class".
[clinic start generated code]*/

static PyObject *
unicode_isidentifier_impl(PyObject *self)
/*[clinic end generated code: output=fe585a9666572905 input=2d807a104f21c0c5]*/
{
    return PyBool_FromLong(PyUnicode_IsIdentifier(self));
}

/*[clinic input]
str.isprintable as unicode_isprintable

Return True if the string is printable, False otherwise.

A string is printable if all of its characters are considered printable in
repr() or if it is empty.
[clinic start generated code]*/

static PyObject *
unicode_isprintable_impl(PyObject *self)
/*[clinic end generated code: output=3ab9626cd32dd1a0 input=98a0e1c2c1813209]*/
{
    Py_ssize_t i, length;
    int kind;
    const void *data;

    length = PyUnicode_GET_LENGTH(self);
    kind = PyUnicode_KIND(self);
    data = PyUnicode_DATA(self);

    /* Shortcut for single character strings */
    if (length == 1)
        return PyBool_FromLong(
            Py_UNICODE_ISPRINTABLE(PyUnicode_READ(kind, data, 0)));

    for (i = 0; i < length; i++) {
        if (!Py_UNICODE_ISPRINTABLE(PyUnicode_READ(kind, data, i))) {
            Py_RETURN_FALSE;
        }
    }
    Py_RETURN_TRUE;
}

/*[clinic input]
str.join as unicode_join

    iterable: object
    /

Concatenate any number of strings.

The string whose method is called is inserted in between each given string.
The result is returned as a new string.

Example: '.'.join(['ab', 'pq', 'rs']) -> 'ab.pq.rs'
[clinic start generated code]*/

static PyObject *
unicode_join(PyObject *self, PyObject *iterable)
/*[clinic end generated code: output=6857e7cecfe7bf98 input=2f70422bfb8fa189]*/
{
    return PyUnicode_Join(self, iterable);
}

static Py_ssize_t
unicode_length(PyObject *self)
{
    return PyUnicode_GET_LENGTH(self);
}

/*[clinic input]
str.ljust as unicode_ljust

    width: Py_ssize_t
    fillchar: Py_UCS4 = ' '
    /

Return a left-justified string of length width.

Padding is done using the specified fill character (default is a space).
[clinic start generated code]*/

static PyObject *
unicode_ljust_impl(PyObject *self, Py_ssize_t width, Py_UCS4 fillchar)
/*[clinic end generated code: output=1cce0e0e0a0b84b3 input=3ab599e335e60a32]*/
{
    if (PyUnicode_GET_LENGTH(self) >= width)
        return unicode_result_unchanged(self);

    return pad(self, 0, width - PyUnicode_GET_LENGTH(self), fillchar);
}

/*[clinic input]
str.lower as unicode_lower

Return a copy of the string converted to lowercase.
[clinic start generated code]*/

static PyObject *
unicode_lower_impl(PyObject *self)
/*[clinic end generated code: output=84ef9ed42efad663 input=60a2984b8beff23a]*/
{
    if (PyUnicode_IS_ASCII(self))
        return ascii_upper_or_lower(self, 1);
    return case_operation(self, do_lower);
}

#define LEFTSTRIP 0
#define RIGHTSTRIP 1
#define BOTHSTRIP 2

/* Arrays indexed by above */
static const char *stripfuncnames[] = {"lstrip", "rstrip", "strip"};

#define STRIPNAME(i) (stripfuncnames[i])

/* externally visible for str.strip(unicode) */
PyObject *
_PyUnicode_XStrip(PyObject *self, int striptype, PyObject *sepobj)
{
    const void *data;
    int kind;
    Py_ssize_t i, j, len;
    BLOOM_MASK sepmask;
    Py_ssize_t seplen;

    kind = PyUnicode_KIND(self);
    data = PyUnicode_DATA(self);
    len = PyUnicode_GET_LENGTH(self);
    seplen = PyUnicode_GET_LENGTH(sepobj);
    sepmask = make_bloom_mask(PyUnicode_KIND(sepobj),
                              PyUnicode_DATA(sepobj),
                              seplen);

    i = 0;
    if (striptype != RIGHTSTRIP) {
        while (i < len) {
            Py_UCS4 ch = PyUnicode_READ(kind, data, i);
            if (!BLOOM(sepmask, ch))
                break;
            if (PyUnicode_FindChar(sepobj, ch, 0, seplen, 1) < 0)
                break;
            i++;
        }
    }

    j = len;
    if (striptype != LEFTSTRIP) {
        j--;
        while (j >= i) {
            Py_UCS4 ch = PyUnicode_READ(kind, data, j);
            if (!BLOOM(sepmask, ch))
                break;
            if (PyUnicode_FindChar(sepobj, ch, 0, seplen, 1) < 0)
                break;
            j--;
        }

        j++;
    }

    return PyUnicode_Substring(self, i, j);
}

PyObject*
PyUnicode_Substring(PyObject *self, Py_ssize_t start, Py_ssize_t end)
{
    const unsigned char *data;
    int kind;
    Py_ssize_t length;

    length = PyUnicode_GET_LENGTH(self);
    end = Py_MIN(end, length);

    if (start == 0 && end == length)
        return unicode_result_unchanged(self);

    if (start < 0 || end < 0) {
        PyErr_SetString(PyExc_IndexError, "string index out of range");
        return NULL;
    }
    if (start >= length || end < start)
        _Py_RETURN_UNICODE_EMPTY();

    length = end - start;
    if (PyUnicode_IS_ASCII(self)) {
        data = PyUnicode_1BYTE_DATA(self);
        return _PyUnicode_FromASCII((const char*)(data + start), length);
    }
    else {
        kind = PyUnicode_KIND(self);
        data = PyUnicode_1BYTE_DATA(self);
        return PyUnicode_FromKindAndData(kind,
                                         data + kind * start,
                                         length);
    }
}

static PyObject *
do_strip(PyObject *self, int striptype)
{
    Py_ssize_t len, i, j;

    len = PyUnicode_GET_LENGTH(self);

    if (PyUnicode_IS_ASCII(self)) {
        const Py_UCS1 *data = PyUnicode_1BYTE_DATA(self);

        i = 0;
        if (striptype != RIGHTSTRIP) {
            while (i < len) {
                Py_UCS1 ch = data[i];
                if (!_Py_ascii_whitespace[ch])
                    break;
                i++;
            }
        }

        j = len;
        if (striptype != LEFTSTRIP) {
            j--;
            while (j >= i) {
                Py_UCS1 ch = data[j];
                if (!_Py_ascii_whitespace[ch])
                    break;
                j--;
            }
            j++;
        }
    }
    else {
        int kind = PyUnicode_KIND(self);
        const void *data = PyUnicode_DATA(self);

        i = 0;
        if (striptype != RIGHTSTRIP) {
            while (i < len) {
                Py_UCS4 ch = PyUnicode_READ(kind, data, i);
                if (!Py_UNICODE_ISSPACE(ch))
                    break;
                i++;
            }
        }

        j = len;
        if (striptype != LEFTSTRIP) {
            j--;
            while (j >= i) {
                Py_UCS4 ch = PyUnicode_READ(kind, data, j);
                if (!Py_UNICODE_ISSPACE(ch))
                    break;
                j--;
            }
            j++;
        }
    }

    return PyUnicode_Substring(self, i, j);
}


static PyObject *
do_argstrip(PyObject *self, int striptype, PyObject *sep)
{
    if (sep != Py_None) {
        if (PyUnicode_Check(sep))
            return _PyUnicode_XStrip(self, striptype, sep);
        else {
            PyErr_Format(PyExc_TypeError,
                         "%s arg must be None or str",
                         STRIPNAME(striptype));
            return NULL;
        }
    }

    return do_strip(self, striptype);
}


/*[clinic input]
str.strip as unicode_strip

    chars: object = None
    /

Return a copy of the string with leading and trailing whitespace removed.

If chars is given and not None, remove characters in chars instead.
[clinic start generated code]*/

static PyObject *
unicode_strip_impl(PyObject *self, PyObject *chars)
/*[clinic end generated code: output=ca19018454345d57 input=385289c6f423b954]*/
{
    return do_argstrip(self, BOTHSTRIP, chars);
}


/*[clinic input]
str.lstrip as unicode_lstrip

    chars: object = None
    /

Return a copy of the string with leading whitespace removed.

If chars is given and not None, remove characters in chars instead.
[clinic start generated code]*/

static PyObject *
unicode_lstrip_impl(PyObject *self, PyObject *chars)
/*[clinic end generated code: output=3b43683251f79ca7 input=529f9f3834448671]*/
{
    return do_argstrip(self, LEFTSTRIP, chars);
}


/*[clinic input]
str.rstrip as unicode_rstrip

    chars: object = None
    /

Return a copy of the string with trailing whitespace removed.

If chars is given and not None, remove characters in chars instead.
[clinic start generated code]*/

static PyObject *
unicode_rstrip_impl(PyObject *self, PyObject *chars)
/*[clinic end generated code: output=4a59230017cc3b7a input=62566c627916557f]*/
{
    return do_argstrip(self, RIGHTSTRIP, chars);
}


static PyObject*
unicode_repeat(PyObject *str, Py_ssize_t len)
{
    PyObject *u;
    Py_ssize_t nchars, n;

    if (len < 1)
        _Py_RETURN_UNICODE_EMPTY();

    /* no repeat, return original string */
    if (len == 1)
        return unicode_result_unchanged(str);

    if (PyUnicode_GET_LENGTH(str) > PY_SSIZE_T_MAX / len) {
        PyErr_SetString(PyExc_OverflowError,
                        "repeated string is too long");
        return NULL;
    }
    nchars = len * PyUnicode_GET_LENGTH(str);

    u = PyUnicode_New(nchars, PyUnicode_MAX_CHAR_VALUE(str));
    if (!u)
        return NULL;
    assert(PyUnicode_KIND(u) == PyUnicode_KIND(str));

    if (PyUnicode_GET_LENGTH(str) == 1) {
        int kind = PyUnicode_KIND(str);
        Py_UCS4 fill_char = PyUnicode_READ(kind, PyUnicode_DATA(str), 0);
        if (kind == PyUnicode_1BYTE_KIND) {
            void *to = PyUnicode_DATA(u);
            memset(to, (unsigned char)fill_char, len);
        }
        else if (kind == PyUnicode_2BYTE_KIND) {
            Py_UCS2 *ucs2 = PyUnicode_2BYTE_DATA(u);
            for (n = 0; n < len; ++n)
                ucs2[n] = fill_char;
        } else {
            Py_UCS4 *ucs4 = PyUnicode_4BYTE_DATA(u);
            assert(kind == PyUnicode_4BYTE_KIND);
            for (n = 0; n < len; ++n)
                ucs4[n] = fill_char;
        }
    }
    else {
        Py_ssize_t char_size = PyUnicode_KIND(str);
        char *to = (char *) PyUnicode_DATA(u);
        _PyBytes_Repeat(to, nchars * char_size, PyUnicode_DATA(str),
            PyUnicode_GET_LENGTH(str) * char_size);
    }

    assert(_PyUnicode_CheckConsistency(u, 1));
    return u;
}

PyObject *
PyUnicode_Replace(PyObject *str,
                  PyObject *substr,
                  PyObject *replstr,
                  Py_ssize_t maxcount)
{
    if (ensure_unicode(str) < 0 || ensure_unicode(substr) < 0 ||
            ensure_unicode(replstr) < 0)
        return NULL;
    return replace(str, substr, replstr, maxcount);
}

/*[clinic input]
str.replace as unicode_replace

    old: unicode
    new: unicode
    count: Py_ssize_t = -1
        Maximum number of occurrences to replace.
        -1 (the default value) means replace all occurrences.
    /

Return a copy with all occurrences of substring old replaced by new.

If the optional argument count is given, only the first count occurrences are
replaced.
[clinic start generated code]*/

static PyObject *
unicode_replace_impl(PyObject *self, PyObject *old, PyObject *new,
                     Py_ssize_t count)
/*[clinic end generated code: output=b63f1a8b5eebf448 input=147d12206276ebeb]*/
{
    return replace(self, old, new, count);
}

/*[clinic input]
str.removeprefix as unicode_removeprefix

    prefix: unicode
    /

Return a str with the given prefix string removed if present.

If the string starts with the prefix string, return string[len(prefix):].
Otherwise, return a copy of the original string.
[clinic start generated code]*/

static PyObject *
unicode_removeprefix_impl(PyObject *self, PyObject *prefix)
/*[clinic end generated code: output=f1e5945e9763bcb9 input=27ec40b99a37eb88]*/
{
    int match = tailmatch(self, prefix, 0, PY_SSIZE_T_MAX, -1);
    if (match == -1) {
        return NULL;
    }
    if (match) {
        return PyUnicode_Substring(self, PyUnicode_GET_LENGTH(prefix),
                                   PyUnicode_GET_LENGTH(self));
    }
    return unicode_result_unchanged(self);
}

/*[clinic input]
str.removesuffix as unicode_removesuffix

    suffix: unicode
    /

Return a str with the given suffix string removed if present.

If the string ends with the suffix string and that suffix is not empty,
return string[:-len(suffix)]. Otherwise, return a copy of the original
string.
[clinic start generated code]*/

static PyObject *
unicode_removesuffix_impl(PyObject *self, PyObject *suffix)
/*[clinic end generated code: output=d36629e227636822 input=12cc32561e769be4]*/
{
    int match = tailmatch(self, suffix, 0, PY_SSIZE_T_MAX, +1);
    if (match == -1) {
        return NULL;
    }
    if (match) {
        return PyUnicode_Substring(self, 0, PyUnicode_GET_LENGTH(self)
                                            - PyUnicode_GET_LENGTH(suffix));
    }
    return unicode_result_unchanged(self);
}

static PyObject *
unicode_repr(PyObject *unicode)
{
    PyObject *repr;
    Py_ssize_t isize;
    Py_ssize_t osize, squote, dquote, i, o;
    Py_UCS4 max, quote;
    int ikind, okind, unchanged;
    const void *idata;
    void *odata;

    isize = PyUnicode_GET_LENGTH(unicode);
    idata = PyUnicode_DATA(unicode);

    /* Compute length of output, quote characters, and
       maximum character */
    osize = 0;
    max = 127;
    squote = dquote = 0;
    ikind = PyUnicode_KIND(unicode);
    for (i = 0; i < isize; i++) {
        Py_UCS4 ch = PyUnicode_READ(ikind, idata, i);
        Py_ssize_t incr = 1;
        switch (ch) {
        case '\'': squote++; break;
        case '"':  dquote++; break;
        case '\\': case '\t': case '\r': case '\n':
            incr = 2;
            break;
        default:
            /* Fast-path ASCII */
            if (ch < ' ' || ch == 0x7f)
                incr = 4; /* \xHH */
            else if (ch < 0x7f)
                ;
            else if (Py_UNICODE_ISPRINTABLE(ch))
                max = ch > max ? ch : max;
            else if (ch < 0x100)
                incr = 4; /* \xHH */
            else if (ch < 0x10000)
                incr = 6; /* \uHHHH */
            else
                incr = 10; /* \uHHHHHHHH */
        }
        if (osize > PY_SSIZE_T_MAX - incr) {
            PyErr_SetString(PyExc_OverflowError,
                            "string is too long to generate repr");
            return NULL;
        }
        osize += incr;
    }

    quote = '\'';
    unchanged = (osize == isize);
    if (squote) {
        unchanged = 0;
        if (dquote)
            /* Both squote and dquote present. Use squote,
               and escape them */
            osize += squote;
        else
            quote = '"';
    }
    osize += 2;   /* quotes */

    repr = PyUnicode_New(osize, max);
    if (repr == NULL)
        return NULL;
    okind = PyUnicode_KIND(repr);
    odata = PyUnicode_DATA(repr);

    PyUnicode_WRITE(okind, odata, 0, quote);
    PyUnicode_WRITE(okind, odata, osize-1, quote);
    if (unchanged) {
        _PyUnicode_FastCopyCharacters(repr, 1,
                                      unicode, 0,
                                      isize);
    }
    else {
        for (i = 0, o = 1; i < isize; i++) {
            Py_UCS4 ch = PyUnicode_READ(ikind, idata, i);

            /* Escape quotes and backslashes */
            if ((ch == quote) || (ch == '\\')) {
                PyUnicode_WRITE(okind, odata, o++, '\\');
                PyUnicode_WRITE(okind, odata, o++, ch);
                continue;
            }

            /* Map special whitespace to '\t', \n', '\r' */
            if (ch == '\t') {
                PyUnicode_WRITE(okind, odata, o++, '\\');
                PyUnicode_WRITE(okind, odata, o++, 't');
            }
            else if (ch == '\n') {
                PyUnicode_WRITE(okind, odata, o++, '\\');
                PyUnicode_WRITE(okind, odata, o++, 'n');
            }
            else if (ch == '\r') {
                PyUnicode_WRITE(okind, odata, o++, '\\');
                PyUnicode_WRITE(okind, odata, o++, 'r');
            }

            /* Map non-printable US ASCII to '\xhh' */
            else if (ch < ' ' || ch == 0x7F) {
                PyUnicode_WRITE(okind, odata, o++, '\\');
                PyUnicode_WRITE(okind, odata, o++, 'x');
                PyUnicode_WRITE(okind, odata, o++, Py_hexdigits[(ch >> 4) & 0x000F]);
                PyUnicode_WRITE(okind, odata, o++, Py_hexdigits[ch & 0x000F]);
            }

            /* Copy ASCII characters as-is */
            else if (ch < 0x7F) {
                PyUnicode_WRITE(okind, odata, o++, ch);
            }

            /* Non-ASCII characters */
            else {
                /* Map Unicode whitespace and control characters
                   (categories Z* and C* except ASCII space)
                */
                if (!Py_UNICODE_ISPRINTABLE(ch)) {
                    PyUnicode_WRITE(okind, odata, o++, '\\');
                    /* Map 8-bit characters to '\xhh' */
                    if (ch <= 0xff) {
                        PyUnicode_WRITE(okind, odata, o++, 'x');
                        PyUnicode_WRITE(okind, odata, o++, Py_hexdigits[(ch >> 4) & 0x000F]);
                        PyUnicode_WRITE(okind, odata, o++, Py_hexdigits[ch & 0x000F]);
                    }
                    /* Map 16-bit characters to '\uxxxx' */
                    else if (ch <= 0xffff) {
                        PyUnicode_WRITE(okind, odata, o++, 'u');
                        PyUnicode_WRITE(okind, odata, o++, Py_hexdigits[(ch >> 12) & 0xF]);
                        PyUnicode_WRITE(okind, odata, o++, Py_hexdigits[(ch >> 8) & 0xF]);
                        PyUnicode_WRITE(okind, odata, o++, Py_hexdigits[(ch >> 4) & 0xF]);
                        PyUnicode_WRITE(okind, odata, o++, Py_hexdigits[ch & 0xF]);
                    }
                    /* Map 21-bit characters to '\U00xxxxxx' */
                    else {
                        PyUnicode_WRITE(okind, odata, o++, 'U');
                        PyUnicode_WRITE(okind, odata, o++, Py_hexdigits[(ch >> 28) & 0xF]);
                        PyUnicode_WRITE(okind, odata, o++, Py_hexdigits[(ch >> 24) & 0xF]);
                        PyUnicode_WRITE(okind, odata, o++, Py_hexdigits[(ch >> 20) & 0xF]);
                        PyUnicode_WRITE(okind, odata, o++, Py_hexdigits[(ch >> 16) & 0xF]);
                        PyUnicode_WRITE(okind, odata, o++, Py_hexdigits[(ch >> 12) & 0xF]);
                        PyUnicode_WRITE(okind, odata, o++, Py_hexdigits[(ch >> 8) & 0xF]);
                        PyUnicode_WRITE(okind, odata, o++, Py_hexdigits[(ch >> 4) & 0xF]);
                        PyUnicode_WRITE(okind, odata, o++, Py_hexdigits[ch & 0xF]);
                    }
                }
                /* Copy characters as-is */
                else {
                    PyUnicode_WRITE(okind, odata, o++, ch);
                }
            }
        }
    }
    /* Closing quote already added at the beginning */
    assert(_PyUnicode_CheckConsistency(repr, 1));
    return repr;
}

PyDoc_STRVAR(rfind__doc__,
             "S.rfind(sub[, start[, end]]) -> int\n\
\n\
Return the highest index in S where substring sub is found,\n\
such that sub is contained within S[start:end].  Optional\n\
arguments start and end are interpreted as in slice notation.\n\
\n\
Return -1 on failure.");

static PyObject *
unicode_rfind(PyObject *self, PyObject *args)
{
    /* initialize variables to prevent gcc warning */
    PyObject *substring = NULL;
    Py_ssize_t start = 0;
    Py_ssize_t end = 0;
    Py_ssize_t result;

    if (!parse_args_finds_unicode("rfind", args, &substring, &start, &end))
        return NULL;

    result = any_find_slice(self, substring, start, end, -1);

    if (result == -2)
        return NULL;

    return PyLong_FromSsize_t(result);
}

PyDoc_STRVAR(rindex__doc__,
             "S.rindex(sub[, start[, end]]) -> int\n\
\n\
Return the highest index in S where substring sub is found,\n\
such that sub is contained within S[start:end].  Optional\n\
arguments start and end are interpreted as in slice notation.\n\
\n\
Raises ValueError when the substring is not found.");

static PyObject *
unicode_rindex(PyObject *self, PyObject *args)
{
    /* initialize variables to prevent gcc warning */
    PyObject *substring = NULL;
    Py_ssize_t start = 0;
    Py_ssize_t end = 0;
    Py_ssize_t result;

    if (!parse_args_finds_unicode("rindex", args, &substring, &start, &end))
        return NULL;

    result = any_find_slice(self, substring, start, end, -1);

    if (result == -2)
        return NULL;

    if (result < 0) {
        PyErr_SetString(PyExc_ValueError, "substring not found");
        return NULL;
    }

    return PyLong_FromSsize_t(result);
}

/*[clinic input]
str.rjust as unicode_rjust

    width: Py_ssize_t
    fillchar: Py_UCS4 = ' '
    /

Return a right-justified string of length width.

Padding is done using the specified fill character (default is a space).
[clinic start generated code]*/

static PyObject *
unicode_rjust_impl(PyObject *self, Py_ssize_t width, Py_UCS4 fillchar)
/*[clinic end generated code: output=804a1a57fbe8d5cf input=d05f550b5beb1f72]*/
{
    if (PyUnicode_GET_LENGTH(self) >= width)
        return unicode_result_unchanged(self);

    return pad(self, width - PyUnicode_GET_LENGTH(self), 0, fillchar);
}

PyObject *
PyUnicode_Split(PyObject *s, PyObject *sep, Py_ssize_t maxsplit)
{
    if (ensure_unicode(s) < 0 || (sep != NULL && ensure_unicode(sep) < 0))
        return NULL;

    return split(s, sep, maxsplit);
}

/*[clinic input]
str.split as unicode_split

    sep: object = None
        The separator used to split the string.

        When set to None (the default value), will split on any whitespace
        character (including \\n \\r \\t \\f and spaces) and will discard
        empty strings from the result.
    maxsplit: Py_ssize_t = -1
        Maximum number of splits (starting from the left).
        -1 (the default value) means no limit.

Return a list of the substrings in the string, using sep as the separator string.

Note, str.split() is mainly useful for data that has been intentionally
delimited.  With natural text that includes punctuation, consider using
the regular expression module.

[clinic start generated code]*/

static PyObject *
unicode_split_impl(PyObject *self, PyObject *sep, Py_ssize_t maxsplit)
/*[clinic end generated code: output=3a65b1db356948dc input=906d953b44efc43b]*/
{
    if (sep == Py_None)
        return split(self, NULL, maxsplit);
    if (PyUnicode_Check(sep))
        return split(self, sep, maxsplit);

    PyErr_Format(PyExc_TypeError,
                 "must be str or None, not %.100s",
                 Py_TYPE(sep)->tp_name);
    return NULL;
}

PyObject *
PyUnicode_Partition(PyObject *str_obj, PyObject *sep_obj)
{
    PyObject* out;
    int kind1, kind2;
    const void *buf1, *buf2;
    Py_ssize_t len1, len2;

    if (ensure_unicode(str_obj) < 0 || ensure_unicode(sep_obj) < 0)
        return NULL;

    kind1 = PyUnicode_KIND(str_obj);
    kind2 = PyUnicode_KIND(sep_obj);
    len1 = PyUnicode_GET_LENGTH(str_obj);
    len2 = PyUnicode_GET_LENGTH(sep_obj);
    if (kind1 < kind2 || len1 < len2) {
        PyObject *empty = &_Py_STR(empty);
        return PyTuple_Pack(3, str_obj, empty, empty);
    }
    buf1 = PyUnicode_DATA(str_obj);
    buf2 = PyUnicode_DATA(sep_obj);
    if (kind2 != kind1) {
        buf2 = unicode_askind(kind2, buf2, len2, kind1);
        if (!buf2)
            return NULL;
    }

    switch (kind1) {
    case PyUnicode_1BYTE_KIND:
        if (PyUnicode_IS_ASCII(str_obj) && PyUnicode_IS_ASCII(sep_obj))
            out = asciilib_partition(str_obj, buf1, len1, sep_obj, buf2, len2);
        else
            out = ucs1lib_partition(str_obj, buf1, len1, sep_obj, buf2, len2);
        break;
    case PyUnicode_2BYTE_KIND:
        out = ucs2lib_partition(str_obj, buf1, len1, sep_obj, buf2, len2);
        break;
    case PyUnicode_4BYTE_KIND:
        out = ucs4lib_partition(str_obj, buf1, len1, sep_obj, buf2, len2);
        break;
    default:
        Py_UNREACHABLE();
    }

    assert((kind2 == kind1) == (buf2 == PyUnicode_DATA(sep_obj)));
    if (kind2 != kind1)
        PyMem_Free((void *)buf2);

    return out;
}


PyObject *
PyUnicode_RPartition(PyObject *str_obj, PyObject *sep_obj)
{
    PyObject* out;
    int kind1, kind2;
    const void *buf1, *buf2;
    Py_ssize_t len1, len2;

    if (ensure_unicode(str_obj) < 0 || ensure_unicode(sep_obj) < 0)
        return NULL;

    kind1 = PyUnicode_KIND(str_obj);
    kind2 = PyUnicode_KIND(sep_obj);
    len1 = PyUnicode_GET_LENGTH(str_obj);
    len2 = PyUnicode_GET_LENGTH(sep_obj);
    if (kind1 < kind2 || len1 < len2) {
        PyObject *empty = &_Py_STR(empty);
        return PyTuple_Pack(3, empty, empty, str_obj);
    }
    buf1 = PyUnicode_DATA(str_obj);
    buf2 = PyUnicode_DATA(sep_obj);
    if (kind2 != kind1) {
        buf2 = unicode_askind(kind2, buf2, len2, kind1);
        if (!buf2)
            return NULL;
    }

    switch (kind1) {
    case PyUnicode_1BYTE_KIND:
        if (PyUnicode_IS_ASCII(str_obj) && PyUnicode_IS_ASCII(sep_obj))
            out = asciilib_rpartition(str_obj, buf1, len1, sep_obj, buf2, len2);
        else
            out = ucs1lib_rpartition(str_obj, buf1, len1, sep_obj, buf2, len2);
        break;
    case PyUnicode_2BYTE_KIND:
        out = ucs2lib_rpartition(str_obj, buf1, len1, sep_obj, buf2, len2);
        break;
    case PyUnicode_4BYTE_KIND:
        out = ucs4lib_rpartition(str_obj, buf1, len1, sep_obj, buf2, len2);
        break;
    default:
        Py_UNREACHABLE();
    }

    assert((kind2 == kind1) == (buf2 == PyUnicode_DATA(sep_obj)));
    if (kind2 != kind1)
        PyMem_Free((void *)buf2);

    return out;
}

/*[clinic input]
str.partition as unicode_partition

    sep: object
    /

Partition the string into three parts using the given separator.

This will search for the separator in the string.  If the separator is found,
returns a 3-tuple containing the part before the separator, the separator
itself, and the part after it.

If the separator is not found, returns a 3-tuple containing the original string
and two empty strings.
[clinic start generated code]*/

static PyObject *
unicode_partition(PyObject *self, PyObject *sep)
/*[clinic end generated code: output=e4ced7bd253ca3c4 input=f29b8d06c63e50be]*/
{
    return PyUnicode_Partition(self, sep);
}

/*[clinic input]
str.rpartition as unicode_rpartition = str.partition

Partition the string into three parts using the given separator.

This will search for the separator in the string, starting at the end. If
the separator is found, returns a 3-tuple containing the part before the
separator, the separator itself, and the part after it.

If the separator is not found, returns a 3-tuple containing two empty strings
and the original string.
[clinic start generated code]*/

static PyObject *
unicode_rpartition(PyObject *self, PyObject *sep)
/*[clinic end generated code: output=1aa13cf1156572aa input=c4b7db3ef5cf336a]*/
{
    return PyUnicode_RPartition(self, sep);
}

PyObject *
PyUnicode_RSplit(PyObject *s, PyObject *sep, Py_ssize_t maxsplit)
{
    if (ensure_unicode(s) < 0 || (sep != NULL && ensure_unicode(sep) < 0))
        return NULL;

    return rsplit(s, sep, maxsplit);
}

/*[clinic input]
str.rsplit as unicode_rsplit = str.split

Return a list of the substrings in the string, using sep as the separator string.

Splitting starts at the end of the string and works to the front.
[clinic start generated code]*/

static PyObject *
unicode_rsplit_impl(PyObject *self, PyObject *sep, Py_ssize_t maxsplit)
/*[clinic end generated code: output=c2b815c63bcabffc input=ea78406060fce33c]*/
{
    if (sep == Py_None)
        return rsplit(self, NULL, maxsplit);
    if (PyUnicode_Check(sep))
        return rsplit(self, sep, maxsplit);

    PyErr_Format(PyExc_TypeError,
                 "must be str or None, not %.100s",
                 Py_TYPE(sep)->tp_name);
    return NULL;
}

/*[clinic input]
str.splitlines as unicode_splitlines

    keepends: bool(accept={int}) = False

Return a list of the lines in the string, breaking at line boundaries.

Line breaks are not included in the resulting list unless keepends is given and
true.
[clinic start generated code]*/

static PyObject *
unicode_splitlines_impl(PyObject *self, int keepends)
/*[clinic end generated code: output=f664dcdad153ec40 input=b508e180459bdd8b]*/
{
    return PyUnicode_Splitlines(self, keepends);
}

static
PyObject *unicode_str(PyObject *self)
{
    return unicode_result_unchanged(self);
}

/*[clinic input]
str.swapcase as unicode_swapcase

Convert uppercase characters to lowercase and lowercase characters to uppercase.
[clinic start generated code]*/

static PyObject *
unicode_swapcase_impl(PyObject *self)
/*[clinic end generated code: output=5d28966bf6d7b2af input=3f3ef96d5798a7bb]*/
{
    return case_operation(self, do_swapcase);
}

/*[clinic input]

@staticmethod
str.maketrans as unicode_maketrans

  x: object

  y: unicode=NULL

  z: unicode=NULL

  /

Return a translation table usable for str.translate().

If there is only one argument, it must be a dictionary mapping Unicode
ordinals (integers) or characters to Unicode ordinals, strings or None.
Character keys will be then converted to ordinals.
If there are two arguments, they must be strings of equal length, and
in the resulting dictionary, each character in x will be mapped to the
character at the same position in y. If there is a third argument, it
must be a string, whose characters will be mapped to None in the result.
[clinic start generated code]*/

static PyObject *
unicode_maketrans_impl(PyObject *x, PyObject *y, PyObject *z)
/*[clinic end generated code: output=a925c89452bd5881 input=7bfbf529a293c6c5]*/
{
    PyObject *new = NULL, *key, *value;
    Py_ssize_t i = 0;
    int res;

    new = PyDict_New();
    if (!new)
        return NULL;
    if (y != NULL) {
        int x_kind, y_kind, z_kind;
        const void *x_data, *y_data, *z_data;

        /* x must be a string too, of equal length */
        if (!PyUnicode_Check(x)) {
            PyErr_SetString(PyExc_TypeError, "first maketrans argument must "
                            "be a string if there is a second argument");
            goto err;
        }
        if (PyUnicode_GET_LENGTH(x) != PyUnicode_GET_LENGTH(y)) {
            PyErr_SetString(PyExc_ValueError, "the first two maketrans "
                            "arguments must have equal length");
            goto err;
        }
        /* create entries for translating chars in x to those in y */
        x_kind = PyUnicode_KIND(x);
        y_kind = PyUnicode_KIND(y);
        x_data = PyUnicode_DATA(x);
        y_data = PyUnicode_DATA(y);
        for (i = 0; i < PyUnicode_GET_LENGTH(x); i++) {
            key = PyLong_FromLong(PyUnicode_READ(x_kind, x_data, i));
            if (!key)
                goto err;
            value = PyLong_FromLong(PyUnicode_READ(y_kind, y_data, i));
            if (!value) {
                Py_DECREF(key);
                goto err;
            }
            res = PyDict_SetItem(new, key, value);
            Py_DECREF(key);
            Py_DECREF(value);
            if (res < 0)
                goto err;
        }
        /* create entries for deleting chars in z */
        if (z != NULL) {
            z_kind = PyUnicode_KIND(z);
            z_data = PyUnicode_DATA(z);
            for (i = 0; i < PyUnicode_GET_LENGTH(z); i++) {
                key = PyLong_FromLong(PyUnicode_READ(z_kind, z_data, i));
                if (!key)
                    goto err;
                res = PyDict_SetItem(new, key, Py_None);
                Py_DECREF(key);
                if (res < 0)
                    goto err;
            }
        }
    } else {
        int kind;
        const void *data;

        /* x must be a dict */
        if (!PyDict_CheckExact(x)) {
            PyErr_SetString(PyExc_TypeError, "if you give only one argument "
                            "to maketrans it must be a dict");
            goto err;
        }
        /* copy entries into the new dict, converting string keys to int keys */
        while (PyDict_Next(x, &i, &key, &value)) {
            if (PyUnicode_Check(key)) {
                /* convert string keys to integer keys */
                PyObject *newkey;
                if (PyUnicode_GET_LENGTH(key) != 1) {
                    PyErr_SetString(PyExc_ValueError, "string keys in translate "
                                    "table must be of length 1");
                    goto err;
                }
                kind = PyUnicode_KIND(key);
                data = PyUnicode_DATA(key);
                newkey = PyLong_FromLong(PyUnicode_READ(kind, data, 0));
                if (!newkey)
                    goto err;
                res = PyDict_SetItem(new, newkey, value);
                Py_DECREF(newkey);
                if (res < 0)
                    goto err;
            } else if (PyLong_Check(key)) {
                /* just keep integer keys */
                if (PyDict_SetItem(new, key, value) < 0)
                    goto err;
            } else {
                PyErr_SetString(PyExc_TypeError, "keys in translate table must "
                                "be strings or integers");
                goto err;
            }
        }
    }
    return new;
  err:
    Py_DECREF(new);
    return NULL;
}

/*[clinic input]
str.translate as unicode_translate

    table: object
        Translation table, which must be a mapping of Unicode ordinals to
        Unicode ordinals, strings, or None.
    /

Replace each character in the string using the given translation table.

The table must implement lookup/indexing via __getitem__, for instance a
dictionary or list.  If this operation raises LookupError, the character is
left untouched.  Characters mapped to None are deleted.
[clinic start generated code]*/

static PyObject *
unicode_translate(PyObject *self, PyObject *table)
/*[clinic end generated code: output=3cb448ff2fd96bf3 input=6d38343db63d8eb0]*/
{
    return _PyUnicode_TranslateCharmap(self, table, "ignore");
}

/*[clinic input]
str.upper as unicode_upper

Return a copy of the string converted to uppercase.
[clinic start generated code]*/

static PyObject *
unicode_upper_impl(PyObject *self)
/*[clinic end generated code: output=1b7ddd16bbcdc092 input=db3d55682dfe2e6c]*/
{
    if (PyUnicode_IS_ASCII(self))
        return ascii_upper_or_lower(self, 0);
    return case_operation(self, do_upper);
}

/*[clinic input]
str.zfill as unicode_zfill

    width: Py_ssize_t
    /

Pad a numeric string with zeros on the left, to fill a field of the given width.

The string is never truncated.
[clinic start generated code]*/

static PyObject *
unicode_zfill_impl(PyObject *self, Py_ssize_t width)
/*[clinic end generated code: output=e13fb6bdf8e3b9df input=c6b2f772c6f27799]*/
{
    Py_ssize_t fill;
    PyObject *u;
    int kind;
    const void *data;
    Py_UCS4 chr;

    if (PyUnicode_GET_LENGTH(self) >= width)
        return unicode_result_unchanged(self);

    fill = width - PyUnicode_GET_LENGTH(self);

    u = pad(self, fill, 0, '0');

    if (u == NULL)
        return NULL;

    kind = PyUnicode_KIND(u);
    data = PyUnicode_DATA(u);
    chr = PyUnicode_READ(kind, data, fill);

    if (chr == '+' || chr == '-') {
        /* move sign to beginning of string */
        PyUnicode_WRITE(kind, data, 0, chr);
        PyUnicode_WRITE(kind, data, fill, '0');
    }

    assert(_PyUnicode_CheckConsistency(u, 1));
    return u;
}

PyDoc_STRVAR(startswith__doc__,
             "S.startswith(prefix[, start[, end]]) -> bool\n\
\n\
Return True if S starts with the specified prefix, False otherwise.\n\
With optional start, test S beginning at that position.\n\
With optional end, stop comparing S at that position.\n\
prefix can also be a tuple of strings to try.");

static PyObject *
unicode_startswith(PyObject *self,
                   PyObject *args)
{
    PyObject *subobj;
    PyObject *substring;
    Py_ssize_t start = 0;
    Py_ssize_t end = PY_SSIZE_T_MAX;
    int result;

    if (!asciilib_parse_args_finds("startswith", args, &subobj, &start, &end))
        return NULL;
    if (PyTuple_Check(subobj)) {
        Py_ssize_t i;
        for (i = 0; i < PyTuple_GET_SIZE(subobj); i++) {
            substring = PyTuple_GET_ITEM(subobj, i);
            if (!PyUnicode_Check(substring)) {
                PyErr_Format(PyExc_TypeError,
                             "tuple for startswith must only contain str, "
                             "not %.100s",
                             Py_TYPE(substring)->tp_name);
                return NULL;
            }
            result = tailmatch(self, substring, start, end, -1);
            if (result == -1)
                return NULL;
            if (result) {
                Py_RETURN_TRUE;
            }
        }
        /* nothing matched */
        Py_RETURN_FALSE;
    }
    if (!PyUnicode_Check(subobj)) {
        PyErr_Format(PyExc_TypeError,
                     "startswith first arg must be str or "
                     "a tuple of str, not %.100s", Py_TYPE(subobj)->tp_name);
        return NULL;
    }
    result = tailmatch(self, subobj, start, end, -1);
    if (result == -1)
        return NULL;
    return PyBool_FromLong(result);
}


PyDoc_STRVAR(endswith__doc__,
             "S.endswith(suffix[, start[, end]]) -> bool\n\
\n\
Return True if S ends with the specified suffix, False otherwise.\n\
With optional start, test S beginning at that position.\n\
With optional end, stop comparing S at that position.\n\
suffix can also be a tuple of strings to try.");

static PyObject *
unicode_endswith(PyObject *self,
                 PyObject *args)
{
    PyObject *subobj;
    PyObject *substring;
    Py_ssize_t start = 0;
    Py_ssize_t end = PY_SSIZE_T_MAX;
    int result;

    if (!asciilib_parse_args_finds("endswith", args, &subobj, &start, &end))
        return NULL;
    if (PyTuple_Check(subobj)) {
        Py_ssize_t i;
        for (i = 0; i < PyTuple_GET_SIZE(subobj); i++) {
            substring = PyTuple_GET_ITEM(subobj, i);
            if (!PyUnicode_Check(substring)) {
                PyErr_Format(PyExc_TypeError,
                             "tuple for endswith must only contain str, "
                             "not %.100s",
                             Py_TYPE(substring)->tp_name);
                return NULL;
            }
            result = tailmatch(self, substring, start, end, +1);
            if (result == -1)
                return NULL;
            if (result) {
                Py_RETURN_TRUE;
            }
        }
        Py_RETURN_FALSE;
    }
    if (!PyUnicode_Check(subobj)) {
        PyErr_Format(PyExc_TypeError,
                     "endswith first arg must be str or "
                     "a tuple of str, not %.100s", Py_TYPE(subobj)->tp_name);
        return NULL;
    }
    result = tailmatch(self, subobj, start, end, +1);
    if (result == -1)
        return NULL;
    return PyBool_FromLong(result);
}

static inline void
_PyUnicodeWriter_Update(_PyUnicodeWriter *writer)
{
    writer->maxchar = PyUnicode_MAX_CHAR_VALUE(writer->buffer);
    writer->data = PyUnicode_DATA(writer->buffer);

    if (!writer->readonly) {
        writer->kind = PyUnicode_KIND(writer->buffer);
        writer->size = PyUnicode_GET_LENGTH(writer->buffer);
    }
    else {
        /* use a value smaller than PyUnicode_1BYTE_KIND() so
           _PyUnicodeWriter_PrepareKind() will copy the buffer. */
        writer->kind = 0;
        assert(writer->kind <= PyUnicode_1BYTE_KIND);

        /* Copy-on-write mode: set buffer size to 0 so
         * _PyUnicodeWriter_Prepare() will copy (and enlarge) the buffer on
         * next write. */
        writer->size = 0;
    }
}

void
_PyUnicodeWriter_Init(_PyUnicodeWriter *writer)
{
    memset(writer, 0, sizeof(*writer));

    /* ASCII is the bare minimum */
    writer->min_char = 127;

    /* use a value smaller than PyUnicode_1BYTE_KIND() so
       _PyUnicodeWriter_PrepareKind() will copy the buffer. */
    writer->kind = 0;
    assert(writer->kind <= PyUnicode_1BYTE_KIND);
}

// Initialize _PyUnicodeWriter with initial buffer
static inline void
_PyUnicodeWriter_InitWithBuffer(_PyUnicodeWriter *writer, PyObject *buffer)
{
    memset(writer, 0, sizeof(*writer));
    writer->buffer = buffer;
    _PyUnicodeWriter_Update(writer);
    writer->min_length = writer->size;
}

int
_PyUnicodeWriter_PrepareInternal(_PyUnicodeWriter *writer,
                                 Py_ssize_t length, Py_UCS4 maxchar)
{
    Py_ssize_t newlen;
    PyObject *newbuffer;

    assert(maxchar <= MAX_UNICODE);

    /* ensure that the _PyUnicodeWriter_Prepare macro was used */
    assert((maxchar > writer->maxchar && length >= 0)
           || length > 0);

    if (length > PY_SSIZE_T_MAX - writer->pos) {
        PyErr_NoMemory();
        return -1;
    }
    newlen = writer->pos + length;

    maxchar = Py_MAX(maxchar, writer->min_char);

    if (writer->buffer == NULL) {
        assert(!writer->readonly);
        if (writer->overallocate
            && newlen <= (PY_SSIZE_T_MAX - newlen / OVERALLOCATE_FACTOR)) {
            /* overallocate to limit the number of realloc() */
            newlen += newlen / OVERALLOCATE_FACTOR;
        }
        if (newlen < writer->min_length)
            newlen = writer->min_length;

        writer->buffer = PyUnicode_New(newlen, maxchar);
        if (writer->buffer == NULL)
            return -1;
    }
    else if (newlen > writer->size) {
        if (writer->overallocate
            && newlen <= (PY_SSIZE_T_MAX - newlen / OVERALLOCATE_FACTOR)) {
            /* overallocate to limit the number of realloc() */
            newlen += newlen / OVERALLOCATE_FACTOR;
        }
        if (newlen < writer->min_length)
            newlen = writer->min_length;

        if (maxchar > writer->maxchar || writer->readonly) {
            /* resize + widen */
            maxchar = Py_MAX(maxchar, writer->maxchar);
            newbuffer = PyUnicode_New(newlen, maxchar);
            if (newbuffer == NULL)
                return -1;
            _PyUnicode_FastCopyCharacters(newbuffer, 0,
                                          writer->buffer, 0, writer->pos);
            Py_DECREF(writer->buffer);
            writer->readonly = 0;
        }
        else {
            newbuffer = resize_compact(writer->buffer, newlen);
            if (newbuffer == NULL)
                return -1;
        }
        writer->buffer = newbuffer;
    }
    else if (maxchar > writer->maxchar) {
        assert(!writer->readonly);
        newbuffer = PyUnicode_New(writer->size, maxchar);
        if (newbuffer == NULL)
            return -1;
        _PyUnicode_FastCopyCharacters(newbuffer, 0,
                                      writer->buffer, 0, writer->pos);
        Py_SETREF(writer->buffer, newbuffer);
    }
    _PyUnicodeWriter_Update(writer);
    return 0;

#undef OVERALLOCATE_FACTOR
}

int
_PyUnicodeWriter_PrepareKindInternal(_PyUnicodeWriter *writer,
                                     int kind)
{
    Py_UCS4 maxchar;

    /* ensure that the _PyUnicodeWriter_PrepareKind macro was used */
    assert(writer->kind < kind);

    switch (kind)
    {
    case PyUnicode_1BYTE_KIND: maxchar = 0xff; break;
    case PyUnicode_2BYTE_KIND: maxchar = 0xffff; break;
    case PyUnicode_4BYTE_KIND: maxchar = MAX_UNICODE; break;
    default:
        Py_UNREACHABLE();
    }

    return _PyUnicodeWriter_PrepareInternal(writer, 0, maxchar);
}

static inline int
_PyUnicodeWriter_WriteCharInline(_PyUnicodeWriter *writer, Py_UCS4 ch)
{
    assert(ch <= MAX_UNICODE);
    if (_PyUnicodeWriter_Prepare(writer, 1, ch) < 0)
        return -1;
    PyUnicode_WRITE(writer->kind, writer->data, writer->pos, ch);
    writer->pos++;
    return 0;
}

int
_PyUnicodeWriter_WriteChar(_PyUnicodeWriter *writer, Py_UCS4 ch)
{
    return _PyUnicodeWriter_WriteCharInline(writer, ch);
}

int
_PyUnicodeWriter_WriteStr(_PyUnicodeWriter *writer, PyObject *str)
{
    Py_UCS4 maxchar;
    Py_ssize_t len;

    len = PyUnicode_GET_LENGTH(str);
    if (len == 0)
        return 0;
    maxchar = PyUnicode_MAX_CHAR_VALUE(str);
    if (maxchar > writer->maxchar || len > writer->size - writer->pos) {
        if (writer->buffer == NULL && !writer->overallocate) {
            assert(_PyUnicode_CheckConsistency(str, 1));
            writer->readonly = 1;
            Py_INCREF(str);
            writer->buffer = str;
            _PyUnicodeWriter_Update(writer);
            writer->pos += len;
            return 0;
        }
        if (_PyUnicodeWriter_PrepareInternal(writer, len, maxchar) == -1)
            return -1;
    }
    _PyUnicode_FastCopyCharacters(writer->buffer, writer->pos,
                                  str, 0, len);
    writer->pos += len;
    return 0;
}

int
_PyUnicodeWriter_WriteSubstring(_PyUnicodeWriter *writer, PyObject *str,
                                Py_ssize_t start, Py_ssize_t end)
{
    Py_UCS4 maxchar;
    Py_ssize_t len;

    assert(0 <= start);
    assert(end <= PyUnicode_GET_LENGTH(str));
    assert(start <= end);

    if (end == 0)
        return 0;

    if (start == 0 && end == PyUnicode_GET_LENGTH(str))
        return _PyUnicodeWriter_WriteStr(writer, str);

    if (PyUnicode_MAX_CHAR_VALUE(str) > writer->maxchar)
        maxchar = _PyUnicode_FindMaxChar(str, start, end);
    else
        maxchar = writer->maxchar;
    len = end - start;

    if (_PyUnicodeWriter_Prepare(writer, len, maxchar) < 0)
        return -1;

    _PyUnicode_FastCopyCharacters(writer->buffer, writer->pos,
                                  str, start, len);
    writer->pos += len;
    return 0;
}

int
_PyUnicodeWriter_WriteASCIIString(_PyUnicodeWriter *writer,
                                  const char *ascii, Py_ssize_t len)
{
    if (len == -1)
        len = strlen(ascii);

    assert(ucs1lib_find_max_char((const Py_UCS1*)ascii, (const Py_UCS1*)ascii + len) < 128);

    if (writer->buffer == NULL && !writer->overallocate) {
        PyObject *str;

        str = _PyUnicode_FromASCII(ascii, len);
        if (str == NULL)
            return -1;

        writer->readonly = 1;
        writer->buffer = str;
        _PyUnicodeWriter_Update(writer);
        writer->pos += len;
        return 0;
    }

    if (_PyUnicodeWriter_Prepare(writer, len, 127) == -1)
        return -1;

    switch (writer->kind)
    {
    case PyUnicode_1BYTE_KIND:
    {
        const Py_UCS1 *str = (const Py_UCS1 *)ascii;
        Py_UCS1 *data = writer->data;

        memcpy(data + writer->pos, str, len);
        break;
    }
    case PyUnicode_2BYTE_KIND:
    {
        _PyUnicode_CONVERT_BYTES(
            Py_UCS1, Py_UCS2,
            ascii, ascii + len,
            (Py_UCS2 *)writer->data + writer->pos);
        break;
    }
    case PyUnicode_4BYTE_KIND:
    {
        _PyUnicode_CONVERT_BYTES(
            Py_UCS1, Py_UCS4,
            ascii, ascii + len,
            (Py_UCS4 *)writer->data + writer->pos);
        break;
    }
    default:
        Py_UNREACHABLE();
    }

    writer->pos += len;
    return 0;
}

int
_PyUnicodeWriter_WriteLatin1String(_PyUnicodeWriter *writer,
                                   const char *str, Py_ssize_t len)
{
    Py_UCS4 maxchar;

    maxchar = ucs1lib_find_max_char((const Py_UCS1*)str, (const Py_UCS1*)str + len);
    if (_PyUnicodeWriter_Prepare(writer, len, maxchar) == -1)
        return -1;
    unicode_write_cstr(writer->buffer, writer->pos, str, len);
    writer->pos += len;
    return 0;
}

PyObject *
_PyUnicodeWriter_Finish(_PyUnicodeWriter *writer)
{
    PyObject *str;

    if (writer->pos == 0) {
        Py_CLEAR(writer->buffer);
        _Py_RETURN_UNICODE_EMPTY();
    }

    str = writer->buffer;
    writer->buffer = NULL;

    if (writer->readonly) {
        assert(PyUnicode_GET_LENGTH(str) == writer->pos);
        return str;
    }

    if (PyUnicode_GET_LENGTH(str) != writer->pos) {
        PyObject *str2;
        str2 = resize_compact(str, writer->pos);
        if (str2 == NULL) {
            Py_DECREF(str);
            return NULL;
        }
        str = str2;
    }

    assert(_PyUnicode_CheckConsistency(str, 1));
    return unicode_result(str);
}

void
_PyUnicodeWriter_Dealloc(_PyUnicodeWriter *writer)
{
    Py_CLEAR(writer->buffer);
}

#include "stringlib/unicode_format.h"

PyDoc_STRVAR(format__doc__,
             "S.format(*args, **kwargs) -> str\n\
\n\
Return a formatted version of S, using substitutions from args and kwargs.\n\
The substitutions are identified by braces ('{' and '}').");

PyDoc_STRVAR(format_map__doc__,
             "S.format_map(mapping) -> str\n\
\n\
Return a formatted version of S, using substitutions from mapping.\n\
The substitutions are identified by braces ('{' and '}').");

/*[clinic input]
str.__format__ as unicode___format__

    format_spec: unicode
    /

Return a formatted version of the string as described by format_spec.
[clinic start generated code]*/

static PyObject *
unicode___format___impl(PyObject *self, PyObject *format_spec)
/*[clinic end generated code: output=45fceaca6d2ba4c8 input=5e135645d167a214]*/
{
    _PyUnicodeWriter writer;
    int ret;

    _PyUnicodeWriter_Init(&writer);
    ret = _PyUnicode_FormatAdvancedWriter(&writer,
                                          self, format_spec, 0,
                                          PyUnicode_GET_LENGTH(format_spec));
    if (ret == -1) {
        _PyUnicodeWriter_Dealloc(&writer);
        return NULL;
    }
    return _PyUnicodeWriter_Finish(&writer);
}

/*[clinic input]
str.__sizeof__ as unicode_sizeof

Return the size of the string in memory, in bytes.
[clinic start generated code]*/

static PyObject *
unicode_sizeof_impl(PyObject *self)
/*[clinic end generated code: output=6dbc2f5a408b6d4f input=6dd011c108e33fb0]*/
{
    Py_ssize_t size;

    /* If it's a compact object, account for base structure +
       character data. */
    if (PyUnicode_IS_COMPACT_ASCII(self)) {
        size = sizeof(PyASCIIObject) + PyUnicode_GET_LENGTH(self) + 1;
    }
    else if (PyUnicode_IS_COMPACT(self)) {
        size = sizeof(PyCompactUnicodeObject) +
            (PyUnicode_GET_LENGTH(self) + 1) * PyUnicode_KIND(self);
    }
    else {
        /* If it is a two-block object, account for base object, and
           for character block if present. */
        size = sizeof(PyUnicodeObject);
        if (_PyUnicode_DATA_ANY(self))
            size += (PyUnicode_GET_LENGTH(self) + 1) *
                PyUnicode_KIND(self);
    }
    if (_PyUnicode_HAS_UTF8_MEMORY(self))
        size += PyUnicode_UTF8_LENGTH(self) + 1;

    return PyLong_FromSsize_t(size);
}

static PyObject *
unicode_getnewargs(PyObject *v, PyObject *Py_UNUSED(ignored))
{
    PyObject *copy = _PyUnicode_Copy(v);
    if (!copy)
        return NULL;
    return Py_BuildValue("(N)", copy);
}

static PyMethodDef unicode_methods[] = {
    UNICODE_ENCODE_METHODDEF
    UNICODE_REPLACE_METHODDEF
    UNICODE_SPLIT_METHODDEF
    UNICODE_RSPLIT_METHODDEF
    UNICODE_JOIN_METHODDEF
    UNICODE_CAPITALIZE_METHODDEF
    UNICODE_CASEFOLD_METHODDEF
    UNICODE_TITLE_METHODDEF
    UNICODE_CENTER_METHODDEF
    {"count", (PyCFunction) unicode_count, METH_VARARGS, count__doc__},
    UNICODE_EXPANDTABS_METHODDEF
    {"find", (PyCFunction) unicode_find, METH_VARARGS, find__doc__},
    UNICODE_PARTITION_METHODDEF
    {"index", (PyCFunction) unicode_index, METH_VARARGS, index__doc__},
    UNICODE_LJUST_METHODDEF
    UNICODE_LOWER_METHODDEF
    UNICODE_LSTRIP_METHODDEF
    {"rfind", (PyCFunction) unicode_rfind, METH_VARARGS, rfind__doc__},
    {"rindex", (PyCFunction) unicode_rindex, METH_VARARGS, rindex__doc__},
    UNICODE_RJUST_METHODDEF
    UNICODE_RSTRIP_METHODDEF
    UNICODE_RPARTITION_METHODDEF
    UNICODE_SPLITLINES_METHODDEF
    UNICODE_STRIP_METHODDEF
    UNICODE_SWAPCASE_METHODDEF
    UNICODE_TRANSLATE_METHODDEF
    UNICODE_UPPER_METHODDEF
    {"startswith", (PyCFunction) unicode_startswith, METH_VARARGS, startswith__doc__},
    {"endswith", (PyCFunction) unicode_endswith, METH_VARARGS, endswith__doc__},
    UNICODE_REMOVEPREFIX_METHODDEF
    UNICODE_REMOVESUFFIX_METHODDEF
    UNICODE_ISASCII_METHODDEF
    UNICODE_ISLOWER_METHODDEF
    UNICODE_ISUPPER_METHODDEF
    UNICODE_ISTITLE_METHODDEF
    UNICODE_ISSPACE_METHODDEF
    UNICODE_ISDECIMAL_METHODDEF
    UNICODE_ISDIGIT_METHODDEF
    UNICODE_ISNUMERIC_METHODDEF
    UNICODE_ISALPHA_METHODDEF
    UNICODE_ISALNUM_METHODDEF
    UNICODE_ISIDENTIFIER_METHODDEF
    UNICODE_ISPRINTABLE_METHODDEF
    UNICODE_ZFILL_METHODDEF
    {"format", _PyCFunction_CAST(do_string_format), METH_VARARGS | METH_KEYWORDS, format__doc__},
    {"format_map", (PyCFunction) do_string_format_map, METH_O, format_map__doc__},
    UNICODE___FORMAT___METHODDEF
    UNICODE_MAKETRANS_METHODDEF
    UNICODE_SIZEOF_METHODDEF
    {"__getnewargs__",  unicode_getnewargs, METH_NOARGS},
    {NULL, NULL}
};

static PyObject *
unicode_mod(PyObject *v, PyObject *w)
{
    if (!PyUnicode_Check(v))
        Py_RETURN_NOTIMPLEMENTED;
    return PyUnicode_Format(v, w);
}

static PyNumberMethods unicode_as_number = {
    0,              /*nb_add*/
    0,              /*nb_subtract*/
    0,              /*nb_multiply*/
    unicode_mod,            /*nb_remainder*/
};

static PySequenceMethods unicode_as_sequence = {
    (lenfunc) unicode_length,       /* sq_length */
    PyUnicode_Concat,           /* sq_concat */
    (ssizeargfunc) unicode_repeat,  /* sq_repeat */
    (ssizeargfunc) unicode_getitem,     /* sq_item */
    0,                  /* sq_slice */
    0,                  /* sq_ass_item */
    0,                  /* sq_ass_slice */
    PyUnicode_Contains,         /* sq_contains */
};

static PyObject*
unicode_subscript(PyObject* self, PyObject* item)
{
    if (_PyIndex_Check(item)) {
        Py_ssize_t i = PyNumber_AsSsize_t(item, PyExc_IndexError);
        if (i == -1 && PyErr_Occurred())
            return NULL;
        if (i < 0)
            i += PyUnicode_GET_LENGTH(self);
        return unicode_getitem(self, i);
    } else if (PySlice_Check(item)) {
        Py_ssize_t start, stop, step, slicelength, i;
        size_t cur;
        PyObject *result;
        const void *src_data;
        void *dest_data;
        int src_kind, dest_kind;
        Py_UCS4 ch, max_char, kind_limit;

        if (PySlice_Unpack(item, &start, &stop, &step) < 0) {
            return NULL;
        }
        slicelength = PySlice_AdjustIndices(PyUnicode_GET_LENGTH(self),
                                            &start, &stop, step);

        if (slicelength <= 0) {
            _Py_RETURN_UNICODE_EMPTY();
        } else if (start == 0 && step == 1 &&
                   slicelength == PyUnicode_GET_LENGTH(self)) {
            return unicode_result_unchanged(self);
        } else if (step == 1) {
            return PyUnicode_Substring(self,
                                       start, start + slicelength);
        }
        /* General case */
        src_kind = PyUnicode_KIND(self);
        src_data = PyUnicode_DATA(self);
        if (!PyUnicode_IS_ASCII(self)) {
            kind_limit = kind_maxchar_limit(src_kind);
            max_char = 0;
            for (cur = start, i = 0; i < slicelength; cur += step, i++) {
                ch = PyUnicode_READ(src_kind, src_data, cur);
                if (ch > max_char) {
                    max_char = ch;
                    if (max_char >= kind_limit)
                        break;
                }
            }
        }
        else
            max_char = 127;
        result = PyUnicode_New(slicelength, max_char);
        if (result == NULL)
            return NULL;
        dest_kind = PyUnicode_KIND(result);
        dest_data = PyUnicode_DATA(result);

        for (cur = start, i = 0; i < slicelength; cur += step, i++) {
            Py_UCS4 ch = PyUnicode_READ(src_kind, src_data, cur);
            PyUnicode_WRITE(dest_kind, dest_data, i, ch);
        }
        assert(_PyUnicode_CheckConsistency(result, 1));
        return result;
    } else {
        PyErr_Format(PyExc_TypeError, "string indices must be integers, not '%.200s'",
                     Py_TYPE(item)->tp_name);
        return NULL;
    }
}

static PyMappingMethods unicode_as_mapping = {
    (lenfunc)unicode_length,        /* mp_length */
    (binaryfunc)unicode_subscript,  /* mp_subscript */
    (objobjargproc)0,           /* mp_ass_subscript */
};


/* Helpers for PyUnicode_Format() */

struct unicode_formatter_t {
    PyObject *args;
    int args_owned;
    Py_ssize_t arglen, argidx;
    PyObject *dict;

    int fmtkind;
    Py_ssize_t fmtcnt, fmtpos;
    const void *fmtdata;
    PyObject *fmtstr;

    _PyUnicodeWriter writer;
};

struct unicode_format_arg_t {
    Py_UCS4 ch;
    int flags;
    Py_ssize_t width;
    int prec;
    int sign;
};

static PyObject *
unicode_format_getnextarg(struct unicode_formatter_t *ctx)
{
    Py_ssize_t argidx = ctx->argidx;

    if (argidx < ctx->arglen) {
        ctx->argidx++;
        if (ctx->arglen < 0)
            return ctx->args;
        else
            return PyTuple_GetItem(ctx->args, argidx);
    }
    PyErr_SetString(PyExc_TypeError,
                    "not enough arguments for format string");
    return NULL;
}

/* Returns a new reference to a PyUnicode object, or NULL on failure. */

/* Format a float into the writer if the writer is not NULL, or into *p_output
   otherwise.

   Return 0 on success, raise an exception and return -1 on error. */
static int
formatfloat(PyObject *v, struct unicode_format_arg_t *arg,
            PyObject **p_output,
            _PyUnicodeWriter *writer)
{
    char *p;
    double x;
    Py_ssize_t len;
    int prec;
    int dtoa_flags = 0;

    x = PyFloat_AsDouble(v);
    if (x == -1.0 && PyErr_Occurred())
        return -1;

    prec = arg->prec;
    if (prec < 0)
        prec = 6;

    if (arg->flags & F_ALT)
        dtoa_flags |= Py_DTSF_ALT;
    if (arg->flags & F_NO_NEG_0)
        dtoa_flags |= Py_DTSF_NO_NEG_0;
    p = PyOS_double_to_string(x, arg->ch, prec, dtoa_flags, NULL);
    if (p == NULL)
        return -1;
    len = strlen(p);
    if (writer) {
        if (_PyUnicodeWriter_WriteASCIIString(writer, p, len) < 0) {
            PyMem_Free(p);
            return -1;
        }
    }
    else
        *p_output = _PyUnicode_FromASCII(p, len);
    PyMem_Free(p);
    return 0;
}

/* formatlong() emulates the format codes d, u, o, x and X, and
 * the F_ALT flag, for Python's long (unbounded) ints.  It's not used for
 * Python's regular ints.
 * Return value:  a new PyUnicodeObject*, or NULL if error.
 *     The output string is of the form
 *         "-"? ("0x" | "0X")? digit+
 *     "0x"/"0X" are present only for x and X conversions, with F_ALT
 *         set in flags.  The case of hex digits will be correct,
 *     There will be at least prec digits, zero-filled on the left if
 *         necessary to get that many.
 * val          object to be converted
 * flags        bitmask of format flags; only F_ALT is looked at
 * prec         minimum number of digits; 0-fill on left if needed
 * type         a character in [duoxX]; u acts the same as d
 *
 * CAUTION:  o, x and X conversions on regular ints can never
 * produce a '-' sign, but can for Python's unbounded ints.
 */
PyObject *
_PyUnicode_FormatLong(PyObject *val, int alt, int prec, int type)
{
    PyObject *result = NULL;
    char *buf;
    Py_ssize_t i;
    int sign;           /* 1 if '-', else 0 */
    int len;            /* number of characters */
    Py_ssize_t llen;
    int numdigits;      /* len == numnondigits + numdigits */
    int numnondigits = 0;

    /* Avoid exceeding SSIZE_T_MAX */
    if (prec > INT_MAX-3) {
        PyErr_SetString(PyExc_OverflowError,
                        "precision too large");
        return NULL;
    }

    assert(PyLong_Check(val));

    switch (type) {
    default:
        Py_UNREACHABLE();
    case 'd':
    case 'i':
    case 'u':
        /* int and int subclasses should print numerically when a numeric */
        /* format code is used (see issue18780) */
        result = PyNumber_ToBase(val, 10);
        break;
    case 'o':
        numnondigits = 2;
        result = PyNumber_ToBase(val, 8);
        break;
    case 'x':
    case 'X':
        numnondigits = 2;
        result = PyNumber_ToBase(val, 16);
        break;
    }
    if (!result)
        return NULL;

    assert(unicode_modifiable(result));
    assert(PyUnicode_IS_ASCII(result));

    /* To modify the string in-place, there can only be one reference. */
    if (Py_REFCNT(result) != 1) {
        Py_DECREF(result);
        PyErr_BadInternalCall();
        return NULL;
    }
    buf = PyUnicode_DATA(result);
    llen = PyUnicode_GET_LENGTH(result);
    if (llen > INT_MAX) {
        Py_DECREF(result);
        PyErr_SetString(PyExc_ValueError,
                        "string too large in _PyUnicode_FormatLong");
        return NULL;
    }
    len = (int)llen;
    sign = buf[0] == '-';
    numnondigits += sign;
    numdigits = len - numnondigits;
    assert(numdigits > 0);

    /* Get rid of base marker unless F_ALT */
    if (((alt) == 0 &&
        (type == 'o' || type == 'x' || type == 'X'))) {
        assert(buf[sign] == '0');
        assert(buf[sign+1] == 'x' || buf[sign+1] == 'X' ||
               buf[sign+1] == 'o');
        numnondigits -= 2;
        buf += 2;
        len -= 2;
        if (sign)
            buf[0] = '-';
        assert(len == numnondigits + numdigits);
        assert(numdigits > 0);
    }

    /* Fill with leading zeroes to meet minimum width. */
    if (prec > numdigits) {
        PyObject *r1 = PyBytes_FromStringAndSize(NULL,
                                numnondigits + prec);
        char *b1;
        if (!r1) {
            Py_DECREF(result);
            return NULL;
        }
        b1 = PyBytes_AS_STRING(r1);
        for (i = 0; i < numnondigits; ++i)
            *b1++ = *buf++;
        for (i = 0; i < prec - numdigits; i++)
            *b1++ = '0';
        for (i = 0; i < numdigits; i++)
            *b1++ = *buf++;
        *b1 = '\0';
        Py_DECREF(result);
        result = r1;
        buf = PyBytes_AS_STRING(result);
        len = numnondigits + prec;
    }

    /* Fix up case for hex conversions. */
    if (type == 'X') {
        /* Need to convert all lower case letters to upper case.
           and need to convert 0x to 0X (and -0x to -0X). */
        for (i = 0; i < len; i++)
            if (buf[i] >= 'a' && buf[i] <= 'x')
                buf[i] -= 'a'-'A';
    }
    if (!PyUnicode_Check(result)
        || buf != PyUnicode_DATA(result)) {
        PyObject *unicode;
        unicode = _PyUnicode_FromASCII(buf, len);
        Py_DECREF(result);
        result = unicode;
    }
    else if (len != PyUnicode_GET_LENGTH(result)) {
        if (PyUnicode_Resize(&result, len) < 0)
            Py_CLEAR(result);
    }
    return result;
}

/* Format an integer or a float as an integer.
 * Return 1 if the number has been formatted into the writer,
 *        0 if the number has been formatted into *p_output
 *       -1 and raise an exception on error */
static int
mainformatlong(PyObject *v,
               struct unicode_format_arg_t *arg,
               PyObject **p_output,
               _PyUnicodeWriter *writer)
{
    PyObject *iobj, *res;
    char type = (char)arg->ch;

    if (!PyNumber_Check(v))
        goto wrongtype;

    /* make sure number is a type of integer for o, x, and X */
    if (!PyLong_Check(v)) {
        if (type == 'o' || type == 'x' || type == 'X') {
            iobj = _PyNumber_Index(v);
        }
        else {
            iobj = PyNumber_Long(v);
        }
        if (iobj == NULL ) {
            if (PyErr_ExceptionMatches(PyExc_TypeError))
                goto wrongtype;
            return -1;
        }
        assert(PyLong_Check(iobj));
    }
    else {
        iobj = v;
        Py_INCREF(iobj);
    }

    if (PyLong_CheckExact(v)
        && arg->width == -1 && arg->prec == -1
        && !(arg->flags & (F_SIGN | F_BLANK))
        && type != 'X')
    {
        /* Fast path */
        int alternate = arg->flags & F_ALT;
        int base;

        switch(type)
        {
            default:
                Py_UNREACHABLE();
            case 'd':
            case 'i':
            case 'u':
                base = 10;
                break;
            case 'o':
                base = 8;
                break;
            case 'x':
            case 'X':
                base = 16;
                break;
        }

        if (_PyLong_FormatWriter(writer, v, base, alternate) == -1) {
            Py_DECREF(iobj);
            return -1;
        }
        Py_DECREF(iobj);
        return 1;
    }

    res = _PyUnicode_FormatLong(iobj, arg->flags & F_ALT, arg->prec, type);
    Py_DECREF(iobj);
    if (res == NULL)
        return -1;
    *p_output = res;
    return 0;

wrongtype:
    switch(type)
    {
        case 'o':
        case 'x':
        case 'X':
            PyErr_Format(PyExc_TypeError,
                    "%%%c format: an integer is required, "
                    "not %.200s",
                    type, Py_TYPE(v)->tp_name);
            break;
        default:
            PyErr_Format(PyExc_TypeError,
                    "%%%c format: a real number is required, "
                    "not %.200s",
                    type, Py_TYPE(v)->tp_name);
            break;
    }
    return -1;
}

static Py_UCS4
formatchar(PyObject *v)
{
    /* presume that the buffer is at least 3 characters long */
    if (PyUnicode_Check(v)) {
        if (PyUnicode_GET_LENGTH(v) == 1) {
            return PyUnicode_READ_CHAR(v, 0);
        }
        goto onError;
    }
    else {
        int overflow;
        long x = PyLong_AsLongAndOverflow(v, &overflow);
        if (x == -1 && PyErr_Occurred()) {
            if (PyErr_ExceptionMatches(PyExc_TypeError)) {
                goto onError;
            }
            return (Py_UCS4) -1;
        }

        if (x < 0 || x > MAX_UNICODE) {
            /* this includes an overflow in converting to C long */
            PyErr_SetString(PyExc_OverflowError,
                            "%c arg not in range(0x110000)");
            return (Py_UCS4) -1;
        }

        return (Py_UCS4) x;
    }

  onError:
    PyErr_SetString(PyExc_TypeError,
                    "%c requires int or char");
    return (Py_UCS4) -1;
}

/* Parse options of an argument: flags, width, precision.
   Handle also "%(name)" syntax.

   Return 0 if the argument has been formatted into arg->str.
   Return 1 if the argument has been written into ctx->writer,
   Raise an exception and return -1 on error. */
static int
unicode_format_arg_parse(struct unicode_formatter_t *ctx,
                         struct unicode_format_arg_t *arg)
{
#define FORMAT_READ(ctx) \
        PyUnicode_READ((ctx)->fmtkind, (ctx)->fmtdata, (ctx)->fmtpos)

    PyObject *v;

    if (arg->ch == '(') {
        /* Get argument value from a dictionary. Example: "%(name)s". */
        Py_ssize_t keystart;
        Py_ssize_t keylen;
        PyObject *key;
        int pcount = 1;

        if (ctx->dict == NULL) {
            PyErr_SetString(PyExc_TypeError,
                            "format requires a mapping");
            return -1;
        }
        ++ctx->fmtpos;
        --ctx->fmtcnt;
        keystart = ctx->fmtpos;
        /* Skip over balanced parentheses */
        while (pcount > 0 && --ctx->fmtcnt >= 0) {
            arg->ch = FORMAT_READ(ctx);
            if (arg->ch == ')')
                --pcount;
            else if (arg->ch == '(')
                ++pcount;
            ctx->fmtpos++;
        }
        keylen = ctx->fmtpos - keystart - 1;
        if (ctx->fmtcnt < 0 || pcount > 0) {
            PyErr_SetString(PyExc_ValueError,
                            "incomplete format key");
            return -1;
        }
        key = PyUnicode_Substring(ctx->fmtstr,
                                  keystart, keystart + keylen);
        if (key == NULL)
            return -1;
        if (ctx->args_owned) {
            ctx->args_owned = 0;
            Py_DECREF(ctx->args);
        }
        ctx->args = PyObject_GetItem(ctx->dict, key);
        Py_DECREF(key);
        if (ctx->args == NULL)
            return -1;
        ctx->args_owned = 1;
        ctx->arglen = -1;
        ctx->argidx = -2;
    }

    /* Parse flags. Example: "%+i" => flags=F_SIGN. */
    while (--ctx->fmtcnt >= 0) {
        arg->ch = FORMAT_READ(ctx);
        ctx->fmtpos++;
        switch (arg->ch) {
        case '-': arg->flags |= F_LJUST; continue;
        case '+': arg->flags |= F_SIGN; continue;
        case ' ': arg->flags |= F_BLANK; continue;
        case '#': arg->flags |= F_ALT; continue;
        case '0': arg->flags |= F_ZERO; continue;
        }
        break;
    }

    /* Parse width. Example: "%10s" => width=10 */
    if (arg->ch == '*') {
        v = unicode_format_getnextarg(ctx);
        if (v == NULL)
            return -1;
        if (!PyLong_Check(v)) {
            PyErr_SetString(PyExc_TypeError,
                            "* wants int");
            return -1;
        }
        arg->width = PyLong_AsSsize_t(v);
        if (arg->width == -1 && PyErr_Occurred())
            return -1;
        if (arg->width < 0) {
            arg->flags |= F_LJUST;
            arg->width = -arg->width;
        }
        if (--ctx->fmtcnt >= 0) {
            arg->ch = FORMAT_READ(ctx);
            ctx->fmtpos++;
        }
    }
    else if (arg->ch >= '0' && arg->ch <= '9') {
        arg->width = arg->ch - '0';
        while (--ctx->fmtcnt >= 0) {
            arg->ch = FORMAT_READ(ctx);
            ctx->fmtpos++;
            if (arg->ch < '0' || arg->ch > '9')
                break;
            /* Since arg->ch is unsigned, the RHS would end up as unsigned,
               mixing signed and unsigned comparison. Since arg->ch is between
               '0' and '9', casting to int is safe. */
            if (arg->width > (PY_SSIZE_T_MAX - ((int)arg->ch - '0')) / 10) {
                PyErr_SetString(PyExc_ValueError,
                                "width too big");
                return -1;
            }
            arg->width = arg->width*10 + (arg->ch - '0');
        }
    }

    /* Parse precision. Example: "%.3f" => prec=3 */
    if (arg->ch == '.') {
        arg->prec = 0;
        if (--ctx->fmtcnt >= 0) {
            arg->ch = FORMAT_READ(ctx);
            ctx->fmtpos++;
        }
        if (arg->ch == '*') {
            v = unicode_format_getnextarg(ctx);
            if (v == NULL)
                return -1;
            if (!PyLong_Check(v)) {
                PyErr_SetString(PyExc_TypeError,
                                "* wants int");
                return -1;
            }
            arg->prec = _PyLong_AsInt(v);
            if (arg->prec == -1 && PyErr_Occurred())
                return -1;
            if (arg->prec < 0)
                arg->prec = 0;
            if (--ctx->fmtcnt >= 0) {
                arg->ch = FORMAT_READ(ctx);
                ctx->fmtpos++;
            }
        }
        else if (arg->ch >= '0' && arg->ch <= '9') {
            arg->prec = arg->ch - '0';
            while (--ctx->fmtcnt >= 0) {
                arg->ch = FORMAT_READ(ctx);
                ctx->fmtpos++;
                if (arg->ch < '0' || arg->ch > '9')
                    break;
                if (arg->prec > (INT_MAX - ((int)arg->ch - '0')) / 10) {
                    PyErr_SetString(PyExc_ValueError,
                                    "precision too big");
                    return -1;
                }
                arg->prec = arg->prec*10 + (arg->ch - '0');
            }
        }
    }

    /* Ignore "h", "l" and "L" format prefix (ex: "%hi" or "%ls") */
    if (ctx->fmtcnt >= 0) {
        if (arg->ch == 'h' || arg->ch == 'l' || arg->ch == 'L') {
            if (--ctx->fmtcnt >= 0) {
                arg->ch = FORMAT_READ(ctx);
                ctx->fmtpos++;
            }
        }
    }
    if (ctx->fmtcnt < 0) {
        PyErr_SetString(PyExc_ValueError,
                        "incomplete format");
        return -1;
    }
    return 0;

#undef FORMAT_READ
}

/* Format one argument. Supported conversion specifiers:

   - "s", "r", "a": any type
   - "i", "d", "u": int or float
   - "o", "x", "X": int
   - "e", "E", "f", "F", "g", "G": float
   - "c": int or str (1 character)

   When possible, the output is written directly into the Unicode writer
   (ctx->writer). A string is created when padding is required.

   Return 0 if the argument has been formatted into *p_str,
          1 if the argument has been written into ctx->writer,
         -1 on error. */
static int
unicode_format_arg_format(struct unicode_formatter_t *ctx,
                          struct unicode_format_arg_t *arg,
                          PyObject **p_str)
{
    PyObject *v;
    _PyUnicodeWriter *writer = &ctx->writer;

    if (ctx->fmtcnt == 0)
        ctx->writer.overallocate = 0;

    v = unicode_format_getnextarg(ctx);
    if (v == NULL)
        return -1;


    switch (arg->ch) {
    case 's':
    case 'r':
    case 'a':
        if (PyLong_CheckExact(v) && arg->width == -1 && arg->prec == -1) {
            /* Fast path */
            if (_PyLong_FormatWriter(writer, v, 10, arg->flags & F_ALT) == -1)
                return -1;
            return 1;
        }

        if (PyUnicode_CheckExact(v) && arg->ch == 's') {
            *p_str = v;
            Py_INCREF(*p_str);
        }
        else {
            if (arg->ch == 's')
                *p_str = PyObject_Str(v);
            else if (arg->ch == 'r')
                *p_str = PyObject_Repr(v);
            else
                *p_str = PyObject_ASCII(v);
        }
        break;

    case 'i':
    case 'd':
    case 'u':
    case 'o':
    case 'x':
    case 'X':
    {
        int ret = mainformatlong(v, arg, p_str, writer);
        if (ret != 0)
            return ret;
        arg->sign = 1;
        break;
    }

    case 'e':
    case 'E':
    case 'f':
    case 'F':
    case 'g':
    case 'G':
        if (arg->width == -1 && arg->prec == -1
            && !(arg->flags & (F_SIGN | F_BLANK)))
        {
            /* Fast path */
            if (formatfloat(v, arg, NULL, writer) == -1)
                return -1;
            return 1;
        }

        arg->sign = 1;
        if (formatfloat(v, arg, p_str, NULL) == -1)
            return -1;
        break;

    case 'c':
    {
        Py_UCS4 ch = formatchar(v);
        if (ch == (Py_UCS4) -1)
            return -1;
        if (arg->width == -1 && arg->prec == -1) {
            /* Fast path */
            if (_PyUnicodeWriter_WriteCharInline(writer, ch) < 0)
                return -1;
            return 1;
        }
        *p_str = PyUnicode_FromOrdinal(ch);
        break;
    }

    default:
        PyErr_Format(PyExc_ValueError,
                     "unsupported format character '%c' (0x%x) "
                     "at index %zd",
                     (31<=arg->ch && arg->ch<=126) ? (char)arg->ch : '?',
                     (int)arg->ch,
                     ctx->fmtpos - 1);
        return -1;
    }
    if (*p_str == NULL)
        return -1;
    assert (PyUnicode_Check(*p_str));
    return 0;
}

static int
unicode_format_arg_output(struct unicode_formatter_t *ctx,
                          struct unicode_format_arg_t *arg,
                          PyObject *str)
{
    Py_ssize_t len;
    int kind;
    const void *pbuf;
    Py_ssize_t pindex;
    Py_UCS4 signchar;
    Py_ssize_t buflen;
    Py_UCS4 maxchar;
    Py_ssize_t sublen;
    _PyUnicodeWriter *writer = &ctx->writer;
    Py_UCS4 fill;

    fill = ' ';
    if (arg->sign && arg->flags & F_ZERO)
        fill = '0';

    len = PyUnicode_GET_LENGTH(str);
    if ((arg->width == -1 || arg->width <= len)
        && (arg->prec == -1 || arg->prec >= len)
        && !(arg->flags & (F_SIGN | F_BLANK)))
    {
        /* Fast path */
        if (_PyUnicodeWriter_WriteStr(writer, str) == -1)
            return -1;
        return 0;
    }

    /* Truncate the string for "s", "r" and "a" formats
       if the precision is set */
    if (arg->ch == 's' || arg->ch == 'r' || arg->ch == 'a') {
        if (arg->prec >= 0 && len > arg->prec)
            len = arg->prec;
    }

    /* Adjust sign and width */
    kind = PyUnicode_KIND(str);
    pbuf = PyUnicode_DATA(str);
    pindex = 0;
    signchar = '\0';
    if (arg->sign) {
        Py_UCS4 ch = PyUnicode_READ(kind, pbuf, pindex);
        if (ch == '-' || ch == '+') {
            signchar = ch;
            len--;
            pindex++;
        }
        else if (arg->flags & F_SIGN)
            signchar = '+';
        else if (arg->flags & F_BLANK)
            signchar = ' ';
        else
            arg->sign = 0;
    }
    if (arg->width < len)
        arg->width = len;

    /* Prepare the writer */
    maxchar = writer->maxchar;
    if (!(arg->flags & F_LJUST)) {
        if (arg->sign) {
            if ((arg->width-1) > len)
                maxchar = Py_MAX(maxchar, fill);
        }
        else {
            if (arg->width > len)
                maxchar = Py_MAX(maxchar, fill);
        }
    }
    if (PyUnicode_MAX_CHAR_VALUE(str) > maxchar) {
        Py_UCS4 strmaxchar = _PyUnicode_FindMaxChar(str, 0, pindex+len);
        maxchar = Py_MAX(maxchar, strmaxchar);
    }

    buflen = arg->width;
    if (arg->sign && len == arg->width)
        buflen++;
    if (_PyUnicodeWriter_Prepare(writer, buflen, maxchar) == -1)
        return -1;

    /* Write the sign if needed */
    if (arg->sign) {
        if (fill != ' ') {
            PyUnicode_WRITE(writer->kind, writer->data, writer->pos, signchar);
            writer->pos += 1;
        }
        if (arg->width > len)
            arg->width--;
    }

    /* Write the numeric prefix for "x", "X" and "o" formats
       if the alternate form is used.
       For example, write "0x" for the "%#x" format. */
    if ((arg->flags & F_ALT) && (arg->ch == 'x' || arg->ch == 'X' || arg->ch == 'o')) {
        assert(PyUnicode_READ(kind, pbuf, pindex) == '0');
        assert(PyUnicode_READ(kind, pbuf, pindex + 1) == arg->ch);
        if (fill != ' ') {
            PyUnicode_WRITE(writer->kind, writer->data, writer->pos, '0');
            PyUnicode_WRITE(writer->kind, writer->data, writer->pos+1, arg->ch);
            writer->pos += 2;
            pindex += 2;
        }
        arg->width -= 2;
        if (arg->width < 0)
            arg->width = 0;
        len -= 2;
    }

    /* Pad left with the fill character if needed */
    if (arg->width > len && !(arg->flags & F_LJUST)) {
        sublen = arg->width - len;
        unicode_fill(writer->kind, writer->data, fill, writer->pos, sublen);
        writer->pos += sublen;
        arg->width = len;
    }

    /* If padding with spaces: write sign if needed and/or numeric prefix if
       the alternate form is used */
    if (fill == ' ') {
        if (arg->sign) {
            PyUnicode_WRITE(writer->kind, writer->data, writer->pos, signchar);
            writer->pos += 1;
        }
        if ((arg->flags & F_ALT) && (arg->ch == 'x' || arg->ch == 'X' || arg->ch == 'o')) {
            assert(PyUnicode_READ(kind, pbuf, pindex) == '0');
            assert(PyUnicode_READ(kind, pbuf, pindex+1) == arg->ch);
            PyUnicode_WRITE(writer->kind, writer->data, writer->pos, '0');
            PyUnicode_WRITE(writer->kind, writer->data, writer->pos+1, arg->ch);
            writer->pos += 2;
            pindex += 2;
        }
    }

    /* Write characters */
    if (len) {
        _PyUnicode_FastCopyCharacters(writer->buffer, writer->pos,
                                      str, pindex, len);
        writer->pos += len;
    }

    /* Pad right with the fill character if needed */
    if (arg->width > len) {
        sublen = arg->width - len;
        unicode_fill(writer->kind, writer->data, ' ', writer->pos, sublen);
        writer->pos += sublen;
    }
    return 0;
}

/* Helper of PyUnicode_Format(): format one arg.
   Return 0 on success, raise an exception and return -1 on error. */
static int
unicode_format_arg(struct unicode_formatter_t *ctx)
{
    struct unicode_format_arg_t arg;
    PyObject *str;
    int ret;

    arg.ch = PyUnicode_READ(ctx->fmtkind, ctx->fmtdata, ctx->fmtpos);
    if (arg.ch == '%') {
        ctx->fmtpos++;
        ctx->fmtcnt--;
        if (_PyUnicodeWriter_WriteCharInline(&ctx->writer, '%') < 0)
            return -1;
        return 0;
    }
    arg.flags = 0;
    arg.width = -1;
    arg.prec = -1;
    arg.sign = 0;
    str = NULL;

    ret = unicode_format_arg_parse(ctx, &arg);
    if (ret == -1)
        return -1;

    ret = unicode_format_arg_format(ctx, &arg, &str);
    if (ret == -1)
        return -1;

    if (ret != 1) {
        ret = unicode_format_arg_output(ctx, &arg, str);
        Py_DECREF(str);
        if (ret == -1)
            return -1;
    }

    if (ctx->dict && (ctx->argidx < ctx->arglen)) {
        PyErr_SetString(PyExc_TypeError,
                        "not all arguments converted during string formatting");
        return -1;
    }
    return 0;
}

PyObject *
PyUnicode_Format(PyObject *format, PyObject *args)
{
    struct unicode_formatter_t ctx;

    if (format == NULL || args == NULL) {
        PyErr_BadInternalCall();
        return NULL;
    }

    if (ensure_unicode(format) < 0)
        return NULL;

    ctx.fmtstr = format;
    ctx.fmtdata = PyUnicode_DATA(ctx.fmtstr);
    ctx.fmtkind = PyUnicode_KIND(ctx.fmtstr);
    ctx.fmtcnt = PyUnicode_GET_LENGTH(ctx.fmtstr);
    ctx.fmtpos = 0;

    _PyUnicodeWriter_Init(&ctx.writer);
    ctx.writer.min_length = ctx.fmtcnt + 100;
    ctx.writer.overallocate = 1;

    if (PyTuple_Check(args)) {
        ctx.arglen = PyTuple_Size(args);
        ctx.argidx = 0;
    }
    else {
        ctx.arglen = -1;
        ctx.argidx = -2;
    }
    ctx.args_owned = 0;
    if (PyMapping_Check(args) && !PyTuple_Check(args) && !PyUnicode_Check(args))
        ctx.dict = args;
    else
        ctx.dict = NULL;
    ctx.args = args;

    while (--ctx.fmtcnt >= 0) {
        if (PyUnicode_READ(ctx.fmtkind, ctx.fmtdata, ctx.fmtpos) != '%') {
            Py_ssize_t nonfmtpos;

            nonfmtpos = ctx.fmtpos++;
            while (ctx.fmtcnt >= 0 &&
                   PyUnicode_READ(ctx.fmtkind, ctx.fmtdata, ctx.fmtpos) != '%') {
                ctx.fmtpos++;
                ctx.fmtcnt--;
            }
            if (ctx.fmtcnt < 0) {
                ctx.fmtpos--;
                ctx.writer.overallocate = 0;
            }

            if (_PyUnicodeWriter_WriteSubstring(&ctx.writer, ctx.fmtstr,
                                                nonfmtpos, ctx.fmtpos) < 0)
                goto onError;
        }
        else {
            ctx.fmtpos++;
            if (unicode_format_arg(&ctx) == -1)
                goto onError;
        }
    }

    if (ctx.argidx < ctx.arglen && !ctx.dict) {
        PyErr_SetString(PyExc_TypeError,
                        "not all arguments converted during string formatting");
        goto onError;
    }

    if (ctx.args_owned) {
        Py_DECREF(ctx.args);
    }
    return _PyUnicodeWriter_Finish(&ctx.writer);

  onError:
    _PyUnicodeWriter_Dealloc(&ctx.writer);
    if (ctx.args_owned) {
        Py_DECREF(ctx.args);
    }
    return NULL;
}

static PyObject *
unicode_subtype_new(PyTypeObject *type, PyObject *unicode);

/*[clinic input]
@classmethod
str.__new__ as unicode_new

    object as x: object = NULL
    encoding: str = NULL
    errors: str = NULL

[clinic start generated code]*/

static PyObject *
unicode_new_impl(PyTypeObject *type, PyObject *x, const char *encoding,
                 const char *errors)
/*[clinic end generated code: output=fc72d4878b0b57e9 input=e81255e5676d174e]*/
{
    PyObject *unicode;
    if (x == NULL) {
        unicode = &_Py_STR(empty);
    }
    else if (encoding == NULL && errors == NULL) {
        unicode = PyObject_Str(x);
    }
    else {
        unicode = PyUnicode_FromEncodedObject(x, encoding, errors);
    }

    if (unicode != NULL && type != &PyUnicode_Type) {
        Py_SETREF(unicode, unicode_subtype_new(type, unicode));
    }
    return unicode;
}

static PyObject *
unicode_subtype_new(PyTypeObject *type, PyObject *unicode)
{
    PyObject *self;
    Py_ssize_t length, char_size;
    int share_utf8;
    int kind;
    void *data;

    assert(PyType_IsSubtype(type, &PyUnicode_Type));
    assert(_PyUnicode_CHECK(unicode));

    self = type->tp_alloc(type, 0);
    if (self == NULL) {
        return NULL;
    }
    kind = PyUnicode_KIND(unicode);
    length = PyUnicode_GET_LENGTH(unicode);

    _PyUnicode_LENGTH(self) = length;
#ifdef Py_DEBUG
    _PyUnicode_HASH(self) = -1;
#else
    _PyUnicode_HASH(self) = _PyUnicode_HASH(unicode);
#endif
    _PyUnicode_STATE(self).interned = 0;
    _PyUnicode_STATE(self).kind = kind;
    _PyUnicode_STATE(self).compact = 0;
    _PyUnicode_STATE(self).ascii = _PyUnicode_STATE(unicode).ascii;
    _PyUnicode_UTF8_LENGTH(self) = 0;
    _PyUnicode_UTF8(self) = NULL;
    _PyUnicode_DATA_ANY(self) = NULL;

    share_utf8 = 0;
    if (kind == PyUnicode_1BYTE_KIND) {
        char_size = 1;
        if (PyUnicode_MAX_CHAR_VALUE(unicode) < 128)
            share_utf8 = 1;
    }
    else if (kind == PyUnicode_2BYTE_KIND) {
        char_size = 2;
    }
    else {
        assert(kind == PyUnicode_4BYTE_KIND);
        char_size = 4;
    }

    /* Ensure we won't overflow the length. */
    if (length > (PY_SSIZE_T_MAX / char_size - 1)) {
        PyErr_NoMemory();
        goto onError;
    }
    data = PyObject_Malloc((length + 1) * char_size);
    if (data == NULL) {
        PyErr_NoMemory();
        goto onError;
    }

    _PyUnicode_DATA_ANY(self) = data;
    if (share_utf8) {
        _PyUnicode_UTF8_LENGTH(self) = length;
        _PyUnicode_UTF8(self) = data;
    }

    memcpy(data, PyUnicode_DATA(unicode), kind * (length + 1));
    assert(_PyUnicode_CheckConsistency(self, 1));
#ifdef Py_DEBUG
    _PyUnicode_HASH(self) = _PyUnicode_HASH(unicode);
#endif
    return self;

onError:
    Py_DECREF(self);
    return NULL;
}

void
_PyUnicode_ExactDealloc(PyObject *op)
{
    assert(PyUnicode_CheckExact(op));
    unicode_dealloc(op);
}

PyDoc_STRVAR(unicode_doc,
"str(object='') -> str\n\
str(bytes_or_buffer[, encoding[, errors]]) -> str\n\
\n\
Create a new string object from the given object. If encoding or\n\
errors is specified, then the object must expose a data buffer\n\
that will be decoded using the given encoding and error handler.\n\
Otherwise, returns the result of object.__str__() (if defined)\n\
or repr(object).\n\
encoding defaults to sys.getdefaultencoding().\n\
errors defaults to 'strict'.");

static PyObject *unicode_iter(PyObject *seq);

PyTypeObject PyUnicode_Type = {
    PyVarObject_HEAD_INIT(&PyType_Type, 0)
    "str",                        /* tp_name */
    sizeof(PyUnicodeObject),      /* tp_basicsize */
    0,                            /* tp_itemsize */
    /* Slots */
    (destructor)unicode_dealloc,  /* tp_dealloc */
    0,                            /* tp_vectorcall_offset */
    0,                            /* tp_getattr */
    0,                            /* tp_setattr */
    0,                            /* tp_as_async */
    unicode_repr,                 /* tp_repr */
    &unicode_as_number,           /* tp_as_number */
    &unicode_as_sequence,         /* tp_as_sequence */
    &unicode_as_mapping,          /* tp_as_mapping */
    (hashfunc) unicode_hash,      /* tp_hash*/
    0,                            /* tp_call*/
    (reprfunc) unicode_str,       /* tp_str */
    PyObject_GenericGetAttr,      /* tp_getattro */
    0,                            /* tp_setattro */
    0,                            /* tp_as_buffer */
    Py_TPFLAGS_DEFAULT | Py_TPFLAGS_BASETYPE |
        Py_TPFLAGS_UNICODE_SUBCLASS |
        _Py_TPFLAGS_MATCH_SELF, /* tp_flags */
    unicode_doc,                  /* tp_doc */
    0,                            /* tp_traverse */
    0,                            /* tp_clear */
    PyUnicode_RichCompare,        /* tp_richcompare */
    0,                            /* tp_weaklistoffset */
    unicode_iter,                 /* tp_iter */
    0,                            /* tp_iternext */
    unicode_methods,              /* tp_methods */
    0,                            /* tp_members */
    0,                            /* tp_getset */
    0,                            /* tp_base */
    0,                            /* tp_dict */
    0,                            /* tp_descr_get */
    0,                            /* tp_descr_set */
    0,                            /* tp_dictoffset */
    0,                            /* tp_init */
    0,                            /* tp_alloc */
    unicode_new,                  /* tp_new */
    PyObject_Del,                 /* tp_free */
};

/* Initialize the Unicode implementation */

void
_PyUnicode_InitState(PyInterpreterState *interp)
{
    if (!_Py_IsMainInterpreter(interp)) {
        return;
    }

    /* initialize the linebreak bloom filter */
    const Py_UCS2 linebreak[] = {
        0x000A, /* LINE FEED */
        0x000D, /* CARRIAGE RETURN */
        0x001C, /* FILE SEPARATOR */
        0x001D, /* GROUP SEPARATOR */
        0x001E, /* RECORD SEPARATOR */
        0x0085, /* NEXT LINE */
        0x2028, /* LINE SEPARATOR */
        0x2029, /* PARAGRAPH SEPARATOR */
    };
    bloom_linebreak = make_bloom_mask(
        PyUnicode_2BYTE_KIND, linebreak,
        Py_ARRAY_LENGTH(linebreak));
}


PyStatus
_PyUnicode_InitGlobalObjects(PyInterpreterState *interp)
{
    if (!_Py_IsMainInterpreter(interp)) {
        return _PyStatus_OK();
    }

#ifdef Py_DEBUG
    assert(_PyUnicode_CheckConsistency(&_Py_STR(empty), 1));

    for (int i = 0; i < 256; i++) {
        assert(_PyUnicode_CheckConsistency(LATIN1(i), 1));
    }
#endif

    return _PyStatus_OK();
}


PyStatus
_PyUnicode_InitTypes(PyInterpreterState *interp)
{
    if (!_Py_IsMainInterpreter(interp)) {
        return _PyStatus_OK();
    }

    if (PyType_Ready(&EncodingMapType) < 0) {
        goto error;
    }
    if (PyType_Ready(&PyFieldNameIter_Type) < 0) {
        goto error;
    }
    if (PyType_Ready(&PyFormatterIter_Type) < 0) {
        goto error;
    }
    return _PyStatus_OK();

error:
    return _PyStatus_ERR("Can't initialize unicode types");
}


void
PyUnicode_InternInPlace(PyObject **p)
{
    PyObject *s = *p;
#ifdef Py_DEBUG
    assert(s != NULL);
    assert(_PyUnicode_CHECK(s));
#else
    if (s == NULL || !PyUnicode_Check(s)) {
        return;
    }
#endif

    /* If it's a subclass, we don't really know what putting
       it in the interned dict might do. */
    if (!PyUnicode_CheckExact(s)) {
        return;
    }

    if (PyUnicode_CHECK_INTERNED(s)) {
        return;
    }

#ifdef INTERNED_STRINGS
    if (interned == NULL) {
        interned = PyDict_New();
        if (interned == NULL) {
            PyErr_Clear(); /* Don't leave an exception */
            return;
        }
    }

    PyObject *t = PyDict_SetDefault(interned, s, s);
    if (t == NULL) {
        PyErr_Clear();
        return;
    }

    if (t != s) {
        Py_SETREF(*p, t);
        return;
    }

<<<<<<< HEAD
    if (_Py_IsImmortal(s)) {
        _PyUnicode_STATE(*p).interned = SSTATE_INTERNED_IMMORTAL_STATIC;
       return;
    }
     _Py_SetImmortal(s);
     _PyUnicode_STATE(*p).interned = SSTATE_INTERNED_IMMORTAL;
=======
    /* The two references in interned dict (key and value) are not counted by
       refcnt. unicode_dealloc() and _PyUnicode_ClearInterned() take care of
       this. */
    Py_SET_REFCNT(s, Py_REFCNT(s) - 2);
    _PyUnicode_STATE(s).interned = 1;
>>>>>>> 953ab079
#else
    // PyDict expects that interned strings have their hash
    // (PyASCIIObject.hash) already computed.
    (void)unicode_hash(s);
#endif
}

// Function kept for the stable ABI.
PyAPI_FUNC(void) PyUnicode_InternImmortal(PyObject **);
void
PyUnicode_InternImmortal(PyObject **p)
{
    PyUnicode_InternInPlace(p);
<<<<<<< HEAD
=======
    // Leak a reference on purpose
    Py_INCREF(*p);
>>>>>>> 953ab079
}

PyObject *
PyUnicode_InternFromString(const char *cp)
{
    PyObject *s = PyUnicode_FromString(cp);
    if (s == NULL)
        return NULL;
    PyUnicode_InternInPlace(&s);
    return s;
}


void
_PyUnicode_ClearInterned(PyInterpreterState *interp)
{
    if (!_Py_IsMainInterpreter(interp)) {
        // interned dict is shared by all interpreters
        return;
    }

    if (interned == NULL) {
        return;
    }
    assert(PyDict_CheckExact(interned));

<<<<<<< HEAD
    // TODO: Currently, the runtime is not able to guarantee that it can exit
    //       without allocations that carry over to a future initialization of
    //       Python within the same process.
    //           i.e: ./python -X showrefcount -c 'import itertools'
    //                [298 refs, 298 blocks]
    //       Therefore, this should remain disabled until there is a strict
    //       guarantee that no memory will be leftover after `Py_Finalize`
#ifdef Py_DEBUG
    /* For all non-singleton interned strings, restore the two valid references
       to that instance from within the intern string dictionary and let the
       normal reference counting process clean up these instances. */
    Py_ssize_t pos = 0;
    PyObject *s, *ignored_value;
    while (PyDict_Next(interned, &pos, &s, &ignored_value)) {
        assert(PyUnicode_IS_READY(s));
        switch (PyUnicode_CHECK_INTERNED(s)) {
        case SSTATE_INTERNED_IMMORTAL:
            // Skip the Immortal Instance check and directly set the refcnt.
            s->ob_refcnt = 2;
#ifdef Py_REF_DEBUG
            // Update the total ref counts to account for the original
            // reference to this string that no longer exists.
            _Py_RefTotal--;
#endif
            break;
        case SSTATE_INTERNED_IMMORTAL_STATIC:
            break;
        case SSTATE_INTERNED_MORTAL:
            /* fall through */
        case SSTATE_NOT_INTERNED:
            /* fall through */
        default:
            Py_UNREACHABLE();
        }
        _PyUnicode_STATE(s).interned = SSTATE_NOT_INTERNED;
    }

    /* Get indentifiers ready to be deleted in _PyUnicode_Fini */
    struct _Py_unicode_state *state = &interp->unicode;
    struct _Py_unicode_ids *ids = &state->ids;
    for (Py_ssize_t i=0; i < ids->size; i++) {
        Py_XINCREF(ids->array[i]);
    }
=======
    /* Interned unicode strings are not forcibly deallocated; rather, we give
       them their stolen references back, and then clear and DECREF the
       interned dict. */

#ifdef INTERNED_STATS
    fprintf(stderr, "releasing %zd interned strings\n",
            PyDict_GET_SIZE(interned));

    Py_ssize_t total_length = 0;
#endif
    Py_ssize_t pos = 0;
    PyObject *s, *ignored_value;
    while (PyDict_Next(interned, &pos, &s, &ignored_value)) {
        assert(PyUnicode_CHECK_INTERNED(s));
        // Restore the two references (key and value) ignored
        // by PyUnicode_InternInPlace().
        Py_SET_REFCNT(s, Py_REFCNT(s) + 2);
#ifdef INTERNED_STATS
        total_length += PyUnicode_GET_LENGTH(s);
#endif

        _PyUnicode_STATE(s).interned = 0;
    }
#ifdef INTERNED_STATS
    fprintf(stderr,
            "total length of all interned strings: %zd characters\n",
            total_length);
>>>>>>> 953ab079
#endif

    PyDict_Clear(interned);
    Py_CLEAR(interned);
}


/********************* Unicode Iterator **************************/

typedef struct {
    PyObject_HEAD
    Py_ssize_t it_index;
    PyObject *it_seq;    /* Set to NULL when iterator is exhausted */
} unicodeiterobject;

static void
unicodeiter_dealloc(unicodeiterobject *it)
{
    _PyObject_GC_UNTRACK(it);
    Py_XDECREF(it->it_seq);
    PyObject_GC_Del(it);
}

static int
unicodeiter_traverse(unicodeiterobject *it, visitproc visit, void *arg)
{
    Py_VISIT(it->it_seq);
    return 0;
}

static PyObject *
unicodeiter_next(unicodeiterobject *it)
{
    PyObject *seq;

    assert(it != NULL);
    seq = it->it_seq;
    if (seq == NULL)
        return NULL;
    assert(_PyUnicode_CHECK(seq));

    if (it->it_index < PyUnicode_GET_LENGTH(seq)) {
        int kind = PyUnicode_KIND(seq);
        const void *data = PyUnicode_DATA(seq);
        Py_UCS4 chr = PyUnicode_READ(kind, data, it->it_index);
        it->it_index++;
        return unicode_char(chr);
    }

    it->it_seq = NULL;
    Py_DECREF(seq);
    return NULL;
}

static PyObject *
unicode_ascii_iter_next(unicodeiterobject *it)
{
    assert(it != NULL);
    PyObject *seq = it->it_seq;
    if (seq == NULL) {
        return NULL;
    }
    assert(_PyUnicode_CHECK(seq));
    assert(PyUnicode_IS_COMPACT_ASCII(seq));
    if (it->it_index < PyUnicode_GET_LENGTH(seq)) {
        const void *data = ((void*)(_PyASCIIObject_CAST(seq) + 1));
        Py_UCS1 chr = (Py_UCS1)PyUnicode_READ(PyUnicode_1BYTE_KIND,
                                              data, it->it_index);
        it->it_index++;
        PyObject *item = (PyObject*)&_Py_SINGLETON(strings).ascii[chr];
        return Py_NewRef(item);
    }
    it->it_seq = NULL;
    Py_DECREF(seq);
    return NULL;
}

static PyObject *
unicodeiter_len(unicodeiterobject *it, PyObject *Py_UNUSED(ignored))
{
    Py_ssize_t len = 0;
    if (it->it_seq)
        len = PyUnicode_GET_LENGTH(it->it_seq) - it->it_index;
    return PyLong_FromSsize_t(len);
}

PyDoc_STRVAR(length_hint_doc, "Private method returning an estimate of len(list(it)).");

static PyObject *
unicodeiter_reduce(unicodeiterobject *it, PyObject *Py_UNUSED(ignored))
{
    if (it->it_seq != NULL) {
        return Py_BuildValue("N(O)n", _PyEval_GetBuiltin(&_Py_ID(iter)),
                             it->it_seq, it->it_index);
    } else {
        PyObject *u = unicode_new_empty();
        if (u == NULL)
            return NULL;
        return Py_BuildValue("N(N)", _PyEval_GetBuiltin(&_Py_ID(iter)), u);
    }
}

PyDoc_STRVAR(reduce_doc, "Return state information for pickling.");

static PyObject *
unicodeiter_setstate(unicodeiterobject *it, PyObject *state)
{
    Py_ssize_t index = PyLong_AsSsize_t(state);
    if (index == -1 && PyErr_Occurred())
        return NULL;
    if (it->it_seq != NULL) {
        if (index < 0)
            index = 0;
        else if (index > PyUnicode_GET_LENGTH(it->it_seq))
            index = PyUnicode_GET_LENGTH(it->it_seq); /* iterator truncated */
        it->it_index = index;
    }
    Py_RETURN_NONE;
}

PyDoc_STRVAR(setstate_doc, "Set state information for unpickling.");

static PyMethodDef unicodeiter_methods[] = {
    {"__length_hint__", (PyCFunction)unicodeiter_len, METH_NOARGS,
     length_hint_doc},
    {"__reduce__",      (PyCFunction)unicodeiter_reduce, METH_NOARGS,
     reduce_doc},
    {"__setstate__",    (PyCFunction)unicodeiter_setstate, METH_O,
     setstate_doc},
    {NULL,      NULL}       /* sentinel */
};

PyTypeObject PyUnicodeIter_Type = {
    PyVarObject_HEAD_INIT(&PyType_Type, 0)
    "str_iterator",         /* tp_name */
    sizeof(unicodeiterobject),      /* tp_basicsize */
    0,                  /* tp_itemsize */
    /* methods */
    (destructor)unicodeiter_dealloc,    /* tp_dealloc */
    0,                  /* tp_vectorcall_offset */
    0,                  /* tp_getattr */
    0,                  /* tp_setattr */
    0,                  /* tp_as_async */
    0,                  /* tp_repr */
    0,                  /* tp_as_number */
    0,                  /* tp_as_sequence */
    0,                  /* tp_as_mapping */
    0,                  /* tp_hash */
    0,                  /* tp_call */
    0,                  /* tp_str */
    PyObject_GenericGetAttr,        /* tp_getattro */
    0,                  /* tp_setattro */
    0,                  /* tp_as_buffer */
    Py_TPFLAGS_DEFAULT | Py_TPFLAGS_HAVE_GC,/* tp_flags */
    0,                  /* tp_doc */
    (traverseproc)unicodeiter_traverse, /* tp_traverse */
    0,                  /* tp_clear */
    0,                  /* tp_richcompare */
    0,                  /* tp_weaklistoffset */
    PyObject_SelfIter,          /* tp_iter */
    (iternextfunc)unicodeiter_next,     /* tp_iternext */
    unicodeiter_methods,            /* tp_methods */
    0,
};

PyTypeObject _PyUnicodeASCIIIter_Type = {
    PyVarObject_HEAD_INIT(&PyType_Type, 0)
    .tp_name = "str_ascii_iterator",
    .tp_basicsize = sizeof(unicodeiterobject),
    .tp_dealloc = (destructor)unicodeiter_dealloc,
    .tp_getattro = PyObject_GenericGetAttr,
    .tp_flags = Py_TPFLAGS_DEFAULT | Py_TPFLAGS_HAVE_GC,
    .tp_traverse = (traverseproc)unicodeiter_traverse,
    .tp_iter = PyObject_SelfIter,
    .tp_iternext = (iternextfunc)unicode_ascii_iter_next,
    .tp_methods = unicodeiter_methods,
};

static PyObject *
unicode_iter(PyObject *seq)
{
    unicodeiterobject *it;

    if (!PyUnicode_Check(seq)) {
        PyErr_BadInternalCall();
        return NULL;
    }
    if (PyUnicode_IS_COMPACT_ASCII(seq)) {
        it = PyObject_GC_New(unicodeiterobject, &_PyUnicodeASCIIIter_Type);
    }
    else {
        it = PyObject_GC_New(unicodeiterobject, &PyUnicodeIter_Type);
    }
    if (it == NULL)
        return NULL;
    it->it_index = 0;
    Py_INCREF(seq);
    it->it_seq = seq;
    _PyObject_GC_TRACK(it);
    return (PyObject *)it;
}

static int
encode_wstr_utf8(wchar_t *wstr, char **str, const char *name)
{
    int res;
    res = _Py_EncodeUTF8Ex(wstr, str, NULL, NULL, 1, _Py_ERROR_STRICT);
    if (res == -2) {
        PyErr_Format(PyExc_RuntimeWarning, "cannot decode %s", name);
        return -1;
    }
    if (res < 0) {
        PyErr_NoMemory();
        return -1;
    }
    return 0;
}


static int
config_get_codec_name(wchar_t **config_encoding)
{
    char *encoding;
    if (encode_wstr_utf8(*config_encoding, &encoding, "stdio_encoding") < 0) {
        return -1;
    }

    PyObject *name_obj = NULL;
    PyObject *codec = _PyCodec_Lookup(encoding);
    PyMem_RawFree(encoding);

    if (!codec)
        goto error;

    name_obj = PyObject_GetAttrString(codec, "name");
    Py_CLEAR(codec);
    if (!name_obj) {
        goto error;
    }

    wchar_t *wname = PyUnicode_AsWideCharString(name_obj, NULL);
    Py_DECREF(name_obj);
    if (wname == NULL) {
        goto error;
    }

    wchar_t *raw_wname = _PyMem_RawWcsdup(wname);
    if (raw_wname == NULL) {
        PyMem_Free(wname);
        PyErr_NoMemory();
        goto error;
    }

    PyMem_RawFree(*config_encoding);
    *config_encoding = raw_wname;

    PyMem_Free(wname);
    return 0;

error:
    Py_XDECREF(codec);
    Py_XDECREF(name_obj);
    return -1;
}


static PyStatus
init_stdio_encoding(PyInterpreterState *interp)
{
    /* Update the stdio encoding to the normalized Python codec name. */
    PyConfig *config = (PyConfig*)_PyInterpreterState_GetConfig(interp);
    if (config_get_codec_name(&config->stdio_encoding) < 0) {
        return _PyStatus_ERR("failed to get the Python codec name "
                             "of the stdio encoding");
    }
    return _PyStatus_OK();
}


static int
init_fs_codec(PyInterpreterState *interp)
{
    const PyConfig *config = _PyInterpreterState_GetConfig(interp);

    _Py_error_handler error_handler;
    error_handler = get_error_handler_wide(config->filesystem_errors);
    if (error_handler == _Py_ERROR_UNKNOWN) {
        PyErr_SetString(PyExc_RuntimeError, "unknown filesystem error handler");
        return -1;
    }

    char *encoding, *errors;
    if (encode_wstr_utf8(config->filesystem_encoding,
                         &encoding,
                         "filesystem_encoding") < 0) {
        return -1;
    }

    if (encode_wstr_utf8(config->filesystem_errors,
                         &errors,
                         "filesystem_errors") < 0) {
        PyMem_RawFree(encoding);
        return -1;
    }

    struct _Py_unicode_fs_codec *fs_codec = &interp->unicode.fs_codec;
    PyMem_RawFree(fs_codec->encoding);
    fs_codec->encoding = encoding;
    /* encoding has been normalized by init_fs_encoding() */
    fs_codec->utf8 = (strcmp(encoding, "utf-8") == 0);
    PyMem_RawFree(fs_codec->errors);
    fs_codec->errors = errors;
    fs_codec->error_handler = error_handler;

#ifdef _Py_FORCE_UTF8_FS_ENCODING
    assert(fs_codec->utf8 == 1);
#endif

    /* At this point, PyUnicode_EncodeFSDefault() and
       PyUnicode_DecodeFSDefault() can now use the Python codec rather than
       the C implementation of the filesystem encoding. */

    /* Set Py_FileSystemDefaultEncoding and Py_FileSystemDefaultEncodeErrors
       global configuration variables. */
    if (_Py_SetFileSystemEncoding(fs_codec->encoding,
                                  fs_codec->errors) < 0) {
        PyErr_NoMemory();
        return -1;
    }
    return 0;
}


static PyStatus
init_fs_encoding(PyThreadState *tstate)
{
    PyInterpreterState *interp = tstate->interp;

    /* Update the filesystem encoding to the normalized Python codec name.
       For example, replace "ANSI_X3.4-1968" (locale encoding) with "ascii"
       (Python codec name). */
    PyConfig *config = (PyConfig*)_PyInterpreterState_GetConfig(interp);
    if (config_get_codec_name(&config->filesystem_encoding) < 0) {
        _Py_DumpPathConfig(tstate);
        return _PyStatus_ERR("failed to get the Python codec "
                             "of the filesystem encoding");
    }

    if (init_fs_codec(interp) < 0) {
        return _PyStatus_ERR("cannot initialize filesystem codec");
    }
    return _PyStatus_OK();
}


PyStatus
_PyUnicode_InitEncodings(PyThreadState *tstate)
{
    PyStatus status = init_fs_encoding(tstate);
    if (_PyStatus_EXCEPTION(status)) {
        return status;
    }

    return init_stdio_encoding(tstate->interp);
}


static void
_PyUnicode_FiniEncodings(struct _Py_unicode_fs_codec *fs_codec)
{
    PyMem_RawFree(fs_codec->encoding);
    fs_codec->encoding = NULL;
    fs_codec->utf8 = 0;
    PyMem_RawFree(fs_codec->errors);
    fs_codec->errors = NULL;
    fs_codec->error_handler = _Py_ERROR_UNKNOWN;
}


#ifdef MS_WINDOWS
int
_PyUnicode_EnableLegacyWindowsFSEncoding(void)
{
    PyInterpreterState *interp = _PyInterpreterState_GET();
    PyConfig *config = (PyConfig *)_PyInterpreterState_GetConfig(interp);

    /* Set the filesystem encoding to mbcs/replace (PEP 529) */
    wchar_t *encoding = _PyMem_RawWcsdup(L"mbcs");
    wchar_t *errors = _PyMem_RawWcsdup(L"replace");
    if (encoding == NULL || errors == NULL) {
        PyMem_RawFree(encoding);
        PyMem_RawFree(errors);
        PyErr_NoMemory();
        return -1;
    }

    PyMem_RawFree(config->filesystem_encoding);
    config->filesystem_encoding = encoding;
    PyMem_RawFree(config->filesystem_errors);
    config->filesystem_errors = errors;

    return init_fs_codec(interp);
}
#endif


#ifdef Py_DEBUG
static inline int
unicode_is_finalizing(void)
{
    return (interned == NULL);
}
#endif


void
_PyUnicode_FiniTypes(PyInterpreterState *interp)
{
    if (!_Py_IsMainInterpreter(interp)) {
        return;
    }

    _PyStaticType_Dealloc(&EncodingMapType);
    _PyStaticType_Dealloc(&PyFieldNameIter_Type);
    _PyStaticType_Dealloc(&PyFormatterIter_Type);
}


static void unicode_static_dealloc(PyObject *op)
{
    PyASCIIObject *ascii = _PyASCIIObject_CAST(op);

    assert(ascii->state.compact);

    if (!ascii->state.ascii) {
        PyCompactUnicodeObject* compact = (PyCompactUnicodeObject*)op;
        if (compact->utf8) {
            PyObject_Free(compact->utf8);
            compact->utf8 = NULL;
            compact->utf8_length = 0;
        }
    }
}


void
_PyUnicode_Fini(PyInterpreterState *interp)
{
    struct _Py_unicode_state *state = &interp->unicode;

    if (_Py_IsMainInterpreter(interp)) {
        // _PyUnicode_ClearInterned() must be called before _PyUnicode_Fini()
        assert(interned == NULL);
        // bpo-47182: force a unicodedata CAPI capsule re-import on
        // subsequent initialization of main interpreter.
        ucnhash_capi = NULL;
    }

    _PyUnicode_FiniEncodings(&state->fs_codec);

    unicode_clear_identifiers(state);

    // Clear the single character singletons
    for (int i = 0; i < 128; i++) {
        unicode_static_dealloc((PyObject*)&_Py_SINGLETON(strings).ascii[i]);
    }
    for (int i = 0; i < 128; i++) {
        unicode_static_dealloc((PyObject*)&_Py_SINGLETON(strings).latin1[i]);
    }
}


void
_PyStaticUnicode_Dealloc(PyObject *op)
{
    unicode_static_dealloc(op);
}


/* A _string module, to export formatter_parser and formatter_field_name_split
   to the string.Formatter class implemented in Python. */

static PyMethodDef _string_methods[] = {
    {"formatter_field_name_split", (PyCFunction) formatter_field_name_split,
     METH_O, PyDoc_STR("split the argument as a field name")},
    {"formatter_parser", (PyCFunction) formatter_parser,
     METH_O, PyDoc_STR("parse the argument as a format string")},
    {NULL, NULL}
};

static struct PyModuleDef _string_module = {
    PyModuleDef_HEAD_INIT,
    .m_name = "_string",
    .m_doc = PyDoc_STR("string helper module"),
    .m_size = 0,
    .m_methods = _string_methods,
};

PyMODINIT_FUNC
PyInit__string(void)
{
    return PyModuleDef_Init(&_string_module);
}


#ifdef __cplusplus
}
#endif<|MERGE_RESOLUTION|>--- conflicted
+++ resolved
@@ -1004,71 +1004,7 @@
 resize_copy(PyObject *unicode, Py_ssize_t length)
 {
     Py_ssize_t copy_length;
-<<<<<<< HEAD
-    if (_PyUnicode_KIND(unicode) != PyUnicode_WCHAR_KIND) {
-        PyObject *copy;
-
-        assert(PyUnicode_IS_READY(unicode));
-
-        copy = PyUnicode_New(length, PyUnicode_MAX_CHAR_VALUE(unicode));
-        if (copy == NULL)
-            return NULL;
-
-        copy_length = Py_MIN(length, PyUnicode_GET_LENGTH(unicode));
-        _PyUnicode_FastCopyCharacters(copy, 0, unicode, 0, copy_length);
-        return copy;
-    }
-    else {
-        PyObject *w;
-
-        w = (PyObject*)_PyUnicode_New(length);
-        if (w == NULL)
-            return NULL;
-        copy_length = _PyUnicode_WSTR_LENGTH(unicode);
-        copy_length = Py_MIN(copy_length, length);
-        memcpy(_PyUnicode_WSTR(w), _PyUnicode_WSTR(unicode),
-                  copy_length * sizeof(wchar_t));
-        return w;
-    }
-}
-
-/* We allocate one more byte to make sure the string is
-   Ux0000 terminated; some code (e.g. new_identifier)
-   relies on that.
-
-   XXX This allocator could further be enhanced by assuring that the
-   free list never reduces its size below 1.
-
-*/
-
-static PyUnicodeObject *
-_PyUnicode_New(Py_ssize_t length)
-{
-    PyUnicodeObject *unicode;
-    size_t new_size;
-
-    /* Optimization for empty strings */
-    if (length == 0) {
-        return (PyUnicodeObject *)&_Py_STR(empty);
-    }
-
-    /* Ensure we won't overflow the size. */
-    if (length > ((PY_SSIZE_T_MAX / (Py_ssize_t)sizeof(Py_UNICODE)) - 1)) {
-        return (PyUnicodeObject *)PyErr_NoMemory();
-    }
-    if (length < 0) {
-        PyErr_SetString(PyExc_SystemError,
-                        "Negative size passed to _PyUnicode_New");
-        return NULL;
-    }
-
-    unicode = PyObject_New(PyUnicodeObject, &PyUnicode_Type);
-    if (unicode == NULL)
-        return NULL;
-    new_size = sizeof(Py_UNICODE) * ((size_t)length + 1);
-=======
     PyObject *copy;
->>>>>>> 953ab079
 
     copy = PyUnicode_New(length, PyUnicode_MAX_CHAR_VALUE(unicode));
     if (copy == NULL)
@@ -1564,20 +1500,6 @@
     }
 #endif
 
-<<<<<<< HEAD
-    switch (PyUnicode_CHECK_INTERNED(unicode)) {
-    case SSTATE_NOT_INTERNED:
-        break;
-
-    case SSTATE_INTERNED_IMMORTAL:
-        break;
-
-    case SSTATE_INTERNED_IMMORTAL_STATIC:
-        break;
-
-    default:
-        Py_UNREACHABLE();
-=======
 #ifdef INTERNED_STRINGS
     if (PyUnicode_CHECK_INTERNED(unicode)) {
         /* Revive the dead object temporarily. PyDict_DelItem() removes two
@@ -1593,7 +1515,6 @@
         }
         assert(Py_REFCNT(unicode) == 1);
         Py_SET_REFCNT(unicode, 0);
->>>>>>> 953ab079
     }
 #endif
 
@@ -14715,20 +14636,12 @@
         return;
     }
 
-<<<<<<< HEAD
     if (_Py_IsImmortal(s)) {
         _PyUnicode_STATE(*p).interned = SSTATE_INTERNED_IMMORTAL_STATIC;
        return;
     }
      _Py_SetImmortal(s);
      _PyUnicode_STATE(*p).interned = SSTATE_INTERNED_IMMORTAL;
-=======
-    /* The two references in interned dict (key and value) are not counted by
-       refcnt. unicode_dealloc() and _PyUnicode_ClearInterned() take care of
-       this. */
-    Py_SET_REFCNT(s, Py_REFCNT(s) - 2);
-    _PyUnicode_STATE(s).interned = 1;
->>>>>>> 953ab079
 #else
     // PyDict expects that interned strings have their hash
     // (PyASCIIObject.hash) already computed.
@@ -14742,11 +14655,8 @@
 PyUnicode_InternImmortal(PyObject **p)
 {
     PyUnicode_InternInPlace(p);
-<<<<<<< HEAD
-=======
     // Leak a reference on purpose
     Py_INCREF(*p);
->>>>>>> 953ab079
 }
 
 PyObject *
@@ -14773,7 +14683,6 @@
     }
     assert(PyDict_CheckExact(interned));
 
-<<<<<<< HEAD
     // TODO: Currently, the runtime is not able to guarantee that it can exit
     //       without allocations that carry over to a future initialization of
     //       Python within the same process.
@@ -14817,35 +14726,6 @@
     for (Py_ssize_t i=0; i < ids->size; i++) {
         Py_XINCREF(ids->array[i]);
     }
-=======
-    /* Interned unicode strings are not forcibly deallocated; rather, we give
-       them their stolen references back, and then clear and DECREF the
-       interned dict. */
-
-#ifdef INTERNED_STATS
-    fprintf(stderr, "releasing %zd interned strings\n",
-            PyDict_GET_SIZE(interned));
-
-    Py_ssize_t total_length = 0;
-#endif
-    Py_ssize_t pos = 0;
-    PyObject *s, *ignored_value;
-    while (PyDict_Next(interned, &pos, &s, &ignored_value)) {
-        assert(PyUnicode_CHECK_INTERNED(s));
-        // Restore the two references (key and value) ignored
-        // by PyUnicode_InternInPlace().
-        Py_SET_REFCNT(s, Py_REFCNT(s) + 2);
-#ifdef INTERNED_STATS
-        total_length += PyUnicode_GET_LENGTH(s);
-#endif
-
-        _PyUnicode_STATE(s).interned = 0;
-    }
-#ifdef INTERNED_STATS
-    fprintf(stderr,
-            "total length of all interned strings: %zd characters\n",
-            total_length);
->>>>>>> 953ab079
 #endif
 
     PyDict_Clear(interned);
