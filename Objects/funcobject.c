--- conflicted
+++ resolved
@@ -451,18 +451,10 @@
 #define OFF(x) offsetof(PyFunctionObject, x)
 
 static PyMemberDef func_memberlist[] = {
-<<<<<<< HEAD
-    {"__doc__",       T_OBJECT,     OFF(func_doc), 0},
-    {"__globals__",   T_OBJECT,     OFF(func_globals), READONLY},
-    {"__module__",    T_OBJECT,     OFF(func_module), 0},
-    {"__builtins__",  T_OBJECT,     OFF(func_builtins), READONLY},
-=======
-    {"__closure__",   _Py_T_OBJECT,     OFF(func_closure), Py_READONLY},
     {"__doc__",       _Py_T_OBJECT,     OFF(func_doc), 0},
     {"__globals__",   _Py_T_OBJECT,     OFF(func_globals), Py_READONLY},
     {"__module__",    _Py_T_OBJECT,     OFF(func_module), 0},
     {"__builtins__",  _Py_T_OBJECT,     OFF(func_builtins), Py_READONLY},
->>>>>>> 0191af97
     {NULL}  /* Sentinel */
 };
 
