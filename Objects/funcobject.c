/* Function object implementation */

#include "Python.h"
#include "pycore_code.h"          // _PyCode_VerifyStateless()
#include "pycore_dict.h"          // _Py_INCREF_DICT()
#include "pycore_function.h"      // _PyFunction_Vectorcall
#include "pycore_long.h"          // _PyLong_GetOne()
#include "pycore_modsupport.h"    // _PyArg_NoKeywords()
#include "pycore_object.h"        // _PyObject_GC_UNTRACK()
#include "pycore_pyerrors.h"      // _PyErr_Occurred()
#include "pycore_setobject.h"     // _PySet_NextEntry()
#include "pycore_stats.h"
#include "pycore_weakref.h"       // FT_CLEAR_WEAKREFS()


static const char *
func_event_name(PyFunction_WatchEvent event) {
    switch (event) {
        #define CASE(op)                \
        case PyFunction_EVENT_##op:         \
            return "PyFunction_EVENT_" #op;
        PY_FOREACH_FUNC_EVENT(CASE)
        #undef CASE
    }
    Py_UNREACHABLE();
}

static void
notify_func_watchers(PyInterpreterState *interp, PyFunction_WatchEvent event,
                     PyFunctionObject *func, PyObject *new_value)
{
    uint8_t bits = interp->active_func_watchers;
    int i = 0;
    while (bits) {
        assert(i < FUNC_MAX_WATCHERS);
        if (bits & 1) {
            PyFunction_WatchCallback cb = interp->func_watchers[i];
            // callback must be non-null if the watcher bit is set
            assert(cb != NULL);
            if (cb(event, func, new_value) < 0) {
                PyErr_FormatUnraisable(
                    "Exception ignored in %s watcher callback for function %U at %p",
                    func_event_name(event), func->func_qualname, func);
            }
        }
        i++;
        bits >>= 1;
    }
}

static inline void
handle_func_event(PyFunction_WatchEvent event, PyFunctionObject *func,
                  PyObject *new_value)
{
    assert(Py_REFCNT(func) > 0);
    PyInterpreterState *interp = _PyInterpreterState_GET();
    assert(interp->_initialized);
    if (interp->active_func_watchers) {
        notify_func_watchers(interp, event, func, new_value);
    }
    switch (event) {
        case PyFunction_EVENT_MODIFY_CODE:
        case PyFunction_EVENT_MODIFY_DEFAULTS:
        case PyFunction_EVENT_MODIFY_KWDEFAULTS:
        case PyFunction_EVENT_MODIFY_QUALNAME:
            RARE_EVENT_INTERP_INC(interp, func_modification);
            break;
        default:
            break;
    }
}

int
PyFunction_AddWatcher(PyFunction_WatchCallback callback)
{
    PyInterpreterState *interp = _PyInterpreterState_GET();
    assert(interp->_initialized);
    for (int i = 0; i < FUNC_MAX_WATCHERS; i++) {
        if (interp->func_watchers[i] == NULL) {
            interp->func_watchers[i] = callback;
            interp->active_func_watchers |= (1 << i);
            return i;
        }
    }
    PyErr_SetString(PyExc_RuntimeError, "no more func watcher IDs available");
    return -1;
}

int
PyFunction_ClearWatcher(int watcher_id)
{
    PyInterpreterState *interp = _PyInterpreterState_GET();
    if (watcher_id < 0 || watcher_id >= FUNC_MAX_WATCHERS) {
        PyErr_Format(PyExc_ValueError, "invalid func watcher ID %d",
                     watcher_id);
        return -1;
    }
    if (!interp->func_watchers[watcher_id]) {
        PyErr_Format(PyExc_ValueError, "no func watcher set for ID %d",
                     watcher_id);
        return -1;
    }
    interp->func_watchers[watcher_id] = NULL;
    interp->active_func_watchers &= ~(1 << watcher_id);
    return 0;
}
PyFunctionObject *
_PyFunction_FromConstructor(PyFrameConstructor *constr)
{
    PyObject *module;
    if (PyDict_GetItemRef(constr->fc_globals, &_Py_ID(__name__), &module) < 0) {
        return NULL;
    }

    PyFunctionObject *op = PyObject_GC_New(PyFunctionObject, &PyFunction_Type);
    if (op == NULL) {
        Py_XDECREF(module);
        return NULL;
    }
    _Py_INCREF_DICT(constr->fc_globals);
    op->func_globals = constr->fc_globals;
    _Py_INCREF_BUILTINS(constr->fc_builtins);
    op->func_builtins = constr->fc_builtins;
    op->func_name = Py_NewRef(constr->fc_name);
    op->func_qualname = Py_NewRef(constr->fc_qualname);
    _Py_INCREF_CODE((PyCodeObject *)constr->fc_code);
    op->func_code = constr->fc_code;
    op->func_defaults = Py_XNewRef(constr->fc_defaults);
    op->func_kwdefaults = Py_XNewRef(constr->fc_kwdefaults);
    op->func_closure = Py_XNewRef(constr->fc_closure);
    op->func_doc = Py_NewRef(Py_None);
    op->func_dict = NULL;
    op->func_weakreflist = NULL;
    op->func_module = module;
    op->func_annotations = NULL;
    op->func_annotate = NULL;
    op->func_typeparams = NULL;
    op->vectorcall = _PyFunction_Vectorcall;
    op->func_version = FUNC_VERSION_UNSET;
    // NOTE: functions created via FrameConstructor do not use deferred
    // reference counting because they are typically not part of cycles
    // nor accessed by multiple threads.
    _PyObject_GC_TRACK(op);
    handle_func_event(PyFunction_EVENT_CREATE, op, NULL);
    return op;
}

PyObject *
PyFunction_NewWithQualName(PyObject *code, PyObject *globals, PyObject *qualname)
{
    assert(globals != NULL);
    assert(PyDict_Check(globals));
    _Py_INCREF_DICT(globals);

    PyCodeObject *code_obj = (PyCodeObject *)code;
    _Py_INCREF_CODE(code_obj);

    assert(code_obj->co_name != NULL);
    PyObject *name = Py_NewRef(code_obj->co_name);

    if (!qualname) {
        qualname = code_obj->co_qualname;
    }
    assert(qualname != NULL);
    Py_INCREF(qualname);

    PyObject *consts = code_obj->co_consts;
    assert(PyTuple_Check(consts));
    PyObject *doc;
    if (code_obj->co_flags & CO_HAS_DOCSTRING) {
        assert(PyTuple_Size(consts) >= 1);
        doc = PyTuple_GetItem(consts, 0);
        if (!PyUnicode_Check(doc)) {
            doc = Py_None;
        }
    }
    else {
        doc = Py_None;
    }
    Py_INCREF(doc);

    // __module__: Use globals['__name__'] if it exists, or NULL.
    PyObject *module;
    PyObject *builtins = NULL;
    if (PyDict_GetItemRef(globals, &_Py_ID(__name__), &module) < 0) {
        goto error;
    }

    builtins = _PyDict_LoadBuiltinsFromGlobals(globals);
    if (builtins == NULL) {
        goto error;
    }

    PyFunctionObject *op = PyObject_GC_New(PyFunctionObject, &PyFunction_Type);
    if (op == NULL) {
        goto error;
    }
    /* Note: No failures from this point on, since func_dealloc() does not
       expect a partially-created object. */

    op->func_globals = globals;
    op->func_builtins = builtins;
    op->func_name = name;
    op->func_qualname = qualname;
    op->func_code = (PyObject*)code_obj;
    op->func_defaults = NULL;    // No default positional arguments
    op->func_kwdefaults = NULL;  // No default keyword arguments
    op->func_closure = NULL;
    op->func_doc = doc;
    op->func_dict = NULL;
    op->func_weakreflist = NULL;
    op->func_module = module;
    op->func_annotations = NULL;
    op->func_annotate = NULL;
    op->func_typeparams = NULL;
    op->vectorcall = _PyFunction_Vectorcall;
    op->func_version = FUNC_VERSION_UNSET;
    if (((code_obj->co_flags & CO_NESTED) == 0) ||
        (code_obj->co_flags & CO_METHOD)) {
        // Use deferred reference counting for top-level functions, but not
        // nested functions because they are more likely to capture variables,
        // which makes prompt deallocation more important.
        //
        // Nested methods (functions defined in class scope) are also deferred,
        // since they will likely be cleaned up by GC anyway.
        _PyObject_SetDeferredRefcount((PyObject *)op);
    }
    _PyObject_GC_TRACK(op);
    handle_func_event(PyFunction_EVENT_CREATE, op, NULL);
    return (PyObject *)op;

error:
    Py_DECREF(globals);
    Py_DECREF(code_obj);
    Py_DECREF(name);
    Py_DECREF(qualname);
    Py_DECREF(doc);
    Py_XDECREF(module);
    Py_XDECREF(builtins);
    return NULL;
}

/*
(This is purely internal documentation. There are no public APIs here.)

Function (and code) versions
----------------------------

The Tier 1 specializer generates CALL variants that can be invalidated
by changes to critical function attributes:

- __code__
- __defaults__
- __kwdefaults__
- __closure__

For this purpose function objects have a 32-bit func_version member
that the specializer writes to the specialized instruction's inline
cache and which is checked by a guard on the specialized instructions.

The MAKE_FUNCTION bytecode sets func_version from the code object's
co_version field.  The latter is initialized from a counter in the
interpreter state (interp->func_state.next_version) and never changes.
When this counter overflows, it remains zero and the specializer loses
the ability to specialize calls to new functions.

The func_version is reset to zero when any of the critical attributes
is modified; after this point the specializer will no longer specialize
calls to this function, and the guard will always fail.

The function and code version cache
-----------------------------------

The Tier 2 optimizer now has a problem, since it needs to find the
function and code objects given only the version number from the inline
cache.  Our solution is to maintain a cache mapping version numbers to
function and code objects.  To limit the cache size we could hash
the version number, but for now we simply use it modulo the table size.

There are some corner cases (e.g. generator expressions) where we will
be unable to find the function object in the cache but we can still
find the code object.  For this reason the cache stores both the
function object and the code object.

The cache doesn't contain strong references; cache entries are
invalidated whenever the function or code object is deallocated.

Invariants
----------

These should hold at any time except when one of the cache-mutating
functions is running.

- For any slot s at index i:
    - s->func == NULL or s->func->func_version % FUNC_VERSION_CACHE_SIZE == i
    - s->code == NULL or s->code->co_version % FUNC_VERSION_CACHE_SIZE == i
    if s->func != NULL, then s->func->func_code == s->code

*/

#ifndef Py_GIL_DISABLED
static inline struct _func_version_cache_item *
get_cache_item(PyInterpreterState *interp, uint32_t version)
{
    return interp->func_state.func_version_cache +
           (version % FUNC_VERSION_CACHE_SIZE);
}
#endif

void
_PyFunction_SetVersion(PyFunctionObject *func, uint32_t version)
{
    assert(func->func_version == FUNC_VERSION_UNSET);
    assert(version >= FUNC_VERSION_FIRST_VALID);
    // This should only be called from MAKE_FUNCTION. No code is specialized
    // based on the version, so we do not need to stop the world to set it.
    func->func_version = version;
#ifndef Py_GIL_DISABLED
    PyInterpreterState *interp = _PyInterpreterState_GET();
    struct _func_version_cache_item *slot = get_cache_item(interp, version);
    slot->func = func;
    slot->code = func->func_code;
#endif
}

static void
func_clear_version(PyInterpreterState *interp, PyFunctionObject *func)
{
    if (func->func_version < FUNC_VERSION_FIRST_VALID) {
        // Version was never set or has already been cleared.
        return;
    }
#ifndef Py_GIL_DISABLED
    struct _func_version_cache_item *slot =
        get_cache_item(interp, func->func_version);
    if (slot->func == func) {
        slot->func = NULL;
        // Leave slot->code alone, there may be use for it.
    }
#endif
    func->func_version = FUNC_VERSION_CLEARED;
}

// Called when any of the critical function attributes are changed
static void
_PyFunction_ClearVersion(PyFunctionObject *func)
{
    if (func->func_version < FUNC_VERSION_FIRST_VALID) {
        // Version was never set or has already been cleared.
        return;
    }
    PyInterpreterState *interp = _PyInterpreterState_GET();
    _PyEval_StopTheWorld(interp);
    func_clear_version(interp, func);
    _PyEval_StartTheWorld(interp);
}

void
_PyFunction_ClearCodeByVersion(uint32_t version)
{
#ifndef Py_GIL_DISABLED
    PyInterpreterState *interp = _PyInterpreterState_GET();
    struct _func_version_cache_item *slot = get_cache_item(interp, version);
    if (slot->code) {
        assert(PyCode_Check(slot->code));
        PyCodeObject *code = (PyCodeObject *)slot->code;
        if (code->co_version == version) {
            slot->code = NULL;
            slot->func = NULL;
        }
    }
#endif
}

PyFunctionObject *
_PyFunction_LookupByVersion(uint32_t version, PyObject **p_code)
{
#ifdef Py_GIL_DISABLED
    return NULL;
#else
    PyInterpreterState *interp = _PyInterpreterState_GET();
    struct _func_version_cache_item *slot = get_cache_item(interp, version);
    if (slot->code) {
        assert(PyCode_Check(slot->code));
        PyCodeObject *code = (PyCodeObject *)slot->code;
        if (code->co_version == version) {
            *p_code = slot->code;
        }
    }
    else {
        *p_code = NULL;
    }
    if (slot->func && slot->func->func_version == version) {
        assert(slot->func->func_code == slot->code);
        return slot->func;
    }
    return NULL;
#endif
}

uint32_t
_PyFunction_GetVersionForCurrentState(PyFunctionObject *func)
{
    return func->func_version;
}

PyObject *
PyFunction_New(PyObject *code, PyObject *globals)
{
    return PyFunction_NewWithQualName(code, globals, NULL);
}

PyObject *
PyFunction_GetCode(PyObject *op)
{
    if (!PyFunction_Check(op)) {
        PyErr_BadInternalCall();
        return NULL;
    }
    return ((PyFunctionObject *) op) -> func_code;
}

PyObject *
PyFunction_GetGlobals(PyObject *op)
{
    if (!PyFunction_Check(op)) {
        PyErr_BadInternalCall();
        return NULL;
    }
    return ((PyFunctionObject *) op) -> func_globals;
}

PyObject *
PyFunction_GetModule(PyObject *op)
{
    if (!PyFunction_Check(op)) {
        PyErr_BadInternalCall();
        return NULL;
    }
    return ((PyFunctionObject *) op) -> func_module;
}

PyObject *
PyFunction_GetDefaults(PyObject *op)
{
    if (!PyFunction_Check(op)) {
        PyErr_BadInternalCall();
        return NULL;
    }
    return ((PyFunctionObject *) op) -> func_defaults;
}

int
PyFunction_SetDefaults(PyObject *op, PyObject *defaults)
{
    if (!PyFunction_Check(op)) {
        PyErr_BadInternalCall();
        return -1;
    }
    if (defaults == Py_None)
        defaults = NULL;
    else if (defaults && PyTuple_Check(defaults)) {
        Py_INCREF(defaults);
    }
    else {
        PyErr_SetString(PyExc_SystemError, "non-tuple default args");
        return -1;
    }
    handle_func_event(PyFunction_EVENT_MODIFY_DEFAULTS,
                      (PyFunctionObject *) op, defaults);
    _PyFunction_ClearVersion((PyFunctionObject *)op);
    Py_XSETREF(((PyFunctionObject *)op)->func_defaults, defaults);
    return 0;
}

void
PyFunction_SetVectorcall(PyFunctionObject *func, vectorcallfunc vectorcall)
{
    assert(func != NULL);
    _PyFunction_ClearVersion(func);
    func->vectorcall = vectorcall;
}

PyObject *
PyFunction_GetKwDefaults(PyObject *op)
{
    if (!PyFunction_Check(op)) {
        PyErr_BadInternalCall();
        return NULL;
    }
    return ((PyFunctionObject *) op) -> func_kwdefaults;
}

int
PyFunction_SetKwDefaults(PyObject *op, PyObject *defaults)
{
    if (!PyFunction_Check(op)) {
        PyErr_BadInternalCall();
        return -1;
    }
    if (defaults == Py_None)
        defaults = NULL;
    else if (defaults && PyDict_Check(defaults)) {
        Py_INCREF(defaults);
    }
    else {
        PyErr_SetString(PyExc_SystemError,
                        "non-dict keyword only default args");
        return -1;
    }
    handle_func_event(PyFunction_EVENT_MODIFY_KWDEFAULTS,
                      (PyFunctionObject *) op, defaults);
    _PyFunction_ClearVersion((PyFunctionObject *)op);
    Py_XSETREF(((PyFunctionObject *)op)->func_kwdefaults, defaults);
    return 0;
}

PyObject *
PyFunction_GetClosure(PyObject *op)
{
    if (!PyFunction_Check(op)) {
        PyErr_BadInternalCall();
        return NULL;
    }
    return ((PyFunctionObject *) op) -> func_closure;
}

int
PyFunction_SetClosure(PyObject *op, PyObject *closure)
{
    if (!PyFunction_Check(op)) {
        PyErr_BadInternalCall();
        return -1;
    }
    if (closure == Py_None)
        closure = NULL;
    else if (PyTuple_Check(closure)) {
        Py_INCREF(closure);
    }
    else {
        PyErr_Format(PyExc_SystemError,
                     "expected tuple for closure, got '%.100s'",
                     Py_TYPE(closure)->tp_name);
        return -1;
    }
    _PyFunction_ClearVersion((PyFunctionObject *)op);
    Py_XSETREF(((PyFunctionObject *)op)->func_closure, closure);
    return 0;
}

static PyObject *
func_get_annotation_dict(PyFunctionObject *op)
{
    if (op->func_annotations == NULL) {
        if (op->func_annotate == NULL || !PyCallable_Check(op->func_annotate)) {
            Py_RETURN_NONE;
        }
        PyObject *one = _PyLong_GetOne();
        PyObject *ann_dict = _PyObject_CallOneArg(op->func_annotate, one);
        if (ann_dict == NULL) {
            return NULL;
        }
        if (!PyDict_Check(ann_dict)) {
            PyErr_Format(PyExc_TypeError,
                         "__annotate__() must return a dict, not %T",
                         ann_dict);
            Py_DECREF(ann_dict);
            return NULL;
        }
        Py_XSETREF(op->func_annotations, ann_dict);
        return ann_dict;
    }
    if (PyTuple_CheckExact(op->func_annotations)) {
        PyObject *ann_tuple = op->func_annotations;
        PyObject *ann_dict = PyDict_New();
        if (ann_dict == NULL) {
            return NULL;
        }

        assert(PyTuple_GET_SIZE(ann_tuple) % 2 == 0);

        for (Py_ssize_t i = 0; i < PyTuple_GET_SIZE(ann_tuple); i += 2) {
            int err = PyDict_SetItem(ann_dict,
                                     PyTuple_GET_ITEM(ann_tuple, i),
                                     PyTuple_GET_ITEM(ann_tuple, i + 1));

            if (err < 0) {
                Py_DECREF(ann_dict);
                return NULL;
            }
        }
        Py_SETREF(op->func_annotations, ann_dict);
    }
    assert(PyDict_Check(op->func_annotations));
    return op->func_annotations;
}

PyObject *
PyFunction_GetAnnotations(PyObject *op)
{
    if (!PyFunction_Check(op)) {
        PyErr_BadInternalCall();
        return NULL;
    }
    return func_get_annotation_dict((PyFunctionObject *)op);
}

int
PyFunction_SetAnnotations(PyObject *op, PyObject *annotations)
{
    if (!PyFunction_Check(op)) {
        PyErr_BadInternalCall();
        return -1;
    }
    if (annotations == Py_None)
        annotations = NULL;
    else if (annotations && PyDict_Check(annotations)) {
        Py_INCREF(annotations);
    }
    else {
        PyErr_SetString(PyExc_SystemError,
                        "non-dict annotations");
        return -1;
    }
    PyFunctionObject *func = (PyFunctionObject *)op;
    Py_XSETREF(func->func_annotations, annotations);
    Py_CLEAR(func->func_annotate);
    return 0;
}

/* Methods */

#define OFF(x) offsetof(PyFunctionObject, x)

static PyMemberDef func_memberlist[] = {
    {"__closure__",   _Py_T_OBJECT,     OFF(func_closure), Py_READONLY},
    {"__doc__",       _Py_T_OBJECT,     OFF(func_doc), 0},
    {"__globals__",   _Py_T_OBJECT,     OFF(func_globals), Py_READONLY},
    {"__module__",    _Py_T_OBJECT,     OFF(func_module), 0},
    {"__builtins__",  _Py_T_OBJECT,     OFF(func_builtins), Py_READONLY},
    {NULL}  /* Sentinel */
};

/*[clinic input]
class function "PyFunctionObject *" "&PyFunction_Type"
[clinic start generated code]*/
/*[clinic end generated code: output=da39a3ee5e6b4b0d input=70af9c90aa2e71b0]*/

#include "clinic/funcobject.c.h"

static PyObject *
func_get_code(PyObject *self, void *Py_UNUSED(ignored))
{
    PyFunctionObject *op = _PyFunction_CAST(self);
    if (PySys_Audit("object.__getattr__", "Os", op, "__code__") < 0) {
        return NULL;
    }

    return Py_NewRef(op->func_code);
}

static int
func_set_code(PyObject *self, PyObject *value, void *Py_UNUSED(ignored))
{
    PyFunctionObject *op = _PyFunction_CAST(self);

    /* Not legal to del f.func_code or to set it to anything
     * other than a code object. */
    if (value == NULL || !PyCode_Check(value)) {
        PyErr_SetString(PyExc_TypeError,
                        "__code__ must be set to a code object");
        return -1;
    }

    if (PySys_Audit("object.__setattr__", "OsO",
                    op, "__code__", value) < 0) {
        return -1;
    }

    int nfree = ((PyCodeObject *)value)->co_nfreevars;
    Py_ssize_t nclosure = (op->func_closure == NULL ? 0 :
                                        PyTuple_GET_SIZE(op->func_closure));
    if (nclosure != nfree) {
        PyErr_Format(PyExc_ValueError,
                     "%U() requires a code object with %zd free vars,"
                     " not %zd",
                     op->func_name,
                     nclosure, nfree);
        return -1;
    }

    PyObject *func_code = PyFunction_GET_CODE(op);
    int old_flags = ((PyCodeObject *)func_code)->co_flags;
    int new_flags = ((PyCodeObject *)value)->co_flags;
    int mask = CO_GENERATOR | CO_COROUTINE | CO_ASYNC_GENERATOR;
    if ((old_flags & mask) != (new_flags & mask)) {
        if (PyErr_Warn(PyExc_DeprecationWarning,
            "Assigning a code object of non-matching type is deprecated "
            "(e.g., from a generator to a plain function)") < 0)
        {
            return -1;
        }
    }

    handle_func_event(PyFunction_EVENT_MODIFY_CODE, op, value);
    _PyFunction_ClearVersion(op);
    Py_XSETREF(op->func_code, Py_NewRef(value));
    return 0;
}

static PyObject *
func_get_name(PyObject *self, void *Py_UNUSED(ignored))
{
    PyFunctionObject *op = _PyFunction_CAST(self);
    return Py_NewRef(op->func_name);
}

static int
func_set_name(PyObject *self, PyObject *value, void *Py_UNUSED(ignored))
{
    PyFunctionObject *op = _PyFunction_CAST(self);
    /* Not legal to del f.func_name or to set it to anything
     * other than a string object. */
    if (value == NULL || !PyUnicode_Check(value)) {
        PyErr_SetString(PyExc_TypeError,
                        "__name__ must be set to a string object");
        return -1;
    }
    Py_XSETREF(op->func_name, Py_NewRef(value));
    return 0;
}

static PyObject *
func_get_qualname(PyObject *self, void *Py_UNUSED(ignored))
{
    PyFunctionObject *op = _PyFunction_CAST(self);
    return Py_NewRef(op->func_qualname);
}

static int
func_set_qualname(PyObject *self, PyObject *value, void *Py_UNUSED(ignored))
{
    PyFunctionObject *op = _PyFunction_CAST(self);
    /* Not legal to del f.__qualname__ or to set it to anything
     * other than a string object. */
    if (value == NULL || !PyUnicode_Check(value)) {
        PyErr_SetString(PyExc_TypeError,
                        "__qualname__ must be set to a string object");
        return -1;
    }
    handle_func_event(PyFunction_EVENT_MODIFY_QUALNAME, (PyFunctionObject *) op, value);
    Py_XSETREF(op->func_qualname, Py_NewRef(value));
    return 0;
}

static PyObject *
func_get_defaults(PyObject *self, void *Py_UNUSED(ignored))
{
    PyFunctionObject *op = _PyFunction_CAST(self);
    if (PySys_Audit("object.__getattr__", "Os", op, "__defaults__") < 0) {
        return NULL;
    }
    if (op->func_defaults == NULL) {
        Py_RETURN_NONE;
    }
    return Py_NewRef(op->func_defaults);
}

static int
func_set_defaults(PyObject *self, PyObject *value, void *Py_UNUSED(ignored))
{
    /* Legal to del f.func_defaults.
     * Can only set func_defaults to NULL or a tuple. */
    PyFunctionObject *op = _PyFunction_CAST(self);
    if (value == Py_None)
        value = NULL;
    if (value != NULL && !PyTuple_Check(value)) {
        PyErr_SetString(PyExc_TypeError,
                        "__defaults__ must be set to a tuple object");
        return -1;
    }
    if (value) {
        if (PySys_Audit("object.__setattr__", "OsO",
                        op, "__defaults__", value) < 0) {
            return -1;
        }
    } else if (PySys_Audit("object.__delattr__", "Os",
                           op, "__defaults__") < 0) {
        return -1;
    }

    handle_func_event(PyFunction_EVENT_MODIFY_DEFAULTS, op, value);
    _PyFunction_ClearVersion(op);
    Py_XSETREF(op->func_defaults, Py_XNewRef(value));
    return 0;
}

static PyObject *
func_get_kwdefaults(PyObject *self, void *Py_UNUSED(ignored))
{
    PyFunctionObject *op = _PyFunction_CAST(self);
    if (PySys_Audit("object.__getattr__", "Os",
                    op, "__kwdefaults__") < 0) {
        return NULL;
    }
    if (op->func_kwdefaults == NULL) {
        Py_RETURN_NONE;
    }
    return Py_NewRef(op->func_kwdefaults);
}

static int
func_set_kwdefaults(PyObject *self, PyObject *value, void *Py_UNUSED(ignored))
{
    PyFunctionObject *op = _PyFunction_CAST(self);
    if (value == Py_None)
        value = NULL;
    /* Legal to del f.func_kwdefaults.
     * Can only set func_kwdefaults to NULL or a dict. */
    if (value != NULL && !PyDict_Check(value)) {
        PyErr_SetString(PyExc_TypeError,
            "__kwdefaults__ must be set to a dict object");
        return -1;
    }
    if (value) {
        if (PySys_Audit("object.__setattr__", "OsO",
                        op, "__kwdefaults__", value) < 0) {
            return -1;
        }
    } else if (PySys_Audit("object.__delattr__", "Os",
                           op, "__kwdefaults__") < 0) {
        return -1;
    }

    handle_func_event(PyFunction_EVENT_MODIFY_KWDEFAULTS, op, value);
    _PyFunction_ClearVersion(op);
    Py_XSETREF(op->func_kwdefaults, Py_XNewRef(value));
    return 0;
}

/*[clinic input]
@critical_section
@getter
function.__annotate__

Get the code object for a function.
[clinic start generated code]*/

static PyObject *
function___annotate___get_impl(PyFunctionObject *self)
/*[clinic end generated code: output=5ec7219ff2bda9e6 input=7f3db11e3c3329f3]*/
{
    if (self->func_annotate == NULL) {
        Py_RETURN_NONE;
    }
    return Py_NewRef(self->func_annotate);
}

/*[clinic input]
@critical_section
@setter
function.__annotate__
[clinic start generated code]*/

static int
function___annotate___set_impl(PyFunctionObject *self, PyObject *value)
/*[clinic end generated code: output=05b7dfc07ada66cd input=eb6225e358d97448]*/
{
    if (value == NULL) {
        PyErr_SetString(PyExc_TypeError,
            "__annotate__ cannot be deleted");
        return -1;
    }
    if (Py_IsNone(value)) {
        Py_XSETREF(self->func_annotate, value);
        return 0;
    }
    else if (PyCallable_Check(value)) {
        Py_XSETREF(self->func_annotate, Py_XNewRef(value));
        Py_CLEAR(self->func_annotations);
        return 0;
    }
    else {
        PyErr_SetString(PyExc_TypeError,
            "__annotate__ must be callable or None");
        return -1;
    }
}

/*[clinic input]
@critical_section
@getter
function.__annotations__

Dict of annotations in a function object.
[clinic start generated code]*/

static PyObject *
function___annotations___get_impl(PyFunctionObject *self)
/*[clinic end generated code: output=a4cf4c884c934cbb input=92643d7186c1ad0c]*/
{
    PyObject *d = NULL;
    if (self->func_annotations == NULL &&
        (self->func_annotate == NULL || !PyCallable_Check(self->func_annotate))) {
        self->func_annotations = PyDict_New();
        if (self->func_annotations == NULL)
            return NULL;
    }
    d = func_get_annotation_dict(self);
    return Py_XNewRef(d);
}

/*[clinic input]
@critical_section
@setter
function.__annotations__
[clinic start generated code]*/

static int
function___annotations___set_impl(PyFunctionObject *self, PyObject *value)
/*[clinic end generated code: output=a61795d4a95eede4 input=5302641f686f0463]*/
{
    if (value == Py_None)
        value = NULL;
    /* Legal to del f.func_annotations.
     * Can only set func_annotations to NULL (through C api)
     * or a dict. */
    if (value != NULL && !PyDict_Check(value)) {
        PyErr_SetString(PyExc_TypeError,
            "__annotations__ must be set to a dict object");
        return -1;
    }
    Py_XSETREF(self->func_annotations, Py_XNewRef(value));
    Py_CLEAR(self->func_annotate);
    return 0;
}

/*[clinic input]
@critical_section
@getter
function.__type_params__

Get the declared type parameters for a function.
[clinic start generated code]*/

static PyObject *
function___type_params___get_impl(PyFunctionObject *self)
/*[clinic end generated code: output=eb844d7ffca517a8 input=0864721484293724]*/
{
    if (self->func_typeparams == NULL) {
        return PyTuple_New(0);
    }

    assert(PyTuple_Check(self->func_typeparams));
    return Py_NewRef(self->func_typeparams);
}

/*[clinic input]
@critical_section
@setter
function.__type_params__
[clinic start generated code]*/

static int
function___type_params___set_impl(PyFunctionObject *self, PyObject *value)
/*[clinic end generated code: output=038b4cda220e56fb input=3862fbd4db2b70e8]*/
{
    /* Not legal to del f.__type_params__ or to set it to anything
     * other than a tuple object. */
    if (value == NULL || !PyTuple_Check(value)) {
        PyErr_SetString(PyExc_TypeError,
                        "__type_params__ must be set to a tuple");
        return -1;
    }
    Py_XSETREF(self->func_typeparams, Py_NewRef(value));
    return 0;
}

PyObject *
_Py_set_function_type_params(PyThreadState *Py_UNUSED(ignored), PyObject *func,
                             PyObject *type_params)
{
    assert(PyFunction_Check(func));
    assert(PyTuple_Check(type_params));
    PyFunctionObject *f = (PyFunctionObject *)func;
    Py_XSETREF(f->func_typeparams, Py_NewRef(type_params));
    return Py_NewRef(func);
}

static PyGetSetDef func_getsetlist[] = {
    {"__code__", func_get_code, func_set_code},
    {"__defaults__", func_get_defaults, func_set_defaults},
    {"__kwdefaults__", func_get_kwdefaults, func_set_kwdefaults},
    FUNCTION___ANNOTATIONS___GETSETDEF
    FUNCTION___ANNOTATE___GETSETDEF
    {"__dict__", PyObject_GenericGetDict, PyObject_GenericSetDict},
    {"__name__", func_get_name, func_set_name},
    {"__qualname__", func_get_qualname, func_set_qualname},
    FUNCTION___TYPE_PARAMS___GETSETDEF
    {NULL} /* Sentinel */
};

/* function.__new__() maintains the following invariants for closures.
   The closure must correspond to the free variables of the code object.

   if len(code.co_freevars) == 0:
       closure = NULL
   else:
       len(closure) == len(code.co_freevars)
   for every elt in closure, type(elt) == cell
*/

/*[clinic input]
@classmethod
function.__new__ as func_new
    code: object(type="PyCodeObject *", subclass_of="&PyCode_Type")
        a code object
    globals: object(subclass_of="&PyDict_Type")
        the globals dictionary
    name: object = None
        a string that overrides the name from the code object
    argdefs as defaults: object = None
        a tuple that specifies the default argument values
    closure: object = None
        a tuple that supplies the bindings for free variables
    kwdefaults: object = None
        a dictionary that specifies the default keyword argument values

Create a function object.
[clinic start generated code]*/

static PyObject *
func_new_impl(PyTypeObject *type, PyCodeObject *code, PyObject *globals,
              PyObject *name, PyObject *defaults, PyObject *closure,
              PyObject *kwdefaults)
/*[clinic end generated code: output=de72f4c22ac57144 input=20c9c9f04ad2d3f2]*/
{
    PyFunctionObject *newfunc;
    Py_ssize_t nclosure;

    if (name != Py_None && !PyUnicode_Check(name)) {
        PyErr_SetString(PyExc_TypeError,
                        "arg 3 (name) must be None or string");
        return NULL;
    }
    if (defaults != Py_None && !PyTuple_Check(defaults)) {
        PyErr_SetString(PyExc_TypeError,
                        "arg 4 (defaults) must be None or tuple");
        return NULL;
    }
    if (!PyTuple_Check(closure)) {
        if (code->co_nfreevars && closure == Py_None) {
            PyErr_SetString(PyExc_TypeError,
                            "arg 5 (closure) must be tuple");
            return NULL;
        }
        else if (closure != Py_None) {
            PyErr_SetString(PyExc_TypeError,
                "arg 5 (closure) must be None or tuple");
            return NULL;
        }
    }
    if (kwdefaults != Py_None && !PyDict_Check(kwdefaults)) {
        PyErr_SetString(PyExc_TypeError,
                        "arg 6 (kwdefaults) must be None or dict");
        return NULL;
    }

    /* check that the closure is well-formed */
    nclosure = closure == Py_None ? 0 : PyTuple_GET_SIZE(closure);
    if (code->co_nfreevars != nclosure)
        return PyErr_Format(PyExc_ValueError,
                            "%U requires closure of length %zd, not %zd",
                            code->co_name, code->co_nfreevars, nclosure);
    if (nclosure) {
        Py_ssize_t i;
        for (i = 0; i < nclosure; i++) {
            PyObject *o = PyTuple_GET_ITEM(closure, i);
            if (!PyCell_Check(o)) {
                return PyErr_Format(PyExc_TypeError,
                    "arg 5 (closure) expected cell, found %s",
                                    Py_TYPE(o)->tp_name);
            }
        }
    }
    if (PySys_Audit("function.__new__", "O", code) < 0) {
        return NULL;
    }

    newfunc = (PyFunctionObject *)PyFunction_New((PyObject *)code,
                                                 globals);
    if (newfunc == NULL) {
        return NULL;
    }
    if (name != Py_None) {
        Py_SETREF(newfunc->func_name, Py_NewRef(name));
    }
    if (defaults != Py_None) {
        newfunc->func_defaults = Py_NewRef(defaults);
    }
    if (closure != Py_None) {
        newfunc->func_closure = Py_NewRef(closure);
    }
    if (kwdefaults != Py_None) {
        newfunc->func_kwdefaults = Py_NewRef(kwdefaults);
    }

    return (PyObject *)newfunc;
}

static int
func_clear(PyObject *self)
{
    PyFunctionObject *op = _PyFunction_CAST(self);
    func_clear_version(_PyInterpreterState_GET(), op);
    PyObject *globals = op->func_globals;
    op->func_globals = NULL;
    if (globals != NULL) {
        _Py_DECREF_DICT(globals);
    }
    PyObject *builtins = op->func_builtins;
    op->func_builtins = NULL;
    if (builtins != NULL) {
        _Py_DECREF_BUILTINS(builtins);
    }
    Py_CLEAR(op->func_module);
    Py_CLEAR(op->func_defaults);
    Py_CLEAR(op->func_kwdefaults);
    Py_CLEAR(op->func_doc);
    Py_CLEAR(op->func_dict);
    Py_CLEAR(op->func_closure);
    Py_CLEAR(op->func_annotations);
    Py_CLEAR(op->func_annotate);
    Py_CLEAR(op->func_typeparams);
    // Don't Py_CLEAR(op->func_code), since code is always required
    // to be non-NULL. Similarly, name and qualname shouldn't be NULL.
    // However, name and qualname could be str subclasses, so they
    // could have reference cycles. The solution is to replace them
    // with a genuinely immutable string.
    Py_SETREF(op->func_name, &_Py_STR(empty));
    Py_SETREF(op->func_qualname, &_Py_STR(empty));
    return 0;
}

static void
func_dealloc(PyObject *self)
{
    PyFunctionObject *op = _PyFunction_CAST(self);
    _PyObject_ResurrectStart(self);
    handle_func_event(PyFunction_EVENT_DESTROY, op, NULL);
    if (_PyObject_ResurrectEnd(self)) {
        return;
    }
    _PyObject_GC_UNTRACK(op);
    FT_CLEAR_WEAKREFS(self, op->func_weakreflist);
    (void)func_clear((PyObject*)op);
    // These aren't cleared by func_clear().
    _Py_DECREF_CODE((PyCodeObject *)op->func_code);
    Py_DECREF(op->func_name);
    Py_DECREF(op->func_qualname);
    PyObject_GC_Del(op);
}

static PyObject*
func_repr(PyObject *self)
{
<<<<<<< HEAD
    PyObject *name = op->func_qualname;
    Py_ssize_t len = PyUnicode_GET_LENGTH(name);
    if (len > 2
        && PyUnicode_READ_CHAR(name, 0) == '<'
        && PyUnicode_READ_CHAR(name, len-1) == '>')
    {
        PyObject *repr = PyUnicode_Substring(name, 0, len-1);
        if (repr) {
            Py_SETREF(repr, PyUnicode_FromFormat("%U at %p>", repr, op));
        }
        return repr;
    }
    return PyUnicode_FromFormat("<function %U at %p>", name, op);
=======
    PyFunctionObject *op = _PyFunction_CAST(self);
    return PyUnicode_FromFormat("<function %U at %p>",
                                op->func_qualname, op);
>>>>>>> 9c399466
}

static int
func_traverse(PyObject *self, visitproc visit, void *arg)
{
    PyFunctionObject *f = _PyFunction_CAST(self);
    Py_VISIT(f->func_code);
    Py_VISIT(f->func_globals);
    Py_VISIT(f->func_builtins);
    Py_VISIT(f->func_module);
    Py_VISIT(f->func_defaults);
    Py_VISIT(f->func_kwdefaults);
    Py_VISIT(f->func_doc);
    Py_VISIT(f->func_name);
    Py_VISIT(f->func_dict);
    Py_VISIT(f->func_closure);
    Py_VISIT(f->func_annotations);
    Py_VISIT(f->func_annotate);
    Py_VISIT(f->func_typeparams);
    Py_VISIT(f->func_qualname);
    return 0;
}

/* Bind a function to an object */
static PyObject *
func_descr_get(PyObject *func, PyObject *obj, PyObject *type)
{
    if (obj == Py_None || obj == NULL) {
        return Py_NewRef(func);
    }
    return PyMethod_New(func, obj);
}

PyTypeObject PyFunction_Type = {
    PyVarObject_HEAD_INIT(&PyType_Type, 0)
    "function",
    sizeof(PyFunctionObject),
    0,
    func_dealloc,                               /* tp_dealloc */
    offsetof(PyFunctionObject, vectorcall),     /* tp_vectorcall_offset */
    0,                                          /* tp_getattr */
    0,                                          /* tp_setattr */
    0,                                          /* tp_as_async */
    func_repr,                                  /* tp_repr */
    0,                                          /* tp_as_number */
    0,                                          /* tp_as_sequence */
    0,                                          /* tp_as_mapping */
    0,                                          /* tp_hash */
    PyVectorcall_Call,                          /* tp_call */
    0,                                          /* tp_str */
    0,                                          /* tp_getattro */
    0,                                          /* tp_setattro */
    0,                                          /* tp_as_buffer */
    Py_TPFLAGS_DEFAULT | Py_TPFLAGS_HAVE_GC |
    Py_TPFLAGS_HAVE_VECTORCALL |
    Py_TPFLAGS_METHOD_DESCRIPTOR,               /* tp_flags */
    func_new__doc__,                            /* tp_doc */
    func_traverse,                              /* tp_traverse */
    func_clear,                                 /* tp_clear */
    0,                                          /* tp_richcompare */
    offsetof(PyFunctionObject, func_weakreflist), /* tp_weaklistoffset */
    0,                                          /* tp_iter */
    0,                                          /* tp_iternext */
    0,                                          /* tp_methods */
    func_memberlist,                            /* tp_members */
    func_getsetlist,                            /* tp_getset */
    0,                                          /* tp_base */
    0,                                          /* tp_dict */
    func_descr_get,                             /* tp_descr_get */
    0,                                          /* tp_descr_set */
    offsetof(PyFunctionObject, func_dict),      /* tp_dictoffset */
    0,                                          /* tp_init */
    0,                                          /* tp_alloc */
    func_new,                                   /* tp_new */
};


int
_PyFunction_VerifyStateless(PyThreadState *tstate, PyObject *func)
{
    assert(!PyErr_Occurred());
    assert(PyFunction_Check(func));

    // Check the globals.
    PyObject *globalsns = PyFunction_GET_GLOBALS(func);
    if (globalsns != NULL && !PyDict_Check(globalsns)) {
        _PyErr_Format(tstate, PyExc_TypeError,
                      "unsupported globals %R", globalsns);
        return -1;
    }
    // Check the builtins.
    PyObject *builtinsns = _PyFunction_GET_BUILTINS(func);
    if (builtinsns != NULL && !PyDict_Check(builtinsns)) {
        _PyErr_Format(tstate, PyExc_TypeError,
                      "unsupported builtins %R", builtinsns);
        return -1;
    }
    // Disallow __defaults__.
    PyObject *defaults = PyFunction_GET_DEFAULTS(func);
    if (defaults != NULL) {
        assert(PyTuple_Check(defaults));  // per PyFunction_New()
        if (PyTuple_GET_SIZE(defaults) > 0) {
            _PyErr_SetString(tstate, PyExc_ValueError,
                             "defaults not supported");
            return -1;
        }
    }
    // Disallow __kwdefaults__.
    PyObject *kwdefaults = PyFunction_GET_KW_DEFAULTS(func);
    if (kwdefaults != NULL) {
        assert(PyDict_Check(kwdefaults));  // per PyFunction_New()
        if (PyDict_Size(kwdefaults) > 0) {
            _PyErr_SetString(tstate, PyExc_ValueError,
                             "keyword defaults not supported");
            return -1;
        }
    }
    // Disallow __closure__.
    PyObject *closure = PyFunction_GET_CLOSURE(func);
    if (closure != NULL) {
        assert(PyTuple_Check(closure));  // per PyFunction_New()
        if (PyTuple_GET_SIZE(closure) > 0) {
            _PyErr_SetString(tstate, PyExc_ValueError, "closures not supported");
            return -1;
        }
    }
    // Check the code.
    PyCodeObject *co = (PyCodeObject *)PyFunction_GET_CODE(func);
    if (_PyCode_VerifyStateless(tstate, co, NULL, globalsns, builtinsns) < 0) {
        return -1;
    }
    return 0;
}


static int
functools_copy_attr(PyObject *wrapper, PyObject *wrapped, PyObject *name)
{
    PyObject *value;
    int res = PyObject_GetOptionalAttr(wrapped, name, &value);
    if (value != NULL) {
        res = PyObject_SetAttr(wrapper, name, value);
        Py_DECREF(value);
    }
    return res;
}

// Similar to functools.wraps(wrapper, wrapped)
static int
functools_wraps(PyObject *wrapper, PyObject *wrapped)
{
#define COPY_ATTR(ATTR) \
    do { \
        if (functools_copy_attr(wrapper, wrapped, &_Py_ID(ATTR)) < 0) { \
            return -1; \
        } \
    } while (0) \

    COPY_ATTR(__module__);
    COPY_ATTR(__name__);
    COPY_ATTR(__qualname__);
    COPY_ATTR(__doc__);
    return 0;

#undef COPY_ATTR
}

// Used for wrapping __annotations__ and __annotate__ on classmethod
// and staticmethod objects.
static PyObject *
descriptor_get_wrapped_attribute(PyObject *wrapped, PyObject *obj, PyObject *name)
{
    PyObject *dict = PyObject_GenericGetDict(obj, NULL);
    if (dict == NULL) {
        return NULL;
    }
    PyObject *res;
    if (PyDict_GetItemRef(dict, name, &res) < 0) {
        Py_DECREF(dict);
        return NULL;
    }
    if (res != NULL) {
        Py_DECREF(dict);
        return res;
    }
    res = PyObject_GetAttr(wrapped, name);
    if (res == NULL) {
        Py_DECREF(dict);
        return NULL;
    }
    if (PyDict_SetItem(dict, name, res) < 0) {
        Py_DECREF(dict);
        Py_DECREF(res);
        return NULL;
    }
    Py_DECREF(dict);
    return res;
}

static int
descriptor_set_wrapped_attribute(PyObject *oobj, PyObject *name, PyObject *value,
                                 char *type_name)
{
    PyObject *dict = PyObject_GenericGetDict(oobj, NULL);
    if (dict == NULL) {
        return -1;
    }
    if (value == NULL) {
        if (PyDict_DelItem(dict, name) < 0) {
            if (PyErr_ExceptionMatches(PyExc_KeyError)) {
                PyErr_Clear();
                PyErr_Format(PyExc_AttributeError,
                             "'%.200s' object has no attribute '%U'",
                             type_name, name);
                Py_DECREF(dict);
                return -1;
            }
            else {
                Py_DECREF(dict);
                return -1;
            }
        }
        Py_DECREF(dict);
        return 0;
    }
    else {
        Py_DECREF(dict);
        return PyDict_SetItem(dict, name, value);
    }
}


/* Class method object */

/* A class method receives the class as implicit first argument,
   just like an instance method receives the instance.
   To declare a class method, use this idiom:

     class C:
         @classmethod
         def f(cls, arg1, arg2, argN):
             ...

   It can be called either on the class (e.g. C.f()) or on an instance
   (e.g. C().f()); the instance is ignored except for its class.
   If a class method is called for a derived class, the derived class
   object is passed as the implied first argument.

   Class methods are different than C++ or Java static methods.
   If you want those, see static methods below.
*/

typedef struct {
    PyObject_HEAD
    PyObject *cm_callable;
    PyObject *cm_dict;
} classmethod;

#define _PyClassMethod_CAST(cm) \
    (assert(PyObject_TypeCheck((cm), &PyClassMethod_Type)), \
     _Py_CAST(classmethod*, cm))

static void
cm_dealloc(PyObject *self)
{
    classmethod *cm = _PyClassMethod_CAST(self);
    _PyObject_GC_UNTRACK((PyObject *)cm);
    Py_XDECREF(cm->cm_callable);
    Py_XDECREF(cm->cm_dict);
    Py_TYPE(cm)->tp_free((PyObject *)cm);
}

static int
cm_traverse(PyObject *self, visitproc visit, void *arg)
{
    classmethod *cm = _PyClassMethod_CAST(self);
    Py_VISIT(cm->cm_callable);
    Py_VISIT(cm->cm_dict);
    return 0;
}

static int
cm_clear(PyObject *self)
{
    classmethod *cm = _PyClassMethod_CAST(self);
    Py_CLEAR(cm->cm_callable);
    Py_CLEAR(cm->cm_dict);
    return 0;
}


static PyObject *
cm_descr_get(PyObject *self, PyObject *obj, PyObject *type)
{
    classmethod *cm = (classmethod *)self;

    if (cm->cm_callable == NULL) {
        PyErr_SetString(PyExc_RuntimeError,
                        "uninitialized classmethod object");
        return NULL;
    }
    if (type == NULL)
        type = (PyObject *)(Py_TYPE(obj));
    return PyMethod_New(cm->cm_callable, type);
}

static int
cm_init(PyObject *self, PyObject *args, PyObject *kwds)
{
    classmethod *cm = (classmethod *)self;
    PyObject *callable;

    if (!_PyArg_NoKeywords("classmethod", kwds))
        return -1;
    if (!PyArg_UnpackTuple(args, "classmethod", 1, 1, &callable))
        return -1;
    Py_XSETREF(cm->cm_callable, Py_NewRef(callable));

    if (functools_wraps((PyObject *)cm, cm->cm_callable) < 0) {
        return -1;
    }
    return 0;
}

static PyMemberDef cm_memberlist[] = {
    {"__func__", _Py_T_OBJECT, offsetof(classmethod, cm_callable), Py_READONLY},
    {"__wrapped__", _Py_T_OBJECT, offsetof(classmethod, cm_callable), Py_READONLY},
    {NULL}  /* Sentinel */
};

static PyObject *
cm_get___isabstractmethod__(PyObject *self, void *closure)
{
    classmethod *cm = _PyClassMethod_CAST(self);
    int res = _PyObject_IsAbstract(cm->cm_callable);
    if (res == -1) {
        return NULL;
    }
    else if (res) {
        Py_RETURN_TRUE;
    }
    Py_RETURN_FALSE;
}

static PyObject *
cm_get___annotations__(PyObject *self, void *closure)
{
    classmethod *cm = _PyClassMethod_CAST(self);
    return descriptor_get_wrapped_attribute(cm->cm_callable, self, &_Py_ID(__annotations__));
}

static int
cm_set___annotations__(PyObject *self, PyObject *value, void *closure)
{
    return descriptor_set_wrapped_attribute(self, &_Py_ID(__annotations__), value, "classmethod");
}

static PyObject *
cm_get___annotate__(PyObject *self, void *closure)
{
    classmethod *cm = _PyClassMethod_CAST(self);
    return descriptor_get_wrapped_attribute(cm->cm_callable, self, &_Py_ID(__annotate__));
}

static int
cm_set___annotate__(PyObject *self, PyObject *value, void *closure)
{
    return descriptor_set_wrapped_attribute(self, &_Py_ID(__annotate__), value, "classmethod");
}


static PyGetSetDef cm_getsetlist[] = {
    {"__isabstractmethod__", cm_get___isabstractmethod__, NULL, NULL, NULL},
    {"__dict__", PyObject_GenericGetDict, PyObject_GenericSetDict, NULL, NULL},
    {"__annotations__", cm_get___annotations__, cm_set___annotations__, NULL, NULL},
    {"__annotate__", cm_get___annotate__, cm_set___annotate__, NULL, NULL},
    {NULL} /* Sentinel */
};

static PyMethodDef cm_methodlist[] = {
    {"__class_getitem__", Py_GenericAlias, METH_O|METH_CLASS, NULL},
    {NULL} /* Sentinel */
};

static PyObject*
cm_repr(PyObject *self)
{
    classmethod *cm = _PyClassMethod_CAST(self);
    return PyUnicode_FromFormat("<classmethod(%R)>", cm->cm_callable);
}

PyDoc_STRVAR(classmethod_doc,
"classmethod(function, /)\n\
--\n\
\n\
Convert a function to be a class method.\n\
\n\
A class method receives the class as implicit first argument,\n\
just like an instance method receives the instance.\n\
To declare a class method, use this idiom:\n\
\n\
  class C:\n\
      @classmethod\n\
      def f(cls, arg1, arg2, argN):\n\
          ...\n\
\n\
It can be called either on the class (e.g. C.f()) or on an instance\n\
(e.g. C().f()).  The instance is ignored except for its class.\n\
If a class method is called for a derived class, the derived class\n\
object is passed as the implied first argument.\n\
\n\
Class methods are different than C++ or Java static methods.\n\
If you want those, see the staticmethod builtin.");

PyTypeObject PyClassMethod_Type = {
    PyVarObject_HEAD_INIT(&PyType_Type, 0)
    "classmethod",
    sizeof(classmethod),
    0,
    cm_dealloc,                                 /* tp_dealloc */
    0,                                          /* tp_vectorcall_offset */
    0,                                          /* tp_getattr */
    0,                                          /* tp_setattr */
    0,                                          /* tp_as_async */
    cm_repr,                                    /* tp_repr */
    0,                                          /* tp_as_number */
    0,                                          /* tp_as_sequence */
    0,                                          /* tp_as_mapping */
    0,                                          /* tp_hash */
    0,                                          /* tp_call */
    0,                                          /* tp_str */
    0,                                          /* tp_getattro */
    0,                                          /* tp_setattro */
    0,                                          /* tp_as_buffer */
    Py_TPFLAGS_DEFAULT | Py_TPFLAGS_BASETYPE | Py_TPFLAGS_HAVE_GC,
    classmethod_doc,                            /* tp_doc */
    cm_traverse,                                /* tp_traverse */
    cm_clear,                                   /* tp_clear */
    0,                                          /* tp_richcompare */
    0,                                          /* tp_weaklistoffset */
    0,                                          /* tp_iter */
    0,                                          /* tp_iternext */
    cm_methodlist,                              /* tp_methods */
    cm_memberlist,                              /* tp_members */
    cm_getsetlist,                              /* tp_getset */
    0,                                          /* tp_base */
    0,                                          /* tp_dict */
    cm_descr_get,                               /* tp_descr_get */
    0,                                          /* tp_descr_set */
    offsetof(classmethod, cm_dict),             /* tp_dictoffset */
    cm_init,                                    /* tp_init */
    PyType_GenericAlloc,                        /* tp_alloc */
    PyType_GenericNew,                          /* tp_new */
    PyObject_GC_Del,                            /* tp_free */
};

PyObject *
PyClassMethod_New(PyObject *callable)
{
    classmethod *cm = (classmethod *)
        PyType_GenericAlloc(&PyClassMethod_Type, 0);
    if (cm != NULL) {
        cm->cm_callable = Py_NewRef(callable);
    }
    return (PyObject *)cm;
}


/* Static method object */

/* A static method does not receive an implicit first argument.
   To declare a static method, use this idiom:

     class C:
         @staticmethod
         def f(arg1, arg2, argN):
             ...

   It can be called either on the class (e.g. C.f()) or on an instance
   (e.g. C().f()). Both the class and the instance are ignored, and
   neither is passed implicitly as the first argument to the method.

   Static methods in Python are similar to those found in Java or C++.
   For a more advanced concept, see class methods above.
*/

typedef struct {
    PyObject_HEAD
    PyObject *sm_callable;
    PyObject *sm_dict;
} staticmethod;

#define _PyStaticMethod_CAST(cm) \
    (assert(PyObject_TypeCheck((cm), &PyStaticMethod_Type)), \
     _Py_CAST(staticmethod*, cm))

static void
sm_dealloc(PyObject *self)
{
    staticmethod *sm = _PyStaticMethod_CAST(self);
    _PyObject_GC_UNTRACK((PyObject *)sm);
    Py_XDECREF(sm->sm_callable);
    Py_XDECREF(sm->sm_dict);
    Py_TYPE(sm)->tp_free((PyObject *)sm);
}

static int
sm_traverse(PyObject *self, visitproc visit, void *arg)
{
    staticmethod *sm = _PyStaticMethod_CAST(self);
    Py_VISIT(sm->sm_callable);
    Py_VISIT(sm->sm_dict);
    return 0;
}

static int
sm_clear(PyObject *self)
{
    staticmethod *sm = _PyStaticMethod_CAST(self);
    Py_CLEAR(sm->sm_callable);
    Py_CLEAR(sm->sm_dict);
    return 0;
}

static PyObject *
sm_descr_get(PyObject *self, PyObject *obj, PyObject *type)
{
    staticmethod *sm = (staticmethod *)self;

    if (sm->sm_callable == NULL) {
        PyErr_SetString(PyExc_RuntimeError,
                        "uninitialized staticmethod object");
        return NULL;
    }
    return Py_NewRef(sm->sm_callable);
}

static int
sm_init(PyObject *self, PyObject *args, PyObject *kwds)
{
    staticmethod *sm = (staticmethod *)self;
    PyObject *callable;

    if (!_PyArg_NoKeywords("staticmethod", kwds))
        return -1;
    if (!PyArg_UnpackTuple(args, "staticmethod", 1, 1, &callable))
        return -1;
    Py_XSETREF(sm->sm_callable, Py_NewRef(callable));

    if (functools_wraps((PyObject *)sm, sm->sm_callable) < 0) {
        return -1;
    }
    return 0;
}

static PyObject*
sm_call(PyObject *callable, PyObject *args, PyObject *kwargs)
{
    staticmethod *sm = (staticmethod *)callable;
    return PyObject_Call(sm->sm_callable, args, kwargs);
}

static PyMemberDef sm_memberlist[] = {
    {"__func__", _Py_T_OBJECT, offsetof(staticmethod, sm_callable), Py_READONLY},
    {"__wrapped__", _Py_T_OBJECT, offsetof(staticmethod, sm_callable), Py_READONLY},
    {NULL}  /* Sentinel */
};

static PyObject *
sm_get___isabstractmethod__(PyObject *self, void *closure)
{
    staticmethod *sm = _PyStaticMethod_CAST(self);
    int res = _PyObject_IsAbstract(sm->sm_callable);
    if (res == -1) {
        return NULL;
    }
    else if (res) {
        Py_RETURN_TRUE;
    }
    Py_RETURN_FALSE;
}

static PyObject *
sm_get___annotations__(PyObject *self, void *closure)
{
    staticmethod *sm = _PyStaticMethod_CAST(self);
    return descriptor_get_wrapped_attribute(sm->sm_callable, self, &_Py_ID(__annotations__));
}

static int
sm_set___annotations__(PyObject *self, PyObject *value, void *closure)
{
    return descriptor_set_wrapped_attribute(self, &_Py_ID(__annotations__), value, "staticmethod");
}

static PyObject *
sm_get___annotate__(PyObject *self, void *closure)
{
    staticmethod *sm = _PyStaticMethod_CAST(self);
    return descriptor_get_wrapped_attribute(sm->sm_callable, self, &_Py_ID(__annotate__));
}

static int
sm_set___annotate__(PyObject *self, PyObject *value, void *closure)
{
    return descriptor_set_wrapped_attribute(self, &_Py_ID(__annotate__), value, "staticmethod");
}

static PyGetSetDef sm_getsetlist[] = {
    {"__isabstractmethod__", sm_get___isabstractmethod__, NULL, NULL, NULL},
    {"__dict__", PyObject_GenericGetDict, PyObject_GenericSetDict, NULL, NULL},
    {"__annotations__", sm_get___annotations__, sm_set___annotations__, NULL, NULL},
    {"__annotate__", sm_get___annotate__, sm_set___annotate__, NULL, NULL},
    {NULL} /* Sentinel */
};

static PyMethodDef sm_methodlist[] = {
    {"__class_getitem__", Py_GenericAlias, METH_O|METH_CLASS, NULL},
    {NULL} /* Sentinel */
};

static PyObject*
sm_repr(PyObject *self)
{
    staticmethod *sm = _PyStaticMethod_CAST(self);
    return PyUnicode_FromFormat("<staticmethod(%R)>", sm->sm_callable);
}

PyDoc_STRVAR(staticmethod_doc,
"staticmethod(function, /)\n\
--\n\
\n\
Convert a function to be a static method.\n\
\n\
A static method does not receive an implicit first argument.\n\
To declare a static method, use this idiom:\n\
\n\
     class C:\n\
         @staticmethod\n\
         def f(arg1, arg2, argN):\n\
             ...\n\
\n\
It can be called either on the class (e.g. C.f()) or on an instance\n\
(e.g. C().f()). Both the class and the instance are ignored, and\n\
neither is passed implicitly as the first argument to the method.\n\
\n\
Static methods in Python are similar to those found in Java or C++.\n\
For a more advanced concept, see the classmethod builtin.");

PyTypeObject PyStaticMethod_Type = {
    PyVarObject_HEAD_INIT(&PyType_Type, 0)
    "staticmethod",
    sizeof(staticmethod),
    0,
    sm_dealloc,                                 /* tp_dealloc */
    0,                                          /* tp_vectorcall_offset */
    0,                                          /* tp_getattr */
    0,                                          /* tp_setattr */
    0,                                          /* tp_as_async */
    sm_repr,                                    /* tp_repr */
    0,                                          /* tp_as_number */
    0,                                          /* tp_as_sequence */
    0,                                          /* tp_as_mapping */
    0,                                          /* tp_hash */
    sm_call,                                    /* tp_call */
    0,                                          /* tp_str */
    0,                                          /* tp_getattro */
    0,                                          /* tp_setattro */
    0,                                          /* tp_as_buffer */
    Py_TPFLAGS_DEFAULT | Py_TPFLAGS_BASETYPE | Py_TPFLAGS_HAVE_GC,
    staticmethod_doc,                           /* tp_doc */
    sm_traverse,                                /* tp_traverse */
    sm_clear,                                   /* tp_clear */
    0,                                          /* tp_richcompare */
    0,                                          /* tp_weaklistoffset */
    0,                                          /* tp_iter */
    0,                                          /* tp_iternext */
    sm_methodlist,                              /* tp_methods */
    sm_memberlist,                              /* tp_members */
    sm_getsetlist,                              /* tp_getset */
    0,                                          /* tp_base */
    0,                                          /* tp_dict */
    sm_descr_get,                               /* tp_descr_get */
    0,                                          /* tp_descr_set */
    offsetof(staticmethod, sm_dict),            /* tp_dictoffset */
    sm_init,                                    /* tp_init */
    PyType_GenericAlloc,                        /* tp_alloc */
    PyType_GenericNew,                          /* tp_new */
    PyObject_GC_Del,                            /* tp_free */
};

PyObject *
PyStaticMethod_New(PyObject *callable)
{
    staticmethod *sm = (staticmethod *)
        PyType_GenericAlloc(&PyStaticMethod_Type, 0);
    if (sm != NULL) {
        sm->sm_callable = Py_NewRef(callable);
    }
    return (PyObject *)sm;
}<|MERGE_RESOLUTION|>--- conflicted
+++ resolved
@@ -1164,7 +1164,7 @@
 static PyObject*
 func_repr(PyObject *self)
 {
-<<<<<<< HEAD
+    PyFunctionObject *op = _PyFunction_CAST(self);
     PyObject *name = op->func_qualname;
     Py_ssize_t len = PyUnicode_GET_LENGTH(name);
     if (len > 2
@@ -1178,11 +1178,6 @@
         return repr;
     }
     return PyUnicode_FromFormat("<function %U at %p>", name, op);
-=======
-    PyFunctionObject *op = _PyFunction_CAST(self);
-    return PyUnicode_FromFormat("<function %U at %p>",
-                                op->func_qualname, op);
->>>>>>> 9c399466
 }
 
 static int
