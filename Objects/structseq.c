--- conflicted
+++ resolved
@@ -454,12 +454,8 @@
 static PyMethodDef structseq_methods[] = {
     {"__reduce__", (PyCFunction)structseq_reduce, METH_NOARGS, NULL},
     {"__replace__", _PyCFunction_CAST(structseq_replace), METH_VARARGS | METH_KEYWORDS,
-<<<<<<< HEAD
-     PyDoc_STR("__replace__($self, **changes)\n--\n\n")},
-=======
      PyDoc_STR("__replace__($self, /, **changes)\n--\n\n"
         "Return a copy of the structure with new values for the specified fields.")},
->>>>>>> c50cb6dd
     {NULL, NULL}  // sentinel
 };
 
