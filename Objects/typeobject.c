--- conflicted
+++ resolved
@@ -6891,12 +6891,6 @@
 "When called, it accepts no arguments and returns a new featureless\n"
 "instance that has no instance attributes and cannot be given any.\n");
 
-static Py_hash_t
-object_hash(PyObject *obj)
-{
-    return _Py_HashPointer(obj);
-}
-
 PyTypeObject PyBaseObject_Type = {
     PyVarObject_HEAD_INIT(&PyType_Type, 0)
     "object",                                   /* tp_name */
@@ -6911,11 +6905,7 @@
     0,                                          /* tp_as_number */
     0,                                          /* tp_as_sequence */
     0,                                          /* tp_as_mapping */
-<<<<<<< HEAD
     PyObject_GenericHash,                       /* tp_hash */
-=======
-    object_hash,                                /* tp_hash */
->>>>>>> 43c9d619
     0,                                          /* tp_call */
     object_str,                                 /* tp_str */
     PyObject_GenericGetAttr,                    /* tp_getattro */
