--- conflicted
+++ resolved
@@ -8486,11 +8486,7 @@
            #NAME "($self, /)\n--\n\n" DOC)
 #define IBSLOT(NAME, SLOT, FUNCTION, WRAPPER, DOC) \
     ETSLOT(NAME, as_number.SLOT, FUNCTION, WRAPPER, \
-<<<<<<< HEAD
-           NAME "($self, value, /)\n--\n\nCompute self " DOC " value.")
-=======
-           #NAME "($self, value, /)\n--\n\nReturn self" DOC "value.")
->>>>>>> 0d688791
+           #NAME "($self, value, /)\n--\n\nCompute self " DOC " value.")
 #define BINSLOT(NAME, SLOT, FUNCTION, DOC) \
     ETSLOT(NAME, as_number.SLOT, FUNCTION, wrap_binaryfunc_l, \
            #NAME "($self, value, /)\n--\n\nReturn self" DOC "value.")
