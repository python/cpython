/* Type object implementation */

#include "Python.h"
#include "pycore_abstract.h"      // _PySequence_IterSearch()
#include "pycore_call.h"          // _PyObject_VectorcallTstate()
#include "pycore_code.h"          // CO_FAST_FREE
#include "pycore_dict.h"          // _PyDict_KeysSize()
#include "pycore_frame.h"         // _PyInterpreterFrame
#include "pycore_lock.h"          // _PySeqLock_*
#include "pycore_long.h"          // _PyLong_IsNegative(), _PyLong_GetOne()
#include "pycore_memoryobject.h"  // _PyMemoryView_FromBufferProc()
#include "pycore_modsupport.h"    // _PyArg_NoKwnames()
#include "pycore_moduleobject.h"  // _PyModule_GetDef()
#include "pycore_object.h"        // _PyType_HasFeature()
#include "pycore_object_alloc.h"  // _PyObject_MallocWithType()
#include "pycore_pyerrors.h"      // _PyErr_Occurred()
#include "pycore_pystate.h"       // _PyThreadState_GET()
#include "pycore_symtable.h"      // _Py_Mangle()
#include "pycore_typeobject.h"    // struct type_cache
#include "pycore_unionobject.h"   // _Py_union_type_or
#include "pycore_weakref.h"       // _PyWeakref_GET_REF()
#include "opcode.h"               // MAKE_CELL

#include <stddef.h>               // ptrdiff_t

/*[clinic input]
class type "PyTypeObject *" "&PyType_Type"
class object "PyObject *" "&PyBaseObject_Type"
[clinic start generated code]*/
/*[clinic end generated code: output=da39a3ee5e6b4b0d input=4b94608d231c434b]*/

#include "clinic/typeobject.c.h"

/* Support type attribute lookup cache */

/* The cache can keep references to the names alive for longer than
   they normally would.  This is why the maximum size is limited to
   MCACHE_MAX_ATTR_SIZE, since it might be a problem if very large
   strings are used as attribute names. */
#define MCACHE_MAX_ATTR_SIZE    100
#define MCACHE_HASH(version, name_hash)                                 \
        (((unsigned int)(version) ^ (unsigned int)(name_hash))          \
         & ((1 << MCACHE_SIZE_EXP) - 1))

#define MCACHE_HASH_METHOD(type, name)                                  \
    MCACHE_HASH(FT_ATOMIC_LOAD_UINT32_RELAXED((type)->tp_version_tag),   \
                ((Py_ssize_t)(name)) >> 3)
#define MCACHE_CACHEABLE_NAME(name)                             \
        PyUnicode_CheckExact(name) &&                           \
        PyUnicode_IS_READY(name) &&                             \
        (PyUnicode_GET_LENGTH(name) <= MCACHE_MAX_ATTR_SIZE)

#define NEXT_GLOBAL_VERSION_TAG _PyRuntime.types.next_version_tag
#define NEXT_VERSION_TAG(interp) \
    (interp)->types.next_version_tag

#ifdef Py_GIL_DISABLED

// There's a global lock for mutation of types.  This avoids having to take
// additional locks while doing various subclass processing which may result
// in odd behaviors w.r.t. running with the GIL as the outer type lock could
// be released and reacquired during a subclass update if there's contention
// on the subclass lock.
#define TYPE_LOCK &PyInterpreterState_Get()->types.mutex
#define BEGIN_TYPE_LOCK() Py_BEGIN_CRITICAL_SECTION_MUT(TYPE_LOCK)
#define END_TYPE_LOCK() Py_END_CRITICAL_SECTION()

#define BEGIN_TYPE_DICT_LOCK(d) \
    Py_BEGIN_CRITICAL_SECTION2_MUT(TYPE_LOCK, &_PyObject_CAST(d)->ob_mutex)

#define END_TYPE_DICT_LOCK() Py_END_CRITICAL_SECTION2()

#define ASSERT_TYPE_LOCK_HELD() \
    _Py_CRITICAL_SECTION_ASSERT_MUTEX_LOCKED(TYPE_LOCK)

#else

#define BEGIN_TYPE_LOCK()
#define END_TYPE_LOCK()
#define BEGIN_TYPE_DICT_LOCK(d)
#define END_TYPE_DICT_LOCK()
#define ASSERT_TYPE_LOCK_HELD()

#endif


typedef struct PySlot_Offset {
    short subslot_offset;
    short slot_offset;
} PySlot_Offset;

static void
slot_bf_releasebuffer(PyObject *self, Py_buffer *buffer);

static void
releasebuffer_call_python(PyObject *self, Py_buffer *buffer);

static PyObject *
slot_tp_new(PyTypeObject *type, PyObject *args, PyObject *kwds);

static PyObject *
lookup_maybe_method(PyObject *self, PyObject *attr, int *unbound);

static int
slot_tp_setattro(PyObject *self, PyObject *name, PyObject *value);


static inline PyTypeObject *
type_from_ref(PyObject *ref)
{
    PyObject *obj = _PyWeakref_GET_REF(ref);
    if (obj == NULL) {
        return NULL;
    }
    return _PyType_CAST(obj);
}


/* helpers for for static builtin types */

#ifndef NDEBUG
static inline int
managed_static_type_index_is_set(PyTypeObject *self)
{
    return self->tp_subclasses != NULL;
}
#endif

static inline size_t
managed_static_type_index_get(PyTypeObject *self)
{
    assert(managed_static_type_index_is_set(self));
    /* We store a 1-based index so 0 can mean "not initialized". */
    return (size_t)self->tp_subclasses - 1;
}

static inline void
managed_static_type_index_set(PyTypeObject *self, size_t index)
{
    assert(index < _Py_MAX_MANAGED_STATIC_BUILTIN_TYPES);
    /* We store a 1-based index so 0 can mean "not initialized". */
    self->tp_subclasses = (PyObject *)(index + 1);
}

static inline void
managed_static_type_index_clear(PyTypeObject *self)
{
    self->tp_subclasses = NULL;
}


#ifdef MS_WINDOWS
static pytype_slotdef slotdefs[100];
#else
static pytype_slotdef slotdefs[];
#endif
static void ** slotptr(PyTypeObject *, int);

typedef struct static_type_def *static_type_def;

static inline static_type_def
managed_static_type_get_def(PyTypeObject *type, int isbuiltin)
{
    size_t index = managed_static_type_index_get(type);
    size_t full_index = isbuiltin
        ? index
        : index + _Py_MAX_MANAGED_STATIC_BUILTIN_TYPES;
    return &_PyRuntime.types.managed_static.types[full_index].def;
}

static void
managed_static_type_init_def(static_type_def def, PyTypeObject *type)
{
    assert(type->tp_flags & _Py_TPFLAGS_STATIC_BUILTIN);
    assert(type->tp_flags & Py_TPFLAGS_IMMUTABLETYPE);
    /* It must be the initial case. */
    assert(!(type->tp_flags & Py_TPFLAGS_READY)
            && !(type->tp_flags & Py_TPFLAGS_READYING));

    /* We preserve the original type struct value to restore during
       finalization. This will also preserve any extra values set on
       the struct before this.  Technically, we only need the operator
       "tp" slots, but it's simpler to copy the whole struct. */
    PyTypeObject *deftype = &def->type;
    memcpy(deftype, type, sizeof(PyTypeObject));
    if (deftype->tp_as_buffer != NULL) {
        memcpy(&def->as_buffer, type->tp_as_buffer, sizeof(PyBufferProcs));
        deftype->tp_as_buffer = &def->as_buffer;
    }
    if (deftype->tp_as_sequence != NULL) {
        memcpy(&def->as_sequence, type->tp_as_sequence, sizeof(PySequenceMethods));
        deftype->tp_as_sequence = &def->as_sequence;
    }
    if (deftype->tp_as_mapping != NULL) {
        memcpy(&def->as_mapping, type->tp_as_mapping, sizeof(PyMappingMethods));
        deftype->tp_as_mapping = &def->as_mapping;
    }
    if (deftype->tp_as_number != NULL) {
        memcpy(&def->as_number, type->tp_as_number, sizeof(PyNumberMethods));
        deftype->tp_as_number = &def->as_number;
    }
    if (deftype->tp_as_async != NULL) {
        memcpy(&def->as_async, type->tp_as_async, sizeof(PyAsyncMethods));
        deftype->tp_as_async = &def->as_async;
    }
}

static void
managed_static_type_fini_def(static_type_def def, PyTypeObject *type,
                             int isbuiltin)
{
    /* It must be the final case. */
    assert(!(type->tp_flags & Py_TPFLAGS_READY));

    if (!isbuiltin) {
        /* For now we exclude extension module types,
           since currently some of their instances are getting cleaned up
           after the types, rather than before. */
        return;
    }

    /* Preserve specific data before potentially wiping it. */
    destructor dealloc = type->tp_dealloc;

    /* Restore the static type's original operator "tp" slot values.
       We do not bother restoring any of the other preserved data,
       nor do we even overwrite any of it. */
    PyTypeObject *deftype = &def->type;
    for (pytype_slotdef *p = slotdefs; p->name; p++) {
        void **defptr = slotptr(deftype, p->offset);
        if (defptr == NULL) {
            continue;
        }
        if (defptr == (void **)&def->type.tp_call) {
            continue;
        }
        void **typeptr = slotptr(type, p->offset);
        *typeptr = *defptr;
    }
    if (deftype->tp_as_buffer == NULL) {
        type->tp_as_buffer = NULL;
    }
    if (deftype->tp_as_sequence== NULL) {
        type->tp_as_sequence = NULL;
    }
    if (deftype->tp_as_mapping == NULL) {
        type->tp_as_mapping = NULL;
    }
    if (deftype->tp_as_number == NULL) {
        type->tp_as_number = NULL;
    }
    if (deftype->tp_as_async == NULL) {
        type->tp_as_async = NULL;
    }

    /* Currently, there is a small set of cases where a static type
       might be used after it has been finalized.  For example, some
       instances are cleaned up after the static types are finalized.
       Similarly, MemoryError could be raised even after it is finalized.

       Ideally, none of the cases would ever happen and types would be
       finalized only after all other objects have been destroyed
       (or are themselves static).

       However, fixing that isn't simple and not something we're doing
       yet.  Thankfully, those exceptional cases only require a small
       subset of the type, all of which is static data.  Thus, in the
       meantime, we preserve those parts. */
    type->tp_dealloc = dealloc;
}


static PyTypeObject *
static_ext_type_lookup(PyInterpreterState *interp, size_t index,
                       int64_t *p_interp_count)
{
    assert(interp->runtime == &_PyRuntime);
    assert(index < _Py_MAX_MANAGED_STATIC_EXT_TYPES);

    size_t full_index = index + _Py_MAX_MANAGED_STATIC_BUILTIN_TYPES;
    int64_t interp_count =
            _PyRuntime.types.managed_static.types[full_index].interp_count;
    assert((interp_count == 0) ==
            (_PyRuntime.types.managed_static.types[full_index].type == NULL));
    *p_interp_count = interp_count;

    PyTypeObject *type = interp->types.for_extensions.initialized[index].type;
    if (type == NULL) {
        return NULL;
    }
    assert(!interp->types.for_extensions.initialized[index].isbuiltin);
    assert(type == _PyRuntime.types.managed_static.types[full_index].type);
    assert(managed_static_type_index_is_set(type));
    return type;
}

static managed_static_type_state *
managed_static_type_state_get(PyInterpreterState *interp, PyTypeObject *self)
{
    // It's probably a builtin type.
    size_t index = managed_static_type_index_get(self);
    managed_static_type_state *state =
            &(interp->types.builtins.initialized[index]);
    if (state->type == self) {
        return state;
    }
    if (index > _Py_MAX_MANAGED_STATIC_EXT_TYPES) {
        return state;
    }
    return &(interp->types.for_extensions.initialized[index]);
}

/* For static types we store some state in an array on each interpreter. */
managed_static_type_state *
_PyStaticType_GetState(PyInterpreterState *interp, PyTypeObject *self)
{
    assert(self->tp_flags & _Py_TPFLAGS_STATIC_BUILTIN);
    return managed_static_type_state_get(interp, self);
}

/* Set the type's per-interpreter state. */
static void
managed_static_type_state_init(PyInterpreterState *interp, PyTypeObject *self,
                               int isbuiltin, int initial)
{
    assert(interp->runtime == &_PyRuntime);

    size_t index;
    if (initial) {
        assert(!managed_static_type_index_is_set(self));
        if (isbuiltin) {
            index = interp->types.builtins.num_initialized;
            assert(index < _Py_MAX_MANAGED_STATIC_BUILTIN_TYPES);
        }
        else {
            PyMutex_Lock(&interp->types.mutex);
            index = interp->types.for_extensions.next_index;
            interp->types.for_extensions.next_index++;
            PyMutex_Unlock(&interp->types.mutex);
            assert(index < _Py_MAX_MANAGED_STATIC_EXT_TYPES);
        }
        managed_static_type_index_set(self, index);
    }
    else {
        index = managed_static_type_index_get(self);
        if (isbuiltin) {
            assert(index == interp->types.builtins.num_initialized);
            assert(index < _Py_MAX_MANAGED_STATIC_BUILTIN_TYPES);
        }
        else {
            assert(index < _Py_MAX_MANAGED_STATIC_EXT_TYPES);
        }
    }
    size_t full_index = isbuiltin
        ? index
        : index + _Py_MAX_MANAGED_STATIC_BUILTIN_TYPES;

    assert((initial == 1) ==
            (_PyRuntime.types.managed_static.types[full_index].interp_count == 0));
    (void)_Py_atomic_add_int64(
            &_PyRuntime.types.managed_static.types[full_index].interp_count, 1);

    if (initial) {
        assert(_PyRuntime.types.managed_static.types[full_index].type == NULL);
        _PyRuntime.types.managed_static.types[full_index].type = self;
    }
    else {
        assert(_PyRuntime.types.managed_static.types[full_index].type == self);
    }

    managed_static_type_state *state = isbuiltin
        ? &(interp->types.builtins.initialized[index])
        : &(interp->types.for_extensions.initialized[index]);

    /* It should only be called once for each builtin type per interpreter. */
    assert(state->type == NULL);
    state->type = self;
    state->isbuiltin = isbuiltin;

    /* state->tp_subclasses is left NULL until init_subclasses() sets it. */
    /* state->tp_weaklist is left NULL until insert_head() or insert_after()
       (in weakrefobject.c) sets it. */

    if (isbuiltin) {
        interp->types.builtins.num_initialized++;
    }
    else {
        interp->types.for_extensions.num_initialized++;
    }
}

/* Reset the type's per-interpreter state.
   This basically undoes what managed_static_type_state_init() did. */
static void
managed_static_type_state_clear(PyInterpreterState *interp, PyTypeObject *self,
                                int isbuiltin, int final)
{
    size_t index = managed_static_type_index_get(self);
    size_t full_index = isbuiltin
        ? index
        : index + _Py_MAX_MANAGED_STATIC_BUILTIN_TYPES;

    managed_static_type_state *state = isbuiltin
        ? &(interp->types.builtins.initialized[index])
        : &(interp->types.for_extensions.initialized[index]);
    assert(state != NULL);

    assert(_PyRuntime.types.managed_static.types[full_index].interp_count > 0);
    assert(_PyRuntime.types.managed_static.types[full_index].type == state->type);

    assert(state->type != NULL);
    state->type = NULL;
    assert(state->tp_weaklist == NULL);  // It was already cleared out.

    (void)_Py_atomic_add_int64(
            &_PyRuntime.types.managed_static.types[full_index].interp_count, -1);
    if (final) {
        assert(!_PyRuntime.types.managed_static.types[full_index].interp_count);
        _PyRuntime.types.managed_static.types[full_index].type = NULL;

        /* It could make sense to call managed_static_type_index_clear(self)
           here.  However, we need to know the index to finalize the preserved
           def and that must happen only after we've cleared the state here. */
    }

    if (isbuiltin) {
        assert(interp->types.builtins.num_initialized > 0);
        interp->types.builtins.num_initialized--;
    }
    else {
        PyMutex_Lock(&interp->types.mutex);
        assert(interp->types.for_extensions.num_initialized > 0);
        interp->types.for_extensions.num_initialized--;
        if (interp->types.for_extensions.num_initialized == 0) {
            interp->types.for_extensions.next_index = 0;
        }
        PyMutex_Unlock(&interp->types.mutex);
    }
}

<<<<<<< HEAD
=======
static PyTypeObject *
managed_static_type_get_def(PyTypeObject *self, int isbuiltin)
{
    size_t index = managed_static_type_index_get(self);
    size_t full_index = isbuiltin
        ? index
        : index + _Py_MAX_MANAGED_STATIC_BUILTIN_TYPES;
    return &_PyRuntime.types.managed_static.types[full_index].def;
}


PyObject *
_PyStaticType_GetBuiltins(void)
{
    PyInterpreterState *interp = _PyInterpreterState_GET();
    Py_ssize_t count = (Py_ssize_t)interp->types.builtins.num_initialized;
    assert(count <= _Py_MAX_MANAGED_STATIC_BUILTIN_TYPES);

    PyObject *results = PyList_New(count);
    if (results == NULL) {
        return NULL;
    }
    for (Py_ssize_t i = 0; i < count; i++) {
        PyTypeObject *cls = interp->types.builtins.initialized[i].type;
        assert(cls != NULL);
        assert(interp->types.builtins.initialized[i].isbuiltin);
        PyList_SET_ITEM(results, i, Py_NewRef((PyObject *)cls));
    }

    return results;
}


>>>>>>> 503af8fe
// Also see _PyStaticType_InitBuiltin() and _PyStaticType_FiniBuiltin().

/* end static builtin helpers */


static inline void
start_readying(PyTypeObject *type)
{
    if (type->tp_flags & _Py_TPFLAGS_STATIC_BUILTIN) {
        PyInterpreterState *interp = _PyInterpreterState_GET();
        managed_static_type_state *state = managed_static_type_state_get(interp, type);
        assert(state != NULL);
        assert(!state->readying);
        state->readying = 1;
        return;
    }
    assert((type->tp_flags & Py_TPFLAGS_READYING) == 0);
    type->tp_flags |= Py_TPFLAGS_READYING;
}

static inline void
stop_readying(PyTypeObject *type)
{
    if (type->tp_flags & _Py_TPFLAGS_STATIC_BUILTIN) {
        PyInterpreterState *interp = _PyInterpreterState_GET();
        managed_static_type_state *state = managed_static_type_state_get(interp, type);
        assert(state != NULL);
        assert(state->readying);
        state->readying = 0;
        return;
    }
    assert(type->tp_flags & Py_TPFLAGS_READYING);
    type->tp_flags &= ~Py_TPFLAGS_READYING;
}

static inline int
is_readying(PyTypeObject *type)
{
    if (type->tp_flags & _Py_TPFLAGS_STATIC_BUILTIN) {
        PyInterpreterState *interp = _PyInterpreterState_GET();
        managed_static_type_state *state = managed_static_type_state_get(interp, type);
        assert(state != NULL);
        return state->readying;
    }
    return (type->tp_flags & Py_TPFLAGS_READYING) != 0;
}


/* accessors for objects stored on PyTypeObject */

static inline PyObject *
lookup_tp_dict(PyTypeObject *self)
{
    if (self->tp_flags & _Py_TPFLAGS_STATIC_BUILTIN) {
        PyInterpreterState *interp = _PyInterpreterState_GET();
        managed_static_type_state *state = _PyStaticType_GetState(interp, self);
        assert(state != NULL);
        return state->tp_dict;
    }
    return self->tp_dict;
}

PyObject *
_PyType_GetDict(PyTypeObject *self)
{
    /* It returns a borrowed reference. */
    return lookup_tp_dict(self);
}

PyObject *
PyType_GetDict(PyTypeObject *self)
{
    PyObject *dict = lookup_tp_dict(self);
    return _Py_XNewRef(dict);
}

static inline void
set_tp_dict(PyTypeObject *self, PyObject *dict)
{
    if (self->tp_flags & _Py_TPFLAGS_STATIC_BUILTIN) {
        PyInterpreterState *interp = _PyInterpreterState_GET();
        managed_static_type_state *state = _PyStaticType_GetState(interp, self);
        assert(state != NULL);
        state->tp_dict = dict;
        return;
    }
    self->tp_dict = dict;
}

static inline void
clear_tp_dict(PyTypeObject *self)
{
    if (self->tp_flags & _Py_TPFLAGS_STATIC_BUILTIN) {
        PyInterpreterState *interp = _PyInterpreterState_GET();
        managed_static_type_state *state = _PyStaticType_GetState(interp, self);
        assert(state != NULL);
        Py_CLEAR(state->tp_dict);
        return;
    }
    Py_CLEAR(self->tp_dict);
}


static inline PyObject *
lookup_tp_bases(PyTypeObject *self)
{
    return self->tp_bases;
}

PyObject *
_PyType_GetBases(PyTypeObject *self)
{
    PyObject *res;

    BEGIN_TYPE_LOCK();
    res = lookup_tp_bases(self);
    Py_INCREF(res);
    END_TYPE_LOCK();

    return res;
}

static inline void
set_tp_bases(PyTypeObject *self, PyObject *bases, int initial)
{
    assert(PyTuple_CheckExact(bases));
    if (self->tp_flags & _Py_TPFLAGS_STATIC_BUILTIN) {
        // XXX tp_bases can probably be statically allocated for each
        // static builtin type.
        assert(initial);
        assert(self->tp_bases == NULL);
        if (PyTuple_GET_SIZE(bases) == 0) {
            assert(self->tp_base == NULL);
        }
        else {
            assert(PyTuple_GET_SIZE(bases) == 1);
            assert(PyTuple_GET_ITEM(bases, 0) == (PyObject *)self->tp_base);
            assert(self->tp_base->tp_flags & _Py_TPFLAGS_STATIC_BUILTIN);
            assert(_Py_IsImmortal(self->tp_base));
        }
        _Py_SetImmortal(bases);
    }
    self->tp_bases = bases;
}

static inline void
clear_tp_bases(PyTypeObject *self, int final)
{
    if (self->tp_flags & _Py_TPFLAGS_STATIC_BUILTIN) {
        if (final) {
            if (self->tp_bases != NULL) {
                if (PyTuple_GET_SIZE(self->tp_bases) == 0) {
                    Py_CLEAR(self->tp_bases);
                }
                else {
                    assert(_Py_IsImmortal(self->tp_bases));
                    _Py_ClearImmortal(self->tp_bases);
                }
            }
        }
        return;
    }
    Py_CLEAR(self->tp_bases);
}


static inline PyObject *
lookup_tp_mro(PyTypeObject *self)
{
    ASSERT_TYPE_LOCK_HELD();
    return self->tp_mro;
}

PyObject *
_PyType_GetMRO(PyTypeObject *self)
{
#ifdef Py_GIL_DISABLED
    PyObject *mro = _Py_atomic_load_ptr_relaxed(&self->tp_mro);
    if (mro == NULL) {
        return NULL;
    }
    if (_Py_TryIncrefCompare(&self->tp_mro, mro)) {
        return mro;
    }

    BEGIN_TYPE_LOCK();
    mro = lookup_tp_mro(self);
    Py_XINCREF(mro);
    END_TYPE_LOCK();
    return mro;
#else
    return Py_XNewRef(lookup_tp_mro(self));
#endif
}

static inline void
set_tp_mro(PyTypeObject *self, PyObject *mro, int initial)
{
    assert(PyTuple_CheckExact(mro));
    if (self->tp_flags & _Py_TPFLAGS_STATIC_BUILTIN) {
        // XXX tp_mro can probably be statically allocated for each
        // static builtin type.
        assert(initial);
        assert(self->tp_mro == NULL);
        /* Other checks are done via set_tp_bases. */
        _Py_SetImmortal(mro);
    }
    self->tp_mro = mro;
}

static inline void
clear_tp_mro(PyTypeObject *self, int final)
{
    if (self->tp_flags & _Py_TPFLAGS_STATIC_BUILTIN) {
        if (final) {
            if (self->tp_mro != NULL) {
                if (PyTuple_GET_SIZE(self->tp_mro) == 0) {
                    Py_CLEAR(self->tp_mro);
                }
                else {
                    assert(_Py_IsImmortal(self->tp_mro));
                    _Py_ClearImmortal(self->tp_mro);
                }
            }
        }
        return;
    }
    Py_CLEAR(self->tp_mro);
}


static PyObject *
init_tp_subclasses(PyTypeObject *self)
{
    PyObject *subclasses = PyDict_New();
    if (subclasses == NULL) {
        return NULL;
    }
    if (self->tp_flags & _Py_TPFLAGS_STATIC_BUILTIN) {
        PyInterpreterState *interp = _PyInterpreterState_GET();
        managed_static_type_state *state = _PyStaticType_GetState(interp, self);
        state->tp_subclasses = subclasses;
        return subclasses;
    }
    self->tp_subclasses = (void *)subclasses;
    return subclasses;
}

static void
clear_tp_subclasses(PyTypeObject *self)
{
    /* Delete the dictionary to save memory. _PyStaticType_Dealloc()
       callers also test if tp_subclasses is NULL to check if a static type
       has no subclass. */
    if (self->tp_flags & _Py_TPFLAGS_STATIC_BUILTIN) {
        PyInterpreterState *interp = _PyInterpreterState_GET();
        managed_static_type_state *state = _PyStaticType_GetState(interp, self);
        Py_CLEAR(state->tp_subclasses);
        return;
    }
    Py_CLEAR(self->tp_subclasses);
}

static inline PyObject *
lookup_tp_subclasses(PyTypeObject *self)
{
    if (self->tp_flags & _Py_TPFLAGS_STATIC_BUILTIN) {
        PyInterpreterState *interp = _PyInterpreterState_GET();
        managed_static_type_state *state = _PyStaticType_GetState(interp, self);
        assert(state != NULL);
        return state->tp_subclasses;
    }
    return (PyObject *)self->tp_subclasses;
}

int
_PyType_HasSubclasses(PyTypeObject *self)
{
    PyInterpreterState *interp = _PyInterpreterState_GET();
    if (self->tp_flags & _Py_TPFLAGS_STATIC_BUILTIN
        // XXX _PyStaticType_GetState() should never return NULL.
        && _PyStaticType_GetState(interp, self) == NULL)
    {
        return 0;
    }
    if (lookup_tp_subclasses(self) == NULL) {
        return 0;
    }
    return 1;
}

PyObject*
_PyType_GetSubclasses(PyTypeObject *self)
{
    PyObject *list = PyList_New(0);
    if (list == NULL) {
        return NULL;
    }

    PyObject *subclasses = lookup_tp_subclasses(self);  // borrowed ref
    if (subclasses == NULL) {
        return list;
    }
    assert(PyDict_CheckExact(subclasses));
    // The loop cannot modify tp_subclasses, there is no need
    // to hold a strong reference (use a borrowed reference).

    Py_ssize_t i = 0;
    PyObject *ref;  // borrowed ref
    while (PyDict_Next(subclasses, &i, NULL, &ref)) {
        PyTypeObject *subclass = type_from_ref(ref);
        if (subclass == NULL) {
            continue;
        }

        if (PyList_Append(list, _PyObject_CAST(subclass)) < 0) {
            Py_DECREF(list);
            Py_DECREF(subclass);
            return NULL;
        }
        Py_DECREF(subclass);
    }
    return list;
}

/* end accessors for objects stored on PyTypeObject */


/*
 * finds the beginning of the docstring's introspection signature.
 * if present, returns a pointer pointing to the first '('.
 * otherwise returns NULL.
 *
 * doesn't guarantee that the signature is valid, only that it
 * has a valid prefix.  (the signature must also pass skip_signature.)
 */
static const char *
find_signature(const char *name, const char *doc)
{
    const char *dot;
    size_t length;

    if (!doc)
        return NULL;

    assert(name != NULL);

    /* for dotted names like classes, only use the last component */
    dot = strrchr(name, '.');
    if (dot)
        name = dot + 1;

    length = strlen(name);
    if (strncmp(doc, name, length))
        return NULL;
    doc += length;
    if (*doc != '(')
        return NULL;
    return doc;
}

#define SIGNATURE_END_MARKER         ")\n--\n\n"
#define SIGNATURE_END_MARKER_LENGTH  6
/*
 * skips past the end of the docstring's introspection signature.
 * (assumes doc starts with a valid signature prefix.)
 */
static const char *
skip_signature(const char *doc)
{
    while (*doc) {
        if ((*doc == *SIGNATURE_END_MARKER) &&
            !strncmp(doc, SIGNATURE_END_MARKER, SIGNATURE_END_MARKER_LENGTH))
            return doc + SIGNATURE_END_MARKER_LENGTH;
        if ((*doc == '\n') && (doc[1] == '\n'))
            return NULL;
        doc++;
    }
    return NULL;
}

int
_PyType_CheckConsistency(PyTypeObject *type)
{
#define CHECK(expr) \
    do { if (!(expr)) { _PyObject_ASSERT_FAILED_MSG((PyObject *)type, Py_STRINGIFY(expr)); } } while (0)

    CHECK(!_PyObject_IsFreed((PyObject *)type));

    if (!(type->tp_flags & Py_TPFLAGS_READY)) {
        /* don't check static types before PyType_Ready() */
        return 1;
    }

    CHECK(Py_REFCNT(type) >= 1);
    CHECK(PyType_Check(type));

    CHECK(!is_readying(type));
    CHECK(lookup_tp_dict(type) != NULL);

    if (type->tp_flags & Py_TPFLAGS_HAVE_GC) {
        // bpo-44263: tp_traverse is required if Py_TPFLAGS_HAVE_GC is set.
        // Note: tp_clear is optional.
        CHECK(type->tp_traverse != NULL);
    }

    if (type->tp_flags & Py_TPFLAGS_DISALLOW_INSTANTIATION) {
        CHECK(type->tp_new == NULL);
        CHECK(PyDict_Contains(lookup_tp_dict(type), &_Py_ID(__new__)) == 0);
    }

    return 1;
#undef CHECK
}

static const char *
_PyType_DocWithoutSignature(const char *name, const char *internal_doc)
{
    const char *doc = find_signature(name, internal_doc);

    if (doc) {
        doc = skip_signature(doc);
        if (doc)
            return doc;
        }
    return internal_doc;
}

PyObject *
_PyType_GetDocFromInternalDoc(const char *name, const char *internal_doc)
{
    const char *doc = _PyType_DocWithoutSignature(name, internal_doc);

    if (!doc || *doc == '\0') {
        Py_RETURN_NONE;
    }

    return PyUnicode_FromString(doc);
}

static const char *
signature_from_flags(int flags)
{
    switch (flags & ~METH_COEXIST) {
        case METH_NOARGS:
            return "($self, /)";
        case METH_NOARGS|METH_CLASS:
            return "($type, /)";
        case METH_NOARGS|METH_STATIC:
            return "()";
        case METH_O:
            return "($self, object, /)";
        case METH_O|METH_CLASS:
            return "($type, object, /)";
        case METH_O|METH_STATIC:
            return "(object, /)";
        default:
            return NULL;
    }
}

PyObject *
_PyType_GetTextSignatureFromInternalDoc(const char *name, const char *internal_doc, int flags)
{
    const char *start = find_signature(name, internal_doc);
    const char *end;

    if (start)
        end = skip_signature(start);
    else
        end = NULL;
    if (!end) {
        start = signature_from_flags(flags);
        if (start) {
            return PyUnicode_FromString(start);
        }
        Py_RETURN_NONE;
    }

    /* back "end" up until it points just past the final ')' */
    end -= SIGNATURE_END_MARKER_LENGTH - 1;
    assert((end - start) >= 2); /* should be "()" at least */
    assert(end[-1] == ')');
    assert(end[0] == '\n');
    return PyUnicode_FromStringAndSize(start, end - start);
}


static struct type_cache*
get_type_cache(void)
{
    PyInterpreterState *interp = _PyInterpreterState_GET();
    return &interp->types.type_cache;
}


static void
type_cache_clear(struct type_cache *cache, PyObject *value)
{
    for (Py_ssize_t i = 0; i < (1 << MCACHE_SIZE_EXP); i++) {
        struct type_cache_entry *entry = &cache->hashtable[i];
#ifdef Py_GIL_DISABLED
        _PySeqLock_LockWrite(&entry->sequence);
#endif
        entry->version = 0;
        Py_XSETREF(entry->name, _Py_XNewRef(value));
        entry->value = NULL;
#ifdef Py_GIL_DISABLED
        _PySeqLock_UnlockWrite(&entry->sequence);
#endif
    }
}


void
_PyType_InitCache(PyInterpreterState *interp)
{
    struct type_cache *cache = &interp->types.type_cache;
    for (Py_ssize_t i = 0; i < (1 << MCACHE_SIZE_EXP); i++) {
        struct type_cache_entry *entry = &cache->hashtable[i];
        assert(entry->name == NULL);

        entry->version = 0;
        // Set to None so _PyType_LookupRef() can use Py_SETREF(),
        // rather than using slower Py_XSETREF().
        entry->name = Py_None;
        entry->value = NULL;
    }
}


static unsigned int
_PyType_ClearCache(PyInterpreterState *interp)
{
    struct type_cache *cache = &interp->types.type_cache;
    // Set to None, rather than NULL, so _PyType_LookupRef() can
    // use Py_SETREF() rather than using slower Py_XSETREF().
    type_cache_clear(cache, Py_None);

    return NEXT_VERSION_TAG(interp) - 1;
}


unsigned int
PyType_ClearCache(void)
{
    PyInterpreterState *interp = _PyInterpreterState_GET();
    return _PyType_ClearCache(interp);
}


void
_PyTypes_Fini(PyInterpreterState *interp)
{
    struct type_cache *cache = &interp->types.type_cache;
    type_cache_clear(cache, NULL);

    // All the managed static types should have been finalized already.
    assert(interp->types.for_extensions.num_initialized == 0);
    for (size_t i = 0; i < _Py_MAX_MANAGED_STATIC_EXT_TYPES; i++) {
        assert(interp->types.for_extensions.initialized[i].type == NULL);
    }
    assert(interp->types.builtins.num_initialized == 0);
    for (size_t i = 0; i < _Py_MAX_MANAGED_STATIC_BUILTIN_TYPES; i++) {
        assert(interp->types.builtins.initialized[i].type == NULL);
    }
}


int
PyType_AddWatcher(PyType_WatchCallback callback)
{
    PyInterpreterState *interp = _PyInterpreterState_GET();

    // start at 1, 0 is reserved for cpython optimizer
    for (int i = 1; i < TYPE_MAX_WATCHERS; i++) {
        if (!interp->type_watchers[i]) {
            interp->type_watchers[i] = callback;
            return i;
        }
    }

    PyErr_SetString(PyExc_RuntimeError, "no more type watcher IDs available");
    return -1;
}

static inline int
validate_watcher_id(PyInterpreterState *interp, int watcher_id)
{
    if (watcher_id < 0 || watcher_id >= TYPE_MAX_WATCHERS) {
        PyErr_Format(PyExc_ValueError, "Invalid type watcher ID %d", watcher_id);
        return -1;
    }
    if (!interp->type_watchers[watcher_id]) {
        PyErr_Format(PyExc_ValueError, "No type watcher set for ID %d", watcher_id);
        return -1;
    }
    return 0;
}

int
PyType_ClearWatcher(int watcher_id)
{
    PyInterpreterState *interp = _PyInterpreterState_GET();
    if (validate_watcher_id(interp, watcher_id) < 0) {
        return -1;
    }
    interp->type_watchers[watcher_id] = NULL;
    return 0;
}

static int assign_version_tag(PyInterpreterState *interp, PyTypeObject *type);

int
PyType_Watch(int watcher_id, PyObject* obj)
{
    if (!PyType_Check(obj)) {
        PyErr_SetString(PyExc_ValueError, "Cannot watch non-type");
        return -1;
    }
    PyTypeObject *type = (PyTypeObject *)obj;
    PyInterpreterState *interp = _PyInterpreterState_GET();
    if (validate_watcher_id(interp, watcher_id) < 0) {
        return -1;
    }
    // ensure we will get a callback on the next modification
    BEGIN_TYPE_LOCK();
    assign_version_tag(interp, type);
    type->tp_watched |= (1 << watcher_id);
    END_TYPE_LOCK();
    return 0;
}

int
PyType_Unwatch(int watcher_id, PyObject* obj)
{
    if (!PyType_Check(obj)) {
        PyErr_SetString(PyExc_ValueError, "Cannot watch non-type");
        return -1;
    }
    PyTypeObject *type = (PyTypeObject *)obj;
    PyInterpreterState *interp = _PyInterpreterState_GET();
    if (validate_watcher_id(interp, watcher_id)) {
        return -1;
    }
    type->tp_watched &= ~(1 << watcher_id);
    return 0;
}

static void
set_version_unlocked(PyTypeObject *tp, unsigned int version)
{
    ASSERT_TYPE_LOCK_HELD();
#ifndef Py_GIL_DISABLED
    PyInterpreterState *interp = _PyInterpreterState_GET();
    // lookup the old version and set to null
    if (tp->tp_version_tag != 0) {
        PyTypeObject **slot =
            interp->types.type_version_cache
            + (tp->tp_version_tag % TYPE_VERSION_CACHE_SIZE);
        *slot = NULL;
    }
    if (version) {
        tp->tp_versions_used++;
    }
#else
    if (version) {
        _Py_atomic_add_uint16(&tp->tp_versions_used, 1);
    }
#endif
    FT_ATOMIC_STORE_UINT32_RELAXED(tp->tp_version_tag, version);
#ifndef Py_GIL_DISABLED
    if (version != 0) {
        PyTypeObject **slot =
            interp->types.type_version_cache
            + (version % TYPE_VERSION_CACHE_SIZE);
        *slot = tp;
    }
#endif
}

static void
type_modified_unlocked(PyTypeObject *type)
{
    /* Invalidate any cached data for the specified type and all
       subclasses.  This function is called after the base
       classes, mro, or attributes of the type are altered.

       Invariants:

       - before tp_version_tag can be set on a type,
         it must first be set on all super types.

       This function clears the tp_version_tag of a
       type (so it must first clear it on all subclasses).  The
       tp_version_tag value is meaningless when equal to zero.
       We don't assign new version tags eagerly, but only as
       needed.
     */
    if (type->tp_version_tag == 0) {
        return;
    }
    // Cannot modify static builtin types.
    assert((type->tp_flags & _Py_TPFLAGS_STATIC_BUILTIN) == 0);

    PyObject *subclasses = lookup_tp_subclasses(type);
    if (subclasses != NULL) {
        assert(PyDict_CheckExact(subclasses));

        Py_ssize_t i = 0;
        PyObject *ref;
        while (PyDict_Next(subclasses, &i, NULL, &ref)) {
            PyTypeObject *subclass = type_from_ref(ref);
            if (subclass == NULL) {
                continue;
            }
            type_modified_unlocked(subclass);
            Py_DECREF(subclass);
        }
    }

    // Notify registered type watchers, if any
    if (type->tp_watched) {
        PyInterpreterState *interp = _PyInterpreterState_GET();
        int bits = type->tp_watched;
        int i = 0;
        while (bits) {
            assert(i < TYPE_MAX_WATCHERS);
            if (bits & 1) {
                PyType_WatchCallback cb = interp->type_watchers[i];
                if (cb && (cb(type) < 0)) {
                    PyErr_FormatUnraisable(
                        "Exception ignored in type watcher callback #%d for %R",
                        i, type);
                }
            }
            i++;
            bits >>= 1;
        }
    }

    set_version_unlocked(type, 0); /* 0 is not a valid version tag */
    if (PyType_HasFeature(type, Py_TPFLAGS_HEAPTYPE)) {
        // This field *must* be invalidated if the type is modified (see the
        // comment on struct _specialization_cache):
        ((PyHeapTypeObject *)type)->_spec_cache.getitem = NULL;
    }
}

void
PyType_Modified(PyTypeObject *type)
{
    // Quick check without the lock held
    if (type->tp_version_tag == 0) {
        return;
    }

    BEGIN_TYPE_LOCK();
    type_modified_unlocked(type);
    END_TYPE_LOCK();
}

static int
is_subtype_with_mro(PyObject *a_mro, PyTypeObject *a, PyTypeObject *b);

static void
type_mro_modified(PyTypeObject *type, PyObject *bases) {
    /*
       Check that all base classes or elements of the MRO of type are
       able to be cached.  This function is called after the base
       classes or mro of the type are altered.

       Unset HAVE_VERSION_TAG and VALID_VERSION_TAG if the type
       has a custom MRO that includes a type which is not officially
       super type, or if the type implements its own mro() method.

       Called from mro_internal, which will subsequently be called on
       each subclass when their mro is recursively updated.
     */
    Py_ssize_t i, n;
    int custom = !Py_IS_TYPE(type, &PyType_Type);
    int unbound;

    ASSERT_TYPE_LOCK_HELD();
    if (custom) {
        PyObject *mro_meth, *type_mro_meth;
        mro_meth = lookup_maybe_method(
            (PyObject *)type, &_Py_ID(mro), &unbound);
        if (mro_meth == NULL) {
            goto clear;
        }
        type_mro_meth = lookup_maybe_method(
            (PyObject *)&PyType_Type, &_Py_ID(mro), &unbound);
        if (type_mro_meth == NULL) {
            Py_DECREF(mro_meth);
            goto clear;
        }
        int custom_mro = (mro_meth != type_mro_meth);
        Py_DECREF(mro_meth);
        Py_DECREF(type_mro_meth);
        if (custom_mro) {
            goto clear;
        }
    }
    n = PyTuple_GET_SIZE(bases);
    for (i = 0; i < n; i++) {
        PyObject *b = PyTuple_GET_ITEM(bases, i);
        PyTypeObject *cls = _PyType_CAST(b);

        if (!is_subtype_with_mro(lookup_tp_mro(type), type, cls)) {
            goto clear;
        }
    }
    return;

 clear:
    assert(!(type->tp_flags & _Py_TPFLAGS_STATIC_BUILTIN));
    set_version_unlocked(type, 0); /* 0 is not a valid version tag */
    if (PyType_HasFeature(type, Py_TPFLAGS_HEAPTYPE)) {
        // This field *must* be invalidated if the type is modified (see the
        // comment on struct _specialization_cache):
        ((PyHeapTypeObject *)type)->_spec_cache.getitem = NULL;
    }
}

/*
The Tier 2 interpreter requires looking up the type object by the type version, so it can install
watchers to understand when they change.

So we add a global cache from type version to borrowed references of type objects.

This is similar to func_version_cache.
*/

void
_PyType_SetVersion(PyTypeObject *tp, unsigned int version)
{

    BEGIN_TYPE_LOCK();
    set_version_unlocked(tp, version);
    END_TYPE_LOCK();
}

PyTypeObject *
_PyType_LookupByVersion(unsigned int version)
{
#ifdef Py_GIL_DISABLED
    return NULL;
#else
    PyInterpreterState *interp = _PyInterpreterState_GET();
    PyTypeObject **slot =
        interp->types.type_version_cache
        + (version % TYPE_VERSION_CACHE_SIZE);
    if (*slot && (*slot)->tp_version_tag == version) {
        return *slot;
    }
    return NULL;
#endif
}

unsigned int
_PyType_GetVersionForCurrentState(PyTypeObject *tp)
{
    return tp->tp_version_tag;
}



#define MAX_VERSIONS_PER_CLASS 1000

static int
assign_version_tag(PyInterpreterState *interp, PyTypeObject *type)
{
    ASSERT_TYPE_LOCK_HELD();

    /* Ensure that the tp_version_tag is valid.
     * To respect the invariant, this must first be done on all super classes.
     * Return 0 if this cannot be done, 1 if tp_version_tag is set.
    */
    if (type->tp_version_tag != 0) {
        return 1;
    }
    if (!_PyType_HasFeature(type, Py_TPFLAGS_READY)) {
        return 0;
    }
    if (type->tp_versions_used >= MAX_VERSIONS_PER_CLASS) {
        return 0;
    }

    PyObject *bases = lookup_tp_bases(type);
    Py_ssize_t n = PyTuple_GET_SIZE(bases);
    for (Py_ssize_t i = 0; i < n; i++) {
        PyObject *b = PyTuple_GET_ITEM(bases, i);
        if (!assign_version_tag(interp, _PyType_CAST(b))) {
            return 0;
        }
    }
    if (type->tp_flags & Py_TPFLAGS_IMMUTABLETYPE) {
        /* static types */
        if (NEXT_GLOBAL_VERSION_TAG > _Py_MAX_GLOBAL_TYPE_VERSION_TAG) {
            /* We have run out of version numbers */
            return 0;
        }
        set_version_unlocked(type, NEXT_GLOBAL_VERSION_TAG++);
        assert (type->tp_version_tag <= _Py_MAX_GLOBAL_TYPE_VERSION_TAG);
    }
    else {
        /* heap types */
        if (NEXT_VERSION_TAG(interp) == 0) {
            /* We have run out of version numbers */
            return 0;
        }
        set_version_unlocked(type, NEXT_VERSION_TAG(interp)++);
        assert (type->tp_version_tag != 0);
    }
    return 1;
}

int PyUnstable_Type_AssignVersionTag(PyTypeObject *type)
{
    PyInterpreterState *interp = _PyInterpreterState_GET();
    int assigned;
    BEGIN_TYPE_LOCK();
    assigned = assign_version_tag(interp, type);
    END_TYPE_LOCK();
    return assigned;
}


static PyMemberDef type_members[] = {
    {"__basicsize__", Py_T_PYSSIZET, offsetof(PyTypeObject,tp_basicsize),Py_READONLY},
    {"__itemsize__", Py_T_PYSSIZET, offsetof(PyTypeObject, tp_itemsize), Py_READONLY},
    {"__flags__", Py_T_ULONG, offsetof(PyTypeObject, tp_flags), Py_READONLY},
    /* Note that this value is misleading for static builtin types,
       since the memory at this offset will always be NULL. */
    {"__weakrefoffset__", Py_T_PYSSIZET,
     offsetof(PyTypeObject, tp_weaklistoffset), Py_READONLY},
    {"__base__", _Py_T_OBJECT, offsetof(PyTypeObject, tp_base), Py_READONLY},
    {"__dictoffset__", Py_T_PYSSIZET,
     offsetof(PyTypeObject, tp_dictoffset), Py_READONLY},
    {0}
};

static int
check_set_special_type_attr(PyTypeObject *type, PyObject *value, const char *name)
{
    if (_PyType_HasFeature(type, Py_TPFLAGS_IMMUTABLETYPE)) {
        PyErr_Format(PyExc_TypeError,
                     "cannot set '%s' attribute of immutable type '%s'",
                     name, type->tp_name);
        return 0;
    }
    if (!value) {
        PyErr_Format(PyExc_TypeError,
                     "cannot delete '%s' attribute of immutable type '%s'",
                     name, type->tp_name);
        return 0;
    }

    if (PySys_Audit("object.__setattr__", "OsO",
                    type, name, value) < 0) {
        return 0;
    }

    return 1;
}

const char *
_PyType_Name(PyTypeObject *type)
{
    assert(type->tp_name != NULL);
    const char *s = strrchr(type->tp_name, '.');
    if (s == NULL) {
        s = type->tp_name;
    }
    else {
        s++;
    }
    return s;
}

static PyObject *
type_name(PyTypeObject *type, void *context)
{
    if (type->tp_flags & Py_TPFLAGS_HEAPTYPE) {
        PyHeapTypeObject* et = (PyHeapTypeObject*)type;

        return Py_NewRef(et->ht_name);
    }
    else {
        return PyUnicode_FromString(_PyType_Name(type));
    }
}

static PyObject *
type_qualname(PyTypeObject *type, void *context)
{
    if (type->tp_flags & Py_TPFLAGS_HEAPTYPE) {
        PyHeapTypeObject* et = (PyHeapTypeObject*)type;
        return Py_NewRef(et->ht_qualname);
    }
    else {
        return PyUnicode_FromString(_PyType_Name(type));
    }
}

static int
type_set_name(PyTypeObject *type, PyObject *value, void *context)
{
    const char *tp_name;
    Py_ssize_t name_size;

    if (!check_set_special_type_attr(type, value, "__name__"))
        return -1;
    if (!PyUnicode_Check(value)) {
        PyErr_Format(PyExc_TypeError,
                     "can only assign string to %s.__name__, not '%s'",
                     type->tp_name, Py_TYPE(value)->tp_name);
        return -1;
    }

    tp_name = PyUnicode_AsUTF8AndSize(value, &name_size);
    if (tp_name == NULL)
        return -1;
    if (strlen(tp_name) != (size_t)name_size) {
        PyErr_SetString(PyExc_ValueError,
                        "type name must not contain null characters");
        return -1;
    }

    type->tp_name = tp_name;
    Py_SETREF(((PyHeapTypeObject*)type)->ht_name, Py_NewRef(value));

    return 0;
}

static int
type_set_qualname(PyTypeObject *type, PyObject *value, void *context)
{
    PyHeapTypeObject* et;

    if (!check_set_special_type_attr(type, value, "__qualname__"))
        return -1;
    if (!PyUnicode_Check(value)) {
        PyErr_Format(PyExc_TypeError,
                     "can only assign string to %s.__qualname__, not '%s'",
                     type->tp_name, Py_TYPE(value)->tp_name);
        return -1;
    }

    et = (PyHeapTypeObject*)type;
    Py_SETREF(et->ht_qualname, Py_NewRef(value));
    return 0;
}

static PyObject *
type_module(PyTypeObject *type)
{
    PyObject *mod;
    if (type->tp_flags & Py_TPFLAGS_HEAPTYPE) {
        PyObject *dict = lookup_tp_dict(type);
        if (PyDict_GetItemRef(dict, &_Py_ID(__module__), &mod) == 0) {
            PyErr_Format(PyExc_AttributeError, "__module__");
        }
    }
    else {
        const char *s = strrchr(type->tp_name, '.');
        if (s != NULL) {
            mod = PyUnicode_FromStringAndSize(
                type->tp_name, (Py_ssize_t)(s - type->tp_name));
            if (mod != NULL) {
                PyInterpreterState *interp = _PyInterpreterState_GET();
                _PyUnicode_InternMortal(interp, &mod);
            }
        }
        else {
            mod = &_Py_ID(builtins);
        }
    }
    return mod;
}

static PyObject *
type_get_module(PyTypeObject *type, void *context)
{
    return type_module(type);
}

static int
type_set_module(PyTypeObject *type, PyObject *value, void *context)
{
    if (!check_set_special_type_attr(type, value, "__module__"))
        return -1;

    PyType_Modified(type);

    PyObject *dict = lookup_tp_dict(type);
    return PyDict_SetItem(dict, &_Py_ID(__module__), value);
}


PyObject *
_PyType_GetFullyQualifiedName(PyTypeObject *type, char sep)
{
    if (!(type->tp_flags & Py_TPFLAGS_HEAPTYPE)) {
        return PyUnicode_FromString(type->tp_name);
    }

    PyObject *qualname = type_qualname(type, NULL);
    if (qualname == NULL) {
        return NULL;
    }

    PyObject *module = type_module(type);
    if (module == NULL) {
        Py_DECREF(qualname);
        return NULL;
    }

    PyObject *result;
    if (PyUnicode_Check(module)
        && !_PyUnicode_Equal(module, &_Py_ID(builtins))
        && !_PyUnicode_Equal(module, &_Py_ID(__main__)))
    {
        result = PyUnicode_FromFormat("%U%c%U", module, sep, qualname);
    }
    else {
        result = Py_NewRef(qualname);
    }
    Py_DECREF(module);
    Py_DECREF(qualname);
    return result;
}

PyObject *
PyType_GetFullyQualifiedName(PyTypeObject *type)
{
    return _PyType_GetFullyQualifiedName(type, '.');
}


static PyObject *
type_abstractmethods(PyTypeObject *type, void *context)
{
    PyObject *mod = NULL;
    /* type itself has an __abstractmethods__ descriptor (this). Don't return
       that. */
    if (type == &PyType_Type) {
        PyErr_SetObject(PyExc_AttributeError, &_Py_ID(__abstractmethods__));
    }
    else {
        PyObject *dict = lookup_tp_dict(type);
        if (PyDict_GetItemRef(dict, &_Py_ID(__abstractmethods__), &mod) == 0) {
            PyErr_SetObject(PyExc_AttributeError, &_Py_ID(__abstractmethods__));
        }
    }
    return mod;
}

static int
type_set_abstractmethods(PyTypeObject *type, PyObject *value, void *context)
{
    /* __abstractmethods__ should only be set once on a type, in
       abc.ABCMeta.__new__, so this function doesn't do anything
       special to update subclasses.
    */
    int abstract, res;
    PyObject *dict = lookup_tp_dict(type);
    if (value != NULL) {
        abstract = PyObject_IsTrue(value);
        if (abstract < 0)
            return -1;
        res = PyDict_SetItem(dict, &_Py_ID(__abstractmethods__), value);
    }
    else {
        abstract = 0;
        res = PyDict_Pop(dict, &_Py_ID(__abstractmethods__), NULL);
        if (res == 0) {
            PyErr_SetObject(PyExc_AttributeError, &_Py_ID(__abstractmethods__));
            return -1;
        }
    }
    if (res < 0) {
        return -1;
    }

    PyType_Modified(type);
    if (abstract)
        type->tp_flags |= Py_TPFLAGS_IS_ABSTRACT;
    else
        type->tp_flags &= ~Py_TPFLAGS_IS_ABSTRACT;
    return 0;
}

static PyObject *
type_get_bases(PyTypeObject *type, void *context)
{
    PyObject *bases = _PyType_GetBases(type);
    if (bases == NULL) {
        Py_RETURN_NONE;
    }
    return bases;
}

static PyObject *
type_get_mro(PyTypeObject *type, void *context)
{
    PyObject *mro;

    BEGIN_TYPE_LOCK();
    mro = lookup_tp_mro(type);
    if (mro == NULL) {
        mro = Py_None;
    } else {
        Py_INCREF(mro);
    }

    END_TYPE_LOCK();
    return mro;
}

static PyTypeObject *best_base(PyObject *);
static int mro_internal(PyTypeObject *, PyObject **);
static int type_is_subtype_base_chain(PyTypeObject *, PyTypeObject *);
static int compatible_for_assignment(PyTypeObject *, PyTypeObject *, const char *);
static int add_subclass(PyTypeObject*, PyTypeObject*);
static int add_all_subclasses(PyTypeObject *type, PyObject *bases);
static void remove_subclass(PyTypeObject *, PyTypeObject *);
static void remove_all_subclasses(PyTypeObject *type, PyObject *bases);
static void update_all_slots(PyTypeObject *);

typedef int (*update_callback)(PyTypeObject *, void *);
static int update_subclasses(PyTypeObject *type, PyObject *attr_name,
                             update_callback callback, void *data);
static int recurse_down_subclasses(PyTypeObject *type, PyObject *name,
                                   update_callback callback, void *data);

static int
mro_hierarchy(PyTypeObject *type, PyObject *temp)
{
    ASSERT_TYPE_LOCK_HELD();

    PyObject *old_mro;
    int res = mro_internal(type, &old_mro);
    if (res <= 0) {
        /* error / reentrance */
        return res;
    }
    PyObject *new_mro = lookup_tp_mro(type);

    PyObject *tuple;
    if (old_mro != NULL) {
        tuple = PyTuple_Pack(3, type, new_mro, old_mro);
    }
    else {
        tuple = PyTuple_Pack(2, type, new_mro);
    }

    if (tuple != NULL) {
        res = PyList_Append(temp, tuple);
    }
    else {
        res = -1;
    }
    Py_XDECREF(tuple);

    if (res < 0) {
        set_tp_mro(type, old_mro, 0);
        Py_DECREF(new_mro);
        return -1;
    }
    Py_XDECREF(old_mro);

    // Avoid creating an empty list if there is no subclass
    if (_PyType_HasSubclasses(type)) {
        /* Obtain a copy of subclasses list to iterate over.

           Otherwise type->tp_subclasses might be altered
           in the middle of the loop, for example, through a custom mro(),
           by invoking type_set_bases on some subclass of the type
           which in turn calls remove_subclass/add_subclass on this type.

           Finally, this makes things simple avoiding the need to deal
           with dictionary iterators and weak references.
        */
        PyObject *subclasses = _PyType_GetSubclasses(type);
        if (subclasses == NULL) {
            return -1;
        }

        Py_ssize_t n = PyList_GET_SIZE(subclasses);
        for (Py_ssize_t i = 0; i < n; i++) {
            PyTypeObject *subclass = _PyType_CAST(PyList_GET_ITEM(subclasses, i));
            res = mro_hierarchy(subclass, temp);
            if (res < 0) {
                break;
            }
        }
        Py_DECREF(subclasses);
    }

    return res;
}

static int
type_set_bases_unlocked(PyTypeObject *type, PyObject *new_bases, void *context)
{
    // Check arguments
    if (!check_set_special_type_attr(type, new_bases, "__bases__")) {
        return -1;
    }
    assert(new_bases != NULL);

    if (!PyTuple_Check(new_bases)) {
        PyErr_Format(PyExc_TypeError,
             "can only assign tuple to %s.__bases__, not %s",
                 type->tp_name, Py_TYPE(new_bases)->tp_name);
        return -1;
    }
    if (PyTuple_GET_SIZE(new_bases) == 0) {
        PyErr_Format(PyExc_TypeError,
             "can only assign non-empty tuple to %s.__bases__, not ()",
                 type->tp_name);
        return -1;
    }
    Py_ssize_t n = PyTuple_GET_SIZE(new_bases);
    for (Py_ssize_t i = 0; i < n; i++) {
        PyObject *ob = PyTuple_GET_ITEM(new_bases, i);
        if (!PyType_Check(ob)) {
            PyErr_Format(PyExc_TypeError,
                         "%s.__bases__ must be tuple of classes, not '%s'",
                         type->tp_name, Py_TYPE(ob)->tp_name);
            return -1;
        }
        PyTypeObject *base = (PyTypeObject*)ob;

        if (is_subtype_with_mro(lookup_tp_mro(base), base, type) ||
            /* In case of reentering here again through a custom mro()
               the above check is not enough since it relies on
               base->tp_mro which would gonna be updated inside
               mro_internal only upon returning from the mro().

               However, base->tp_base has already been assigned (see
               below), which in turn may cause an inheritance cycle
               through tp_base chain.  And this is definitely
               not what you want to ever happen.  */
            (lookup_tp_mro(base) != NULL
             && type_is_subtype_base_chain(base, type)))
        {
            PyErr_SetString(PyExc_TypeError,
                            "a __bases__ item causes an inheritance cycle");
            return -1;
        }
    }

    // Compute the new MRO and the new base class
    PyTypeObject *new_base = best_base(new_bases);
    if (new_base == NULL)
        return -1;

    if (!compatible_for_assignment(type->tp_base, new_base, "__bases__")) {
        return -1;
    }

    PyObject *old_bases = lookup_tp_bases(type);
    assert(old_bases != NULL);
    PyTypeObject *old_base = type->tp_base;

    set_tp_bases(type, Py_NewRef(new_bases), 0);
    type->tp_base = (PyTypeObject *)Py_NewRef(new_base);

    PyObject *temp = PyList_New(0);
    if (temp == NULL) {
        goto bail;
    }
    if (mro_hierarchy(type, temp) < 0) {
        goto undo;
    }
    Py_DECREF(temp);

    /* Take no action in case if type->tp_bases has been replaced
       through reentrance.  */
    int res;
    if (lookup_tp_bases(type) == new_bases) {
        /* any base that was in __bases__ but now isn't, we
           need to remove |type| from its tp_subclasses.
           conversely, any class now in __bases__ that wasn't
           needs to have |type| added to its subclasses. */

        /* for now, sod that: just remove from all old_bases,
           add to all new_bases */
        remove_all_subclasses(type, old_bases);
        res = add_all_subclasses(type, new_bases);
        update_all_slots(type);
    }
    else {
        res = 0;
    }

    RARE_EVENT_INC(set_bases);
    Py_DECREF(old_bases);
    Py_DECREF(old_base);

    assert(_PyType_CheckConsistency(type));
    return res;

  undo:
    n = PyList_GET_SIZE(temp);
    for (Py_ssize_t i = n - 1; i >= 0; i--) {
        PyTypeObject *cls;
        PyObject *new_mro, *old_mro = NULL;

        PyArg_UnpackTuple(PyList_GET_ITEM(temp, i),
                          "", 2, 3, &cls, &new_mro, &old_mro);
        /* Do not rollback if cls has a newer version of MRO.  */
        if (lookup_tp_mro(cls) == new_mro) {
            set_tp_mro(cls, Py_XNewRef(old_mro), 0);
            Py_DECREF(new_mro);
        }
    }
    Py_DECREF(temp);

  bail:
    if (lookup_tp_bases(type) == new_bases) {
        assert(type->tp_base == new_base);

        set_tp_bases(type, old_bases, 0);
        type->tp_base = old_base;

        Py_DECREF(new_bases);
        Py_DECREF(new_base);
    }
    else {
        Py_DECREF(old_bases);
        Py_DECREF(old_base);
    }

    assert(_PyType_CheckConsistency(type));
    return -1;
}

static int
type_set_bases(PyTypeObject *type, PyObject *new_bases, void *context)
{
    int res;
    BEGIN_TYPE_LOCK();
    res = type_set_bases_unlocked(type, new_bases, context);
    END_TYPE_LOCK();
    return res;
}

static PyObject *
type_dict(PyTypeObject *type, void *context)
{
    PyObject *dict = lookup_tp_dict(type);
    if (dict == NULL) {
        Py_RETURN_NONE;
    }
    return PyDictProxy_New(dict);
}

static PyObject *
type_get_doc(PyTypeObject *type, void *context)
{
    PyObject *result;
    if (!(type->tp_flags & Py_TPFLAGS_HEAPTYPE) && type->tp_doc != NULL) {
        return _PyType_GetDocFromInternalDoc(type->tp_name, type->tp_doc);
    }
    PyObject *dict = lookup_tp_dict(type);
    if (PyDict_GetItemRef(dict, &_Py_ID(__doc__), &result) == 0) {
        result = Py_NewRef(Py_None);
    }
    else if (result) {
        descrgetfunc descr_get = Py_TYPE(result)->tp_descr_get;
        if (descr_get) {
            Py_SETREF(result, descr_get(result, NULL, (PyObject *)type));
        }
    }
    return result;
}

static PyObject *
type_get_text_signature(PyTypeObject *type, void *context)
{
    return _PyType_GetTextSignatureFromInternalDoc(type->tp_name, type->tp_doc, 0);
}

static int
type_set_doc(PyTypeObject *type, PyObject *value, void *context)
{
    if (!check_set_special_type_attr(type, value, "__doc__"))
        return -1;
    PyType_Modified(type);
    PyObject *dict = lookup_tp_dict(type);
    return PyDict_SetItem(dict, &_Py_ID(__doc__), value);
}

static PyObject *
type_get_annotate(PyTypeObject *type, void *Py_UNUSED(ignored))
{
    if (!(type->tp_flags & Py_TPFLAGS_HEAPTYPE)) {
        PyErr_Format(PyExc_AttributeError, "type object '%s' has no attribute '__annotate__'", type->tp_name);
        return NULL;
    }

    PyObject *annotate;
    PyObject *dict = PyType_GetDict(type);
    if (PyDict_GetItemRef(dict, &_Py_ID(__annotate__), &annotate) < 0) {
        Py_DECREF(dict);
        return NULL;
    }
    if (annotate) {
        descrgetfunc get = Py_TYPE(annotate)->tp_descr_get;
        if (get) {
            Py_SETREF(annotate, get(annotate, NULL, (PyObject *)type));
        }
    }
    else {
        annotate = Py_None;
        int result = PyDict_SetItem(dict, &_Py_ID(__annotate__), annotate);
        if (result < 0) {
            Py_DECREF(dict);
            return NULL;
        }
    }
    Py_DECREF(dict);
    return annotate;
}

static int
type_set_annotate(PyTypeObject *type, PyObject *value, void *Py_UNUSED(ignored))
{
    if (value == NULL) {
        PyErr_SetString(PyExc_TypeError, "cannot delete __annotate__ attribute");
        return -1;
    }
    if (_PyType_HasFeature(type, Py_TPFLAGS_IMMUTABLETYPE)) {
        PyErr_Format(PyExc_TypeError,
                     "cannot set '__annotate__' attribute of immutable type '%s'",
                     type->tp_name);
        return -1;
    }

    if (!Py_IsNone(value) && !PyCallable_Check(value)) {
        PyErr_SetString(PyExc_TypeError, "__annotate__ must be callable or None");
        return -1;
    }

    PyObject *dict = PyType_GetDict(type);
    assert(PyDict_Check(dict));
    int result = PyDict_SetItem(dict, &_Py_ID(__annotate__), value);
    if (result < 0) {
        Py_DECREF(dict);
        return -1;
    }
    if (!Py_IsNone(value)) {
        if (PyDict_Pop(dict, &_Py_ID(__annotations__), NULL) == -1) {
            Py_DECREF(dict);
            PyType_Modified(type);
            return -1;
        }
    }
    Py_DECREF(dict);
    PyType_Modified(type);
    return 0;
}

static PyObject *
type_get_annotations(PyTypeObject *type, void *context)
{
    if (!(type->tp_flags & Py_TPFLAGS_HEAPTYPE)) {
        PyErr_Format(PyExc_AttributeError, "type object '%s' has no attribute '__annotations__'", type->tp_name);
        return NULL;
    }

    PyObject *annotations;
    PyObject *dict = PyType_GetDict(type);
    if (PyDict_GetItemRef(dict, &_Py_ID(__annotations__), &annotations) < 0) {
        Py_DECREF(dict);
        return NULL;
    }
    if (annotations) {
        descrgetfunc get = Py_TYPE(annotations)->tp_descr_get;
        if (get) {
            Py_SETREF(annotations, get(annotations, NULL, (PyObject *)type));
        }
    }
    else {
        PyObject *annotate = type_get_annotate(type, NULL);
        if (annotate == NULL) {
            Py_DECREF(dict);
            return NULL;
        }
        if (PyCallable_Check(annotate)) {
            PyObject *one = _PyLong_GetOne();
            annotations = _PyObject_CallOneArg(annotate, one);
            if (annotations == NULL) {
                Py_DECREF(dict);
                Py_DECREF(annotate);
                return NULL;
            }
            if (!PyDict_Check(annotations)) {
                PyErr_Format(PyExc_TypeError, "__annotate__ returned non-dict of type '%.100s'",
                             Py_TYPE(annotations)->tp_name);
                Py_DECREF(annotations);
                Py_DECREF(annotate);
                Py_DECREF(dict);
                return NULL;
            }
        }
        else {
            annotations = PyDict_New();
        }
        Py_DECREF(annotate);
        if (annotations) {
            int result = PyDict_SetItem(
                    dict, &_Py_ID(__annotations__), annotations);
            if (result) {
                Py_CLEAR(annotations);
            } else {
                PyType_Modified(type);
            }
        }
    }
    Py_DECREF(dict);
    return annotations;
}

static int
type_set_annotations(PyTypeObject *type, PyObject *value, void *context)
{
    if (_PyType_HasFeature(type, Py_TPFLAGS_IMMUTABLETYPE)) {
        PyErr_Format(PyExc_TypeError,
                     "cannot set '__annotations__' attribute of immutable type '%s'",
                     type->tp_name);
        return -1;
    }

    int result;
    PyObject *dict = PyType_GetDict(type);
    if (value != NULL) {
        /* set */
        result = PyDict_SetItem(dict, &_Py_ID(__annotations__), value);
    } else {
        /* delete */
        result = PyDict_Pop(dict, &_Py_ID(__annotations__), NULL);
        if (result == 0) {
            PyErr_SetString(PyExc_AttributeError, "__annotations__");
            Py_DECREF(dict);
            return -1;
        }
    }
    if (result < 0) {
        Py_DECREF(dict);
        return -1;
    }
    else if (result == 0) {
        if (PyDict_Pop(dict, &_Py_ID(__annotate__), NULL) < 0) {
            PyType_Modified(type);
            Py_DECREF(dict);
            return -1;
        }
    }
    PyType_Modified(type);
    Py_DECREF(dict);
    return 0;
}

static PyObject *
type_get_type_params(PyTypeObject *type, void *context)
{
    if (type == &PyType_Type) {
        return PyTuple_New(0);
    }

    PyObject *params;
    if (PyDict_GetItemRef(lookup_tp_dict(type), &_Py_ID(__type_params__), &params) == 0) {
        return PyTuple_New(0);
    }
    return params;
}

static int
type_set_type_params(PyTypeObject *type, PyObject *value, void *context)
{
    if (!check_set_special_type_attr(type, value, "__type_params__")) {
        return -1;
    }

    PyObject *dict = lookup_tp_dict(type);
    int result = PyDict_SetItem(dict, &_Py_ID(__type_params__), value);

    if (result == 0) {
        PyType_Modified(type);
    }
    return result;
}


/*[clinic input]
type.__instancecheck__ -> bool

    instance: object
    /

Check if an object is an instance.
[clinic start generated code]*/

static int
type___instancecheck___impl(PyTypeObject *self, PyObject *instance)
/*[clinic end generated code: output=08b6bf5f591c3618 input=cdbfeaee82c01a0f]*/
{
    return _PyObject_RealIsInstance(instance, (PyObject *)self);
}

/*[clinic input]
type.__subclasscheck__ -> bool

    subclass: object
    /

Check if a class is a subclass.
[clinic start generated code]*/

static int
type___subclasscheck___impl(PyTypeObject *self, PyObject *subclass)
/*[clinic end generated code: output=97a4e51694500941 input=071b2ca9e03355f4]*/
{
    return _PyObject_RealIsSubclass(subclass, (PyObject *)self);
}


static PyGetSetDef type_getsets[] = {
    {"__name__", (getter)type_name, (setter)type_set_name, NULL},
    {"__qualname__", (getter)type_qualname, (setter)type_set_qualname, NULL},
    {"__bases__", (getter)type_get_bases, (setter)type_set_bases, NULL},
    {"__mro__", (getter)type_get_mro, NULL, NULL},
    {"__module__", (getter)type_get_module, (setter)type_set_module, NULL},
    {"__abstractmethods__", (getter)type_abstractmethods,
     (setter)type_set_abstractmethods, NULL},
    {"__dict__",  (getter)type_dict,  NULL, NULL},
    {"__doc__", (getter)type_get_doc, (setter)type_set_doc, NULL},
    {"__text_signature__", (getter)type_get_text_signature, NULL, NULL},
    {"__annotations__", (getter)type_get_annotations, (setter)type_set_annotations, NULL},
    {"__annotate__", (getter)type_get_annotate, (setter)type_set_annotate, NULL},
    {"__type_params__", (getter)type_get_type_params, (setter)type_set_type_params, NULL},
    {0}
};

static PyObject *
type_repr(PyObject *self)
{
    PyTypeObject *type = (PyTypeObject *)self;
    if (type->tp_name == NULL) {
        // type_repr() called before the type is fully initialized
        // by PyType_Ready().
        return PyUnicode_FromFormat("<class at %p>", type);
    }

    PyObject *mod = type_module(type);
    if (mod == NULL) {
        PyErr_Clear();
    }
    else if (!PyUnicode_Check(mod)) {
        Py_CLEAR(mod);
    }

    PyObject *name = type_qualname(type, NULL);
    if (name == NULL) {
        Py_XDECREF(mod);
        return NULL;
    }

    PyObject *result;
    if (mod != NULL && !_PyUnicode_Equal(mod, &_Py_ID(builtins))) {
        result = PyUnicode_FromFormat("<class '%U.%U'>", mod, name);
    }
    else {
        result = PyUnicode_FromFormat("<class '%s'>", type->tp_name);
    }
    Py_XDECREF(mod);
    Py_DECREF(name);

    return result;
}

static PyObject *
type_call(PyObject *self, PyObject *args, PyObject *kwds)
{
    PyTypeObject *type = (PyTypeObject *)self;
    PyObject *obj;
    PyThreadState *tstate = _PyThreadState_GET();

#ifdef Py_DEBUG
    /* type_call() must not be called with an exception set,
       because it can clear it (directly or indirectly) and so the
       caller loses its exception */
    assert(!_PyErr_Occurred(tstate));
#endif

    /* Special case: type(x) should return Py_TYPE(x) */
    /* We only want type itself to accept the one-argument form (#27157) */
    if (type == &PyType_Type) {
        assert(args != NULL && PyTuple_Check(args));
        assert(kwds == NULL || PyDict_Check(kwds));
        Py_ssize_t nargs = PyTuple_GET_SIZE(args);

        if (nargs == 1 && (kwds == NULL || !PyDict_GET_SIZE(kwds))) {
            obj = (PyObject *) Py_TYPE(PyTuple_GET_ITEM(args, 0));
            return Py_NewRef(obj);
        }

        /* SF bug 475327 -- if that didn't trigger, we need 3
           arguments. But PyArg_ParseTuple in type_new may give
           a msg saying type() needs exactly 3. */
        if (nargs != 3) {
            PyErr_SetString(PyExc_TypeError,
                            "type() takes 1 or 3 arguments");
            return NULL;
        }
    }

    if (type->tp_new == NULL) {
        _PyErr_Format(tstate, PyExc_TypeError,
                      "cannot create '%s' instances", type->tp_name);
        return NULL;
    }

    obj = type->tp_new(type, args, kwds);
    obj = _Py_CheckFunctionResult(tstate, (PyObject*)type, obj, NULL);
    if (obj == NULL)
        return NULL;

    /* If the returned object is not an instance of type,
       it won't be initialized. */
    if (!PyObject_TypeCheck(obj, type))
        return obj;

    type = Py_TYPE(obj);
    if (type->tp_init != NULL) {
        int res = type->tp_init(obj, args, kwds);
        if (res < 0) {
            assert(_PyErr_Occurred(tstate));
            Py_SETREF(obj, NULL);
        }
        else {
            assert(!_PyErr_Occurred(tstate));
        }
    }
    return obj;
}

PyObject *
_PyType_NewManagedObject(PyTypeObject *type)
{
    assert(type->tp_flags & Py_TPFLAGS_INLINE_VALUES);
    assert(_PyType_IS_GC(type));
    assert(type->tp_new == PyBaseObject_Type.tp_new);
    assert(type->tp_alloc == PyType_GenericAlloc);
    assert(type->tp_itemsize == 0);
    PyObject *obj = PyType_GenericAlloc(type, 0);
    if (obj == NULL) {
        return PyErr_NoMemory();
    }
    return obj;
}

PyObject *
_PyType_AllocNoTrack(PyTypeObject *type, Py_ssize_t nitems)
{
    PyObject *obj;
    /* The +1 on nitems is needed for most types but not all. We could save a
     * bit of space by allocating one less item in certain cases, depending on
     * the type. However, given the extra complexity (e.g. an additional type
     * flag to indicate when that is safe) it does not seem worth the memory
     * savings. An example type that doesn't need the +1 is a subclass of
     * tuple. See GH-100659 and GH-81381. */
    size_t size = _PyObject_VAR_SIZE(type, nitems+1);

    const size_t presize = _PyType_PreHeaderSize(type);
    if (type->tp_flags & Py_TPFLAGS_INLINE_VALUES) {
        assert(type->tp_itemsize == 0);
        size += _PyInlineValuesSize(type);
    }
    char *alloc = _PyObject_MallocWithType(type, size + presize);
    if (alloc  == NULL) {
        return PyErr_NoMemory();
    }
    obj = (PyObject *)(alloc + presize);
    if (presize) {
        ((PyObject **)alloc)[0] = NULL;
        ((PyObject **)alloc)[1] = NULL;
    }
    if (PyType_IS_GC(type)) {
        _PyObject_GC_Link(obj);
    }
    memset(obj, '\0', size);

    if (type->tp_itemsize == 0) {
        _PyObject_Init(obj, type);
    }
    else {
        _PyObject_InitVar((PyVarObject *)obj, type, nitems);
    }
    if (type->tp_flags & Py_TPFLAGS_INLINE_VALUES) {
        _PyObject_InitInlineValues(obj, type);
    }
    return obj;
}

PyObject *
PyType_GenericAlloc(PyTypeObject *type, Py_ssize_t nitems)
{
    PyObject *obj = _PyType_AllocNoTrack(type, nitems);
    if (obj == NULL) {
        return NULL;
    }

    if (_PyType_IS_GC(type)) {
        _PyObject_GC_TRACK(obj);
    }
    return obj;
}

PyObject *
PyType_GenericNew(PyTypeObject *type, PyObject *args, PyObject *kwds)
{
    return type->tp_alloc(type, 0);
}

/* Helpers for subtyping */

static inline PyMemberDef *
_PyHeapType_GET_MEMBERS(PyHeapTypeObject* type)
{
    return PyObject_GetItemData((PyObject *)type);
}

static int
traverse_slots(PyTypeObject *type, PyObject *self, visitproc visit, void *arg)
{
    Py_ssize_t i, n;
    PyMemberDef *mp;

    n = Py_SIZE(type);
    mp = _PyHeapType_GET_MEMBERS((PyHeapTypeObject *)type);
    for (i = 0; i < n; i++, mp++) {
        if (mp->type == Py_T_OBJECT_EX) {
            char *addr = (char *)self + mp->offset;
            PyObject *obj = *(PyObject **)addr;
            if (obj != NULL) {
                int err = visit(obj, arg);
                if (err)
                    return err;
            }
        }
    }
    return 0;
}

static int
subtype_traverse(PyObject *self, visitproc visit, void *arg)
{
    PyTypeObject *type, *base;
    traverseproc basetraverse;

    /* Find the nearest base with a different tp_traverse,
       and traverse slots while we're at it */
    type = Py_TYPE(self);
    base = type;
    while ((basetraverse = base->tp_traverse) == subtype_traverse) {
        if (Py_SIZE(base)) {
            int err = traverse_slots(base, self, visit, arg);
            if (err)
                return err;
        }
        base = base->tp_base;
        assert(base);
    }

    if (type->tp_dictoffset != base->tp_dictoffset) {
        assert(base->tp_dictoffset == 0);
        if (type->tp_flags & Py_TPFLAGS_MANAGED_DICT) {
            assert(type->tp_dictoffset == -1);
            int err = PyObject_VisitManagedDict(self, visit, arg);
            if (err) {
                return err;
            }
        }
        else {
            PyObject **dictptr = _PyObject_ComputedDictPointer(self);
            if (dictptr && *dictptr) {
                Py_VISIT(*dictptr);
            }
        }
    }

    if (type->tp_flags & Py_TPFLAGS_HEAPTYPE
        && (!basetraverse || !(base->tp_flags & Py_TPFLAGS_HEAPTYPE))) {
        /* For a heaptype, the instances count as references
           to the type.          Traverse the type so the collector
           can find cycles involving this link.
           Skip this visit if basetraverse belongs to a heap type: in that
           case, basetraverse will visit the type when we call it later.
           */
        Py_VISIT(type);
    }

    if (basetraverse)
        return basetraverse(self, visit, arg);
    return 0;
}

static void
clear_slots(PyTypeObject *type, PyObject *self)
{
    Py_ssize_t i, n;
    PyMemberDef *mp;

    n = Py_SIZE(type);
    mp = _PyHeapType_GET_MEMBERS((PyHeapTypeObject *)type);
    for (i = 0; i < n; i++, mp++) {
        if (mp->type == Py_T_OBJECT_EX && !(mp->flags & Py_READONLY)) {
            char *addr = (char *)self + mp->offset;
            PyObject *obj = *(PyObject **)addr;
            if (obj != NULL) {
                *(PyObject **)addr = NULL;
                Py_DECREF(obj);
            }
        }
    }
}

static int
subtype_clear(PyObject *self)
{
    PyTypeObject *type, *base;
    inquiry baseclear;

    /* Find the nearest base with a different tp_clear
       and clear slots while we're at it */
    type = Py_TYPE(self);
    base = type;
    while ((baseclear = base->tp_clear) == subtype_clear) {
        if (Py_SIZE(base))
            clear_slots(base, self);
        base = base->tp_base;
        assert(base);
    }

    /* Clear the instance dict (if any), to break cycles involving only
       __dict__ slots (as in the case 'self.__dict__ is self'). */
    if (type->tp_flags & Py_TPFLAGS_MANAGED_DICT) {
        if ((base->tp_flags & Py_TPFLAGS_MANAGED_DICT) == 0) {
            PyObject_ClearManagedDict(self);
        }
        else {
            assert((base->tp_flags & Py_TPFLAGS_INLINE_VALUES) ==
                   (type->tp_flags & Py_TPFLAGS_INLINE_VALUES));
        }
    }
    else if (type->tp_dictoffset != base->tp_dictoffset) {
        PyObject **dictptr = _PyObject_ComputedDictPointer(self);
        if (dictptr && *dictptr)
            Py_CLEAR(*dictptr);
    }

    if (baseclear)
        return baseclear(self);
    return 0;
}

static void
subtype_dealloc(PyObject *self)
{
    PyTypeObject *type, *base;
    destructor basedealloc;
    int has_finalizer;

    /* Extract the type; we expect it to be a heap type */
    type = Py_TYPE(self);
    _PyObject_ASSERT((PyObject *)type, type->tp_flags & Py_TPFLAGS_HEAPTYPE);

    /* Test whether the type has GC exactly once */

    if (!_PyType_IS_GC(type)) {
        /* A non GC dynamic type allows certain simplifications:
           there's no need to call clear_slots(), or DECREF the dict,
           or clear weakrefs. */

        /* Maybe call finalizer; exit early if resurrected */
        if (type->tp_finalize) {
            if (PyObject_CallFinalizerFromDealloc(self) < 0)
                return;
        }
        if (type->tp_del) {
            type->tp_del(self);
            if (Py_REFCNT(self) > 0) {
                return;
            }
        }

        /* Find the nearest base with a different tp_dealloc */
        base = type;
        while ((basedealloc = base->tp_dealloc) == subtype_dealloc) {
            base = base->tp_base;
            assert(base);
        }

        /* Extract the type again; tp_del may have changed it */
        type = Py_TYPE(self);

        // Don't read type memory after calling basedealloc() since basedealloc()
        // can deallocate the type and free its memory.
        int type_needs_decref = (type->tp_flags & Py_TPFLAGS_HEAPTYPE
                                 && !(base->tp_flags & Py_TPFLAGS_HEAPTYPE));

        assert((type->tp_flags & Py_TPFLAGS_MANAGED_DICT) == 0);

        /* Call the base tp_dealloc() */
        assert(basedealloc);
        basedealloc(self);

        /* Can't reference self beyond this point. It's possible tp_del switched
           our type from a HEAPTYPE to a non-HEAPTYPE, so be careful about
           reference counting. Only decref if the base type is not already a heap
           allocated type. Otherwise, basedealloc should have decref'd it already */
        if (type_needs_decref) {
            _Py_DECREF_TYPE(type);
        }

        /* Done */
        return;
    }

    /* We get here only if the type has GC */

    /* UnTrack and re-Track around the trashcan macro, alas */
    /* See explanation at end of function for full disclosure */
    PyObject_GC_UnTrack(self);
    Py_TRASHCAN_BEGIN(self, subtype_dealloc);

    /* Find the nearest base with a different tp_dealloc */
    base = type;
    while ((/*basedealloc =*/ base->tp_dealloc) == subtype_dealloc) {
        base = base->tp_base;
        assert(base);
    }

    has_finalizer = type->tp_finalize || type->tp_del;

    if (type->tp_finalize) {
        _PyObject_GC_TRACK(self);
        if (PyObject_CallFinalizerFromDealloc(self) < 0) {
            /* Resurrected */
            goto endlabel;
        }
        _PyObject_GC_UNTRACK(self);
    }
    /*
      If we added a weaklist, we clear it. Do this *before* calling tp_del,
      clearing slots, or clearing the instance dict.

      GC tracking must be off at this point. weakref callbacks (if any, and
      whether directly here or indirectly in something we call) may trigger GC,
      and if self is tracked at that point, it will look like trash to GC and GC
      will try to delete self again.
    */
    if (type->tp_weaklistoffset && !base->tp_weaklistoffset) {
        PyObject_ClearWeakRefs(self);
    }

    if (type->tp_del) {
        _PyObject_GC_TRACK(self);
        type->tp_del(self);
        if (Py_REFCNT(self) > 0) {
            /* Resurrected */
            goto endlabel;
        }
        _PyObject_GC_UNTRACK(self);
    }
    if (has_finalizer) {
        /* New weakrefs could be created during the finalizer call.
           If this occurs, clear them out without calling their
           finalizers since they might rely on part of the object
           being finalized that has already been destroyed. */
        if (type->tp_weaklistoffset && !base->tp_weaklistoffset) {
            _PyWeakref_ClearWeakRefsNoCallbacks(self);
        }
    }

    /*  Clear slots up to the nearest base with a different tp_dealloc */
    base = type;
    while ((basedealloc = base->tp_dealloc) == subtype_dealloc) {
        if (Py_SIZE(base))
            clear_slots(base, self);
        base = base->tp_base;
        assert(base);
    }

    /* If we added a dict, DECREF it, or free inline values. */
    if (type->tp_flags & Py_TPFLAGS_MANAGED_DICT) {
        PyObject_ClearManagedDict(self);
    }
    else if (type->tp_dictoffset && !base->tp_dictoffset) {
        PyObject **dictptr = _PyObject_ComputedDictPointer(self);
        if (dictptr != NULL) {
            PyObject *dict = *dictptr;
            if (dict != NULL) {
                Py_DECREF(dict);
                *dictptr = NULL;
            }
        }
    }

    /* Extract the type again; tp_del may have changed it */
    type = Py_TYPE(self);

    /* Call the base tp_dealloc(); first retrack self if
     * basedealloc knows about gc.
     */
    if (_PyType_IS_GC(base)) {
        _PyObject_GC_TRACK(self);
    }

    // Don't read type memory after calling basedealloc() since basedealloc()
    // can deallocate the type and free its memory.
    int type_needs_decref = (type->tp_flags & Py_TPFLAGS_HEAPTYPE
                             && !(base->tp_flags & Py_TPFLAGS_HEAPTYPE));

    assert(basedealloc);
    basedealloc(self);

    /* Can't reference self beyond this point. It's possible tp_del switched
       our type from a HEAPTYPE to a non-HEAPTYPE, so be careful about
       reference counting. Only decref if the base type is not already a heap
       allocated type. Otherwise, basedealloc should have decref'd it already */
    if (type_needs_decref) {
        _Py_DECREF_TYPE(type);
    }

  endlabel:
    Py_TRASHCAN_END

    /* Explanation of the weirdness around the trashcan macros:

       Q. What do the trashcan macros do?

       A. Read the comment titled "Trashcan mechanism" in object.h.
          For one, this explains why there must be a call to GC-untrack
          before the trashcan begin macro.      Without understanding the
          trashcan code, the answers to the following questions don't make
          sense.

       Q. Why do we GC-untrack before the trashcan and then immediately
          GC-track again afterward?

       A. In the case that the base class is GC-aware, the base class
          probably GC-untracks the object.      If it does that using the
          UNTRACK macro, this will crash when the object is already
          untracked.  Because we don't know what the base class does, the
          only safe thing is to make sure the object is tracked when we
          call the base class dealloc.  But...  The trashcan begin macro
          requires that the object is *untracked* before it is called.  So
          the dance becomes:

         GC untrack
         trashcan begin
         GC track

       Q. Why did the last question say "immediately GC-track again"?
          It's nowhere near immediately.

       A. Because the code *used* to re-track immediately.      Bad Idea.
          self has a refcount of 0, and if gc ever gets its hands on it
          (which can happen if any weakref callback gets invoked), it
          looks like trash to gc too, and gc also tries to delete self
          then.  But we're already deleting self.  Double deallocation is
          a subtle disaster.
    */
}

static PyTypeObject *solid_base(PyTypeObject *type);

/* type test with subclassing support */

static int
type_is_subtype_base_chain(PyTypeObject *a, PyTypeObject *b)
{
    do {
        if (a == b)
            return 1;
        a = a->tp_base;
    } while (a != NULL);

    return (b == &PyBaseObject_Type);
}

static int
is_subtype_with_mro(PyObject *a_mro, PyTypeObject *a, PyTypeObject *b)
{
    int res;
    if (a_mro != NULL) {
        /* Deal with multiple inheritance without recursion
           by walking the MRO tuple */
        Py_ssize_t i, n;
        assert(PyTuple_Check(a_mro));
        n = PyTuple_GET_SIZE(a_mro);
        res = 0;
        for (i = 0; i < n; i++) {
            if (PyTuple_GET_ITEM(a_mro, i) == (PyObject *)b) {
                res = 1;
                break;
            }
        }
    }
    else {
        /* a is not completely initialized yet; follow tp_base */
        res = type_is_subtype_base_chain(a, b);
    }
    return res;
}

int
PyType_IsSubtype(PyTypeObject *a, PyTypeObject *b)
{
    return is_subtype_with_mro(a->tp_mro, a, b);
}

/* Routines to do a method lookup in the type without looking in the
   instance dictionary (so we can't use PyObject_GetAttr) but still
   binding it to the instance.

   Variants:

   - _PyObject_LookupSpecial() returns NULL without raising an exception
     when the _PyType_LookupRef() call fails;

   - lookup_maybe_method() and lookup_method() are internal routines similar
     to _PyObject_LookupSpecial(), but can return unbound PyFunction
     to avoid temporary method object. Pass self as first argument when
     unbound == 1.
*/

PyObject *
_PyObject_LookupSpecial(PyObject *self, PyObject *attr)
{
    PyObject *res;

    res = _PyType_LookupRef(Py_TYPE(self), attr);
    if (res != NULL) {
        descrgetfunc f;
        if ((f = Py_TYPE(res)->tp_descr_get) != NULL) {
            Py_SETREF(res, f(res, self, (PyObject *)(Py_TYPE(self))));
        }
    }
    return res;
}

/* Steals a reference to self */
PyObject *
_PyObject_LookupSpecialMethod(PyObject *self, PyObject *attr, PyObject **self_or_null)
{
    PyObject *res;

    res = _PyType_LookupRef(Py_TYPE(self), attr);
    if (res == NULL) {
        Py_DECREF(self);
        *self_or_null = NULL;
        return NULL;
    }

    if (_PyType_HasFeature(Py_TYPE(res), Py_TPFLAGS_METHOD_DESCRIPTOR)) {
        /* Avoid temporary PyMethodObject */
        *self_or_null = self;
    }
    else {
        descrgetfunc f = Py_TYPE(res)->tp_descr_get;
        if (f != NULL) {
            Py_SETREF(res, f(res, self, (PyObject *)(Py_TYPE(self))));
        }
        *self_or_null = NULL;
        Py_DECREF(self);
    }
    return res;
}

static PyObject *
lookup_maybe_method(PyObject *self, PyObject *attr, int *unbound)
{
    PyObject *res = _PyType_LookupRef(Py_TYPE(self), attr);
    if (res == NULL) {
        return NULL;
    }

    if (_PyType_HasFeature(Py_TYPE(res), Py_TPFLAGS_METHOD_DESCRIPTOR)) {
        /* Avoid temporary PyMethodObject */
        *unbound = 1;
    }
    else {
        *unbound = 0;
        descrgetfunc f = Py_TYPE(res)->tp_descr_get;
        if (f != NULL) {
            Py_SETREF(res, f(res, self, (PyObject *)(Py_TYPE(self))));
        }
    }
    return res;
}

static PyObject *
lookup_method(PyObject *self, PyObject *attr, int *unbound)
{
    PyObject *res = lookup_maybe_method(self, attr, unbound);
    if (res == NULL && !PyErr_Occurred()) {
        PyErr_SetObject(PyExc_AttributeError, attr);
    }
    return res;
}


static inline PyObject*
vectorcall_unbound(PyThreadState *tstate, int unbound, PyObject *func,
                   PyObject *const *args, Py_ssize_t nargs)
{
    size_t nargsf = nargs;
    if (!unbound) {
        /* Skip self argument, freeing up args[0] to use for
         * PY_VECTORCALL_ARGUMENTS_OFFSET */
        args++;
        nargsf = nargsf - 1 + PY_VECTORCALL_ARGUMENTS_OFFSET;
    }
    EVAL_CALL_STAT_INC_IF_FUNCTION(EVAL_CALL_SLOT, func);
    return _PyObject_VectorcallTstate(tstate, func, args, nargsf, NULL);
}

static PyObject*
call_unbound_noarg(int unbound, PyObject *func, PyObject *self)
{
    if (unbound) {
        return PyObject_CallOneArg(func, self);
    }
    else {
        return _PyObject_CallNoArgs(func);
    }
}

/* A variation of PyObject_CallMethod* that uses lookup_method()
   instead of PyObject_GetAttrString().

   args is an argument vector of length nargs. The first element in this
   vector is the special object "self" which is used for the method lookup */
static PyObject *
vectorcall_method(PyObject *name, PyObject *const *args, Py_ssize_t nargs)
{
    assert(nargs >= 1);

    PyThreadState *tstate = _PyThreadState_GET();
    int unbound;
    PyObject *self = args[0];
    PyObject *func = lookup_method(self, name, &unbound);
    if (func == NULL) {
        return NULL;
    }
    PyObject *retval = vectorcall_unbound(tstate, unbound, func, args, nargs);
    Py_DECREF(func);
    return retval;
}

/* Clone of vectorcall_method() that returns NotImplemented
 * when the lookup fails. */
static PyObject *
vectorcall_maybe(PyThreadState *tstate, PyObject *name,
                 PyObject *const *args, Py_ssize_t nargs)
{
    assert(nargs >= 1);

    int unbound;
    PyObject *self = args[0];
    PyObject *func = lookup_maybe_method(self, name, &unbound);
    if (func == NULL) {
        if (!PyErr_Occurred())
            Py_RETURN_NOTIMPLEMENTED;
        return NULL;
    }
    PyObject *retval = vectorcall_unbound(tstate, unbound, func, args, nargs);
    Py_DECREF(func);
    return retval;
}

/*
    Method resolution order algorithm C3 described in
    "A Monotonic Superclass Linearization for Dylan",
    by Kim Barrett, Bob Cassel, Paul Haahr,
    David A. Moon, Keith Playford, and P. Tucker Withington.
    (OOPSLA 1996)

    Some notes about the rules implied by C3:

    No duplicate bases.
    It isn't legal to repeat a class in a list of base classes.

    The next three properties are the 3 constraints in "C3".

    Local precedence order.
    If A precedes B in C's MRO, then A will precede B in the MRO of all
    subclasses of C.

    Monotonicity.
    The MRO of a class must be an extension without reordering of the
    MRO of each of its superclasses.

    Extended Precedence Graph (EPG).
    Linearization is consistent if there is a path in the EPG from
    each class to all its successors in the linearization.  See
    the paper for definition of EPG.
 */

static int
tail_contains(PyObject *tuple, int whence, PyObject *o)
{
    Py_ssize_t j, size;
    size = PyTuple_GET_SIZE(tuple);

    for (j = whence+1; j < size; j++) {
        if (PyTuple_GET_ITEM(tuple, j) == o)
            return 1;
    }
    return 0;
}

static PyObject *
class_name(PyObject *cls)
{
    PyObject *name;
    if (PyObject_GetOptionalAttr(cls, &_Py_ID(__name__), &name) == 0) {
        name = PyObject_Repr(cls);
    }
    return name;
}

static int
check_duplicates(PyObject *tuple)
{
    Py_ssize_t i, j, n;
    /* Let's use a quadratic time algorithm,
       assuming that the bases tuples is short.
    */
    n = PyTuple_GET_SIZE(tuple);
    for (i = 0; i < n; i++) {
        PyObject *o = PyTuple_GET_ITEM(tuple, i);
        for (j = i + 1; j < n; j++) {
            if (PyTuple_GET_ITEM(tuple, j) == o) {
                o = class_name(o);
                if (o != NULL) {
                    if (PyUnicode_Check(o)) {
                        PyErr_Format(PyExc_TypeError,
                                     "duplicate base class %U", o);
                    }
                    else {
                        PyErr_SetString(PyExc_TypeError,
                                        "duplicate base class");
                    }
                    Py_DECREF(o);
                }
                return -1;
            }
        }
    }
    return 0;
}

/* Raise a TypeError for an MRO order disagreement.

   It's hard to produce a good error message.  In the absence of better
   insight into error reporting, report the classes that were candidates
   to be put next into the MRO.  There is some conflict between the
   order in which they should be put in the MRO, but it's hard to
   diagnose what constraint can't be satisfied.
*/

static void
set_mro_error(PyObject **to_merge, Py_ssize_t to_merge_size, int *remain)
{
    Py_ssize_t i, n, off;
    char buf[1000];
    PyObject *k, *v;
    PyObject *set = PyDict_New();
    if (!set) return;

    for (i = 0; i < to_merge_size; i++) {
        PyObject *L = to_merge[i];
        if (remain[i] < PyTuple_GET_SIZE(L)) {
            PyObject *c = PyTuple_GET_ITEM(L, remain[i]);
            if (PyDict_SetItem(set, c, Py_None) < 0) {
                Py_DECREF(set);
                return;
            }
        }
    }
    n = PyDict_GET_SIZE(set);

    off = PyOS_snprintf(buf, sizeof(buf), "Cannot create a \
consistent method resolution order (MRO) for bases");
    i = 0;
    while (PyDict_Next(set, &i, &k, &v) && (size_t)off < sizeof(buf)) {
        PyObject *name = class_name(k);
        const char *name_str = NULL;
        if (name != NULL) {
            if (PyUnicode_Check(name)) {
                name_str = PyUnicode_AsUTF8(name);
            }
            else {
                name_str = "?";
            }
        }
        if (name_str == NULL) {
            Py_XDECREF(name);
            Py_DECREF(set);
            return;
        }
        off += PyOS_snprintf(buf + off, sizeof(buf) - off, " %s", name_str);
        Py_XDECREF(name);
        if (--n && (size_t)(off+1) < sizeof(buf)) {
            buf[off++] = ',';
            buf[off] = '\0';
        }
    }
    PyErr_SetString(PyExc_TypeError, buf);
    Py_DECREF(set);
}

static int
pmerge(PyObject *acc, PyObject **to_merge, Py_ssize_t to_merge_size)
{
    int res = 0;
    Py_ssize_t i, j, empty_cnt;
    int *remain;

    /* remain stores an index into each sublist of to_merge.
       remain[i] is the index of the next base in to_merge[i]
       that is not included in acc.
    */
    remain = PyMem_New(int, to_merge_size);
    if (remain == NULL) {
        PyErr_NoMemory();
        return -1;
    }
    for (i = 0; i < to_merge_size; i++)
        remain[i] = 0;

  again:
    empty_cnt = 0;
    for (i = 0; i < to_merge_size; i++) {
        PyObject *candidate;

        PyObject *cur_tuple = to_merge[i];

        if (remain[i] >= PyTuple_GET_SIZE(cur_tuple)) {
            empty_cnt++;
            continue;
        }

        /* Choose next candidate for MRO.

           The input sequences alone can determine the choice.
           If not, choose the class which appears in the MRO
           of the earliest direct superclass of the new class.
        */

        candidate = PyTuple_GET_ITEM(cur_tuple, remain[i]);
        for (j = 0; j < to_merge_size; j++) {
            PyObject *j_lst = to_merge[j];
            if (tail_contains(j_lst, remain[j], candidate))
                goto skip; /* continue outer loop */
        }
        res = PyList_Append(acc, candidate);
        if (res < 0)
            goto out;

        for (j = 0; j < to_merge_size; j++) {
            PyObject *j_lst = to_merge[j];
            if (remain[j] < PyTuple_GET_SIZE(j_lst) &&
                PyTuple_GET_ITEM(j_lst, remain[j]) == candidate) {
                remain[j]++;
            }
        }
        goto again;
      skip: ;
    }

    if (empty_cnt != to_merge_size) {
        set_mro_error(to_merge, to_merge_size, remain);
        res = -1;
    }

  out:
    PyMem_Free(remain);

    return res;
}

static PyObject *
mro_implementation_unlocked(PyTypeObject *type)
{
    ASSERT_TYPE_LOCK_HELD();

    if (!_PyType_IsReady(type)) {
        if (PyType_Ready(type) < 0)
            return NULL;
    }

    PyObject *bases = lookup_tp_bases(type);
    Py_ssize_t n = PyTuple_GET_SIZE(bases);
    for (Py_ssize_t i = 0; i < n; i++) {
        PyTypeObject *base = _PyType_CAST(PyTuple_GET_ITEM(bases, i));
        if (lookup_tp_mro(base) == NULL) {
            PyErr_Format(PyExc_TypeError,
                         "Cannot extend an incomplete type '%.100s'",
                         base->tp_name);
            return NULL;
        }
        assert(PyTuple_Check(lookup_tp_mro(base)));
    }

    if (n == 1) {
        /* Fast path: if there is a single base, constructing the MRO
         * is trivial.
         */
        PyTypeObject *base = _PyType_CAST(PyTuple_GET_ITEM(bases, 0));
        PyObject *base_mro = lookup_tp_mro(base);
        Py_ssize_t k = PyTuple_GET_SIZE(base_mro);
        PyObject *result = PyTuple_New(k + 1);
        if (result == NULL) {
            return NULL;
        }

        ;
        PyTuple_SET_ITEM(result, 0, Py_NewRef(type));
        for (Py_ssize_t i = 0; i < k; i++) {
            PyObject *cls = PyTuple_GET_ITEM(base_mro, i);
            PyTuple_SET_ITEM(result, i + 1, Py_NewRef(cls));
        }
        return result;
    }

    /* This is just a basic sanity check. */
    if (check_duplicates(bases) < 0) {
        return NULL;
    }

    /* Find a superclass linearization that honors the constraints
       of the explicit tuples of bases and the constraints implied by
       each base class.

       to_merge is an array of tuples, where each tuple is a superclass
       linearization implied by a base class.  The last element of
       to_merge is the declared tuple of bases.
    */
    PyObject **to_merge = PyMem_New(PyObject *, n + 1);
    if (to_merge == NULL) {
        PyErr_NoMemory();
        return NULL;
    }

    for (Py_ssize_t i = 0; i < n; i++) {
        PyTypeObject *base = _PyType_CAST(PyTuple_GET_ITEM(bases, i));
        to_merge[i] = lookup_tp_mro(base);
    }
    to_merge[n] = bases;

    PyObject *result = PyList_New(1);
    if (result == NULL) {
        PyMem_Free(to_merge);
        return NULL;
    }

    PyList_SET_ITEM(result, 0, Py_NewRef(type));
    if (pmerge(result, to_merge, n + 1) < 0) {
        Py_CLEAR(result);
    }
    PyMem_Free(to_merge);

    return result;
}

static PyObject *
mro_implementation(PyTypeObject *type)
{
    PyObject *mro;
    BEGIN_TYPE_LOCK();
    mro = mro_implementation_unlocked(type);
    END_TYPE_LOCK();
    return mro;
}

/*[clinic input]
type.mro

Return a type's method resolution order.
[clinic start generated code]*/

static PyObject *
type_mro_impl(PyTypeObject *self)
/*[clinic end generated code: output=bffc4a39b5b57027 input=28414f4e156db28d]*/
{
    PyObject *seq;
    seq = mro_implementation(self);
    if (seq != NULL && !PyList_Check(seq)) {
        Py_SETREF(seq, PySequence_List(seq));
    }
    return seq;
}

static int
mro_check(PyTypeObject *type, PyObject *mro)
{
    PyTypeObject *solid;
    Py_ssize_t i, n;

    solid = solid_base(type);

    n = PyTuple_GET_SIZE(mro);
    for (i = 0; i < n; i++) {
        PyObject *obj = PyTuple_GET_ITEM(mro, i);
        if (!PyType_Check(obj)) {
            PyErr_Format(
                PyExc_TypeError,
                "mro() returned a non-class ('%.500s')",
                Py_TYPE(obj)->tp_name);
            return -1;
        }
        PyTypeObject *base = (PyTypeObject*)obj;

        if (!is_subtype_with_mro(lookup_tp_mro(solid), solid, solid_base(base))) {
            PyErr_Format(
                PyExc_TypeError,
                "mro() returned base with unsuitable layout ('%.500s')",
                base->tp_name);
            return -1;
        }
    }

    return 0;
}

/* Lookups an mcls.mro method, invokes it and checks the result (if needed,
   in case of a custom mro() implementation).

   Keep in mind that during execution of this function type->tp_mro
   can be replaced due to possible reentrance (for example,
   through type_set_bases):

      - when looking up the mcls.mro attribute (it could be
        a user-provided descriptor);

      - from inside a custom mro() itself;

      - through a finalizer of the return value of mro().
*/
static PyObject *
mro_invoke(PyTypeObject *type)
{
    PyObject *mro_result;
    PyObject *new_mro;

    ASSERT_TYPE_LOCK_HELD();

    const int custom = !Py_IS_TYPE(type, &PyType_Type);

    if (custom) {
        int unbound;
        PyObject *mro_meth = lookup_method(
            (PyObject *)type, &_Py_ID(mro), &unbound);
        if (mro_meth == NULL)
            return NULL;
        mro_result = call_unbound_noarg(unbound, mro_meth, (PyObject *)type);
        Py_DECREF(mro_meth);
    }
    else {
        mro_result = mro_implementation_unlocked(type);
    }
    if (mro_result == NULL)
        return NULL;

    new_mro = PySequence_Tuple(mro_result);
    Py_DECREF(mro_result);
    if (new_mro == NULL) {
        return NULL;
    }

    if (PyTuple_GET_SIZE(new_mro) == 0) {
        Py_DECREF(new_mro);
        PyErr_Format(PyExc_TypeError, "type MRO must not be empty");
        return NULL;
    }

    if (custom && mro_check(type, new_mro) < 0) {
        Py_DECREF(new_mro);
        return NULL;
    }
    return new_mro;
}

/* Calculates and assigns a new MRO to type->tp_mro.
   Return values and invariants:

     - Returns 1 if a new MRO value has been set to type->tp_mro due to
       this call of mro_internal (no tricky reentrancy and no errors).

       In case if p_old_mro argument is not NULL, a previous value
       of type->tp_mro is put there, and the ownership of this
       reference is transferred to a caller.
       Otherwise, the previous value (if any) is decref'ed.

     - Returns 0 in case when type->tp_mro gets changed because of
       reentering here through a custom mro() (see a comment to mro_invoke).

       In this case, a refcount of an old type->tp_mro is adjusted
       somewhere deeper in the call stack (by the innermost mro_internal
       or its caller) and may become zero upon returning from here.
       This also implies that the whole hierarchy of subclasses of the type
       has seen the new value and updated their MRO accordingly.

     - Returns -1 in case of an error.
*/
static int
mro_internal_unlocked(PyTypeObject *type, int initial, PyObject **p_old_mro)
{
    ASSERT_TYPE_LOCK_HELD();

    PyObject *new_mro, *old_mro;
    int reent;

    /* Keep a reference to be able to do a reentrancy check below.
       Don't let old_mro be GC'ed and its address be reused for
       another object, like (suddenly!) a new tp_mro.  */
    old_mro = Py_XNewRef(lookup_tp_mro(type));
    new_mro = mro_invoke(type);  /* might cause reentrance */
    reent = (lookup_tp_mro(type) != old_mro);
    Py_XDECREF(old_mro);
    if (new_mro == NULL) {
        return -1;
    }

    if (reent) {
        Py_DECREF(new_mro);
        return 0;
    }

    set_tp_mro(type, new_mro, initial);

    type_mro_modified(type, new_mro);
    /* corner case: the super class might have been hidden
       from the custom MRO */
    type_mro_modified(type, lookup_tp_bases(type));

    // XXX Expand this to Py_TPFLAGS_IMMUTABLETYPE?
    if (!(type->tp_flags & _Py_TPFLAGS_STATIC_BUILTIN)) {
        PyType_Modified(type);
    }
    else {
        /* For static builtin types, this is only called during init
           before the method cache has been populated. */
        assert(type->tp_version_tag);
    }

    if (p_old_mro != NULL)
        *p_old_mro = old_mro;  /* transfer the ownership */
    else
        Py_XDECREF(old_mro);

    return 1;
}

static int
mro_internal(PyTypeObject *type, PyObject **p_old_mro)
{
    int res;
    BEGIN_TYPE_LOCK();
    res = mro_internal_unlocked(type, 0, p_old_mro);
    END_TYPE_LOCK();
    return res;
}

/* Calculate the best base amongst multiple base classes.
   This is the first one that's on the path to the "solid base". */

static PyTypeObject *
best_base(PyObject *bases)
{
    Py_ssize_t i, n;
    PyTypeObject *base, *winner, *candidate;

    assert(PyTuple_Check(bases));
    n = PyTuple_GET_SIZE(bases);
    assert(n > 0);
    base = NULL;
    winner = NULL;
    for (i = 0; i < n; i++) {
        PyObject *base_proto = PyTuple_GET_ITEM(bases, i);
        if (!PyType_Check(base_proto)) {
            PyErr_SetString(
                PyExc_TypeError,
                "bases must be types");
            return NULL;
        }
        PyTypeObject *base_i = (PyTypeObject *)base_proto;

        if (!_PyType_IsReady(base_i)) {
            if (PyType_Ready(base_i) < 0)
                return NULL;
        }
        if (!_PyType_HasFeature(base_i, Py_TPFLAGS_BASETYPE)) {
            PyErr_Format(PyExc_TypeError,
                         "type '%.100s' is not an acceptable base type",
                         base_i->tp_name);
            return NULL;
        }
        candidate = solid_base(base_i);
        if (winner == NULL) {
            winner = candidate;
            base = base_i;
        }
        else if (PyType_IsSubtype(winner, candidate))
            ;
        else if (PyType_IsSubtype(candidate, winner)) {
            winner = candidate;
            base = base_i;
        }
        else {
            PyErr_SetString(
                PyExc_TypeError,
                "multiple bases have "
                "instance lay-out conflict");
            return NULL;
        }
    }
    assert (base != NULL);

    return base;
}

static int
shape_differs(PyTypeObject *t1, PyTypeObject *t2)
{
    return (
        t1->tp_basicsize != t2->tp_basicsize ||
        t1->tp_itemsize != t2->tp_itemsize
    );
}

static PyTypeObject *
solid_base(PyTypeObject *type)
{
    PyTypeObject *base;

    if (type->tp_base) {
        base = solid_base(type->tp_base);
    }
    else {
        base = &PyBaseObject_Type;
    }
    if (shape_differs(type, base)) {
        return type;
    }
    else {
        return base;
    }
}

static void object_dealloc(PyObject *);
static PyObject *object_new(PyTypeObject *, PyObject *, PyObject *);
static int object_init(PyObject *, PyObject *, PyObject *);
static int update_slot(PyTypeObject *, PyObject *);
static void fixup_slot_dispatchers(PyTypeObject *);
static int type_new_set_names(PyTypeObject *);
static int type_new_init_subclass(PyTypeObject *, PyObject *);

/*
 * Helpers for  __dict__ descriptor.  We don't want to expose the dicts
 * inherited from various builtin types.  The builtin base usually provides
 * its own __dict__ descriptor, so we use that when we can.
 */
static PyTypeObject *
get_builtin_base_with_dict(PyTypeObject *type)
{
    while (type->tp_base != NULL) {
        if (type->tp_dictoffset != 0 &&
            !(type->tp_flags & Py_TPFLAGS_HEAPTYPE))
            return type;
        type = type->tp_base;
    }
    return NULL;
}

static PyObject *
get_dict_descriptor(PyTypeObject *type)
{
    PyObject *descr;

    descr = _PyType_Lookup(type, &_Py_ID(__dict__));
    if (descr == NULL || !PyDescr_IsData(descr))
        return NULL;

    return descr;
}

static void
raise_dict_descr_error(PyObject *obj)
{
    PyErr_Format(PyExc_TypeError,
                 "this __dict__ descriptor does not support "
                 "'%.200s' objects", Py_TYPE(obj)->tp_name);
}

static PyObject *
subtype_dict(PyObject *obj, void *context)
{
    PyTypeObject *base;

    base = get_builtin_base_with_dict(Py_TYPE(obj));
    if (base != NULL) {
        descrgetfunc func;
        PyObject *descr = get_dict_descriptor(base);
        if (descr == NULL) {
            raise_dict_descr_error(obj);
            return NULL;
        }
        func = Py_TYPE(descr)->tp_descr_get;
        if (func == NULL) {
            raise_dict_descr_error(obj);
            return NULL;
        }
        return func(descr, obj, (PyObject *)(Py_TYPE(obj)));
    }
    return PyObject_GenericGetDict(obj, context);
}

static int
subtype_setdict(PyObject *obj, PyObject *value, void *context)
{
    PyObject **dictptr;
    PyTypeObject *base;

    base = get_builtin_base_with_dict(Py_TYPE(obj));
    if (base != NULL) {
        descrsetfunc func;
        PyObject *descr = get_dict_descriptor(base);
        if (descr == NULL) {
            raise_dict_descr_error(obj);
            return -1;
        }
        func = Py_TYPE(descr)->tp_descr_set;
        if (func == NULL) {
            raise_dict_descr_error(obj);
            return -1;
        }
        return func(descr, obj, value);
    }
    /* Almost like PyObject_GenericSetDict, but allow __dict__ to be deleted. */
    if (value != NULL && !PyDict_Check(value)) {
        PyErr_Format(PyExc_TypeError,
                     "__dict__ must be set to a dictionary, "
                     "not a '%.200s'", Py_TYPE(value)->tp_name);
        return -1;
    }

    if (Py_TYPE(obj)->tp_flags & Py_TPFLAGS_MANAGED_DICT) {
        return _PyObject_SetManagedDict(obj, value);
    }
    else {
        dictptr = _PyObject_ComputedDictPointer(obj);
        if (dictptr == NULL) {
            PyErr_SetString(PyExc_AttributeError,
                            "This object has no __dict__");
            return -1;
        }
        Py_CLEAR(*dictptr);
        *dictptr = Py_XNewRef(value);
    }
    return 0;
}

static PyObject *
subtype_getweakref(PyObject *obj, void *context)
{
    PyObject **weaklistptr;
    PyObject *result;
    PyTypeObject *type = Py_TYPE(obj);

    if (type->tp_weaklistoffset == 0) {
        PyErr_SetString(PyExc_AttributeError,
                        "This object has no __weakref__");
        return NULL;
    }
    _PyObject_ASSERT((PyObject *)type,
                     type->tp_weaklistoffset > 0 ||
                     type->tp_weaklistoffset == MANAGED_WEAKREF_OFFSET);
    _PyObject_ASSERT((PyObject *)type,
                     ((type->tp_weaklistoffset + (Py_ssize_t)sizeof(PyObject *))
                      <= type->tp_basicsize));
    weaklistptr = (PyObject **)((char *)obj + type->tp_weaklistoffset);
    if (*weaklistptr == NULL)
        result = Py_None;
    else
        result = *weaklistptr;
    return Py_NewRef(result);
}

/* Three variants on the subtype_getsets list. */

static PyGetSetDef subtype_getsets_full[] = {
    {"__dict__", subtype_dict, subtype_setdict,
     PyDoc_STR("dictionary for instance variables")},
    {"__weakref__", subtype_getweakref, NULL,
     PyDoc_STR("list of weak references to the object")},
    {0}
};

static PyGetSetDef subtype_getsets_dict_only[] = {
    {"__dict__", subtype_dict, subtype_setdict,
     PyDoc_STR("dictionary for instance variables")},
    {0}
};

static PyGetSetDef subtype_getsets_weakref_only[] = {
    {"__weakref__", subtype_getweakref, NULL,
     PyDoc_STR("list of weak references to the object")},
    {0}
};

static int
valid_identifier(PyObject *s)
{
    if (!PyUnicode_Check(s)) {
        PyErr_Format(PyExc_TypeError,
                     "__slots__ items must be strings, not '%.200s'",
                     Py_TYPE(s)->tp_name);
        return 0;
    }
    if (!PyUnicode_IsIdentifier(s)) {
        PyErr_SetString(PyExc_TypeError,
                        "__slots__ must be identifiers");
        return 0;
    }
    return 1;
}

static int
type_init(PyObject *cls, PyObject *args, PyObject *kwds)
{
    assert(args != NULL && PyTuple_Check(args));
    assert(kwds == NULL || PyDict_Check(kwds));

    if (kwds != NULL && PyTuple_GET_SIZE(args) == 1 &&
        PyDict_GET_SIZE(kwds) != 0) {
        PyErr_SetString(PyExc_TypeError,
                        "type.__init__() takes no keyword arguments");
        return -1;
    }

    if ((PyTuple_GET_SIZE(args) != 1 && PyTuple_GET_SIZE(args) != 3)) {
        PyErr_SetString(PyExc_TypeError,
                        "type.__init__() takes 1 or 3 arguments");
        return -1;
    }

    return 0;
}


unsigned long
PyType_GetFlags(PyTypeObject *type)
{
    return FT_ATOMIC_LOAD_ULONG_RELAXED(type->tp_flags);
}


int
PyType_SUPPORTS_WEAKREFS(PyTypeObject *type)
{
    return _PyType_SUPPORTS_WEAKREFS(type);
}


/* Determine the most derived metatype. */
PyTypeObject *
_PyType_CalculateMetaclass(PyTypeObject *metatype, PyObject *bases)
{
    Py_ssize_t i, nbases;
    PyTypeObject *winner;
    PyObject *tmp;
    PyTypeObject *tmptype;

    /* Determine the proper metatype to deal with this,
       and check for metatype conflicts while we're at it.
       Note that if some other metatype wins to contract,
       it's possible that its instances are not types. */

    nbases = PyTuple_GET_SIZE(bases);
    winner = metatype;
    for (i = 0; i < nbases; i++) {
        tmp = PyTuple_GET_ITEM(bases, i);
        tmptype = Py_TYPE(tmp);
        if (PyType_IsSubtype(winner, tmptype))
            continue;
        if (PyType_IsSubtype(tmptype, winner)) {
            winner = tmptype;
            continue;
        }
        /* else: */
        PyErr_SetString(PyExc_TypeError,
                        "metaclass conflict: "
                        "the metaclass of a derived class "
                        "must be a (non-strict) subclass "
                        "of the metaclasses of all its bases");
        return NULL;
    }
    return winner;
}


// Forward declaration
static PyObject *
type_new(PyTypeObject *metatype, PyObject *args, PyObject *kwds);

typedef struct {
    PyTypeObject *metatype;
    PyObject *args;
    PyObject *kwds;
    PyObject *orig_dict;
    PyObject *name;
    PyObject *bases;
    PyTypeObject *base;
    PyObject *slots;
    Py_ssize_t nslot;
    int add_dict;
    int add_weak;
    int may_add_dict;
    int may_add_weak;
} type_new_ctx;


/* Check for valid slot names and two special cases */
static int
type_new_visit_slots(type_new_ctx *ctx)
{
    PyObject *slots = ctx->slots;
    Py_ssize_t nslot = ctx->nslot;
    for (Py_ssize_t i = 0; i < nslot; i++) {
        PyObject *name = PyTuple_GET_ITEM(slots, i);
        if (!valid_identifier(name)) {
            return -1;
        }
        assert(PyUnicode_Check(name));
        if (_PyUnicode_Equal(name, &_Py_ID(__dict__))) {
            if (!ctx->may_add_dict || ctx->add_dict != 0) {
                PyErr_SetString(PyExc_TypeError,
                    "__dict__ slot disallowed: "
                    "we already got one");
                return -1;
            }
            ctx->add_dict++;
        }
        if (_PyUnicode_Equal(name, &_Py_ID(__weakref__))) {
            if (!ctx->may_add_weak || ctx->add_weak != 0) {
                PyErr_SetString(PyExc_TypeError,
                    "__weakref__ slot disallowed: "
                    "we already got one");
                return -1;
            }
            ctx->add_weak++;
        }
    }
    return 0;
}


/* Copy slots into a list, mangle names and sort them.
   Sorted names are needed for __class__ assignment.
   Convert them back to tuple at the end.
*/
static PyObject*
type_new_copy_slots(type_new_ctx *ctx, PyObject *dict)
{
    PyObject *slots = ctx->slots;
    Py_ssize_t nslot = ctx->nslot;

    Py_ssize_t new_nslot = nslot - ctx->add_dict - ctx->add_weak;
    PyObject *new_slots = PyList_New(new_nslot);
    if (new_slots == NULL) {
        return NULL;
    }

    Py_ssize_t j = 0;
    for (Py_ssize_t i = 0; i < nslot; i++) {
        PyObject *slot = PyTuple_GET_ITEM(slots, i);
        if ((ctx->add_dict && _PyUnicode_Equal(slot, &_Py_ID(__dict__))) ||
            (ctx->add_weak && _PyUnicode_Equal(slot, &_Py_ID(__weakref__))))
        {
            continue;
        }

        slot =_Py_Mangle(ctx->name, slot);
        if (!slot) {
            goto error;
        }
        PyList_SET_ITEM(new_slots, j, slot);

        int r = PyDict_Contains(dict, slot);
        if (r < 0) {
            goto error;
        }
        if (r > 0) {
            /* CPython inserts these names (when needed)
               into the namespace when creating a class.  They will be deleted
               below so won't act as class variables. */
            if (!_PyUnicode_Equal(slot, &_Py_ID(__qualname__)) &&
                !_PyUnicode_Equal(slot, &_Py_ID(__classcell__)) &&
                !_PyUnicode_Equal(slot, &_Py_ID(__classdictcell__)))
            {
                PyErr_Format(PyExc_ValueError,
                             "%R in __slots__ conflicts with class variable",
                             slot);
                goto error;
            }
        }

        j++;
    }
    assert(j == new_nslot);

    if (PyList_Sort(new_slots) == -1) {
        goto error;
    }

    PyObject *tuple = PyList_AsTuple(new_slots);
    Py_DECREF(new_slots);
    if (tuple == NULL) {
        return NULL;
    }

    assert(PyTuple_GET_SIZE(tuple) == new_nslot);
    return tuple;

error:
    Py_DECREF(new_slots);
    return NULL;
}


static void
type_new_slots_bases(type_new_ctx *ctx)
{
    Py_ssize_t nbases = PyTuple_GET_SIZE(ctx->bases);
    if (nbases > 1 &&
        ((ctx->may_add_dict && ctx->add_dict == 0) ||
         (ctx->may_add_weak && ctx->add_weak == 0)))
    {
        for (Py_ssize_t i = 0; i < nbases; i++) {
            PyObject *obj = PyTuple_GET_ITEM(ctx->bases, i);
            if (obj == (PyObject *)ctx->base) {
                /* Skip primary base */
                continue;
            }
            PyTypeObject *base = _PyType_CAST(obj);

            if (ctx->may_add_dict && ctx->add_dict == 0 &&
                base->tp_dictoffset != 0)
            {
                ctx->add_dict++;
            }
            if (ctx->may_add_weak && ctx->add_weak == 0 &&
                base->tp_weaklistoffset != 0)
            {
                ctx->add_weak++;
            }
            if (ctx->may_add_dict && ctx->add_dict == 0) {
                continue;
            }
            if (ctx->may_add_weak && ctx->add_weak == 0) {
                continue;
            }
            /* Nothing more to check */
            break;
        }
    }
}


static int
type_new_slots_impl(type_new_ctx *ctx, PyObject *dict)
{
    /* Are slots allowed? */
    if (ctx->nslot > 0 && ctx->base->tp_itemsize != 0) {
        PyErr_Format(PyExc_TypeError,
                     "nonempty __slots__ not supported for subtype of '%s'",
                     ctx->base->tp_name);
        return -1;
    }

    if (type_new_visit_slots(ctx) < 0) {
        return -1;
    }

    PyObject *new_slots = type_new_copy_slots(ctx, dict);
    if (new_slots == NULL) {
        return -1;
    }
    assert(PyTuple_CheckExact(new_slots));

    Py_XSETREF(ctx->slots, new_slots);
    ctx->nslot = PyTuple_GET_SIZE(new_slots);

    /* Secondary bases may provide weakrefs or dict */
    type_new_slots_bases(ctx);
    return 0;
}


static Py_ssize_t
type_new_slots(type_new_ctx *ctx, PyObject *dict)
{
    // Check for a __slots__ sequence variable in dict, and count it
    ctx->add_dict = 0;
    ctx->add_weak = 0;
    ctx->may_add_dict = (ctx->base->tp_dictoffset == 0);
    ctx->may_add_weak = (ctx->base->tp_weaklistoffset == 0
                         && ctx->base->tp_itemsize == 0);

    if (ctx->slots == NULL) {
        if (ctx->may_add_dict) {
            ctx->add_dict++;
        }
        if (ctx->may_add_weak) {
            ctx->add_weak++;
        }
    }
    else {
        /* Have slots */
        if (type_new_slots_impl(ctx, dict) < 0) {
            return -1;
        }
    }
    return 0;
}


static PyTypeObject*
type_new_alloc(type_new_ctx *ctx)
{
    PyTypeObject *metatype = ctx->metatype;
    PyTypeObject *type;

    // Allocate the type object
    type = (PyTypeObject *)metatype->tp_alloc(metatype, ctx->nslot);
    if (type == NULL) {
        return NULL;
    }
    PyHeapTypeObject *et = (PyHeapTypeObject *)type;

    // Initialize tp_flags.
    // All heap types need GC, since we can create a reference cycle by storing
    // an instance on one of its parents.
    type->tp_flags = (Py_TPFLAGS_DEFAULT | Py_TPFLAGS_HEAPTYPE |
                      Py_TPFLAGS_BASETYPE | Py_TPFLAGS_HAVE_GC);

    // Initialize essential fields
    type->tp_as_async = &et->as_async;
    type->tp_as_number = &et->as_number;
    type->tp_as_sequence = &et->as_sequence;
    type->tp_as_mapping = &et->as_mapping;
    type->tp_as_buffer = &et->as_buffer;

    set_tp_bases(type, Py_NewRef(ctx->bases), 1);
    type->tp_base = (PyTypeObject *)Py_NewRef(ctx->base);

    type->tp_dealloc = subtype_dealloc;
    /* Always override allocation strategy to use regular heap */
    type->tp_alloc = PyType_GenericAlloc;
    type->tp_free = PyObject_GC_Del;

    type->tp_traverse = subtype_traverse;
    type->tp_clear = subtype_clear;

    et->ht_name = Py_NewRef(ctx->name);
    et->ht_module = NULL;
    et->_ht_tpname = NULL;

#ifdef Py_GIL_DISABLED
    _PyType_AssignId(et);
#endif

    return type;
}


static int
type_new_set_name(const type_new_ctx *ctx, PyTypeObject *type)
{
    Py_ssize_t name_size;
    type->tp_name = PyUnicode_AsUTF8AndSize(ctx->name, &name_size);
    if (!type->tp_name) {
        return -1;
    }
    if (strlen(type->tp_name) != (size_t)name_size) {
        PyErr_SetString(PyExc_ValueError,
                        "type name must not contain null characters");
        return -1;
    }
    return 0;
}


/* Set __module__ in the dict */
static int
type_new_set_module(PyTypeObject *type)
{
    PyObject *dict = lookup_tp_dict(type);
    int r = PyDict_Contains(dict, &_Py_ID(__module__));
    if (r < 0) {
        return -1;
    }
    if (r > 0) {
        return 0;
    }

    PyObject *globals = PyEval_GetGlobals();
    if (globals == NULL) {
        return 0;
    }

    PyObject *module;
    r = PyDict_GetItemRef(globals, &_Py_ID(__name__), &module);
    if (module) {
        r = PyDict_SetItem(dict, &_Py_ID(__module__), module);
        Py_DECREF(module);
    }
    return r;
}


/* Set ht_qualname to dict['__qualname__'] if available, else to
   __name__.  The __qualname__ accessor will look for ht_qualname. */
static int
type_new_set_ht_name(PyTypeObject *type)
{
    PyHeapTypeObject *et = (PyHeapTypeObject *)type;
    PyObject *dict = lookup_tp_dict(type);
    PyObject *qualname;
    if (PyDict_GetItemRef(dict, &_Py_ID(__qualname__), &qualname) < 0) {
        return -1;
    }
    if (qualname != NULL) {
        if (!PyUnicode_Check(qualname)) {
            PyErr_Format(PyExc_TypeError,
                    "type __qualname__ must be a str, not %s",
                    Py_TYPE(qualname)->tp_name);
            Py_DECREF(qualname);
            return -1;
        }
        et->ht_qualname = qualname;
        if (PyDict_DelItem(dict, &_Py_ID(__qualname__)) < 0) {
            return -1;
        }
    }
    else {
        et->ht_qualname = Py_NewRef(et->ht_name);
    }
    return 0;
}


/* Set tp_doc to a copy of dict['__doc__'], if the latter is there
   and is a string.  The __doc__ accessor will first look for tp_doc;
   if that fails, it will still look into __dict__. */
static int
type_new_set_doc(PyTypeObject *type)
{
    PyObject *dict = lookup_tp_dict(type);
    PyObject *doc = PyDict_GetItemWithError(dict, &_Py_ID(__doc__));
    if (doc == NULL) {
        if (PyErr_Occurred()) {
            return -1;
        }
        // no __doc__ key
        return 0;
    }
    if (!PyUnicode_Check(doc)) {
        // ignore non-string __doc__
        return 0;
    }

    const char *doc_str = PyUnicode_AsUTF8(doc);
    if (doc_str == NULL) {
        return -1;
    }

    // Silently truncate the docstring if it contains a null byte
    Py_ssize_t size = strlen(doc_str) + 1;
    char *tp_doc = (char *)PyMem_Malloc(size);
    if (tp_doc == NULL) {
        PyErr_NoMemory();
        return -1;
    }

    memcpy(tp_doc, doc_str, size);
    type->tp_doc = tp_doc;
    return 0;
}


static int
type_new_staticmethod(PyTypeObject *type, PyObject *attr)
{
    PyObject *dict = lookup_tp_dict(type);
    PyObject *func = PyDict_GetItemWithError(dict, attr);
    if (func == NULL) {
        if (PyErr_Occurred()) {
            return -1;
        }
        return 0;
    }
    if (!PyFunction_Check(func)) {
        return 0;
    }

    PyObject *static_func = PyStaticMethod_New(func);
    if (static_func == NULL) {
        return -1;
    }
    if (PyDict_SetItem(dict, attr, static_func) < 0) {
        Py_DECREF(static_func);
        return -1;
    }
    Py_DECREF(static_func);
    return 0;
}


static int
type_new_classmethod(PyTypeObject *type, PyObject *attr)
{
    PyObject *dict = lookup_tp_dict(type);
    PyObject *func = PyDict_GetItemWithError(dict, attr);
    if (func == NULL) {
        if (PyErr_Occurred()) {
            return -1;
        }
        return 0;
    }
    if (!PyFunction_Check(func)) {
        return 0;
    }

    PyObject *method = PyClassMethod_New(func);
    if (method == NULL) {
        return -1;
    }

    if (PyDict_SetItem(dict, attr, method) < 0) {
        Py_DECREF(method);
        return -1;
    }
    Py_DECREF(method);
    return 0;
}


/* Add descriptors for custom slots from __slots__, or for __dict__ */
static int
type_new_descriptors(const type_new_ctx *ctx, PyTypeObject *type)
{
    PyHeapTypeObject *et = (PyHeapTypeObject *)type;
    Py_ssize_t slotoffset = ctx->base->tp_basicsize;
    if (et->ht_slots != NULL) {
        PyMemberDef *mp = _PyHeapType_GET_MEMBERS(et);
        Py_ssize_t nslot = PyTuple_GET_SIZE(et->ht_slots);
        for (Py_ssize_t i = 0; i < nslot; i++, mp++) {
            mp->name = PyUnicode_AsUTF8(
                PyTuple_GET_ITEM(et->ht_slots, i));
            if (mp->name == NULL) {
                return -1;
            }
            mp->type = Py_T_OBJECT_EX;
            mp->offset = slotoffset;

            /* __dict__ and __weakref__ are already filtered out */
            assert(strcmp(mp->name, "__dict__") != 0);
            assert(strcmp(mp->name, "__weakref__") != 0);

            slotoffset += sizeof(PyObject *);
        }
    }

    if (ctx->add_weak) {
        assert((type->tp_flags & Py_TPFLAGS_MANAGED_WEAKREF) == 0);
        type->tp_flags |= Py_TPFLAGS_MANAGED_WEAKREF;
        type->tp_weaklistoffset = MANAGED_WEAKREF_OFFSET;
    }
    if (ctx->add_dict) {
        assert((type->tp_flags & Py_TPFLAGS_MANAGED_DICT) == 0);
        type->tp_flags |= Py_TPFLAGS_MANAGED_DICT;
        type->tp_dictoffset = -1;
    }

    type->tp_basicsize = slotoffset;
    type->tp_itemsize = ctx->base->tp_itemsize;
    type->tp_members = _PyHeapType_GET_MEMBERS(et);
    return 0;
}


static void
type_new_set_slots(const type_new_ctx *ctx, PyTypeObject *type)
{
    if (type->tp_weaklistoffset && type->tp_dictoffset) {
        type->tp_getset = subtype_getsets_full;
    }
    else if (type->tp_weaklistoffset && !type->tp_dictoffset) {
        type->tp_getset = subtype_getsets_weakref_only;
    }
    else if (!type->tp_weaklistoffset && type->tp_dictoffset) {
        type->tp_getset = subtype_getsets_dict_only;
    }
    else {
        type->tp_getset = NULL;
    }

    /* Special case some slots */
    if (type->tp_dictoffset != 0 || ctx->nslot > 0) {
        PyTypeObject *base = ctx->base;
        if (base->tp_getattr == NULL && base->tp_getattro == NULL) {
            type->tp_getattro = PyObject_GenericGetAttr;
        }
        if (base->tp_setattr == NULL && base->tp_setattro == NULL) {
            type->tp_setattro = PyObject_GenericSetAttr;
        }
    }
}


/* store type in class' cell if one is supplied */
static int
type_new_set_classcell(PyTypeObject *type)
{
    PyObject *dict = lookup_tp_dict(type);
    PyObject *cell = PyDict_GetItemWithError(dict, &_Py_ID(__classcell__));
    if (cell == NULL) {
        if (PyErr_Occurred()) {
            return -1;
        }
        return 0;
    }

    /* At least one method requires a reference to its defining class */
    if (!PyCell_Check(cell)) {
        PyErr_Format(PyExc_TypeError,
                     "__classcell__ must be a nonlocal cell, not %.200R",
                     Py_TYPE(cell));
        return -1;
    }

    (void)PyCell_Set(cell, (PyObject *) type);
    if (PyDict_DelItem(dict, &_Py_ID(__classcell__)) < 0) {
        return -1;
    }
    return 0;
}

static int
type_new_set_classdictcell(PyTypeObject *type)
{
    PyObject *dict = lookup_tp_dict(type);
    PyObject *cell = PyDict_GetItemWithError(dict, &_Py_ID(__classdictcell__));
    if (cell == NULL) {
        if (PyErr_Occurred()) {
            return -1;
        }
        return 0;
    }

    /* At least one method requires a reference to the dict of its defining class */
    if (!PyCell_Check(cell)) {
        PyErr_Format(PyExc_TypeError,
                     "__classdictcell__ must be a nonlocal cell, not %.200R",
                     Py_TYPE(cell));
        return -1;
    }

    (void)PyCell_Set(cell, (PyObject *)dict);
    if (PyDict_DelItem(dict, &_Py_ID(__classdictcell__)) < 0) {
        return -1;
    }
    return 0;
}

static int
type_new_set_attrs(const type_new_ctx *ctx, PyTypeObject *type)
{
    if (type_new_set_name(ctx, type) < 0) {
        return -1;
    }

    if (type_new_set_module(type) < 0) {
        return -1;
    }

    if (type_new_set_ht_name(type) < 0) {
        return -1;
    }

    if (type_new_set_doc(type) < 0) {
        return -1;
    }

    /* Special-case __new__: if it's a plain function,
       make it a static function */
    if (type_new_staticmethod(type, &_Py_ID(__new__)) < 0) {
        return -1;
    }

    /* Special-case __init_subclass__ and __class_getitem__:
       if they are plain functions, make them classmethods */
    if (type_new_classmethod(type, &_Py_ID(__init_subclass__)) < 0) {
        return -1;
    }
    if (type_new_classmethod(type, &_Py_ID(__class_getitem__)) < 0) {
        return -1;
    }

    if (type_new_descriptors(ctx, type) < 0) {
        return -1;
    }

    type_new_set_slots(ctx, type);

    if (type_new_set_classcell(type) < 0) {
        return -1;
    }
    if (type_new_set_classdictcell(type) < 0) {
        return -1;
    }
    return 0;
}


static int
type_new_get_slots(type_new_ctx *ctx, PyObject *dict)
{
    PyObject *slots = PyDict_GetItemWithError(dict, &_Py_ID(__slots__));
    if (slots == NULL) {
        if (PyErr_Occurred()) {
            return -1;
        }
        ctx->slots = NULL;
        ctx->nslot = 0;
        return 0;
    }

    // Make it into a tuple
    PyObject *new_slots;
    if (PyUnicode_Check(slots)) {
        new_slots = PyTuple_Pack(1, slots);
    }
    else {
        new_slots = PySequence_Tuple(slots);
    }
    if (new_slots == NULL) {
        return -1;
    }
    assert(PyTuple_CheckExact(new_slots));
    ctx->slots = new_slots;
    ctx->nslot = PyTuple_GET_SIZE(new_slots);
    return 0;
}


static PyTypeObject*
type_new_init(type_new_ctx *ctx)
{
    PyObject *dict = PyDict_Copy(ctx->orig_dict);
    if (dict == NULL) {
        goto error;
    }

    if (type_new_get_slots(ctx, dict) < 0) {
        goto error;
    }
    assert(!PyErr_Occurred());

    if (type_new_slots(ctx, dict) < 0) {
        goto error;
    }

    PyTypeObject *type = type_new_alloc(ctx);
    if (type == NULL) {
        goto error;
    }

    set_tp_dict(type, dict);

    PyHeapTypeObject *et = (PyHeapTypeObject*)type;
    et->ht_slots = ctx->slots;
    ctx->slots = NULL;

    return type;

error:
    Py_CLEAR(ctx->slots);
    Py_XDECREF(dict);
    return NULL;
}


static PyObject*
type_new_impl(type_new_ctx *ctx)
{
    PyTypeObject *type = type_new_init(ctx);
    if (type == NULL) {
        return NULL;
    }

    if (type_new_set_attrs(ctx, type) < 0) {
        goto error;
    }

    /* Initialize the rest */
    if (PyType_Ready(type) < 0) {
        goto error;
    }

    // Put the proper slots in place
    fixup_slot_dispatchers(type);

    if (!_PyDict_HasOnlyStringKeys(type->tp_dict)) {
        if (PyErr_WarnFormat(
                PyExc_RuntimeWarning,
                1,
                "non-string key in the __dict__ of class %.200s",
                type->tp_name) == -1)
        {
            goto error;
        }
    }

    if (type_new_set_names(type) < 0) {
        goto error;
    }

    if (type_new_init_subclass(type, ctx->kwds) < 0) {
        goto error;
    }

    assert(_PyType_CheckConsistency(type));

    return (PyObject *)type;

error:
    Py_DECREF(type);
    return NULL;
}


static int
type_new_get_bases(type_new_ctx *ctx, PyObject **type)
{
    Py_ssize_t nbases = PyTuple_GET_SIZE(ctx->bases);
    if (nbases == 0) {
        // Adjust for empty tuple bases
        ctx->base = &PyBaseObject_Type;
        PyObject *new_bases = PyTuple_Pack(1, ctx->base);
        if (new_bases == NULL) {
            return -1;
        }
        ctx->bases = new_bases;
        return 0;
    }

    for (Py_ssize_t i = 0; i < nbases; i++) {
        PyObject *base = PyTuple_GET_ITEM(ctx->bases, i);
        if (PyType_Check(base)) {
            continue;
        }
        int rc = PyObject_HasAttrWithError(base, &_Py_ID(__mro_entries__));
        if (rc < 0) {
            return -1;
        }
        if (rc) {
            PyErr_SetString(PyExc_TypeError,
                            "type() doesn't support MRO entry resolution; "
                            "use types.new_class()");
            return -1;
        }
    }

    // Search the bases for the proper metatype to deal with this
    PyTypeObject *winner;
    winner = _PyType_CalculateMetaclass(ctx->metatype, ctx->bases);
    if (winner == NULL) {
        return -1;
    }

    if (winner != ctx->metatype) {
        if (winner->tp_new != type_new) {
            /* Pass it to the winner */
            *type = winner->tp_new(winner, ctx->args, ctx->kwds);
            if (*type == NULL) {
                return -1;
            }
            return 1;
        }

        ctx->metatype = winner;
    }

    /* Calculate best base, and check that all bases are type objects */
    PyTypeObject *base = best_base(ctx->bases);
    if (base == NULL) {
        return -1;
    }

    ctx->base = base;
    ctx->bases = Py_NewRef(ctx->bases);
    return 0;
}


static PyObject *
type_new(PyTypeObject *metatype, PyObject *args, PyObject *kwds)
{
    assert(args != NULL && PyTuple_Check(args));
    assert(kwds == NULL || PyDict_Check(kwds));

    /* Parse arguments: (name, bases, dict) */
    PyObject *name, *bases, *orig_dict;
    if (!PyArg_ParseTuple(args, "UO!O!:type.__new__",
                          &name,
                          &PyTuple_Type, &bases,
                          &PyDict_Type, &orig_dict))
    {
        return NULL;
    }

    type_new_ctx ctx = {
        .metatype = metatype,
        .args = args,
        .kwds = kwds,
        .orig_dict = orig_dict,
        .name = name,
        .bases = bases,
        .base = NULL,
        .slots = NULL,
        .nslot = 0,
        .add_dict = 0,
        .add_weak = 0,
        .may_add_dict = 0,
        .may_add_weak = 0};
    PyObject *type = NULL;
    int res = type_new_get_bases(&ctx, &type);
    if (res < 0) {
        assert(PyErr_Occurred());
        return NULL;
    }
    if (res == 1) {
        assert(type != NULL);
        return type;
    }
    assert(ctx.base != NULL);
    assert(ctx.bases != NULL);

    type = type_new_impl(&ctx);
    Py_DECREF(ctx.bases);
    return type;
}


static PyObject *
type_vectorcall(PyObject *metatype, PyObject *const *args,
                 size_t nargsf, PyObject *kwnames)
{
    Py_ssize_t nargs = PyVectorcall_NARGS(nargsf);
    if (nargs == 1 && metatype == (PyObject *)&PyType_Type){
        if (!_PyArg_NoKwnames("type", kwnames)) {
            return NULL;
        }
        return Py_NewRef(Py_TYPE(args[0]));
    }
    /* In other (much less common) cases, fall back to
       more flexible calling conventions. */
    PyThreadState *tstate = _PyThreadState_GET();
    return _PyObject_MakeTpCall(tstate, metatype, args, nargs, kwnames);
}

/* An array of type slot offsets corresponding to Py_tp_* constants,
  * for use in e.g. PyType_Spec and PyType_GetSlot.
  * Each entry has two offsets: "slot_offset" and "subslot_offset".
  * If is subslot_offset is -1, slot_offset is an offset within the
  * PyTypeObject struct.
  * Otherwise slot_offset is an offset to a pointer to a sub-slots struct
  * (such as "tp_as_number"), and subslot_offset is the offset within
  * that struct.
  * The actual table is generated by a script.
  */
static const PySlot_Offset pyslot_offsets[] = {
    {0, 0},
#include "typeslots.inc"
};

/* Align up to the nearest multiple of alignof(max_align_t)
 * (like _Py_ALIGN_UP, but for a size rather than pointer)
 */
static Py_ssize_t
_align_up(Py_ssize_t size)
{
    return (size + ALIGNOF_MAX_ALIGN_T - 1) & ~(ALIGNOF_MAX_ALIGN_T - 1);
}

/* Given a PyType_FromMetaclass `bases` argument (NULL, type, or tuple of
 * types), return a tuple of types.
 */
inline static PyObject *
get_bases_tuple(PyObject *bases_in, PyType_Spec *spec)
{
    if (!bases_in) {
        /* Default: look in the spec, fall back to (type,). */
        PyTypeObject *base = &PyBaseObject_Type;  // borrowed ref
        PyObject *bases = NULL;  // borrowed ref
        const PyType_Slot *slot;
        for (slot = spec->slots; slot->slot; slot++) {
            switch (slot->slot) {
                case Py_tp_base:
                    base = slot->pfunc;
                    break;
                case Py_tp_bases:
                    bases = slot->pfunc;
                    break;
            }
        }
        if (!bases) {
            return PyTuple_Pack(1, base);
        }
        if (PyTuple_Check(bases)) {
            return Py_NewRef(bases);
        }
        PyErr_SetString(PyExc_SystemError, "Py_tp_bases is not a tuple");
        return NULL;
    }
    if (PyTuple_Check(bases_in)) {
        return Py_NewRef(bases_in);
    }
    // Not a tuple, should be a single type
    return PyTuple_Pack(1, bases_in);
}

static inline int
check_basicsize_includes_size_and_offsets(PyTypeObject* type)
{
    if (type->tp_alloc != PyType_GenericAlloc) {
        // Custom allocators can ignore tp_basicsize
        return 1;
    }
    Py_ssize_t max = (Py_ssize_t)type->tp_basicsize;

    if (type->tp_base && type->tp_base->tp_basicsize > type->tp_basicsize) {
        PyErr_Format(PyExc_TypeError,
                     "tp_basicsize for type '%s' (%d) is too small for base '%s' (%d)",
                     type->tp_name, type->tp_basicsize,
                     type->tp_base->tp_name, type->tp_base->tp_basicsize);
        return 0;
    }
    if (type->tp_weaklistoffset + (Py_ssize_t)sizeof(PyObject*) > max) {
        PyErr_Format(PyExc_TypeError,
                     "weaklist offset %d is out of bounds for type '%s' (tp_basicsize = %d)",
                     type->tp_weaklistoffset,
                     type->tp_name, type->tp_basicsize);
        return 0;
    }
    if (type->tp_dictoffset + (Py_ssize_t)sizeof(PyObject*) > max) {
        PyErr_Format(PyExc_TypeError,
                     "dict offset %d is out of bounds for type '%s' (tp_basicsize = %d)",
                     type->tp_dictoffset,
                     type->tp_name, type->tp_basicsize);
        return 0;
    }
    if (type->tp_vectorcall_offset + (Py_ssize_t)sizeof(vectorcallfunc*) > max) {
        PyErr_Format(PyExc_TypeError,
                     "vectorcall offset %d is out of bounds for type '%s' (tp_basicsize = %d)",
                     type->tp_vectorcall_offset,
                     type->tp_name, type->tp_basicsize);
        return 0;
    }
    return 1;
}

static PyObject *
_PyType_FromMetaclass_impl(
    PyTypeObject *metaclass, PyObject *module,
    PyType_Spec *spec, PyObject *bases_in, int _allow_tp_new)
{
    /* Invariant: A non-NULL value in one of these means this function holds
     * a strong reference or owns allocated memory.
     * These get decrefed/freed/returned at the end, on both success and error.
     */
    PyHeapTypeObject *res = NULL;
    PyTypeObject *type;
    PyObject *bases = NULL;
    char *tp_doc = NULL;
    PyObject *ht_name = NULL;
    char *_ht_tpname = NULL;

    int r;

    /* Prepare slots that need special handling.
     * Keep in mind that a slot can be given multiple times:
     * if that would cause trouble (leaks, UB, ...), raise an exception.
     */

    const PyType_Slot *slot;
    Py_ssize_t nmembers = 0;
    Py_ssize_t weaklistoffset, dictoffset, vectorcalloffset;
    char *res_start;

    nmembers = weaklistoffset = dictoffset = vectorcalloffset = 0;
    for (slot = spec->slots; slot->slot; slot++) {
        if (slot->slot < 0
            || (size_t)slot->slot >= Py_ARRAY_LENGTH(pyslot_offsets)) {
            PyErr_SetString(PyExc_RuntimeError, "invalid slot offset");
            goto finally;
        }
        switch (slot->slot) {
        case Py_tp_members:
            if (nmembers != 0) {
                PyErr_SetString(
                    PyExc_SystemError,
                    "Multiple Py_tp_members slots are not supported.");
                goto finally;
            }
            for (const PyMemberDef *memb = slot->pfunc; memb->name != NULL; memb++) {
                nmembers++;
                if (strcmp(memb->name, "__weaklistoffset__") == 0) {
                    // The PyMemberDef must be a Py_ssize_t and readonly
                    assert(memb->type == Py_T_PYSSIZET);
                    assert(memb->flags == Py_READONLY);
                    weaklistoffset = memb->offset;
                }
                if (strcmp(memb->name, "__dictoffset__") == 0) {
                    // The PyMemberDef must be a Py_ssize_t and readonly
                    assert(memb->type == Py_T_PYSSIZET);
                    assert(memb->flags == Py_READONLY);
                    dictoffset = memb->offset;
                }
                if (strcmp(memb->name, "__vectorcalloffset__") == 0) {
                    // The PyMemberDef must be a Py_ssize_t and readonly
                    assert(memb->type == Py_T_PYSSIZET);
                    assert(memb->flags == Py_READONLY);
                    vectorcalloffset = memb->offset;
                }
                if (memb->flags & Py_RELATIVE_OFFSET) {
                    if (spec->basicsize > 0) {
                        PyErr_SetString(
                            PyExc_SystemError,
                            "With Py_RELATIVE_OFFSET, basicsize must be negative.");
                        goto finally;
                    }
                    if (memb->offset < 0 || memb->offset >= -spec->basicsize) {
                        PyErr_SetString(
                            PyExc_SystemError,
                            "Member offset out of range (0..-basicsize)");
                        goto finally;
                    }
                }
            }
            break;
        case Py_tp_doc:
            /* For the docstring slot, which usually points to a static string
               literal, we need to make a copy */
            if (tp_doc != NULL) {
                PyErr_SetString(
                    PyExc_SystemError,
                    "Multiple Py_tp_doc slots are not supported.");
                goto finally;
            }
            if (slot->pfunc == NULL) {
                PyMem_Free(tp_doc);
                tp_doc = NULL;
            }
            else {
                size_t len = strlen(slot->pfunc)+1;
                tp_doc = PyMem_Malloc(len);
                if (tp_doc == NULL) {
                    PyErr_NoMemory();
                    goto finally;
                }
                memcpy(tp_doc, slot->pfunc, len);
            }
            break;
        }
    }

    /* Prepare the type name and qualname */

    if (spec->name == NULL) {
        PyErr_SetString(PyExc_SystemError,
                        "Type spec does not define the name field.");
        goto finally;
    }

    const char *s = strrchr(spec->name, '.');
    if (s == NULL) {
        s = spec->name;
    }
    else {
        s++;
    }

    ht_name = PyUnicode_FromString(s);
    if (!ht_name) {
        goto finally;
    }

    /* Copy spec->name to a buffer we own.
    *
    * Unfortunately, we can't use tp_name directly (with some
    * flag saying that it should be deallocated with the type),
    * because tp_name is public API and may be set independently
    * of any such flag.
    * So, we use a separate buffer, _ht_tpname, that's always
    * deallocated with the type (if it's non-NULL).
    */
    Py_ssize_t name_buf_len = strlen(spec->name) + 1;
    _ht_tpname = PyMem_Malloc(name_buf_len);
    if (_ht_tpname == NULL) {
        goto finally;
    }
    memcpy(_ht_tpname, spec->name, name_buf_len);

    /* Get a tuple of bases.
     * bases is a strong reference (unlike bases_in).
     */
    bases = get_bases_tuple(bases_in, spec);
    if (!bases) {
        goto finally;
    }

    /* If this is an immutable type, check if all bases are also immutable,
     * and (for now) fire a deprecation warning if not.
     * (This isn't necessary for static types: those can't have heap bases,
     * and only heap types can be mutable.)
     */
    if (spec->flags & Py_TPFLAGS_IMMUTABLETYPE) {
        for (int i=0; i<PyTuple_GET_SIZE(bases); i++) {
            PyTypeObject *b = (PyTypeObject*)PyTuple_GET_ITEM(bases, i);
            if (!b) {
                goto finally;
            }
            if (!_PyType_HasFeature(b, Py_TPFLAGS_IMMUTABLETYPE)) {
                PyErr_Format(
                    PyExc_TypeError,
                    "Creating immutable type %s from mutable base %N",
                    spec->name, b
                );
                goto finally;
            }
        }
    }

    /* Calculate the metaclass */

    if (!metaclass) {
        metaclass = &PyType_Type;
    }
    metaclass = _PyType_CalculateMetaclass(metaclass, bases);
    if (metaclass == NULL) {
        goto finally;
    }
    if (!PyType_Check(metaclass)) {
        PyErr_Format(PyExc_TypeError,
                     "Metaclass '%R' is not a subclass of 'type'.",
                     metaclass);
        goto finally;
    }
    if (metaclass->tp_new && metaclass->tp_new != PyType_Type.tp_new) {
        if (_allow_tp_new) {
            if (PyErr_WarnFormat(
                    PyExc_DeprecationWarning, 1,
                    "Type %s uses PyType_Spec with a metaclass that has custom "
                    "tp_new. This is deprecated and will no longer be allowed in "
                    "Python 3.14.", spec->name) < 0) {
                goto finally;
            }
        }
        else {
            PyErr_SetString(
                PyExc_TypeError,
                "Metaclasses with custom tp_new are not supported.");
            goto finally;
        }
    }

    /* Calculate best base, and check that all bases are type objects */
    PyTypeObject *base = best_base(bases);  // borrowed ref
    if (base == NULL) {
        goto finally;
    }
    // best_base should check Py_TPFLAGS_BASETYPE & raise a proper exception,
    // here we just check its work
    assert(_PyType_HasFeature(base, Py_TPFLAGS_BASETYPE));

    /* Calculate sizes */

    Py_ssize_t basicsize = spec->basicsize;
    Py_ssize_t type_data_offset = spec->basicsize;
    if (basicsize == 0) {
        /* Inherit */
        basicsize = base->tp_basicsize;
    }
    else if (basicsize < 0) {
        /* Extend */
        type_data_offset = _align_up(base->tp_basicsize);
        basicsize = type_data_offset + _align_up(-spec->basicsize);

        /* Inheriting variable-sized types is limited */
        if (base->tp_itemsize
            && !((base->tp_flags | spec->flags) & Py_TPFLAGS_ITEMS_AT_END))
        {
            PyErr_SetString(
                PyExc_SystemError,
                "Cannot extend variable-size class without Py_TPFLAGS_ITEMS_AT_END.");
            goto finally;
        }
    }

    Py_ssize_t itemsize = spec->itemsize;

    /* Allocate the new type
     *
     * Between here and PyType_Ready, we should limit:
     * - calls to Python code
     * - raising exceptions
     * - memory allocations
     */

    res = (PyHeapTypeObject*)metaclass->tp_alloc(metaclass, nmembers);
    if (res == NULL) {
        goto finally;
    }
    res_start = (char*)res;

    type = &res->ht_type;
    /* The flags must be initialized early, before the GC traverses us */
    type->tp_flags = spec->flags | Py_TPFLAGS_HEAPTYPE;

    res->ht_module = Py_XNewRef(module);

    /* Initialize essential fields */

    type->tp_as_async = &res->as_async;
    type->tp_as_number = &res->as_number;
    type->tp_as_sequence = &res->as_sequence;
    type->tp_as_mapping = &res->as_mapping;
    type->tp_as_buffer = &res->as_buffer;

    /* Set slots we have prepared */

    type->tp_base = (PyTypeObject *)Py_NewRef(base);
    set_tp_bases(type, bases, 1);
    bases = NULL;  // We give our reference to bases to the type

    type->tp_doc = tp_doc;
    tp_doc = NULL;  // Give ownership of the allocated memory to the type

    res->ht_qualname = Py_NewRef(ht_name);
    res->ht_name = ht_name;
    ht_name = NULL;  // Give our reference to the type

    type->tp_name = _ht_tpname;
    res->_ht_tpname = _ht_tpname;
    _ht_tpname = NULL;  // Give ownership to the type

    /* Copy the sizes */

    type->tp_basicsize = basicsize;
    type->tp_itemsize = itemsize;

    /* Copy all the ordinary slots */

    for (slot = spec->slots; slot->slot; slot++) {
        switch (slot->slot) {
        case Py_tp_base:
        case Py_tp_bases:
        case Py_tp_doc:
            /* Processed above */
            break;
        case Py_tp_members:
            {
                /* Move the slots to the heap type itself */
                size_t len = Py_TYPE(type)->tp_itemsize * nmembers;
                memcpy(_PyHeapType_GET_MEMBERS(res), slot->pfunc, len);
                type->tp_members = _PyHeapType_GET_MEMBERS(res);
                PyMemberDef *memb;
                Py_ssize_t i;
                for (memb = _PyHeapType_GET_MEMBERS(res), i = nmembers;
                     i > 0; ++memb, --i)
                {
                    if (memb->flags & Py_RELATIVE_OFFSET) {
                        memb->flags &= ~Py_RELATIVE_OFFSET;
                        memb->offset += type_data_offset;
                    }
                }
            }
            break;
        default:
            {
                /* Copy other slots directly */
                PySlot_Offset slotoffsets = pyslot_offsets[slot->slot];
                short slot_offset = slotoffsets.slot_offset;
                if (slotoffsets.subslot_offset == -1) {
                    /* Set a slot in the main PyTypeObject */
                    *(void**)((char*)res_start + slot_offset) = slot->pfunc;
                }
                else {
                    void *procs = *(void**)((char*)res_start + slot_offset);
                    short subslot_offset = slotoffsets.subslot_offset;
                    *(void**)((char*)procs + subslot_offset) = slot->pfunc;
                }
            }
            break;
        }
    }
    if (type->tp_dealloc == NULL) {
        /* It's a heap type, so needs the heap types' dealloc.
           subtype_dealloc will call the base type's tp_dealloc, if
           necessary. */
        type->tp_dealloc = subtype_dealloc;
    }

    /* Set up offsets */

    type->tp_vectorcall_offset = vectorcalloffset;
    type->tp_weaklistoffset = weaklistoffset;
    type->tp_dictoffset = dictoffset;

#ifdef Py_GIL_DISABLED
    // Assign a type id to enable thread-local refcounting
    _PyType_AssignId(res);
#endif

    /* Ready the type (which includes inheritance).
     *
     * After this call we should generally only touch up what's
     * accessible to Python code, like __dict__.
     */

    if (PyType_Ready(type) < 0) {
        goto finally;
    }

    if (!check_basicsize_includes_size_and_offsets(type)) {
        goto finally;
    }

    PyObject *dict = lookup_tp_dict(type);
    if (type->tp_doc) {
        PyObject *__doc__ = PyUnicode_FromString(_PyType_DocWithoutSignature(type->tp_name, type->tp_doc));
        if (!__doc__) {
            goto finally;
        }
        r = PyDict_SetItem(dict, &_Py_ID(__doc__), __doc__);
        Py_DECREF(__doc__);
        if (r < 0) {
            goto finally;
        }
    }

    if (weaklistoffset) {
        if (PyDict_DelItem(dict, &_Py_ID(__weaklistoffset__)) < 0) {
            goto finally;
        }
    }
    if (dictoffset) {
        if (PyDict_DelItem(dict, &_Py_ID(__dictoffset__)) < 0) {
            goto finally;
        }
    }

    /* Set type.__module__ */
    r = PyDict_Contains(dict, &_Py_ID(__module__));
    if (r < 0) {
        goto finally;
    }
    if (r == 0) {
        s = strrchr(spec->name, '.');
        if (s != NULL) {
            PyObject *modname = PyUnicode_FromStringAndSize(
                    spec->name, (Py_ssize_t)(s - spec->name));
            if (modname == NULL) {
                goto finally;
            }
            r = PyDict_SetItem(dict, &_Py_ID(__module__), modname);
            Py_DECREF(modname);
            if (r != 0) {
                goto finally;
            }
        }
        else {
            if (PyErr_WarnFormat(PyExc_DeprecationWarning, 1,
                    "builtin type %.200s has no __module__ attribute",
                    spec->name))
                goto finally;
        }
    }

    assert(_PyType_CheckConsistency(type));

 finally:
    if (PyErr_Occurred()) {
        Py_CLEAR(res);
    }
    Py_XDECREF(bases);
    PyMem_Free(tp_doc);
    Py_XDECREF(ht_name);
    PyMem_Free(_ht_tpname);
    return (PyObject*)res;
}

PyObject *
PyType_FromMetaclass(PyTypeObject *metaclass, PyObject *module,
                     PyType_Spec *spec, PyObject *bases_in)
{
    return _PyType_FromMetaclass_impl(metaclass, module, spec, bases_in, 0);
}

PyObject *
PyType_FromModuleAndSpec(PyObject *module, PyType_Spec *spec, PyObject *bases)
{
    return _PyType_FromMetaclass_impl(NULL, module, spec, bases, 1);
}

PyObject *
PyType_FromSpecWithBases(PyType_Spec *spec, PyObject *bases)
{
    return _PyType_FromMetaclass_impl(NULL, NULL, spec, bases, 1);
}

PyObject *
PyType_FromSpec(PyType_Spec *spec)
{
    return _PyType_FromMetaclass_impl(NULL, NULL, spec, NULL, 1);
}

PyObject *
PyType_GetName(PyTypeObject *type)
{
    return type_name(type, NULL);
}

PyObject *
PyType_GetQualName(PyTypeObject *type)
{
    return type_qualname(type, NULL);
}

PyObject *
PyType_GetModuleName(PyTypeObject *type)
{
    return type_module(type);
}

void *
PyType_GetSlot(PyTypeObject *type, int slot)
{
    void *parent_slot;
    int slots_len = Py_ARRAY_LENGTH(pyslot_offsets);

    if (slot <= 0 || slot >= slots_len) {
        PyErr_BadInternalCall();
        return NULL;
    }

    parent_slot = *(void**)((char*)type + pyslot_offsets[slot].slot_offset);
    if (parent_slot == NULL) {
        return NULL;
    }
    /* Return slot directly if we have no sub slot. */
    if (pyslot_offsets[slot].subslot_offset == -1) {
        return parent_slot;
    }
    return *(void**)((char*)parent_slot + pyslot_offsets[slot].subslot_offset);
}

PyObject *
PyType_GetModule(PyTypeObject *type)
{
    assert(PyType_Check(type));
    if (!_PyType_HasFeature(type, Py_TPFLAGS_HEAPTYPE)) {
        PyErr_Format(
            PyExc_TypeError,
            "PyType_GetModule: Type '%s' is not a heap type",
            type->tp_name);
        return NULL;
    }

    PyHeapTypeObject* et = (PyHeapTypeObject*)type;
    if (!et->ht_module) {
        PyErr_Format(
            PyExc_TypeError,
            "PyType_GetModule: Type '%s' has no associated module",
            type->tp_name);
        return NULL;
    }
    return et->ht_module;

}

void *
PyType_GetModuleState(PyTypeObject *type)
{
    PyObject *m = PyType_GetModule(type);
    if (m == NULL) {
        return NULL;
    }
    return _PyModule_GetState(m);
}


/* Get the module of the first superclass where the module has the
 * given PyModuleDef.
 */
static inline PyObject *
get_module_by_def(PyTypeObject *type, PyModuleDef *def)
{
    assert(PyType_Check(type));

    if (!_PyType_HasFeature(type, Py_TPFLAGS_HEAPTYPE)) {
        // type_ready_mro() ensures that no heap type is
        // contained in a static type MRO.
        return NULL;
    }
    else {
        PyHeapTypeObject *ht = (PyHeapTypeObject*)type;
        PyObject *module = ht->ht_module;
        if (module && _PyModule_GetDef(module) == def) {
            return module;
        }
    }

    PyObject *res = NULL;
    BEGIN_TYPE_LOCK();

    PyObject *mro = lookup_tp_mro(type);
    // The type must be ready
    assert(mro != NULL);
    assert(PyTuple_Check(mro));
    // mro_invoke() ensures that the type MRO cannot be empty.
    assert(PyTuple_GET_SIZE(mro) >= 1);
    // Also, the first item in the MRO is the type itself, which
    // we already checked above. We skip it in the loop.
    assert(PyTuple_GET_ITEM(mro, 0) == (PyObject *)type);

    Py_ssize_t n = PyTuple_GET_SIZE(mro);
    for (Py_ssize_t i = 1; i < n; i++) {
        PyObject *super = PyTuple_GET_ITEM(mro, i);
        if(!_PyType_HasFeature((PyTypeObject *)super, Py_TPFLAGS_HEAPTYPE)) {
            // Static types in the MRO need to be skipped
            continue;
        }

        PyHeapTypeObject *ht = (PyHeapTypeObject*)super;
        PyObject *module = ht->ht_module;
        if (module && _PyModule_GetDef(module) == def) {
            res = module;
            break;
        }
    }
    END_TYPE_LOCK();
    return res;
}

PyObject *
PyType_GetModuleByDef(PyTypeObject *type, PyModuleDef *def)
{
    PyObject *module = get_module_by_def(type, def);
    if (module == NULL) {
        PyErr_Format(
            PyExc_TypeError,
            "PyType_GetModuleByDef: No superclass of '%s' has the given module",
            type->tp_name);
    }
    return module;
}

PyObject *
_PyType_GetModuleByDef2(PyTypeObject *left, PyTypeObject *right,
                        PyModuleDef *def)
{
    PyObject *module = get_module_by_def(left, def);
    if (module == NULL) {
        module = get_module_by_def(right, def);
        if (module == NULL) {
            PyErr_Format(
                PyExc_TypeError,
                "PyType_GetModuleByDef: No superclass of '%s' nor '%s' has "
                "the given module", left->tp_name, right->tp_name);
        }
    }
    return module;
}

void *
PyObject_GetTypeData(PyObject *obj, PyTypeObject *cls)
{
    assert(PyObject_TypeCheck(obj, cls));
    return (char *)obj + _align_up(cls->tp_base->tp_basicsize);
}

Py_ssize_t
PyType_GetTypeDataSize(PyTypeObject *cls)
{
    ptrdiff_t result = cls->tp_basicsize - _align_up(cls->tp_base->tp_basicsize);
    if (result < 0) {
        return 0;
    }
    return result;
}

void *
PyObject_GetItemData(PyObject *obj)
{
    if (!PyType_HasFeature(Py_TYPE(obj), Py_TPFLAGS_ITEMS_AT_END)) {
        PyErr_Format(PyExc_TypeError,
                     "type '%s' does not have Py_TPFLAGS_ITEMS_AT_END",
                     Py_TYPE(obj)->tp_name);
        return NULL;
    }
    return (char *)obj + Py_TYPE(obj)->tp_basicsize;
}

/* Internal API to look for a name through the MRO, bypassing the method cache.
   This returns a borrowed reference, and might set an exception.
   'error' is set to: -1: error with exception; 1: error without exception; 0: ok */
static PyObject *
find_name_in_mro(PyTypeObject *type, PyObject *name, int *error)
{
    ASSERT_TYPE_LOCK_HELD();

    Py_hash_t hash = _PyObject_HashFast(name);
    if (hash == -1) {
        *error = -1;
        return NULL;
    }

    /* Look in tp_dict of types in MRO */
    PyObject *mro = lookup_tp_mro(type);
    if (mro == NULL) {
        if (!is_readying(type)) {
            if (PyType_Ready(type) < 0) {
                *error = -1;
                return NULL;
            }
            mro = lookup_tp_mro(type);
        }
        if (mro == NULL) {
            *error = 1;
            return NULL;
        }
    }

    PyObject *res = NULL;
    /* Keep a strong reference to mro because type->tp_mro can be replaced
       during dict lookup, e.g. when comparing to non-string keys. */
    Py_INCREF(mro);
    Py_ssize_t n = PyTuple_GET_SIZE(mro);
    for (Py_ssize_t i = 0; i < n; i++) {
        PyObject *base = PyTuple_GET_ITEM(mro, i);
        PyObject *dict = lookup_tp_dict(_PyType_CAST(base));
        assert(dict && PyDict_Check(dict));
        if (_PyDict_GetItemRef_KnownHash((PyDictObject *)dict, name, hash, &res) < 0) {
            *error = -1;
            goto done;
        }
        if (res != NULL) {
            break;
        }
    }
    *error = 0;
done:
    Py_DECREF(mro);
    return res;
}

/* Check if the "readied" PyUnicode name
   is a double-underscore special name. */
static int
is_dunder_name(PyObject *name)
{
    Py_ssize_t length = PyUnicode_GET_LENGTH(name);
    int kind = PyUnicode_KIND(name);
    /* Special names contain at least "__x__" and are always ASCII. */
    if (length > 4 && kind == PyUnicode_1BYTE_KIND) {
        const Py_UCS1 *characters = PyUnicode_1BYTE_DATA(name);
        return (
            ((characters[length-2] == '_') && (characters[length-1] == '_')) &&
            ((characters[0] == '_') && (characters[1] == '_'))
        );
    }
    return 0;
}

static PyObject *
update_cache(struct type_cache_entry *entry, PyObject *name, unsigned int version_tag, PyObject *value)
{
    _Py_atomic_store_uint32_relaxed(&entry->version, version_tag);
    _Py_atomic_store_ptr_relaxed(&entry->value, value); /* borrowed */
    assert(_PyASCIIObject_CAST(name)->hash != -1);
    OBJECT_STAT_INC_COND(type_cache_collisions, entry->name != Py_None && entry->name != name);
    // We're releasing this under the lock for simplicity sake because it's always a
    // exact unicode object or Py_None so it's safe to do so.
    PyObject *old_name = entry->name;
    _Py_atomic_store_ptr_relaxed(&entry->name, Py_NewRef(name));
    return old_name;
}

#if Py_GIL_DISABLED

static void
update_cache_gil_disabled(struct type_cache_entry *entry, PyObject *name,
                          unsigned int version_tag, PyObject *value)
{
    _PySeqLock_LockWrite(&entry->sequence);

    // update the entry
    if (entry->name == name &&
        entry->value == value &&
        entry->version == version_tag) {
        // We raced with another update, bail and restore previous sequence.
        _PySeqLock_AbandonWrite(&entry->sequence);
        return;
    }

    PyObject *old_value = update_cache(entry, name, version_tag, value);

    // Then update sequence to the next valid value
    _PySeqLock_UnlockWrite(&entry->sequence);

    Py_DECREF(old_value);
}

#endif

void
_PyTypes_AfterFork(void)
{
#ifdef Py_GIL_DISABLED
    struct type_cache *cache = get_type_cache();
    for (Py_ssize_t i = 0; i < (1 << MCACHE_SIZE_EXP); i++) {
        struct type_cache_entry *entry = &cache->hashtable[i];
        if (_PySeqLock_AfterFork(&entry->sequence)) {
            // Entry was in the process of updating while forking, clear it...
            entry->value = NULL;
            Py_SETREF(entry->name, Py_None);
            entry->version = 0;
        }
    }
#endif
}

/* Internal API to look for a name through the MRO.
   This returns a borrowed reference, and doesn't set an exception! */
PyObject *
_PyType_LookupRef(PyTypeObject *type, PyObject *name)
{
    PyObject *res;
    int error;
    PyInterpreterState *interp = _PyInterpreterState_GET();

    unsigned int h = MCACHE_HASH_METHOD(type, name);
    struct type_cache *cache = get_type_cache();
    struct type_cache_entry *entry = &cache->hashtable[h];
#ifdef Py_GIL_DISABLED
    // synchronize-with other writing threads by doing an acquire load on the sequence
    while (1) {
        uint32_t sequence = _PySeqLock_BeginRead(&entry->sequence);
        uint32_t entry_version = _Py_atomic_load_uint32_relaxed(&entry->version);
        uint32_t type_version = _Py_atomic_load_uint32_acquire(&type->tp_version_tag);
        if (entry_version == type_version &&
            _Py_atomic_load_ptr_relaxed(&entry->name) == name) {
            OBJECT_STAT_INC_COND(type_cache_hits, !is_dunder_name(name));
            OBJECT_STAT_INC_COND(type_cache_dunder_hits, is_dunder_name(name));
            PyObject *value = _Py_atomic_load_ptr_relaxed(&entry->value);
            // If the sequence is still valid then we're done
            if (value == NULL || _Py_TryIncref(value)) {
                if (_PySeqLock_EndRead(&entry->sequence, sequence)) {
                    return value;
                }
                Py_XDECREF(value);
            }
            else {
                // If we can't incref the object we need to fallback to locking
                break;
            }
        }
        else {
            // cache miss
            break;
        }
    }
#else
    if (entry->version == type->tp_version_tag &&
        entry->name == name) {
        assert(type->tp_version_tag);
        OBJECT_STAT_INC_COND(type_cache_hits, !is_dunder_name(name));
        OBJECT_STAT_INC_COND(type_cache_dunder_hits, is_dunder_name(name));
        Py_XINCREF(entry->value);
        return entry->value;
    }
#endif
    OBJECT_STAT_INC_COND(type_cache_misses, !is_dunder_name(name));
    OBJECT_STAT_INC_COND(type_cache_dunder_misses, is_dunder_name(name));

    /* We may end up clearing live exceptions below, so make sure it's ours. */
    assert(!PyErr_Occurred());

    // We need to atomically do the lookup and capture the version before
    // anyone else can modify our mro or mutate the type.

    int has_version = 0;
    int version = 0;
    BEGIN_TYPE_LOCK();
    res = find_name_in_mro(type, name, &error);
    if (MCACHE_CACHEABLE_NAME(name)) {
        has_version = assign_version_tag(interp, type);
        version = type->tp_version_tag;
    }
    END_TYPE_LOCK();

    /* Only put NULL results into cache if there was no error. */
    if (error) {
        /* It's not ideal to clear the error condition,
           but this function is documented as not setting
           an exception, and I don't want to change that.
           E.g., when PyType_Ready() can't proceed, it won't
           set the "ready" flag, so future attempts to ready
           the same type will call it again -- hopefully
           in a context that propagates the exception out.
        */
        if (error == -1) {
            PyErr_Clear();
        }
        return NULL;
    }

    if (has_version) {
#if Py_GIL_DISABLED
        update_cache_gil_disabled(entry, name, version, res);
#else
        PyObject *old_value = update_cache(entry, name, version, res);
        Py_DECREF(old_value);
#endif
    }
    return res;
}

PyObject *
_PyType_Lookup(PyTypeObject *type, PyObject *name)
{
    PyObject *res = _PyType_LookupRef(type, name);
    Py_XDECREF(res);
    return res;
}

static void
set_flags(PyTypeObject *self, unsigned long mask, unsigned long flags)
{
    ASSERT_TYPE_LOCK_HELD();
    self->tp_flags = (self->tp_flags & ~mask) | flags;
}

void
_PyType_SetFlags(PyTypeObject *self, unsigned long mask, unsigned long flags)
{
    BEGIN_TYPE_LOCK();
    set_flags(self, mask, flags);
    END_TYPE_LOCK();
}

static void
set_flags_recursive(PyTypeObject *self, unsigned long mask, unsigned long flags)
{
    if (PyType_HasFeature(self, Py_TPFLAGS_IMMUTABLETYPE) ||
        (self->tp_flags & mask) == flags)
    {
        return;
    }

    set_flags(self, mask, flags);

    PyObject *children = _PyType_GetSubclasses(self);
    if (children == NULL) {
        return;
    }

    for (Py_ssize_t i = 0; i < PyList_GET_SIZE(children); i++) {
        PyObject *child = PyList_GET_ITEM(children, i);
        set_flags_recursive((PyTypeObject *)child, mask, flags);
    }
    Py_DECREF(children);
}

void
_PyType_SetFlagsRecursive(PyTypeObject *self, unsigned long mask, unsigned long flags)
{
    BEGIN_TYPE_LOCK();
    set_flags_recursive(self, mask, flags);
    END_TYPE_LOCK();
}

/* This is similar to PyObject_GenericGetAttr(),
   but uses _PyType_LookupRef() instead of just looking in type->tp_dict.

   The argument suppress_missing_attribute is used to provide a
   fast path for hasattr. The possible values are:

   * NULL: do not suppress the exception
   * Non-zero pointer: suppress the PyExc_AttributeError and
     set *suppress_missing_attribute to 1 to signal we are returning NULL while
     having suppressed the exception (other exceptions are not suppressed)

   */
PyObject *
_Py_type_getattro_impl(PyTypeObject *type, PyObject *name, int * suppress_missing_attribute)
{
    PyTypeObject *metatype = Py_TYPE(type);
    PyObject *meta_attribute, *attribute;
    descrgetfunc meta_get;
    PyObject* res;

    if (!PyUnicode_Check(name)) {
        PyErr_Format(PyExc_TypeError,
                     "attribute name must be string, not '%.200s'",
                     Py_TYPE(name)->tp_name);
        return NULL;
    }

    /* Initialize this type (we'll assume the metatype is initialized) */
    if (!_PyType_IsReady(type)) {
        if (PyType_Ready(type) < 0)
            return NULL;
    }

    /* No readable descriptor found yet */
    meta_get = NULL;

    /* Look for the attribute in the metatype */
    meta_attribute = _PyType_LookupRef(metatype, name);

    if (meta_attribute != NULL) {
        meta_get = Py_TYPE(meta_attribute)->tp_descr_get;

        if (meta_get != NULL && PyDescr_IsData(meta_attribute)) {
            /* Data descriptors implement tp_descr_set to intercept
             * writes. Assume the attribute is not overridden in
             * type's tp_dict (and bases): call the descriptor now.
             */
            res = meta_get(meta_attribute, (PyObject *)type,
                           (PyObject *)metatype);
            Py_DECREF(meta_attribute);
            return res;
        }
    }

    /* No data descriptor found on metatype. Look in tp_dict of this
     * type and its bases */
    attribute = _PyType_LookupRef(type, name);
    if (attribute != NULL) {
        /* Implement descriptor functionality, if any */
        descrgetfunc local_get = Py_TYPE(attribute)->tp_descr_get;

        Py_XDECREF(meta_attribute);

        if (local_get != NULL) {
            /* NULL 2nd argument indicates the descriptor was
             * found on the target object itself (or a base)  */
            res = local_get(attribute, (PyObject *)NULL,
                            (PyObject *)type);
            Py_DECREF(attribute);
            return res;
        }

        return attribute;
    }

    /* No attribute found in local __dict__ (or bases): use the
     * descriptor from the metatype, if any */
    if (meta_get != NULL) {
        PyObject *res;
        res = meta_get(meta_attribute, (PyObject *)type,
                       (PyObject *)metatype);
        Py_DECREF(meta_attribute);
        return res;
    }

    /* If an ordinary attribute was found on the metatype, return it now */
    if (meta_attribute != NULL) {
        return meta_attribute;
    }

    /* Give up */
    if (suppress_missing_attribute == NULL) {
        PyErr_Format(PyExc_AttributeError,
                        "type object '%.100s' has no attribute '%U'",
                        type->tp_name, name);
    } else {
        // signal the caller we have not set an PyExc_AttributeError and gave up
        *suppress_missing_attribute = 1;
    }
    return NULL;
}

/* This is similar to PyObject_GenericGetAttr(),
   but uses _PyType_LookupRef() instead of just looking in type->tp_dict. */
PyObject *
_Py_type_getattro(PyObject *type, PyObject *name)
{
    return _Py_type_getattro_impl((PyTypeObject *)type, name, NULL);
}

static int
type_update_dict(PyTypeObject *type, PyDictObject *dict, PyObject *name,
                 PyObject *value, PyObject **old_value)
{
    // We don't want any re-entrancy between when we update the dict
    // and call type_modified_unlocked, including running the destructor
    // of the current value as it can observe the cache in an inconsistent
    // state.  Because we have an exact unicode and our dict has exact
    // unicodes we know that this will all complete without releasing
    // the locks.
    if (_PyDict_GetItemRef_Unicode_LockHeld(dict, name, old_value) < 0) {
        return -1;
    }

    /* Clear the VALID_VERSION flag of 'type' and all its
        subclasses.  This could possibly be unified with the
        update_subclasses() recursion in update_slot(), but carefully:
        they each have their own conditions on which to stop
        recursing into subclasses. */
    type_modified_unlocked(type);

    if (_PyDict_SetItem_LockHeld(dict, name, value) < 0) {
        PyErr_Format(PyExc_AttributeError,
                     "type object '%.50s' has no attribute '%U'",
                     ((PyTypeObject*)type)->tp_name, name);
        _PyObject_SetAttributeErrorContext((PyObject *)type, name);
        return -1;
    }

    if (is_dunder_name(name)) {
        return update_slot(type, name);
    }

    return 0;
}

static int
type_setattro(PyObject *self, PyObject *name, PyObject *value)
{
    PyTypeObject *type = (PyTypeObject *)self;
    int res;
    if (type->tp_flags & Py_TPFLAGS_IMMUTABLETYPE) {
        PyErr_Format(
            PyExc_TypeError,
            "cannot set %R attribute of immutable type '%s'",
            name, type->tp_name);
        return -1;
    }
    if (!PyUnicode_Check(name)) {
        PyErr_Format(PyExc_TypeError,
                     "attribute name must be string, not '%.200s'",
                     Py_TYPE(name)->tp_name);
        return -1;
    }

    if (PyUnicode_CheckExact(name)) {
        Py_INCREF(name);
    }
    else {
        name = _PyUnicode_Copy(name);
        if (name == NULL)
            return -1;
    }
    if (!PyUnicode_CHECK_INTERNED(name)) {
        PyInterpreterState *interp = _PyInterpreterState_GET();
        _PyUnicode_InternMortal(interp, &name);
        if (!PyUnicode_CHECK_INTERNED(name)) {
            PyErr_SetString(PyExc_MemoryError,
                            "Out of memory interning an attribute name");
            Py_DECREF(name);
            return -1;
        }
    }

    PyTypeObject *metatype = Py_TYPE(type);
    assert(!_PyType_HasFeature(metatype, Py_TPFLAGS_INLINE_VALUES));
    assert(!_PyType_HasFeature(metatype, Py_TPFLAGS_MANAGED_DICT));

    PyObject *old_value = NULL;
    PyObject *descr = _PyType_LookupRef(metatype, name);
    if (descr != NULL) {
        descrsetfunc f = Py_TYPE(descr)->tp_descr_set;
        if (f != NULL) {
            res = f(descr, (PyObject *)type, value);
            goto done;
        }
    }

    PyObject *dict = type->tp_dict;
    if (dict == NULL) {
        // We don't just do PyType_Ready because we could already be readying
        BEGIN_TYPE_LOCK();
        dict = type->tp_dict;
        if (dict == NULL) {
            dict = type->tp_dict = PyDict_New();
        }
        END_TYPE_LOCK();
        if (dict == NULL) {
            res = -1;
            goto done;
        }
    }

    BEGIN_TYPE_DICT_LOCK(dict);
    res = type_update_dict(type, (PyDictObject *)dict, name, value, &old_value);
    assert(_PyType_CheckConsistency(type));
    END_TYPE_DICT_LOCK();

done:
    Py_DECREF(name);
    Py_XDECREF(descr);
    Py_XDECREF(old_value);
    return res;
}


static void
type_dealloc_common(PyTypeObject *type)
{
    PyObject *bases = lookup_tp_bases(type);
    if (bases != NULL) {
        PyObject *exc = PyErr_GetRaisedException();
        remove_all_subclasses(type, bases);
        PyErr_SetRaisedException(exc);
    }
}


static void
clear_static_tp_subclasses(PyTypeObject *type, int isbuiltin)
{
    PyObject *subclasses = lookup_tp_subclasses(type);
    if (subclasses == NULL) {
        return;
    }

    /* Normally it would be a problem to finalize the type if its
       tp_subclasses wasn't cleared first.  However, this is only
       ever called at the end of runtime finalization, so we can be
       more liberal in cleaning up.  If the given type still has
       subtypes at this point then some extension module did not
       correctly finalize its objects.

       We can safely obliterate such subtypes since the extension
       module and its objects won't be used again, except maybe if
       the runtime were re-initialized.  In that case the sticky
       situation would only happen if the module were re-imported
       then and only if the subtype were stored in a global and only
       if that global were not overwritten during import.  We'd be
       fine since the extension is otherwise unsafe and unsupported
       in that situation, and likely problematic already.

       In any case, this situation means at least some memory is
       going to leak.  This mostly only affects embedding scenarios.
     */

#ifndef NDEBUG
    // For now we just do a sanity check and then clear tp_subclasses.
    Py_ssize_t i = 0;
    PyObject *key, *ref;  // borrowed ref
    while (PyDict_Next(subclasses, &i, &key, &ref)) {
        PyTypeObject *subclass = type_from_ref(ref);
        if (subclass == NULL) {
            continue;
        }
        // All static builtin subtypes should have been finalized already.
        assert(!isbuiltin || !(subclass->tp_flags & _Py_TPFLAGS_STATIC_BUILTIN));
        Py_DECREF(subclass);
    }
#else
    (void)isbuiltin;
#endif

    clear_tp_subclasses(type);
}

static void
clear_static_type_objects(PyInterpreterState *interp, PyTypeObject *type,
                          int isbuiltin, int final)
{
    if (final) {
        Py_CLEAR(type->tp_cache);
    }
    clear_tp_dict(type);
    clear_tp_bases(type, final);
    clear_tp_mro(type, final);
    clear_static_tp_subclasses(type, isbuiltin);
}


static void
fini_static_type(PyInterpreterState *interp, PyTypeObject *type,
                 int isbuiltin, int final)
{
    assert(type->tp_flags & _Py_TPFLAGS_STATIC_BUILTIN);
    assert(_Py_IsImmortal((PyObject *)type));

    type_dealloc_common(type);

    clear_static_type_objects(interp, type, isbuiltin, final);

    if (final) {
        type->tp_flags &= ~Py_TPFLAGS_READY;
        _PyType_SetVersion(type, 0);
    }

    _PyStaticType_ClearWeakRefs(interp, type);
    managed_static_type_state_clear(interp, type, isbuiltin, final);

    if (final) {
        /* We need to restore the copy of the original static type struct, */
        static_type_def def = managed_static_type_get_def(type, isbuiltin);
        managed_static_type_fini_def(def, type, isbuiltin);
        managed_static_type_index_clear(type);
    }
}

void
_PyTypes_FiniExtTypes(PyInterpreterState *interp)
{
    for (size_t i = _Py_MAX_MANAGED_STATIC_EXT_TYPES; i > 0; i--) {
        if (interp->types.for_extensions.num_initialized == 0) {
            break;
        }
        int64_t count = 0;
        PyTypeObject *type = static_ext_type_lookup(interp, i-1, &count);
        if (type == NULL) {
            continue;
        }
        int final = (count == 1);
        fini_static_type(interp, type, 0, final);
    }
}

void
_PyStaticType_FiniBuiltin(PyInterpreterState *interp, PyTypeObject *type)
{
    fini_static_type(interp, type, 1, _Py_IsMainInterpreter(interp));
}


static void
type_dealloc(PyObject *self)
{
    PyTypeObject *type = (PyTypeObject *)self;

    // Assert this is a heap-allocated type object
    _PyObject_ASSERT((PyObject *)type, type->tp_flags & Py_TPFLAGS_HEAPTYPE);

    _PyObject_GC_UNTRACK(type);
    type_dealloc_common(type);

    // PyObject_ClearWeakRefs() raises an exception if Py_REFCNT() != 0
    assert(Py_REFCNT(type) == 0);
    PyObject_ClearWeakRefs((PyObject *)type);

    Py_XDECREF(type->tp_base);
    Py_XDECREF(type->tp_dict);
    Py_XDECREF(type->tp_bases);
    Py_XDECREF(type->tp_mro);
    Py_XDECREF(type->tp_cache);
    clear_tp_subclasses(type);

    /* A type's tp_doc is heap allocated, unlike the tp_doc slots
     * of most other objects.  It's okay to cast it to char *.
     */
    PyMem_Free((char *)type->tp_doc);

    PyHeapTypeObject *et = (PyHeapTypeObject *)type;
    Py_XDECREF(et->ht_name);
    Py_XDECREF(et->ht_qualname);
    Py_XDECREF(et->ht_slots);
    if (et->ht_cached_keys) {
        _PyDictKeys_DecRef(et->ht_cached_keys);
    }
    Py_XDECREF(et->ht_module);
    PyMem_Free(et->_ht_tpname);
#ifdef Py_GIL_DISABLED
    _PyType_ReleaseId(et);
#endif
    Py_TYPE(type)->tp_free((PyObject *)type);
}


/*[clinic input]
type.__subclasses__

Return a list of immediate subclasses.
[clinic start generated code]*/

static PyObject *
type___subclasses___impl(PyTypeObject *self)
/*[clinic end generated code: output=eb5eb54485942819 input=5af66132436f9a7b]*/
{
    return _PyType_GetSubclasses(self);
}

static PyObject *
type_prepare(PyObject *self, PyObject *const *args, Py_ssize_t nargs,
             PyObject *kwnames)
{
    return PyDict_New();
}


/*
   Merge the __dict__ of aclass into dict, and recursively also all
   the __dict__s of aclass's base classes.  The order of merging isn't
   defined, as it's expected that only the final set of dict keys is
   interesting.
   Return 0 on success, -1 on error.
*/

static int
merge_class_dict(PyObject *dict, PyObject *aclass)
{
    PyObject *classdict;
    PyObject *bases;

    assert(PyDict_Check(dict));
    assert(aclass);

    /* Merge in the type's dict (if any). */
    if (PyObject_GetOptionalAttr(aclass, &_Py_ID(__dict__), &classdict) < 0) {
        return -1;
    }
    if (classdict != NULL) {
        int status = PyDict_Update(dict, classdict);
        Py_DECREF(classdict);
        if (status < 0)
            return -1;
    }

    /* Recursively merge in the base types' (if any) dicts. */
    if (PyObject_GetOptionalAttr(aclass, &_Py_ID(__bases__), &bases) < 0) {
        return -1;
    }
    if (bases != NULL) {
        /* We have no guarantee that bases is a real tuple */
        Py_ssize_t i, n;
        n = PySequence_Size(bases); /* This better be right */
        if (n < 0) {
            Py_DECREF(bases);
            return -1;
        }
        else {
            for (i = 0; i < n; i++) {
                int status;
                PyObject *base = PySequence_GetItem(bases, i);
                if (base == NULL) {
                    Py_DECREF(bases);
                    return -1;
                }
                status = merge_class_dict(dict, base);
                Py_DECREF(base);
                if (status < 0) {
                    Py_DECREF(bases);
                    return -1;
                }
            }
        }
        Py_DECREF(bases);
    }
    return 0;
}

/* __dir__ for type objects: returns __dict__ and __bases__.
   We deliberately don't suck up its __class__, as methods belonging to the
   metaclass would probably be more confusing than helpful.
*/
/*[clinic input]
type.__dir__

Specialized __dir__ implementation for types.
[clinic start generated code]*/

static PyObject *
type___dir___impl(PyTypeObject *self)
/*[clinic end generated code: output=69d02fe92c0f15fa input=7733befbec645968]*/
{
    PyObject *result = NULL;
    PyObject *dict = PyDict_New();

    if (dict != NULL && merge_class_dict(dict, (PyObject *)self) == 0)
        result = PyDict_Keys(dict);

    Py_XDECREF(dict);
    return result;
}

/*[clinic input]
type.__sizeof__

Return memory consumption of the type object.
[clinic start generated code]*/

static PyObject *
type___sizeof___impl(PyTypeObject *self)
/*[clinic end generated code: output=766f4f16cd3b1854 input=99398f24b9cf45d6]*/
{
    size_t size;
    if (self->tp_flags & Py_TPFLAGS_HEAPTYPE) {
        PyHeapTypeObject* et = (PyHeapTypeObject*)self;
        size = sizeof(PyHeapTypeObject);
        if (et->ht_cached_keys)
            size += _PyDict_KeysSize(et->ht_cached_keys);
    }
    else {
        size = sizeof(PyTypeObject);
    }
    return PyLong_FromSize_t(size);
}

static PyMethodDef type_methods[] = {
    TYPE_MRO_METHODDEF
    TYPE___SUBCLASSES___METHODDEF
    {"__prepare__", _PyCFunction_CAST(type_prepare),
     METH_FASTCALL | METH_KEYWORDS | METH_CLASS,
     PyDoc_STR("__prepare__($cls, name, bases, /, **kwds)\n"
               "--\n"
               "\n"
               "Create the namespace for the class statement")},
    TYPE___INSTANCECHECK___METHODDEF
    TYPE___SUBCLASSCHECK___METHODDEF
    TYPE___DIR___METHODDEF
    TYPE___SIZEOF___METHODDEF
    {0}
};

PyDoc_STRVAR(type_doc,
"type(object) -> the object's type\n"
"type(name, bases, dict, **kwds) -> a new type");

static int
type_traverse(PyObject *self, visitproc visit, void *arg)
{
    PyTypeObject *type = (PyTypeObject *)self;

    /* Because of type_is_gc(), the collector only calls this
       for heaptypes. */
    if (!(type->tp_flags & Py_TPFLAGS_HEAPTYPE)) {
        char msg[200];
        sprintf(msg, "type_traverse() called on non-heap type '%.100s'",
                type->tp_name);
        _PyObject_ASSERT_FAILED_MSG((PyObject *)type, msg);
    }

    Py_VISIT(type->tp_dict);
    Py_VISIT(type->tp_cache);
    Py_VISIT(type->tp_mro);
    Py_VISIT(type->tp_bases);
    Py_VISIT(type->tp_base);
    Py_VISIT(((PyHeapTypeObject *)type)->ht_module);

    /* There's no need to visit others because they can't be involved
       in cycles:
       type->tp_subclasses is a list of weak references,
       ((PyHeapTypeObject *)type)->ht_slots is a tuple of strings,
       ((PyHeapTypeObject *)type)->ht_*name are strings.
       */

    return 0;
}

static int
type_clear(PyObject *self)
{
    PyTypeObject *type = (PyTypeObject *)self;

    /* Because of type_is_gc(), the collector only calls this
       for heaptypes. */
    _PyObject_ASSERT((PyObject *)type, type->tp_flags & Py_TPFLAGS_HEAPTYPE);

    /* We need to invalidate the method cache carefully before clearing
       the dict, so that other objects caught in a reference cycle
       don't start calling destroyed methods.

       Otherwise, we need to clear tp_mro, which is
       part of a hard cycle (its first element is the class itself) that
       won't be broken otherwise (it's a tuple and tuples don't have a
       tp_clear handler).
       We also need to clear ht_module, if present: the module usually holds a
       reference to its class. None of the other fields need to be

       cleared, and here's why:

       tp_cache:
           Not used; if it were, it would be a dict.

       tp_bases, tp_base:
           If these are involved in a cycle, there must be at least
           one other, mutable object in the cycle, e.g. a base
           class's dict; the cycle will be broken that way.

       tp_subclasses:
           A dict of weak references can't be part of a cycle; and
           dicts have their own tp_clear.

       slots (in PyHeapTypeObject):
           A tuple of strings can't be part of a cycle.
    */

    PyType_Modified(type);
    PyObject *dict = lookup_tp_dict(type);
    if (dict) {
        PyDict_Clear(dict);
    }
    Py_CLEAR(((PyHeapTypeObject *)type)->ht_module);

    Py_CLEAR(type->tp_mro);

    return 0;
}

static int
type_is_gc(PyObject *type)
{
    return ((PyTypeObject *)type)->tp_flags & Py_TPFLAGS_HEAPTYPE;
}


static PyNumberMethods type_as_number = {
        .nb_or = _Py_union_type_or, // Add __or__ function
};

PyTypeObject PyType_Type = {
    PyVarObject_HEAD_INIT(&PyType_Type, 0)
    "type",                                     /* tp_name */
    sizeof(PyHeapTypeObject),                   /* tp_basicsize */
    sizeof(PyMemberDef),                        /* tp_itemsize */
    type_dealloc,                               /* tp_dealloc */
    offsetof(PyTypeObject, tp_vectorcall),      /* tp_vectorcall_offset */
    0,                                          /* tp_getattr */
    0,                                          /* tp_setattr */
    0,                                          /* tp_as_async */
    type_repr,                                  /* tp_repr */
    &type_as_number,                            /* tp_as_number */
    0,                                          /* tp_as_sequence */
    0,                                          /* tp_as_mapping */
    0,                                          /* tp_hash */
    type_call,                                  /* tp_call */
    0,                                          /* tp_str */
    _Py_type_getattro,                          /* tp_getattro */
    type_setattro,                              /* tp_setattro */
    0,                                          /* tp_as_buffer */
    Py_TPFLAGS_DEFAULT | Py_TPFLAGS_HAVE_GC |
    Py_TPFLAGS_BASETYPE | Py_TPFLAGS_TYPE_SUBCLASS |
    Py_TPFLAGS_HAVE_VECTORCALL |
    Py_TPFLAGS_ITEMS_AT_END,                    /* tp_flags */
    type_doc,                                   /* tp_doc */
    type_traverse,                              /* tp_traverse */
    type_clear,                                 /* tp_clear */
    0,                                          /* tp_richcompare */
    offsetof(PyTypeObject, tp_weaklist),        /* tp_weaklistoffset */
    0,                                          /* tp_iter */
    0,                                          /* tp_iternext */
    type_methods,                               /* tp_methods */
    type_members,                               /* tp_members */
    type_getsets,                               /* tp_getset */
    0,                                          /* tp_base */
    0,                                          /* tp_dict */
    0,                                          /* tp_descr_get */
    0,                                          /* tp_descr_set */
    offsetof(PyTypeObject, tp_dict),            /* tp_dictoffset */
    type_init,                                  /* tp_init */
    0,                                          /* tp_alloc */
    type_new,                                   /* tp_new */
    PyObject_GC_Del,                            /* tp_free */
    type_is_gc,                                 /* tp_is_gc */
    .tp_vectorcall = type_vectorcall,
};


/* The base type of all types (eventually)... except itself. */

/* You may wonder why object.__new__() only complains about arguments
   when object.__init__() is not overridden, and vice versa.

   Consider the use cases:

   1. When neither is overridden, we want to hear complaints about
      excess (i.e., any) arguments, since their presence could
      indicate there's a bug.

   2. When defining an Immutable type, we are likely to override only
      __new__(), since __init__() is called too late to initialize an
      Immutable object.  Since __new__() defines the signature for the
      type, it would be a pain to have to override __init__() just to
      stop it from complaining about excess arguments.

   3. When defining a Mutable type, we are likely to override only
      __init__().  So here the converse reasoning applies: we don't
      want to have to override __new__() just to stop it from
      complaining.

   4. When __init__() is overridden, and the subclass __init__() calls
      object.__init__(), the latter should complain about excess
      arguments; ditto for __new__().

   Use cases 2 and 3 make it unattractive to unconditionally check for
   excess arguments.  The best solution that addresses all four use
   cases is as follows: __init__() complains about excess arguments
   unless __new__() is overridden and __init__() is not overridden
   (IOW, if __init__() is overridden or __new__() is not overridden);
   symmetrically, __new__() complains about excess arguments unless
   __init__() is overridden and __new__() is not overridden
   (IOW, if __new__() is overridden or __init__() is not overridden).

   However, for backwards compatibility, this breaks too much code.
   Therefore, in 2.6, we'll *warn* about excess arguments when both
   methods are overridden; for all other cases we'll use the above
   rules.

*/

/* Forward */
static PyObject *
object_new(PyTypeObject *type, PyObject *args, PyObject *kwds);

static int
excess_args(PyObject *args, PyObject *kwds)
{
    return PyTuple_GET_SIZE(args) ||
        (kwds && PyDict_Check(kwds) && PyDict_GET_SIZE(kwds));
}

static int
object_init(PyObject *self, PyObject *args, PyObject *kwds)
{
    PyTypeObject *type = Py_TYPE(self);
    if (excess_args(args, kwds)) {
        if (type->tp_init != object_init) {
            PyErr_SetString(PyExc_TypeError,
                            "object.__init__() takes exactly one argument (the instance to initialize)");
            return -1;
        }
        if (type->tp_new == object_new) {
            PyErr_Format(PyExc_TypeError,
                         "%.200s.__init__() takes exactly one argument (the instance to initialize)",
                         type->tp_name);
            return -1;
        }
    }
    return 0;
}

static PyObject *
object_new(PyTypeObject *type, PyObject *args, PyObject *kwds)
{
    if (excess_args(args, kwds)) {
        if (type->tp_new != object_new) {
            PyErr_SetString(PyExc_TypeError,
                            "object.__new__() takes exactly one argument (the type to instantiate)");
            return NULL;
        }
        if (type->tp_init == object_init) {
            PyErr_Format(PyExc_TypeError, "%.200s() takes no arguments",
                         type->tp_name);
            return NULL;
        }
    }

    if (type->tp_flags & Py_TPFLAGS_IS_ABSTRACT) {
        PyObject *abstract_methods;
        PyObject *sorted_methods;
        PyObject *joined;
        PyObject* comma_w_quotes_sep;
        Py_ssize_t method_count;

        /* Compute "', '".join(sorted(type.__abstractmethods__))
           into joined. */
        abstract_methods = type_abstractmethods(type, NULL);
        if (abstract_methods == NULL)
            return NULL;
        sorted_methods = PySequence_List(abstract_methods);
        Py_DECREF(abstract_methods);
        if (sorted_methods == NULL)
            return NULL;
        if (PyList_Sort(sorted_methods)) {
            Py_DECREF(sorted_methods);
            return NULL;
        }
        comma_w_quotes_sep = PyUnicode_FromString("', '");
        if (!comma_w_quotes_sep) {
            Py_DECREF(sorted_methods);
            return NULL;
        }
        joined = PyUnicode_Join(comma_w_quotes_sep, sorted_methods);
        Py_DECREF(comma_w_quotes_sep);
        if (joined == NULL)  {
            Py_DECREF(sorted_methods);
            return NULL;
        }
        method_count = PyObject_Length(sorted_methods);
        Py_DECREF(sorted_methods);
        if (method_count == -1) {
            Py_DECREF(joined);
            return NULL;
        }

        PyErr_Format(PyExc_TypeError,
                     "Can't instantiate abstract class %s "
                     "without an implementation for abstract method%s '%U'",
                     type->tp_name,
                     method_count > 1 ? "s" : "",
                     joined);
        Py_DECREF(joined);
        return NULL;
    }
    PyObject *obj = type->tp_alloc(type, 0);
    if (obj == NULL) {
        return NULL;
    }
    return obj;
}

static void
object_dealloc(PyObject *self)
{
    Py_TYPE(self)->tp_free(self);
}

static PyObject *
object_repr(PyObject *self)
{
    PyTypeObject *type;
    PyObject *mod, *name, *rtn;

    type = Py_TYPE(self);
    mod = type_module(type);
    if (mod == NULL)
        PyErr_Clear();
    else if (!PyUnicode_Check(mod)) {
        Py_SETREF(mod, NULL);
    }
    name = type_qualname(type, NULL);
    if (name == NULL) {
        Py_XDECREF(mod);
        return NULL;
    }
    if (mod != NULL && !_PyUnicode_Equal(mod, &_Py_ID(builtins)))
        rtn = PyUnicode_FromFormat("<%U.%U object at %p>", mod, name, self);
    else
        rtn = PyUnicode_FromFormat("<%s object at %p>",
                                  type->tp_name, self);
    Py_XDECREF(mod);
    Py_DECREF(name);
    return rtn;
}

static PyObject *
object_str(PyObject *self)
{
    unaryfunc f;

    f = Py_TYPE(self)->tp_repr;
    if (f == NULL)
        f = object_repr;
    return f(self);
}

static PyObject *
object_richcompare(PyObject *self, PyObject *other, int op)
{
    PyObject *res;

    switch (op) {

    case Py_EQ:
        /* Return NotImplemented instead of False, so if two
           objects are compared, both get a chance at the
           comparison.  See issue #1393. */
        res = Py_NewRef((self == other) ? Py_True : Py_NotImplemented);
        break;

    case Py_NE:
        /* By default, __ne__() delegates to __eq__() and inverts the result,
           unless the latter returns NotImplemented. */
        if (Py_TYPE(self)->tp_richcompare == NULL) {
            res = Py_NewRef(Py_NotImplemented);
            break;
        }
        res = (*Py_TYPE(self)->tp_richcompare)(self, other, Py_EQ);
        if (res != NULL && res != Py_NotImplemented) {
            int ok = PyObject_IsTrue(res);
            Py_DECREF(res);
            if (ok < 0)
                res = NULL;
            else {
                if (ok)
                    res = Py_NewRef(Py_False);
                else
                    res = Py_NewRef(Py_True);
            }
        }
        break;

    default:
        res = Py_NewRef(Py_NotImplemented);
        break;
    }

    return res;
}

PyObject*
_Py_BaseObject_RichCompare(PyObject* self, PyObject* other, int op)
{
    return object_richcompare(self, other, op);
}

static PyObject *
object_get_class(PyObject *self, void *closure)
{
    return Py_NewRef(Py_TYPE(self));
}

static int
compatible_with_tp_base(PyTypeObject *child)
{
    PyTypeObject *parent = child->tp_base;
    return (parent != NULL &&
            child->tp_basicsize == parent->tp_basicsize &&
            child->tp_itemsize == parent->tp_itemsize &&
            child->tp_dictoffset == parent->tp_dictoffset &&
            child->tp_weaklistoffset == parent->tp_weaklistoffset &&
            ((child->tp_flags & Py_TPFLAGS_HAVE_GC) ==
             (parent->tp_flags & Py_TPFLAGS_HAVE_GC)) &&
            (child->tp_dealloc == subtype_dealloc ||
             child->tp_dealloc == parent->tp_dealloc));
}

static int
same_slots_added(PyTypeObject *a, PyTypeObject *b)
{
    PyTypeObject *base = a->tp_base;
    Py_ssize_t size;
    PyObject *slots_a, *slots_b;

    assert(base == b->tp_base);
    size = base->tp_basicsize;
    if (a->tp_dictoffset == size && b->tp_dictoffset == size)
        size += sizeof(PyObject *);
    if (a->tp_weaklistoffset == size && b->tp_weaklistoffset == size)
        size += sizeof(PyObject *);

    /* Check slots compliance */
    if (!(a->tp_flags & Py_TPFLAGS_HEAPTYPE) ||
        !(b->tp_flags & Py_TPFLAGS_HEAPTYPE)) {
        return 0;
    }
    slots_a = ((PyHeapTypeObject *)a)->ht_slots;
    slots_b = ((PyHeapTypeObject *)b)->ht_slots;
    if (slots_a && slots_b) {
        if (PyObject_RichCompareBool(slots_a, slots_b, Py_EQ) != 1)
            return 0;
        size += sizeof(PyObject *) * PyTuple_GET_SIZE(slots_a);
    }
    return size == a->tp_basicsize && size == b->tp_basicsize;
}

static int
compatible_for_assignment(PyTypeObject* oldto, PyTypeObject* newto, const char* attr)
{
    PyTypeObject *newbase, *oldbase;

    if (newto->tp_free != oldto->tp_free) {
        PyErr_Format(PyExc_TypeError,
                     "%s assignment: "
                     "'%s' deallocator differs from '%s'",
                     attr,
                     newto->tp_name,
                     oldto->tp_name);
        return 0;
    }
    /*
     It's tricky to tell if two arbitrary types are sufficiently compatible as
     to be interchangeable; e.g., even if they have the same tp_basicsize, they
     might have totally different struct fields. It's much easier to tell if a
     type and its supertype are compatible; e.g., if they have the same
     tp_basicsize, then that means they have identical fields. So to check
     whether two arbitrary types are compatible, we first find the highest
     supertype that each is compatible with, and then if those supertypes are
     compatible then the original types must also be compatible.
    */
    newbase = newto;
    oldbase = oldto;
    while (compatible_with_tp_base(newbase))
        newbase = newbase->tp_base;
    while (compatible_with_tp_base(oldbase))
        oldbase = oldbase->tp_base;
    if (newbase != oldbase &&
        (newbase->tp_base != oldbase->tp_base ||
         !same_slots_added(newbase, oldbase))) {
        goto differs;
    }
    if ((oldto->tp_flags & Py_TPFLAGS_INLINE_VALUES) !=
        ((newto->tp_flags & Py_TPFLAGS_INLINE_VALUES)))
    {
        goto differs;
    }
    /* The above does not check for the preheader */
    if ((oldto->tp_flags & Py_TPFLAGS_PREHEADER) ==
        ((newto->tp_flags & Py_TPFLAGS_PREHEADER)))
    {
        return 1;
    }
differs:
    PyErr_Format(PyExc_TypeError,
                    "%s assignment: "
                    "'%s' object layout differs from '%s'",
                    attr,
                    newto->tp_name,
                    oldto->tp_name);
    return 0;
}



static int
object_set_class_world_stopped(PyObject *self, PyTypeObject *newto)
{
    PyTypeObject *oldto = Py_TYPE(self);

    /* In versions of CPython prior to 3.5, the code in
       compatible_for_assignment was not set up to correctly check for memory
       layout / slot / etc. compatibility for non-HEAPTYPE classes, so we just
       disallowed __class__ assignment in any case that wasn't HEAPTYPE ->
       HEAPTYPE.

       During the 3.5 development cycle, we fixed the code in
       compatible_for_assignment to correctly check compatibility between
       arbitrary types, and started allowing __class__ assignment in all cases
       where the old and new types did in fact have compatible slots and
       memory layout (regardless of whether they were implemented as HEAPTYPEs
       or not).

       Just before 3.5 was released, though, we discovered that this led to
       problems with immutable types like int, where the interpreter assumes
       they are immutable and interns some values. Formerly this wasn't a
       problem, because they really were immutable -- in particular, all the
       types where the interpreter applied this interning trick happened to
       also be statically allocated, so the old HEAPTYPE rules were
       "accidentally" stopping them from allowing __class__ assignment. But
       with the changes to __class__ assignment, we started allowing code like

         class MyInt(int):
             ...
         # Modifies the type of *all* instances of 1 in the whole program,
         # including future instances (!), because the 1 object is interned.
         (1).__class__ = MyInt

       (see https://bugs.python.org/issue24912).

       In theory the proper fix would be to identify which classes rely on
       this invariant and somehow disallow __class__ assignment only for them,
       perhaps via some mechanism like a new Py_TPFLAGS_IMMUTABLE flag (a
       "denylisting" approach). But in practice, since this problem wasn't
       noticed late in the 3.5 RC cycle, we're taking the conservative
       approach and reinstating the same HEAPTYPE->HEAPTYPE check that we used
       to have, plus an "allowlist". For now, the allowlist consists only of
       ModuleType subtypes, since those are the cases that motivated the patch
       in the first place -- see https://bugs.python.org/issue22986 -- and
       since module objects are mutable we can be sure that they are
       definitely not being interned. So now we allow HEAPTYPE->HEAPTYPE *or*
       ModuleType subtype -> ModuleType subtype.

       So far as we know, all the code beyond the following 'if' statement
       will correctly handle non-HEAPTYPE classes, and the HEAPTYPE check is
       needed only to protect that subset of non-HEAPTYPE classes for which
       the interpreter has baked in the assumption that all instances are
       truly immutable.
    */
    if (!(PyType_IsSubtype(newto, &PyModule_Type) &&
          PyType_IsSubtype(oldto, &PyModule_Type)) &&
        (_PyType_HasFeature(newto, Py_TPFLAGS_IMMUTABLETYPE) ||
         _PyType_HasFeature(oldto, Py_TPFLAGS_IMMUTABLETYPE))) {
        PyErr_Format(PyExc_TypeError,
                     "__class__ assignment only supported for mutable types "
                     "or ModuleType subclasses");
        return -1;
    }

    if (compatible_for_assignment(oldto, newto, "__class__")) {
        /* Changing the class will change the implicit dict keys,
         * so we must materialize the dictionary first. */
        if (oldto->tp_flags & Py_TPFLAGS_INLINE_VALUES) {
            PyDictObject *dict = _PyObject_GetManagedDict(self);
            if (dict == NULL) {
                dict = _PyObject_MaterializeManagedDict_LockHeld(self);
                if (dict == NULL) {
                    return -1;
                }
            }

            assert(_PyObject_GetManagedDict(self) == dict);

            if (_PyDict_DetachFromObject(dict, self) < 0) {
                return -1;
            }

        }
        if (newto->tp_flags & Py_TPFLAGS_HEAPTYPE) {
            Py_INCREF(newto);
        }

        Py_SET_TYPE(self, newto);

        return 0;
    }
    else {
        return -1;
    }
}

static int
object_set_class(PyObject *self, PyObject *value, void *closure)
{

    if (value == NULL) {
        PyErr_SetString(PyExc_TypeError,
                        "can't delete __class__ attribute");
        return -1;
    }
    if (!PyType_Check(value)) {
        PyErr_Format(PyExc_TypeError,
          "__class__ must be set to a class, not '%s' object",
          Py_TYPE(value)->tp_name);
        return -1;
    }
    PyTypeObject *newto = (PyTypeObject *)value;

    if (PySys_Audit("object.__setattr__", "OsO",
                    self, "__class__", value) < 0) {
        return -1;
    }

#ifdef Py_GIL_DISABLED
    PyInterpreterState *interp = _PyInterpreterState_GET();
    _PyEval_StopTheWorld(interp);
#endif
    PyTypeObject *oldto = Py_TYPE(self);
    int res = object_set_class_world_stopped(self, newto);
#ifdef Py_GIL_DISABLED
    _PyEval_StartTheWorld(interp);
#endif
    if (res == 0) {
        if (oldto->tp_flags & Py_TPFLAGS_HEAPTYPE) {
            Py_DECREF(oldto);
        }

        RARE_EVENT_INC(set_class);
        return 0;
    }
    return res;
}

static PyGetSetDef object_getsets[] = {
    {"__class__", object_get_class, object_set_class,
     PyDoc_STR("the object's class")},
    {0}
};


/* Stuff to implement __reduce_ex__ for pickle protocols >= 2.
   We fall back to helpers in copyreg for:
   - pickle protocols < 2
   - calculating the list of slot names (done only once per class)
   - the __newobj__ function (which is used as a token but never called)
*/

static PyObject *
import_copyreg(void)
{
    /* Try to fetch cached copy of copyreg from sys.modules first in an
       attempt to avoid the import overhead. Previously this was implemented
       by storing a reference to the cached module in a static variable, but
       this broke when multiple embedded interpreters were in use (see issue
       #17408 and #19088). */
    PyObject *copyreg_module = PyImport_GetModule(&_Py_ID(copyreg));
    if (copyreg_module != NULL) {
        return copyreg_module;
    }
    if (PyErr_Occurred()) {
        return NULL;
    }
    return PyImport_Import(&_Py_ID(copyreg));
}

static PyObject *
_PyType_GetSlotNames(PyTypeObject *cls)
{
    PyObject *copyreg;
    PyObject *slotnames;

    assert(PyType_Check(cls));

    /* Get the slot names from the cache in the class if possible. */
    PyObject *dict = lookup_tp_dict(cls);
    if (PyDict_GetItemRef(dict, &_Py_ID(__slotnames__), &slotnames) < 0) {
        return NULL;
    }
    if (slotnames != NULL) {
        if (slotnames != Py_None && !PyList_Check(slotnames)) {
            PyErr_Format(PyExc_TypeError,
                         "%.200s.__slotnames__ should be a list or None, "
                         "not %.200s",
                         cls->tp_name, Py_TYPE(slotnames)->tp_name);
            Py_DECREF(slotnames);
            return NULL;
        }
        return slotnames;
    }

    /* The class does not have the slot names cached yet. */
    copyreg = import_copyreg();
    if (copyreg == NULL)
        return NULL;

    /* Use _slotnames function from the copyreg module to find the slots
       by this class and its bases. This function will cache the result
       in __slotnames__. */
    slotnames = PyObject_CallMethodOneArg(
            copyreg, &_Py_ID(_slotnames), (PyObject *)cls);
    Py_DECREF(copyreg);
    if (slotnames == NULL)
        return NULL;

    if (slotnames != Py_None && !PyList_Check(slotnames)) {
        PyErr_SetString(PyExc_TypeError,
                        "copyreg._slotnames didn't return a list or None");
        Py_DECREF(slotnames);
        return NULL;
    }

    return slotnames;
}

static PyObject *
object_getstate_default(PyObject *obj, int required)
{
    PyObject *state;
    PyObject *slotnames;

    if (required && Py_TYPE(obj)->tp_itemsize) {
        PyErr_Format(PyExc_TypeError,
                     "cannot pickle %.200s objects",
                     Py_TYPE(obj)->tp_name);
        return NULL;
    }

    if (_PyObject_IsInstanceDictEmpty(obj)) {
        state = Py_NewRef(Py_None);
    }
    else {
        state = PyObject_GenericGetDict(obj, NULL);
        if (state == NULL) {
            return NULL;
        }
    }

    slotnames = _PyType_GetSlotNames(Py_TYPE(obj));
    if (slotnames == NULL) {
        Py_DECREF(state);
        return NULL;
    }

    assert(slotnames == Py_None || PyList_Check(slotnames));
    if (required) {
        Py_ssize_t basicsize = PyBaseObject_Type.tp_basicsize;
        if (Py_TYPE(obj)->tp_dictoffset &&
            (Py_TYPE(obj)->tp_flags & Py_TPFLAGS_MANAGED_DICT) == 0)
        {
            basicsize += sizeof(PyObject *);
        }
        if (Py_TYPE(obj)->tp_weaklistoffset > 0) {
            basicsize += sizeof(PyObject *);
        }
        if (slotnames != Py_None) {
            basicsize += sizeof(PyObject *) * PyList_GET_SIZE(slotnames);
        }
        if (Py_TYPE(obj)->tp_basicsize > basicsize) {
            Py_DECREF(slotnames);
            Py_DECREF(state);
            PyErr_Format(PyExc_TypeError,
                         "cannot pickle '%.200s' object",
                         Py_TYPE(obj)->tp_name);
            return NULL;
        }
    }

    if (slotnames != Py_None && PyList_GET_SIZE(slotnames) > 0) {
        PyObject *slots;
        Py_ssize_t slotnames_size, i;

        slots = PyDict_New();
        if (slots == NULL) {
            Py_DECREF(slotnames);
            Py_DECREF(state);
            return NULL;
        }

        slotnames_size = PyList_GET_SIZE(slotnames);
        for (i = 0; i < slotnames_size; i++) {
            PyObject *name, *value;

            name = Py_NewRef(PyList_GET_ITEM(slotnames, i));
            if (PyObject_GetOptionalAttr(obj, name, &value) < 0) {
                Py_DECREF(name);
                goto error;
            }
            if (value == NULL) {
                Py_DECREF(name);
                /* It is not an error if the attribute is not present. */
            }
            else {
                int err = PyDict_SetItem(slots, name, value);
                Py_DECREF(name);
                Py_DECREF(value);
                if (err) {
                    goto error;
                }
            }

            /* The list is stored on the class so it may mutate while we
               iterate over it */
            if (slotnames_size != PyList_GET_SIZE(slotnames)) {
                PyErr_Format(PyExc_RuntimeError,
                             "__slotsname__ changed size during iteration");
                goto error;
            }

            /* We handle errors within the loop here. */
            if (0) {
              error:
                Py_DECREF(slotnames);
                Py_DECREF(slots);
                Py_DECREF(state);
                return NULL;
            }
        }

        /* If we found some slot attributes, pack them in a tuple along
           the original attribute dictionary. */
        if (PyDict_GET_SIZE(slots) > 0) {
            PyObject *state2;

            state2 = PyTuple_Pack(2, state, slots);
            Py_DECREF(state);
            if (state2 == NULL) {
                Py_DECREF(slotnames);
                Py_DECREF(slots);
                return NULL;
            }
            state = state2;
        }
        Py_DECREF(slots);
    }
    Py_DECREF(slotnames);

    return state;
}

static PyObject *
object_getstate(PyObject *obj, int required)
{
    PyObject *getstate, *state;

    getstate = PyObject_GetAttr(obj, &_Py_ID(__getstate__));
    if (getstate == NULL) {
        return NULL;
    }
    if (PyCFunction_Check(getstate) &&
        PyCFunction_GET_SELF(getstate) == obj &&
        PyCFunction_GET_FUNCTION(getstate) == object___getstate__)
    {
        /* If __getstate__ is not overridden pass the required argument. */
        state = object_getstate_default(obj, required);
    }
    else {
        state = _PyObject_CallNoArgs(getstate);
    }
    Py_DECREF(getstate);
    return state;
}

PyObject *
_PyObject_GetState(PyObject *obj)
{
    return object_getstate(obj, 0);
}

/*[clinic input]
object.__getstate__

Helper for pickle.
[clinic start generated code]*/

static PyObject *
object___getstate___impl(PyObject *self)
/*[clinic end generated code: output=5a2500dcb6217e9e input=692314d8fbe194ee]*/
{
    return object_getstate_default(self, 0);
}

static int
_PyObject_GetNewArguments(PyObject *obj, PyObject **args, PyObject **kwargs)
{
    PyObject *getnewargs, *getnewargs_ex;

    if (args == NULL || kwargs == NULL) {
        PyErr_BadInternalCall();
        return -1;
    }

    /* We first attempt to fetch the arguments for __new__ by calling
       __getnewargs_ex__ on the object. */
    getnewargs_ex = _PyObject_LookupSpecial(obj, &_Py_ID(__getnewargs_ex__));
    if (getnewargs_ex != NULL) {
        PyObject *newargs = _PyObject_CallNoArgs(getnewargs_ex);
        Py_DECREF(getnewargs_ex);
        if (newargs == NULL) {
            return -1;
        }
        if (!PyTuple_Check(newargs)) {
            PyErr_Format(PyExc_TypeError,
                         "__getnewargs_ex__ should return a tuple, "
                         "not '%.200s'", Py_TYPE(newargs)->tp_name);
            Py_DECREF(newargs);
            return -1;
        }
        if (PyTuple_GET_SIZE(newargs) != 2) {
            PyErr_Format(PyExc_ValueError,
                         "__getnewargs_ex__ should return a tuple of "
                         "length 2, not %zd", PyTuple_GET_SIZE(newargs));
            Py_DECREF(newargs);
            return -1;
        }
        *args = Py_NewRef(PyTuple_GET_ITEM(newargs, 0));
        *kwargs = Py_NewRef(PyTuple_GET_ITEM(newargs, 1));
        Py_DECREF(newargs);

        /* XXX We should perhaps allow None to be passed here. */
        if (!PyTuple_Check(*args)) {
            PyErr_Format(PyExc_TypeError,
                         "first item of the tuple returned by "
                         "__getnewargs_ex__ must be a tuple, not '%.200s'",
                         Py_TYPE(*args)->tp_name);
            Py_CLEAR(*args);
            Py_CLEAR(*kwargs);
            return -1;
        }
        if (!PyDict_Check(*kwargs)) {
            PyErr_Format(PyExc_TypeError,
                         "second item of the tuple returned by "
                         "__getnewargs_ex__ must be a dict, not '%.200s'",
                         Py_TYPE(*kwargs)->tp_name);
            Py_CLEAR(*args);
            Py_CLEAR(*kwargs);
            return -1;
        }
        return 0;
    } else if (PyErr_Occurred()) {
        return -1;
    }

    /* The object does not have __getnewargs_ex__ so we fallback on using
       __getnewargs__ instead. */
    getnewargs = _PyObject_LookupSpecial(obj, &_Py_ID(__getnewargs__));
    if (getnewargs != NULL) {
        *args = _PyObject_CallNoArgs(getnewargs);
        Py_DECREF(getnewargs);
        if (*args == NULL) {
            return -1;
        }
        if (!PyTuple_Check(*args)) {
            PyErr_Format(PyExc_TypeError,
                         "__getnewargs__ should return a tuple, "
                         "not '%.200s'", Py_TYPE(*args)->tp_name);
            Py_CLEAR(*args);
            return -1;
        }
        *kwargs = NULL;
        return 0;
    } else if (PyErr_Occurred()) {
        return -1;
    }

    /* The object does not have __getnewargs_ex__ and __getnewargs__. This may
       mean __new__ does not takes any arguments on this object, or that the
       object does not implement the reduce protocol for pickling or
       copying. */
    *args = NULL;
    *kwargs = NULL;
    return 0;
}

static int
_PyObject_GetItemsIter(PyObject *obj, PyObject **listitems,
                       PyObject **dictitems)
{
    if (listitems == NULL || dictitems == NULL) {
        PyErr_BadInternalCall();
        return -1;
    }

    if (!PyList_Check(obj)) {
        *listitems = Py_NewRef(Py_None);
    }
    else {
        *listitems = PyObject_GetIter(obj);
        if (*listitems == NULL)
            return -1;
    }

    if (!PyDict_Check(obj)) {
        *dictitems = Py_NewRef(Py_None);
    }
    else {
        PyObject *items = PyObject_CallMethodNoArgs(obj, &_Py_ID(items));
        if (items == NULL) {
            Py_CLEAR(*listitems);
            return -1;
        }
        *dictitems = PyObject_GetIter(items);
        Py_DECREF(items);
        if (*dictitems == NULL) {
            Py_CLEAR(*listitems);
            return -1;
        }
    }

    assert(*listitems != NULL && *dictitems != NULL);

    return 0;
}

static PyObject *
reduce_newobj(PyObject *obj)
{
    PyObject *args = NULL, *kwargs = NULL;
    PyObject *copyreg;
    PyObject *newobj, *newargs, *state, *listitems, *dictitems;
    PyObject *result;
    int hasargs;

    if (Py_TYPE(obj)->tp_new == NULL) {
        PyErr_Format(PyExc_TypeError,
                     "cannot pickle '%.200s' object",
                     Py_TYPE(obj)->tp_name);
        return NULL;
    }
    if (_PyObject_GetNewArguments(obj, &args, &kwargs) < 0)
        return NULL;

    copyreg = import_copyreg();
    if (copyreg == NULL) {
        Py_XDECREF(args);
        Py_XDECREF(kwargs);
        return NULL;
    }
    hasargs = (args != NULL);
    if (kwargs == NULL || PyDict_GET_SIZE(kwargs) == 0) {
        PyObject *cls;
        Py_ssize_t i, n;

        Py_XDECREF(kwargs);
        newobj = PyObject_GetAttr(copyreg, &_Py_ID(__newobj__));
        Py_DECREF(copyreg);
        if (newobj == NULL) {
            Py_XDECREF(args);
            return NULL;
        }
        n = args ? PyTuple_GET_SIZE(args) : 0;
        newargs = PyTuple_New(n+1);
        if (newargs == NULL) {
            Py_XDECREF(args);
            Py_DECREF(newobj);
            return NULL;
        }
        cls = (PyObject *) Py_TYPE(obj);
        PyTuple_SET_ITEM(newargs, 0, Py_NewRef(cls));
        for (i = 0; i < n; i++) {
            PyObject *v = PyTuple_GET_ITEM(args, i);
            PyTuple_SET_ITEM(newargs, i+1, Py_NewRef(v));
        }
        Py_XDECREF(args);
    }
    else if (args != NULL) {
        newobj = PyObject_GetAttr(copyreg, &_Py_ID(__newobj_ex__));
        Py_DECREF(copyreg);
        if (newobj == NULL) {
            Py_DECREF(args);
            Py_DECREF(kwargs);
            return NULL;
        }
        newargs = PyTuple_Pack(3, Py_TYPE(obj), args, kwargs);
        Py_DECREF(args);
        Py_DECREF(kwargs);
        if (newargs == NULL) {
            Py_DECREF(newobj);
            return NULL;
        }
    }
    else {
        /* args == NULL */
        Py_DECREF(copyreg);
        Py_DECREF(kwargs);
        PyErr_BadInternalCall();
        return NULL;
    }

    state = object_getstate(obj, !(hasargs || PyList_Check(obj) || PyDict_Check(obj)));
    if (state == NULL) {
        Py_DECREF(newobj);
        Py_DECREF(newargs);
        return NULL;
    }
    if (_PyObject_GetItemsIter(obj, &listitems, &dictitems) < 0) {
        Py_DECREF(newobj);
        Py_DECREF(newargs);
        Py_DECREF(state);
        return NULL;
    }

    result = PyTuple_Pack(5, newobj, newargs, state, listitems, dictitems);
    Py_DECREF(newobj);
    Py_DECREF(newargs);
    Py_DECREF(state);
    Py_DECREF(listitems);
    Py_DECREF(dictitems);
    return result;
}

/*
 * There were two problems when object.__reduce__ and object.__reduce_ex__
 * were implemented in the same function:
 *  - trying to pickle an object with a custom __reduce__ method that
 *    fell back to object.__reduce__ in certain circumstances led to
 *    infinite recursion at Python level and eventual RecursionError.
 *  - Pickling objects that lied about their type by overwriting the
 *    __class__ descriptor could lead to infinite recursion at C level
 *    and eventual segfault.
 *
 * Because of backwards compatibility, the two methods still have to
 * behave in the same way, even if this is not required by the pickle
 * protocol. This common functionality was moved to the _common_reduce
 * function.
 */
static PyObject *
_common_reduce(PyObject *self, int proto)
{
    PyObject *copyreg, *res;

    if (proto >= 2)
        return reduce_newobj(self);

    copyreg = import_copyreg();
    if (!copyreg)
        return NULL;

    res = PyObject_CallMethod(copyreg, "_reduce_ex", "Oi", self, proto);
    Py_DECREF(copyreg);

    return res;
}

/*[clinic input]
object.__reduce__

Helper for pickle.
[clinic start generated code]*/

static PyObject *
object___reduce___impl(PyObject *self)
/*[clinic end generated code: output=d4ca691f891c6e2f input=11562e663947e18b]*/
{
    return _common_reduce(self, 0);
}

/*[clinic input]
object.__reduce_ex__

  protocol: int
  /

Helper for pickle.
[clinic start generated code]*/

static PyObject *
object___reduce_ex___impl(PyObject *self, int protocol)
/*[clinic end generated code: output=2e157766f6b50094 input=f326b43fb8a4c5ff]*/
{
#define objreduce \
    (_Py_INTERP_CACHED_OBJECT(_PyInterpreterState_GET(), objreduce))
    PyObject *reduce, *res;

    if (objreduce == NULL) {
        PyObject *dict = lookup_tp_dict(&PyBaseObject_Type);
        objreduce = PyDict_GetItemWithError(dict, &_Py_ID(__reduce__));
        if (objreduce == NULL && PyErr_Occurred()) {
            return NULL;
        }
    }

    if (PyObject_GetOptionalAttr(self, &_Py_ID(__reduce__), &reduce) < 0) {
        return NULL;
    }
    if (reduce != NULL) {
        PyObject *cls, *clsreduce;
        int override;

        cls = (PyObject *) Py_TYPE(self);
        clsreduce = PyObject_GetAttr(cls, &_Py_ID(__reduce__));
        if (clsreduce == NULL) {
            Py_DECREF(reduce);
            return NULL;
        }
        override = (clsreduce != objreduce);
        Py_DECREF(clsreduce);
        if (override) {
            res = _PyObject_CallNoArgs(reduce);
            Py_DECREF(reduce);
            return res;
        }
        else
            Py_DECREF(reduce);
    }

    return _common_reduce(self, protocol);
#undef objreduce
}

static PyObject *
object_subclasshook(PyObject *cls, PyObject *args)
{
    Py_RETURN_NOTIMPLEMENTED;
}

PyDoc_STRVAR(object_subclasshook_doc,
"Abstract classes can override this to customize issubclass().\n"
"\n"
"This is invoked early on by abc.ABCMeta.__subclasscheck__().\n"
"It should return True, False or NotImplemented.  If it returns\n"
"NotImplemented, the normal algorithm is used.  Otherwise, it\n"
"overrides the normal algorithm (and the outcome is cached).\n");

static PyObject *
object_init_subclass(PyObject *cls, PyObject *arg)
{
    Py_RETURN_NONE;
}

PyDoc_STRVAR(object_init_subclass_doc,
"This method is called when a class is subclassed.\n"
"\n"
"The default implementation does nothing. It may be\n"
"overridden to extend subclasses.\n");

/*[clinic input]
object.__format__

  format_spec: unicode
  /

Default object formatter.

Return str(self) if format_spec is empty. Raise TypeError otherwise.
[clinic start generated code]*/

static PyObject *
object___format___impl(PyObject *self, PyObject *format_spec)
/*[clinic end generated code: output=34897efb543a974b input=b94d8feb006689ea]*/
{
    /* Issue 7994: If we're converting to a string, we
       should reject format specifications */
    if (PyUnicode_GET_LENGTH(format_spec) > 0) {
        PyErr_Format(PyExc_TypeError,
                     "unsupported format string passed to %.200s.__format__",
                     Py_TYPE(self)->tp_name);
        return NULL;
    }
    return PyObject_Str(self);
}

/*[clinic input]
object.__sizeof__

Size of object in memory, in bytes.
[clinic start generated code]*/

static PyObject *
object___sizeof___impl(PyObject *self)
/*[clinic end generated code: output=73edab332f97d550 input=1200ff3dfe485306]*/
{
    Py_ssize_t res, isize;

    res = 0;
    isize = Py_TYPE(self)->tp_itemsize;
    if (isize > 0) {
        /* This assumes that ob_size is valid if tp_itemsize is not 0,
         which isn't true for PyLongObject. */
        res = _PyVarObject_CAST(self)->ob_size * isize;
    }
    res += Py_TYPE(self)->tp_basicsize;

    return PyLong_FromSsize_t(res);
}

/* __dir__ for generic objects: returns __dict__, __class__,
   and recursively up the __class__.__bases__ chain.
*/
/*[clinic input]
object.__dir__

Default dir() implementation.
[clinic start generated code]*/

static PyObject *
object___dir___impl(PyObject *self)
/*[clinic end generated code: output=66dd48ea62f26c90 input=0a89305bec669b10]*/
{
    PyObject *result = NULL;
    PyObject *dict = NULL;
    PyObject *itsclass = NULL;

    /* Get __dict__ (which may or may not be a real dict...) */
    if (PyObject_GetOptionalAttr(self, &_Py_ID(__dict__), &dict) < 0) {
        return NULL;
    }
    if (dict == NULL) {
        dict = PyDict_New();
    }
    else if (!PyDict_Check(dict)) {
        Py_DECREF(dict);
        dict = PyDict_New();
    }
    else {
        /* Copy __dict__ to avoid mutating it. */
        PyObject *temp = PyDict_Copy(dict);
        Py_SETREF(dict, temp);
    }

    if (dict == NULL)
        goto error;

    /* Merge in attrs reachable from its class. */
    if (PyObject_GetOptionalAttr(self, &_Py_ID(__class__), &itsclass) < 0) {
        goto error;
    }
    /* XXX(tomer): Perhaps fall back to Py_TYPE(obj) if no
                   __class__ exists? */
    if (itsclass != NULL && merge_class_dict(dict, itsclass) < 0)
        goto error;

    result = PyDict_Keys(dict);
    /* fall through */
error:
    Py_XDECREF(itsclass);
    Py_XDECREF(dict);
    return result;
}

static PyMethodDef object_methods[] = {
    OBJECT___REDUCE_EX___METHODDEF
    OBJECT___REDUCE___METHODDEF
    OBJECT___GETSTATE___METHODDEF
    {"__subclasshook__", object_subclasshook, METH_CLASS | METH_O,
     object_subclasshook_doc},
    {"__init_subclass__", object_init_subclass, METH_CLASS | METH_NOARGS,
     object_init_subclass_doc},
    OBJECT___FORMAT___METHODDEF
    OBJECT___SIZEOF___METHODDEF
    OBJECT___DIR___METHODDEF
    {0}
};

PyDoc_STRVAR(object_doc,
"object()\n--\n\n"
"The base class of the class hierarchy.\n\n"
"When called, it accepts no arguments and returns a new featureless\n"
"instance that has no instance attributes and cannot be given any.\n");

PyTypeObject PyBaseObject_Type = {
    PyVarObject_HEAD_INIT(&PyType_Type, 0)
    "object",                                   /* tp_name */
    sizeof(PyObject),                           /* tp_basicsize */
    0,                                          /* tp_itemsize */
    object_dealloc,                             /* tp_dealloc */
    0,                                          /* tp_vectorcall_offset */
    0,                                          /* tp_getattr */
    0,                                          /* tp_setattr */
    0,                                          /* tp_as_async */
    object_repr,                                /* tp_repr */
    0,                                          /* tp_as_number */
    0,                                          /* tp_as_sequence */
    0,                                          /* tp_as_mapping */
    PyObject_GenericHash,                       /* tp_hash */
    0,                                          /* tp_call */
    object_str,                                 /* tp_str */
    PyObject_GenericGetAttr,                    /* tp_getattro */
    PyObject_GenericSetAttr,                    /* tp_setattro */
    0,                                          /* tp_as_buffer */
    Py_TPFLAGS_DEFAULT | Py_TPFLAGS_BASETYPE,   /* tp_flags */
    object_doc,                                 /* tp_doc */
    0,                                          /* tp_traverse */
    0,                                          /* tp_clear */
    object_richcompare,                         /* tp_richcompare */
    0,                                          /* tp_weaklistoffset */
    0,                                          /* tp_iter */
    0,                                          /* tp_iternext */
    object_methods,                             /* tp_methods */
    0,                                          /* tp_members */
    object_getsets,                             /* tp_getset */
    0,                                          /* tp_base */
    0,                                          /* tp_dict */
    0,                                          /* tp_descr_get */
    0,                                          /* tp_descr_set */
    0,                                          /* tp_dictoffset */
    object_init,                                /* tp_init */
    PyType_GenericAlloc,                        /* tp_alloc */
    object_new,                                 /* tp_new */
    PyObject_Free,                              /* tp_free */
};


static int
type_add_method(PyTypeObject *type, PyMethodDef *meth)
{
    PyObject *descr;
    int isdescr = 1;
    if (meth->ml_flags & METH_CLASS) {
        if (meth->ml_flags & METH_STATIC) {
            PyErr_SetString(PyExc_ValueError,
                    "method cannot be both class and static");
            return -1;
        }
        descr = PyDescr_NewClassMethod(type, meth);
    }
    else if (meth->ml_flags & METH_STATIC) {
        PyObject *cfunc = PyCFunction_NewEx(meth, (PyObject*)type, NULL);
        if (cfunc == NULL) {
            return -1;
        }
        descr = PyStaticMethod_New(cfunc);
        isdescr = 0;  // PyStaticMethod is not PyDescrObject
        Py_DECREF(cfunc);
    }
    else {
        descr = PyDescr_NewMethod(type, meth);
    }
    if (descr == NULL) {
        return -1;
    }

    PyObject *name;
    if (isdescr) {
        name = PyDescr_NAME(descr);
    }
    else {
        name = PyUnicode_FromString(meth->ml_name);
        if (name == NULL) {
            Py_DECREF(descr);
            return -1;
        }
    }

    int err;
    PyObject *dict = lookup_tp_dict(type);
    if (!(meth->ml_flags & METH_COEXIST)) {
        err = PyDict_SetDefaultRef(dict, name, descr, NULL) < 0;
    }
    else {
        err = PyDict_SetItem(dict, name, descr) < 0;
    }
    if (!isdescr) {
        Py_DECREF(name);
    }
    Py_DECREF(descr);
    if (err) {
        return -1;
    }
    return 0;
}


/* Add the methods from tp_methods to the __dict__ in a type object */
static int
type_add_methods(PyTypeObject *type)
{
    PyMethodDef *meth = type->tp_methods;
    if (meth == NULL) {
        return 0;
    }

    for (; meth->ml_name != NULL; meth++) {
        if (type_add_method(type, meth) < 0) {
            return -1;
        }
    }
    return 0;
}


static int
type_add_members(PyTypeObject *type)
{
    PyMemberDef *memb = type->tp_members;
    if (memb == NULL) {
        return 0;
    }

    PyObject *dict = lookup_tp_dict(type);
    for (; memb->name != NULL; memb++) {
        PyObject *descr = PyDescr_NewMember(type, memb);
        if (descr == NULL)
            return -1;

        if (PyDict_SetDefaultRef(dict, PyDescr_NAME(descr), descr, NULL) < 0) {
            Py_DECREF(descr);
            return -1;
        }
        Py_DECREF(descr);
    }
    return 0;
}


static int
type_add_getset(PyTypeObject *type)
{
    PyGetSetDef *gsp = type->tp_getset;
    if (gsp == NULL) {
        return 0;
    }

    PyObject *dict = lookup_tp_dict(type);
    for (; gsp->name != NULL; gsp++) {
        PyObject *descr = PyDescr_NewGetSet(type, gsp);
        if (descr == NULL) {
            return -1;
        }

        if (PyDict_SetDefaultRef(dict, PyDescr_NAME(descr), descr, NULL) < 0) {
            Py_DECREF(descr);
            return -1;
        }
        Py_DECREF(descr);
    }
    return 0;
}


static void
inherit_special(PyTypeObject *type, PyTypeObject *base)
{
    /* Copying tp_traverse and tp_clear is connected to the GC flags */
    if (!(type->tp_flags & Py_TPFLAGS_HAVE_GC) &&
        (base->tp_flags & Py_TPFLAGS_HAVE_GC) &&
        (!type->tp_traverse && !type->tp_clear)) {
        type->tp_flags |= Py_TPFLAGS_HAVE_GC;
        if (type->tp_traverse == NULL)
            type->tp_traverse = base->tp_traverse;
        if (type->tp_clear == NULL)
            type->tp_clear = base->tp_clear;
    }
    type->tp_flags |= (base->tp_flags & Py_TPFLAGS_PREHEADER);

    if (type->tp_basicsize == 0)
        type->tp_basicsize = base->tp_basicsize;

    /* Copy other non-function slots */

#define COPYVAL(SLOT) \
    if (type->SLOT == 0) { type->SLOT = base->SLOT; }

    COPYVAL(tp_itemsize);
    COPYVAL(tp_weaklistoffset);
    COPYVAL(tp_dictoffset);

#undef COPYVAL

    /* Setup fast subclass flags */
    PyObject *mro = lookup_tp_mro(base);
    if (is_subtype_with_mro(mro, base, (PyTypeObject*)PyExc_BaseException)) {
        type->tp_flags |= Py_TPFLAGS_BASE_EXC_SUBCLASS;
    }
    else if (is_subtype_with_mro(mro, base, &PyType_Type)) {
        type->tp_flags |= Py_TPFLAGS_TYPE_SUBCLASS;
    }
    else if (is_subtype_with_mro(mro, base, &PyLong_Type)) {
        type->tp_flags |= Py_TPFLAGS_LONG_SUBCLASS;
    }
    else if (is_subtype_with_mro(mro, base, &PyBytes_Type)) {
        type->tp_flags |= Py_TPFLAGS_BYTES_SUBCLASS;
    }
    else if (is_subtype_with_mro(mro, base, &PyUnicode_Type)) {
        type->tp_flags |= Py_TPFLAGS_UNICODE_SUBCLASS;
    }
    else if (is_subtype_with_mro(mro, base, &PyTuple_Type)) {
        type->tp_flags |= Py_TPFLAGS_TUPLE_SUBCLASS;
    }
    else if (is_subtype_with_mro(mro, base, &PyList_Type)) {
        type->tp_flags |= Py_TPFLAGS_LIST_SUBCLASS;
    }
    else if (is_subtype_with_mro(mro, base, &PyDict_Type)) {
        type->tp_flags |= Py_TPFLAGS_DICT_SUBCLASS;
    }

    /* Setup some inheritable flags */
    if (PyType_HasFeature(base, _Py_TPFLAGS_MATCH_SELF)) {
        type->tp_flags |= _Py_TPFLAGS_MATCH_SELF;
    }
    if (PyType_HasFeature(base, Py_TPFLAGS_ITEMS_AT_END)) {
        type->tp_flags |= Py_TPFLAGS_ITEMS_AT_END;
    }
}

static int
overrides_hash(PyTypeObject *type)
{
    PyObject *dict = lookup_tp_dict(type);

    assert(dict != NULL);
    int r = PyDict_Contains(dict, &_Py_ID(__eq__));
    if (r == 0) {
        r = PyDict_Contains(dict, &_Py_ID(__hash__));
    }
    return r;
}

static int
inherit_slots(PyTypeObject *type, PyTypeObject *base)
{
    PyTypeObject *basebase;

#undef SLOTDEFINED
#undef COPYSLOT
#undef COPYNUM
#undef COPYSEQ
#undef COPYMAP
#undef COPYBUF

#define SLOTDEFINED(SLOT) \
    (base->SLOT != 0 && \
     (basebase == NULL || base->SLOT != basebase->SLOT))

#define COPYSLOT(SLOT) \
    if (!type->SLOT && SLOTDEFINED(SLOT)) type->SLOT = base->SLOT

#define COPYASYNC(SLOT) COPYSLOT(tp_as_async->SLOT)
#define COPYNUM(SLOT) COPYSLOT(tp_as_number->SLOT)
#define COPYSEQ(SLOT) COPYSLOT(tp_as_sequence->SLOT)
#define COPYMAP(SLOT) COPYSLOT(tp_as_mapping->SLOT)
#define COPYBUF(SLOT) COPYSLOT(tp_as_buffer->SLOT)

    /* This won't inherit indirect slots (from tp_as_number etc.)
       if type doesn't provide the space. */

    if (type->tp_as_number != NULL && base->tp_as_number != NULL) {
        basebase = base->tp_base;
        if (basebase->tp_as_number == NULL)
            basebase = NULL;
        COPYNUM(nb_add);
        COPYNUM(nb_subtract);
        COPYNUM(nb_multiply);
        COPYNUM(nb_remainder);
        COPYNUM(nb_divmod);
        COPYNUM(nb_power);
        COPYNUM(nb_negative);
        COPYNUM(nb_positive);
        COPYNUM(nb_absolute);
        COPYNUM(nb_bool);
        COPYNUM(nb_invert);
        COPYNUM(nb_lshift);
        COPYNUM(nb_rshift);
        COPYNUM(nb_and);
        COPYNUM(nb_xor);
        COPYNUM(nb_or);
        COPYNUM(nb_int);
        COPYNUM(nb_float);
        COPYNUM(nb_inplace_add);
        COPYNUM(nb_inplace_subtract);
        COPYNUM(nb_inplace_multiply);
        COPYNUM(nb_inplace_remainder);
        COPYNUM(nb_inplace_power);
        COPYNUM(nb_inplace_lshift);
        COPYNUM(nb_inplace_rshift);
        COPYNUM(nb_inplace_and);
        COPYNUM(nb_inplace_xor);
        COPYNUM(nb_inplace_or);
        COPYNUM(nb_true_divide);
        COPYNUM(nb_floor_divide);
        COPYNUM(nb_inplace_true_divide);
        COPYNUM(nb_inplace_floor_divide);
        COPYNUM(nb_index);
        COPYNUM(nb_matrix_multiply);
        COPYNUM(nb_inplace_matrix_multiply);
    }

    if (type->tp_as_async != NULL && base->tp_as_async != NULL) {
        basebase = base->tp_base;
        if (basebase->tp_as_async == NULL)
            basebase = NULL;
        COPYASYNC(am_await);
        COPYASYNC(am_aiter);
        COPYASYNC(am_anext);
    }

    if (type->tp_as_sequence != NULL && base->tp_as_sequence != NULL) {
        basebase = base->tp_base;
        if (basebase->tp_as_sequence == NULL)
            basebase = NULL;
        COPYSEQ(sq_length);
        COPYSEQ(sq_concat);
        COPYSEQ(sq_repeat);
        COPYSEQ(sq_item);
        COPYSEQ(sq_ass_item);
        COPYSEQ(sq_contains);
        COPYSEQ(sq_inplace_concat);
        COPYSEQ(sq_inplace_repeat);
    }

    if (type->tp_as_mapping != NULL && base->tp_as_mapping != NULL) {
        basebase = base->tp_base;
        if (basebase->tp_as_mapping == NULL)
            basebase = NULL;
        COPYMAP(mp_length);
        COPYMAP(mp_subscript);
        COPYMAP(mp_ass_subscript);
    }

    if (type->tp_as_buffer != NULL && base->tp_as_buffer != NULL) {
        basebase = base->tp_base;
        if (basebase->tp_as_buffer == NULL)
            basebase = NULL;
        COPYBUF(bf_getbuffer);
        COPYBUF(bf_releasebuffer);
    }

    basebase = base->tp_base;

    COPYSLOT(tp_dealloc);
    if (type->tp_getattr == NULL && type->tp_getattro == NULL) {
        type->tp_getattr = base->tp_getattr;
        type->tp_getattro = base->tp_getattro;
    }
    if (type->tp_setattr == NULL && type->tp_setattro == NULL) {
        type->tp_setattr = base->tp_setattr;
        type->tp_setattro = base->tp_setattro;
    }
    COPYSLOT(tp_repr);
    /* tp_hash see tp_richcompare */
    {
        /* Always inherit tp_vectorcall_offset to support PyVectorcall_Call().
         * If Py_TPFLAGS_HAVE_VECTORCALL is not inherited, then vectorcall
         * won't be used automatically. */
        COPYSLOT(tp_vectorcall_offset);

        /* Inherit Py_TPFLAGS_HAVE_VECTORCALL if tp_call is not overridden */
        if (!type->tp_call &&
            _PyType_HasFeature(base, Py_TPFLAGS_HAVE_VECTORCALL))
        {
            type->tp_flags |= Py_TPFLAGS_HAVE_VECTORCALL;
        }
        COPYSLOT(tp_call);
    }
    COPYSLOT(tp_str);
    {
        /* Copy comparison-related slots only when
           not overriding them anywhere */
        if (type->tp_richcompare == NULL &&
            type->tp_hash == NULL)
        {
            int r = overrides_hash(type);
            if (r < 0) {
                return -1;
            }
            if (!r) {
                type->tp_richcompare = base->tp_richcompare;
                type->tp_hash = base->tp_hash;
            }
        }
    }
    {
        COPYSLOT(tp_iter);
        COPYSLOT(tp_iternext);
    }
    {
        COPYSLOT(tp_descr_get);
        /* Inherit Py_TPFLAGS_METHOD_DESCRIPTOR if tp_descr_get was inherited,
         * but only for extension types */
        if (base->tp_descr_get &&
            type->tp_descr_get == base->tp_descr_get &&
            _PyType_HasFeature(type, Py_TPFLAGS_IMMUTABLETYPE) &&
            _PyType_HasFeature(base, Py_TPFLAGS_METHOD_DESCRIPTOR))
        {
            type->tp_flags |= Py_TPFLAGS_METHOD_DESCRIPTOR;
        }
        COPYSLOT(tp_descr_set);
        COPYSLOT(tp_dictoffset);
        COPYSLOT(tp_init);
        COPYSLOT(tp_alloc);
        COPYSLOT(tp_is_gc);
        COPYSLOT(tp_finalize);
        if ((type->tp_flags & Py_TPFLAGS_HAVE_GC) ==
            (base->tp_flags & Py_TPFLAGS_HAVE_GC)) {
            /* They agree about gc. */
            COPYSLOT(tp_free);
        }
        else if ((type->tp_flags & Py_TPFLAGS_HAVE_GC) &&
                 type->tp_free == NULL &&
                 base->tp_free == PyObject_Free) {
            /* A bit of magic to plug in the correct default
             * tp_free function when a derived class adds gc,
             * didn't define tp_free, and the base uses the
             * default non-gc tp_free.
             */
            type->tp_free = PyObject_GC_Del;
        }
        /* else they didn't agree about gc, and there isn't something
         * obvious to be done -- the type is on its own.
         */
    }
    return 0;
}

static int add_operators(PyTypeObject *, static_type_def);
static int add_tp_new_wrapper(PyTypeObject *type);

#define COLLECTION_FLAGS (Py_TPFLAGS_SEQUENCE | Py_TPFLAGS_MAPPING)

static int
type_ready_pre_checks(PyTypeObject *type)
{
    /* Consistency checks for PEP 590:
     * - Py_TPFLAGS_METHOD_DESCRIPTOR requires tp_descr_get
     * - Py_TPFLAGS_HAVE_VECTORCALL requires tp_call and
     *   tp_vectorcall_offset > 0
     * To avoid mistakes, we require this before inheriting.
     */
    if (type->tp_flags & Py_TPFLAGS_METHOD_DESCRIPTOR) {
        _PyObject_ASSERT((PyObject *)type, type->tp_descr_get != NULL);
    }
    if (type->tp_flags & Py_TPFLAGS_HAVE_VECTORCALL) {
        _PyObject_ASSERT((PyObject *)type, type->tp_vectorcall_offset > 0);
        _PyObject_ASSERT((PyObject *)type, type->tp_call != NULL);
    }

    /* Consistency checks for pattern matching
     * Py_TPFLAGS_SEQUENCE and Py_TPFLAGS_MAPPING are mutually exclusive */
    _PyObject_ASSERT((PyObject *)type, (type->tp_flags & COLLECTION_FLAGS) != COLLECTION_FLAGS);

    if (type->tp_name == NULL) {
        PyErr_Format(PyExc_SystemError,
                     "Type does not define the tp_name field.");
        return -1;
    }
    return 0;
}


static int
type_ready_set_base(PyTypeObject *type)
{
    /* Initialize tp_base (defaults to BaseObject unless that's us) */
    PyTypeObject *base = type->tp_base;
    if (base == NULL && type != &PyBaseObject_Type) {
        base = &PyBaseObject_Type;
        if (type->tp_flags & Py_TPFLAGS_HEAPTYPE) {
            type->tp_base = (PyTypeObject*)Py_NewRef((PyObject*)base);
        }
        else {
            type->tp_base = base;
        }
    }
    assert(type->tp_base != NULL || type == &PyBaseObject_Type);

    /* Now the only way base can still be NULL is if type is
     * &PyBaseObject_Type. */

    /* Initialize the base class */
    if (base != NULL && !_PyType_IsReady(base)) {
        if (PyType_Ready(base) < 0) {
            return -1;
        }
    }

    return 0;
}

static int
type_ready_set_type(PyTypeObject *type)
{
    /* Initialize ob_type if NULL.      This means extensions that want to be
       compilable separately on Windows can call PyType_Ready() instead of
       initializing the ob_type field of their type objects. */
    /* The test for base != NULL is really unnecessary, since base is only
       NULL when type is &PyBaseObject_Type, and we know its ob_type is
       not NULL (it's initialized to &PyType_Type).      But coverity doesn't
       know that. */
    PyTypeObject *base = type->tp_base;
    if (Py_IS_TYPE(type, NULL) && base != NULL) {
        Py_SET_TYPE(type, Py_TYPE(base));
    }

    return 0;
}

static int
type_ready_set_bases(PyTypeObject *type, int initial)
{
    if (type->tp_flags & _Py_TPFLAGS_STATIC_BUILTIN) {
        if (!initial) {
            assert(lookup_tp_bases(type) != NULL);
            return 0;
        }
        assert(lookup_tp_bases(type) == NULL);
    }

    PyObject *bases = lookup_tp_bases(type);
    if (bases == NULL) {
        PyTypeObject *base = type->tp_base;
        if (base == NULL) {
            bases = PyTuple_New(0);
        }
        else {
            bases = PyTuple_Pack(1, base);
        }
        if (bases == NULL) {
            return -1;
        }
        set_tp_bases(type, bases, 1);
    }
    return 0;
}


static int
type_ready_set_dict(PyTypeObject *type)
{
    if (lookup_tp_dict(type) != NULL) {
        return 0;
    }

    PyObject *dict = PyDict_New();
    if (dict == NULL) {
        return -1;
    }
    set_tp_dict(type, dict);
    return 0;
}


/* If the type dictionary doesn't contain a __doc__, set it from
   the tp_doc slot. */
static int
type_dict_set_doc(PyTypeObject *type)
{
    PyObject *dict = lookup_tp_dict(type);
    int r = PyDict_Contains(dict, &_Py_ID(__doc__));
    if (r < 0) {
        return -1;
    }
    if (r > 0) {
        return 0;
    }

    if (type->tp_doc != NULL) {
        const char *doc_str;
        doc_str = _PyType_DocWithoutSignature(type->tp_name, type->tp_doc);
        PyObject *doc = PyUnicode_FromString(doc_str);
        if (doc == NULL) {
            return -1;
        }

        if (PyDict_SetItem(dict, &_Py_ID(__doc__), doc) < 0) {
            Py_DECREF(doc);
            return -1;
        }
        Py_DECREF(doc);
    }
    else {
        if (PyDict_SetItem(dict, &_Py_ID(__doc__), Py_None) < 0) {
            return -1;
        }
    }
    return 0;
}


static int
type_ready_fill_dict(PyTypeObject *type, static_type_def def)
{
    /* Add type-specific descriptors to tp_dict */
    if (add_operators(type, def) < 0) {
        return -1;
    }
    if (type_add_methods(type) < 0) {
        return -1;
    }
    if (type_add_members(type) < 0) {
        return -1;
    }
    if (type_add_getset(type) < 0) {
        return -1;
    }
    if (type_dict_set_doc(type) < 0) {
        return -1;
    }
    return 0;
}

static int
type_ready_preheader(PyTypeObject *type)
{
    if (type->tp_flags & Py_TPFLAGS_MANAGED_DICT) {
        if (type->tp_dictoffset > 0 || type->tp_dictoffset < -1) {
            PyErr_Format(PyExc_TypeError,
                        "type %s has the Py_TPFLAGS_MANAGED_DICT flag "
                        "but tp_dictoffset is set",
                        type->tp_name);
            return -1;
        }
        type->tp_dictoffset = -1;
    }
    if (type->tp_flags & Py_TPFLAGS_MANAGED_WEAKREF) {
        if (type->tp_weaklistoffset != 0 &&
            type->tp_weaklistoffset != MANAGED_WEAKREF_OFFSET)
        {
            PyErr_Format(PyExc_TypeError,
                        "type %s has the Py_TPFLAGS_MANAGED_WEAKREF flag "
                        "but tp_weaklistoffset is set",
                        type->tp_name);
            return -1;
        }
        type->tp_weaklistoffset = MANAGED_WEAKREF_OFFSET;
    }
    return 0;
}

static int
type_ready_mro(PyTypeObject *type, int initial)
{
    ASSERT_TYPE_LOCK_HELD();

    if (type->tp_flags & _Py_TPFLAGS_STATIC_BUILTIN) {
        if (!initial) {
            assert(lookup_tp_mro(type) != NULL);
            return 0;
        }
        assert(lookup_tp_mro(type) == NULL);
    }

    /* Calculate method resolution order */
    if (mro_internal_unlocked(type, initial, NULL) < 0) {
        return -1;
    }
    PyObject *mro = lookup_tp_mro(type);
    assert(mro != NULL);
    assert(PyTuple_Check(mro));

    /* All bases of statically allocated type should be statically allocated,
       and static builtin types must have static builtin bases. */
    if (!(type->tp_flags & Py_TPFLAGS_HEAPTYPE)) {
        assert(type->tp_flags & Py_TPFLAGS_IMMUTABLETYPE);
        Py_ssize_t n = PyTuple_GET_SIZE(mro);
        for (Py_ssize_t i = 0; i < n; i++) {
            PyTypeObject *base = _PyType_CAST(PyTuple_GET_ITEM(mro, i));
            if (base->tp_flags & Py_TPFLAGS_HEAPTYPE) {
                PyErr_Format(PyExc_TypeError,
                             "type '%.100s' is not dynamically allocated but "
                             "its base type '%.100s' is dynamically allocated",
                             type->tp_name, base->tp_name);
                return -1;
            }
            assert(!(type->tp_flags & _Py_TPFLAGS_STATIC_BUILTIN) ||
                   (base->tp_flags & _Py_TPFLAGS_STATIC_BUILTIN));
        }
    }
    return 0;
}


// For static types, inherit tp_as_xxx structures from the base class
// if it's NULL.
//
// For heap types, tp_as_xxx structures are not NULL: they are set to the
// PyHeapTypeObject.as_xxx fields by type_new_alloc().
static void
type_ready_inherit_as_structs(PyTypeObject *type, PyTypeObject *base)
{
    if (type->tp_as_async == NULL) {
        type->tp_as_async = base->tp_as_async;
    }
    if (type->tp_as_number == NULL) {
        type->tp_as_number = base->tp_as_number;
    }
    if (type->tp_as_sequence == NULL) {
        type->tp_as_sequence = base->tp_as_sequence;
    }
    if (type->tp_as_mapping == NULL) {
        type->tp_as_mapping = base->tp_as_mapping;
    }
    if (type->tp_as_buffer == NULL) {
        type->tp_as_buffer = base->tp_as_buffer;
    }
}

static void
inherit_patma_flags(PyTypeObject *type, PyTypeObject *base) {
    if ((type->tp_flags & COLLECTION_FLAGS) == 0) {
        type->tp_flags |= base->tp_flags & COLLECTION_FLAGS;
    }
}

static int
type_ready_inherit(PyTypeObject *type)
{
    ASSERT_TYPE_LOCK_HELD();

    /* Inherit special flags from dominant base */
    PyTypeObject *base = type->tp_base;
    if (base != NULL) {
        inherit_special(type, base);
    }

    // Inherit slots
    PyObject *mro = lookup_tp_mro(type);
    Py_ssize_t n = PyTuple_GET_SIZE(mro);
    for (Py_ssize_t i = 1; i < n; i++) {
        PyObject *b = PyTuple_GET_ITEM(mro, i);
        if (PyType_Check(b)) {
            if (inherit_slots(type, (PyTypeObject *)b) < 0) {
                return -1;
            }
            inherit_patma_flags(type, (PyTypeObject *)b);
        }
    }

    if (base != NULL) {
        type_ready_inherit_as_structs(type, base);
    }

    /* Sanity check for tp_free. */
    if (_PyType_IS_GC(type) && (type->tp_flags & Py_TPFLAGS_BASETYPE) &&
        (type->tp_free == NULL || type->tp_free == PyObject_Free))
    {
        /* This base class needs to call tp_free, but doesn't have
         * one, or its tp_free is for non-gc'ed objects.
         */
        PyErr_Format(PyExc_TypeError, "type '%.100s' participates in "
                     "gc and is a base type but has inappropriate "
                     "tp_free slot",
                     type->tp_name);
        return -1;
    }

    return 0;
}


/* Hack for tp_hash and __hash__.
   If after all that, tp_hash is still NULL, and __hash__ is not in
   tp_dict, set tp_hash to PyObject_HashNotImplemented and
   tp_dict['__hash__'] equal to None.
   This signals that __hash__ is not inherited. */
static int
type_ready_set_hash(PyTypeObject *type)
{
    if (type->tp_hash != NULL) {
        return 0;
    }

    PyObject *dict = lookup_tp_dict(type);
    int r = PyDict_Contains(dict, &_Py_ID(__hash__));
    if (r < 0) {
        return -1;
    }
    if (r > 0) {
        return 0;
    }

    if (PyDict_SetItem(dict, &_Py_ID(__hash__), Py_None) < 0) {
        return -1;
    }
    type->tp_hash = PyObject_HashNotImplemented;
    return 0;
}


/* Link into each base class's list of subclasses */
static int
type_ready_add_subclasses(PyTypeObject *type)
{
    PyObject *bases = lookup_tp_bases(type);
    Py_ssize_t nbase = PyTuple_GET_SIZE(bases);
    for (Py_ssize_t i = 0; i < nbase; i++) {
        PyObject *b = PyTuple_GET_ITEM(bases, i);
        if (PyType_Check(b) && add_subclass((PyTypeObject *)b, type) < 0) {
            return -1;
        }
    }
    return 0;
}


// Set tp_new and the "__new__" key in the type dictionary.
// Use the Py_TPFLAGS_DISALLOW_INSTANTIATION flag.
static int
type_ready_set_new(PyTypeObject *type, int initial)
{
    PyTypeObject *base = type->tp_base;
    /* The condition below could use some explanation.

       It appears that tp_new is not inherited for static types whose base
       class is 'object'; this seems to be a precaution so that old extension
       types don't suddenly become callable (object.__new__ wouldn't insure the
       invariants that the extension type's own factory function ensures).

       Heap types, of course, are under our control, so they do inherit tp_new;
       static extension types that specify some other built-in type as the
       default also inherit object.__new__. */
    if (type->tp_new == NULL
        && base == &PyBaseObject_Type
        && !(type->tp_flags & Py_TPFLAGS_HEAPTYPE))
    {
        type->tp_flags |= Py_TPFLAGS_DISALLOW_INSTANTIATION;
    }

    if (!(type->tp_flags & Py_TPFLAGS_DISALLOW_INSTANTIATION)) {
        if (type->tp_new != NULL) {
            if (initial || base == NULL || type->tp_new != base->tp_new) {
                // If "__new__" key does not exists in the type dictionary,
                // set it to tp_new_wrapper().
                if (add_tp_new_wrapper(type) < 0) {
                    return -1;
                }
            }
        }
        else {
            // tp_new is NULL: inherit tp_new from base
            type->tp_new = base->tp_new;
        }
    }
    else {
        // Py_TPFLAGS_DISALLOW_INSTANTIATION sets tp_new to NULL
        type->tp_new = NULL;
    }
    return 0;
}

static int
type_ready_managed_dict(PyTypeObject *type)
{
    if (!(type->tp_flags & Py_TPFLAGS_MANAGED_DICT)) {
        return 0;
    }
    if (!(type->tp_flags & Py_TPFLAGS_HEAPTYPE)) {
        PyErr_Format(PyExc_SystemError,
                     "type %s has the Py_TPFLAGS_MANAGED_DICT flag "
                     "but not Py_TPFLAGS_HEAPTYPE flag",
                     type->tp_name);
        return -1;
    }
    PyHeapTypeObject* et = (PyHeapTypeObject*)type;
    if (et->ht_cached_keys == NULL) {
        et->ht_cached_keys = _PyDict_NewKeysForClass();
        if (et->ht_cached_keys == NULL) {
            PyErr_NoMemory();
            return -1;
        }
    }
    if (type->tp_itemsize == 0 && type->tp_basicsize == sizeof(PyObject)) {
        type->tp_flags |= Py_TPFLAGS_INLINE_VALUES;
    }
    return 0;
}

static int
type_ready_post_checks(PyTypeObject *type)
{
    // bpo-44263: tp_traverse is required if Py_TPFLAGS_HAVE_GC is set.
    // Note: tp_clear is optional.
    if (type->tp_flags & Py_TPFLAGS_HAVE_GC
        && type->tp_traverse == NULL)
    {
        PyErr_Format(PyExc_SystemError,
                     "type %s has the Py_TPFLAGS_HAVE_GC flag "
                     "but has no traverse function",
                     type->tp_name);
        return -1;
    }
    if (type->tp_flags & Py_TPFLAGS_MANAGED_DICT) {
        if (type->tp_dictoffset != -1) {
            PyErr_Format(PyExc_SystemError,
                        "type %s has the Py_TPFLAGS_MANAGED_DICT flag "
                        "but tp_dictoffset is set to incompatible value",
                        type->tp_name);
            return -1;
        }
    }
    else if (type->tp_dictoffset < (Py_ssize_t)sizeof(PyObject)) {
        if (type->tp_dictoffset + type->tp_basicsize <= 0) {
            PyErr_Format(PyExc_SystemError,
                         "type %s has a tp_dictoffset that is too small",
                         type->tp_name);
        }
    }
    return 0;
}


static int
type_ready(PyTypeObject *type, static_type_def def, int initial)
{
    ASSERT_TYPE_LOCK_HELD();

    _PyObject_ASSERT((PyObject *)type, !is_readying(type));
    start_readying(type);

    if (type_ready_pre_checks(type) < 0) {
        goto error;
    }

#ifdef Py_TRACE_REFS
    /* PyType_Ready is the closest thing we have to a choke point
     * for type objects, so is the best place I can think of to try
     * to get type objects into the doubly-linked list of all objects.
     * Still, not all type objects go through PyType_Ready.
     */
    _Py_AddToAllObjects((PyObject *)type);
#endif

    /* Initialize tp_dict: _PyType_IsReady() tests if tp_dict != NULL */
    if (type_ready_set_dict(type) < 0) {
        goto error;
    }
    if (type_ready_set_base(type) < 0) {
        goto error;
    }
    if (type_ready_set_type(type) < 0) {
        goto error;
    }
    if (type_ready_set_bases(type, initial) < 0) {
        goto error;
    }
    if (type_ready_mro(type, initial) < 0) {
        goto error;
    }
    if (type_ready_set_new(type, initial) < 0) {
        goto error;
    }
    if (type_ready_fill_dict(type, def) < 0) {
        goto error;
    }
    if (initial) {
        if (type_ready_inherit(type) < 0) {
            goto error;
        }
        if (type_ready_preheader(type) < 0) {
            goto error;
        }
    }
    if (type_ready_set_hash(type) < 0) {
        goto error;
    }
    if (type_ready_add_subclasses(type) < 0) {
        goto error;
    }
    if (initial) {
        if (type_ready_managed_dict(type) < 0) {
            goto error;
        }
        if (type_ready_post_checks(type) < 0) {
            goto error;
        }
    }

    /* All done -- set the ready flag */
    type->tp_flags |= Py_TPFLAGS_READY;
    stop_readying(type);

    assert(_PyType_CheckConsistency(type));
    return 0;

error:
    stop_readying(type);
    return -1;
}

int
PyType_Ready(PyTypeObject *type)
{
    if (type->tp_flags & Py_TPFLAGS_READY) {
        assert(_PyType_CheckConsistency(type));
        return 0;
    }
    assert(!(type->tp_flags & _Py_TPFLAGS_STATIC_BUILTIN));

    /* Historically, all static types were immutable. See bpo-43908 */
    if (!(type->tp_flags & Py_TPFLAGS_HEAPTYPE)) {
        type->tp_flags |= Py_TPFLAGS_IMMUTABLETYPE;
        /* Static types must be immortal */
        _Py_SetImmortalUntracked((PyObject *)type);
    }

    int res;
    BEGIN_TYPE_LOCK();
    if (!(type->tp_flags & Py_TPFLAGS_READY)) {
        res = type_ready(type, NULL, 1);
    } else {
        res = 0;
        assert(_PyType_CheckConsistency(type));
    }
    END_TYPE_LOCK();
    return res;
}


static int
init_static_type(PyInterpreterState *interp, PyTypeObject *self,
                 int isbuiltin, int initial)
{
    assert(_Py_IsImmortal((PyObject *)self));
    assert(!(self->tp_flags & Py_TPFLAGS_HEAPTYPE));
    assert(!(self->tp_flags & Py_TPFLAGS_MANAGED_DICT));
    assert(!(self->tp_flags & Py_TPFLAGS_MANAGED_WEAKREF));

    if ((self->tp_flags & Py_TPFLAGS_READY) == 0) {
        assert(initial);

        self->tp_flags |= _Py_TPFLAGS_STATIC_BUILTIN;
        self->tp_flags |= Py_TPFLAGS_IMMUTABLETYPE;

        assert(NEXT_GLOBAL_VERSION_TAG <= _Py_MAX_GLOBAL_TYPE_VERSION_TAG);
        _PyType_SetVersion(self, NEXT_GLOBAL_VERSION_TAG++);
    }
    else {
        assert(!initial);
        assert(self->tp_flags & _Py_TPFLAGS_STATIC_BUILTIN);
        assert(self->tp_version_tag != 0);
    }

    managed_static_type_state_init(interp, self, isbuiltin, initial);

    static_type_def def = managed_static_type_get_def(self, isbuiltin);
    if (initial) {
        /* We need to save a copy of the original static type struct,
           to use when readying the type. */
        managed_static_type_init_def(def, self);
    }

    int res;
    BEGIN_TYPE_LOCK();
    res = type_ready(self, def, initial);
    END_TYPE_LOCK();
    if (res < 0) {
        _PyStaticType_ClearWeakRefs(interp, self);
        managed_static_type_state_clear(interp, self, isbuiltin, initial);
    }

    return res;
}

int
_PyStaticType_InitForExtension(PyInterpreterState *interp, PyTypeObject *self)
{
    return init_static_type(interp, self, 0, ((self->tp_flags & Py_TPFLAGS_READY) == 0));
}

int
_PyStaticType_InitBuiltin(PyInterpreterState *interp, PyTypeObject *self)
{
    return init_static_type(interp, self, 1, _Py_IsMainInterpreter(interp));
}


static int
add_subclass(PyTypeObject *base, PyTypeObject *type)
{
    PyObject *key = PyLong_FromVoidPtr((void *) type);
    if (key == NULL)
        return -1;

    PyObject *ref = PyWeakref_NewRef((PyObject *)type, NULL);
    if (ref == NULL) {
        Py_DECREF(key);
        return -1;
    }

    // Only get tp_subclasses after creating the key and value.
    // PyWeakref_NewRef() can trigger a garbage collection which can execute
    // arbitrary Python code and so modify base->tp_subclasses.
    PyObject *subclasses = lookup_tp_subclasses(base);
    if (subclasses == NULL) {
        subclasses = init_tp_subclasses(base);
        if (subclasses == NULL) {
            Py_DECREF(key);
            Py_DECREF(ref);
            return -1;
        }
    }
    assert(PyDict_CheckExact(subclasses));

    int result = PyDict_SetItem(subclasses, key, ref);
    Py_DECREF(ref);
    Py_DECREF(key);
    return result;
}

static int
add_all_subclasses(PyTypeObject *type, PyObject *bases)
{
    Py_ssize_t n = PyTuple_GET_SIZE(bases);
    int res = 0;
    for (Py_ssize_t i = 0; i < n; i++) {
        PyObject *obj = PyTuple_GET_ITEM(bases, i);
        // bases tuple must only contain types
        PyTypeObject *base = _PyType_CAST(obj);
        if (add_subclass(base, type) < 0) {
            res = -1;
        }
    }
    return res;
}

static PyObject *
get_subclasses_key(PyTypeObject *type, PyTypeObject *base)
{
    PyObject *key = PyLong_FromVoidPtr((void *) type);
    if (key != NULL) {
        return key;
    }
    PyErr_Clear();

    /* This basically means we're out of memory.
       We fall back to manually traversing the values. */
    Py_ssize_t i = 0;
    PyObject *ref;  // borrowed ref
    PyObject *subclasses = lookup_tp_subclasses(base);
    if (subclasses != NULL) {
        while (PyDict_Next(subclasses, &i, &key, &ref)) {
            PyTypeObject *subclass = type_from_ref(ref);
            if (subclass == NULL) {
                continue;
            }
            if (subclass == type) {
                Py_DECREF(subclass);
                return Py_NewRef(key);
            }
            Py_DECREF(subclass);
        }
    }
    /* It wasn't found. */
    return NULL;
}

static void
remove_subclass(PyTypeObject *base, PyTypeObject *type)
{
    PyObject *subclasses = lookup_tp_subclasses(base);  // borrowed ref
    if (subclasses == NULL) {
        return;
    }
    assert(PyDict_CheckExact(subclasses));

    PyObject *key = get_subclasses_key(type, base);
    if (key != NULL && PyDict_DelItem(subclasses, key)) {
        /* This can happen if the type initialization errored out before
           the base subclasses were updated (e.g. a non-str __qualname__
           was passed in the type dict). */
        PyErr_Clear();
    }
    Py_XDECREF(key);

    if (PyDict_Size(subclasses) == 0) {
        clear_tp_subclasses(base);
    }
}

static void
remove_all_subclasses(PyTypeObject *type, PyObject *bases)
{
    assert(bases != NULL);
    // remove_subclass() can clear the current exception
    assert(!PyErr_Occurred());

    for (Py_ssize_t i = 0; i < PyTuple_GET_SIZE(bases); i++) {
        PyObject *base = PyTuple_GET_ITEM(bases, i);
        if (PyType_Check(base)) {
            remove_subclass((PyTypeObject*) base, type);
        }
    }
    assert(!PyErr_Occurred());
}

static int
check_num_args(PyObject *ob, int n)
{
    if (!PyTuple_CheckExact(ob)) {
        PyErr_SetString(PyExc_SystemError,
            "PyArg_UnpackTuple() argument list is not a tuple");
        return 0;
    }
    if (n == PyTuple_GET_SIZE(ob))
        return 1;
    PyErr_Format(
        PyExc_TypeError,
        "expected %d argument%s, got %zd", n, n == 1 ? "" : "s", PyTuple_GET_SIZE(ob));
    return 0;
}

/* Generic wrappers for overloadable 'operators' such as __getitem__ */

/* There's a wrapper *function* for each distinct function typedef used
   for type object slots (e.g. binaryfunc, ternaryfunc, etc.).  There's a
   wrapper *table* for each distinct operation (e.g. __len__, __add__).
   Most tables have only one entry; the tables for binary operators have two
   entries, one regular and one with reversed arguments. */

static PyObject *
wrap_lenfunc(PyObject *self, PyObject *args, void *wrapped)
{
    lenfunc func = (lenfunc)wrapped;
    Py_ssize_t res;

    if (!check_num_args(args, 0))
        return NULL;
    res = (*func)(self);
    if (res == -1 && PyErr_Occurred())
        return NULL;
    return PyLong_FromSsize_t(res);
}

static PyObject *
wrap_inquirypred(PyObject *self, PyObject *args, void *wrapped)
{
    inquiry func = (inquiry)wrapped;
    int res;

    if (!check_num_args(args, 0))
        return NULL;
    res = (*func)(self);
    if (res == -1 && PyErr_Occurred())
        return NULL;
    return PyBool_FromLong((long)res);
}

static PyObject *
wrap_binaryfunc(PyObject *self, PyObject *args, void *wrapped)
{
    binaryfunc func = (binaryfunc)wrapped;
    PyObject *other;

    if (!check_num_args(args, 1))
        return NULL;
    other = PyTuple_GET_ITEM(args, 0);
    return (*func)(self, other);
}

static PyObject *
wrap_binaryfunc_l(PyObject *self, PyObject *args, void *wrapped)
{
    binaryfunc func = (binaryfunc)wrapped;
    PyObject *other;

    if (!check_num_args(args, 1))
        return NULL;
    other = PyTuple_GET_ITEM(args, 0);
    return (*func)(self, other);
}

static PyObject *
wrap_binaryfunc_r(PyObject *self, PyObject *args, void *wrapped)
{
    binaryfunc func = (binaryfunc)wrapped;
    PyObject *other;

    if (!check_num_args(args, 1))
        return NULL;
    other = PyTuple_GET_ITEM(args, 0);
    return (*func)(other, self);
}

static PyObject *
wrap_ternaryfunc(PyObject *self, PyObject *args, void *wrapped)
{
    ternaryfunc func = (ternaryfunc)wrapped;
    PyObject *other;
    PyObject *third = Py_None;

    /* Note: This wrapper only works for __pow__() */

    if (!PyArg_UnpackTuple(args, "", 1, 2, &other, &third))
        return NULL;
    return (*func)(self, other, third);
}

static PyObject *
wrap_ternaryfunc_r(PyObject *self, PyObject *args, void *wrapped)
{
    ternaryfunc func = (ternaryfunc)wrapped;
    PyObject *other;
    PyObject *third = Py_None;

    /* Note: This wrapper only works for __pow__() */

    if (!PyArg_UnpackTuple(args, "", 1, 2, &other, &third))
        return NULL;
    return (*func)(other, self, third);
}

static PyObject *
wrap_unaryfunc(PyObject *self, PyObject *args, void *wrapped)
{
    unaryfunc func = (unaryfunc)wrapped;

    if (!check_num_args(args, 0))
        return NULL;
    return (*func)(self);
}

static PyObject *
wrap_indexargfunc(PyObject *self, PyObject *args, void *wrapped)
{
    ssizeargfunc func = (ssizeargfunc)wrapped;
    PyObject* o;
    Py_ssize_t i;

    if (!PyArg_UnpackTuple(args, "", 1, 1, &o))
        return NULL;
    i = PyNumber_AsSsize_t(o, PyExc_OverflowError);
    if (i == -1 && PyErr_Occurred())
        return NULL;
    return (*func)(self, i);
}

static Py_ssize_t
getindex(PyObject *self, PyObject *arg)
{
    Py_ssize_t i;

    i = PyNumber_AsSsize_t(arg, PyExc_OverflowError);
    if (i == -1 && PyErr_Occurred())
        return -1;
    if (i < 0) {
        PySequenceMethods *sq = Py_TYPE(self)->tp_as_sequence;
        if (sq && sq->sq_length) {
            Py_ssize_t n = (*sq->sq_length)(self);
            if (n < 0) {
                assert(PyErr_Occurred());
                return -1;
            }
            i += n;
        }
    }
    return i;
}

static PyObject *
wrap_sq_item(PyObject *self, PyObject *args, void *wrapped)
{
    ssizeargfunc func = (ssizeargfunc)wrapped;
    PyObject *arg;
    Py_ssize_t i;

    if (PyTuple_GET_SIZE(args) == 1) {
        arg = PyTuple_GET_ITEM(args, 0);
        i = getindex(self, arg);
        if (i == -1 && PyErr_Occurred())
            return NULL;
        return (*func)(self, i);
    }
    check_num_args(args, 1);
    assert(PyErr_Occurred());
    return NULL;
}

static PyObject *
wrap_sq_setitem(PyObject *self, PyObject *args, void *wrapped)
{
    ssizeobjargproc func = (ssizeobjargproc)wrapped;
    Py_ssize_t i;
    int res;
    PyObject *arg, *value;

    if (!PyArg_UnpackTuple(args, "", 2, 2, &arg, &value))
        return NULL;
    i = getindex(self, arg);
    if (i == -1 && PyErr_Occurred())
        return NULL;
    res = (*func)(self, i, value);
    if (res == -1 && PyErr_Occurred())
        return NULL;
    Py_RETURN_NONE;
}

static PyObject *
wrap_sq_delitem(PyObject *self, PyObject *args, void *wrapped)
{
    ssizeobjargproc func = (ssizeobjargproc)wrapped;
    Py_ssize_t i;
    int res;
    PyObject *arg;

    if (!check_num_args(args, 1))
        return NULL;
    arg = PyTuple_GET_ITEM(args, 0);
    i = getindex(self, arg);
    if (i == -1 && PyErr_Occurred())
        return NULL;
    res = (*func)(self, i, NULL);
    if (res == -1 && PyErr_Occurred())
        return NULL;
    Py_RETURN_NONE;
}

/* XXX objobjproc is a misnomer; should be objargpred */
static PyObject *
wrap_objobjproc(PyObject *self, PyObject *args, void *wrapped)
{
    objobjproc func = (objobjproc)wrapped;
    int res;
    PyObject *value;

    if (!check_num_args(args, 1))
        return NULL;
    value = PyTuple_GET_ITEM(args, 0);
    res = (*func)(self, value);
    if (res == -1 && PyErr_Occurred())
        return NULL;
    else
        return PyBool_FromLong(res);
}

static PyObject *
wrap_objobjargproc(PyObject *self, PyObject *args, void *wrapped)
{
    objobjargproc func = (objobjargproc)wrapped;
    int res;
    PyObject *key, *value;

    if (!PyArg_UnpackTuple(args, "", 2, 2, &key, &value))
        return NULL;
    res = (*func)(self, key, value);
    if (res == -1 && PyErr_Occurred())
        return NULL;
    Py_RETURN_NONE;
}

static PyObject *
wrap_delitem(PyObject *self, PyObject *args, void *wrapped)
{
    objobjargproc func = (objobjargproc)wrapped;
    int res;
    PyObject *key;

    if (!check_num_args(args, 1))
        return NULL;
    key = PyTuple_GET_ITEM(args, 0);
    res = (*func)(self, key, NULL);
    if (res == -1 && PyErr_Occurred())
        return NULL;
    Py_RETURN_NONE;
}

/* Helper to check for object.__setattr__ or __delattr__ applied to a type.
   This is called the Carlo Verre hack after its discoverer.  See
   https://mail.python.org/pipermail/python-dev/2003-April/034535.html
   */
static int
hackcheck_unlocked(PyObject *self, setattrofunc func, const char *what)
{
    PyTypeObject *type = Py_TYPE(self);

    ASSERT_TYPE_LOCK_HELD();

    PyObject *mro = lookup_tp_mro(type);
    if (!mro) {
        /* Probably ok not to check the call in this case. */
        return 1;
    }
    assert(PyTuple_Check(mro));

    /* Find the (base) type that defined the type's slot function. */
    PyTypeObject *defining_type = type;
    Py_ssize_t i;
    for (i = PyTuple_GET_SIZE(mro) - 1; i >= 0; i--) {
        PyTypeObject *base = _PyType_CAST(PyTuple_GET_ITEM(mro, i));
        if (base->tp_setattro == slot_tp_setattro) {
            /* Ignore Python classes:
               they never define their own C-level setattro. */
        }
        else if (base->tp_setattro == type->tp_setattro) {
            defining_type = base;
            break;
        }
    }

    /* Reject calls that jump over intermediate C-level overrides. */
    for (PyTypeObject *base = defining_type; base; base = base->tp_base) {
        if (base->tp_setattro == func) {
            /* 'func' is the right slot function to call. */
            break;
        }
        else if (base->tp_setattro != slot_tp_setattro) {
            /* 'base' is not a Python class and overrides 'func'.
               Its tp_setattro should be called instead. */
            PyErr_Format(PyExc_TypeError,
                         "can't apply this %s to %s object",
                         what,
                         type->tp_name);
            return 0;
        }
    }
    return 1;
}

static int
hackcheck(PyObject *self, setattrofunc func, const char *what)
{
    if (!PyType_Check(self)) {
        return 1;
    }

    int res;
    BEGIN_TYPE_LOCK();
    res = hackcheck_unlocked(self, func, what);
    END_TYPE_LOCK();
    return res;
}

static PyObject *
wrap_setattr(PyObject *self, PyObject *args, void *wrapped)
{
    setattrofunc func = (setattrofunc)wrapped;
    int res;
    PyObject *name, *value;

    if (!PyArg_UnpackTuple(args, "", 2, 2, &name, &value))
        return NULL;
    if (!hackcheck(self, func, "__setattr__"))
        return NULL;
    res = (*func)(self, name, value);
    if (res < 0)
        return NULL;
    Py_RETURN_NONE;
}

static PyObject *
wrap_delattr(PyObject *self, PyObject *args, void *wrapped)
{
    setattrofunc func = (setattrofunc)wrapped;
    int res;
    PyObject *name;

    if (!check_num_args(args, 1))
        return NULL;
    name = PyTuple_GET_ITEM(args, 0);
    if (!hackcheck(self, func, "__delattr__"))
        return NULL;
    res = (*func)(self, name, NULL);
    if (res < 0)
        return NULL;
    Py_RETURN_NONE;
}

static PyObject *
wrap_hashfunc(PyObject *self, PyObject *args, void *wrapped)
{
    hashfunc func = (hashfunc)wrapped;
    Py_hash_t res;

    if (!check_num_args(args, 0))
        return NULL;
    res = (*func)(self);
    if (res == -1 && PyErr_Occurred())
        return NULL;
    return PyLong_FromSsize_t(res);
}

static PyObject *
wrap_call(PyObject *self, PyObject *args, void *wrapped, PyObject *kwds)
{
    ternaryfunc func = (ternaryfunc)wrapped;

    return (*func)(self, args, kwds);
}

static PyObject *
wrap_del(PyObject *self, PyObject *args, void *wrapped)
{
    destructor func = (destructor)wrapped;

    if (!check_num_args(args, 0))
        return NULL;

    (*func)(self);
    Py_RETURN_NONE;
}

static PyObject *
wrap_richcmpfunc(PyObject *self, PyObject *args, void *wrapped, int op)
{
    richcmpfunc func = (richcmpfunc)wrapped;
    PyObject *other;

    if (!check_num_args(args, 1))
        return NULL;
    other = PyTuple_GET_ITEM(args, 0);
    return (*func)(self, other, op);
}

#undef RICHCMP_WRAPPER
#define RICHCMP_WRAPPER(NAME, OP) \
static PyObject * \
richcmp_##NAME(PyObject *self, PyObject *args, void *wrapped) \
{ \
    return wrap_richcmpfunc(self, args, wrapped, OP); \
}

RICHCMP_WRAPPER(lt, Py_LT)
RICHCMP_WRAPPER(le, Py_LE)
RICHCMP_WRAPPER(eq, Py_EQ)
RICHCMP_WRAPPER(ne, Py_NE)
RICHCMP_WRAPPER(gt, Py_GT)
RICHCMP_WRAPPER(ge, Py_GE)

static PyObject *
wrap_next(PyObject *self, PyObject *args, void *wrapped)
{
    unaryfunc func = (unaryfunc)wrapped;
    PyObject *res;

    if (!check_num_args(args, 0))
        return NULL;
    res = (*func)(self);
    if (res == NULL && !PyErr_Occurred())
        PyErr_SetNone(PyExc_StopIteration);
    return res;
}

static PyObject *
wrap_descr_get(PyObject *self, PyObject *args, void *wrapped)
{
    descrgetfunc func = (descrgetfunc)wrapped;
    PyObject *obj;
    PyObject *type = NULL;

    if (!PyArg_UnpackTuple(args, "", 1, 2, &obj, &type))
        return NULL;
    if (obj == Py_None)
        obj = NULL;
    if (type == Py_None)
        type = NULL;
    if (type == NULL && obj == NULL) {
        PyErr_SetString(PyExc_TypeError,
                        "__get__(None, None) is invalid");
        return NULL;
    }
    return (*func)(self, obj, type);
}

static PyObject *
wrap_descr_set(PyObject *self, PyObject *args, void *wrapped)
{
    descrsetfunc func = (descrsetfunc)wrapped;
    PyObject *obj, *value;
    int ret;

    if (!PyArg_UnpackTuple(args, "", 2, 2, &obj, &value))
        return NULL;
    ret = (*func)(self, obj, value);
    if (ret < 0)
        return NULL;
    Py_RETURN_NONE;
}

static PyObject *
wrap_descr_delete(PyObject *self, PyObject *args, void *wrapped)
{
    descrsetfunc func = (descrsetfunc)wrapped;
    PyObject *obj;
    int ret;

    if (!check_num_args(args, 1))
        return NULL;
    obj = PyTuple_GET_ITEM(args, 0);
    ret = (*func)(self, obj, NULL);
    if (ret < 0)
        return NULL;
    Py_RETURN_NONE;
}

static PyObject *
wrap_buffer(PyObject *self, PyObject *args, void *wrapped)
{
    PyObject *arg = NULL;

    if (!PyArg_UnpackTuple(args, "", 1, 1, &arg)) {
        return NULL;
    }
    Py_ssize_t flags = PyNumber_AsSsize_t(arg, PyExc_OverflowError);
    if (flags == -1 && PyErr_Occurred()) {
        return NULL;
    }
    if (flags > INT_MAX) {
        PyErr_SetString(PyExc_OverflowError,
                        "buffer flags too large");
        return NULL;
    }

    return _PyMemoryView_FromBufferProc(self, Py_SAFE_DOWNCAST(flags, Py_ssize_t, int),
                                        (getbufferproc)wrapped);
}

static PyObject *
wrap_releasebuffer(PyObject *self, PyObject *args, void *wrapped)
{
    PyObject *arg = NULL;
    if (!PyArg_UnpackTuple(args, "", 1, 1, &arg)) {
        return NULL;
    }
    if (!PyMemoryView_Check(arg)) {
        PyErr_SetString(PyExc_TypeError,
                        "expected a memoryview object");
        return NULL;
    }
    PyMemoryViewObject *mview = (PyMemoryViewObject *)arg;
    if (mview->view.obj == NULL) {
        // Already released, ignore
        Py_RETURN_NONE;
    }
    if (mview->view.obj != self) {
        PyErr_SetString(PyExc_ValueError,
                        "memoryview's buffer is not this object");
        return NULL;
    }
    if (mview->flags & _Py_MEMORYVIEW_RELEASED) {
        PyErr_SetString(PyExc_ValueError,
                        "memoryview's buffer has already been released");
        return NULL;
    }
    PyObject *res = PyObject_CallMethodNoArgs((PyObject *)mview, &_Py_ID(release));
    if (res == NULL) {
        return NULL;
    }
    Py_DECREF(res);
    Py_RETURN_NONE;
}

static PyObject *
wrap_init(PyObject *self, PyObject *args, void *wrapped, PyObject *kwds)
{
    initproc func = (initproc)wrapped;

    if (func(self, args, kwds) < 0)
        return NULL;
    Py_RETURN_NONE;
}

static PyObject *
tp_new_wrapper(PyObject *self, PyObject *args, PyObject *kwds)
{
    PyTypeObject *staticbase;
    PyObject *arg0, *res;

    if (self == NULL || !PyType_Check(self)) {
        PyErr_Format(PyExc_SystemError,
                     "__new__() called with non-type 'self'");
        return NULL;
    }
    PyTypeObject *type = (PyTypeObject *)self;

    if (!PyTuple_Check(args) || PyTuple_GET_SIZE(args) < 1) {
        PyErr_Format(PyExc_TypeError,
                     "%s.__new__(): not enough arguments",
                     type->tp_name);
        return NULL;
    }
    arg0 = PyTuple_GET_ITEM(args, 0);
    if (!PyType_Check(arg0)) {
        PyErr_Format(PyExc_TypeError,
                     "%s.__new__(X): X is not a type object (%s)",
                     type->tp_name,
                     Py_TYPE(arg0)->tp_name);
        return NULL;
    }
    PyTypeObject *subtype = (PyTypeObject *)arg0;

    if (!PyType_IsSubtype(subtype, type)) {
        PyErr_Format(PyExc_TypeError,
                     "%s.__new__(%s): %s is not a subtype of %s",
                     type->tp_name,
                     subtype->tp_name,
                     subtype->tp_name,
                     type->tp_name);
        return NULL;
    }

    /* Check that the use doesn't do something silly and unsafe like
       object.__new__(dict).  To do this, we check that the
       most derived base that's not a heap type is this type. */
    staticbase = subtype;
    while (staticbase && (staticbase->tp_new == slot_tp_new))
        staticbase = staticbase->tp_base;
    /* If staticbase is NULL now, it is a really weird type.
       In the spirit of backwards compatibility (?), just shut up. */
    if (staticbase && staticbase->tp_new != type->tp_new) {
        PyErr_Format(PyExc_TypeError,
                     "%s.__new__(%s) is not safe, use %s.__new__()",
                     type->tp_name,
                     subtype->tp_name,
                     staticbase->tp_name);
        return NULL;
    }

    args = PyTuple_GetSlice(args, 1, PyTuple_GET_SIZE(args));
    if (args == NULL)
        return NULL;
    res = type->tp_new(subtype, args, kwds);
    Py_DECREF(args);
    return res;
}

static struct PyMethodDef tp_new_methoddef[] = {
    {"__new__", _PyCFunction_CAST(tp_new_wrapper), METH_VARARGS|METH_KEYWORDS,
     PyDoc_STR("__new__($type, *args, **kwargs)\n--\n\n"
               "Create and return a new object.  "
               "See help(type) for accurate signature.")},
    {0}
};

static int
add_tp_new_wrapper(PyTypeObject *type)
{
    PyObject *dict = lookup_tp_dict(type);
    int r = PyDict_Contains(dict, &_Py_ID(__new__));
    if (r > 0) {
        return 0;
    }
    if (r < 0) {
        return -1;
    }

    PyObject *func = PyCFunction_NewEx(tp_new_methoddef, (PyObject *)type, NULL);
    if (func == NULL) {
        return -1;
    }
    r = PyDict_SetItem(dict, &_Py_ID(__new__), func);
    Py_DECREF(func);
    return r;
}

/* Slot wrappers that call the corresponding __foo__ slot.  See comments
   below at override_slots() for more explanation. */

#define SLOT0(FUNCNAME, DUNDER) \
static PyObject * \
FUNCNAME(PyObject *self) \
{ \
    PyObject* stack[1] = {self}; \
    return vectorcall_method(&_Py_ID(DUNDER), stack, 1); \
}

#define SLOT1(FUNCNAME, DUNDER, ARG1TYPE) \
static PyObject * \
FUNCNAME(PyObject *self, ARG1TYPE arg1) \
{ \
    PyObject* stack[2] = {self, arg1}; \
    return vectorcall_method(&_Py_ID(DUNDER), stack, 2); \
}

/* Boolean helper for SLOT1BINFULL().
   right.__class__ is a nontrivial subclass of left.__class__. */
static int
method_is_overloaded(PyObject *left, PyObject *right, PyObject *name)
{
    PyObject *a, *b;
    int ok;

    if (PyObject_GetOptionalAttr((PyObject *)(Py_TYPE(right)), name, &b) < 0) {
        return -1;
    }
    if (b == NULL) {
        /* If right doesn't have it, it's not overloaded */
        return 0;
    }

    if (PyObject_GetOptionalAttr((PyObject *)(Py_TYPE(left)), name, &a) < 0) {
        Py_DECREF(b);
        return -1;
    }
    if (a == NULL) {
        Py_DECREF(b);
        /* If right has it but left doesn't, it's overloaded */
        return 1;
    }

    ok = PyObject_RichCompareBool(a, b, Py_NE);
    Py_DECREF(a);
    Py_DECREF(b);
    return ok;
}


#define SLOT1BINFULL(FUNCNAME, TESTFUNC, SLOTNAME, DUNDER, RDUNDER) \
static PyObject * \
FUNCNAME(PyObject *self, PyObject *other) \
{ \
    PyObject* stack[2]; \
    PyThreadState *tstate = _PyThreadState_GET(); \
    int do_other = !Py_IS_TYPE(self, Py_TYPE(other)) && \
        Py_TYPE(other)->tp_as_number != NULL && \
        Py_TYPE(other)->tp_as_number->SLOTNAME == TESTFUNC; \
    if (Py_TYPE(self)->tp_as_number != NULL && \
        Py_TYPE(self)->tp_as_number->SLOTNAME == TESTFUNC) { \
        PyObject *r; \
        if (do_other && PyType_IsSubtype(Py_TYPE(other), Py_TYPE(self))) { \
            int ok = method_is_overloaded(self, other, &_Py_ID(RDUNDER)); \
            if (ok < 0) { \
                return NULL; \
            } \
            if (ok) { \
                stack[0] = other; \
                stack[1] = self; \
                r = vectorcall_maybe(tstate, &_Py_ID(RDUNDER), stack, 2); \
                if (r != Py_NotImplemented) \
                    return r; \
                Py_DECREF(r); \
                do_other = 0; \
            } \
        } \
        stack[0] = self; \
        stack[1] = other; \
        r = vectorcall_maybe(tstate, &_Py_ID(DUNDER), stack, 2); \
        if (r != Py_NotImplemented || \
            Py_IS_TYPE(other, Py_TYPE(self))) \
            return r; \
        Py_DECREF(r); \
    } \
    if (do_other) { \
        stack[0] = other; \
        stack[1] = self; \
        return vectorcall_maybe(tstate, &_Py_ID(RDUNDER), stack, 2); \
    } \
    Py_RETURN_NOTIMPLEMENTED; \
}

#define SLOT1BIN(FUNCNAME, SLOTNAME, DUNDER, RDUNDER) \
    SLOT1BINFULL(FUNCNAME, FUNCNAME, SLOTNAME, DUNDER, RDUNDER)

static Py_ssize_t
slot_sq_length(PyObject *self)
{
    PyObject* stack[1] = {self};
    PyObject *res = vectorcall_method(&_Py_ID(__len__), stack, 1);
    Py_ssize_t len;

    if (res == NULL)
        return -1;

    Py_SETREF(res, _PyNumber_Index(res));
    if (res == NULL)
        return -1;

    assert(PyLong_Check(res));
    if (_PyLong_IsNegative((PyLongObject *)res)) {
        Py_DECREF(res);
        PyErr_SetString(PyExc_ValueError,
                        "__len__() should return >= 0");
        return -1;
    }

    len = PyNumber_AsSsize_t(res, PyExc_OverflowError);
    assert(len >= 0 || PyErr_ExceptionMatches(PyExc_OverflowError));
    Py_DECREF(res);
    return len;
}

static PyObject *
slot_sq_item(PyObject *self, Py_ssize_t i)
{
    PyObject *ival = PyLong_FromSsize_t(i);
    if (ival == NULL) {
        return NULL;
    }
    PyObject *stack[2] = {self, ival};
    PyObject *retval = vectorcall_method(&_Py_ID(__getitem__), stack, 2);
    Py_DECREF(ival);
    return retval;
}

static int
slot_sq_ass_item(PyObject *self, Py_ssize_t index, PyObject *value)
{
    PyObject *stack[3];
    PyObject *res;
    PyObject *index_obj;

    index_obj = PyLong_FromSsize_t(index);
    if (index_obj == NULL) {
        return -1;
    }

    stack[0] = self;
    stack[1] = index_obj;
    if (value == NULL) {
        res = vectorcall_method(&_Py_ID(__delitem__), stack, 2);
    }
    else {
        stack[2] = value;
        res = vectorcall_method(&_Py_ID(__setitem__), stack, 3);
    }
    Py_DECREF(index_obj);

    if (res == NULL) {
        return -1;
    }
    Py_DECREF(res);
    return 0;
}

static int
slot_sq_contains(PyObject *self, PyObject *value)
{
    PyThreadState *tstate = _PyThreadState_GET();
    PyObject *func, *res;
    int result = -1, unbound;

    func = lookup_maybe_method(self, &_Py_ID(__contains__), &unbound);
    if (func == Py_None) {
        Py_DECREF(func);
        PyErr_Format(PyExc_TypeError,
                     "'%.200s' object is not a container",
                     Py_TYPE(self)->tp_name);
        return -1;
    }
    if (func != NULL) {
        PyObject *args[2] = {self, value};
        res = vectorcall_unbound(tstate, unbound, func, args, 2);
        Py_DECREF(func);
        if (res != NULL) {
            result = PyObject_IsTrue(res);
            Py_DECREF(res);
        }
    }
    else if (! PyErr_Occurred()) {
        /* Possible results: -1 and 1 */
        result = (int)_PySequence_IterSearch(self, value,
                                         PY_ITERSEARCH_CONTAINS);
    }
    return result;
}

#define slot_mp_length slot_sq_length

SLOT1(slot_mp_subscript, __getitem__, PyObject *)

static int
slot_mp_ass_subscript(PyObject *self, PyObject *key, PyObject *value)
{
    PyObject *stack[3];
    PyObject *res;

    stack[0] = self;
    stack[1] = key;
    if (value == NULL) {
        res = vectorcall_method(&_Py_ID(__delitem__), stack, 2);
    }
    else {
        stack[2] = value;
        res = vectorcall_method(&_Py_ID(__setitem__), stack, 3);
    }

    if (res == NULL)
        return -1;
    Py_DECREF(res);
    return 0;
}

SLOT1BIN(slot_nb_add, nb_add, __add__, __radd__)
SLOT1BIN(slot_nb_subtract, nb_subtract, __sub__, __rsub__)
SLOT1BIN(slot_nb_multiply, nb_multiply, __mul__, __rmul__)
SLOT1BIN(slot_nb_matrix_multiply, nb_matrix_multiply, __matmul__, __rmatmul__)
SLOT1BIN(slot_nb_remainder, nb_remainder, __mod__, __rmod__)
SLOT1BIN(slot_nb_divmod, nb_divmod, __divmod__, __rdivmod__)

static PyObject *slot_nb_power(PyObject *, PyObject *, PyObject *);

SLOT1BINFULL(slot_nb_power_binary, slot_nb_power, nb_power, __pow__, __rpow__)

static PyObject *
slot_nb_power(PyObject *self, PyObject *other, PyObject *modulus)
{
    if (modulus == Py_None)
        return slot_nb_power_binary(self, other);
    /* Three-arg power doesn't use __rpow__.  But ternary_op
       can call this when the second argument's type uses
       slot_nb_power, so check before calling self.__pow__. */
    if (Py_TYPE(self)->tp_as_number != NULL &&
        Py_TYPE(self)->tp_as_number->nb_power == slot_nb_power) {
        PyObject* stack[3] = {self, other, modulus};
        return vectorcall_method(&_Py_ID(__pow__), stack, 3);
    }
    Py_RETURN_NOTIMPLEMENTED;
}

SLOT0(slot_nb_negative, __neg__)
SLOT0(slot_nb_positive, __pos__)
SLOT0(slot_nb_absolute, __abs__)

static int
slot_nb_bool(PyObject *self)
{
    PyObject *func, *value;
    int result, unbound;
    int using_len = 0;

    func = lookup_maybe_method(self, &_Py_ID(__bool__), &unbound);
    if (func == NULL) {
        if (PyErr_Occurred()) {
            return -1;
        }

        func = lookup_maybe_method(self, &_Py_ID(__len__), &unbound);
        if (func == NULL) {
            if (PyErr_Occurred()) {
                return -1;
            }
            return 1;
        }
        using_len = 1;
    }

    value = call_unbound_noarg(unbound, func, self);
    if (value == NULL) {
        goto error;
    }

    if (using_len) {
        /* bool type enforced by slot_nb_len */
        result = PyObject_IsTrue(value);
    }
    else if (PyBool_Check(value)) {
        result = PyObject_IsTrue(value);
    }
    else {
        PyErr_Format(PyExc_TypeError,
                     "__bool__ should return "
                     "bool, returned %s",
                     Py_TYPE(value)->tp_name);
        result = -1;
    }

    Py_DECREF(value);
    Py_DECREF(func);
    return result;

error:
    Py_DECREF(func);
    return -1;
}


static PyObject *
slot_nb_index(PyObject *self)
{
    PyObject *stack[1] = {self};
    return vectorcall_method(&_Py_ID(__index__), stack, 1);
}


SLOT0(slot_nb_invert, __invert__)
SLOT1BIN(slot_nb_lshift, nb_lshift, __lshift__, __rlshift__)
SLOT1BIN(slot_nb_rshift, nb_rshift, __rshift__, __rrshift__)
SLOT1BIN(slot_nb_and, nb_and, __and__, __rand__)
SLOT1BIN(slot_nb_xor, nb_xor, __xor__, __rxor__)
SLOT1BIN(slot_nb_or, nb_or, __or__, __ror__)

SLOT0(slot_nb_int, __int__)
SLOT0(slot_nb_float, __float__)
SLOT1(slot_nb_inplace_add, __iadd__, PyObject *)
SLOT1(slot_nb_inplace_subtract, __isub__, PyObject *)
SLOT1(slot_nb_inplace_multiply, __imul__, PyObject *)
SLOT1(slot_nb_inplace_matrix_multiply, __imatmul__, PyObject *)
SLOT1(slot_nb_inplace_remainder, __imod__, PyObject *)
/* Can't use SLOT1 here, because nb_inplace_power is ternary */
static PyObject *
slot_nb_inplace_power(PyObject *self, PyObject * arg1, PyObject *arg2)
{
    PyObject *stack[2] = {self, arg1};
    return vectorcall_method(&_Py_ID(__ipow__), stack, 2);
}
SLOT1(slot_nb_inplace_lshift, __ilshift__, PyObject *)
SLOT1(slot_nb_inplace_rshift, __irshift__, PyObject *)
SLOT1(slot_nb_inplace_and, __iand__, PyObject *)
SLOT1(slot_nb_inplace_xor, __ixor__, PyObject *)
SLOT1(slot_nb_inplace_or, __ior__, PyObject *)
SLOT1BIN(slot_nb_floor_divide, nb_floor_divide,
         __floordiv__, __rfloordiv__)
SLOT1BIN(slot_nb_true_divide, nb_true_divide, __truediv__, __rtruediv__)
SLOT1(slot_nb_inplace_floor_divide, __ifloordiv__, PyObject *)
SLOT1(slot_nb_inplace_true_divide, __itruediv__, PyObject *)

static PyObject *
slot_tp_repr(PyObject *self)
{
    PyObject *func, *res;
    int unbound;

    func = lookup_maybe_method(self, &_Py_ID(__repr__), &unbound);
    if (func != NULL) {
        res = call_unbound_noarg(unbound, func, self);
        Py_DECREF(func);
        return res;
    }
    PyErr_Clear();
    return PyUnicode_FromFormat("<%s object at %p>",
                               Py_TYPE(self)->tp_name, self);
}

SLOT0(slot_tp_str, __str__)

static Py_hash_t
slot_tp_hash(PyObject *self)
{
    PyObject *func, *res;
    Py_ssize_t h;
    int unbound;

    func = lookup_maybe_method(self, &_Py_ID(__hash__), &unbound);

    if (func == Py_None) {
        Py_SETREF(func, NULL);
    }

    if (func == NULL) {
        return PyObject_HashNotImplemented(self);
    }

    res = call_unbound_noarg(unbound, func, self);
    Py_DECREF(func);
    if (res == NULL)
        return -1;

    if (!PyLong_Check(res)) {
        PyErr_SetString(PyExc_TypeError,
                        "__hash__ method should return an integer");
        return -1;
    }
    /* Transform the PyLong `res` to a Py_hash_t `h`.  For an existing
       hashable Python object x, hash(x) will always lie within the range of
       Py_hash_t.  Therefore our transformation must preserve values that
       already lie within this range, to ensure that if x.__hash__() returns
       hash(y) then hash(x) == hash(y). */
    h = PyLong_AsSsize_t(res);
    if (h == -1 && PyErr_Occurred()) {
        /* res was not within the range of a Py_hash_t, so we're free to
           use any sufficiently bit-mixing transformation;
           long.__hash__ will do nicely. */
        PyErr_Clear();
        h = PyLong_Type.tp_hash(res);
    }
    /* -1 is reserved for errors. */
    if (h == -1)
        h = -2;
    Py_DECREF(res);
    return h;
}

static PyObject *
slot_tp_call(PyObject *self, PyObject *args, PyObject *kwds)
{
    PyThreadState *tstate = _PyThreadState_GET();
    int unbound;

    PyObject *meth = lookup_method(self, &_Py_ID(__call__), &unbound);
    if (meth == NULL) {
        return NULL;
    }

    PyObject *res;
    if (unbound) {
        res = _PyObject_Call_Prepend(tstate, meth, self, args, kwds);
    }
    else {
        res = _PyObject_Call(tstate, meth, args, kwds);
    }

    Py_DECREF(meth);
    return res;
}

/* There are two slot dispatch functions for tp_getattro.

   - _Py_slot_tp_getattro() is used when __getattribute__ is overridden
     but no __getattr__ hook is present;

   - _Py_slot_tp_getattr_hook() is used when a __getattr__ hook is present.

   The code in update_one_slot() always installs _Py_slot_tp_getattr_hook();
   this detects the absence of __getattr__ and then installs the simpler
   slot if necessary. */

PyObject *
_Py_slot_tp_getattro(PyObject *self, PyObject *name)
{
    PyObject *stack[2] = {self, name};
    return vectorcall_method(&_Py_ID(__getattribute__), stack, 2);
}

static inline PyObject *
call_attribute(PyObject *self, PyObject *attr, PyObject *name)
{
    PyObject *res, *descr = NULL;

    if (_PyType_HasFeature(Py_TYPE(attr), Py_TPFLAGS_METHOD_DESCRIPTOR)) {
        PyObject *args[] = { self, name };
        res = PyObject_Vectorcall(attr, args, 2, NULL);
        return res;
    }

    descrgetfunc f = Py_TYPE(attr)->tp_descr_get;

    if (f != NULL) {
        descr = f(attr, self, (PyObject *)(Py_TYPE(self)));
        if (descr == NULL)
            return NULL;
        else
            attr = descr;
    }
    res = PyObject_CallOneArg(attr, name);
    Py_XDECREF(descr);
    return res;
}

PyObject *
_Py_slot_tp_getattr_hook(PyObject *self, PyObject *name)
{
    PyTypeObject *tp = Py_TYPE(self);
    PyObject *getattr, *getattribute, *res;

    /* speed hack: we could use lookup_maybe, but that would resolve the
       method fully for each attribute lookup for classes with
       __getattr__, even when the attribute is present. So we use
       _PyType_LookupRef and create the method only when needed, with
       call_attribute. */
    getattr = _PyType_LookupRef(tp, &_Py_ID(__getattr__));
    if (getattr == NULL) {
        /* No __getattr__ hook: use a simpler dispatcher */
        tp->tp_getattro = _Py_slot_tp_getattro;
        return _Py_slot_tp_getattro(self, name);
    }
    /* speed hack: we could use lookup_maybe, but that would resolve the
       method fully for each attribute lookup for classes with
       __getattr__, even when self has the default __getattribute__
       method. So we use _PyType_LookupRef and create the method only when
       needed, with call_attribute. */
    getattribute = _PyType_LookupRef(tp, &_Py_ID(__getattribute__));
    if (getattribute == NULL ||
        (Py_IS_TYPE(getattribute, &PyWrapperDescr_Type) &&
         ((PyWrapperDescrObject *)getattribute)->d_wrapped ==
             (void *)PyObject_GenericGetAttr)) {
        Py_XDECREF(getattribute);
        res = _PyObject_GenericGetAttrWithDict(self, name, NULL, 1);
        /* if res == NULL with no exception set, then it must be an
           AttributeError suppressed by us. */
        if (res == NULL && !PyErr_Occurred()) {
            res = call_attribute(self, getattr, name);
        }
    }
    else {
        res = call_attribute(self, getattribute, name);
        Py_DECREF(getattribute);
        if (res == NULL && PyErr_ExceptionMatches(PyExc_AttributeError)) {
            PyErr_Clear();
            res = call_attribute(self, getattr, name);
        }
    }

    Py_DECREF(getattr);
    return res;
}

static int
slot_tp_setattro(PyObject *self, PyObject *name, PyObject *value)
{
    PyObject *stack[3];
    PyObject *res;

    stack[0] = self;
    stack[1] = name;
    if (value == NULL) {
        res = vectorcall_method(&_Py_ID(__delattr__), stack, 2);
    }
    else {
        stack[2] = value;
        res = vectorcall_method(&_Py_ID(__setattr__), stack, 3);
    }
    if (res == NULL)
        return -1;
    Py_DECREF(res);
    return 0;
}

static PyObject *name_op[] = {
    &_Py_ID(__lt__),
    &_Py_ID(__le__),
    &_Py_ID(__eq__),
    &_Py_ID(__ne__),
    &_Py_ID(__gt__),
    &_Py_ID(__ge__),
};

static PyObject *
slot_tp_richcompare(PyObject *self, PyObject *other, int op)
{
    PyThreadState *tstate = _PyThreadState_GET();

    int unbound;
    PyObject *func = lookup_maybe_method(self, name_op[op], &unbound);
    if (func == NULL) {
        PyErr_Clear();
        Py_RETURN_NOTIMPLEMENTED;
    }

    PyObject *stack[2] = {self, other};
    PyObject *res = vectorcall_unbound(tstate, unbound, func, stack, 2);
    Py_DECREF(func);
    return res;
}

static PyObject *
slot_tp_iter(PyObject *self)
{
    int unbound;
    PyObject *func, *res;

    func = lookup_maybe_method(self, &_Py_ID(__iter__), &unbound);
    if (func == Py_None) {
        Py_DECREF(func);
        PyErr_Format(PyExc_TypeError,
                     "'%.200s' object is not iterable",
                     Py_TYPE(self)->tp_name);
        return NULL;
    }

    if (func != NULL) {
        res = call_unbound_noarg(unbound, func, self);
        Py_DECREF(func);
        return res;
    }

    PyErr_Clear();
    func = lookup_maybe_method(self, &_Py_ID(__getitem__), &unbound);
    if (func == NULL) {
        PyErr_Format(PyExc_TypeError,
                     "'%.200s' object is not iterable",
                     Py_TYPE(self)->tp_name);
        return NULL;
    }
    Py_DECREF(func);
    return PySeqIter_New(self);
}

static PyObject *
slot_tp_iternext(PyObject *self)
{
    PyObject *stack[1] = {self};
    return vectorcall_method(&_Py_ID(__next__), stack, 1);
}

static PyObject *
slot_tp_descr_get(PyObject *self, PyObject *obj, PyObject *type)
{
    PyTypeObject *tp = Py_TYPE(self);
    PyObject *get;

    get = _PyType_LookupRef(tp, &_Py_ID(__get__));
    if (get == NULL) {
        /* Avoid further slowdowns */
        if (tp->tp_descr_get == slot_tp_descr_get)
            tp->tp_descr_get = NULL;
        return Py_NewRef(self);
    }
    if (obj == NULL)
        obj = Py_None;
    if (type == NULL)
        type = Py_None;
    PyObject *stack[3] = {self, obj, type};
    PyObject *res = PyObject_Vectorcall(get, stack, 3, NULL);
    Py_DECREF(get);
    return res;
}

static int
slot_tp_descr_set(PyObject *self, PyObject *target, PyObject *value)
{
    PyObject* stack[3];
    PyObject *res;

    stack[0] = self;
    stack[1] = target;
    if (value == NULL) {
        res = vectorcall_method(&_Py_ID(__delete__), stack, 2);
    }
    else {
        stack[2] = value;
        res = vectorcall_method(&_Py_ID(__set__), stack, 3);
    }
    if (res == NULL)
        return -1;
    Py_DECREF(res);
    return 0;
}

static int
slot_tp_init(PyObject *self, PyObject *args, PyObject *kwds)
{
    PyThreadState *tstate = _PyThreadState_GET();

    int unbound;
    PyObject *meth = lookup_method(self, &_Py_ID(__init__), &unbound);
    if (meth == NULL) {
        return -1;
    }

    PyObject *res;
    if (unbound) {
        res = _PyObject_Call_Prepend(tstate, meth, self, args, kwds);
    }
    else {
        res = _PyObject_Call(tstate, meth, args, kwds);
    }
    Py_DECREF(meth);
    if (res == NULL)
        return -1;
    if (res != Py_None) {
        PyErr_Format(PyExc_TypeError,
                     "__init__() should return None, not '%.200s'",
                     Py_TYPE(res)->tp_name);
        Py_DECREF(res);
        return -1;
    }
    Py_DECREF(res);
    return 0;
}

static PyObject *
slot_tp_new(PyTypeObject *type, PyObject *args, PyObject *kwds)
{
    PyThreadState *tstate = _PyThreadState_GET();
    PyObject *func, *result;

    func = PyObject_GetAttr((PyObject *)type, &_Py_ID(__new__));
    if (func == NULL) {
        return NULL;
    }

    result = _PyObject_Call_Prepend(tstate, func, (PyObject *)type, args, kwds);
    Py_DECREF(func);
    return result;
}

static void
slot_tp_finalize(PyObject *self)
{
    int unbound;
    PyObject *del, *res;

    /* Save the current exception, if any. */
    PyObject *exc = PyErr_GetRaisedException();

    /* Execute __del__ method, if any. */
    del = lookup_maybe_method(self, &_Py_ID(__del__), &unbound);
    if (del != NULL) {
        res = call_unbound_noarg(unbound, del, self);
        if (res == NULL)
            PyErr_WriteUnraisable(del);
        else
            Py_DECREF(res);
        Py_DECREF(del);
    }

    /* Restore the saved exception. */
    PyErr_SetRaisedException(exc);
}

typedef struct _PyBufferWrapper {
    PyObject_HEAD
    PyObject *mv;
    PyObject *obj;
} PyBufferWrapper;

static int
bufferwrapper_traverse(PyBufferWrapper *self, visitproc visit, void *arg)
{
    Py_VISIT(self->mv);
    Py_VISIT(self->obj);
    return 0;
}

static void
bufferwrapper_dealloc(PyObject *self)
{
    PyBufferWrapper *bw = (PyBufferWrapper *)self;

    _PyObject_GC_UNTRACK(self);
    Py_XDECREF(bw->mv);
    Py_XDECREF(bw->obj);
    Py_TYPE(self)->tp_free(self);
}

static void
bufferwrapper_releasebuf(PyObject *self, Py_buffer *view)
{
    PyBufferWrapper *bw = (PyBufferWrapper *)self;

    if (bw->mv == NULL || bw->obj == NULL) {
        // Already released
        return;
    }

    PyObject *mv = bw->mv;
    PyObject *obj = bw->obj;

    assert(PyMemoryView_Check(mv));
    Py_TYPE(mv)->tp_as_buffer->bf_releasebuffer(mv, view);
    // We only need to call bf_releasebuffer if it's a Python function. If it's a C
    // bf_releasebuf, it will be called when the memoryview is released.
    if (((PyMemoryViewObject *)mv)->view.obj != obj
            && Py_TYPE(obj)->tp_as_buffer != NULL
            && Py_TYPE(obj)->tp_as_buffer->bf_releasebuffer == slot_bf_releasebuffer) {
        releasebuffer_call_python(obj, view);
    }

    Py_CLEAR(bw->mv);
    Py_CLEAR(bw->obj);
}

static PyBufferProcs bufferwrapper_as_buffer = {
    .bf_releasebuffer = bufferwrapper_releasebuf,
};


PyTypeObject _PyBufferWrapper_Type = {
    PyVarObject_HEAD_INIT(&PyType_Type, 0)
    .tp_name = "_buffer_wrapper",
    .tp_basicsize = sizeof(PyBufferWrapper),
    .tp_alloc = PyType_GenericAlloc,
    .tp_free = PyObject_GC_Del,
    .tp_traverse = (traverseproc)bufferwrapper_traverse,
    .tp_dealloc = bufferwrapper_dealloc,
    .tp_flags = Py_TPFLAGS_DEFAULT | Py_TPFLAGS_HAVE_GC,
    .tp_as_buffer = &bufferwrapper_as_buffer,
};

static int
slot_bf_getbuffer(PyObject *self, Py_buffer *buffer, int flags)
{
    PyObject *flags_obj = PyLong_FromLong(flags);
    if (flags_obj == NULL) {
        return -1;
    }
    PyBufferWrapper *wrapper = NULL;
    PyObject *stack[2] = {self, flags_obj};
    PyObject *ret = vectorcall_method(&_Py_ID(__buffer__), stack, 2);
    if (ret == NULL) {
        goto fail;
    }
    if (!PyMemoryView_Check(ret)) {
        PyErr_Format(PyExc_TypeError,
                     "__buffer__ returned non-memoryview object");
        goto fail;
    }

    if (PyObject_GetBuffer(ret, buffer, flags) < 0) {
        goto fail;
    }
    assert(buffer->obj == ret);

    wrapper = PyObject_GC_New(PyBufferWrapper, &_PyBufferWrapper_Type);
    if (wrapper == NULL) {
        goto fail;
    }
    wrapper->mv = ret;
    wrapper->obj = Py_NewRef(self);
    _PyObject_GC_TRACK(wrapper);

    buffer->obj = (PyObject *)wrapper;
    Py_DECREF(ret);
    Py_DECREF(flags_obj);
    return 0;

fail:
    Py_XDECREF(wrapper);
    Py_XDECREF(ret);
    Py_DECREF(flags_obj);
    return -1;
}

static releasebufferproc
releasebuffer_maybe_call_super_unlocked(PyObject *self, Py_buffer *buffer)
{
    PyTypeObject *self_type = Py_TYPE(self);
    PyObject *mro = lookup_tp_mro(self_type);
    if (mro == NULL) {
        return NULL;
    }

    assert(PyTuple_Check(mro));
    Py_ssize_t n = PyTuple_GET_SIZE(mro);
    Py_ssize_t i;

    /* No need to check the last one: it's gonna be skipped anyway.  */
    for (i = 0;  i < n -1; i++) {
        if ((PyObject *)(self_type) == PyTuple_GET_ITEM(mro, i))
            break;
    }
    i++;  /* skip self_type */
    if (i >= n)
        return NULL;

    for (; i < n; i++) {
        PyObject *obj = PyTuple_GET_ITEM(mro, i);
        if (!PyType_Check(obj)) {
            continue;
        }
        PyTypeObject *base_type = (PyTypeObject *)obj;
        if (base_type->tp_as_buffer != NULL
            && base_type->tp_as_buffer->bf_releasebuffer != NULL
            && base_type->tp_as_buffer->bf_releasebuffer != slot_bf_releasebuffer) {
            return base_type->tp_as_buffer->bf_releasebuffer;
        }
    }

    return NULL;
}

static void
releasebuffer_maybe_call_super(PyObject *self, Py_buffer *buffer)
{
    releasebufferproc base_releasebuffer;

    BEGIN_TYPE_LOCK();
    base_releasebuffer = releasebuffer_maybe_call_super_unlocked(self, buffer);
    END_TYPE_LOCK();

    if (base_releasebuffer != NULL) {
        base_releasebuffer(self, buffer);
    }
}

static void
releasebuffer_call_python(PyObject *self, Py_buffer *buffer)
{
    // bf_releasebuffer may be called while an exception is already active.
    // We have no way to report additional errors up the stack, because
    // this slot returns void, so we simply stash away the active exception
    // and restore it after the call to Python returns.
    PyObject *exc = PyErr_GetRaisedException();

    PyObject *mv;
    bool is_buffer_wrapper = Py_TYPE(buffer->obj) == &_PyBufferWrapper_Type;
    if (is_buffer_wrapper) {
        // Make sure we pass the same memoryview to
        // __release_buffer__() that __buffer__() returned.
        PyBufferWrapper *bw = (PyBufferWrapper *)buffer->obj;
        if (bw->mv == NULL) {
            goto end;
        }
        mv = Py_NewRef(bw->mv);
    }
    else {
        // This means we are not dealing with a memoryview returned
        // from a Python __buffer__ function.
        mv = PyMemoryView_FromBuffer(buffer);
        if (mv == NULL) {
            PyErr_FormatUnraisable("Exception ignored in bf_releasebuffer of %s", Py_TYPE(self)->tp_name);
            goto end;
        }
        // Set the memoryview to restricted mode, which forbids
        // users from saving any reference to the underlying buffer
        // (e.g., by doing .cast()). This is necessary to ensure
        // no Python code retains a reference to the to-be-released
        // buffer.
        ((PyMemoryViewObject *)mv)->flags |= _Py_MEMORYVIEW_RESTRICTED;
    }
    PyObject *stack[2] = {self, mv};
    PyObject *ret = vectorcall_method(&_Py_ID(__release_buffer__), stack, 2);
    if (ret == NULL) {
        PyErr_FormatUnraisable("Exception ignored in __release_buffer__ of %s", Py_TYPE(self)->tp_name);
    }
    else {
        Py_DECREF(ret);
    }
    if (!is_buffer_wrapper) {
        PyObject *res = PyObject_CallMethodNoArgs(mv, &_Py_ID(release));
        if (res == NULL) {
            PyErr_FormatUnraisable("Exception ignored in bf_releasebuffer of %s", Py_TYPE(self)->tp_name);
        }
        else {
            Py_DECREF(res);
        }
    }
    Py_DECREF(mv);
end:
    assert(!PyErr_Occurred());

    PyErr_SetRaisedException(exc);
}

/*
 * bf_releasebuffer is very delicate, because we need to ensure that
 * C bf_releasebuffer slots are called correctly (or we'll leak memory),
 * but we cannot trust any __release_buffer__ implemented in Python to
 * do so correctly. Therefore, if a base class has a C bf_releasebuffer
 * slot, we call it directly here. That is safe because this function
 * only gets called from C callers of the bf_releasebuffer slot. Python
 * code that calls __release_buffer__ directly instead goes through
 * wrap_releasebuffer(), which doesn't call the bf_releasebuffer slot
 * directly but instead simply releases the associated memoryview.
 */
static void
slot_bf_releasebuffer(PyObject *self, Py_buffer *buffer)
{
    releasebuffer_call_python(self, buffer);
    releasebuffer_maybe_call_super(self, buffer);
}

static PyObject *
slot_am_await(PyObject *self)
{
    int unbound;
    PyObject *func, *res;

    func = lookup_maybe_method(self, &_Py_ID(__await__), &unbound);
    if (func != NULL) {
        res = call_unbound_noarg(unbound, func, self);
        Py_DECREF(func);
        return res;
    }
    PyErr_Format(PyExc_AttributeError,
                 "object %.50s does not have __await__ method",
                 Py_TYPE(self)->tp_name);
    return NULL;
}

static PyObject *
slot_am_aiter(PyObject *self)
{
    int unbound;
    PyObject *func, *res;

    func = lookup_maybe_method(self, &_Py_ID(__aiter__), &unbound);
    if (func != NULL) {
        res = call_unbound_noarg(unbound, func, self);
        Py_DECREF(func);
        return res;
    }
    PyErr_Format(PyExc_AttributeError,
                 "object %.50s does not have __aiter__ method",
                 Py_TYPE(self)->tp_name);
    return NULL;
}

static PyObject *
slot_am_anext(PyObject *self)
{
    int unbound;
    PyObject *func, *res;

    func = lookup_maybe_method(self, &_Py_ID(__anext__), &unbound);
    if (func != NULL) {
        res = call_unbound_noarg(unbound, func, self);
        Py_DECREF(func);
        return res;
    }
    PyErr_Format(PyExc_AttributeError,
                 "object %.50s does not have __anext__ method",
                 Py_TYPE(self)->tp_name);
    return NULL;
}

/*
Table mapping __foo__ names to tp_foo offsets and slot_tp_foo wrapper functions.

The table is ordered by offsets relative to the 'PyHeapTypeObject' structure,
which incorporates the additional structures used for numbers, sequences and
mappings.  Note that multiple names may map to the same slot (e.g. __eq__,
__ne__ etc. all map to tp_richcompare) and one name may map to multiple slots
(e.g. __str__ affects tp_str as well as tp_repr). The table is terminated with
an all-zero entry.
*/

#undef TPSLOT
#undef FLSLOT
#undef BUFSLOT
#undef AMSLOT
#undef ETSLOT
#undef SQSLOT
#undef MPSLOT
#undef NBSLOT
#undef UNSLOT
#undef IBSLOT
#undef BINSLOT
#undef RBINSLOT

#define TPSLOT(NAME, SLOT, FUNCTION, WRAPPER, DOC) \
    {#NAME, offsetof(PyTypeObject, SLOT), (void *)(FUNCTION), WRAPPER, \
     PyDoc_STR(DOC), .name_strobj = &_Py_ID(NAME)}
#define FLSLOT(NAME, SLOT, FUNCTION, WRAPPER, DOC, FLAGS) \
    {#NAME, offsetof(PyTypeObject, SLOT), (void *)(FUNCTION), WRAPPER, \
     PyDoc_STR(DOC), FLAGS, .name_strobj = &_Py_ID(NAME) }
#define ETSLOT(NAME, SLOT, FUNCTION, WRAPPER, DOC) \
    {#NAME, offsetof(PyHeapTypeObject, SLOT), (void *)(FUNCTION), WRAPPER, \
     PyDoc_STR(DOC), .name_strobj = &_Py_ID(NAME) }
#define BUFSLOT(NAME, SLOT, FUNCTION, WRAPPER, DOC) \
    ETSLOT(NAME, as_buffer.SLOT, FUNCTION, WRAPPER, DOC)
#define AMSLOT(NAME, SLOT, FUNCTION, WRAPPER, DOC) \
    ETSLOT(NAME, as_async.SLOT, FUNCTION, WRAPPER, DOC)
#define SQSLOT(NAME, SLOT, FUNCTION, WRAPPER, DOC) \
    ETSLOT(NAME, as_sequence.SLOT, FUNCTION, WRAPPER, DOC)
#define MPSLOT(NAME, SLOT, FUNCTION, WRAPPER, DOC) \
    ETSLOT(NAME, as_mapping.SLOT, FUNCTION, WRAPPER, DOC)
#define NBSLOT(NAME, SLOT, FUNCTION, WRAPPER, DOC) \
    ETSLOT(NAME, as_number.SLOT, FUNCTION, WRAPPER, DOC)
#define UNSLOT(NAME, SLOT, FUNCTION, WRAPPER, DOC) \
    ETSLOT(NAME, as_number.SLOT, FUNCTION, WRAPPER, \
           #NAME "($self, /)\n--\n\n" DOC)
#define IBSLOT(NAME, SLOT, FUNCTION, WRAPPER, DOC) \
    ETSLOT(NAME, as_number.SLOT, FUNCTION, WRAPPER, \
           #NAME "($self, value, /)\n--\n\nReturn self" DOC "value.")
#define BINSLOT(NAME, SLOT, FUNCTION, DOC) \
    ETSLOT(NAME, as_number.SLOT, FUNCTION, wrap_binaryfunc_l, \
           #NAME "($self, value, /)\n--\n\nReturn self" DOC "value.")
#define RBINSLOT(NAME, SLOT, FUNCTION, DOC) \
    ETSLOT(NAME, as_number.SLOT, FUNCTION, wrap_binaryfunc_r, \
           #NAME "($self, value, /)\n--\n\nReturn value" DOC "self.")
#define BINSLOTNOTINFIX(NAME, SLOT, FUNCTION, DOC) \
    ETSLOT(NAME, as_number.SLOT, FUNCTION, wrap_binaryfunc_l, \
           #NAME "($self, value, /)\n--\n\n" DOC)
#define RBINSLOTNOTINFIX(NAME, SLOT, FUNCTION, DOC) \
    ETSLOT(NAME, as_number.SLOT, FUNCTION, wrap_binaryfunc_r, \
           #NAME "($self, value, /)\n--\n\n" DOC)

static pytype_slotdef slotdefs[] = {
    TPSLOT(__getattribute__, tp_getattr, NULL, NULL, ""),
    TPSLOT(__getattr__, tp_getattr, NULL, NULL, ""),
    TPSLOT(__setattr__, tp_setattr, NULL, NULL, ""),
    TPSLOT(__delattr__, tp_setattr, NULL, NULL, ""),
    TPSLOT(__repr__, tp_repr, slot_tp_repr, wrap_unaryfunc,
           "__repr__($self, /)\n--\n\nReturn repr(self)."),
    TPSLOT(__hash__, tp_hash, slot_tp_hash, wrap_hashfunc,
           "__hash__($self, /)\n--\n\nReturn hash(self)."),
    FLSLOT(__call__, tp_call, slot_tp_call, (wrapperfunc)(void(*)(void))wrap_call,
           "__call__($self, /, *args, **kwargs)\n--\n\nCall self as a function.",
           PyWrapperFlag_KEYWORDS),
    TPSLOT(__str__, tp_str, slot_tp_str, wrap_unaryfunc,
           "__str__($self, /)\n--\n\nReturn str(self)."),
    TPSLOT(__getattribute__, tp_getattro, _Py_slot_tp_getattr_hook,
           wrap_binaryfunc,
           "__getattribute__($self, name, /)\n--\n\nReturn getattr(self, name)."),
    TPSLOT(__getattr__, tp_getattro, _Py_slot_tp_getattr_hook, NULL,
           "__getattr__($self, name, /)\n--\n\nImplement getattr(self, name)."),
    TPSLOT(__setattr__, tp_setattro, slot_tp_setattro, wrap_setattr,
           "__setattr__($self, name, value, /)\n--\n\nImplement setattr(self, name, value)."),
    TPSLOT(__delattr__, tp_setattro, slot_tp_setattro, wrap_delattr,
           "__delattr__($self, name, /)\n--\n\nImplement delattr(self, name)."),
    TPSLOT(__lt__, tp_richcompare, slot_tp_richcompare, richcmp_lt,
           "__lt__($self, value, /)\n--\n\nReturn self<value."),
    TPSLOT(__le__, tp_richcompare, slot_tp_richcompare, richcmp_le,
           "__le__($self, value, /)\n--\n\nReturn self<=value."),
    TPSLOT(__eq__, tp_richcompare, slot_tp_richcompare, richcmp_eq,
           "__eq__($self, value, /)\n--\n\nReturn self==value."),
    TPSLOT(__ne__, tp_richcompare, slot_tp_richcompare, richcmp_ne,
           "__ne__($self, value, /)\n--\n\nReturn self!=value."),
    TPSLOT(__gt__, tp_richcompare, slot_tp_richcompare, richcmp_gt,
           "__gt__($self, value, /)\n--\n\nReturn self>value."),
    TPSLOT(__ge__, tp_richcompare, slot_tp_richcompare, richcmp_ge,
           "__ge__($self, value, /)\n--\n\nReturn self>=value."),
    TPSLOT(__iter__, tp_iter, slot_tp_iter, wrap_unaryfunc,
           "__iter__($self, /)\n--\n\nImplement iter(self)."),
    TPSLOT(__next__, tp_iternext, slot_tp_iternext, wrap_next,
           "__next__($self, /)\n--\n\nImplement next(self)."),
    TPSLOT(__get__, tp_descr_get, slot_tp_descr_get, wrap_descr_get,
           "__get__($self, instance, owner=None, /)\n--\n\nReturn an attribute of instance, which is of type owner."),
    TPSLOT(__set__, tp_descr_set, slot_tp_descr_set, wrap_descr_set,
           "__set__($self, instance, value, /)\n--\n\nSet an attribute of instance to value."),
    TPSLOT(__delete__, tp_descr_set, slot_tp_descr_set,
           wrap_descr_delete,
           "__delete__($self, instance, /)\n--\n\nDelete an attribute of instance."),
    FLSLOT(__init__, tp_init, slot_tp_init, (wrapperfunc)(void(*)(void))wrap_init,
           "__init__($self, /, *args, **kwargs)\n--\n\n"
           "Initialize self.  See help(type(self)) for accurate signature.",
           PyWrapperFlag_KEYWORDS),
    TPSLOT(__new__, tp_new, slot_tp_new, NULL,
           "__new__(type, /, *args, **kwargs)\n--\n\n"
           "Create and return new object.  See help(type) for accurate signature."),
    TPSLOT(__del__, tp_finalize, slot_tp_finalize, (wrapperfunc)wrap_del,
           "__del__($self, /)\n--\n\n"
           "Called when the instance is about to be destroyed."),

    BUFSLOT(__buffer__, bf_getbuffer, slot_bf_getbuffer, wrap_buffer,
            "__buffer__($self, flags, /)\n--\n\n"
            "Return a buffer object that exposes the underlying memory of the object."),
    BUFSLOT(__release_buffer__, bf_releasebuffer, slot_bf_releasebuffer, wrap_releasebuffer,
            "__release_buffer__($self, buffer, /)\n--\n\n"
            "Release the buffer object that exposes the underlying memory of the object."),

    AMSLOT(__await__, am_await, slot_am_await, wrap_unaryfunc,
           "__await__($self, /)\n--\n\nReturn an iterator to be used in await expression."),
    AMSLOT(__aiter__, am_aiter, slot_am_aiter, wrap_unaryfunc,
           "__aiter__($self, /)\n--\n\nReturn an awaitable, that resolves in asynchronous iterator."),
    AMSLOT(__anext__, am_anext, slot_am_anext, wrap_unaryfunc,
           "__anext__($self, /)\n--\n\nReturn a value or raise StopAsyncIteration."),

    BINSLOT(__add__, nb_add, slot_nb_add,
           "+"),
    RBINSLOT(__radd__, nb_add, slot_nb_add,
           "+"),
    BINSLOT(__sub__, nb_subtract, slot_nb_subtract,
           "-"),
    RBINSLOT(__rsub__, nb_subtract, slot_nb_subtract,
           "-"),
    BINSLOT(__mul__, nb_multiply, slot_nb_multiply,
           "*"),
    RBINSLOT(__rmul__, nb_multiply, slot_nb_multiply,
           "*"),
    BINSLOT(__mod__, nb_remainder, slot_nb_remainder,
           "%"),
    RBINSLOT(__rmod__, nb_remainder, slot_nb_remainder,
           "%"),
    BINSLOTNOTINFIX(__divmod__, nb_divmod, slot_nb_divmod,
           "Return divmod(self, value)."),
    RBINSLOTNOTINFIX(__rdivmod__, nb_divmod, slot_nb_divmod,
           "Return divmod(value, self)."),
    NBSLOT(__pow__, nb_power, slot_nb_power, wrap_ternaryfunc,
           "__pow__($self, value, mod=None, /)\n--\n\nReturn pow(self, value, mod)."),
    NBSLOT(__rpow__, nb_power, slot_nb_power, wrap_ternaryfunc_r,
           "__rpow__($self, value, mod=None, /)\n--\n\nReturn pow(value, self, mod)."),
    UNSLOT(__neg__, nb_negative, slot_nb_negative, wrap_unaryfunc, "-self"),
    UNSLOT(__pos__, nb_positive, slot_nb_positive, wrap_unaryfunc, "+self"),
    UNSLOT(__abs__, nb_absolute, slot_nb_absolute, wrap_unaryfunc,
           "abs(self)"),
    UNSLOT(__bool__, nb_bool, slot_nb_bool, wrap_inquirypred,
           "True if self else False"),
    UNSLOT(__invert__, nb_invert, slot_nb_invert, wrap_unaryfunc, "~self"),
    BINSLOT(__lshift__, nb_lshift, slot_nb_lshift, "<<"),
    RBINSLOT(__rlshift__, nb_lshift, slot_nb_lshift, "<<"),
    BINSLOT(__rshift__, nb_rshift, slot_nb_rshift, ">>"),
    RBINSLOT(__rrshift__, nb_rshift, slot_nb_rshift, ">>"),
    BINSLOT(__and__, nb_and, slot_nb_and, "&"),
    RBINSLOT(__rand__, nb_and, slot_nb_and, "&"),
    BINSLOT(__xor__, nb_xor, slot_nb_xor, "^"),
    RBINSLOT(__rxor__, nb_xor, slot_nb_xor, "^"),
    BINSLOT(__or__, nb_or, slot_nb_or, "|"),
    RBINSLOT(__ror__, nb_or, slot_nb_or, "|"),
    UNSLOT(__int__, nb_int, slot_nb_int, wrap_unaryfunc,
           "int(self)"),
    UNSLOT(__float__, nb_float, slot_nb_float, wrap_unaryfunc,
           "float(self)"),
    IBSLOT(__iadd__, nb_inplace_add, slot_nb_inplace_add,
           wrap_binaryfunc, "+="),
    IBSLOT(__isub__, nb_inplace_subtract, slot_nb_inplace_subtract,
           wrap_binaryfunc, "-="),
    IBSLOT(__imul__, nb_inplace_multiply, slot_nb_inplace_multiply,
           wrap_binaryfunc, "*="),
    IBSLOT(__imod__, nb_inplace_remainder, slot_nb_inplace_remainder,
           wrap_binaryfunc, "%="),
    IBSLOT(__ipow__, nb_inplace_power, slot_nb_inplace_power,
           wrap_ternaryfunc, "**="),
    IBSLOT(__ilshift__, nb_inplace_lshift, slot_nb_inplace_lshift,
           wrap_binaryfunc, "<<="),
    IBSLOT(__irshift__, nb_inplace_rshift, slot_nb_inplace_rshift,
           wrap_binaryfunc, ">>="),
    IBSLOT(__iand__, nb_inplace_and, slot_nb_inplace_and,
           wrap_binaryfunc, "&="),
    IBSLOT(__ixor__, nb_inplace_xor, slot_nb_inplace_xor,
           wrap_binaryfunc, "^="),
    IBSLOT(__ior__, nb_inplace_or, slot_nb_inplace_or,
           wrap_binaryfunc, "|="),
    BINSLOT(__floordiv__, nb_floor_divide, slot_nb_floor_divide, "//"),
    RBINSLOT(__rfloordiv__, nb_floor_divide, slot_nb_floor_divide, "//"),
    BINSLOT(__truediv__, nb_true_divide, slot_nb_true_divide, "/"),
    RBINSLOT(__rtruediv__, nb_true_divide, slot_nb_true_divide, "/"),
    IBSLOT(__ifloordiv__, nb_inplace_floor_divide,
           slot_nb_inplace_floor_divide, wrap_binaryfunc, "//="),
    IBSLOT(__itruediv__, nb_inplace_true_divide,
           slot_nb_inplace_true_divide, wrap_binaryfunc, "/="),
    NBSLOT(__index__, nb_index, slot_nb_index, wrap_unaryfunc,
           "__index__($self, /)\n--\n\n"
           "Return self converted to an integer, if self is suitable "
           "for use as an index into a list."),
    BINSLOT(__matmul__, nb_matrix_multiply, slot_nb_matrix_multiply,
            "@"),
    RBINSLOT(__rmatmul__, nb_matrix_multiply, slot_nb_matrix_multiply,
             "@"),
    IBSLOT(__imatmul__, nb_inplace_matrix_multiply, slot_nb_inplace_matrix_multiply,
           wrap_binaryfunc, "@="),
    MPSLOT(__len__, mp_length, slot_mp_length, wrap_lenfunc,
           "__len__($self, /)\n--\n\nReturn len(self)."),
    MPSLOT(__getitem__, mp_subscript, slot_mp_subscript,
           wrap_binaryfunc,
           "__getitem__($self, key, /)\n--\n\nReturn self[key]."),
    MPSLOT(__setitem__, mp_ass_subscript, slot_mp_ass_subscript,
           wrap_objobjargproc,
           "__setitem__($self, key, value, /)\n--\n\nSet self[key] to value."),
    MPSLOT(__delitem__, mp_ass_subscript, slot_mp_ass_subscript,
           wrap_delitem,
           "__delitem__($self, key, /)\n--\n\nDelete self[key]."),

    SQSLOT(__len__, sq_length, slot_sq_length, wrap_lenfunc,
           "__len__($self, /)\n--\n\nReturn len(self)."),
    /* Heap types defining __add__/__mul__ have sq_concat/sq_repeat == NULL.
       The logic in abstract.c always falls back to nb_add/nb_multiply in
       this case.  Defining both the nb_* and the sq_* slots to call the
       user-defined methods has unexpected side-effects, as shown by
       test_descr.notimplemented() */
    SQSLOT(__add__, sq_concat, NULL, wrap_binaryfunc,
           "__add__($self, value, /)\n--\n\nReturn self+value."),
    SQSLOT(__mul__, sq_repeat, NULL, wrap_indexargfunc,
           "__mul__($self, value, /)\n--\n\nReturn self*value."),
    SQSLOT(__rmul__, sq_repeat, NULL, wrap_indexargfunc,
           "__rmul__($self, value, /)\n--\n\nReturn value*self."),
    SQSLOT(__getitem__, sq_item, slot_sq_item, wrap_sq_item,
           "__getitem__($self, key, /)\n--\n\nReturn self[key]."),
    SQSLOT(__setitem__, sq_ass_item, slot_sq_ass_item, wrap_sq_setitem,
           "__setitem__($self, key, value, /)\n--\n\nSet self[key] to value."),
    SQSLOT(__delitem__, sq_ass_item, slot_sq_ass_item, wrap_sq_delitem,
           "__delitem__($self, key, /)\n--\n\nDelete self[key]."),
    SQSLOT(__contains__, sq_contains, slot_sq_contains, wrap_objobjproc,
           "__contains__($self, key, /)\n--\n\nReturn bool(key in self)."),
    SQSLOT(__iadd__, sq_inplace_concat, NULL,
           wrap_binaryfunc,
           "__iadd__($self, value, /)\n--\n\nImplement self+=value."),
    SQSLOT(__imul__, sq_inplace_repeat, NULL,
           wrap_indexargfunc,
           "__imul__($self, value, /)\n--\n\nImplement self*=value."),

    {NULL}
};

/* Given a type pointer and an offset gotten from a slotdef entry, return a
   pointer to the actual slot.  This is not quite the same as simply adding
   the offset to the type pointer, since it takes care to indirect through the
   proper indirection pointer (as_buffer, etc.); it returns NULL if the
   indirection pointer is NULL. */
static void **
slotptr(PyTypeObject *type, int ioffset)
{
    char *ptr;
    long offset = ioffset;

    /* Note: this depends on the order of the members of PyHeapTypeObject! */
    assert(offset >= 0);
    assert((size_t)offset < offsetof(PyHeapTypeObject, ht_name));
    if ((size_t)offset >= offsetof(PyHeapTypeObject, as_buffer)) {
        ptr = (char *)type->tp_as_buffer;
        offset -= offsetof(PyHeapTypeObject, as_buffer);
    }
    else if ((size_t)offset >= offsetof(PyHeapTypeObject, as_sequence)) {
        ptr = (char *)type->tp_as_sequence;
        offset -= offsetof(PyHeapTypeObject, as_sequence);
    }
    else if ((size_t)offset >= offsetof(PyHeapTypeObject, as_mapping)) {
        ptr = (char *)type->tp_as_mapping;
        offset -= offsetof(PyHeapTypeObject, as_mapping);
    }
    else if ((size_t)offset >= offsetof(PyHeapTypeObject, as_number)) {
        ptr = (char *)type->tp_as_number;
        offset -= offsetof(PyHeapTypeObject, as_number);
    }
    else if ((size_t)offset >= offsetof(PyHeapTypeObject, as_async)) {
        ptr = (char *)type->tp_as_async;
        offset -= offsetof(PyHeapTypeObject, as_async);
    }
    else {
        ptr = (char *)type;
    }
    if (ptr != NULL)
        ptr += offset;
    return (void **)ptr;
}

/* Return a slot pointer for a given name, but ONLY if the attribute has
   exactly one slot function.  The name must be an interned string. */
static void **
resolve_slotdups(PyTypeObject *type, PyObject *name)
{
    /* XXX Maybe this could be optimized more -- but is it worth it? */

    /* pname and ptrs act as a little cache */
    PyInterpreterState *interp = _PyInterpreterState_GET();
#define pname _Py_INTERP_CACHED_OBJECT(interp, type_slots_pname)
#define ptrs _Py_INTERP_CACHED_OBJECT(interp, type_slots_ptrs)
    pytype_slotdef *p, **pp;
    void **res, **ptr;

    if (pname != name) {
        /* Collect all slotdefs that match name into ptrs. */
        pname = name;
        pp = ptrs;
        for (p = slotdefs; p->name_strobj; p++) {
            if (p->name_strobj == name)
                *pp++ = p;
        }
        *pp = NULL;
    }

    /* Look in all slots of the type matching the name. If exactly one of these
       has a filled-in slot, return a pointer to that slot.
       Otherwise, return NULL. */
    res = NULL;
    for (pp = ptrs; *pp; pp++) {
        ptr = slotptr(type, (*pp)->offset);
        if (ptr == NULL || *ptr == NULL)
            continue;
        if (res != NULL)
            return NULL;
        res = ptr;
    }
    return res;
#undef pname
#undef ptrs
}


/* Common code for update_slots_callback() and fixup_slot_dispatchers().
 *
 * This is meant to set a "slot" like type->tp_repr or
 * type->tp_as_sequence->sq_concat by looking up special methods like
 * __repr__ or __add__. The opposite (adding special methods from slots) is
 * done by add_operators(), called from PyType_Ready(). Since update_one_slot()
 * calls PyType_Ready() if needed, the special methods are already in place.
 *
 * The special methods corresponding to each slot are defined in the "slotdef"
 * array. Note that one slot may correspond to multiple special methods and vice
 * versa. For example, tp_richcompare uses 6 methods __lt__, ..., __ge__ and
 * tp_as_number->nb_add uses __add__ and __radd__. In the other direction,
 * __add__ is used by the number and sequence protocols and __getitem__ by the
 * sequence and mapping protocols. This causes a lot of complications.
 *
 * In detail, update_one_slot() does the following:
 *
 * First of all, if the slot in question does not exist, return immediately.
 * This can happen for example if it's tp_as_number->nb_add but tp_as_number
 * is NULL.
 *
 * For the given slot, we loop over all the special methods with a name
 * corresponding to that slot (for example, for tp_descr_set, this would be
 * __set__ and __delete__) and we look up these names in the MRO of the type.
 * If we don't find any special method, the slot is set to NULL (regardless of
 * what was in the slot before).
 *
 * Suppose that we find exactly one special method. If it's a wrapper_descriptor
 * (i.e. a special method calling a slot, for example str.__repr__ which calls
 * the tp_repr for the 'str' class) with the correct name ("__repr__" for
 * tp_repr), for the right class, calling the right wrapper C function (like
 * wrap_unaryfunc for tp_repr), then the slot is set to the slot that the
 * wrapper_descriptor originally wrapped. For example, a class inheriting
 * from 'str' and not redefining __repr__ will have tp_repr set to the tp_repr
 * of 'str'.
 * In all other cases where the special method exists, the slot is set to a
 * wrapper calling the special method. There is one exception: if the special
 * method is a wrapper_descriptor with the correct name but the type has
 * precisely one slot set for that name and that slot is not the one that we
 * are updating, then NULL is put in the slot (this exception is the only place
 * in update_one_slot() where the *existing* slots matter).
 *
 * When there are multiple special methods for the same slot, the above is
 * applied for each special method. As long as the results agree, the common
 * resulting slot is applied. If the results disagree, then a wrapper for
 * the special methods is installed. This is always safe, but less efficient
 * because it uses method lookup instead of direct C calls.
 *
 * There are some further special cases for specific slots, like supporting
 * __hash__ = None for tp_hash and special code for tp_new.
 *
 * When done, return a pointer to the next slotdef with a different offset,
 * because that's convenient for fixup_slot_dispatchers(). This function never
 * sets an exception: if an internal error happens (unlikely), it's ignored. */
static pytype_slotdef *
update_one_slot(PyTypeObject *type, pytype_slotdef *p)
{
    ASSERT_TYPE_LOCK_HELD();

    PyObject *descr;
    PyWrapperDescrObject *d;

    // The correct specialized C function, like "tp_repr of str" in the
    // example above
    void *specific = NULL;

    // A generic wrapper that uses method lookup (safe but slow)
    void *generic = NULL;

    // Set to 1 if the generic wrapper is necessary
    int use_generic = 0;

    int offset = p->offset;
    int error;
    void **ptr = slotptr(type, offset);

    if (ptr == NULL) {
        do {
            ++p;
        } while (p->offset == offset);
        return p;
    }
    /* We may end up clearing live exceptions below, so make sure it's ours. */
    assert(!PyErr_Occurred());
    do {
        /* Use faster uncached lookup as we won't get any cache hits during type setup. */
        descr = find_name_in_mro(type, p->name_strobj, &error);
        if (descr == NULL) {
            if (error == -1) {
                /* It is unlikely but not impossible that there has been an exception
                   during lookup. Since this function originally expected no errors,
                   we ignore them here in order to keep up the interface. */
                PyErr_Clear();
            }
            if (ptr == (void**)&type->tp_iternext) {
                specific = (void *)_PyObject_NextNotImplemented;
            }
            continue;
        }
        if (Py_IS_TYPE(descr, &PyWrapperDescr_Type) &&
            ((PyWrapperDescrObject *)descr)->d_base->name_strobj == p->name_strobj) {
            void **tptr = resolve_slotdups(type, p->name_strobj);
            if (tptr == NULL || tptr == ptr)
                generic = p->function;
            d = (PyWrapperDescrObject *)descr;
            if ((specific == NULL || specific == d->d_wrapped) &&
                d->d_base->wrapper == p->wrapper &&
                is_subtype_with_mro(lookup_tp_mro(type), type, PyDescr_TYPE(d)))
            {
                specific = d->d_wrapped;
            }
            else {
                /* We cannot use the specific slot function because either
                   - it is not unique: there are multiple methods for this
                     slot and they conflict
                   - the signature is wrong (as checked by the ->wrapper
                     comparison above)
                   - it's wrapping the wrong class
                 */
                use_generic = 1;
            }
        }
        else if (Py_IS_TYPE(descr, &PyCFunction_Type) &&
                 PyCFunction_GET_FUNCTION(descr) ==
                 _PyCFunction_CAST(tp_new_wrapper) &&
                 ptr == (void**)&type->tp_new)
        {
            /* The __new__ wrapper is not a wrapper descriptor,
               so must be special-cased differently.
               If we don't do this, creating an instance will
               always use slot_tp_new which will look up
               __new__ in the MRO which will call tp_new_wrapper
               which will look through the base classes looking
               for a static base and call its tp_new (usually
               PyType_GenericNew), after performing various
               sanity checks and constructing a new argument
               list.  Cut all that nonsense short -- this speeds
               up instance creation tremendously. */
            specific = (void *)type->tp_new;
            /* XXX I'm not 100% sure that there isn't a hole
               in this reasoning that requires additional
               sanity checks.  I'll buy the first person to
               point out a bug in this reasoning a beer. */
        }
        else if (descr == Py_None &&
                 ptr == (void**)&type->tp_hash) {
            /* We specifically allow __hash__ to be set to None
               to prevent inheritance of the default
               implementation from object.__hash__ */
            specific = (void *)PyObject_HashNotImplemented;
        }
        else {
            use_generic = 1;
            generic = p->function;
            if (p->function == slot_tp_call) {
                /* A generic __call__ is incompatible with vectorcall */
                type->tp_flags &= ~Py_TPFLAGS_HAVE_VECTORCALL;
            }
        }
        Py_DECREF(descr);
    } while ((++p)->offset == offset);
    if (specific && !use_generic)
        *ptr = specific;
    else
        *ptr = generic;
    return p;
}

/* In the type, update the slots whose slotdefs are gathered in the pp array.
   This is a callback for update_subclasses(). */
static int
update_slots_callback(PyTypeObject *type, void *data)
{
    ASSERT_TYPE_LOCK_HELD();

    pytype_slotdef **pp = (pytype_slotdef **)data;
    for (; *pp; pp++) {
        update_one_slot(type, *pp);
    }
    return 0;
}

/* Update the slots after assignment to a class (type) attribute. */
static int
update_slot(PyTypeObject *type, PyObject *name)
{
    pytype_slotdef *ptrs[MAX_EQUIV];
    pytype_slotdef *p;
    pytype_slotdef **pp;
    int offset;

    ASSERT_TYPE_LOCK_HELD();
    assert(PyUnicode_CheckExact(name));
    assert(PyUnicode_CHECK_INTERNED(name));

    pp = ptrs;
    for (p = slotdefs; p->name; p++) {
        assert(PyUnicode_CheckExact(p->name_strobj));
        assert(PyUnicode_CHECK_INTERNED(p->name_strobj));
        assert(PyUnicode_CheckExact(name));
        /* bpo-40521: Using interned strings. */
        if (p->name_strobj == name) {
            *pp++ = p;
        }
    }
    *pp = NULL;
    for (pp = ptrs; *pp; pp++) {
        p = *pp;
        offset = p->offset;
        while (p > slotdefs && (p-1)->offset == offset)
            --p;
        *pp = p;
    }
    if (ptrs[0] == NULL)
        return 0; /* Not an attribute that affects any slots */
    return update_subclasses(type, name,
                             update_slots_callback, (void *)ptrs);
}

/* Store the proper functions in the slot dispatches at class (type)
   definition time, based upon which operations the class overrides in its
   dict. */
static void
fixup_slot_dispatchers(PyTypeObject *type)
{
    // This lock isn't strictly necessary because the type has not been
    // exposed to anyone else yet, but update_ont_slot calls find_name_in_mro
    // where we'd like to assert that the type is locked.
    BEGIN_TYPE_LOCK();

    assert(!PyErr_Occurred());
    for (pytype_slotdef *p = slotdefs; p->name; ) {
        p = update_one_slot(type, p);
    }

    END_TYPE_LOCK();
}

static void
update_all_slots(PyTypeObject* type)
{
    pytype_slotdef *p;

    ASSERT_TYPE_LOCK_HELD();

    /* Clear the VALID_VERSION flag of 'type' and all its subclasses. */
    PyType_Modified(type);

    for (p = slotdefs; p->name; p++) {
        /* update_slot returns int but can't actually fail */
        update_slot(type, p->name_strobj);
    }
}


PyObject *
_PyType_GetSlotWrapperNames(void)
{
    size_t len = Py_ARRAY_LENGTH(slotdefs) - 1;
    PyObject *names = PyList_New(len);
    if (names == NULL) {
        return NULL;
    }
    assert(slotdefs[len].name == NULL);
    for (size_t i = 0; i < len; i++) {
        pytype_slotdef *slotdef = &slotdefs[i];
        assert(slotdef->name != NULL);
        PyList_SET_ITEM(names, i, Py_NewRef(slotdef->name_strobj));
    }
    return names;
}


/* Call __set_name__ on all attributes (including descriptors)
  in a newly generated type */
static int
type_new_set_names(PyTypeObject *type)
{
    PyObject *dict = lookup_tp_dict(type);
    PyObject *names_to_set = PyDict_Copy(dict);
    if (names_to_set == NULL) {
        return -1;
    }

    Py_ssize_t i = 0;
    PyObject *key, *value;
    while (PyDict_Next(names_to_set, &i, &key, &value)) {
        PyObject *set_name = _PyObject_LookupSpecial(value,
                                                     &_Py_ID(__set_name__));
        if (set_name == NULL) {
            if (PyErr_Occurred()) {
                goto error;
            }
            continue;
        }

        PyObject *res = PyObject_CallFunctionObjArgs(set_name, type, key, NULL);
        Py_DECREF(set_name);

        if (res == NULL) {
            _PyErr_FormatNote(
                "Error calling __set_name__ on '%.100s' instance %R "
                "in '%.100s'",
                Py_TYPE(value)->tp_name, key, type->tp_name);
            goto error;
        }
        else {
            Py_DECREF(res);
        }
    }

    Py_DECREF(names_to_set);
    return 0;

error:
    Py_DECREF(names_to_set);
    return -1;
}


/* Call __init_subclass__ on the parent of a newly generated type */
static int
type_new_init_subclass(PyTypeObject *type, PyObject *kwds)
{
    PyObject *args[2] = {(PyObject *)type, (PyObject *)type};
    PyObject *super = PyObject_Vectorcall((PyObject *)&PySuper_Type,
                                          args, 2, NULL);
    if (super == NULL) {
        return -1;
    }

    PyObject *func = PyObject_GetAttr(super, &_Py_ID(__init_subclass__));
    Py_DECREF(super);
    if (func == NULL) {
        return -1;
    }

    PyObject *result = PyObject_VectorcallDict(func, NULL, 0, kwds);
    Py_DECREF(func);
    if (result == NULL) {
        return -1;
    }

    Py_DECREF(result);
    return 0;
}


/* recurse_down_subclasses() and update_subclasses() are mutually
   recursive functions to call a callback for all subclasses,
   but refraining from recursing into subclasses that define 'attr_name'. */

static int
update_subclasses(PyTypeObject *type, PyObject *attr_name,
                  update_callback callback, void *data)
{
    if (callback(type, data) < 0) {
        return -1;
    }
    return recurse_down_subclasses(type, attr_name, callback, data);
}

static int
recurse_down_subclasses(PyTypeObject *type, PyObject *attr_name,
                        update_callback callback, void *data)
{
    // It is safe to use a borrowed reference because update_subclasses() is
    // only used with update_slots_callback() which doesn't modify
    // tp_subclasses.
    PyObject *subclasses = lookup_tp_subclasses(type);  // borrowed ref
    if (subclasses == NULL) {
        return 0;
    }
    assert(PyDict_CheckExact(subclasses));

    Py_ssize_t i = 0;
    PyObject *ref;
    while (PyDict_Next(subclasses, &i, NULL, &ref)) {
        PyTypeObject *subclass = type_from_ref(ref);
        if (subclass == NULL) {
            continue;
        }

        /* Avoid recursing down into unaffected classes */
        PyObject *dict = lookup_tp_dict(subclass);
        if (dict != NULL && PyDict_Check(dict)) {
            int r = PyDict_Contains(dict, attr_name);
            if (r < 0) {
                Py_DECREF(subclass);
                return -1;
            }
            if (r > 0) {
                Py_DECREF(subclass);
                continue;
            }
        }

        if (update_subclasses(subclass, attr_name, callback, data) < 0) {
            Py_DECREF(subclass);
            return -1;
        }
        Py_DECREF(subclass);
    }
    return 0;
}

/* This function is called by PyType_Ready() to populate the type's
   dictionary with method descriptors for function slots.  For each
   function slot (like tp_repr) that's defined in the type, one or more
   corresponding descriptors are added in the type's tp_dict dictionary
   under the appropriate name (like __repr__).  Some function slots
   cause more than one descriptor to be added (for example, the nb_add
   slot adds both __add__ and __radd__ descriptors) and some function
   slots compete for the same descriptor (for example both sq_item and
   mp_subscript generate a __getitem__ descriptor).

   In the latter case, the first slotdef entry encountered wins.  Since
   slotdef entries are sorted by the offset of the slot in the
   PyHeapTypeObject, this gives us some control over disambiguating
   between competing slots: the members of PyHeapTypeObject are listed
   from most general to least general, so the most general slot is
   preferred.  In particular, because as_mapping comes before as_sequence,
   for a type that defines both mp_subscript and sq_item, mp_subscript
   wins.

   This only adds new descriptors and doesn't overwrite entries in
   tp_dict that were previously defined.  The descriptors contain a
   reference to the C function they must call, so that it's safe if they
   are copied into a subtype's __dict__ and the subtype has a different
   C function in its slot -- calling the method defined by the
   descriptor will call the C function that was used to create it,
   rather than the C function present in the slot when it is called.
   (This is important because a subtype may have a C function in the
   slot that calls the method from the dictionary, and we want to avoid
   infinite recursion here.) */

static int
add_operators(PyTypeObject *type, static_type_def def)
{
    PyObject *dict = lookup_tp_dict(type);
    pytype_slotdef *p;
    PyObject *descr;
    void **ptr;

    assert(def == NULL || (type->tp_flags & _Py_TPFLAGS_STATIC_BUILTIN));
    PyTypeObject *deftype = def == NULL
        ? type
        : &def->type;

    for (p = slotdefs; p->name; p++) {
        if (p->wrapper == NULL)
            continue;
        ptr = slotptr(deftype, p->offset);
        if (!ptr || !*ptr)
            continue;
        int r = PyDict_Contains(dict, p->name_strobj);
        if (r > 0)
            continue;
        if (r < 0) {
            return -1;
        }
        if (*ptr == (void *)PyObject_HashNotImplemented) {
            /* Classes may prevent the inheritance of the tp_hash
               slot by storing PyObject_HashNotImplemented in it. Make it
               visible as a None value for the __hash__ attribute. */
            if (PyDict_SetItem(dict, p->name_strobj, Py_None) < 0)
                return -1;
        }
        else {
            descr = PyDescr_NewWrapper(type, p, *ptr);
            if (descr == NULL)
                return -1;
            if (PyDict_SetItem(dict, p->name_strobj, descr) < 0) {
                Py_DECREF(descr);
                return -1;
            }
            Py_DECREF(descr);
        }
    }
    return 0;
}


/* Cooperative 'super' */

typedef struct {
    PyObject_HEAD
    PyTypeObject *type;
    PyObject *obj;
    PyTypeObject *obj_type;
} superobject;

static PyMemberDef super_members[] = {
    {"__thisclass__", _Py_T_OBJECT, offsetof(superobject, type), Py_READONLY,
     "the class invoking super()"},
    {"__self__",  _Py_T_OBJECT, offsetof(superobject, obj), Py_READONLY,
     "the instance invoking super(); may be None"},
    {"__self_class__", _Py_T_OBJECT, offsetof(superobject, obj_type), Py_READONLY,
     "the type of the instance invoking super(); may be None"},
    {0}
};

static void
super_dealloc(PyObject *self)
{
    superobject *su = (superobject *)self;

    _PyObject_GC_UNTRACK(self);
    Py_XDECREF(su->obj);
    Py_XDECREF(su->type);
    Py_XDECREF(su->obj_type);
    Py_TYPE(self)->tp_free(self);
}

static PyObject *
super_repr(PyObject *self)
{
    superobject *su = (superobject *)self;

    if (su->obj_type)
        return PyUnicode_FromFormat(
            "<super: <class '%s'>, <%s object>>",
            su->type ? su->type->tp_name : "NULL",
            su->obj_type->tp_name);
    else
        return PyUnicode_FromFormat(
            "<super: <class '%s'>, NULL>",
            su->type ? su->type->tp_name : "NULL");
}

/* Do a super lookup without executing descriptors or falling back to getattr
on the super object itself.

May return NULL with or without an exception set, like PyDict_GetItemWithError. */
static PyObject *
_super_lookup_descr(PyTypeObject *su_type, PyTypeObject *su_obj_type, PyObject *name)
{
    PyObject *mro, *res;
    Py_ssize_t i, n;

    BEGIN_TYPE_LOCK();
    mro = lookup_tp_mro(su_obj_type);
    /* keep a strong reference to mro because su_obj_type->tp_mro can be
       replaced during PyDict_GetItemRef(dict, name, &res) and because
       another thread can modify it after we end the critical section
       below  */
    Py_XINCREF(mro);
    END_TYPE_LOCK();

    if (mro == NULL)
        return NULL;

    assert(PyTuple_Check(mro));
    n = PyTuple_GET_SIZE(mro);

    /* No need to check the last one: it's gonna be skipped anyway.  */
    for (i = 0; i+1 < n; i++) {
        if ((PyObject *)(su_type) == PyTuple_GET_ITEM(mro, i))
            break;
    }
    i++;  /* skip su->type (if any)  */
    if (i >= n) {
        Py_DECREF(mro);
        return NULL;
    }

    do {
        PyObject *obj = PyTuple_GET_ITEM(mro, i);
        PyObject *dict = lookup_tp_dict(_PyType_CAST(obj));
        assert(dict != NULL && PyDict_Check(dict));

        if (PyDict_GetItemRef(dict, name, &res) != 0) {
            // found or error
            Py_DECREF(mro);
            return res;
        }

        i++;
    } while (i < n);
    Py_DECREF(mro);
    return NULL;
}

// if `method` is non-NULL, we are looking for a method descriptor,
// and setting `*method = 1` means we found one.
static PyObject *
do_super_lookup(superobject *su, PyTypeObject *su_type, PyObject *su_obj,
                PyTypeObject *su_obj_type, PyObject *name, int *method)
{
    PyObject *res;
    int temp_su = 0;

    if (su_obj_type == NULL) {
        goto skip;
    }

    res = _super_lookup_descr(su_type, su_obj_type, name);
    if (res != NULL) {
        if (method && _PyType_HasFeature(Py_TYPE(res), Py_TPFLAGS_METHOD_DESCRIPTOR)) {
            *method = 1;
        }
        else {
            descrgetfunc f = Py_TYPE(res)->tp_descr_get;
            if (f != NULL) {
                PyObject *res2;
                res2 = f(res,
                    /* Only pass 'obj' param if this is instance-mode super
                    (See SF ID #743627)  */
                    (su_obj == (PyObject *)su_obj_type) ? NULL : su_obj,
                    (PyObject *)su_obj_type);
                Py_SETREF(res, res2);
            }
        }

        return res;
    }
    else if (PyErr_Occurred()) {
        return NULL;
    }

  skip:
    if (su == NULL) {
        PyObject *args[] = {(PyObject *)su_type, su_obj};
        su = (superobject *)PyObject_Vectorcall((PyObject *)&PySuper_Type, args, 2, NULL);
        if (su == NULL) {
            return NULL;
        }
        temp_su = 1;
    }
    res = PyObject_GenericGetAttr((PyObject *)su, name);
    if (temp_su) {
        Py_DECREF(su);
    }
    return res;
}

static PyObject *
super_getattro(PyObject *self, PyObject *name)
{
    superobject *su = (superobject *)self;

    /* We want __class__ to return the class of the super object
       (i.e. super, or a subclass), not the class of su->obj. */
    if (PyUnicode_Check(name) &&
        PyUnicode_GET_LENGTH(name) == 9 &&
        _PyUnicode_Equal(name, &_Py_ID(__class__)))
        return PyObject_GenericGetAttr(self, name);

    return do_super_lookup(su, su->type, su->obj, su->obj_type, name, NULL);
}

static PyTypeObject *
supercheck(PyTypeObject *type, PyObject *obj)
{
    /* Check that a super() call makes sense.  Return a type object.

       obj can be a class, or an instance of one:

       - If it is a class, it must be a subclass of 'type'.      This case is
         used for class methods; the return value is obj.

       - If it is an instance, it must be an instance of 'type'.  This is
         the normal case; the return value is obj.__class__.

       But... when obj is an instance, we want to allow for the case where
       Py_TYPE(obj) is not a subclass of type, but obj.__class__ is!
       This will allow using super() with a proxy for obj.
    */

    /* Check for first bullet above (special case) */
    if (PyType_Check(obj) && PyType_IsSubtype((PyTypeObject *)obj, type)) {
        return (PyTypeObject *)Py_NewRef(obj);
    }

    /* Normal case */
    if (PyType_IsSubtype(Py_TYPE(obj), type)) {
        return (PyTypeObject*)Py_NewRef(Py_TYPE(obj));
    }
    else {
        /* Try the slow way */
        PyObject *class_attr;

        if (PyObject_GetOptionalAttr(obj, &_Py_ID(__class__), &class_attr) < 0) {
            return NULL;
        }
        if (class_attr != NULL &&
            PyType_Check(class_attr) &&
            (PyTypeObject *)class_attr != Py_TYPE(obj))
        {
            int ok = PyType_IsSubtype(
                (PyTypeObject *)class_attr, type);
            if (ok) {
                return (PyTypeObject *)class_attr;
            }
        }
        Py_XDECREF(class_attr);
    }

    const char *type_or_instance, *obj_str;

    if (PyType_Check(obj)) {
        type_or_instance = "type";
        obj_str = ((PyTypeObject*)obj)->tp_name;
    }
    else {
        type_or_instance = "instance of";
        obj_str = Py_TYPE(obj)->tp_name;
    }

    PyErr_Format(PyExc_TypeError,
                "super(type, obj): obj (%s %.200s) is not "
                "an instance or subtype of type (%.200s).",
                type_or_instance, obj_str, type->tp_name);

    return NULL;
}

PyObject *
_PySuper_Lookup(PyTypeObject *su_type, PyObject *su_obj, PyObject *name, int *method)
{
    PyTypeObject *su_obj_type = supercheck(su_type, su_obj);
    if (su_obj_type == NULL) {
        return NULL;
    }
    PyObject *res = do_super_lookup(NULL, su_type, su_obj, su_obj_type, name, method);
    Py_DECREF(su_obj_type);
    return res;
}

static PyObject *
super_descr_get(PyObject *self, PyObject *obj, PyObject *type)
{
    superobject *su = (superobject *)self;
    superobject *newobj;

    if (obj == NULL || obj == Py_None || su->obj != NULL) {
        /* Not binding to an object, or already bound */
        return Py_NewRef(self);
    }
    if (!Py_IS_TYPE(su, &PySuper_Type))
        /* If su is an instance of a (strict) subclass of super,
           call its type */
        return PyObject_CallFunctionObjArgs((PyObject *)Py_TYPE(su),
                                            su->type, obj, NULL);
    else {
        /* Inline the common case */
        PyTypeObject *obj_type = supercheck(su->type, obj);
        if (obj_type == NULL)
            return NULL;
        newobj = (superobject *)PySuper_Type.tp_new(&PySuper_Type,
                                                 NULL, NULL);
        if (newobj == NULL) {
            Py_DECREF(obj_type);
            return NULL;
        }
        newobj->type = (PyTypeObject*)Py_NewRef(su->type);
        newobj->obj = Py_NewRef(obj);
        newobj->obj_type = obj_type;
        return (PyObject *)newobj;
    }
}

static int
super_init_without_args(_PyInterpreterFrame *cframe, PyCodeObject *co,
                        PyTypeObject **type_p, PyObject **obj_p)
{
    if (co->co_argcount == 0) {
        PyErr_SetString(PyExc_RuntimeError,
                        "super(): no arguments");
        return -1;
    }

    assert(_PyFrame_GetCode(cframe)->co_nlocalsplus > 0);
    PyObject *firstarg = PyStackRef_AsPyObjectBorrow(_PyFrame_GetLocalsArray(cframe)[0]);
    // The first argument might be a cell.
    if (firstarg != NULL && (_PyLocals_GetKind(co->co_localspluskinds, 0) & CO_FAST_CELL)) {
        // "firstarg" is a cell here unless (very unlikely) super()
        // was called from the C-API before the first MAKE_CELL op.
        if (_PyInterpreterFrame_LASTI(cframe) >= 0) {
            // MAKE_CELL and COPY_FREE_VARS have no quickened forms, so no need
            // to use _PyOpcode_Deopt here:
            assert(_PyCode_CODE(co)[0].op.code == MAKE_CELL ||
                   _PyCode_CODE(co)[0].op.code == COPY_FREE_VARS);
            assert(PyCell_Check(firstarg));
            firstarg = PyCell_GET(firstarg);
        }
    }
    if (firstarg == NULL) {
        PyErr_SetString(PyExc_RuntimeError,
                        "super(): arg[0] deleted");
        return -1;
    }

    // Look for __class__ in the free vars.
    PyTypeObject *type = NULL;
    int i = PyUnstable_Code_GetFirstFree(co);
    for (; i < co->co_nlocalsplus; i++) {
        assert((_PyLocals_GetKind(co->co_localspluskinds, i) & CO_FAST_FREE) != 0);
        PyObject *name = PyTuple_GET_ITEM(co->co_localsplusnames, i);
        assert(PyUnicode_Check(name));
        if (_PyUnicode_Equal(name, &_Py_ID(__class__))) {
            PyObject *cell = PyStackRef_AsPyObjectBorrow(_PyFrame_GetLocalsArray(cframe)[i]);
            if (cell == NULL || !PyCell_Check(cell)) {
                PyErr_SetString(PyExc_RuntimeError,
                  "super(): bad __class__ cell");
                return -1;
            }
            type = (PyTypeObject *) PyCell_GET(cell);
            if (type == NULL) {
                PyErr_SetString(PyExc_RuntimeError,
                  "super(): empty __class__ cell");
                return -1;
            }
            if (!PyType_Check(type)) {
                PyErr_Format(PyExc_RuntimeError,
                  "super(): __class__ is not a type (%s)",
                  Py_TYPE(type)->tp_name);
                return -1;
            }
            break;
        }
    }
    if (type == NULL) {
        PyErr_SetString(PyExc_RuntimeError,
                        "super(): __class__ cell not found");
        return -1;
    }

    *type_p = type;
    *obj_p = firstarg;
    return 0;
}

static int super_init_impl(PyObject *self, PyTypeObject *type, PyObject *obj);

static int
super_init(PyObject *self, PyObject *args, PyObject *kwds)
{
    PyTypeObject *type = NULL;
    PyObject *obj = NULL;

    if (!_PyArg_NoKeywords("super", kwds))
        return -1;
    if (!PyArg_ParseTuple(args, "|O!O:super", &PyType_Type, &type, &obj))
        return -1;
    if (super_init_impl(self, type, obj) < 0) {
        return -1;
    }
    return 0;
}

static inline int
super_init_impl(PyObject *self, PyTypeObject *type, PyObject *obj) {
    superobject *su = (superobject *)self;
    PyTypeObject *obj_type = NULL;
    if (type == NULL) {
        /* Call super(), without args -- fill in from __class__
           and first local variable on the stack. */
        PyThreadState *tstate = _PyThreadState_GET();
        _PyInterpreterFrame *frame = _PyThreadState_GetFrame(tstate);
        if (frame == NULL) {
            PyErr_SetString(PyExc_RuntimeError,
                            "super(): no current frame");
            return -1;
        }
        int res = super_init_without_args(frame, _PyFrame_GetCode(frame), &type, &obj);

        if (res < 0) {
            return -1;
        }
    }

    if (obj == Py_None)
        obj = NULL;
    if (obj != NULL) {
        obj_type = supercheck(type, obj);
        if (obj_type == NULL)
            return -1;
        Py_INCREF(obj);
    }
    Py_XSETREF(su->type, (PyTypeObject*)Py_NewRef(type));
    Py_XSETREF(su->obj, obj);
    Py_XSETREF(su->obj_type, obj_type);
    return 0;
}

PyDoc_STRVAR(super_doc,
"super() -> same as super(__class__, <first argument>)\n"
"super(type) -> unbound super object\n"
"super(type, obj) -> bound super object; requires isinstance(obj, type)\n"
"super(type, type2) -> bound super object; requires issubclass(type2, type)\n"
"Typical use to call a cooperative superclass method:\n"
"class C(B):\n"
"    def meth(self, arg):\n"
"        super().meth(arg)\n"
"This works for class methods too:\n"
"class C(B):\n"
"    @classmethod\n"
"    def cmeth(cls, arg):\n"
"        super().cmeth(arg)\n");

static int
super_traverse(PyObject *self, visitproc visit, void *arg)
{
    superobject *su = (superobject *)self;

    Py_VISIT(su->obj);
    Py_VISIT(su->type);
    Py_VISIT(su->obj_type);

    return 0;
}

static PyObject *
super_vectorcall(PyObject *self, PyObject *const *args,
    size_t nargsf, PyObject *kwnames)
{
    assert(PyType_Check(self));
    if (!_PyArg_NoKwnames("super", kwnames)) {
        return NULL;
    }
    Py_ssize_t nargs = PyVectorcall_NARGS(nargsf);
    if (!_PyArg_CheckPositional("super()", nargs, 0, 2)) {
        return NULL;
    }
    PyTypeObject *type = NULL;
    PyObject *obj = NULL;
    PyTypeObject *self_type = (PyTypeObject *)self;
    PyObject *su = self_type->tp_alloc(self_type, 0);
    if (su == NULL) {
        return NULL;
    }
    // 1 or 2 argument form super().
    if (nargs != 0) {
        PyObject *arg0 = args[0];
        if (!PyType_Check(arg0)) {
            PyErr_Format(PyExc_TypeError,
                "super() argument 1 must be a type, not %.200s", Py_TYPE(arg0)->tp_name);
            goto fail;
        }
        type = (PyTypeObject *)arg0;
    }
    if (nargs == 2) {
        obj = args[1];
    }
    if (super_init_impl(su, type, obj) < 0) {
        goto fail;
    }
    return su;
fail:
    Py_DECREF(su);
    return NULL;
}

PyTypeObject PySuper_Type = {
    PyVarObject_HEAD_INIT(&PyType_Type, 0)
    "super",                                    /* tp_name */
    sizeof(superobject),                        /* tp_basicsize */
    0,                                          /* tp_itemsize */
    /* methods */
    super_dealloc,                              /* tp_dealloc */
    0,                                          /* tp_vectorcall_offset */
    0,                                          /* tp_getattr */
    0,                                          /* tp_setattr */
    0,                                          /* tp_as_async */
    super_repr,                                 /* tp_repr */
    0,                                          /* tp_as_number */
    0,                                          /* tp_as_sequence */
    0,                                          /* tp_as_mapping */
    0,                                          /* tp_hash */
    0,                                          /* tp_call */
    0,                                          /* tp_str */
    super_getattro,                             /* tp_getattro */
    0,                                          /* tp_setattro */
    0,                                          /* tp_as_buffer */
    Py_TPFLAGS_DEFAULT | Py_TPFLAGS_HAVE_GC |
        Py_TPFLAGS_BASETYPE,                    /* tp_flags */
    super_doc,                                  /* tp_doc */
    super_traverse,                             /* tp_traverse */
    0,                                          /* tp_clear */
    0,                                          /* tp_richcompare */
    0,                                          /* tp_weaklistoffset */
    0,                                          /* tp_iter */
    0,                                          /* tp_iternext */
    0,                                          /* tp_methods */
    super_members,                              /* tp_members */
    0,                                          /* tp_getset */
    0,                                          /* tp_base */
    0,                                          /* tp_dict */
    super_descr_get,                            /* tp_descr_get */
    0,                                          /* tp_descr_set */
    0,                                          /* tp_dictoffset */
    super_init,                                 /* tp_init */
    PyType_GenericAlloc,                        /* tp_alloc */
    PyType_GenericNew,                          /* tp_new */
    PyObject_GC_Del,                            /* tp_free */
    .tp_vectorcall = (vectorcallfunc)super_vectorcall,
};<|MERGE_RESOLUTION|>--- conflicted
+++ resolved
@@ -438,18 +438,6 @@
     }
 }
 
-<<<<<<< HEAD
-=======
-static PyTypeObject *
-managed_static_type_get_def(PyTypeObject *self, int isbuiltin)
-{
-    size_t index = managed_static_type_index_get(self);
-    size_t full_index = isbuiltin
-        ? index
-        : index + _Py_MAX_MANAGED_STATIC_BUILTIN_TYPES;
-    return &_PyRuntime.types.managed_static.types[full_index].def;
-}
-
 
 PyObject *
 _PyStaticType_GetBuiltins(void)
@@ -473,7 +461,6 @@
 }
 
 
->>>>>>> 503af8fe
 // Also see _PyStaticType_InitBuiltin() and _PyStaticType_FiniBuiltin().
 
 /* end static builtin helpers */
