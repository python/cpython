--- conflicted
+++ resolved
@@ -2705,8 +2705,6 @@
     return res;
 }
 
-<<<<<<< HEAD
-=======
 /* Steals a reference to self */
 PyObject *
 _PyObject_LookupSpecialMethod(PyObject *self, PyObject *attr, PyObject **self_or_null)
@@ -2735,16 +2733,6 @@
     return res;
 }
 
-PyObject *
-_PyObject_LookupSpecialId(PyObject *self, _Py_Identifier *attrid)
-{
-    PyObject *attr = _PyUnicode_FromId(attrid);   /* borrowed */
-    if (attr == NULL)
-        return NULL;
-    return _PyObject_LookupSpecial(self, attr);
-}
-
->>>>>>> dacc5ac7
 static PyObject *
 lookup_maybe_method(PyObject *self, PyObject *attr, int *unbound)
 {
