--- conflicted
+++ resolved
@@ -8879,7 +8879,7 @@
 
     PyObject *firstarg = f->f_localsptr[0];
     // The first argument might be a cell.
-    if (firstarg != NULL && (co->co_localspluskinds[0] & CO_FAST_CELL)) {
+    if (firstarg != NULL && (_PyLocals_GetKind(co->co_localspluskinds, 0) & CO_FAST_CELL)) {
         // "firstarg" is a cell here unless (very unlikely) super()
         // was called from the C-API before the first MAKE_CELL op.
         if (f->f_lasti >= 0) {
@@ -8898,11 +8898,7 @@
     PyTypeObject *type = NULL;
     int i = co->co_nlocals + co->co_nplaincellvars;
     for (; i < co->co_nlocalsplus; i++) {
-<<<<<<< HEAD
-        assert(_PyLocals_GetKind(co->co_localspluskinds, i) & CO_FAST_FREE);
-=======
-        assert((co->co_localspluskinds[i] & CO_FAST_FREE) != 0);
->>>>>>> ac38a9f2
+        assert((_PyLocals_GetKind(co->co_localspluskinds, i) & CO_FAST_FREE) != 0);
         PyObject *name = PyTuple_GET_ITEM(co->co_localsplusnames, i);
         assert(PyUnicode_Check(name));
         if (_PyUnicode_EqualToASCIIId(name, &PyId___class__)) {
