--- conflicted
+++ resolved
@@ -5663,9 +5663,9 @@
    This returns a strong reference, and might set an exception.
    'error' is set to: -1: error with exception; 0: ok */
 static PyObject *
-find_name_in_mro_new(PyTypeObject *type, PyObject *mro_dict, PyObject *name, int *error)
-{
-    ASSERT_WORLD_STOPPED_OR_NEW_TYPE(type);
+find_name_in_mro_new(PyObject *mro_dict, PyObject *name, int *error)
+{
+    ASSERT_TYPE_LOCK_HELD();
 
     PyObject *res = NULL;
     if (PyDict_GetItemRef(mro_dict, name, &res) < 0) {
@@ -5697,6 +5697,7 @@
 static PyObject *
 update_cache(struct type_cache_entry *entry, PyObject *name, unsigned int version_tag, PyObject *value)
 {
+    _Py_atomic_store_uint32_relaxed(&entry->version, version_tag);
     _Py_atomic_store_ptr_relaxed(&entry->value, value); /* borrowed */
     assert(_PyASCIIObject_CAST(name)->hash != -1);
     OBJECT_STAT_INC_COND(type_cache_collisions, entry->name != Py_None && entry->name != name);
@@ -5704,12 +5705,6 @@
     // exact unicode object or Py_None so it's safe to do so.
     PyObject *old_name = entry->name;
     _Py_atomic_store_ptr_relaxed(&entry->name, Py_NewRef(name));
-    // We must write the version last to avoid _Py_TryXGetStackRef()
-    // operating on an invalid (already deallocated) value inside
-    // _PyType_LookupRefAndVersion().  If we write the version first then a
-    // reader could pass the "entry_version == type_version" check but could
-    // be using the old entry value.
-    _Py_atomic_store_uint32_release(&entry->version, version_tag);
     return old_name;
 }
 
@@ -5786,7 +5781,7 @@
     // synchronize-with other writing threads by doing an acquire load on the sequence
     while (1) {
         uint32_t sequence = _PySeqLock_BeginRead(&entry->sequence);
-        uint32_t entry_version = _Py_atomic_load_uint32_acquire(&entry->version);
+        uint32_t entry_version = _Py_atomic_load_uint32_relaxed(&entry->version);
         uint32_t type_version = _Py_atomic_load_uint32_acquire(&type->tp_version_tag);
         if (entry_version == type_version &&
             _Py_atomic_load_ptr_relaxed(&entry->name) == name) {
@@ -5833,14 +5828,11 @@
     int has_version = 0;
     unsigned int assigned_version = 0;
     BEGIN_TYPE_LOCK();
-    // We must assign the version before doing the lookup.  If
-    // find_name_in_mro() blocks and releases the critical section
-    // then the type version can change.
+    res = find_name_in_mro(type, name, &error);
     if (MCACHE_CACHEABLE_NAME(name)) {
         has_version = assign_version_tag(interp, type);
         assigned_version = type->tp_version_tag;
     }
-    res = find_name_in_mro(type, name, &error);
     END_TYPE_LOCK();
 
     /* Only put NULL results into cache if there was no error. */
@@ -11203,7 +11195,7 @@
         if (mro_dict == NULL) {
             descr = find_name_in_mro(type, p->name_strobj, &error);
         } else {
-            descr = find_name_in_mro_new(type, mro_dict, p->name_strobj, &error);
+            descr = find_name_in_mro_new(mro_dict, p->name_strobj, &error);
         }
         if (descr == NULL) {
             if (error == -1) {
@@ -11350,10 +11342,12 @@
 static int
 fixup_slot_dispatchers(PyTypeObject *type)
 {
-<<<<<<< HEAD
-    ASSERT_WORLD_STOPPED_OR_NEW_TYPE(type);
-
     int res = 0;
+
+    // This lock isn't strictly necessary because the type has not been
+    // exposed to anyone else yet, but update_ont_slot calls find_name_in_mro
+    // where we'd like to assert that the type is locked.
+    BEGIN_TYPE_LOCK();
 
     PyObject *mro = Py_NewRef(lookup_tp_mro(type));
 
@@ -11385,28 +11379,19 @@
 
     assert(!res);
     assert(mro_dict);
-=======
-    // This lock isn't strictly necessary because the type has not been
-    // exposed to anyone else yet, but update_ont_slot calls find_name_in_mro
-    // where we'd like to assert that the type is locked.
-    BEGIN_TYPE_LOCK();
-
->>>>>>> 208d06fd
     assert(!PyErr_Occurred());
     for (pytype_slotdef *p = slotdefs; p->name; ) {
         p = update_one_slot(type, p, mro_dict);
     }
 
-<<<<<<< HEAD
     assert(!PyErr_Occurred());
 
 finish:
     Py_XDECREF(mro_dict);
     Py_DECREF(mro);
+
+    END_TYPE_LOCK();
     return res;
-=======
-    END_TYPE_LOCK();
->>>>>>> 208d06fd
 }
 
 static void
