/* Type object implementation */

#include "Python.h"
#include "pycore_call.h"
#include "pycore_code.h"          // CO_FAST_FREE
#include "pycore_compile.h"       // _Py_Mangle()
#include "pycore_initconfig.h"    // _PyStatus_OK()
#include "pycore_moduleobject.h"  // _PyModule_GetDef()
#include "pycore_object.h"        // _PyType_HasFeature()
#include "pycore_pyerrors.h"      // _PyErr_Occurred()
#include "pycore_pystate.h"       // _PyThreadState_GET()
#include "pycore_typeobject.h"    // struct type_cache
#include "pycore_unionobject.h"   // _Py_union_type_or
#include "frameobject.h"          // PyFrameObject
#include "pycore_frame.h"         // _PyInterpreterFrame
#include "opcode.h"               // MAKE_CELL
#include "structmember.h"         // PyMemberDef

#include <ctype.h>

/*[clinic input]
class type "PyTypeObject *" "&PyType_Type"
class object "PyObject *" "&PyBaseObject_Type"
[clinic start generated code]*/
/*[clinic end generated code: output=da39a3ee5e6b4b0d input=4b94608d231c434b]*/

#include "clinic/typeobject.c.h"

/* Support type attribute lookup cache */

/* The cache can keep references to the names alive for longer than
   they normally would.  This is why the maximum size is limited to
   MCACHE_MAX_ATTR_SIZE, since it might be a problem if very large
   strings are used as attribute names. */
#define MCACHE_MAX_ATTR_SIZE    100
#define MCACHE_HASH(version, name_hash)                                 \
        (((unsigned int)(version) ^ (unsigned int)(name_hash))          \
         & ((1 << MCACHE_SIZE_EXP) - 1))

#define MCACHE_HASH_METHOD(type, name)                                  \
    MCACHE_HASH((type)->tp_version_tag, ((Py_ssize_t)(name)) >> 3)
#define MCACHE_CACHEABLE_NAME(name)                             \
        PyUnicode_CheckExact(name) &&                           \
        PyUnicode_IS_READY(name) &&                             \
        (PyUnicode_GET_LENGTH(name) <= MCACHE_MAX_ATTR_SIZE)

// bpo-42745: next_version_tag remains shared by all interpreters because of static types
// Used to set PyTypeObject.tp_version_tag
static unsigned int next_version_tag = 1;

typedef struct PySlot_Offset {
    short subslot_offset;
    short slot_offset;
} PySlot_Offset;


/* bpo-40521: Interned strings are shared by all subinterpreters */
#ifndef EXPERIMENTAL_ISOLATED_SUBINTERPRETERS
#  define INTERN_NAME_STRINGS
#endif

static PyObject *
slot_tp_new(PyTypeObject *type, PyObject *args, PyObject *kwds);

static void
clear_slotdefs(void);

static PyObject *
lookup_maybe_method(PyObject *self, PyObject *attr, int *unbound);

static int
slot_tp_setattro(PyObject *self, PyObject *name, PyObject *value);

/*
 * finds the beginning of the docstring's introspection signature.
 * if present, returns a pointer pointing to the first '('.
 * otherwise returns NULL.
 *
 * doesn't guarantee that the signature is valid, only that it
 * has a valid prefix.  (the signature must also pass skip_signature.)
 */
static const char *
find_signature(const char *name, const char *doc)
{
    const char *dot;
    size_t length;

    if (!doc)
        return NULL;

    assert(name != NULL);

    /* for dotted names like classes, only use the last component */
    dot = strrchr(name, '.');
    if (dot)
        name = dot + 1;

    length = strlen(name);
    if (strncmp(doc, name, length))
        return NULL;
    doc += length;
    if (*doc != '(')
        return NULL;
    return doc;
}

#define SIGNATURE_END_MARKER         ")\n--\n\n"
#define SIGNATURE_END_MARKER_LENGTH  6
/*
 * skips past the end of the docstring's introspection signature.
 * (assumes doc starts with a valid signature prefix.)
 */
static const char *
skip_signature(const char *doc)
{
    while (*doc) {
        if ((*doc == *SIGNATURE_END_MARKER) &&
            !strncmp(doc, SIGNATURE_END_MARKER, SIGNATURE_END_MARKER_LENGTH))
            return doc + SIGNATURE_END_MARKER_LENGTH;
        if ((*doc == '\n') && (doc[1] == '\n'))
            return NULL;
        doc++;
    }
    return NULL;
}

int
_PyType_CheckConsistency(PyTypeObject *type)
{
#define CHECK(expr) \
    do { if (!(expr)) { _PyObject_ASSERT_FAILED_MSG((PyObject *)type, Py_STRINGIFY(expr)); } } while (0)

    CHECK(!_PyObject_IsFreed((PyObject *)type));

    if (!(type->tp_flags & Py_TPFLAGS_READY)) {
        /* don't check static types before PyType_Ready() */
        return 1;
    }

    CHECK(Py_REFCNT(type) >= 1);
    CHECK(PyType_Check(type));

    CHECK(!(type->tp_flags & Py_TPFLAGS_READYING));
    CHECK(type->tp_dict != NULL);

    if (type->tp_flags & Py_TPFLAGS_HAVE_GC) {
        // bpo-44263: tp_traverse is required if Py_TPFLAGS_HAVE_GC is set.
        // Note: tp_clear is optional.
        CHECK(type->tp_traverse != NULL);
    }

    if (type->tp_flags & Py_TPFLAGS_DISALLOW_INSTANTIATION) {
        CHECK(type->tp_new == NULL);
        CHECK(PyDict_Contains(type->tp_dict, &_Py_ID(__new__)) == 0);
    }

    return 1;
#undef CHECK
}

static const char *
_PyType_DocWithoutSignature(const char *name, const char *internal_doc)
{
    const char *doc = find_signature(name, internal_doc);

    if (doc) {
        doc = skip_signature(doc);
        if (doc)
            return doc;
        }
    return internal_doc;
}

PyObject *
_PyType_GetDocFromInternalDoc(const char *name, const char *internal_doc)
{
    const char *doc = _PyType_DocWithoutSignature(name, internal_doc);

    if (!doc || *doc == '\0') {
        Py_RETURN_NONE;
    }

    return PyUnicode_FromString(doc);
}

PyObject *
_PyType_GetTextSignatureFromInternalDoc(const char *name, const char *internal_doc)
{
    const char *start = find_signature(name, internal_doc);
    const char *end;

    if (start)
        end = skip_signature(start);
    else
        end = NULL;
    if (!end) {
        Py_RETURN_NONE;
    }

    /* back "end" up until it points just past the final ')' */
    end -= SIGNATURE_END_MARKER_LENGTH - 1;
    assert((end - start) >= 2); /* should be "()" at least */
    assert(end[-1] == ')');
    assert(end[0] == '\n');
    return PyUnicode_FromStringAndSize(start, end - start);
}


static struct type_cache*
get_type_cache(void)
{
    PyInterpreterState *interp = _PyInterpreterState_GET();
    return &interp->type_cache;
}


static void
type_cache_clear(struct type_cache *cache, PyObject *value)
{
    for (Py_ssize_t i = 0; i < (1 << MCACHE_SIZE_EXP); i++) {
        struct type_cache_entry *entry = &cache->hashtable[i];
        entry->version = 0;
        Py_XSETREF(entry->name, _Py_XNewRef(value));
        entry->value = NULL;
    }
}


void
_PyType_InitCache(PyInterpreterState *interp)
{
    struct type_cache *cache = &interp->type_cache;
    for (Py_ssize_t i = 0; i < (1 << MCACHE_SIZE_EXP); i++) {
        struct type_cache_entry *entry = &cache->hashtable[i];
        assert(entry->name == NULL);

        entry->version = 0;
        // Set to None so _PyType_Lookup() can use Py_SETREF(),
        // rather than using slower Py_XSETREF().
        entry->name = Py_None;
        entry->value = NULL;
    }
}


static unsigned int
_PyType_ClearCache(PyInterpreterState *interp)
{
    struct type_cache *cache = &interp->type_cache;
#if MCACHE_STATS
    size_t total = cache->hits + cache->collisions + cache->misses;
    fprintf(stderr, "-- Method cache hits        = %zd (%d%%)\n",
            cache->hits, (int) (100.0 * cache->hits / total));
    fprintf(stderr, "-- Method cache true misses = %zd (%d%%)\n",
            cache->misses, (int) (100.0 * cache->misses / total));
    fprintf(stderr, "-- Method cache collisions  = %zd (%d%%)\n",
            cache->collisions, (int) (100.0 * cache->collisions / total));
    fprintf(stderr, "-- Method cache size        = %zd KiB\n",
            sizeof(cache->hashtable) / 1024);
#endif

    // Set to None, rather than NULL, so _PyType_Lookup() can
    // use Py_SETREF() rather than using slower Py_XSETREF().
    type_cache_clear(cache, Py_None);

    return next_version_tag - 1;
}


unsigned int
PyType_ClearCache(void)
{
    PyInterpreterState *interp = _PyInterpreterState_GET();
    return _PyType_ClearCache(interp);
}


void
_PyTypes_Fini(PyInterpreterState *interp)
{
    struct type_cache *cache = &interp->type_cache;
    type_cache_clear(cache, NULL);
    if (_Py_IsMainInterpreter(interp)) {
        clear_slotdefs();
    }
}


void
PyType_Modified(PyTypeObject *type)
{
    /* Invalidate any cached data for the specified type and all
       subclasses.  This function is called after the base
       classes, mro, or attributes of the type are altered.

       Invariants:

       - before Py_TPFLAGS_VALID_VERSION_TAG can be set on a type,
         it must first be set on all super types.

       This function clears the Py_TPFLAGS_VALID_VERSION_TAG of a
       type (so it must first clear it on all subclasses).  The
       tp_version_tag value is meaningless unless this flag is set.
       We don't assign new version tags eagerly, but only as
       needed.
     */
    if (!_PyType_HasFeature(type, Py_TPFLAGS_VALID_VERSION_TAG)) {
        return;
    }

    PyObject *subclasses = type->tp_subclasses;
    if (subclasses != NULL) {
        assert(PyDict_CheckExact(subclasses));

        Py_ssize_t i = 0;
        PyObject *ref;
        while (PyDict_Next(subclasses, &i, NULL, &ref)) {
            assert(PyWeakref_CheckRef(ref));
            PyObject *obj = PyWeakref_GET_OBJECT(ref);
            if (obj == Py_None) {
                continue;
            }
            PyType_Modified(_PyType_CAST(obj));
        }
    }

    type->tp_flags &= ~Py_TPFLAGS_VALID_VERSION_TAG;
    type->tp_version_tag = 0; /* 0 is not a valid version tag */
}

static void
type_mro_modified(PyTypeObject *type, PyObject *bases) {
    /*
       Check that all base classes or elements of the MRO of type are
       able to be cached.  This function is called after the base
       classes or mro of the type are altered.

       Unset HAVE_VERSION_TAG and VALID_VERSION_TAG if the type
       has a custom MRO that includes a type which is not officially
       super type, or if the type implements its own mro() method.

       Called from mro_internal, which will subsequently be called on
       each subclass when their mro is recursively updated.
     */
    Py_ssize_t i, n;
    int custom = !Py_IS_TYPE(type, &PyType_Type);
    int unbound;
    PyObject *mro_meth = NULL;
    PyObject *type_mro_meth = NULL;

    if (custom) {
        mro_meth = lookup_maybe_method(
            (PyObject *)type, &_Py_ID(mro), &unbound);
        if (mro_meth == NULL)
            goto clear;
        type_mro_meth = lookup_maybe_method(
            (PyObject *)&PyType_Type, &_Py_ID(mro), &unbound);
        if (type_mro_meth == NULL)
            goto clear;
        if (mro_meth != type_mro_meth)
            goto clear;
        Py_XDECREF(mro_meth);
        Py_XDECREF(type_mro_meth);
    }
    n = PyTuple_GET_SIZE(bases);
    for (i = 0; i < n; i++) {
        PyObject *b = PyTuple_GET_ITEM(bases, i);
        PyTypeObject *cls = _PyType_CAST(b);

        if (!PyType_IsSubtype(type, cls)) {
            goto clear;
        }
    }
    return;
 clear:
    Py_XDECREF(mro_meth);
    Py_XDECREF(type_mro_meth);
    type->tp_flags &= ~Py_TPFLAGS_VALID_VERSION_TAG;
    type->tp_version_tag = 0; /* 0 is not a valid version tag */
}

static int
assign_version_tag(struct type_cache *cache, PyTypeObject *type)
{
    /* Ensure that the tp_version_tag is valid and set
       Py_TPFLAGS_VALID_VERSION_TAG.  To respect the invariant, this
       must first be done on all super classes.  Return 0 if this
       cannot be done, 1 if Py_TPFLAGS_VALID_VERSION_TAG.
    */
    if (_PyType_HasFeature(type, Py_TPFLAGS_VALID_VERSION_TAG)) {
        return 1;
    }
    if (!_PyType_HasFeature(type, Py_TPFLAGS_READY)) {
        return 0;
    }

    if (next_version_tag == 0) {
        /* We have run out of version numbers */
        return 0;
    }
    type->tp_version_tag = next_version_tag++;
    assert (type->tp_version_tag != 0);

    PyObject *bases = type->tp_bases;
    Py_ssize_t n = PyTuple_GET_SIZE(bases);
    for (Py_ssize_t i = 0; i < n; i++) {
        PyObject *b = PyTuple_GET_ITEM(bases, i);
        if (!assign_version_tag(cache, _PyType_CAST(b)))
            return 0;
    }
    type->tp_flags |= Py_TPFLAGS_VALID_VERSION_TAG;
    return 1;
}


static PyMemberDef type_members[] = {
    {"__basicsize__", T_PYSSIZET, offsetof(PyTypeObject,tp_basicsize),READONLY},
    {"__itemsize__", T_PYSSIZET, offsetof(PyTypeObject, tp_itemsize), READONLY},
    {"__flags__", T_ULONG, offsetof(PyTypeObject, tp_flags), READONLY},
    {"__weakrefoffset__", T_PYSSIZET,
     offsetof(PyTypeObject, tp_weaklistoffset), READONLY},
    {"__base__", T_OBJECT, offsetof(PyTypeObject, tp_base), READONLY},
    {"__dictoffset__", T_PYSSIZET,
     offsetof(PyTypeObject, tp_dictoffset), READONLY},
    {"__mro__", T_OBJECT, offsetof(PyTypeObject, tp_mro), READONLY},
    {0}
};

static int
check_set_special_type_attr(PyTypeObject *type, PyObject *value, const char *name)
{
    if (_PyType_HasFeature(type, Py_TPFLAGS_IMMUTABLETYPE)) {
        PyErr_Format(PyExc_TypeError,
                     "cannot set '%s' attribute of immutable type '%s'",
                     name, type->tp_name);
        return 0;
    }
    if (!value) {
        PyErr_Format(PyExc_TypeError,
                     "cannot delete '%s' attribute of immutable type '%s'",
                     name, type->tp_name);
        return 0;
    }

    if (PySys_Audit("object.__setattr__", "OsO",
                    type, name, value) < 0) {
        return 0;
    }

    return 1;
}

const char *
_PyType_Name(PyTypeObject *type)
{
    assert(type->tp_name != NULL);
    const char *s = strrchr(type->tp_name, '.');
    if (s == NULL) {
        s = type->tp_name;
    }
    else {
        s++;
    }
    return s;
}

static PyObject *
type_name(PyTypeObject *type, void *context)
{
    if (type->tp_flags & Py_TPFLAGS_HEAPTYPE) {
        PyHeapTypeObject* et = (PyHeapTypeObject*)type;

        Py_INCREF(et->ht_name);
        return et->ht_name;
    }
    else {
        return PyUnicode_FromString(_PyType_Name(type));
    }
}

static PyObject *
type_qualname(PyTypeObject *type, void *context)
{
    if (type->tp_flags & Py_TPFLAGS_HEAPTYPE) {
        PyHeapTypeObject* et = (PyHeapTypeObject*)type;
        Py_INCREF(et->ht_qualname);
        return et->ht_qualname;
    }
    else {
        return PyUnicode_FromString(_PyType_Name(type));
    }
}

static int
type_set_name(PyTypeObject *type, PyObject *value, void *context)
{
    const char *tp_name;
    Py_ssize_t name_size;

    if (!check_set_special_type_attr(type, value, "__name__"))
        return -1;
    if (!PyUnicode_Check(value)) {
        PyErr_Format(PyExc_TypeError,
                     "can only assign string to %s.__name__, not '%s'",
                     type->tp_name, Py_TYPE(value)->tp_name);
        return -1;
    }

    tp_name = PyUnicode_AsUTF8AndSize(value, &name_size);
    if (tp_name == NULL)
        return -1;
    if (strlen(tp_name) != (size_t)name_size) {
        PyErr_SetString(PyExc_ValueError,
                        "type name must not contain null characters");
        return -1;
    }

    type->tp_name = tp_name;
    Py_INCREF(value);
    Py_SETREF(((PyHeapTypeObject*)type)->ht_name, value);

    return 0;
}

static int
type_set_qualname(PyTypeObject *type, PyObject *value, void *context)
{
    PyHeapTypeObject* et;

    if (!check_set_special_type_attr(type, value, "__qualname__"))
        return -1;
    if (!PyUnicode_Check(value)) {
        PyErr_Format(PyExc_TypeError,
                     "can only assign string to %s.__qualname__, not '%s'",
                     type->tp_name, Py_TYPE(value)->tp_name);
        return -1;
    }

    et = (PyHeapTypeObject*)type;
    Py_INCREF(value);
    Py_SETREF(et->ht_qualname, value);
    return 0;
}

static PyObject *
type_module(PyTypeObject *type, void *context)
{
    PyObject *mod;

    if (type->tp_flags & Py_TPFLAGS_HEAPTYPE) {
        mod = PyDict_GetItemWithError(type->tp_dict, &_Py_ID(__module__));
        if (mod == NULL) {
            if (!PyErr_Occurred()) {
                PyErr_Format(PyExc_AttributeError, "__module__");
            }
            return NULL;
        }
        Py_INCREF(mod);
    }
    else {
        const char *s = strrchr(type->tp_name, '.');
        if (s != NULL) {
            mod = PyUnicode_FromStringAndSize(
                type->tp_name, (Py_ssize_t)(s - type->tp_name));
            if (mod != NULL)
                PyUnicode_InternInPlace(&mod);
        }
        else {
            mod = &_Py_ID(builtins);
            Py_INCREF(mod);
        }
    }
    return mod;
}

static int
type_set_module(PyTypeObject *type, PyObject *value, void *context)
{
    if (!check_set_special_type_attr(type, value, "__module__"))
        return -1;

    PyType_Modified(type);

    return PyDict_SetItem(type->tp_dict, &_Py_ID(__module__), value);
}

static PyObject *
type_abstractmethods(PyTypeObject *type, void *context)
{
    PyObject *mod = NULL;
    /* type itself has an __abstractmethods__ descriptor (this). Don't return
       that. */
    if (type != &PyType_Type)
        mod = PyDict_GetItemWithError(type->tp_dict,
                                      &_Py_ID(__abstractmethods__));
    if (!mod) {
        if (!PyErr_Occurred()) {
            PyErr_SetObject(PyExc_AttributeError, &_Py_ID(__abstractmethods__));
        }
        return NULL;
    }
    Py_INCREF(mod);
    return mod;
}

static int
type_set_abstractmethods(PyTypeObject *type, PyObject *value, void *context)
{
    /* __abstractmethods__ should only be set once on a type, in
       abc.ABCMeta.__new__, so this function doesn't do anything
       special to update subclasses.
    */
    int abstract, res;
    if (value != NULL) {
        abstract = PyObject_IsTrue(value);
        if (abstract < 0)
            return -1;
        res = PyDict_SetItem(type->tp_dict, &_Py_ID(__abstractmethods__), value);
    }
    else {
        abstract = 0;
        res = PyDict_DelItem(type->tp_dict, &_Py_ID(__abstractmethods__));
        if (res && PyErr_ExceptionMatches(PyExc_KeyError)) {
            PyErr_SetObject(PyExc_AttributeError, &_Py_ID(__abstractmethods__));
            return -1;
        }
    }
    if (res == 0) {
        PyType_Modified(type);
        if (abstract)
            type->tp_flags |= Py_TPFLAGS_IS_ABSTRACT;
        else
            type->tp_flags &= ~Py_TPFLAGS_IS_ABSTRACT;
    }
    return res;
}

static PyObject *
type_get_bases(PyTypeObject *type, void *context)
{
    Py_INCREF(type->tp_bases);
    return type->tp_bases;
}

static PyTypeObject *best_base(PyObject *);
static int mro_internal(PyTypeObject *, PyObject **);
static int type_is_subtype_base_chain(PyTypeObject *, PyTypeObject *);
static int compatible_for_assignment(PyTypeObject *, PyTypeObject *, const char *);
static int add_subclass(PyTypeObject*, PyTypeObject*);
static int add_all_subclasses(PyTypeObject *type, PyObject *bases);
static void remove_subclass(PyTypeObject *, PyTypeObject *);
static void remove_all_subclasses(PyTypeObject *type, PyObject *bases);
static void update_all_slots(PyTypeObject *);

typedef int (*update_callback)(PyTypeObject *, void *);
static int update_subclasses(PyTypeObject *type, PyObject *attr_name,
                             update_callback callback, void *data);
static int recurse_down_subclasses(PyTypeObject *type, PyObject *name,
                                   update_callback callback, void *data);

static int
mro_hierarchy(PyTypeObject *type, PyObject *temp)
{
    PyObject *old_mro;
    int res = mro_internal(type, &old_mro);
    if (res <= 0) {
        /* error / reentrance */
        return res;
    }
    PyObject *new_mro = type->tp_mro;

    PyObject *tuple;
    if (old_mro != NULL) {
        tuple = PyTuple_Pack(3, type, new_mro, old_mro);
    }
    else {
        tuple = PyTuple_Pack(2, type, new_mro);
    }

    if (tuple != NULL) {
        res = PyList_Append(temp, tuple);
    }
    else {
        res = -1;
    }
    Py_XDECREF(tuple);

    if (res < 0) {
        type->tp_mro = old_mro;
        Py_DECREF(new_mro);
        return -1;
    }
    Py_XDECREF(old_mro);

    // Avoid creating an empty list if there is no subclass
    if (type->tp_subclasses != NULL) {
        /* Obtain a copy of subclasses list to iterate over.

           Otherwise type->tp_subclasses might be altered
           in the middle of the loop, for example, through a custom mro(),
           by invoking type_set_bases on some subclass of the type
           which in turn calls remove_subclass/add_subclass on this type.

           Finally, this makes things simple avoiding the need to deal
           with dictionary iterators and weak references.
        */
        PyObject *subclasses = _PyType_GetSubclasses(type);
        if (subclasses == NULL) {
            return -1;
        }

        Py_ssize_t n = PyList_GET_SIZE(subclasses);
        for (Py_ssize_t i = 0; i < n; i++) {
            PyTypeObject *subclass = _PyType_CAST(PyList_GET_ITEM(subclasses, i));
            res = mro_hierarchy(subclass, temp);
            if (res < 0) {
                break;
            }
        }
        Py_DECREF(subclasses);
    }

    return res;
}

static int
type_set_bases(PyTypeObject *type, PyObject *new_bases, void *context)
{
    // Check arguments
    if (!check_set_special_type_attr(type, new_bases, "__bases__")) {
        return -1;
    }
    assert(new_bases != NULL);

    if (!PyTuple_Check(new_bases)) {
        PyErr_Format(PyExc_TypeError,
             "can only assign tuple to %s.__bases__, not %s",
                 type->tp_name, Py_TYPE(new_bases)->tp_name);
        return -1;
    }
    if (PyTuple_GET_SIZE(new_bases) == 0) {
        PyErr_Format(PyExc_TypeError,
             "can only assign non-empty tuple to %s.__bases__, not ()",
                 type->tp_name);
        return -1;
    }
    Py_ssize_t n = PyTuple_GET_SIZE(new_bases);
    for (Py_ssize_t i = 0; i < n; i++) {
        PyObject *ob = PyTuple_GET_ITEM(new_bases, i);
        if (!PyType_Check(ob)) {
            PyErr_Format(PyExc_TypeError,
                         "%s.__bases__ must be tuple of classes, not '%s'",
                         type->tp_name, Py_TYPE(ob)->tp_name);
            return -1;
        }
        PyTypeObject *base = (PyTypeObject*)ob;

        if (PyType_IsSubtype(base, type) ||
            /* In case of reentering here again through a custom mro()
               the above check is not enough since it relies on
               base->tp_mro which would gonna be updated inside
               mro_internal only upon returning from the mro().

               However, base->tp_base has already been assigned (see
               below), which in turn may cause an inheritance cycle
               through tp_base chain.  And this is definitely
               not what you want to ever happen.  */
            (base->tp_mro != NULL && type_is_subtype_base_chain(base, type)))
        {
            PyErr_SetString(PyExc_TypeError,
                            "a __bases__ item causes an inheritance cycle");
            return -1;
        }
    }

    // Compute the new MRO and the new base class
    PyTypeObject *new_base = best_base(new_bases);
    if (new_base == NULL)
        return -1;

    if (!compatible_for_assignment(type->tp_base, new_base, "__bases__")) {
        return -1;
    }

    PyObject *old_bases = type->tp_bases;
    assert(old_bases != NULL);
    PyTypeObject *old_base = type->tp_base;

    type->tp_bases = Py_NewRef(new_bases);
    type->tp_base = (PyTypeObject *)Py_NewRef(new_base);

    PyObject *temp = PyList_New(0);
    if (temp == NULL) {
        goto bail;
    }
    if (mro_hierarchy(type, temp) < 0) {
        goto undo;
    }
    Py_DECREF(temp);

    /* Take no action in case if type->tp_bases has been replaced
       through reentrance.  */
    int res;
    if (type->tp_bases == new_bases) {
        /* any base that was in __bases__ but now isn't, we
           need to remove |type| from its tp_subclasses.
           conversely, any class now in __bases__ that wasn't
           needs to have |type| added to its subclasses. */

        /* for now, sod that: just remove from all old_bases,
           add to all new_bases */
        remove_all_subclasses(type, old_bases);
        res = add_all_subclasses(type, new_bases);
        update_all_slots(type);
    }
    else {
        res = 0;
    }

    Py_DECREF(old_bases);
    Py_DECREF(old_base);

    assert(_PyType_CheckConsistency(type));
    return res;

  undo:
    n = PyList_GET_SIZE(temp);
    for (Py_ssize_t i = n - 1; i >= 0; i--) {
        PyTypeObject *cls;
        PyObject *new_mro, *old_mro = NULL;

        PyArg_UnpackTuple(PyList_GET_ITEM(temp, i),
                          "", 2, 3, &cls, &new_mro, &old_mro);
        /* Do not rollback if cls has a newer version of MRO.  */
        if (cls->tp_mro == new_mro) {
            Py_XINCREF(old_mro);
            cls->tp_mro = old_mro;
            Py_DECREF(new_mro);
        }
    }
    Py_DECREF(temp);

  bail:
    if (type->tp_bases == new_bases) {
        assert(type->tp_base == new_base);

        type->tp_bases = old_bases;
        type->tp_base = old_base;

        Py_DECREF(new_bases);
        Py_DECREF(new_base);
    }
    else {
        Py_DECREF(old_bases);
        Py_DECREF(old_base);
    }

    assert(_PyType_CheckConsistency(type));
    return -1;
}

static PyObject *
type_dict(PyTypeObject *type, void *context)
{
    if (type->tp_dict == NULL) {
        Py_RETURN_NONE;
    }
    return PyDictProxy_New(type->tp_dict);
}

static PyObject *
type_get_doc(PyTypeObject *type, void *context)
{
    PyObject *result;
    if (!(type->tp_flags & Py_TPFLAGS_HEAPTYPE) && type->tp_doc != NULL) {
        return _PyType_GetDocFromInternalDoc(type->tp_name, type->tp_doc);
    }
    result = PyDict_GetItemWithError(type->tp_dict, &_Py_ID(__doc__));
    if (result == NULL) {
        if (!PyErr_Occurred()) {
            result = Py_None;
            Py_INCREF(result);
        }
    }
    else if (Py_TYPE(result)->tp_descr_get) {
        result = Py_TYPE(result)->tp_descr_get(result, NULL,
                                               (PyObject *)type);
    }
    else {
        Py_INCREF(result);
    }
    return result;
}

static PyObject *
type_get_text_signature(PyTypeObject *type, void *context)
{
    return _PyType_GetTextSignatureFromInternalDoc(type->tp_name, type->tp_doc);
}

static int
type_set_doc(PyTypeObject *type, PyObject *value, void *context)
{
    if (!check_set_special_type_attr(type, value, "__doc__"))
        return -1;
    PyType_Modified(type);
    return PyDict_SetItem(type->tp_dict, &_Py_ID(__doc__), value);
}

static PyObject *
type_get_annotations(PyTypeObject *type, void *context)
{
    if (!(type->tp_flags & Py_TPFLAGS_HEAPTYPE)) {
        PyErr_Format(PyExc_AttributeError, "type object '%s' has no attribute '__annotations__'", type->tp_name);
        return NULL;
    }

    PyObject *annotations;
    /* there's no _PyDict_GetItemId without WithError, so let's LBYL. */
    if (PyDict_Contains(type->tp_dict, &_Py_ID(__annotations__))) {
        annotations = PyDict_GetItemWithError(
                type->tp_dict, &_Py_ID(__annotations__));
        /*
        ** PyDict_GetItemWithError could still fail,
        ** for instance with a well-timed Ctrl-C or a MemoryError.
        ** so let's be totally safe.
        */
        if (annotations) {
            if (Py_TYPE(annotations)->tp_descr_get) {
                annotations = Py_TYPE(annotations)->tp_descr_get(
                        annotations, NULL, (PyObject *)type);
            } else {
                Py_INCREF(annotations);
            }
        }
    } else {
        annotations = PyDict_New();
        if (annotations) {
            int result = PyDict_SetItem(
                    type->tp_dict, &_Py_ID(__annotations__), annotations);
            if (result) {
                Py_CLEAR(annotations);
            } else {
                PyType_Modified(type);
            }
        }
    }
    return annotations;
}

static int
type_set_annotations(PyTypeObject *type, PyObject *value, void *context)
{
    if (_PyType_HasFeature(type, Py_TPFLAGS_IMMUTABLETYPE)) {
        PyErr_Format(PyExc_TypeError,
                     "cannot set '__annotations__' attribute of immutable type '%s'",
                     type->tp_name);
        return -1;
    }

    int result;
    if (value != NULL) {
        /* set */
        result = PyDict_SetItem(type->tp_dict, &_Py_ID(__annotations__), value);
    } else {
        /* delete */
        if (!PyDict_Contains(type->tp_dict, &_Py_ID(__annotations__))) {
            PyErr_Format(PyExc_AttributeError, "__annotations__");
            return -1;
        }
        result = PyDict_DelItem(type->tp_dict, &_Py_ID(__annotations__));
    }

    if (result == 0) {
        PyType_Modified(type);
    }
    return result;
}


/*[clinic input]
type.__instancecheck__ -> bool

    instance: object
    /

Check if an object is an instance.
[clinic start generated code]*/

static int
type___instancecheck___impl(PyTypeObject *self, PyObject *instance)
/*[clinic end generated code: output=08b6bf5f591c3618 input=cdbfeaee82c01a0f]*/
{
    return _PyObject_RealIsInstance(instance, (PyObject *)self);
}

/*[clinic input]
type.__subclasscheck__ -> bool

    subclass: object
    /

Check if a class is a subclass.
[clinic start generated code]*/

static int
type___subclasscheck___impl(PyTypeObject *self, PyObject *subclass)
/*[clinic end generated code: output=97a4e51694500941 input=071b2ca9e03355f4]*/
{
    return _PyObject_RealIsSubclass(subclass, (PyObject *)self);
}


static PyGetSetDef type_getsets[] = {
    {"__name__", (getter)type_name, (setter)type_set_name, NULL},
    {"__qualname__", (getter)type_qualname, (setter)type_set_qualname, NULL},
    {"__bases__", (getter)type_get_bases, (setter)type_set_bases, NULL},
    {"__module__", (getter)type_module, (setter)type_set_module, NULL},
    {"__abstractmethods__", (getter)type_abstractmethods,
     (setter)type_set_abstractmethods, NULL},
    {"__dict__",  (getter)type_dict,  NULL, NULL},
    {"__doc__", (getter)type_get_doc, (setter)type_set_doc, NULL},
    {"__text_signature__", (getter)type_get_text_signature, NULL, NULL},
    {"__annotations__", (getter)type_get_annotations, (setter)type_set_annotations, NULL},
    {0}
};

static PyObject *
type_repr(PyTypeObject *type)
{
    if (type->tp_name == NULL) {
        // type_repr() called before the type is fully initialized
        // by PyType_Ready().
        return PyUnicode_FromFormat("<class at %p>", type);
    }

    PyObject *mod, *name, *rtn;

    mod = type_module(type, NULL);
    if (mod == NULL)
        PyErr_Clear();
    else if (!PyUnicode_Check(mod)) {
        Py_DECREF(mod);
        mod = NULL;
    }
    name = type_qualname(type, NULL);
    if (name == NULL) {
        Py_XDECREF(mod);
        return NULL;
    }

    if (mod != NULL && !_PyUnicode_Equal(mod, &_Py_ID(builtins)))
        rtn = PyUnicode_FromFormat("<class '%U.%U'>", mod, name);
    else
        rtn = PyUnicode_FromFormat("<class '%s'>", type->tp_name);

    Py_XDECREF(mod);
    Py_DECREF(name);
    return rtn;
}

static PyObject *
type_call(PyTypeObject *type, PyObject *args, PyObject *kwds)
{
    PyObject *obj;
    PyThreadState *tstate = _PyThreadState_GET();

#ifdef Py_DEBUG
    /* type_call() must not be called with an exception set,
       because it can clear it (directly or indirectly) and so the
       caller loses its exception */
    assert(!_PyErr_Occurred(tstate));
#endif

    /* Special case: type(x) should return Py_TYPE(x) */
    /* We only want type itself to accept the one-argument form (#27157) */
    if (type == &PyType_Type) {
        assert(args != NULL && PyTuple_Check(args));
        assert(kwds == NULL || PyDict_Check(kwds));
        Py_ssize_t nargs = PyTuple_GET_SIZE(args);

        if (nargs == 1 && (kwds == NULL || !PyDict_GET_SIZE(kwds))) {
            obj = (PyObject *) Py_TYPE(PyTuple_GET_ITEM(args, 0));
            Py_INCREF(obj);
            return obj;
        }

        /* SF bug 475327 -- if that didn't trigger, we need 3
           arguments. But PyArg_ParseTuple in type_new may give
           a msg saying type() needs exactly 3. */
        if (nargs != 3) {
            PyErr_SetString(PyExc_TypeError,
                            "type() takes 1 or 3 arguments");
            return NULL;
        }
    }

    if (type->tp_new == NULL) {
        _PyErr_Format(tstate, PyExc_TypeError,
                      "cannot create '%s' instances", type->tp_name);
        return NULL;
    }

    obj = type->tp_new(type, args, kwds);
    obj = _Py_CheckFunctionResult(tstate, (PyObject*)type, obj, NULL);
    if (obj == NULL)
        return NULL;

    /* If the returned object is not an instance of type,
       it won't be initialized. */
    if (!PyObject_TypeCheck(obj, type))
        return obj;

    type = Py_TYPE(obj);
    if (type->tp_init != NULL) {
        int res = type->tp_init(obj, args, kwds);
        if (res < 0) {
            assert(_PyErr_Occurred(tstate));
            Py_DECREF(obj);
            obj = NULL;
        }
        else {
            assert(!_PyErr_Occurred(tstate));
        }
    }
    return obj;
}

PyObject *
_PyType_AllocNoTrack(PyTypeObject *type, Py_ssize_t nitems)
{
    PyObject *obj;
    const size_t size = _PyObject_VAR_SIZE(type, nitems+1);
    /* note that we need to add one, for the sentinel */

    const size_t presize = _PyType_PreHeaderSize(type);
    char *alloc = PyObject_Malloc(size + presize);
    if (alloc  == NULL) {
        return PyErr_NoMemory();
    }
    obj = (PyObject *)(alloc + presize);
    if (presize) {
        ((PyObject **)alloc)[0] = NULL;
        ((PyObject **)alloc)[1] = NULL;
        _PyObject_GC_Link(obj);
    }
    memset(obj, '\0', size);

    if (type->tp_itemsize == 0) {
        _PyObject_Init(obj, type);
    }
    else {
        _PyObject_InitVar((PyVarObject *)obj, type, nitems);
    }
    return obj;
}

PyObject *
PyType_GenericAlloc(PyTypeObject *type, Py_ssize_t nitems)
{
    PyObject *obj = _PyType_AllocNoTrack(type, nitems);
    if (obj == NULL) {
        return NULL;
    }

    if (_PyType_IS_GC(type)) {
        _PyObject_GC_TRACK(obj);
    }
    return obj;
}

PyObject *
PyType_GenericNew(PyTypeObject *type, PyObject *args, PyObject *kwds)
{
    return type->tp_alloc(type, 0);
}

/* Helpers for subtyping */

static int
traverse_slots(PyTypeObject *type, PyObject *self, visitproc visit, void *arg)
{
    Py_ssize_t i, n;
    PyMemberDef *mp;

    n = Py_SIZE(type);
    mp = _PyHeapType_GET_MEMBERS((PyHeapTypeObject *)type);
    for (i = 0; i < n; i++, mp++) {
        if (mp->type == T_OBJECT_EX) {
            char *addr = (char *)self + mp->offset;
            PyObject *obj = *(PyObject **)addr;
            if (obj != NULL) {
                int err = visit(obj, arg);
                if (err)
                    return err;
            }
        }
    }
    return 0;
}

static int
subtype_traverse(PyObject *self, visitproc visit, void *arg)
{
    PyTypeObject *type, *base;
    traverseproc basetraverse;

    /* Find the nearest base with a different tp_traverse,
       and traverse slots while we're at it */
    type = Py_TYPE(self);
    base = type;
    while ((basetraverse = base->tp_traverse) == subtype_traverse) {
        if (Py_SIZE(base)) {
            int err = traverse_slots(base, self, visit, arg);
            if (err)
                return err;
        }
        base = base->tp_base;
        assert(base);
    }

    if (type->tp_flags & Py_TPFLAGS_MANAGED_DICT) {
        assert(type->tp_dictoffset);
        int err = _PyObject_VisitInstanceAttributes(self, visit, arg);
        if (err) {
            return err;
        }
    }

    if (type->tp_dictoffset != base->tp_dictoffset) {
        PyObject **dictptr = _PyObject_DictPointer(self);
        if (dictptr && *dictptr)
            Py_VISIT(*dictptr);
    }

    if (type->tp_flags & Py_TPFLAGS_HEAPTYPE
        && (!basetraverse || !(base->tp_flags & Py_TPFLAGS_HEAPTYPE))) {
        /* For a heaptype, the instances count as references
           to the type.          Traverse the type so the collector
           can find cycles involving this link.
           Skip this visit if basetraverse belongs to a heap type: in that
           case, basetraverse will visit the type when we call it later.
           */
        Py_VISIT(type);
    }

    if (basetraverse)
        return basetraverse(self, visit, arg);
    return 0;
}

static void
clear_slots(PyTypeObject *type, PyObject *self)
{
    Py_ssize_t i, n;
    PyMemberDef *mp;

    n = Py_SIZE(type);
    mp = _PyHeapType_GET_MEMBERS((PyHeapTypeObject *)type);
    for (i = 0; i < n; i++, mp++) {
        if (mp->type == T_OBJECT_EX && !(mp->flags & READONLY)) {
            char *addr = (char *)self + mp->offset;
            PyObject *obj = *(PyObject **)addr;
            if (obj != NULL) {
                *(PyObject **)addr = NULL;
                Py_DECREF(obj);
            }
        }
    }
}

static int
subtype_clear(PyObject *self)
{
    PyTypeObject *type, *base;
    inquiry baseclear;

    /* Find the nearest base with a different tp_clear
       and clear slots while we're at it */
    type = Py_TYPE(self);
    base = type;
    while ((baseclear = base->tp_clear) == subtype_clear) {
        if (Py_SIZE(base))
            clear_slots(base, self);
        base = base->tp_base;
        assert(base);
    }

    /* Clear the instance dict (if any), to break cycles involving only
       __dict__ slots (as in the case 'self.__dict__ is self'). */
    if (type->tp_flags & Py_TPFLAGS_MANAGED_DICT) {
        _PyObject_ClearInstanceAttributes(self);
    }
    if (type->tp_dictoffset != base->tp_dictoffset) {
        PyObject **dictptr = _PyObject_DictPointer(self);
        if (dictptr && *dictptr)
            Py_CLEAR(*dictptr);
    }

    if (baseclear)
        return baseclear(self);
    return 0;
}

static void
subtype_dealloc(PyObject *self)
{
    PyTypeObject *type, *base;
    destructor basedealloc;
    int has_finalizer;

    /* Extract the type; we expect it to be a heap type */
    type = Py_TYPE(self);
    _PyObject_ASSERT((PyObject *)type, type->tp_flags & Py_TPFLAGS_HEAPTYPE);

    /* Test whether the type has GC exactly once */

    if (!_PyType_IS_GC(type)) {
        /* A non GC dynamic type allows certain simplifications:
           there's no need to call clear_slots(), or DECREF the dict,
           or clear weakrefs. */

        /* Maybe call finalizer; exit early if resurrected */
        if (type->tp_finalize) {
            if (PyObject_CallFinalizerFromDealloc(self) < 0)
                return;
        }
        if (type->tp_del) {
            type->tp_del(self);
            if (Py_REFCNT(self) > 0) {
                return;
            }
        }

        /* Find the nearest base with a different tp_dealloc */
        base = type;
        while ((basedealloc = base->tp_dealloc) == subtype_dealloc) {
            base = base->tp_base;
            assert(base);
        }

        /* Extract the type again; tp_del may have changed it */
        type = Py_TYPE(self);

        // Don't read type memory after calling basedealloc() since basedealloc()
        // can deallocate the type and free its memory.
        int type_needs_decref = (type->tp_flags & Py_TPFLAGS_HEAPTYPE
                                 && !(base->tp_flags & Py_TPFLAGS_HEAPTYPE));

        assert((type->tp_flags & Py_TPFLAGS_MANAGED_DICT) == 0);

        /* Call the base tp_dealloc() */
        assert(basedealloc);
        basedealloc(self);

        /* Can't reference self beyond this point. It's possible tp_del switched
           our type from a HEAPTYPE to a non-HEAPTYPE, so be careful about
           reference counting. Only decref if the base type is not already a heap
           allocated type. Otherwise, basedealloc should have decref'd it already */
        if (type_needs_decref) {
            Py_DECREF(type);
        }

        /* Done */
        return;
    }

    /* We get here only if the type has GC */

    /* UnTrack and re-Track around the trashcan macro, alas */
    /* See explanation at end of function for full disclosure */
    PyObject_GC_UnTrack(self);
    Py_TRASHCAN_BEGIN(self, subtype_dealloc);

    /* Find the nearest base with a different tp_dealloc */
    base = type;
    while ((/*basedealloc =*/ base->tp_dealloc) == subtype_dealloc) {
        base = base->tp_base;
        assert(base);
    }

    has_finalizer = type->tp_finalize || type->tp_del;

    if (type->tp_finalize) {
        _PyObject_GC_TRACK(self);
        if (PyObject_CallFinalizerFromDealloc(self) < 0) {
            /* Resurrected */
            goto endlabel;
        }
        _PyObject_GC_UNTRACK(self);
    }
    /*
      If we added a weaklist, we clear it. Do this *before* calling tp_del,
      clearing slots, or clearing the instance dict.

      GC tracking must be off at this point. weakref callbacks (if any, and
      whether directly here or indirectly in something we call) may trigger GC,
      and if self is tracked at that point, it will look like trash to GC and GC
      will try to delete self again.
    */
    if (type->tp_weaklistoffset && !base->tp_weaklistoffset) {
        PyObject_ClearWeakRefs(self);
    }

    if (type->tp_del) {
        _PyObject_GC_TRACK(self);
        type->tp_del(self);
        if (Py_REFCNT(self) > 0) {
            /* Resurrected */
            goto endlabel;
        }
        _PyObject_GC_UNTRACK(self);
    }
    if (has_finalizer) {
        /* New weakrefs could be created during the finalizer call.
           If this occurs, clear them out without calling their
           finalizers since they might rely on part of the object
           being finalized that has already been destroyed. */
        if (type->tp_weaklistoffset && !base->tp_weaklistoffset) {
            /* Modeled after GET_WEAKREFS_LISTPTR() */
            PyWeakReference **list = (PyWeakReference **) \
                _PyObject_GET_WEAKREFS_LISTPTR(self);
            while (*list)
                _PyWeakref_ClearRef(*list);
        }
    }

    /*  Clear slots up to the nearest base with a different tp_dealloc */
    base = type;
    while ((basedealloc = base->tp_dealloc) == subtype_dealloc) {
        if (Py_SIZE(base))
            clear_slots(base, self);
        base = base->tp_base;
        assert(base);
    }

    /* If we added a dict, DECREF it, or free inline values. */
    if (type->tp_flags & Py_TPFLAGS_MANAGED_DICT) {
        PyObject **dictptr = _PyObject_ManagedDictPointer(self);
        if (*dictptr != NULL) {
            assert(*_PyObject_ValuesPointer(self) == NULL);
            Py_DECREF(*dictptr);
            *dictptr = NULL;
        }
        else {
            _PyObject_FreeInstanceAttributes(self);
        }
    }
    else if (type->tp_dictoffset && !base->tp_dictoffset) {
        PyObject **dictptr = _PyObject_DictPointer(self);
        if (dictptr != NULL) {
            PyObject *dict = *dictptr;
            if (dict != NULL) {
                Py_DECREF(dict);
                *dictptr = NULL;
            }
        }
    }

    /* Extract the type again; tp_del may have changed it */
    type = Py_TYPE(self);

    /* Call the base tp_dealloc(); first retrack self if
     * basedealloc knows about gc.
     */
    if (_PyType_IS_GC(base)) {
        _PyObject_GC_TRACK(self);
    }

    // Don't read type memory after calling basedealloc() since basedealloc()
    // can deallocate the type and free its memory.
    int type_needs_decref = (type->tp_flags & Py_TPFLAGS_HEAPTYPE
                             && !(base->tp_flags & Py_TPFLAGS_HEAPTYPE));

    assert(basedealloc);
    basedealloc(self);

    /* Can't reference self beyond this point. It's possible tp_del switched
       our type from a HEAPTYPE to a non-HEAPTYPE, so be careful about
       reference counting. Only decref if the base type is not already a heap
       allocated type. Otherwise, basedealloc should have decref'd it already */
    if (type_needs_decref) {
        Py_DECREF(type);
    }

  endlabel:
    Py_TRASHCAN_END

    /* Explanation of the weirdness around the trashcan macros:

       Q. What do the trashcan macros do?

       A. Read the comment titled "Trashcan mechanism" in object.h.
          For one, this explains why there must be a call to GC-untrack
          before the trashcan begin macro.      Without understanding the
          trashcan code, the answers to the following questions don't make
          sense.

       Q. Why do we GC-untrack before the trashcan and then immediately
          GC-track again afterward?

       A. In the case that the base class is GC-aware, the base class
          probably GC-untracks the object.      If it does that using the
          UNTRACK macro, this will crash when the object is already
          untracked.  Because we don't know what the base class does, the
          only safe thing is to make sure the object is tracked when we
          call the base class dealloc.  But...  The trashcan begin macro
          requires that the object is *untracked* before it is called.  So
          the dance becomes:

         GC untrack
         trashcan begin
         GC track

       Q. Why did the last question say "immediately GC-track again"?
          It's nowhere near immediately.

       A. Because the code *used* to re-track immediately.      Bad Idea.
          self has a refcount of 0, and if gc ever gets its hands on it
          (which can happen if any weakref callback gets invoked), it
          looks like trash to gc too, and gc also tries to delete self
          then.  But we're already deleting self.  Double deallocation is
          a subtle disaster.
    */
}

static PyTypeObject *solid_base(PyTypeObject *type);

/* type test with subclassing support */

static int
type_is_subtype_base_chain(PyTypeObject *a, PyTypeObject *b)
{
    do {
        if (a == b)
            return 1;
        a = a->tp_base;
    } while (a != NULL);

    return (b == &PyBaseObject_Type);
}

int
PyType_IsSubtype(PyTypeObject *a, PyTypeObject *b)
{
    PyObject *mro;

    mro = a->tp_mro;
    if (mro != NULL) {
        /* Deal with multiple inheritance without recursion
           by walking the MRO tuple */
        Py_ssize_t i, n;
        assert(PyTuple_Check(mro));
        n = PyTuple_GET_SIZE(mro);
        for (i = 0; i < n; i++) {
            if (PyTuple_GET_ITEM(mro, i) == (PyObject *)b)
                return 1;
        }
        return 0;
    }
    else
        /* a is not completely initialized yet; follow tp_base */
        return type_is_subtype_base_chain(a, b);
}

/* Routines to do a method lookup in the type without looking in the
   instance dictionary (so we can't use PyObject_GetAttr) but still
   binding it to the instance.

   Variants:

   - _PyObject_LookupSpecial() returns NULL without raising an exception
     when the _PyType_Lookup() call fails;

   - lookup_maybe_method() and lookup_method() are internal routines similar
     to _PyObject_LookupSpecial(), but can return unbound PyFunction
     to avoid temporary method object. Pass self as first argument when
     unbound == 1.
*/

PyObject *
_PyObject_LookupSpecial(PyObject *self, PyObject *attr)
{
    PyObject *res;

    res = _PyType_Lookup(Py_TYPE(self), attr);
    if (res != NULL) {
        descrgetfunc f;
        if ((f = Py_TYPE(res)->tp_descr_get) == NULL)
            Py_INCREF(res);
        else
            res = f(res, self, (PyObject *)(Py_TYPE(self)));
    }
    return res;
}

PyObject *
_PyObject_LookupSpecialId(PyObject *self, _Py_Identifier *attrid)
{
    PyObject *attr = _PyUnicode_FromId(attrid);   /* borrowed */
    if (attr == NULL)
        return NULL;
    return _PyObject_LookupSpecial(self, attr);
}

static PyObject *
lookup_maybe_method(PyObject *self, PyObject *attr, int *unbound)
{
    PyObject *res = _PyType_Lookup(Py_TYPE(self), attr);
    if (res == NULL) {
        return NULL;
    }

    if (_PyType_HasFeature(Py_TYPE(res), Py_TPFLAGS_METHOD_DESCRIPTOR)) {
        /* Avoid temporary PyMethodObject */
        *unbound = 1;
        Py_INCREF(res);
    }
    else {
        *unbound = 0;
        descrgetfunc f = Py_TYPE(res)->tp_descr_get;
        if (f == NULL) {
            Py_INCREF(res);
        }
        else {
            res = f(res, self, (PyObject *)(Py_TYPE(self)));
        }
    }
    return res;
}

static PyObject *
lookup_method(PyObject *self, PyObject *attr, int *unbound)
{
    PyObject *res = lookup_maybe_method(self, attr, unbound);
    if (res == NULL && !PyErr_Occurred()) {
        PyErr_SetObject(PyExc_AttributeError, attr);
    }
    return res;
}


static inline PyObject*
vectorcall_unbound(PyThreadState *tstate, int unbound, PyObject *func,
                   PyObject *const *args, Py_ssize_t nargs)
{
    size_t nargsf = nargs;
    if (!unbound) {
        /* Skip self argument, freeing up args[0] to use for
         * PY_VECTORCALL_ARGUMENTS_OFFSET */
        args++;
        nargsf = nargsf - 1 + PY_VECTORCALL_ARGUMENTS_OFFSET;
    }
    return _PyObject_VectorcallTstate(tstate, func, args, nargsf, NULL);
}

static PyObject*
call_unbound_noarg(int unbound, PyObject *func, PyObject *self)
{
    if (unbound) {
        return PyObject_CallOneArg(func, self);
    }
    else {
        return _PyObject_CallNoArgs(func);
    }
}

/* A variation of PyObject_CallMethod* that uses lookup_method()
   instead of PyObject_GetAttrString().

   args is an argument vector of length nargs. The first element in this
   vector is the special object "self" which is used for the method lookup */
static PyObject *
vectorcall_method(PyObject *name, PyObject *const *args, Py_ssize_t nargs)
{
    assert(nargs >= 1);

    PyThreadState *tstate = _PyThreadState_GET();
    int unbound;
    PyObject *self = args[0];
    PyObject *func = lookup_method(self, name, &unbound);
    if (func == NULL) {
        return NULL;
    }
    PyObject *retval = vectorcall_unbound(tstate, unbound, func, args, nargs);
    Py_DECREF(func);
    return retval;
}

/* Clone of vectorcall_method() that returns NotImplemented
 * when the lookup fails. */
static PyObject *
vectorcall_maybe(PyThreadState *tstate, PyObject *name,
                 PyObject *const *args, Py_ssize_t nargs)
{
    assert(nargs >= 1);

    int unbound;
    PyObject *self = args[0];
    PyObject *func = lookup_maybe_method(self, name, &unbound);
    if (func == NULL) {
        if (!PyErr_Occurred())
            Py_RETURN_NOTIMPLEMENTED;
        return NULL;
    }
    PyObject *retval = vectorcall_unbound(tstate, unbound, func, args, nargs);
    Py_DECREF(func);
    return retval;
}

/*
    Method resolution order algorithm C3 described in
    "A Monotonic Superclass Linearization for Dylan",
    by Kim Barrett, Bob Cassel, Paul Haahr,
    David A. Moon, Keith Playford, and P. Tucker Withington.
    (OOPSLA 1996)

    Some notes about the rules implied by C3:

    No duplicate bases.
    It isn't legal to repeat a class in a list of base classes.

    The next three properties are the 3 constraints in "C3".

    Local precedence order.
    If A precedes B in C's MRO, then A will precede B in the MRO of all
    subclasses of C.

    Monotonicity.
    The MRO of a class must be an extension without reordering of the
    MRO of each of its superclasses.

    Extended Precedence Graph (EPG).
    Linearization is consistent if there is a path in the EPG from
    each class to all its successors in the linearization.  See
    the paper for definition of EPG.
 */

static int
tail_contains(PyObject *tuple, int whence, PyObject *o)
{
    Py_ssize_t j, size;
    size = PyTuple_GET_SIZE(tuple);

    for (j = whence+1; j < size; j++) {
        if (PyTuple_GET_ITEM(tuple, j) == o)
            return 1;
    }
    return 0;
}

static PyObject *
class_name(PyObject *cls)
{
    PyObject *name;
    if (_PyObject_LookupAttr(cls, &_Py_ID(__name__), &name) == 0) {
        name = PyObject_Repr(cls);
    }
    return name;
}

static int
check_duplicates(PyObject *tuple)
{
    Py_ssize_t i, j, n;
    /* Let's use a quadratic time algorithm,
       assuming that the bases tuples is short.
    */
    n = PyTuple_GET_SIZE(tuple);
    for (i = 0; i < n; i++) {
        PyObject *o = PyTuple_GET_ITEM(tuple, i);
        for (j = i + 1; j < n; j++) {
            if (PyTuple_GET_ITEM(tuple, j) == o) {
                o = class_name(o);
                if (o != NULL) {
                    if (PyUnicode_Check(o)) {
                        PyErr_Format(PyExc_TypeError,
                                     "duplicate base class %U", o);
                    }
                    else {
                        PyErr_SetString(PyExc_TypeError,
                                        "duplicate base class");
                    }
                    Py_DECREF(o);
                }
                return -1;
            }
        }
    }
    return 0;
}

/* Raise a TypeError for an MRO order disagreement.

   It's hard to produce a good error message.  In the absence of better
   insight into error reporting, report the classes that were candidates
   to be put next into the MRO.  There is some conflict between the
   order in which they should be put in the MRO, but it's hard to
   diagnose what constraint can't be satisfied.
*/

static void
set_mro_error(PyObject **to_merge, Py_ssize_t to_merge_size, int *remain)
{
    Py_ssize_t i, n, off;
    char buf[1000];
    PyObject *k, *v;
    PyObject *set = PyDict_New();
    if (!set) return;

    for (i = 0; i < to_merge_size; i++) {
        PyObject *L = to_merge[i];
        if (remain[i] < PyTuple_GET_SIZE(L)) {
            PyObject *c = PyTuple_GET_ITEM(L, remain[i]);
            if (PyDict_SetItem(set, c, Py_None) < 0) {
                Py_DECREF(set);
                return;
            }
        }
    }
    n = PyDict_GET_SIZE(set);

    off = PyOS_snprintf(buf, sizeof(buf), "Cannot create a \
consistent method resolution\norder (MRO) for bases");
    i = 0;
    while (PyDict_Next(set, &i, &k, &v) && (size_t)off < sizeof(buf)) {
        PyObject *name = class_name(k);
        const char *name_str = NULL;
        if (name != NULL) {
            if (PyUnicode_Check(name)) {
                name_str = PyUnicode_AsUTF8(name);
            }
            else {
                name_str = "?";
            }
        }
        if (name_str == NULL) {
            Py_XDECREF(name);
            Py_DECREF(set);
            return;
        }
        off += PyOS_snprintf(buf + off, sizeof(buf) - off, " %s", name_str);
        Py_XDECREF(name);
        if (--n && (size_t)(off+1) < sizeof(buf)) {
            buf[off++] = ',';
            buf[off] = '\0';
        }
    }
    PyErr_SetString(PyExc_TypeError, buf);
    Py_DECREF(set);
}

static int
pmerge(PyObject *acc, PyObject **to_merge, Py_ssize_t to_merge_size)
{
    int res = 0;
    Py_ssize_t i, j, empty_cnt;
    int *remain;

    /* remain stores an index into each sublist of to_merge.
       remain[i] is the index of the next base in to_merge[i]
       that is not included in acc.
    */
    remain = PyMem_New(int, to_merge_size);
    if (remain == NULL) {
        PyErr_NoMemory();
        return -1;
    }
    for (i = 0; i < to_merge_size; i++)
        remain[i] = 0;

  again:
    empty_cnt = 0;
    for (i = 0; i < to_merge_size; i++) {
        PyObject *candidate;

        PyObject *cur_tuple = to_merge[i];

        if (remain[i] >= PyTuple_GET_SIZE(cur_tuple)) {
            empty_cnt++;
            continue;
        }

        /* Choose next candidate for MRO.

           The input sequences alone can determine the choice.
           If not, choose the class which appears in the MRO
           of the earliest direct superclass of the new class.
        */

        candidate = PyTuple_GET_ITEM(cur_tuple, remain[i]);
        for (j = 0; j < to_merge_size; j++) {
            PyObject *j_lst = to_merge[j];
            if (tail_contains(j_lst, remain[j], candidate))
                goto skip; /* continue outer loop */
        }
        res = PyList_Append(acc, candidate);
        if (res < 0)
            goto out;

        for (j = 0; j < to_merge_size; j++) {
            PyObject *j_lst = to_merge[j];
            if (remain[j] < PyTuple_GET_SIZE(j_lst) &&
                PyTuple_GET_ITEM(j_lst, remain[j]) == candidate) {
                remain[j]++;
            }
        }
        goto again;
      skip: ;
    }

    if (empty_cnt != to_merge_size) {
        set_mro_error(to_merge, to_merge_size, remain);
        res = -1;
    }

  out:
    PyMem_Free(remain);

    return res;
}

static PyObject *
mro_implementation(PyTypeObject *type)
{
    if (!_PyType_IsReady(type)) {
        if (PyType_Ready(type) < 0)
            return NULL;
    }

    PyObject *bases = type->tp_bases;
    Py_ssize_t n = PyTuple_GET_SIZE(bases);
    for (Py_ssize_t i = 0; i < n; i++) {
        PyTypeObject *base = _PyType_CAST(PyTuple_GET_ITEM(bases, i));
        if (base->tp_mro == NULL) {
            PyErr_Format(PyExc_TypeError,
                         "Cannot extend an incomplete type '%.100s'",
                         base->tp_name);
            return NULL;
        }
        assert(PyTuple_Check(base->tp_mro));
    }

    if (n == 1) {
        /* Fast path: if there is a single base, constructing the MRO
         * is trivial.
         */
        PyTypeObject *base = _PyType_CAST(PyTuple_GET_ITEM(bases, 0));
        Py_ssize_t k = PyTuple_GET_SIZE(base->tp_mro);
        PyObject *result = PyTuple_New(k + 1);
        if (result == NULL) {
            return NULL;
        }

        Py_INCREF(type);
        PyTuple_SET_ITEM(result, 0, (PyObject *) type);
        for (Py_ssize_t i = 0; i < k; i++) {
            PyObject *cls = PyTuple_GET_ITEM(base->tp_mro, i);
            Py_INCREF(cls);
            PyTuple_SET_ITEM(result, i + 1, cls);
        }
        return result;
    }

    /* This is just a basic sanity check. */
    if (check_duplicates(bases) < 0) {
        return NULL;
    }

    /* Find a superclass linearization that honors the constraints
       of the explicit tuples of bases and the constraints implied by
       each base class.

       to_merge is an array of tuples, where each tuple is a superclass
       linearization implied by a base class.  The last element of
       to_merge is the declared tuple of bases.
    */
    PyObject **to_merge = PyMem_New(PyObject *, n + 1);
    if (to_merge == NULL) {
        PyErr_NoMemory();
        return NULL;
    }

    for (Py_ssize_t i = 0; i < n; i++) {
        PyTypeObject *base = _PyType_CAST(PyTuple_GET_ITEM(bases, i));
        to_merge[i] = base->tp_mro;
    }
    to_merge[n] = bases;

    PyObject *result = PyList_New(1);
    if (result == NULL) {
        PyMem_Free(to_merge);
        return NULL;
    }

    Py_INCREF(type);
    PyList_SET_ITEM(result, 0, (PyObject *)type);
    if (pmerge(result, to_merge, n + 1) < 0) {
        Py_CLEAR(result);
    }
    PyMem_Free(to_merge);

    return result;
}

/*[clinic input]
type.mro

Return a type's method resolution order.
[clinic start generated code]*/

static PyObject *
type_mro_impl(PyTypeObject *self)
/*[clinic end generated code: output=bffc4a39b5b57027 input=28414f4e156db28d]*/
{
    PyObject *seq;
    seq = mro_implementation(self);
    if (seq != NULL && !PyList_Check(seq)) {
        Py_SETREF(seq, PySequence_List(seq));
    }
    return seq;
}

static int
mro_check(PyTypeObject *type, PyObject *mro)
{
    PyTypeObject *solid;
    Py_ssize_t i, n;

    solid = solid_base(type);

    n = PyTuple_GET_SIZE(mro);
    for (i = 0; i < n; i++) {
        PyObject *obj = PyTuple_GET_ITEM(mro, i);
        if (!PyType_Check(obj)) {
            PyErr_Format(
                PyExc_TypeError,
                "mro() returned a non-class ('%.500s')",
                Py_TYPE(obj)->tp_name);
            return -1;
        }
        PyTypeObject *base = (PyTypeObject*)obj;

        if (!PyType_IsSubtype(solid, solid_base(base))) {
            PyErr_Format(
                PyExc_TypeError,
                "mro() returned base with unsuitable layout ('%.500s')",
                base->tp_name);
            return -1;
        }
    }

    return 0;
}

/* Lookups an mcls.mro method, invokes it and checks the result (if needed,
   in case of a custom mro() implementation).

   Keep in mind that during execution of this function type->tp_mro
   can be replaced due to possible reentrance (for example,
   through type_set_bases):

      - when looking up the mcls.mro attribute (it could be
        a user-provided descriptor);

      - from inside a custom mro() itself;

      - through a finalizer of the return value of mro().
*/
static PyObject *
mro_invoke(PyTypeObject *type)
{
    PyObject *mro_result;
    PyObject *new_mro;
    const int custom = !Py_IS_TYPE(type, &PyType_Type);

    if (custom) {
        int unbound;
        PyObject *mro_meth = lookup_method(
            (PyObject *)type, &_Py_ID(mro), &unbound);
        if (mro_meth == NULL)
            return NULL;
        mro_result = call_unbound_noarg(unbound, mro_meth, (PyObject *)type);
        Py_DECREF(mro_meth);
    }
    else {
        mro_result = mro_implementation(type);
    }
    if (mro_result == NULL)
        return NULL;

    new_mro = PySequence_Tuple(mro_result);
    Py_DECREF(mro_result);
    if (new_mro == NULL) {
        return NULL;
    }

    if (PyTuple_GET_SIZE(new_mro) == 0) {
        Py_DECREF(new_mro);
        PyErr_Format(PyExc_TypeError, "type MRO must not be empty");
        return NULL;
    }

    if (custom && mro_check(type, new_mro) < 0) {
        Py_DECREF(new_mro);
        return NULL;
    }
    return new_mro;
}

/* Calculates and assigns a new MRO to type->tp_mro.
   Return values and invariants:

     - Returns 1 if a new MRO value has been set to type->tp_mro due to
       this call of mro_internal (no tricky reentrancy and no errors).

       In case if p_old_mro argument is not NULL, a previous value
       of type->tp_mro is put there, and the ownership of this
       reference is transferred to a caller.
       Otherwise, the previous value (if any) is decref'ed.

     - Returns 0 in case when type->tp_mro gets changed because of
       reentering here through a custom mro() (see a comment to mro_invoke).

       In this case, a refcount of an old type->tp_mro is adjusted
       somewhere deeper in the call stack (by the innermost mro_internal
       or its caller) and may become zero upon returning from here.
       This also implies that the whole hierarchy of subclasses of the type
       has seen the new value and updated their MRO accordingly.

     - Returns -1 in case of an error.
*/
static int
mro_internal(PyTypeObject *type, PyObject **p_old_mro)
{
    PyObject *new_mro, *old_mro;
    int reent;

    /* Keep a reference to be able to do a reentrancy check below.
       Don't let old_mro be GC'ed and its address be reused for
       another object, like (suddenly!) a new tp_mro.  */
    old_mro = type->tp_mro;
    Py_XINCREF(old_mro);
    new_mro = mro_invoke(type);  /* might cause reentrance */
    reent = (type->tp_mro != old_mro);
    Py_XDECREF(old_mro);
    if (new_mro == NULL) {
        return -1;
    }

    if (reent) {
        Py_DECREF(new_mro);
        return 0;
    }

    type->tp_mro = new_mro;

    type_mro_modified(type, type->tp_mro);
    /* corner case: the super class might have been hidden
       from the custom MRO */
    type_mro_modified(type, type->tp_bases);

    PyType_Modified(type);

    if (p_old_mro != NULL)
        *p_old_mro = old_mro;  /* transfer the ownership */
    else
        Py_XDECREF(old_mro);

    return 1;
}

/* Calculate the best base amongst multiple base classes.
   This is the first one that's on the path to the "solid base". */

static PyTypeObject *
best_base(PyObject *bases)
{
    Py_ssize_t i, n;
    PyTypeObject *base, *winner, *candidate;

    assert(PyTuple_Check(bases));
    n = PyTuple_GET_SIZE(bases);
    assert(n > 0);
    base = NULL;
    winner = NULL;
    for (i = 0; i < n; i++) {
        PyObject *base_proto = PyTuple_GET_ITEM(bases, i);
        if (!PyType_Check(base_proto)) {
            PyErr_SetString(
                PyExc_TypeError,
                "bases must be types");
            return NULL;
        }
        PyTypeObject *base_i = (PyTypeObject *)base_proto;

        if (!_PyType_IsReady(base_i)) {
            if (PyType_Ready(base_i) < 0)
                return NULL;
        }
        if (!_PyType_HasFeature(base_i, Py_TPFLAGS_BASETYPE)) {
            PyErr_Format(PyExc_TypeError,
                         "type '%.100s' is not an acceptable base type",
                         base_i->tp_name);
            return NULL;
        }
        candidate = solid_base(base_i);
        if (winner == NULL) {
            winner = candidate;
            base = base_i;
        }
        else if (PyType_IsSubtype(winner, candidate))
            ;
        else if (PyType_IsSubtype(candidate, winner)) {
            winner = candidate;
            base = base_i;
        }
        else {
            PyErr_SetString(
                PyExc_TypeError,
                "multiple bases have "
                "instance lay-out conflict");
            return NULL;
        }
    }
    assert (base != NULL);

    return base;
}

static int
extra_ivars(PyTypeObject *type, PyTypeObject *base)
{
    size_t t_size = type->tp_basicsize;
    size_t b_size = base->tp_basicsize;

    assert(t_size >= b_size); /* Else type smaller than base! */
    if (type->tp_itemsize || base->tp_itemsize) {
        /* If itemsize is involved, stricter rules */
        return t_size != b_size ||
            type->tp_itemsize != base->tp_itemsize;
    }
    if (type->tp_weaklistoffset && base->tp_weaklistoffset == 0 &&
        type->tp_weaklistoffset + sizeof(PyObject *) == t_size &&
        type->tp_flags & Py_TPFLAGS_HEAPTYPE)
        t_size -= sizeof(PyObject *);
    return t_size != b_size;
}

static PyTypeObject *
solid_base(PyTypeObject *type)
{
    PyTypeObject *base;

    if (type->tp_base)
        base = solid_base(type->tp_base);
    else
        base = &PyBaseObject_Type;
    if (extra_ivars(type, base))
        return type;
    else
        return base;
}

static void object_dealloc(PyObject *);
static PyObject *object_new(PyTypeObject *, PyObject *, PyObject *);
static int object_init(PyObject *, PyObject *, PyObject *);
static int update_slot(PyTypeObject *, PyObject *);
static void fixup_slot_dispatchers(PyTypeObject *);
static int type_new_set_names(PyTypeObject *);
static int type_new_init_subclass(PyTypeObject *, PyObject *);

/*
 * Helpers for  __dict__ descriptor.  We don't want to expose the dicts
 * inherited from various builtin types.  The builtin base usually provides
 * its own __dict__ descriptor, so we use that when we can.
 */
static PyTypeObject *
get_builtin_base_with_dict(PyTypeObject *type)
{
    while (type->tp_base != NULL) {
        if (type->tp_dictoffset != 0 &&
            !(type->tp_flags & Py_TPFLAGS_HEAPTYPE))
            return type;
        type = type->tp_base;
    }
    return NULL;
}

static PyObject *
get_dict_descriptor(PyTypeObject *type)
{
    PyObject *descr;

    descr = _PyType_Lookup(type, &_Py_ID(__dict__));
    if (descr == NULL || !PyDescr_IsData(descr))
        return NULL;

    return descr;
}

static void
raise_dict_descr_error(PyObject *obj)
{
    PyErr_Format(PyExc_TypeError,
                 "this __dict__ descriptor does not support "
                 "'%.200s' objects", Py_TYPE(obj)->tp_name);
}

static PyObject *
subtype_dict(PyObject *obj, void *context)
{
    PyTypeObject *base;

    base = get_builtin_base_with_dict(Py_TYPE(obj));
    if (base != NULL) {
        descrgetfunc func;
        PyObject *descr = get_dict_descriptor(base);
        if (descr == NULL) {
            raise_dict_descr_error(obj);
            return NULL;
        }
        func = Py_TYPE(descr)->tp_descr_get;
        if (func == NULL) {
            raise_dict_descr_error(obj);
            return NULL;
        }
        return func(descr, obj, (PyObject *)(Py_TYPE(obj)));
    }
    return PyObject_GenericGetDict(obj, context);
}

static int
subtype_setdict(PyObject *obj, PyObject *value, void *context)
{
    PyObject **dictptr;
    PyTypeObject *base;

    base = get_builtin_base_with_dict(Py_TYPE(obj));
    if (base != NULL) {
        descrsetfunc func;
        PyObject *descr = get_dict_descriptor(base);
        if (descr == NULL) {
            raise_dict_descr_error(obj);
            return -1;
        }
        func = Py_TYPE(descr)->tp_descr_set;
        if (func == NULL) {
            raise_dict_descr_error(obj);
            return -1;
        }
        return func(descr, obj, value);
    }
    /* Almost like PyObject_GenericSetDict, but allow __dict__ to be deleted. */
    dictptr = _PyObject_GetDictPtr(obj);
    if (dictptr == NULL) {
        PyErr_SetString(PyExc_AttributeError,
                        "This object has no __dict__");
        return -1;
    }
    if (value != NULL && !PyDict_Check(value)) {
        PyErr_Format(PyExc_TypeError,
                     "__dict__ must be set to a dictionary, "
                     "not a '%.200s'", Py_TYPE(value)->tp_name);
        return -1;
    }
    Py_XINCREF(value);
    Py_XSETREF(*dictptr, value);
    return 0;
}

static PyObject *
subtype_getweakref(PyObject *obj, void *context)
{
    PyObject **weaklistptr;
    PyObject *result;
    PyTypeObject *type = Py_TYPE(obj);

    if (type->tp_weaklistoffset == 0) {
        PyErr_SetString(PyExc_AttributeError,
                        "This object has no __weakref__");
        return NULL;
    }
    _PyObject_ASSERT((PyObject *)type,
                     type->tp_weaklistoffset > 0);
    _PyObject_ASSERT((PyObject *)type,
                     ((type->tp_weaklistoffset + sizeof(PyObject *))
                      <= (size_t)(type->tp_basicsize)));
    weaklistptr = (PyObject **)((char *)obj + type->tp_weaklistoffset);
    if (*weaklistptr == NULL)
        result = Py_None;
    else
        result = *weaklistptr;
    Py_INCREF(result);
    return result;
}

/* Three variants on the subtype_getsets list. */

static PyGetSetDef subtype_getsets_full[] = {
    {"__dict__", subtype_dict, subtype_setdict,
     PyDoc_STR("dictionary for instance variables (if defined)")},
    {"__weakref__", subtype_getweakref, NULL,
     PyDoc_STR("list of weak references to the object (if defined)")},
    {0}
};

static PyGetSetDef subtype_getsets_dict_only[] = {
    {"__dict__", subtype_dict, subtype_setdict,
     PyDoc_STR("dictionary for instance variables (if defined)")},
    {0}
};

static PyGetSetDef subtype_getsets_weakref_only[] = {
    {"__weakref__", subtype_getweakref, NULL,
     PyDoc_STR("list of weak references to the object (if defined)")},
    {0}
};

static int
valid_identifier(PyObject *s)
{
    if (!PyUnicode_Check(s)) {
        PyErr_Format(PyExc_TypeError,
                     "__slots__ items must be strings, not '%.200s'",
                     Py_TYPE(s)->tp_name);
        return 0;
    }
    if (!PyUnicode_IsIdentifier(s)) {
        PyErr_SetString(PyExc_TypeError,
                        "__slots__ must be identifiers");
        return 0;
    }
    return 1;
}

static int
type_init(PyObject *cls, PyObject *args, PyObject *kwds)
{
    assert(args != NULL && PyTuple_Check(args));
    assert(kwds == NULL || PyDict_Check(kwds));

    if (kwds != NULL && PyTuple_GET_SIZE(args) == 1 &&
        PyDict_GET_SIZE(kwds) != 0) {
        PyErr_SetString(PyExc_TypeError,
                        "type.__init__() takes no keyword arguments");
        return -1;
    }

    if ((PyTuple_GET_SIZE(args) != 1 && PyTuple_GET_SIZE(args) != 3)) {
        PyErr_SetString(PyExc_TypeError,
                        "type.__init__() takes 1 or 3 arguments");
        return -1;
    }

    return 0;
}


unsigned long
PyType_GetFlags(PyTypeObject *type)
{
    return type->tp_flags;
}


int
PyType_SUPPORTS_WEAKREFS(PyTypeObject *type)
{
    return _PyType_SUPPORTS_WEAKREFS(type);
}


/* Determine the most derived metatype. */
PyTypeObject *
_PyType_CalculateMetaclass(PyTypeObject *metatype, PyObject *bases)
{
    Py_ssize_t i, nbases;
    PyTypeObject *winner;
    PyObject *tmp;
    PyTypeObject *tmptype;

    /* Determine the proper metatype to deal with this,
       and check for metatype conflicts while we're at it.
       Note that if some other metatype wins to contract,
       it's possible that its instances are not types. */

    nbases = PyTuple_GET_SIZE(bases);
    winner = metatype;
    for (i = 0; i < nbases; i++) {
        tmp = PyTuple_GET_ITEM(bases, i);
        tmptype = Py_TYPE(tmp);
        if (PyType_IsSubtype(winner, tmptype))
            continue;
        if (PyType_IsSubtype(tmptype, winner)) {
            winner = tmptype;
            continue;
        }
        /* else: */
        PyErr_SetString(PyExc_TypeError,
                        "metaclass conflict: "
                        "the metaclass of a derived class "
                        "must be a (non-strict) subclass "
                        "of the metaclasses of all its bases");
        return NULL;
    }
    return winner;
}


// Forward declaration
static PyObject *
type_new(PyTypeObject *metatype, PyObject *args, PyObject *kwds);

typedef struct {
    PyTypeObject *metatype;
    PyObject *args;
    PyObject *kwds;
    PyObject *orig_dict;
    PyObject *name;
    PyObject *bases;
    PyTypeObject *base;
    PyObject *slots;
    Py_ssize_t nslot;
    int add_dict;
    int add_weak;
    int may_add_dict;
    int may_add_weak;
} type_new_ctx;


/* Check for valid slot names and two special cases */
static int
type_new_visit_slots(type_new_ctx *ctx)
{
    PyObject *slots = ctx->slots;
    Py_ssize_t nslot = ctx->nslot;
    for (Py_ssize_t i = 0; i < nslot; i++) {
        PyObject *name = PyTuple_GET_ITEM(slots, i);
        if (!valid_identifier(name)) {
            return -1;
        }
        assert(PyUnicode_Check(name));
        if (_PyUnicode_Equal(name, &_Py_ID(__dict__))) {
            if (!ctx->may_add_dict || ctx->add_dict != 0) {
                PyErr_SetString(PyExc_TypeError,
                    "__dict__ slot disallowed: "
                    "we already got one");
                return -1;
            }
            ctx->add_dict++;
        }
        if (_PyUnicode_Equal(name, &_Py_ID(__weakref__))) {
            if (!ctx->may_add_weak || ctx->add_weak != 0) {
                PyErr_SetString(PyExc_TypeError,
                    "__weakref__ slot disallowed: "
                    "either we already got one, "
                    "or __itemsize__ != 0");
                return -1;
            }
            ctx->add_weak++;
        }
    }
    return 0;
}


/* Copy slots into a list, mangle names and sort them.
   Sorted names are needed for __class__ assignment.
   Convert them back to tuple at the end.
*/
static PyObject*
type_new_copy_slots(type_new_ctx *ctx, PyObject *dict)
{
    PyObject *slots = ctx->slots;
    Py_ssize_t nslot = ctx->nslot;

    Py_ssize_t new_nslot = nslot - ctx->add_dict - ctx->add_weak;
    PyObject *new_slots = PyList_New(new_nslot);
    if (new_slots == NULL) {
        return NULL;
    }

    Py_ssize_t j = 0;
    for (Py_ssize_t i = 0; i < nslot; i++) {
        PyObject *slot = PyTuple_GET_ITEM(slots, i);
        if ((ctx->add_dict && _PyUnicode_Equal(slot, &_Py_ID(__dict__))) ||
            (ctx->add_weak && _PyUnicode_Equal(slot, &_Py_ID(__weakref__))))
        {
            continue;
        }

        slot =_Py_Mangle(ctx->name, slot);
        if (!slot) {
            goto error;
        }
        PyList_SET_ITEM(new_slots, j, slot);

        int r = PyDict_Contains(dict, slot);
        if (r < 0) {
            goto error;
        }
        if (r > 0) {
            /* CPython inserts __qualname__ and __classcell__ (when needed)
               into the namespace when creating a class.  They will be deleted
               below so won't act as class variables. */
            if (!_PyUnicode_Equal(slot, &_Py_ID(__qualname__)) &&
                !_PyUnicode_Equal(slot, &_Py_ID(__classcell__)))
            {
                PyErr_Format(PyExc_ValueError,
                             "%R in __slots__ conflicts with class variable",
                             slot);
                goto error;
            }
        }

        j++;
    }
    assert(j == new_nslot);

    if (PyList_Sort(new_slots) == -1) {
        goto error;
    }

    PyObject *tuple = PyList_AsTuple(new_slots);
    Py_DECREF(new_slots);
    if (tuple == NULL) {
        return NULL;
    }

    assert(PyTuple_GET_SIZE(tuple) == new_nslot);
    return tuple;

error:
    Py_DECREF(new_slots);
    return NULL;
}


static void
type_new_slots_bases(type_new_ctx *ctx)
{
    Py_ssize_t nbases = PyTuple_GET_SIZE(ctx->bases);
    if (nbases > 1 &&
        ((ctx->may_add_dict && ctx->add_dict == 0) ||
         (ctx->may_add_weak && ctx->add_weak == 0)))
    {
        for (Py_ssize_t i = 0; i < nbases; i++) {
            PyObject *obj = PyTuple_GET_ITEM(ctx->bases, i);
            if (obj == (PyObject *)ctx->base) {
                /* Skip primary base */
                continue;
            }
            PyTypeObject *base = _PyType_CAST(obj);

            if (ctx->may_add_dict && ctx->add_dict == 0 &&
                base->tp_dictoffset != 0)
            {
                ctx->add_dict++;
            }
            if (ctx->may_add_weak && ctx->add_weak == 0 &&
                base->tp_weaklistoffset != 0)
            {
                ctx->add_weak++;
            }
            if (ctx->may_add_dict && ctx->add_dict == 0) {
                continue;
            }
            if (ctx->may_add_weak && ctx->add_weak == 0) {
                continue;
            }
            /* Nothing more to check */
            break;
        }
    }
}


static int
type_new_slots_impl(type_new_ctx *ctx, PyObject *dict)
{
    /* Are slots allowed? */
    if (ctx->nslot > 0 && ctx->base->tp_itemsize != 0) {
        PyErr_Format(PyExc_TypeError,
                     "nonempty __slots__ not supported for subtype of '%s'",
                     ctx->base->tp_name);
        return -1;
    }

    if (type_new_visit_slots(ctx) < 0) {
        return -1;
    }

    PyObject *new_slots = type_new_copy_slots(ctx, dict);
    if (new_slots == NULL) {
        return -1;
    }
    assert(PyTuple_CheckExact(new_slots));

    Py_XSETREF(ctx->slots, new_slots);
    ctx->nslot = PyTuple_GET_SIZE(new_slots);

    /* Secondary bases may provide weakrefs or dict */
    type_new_slots_bases(ctx);
    return 0;
}


static Py_ssize_t
type_new_slots(type_new_ctx *ctx, PyObject *dict)
{
    // Check for a __slots__ sequence variable in dict, and count it
    ctx->add_dict = 0;
    ctx->add_weak = 0;
    ctx->may_add_dict = (ctx->base->tp_dictoffset == 0);
    ctx->may_add_weak = (ctx->base->tp_weaklistoffset == 0
                         && ctx->base->tp_itemsize == 0);

    if (ctx->slots == NULL) {
        if (ctx->may_add_dict) {
            ctx->add_dict++;
        }
        if (ctx->may_add_weak) {
            ctx->add_weak++;
        }
    }
    else {
        /* Have slots */
        if (type_new_slots_impl(ctx, dict) < 0) {
            return -1;
        }
    }
    return 0;
}


static PyTypeObject*
type_new_alloc(type_new_ctx *ctx)
{
    PyTypeObject *metatype = ctx->metatype;
    PyTypeObject *type;

    // Allocate the type object
    type = (PyTypeObject *)metatype->tp_alloc(metatype, ctx->nslot);
    if (type == NULL) {
        return NULL;
    }
    PyHeapTypeObject *et = (PyHeapTypeObject *)type;

    // Initialize tp_flags.
    // All heap types need GC, since we can create a reference cycle by storing
    // an instance on one of its parents.
    type->tp_flags = (Py_TPFLAGS_DEFAULT | Py_TPFLAGS_HEAPTYPE |
                      Py_TPFLAGS_BASETYPE | Py_TPFLAGS_HAVE_GC);

    // Initialize essential fields
    type->tp_as_async = &et->as_async;
    type->tp_as_number = &et->as_number;
    type->tp_as_sequence = &et->as_sequence;
    type->tp_as_mapping = &et->as_mapping;
    type->tp_as_buffer = &et->as_buffer;

    type->tp_bases = Py_NewRef(ctx->bases);
    type->tp_base = (PyTypeObject *)Py_NewRef(ctx->base);

    type->tp_dealloc = subtype_dealloc;
    /* Always override allocation strategy to use regular heap */
    type->tp_alloc = PyType_GenericAlloc;
    type->tp_free = PyObject_GC_Del;

    type->tp_traverse = subtype_traverse;
    type->tp_clear = subtype_clear;

    et->ht_name = Py_NewRef(ctx->name);
    et->ht_module = NULL;
    et->_ht_tpname = NULL;

    return type;
}


static int
type_new_set_name(const type_new_ctx *ctx, PyTypeObject *type)
{
    Py_ssize_t name_size;
    type->tp_name = PyUnicode_AsUTF8AndSize(ctx->name, &name_size);
    if (!type->tp_name) {
        return -1;
    }
    if (strlen(type->tp_name) != (size_t)name_size) {
        PyErr_SetString(PyExc_ValueError,
                        "type name must not contain null characters");
        return -1;
    }
    return 0;
}


/* Set __module__ in the dict */
static int
type_new_set_module(PyTypeObject *type)
{
    int r = PyDict_Contains(type->tp_dict, &_Py_ID(__module__));
    if (r < 0) {
        return -1;
    }
    if (r > 0) {
        return 0;
    }

    PyObject *globals = PyEval_GetGlobals();
    if (globals == NULL) {
        return 0;
    }

    PyObject *module = PyDict_GetItemWithError(globals, &_Py_ID(__name__));
    if (module == NULL) {
        if (PyErr_Occurred()) {
            return -1;
        }
        return 0;
    }

    if (PyDict_SetItem(type->tp_dict, &_Py_ID(__module__), module) < 0) {
        return -1;
    }
    return 0;
}


/* Set ht_qualname to dict['__qualname__'] if available, else to
   __name__.  The __qualname__ accessor will look for ht_qualname. */
static int
type_new_set_ht_name(PyTypeObject *type)
{
    PyHeapTypeObject *et = (PyHeapTypeObject *)type;
    PyObject *qualname = PyDict_GetItemWithError(
            type->tp_dict, &_Py_ID(__qualname__));
    if (qualname != NULL) {
        if (!PyUnicode_Check(qualname)) {
            PyErr_Format(PyExc_TypeError,
                    "type __qualname__ must be a str, not %s",
                    Py_TYPE(qualname)->tp_name);
            return -1;
        }
        et->ht_qualname = Py_NewRef(qualname);
        if (PyDict_DelItem(type->tp_dict, &_Py_ID(__qualname__)) < 0) {
            return -1;
        }
    }
    else {
        if (PyErr_Occurred()) {
            return -1;
        }
        et->ht_qualname = Py_NewRef(et->ht_name);
    }
    return 0;
}


/* Set tp_doc to a copy of dict['__doc__'], if the latter is there
   and is a string.  The __doc__ accessor will first look for tp_doc;
   if that fails, it will still look into __dict__. */
static int
type_new_set_doc(PyTypeObject *type)
{
    PyObject *doc = PyDict_GetItemWithError(type->tp_dict, &_Py_ID(__doc__));
    if (doc == NULL) {
        if (PyErr_Occurred()) {
            return -1;
        }
        // no __doc__ key
        return 0;
    }
    if (!PyUnicode_Check(doc)) {
        // ignore non-string __doc__
        return 0;
    }

    const char *doc_str = PyUnicode_AsUTF8(doc);
    if (doc_str == NULL) {
        return -1;
    }

    // Silently truncate the docstring if it contains a null byte
    Py_ssize_t size = strlen(doc_str) + 1;
    char *tp_doc = (char *)PyObject_Malloc(size);
    if (tp_doc == NULL) {
        PyErr_NoMemory();
        return -1;
    }

    memcpy(tp_doc, doc_str, size);
    type->tp_doc = tp_doc;
    return 0;
}


static int
type_new_staticmethod(PyTypeObject *type, PyObject *attr)
{
    PyObject *func = PyDict_GetItemWithError(type->tp_dict, attr);
    if (func == NULL) {
        if (PyErr_Occurred()) {
            return -1;
        }
        return 0;
    }
    if (!PyFunction_Check(func)) {
        return 0;
    }

    PyObject *static_func = PyStaticMethod_New(func);
    if (static_func == NULL) {
        return -1;
    }
    if (PyDict_SetItem(type->tp_dict, attr, static_func) < 0) {
        Py_DECREF(static_func);
        return -1;
    }
    Py_DECREF(static_func);
    return 0;
}


static int
type_new_classmethod(PyTypeObject *type, PyObject *attr)
{
    PyObject *func = PyDict_GetItemWithError(type->tp_dict, attr);
    if (func == NULL) {
        if (PyErr_Occurred()) {
            return -1;
        }
        return 0;
    }
    if (!PyFunction_Check(func)) {
        return 0;
    }

    PyObject *method = PyClassMethod_New(func);
    if (method == NULL) {
        return -1;
    }

    if (PyDict_SetItem(type->tp_dict, attr, method) < 0) {
        Py_DECREF(method);
        return -1;
    }
    Py_DECREF(method);
    return 0;
}


/* Add descriptors for custom slots from __slots__, or for __dict__ */
static int
type_new_descriptors(const type_new_ctx *ctx, PyTypeObject *type)
{
    PyHeapTypeObject *et = (PyHeapTypeObject *)type;
    Py_ssize_t slotoffset = ctx->base->tp_basicsize;
    if (et->ht_slots != NULL) {
        PyMemberDef *mp = _PyHeapType_GET_MEMBERS(et);
        Py_ssize_t nslot = PyTuple_GET_SIZE(et->ht_slots);
        for (Py_ssize_t i = 0; i < nslot; i++, mp++) {
            mp->name = PyUnicode_AsUTF8(
                PyTuple_GET_ITEM(et->ht_slots, i));
            if (mp->name == NULL) {
                return -1;
            }
            mp->type = T_OBJECT_EX;
            mp->offset = slotoffset;

            /* __dict__ and __weakref__ are already filtered out */
            assert(strcmp(mp->name, "__dict__") != 0);
            assert(strcmp(mp->name, "__weakref__") != 0);

            slotoffset += sizeof(PyObject *);
        }
    }

    if (ctx->add_dict && ctx->base->tp_itemsize) {
        type->tp_dictoffset = -(long)sizeof(PyObject *);
        slotoffset += sizeof(PyObject *);
    }

    if (ctx->add_weak) {
        assert(!ctx->base->tp_itemsize);
        type->tp_weaklistoffset = slotoffset;
        slotoffset += sizeof(PyObject *);
    }
    if (ctx->add_dict && ctx->base->tp_itemsize == 0) {
        assert((type->tp_flags & Py_TPFLAGS_MANAGED_DICT) == 0);
        type->tp_flags |= Py_TPFLAGS_MANAGED_DICT;
        type->tp_dictoffset = -slotoffset - sizeof(PyObject *)*3;
    }

    type->tp_basicsize = slotoffset;
    type->tp_itemsize = ctx->base->tp_itemsize;
    type->tp_members = _PyHeapType_GET_MEMBERS(et);
    return 0;
}


static void
type_new_set_slots(const type_new_ctx *ctx, PyTypeObject *type)
{
    if (type->tp_weaklistoffset && type->tp_dictoffset) {
        type->tp_getset = subtype_getsets_full;
    }
    else if (type->tp_weaklistoffset && !type->tp_dictoffset) {
        type->tp_getset = subtype_getsets_weakref_only;
    }
    else if (!type->tp_weaklistoffset && type->tp_dictoffset) {
        type->tp_getset = subtype_getsets_dict_only;
    }
    else {
        type->tp_getset = NULL;
    }

    /* Special case some slots */
    if (type->tp_dictoffset != 0 || ctx->nslot > 0) {
        PyTypeObject *base = ctx->base;
        if (base->tp_getattr == NULL && base->tp_getattro == NULL) {
            type->tp_getattro = PyObject_GenericGetAttr;
        }
        if (base->tp_setattr == NULL && base->tp_setattro == NULL) {
            type->tp_setattro = PyObject_GenericSetAttr;
        }
    }
}


/* store type in class' cell if one is supplied */
static int
type_new_set_classcell(PyTypeObject *type)
{
    PyObject *cell = PyDict_GetItemWithError(
            type->tp_dict, &_Py_ID(__classcell__));
    if (cell == NULL) {
        if (PyErr_Occurred()) {
            return -1;
        }
        return 0;
    }

    /* At least one method requires a reference to its defining class */
    if (!PyCell_Check(cell)) {
        PyErr_Format(PyExc_TypeError,
                     "__classcell__ must be a nonlocal cell, not %.200R",
                     Py_TYPE(cell));
        return -1;
    }

    (void)PyCell_Set(cell, (PyObject *) type);
    if (PyDict_DelItem(type->tp_dict, &_Py_ID(__classcell__)) < 0) {
        return -1;
    }
    return 0;
}


static int
type_new_set_attrs(const type_new_ctx *ctx, PyTypeObject *type)
{
    if (type_new_set_name(ctx, type) < 0) {
        return -1;
    }

    if (type_new_set_module(type) < 0) {
        return -1;
    }

    if (type_new_set_ht_name(type) < 0) {
        return -1;
    }

    if (type_new_set_doc(type) < 0) {
        return -1;
    }

    /* Special-case __new__: if it's a plain function,
       make it a static function */
    if (type_new_staticmethod(type, &_Py_ID(__new__)) < 0) {
        return -1;
    }

    /* Special-case __init_subclass__ and __class_getitem__:
       if they are plain functions, make them classmethods */
    if (type_new_classmethod(type, &_Py_ID(__init_subclass__)) < 0) {
        return -1;
    }
    if (type_new_classmethod(type, &_Py_ID(__class_getitem__)) < 0) {
        return -1;
    }

    if (type_new_descriptors(ctx, type) < 0) {
        return -1;
    }

    type_new_set_slots(ctx, type);

    if (type_new_set_classcell(type) < 0) {
        return -1;
    }
    return 0;
}


static int
type_new_get_slots(type_new_ctx *ctx, PyObject *dict)
{
    PyObject *slots = PyDict_GetItemWithError(dict, &_Py_ID(__slots__));
    if (slots == NULL) {
        if (PyErr_Occurred()) {
            return -1;
        }
        ctx->slots = NULL;
        ctx->nslot = 0;
        return 0;
    }

    // Make it into a tuple
    PyObject *new_slots;
    if (PyUnicode_Check(slots)) {
        new_slots = PyTuple_Pack(1, slots);
    }
    else {
        new_slots = PySequence_Tuple(slots);
    }
    if (new_slots == NULL) {
        return -1;
    }
    assert(PyTuple_CheckExact(new_slots));
    ctx->slots = new_slots;
    ctx->nslot = PyTuple_GET_SIZE(new_slots);
    return 0;
}


static PyTypeObject*
type_new_init(type_new_ctx *ctx)
{
    PyObject *dict = PyDict_Copy(ctx->orig_dict);
    if (dict == NULL) {
        goto error;
    }

    if (type_new_get_slots(ctx, dict) < 0) {
        goto error;
    }
    assert(!PyErr_Occurred());

    if (type_new_slots(ctx, dict) < 0) {
        goto error;
    }

    PyTypeObject *type = type_new_alloc(ctx);
    if (type == NULL) {
        goto error;
    }

    type->tp_dict = dict;

    PyHeapTypeObject *et = (PyHeapTypeObject*)type;
    et->ht_slots = ctx->slots;
    ctx->slots = NULL;

    return type;

error:
    Py_CLEAR(ctx->slots);
    Py_XDECREF(dict);
    return NULL;
}


static PyObject*
type_new_impl(type_new_ctx *ctx)
{
    PyTypeObject *type = type_new_init(ctx);
    if (type == NULL) {
        return NULL;
    }

    if (type_new_set_attrs(ctx, type) < 0) {
        goto error;
    }

    /* Initialize the rest */
    if (PyType_Ready(type) < 0) {
        goto error;
    }

    // Put the proper slots in place
    fixup_slot_dispatchers(type);

    if (type->tp_flags & Py_TPFLAGS_MANAGED_DICT) {
        PyHeapTypeObject *et = (PyHeapTypeObject*)type;
        et->ht_cached_keys = _PyDict_NewKeysForClass();
    }

    if (type_new_set_names(type) < 0) {
        goto error;
    }

    if (type_new_init_subclass(type, ctx->kwds) < 0) {
        goto error;
    }

    assert(_PyType_CheckConsistency(type));

    return (PyObject *)type;

error:
    Py_DECREF(type);
    return NULL;
}


static int
type_new_get_bases(type_new_ctx *ctx, PyObject **type)
{
    Py_ssize_t nbases = PyTuple_GET_SIZE(ctx->bases);
    if (nbases == 0) {
        // Adjust for empty tuple bases
        ctx->base = &PyBaseObject_Type;
        PyObject *new_bases = PyTuple_Pack(1, ctx->base);
        if (new_bases == NULL) {
            return -1;
        }
        ctx->bases = new_bases;
        return 0;
    }

    for (Py_ssize_t i = 0; i < nbases; i++) {
        PyObject *base = PyTuple_GET_ITEM(ctx->bases, i);
        if (PyType_Check(base)) {
            continue;
        }
        PyObject *mro_entries;
        if (_PyObject_LookupAttr(base, &_Py_ID(__mro_entries__),
                                 &mro_entries) < 0) {
            return -1;
        }
        if (mro_entries != NULL) {
            PyErr_SetString(PyExc_TypeError,
                            "type() doesn't support MRO entry resolution; "
                            "use types.new_class()");
            Py_DECREF(mro_entries);
            return -1;
        }
    }

    // Search the bases for the proper metatype to deal with this
    PyTypeObject *winner;
    winner = _PyType_CalculateMetaclass(ctx->metatype, ctx->bases);
    if (winner == NULL) {
        return -1;
    }

    if (winner != ctx->metatype) {
        if (winner->tp_new != type_new) {
            /* Pass it to the winner */
            *type = winner->tp_new(winner, ctx->args, ctx->kwds);
            if (*type == NULL) {
                return -1;
            }
            return 1;
        }

        ctx->metatype = winner;
    }

    /* Calculate best base, and check that all bases are type objects */
    PyTypeObject *base = best_base(ctx->bases);
    if (base == NULL) {
        return -1;
    }

    ctx->base = base;
    ctx->bases = Py_NewRef(ctx->bases);
    return 0;
}


static PyObject *
type_new(PyTypeObject *metatype, PyObject *args, PyObject *kwds)
{
    assert(args != NULL && PyTuple_Check(args));
    assert(kwds == NULL || PyDict_Check(kwds));

    /* Parse arguments: (name, bases, dict) */
    PyObject *name, *bases, *orig_dict;
    if (!PyArg_ParseTuple(args, "UO!O!:type.__new__",
                          &name,
                          &PyTuple_Type, &bases,
                          &PyDict_Type, &orig_dict))
    {
        return NULL;
    }

    type_new_ctx ctx = {
        .metatype = metatype,
        .args = args,
        .kwds = kwds,
        .orig_dict = orig_dict,
        .name = name,
        .bases = bases,
        .base = NULL,
        .slots = NULL,
        .nslot = 0,
        .add_dict = 0,
        .add_weak = 0,
        .may_add_dict = 0,
        .may_add_weak = 0};
    PyObject *type = NULL;
    int res = type_new_get_bases(&ctx, &type);
    if (res < 0) {
        assert(PyErr_Occurred());
        return NULL;
    }
    if (res == 1) {
        assert(type != NULL);
        return type;
    }
    assert(ctx.base != NULL);
    assert(ctx.bases != NULL);

    type = type_new_impl(&ctx);
    Py_DECREF(ctx.bases);
    return type;
}


static PyObject *
type_vectorcall(PyObject *metatype, PyObject *const *args,
                 size_t nargsf, PyObject *kwnames)
{
    Py_ssize_t nargs = PyVectorcall_NARGS(nargsf);
    if (nargs == 1 && metatype == (PyObject *)&PyType_Type){
        if (!_PyArg_NoKwnames("type", kwnames)) {
            return NULL;
        }
        return Py_NewRef(Py_TYPE(args[0]));
    }
    /* In other (much less common) cases, fall back to
       more flexible calling conventions. */
    PyThreadState *tstate = _PyThreadState_GET();
    return _PyObject_MakeTpCall(tstate, metatype, args, nargs, kwnames);
}

/* An array of type slot offsets corresponding to Py_tp_* constants,
  * for use in e.g. PyType_Spec and PyType_GetSlot.
  * Each entry has two offsets: "slot_offset" and "subslot_offset".
  * If is subslot_offset is -1, slot_offset is an offset within the
  * PyTypeObject struct.
  * Otherwise slot_offset is an offset to a pointer to a sub-slots struct
  * (such as "tp_as_number"), and subslot_offset is the offset within
  * that struct.
  * The actual table is generated by a script.
  */
static const PySlot_Offset pyslot_offsets[] = {
    {0, 0},
#include "typeslots.inc"
};

PyObject *
PyType_FromSpecWithBases(PyType_Spec *spec, PyObject *bases)
{
    return PyType_FromModuleAndSpec(NULL, spec, bases);
}

PyObject *
PyType_FromModuleAndSpec(PyObject *module, PyType_Spec *spec, PyObject *bases)
{
    PyHeapTypeObject *res;
    PyObject *modname;
    PyTypeObject *type, *base;
    int r;

    const PyType_Slot *slot;
    Py_ssize_t nmembers, weaklistoffset, dictoffset, vectorcalloffset;
    char *res_start;
    short slot_offset, subslot_offset;

    nmembers = weaklistoffset = dictoffset = vectorcalloffset = 0;
    for (slot = spec->slots; slot->slot; slot++) {
        if (slot->slot == Py_tp_members) {
            nmembers = 0;
            for (const PyMemberDef *memb = slot->pfunc; memb->name != NULL; memb++) {
                nmembers++;
                if (strcmp(memb->name, "__weaklistoffset__") == 0) {
                    // The PyMemberDef must be a Py_ssize_t and readonly
                    assert(memb->type == T_PYSSIZET);
                    assert(memb->flags == READONLY);
                    weaklistoffset = memb->offset;
                }
                if (strcmp(memb->name, "__dictoffset__") == 0) {
                    // The PyMemberDef must be a Py_ssize_t and readonly
                    assert(memb->type == T_PYSSIZET);
                    assert(memb->flags == READONLY);
                    dictoffset = memb->offset;
                }
                if (strcmp(memb->name, "__vectorcalloffset__") == 0) {
                    // The PyMemberDef must be a Py_ssize_t and readonly
                    assert(memb->type == T_PYSSIZET);
                    assert(memb->flags == READONLY);
                    vectorcalloffset = memb->offset;
                }
            }
        }
    }

    res = (PyHeapTypeObject*)PyType_GenericAlloc(&PyType_Type, nmembers);
    if (res == NULL)
        return NULL;
    res_start = (char*)res;

    if (spec->name == NULL) {
        PyErr_SetString(PyExc_SystemError,
                        "Type spec does not define the name field.");
        goto fail;
    }

    type = &res->ht_type;
    /* The flags must be initialized early, before the GC traverses us */
    type->tp_flags = spec->flags | Py_TPFLAGS_HEAPTYPE;

    /* Set the type name and qualname */
    const char *s = strrchr(spec->name, '.');
    if (s == NULL) {
        s = spec->name;
    }
    else {
        s++;
    }

    res->ht_name = PyUnicode_FromString(s);
    if (!res->ht_name) {
        goto fail;
    }
    res->ht_qualname = Py_NewRef(res->ht_name);

    /* Copy spec->name to a buffer we own.
    *
    * Unfortunately, we can't use tp_name directly (with some
    * flag saying that it should be deallocated with the type),
    * because tp_name is public API and may be set independently
    * of any such flag.
    * So, we use a separate buffer, _ht_tpname, that's always
    * deallocated with the type (if it's non-NULL).
    */
    Py_ssize_t name_buf_len = strlen(spec->name) + 1;
    res->_ht_tpname = PyMem_Malloc(name_buf_len);
    if (res->_ht_tpname == NULL) {
        goto fail;
    }
    type->tp_name = memcpy(res->_ht_tpname, spec->name, name_buf_len);

    res->ht_module = Py_XNewRef(module);

    /* Adjust for empty tuple bases */
    if (!bases) {
        base = &PyBaseObject_Type;
        /* See whether Py_tp_base(s) was specified */
        for (slot = spec->slots; slot->slot; slot++) {
            if (slot->slot == Py_tp_base)
                base = slot->pfunc;
            else if (slot->slot == Py_tp_bases) {
                bases = slot->pfunc;
            }
        }
        if (!bases) {
            bases = PyTuple_Pack(1, base);
            if (!bases)
                goto fail;
        }
        else if (!PyTuple_Check(bases)) {
            PyErr_SetString(PyExc_SystemError, "Py_tp_bases is not a tuple");
            goto fail;
        }
        else {
            Py_INCREF(bases);
        }
    }
    else if (!PyTuple_Check(bases)) {
        bases = PyTuple_Pack(1, bases);
        if (!bases)
            goto fail;
    }
    else {
        Py_INCREF(bases);
    }

    /* Calculate best base, and check that all bases are type objects */
    base = best_base(bases);
    if (base == NULL) {
        Py_DECREF(bases);
        goto fail;
    }
    if (!_PyType_HasFeature(base, Py_TPFLAGS_BASETYPE)) {
        PyErr_Format(PyExc_TypeError,
                     "type '%.100s' is not an acceptable base type",
                     base->tp_name);
        Py_DECREF(bases);
        goto fail;
    }

    /* Initialize essential fields */
    type->tp_as_async = &res->as_async;
    type->tp_as_number = &res->as_number;
    type->tp_as_sequence = &res->as_sequence;
    type->tp_as_mapping = &res->as_mapping;
    type->tp_as_buffer = &res->as_buffer;
    /* Set tp_base and tp_bases */
    type->tp_bases = bases;
    Py_INCREF(base);
    type->tp_base = base;

    type->tp_basicsize = spec->basicsize;
    type->tp_itemsize = spec->itemsize;

    for (slot = spec->slots; slot->slot; slot++) {
        if (slot->slot < 0
            || (size_t)slot->slot >= Py_ARRAY_LENGTH(pyslot_offsets)) {
            PyErr_SetString(PyExc_RuntimeError, "invalid slot offset");
            goto fail;
        }
        else if (slot->slot == Py_tp_base || slot->slot == Py_tp_bases) {
            /* Processed above */
            continue;
        }
        else if (slot->slot == Py_tp_doc) {
            /* For the docstring slot, which usually points to a static string
               literal, we need to make a copy */
            if (slot->pfunc == NULL) {
                type->tp_doc = NULL;
                continue;
            }
            size_t len = strlen(slot->pfunc)+1;
            char *tp_doc = PyObject_Malloc(len);
            if (tp_doc == NULL) {
                type->tp_doc = NULL;
                PyErr_NoMemory();
                goto fail;
            }
            memcpy(tp_doc, slot->pfunc, len);
            type->tp_doc = tp_doc;
        }
        else if (slot->slot == Py_tp_members) {
            /* Move the slots to the heap type itself */
            size_t len = Py_TYPE(type)->tp_itemsize * nmembers;
            memcpy(_PyHeapType_GET_MEMBERS(res), slot->pfunc, len);
            type->tp_members = _PyHeapType_GET_MEMBERS(res);
        }
        else {
            /* Copy other slots directly */
            PySlot_Offset slotoffsets = pyslot_offsets[slot->slot];
            slot_offset = slotoffsets.slot_offset;
            if (slotoffsets.subslot_offset == -1) {
                *(void**)((char*)res_start + slot_offset) = slot->pfunc;
            } else {
                void *parent_slot = *(void**)((char*)res_start + slot_offset);
                subslot_offset = slotoffsets.subslot_offset;
                *(void**)((char*)parent_slot + subslot_offset) = slot->pfunc;
            }
        }
    }
    if (type->tp_dealloc == NULL) {
        /* It's a heap type, so needs the heap types' dealloc.
           subtype_dealloc will call the base type's tp_dealloc, if
           necessary. */
        type->tp_dealloc = subtype_dealloc;
    }

    if (vectorcalloffset) {
        type->tp_vectorcall_offset = vectorcalloffset;
    }

    if (PyType_Ready(type) < 0)
        goto fail;

    if (type->tp_flags & Py_TPFLAGS_MANAGED_DICT) {
        res->ht_cached_keys = _PyDict_NewKeysForClass();
    }

    if (type->tp_doc) {
        PyObject *__doc__ = PyUnicode_FromString(_PyType_DocWithoutSignature(type->tp_name, type->tp_doc));
        if (!__doc__)
            goto fail;
        r = PyDict_SetItem(type->tp_dict, &_Py_ID(__doc__), __doc__);
        Py_DECREF(__doc__);
        if (r < 0)
            goto fail;
    }

    if (weaklistoffset) {
        type->tp_weaklistoffset = weaklistoffset;
        if (PyDict_DelItemString((PyObject *)type->tp_dict, "__weaklistoffset__") < 0)
            goto fail;
    }
    if (dictoffset) {
        type->tp_dictoffset = dictoffset;
        if (PyDict_DelItemString((PyObject *)type->tp_dict, "__dictoffset__") < 0)
            goto fail;
    }

    /* Set type.__module__ */
    r = PyDict_Contains(type->tp_dict, &_Py_ID(__module__));
    if (r < 0) {
        goto fail;
    }
    if (r == 0) {
        s = strrchr(spec->name, '.');
        if (s != NULL) {
            modname = PyUnicode_FromStringAndSize(
                    spec->name, (Py_ssize_t)(s - spec->name));
            if (modname == NULL) {
                goto fail;
            }
            r = PyDict_SetItem(type->tp_dict, &_Py_ID(__module__), modname);
            Py_DECREF(modname);
            if (r != 0)
                goto fail;
        } else {
            if (PyErr_WarnFormat(PyExc_DeprecationWarning, 1,
                    "builtin type %.200s has no __module__ attribute",
                    spec->name))
                goto fail;
        }
    }

    assert(_PyType_CheckConsistency(type));
    return (PyObject*)res;

 fail:
    Py_DECREF(res);
    return NULL;
}

PyObject *
PyType_FromSpec(PyType_Spec *spec)
{
    return PyType_FromSpecWithBases(spec, NULL);
}

PyObject *
PyType_GetName(PyTypeObject *type)
{
    return type_name(type, NULL);
}

PyObject *
PyType_GetQualName(PyTypeObject *type)
{
    return type_qualname(type, NULL);
}

void *
PyType_GetSlot(PyTypeObject *type, int slot)
{
    void *parent_slot;
    int slots_len = Py_ARRAY_LENGTH(pyslot_offsets);

    if (slot <= 0 || slot >= slots_len) {
        PyErr_BadInternalCall();
        return NULL;
    }

    parent_slot = *(void**)((char*)type + pyslot_offsets[slot].slot_offset);
    if (parent_slot == NULL) {
        return NULL;
    }
    /* Return slot directly if we have no sub slot. */
    if (pyslot_offsets[slot].subslot_offset == -1) {
        return parent_slot;
    }
    return *(void**)((char*)parent_slot + pyslot_offsets[slot].subslot_offset);
}

PyObject *
PyType_GetModule(PyTypeObject *type)
{
    assert(PyType_Check(type));
    if (!_PyType_HasFeature(type, Py_TPFLAGS_HEAPTYPE)) {
        PyErr_Format(
            PyExc_TypeError,
            "PyType_GetModule: Type '%s' is not a heap type",
            type->tp_name);
        return NULL;
    }

    PyHeapTypeObject* et = (PyHeapTypeObject*)type;
    if (!et->ht_module) {
        PyErr_Format(
            PyExc_TypeError,
            "PyType_GetModule: Type '%s' has no associated module",
            type->tp_name);
        return NULL;
    }
    return et->ht_module;

}

void *
PyType_GetModuleState(PyTypeObject *type)
{
    PyObject *m = PyType_GetModule(type);
    if (m == NULL) {
        return NULL;
    }
    return _PyModule_GetState(m);
}


/* Get the module of the first superclass where the module has the
 * given PyModuleDef.
 */
PyObject *
PyType_GetModuleByDef(PyTypeObject *type, PyModuleDef *def)
{
    assert(PyType_Check(type));

    PyObject *mro = type->tp_mro;
    // The type must be ready
    assert(mro != NULL);
    assert(PyTuple_Check(mro));
    // mro_invoke() ensures that the type MRO cannot be empty, so we don't have
    // to check i < PyTuple_GET_SIZE(mro) at the first loop iteration.
    assert(PyTuple_GET_SIZE(mro) >= 1);

    Py_ssize_t n = PyTuple_GET_SIZE(mro);
    for (Py_ssize_t i = 0; i < n; i++) {
        PyObject *super = PyTuple_GET_ITEM(mro, i);
        if(!_PyType_HasFeature((PyTypeObject *)super, Py_TPFLAGS_HEAPTYPE)) {
            // Static types in the MRO need to be skipped
            continue;
        }

        PyHeapTypeObject *ht = (PyHeapTypeObject*)super;
        PyObject *module = ht->ht_module;
        if (module && _PyModule_GetDef(module) == def) {
            return module;
        }
    }

    PyErr_Format(
        PyExc_TypeError,
        "PyType_GetModuleByDef: No superclass of '%s' has the given module",
        type->tp_name);
    return NULL;
}


/* Internal API to look for a name through the MRO, bypassing the method cache.
   This returns a borrowed reference, and might set an exception.
   'error' is set to: -1: error with exception; 1: error without exception; 0: ok */
static PyObject *
find_name_in_mro(PyTypeObject *type, PyObject *name, int *error)
{
    Py_hash_t hash;
    if (!PyUnicode_CheckExact(name) ||
        (hash = _PyASCIIObject_CAST(name)->hash) == -1)
    {
        hash = PyObject_Hash(name);
        if (hash == -1) {
            *error = -1;
            return NULL;
        }
    }

    /* Look in tp_dict of types in MRO */
    PyObject *mro = type->tp_mro;
    if (mro == NULL) {
        if ((type->tp_flags & Py_TPFLAGS_READYING) == 0) {
            if (PyType_Ready(type) < 0) {
                *error = -1;
                return NULL;
            }
            mro = type->tp_mro;
        }
        if (mro == NULL) {
            *error = 1;
            return NULL;
        }
    }

    PyObject *res = NULL;
    /* Keep a strong reference to mro because type->tp_mro can be replaced
       during dict lookup, e.g. when comparing to non-string keys. */
    Py_INCREF(mro);
    Py_ssize_t n = PyTuple_GET_SIZE(mro);
    for (Py_ssize_t i = 0; i < n; i++) {
        PyObject *base = PyTuple_GET_ITEM(mro, i);
        PyObject *dict = _PyType_CAST(base)->tp_dict;
        assert(dict && PyDict_Check(dict));
        res = _PyDict_GetItem_KnownHash(dict, name, hash);
        if (res != NULL) {
            break;
        }
        if (PyErr_Occurred()) {
            *error = -1;
            goto done;
        }
    }
    *error = 0;
done:
    Py_DECREF(mro);
    return res;
}

/* Internal API to look for a name through the MRO.
   This returns a borrowed reference, and doesn't set an exception! */
PyObject *
_PyType_Lookup(PyTypeObject *type, PyObject *name)
{
    PyObject *res;
    int error;

    unsigned int h = MCACHE_HASH_METHOD(type, name);
    struct type_cache *cache = get_type_cache();
    struct type_cache_entry *entry = &cache->hashtable[h];
    if (entry->version == type->tp_version_tag &&
        entry->name == name) {
#if MCACHE_STATS
        cache->hits++;
#endif
        assert(_PyType_HasFeature(type, Py_TPFLAGS_VALID_VERSION_TAG));
        return entry->value;
    }

    /* We may end up clearing live exceptions below, so make sure it's ours. */
    assert(!PyErr_Occurred());

    res = find_name_in_mro(type, name, &error);
    /* Only put NULL results into cache if there was no error. */
    if (error) {
        /* It's not ideal to clear the error condition,
           but this function is documented as not setting
           an exception, and I don't want to change that.
           E.g., when PyType_Ready() can't proceed, it won't
           set the "ready" flag, so future attempts to ready
           the same type will call it again -- hopefully
           in a context that propagates the exception out.
        */
        if (error == -1) {
            PyErr_Clear();
        }
        return NULL;
    }

    if (MCACHE_CACHEABLE_NAME(name) && assign_version_tag(cache, type)) {
        h = MCACHE_HASH_METHOD(type, name);
        struct type_cache_entry *entry = &cache->hashtable[h];
        entry->version = type->tp_version_tag;
        entry->value = res;  /* borrowed */
        assert(_PyASCIIObject_CAST(name)->hash != -1);
#if MCACHE_STATS
        if (entry->name != Py_None && entry->name != name) {
            cache->collisions++;
        }
        else {
            cache->misses++;
        }
#endif
        assert(_PyType_HasFeature(type, Py_TPFLAGS_VALID_VERSION_TAG));
        Py_SETREF(entry->name, Py_NewRef(name));
    }
    return res;
}

PyObject *
_PyType_LookupId(PyTypeObject *type, _Py_Identifier *name)
{
    PyObject *oname;
    oname = _PyUnicode_FromId(name);   /* borrowed */
    if (oname == NULL)
        return NULL;
    return _PyType_Lookup(type, oname);
}

/* Check if the "readied" PyUnicode name
   is a double-underscore special name. */
static int
is_dunder_name(PyObject *name)
{
    Py_ssize_t length = PyUnicode_GET_LENGTH(name);
    int kind = PyUnicode_KIND(name);
    /* Special names contain at least "__x__" and are always ASCII. */
    if (length > 4 && kind == PyUnicode_1BYTE_KIND) {
        const Py_UCS1 *characters = PyUnicode_1BYTE_DATA(name);
        return (
            ((characters[length-2] == '_') && (characters[length-1] == '_')) &&
            ((characters[0] == '_') && (characters[1] == '_'))
        );
    }
    return 0;
}

/* This is similar to PyObject_GenericGetAttr(),
   but uses _PyType_Lookup() instead of just looking in type->tp_dict. */
static PyObject *
type_getattro(PyTypeObject *type, PyObject *name)
{
    PyTypeObject *metatype = Py_TYPE(type);
    PyObject *meta_attribute, *attribute;
    descrgetfunc meta_get;
    PyObject* res;

    if (!PyUnicode_Check(name)) {
        PyErr_Format(PyExc_TypeError,
                     "attribute name must be string, not '%.200s'",
                     Py_TYPE(name)->tp_name);
        return NULL;
    }

    /* Initialize this type (we'll assume the metatype is initialized) */
    if (!_PyType_IsReady(type)) {
        if (PyType_Ready(type) < 0)
            return NULL;
    }

    /* No readable descriptor found yet */
    meta_get = NULL;

    /* Look for the attribute in the metatype */
    meta_attribute = _PyType_Lookup(metatype, name);

    if (meta_attribute != NULL) {
        Py_INCREF(meta_attribute);
        meta_get = Py_TYPE(meta_attribute)->tp_descr_get;

        if (meta_get != NULL && PyDescr_IsData(meta_attribute)) {
            /* Data descriptors implement tp_descr_set to intercept
             * writes. Assume the attribute is not overridden in
             * type's tp_dict (and bases): call the descriptor now.
             */
            res = meta_get(meta_attribute, (PyObject *)type,
                           (PyObject *)metatype);
            Py_DECREF(meta_attribute);
            return res;
        }
    }

    /* No data descriptor found on metatype. Look in tp_dict of this
     * type and its bases */
    attribute = _PyType_Lookup(type, name);
    if (attribute != NULL) {
        /* Implement descriptor functionality, if any */
        Py_INCREF(attribute);
        descrgetfunc local_get = Py_TYPE(attribute)->tp_descr_get;

        Py_XDECREF(meta_attribute);

        if (local_get != NULL) {
            /* NULL 2nd argument indicates the descriptor was
             * found on the target object itself (or a base)  */
            res = local_get(attribute, (PyObject *)NULL,
                            (PyObject *)type);
            Py_DECREF(attribute);
            return res;
        }

        return attribute;
    }

    /* No attribute found in local __dict__ (or bases): use the
     * descriptor from the metatype, if any */
    if (meta_get != NULL) {
        PyObject *res;
        res = meta_get(meta_attribute, (PyObject *)type,
                       (PyObject *)metatype);
        Py_DECREF(meta_attribute);
        return res;
    }

    /* If an ordinary attribute was found on the metatype, return it now */
    if (meta_attribute != NULL) {
        return meta_attribute;
    }

    /* Give up */
    PyErr_Format(PyExc_AttributeError,
                 "type object '%.50s' has no attribute '%U'",
                 type->tp_name, name);
    return NULL;
}

static int
type_setattro(PyTypeObject *type, PyObject *name, PyObject *value)
{
    int res;
    if (type->tp_flags & Py_TPFLAGS_IMMUTABLETYPE) {
        PyErr_Format(
            PyExc_TypeError,
            "cannot set %R attribute of immutable type '%s'",
            name, type->tp_name);
        return -1;
    }
    if (PyUnicode_Check(name)) {
        if (PyUnicode_CheckExact(name)) {
            if (PyUnicode_READY(name) == -1)
                return -1;
            Py_INCREF(name);
        }
        else {
            name = _PyUnicode_Copy(name);
            if (name == NULL)
                return -1;
        }
#ifdef INTERN_NAME_STRINGS
        if (!PyUnicode_CHECK_INTERNED(name)) {
            PyUnicode_InternInPlace(&name);
            if (!PyUnicode_CHECK_INTERNED(name)) {
                PyErr_SetString(PyExc_MemoryError,
                                "Out of memory interning an attribute name");
                Py_DECREF(name);
                return -1;
            }
        }
#endif
    }
    else {
        /* Will fail in _PyObject_GenericSetAttrWithDict. */
        Py_INCREF(name);
    }
    res = _PyObject_GenericSetAttrWithDict((PyObject *)type, name, value, NULL);
    if (res == 0) {
        /* Clear the VALID_VERSION flag of 'type' and all its
           subclasses.  This could possibly be unified with the
           update_subclasses() recursion in update_slot(), but carefully:
           they each have their own conditions on which to stop
           recursing into subclasses. */
        PyType_Modified(type);

        if (is_dunder_name(name)) {
            res = update_slot(type, name);
        }
        assert(_PyType_CheckConsistency(type));
    }
    Py_DECREF(name);
    return res;
}

extern void
_PyDictKeys_DecRef(PyDictKeysObject *keys);


static void
type_dealloc_common(PyTypeObject *type)
{
    if (type->tp_bases != NULL) {
        PyObject *tp, *val, *tb;
        PyErr_Fetch(&tp, &val, &tb);
        remove_all_subclasses(type, type->tp_bases);
        PyErr_Restore(tp, val, tb);
    }
}


void
_PyStaticType_Dealloc(PyTypeObject *type)
{
    // If a type still has subtypes, it cannot be deallocated.
    // A subtype can inherit attributes and methods of its parent type,
    // and a type must no longer be used once it's deallocated.
    if (type->tp_subclasses != NULL) {
        return;
    }

    type_dealloc_common(type);

    Py_CLEAR(type->tp_dict);
    Py_CLEAR(type->tp_bases);
    Py_CLEAR(type->tp_mro);
    Py_CLEAR(type->tp_cache);
    // type->tp_subclasses is NULL

    // PyObject_ClearWeakRefs() raises an exception if Py_REFCNT() != 0
    if (Py_REFCNT(type) == 0) {
        PyObject_ClearWeakRefs((PyObject *)type);
    }

    type->tp_flags &= ~Py_TPFLAGS_READY;
}


static void
type_dealloc(PyTypeObject *type)
{
    // Assert this is a heap-allocated type object
    _PyObject_ASSERT((PyObject *)type, type->tp_flags & Py_TPFLAGS_HEAPTYPE);

    _PyObject_GC_UNTRACK(type);

    type_dealloc_common(type);

    // PyObject_ClearWeakRefs() raises an exception if Py_REFCNT() != 0
    assert(Py_REFCNT(type) == 0);
    PyObject_ClearWeakRefs((PyObject *)type);

    Py_XDECREF(type->tp_base);
    Py_XDECREF(type->tp_dict);
    Py_XDECREF(type->tp_bases);
    Py_XDECREF(type->tp_mro);
    Py_XDECREF(type->tp_cache);
    Py_XDECREF(type->tp_subclasses);

    /* A type's tp_doc is heap allocated, unlike the tp_doc slots
     * of most other objects.  It's okay to cast it to char *.
     */
    PyObject_Free((char *)type->tp_doc);

    PyHeapTypeObject *et = (PyHeapTypeObject *)type;
    Py_XDECREF(et->ht_name);
    Py_XDECREF(et->ht_qualname);
    Py_XDECREF(et->ht_slots);
    if (et->ht_cached_keys) {
        _PyDictKeys_DecRef(et->ht_cached_keys);
    }
    Py_XDECREF(et->ht_module);
    PyMem_Free(et->_ht_tpname);
    Py_TYPE(type)->tp_free((PyObject *)type);
}


PyObject*
_PyType_GetSubclasses(PyTypeObject *self)
{
    PyObject *list = PyList_New(0);
    if (list == NULL) {
        return NULL;
    }

    PyObject *subclasses = self->tp_subclasses;  // borrowed ref
    if (subclasses == NULL) {
        return list;
    }
    assert(PyDict_CheckExact(subclasses));
    // The loop cannot modify tp_subclasses, there is no need
    // to hold a strong reference (use a borrowed reference).

    Py_ssize_t i = 0;
    PyObject *ref;  // borrowed ref
    while (PyDict_Next(subclasses, &i, NULL, &ref)) {
        assert(PyWeakref_CheckRef(ref));
        PyObject *obj = PyWeakref_GET_OBJECT(ref);  // borrowed ref
        if (obj == Py_None) {
            continue;
        }
        assert(PyType_Check(obj));

        if (PyList_Append(list, obj) < 0) {
            Py_DECREF(list);
            return NULL;
        }
    }
    return list;
}


/*[clinic input]
type.__subclasses__

Return a list of immediate subclasses.
[clinic start generated code]*/

static PyObject *
type___subclasses___impl(PyTypeObject *self)
/*[clinic end generated code: output=eb5eb54485942819 input=5af66132436f9a7b]*/
{
    return _PyType_GetSubclasses(self);
}

static PyObject *
type_prepare(PyObject *self, PyObject *const *args, Py_ssize_t nargs,
             PyObject *kwnames)
{
    return PyDict_New();
}


/*
   Merge the __dict__ of aclass into dict, and recursively also all
   the __dict__s of aclass's base classes.  The order of merging isn't
   defined, as it's expected that only the final set of dict keys is
   interesting.
   Return 0 on success, -1 on error.
*/

static int
merge_class_dict(PyObject *dict, PyObject *aclass)
{
    PyObject *classdict;
    PyObject *bases;

    assert(PyDict_Check(dict));
    assert(aclass);

    /* Merge in the type's dict (if any). */
    if (_PyObject_LookupAttr(aclass, &_Py_ID(__dict__), &classdict) < 0) {
        return -1;
    }
    if (classdict != NULL) {
        int status = PyDict_Update(dict, classdict);
        Py_DECREF(classdict);
        if (status < 0)
            return -1;
    }

    /* Recursively merge in the base types' (if any) dicts. */
    if (_PyObject_LookupAttr(aclass, &_Py_ID(__bases__), &bases) < 0) {
        return -1;
    }
    if (bases != NULL) {
        /* We have no guarantee that bases is a real tuple */
        Py_ssize_t i, n;
        n = PySequence_Size(bases); /* This better be right */
        if (n < 0) {
            Py_DECREF(bases);
            return -1;
        }
        else {
            for (i = 0; i < n; i++) {
                int status;
                PyObject *base = PySequence_GetItem(bases, i);
                if (base == NULL) {
                    Py_DECREF(bases);
                    return -1;
                }
                status = merge_class_dict(dict, base);
                Py_DECREF(base);
                if (status < 0) {
                    Py_DECREF(bases);
                    return -1;
                }
            }
        }
        Py_DECREF(bases);
    }
    return 0;
}

/* __dir__ for type objects: returns __dict__ and __bases__.
   We deliberately don't suck up its __class__, as methods belonging to the
   metaclass would probably be more confusing than helpful.
*/
/*[clinic input]
type.__dir__

Specialized __dir__ implementation for types.
[clinic start generated code]*/

static PyObject *
type___dir___impl(PyTypeObject *self)
/*[clinic end generated code: output=69d02fe92c0f15fa input=7733befbec645968]*/
{
    PyObject *result = NULL;
    PyObject *dict = PyDict_New();

    if (dict != NULL && merge_class_dict(dict, (PyObject *)self) == 0)
        result = PyDict_Keys(dict);

    Py_XDECREF(dict);
    return result;
}

/*[clinic input]
type.__sizeof__

Return memory consumption of the type object.
[clinic start generated code]*/

static PyObject *
type___sizeof___impl(PyTypeObject *self)
/*[clinic end generated code: output=766f4f16cd3b1854 input=99398f24b9cf45d6]*/
{
    Py_ssize_t size;
    if (self->tp_flags & Py_TPFLAGS_HEAPTYPE) {
        PyHeapTypeObject* et = (PyHeapTypeObject*)self;
        size = sizeof(PyHeapTypeObject);
        if (et->ht_cached_keys)
            size += _PyDict_KeysSize(et->ht_cached_keys);
    }
    else
        size = sizeof(PyTypeObject);
    return PyLong_FromSsize_t(size);
}

static PyMethodDef type_methods[] = {
    TYPE_MRO_METHODDEF
    TYPE___SUBCLASSES___METHODDEF
    {"__prepare__", (PyCFunction)(void(*)(void))type_prepare,
     METH_FASTCALL | METH_KEYWORDS | METH_CLASS,
     PyDoc_STR("__prepare__() -> dict\n"
               "used to create the namespace for the class statement")},
    TYPE___INSTANCECHECK___METHODDEF
    TYPE___SUBCLASSCHECK___METHODDEF
    TYPE___DIR___METHODDEF
    TYPE___SIZEOF___METHODDEF
    {0}
};

PyDoc_STRVAR(type_doc,
"type(object) -> the object's type\n"
"type(name, bases, dict, **kwds) -> a new type");

static int
type_traverse(PyTypeObject *type, visitproc visit, void *arg)
{
    /* Because of type_is_gc(), the collector only calls this
       for heaptypes. */
    if (!(type->tp_flags & Py_TPFLAGS_HEAPTYPE)) {
        char msg[200];
        sprintf(msg, "type_traverse() called on non-heap type '%.100s'",
                type->tp_name);
        _PyObject_ASSERT_FAILED_MSG((PyObject *)type, msg);
    }

    Py_VISIT(type->tp_dict);
    Py_VISIT(type->tp_cache);
    Py_VISIT(type->tp_mro);
    Py_VISIT(type->tp_bases);
    Py_VISIT(type->tp_base);
    Py_VISIT(((PyHeapTypeObject *)type)->ht_module);

    /* There's no need to visit others because they can't be involved
       in cycles:
       type->tp_subclasses is a list of weak references,
       ((PyHeapTypeObject *)type)->ht_slots is a tuple of strings,
       ((PyHeapTypeObject *)type)->ht_*name are strings.
       */

    return 0;
}

static int
type_clear(PyTypeObject *type)
{
    /* Because of type_is_gc(), the collector only calls this
       for heaptypes. */
    _PyObject_ASSERT((PyObject *)type, type->tp_flags & Py_TPFLAGS_HEAPTYPE);

    /* We need to invalidate the method cache carefully before clearing
       the dict, so that other objects caught in a reference cycle
       don't start calling destroyed methods.

       Otherwise, the we need to clear tp_mro, which is
       part of a hard cycle (its first element is the class itself) that
       won't be broken otherwise (it's a tuple and tuples don't have a
       tp_clear handler).
       We also need to clear ht_module, if present: the module usually holds a
       reference to its class. None of the other fields need to be

       cleared, and here's why:

       tp_cache:
           Not used; if it were, it would be a dict.

       tp_bases, tp_base:
           If these are involved in a cycle, there must be at least
           one other, mutable object in the cycle, e.g. a base
           class's dict; the cycle will be broken that way.

       tp_subclasses:
           A dict of weak references can't be part of a cycle; and
           dicts have their own tp_clear.

       slots (in PyHeapTypeObject):
           A tuple of strings can't be part of a cycle.
    */

    PyType_Modified(type);
    if (type->tp_dict) {
        PyDict_Clear(type->tp_dict);
    }
    Py_CLEAR(((PyHeapTypeObject *)type)->ht_module);

    Py_CLEAR(type->tp_mro);

    return 0;
}

static int
type_is_gc(PyTypeObject *type)
{
    return type->tp_flags & Py_TPFLAGS_HEAPTYPE;
}


static PyNumberMethods type_as_number = {
        .nb_or = _Py_union_type_or, // Add __or__ function
};

PyTypeObject PyType_Type = {
    PyVarObject_HEAD_INIT(&PyType_Type, 0)
    "type",                                     /* tp_name */
    sizeof(PyHeapTypeObject),                   /* tp_basicsize */
    sizeof(PyMemberDef),                        /* tp_itemsize */
    (destructor)type_dealloc,                   /* tp_dealloc */
    offsetof(PyTypeObject, tp_vectorcall),      /* tp_vectorcall_offset */
    0,                                          /* tp_getattr */
    0,                                          /* tp_setattr */
    0,                                          /* tp_as_async */
    (reprfunc)type_repr,                        /* tp_repr */
    &type_as_number,                            /* tp_as_number */
    0,                                          /* tp_as_sequence */
    0,                                          /* tp_as_mapping */
    0,                                          /* tp_hash */
    (ternaryfunc)type_call,                     /* tp_call */
    0,                                          /* tp_str */
    (getattrofunc)type_getattro,                /* tp_getattro */
    (setattrofunc)type_setattro,                /* tp_setattro */
    0,                                          /* tp_as_buffer */
    Py_TPFLAGS_DEFAULT | Py_TPFLAGS_HAVE_GC |
    Py_TPFLAGS_BASETYPE | Py_TPFLAGS_TYPE_SUBCLASS |
    Py_TPFLAGS_HAVE_VECTORCALL,                 /* tp_flags */
    type_doc,                                   /* tp_doc */
    (traverseproc)type_traverse,                /* tp_traverse */
    (inquiry)type_clear,                        /* tp_clear */
    0,                                          /* tp_richcompare */
    offsetof(PyTypeObject, tp_weaklist),        /* tp_weaklistoffset */
    0,                                          /* tp_iter */
    0,                                          /* tp_iternext */
    type_methods,                               /* tp_methods */
    type_members,                               /* tp_members */
    type_getsets,                               /* tp_getset */
    0,                                          /* tp_base */
    0,                                          /* tp_dict */
    0,                                          /* tp_descr_get */
    0,                                          /* tp_descr_set */
    offsetof(PyTypeObject, tp_dict),            /* tp_dictoffset */
    type_init,                                  /* tp_init */
    0,                                          /* tp_alloc */
    type_new,                                   /* tp_new */
    PyObject_GC_Del,                            /* tp_free */
    (inquiry)type_is_gc,                        /* tp_is_gc */
    .tp_vectorcall = type_vectorcall,
};


/* The base type of all types (eventually)... except itself. */

/* You may wonder why object.__new__() only complains about arguments
   when object.__init__() is not overridden, and vice versa.

   Consider the use cases:

   1. When neither is overridden, we want to hear complaints about
      excess (i.e., any) arguments, since their presence could
      indicate there's a bug.

   2. When defining an Immutable type, we are likely to override only
      __new__(), since __init__() is called too late to initialize an
      Immutable object.  Since __new__() defines the signature for the
      type, it would be a pain to have to override __init__() just to
      stop it from complaining about excess arguments.

   3. When defining a Mutable type, we are likely to override only
      __init__().  So here the converse reasoning applies: we don't
      want to have to override __new__() just to stop it from
      complaining.

   4. When __init__() is overridden, and the subclass __init__() calls
      object.__init__(), the latter should complain about excess
      arguments; ditto for __new__().

   Use cases 2 and 3 make it unattractive to unconditionally check for
   excess arguments.  The best solution that addresses all four use
   cases is as follows: __init__() complains about excess arguments
   unless __new__() is overridden and __init__() is not overridden
   (IOW, if __init__() is overridden or __new__() is not overridden);
   symmetrically, __new__() complains about excess arguments unless
   __init__() is overridden and __new__() is not overridden
   (IOW, if __new__() is overridden or __init__() is not overridden).

   However, for backwards compatibility, this breaks too much code.
   Therefore, in 2.6, we'll *warn* about excess arguments when both
   methods are overridden; for all other cases we'll use the above
   rules.

*/

/* Forward */
static PyObject *
object_new(PyTypeObject *type, PyObject *args, PyObject *kwds);

static int
excess_args(PyObject *args, PyObject *kwds)
{
    return PyTuple_GET_SIZE(args) ||
        (kwds && PyDict_Check(kwds) && PyDict_GET_SIZE(kwds));
}

static int
object_init(PyObject *self, PyObject *args, PyObject *kwds)
{
    PyTypeObject *type = Py_TYPE(self);
    if (excess_args(args, kwds)) {
        if (type->tp_init != object_init) {
            PyErr_SetString(PyExc_TypeError,
                            "object.__init__() takes exactly one argument (the instance to initialize)");
            return -1;
        }
        if (type->tp_new == object_new) {
            PyErr_Format(PyExc_TypeError,
                         "%.200s.__init__() takes exactly one argument (the instance to initialize)",
                         type->tp_name);
            return -1;
        }
    }
    return 0;
}

static PyObject *
object_new(PyTypeObject *type, PyObject *args, PyObject *kwds)
{
    if (excess_args(args, kwds)) {
        if (type->tp_new != object_new) {
            PyErr_SetString(PyExc_TypeError,
                            "object.__new__() takes exactly one argument (the type to instantiate)");
            return NULL;
        }
        if (type->tp_init == object_init) {
            PyErr_Format(PyExc_TypeError, "%.200s() takes no arguments",
                         type->tp_name);
            return NULL;
        }
    }

    if (type->tp_flags & Py_TPFLAGS_IS_ABSTRACT) {
        PyObject *abstract_methods;
        PyObject *sorted_methods;
        PyObject *joined;
        Py_ssize_t method_count;

        /* Compute ", ".join(sorted(type.__abstractmethods__))
           into joined. */
        abstract_methods = type_abstractmethods(type, NULL);
        if (abstract_methods == NULL)
            return NULL;
        sorted_methods = PySequence_List(abstract_methods);
        Py_DECREF(abstract_methods);
        if (sorted_methods == NULL)
            return NULL;
        if (PyList_Sort(sorted_methods)) {
            Py_DECREF(sorted_methods);
            return NULL;
        }
        _Py_DECLARE_STR(comma_sep, ", ");
        joined = PyUnicode_Join(&_Py_STR(comma_sep), sorted_methods);
        method_count = PyObject_Length(sorted_methods);
        Py_DECREF(sorted_methods);
        if (joined == NULL)
            return NULL;
        if (method_count == -1)
            return NULL;

        PyErr_Format(PyExc_TypeError,
                     "Can't instantiate abstract class %s "
                     "with abstract method%s %U",
                     type->tp_name,
                     method_count > 1 ? "s" : "",
                     joined);
        Py_DECREF(joined);
        return NULL;
    }
    PyObject *obj = type->tp_alloc(type, 0);
    if (obj == NULL) {
        return NULL;
    }
    if (_PyObject_InitializeDict(obj)) {
        Py_DECREF(obj);
        return NULL;
    }
    return obj;
}

static void
object_dealloc(PyObject *self)
{
    Py_TYPE(self)->tp_free(self);
}

static PyObject *
object_repr(PyObject *self)
{
    PyTypeObject *type;
    PyObject *mod, *name, *rtn;

    type = Py_TYPE(self);
    mod = type_module(type, NULL);
    if (mod == NULL)
        PyErr_Clear();
    else if (!PyUnicode_Check(mod)) {
        Py_DECREF(mod);
        mod = NULL;
    }
    name = type_qualname(type, NULL);
    if (name == NULL) {
        Py_XDECREF(mod);
        return NULL;
    }
    if (mod != NULL && !_PyUnicode_Equal(mod, &_Py_ID(builtins)))
        rtn = PyUnicode_FromFormat("<%U.%U object at %p>", mod, name, self);
    else
        rtn = PyUnicode_FromFormat("<%s object at %p>",
                                  type->tp_name, self);
    Py_XDECREF(mod);
    Py_DECREF(name);
    return rtn;
}

static PyObject *
object_str(PyObject *self)
{
    unaryfunc f;

    f = Py_TYPE(self)->tp_repr;
    if (f == NULL)
        f = object_repr;
    return f(self);
}

static PyObject *
object_richcompare(PyObject *self, PyObject *other, int op)
{
    PyObject *res;

    switch (op) {

    case Py_EQ:
        /* Return NotImplemented instead of False, so if two
           objects are compared, both get a chance at the
           comparison.  See issue #1393. */
        res = (self == other) ? Py_True : Py_NotImplemented;
        break;

    case Py_NE:
        /* By default, __ne__() delegates to __eq__() and inverts the result,
           unless the latter returns NotImplemented. */
        if (Py_TYPE(self)->tp_richcompare == NULL) {
            res = Py_NotImplemented;
            break;
        }
        res = (*Py_TYPE(self)->tp_richcompare)(self, other, Py_EQ);
        if (res != NULL && res != Py_NotImplemented) {
            int ok = PyObject_IsTrue(res);
            Py_DECREF(res);
            if (ok < 0)
                res = NULL;
            else {
                if (ok)
                    res = Py_False;
                else
                    res = Py_True;
            }
        }
        break;

    default:
        res = Py_NotImplemented;
        break;
    }

    return res;
}

static PyObject *
object_get_class(PyObject *self, void *closure)
{
    Py_INCREF(Py_TYPE(self));
    return (PyObject *)(Py_TYPE(self));
}

static int
compatible_with_tp_base(PyTypeObject *child)
{
    PyTypeObject *parent = child->tp_base;
    return (parent != NULL &&
            child->tp_basicsize == parent->tp_basicsize &&
            child->tp_itemsize == parent->tp_itemsize &&
            child->tp_dictoffset == parent->tp_dictoffset &&
            child->tp_weaklistoffset == parent->tp_weaklistoffset &&
            ((child->tp_flags & Py_TPFLAGS_HAVE_GC) ==
             (parent->tp_flags & Py_TPFLAGS_HAVE_GC)) &&
            (child->tp_dealloc == subtype_dealloc ||
             child->tp_dealloc == parent->tp_dealloc));
}

static int
same_slots_added(PyTypeObject *a, PyTypeObject *b)
{
    PyTypeObject *base = a->tp_base;
    Py_ssize_t size;
    PyObject *slots_a, *slots_b;

    assert(base == b->tp_base);
    size = base->tp_basicsize;
    if (a->tp_dictoffset == size && b->tp_dictoffset == size)
        size += sizeof(PyObject *);
    if (a->tp_weaklistoffset == size && b->tp_weaklistoffset == size)
        size += sizeof(PyObject *);

    /* Check slots compliance */
    if (!(a->tp_flags & Py_TPFLAGS_HEAPTYPE) ||
        !(b->tp_flags & Py_TPFLAGS_HEAPTYPE)) {
        return 0;
    }
    slots_a = ((PyHeapTypeObject *)a)->ht_slots;
    slots_b = ((PyHeapTypeObject *)b)->ht_slots;
    if (slots_a && slots_b) {
        if (PyObject_RichCompareBool(slots_a, slots_b, Py_EQ) != 1)
            return 0;
        size += sizeof(PyObject *) * PyTuple_GET_SIZE(slots_a);
    }
    return size == a->tp_basicsize && size == b->tp_basicsize;
}

static int
compatible_for_assignment(PyTypeObject* oldto, PyTypeObject* newto, const char* attr)
{
    PyTypeObject *newbase, *oldbase;

    if (newto->tp_free != oldto->tp_free) {
        PyErr_Format(PyExc_TypeError,
                     "%s assignment: "
                     "'%s' deallocator differs from '%s'",
                     attr,
                     newto->tp_name,
                     oldto->tp_name);
        return 0;
    }
    /*
     It's tricky to tell if two arbitrary types are sufficiently compatible as
     to be interchangeable; e.g., even if they have the same tp_basicsize, they
     might have totally different struct fields. It's much easier to tell if a
     type and its supertype are compatible; e.g., if they have the same
     tp_basicsize, then that means they have identical fields. So to check
     whether two arbitrary types are compatible, we first find the highest
     supertype that each is compatible with, and then if those supertypes are
     compatible then the original types must also be compatible.
    */
    newbase = newto;
    oldbase = oldto;
    while (compatible_with_tp_base(newbase))
        newbase = newbase->tp_base;
    while (compatible_with_tp_base(oldbase))
        oldbase = oldbase->tp_base;
    if (newbase != oldbase &&
        (newbase->tp_base != oldbase->tp_base ||
         !same_slots_added(newbase, oldbase))) {
        goto differs;
    }
    /* The above does not check for managed __dicts__ */
    if ((oldto->tp_flags & Py_TPFLAGS_MANAGED_DICT) ==
        ((newto->tp_flags & Py_TPFLAGS_MANAGED_DICT)))
    {
        return 1;
    }
differs:
    PyErr_Format(PyExc_TypeError,
                    "%s assignment: "
                    "'%s' object layout differs from '%s'",
                    attr,
                    newto->tp_name,
                    oldto->tp_name);
    return 0;
}

static int
object_set_class(PyObject *self, PyObject *value, void *closure)
{
    PyTypeObject *oldto = Py_TYPE(self);

    if (value == NULL) {
        PyErr_SetString(PyExc_TypeError,
                        "can't delete __class__ attribute");
        return -1;
    }
    if (!PyType_Check(value)) {
        PyErr_Format(PyExc_TypeError,
          "__class__ must be set to a class, not '%s' object",
          Py_TYPE(value)->tp_name);
        return -1;
    }
    PyTypeObject *newto = (PyTypeObject *)value;

    if (PySys_Audit("object.__setattr__", "OsO",
                    self, "__class__", value) < 0) {
        return -1;
    }

    /* In versions of CPython prior to 3.5, the code in
       compatible_for_assignment was not set up to correctly check for memory
       layout / slot / etc. compatibility for non-HEAPTYPE classes, so we just
       disallowed __class__ assignment in any case that wasn't HEAPTYPE ->
       HEAPTYPE.

       During the 3.5 development cycle, we fixed the code in
       compatible_for_assignment to correctly check compatibility between
       arbitrary types, and started allowing __class__ assignment in all cases
       where the old and new types did in fact have compatible slots and
       memory layout (regardless of whether they were implemented as HEAPTYPEs
       or not).

       Just before 3.5 was released, though, we discovered that this led to
       problems with immutable types like int, where the interpreter assumes
       they are immutable and interns some values. Formerly this wasn't a
       problem, because they really were immutable -- in particular, all the
       types where the interpreter applied this interning trick happened to
       also be statically allocated, so the old HEAPTYPE rules were
       "accidentally" stopping them from allowing __class__ assignment. But
       with the changes to __class__ assignment, we started allowing code like

         class MyInt(int):
             ...
         # Modifies the type of *all* instances of 1 in the whole program,
         # including future instances (!), because the 1 object is interned.
         (1).__class__ = MyInt

       (see https://bugs.python.org/issue24912).

       In theory the proper fix would be to identify which classes rely on
       this invariant and somehow disallow __class__ assignment only for them,
       perhaps via some mechanism like a new Py_TPFLAGS_IMMUTABLE flag (a
       "denylisting" approach). But in practice, since this problem wasn't
       noticed late in the 3.5 RC cycle, we're taking the conservative
       approach and reinstating the same HEAPTYPE->HEAPTYPE check that we used
       to have, plus an "allowlist". For now, the allowlist consists only of
       ModuleType subtypes, since those are the cases that motivated the patch
       in the first place -- see https://bugs.python.org/issue22986 -- and
       since module objects are mutable we can be sure that they are
       definitely not being interned. So now we allow HEAPTYPE->HEAPTYPE *or*
       ModuleType subtype -> ModuleType subtype.

       So far as we know, all the code beyond the following 'if' statement
       will correctly handle non-HEAPTYPE classes, and the HEAPTYPE check is
       needed only to protect that subset of non-HEAPTYPE classes for which
       the interpreter has baked in the assumption that all instances are
       truly immutable.
    */
    if (!(PyType_IsSubtype(newto, &PyModule_Type) &&
          PyType_IsSubtype(oldto, &PyModule_Type)) &&
        (_PyType_HasFeature(newto, Py_TPFLAGS_IMMUTABLETYPE) ||
         _PyType_HasFeature(oldto, Py_TPFLAGS_IMMUTABLETYPE))) {
        PyErr_Format(PyExc_TypeError,
                     "__class__ assignment only supported for mutable types "
                     "or ModuleType subclasses");
        return -1;
    }

    if (compatible_for_assignment(oldto, newto, "__class__")) {
        /* Changing the class will change the implicit dict keys,
         * so we must materialize the dictionary first. */
        assert((oldto->tp_flags & Py_TPFLAGS_MANAGED_DICT) == (newto->tp_flags & Py_TPFLAGS_MANAGED_DICT));
        _PyObject_GetDictPtr(self);
        if (oldto->tp_flags & Py_TPFLAGS_MANAGED_DICT && *_PyObject_ValuesPointer(self)) {
            /* Was unable to convert to dict */
            PyErr_NoMemory();
            return -1;
        }
        if (newto->tp_flags & Py_TPFLAGS_HEAPTYPE) {
            Py_INCREF(newto);
        }
        Py_SET_TYPE(self, newto);
        if (oldto->tp_flags & Py_TPFLAGS_HEAPTYPE)
            Py_DECREF(oldto);
        return 0;
    }
    else {
        return -1;
    }
}

static PyGetSetDef object_getsets[] = {
    {"__class__", object_get_class, object_set_class,
     PyDoc_STR("the object's class")},
    {0}
};


/* Stuff to implement __reduce_ex__ for pickle protocols >= 2.
   We fall back to helpers in copyreg for:
   - pickle protocols < 2
   - calculating the list of slot names (done only once per class)
   - the __newobj__ function (which is used as a token but never called)
*/

static PyObject *
import_copyreg(void)
{
    /* Try to fetch cached copy of copyreg from sys.modules first in an
       attempt to avoid the import overhead. Previously this was implemented
       by storing a reference to the cached module in a static variable, but
       this broke when multiple embedded interpreters were in use (see issue
       #17408 and #19088). */
    PyObject *copyreg_module = PyImport_GetModule(&_Py_ID(copyreg));
    if (copyreg_module != NULL) {
        return copyreg_module;
    }
    if (PyErr_Occurred()) {
        return NULL;
    }
    return PyImport_Import(&_Py_ID(copyreg));
}

static PyObject *
_PyType_GetSlotNames(PyTypeObject *cls)
{
    PyObject *copyreg;
    PyObject *slotnames;

    assert(PyType_Check(cls));

    /* Get the slot names from the cache in the class if possible. */
    slotnames = PyDict_GetItemWithError(cls->tp_dict, &_Py_ID(__slotnames__));
    if (slotnames != NULL) {
        if (slotnames != Py_None && !PyList_Check(slotnames)) {
            PyErr_Format(PyExc_TypeError,
                         "%.200s.__slotnames__ should be a list or None, "
                         "not %.200s",
                         cls->tp_name, Py_TYPE(slotnames)->tp_name);
            return NULL;
        }
        Py_INCREF(slotnames);
        return slotnames;
    }
    else {
        if (PyErr_Occurred()) {
            return NULL;
        }
        /* The class does not have the slot names cached yet. */
    }

    copyreg = import_copyreg();
    if (copyreg == NULL)
        return NULL;

    /* Use _slotnames function from the copyreg module to find the slots
       by this class and its bases. This function will cache the result
       in __slotnames__. */
    slotnames = PyObject_CallMethodOneArg(
            copyreg, &_Py_ID(_slotnames), (PyObject *)cls);
    Py_DECREF(copyreg);
    if (slotnames == NULL)
        return NULL;

    if (slotnames != Py_None && !PyList_Check(slotnames)) {
        PyErr_SetString(PyExc_TypeError,
                        "copyreg._slotnames didn't return a list or None");
        Py_DECREF(slotnames);
        return NULL;
    }

    return slotnames;
}

static PyObject *
object_getstate_default(PyObject *obj, int required)
{
    PyObject *state;
    PyObject *slotnames;

    if (required && Py_TYPE(obj)->tp_itemsize) {
        PyErr_Format(PyExc_TypeError,
                     "cannot pickle %.200s objects",
                     Py_TYPE(obj)->tp_name);
        return NULL;
    }

    if (_PyObject_IsInstanceDictEmpty(obj)) {
        state = Py_None;
        Py_INCREF(state);
    }
    else {
        state = PyObject_GenericGetDict(obj, NULL);
        if (state == NULL) {
            return NULL;
        }
    }

    slotnames = _PyType_GetSlotNames(Py_TYPE(obj));
    if (slotnames == NULL) {
        Py_DECREF(state);
        return NULL;
    }

    assert(slotnames == Py_None || PyList_Check(slotnames));
    if (required) {
        Py_ssize_t basicsize = PyBaseObject_Type.tp_basicsize;
        if (Py_TYPE(obj)->tp_dictoffset &&
            (Py_TYPE(obj)->tp_flags & Py_TPFLAGS_MANAGED_DICT) == 0)
        {
            basicsize += sizeof(PyObject *);
        }
        if (Py_TYPE(obj)->tp_weaklistoffset) {
            basicsize += sizeof(PyObject *);
        }
        if (slotnames != Py_None) {
            basicsize += sizeof(PyObject *) * PyList_GET_SIZE(slotnames);
        }
        if (Py_TYPE(obj)->tp_basicsize > basicsize) {
            Py_DECREF(slotnames);
            Py_DECREF(state);
            PyErr_Format(PyExc_TypeError,
                         "cannot pickle '%.200s' object",
                         Py_TYPE(obj)->tp_name);
            return NULL;
        }
<<<<<<< HEAD
        if (_PyObject_IsInstanceDictEmpty(obj)) {
            state = Py_None;
        }
        else {
            state = PyObject_GenericGetDict(obj, NULL);
            if (state == NULL) {
                return NULL;
            }
        }
=======
    }
>>>>>>> cec5d858

    if (slotnames != Py_None && PyList_GET_SIZE(slotnames) > 0) {
        PyObject *slots;
        Py_ssize_t slotnames_size, i;

        slots = PyDict_New();
        if (slots == NULL) {
            Py_DECREF(slotnames);
            Py_DECREF(state);
            return NULL;
        }

        slotnames_size = PyList_GET_SIZE(slotnames);
        for (i = 0; i < slotnames_size; i++) {
            PyObject *name, *value;

            name = PyList_GET_ITEM(slotnames, i);
            Py_INCREF(name);
            if (_PyObject_LookupAttr(obj, name, &value) < 0) {
                Py_DECREF(name);
                goto error;
            }
            if (value == NULL) {
                Py_DECREF(name);
                /* It is not an error if the attribute is not present. */
            }
            else {
                int err = PyDict_SetItem(slots, name, value);
                Py_DECREF(name);
                Py_DECREF(value);
                if (err) {
                    goto error;
                }
            }

            /* The list is stored on the class so it may mutate while we
               iterate over it */
            if (slotnames_size != PyList_GET_SIZE(slotnames)) {
                PyErr_Format(PyExc_RuntimeError,
                             "__slotsname__ changed size during iteration");
                goto error;
            }

            /* We handle errors within the loop here. */
            if (0) {
              error:
                Py_DECREF(slotnames);
                Py_DECREF(slots);
                Py_DECREF(state);
                return NULL;
            }
        }

        /* If we found some slot attributes, pack them in a tuple along
           the original attribute dictionary. */
        if (PyDict_GET_SIZE(slots) > 0) {
            PyObject *state2;

            state2 = PyTuple_Pack(2, state, slots);
            Py_DECREF(state);
            if (state2 == NULL) {
                Py_DECREF(slotnames);
                Py_DECREF(slots);
                return NULL;
            }
            state = state2;
        }
        Py_DECREF(slots);
    }
    Py_DECREF(slotnames);

    return state;
}

static PyObject *
object_getstate(PyObject *obj, int required)
{
    PyObject *getstate, *state;

    getstate = PyObject_GetAttr(obj, &_Py_ID(__getstate__));
    if (getstate == NULL) {
        return NULL;
    }
    if (PyCFunction_Check(getstate) &&
        PyCFunction_GET_SELF(getstate) == obj &&
        PyCFunction_GET_FUNCTION(getstate) == object___getstate__)
    {
        /* If __getstate__ is not overriden pass the required argument. */
        state = object_getstate_default(obj, required);
    }
    else {
        state = _PyObject_CallNoArgs(getstate);
    }
    Py_DECREF(getstate);
    return state;
}

PyObject *
_PyObject_GetState(PyObject *obj)
{
    return object_getstate(obj, 0);
}

/*[clinic input]
object.__getstate__

Helper for pickle.
[clinic start generated code]*/

static PyObject *
object___getstate___impl(PyObject *self)
/*[clinic end generated code: output=5a2500dcb6217e9e input=692314d8fbe194ee]*/
{
    return object_getstate_default(self, 0);
}

static int
_PyObject_GetNewArguments(PyObject *obj, PyObject **args, PyObject **kwargs)
{
    PyObject *getnewargs, *getnewargs_ex;

    if (args == NULL || kwargs == NULL) {
        PyErr_BadInternalCall();
        return -1;
    }

    /* We first attempt to fetch the arguments for __new__ by calling
       __getnewargs_ex__ on the object. */
    getnewargs_ex = _PyObject_LookupSpecial(obj, &_Py_ID(__getnewargs_ex__));
    if (getnewargs_ex != NULL) {
        PyObject *newargs = _PyObject_CallNoArgs(getnewargs_ex);
        Py_DECREF(getnewargs_ex);
        if (newargs == NULL) {
            return -1;
        }
        if (!PyTuple_Check(newargs)) {
            PyErr_Format(PyExc_TypeError,
                         "__getnewargs_ex__ should return a tuple, "
                         "not '%.200s'", Py_TYPE(newargs)->tp_name);
            Py_DECREF(newargs);
            return -1;
        }
        if (PyTuple_GET_SIZE(newargs) != 2) {
            PyErr_Format(PyExc_ValueError,
                         "__getnewargs_ex__ should return a tuple of "
                         "length 2, not %zd", PyTuple_GET_SIZE(newargs));
            Py_DECREF(newargs);
            return -1;
        }
        *args = PyTuple_GET_ITEM(newargs, 0);
        Py_INCREF(*args);
        *kwargs = PyTuple_GET_ITEM(newargs, 1);
        Py_INCREF(*kwargs);
        Py_DECREF(newargs);

        /* XXX We should perhaps allow None to be passed here. */
        if (!PyTuple_Check(*args)) {
            PyErr_Format(PyExc_TypeError,
                         "first item of the tuple returned by "
                         "__getnewargs_ex__ must be a tuple, not '%.200s'",
                         Py_TYPE(*args)->tp_name);
            Py_CLEAR(*args);
            Py_CLEAR(*kwargs);
            return -1;
        }
        if (!PyDict_Check(*kwargs)) {
            PyErr_Format(PyExc_TypeError,
                         "second item of the tuple returned by "
                         "__getnewargs_ex__ must be a dict, not '%.200s'",
                         Py_TYPE(*kwargs)->tp_name);
            Py_CLEAR(*args);
            Py_CLEAR(*kwargs);
            return -1;
        }
        return 0;
    } else if (PyErr_Occurred()) {
        return -1;
    }

    /* The object does not have __getnewargs_ex__ so we fallback on using
       __getnewargs__ instead. */
    getnewargs = _PyObject_LookupSpecial(obj, &_Py_ID(__getnewargs__));
    if (getnewargs != NULL) {
        *args = _PyObject_CallNoArgs(getnewargs);
        Py_DECREF(getnewargs);
        if (*args == NULL) {
            return -1;
        }
        if (!PyTuple_Check(*args)) {
            PyErr_Format(PyExc_TypeError,
                         "__getnewargs__ should return a tuple, "
                         "not '%.200s'", Py_TYPE(*args)->tp_name);
            Py_CLEAR(*args);
            return -1;
        }
        *kwargs = NULL;
        return 0;
    } else if (PyErr_Occurred()) {
        return -1;
    }

    /* The object does not have __getnewargs_ex__ and __getnewargs__. This may
       mean __new__ does not takes any arguments on this object, or that the
       object does not implement the reduce protocol for pickling or
       copying. */
    *args = NULL;
    *kwargs = NULL;
    return 0;
}

static int
_PyObject_GetItemsIter(PyObject *obj, PyObject **listitems,
                       PyObject **dictitems)
{
    if (listitems == NULL || dictitems == NULL) {
        PyErr_BadInternalCall();
        return -1;
    }

    if (!PyList_Check(obj)) {
        *listitems = Py_None;
    }
    else {
        *listitems = PyObject_GetIter(obj);
        if (*listitems == NULL)
            return -1;
    }

    if (!PyDict_Check(obj)) {
        *dictitems = Py_None;
    }
    else {
        PyObject *items = PyObject_CallMethodNoArgs(obj, &_Py_ID(items));
        if (items == NULL) {
            Py_CLEAR(*listitems);
            return -1;
        }
        *dictitems = PyObject_GetIter(items);
        Py_DECREF(items);
        if (*dictitems == NULL) {
            Py_CLEAR(*listitems);
            return -1;
        }
    }

    assert(*listitems != NULL && *dictitems != NULL);

    return 0;
}

static PyObject *
reduce_newobj(PyObject *obj)
{
    PyObject *args = NULL, *kwargs = NULL;
    PyObject *copyreg;
    PyObject *newobj, *newargs, *state, *listitems, *dictitems;
    PyObject *result;
    int hasargs;

    if (Py_TYPE(obj)->tp_new == NULL) {
        PyErr_Format(PyExc_TypeError,
                     "cannot pickle '%.200s' object",
                     Py_TYPE(obj)->tp_name);
        return NULL;
    }
    if (_PyObject_GetNewArguments(obj, &args, &kwargs) < 0)
        return NULL;

    copyreg = import_copyreg();
    if (copyreg == NULL) {
        Py_XDECREF(args);
        Py_XDECREF(kwargs);
        return NULL;
    }
    hasargs = (args != NULL);
    if (kwargs == NULL || PyDict_GET_SIZE(kwargs) == 0) {
        PyObject *cls;
        Py_ssize_t i, n;

        Py_XDECREF(kwargs);
        newobj = PyObject_GetAttr(copyreg, &_Py_ID(__newobj__));
        Py_DECREF(copyreg);
        if (newobj == NULL) {
            Py_XDECREF(args);
            return NULL;
        }
        n = args ? PyTuple_GET_SIZE(args) : 0;
        newargs = PyTuple_New(n+1);
        if (newargs == NULL) {
            Py_XDECREF(args);
            Py_DECREF(newobj);
            return NULL;
        }
        cls = (PyObject *) Py_TYPE(obj);
        Py_INCREF(cls);
        PyTuple_SET_ITEM(newargs, 0, cls);
        for (i = 0; i < n; i++) {
            PyObject *v = PyTuple_GET_ITEM(args, i);
            Py_INCREF(v);
            PyTuple_SET_ITEM(newargs, i+1, v);
        }
        Py_XDECREF(args);
    }
    else if (args != NULL) {
        newobj = PyObject_GetAttr(copyreg, &_Py_ID(__newobj_ex__));
        Py_DECREF(copyreg);
        if (newobj == NULL) {
            Py_DECREF(args);
            Py_DECREF(kwargs);
            return NULL;
        }
        newargs = PyTuple_Pack(3, Py_TYPE(obj), args, kwargs);
        Py_DECREF(args);
        Py_DECREF(kwargs);
        if (newargs == NULL) {
            Py_DECREF(newobj);
            return NULL;
        }
    }
    else {
        /* args == NULL */
        Py_DECREF(kwargs);
        PyErr_BadInternalCall();
        return NULL;
    }

    state = object_getstate(obj, !(hasargs || PyList_Check(obj) || PyDict_Check(obj)));
    if (state == NULL) {
        Py_DECREF(newobj);
        Py_DECREF(newargs);
        return NULL;
    }
    if (_PyObject_GetItemsIter(obj, &listitems, &dictitems) < 0) {
        Py_DECREF(newobj);
        Py_DECREF(newargs);
        Py_DECREF(state);
        return NULL;
    }

    result = PyTuple_Pack(5, newobj, newargs, state, listitems, dictitems);
    Py_DECREF(newobj);
    Py_DECREF(newargs);
    Py_DECREF(state);
    Py_DECREF(listitems);
    Py_DECREF(dictitems);
    return result;
}

/*
 * There were two problems when object.__reduce__ and object.__reduce_ex__
 * were implemented in the same function:
 *  - trying to pickle an object with a custom __reduce__ method that
 *    fell back to object.__reduce__ in certain circumstances led to
 *    infinite recursion at Python level and eventual RecursionError.
 *  - Pickling objects that lied about their type by overwriting the
 *    __class__ descriptor could lead to infinite recursion at C level
 *    and eventual segfault.
 *
 * Because of backwards compatibility, the two methods still have to
 * behave in the same way, even if this is not required by the pickle
 * protocol. This common functionality was moved to the _common_reduce
 * function.
 */
static PyObject *
_common_reduce(PyObject *self, int proto)
{
    PyObject *copyreg, *res;

    if (proto >= 2)
        return reduce_newobj(self);

    copyreg = import_copyreg();
    if (!copyreg)
        return NULL;

    res = PyObject_CallMethod(copyreg, "_reduce_ex", "Oi", self, proto);
    Py_DECREF(copyreg);

    return res;
}

/*[clinic input]
object.__reduce__

Helper for pickle.
[clinic start generated code]*/

static PyObject *
object___reduce___impl(PyObject *self)
/*[clinic end generated code: output=d4ca691f891c6e2f input=11562e663947e18b]*/
{
    return _common_reduce(self, 0);
}

/*[clinic input]
object.__reduce_ex__

  protocol: int
  /

Helper for pickle.
[clinic start generated code]*/

static PyObject *
object___reduce_ex___impl(PyObject *self, int protocol)
/*[clinic end generated code: output=2e157766f6b50094 input=f326b43fb8a4c5ff]*/
{
    static PyObject *objreduce;
    PyObject *reduce, *res;

    if (objreduce == NULL) {
        objreduce = PyDict_GetItemWithError(
                PyBaseObject_Type.tp_dict, &_Py_ID(__reduce__));
        if (objreduce == NULL && PyErr_Occurred()) {
            return NULL;
        }
    }

    if (_PyObject_LookupAttr(self, &_Py_ID(__reduce__), &reduce) < 0) {
        return NULL;
    }
    if (reduce != NULL) {
        PyObject *cls, *clsreduce;
        int override;

        cls = (PyObject *) Py_TYPE(self);
        clsreduce = PyObject_GetAttr(cls, &_Py_ID(__reduce__));
        if (clsreduce == NULL) {
            Py_DECREF(reduce);
            return NULL;
        }
        override = (clsreduce != objreduce);
        Py_DECREF(clsreduce);
        if (override) {
            res = _PyObject_CallNoArgs(reduce);
            Py_DECREF(reduce);
            return res;
        }
        else
            Py_DECREF(reduce);
    }

    return _common_reduce(self, protocol);
}

static PyObject *
object_subclasshook(PyObject *cls, PyObject *args)
{
    Py_RETURN_NOTIMPLEMENTED;
}

PyDoc_STRVAR(object_subclasshook_doc,
"Abstract classes can override this to customize issubclass().\n"
"\n"
"This is invoked early on by abc.ABCMeta.__subclasscheck__().\n"
"It should return True, False or NotImplemented.  If it returns\n"
"NotImplemented, the normal algorithm is used.  Otherwise, it\n"
"overrides the normal algorithm (and the outcome is cached).\n");

static PyObject *
object_init_subclass(PyObject *cls, PyObject *arg)
{
    Py_RETURN_NONE;
}

PyDoc_STRVAR(object_init_subclass_doc,
"This method is called when a class is subclassed.\n"
"\n"
"The default implementation does nothing. It may be\n"
"overridden to extend subclasses.\n");

/*[clinic input]
object.__format__

  format_spec: unicode
  /

Default object formatter.
[clinic start generated code]*/

static PyObject *
object___format___impl(PyObject *self, PyObject *format_spec)
/*[clinic end generated code: output=34897efb543a974b input=7c3b3bc53a6fb7fa]*/
{
    /* Issue 7994: If we're converting to a string, we
       should reject format specifications */
    if (PyUnicode_GET_LENGTH(format_spec) > 0) {
        PyErr_Format(PyExc_TypeError,
                     "unsupported format string passed to %.200s.__format__",
                     Py_TYPE(self)->tp_name);
        return NULL;
    }
    return PyObject_Str(self);
}

/*[clinic input]
object.__sizeof__

Size of object in memory, in bytes.
[clinic start generated code]*/

static PyObject *
object___sizeof___impl(PyObject *self)
/*[clinic end generated code: output=73edab332f97d550 input=1200ff3dfe485306]*/
{
    Py_ssize_t res, isize;

    res = 0;
    isize = Py_TYPE(self)->tp_itemsize;
    if (isize > 0)
        res = Py_SIZE(self) * isize;
    res += Py_TYPE(self)->tp_basicsize;

    return PyLong_FromSsize_t(res);
}

/* __dir__ for generic objects: returns __dict__, __class__,
   and recursively up the __class__.__bases__ chain.
*/
/*[clinic input]
object.__dir__

Default dir() implementation.
[clinic start generated code]*/

static PyObject *
object___dir___impl(PyObject *self)
/*[clinic end generated code: output=66dd48ea62f26c90 input=0a89305bec669b10]*/
{
    PyObject *result = NULL;
    PyObject *dict = NULL;
    PyObject *itsclass = NULL;

    /* Get __dict__ (which may or may not be a real dict...) */
    if (_PyObject_LookupAttr(self, &_Py_ID(__dict__), &dict) < 0) {
        return NULL;
    }
    if (dict == NULL) {
        dict = PyDict_New();
    }
    else if (!PyDict_Check(dict)) {
        Py_DECREF(dict);
        dict = PyDict_New();
    }
    else {
        /* Copy __dict__ to avoid mutating it. */
        PyObject *temp = PyDict_Copy(dict);
        Py_DECREF(dict);
        dict = temp;
    }

    if (dict == NULL)
        goto error;

    /* Merge in attrs reachable from its class. */
    if (_PyObject_LookupAttr(self, &_Py_ID(__class__), &itsclass) < 0) {
        goto error;
    }
    /* XXX(tomer): Perhaps fall back to Py_TYPE(obj) if no
                   __class__ exists? */
    if (itsclass != NULL && merge_class_dict(dict, itsclass) < 0)
        goto error;

    result = PyDict_Keys(dict);
    /* fall through */
error:
    Py_XDECREF(itsclass);
    Py_XDECREF(dict);
    return result;
}

static PyMethodDef object_methods[] = {
    OBJECT___REDUCE_EX___METHODDEF
    OBJECT___REDUCE___METHODDEF
    OBJECT___GETSTATE___METHODDEF
    {"__subclasshook__", object_subclasshook, METH_CLASS | METH_VARARGS,
     object_subclasshook_doc},
    {"__init_subclass__", object_init_subclass, METH_CLASS | METH_NOARGS,
     object_init_subclass_doc},
    OBJECT___FORMAT___METHODDEF
    OBJECT___SIZEOF___METHODDEF
    OBJECT___DIR___METHODDEF
    {0}
};

PyDoc_STRVAR(object_doc,
"object()\n--\n\n"
"The base class of the class hierarchy.\n\n"
"When called, it accepts no arguments and returns a new featureless\n"
"instance that has no instance attributes and cannot be given any.\n");

PyTypeObject PyBaseObject_Type = {
    PyVarObject_HEAD_INIT(&PyType_Type, 0)
    "object",                                   /* tp_name */
    sizeof(PyObject),                           /* tp_basicsize */
    0,                                          /* tp_itemsize */
    object_dealloc,                             /* tp_dealloc */
    0,                                          /* tp_vectorcall_offset */
    0,                                          /* tp_getattr */
    0,                                          /* tp_setattr */
    0,                                          /* tp_as_async */
    object_repr,                                /* tp_repr */
    0,                                          /* tp_as_number */
    0,                                          /* tp_as_sequence */
    0,                                          /* tp_as_mapping */
    (hashfunc)_Py_HashPointer,                  /* tp_hash */
    0,                                          /* tp_call */
    object_str,                                 /* tp_str */
    PyObject_GenericGetAttr,                    /* tp_getattro */
    PyObject_GenericSetAttr,                    /* tp_setattro */
    0,                                          /* tp_as_buffer */
    Py_TPFLAGS_DEFAULT | Py_TPFLAGS_BASETYPE,   /* tp_flags */
    object_doc,                                 /* tp_doc */
    0,                                          /* tp_traverse */
    0,                                          /* tp_clear */
    object_richcompare,                         /* tp_richcompare */
    0,                                          /* tp_weaklistoffset */
    0,                                          /* tp_iter */
    0,                                          /* tp_iternext */
    object_methods,                             /* tp_methods */
    0,                                          /* tp_members */
    object_getsets,                             /* tp_getset */
    0,                                          /* tp_base */
    0,                                          /* tp_dict */
    0,                                          /* tp_descr_get */
    0,                                          /* tp_descr_set */
    0,                                          /* tp_dictoffset */
    object_init,                                /* tp_init */
    PyType_GenericAlloc,                        /* tp_alloc */
    object_new,                                 /* tp_new */
    PyObject_Del,                               /* tp_free */
};


static int
type_add_method(PyTypeObject *type, PyMethodDef *meth)
{
    PyObject *descr;
    int isdescr = 1;
    if (meth->ml_flags & METH_CLASS) {
        if (meth->ml_flags & METH_STATIC) {
            PyErr_SetString(PyExc_ValueError,
                    "method cannot be both class and static");
            return -1;
        }
        descr = PyDescr_NewClassMethod(type, meth);
    }
    else if (meth->ml_flags & METH_STATIC) {
        PyObject *cfunc = PyCFunction_NewEx(meth, (PyObject*)type, NULL);
        if (cfunc == NULL) {
            return -1;
        }
        descr = PyStaticMethod_New(cfunc);
        isdescr = 0;  // PyStaticMethod is not PyDescrObject
        Py_DECREF(cfunc);
    }
    else {
        descr = PyDescr_NewMethod(type, meth);
    }
    if (descr == NULL) {
        return -1;
    }

    PyObject *name;
    if (isdescr) {
        name = PyDescr_NAME(descr);
    }
    else {
        name = PyUnicode_FromString(meth->ml_name);
        if (name == NULL) {
            Py_DECREF(descr);
            return -1;
        }
    }

    int err;
    if (!(meth->ml_flags & METH_COEXIST)) {
        err = PyDict_SetDefault(type->tp_dict, name, descr) == NULL;
    }
    else {
        err = PyDict_SetItem(type->tp_dict, name, descr) < 0;
    }
    if (!isdescr) {
        Py_DECREF(name);
    }
    Py_DECREF(descr);
    if (err) {
        return -1;
    }
    return 0;
}


/* Add the methods from tp_methods to the __dict__ in a type object */
static int
type_add_methods(PyTypeObject *type)
{
    PyMethodDef *meth = type->tp_methods;
    if (meth == NULL) {
        return 0;
    }

    for (; meth->ml_name != NULL; meth++) {
        if (type_add_method(type, meth) < 0) {
            return -1;
        }
    }
    return 0;
}


static int
type_add_members(PyTypeObject *type)
{
    PyMemberDef *memb = type->tp_members;
    if (memb == NULL) {
        return 0;
    }

    PyObject *dict = type->tp_dict;
    for (; memb->name != NULL; memb++) {
        PyObject *descr = PyDescr_NewMember(type, memb);
        if (descr == NULL)
            return -1;

        if (PyDict_SetDefault(dict, PyDescr_NAME(descr), descr) == NULL) {
            Py_DECREF(descr);
            return -1;
        }
        Py_DECREF(descr);
    }
    return 0;
}


static int
type_add_getset(PyTypeObject *type)
{
    PyGetSetDef *gsp = type->tp_getset;
    if (gsp == NULL) {
        return 0;
    }

    PyObject *dict = type->tp_dict;
    for (; gsp->name != NULL; gsp++) {
        PyObject *descr = PyDescr_NewGetSet(type, gsp);
        if (descr == NULL) {
            return -1;
        }

        if (PyDict_SetDefault(dict, PyDescr_NAME(descr), descr) == NULL) {
            Py_DECREF(descr);
            return -1;
        }
        Py_DECREF(descr);
    }
    return 0;
}


static void
inherit_special(PyTypeObject *type, PyTypeObject *base)
{
    /* Copying tp_traverse and tp_clear is connected to the GC flags */
    if (!(type->tp_flags & Py_TPFLAGS_HAVE_GC) &&
        (base->tp_flags & Py_TPFLAGS_HAVE_GC) &&
        (!type->tp_traverse && !type->tp_clear)) {
        type->tp_flags |= Py_TPFLAGS_HAVE_GC;
        if (type->tp_traverse == NULL)
            type->tp_traverse = base->tp_traverse;
        if (type->tp_clear == NULL)
            type->tp_clear = base->tp_clear;
    }
    type->tp_flags |= (base->tp_flags & Py_TPFLAGS_MANAGED_DICT);

    if (type->tp_basicsize == 0)
        type->tp_basicsize = base->tp_basicsize;

    /* Copy other non-function slots */

#define COPYVAL(SLOT) \
    if (type->SLOT == 0) { type->SLOT = base->SLOT; }

    COPYVAL(tp_itemsize);
    COPYVAL(tp_weaklistoffset);
    COPYVAL(tp_dictoffset);
#undef COPYVAL

    /* Setup fast subclass flags */
    if (PyType_IsSubtype(base, (PyTypeObject*)PyExc_BaseException)) {
        type->tp_flags |= Py_TPFLAGS_BASE_EXC_SUBCLASS;
    }
    else if (PyType_IsSubtype(base, &PyType_Type)) {
        type->tp_flags |= Py_TPFLAGS_TYPE_SUBCLASS;
    }
    else if (PyType_IsSubtype(base, &PyLong_Type)) {
        type->tp_flags |= Py_TPFLAGS_LONG_SUBCLASS;
    }
    else if (PyType_IsSubtype(base, &PyBytes_Type)) {
        type->tp_flags |= Py_TPFLAGS_BYTES_SUBCLASS;
    }
    else if (PyType_IsSubtype(base, &PyUnicode_Type)) {
        type->tp_flags |= Py_TPFLAGS_UNICODE_SUBCLASS;
    }
    else if (PyType_IsSubtype(base, &PyTuple_Type)) {
        type->tp_flags |= Py_TPFLAGS_TUPLE_SUBCLASS;
    }
    else if (PyType_IsSubtype(base, &PyList_Type)) {
        type->tp_flags |= Py_TPFLAGS_LIST_SUBCLASS;
    }
    else if (PyType_IsSubtype(base, &PyDict_Type)) {
        type->tp_flags |= Py_TPFLAGS_DICT_SUBCLASS;
    }
    if (PyType_HasFeature(base, _Py_TPFLAGS_MATCH_SELF)) {
        type->tp_flags |= _Py_TPFLAGS_MATCH_SELF;
    }
}

static int
overrides_hash(PyTypeObject *type)
{
    PyObject *dict = type->tp_dict;

    assert(dict != NULL);
    int r = PyDict_Contains(dict, &_Py_ID(__eq__));
    if (r == 0) {
        r = PyDict_Contains(dict, &_Py_ID(__hash__));
    }
    return r;
}

static int
inherit_slots(PyTypeObject *type, PyTypeObject *base)
{
    PyTypeObject *basebase;

#undef SLOTDEFINED
#undef COPYSLOT
#undef COPYNUM
#undef COPYSEQ
#undef COPYMAP
#undef COPYBUF

#define SLOTDEFINED(SLOT) \
    (base->SLOT != 0 && \
     (basebase == NULL || base->SLOT != basebase->SLOT))

#define COPYSLOT(SLOT) \
    if (!type->SLOT && SLOTDEFINED(SLOT)) type->SLOT = base->SLOT

#define COPYASYNC(SLOT) COPYSLOT(tp_as_async->SLOT)
#define COPYNUM(SLOT) COPYSLOT(tp_as_number->SLOT)
#define COPYSEQ(SLOT) COPYSLOT(tp_as_sequence->SLOT)
#define COPYMAP(SLOT) COPYSLOT(tp_as_mapping->SLOT)
#define COPYBUF(SLOT) COPYSLOT(tp_as_buffer->SLOT)

    /* This won't inherit indirect slots (from tp_as_number etc.)
       if type doesn't provide the space. */

    if (type->tp_as_number != NULL && base->tp_as_number != NULL) {
        basebase = base->tp_base;
        if (basebase->tp_as_number == NULL)
            basebase = NULL;
        COPYNUM(nb_add);
        COPYNUM(nb_subtract);
        COPYNUM(nb_multiply);
        COPYNUM(nb_remainder);
        COPYNUM(nb_divmod);
        COPYNUM(nb_power);
        COPYNUM(nb_negative);
        COPYNUM(nb_positive);
        COPYNUM(nb_absolute);
        COPYNUM(nb_bool);
        COPYNUM(nb_invert);
        COPYNUM(nb_lshift);
        COPYNUM(nb_rshift);
        COPYNUM(nb_and);
        COPYNUM(nb_xor);
        COPYNUM(nb_or);
        COPYNUM(nb_int);
        COPYNUM(nb_float);
        COPYNUM(nb_inplace_add);
        COPYNUM(nb_inplace_subtract);
        COPYNUM(nb_inplace_multiply);
        COPYNUM(nb_inplace_remainder);
        COPYNUM(nb_inplace_power);
        COPYNUM(nb_inplace_lshift);
        COPYNUM(nb_inplace_rshift);
        COPYNUM(nb_inplace_and);
        COPYNUM(nb_inplace_xor);
        COPYNUM(nb_inplace_or);
        COPYNUM(nb_true_divide);
        COPYNUM(nb_floor_divide);
        COPYNUM(nb_inplace_true_divide);
        COPYNUM(nb_inplace_floor_divide);
        COPYNUM(nb_index);
        COPYNUM(nb_matrix_multiply);
        COPYNUM(nb_inplace_matrix_multiply);
    }

    if (type->tp_as_async != NULL && base->tp_as_async != NULL) {
        basebase = base->tp_base;
        if (basebase->tp_as_async == NULL)
            basebase = NULL;
        COPYASYNC(am_await);
        COPYASYNC(am_aiter);
        COPYASYNC(am_anext);
    }

    if (type->tp_as_sequence != NULL && base->tp_as_sequence != NULL) {
        basebase = base->tp_base;
        if (basebase->tp_as_sequence == NULL)
            basebase = NULL;
        COPYSEQ(sq_length);
        COPYSEQ(sq_concat);
        COPYSEQ(sq_repeat);
        COPYSEQ(sq_item);
        COPYSEQ(sq_ass_item);
        COPYSEQ(sq_contains);
        COPYSEQ(sq_inplace_concat);
        COPYSEQ(sq_inplace_repeat);
    }

    if (type->tp_as_mapping != NULL && base->tp_as_mapping != NULL) {
        basebase = base->tp_base;
        if (basebase->tp_as_mapping == NULL)
            basebase = NULL;
        COPYMAP(mp_length);
        COPYMAP(mp_subscript);
        COPYMAP(mp_ass_subscript);
    }

    if (type->tp_as_buffer != NULL && base->tp_as_buffer != NULL) {
        basebase = base->tp_base;
        if (basebase->tp_as_buffer == NULL)
            basebase = NULL;
        COPYBUF(bf_getbuffer);
        COPYBUF(bf_releasebuffer);
    }

    basebase = base->tp_base;

    COPYSLOT(tp_dealloc);
    if (type->tp_getattr == NULL && type->tp_getattro == NULL) {
        type->tp_getattr = base->tp_getattr;
        type->tp_getattro = base->tp_getattro;
    }
    if (type->tp_setattr == NULL && type->tp_setattro == NULL) {
        type->tp_setattr = base->tp_setattr;
        type->tp_setattro = base->tp_setattro;
    }
    COPYSLOT(tp_repr);
    /* tp_hash see tp_richcompare */
    {
        /* Always inherit tp_vectorcall_offset to support PyVectorcall_Call().
         * If Py_TPFLAGS_HAVE_VECTORCALL is not inherited, then vectorcall
         * won't be used automatically. */
        COPYSLOT(tp_vectorcall_offset);

        /* Inherit Py_TPFLAGS_HAVE_VECTORCALL for non-heap types
        * if tp_call is not overridden */
        if (!type->tp_call &&
            _PyType_HasFeature(base, Py_TPFLAGS_HAVE_VECTORCALL) &&
            _PyType_HasFeature(type, Py_TPFLAGS_IMMUTABLETYPE))
        {
            type->tp_flags |= Py_TPFLAGS_HAVE_VECTORCALL;
        }
        COPYSLOT(tp_call);
    }
    COPYSLOT(tp_str);
    {
        /* Copy comparison-related slots only when
           not overriding them anywhere */
        if (type->tp_richcompare == NULL &&
            type->tp_hash == NULL)
        {
            int r = overrides_hash(type);
            if (r < 0) {
                return -1;
            }
            if (!r) {
                type->tp_richcompare = base->tp_richcompare;
                type->tp_hash = base->tp_hash;
            }
        }
    }
    {
        COPYSLOT(tp_iter);
        COPYSLOT(tp_iternext);
    }
    {
        COPYSLOT(tp_descr_get);
        /* Inherit Py_TPFLAGS_METHOD_DESCRIPTOR if tp_descr_get was inherited,
         * but only for extension types */
        if (base->tp_descr_get &&
            type->tp_descr_get == base->tp_descr_get &&
            _PyType_HasFeature(type, Py_TPFLAGS_IMMUTABLETYPE) &&
            _PyType_HasFeature(base, Py_TPFLAGS_METHOD_DESCRIPTOR))
        {
            type->tp_flags |= Py_TPFLAGS_METHOD_DESCRIPTOR;
        }
        COPYSLOT(tp_descr_set);
        COPYSLOT(tp_dictoffset);
        COPYSLOT(tp_init);
        COPYSLOT(tp_alloc);
        COPYSLOT(tp_is_gc);
        COPYSLOT(tp_finalize);
        if ((type->tp_flags & Py_TPFLAGS_HAVE_GC) ==
            (base->tp_flags & Py_TPFLAGS_HAVE_GC)) {
            /* They agree about gc. */
            COPYSLOT(tp_free);
        }
        else if ((type->tp_flags & Py_TPFLAGS_HAVE_GC) &&
                 type->tp_free == NULL &&
                 base->tp_free == PyObject_Free) {
            /* A bit of magic to plug in the correct default
             * tp_free function when a derived class adds gc,
             * didn't define tp_free, and the base uses the
             * default non-gc tp_free.
             */
            type->tp_free = PyObject_GC_Del;
        }
        /* else they didn't agree about gc, and there isn't something
         * obvious to be done -- the type is on its own.
         */
    }
    return 0;
}

static int add_operators(PyTypeObject *);
static int add_tp_new_wrapper(PyTypeObject *type);

#define COLLECTION_FLAGS (Py_TPFLAGS_SEQUENCE | Py_TPFLAGS_MAPPING)

static int
type_ready_pre_checks(PyTypeObject *type)
{
    /* Consistency checks for PEP 590:
     * - Py_TPFLAGS_METHOD_DESCRIPTOR requires tp_descr_get
     * - Py_TPFLAGS_HAVE_VECTORCALL requires tp_call and
     *   tp_vectorcall_offset > 0
     * To avoid mistakes, we require this before inheriting.
     */
    if (type->tp_flags & Py_TPFLAGS_METHOD_DESCRIPTOR) {
        _PyObject_ASSERT((PyObject *)type, type->tp_descr_get != NULL);
    }
    if (type->tp_flags & Py_TPFLAGS_HAVE_VECTORCALL) {
        _PyObject_ASSERT((PyObject *)type, type->tp_vectorcall_offset > 0);
        _PyObject_ASSERT((PyObject *)type, type->tp_call != NULL);
    }

    /* Consistency checks for pattern matching
     * Py_TPFLAGS_SEQUENCE and Py_TPFLAGS_MAPPING are mutually exclusive */
    _PyObject_ASSERT((PyObject *)type, (type->tp_flags & COLLECTION_FLAGS) != COLLECTION_FLAGS);

    if (type->tp_name == NULL) {
        PyErr_Format(PyExc_SystemError,
                     "Type does not define the tp_name field.");
        return -1;
    }
    return 0;
}


static int
type_ready_set_bases(PyTypeObject *type)
{
    /* Initialize tp_base (defaults to BaseObject unless that's us) */
    PyTypeObject *base = type->tp_base;
    if (base == NULL && type != &PyBaseObject_Type) {
        base = &PyBaseObject_Type;
        if (type->tp_flags & Py_TPFLAGS_HEAPTYPE) {
            type->tp_base = (PyTypeObject*)Py_NewRef((PyObject*)base);
        }
        else {
            type->tp_base = base;
        }
    }
    assert(type->tp_base != NULL || type == &PyBaseObject_Type);

    /* Now the only way base can still be NULL is if type is
     * &PyBaseObject_Type. */

    /* Initialize the base class */
    if (base != NULL && !_PyType_IsReady(base)) {
        if (PyType_Ready(base) < 0) {
            return -1;
        }
    }

    /* Initialize ob_type if NULL.      This means extensions that want to be
       compilable separately on Windows can call PyType_Ready() instead of
       initializing the ob_type field of their type objects. */
    /* The test for base != NULL is really unnecessary, since base is only
       NULL when type is &PyBaseObject_Type, and we know its ob_type is
       not NULL (it's initialized to &PyType_Type).      But coverity doesn't
       know that. */
    if (Py_IS_TYPE(type, NULL) && base != NULL) {
        Py_SET_TYPE(type, Py_TYPE(base));
    }

    /* Initialize tp_bases */
    PyObject *bases = type->tp_bases;
    if (bases == NULL) {
        PyTypeObject *base = type->tp_base;
        if (base == NULL) {
            bases = PyTuple_New(0);
        }
        else {
            bases = PyTuple_Pack(1, base);
        }
        if (bases == NULL) {
            return -1;
        }
        type->tp_bases = bases;
    }
    return 0;
}


static int
type_ready_set_dict(PyTypeObject *type)
{
    if (type->tp_dict != NULL) {
        return 0;
    }

    PyObject *dict = PyDict_New();
    if (dict == NULL) {
        return -1;
    }
    type->tp_dict = dict;
    return 0;
}


/* If the type dictionary doesn't contain a __doc__, set it from
   the tp_doc slot. */
static int
type_dict_set_doc(PyTypeObject *type)
{
    int r = PyDict_Contains(type->tp_dict, &_Py_ID(__doc__));
    if (r < 0) {
        return -1;
    }
    if (r > 0) {
        return 0;
    }

    if (type->tp_doc != NULL) {
        const char *doc_str;
        doc_str = _PyType_DocWithoutSignature(type->tp_name, type->tp_doc);
        PyObject *doc = PyUnicode_FromString(doc_str);
        if (doc == NULL) {
            return -1;
        }

        if (PyDict_SetItem(type->tp_dict, &_Py_ID(__doc__), doc) < 0) {
            Py_DECREF(doc);
            return -1;
        }
        Py_DECREF(doc);
    }
    else {
        if (PyDict_SetItem(type->tp_dict, &_Py_ID(__doc__), Py_None) < 0) {
            return -1;
        }
    }
    return 0;
}


static int
type_ready_fill_dict(PyTypeObject *type)
{
    /* Add type-specific descriptors to tp_dict */
    if (add_operators(type) < 0) {
        return -1;
    }
    if (type_add_methods(type) < 0) {
        return -1;
    }
    if (type_add_members(type) < 0) {
        return -1;
    }
    if (type_add_getset(type) < 0) {
        return -1;
    }
    if (type_dict_set_doc(type) < 0) {
        return -1;
    }
    return 0;
}


static int
type_ready_mro(PyTypeObject *type)
{
    /* Calculate method resolution order */
    if (mro_internal(type, NULL) < 0) {
        return -1;
    }
    assert(type->tp_mro != NULL);
    assert(PyTuple_Check(type->tp_mro));

    /* All bases of statically allocated type should be statically allocated */
    if (!(type->tp_flags & Py_TPFLAGS_HEAPTYPE)) {
        PyObject *mro = type->tp_mro;
        Py_ssize_t n = PyTuple_GET_SIZE(mro);
        for (Py_ssize_t i = 0; i < n; i++) {
            PyTypeObject *base = _PyType_CAST(PyTuple_GET_ITEM(mro, i));
            if (base->tp_flags & Py_TPFLAGS_HEAPTYPE) {
                PyErr_Format(PyExc_TypeError,
                             "type '%.100s' is not dynamically allocated but "
                             "its base type '%.100s' is dynamically allocated",
                             type->tp_name, base->tp_name);
                return -1;
            }
        }
    }
    return 0;
}


// For static types, inherit tp_as_xxx structures from the base class
// if it's NULL.
//
// For heap types, tp_as_xxx structures are not NULL: they are set to the
// PyHeapTypeObject.as_xxx fields by type_new_alloc().
static void
type_ready_inherit_as_structs(PyTypeObject *type, PyTypeObject *base)
{
    if (type->tp_as_async == NULL) {
        type->tp_as_async = base->tp_as_async;
    }
    if (type->tp_as_number == NULL) {
        type->tp_as_number = base->tp_as_number;
    }
    if (type->tp_as_sequence == NULL) {
        type->tp_as_sequence = base->tp_as_sequence;
    }
    if (type->tp_as_mapping == NULL) {
        type->tp_as_mapping = base->tp_as_mapping;
    }
    if (type->tp_as_buffer == NULL) {
        type->tp_as_buffer = base->tp_as_buffer;
    }
}

static void
inherit_patma_flags(PyTypeObject *type, PyTypeObject *base) {
    if ((type->tp_flags & COLLECTION_FLAGS) == 0) {
        type->tp_flags |= base->tp_flags & COLLECTION_FLAGS;
    }
}

static int
type_ready_inherit(PyTypeObject *type)
{
    /* Inherit special flags from dominant base */
    PyTypeObject *base = type->tp_base;
    if (base != NULL) {
        inherit_special(type, base);
    }

    // Inherit slots
    PyObject *mro = type->tp_mro;
    Py_ssize_t n = PyTuple_GET_SIZE(type->tp_mro);
    for (Py_ssize_t i = 1; i < n; i++) {
        PyObject *b = PyTuple_GET_ITEM(mro, i);
        if (PyType_Check(b)) {
            if (inherit_slots(type, (PyTypeObject *)b) < 0) {
                return -1;
            }
            inherit_patma_flags(type, (PyTypeObject *)b);
        }
    }

    if (base != NULL) {
        type_ready_inherit_as_structs(type, base);
    }

    /* Sanity check for tp_free. */
    if (_PyType_IS_GC(type) && (type->tp_flags & Py_TPFLAGS_BASETYPE) &&
        (type->tp_free == NULL || type->tp_free == PyObject_Del))
    {
        /* This base class needs to call tp_free, but doesn't have
         * one, or its tp_free is for non-gc'ed objects.
         */
        PyErr_Format(PyExc_TypeError, "type '%.100s' participates in "
                     "gc and is a base type but has inappropriate "
                     "tp_free slot",
                     type->tp_name);
        return -1;
    }

    return 0;
}


/* Hack for tp_hash and __hash__.
   If after all that, tp_hash is still NULL, and __hash__ is not in
   tp_dict, set tp_hash to PyObject_HashNotImplemented and
   tp_dict['__hash__'] equal to None.
   This signals that __hash__ is not inherited. */
static int
type_ready_set_hash(PyTypeObject *type)
{
    if (type->tp_hash != NULL) {
        return 0;
    }

    int r = PyDict_Contains(type->tp_dict, &_Py_ID(__hash__));
    if (r < 0) {
        return -1;
    }
    if (r > 0) {
        return 0;
    }

    if (PyDict_SetItem(type->tp_dict, &_Py_ID(__hash__), Py_None) < 0) {
        return -1;
    }
    type->tp_hash = PyObject_HashNotImplemented;
    return 0;
}


/* Link into each base class's list of subclasses */
static int
type_ready_add_subclasses(PyTypeObject *type)
{
    PyObject *bases = type->tp_bases;
    Py_ssize_t nbase = PyTuple_GET_SIZE(bases);
    for (Py_ssize_t i = 0; i < nbase; i++) {
        PyObject *b = PyTuple_GET_ITEM(bases, i);
        if (PyType_Check(b) && add_subclass((PyTypeObject *)b, type) < 0) {
            return -1;
        }
    }
    return 0;
}


// Set tp_new and the "__new__" key in the type dictionary.
// Use the Py_TPFLAGS_DISALLOW_INSTANTIATION flag.
static int
type_ready_set_new(PyTypeObject *type)
{
    PyTypeObject *base = type->tp_base;
    /* The condition below could use some explanation.

       It appears that tp_new is not inherited for static types whose base
       class is 'object'; this seems to be a precaution so that old extension
       types don't suddenly become callable (object.__new__ wouldn't insure the
       invariants that the extension type's own factory function ensures).

       Heap types, of course, are under our control, so they do inherit tp_new;
       static extension types that specify some other built-in type as the
       default also inherit object.__new__. */
    if (type->tp_new == NULL
        && base == &PyBaseObject_Type
        && !(type->tp_flags & Py_TPFLAGS_HEAPTYPE))
    {
        type->tp_flags |= Py_TPFLAGS_DISALLOW_INSTANTIATION;
    }

    if (!(type->tp_flags & Py_TPFLAGS_DISALLOW_INSTANTIATION)) {
        if (type->tp_new != NULL) {
            // If "__new__" key does not exists in the type dictionary,
            // set it to tp_new_wrapper().
            if (add_tp_new_wrapper(type) < 0) {
                return -1;
            }
        }
        else {
            // tp_new is NULL: inherit tp_new from base
            type->tp_new = base->tp_new;
        }
    }
    else {
        // Py_TPFLAGS_DISALLOW_INSTANTIATION sets tp_new to NULL
        type->tp_new = NULL;
    }
    return 0;
}


static int
type_ready_post_checks(PyTypeObject *type)
{
    // bpo-44263: tp_traverse is required if Py_TPFLAGS_HAVE_GC is set.
    // Note: tp_clear is optional.
    if (type->tp_flags & Py_TPFLAGS_HAVE_GC
        && type->tp_traverse == NULL)
    {
        PyErr_Format(PyExc_SystemError,
                     "type %s has the Py_TPFLAGS_HAVE_GC flag "
                     "but has no traverse function",
                     type->tp_name);
        return -1;
    }
    return 0;
}


static int
type_ready(PyTypeObject *type)
{
    if (type_ready_pre_checks(type) < 0) {
        return -1;
    }

#ifdef Py_TRACE_REFS
    /* PyType_Ready is the closest thing we have to a choke point
     * for type objects, so is the best place I can think of to try
     * to get type objects into the doubly-linked list of all objects.
     * Still, not all type objects go through PyType_Ready.
     */
    _Py_AddToAllObjects((PyObject *)type, 0);
#endif

    /* Initialize tp_dict: _PyType_IsReady() tests if tp_dict != NULL */
    if (type_ready_set_dict(type) < 0) {
        return -1;
    }
    if (type_ready_set_bases(type) < 0) {
        return -1;
    }
    if (type_ready_mro(type) < 0) {
        return -1;
    }
    if (type_ready_set_new(type) < 0) {
        return -1;
    }
    if (type_ready_fill_dict(type) < 0) {
        return -1;
    }
    if (type_ready_inherit(type) < 0) {
        return -1;
    }
    if (type_ready_set_hash(type) < 0) {
        return -1;
    }
    if (type_ready_add_subclasses(type) < 0) {
        return -1;
    }
    if (type_ready_post_checks(type) < 0) {
        return -1;
    }
    return 0;
}


int
PyType_Ready(PyTypeObject *type)
{
    if (type->tp_flags & Py_TPFLAGS_READY) {
        assert(_PyType_CheckConsistency(type));
        return 0;
    }
    _PyObject_ASSERT((PyObject *)type,
                     (type->tp_flags & Py_TPFLAGS_READYING) == 0);

    type->tp_flags |= Py_TPFLAGS_READYING;

    /* Historically, all static types were immutable. See bpo-43908 */
    if (!(type->tp_flags & Py_TPFLAGS_HEAPTYPE)) {
        type->tp_flags |= Py_TPFLAGS_IMMUTABLETYPE;
    }

    if (type_ready(type) < 0) {
        type->tp_flags &= ~Py_TPFLAGS_READYING;
        return -1;
    }

    /* All done -- set the ready flag */
    type->tp_flags = (type->tp_flags & ~Py_TPFLAGS_READYING) | Py_TPFLAGS_READY;
    assert(_PyType_CheckConsistency(type));
    return 0;
}


static int
add_subclass(PyTypeObject *base, PyTypeObject *type)
{
    PyObject *key = PyLong_FromVoidPtr((void *) type);
    if (key == NULL)
        return -1;

    PyObject *ref = PyWeakref_NewRef((PyObject *)type, NULL);
    if (ref == NULL) {
        Py_DECREF(key);
        return -1;
    }

    // Only get tp_subclasses after creating the key and value.
    // PyWeakref_NewRef() can trigger a garbage collection which can execute
    // arbitrary Python code and so modify base->tp_subclasses.
    PyObject *subclasses = base->tp_subclasses;
    if (subclasses == NULL) {
        base->tp_subclasses = subclasses = PyDict_New();
        if (subclasses == NULL)
            return -1;
    }
    assert(PyDict_CheckExact(subclasses));

    int result = PyDict_SetItem(subclasses, key, ref);
    Py_DECREF(ref);
    Py_DECREF(key);
    return result;
}

static int
add_all_subclasses(PyTypeObject *type, PyObject *bases)
{
    Py_ssize_t n = PyTuple_GET_SIZE(bases);
    int res = 0;
    for (Py_ssize_t i = 0; i < n; i++) {
        PyObject *obj = PyTuple_GET_ITEM(bases, i);
        // bases tuple must only contain types
        PyTypeObject *base = _PyType_CAST(obj);
        if (add_subclass(base, type) < 0) {
            res = -1;
        }
    }
    return res;
}

static void
remove_subclass(PyTypeObject *base, PyTypeObject *type)
{
    PyObject *subclasses = base->tp_subclasses;  // borrowed ref
    if (subclasses == NULL) {
        return;
    }
    assert(PyDict_CheckExact(subclasses));

    PyObject *key = PyLong_FromVoidPtr((void *) type);
    if (key == NULL || PyDict_DelItem(subclasses, key)) {
        /* This can happen if the type initialization errored out before
           the base subclasses were updated (e.g. a non-str __qualname__
           was passed in the type dict). */
        PyErr_Clear();
    }
    Py_XDECREF(key);

    if (PyDict_Size(subclasses) == 0) {
        // Delete the dictionary to save memory. _PyStaticType_Dealloc()
        // callers also test if tp_subclasses is NULL to check if a static type
        // has no subclass.
        Py_CLEAR(base->tp_subclasses);
    }
}

static void
remove_all_subclasses(PyTypeObject *type, PyObject *bases)
{
    assert(bases != NULL);
    // remove_subclass() can clear the current exception
    assert(!PyErr_Occurred());

    for (Py_ssize_t i = 0; i < PyTuple_GET_SIZE(bases); i++) {
        PyObject *base = PyTuple_GET_ITEM(bases, i);
        if (PyType_Check(base)) {
            remove_subclass((PyTypeObject*) base, type);
        }
    }
    assert(!PyErr_Occurred());
}

static int
check_num_args(PyObject *ob, int n)
{
    if (!PyTuple_CheckExact(ob)) {
        PyErr_SetString(PyExc_SystemError,
            "PyArg_UnpackTuple() argument list is not a tuple");
        return 0;
    }
    if (n == PyTuple_GET_SIZE(ob))
        return 1;
    PyErr_Format(
        PyExc_TypeError,
        "expected %d argument%s, got %zd", n, n == 1 ? "" : "s", PyTuple_GET_SIZE(ob));
    return 0;
}

/* Generic wrappers for overloadable 'operators' such as __getitem__ */

/* There's a wrapper *function* for each distinct function typedef used
   for type object slots (e.g. binaryfunc, ternaryfunc, etc.).  There's a
   wrapper *table* for each distinct operation (e.g. __len__, __add__).
   Most tables have only one entry; the tables for binary operators have two
   entries, one regular and one with reversed arguments. */

static PyObject *
wrap_lenfunc(PyObject *self, PyObject *args, void *wrapped)
{
    lenfunc func = (lenfunc)wrapped;
    Py_ssize_t res;

    if (!check_num_args(args, 0))
        return NULL;
    res = (*func)(self);
    if (res == -1 && PyErr_Occurred())
        return NULL;
    return PyLong_FromSsize_t(res);
}

static PyObject *
wrap_inquirypred(PyObject *self, PyObject *args, void *wrapped)
{
    inquiry func = (inquiry)wrapped;
    int res;

    if (!check_num_args(args, 0))
        return NULL;
    res = (*func)(self);
    if (res == -1 && PyErr_Occurred())
        return NULL;
    return PyBool_FromLong((long)res);
}

static PyObject *
wrap_binaryfunc(PyObject *self, PyObject *args, void *wrapped)
{
    binaryfunc func = (binaryfunc)wrapped;
    PyObject *other;

    if (!check_num_args(args, 1))
        return NULL;
    other = PyTuple_GET_ITEM(args, 0);
    return (*func)(self, other);
}

static PyObject *
wrap_binaryfunc_l(PyObject *self, PyObject *args, void *wrapped)
{
    binaryfunc func = (binaryfunc)wrapped;
    PyObject *other;

    if (!check_num_args(args, 1))
        return NULL;
    other = PyTuple_GET_ITEM(args, 0);
    return (*func)(self, other);
}

static PyObject *
wrap_binaryfunc_r(PyObject *self, PyObject *args, void *wrapped)
{
    binaryfunc func = (binaryfunc)wrapped;
    PyObject *other;

    if (!check_num_args(args, 1))
        return NULL;
    other = PyTuple_GET_ITEM(args, 0);
    return (*func)(other, self);
}

static PyObject *
wrap_ternaryfunc(PyObject *self, PyObject *args, void *wrapped)
{
    ternaryfunc func = (ternaryfunc)wrapped;
    PyObject *other;
    PyObject *third = Py_None;

    /* Note: This wrapper only works for __pow__() */

    if (!PyArg_UnpackTuple(args, "", 1, 2, &other, &third))
        return NULL;
    return (*func)(self, other, third);
}

static PyObject *
wrap_ternaryfunc_r(PyObject *self, PyObject *args, void *wrapped)
{
    ternaryfunc func = (ternaryfunc)wrapped;
    PyObject *other;
    PyObject *third = Py_None;

    /* Note: This wrapper only works for __pow__() */

    if (!PyArg_UnpackTuple(args, "", 1, 2, &other, &third))
        return NULL;
    return (*func)(other, self, third);
}

static PyObject *
wrap_unaryfunc(PyObject *self, PyObject *args, void *wrapped)
{
    unaryfunc func = (unaryfunc)wrapped;

    if (!check_num_args(args, 0))
        return NULL;
    return (*func)(self);
}

static PyObject *
wrap_indexargfunc(PyObject *self, PyObject *args, void *wrapped)
{
    ssizeargfunc func = (ssizeargfunc)wrapped;
    PyObject* o;
    Py_ssize_t i;

    if (!PyArg_UnpackTuple(args, "", 1, 1, &o))
        return NULL;
    i = PyNumber_AsSsize_t(o, PyExc_OverflowError);
    if (i == -1 && PyErr_Occurred())
        return NULL;
    return (*func)(self, i);
}

static Py_ssize_t
getindex(PyObject *self, PyObject *arg)
{
    Py_ssize_t i;

    i = PyNumber_AsSsize_t(arg, PyExc_OverflowError);
    if (i == -1 && PyErr_Occurred())
        return -1;
    if (i < 0) {
        PySequenceMethods *sq = Py_TYPE(self)->tp_as_sequence;
        if (sq && sq->sq_length) {
            Py_ssize_t n = (*sq->sq_length)(self);
            if (n < 0) {
                assert(PyErr_Occurred());
                return -1;
            }
            i += n;
        }
    }
    return i;
}

static PyObject *
wrap_sq_item(PyObject *self, PyObject *args, void *wrapped)
{
    ssizeargfunc func = (ssizeargfunc)wrapped;
    PyObject *arg;
    Py_ssize_t i;

    if (PyTuple_GET_SIZE(args) == 1) {
        arg = PyTuple_GET_ITEM(args, 0);
        i = getindex(self, arg);
        if (i == -1 && PyErr_Occurred())
            return NULL;
        return (*func)(self, i);
    }
    check_num_args(args, 1);
    assert(PyErr_Occurred());
    return NULL;
}

static PyObject *
wrap_sq_setitem(PyObject *self, PyObject *args, void *wrapped)
{
    ssizeobjargproc func = (ssizeobjargproc)wrapped;
    Py_ssize_t i;
    int res;
    PyObject *arg, *value;

    if (!PyArg_UnpackTuple(args, "", 2, 2, &arg, &value))
        return NULL;
    i = getindex(self, arg);
    if (i == -1 && PyErr_Occurred())
        return NULL;
    res = (*func)(self, i, value);
    if (res == -1 && PyErr_Occurred())
        return NULL;
    Py_RETURN_NONE;
}

static PyObject *
wrap_sq_delitem(PyObject *self, PyObject *args, void *wrapped)
{
    ssizeobjargproc func = (ssizeobjargproc)wrapped;
    Py_ssize_t i;
    int res;
    PyObject *arg;

    if (!check_num_args(args, 1))
        return NULL;
    arg = PyTuple_GET_ITEM(args, 0);
    i = getindex(self, arg);
    if (i == -1 && PyErr_Occurred())
        return NULL;
    res = (*func)(self, i, NULL);
    if (res == -1 && PyErr_Occurred())
        return NULL;
    Py_RETURN_NONE;
}

/* XXX objobjproc is a misnomer; should be objargpred */
static PyObject *
wrap_objobjproc(PyObject *self, PyObject *args, void *wrapped)
{
    objobjproc func = (objobjproc)wrapped;
    int res;
    PyObject *value;

    if (!check_num_args(args, 1))
        return NULL;
    value = PyTuple_GET_ITEM(args, 0);
    res = (*func)(self, value);
    if (res == -1 && PyErr_Occurred())
        return NULL;
    else
        return PyBool_FromLong(res);
}

static PyObject *
wrap_objobjargproc(PyObject *self, PyObject *args, void *wrapped)
{
    objobjargproc func = (objobjargproc)wrapped;
    int res;
    PyObject *key, *value;

    if (!PyArg_UnpackTuple(args, "", 2, 2, &key, &value))
        return NULL;
    res = (*func)(self, key, value);
    if (res == -1 && PyErr_Occurred())
        return NULL;
    Py_RETURN_NONE;
}

static PyObject *
wrap_delitem(PyObject *self, PyObject *args, void *wrapped)
{
    objobjargproc func = (objobjargproc)wrapped;
    int res;
    PyObject *key;

    if (!check_num_args(args, 1))
        return NULL;
    key = PyTuple_GET_ITEM(args, 0);
    res = (*func)(self, key, NULL);
    if (res == -1 && PyErr_Occurred())
        return NULL;
    Py_RETURN_NONE;
}

/* Helper to check for object.__setattr__ or __delattr__ applied to a type.
   This is called the Carlo Verre hack after its discoverer.  See
   https://mail.python.org/pipermail/python-dev/2003-April/034535.html
   */
static int
hackcheck(PyObject *self, setattrofunc func, const char *what)
{
    PyTypeObject *type = Py_TYPE(self);
    PyObject *mro = type->tp_mro;
    if (!mro) {
        /* Probably ok not to check the call in this case. */
        return 1;
    }
    assert(PyTuple_Check(mro));

    /* Find the (base) type that defined the type's slot function. */
    PyTypeObject *defining_type = type;
    Py_ssize_t i;
    for (i = PyTuple_GET_SIZE(mro) - 1; i >= 0; i--) {
        PyTypeObject *base = _PyType_CAST(PyTuple_GET_ITEM(mro, i));
        if (base->tp_setattro == slot_tp_setattro) {
            /* Ignore Python classes:
               they never define their own C-level setattro. */
        }
        else if (base->tp_setattro == type->tp_setattro) {
            defining_type = base;
            break;
        }
    }

    /* Reject calls that jump over intermediate C-level overrides. */
    for (PyTypeObject *base = defining_type; base; base = base->tp_base) {
        if (base->tp_setattro == func) {
            /* 'func' is the right slot function to call. */
            break;
        }
        else if (base->tp_setattro != slot_tp_setattro) {
            /* 'base' is not a Python class and overrides 'func'.
               Its tp_setattro should be called instead. */
            PyErr_Format(PyExc_TypeError,
                         "can't apply this %s to %s object",
                         what,
                         type->tp_name);
            return 0;
        }
    }
    return 1;
}

static PyObject *
wrap_setattr(PyObject *self, PyObject *args, void *wrapped)
{
    setattrofunc func = (setattrofunc)wrapped;
    int res;
    PyObject *name, *value;

    if (!PyArg_UnpackTuple(args, "", 2, 2, &name, &value))
        return NULL;
    if (!hackcheck(self, func, "__setattr__"))
        return NULL;
    res = (*func)(self, name, value);
    if (res < 0)
        return NULL;
    Py_RETURN_NONE;
}

static PyObject *
wrap_delattr(PyObject *self, PyObject *args, void *wrapped)
{
    setattrofunc func = (setattrofunc)wrapped;
    int res;
    PyObject *name;

    if (!check_num_args(args, 1))
        return NULL;
    name = PyTuple_GET_ITEM(args, 0);
    if (!hackcheck(self, func, "__delattr__"))
        return NULL;
    res = (*func)(self, name, NULL);
    if (res < 0)
        return NULL;
    Py_RETURN_NONE;
}

static PyObject *
wrap_hashfunc(PyObject *self, PyObject *args, void *wrapped)
{
    hashfunc func = (hashfunc)wrapped;
    Py_hash_t res;

    if (!check_num_args(args, 0))
        return NULL;
    res = (*func)(self);
    if (res == -1 && PyErr_Occurred())
        return NULL;
    return PyLong_FromSsize_t(res);
}

static PyObject *
wrap_call(PyObject *self, PyObject *args, void *wrapped, PyObject *kwds)
{
    ternaryfunc func = (ternaryfunc)wrapped;

    return (*func)(self, args, kwds);
}

static PyObject *
wrap_del(PyObject *self, PyObject *args, void *wrapped)
{
    destructor func = (destructor)wrapped;

    if (!check_num_args(args, 0))
        return NULL;

    (*func)(self);
    Py_RETURN_NONE;
}

static PyObject *
wrap_richcmpfunc(PyObject *self, PyObject *args, void *wrapped, int op)
{
    richcmpfunc func = (richcmpfunc)wrapped;
    PyObject *other;

    if (!check_num_args(args, 1))
        return NULL;
    other = PyTuple_GET_ITEM(args, 0);
    return (*func)(self, other, op);
}

#undef RICHCMP_WRAPPER
#define RICHCMP_WRAPPER(NAME, OP) \
static PyObject * \
richcmp_##NAME(PyObject *self, PyObject *args, void *wrapped) \
{ \
    return wrap_richcmpfunc(self, args, wrapped, OP); \
}

RICHCMP_WRAPPER(lt, Py_LT)
RICHCMP_WRAPPER(le, Py_LE)
RICHCMP_WRAPPER(eq, Py_EQ)
RICHCMP_WRAPPER(ne, Py_NE)
RICHCMP_WRAPPER(gt, Py_GT)
RICHCMP_WRAPPER(ge, Py_GE)

static PyObject *
wrap_next(PyObject *self, PyObject *args, void *wrapped)
{
    unaryfunc func = (unaryfunc)wrapped;
    PyObject *res;

    if (!check_num_args(args, 0))
        return NULL;
    res = (*func)(self);
    if (res == NULL && !PyErr_Occurred())
        PyErr_SetNone(PyExc_StopIteration);
    return res;
}

static PyObject *
wrap_descr_get(PyObject *self, PyObject *args, void *wrapped)
{
    descrgetfunc func = (descrgetfunc)wrapped;
    PyObject *obj;
    PyObject *type = NULL;

    if (!PyArg_UnpackTuple(args, "", 1, 2, &obj, &type))
        return NULL;
    if (obj == Py_None)
        obj = NULL;
    if (type == Py_None)
        type = NULL;
    if (type == NULL &&obj == NULL) {
        PyErr_SetString(PyExc_TypeError,
                        "__get__(None, None) is invalid");
        return NULL;
    }
    return (*func)(self, obj, type);
}

static PyObject *
wrap_descr_set(PyObject *self, PyObject *args, void *wrapped)
{
    descrsetfunc func = (descrsetfunc)wrapped;
    PyObject *obj, *value;
    int ret;

    if (!PyArg_UnpackTuple(args, "", 2, 2, &obj, &value))
        return NULL;
    ret = (*func)(self, obj, value);
    if (ret < 0)
        return NULL;
    Py_RETURN_NONE;
}

static PyObject *
wrap_descr_delete(PyObject *self, PyObject *args, void *wrapped)
{
    descrsetfunc func = (descrsetfunc)wrapped;
    PyObject *obj;
    int ret;

    if (!check_num_args(args, 1))
        return NULL;
    obj = PyTuple_GET_ITEM(args, 0);
    ret = (*func)(self, obj, NULL);
    if (ret < 0)
        return NULL;
    Py_RETURN_NONE;
}

static PyObject *
wrap_init(PyObject *self, PyObject *args, void *wrapped, PyObject *kwds)
{
    initproc func = (initproc)wrapped;

    if (func(self, args, kwds) < 0)
        return NULL;
    Py_RETURN_NONE;
}

static PyObject *
tp_new_wrapper(PyObject *self, PyObject *args, PyObject *kwds)
{
    PyTypeObject *staticbase;
    PyObject *arg0, *res;

    if (self == NULL || !PyType_Check(self)) {
        PyErr_Format(PyExc_SystemError,
                     "__new__() called with non-type 'self'");
        return NULL;
    }
    PyTypeObject *type = (PyTypeObject *)self;

    if (!PyTuple_Check(args) || PyTuple_GET_SIZE(args) < 1) {
        PyErr_Format(PyExc_TypeError,
                     "%s.__new__(): not enough arguments",
                     type->tp_name);
        return NULL;
    }
    arg0 = PyTuple_GET_ITEM(args, 0);
    if (!PyType_Check(arg0)) {
        PyErr_Format(PyExc_TypeError,
                     "%s.__new__(X): X is not a type object (%s)",
                     type->tp_name,
                     Py_TYPE(arg0)->tp_name);
        return NULL;
    }
    PyTypeObject *subtype = (PyTypeObject *)arg0;

    if (!PyType_IsSubtype(subtype, type)) {
        PyErr_Format(PyExc_TypeError,
                     "%s.__new__(%s): %s is not a subtype of %s",
                     type->tp_name,
                     subtype->tp_name,
                     subtype->tp_name,
                     type->tp_name);
        return NULL;
    }

    /* Check that the use doesn't do something silly and unsafe like
       object.__new__(dict).  To do this, we check that the
       most derived base that's not a heap type is this type. */
    staticbase = subtype;
    while (staticbase && (staticbase->tp_new == slot_tp_new))
        staticbase = staticbase->tp_base;
    /* If staticbase is NULL now, it is a really weird type.
       In the spirit of backwards compatibility (?), just shut up. */
    if (staticbase && staticbase->tp_new != type->tp_new) {
        PyErr_Format(PyExc_TypeError,
                     "%s.__new__(%s) is not safe, use %s.__new__()",
                     type->tp_name,
                     subtype->tp_name,
                     staticbase->tp_name);
        return NULL;
    }

    args = PyTuple_GetSlice(args, 1, PyTuple_GET_SIZE(args));
    if (args == NULL)
        return NULL;
    res = type->tp_new(subtype, args, kwds);
    Py_DECREF(args);
    return res;
}

static struct PyMethodDef tp_new_methoddef[] = {
    {"__new__", (PyCFunction)(void(*)(void))tp_new_wrapper, METH_VARARGS|METH_KEYWORDS,
     PyDoc_STR("__new__($type, *args, **kwargs)\n--\n\n"
               "Create and return a new object.  "
               "See help(type) for accurate signature.")},
    {0}
};

static int
add_tp_new_wrapper(PyTypeObject *type)
{
    int r = PyDict_Contains(type->tp_dict, &_Py_ID(__new__));
    if (r > 0) {
        return 0;
    }
    if (r < 0) {
        return -1;
    }

    PyObject *func = PyCFunction_NewEx(tp_new_methoddef, (PyObject *)type, NULL);
    if (func == NULL) {
        return -1;
    }
    r = PyDict_SetItem(type->tp_dict, &_Py_ID(__new__), func);
    Py_DECREF(func);
    return r;
}

/* Slot wrappers that call the corresponding __foo__ slot.  See comments
   below at override_slots() for more explanation. */

#define SLOT0(FUNCNAME, DUNDER) \
static PyObject * \
FUNCNAME(PyObject *self) \
{ \
    PyObject* stack[1] = {self}; \
    return vectorcall_method(&_Py_ID(DUNDER), stack, 1); \
}

#define SLOT1(FUNCNAME, DUNDER, ARG1TYPE) \
static PyObject * \
FUNCNAME(PyObject *self, ARG1TYPE arg1) \
{ \
    PyObject* stack[2] = {self, arg1}; \
    return vectorcall_method(&_Py_ID(DUNDER), stack, 2); \
}

/* Boolean helper for SLOT1BINFULL().
   right.__class__ is a nontrivial subclass of left.__class__. */
static int
method_is_overloaded(PyObject *left, PyObject *right, PyObject *name)
{
    PyObject *a, *b;
    int ok;

    if (_PyObject_LookupAttr((PyObject *)(Py_TYPE(right)), name, &b) < 0) {
        return -1;
    }
    if (b == NULL) {
        /* If right doesn't have it, it's not overloaded */
        return 0;
    }

    if (_PyObject_LookupAttr((PyObject *)(Py_TYPE(left)), name, &a) < 0) {
        Py_DECREF(b);
        return -1;
    }
    if (a == NULL) {
        Py_DECREF(b);
        /* If right has it but left doesn't, it's overloaded */
        return 1;
    }

    ok = PyObject_RichCompareBool(a, b, Py_NE);
    Py_DECREF(a);
    Py_DECREF(b);
    return ok;
}


#define SLOT1BINFULL(FUNCNAME, TESTFUNC, SLOTNAME, DUNDER, RDUNDER) \
static PyObject * \
FUNCNAME(PyObject *self, PyObject *other) \
{ \
    PyObject* stack[2]; \
    PyThreadState *tstate = _PyThreadState_GET(); \
    int do_other = !Py_IS_TYPE(self, Py_TYPE(other)) && \
        Py_TYPE(other)->tp_as_number != NULL && \
        Py_TYPE(other)->tp_as_number->SLOTNAME == TESTFUNC; \
    if (Py_TYPE(self)->tp_as_number != NULL && \
        Py_TYPE(self)->tp_as_number->SLOTNAME == TESTFUNC) { \
        PyObject *r; \
        if (do_other && PyType_IsSubtype(Py_TYPE(other), Py_TYPE(self))) { \
            int ok = method_is_overloaded(self, other, &_Py_ID(RDUNDER)); \
            if (ok < 0) { \
                return NULL; \
            } \
            if (ok) { \
                stack[0] = other; \
                stack[1] = self; \
                r = vectorcall_maybe(tstate, &_Py_ID(RDUNDER), stack, 2); \
                if (r != Py_NotImplemented) \
                    return r; \
                do_other = 0; \
            } \
        } \
        stack[0] = self; \
        stack[1] = other; \
        r = vectorcall_maybe(tstate, &_Py_ID(DUNDER), stack, 2); \
        if (r != Py_NotImplemented || \
            Py_IS_TYPE(other, Py_TYPE(self))) \
            return r; \
        Py_DECREF(r); \
    } \
    if (do_other) { \
        stack[0] = other; \
        stack[1] = self; \
        return vectorcall_maybe(tstate, &_Py_ID(RDUNDER), stack, 2); \
    } \
    Py_RETURN_NOTIMPLEMENTED; \
}

#define SLOT1BIN(FUNCNAME, SLOTNAME, DUNDER, RDUNDER) \
    SLOT1BINFULL(FUNCNAME, FUNCNAME, SLOTNAME, DUNDER, RDUNDER)

static Py_ssize_t
slot_sq_length(PyObject *self)
{
    PyObject* stack[1] = {self};
    PyObject *res = vectorcall_method(&_Py_ID(__len__), stack, 1);
    Py_ssize_t len;

    if (res == NULL)
        return -1;

    Py_SETREF(res, _PyNumber_Index(res));
    if (res == NULL)
        return -1;

    assert(PyLong_Check(res));
    if (Py_SIZE(res) < 0) {
        Py_DECREF(res);
        PyErr_SetString(PyExc_ValueError,
                        "__len__() should return >= 0");
        return -1;
    }

    len = PyNumber_AsSsize_t(res, PyExc_OverflowError);
    assert(len >= 0 || PyErr_ExceptionMatches(PyExc_OverflowError));
    Py_DECREF(res);
    return len;
}

static PyObject *
slot_sq_item(PyObject *self, Py_ssize_t i)
{
    PyObject *ival = PyLong_FromSsize_t(i);
    if (ival == NULL) {
        return NULL;
    }
    PyObject *stack[2] = {self, ival};
    PyObject *retval = vectorcall_method(&_Py_ID(__getitem__), stack, 2);
    Py_DECREF(ival);
    return retval;
}

static int
slot_sq_ass_item(PyObject *self, Py_ssize_t index, PyObject *value)
{
    PyObject *stack[3];
    PyObject *res;
    PyObject *index_obj;

    index_obj = PyLong_FromSsize_t(index);
    if (index_obj == NULL) {
        return -1;
    }

    stack[0] = self;
    stack[1] = index_obj;
    if (value == NULL) {
        res = vectorcall_method(&_Py_ID(__delitem__), stack, 2);
    }
    else {
        stack[2] = value;
        res = vectorcall_method(&_Py_ID(__setitem__), stack, 3);
    }
    Py_DECREF(index_obj);

    if (res == NULL) {
        return -1;
    }
    Py_DECREF(res);
    return 0;
}

static int
slot_sq_contains(PyObject *self, PyObject *value)
{
    PyThreadState *tstate = _PyThreadState_GET();
    PyObject *func, *res;
    int result = -1, unbound;

    func = lookup_maybe_method(self, &_Py_ID(__contains__), &unbound);
    if (func == Py_None) {
        PyErr_Format(PyExc_TypeError,
                     "'%.200s' object is not a container",
                     Py_TYPE(self)->tp_name);
        return -1;
    }
    if (func != NULL) {
        PyObject *args[2] = {self, value};
        res = vectorcall_unbound(tstate, unbound, func, args, 2);
        Py_DECREF(func);
        if (res != NULL) {
            result = PyObject_IsTrue(res);
            Py_DECREF(res);
        }
    }
    else if (! PyErr_Occurred()) {
        /* Possible results: -1 and 1 */
        result = (int)_PySequence_IterSearch(self, value,
                                         PY_ITERSEARCH_CONTAINS);
    }
    return result;
}

#define slot_mp_length slot_sq_length

SLOT1(slot_mp_subscript, __getitem__, PyObject *)

static int
slot_mp_ass_subscript(PyObject *self, PyObject *key, PyObject *value)
{
    PyObject *stack[3];
    PyObject *res;

    stack[0] = self;
    stack[1] = key;
    if (value == NULL) {
        res = vectorcall_method(&_Py_ID(__delitem__), stack, 2);
    }
    else {
        stack[2] = value;
        res = vectorcall_method(&_Py_ID(__setitem__), stack, 3);
    }

    if (res == NULL)
        return -1;
    Py_DECREF(res);
    return 0;
}

SLOT1BIN(slot_nb_add, nb_add, __add__, __radd__)
SLOT1BIN(slot_nb_subtract, nb_subtract, __sub__, __rsub__)
SLOT1BIN(slot_nb_multiply, nb_multiply, __mul__, __rmul__)
SLOT1BIN(slot_nb_matrix_multiply, nb_matrix_multiply, __matmul__, __rmatmul__)
SLOT1BIN(slot_nb_remainder, nb_remainder, __mod__, __rmod__)
SLOT1BIN(slot_nb_divmod, nb_divmod, __divmod__, __rdivmod__)

static PyObject *slot_nb_power(PyObject *, PyObject *, PyObject *);

SLOT1BINFULL(slot_nb_power_binary, slot_nb_power, nb_power, __pow__, __rpow__)

static PyObject *
slot_nb_power(PyObject *self, PyObject *other, PyObject *modulus)
{
    if (modulus == Py_None)
        return slot_nb_power_binary(self, other);
    /* Three-arg power doesn't use __rpow__.  But ternary_op
       can call this when the second argument's type uses
       slot_nb_power, so check before calling self.__pow__. */
    if (Py_TYPE(self)->tp_as_number != NULL &&
        Py_TYPE(self)->tp_as_number->nb_power == slot_nb_power) {
        PyObject* stack[3] = {self, other, modulus};
        return vectorcall_method(&_Py_ID(__pow__), stack, 3);
    }
    Py_RETURN_NOTIMPLEMENTED;
}

SLOT0(slot_nb_negative, __neg__)
SLOT0(slot_nb_positive, __pos__)
SLOT0(slot_nb_absolute, __abs__)

static int
slot_nb_bool(PyObject *self)
{
    PyObject *func, *value;
    int result, unbound;
    int using_len = 0;

    func = lookup_maybe_method(self, &_Py_ID(__bool__), &unbound);
    if (func == NULL) {
        if (PyErr_Occurred()) {
            return -1;
        }

        func = lookup_maybe_method(self, &_Py_ID(__len__), &unbound);
        if (func == NULL) {
            if (PyErr_Occurred()) {
                return -1;
            }
            return 1;
        }
        using_len = 1;
    }

    value = call_unbound_noarg(unbound, func, self);
    if (value == NULL) {
        goto error;
    }

    if (using_len) {
        /* bool type enforced by slot_nb_len */
        result = PyObject_IsTrue(value);
    }
    else if (PyBool_Check(value)) {
        result = PyObject_IsTrue(value);
    }
    else {
        PyErr_Format(PyExc_TypeError,
                     "__bool__ should return "
                     "bool, returned %s",
                     Py_TYPE(value)->tp_name);
        result = -1;
    }

    Py_DECREF(value);
    Py_DECREF(func);
    return result;

error:
    Py_DECREF(func);
    return -1;
}


static PyObject *
slot_nb_index(PyObject *self)
{
    PyObject *stack[1] = {self};
    return vectorcall_method(&_Py_ID(__index__), stack, 1);
}


SLOT0(slot_nb_invert, __invert__)
SLOT1BIN(slot_nb_lshift, nb_lshift, __lshift__, __rlshift__)
SLOT1BIN(slot_nb_rshift, nb_rshift, __rshift__, __rrshift__)
SLOT1BIN(slot_nb_and, nb_and, __and__, __rand__)
SLOT1BIN(slot_nb_xor, nb_xor, __xor__, __rxor__)
SLOT1BIN(slot_nb_or, nb_or, __or__, __ror__)

SLOT0(slot_nb_int, __int__)
SLOT0(slot_nb_float, __float__)
SLOT1(slot_nb_inplace_add, __iadd__, PyObject *)
SLOT1(slot_nb_inplace_subtract, __isub__, PyObject *)
SLOT1(slot_nb_inplace_multiply, __imul__, PyObject *)
SLOT1(slot_nb_inplace_matrix_multiply, __imatmul__, PyObject *)
SLOT1(slot_nb_inplace_remainder, __imod__, PyObject *)
/* Can't use SLOT1 here, because nb_inplace_power is ternary */
static PyObject *
slot_nb_inplace_power(PyObject *self, PyObject * arg1, PyObject *arg2)
{
    PyObject *stack[2] = {self, arg1};
    return vectorcall_method(&_Py_ID(__ipow__), stack, 2);
}
SLOT1(slot_nb_inplace_lshift, __ilshift__, PyObject *)
SLOT1(slot_nb_inplace_rshift, __irshift__, PyObject *)
SLOT1(slot_nb_inplace_and, __iand__, PyObject *)
SLOT1(slot_nb_inplace_xor, __ixor__, PyObject *)
SLOT1(slot_nb_inplace_or, __ior__, PyObject *)
SLOT1BIN(slot_nb_floor_divide, nb_floor_divide,
         __floordiv__, __rfloordiv__)
SLOT1BIN(slot_nb_true_divide, nb_true_divide, __truediv__, __rtruediv__)
SLOT1(slot_nb_inplace_floor_divide, __ifloordiv__, PyObject *)
SLOT1(slot_nb_inplace_true_divide, __itruediv__, PyObject *)

static PyObject *
slot_tp_repr(PyObject *self)
{
    PyObject *func, *res;
    int unbound;

    func = lookup_maybe_method(self, &_Py_ID(__repr__), &unbound);
    if (func != NULL) {
        res = call_unbound_noarg(unbound, func, self);
        Py_DECREF(func);
        return res;
    }
    PyErr_Clear();
    return PyUnicode_FromFormat("<%s object at %p>",
                               Py_TYPE(self)->tp_name, self);
}

SLOT0(slot_tp_str, __str__)

static Py_hash_t
slot_tp_hash(PyObject *self)
{
    PyObject *func, *res;
    Py_ssize_t h;
    int unbound;

    func = lookup_maybe_method(self, &_Py_ID(__hash__), &unbound);

    if (func == Py_None) {
        func = NULL;
    }

    if (func == NULL) {
        return PyObject_HashNotImplemented(self);
    }

    res = call_unbound_noarg(unbound, func, self);
    Py_DECREF(func);
    if (res == NULL)
        return -1;

    if (!PyLong_Check(res)) {
        PyErr_SetString(PyExc_TypeError,
                        "__hash__ method should return an integer");
        return -1;
    }
    /* Transform the PyLong `res` to a Py_hash_t `h`.  For an existing
       hashable Python object x, hash(x) will always lie within the range of
       Py_hash_t.  Therefore our transformation must preserve values that
       already lie within this range, to ensure that if x.__hash__() returns
       hash(y) then hash(x) == hash(y). */
    h = PyLong_AsSsize_t(res);
    if (h == -1 && PyErr_Occurred()) {
        /* res was not within the range of a Py_hash_t, so we're free to
           use any sufficiently bit-mixing transformation;
           long.__hash__ will do nicely. */
        PyErr_Clear();
        h = PyLong_Type.tp_hash(res);
    }
    /* -1 is reserved for errors. */
    if (h == -1)
        h = -2;
    Py_DECREF(res);
    return h;
}

static PyObject *
slot_tp_call(PyObject *self, PyObject *args, PyObject *kwds)
{
    PyThreadState *tstate = _PyThreadState_GET();
    int unbound;

    PyObject *meth = lookup_method(self, &_Py_ID(__call__), &unbound);
    if (meth == NULL) {
        return NULL;
    }

    PyObject *res;
    if (unbound) {
        res = _PyObject_Call_Prepend(tstate, meth, self, args, kwds);
    }
    else {
        res = _PyObject_Call(tstate, meth, args, kwds);
    }

    Py_DECREF(meth);
    return res;
}

/* There are two slot dispatch functions for tp_getattro.

   - slot_tp_getattro() is used when __getattribute__ is overridden
     but no __getattr__ hook is present;

   - slot_tp_getattr_hook() is used when a __getattr__ hook is present.

   The code in update_one_slot() always installs slot_tp_getattr_hook(); this
   detects the absence of __getattr__ and then installs the simpler slot if
   necessary. */

static PyObject *
slot_tp_getattro(PyObject *self, PyObject *name)
{
    PyObject *stack[2] = {self, name};
    return vectorcall_method(&_Py_ID(__getattribute__), stack, 2);
}

static PyObject *
call_attribute(PyObject *self, PyObject *attr, PyObject *name)
{
    PyObject *res, *descr = NULL;
    descrgetfunc f = Py_TYPE(attr)->tp_descr_get;

    if (f != NULL) {
        descr = f(attr, self, (PyObject *)(Py_TYPE(self)));
        if (descr == NULL)
            return NULL;
        else
            attr = descr;
    }
    res = PyObject_CallOneArg(attr, name);
    Py_XDECREF(descr);
    return res;
}

static PyObject *
slot_tp_getattr_hook(PyObject *self, PyObject *name)
{
    PyTypeObject *tp = Py_TYPE(self);
    PyObject *getattr, *getattribute, *res;

    /* speed hack: we could use lookup_maybe, but that would resolve the
       method fully for each attribute lookup for classes with
       __getattr__, even when the attribute is present. So we use
       _PyType_Lookup and create the method only when needed, with
       call_attribute. */
    getattr = _PyType_Lookup(tp, &_Py_ID(__getattr__));
    if (getattr == NULL) {
        /* No __getattr__ hook: use a simpler dispatcher */
        tp->tp_getattro = slot_tp_getattro;
        return slot_tp_getattro(self, name);
    }
    Py_INCREF(getattr);
    /* speed hack: we could use lookup_maybe, but that would resolve the
       method fully for each attribute lookup for classes with
       __getattr__, even when self has the default __getattribute__
       method. So we use _PyType_Lookup and create the method only when
       needed, with call_attribute. */
    getattribute = _PyType_Lookup(tp, &_Py_ID(__getattribute__));
    if (getattribute == NULL ||
        (Py_IS_TYPE(getattribute, &PyWrapperDescr_Type) &&
         ((PyWrapperDescrObject *)getattribute)->d_wrapped ==
         (void *)PyObject_GenericGetAttr))
        res = PyObject_GenericGetAttr(self, name);
    else {
        Py_INCREF(getattribute);
        res = call_attribute(self, getattribute, name);
        Py_DECREF(getattribute);
    }
    if (res == NULL && PyErr_ExceptionMatches(PyExc_AttributeError)) {
        PyErr_Clear();
        res = call_attribute(self, getattr, name);
    }
    Py_DECREF(getattr);
    return res;
}

static int
slot_tp_setattro(PyObject *self, PyObject *name, PyObject *value)
{
    PyObject *stack[3];
    PyObject *res;

    stack[0] = self;
    stack[1] = name;
    if (value == NULL) {
        res = vectorcall_method(&_Py_ID(__delattr__), stack, 2);
    }
    else {
        stack[2] = value;
        res = vectorcall_method(&_Py_ID(__setattr__), stack, 3);
    }
    if (res == NULL)
        return -1;
    Py_DECREF(res);
    return 0;
}

static PyObject *name_op[] = {
    &_Py_ID(__lt__),
    &_Py_ID(__le__),
    &_Py_ID(__eq__),
    &_Py_ID(__ne__),
    &_Py_ID(__gt__),
    &_Py_ID(__ge__),
};

static PyObject *
slot_tp_richcompare(PyObject *self, PyObject *other, int op)
{
    PyThreadState *tstate = _PyThreadState_GET();

    int unbound;
    PyObject *func = lookup_maybe_method(self, name_op[op], &unbound);
    if (func == NULL) {
        PyErr_Clear();
        Py_RETURN_NOTIMPLEMENTED;
    }

    PyObject *stack[2] = {self, other};
    PyObject *res = vectorcall_unbound(tstate, unbound, func, stack, 2);
    Py_DECREF(func);
    return res;
}

static PyObject *
slot_tp_iter(PyObject *self)
{
    int unbound;
    PyObject *func, *res;

    func = lookup_maybe_method(self, &_Py_ID(__iter__), &unbound);
    if (func == Py_None) {
        PyErr_Format(PyExc_TypeError,
                     "'%.200s' object is not iterable",
                     Py_TYPE(self)->tp_name);
        return NULL;
    }

    if (func != NULL) {
        res = call_unbound_noarg(unbound, func, self);
        Py_DECREF(func);
        return res;
    }

    PyErr_Clear();
    func = lookup_maybe_method(self, &_Py_ID(__getitem__), &unbound);
    if (func == NULL) {
        PyErr_Format(PyExc_TypeError,
                     "'%.200s' object is not iterable",
                     Py_TYPE(self)->tp_name);
        return NULL;
    }
    Py_DECREF(func);
    return PySeqIter_New(self);
}

static PyObject *
slot_tp_iternext(PyObject *self)
{
    PyObject *stack[1] = {self};
    return vectorcall_method(&_Py_ID(__next__), stack, 1);
}

static PyObject *
slot_tp_descr_get(PyObject *self, PyObject *obj, PyObject *type)
{
    PyTypeObject *tp = Py_TYPE(self);
    PyObject *get;

    get = _PyType_Lookup(tp, &_Py_ID(__get__));
    if (get == NULL) {
        /* Avoid further slowdowns */
        if (tp->tp_descr_get == slot_tp_descr_get)
            tp->tp_descr_get = NULL;
        Py_INCREF(self);
        return self;
    }
    if (obj == NULL)
        obj = Py_None;
    if (type == NULL)
        type = Py_None;
    return PyObject_CallFunctionObjArgs(get, self, obj, type, NULL);
}

static int
slot_tp_descr_set(PyObject *self, PyObject *target, PyObject *value)
{
    PyObject* stack[3];
    PyObject *res;

    stack[0] = self;
    stack[1] = target;
    if (value == NULL) {
        res = vectorcall_method(&_Py_ID(__delete__), stack, 2);
    }
    else {
        stack[2] = value;
        res = vectorcall_method(&_Py_ID(__set__), stack, 3);
    }
    if (res == NULL)
        return -1;
    Py_DECREF(res);
    return 0;
}

static int
slot_tp_init(PyObject *self, PyObject *args, PyObject *kwds)
{
    PyThreadState *tstate = _PyThreadState_GET();

    int unbound;
    PyObject *meth = lookup_method(self, &_Py_ID(__init__), &unbound);
    if (meth == NULL) {
        return -1;
    }

    PyObject *res;
    if (unbound) {
        res = _PyObject_Call_Prepend(tstate, meth, self, args, kwds);
    }
    else {
        res = _PyObject_Call(tstate, meth, args, kwds);
    }
    Py_DECREF(meth);
    if (res == NULL)
        return -1;
    if (res != Py_None) {
        PyErr_Format(PyExc_TypeError,
                     "__init__() should return None, not '%.200s'",
                     Py_TYPE(res)->tp_name);
        Py_DECREF(res);
        return -1;
    }
    Py_DECREF(res);
    return 0;
}

static PyObject *
slot_tp_new(PyTypeObject *type, PyObject *args, PyObject *kwds)
{
    PyThreadState *tstate = _PyThreadState_GET();
    PyObject *func, *result;

    func = PyObject_GetAttr((PyObject *)type, &_Py_ID(__new__));
    if (func == NULL) {
        return NULL;
    }

    result = _PyObject_Call_Prepend(tstate, func, (PyObject *)type, args, kwds);
    Py_DECREF(func);
    return result;
}

static void
slot_tp_finalize(PyObject *self)
{
    int unbound;
    PyObject *del, *res;
    PyObject *error_type, *error_value, *error_traceback;

    /* Save the current exception, if any. */
    PyErr_Fetch(&error_type, &error_value, &error_traceback);

    /* Execute __del__ method, if any. */
    del = lookup_maybe_method(self, &_Py_ID(__del__), &unbound);
    if (del != NULL) {
        res = call_unbound_noarg(unbound, del, self);
        if (res == NULL)
            PyErr_WriteUnraisable(del);
        else
            Py_DECREF(res);
        Py_DECREF(del);
    }

    /* Restore the saved exception. */
    PyErr_Restore(error_type, error_value, error_traceback);
}

static PyObject *
slot_am_await(PyObject *self)
{
    int unbound;
    PyObject *func, *res;

    func = lookup_maybe_method(self, &_Py_ID(__await__), &unbound);
    if (func != NULL) {
        res = call_unbound_noarg(unbound, func, self);
        Py_DECREF(func);
        return res;
    }
    PyErr_Format(PyExc_AttributeError,
                 "object %.50s does not have __await__ method",
                 Py_TYPE(self)->tp_name);
    return NULL;
}

static PyObject *
slot_am_aiter(PyObject *self)
{
    int unbound;
    PyObject *func, *res;

    func = lookup_maybe_method(self, &_Py_ID(__aiter__), &unbound);
    if (func != NULL) {
        res = call_unbound_noarg(unbound, func, self);
        Py_DECREF(func);
        return res;
    }
    PyErr_Format(PyExc_AttributeError,
                 "object %.50s does not have __aiter__ method",
                 Py_TYPE(self)->tp_name);
    return NULL;
}

static PyObject *
slot_am_anext(PyObject *self)
{
    int unbound;
    PyObject *func, *res;

    func = lookup_maybe_method(self, &_Py_ID(__anext__), &unbound);
    if (func != NULL) {
        res = call_unbound_noarg(unbound, func, self);
        Py_DECREF(func);
        return res;
    }
    PyErr_Format(PyExc_AttributeError,
                 "object %.50s does not have __anext__ method",
                 Py_TYPE(self)->tp_name);
    return NULL;
}

/*
Table mapping __foo__ names to tp_foo offsets and slot_tp_foo wrapper functions.

The table is ordered by offsets relative to the 'PyHeapTypeObject' structure,
which incorporates the additional structures used for numbers, sequences and
mappings.  Note that multiple names may map to the same slot (e.g. __eq__,
__ne__ etc. all map to tp_richcompare) and one name may map to multiple slots
(e.g. __str__ affects tp_str as well as tp_repr). The table is terminated with
an all-zero entry.  (This table is further initialized in
_PyTypes_InitSlotDefs().)
*/

typedef struct wrapperbase slotdef;

#undef TPSLOT
#undef FLSLOT
#undef AMSLOT
#undef ETSLOT
#undef SQSLOT
#undef MPSLOT
#undef NBSLOT
#undef UNSLOT
#undef IBSLOT
#undef BINSLOT
#undef RBINSLOT

#define TPSLOT(NAME, SLOT, FUNCTION, WRAPPER, DOC) \
    {NAME, offsetof(PyTypeObject, SLOT), (void *)(FUNCTION), WRAPPER, \
     PyDoc_STR(DOC)}
#define FLSLOT(NAME, SLOT, FUNCTION, WRAPPER, DOC, FLAGS) \
    {NAME, offsetof(PyTypeObject, SLOT), (void *)(FUNCTION), WRAPPER, \
     PyDoc_STR(DOC), FLAGS}
#define ETSLOT(NAME, SLOT, FUNCTION, WRAPPER, DOC) \
    {NAME, offsetof(PyHeapTypeObject, SLOT), (void *)(FUNCTION), WRAPPER, \
     PyDoc_STR(DOC)}
#define AMSLOT(NAME, SLOT, FUNCTION, WRAPPER, DOC) \
    ETSLOT(NAME, as_async.SLOT, FUNCTION, WRAPPER, DOC)
#define SQSLOT(NAME, SLOT, FUNCTION, WRAPPER, DOC) \
    ETSLOT(NAME, as_sequence.SLOT, FUNCTION, WRAPPER, DOC)
#define MPSLOT(NAME, SLOT, FUNCTION, WRAPPER, DOC) \
    ETSLOT(NAME, as_mapping.SLOT, FUNCTION, WRAPPER, DOC)
#define NBSLOT(NAME, SLOT, FUNCTION, WRAPPER, DOC) \
    ETSLOT(NAME, as_number.SLOT, FUNCTION, WRAPPER, DOC)
#define UNSLOT(NAME, SLOT, FUNCTION, WRAPPER, DOC) \
    ETSLOT(NAME, as_number.SLOT, FUNCTION, WRAPPER, \
           NAME "($self, /)\n--\n\n" DOC)
#define IBSLOT(NAME, SLOT, FUNCTION, WRAPPER, DOC) \
    ETSLOT(NAME, as_number.SLOT, FUNCTION, WRAPPER, \
           NAME "($self, value, /)\n--\n\nReturn self" DOC "value.")
#define BINSLOT(NAME, SLOT, FUNCTION, DOC) \
    ETSLOT(NAME, as_number.SLOT, FUNCTION, wrap_binaryfunc_l, \
           NAME "($self, value, /)\n--\n\nReturn self" DOC "value.")
#define RBINSLOT(NAME, SLOT, FUNCTION, DOC) \
    ETSLOT(NAME, as_number.SLOT, FUNCTION, wrap_binaryfunc_r, \
           NAME "($self, value, /)\n--\n\nReturn value" DOC "self.")
#define BINSLOTNOTINFIX(NAME, SLOT, FUNCTION, DOC) \
    ETSLOT(NAME, as_number.SLOT, FUNCTION, wrap_binaryfunc_l, \
           NAME "($self, value, /)\n--\n\n" DOC)
#define RBINSLOTNOTINFIX(NAME, SLOT, FUNCTION, DOC) \
    ETSLOT(NAME, as_number.SLOT, FUNCTION, wrap_binaryfunc_r, \
           NAME "($self, value, /)\n--\n\n" DOC)

static slotdef slotdefs[] = {
    TPSLOT("__getattribute__", tp_getattr, NULL, NULL, ""),
    TPSLOT("__getattr__", tp_getattr, NULL, NULL, ""),
    TPSLOT("__setattr__", tp_setattr, NULL, NULL, ""),
    TPSLOT("__delattr__", tp_setattr, NULL, NULL, ""),
    TPSLOT("__repr__", tp_repr, slot_tp_repr, wrap_unaryfunc,
           "__repr__($self, /)\n--\n\nReturn repr(self)."),
    TPSLOT("__hash__", tp_hash, slot_tp_hash, wrap_hashfunc,
           "__hash__($self, /)\n--\n\nReturn hash(self)."),
    FLSLOT("__call__", tp_call, slot_tp_call, (wrapperfunc)(void(*)(void))wrap_call,
           "__call__($self, /, *args, **kwargs)\n--\n\nCall self as a function.",
           PyWrapperFlag_KEYWORDS),
    TPSLOT("__str__", tp_str, slot_tp_str, wrap_unaryfunc,
           "__str__($self, /)\n--\n\nReturn str(self)."),
    TPSLOT("__getattribute__", tp_getattro, slot_tp_getattr_hook,
           wrap_binaryfunc,
           "__getattribute__($self, name, /)\n--\n\nReturn getattr(self, name)."),
    TPSLOT("__getattr__", tp_getattro, slot_tp_getattr_hook, NULL, ""),
    TPSLOT("__setattr__", tp_setattro, slot_tp_setattro, wrap_setattr,
           "__setattr__($self, name, value, /)\n--\n\nImplement setattr(self, name, value)."),
    TPSLOT("__delattr__", tp_setattro, slot_tp_setattro, wrap_delattr,
           "__delattr__($self, name, /)\n--\n\nImplement delattr(self, name)."),
    TPSLOT("__lt__", tp_richcompare, slot_tp_richcompare, richcmp_lt,
           "__lt__($self, value, /)\n--\n\nReturn self<value."),
    TPSLOT("__le__", tp_richcompare, slot_tp_richcompare, richcmp_le,
           "__le__($self, value, /)\n--\n\nReturn self<=value."),
    TPSLOT("__eq__", tp_richcompare, slot_tp_richcompare, richcmp_eq,
           "__eq__($self, value, /)\n--\n\nReturn self==value."),
    TPSLOT("__ne__", tp_richcompare, slot_tp_richcompare, richcmp_ne,
           "__ne__($self, value, /)\n--\n\nReturn self!=value."),
    TPSLOT("__gt__", tp_richcompare, slot_tp_richcompare, richcmp_gt,
           "__gt__($self, value, /)\n--\n\nReturn self>value."),
    TPSLOT("__ge__", tp_richcompare, slot_tp_richcompare, richcmp_ge,
           "__ge__($self, value, /)\n--\n\nReturn self>=value."),
    TPSLOT("__iter__", tp_iter, slot_tp_iter, wrap_unaryfunc,
           "__iter__($self, /)\n--\n\nImplement iter(self)."),
    TPSLOT("__next__", tp_iternext, slot_tp_iternext, wrap_next,
           "__next__($self, /)\n--\n\nImplement next(self)."),
    TPSLOT("__get__", tp_descr_get, slot_tp_descr_get, wrap_descr_get,
           "__get__($self, instance, owner, /)\n--\n\nReturn an attribute of instance, which is of type owner."),
    TPSLOT("__set__", tp_descr_set, slot_tp_descr_set, wrap_descr_set,
           "__set__($self, instance, value, /)\n--\n\nSet an attribute of instance to value."),
    TPSLOT("__delete__", tp_descr_set, slot_tp_descr_set,
           wrap_descr_delete,
           "__delete__($self, instance, /)\n--\n\nDelete an attribute of instance."),
    FLSLOT("__init__", tp_init, slot_tp_init, (wrapperfunc)(void(*)(void))wrap_init,
           "__init__($self, /, *args, **kwargs)\n--\n\n"
           "Initialize self.  See help(type(self)) for accurate signature.",
           PyWrapperFlag_KEYWORDS),
    TPSLOT("__new__", tp_new, slot_tp_new, NULL,
           "__new__(type, /, *args, **kwargs)\n--\n\n"
           "Create and return new object.  See help(type) for accurate signature."),
    TPSLOT("__del__", tp_finalize, slot_tp_finalize, (wrapperfunc)wrap_del, ""),

    AMSLOT("__await__", am_await, slot_am_await, wrap_unaryfunc,
           "__await__($self, /)\n--\n\nReturn an iterator to be used in await expression."),
    AMSLOT("__aiter__", am_aiter, slot_am_aiter, wrap_unaryfunc,
           "__aiter__($self, /)\n--\n\nReturn an awaitable, that resolves in asynchronous iterator."),
    AMSLOT("__anext__", am_anext, slot_am_anext, wrap_unaryfunc,
           "__anext__($self, /)\n--\n\nReturn a value or raise StopAsyncIteration."),

    BINSLOT("__add__", nb_add, slot_nb_add,
           "+"),
    RBINSLOT("__radd__", nb_add, slot_nb_add,
           "+"),
    BINSLOT("__sub__", nb_subtract, slot_nb_subtract,
           "-"),
    RBINSLOT("__rsub__", nb_subtract, slot_nb_subtract,
           "-"),
    BINSLOT("__mul__", nb_multiply, slot_nb_multiply,
           "*"),
    RBINSLOT("__rmul__", nb_multiply, slot_nb_multiply,
           "*"),
    BINSLOT("__mod__", nb_remainder, slot_nb_remainder,
           "%"),
    RBINSLOT("__rmod__", nb_remainder, slot_nb_remainder,
           "%"),
    BINSLOTNOTINFIX("__divmod__", nb_divmod, slot_nb_divmod,
           "Return divmod(self, value)."),
    RBINSLOTNOTINFIX("__rdivmod__", nb_divmod, slot_nb_divmod,
           "Return divmod(value, self)."),
    NBSLOT("__pow__", nb_power, slot_nb_power, wrap_ternaryfunc,
           "__pow__($self, value, mod=None, /)\n--\n\nReturn pow(self, value, mod)."),
    NBSLOT("__rpow__", nb_power, slot_nb_power, wrap_ternaryfunc_r,
           "__rpow__($self, value, mod=None, /)\n--\n\nReturn pow(value, self, mod)."),
    UNSLOT("__neg__", nb_negative, slot_nb_negative, wrap_unaryfunc, "-self"),
    UNSLOT("__pos__", nb_positive, slot_nb_positive, wrap_unaryfunc, "+self"),
    UNSLOT("__abs__", nb_absolute, slot_nb_absolute, wrap_unaryfunc,
           "abs(self)"),
    UNSLOT("__bool__", nb_bool, slot_nb_bool, wrap_inquirypred,
           "True if self else False"),
    UNSLOT("__invert__", nb_invert, slot_nb_invert, wrap_unaryfunc, "~self"),
    BINSLOT("__lshift__", nb_lshift, slot_nb_lshift, "<<"),
    RBINSLOT("__rlshift__", nb_lshift, slot_nb_lshift, "<<"),
    BINSLOT("__rshift__", nb_rshift, slot_nb_rshift, ">>"),
    RBINSLOT("__rrshift__", nb_rshift, slot_nb_rshift, ">>"),
    BINSLOT("__and__", nb_and, slot_nb_and, "&"),
    RBINSLOT("__rand__", nb_and, slot_nb_and, "&"),
    BINSLOT("__xor__", nb_xor, slot_nb_xor, "^"),
    RBINSLOT("__rxor__", nb_xor, slot_nb_xor, "^"),
    BINSLOT("__or__", nb_or, slot_nb_or, "|"),
    RBINSLOT("__ror__", nb_or, slot_nb_or, "|"),
    UNSLOT("__int__", nb_int, slot_nb_int, wrap_unaryfunc,
           "int(self)"),
    UNSLOT("__float__", nb_float, slot_nb_float, wrap_unaryfunc,
           "float(self)"),
    IBSLOT("__iadd__", nb_inplace_add, slot_nb_inplace_add,
           wrap_binaryfunc, "+="),
    IBSLOT("__isub__", nb_inplace_subtract, slot_nb_inplace_subtract,
           wrap_binaryfunc, "-="),
    IBSLOT("__imul__", nb_inplace_multiply, slot_nb_inplace_multiply,
           wrap_binaryfunc, "*="),
    IBSLOT("__imod__", nb_inplace_remainder, slot_nb_inplace_remainder,
           wrap_binaryfunc, "%="),
    IBSLOT("__ipow__", nb_inplace_power, slot_nb_inplace_power,
           wrap_ternaryfunc, "**="),
    IBSLOT("__ilshift__", nb_inplace_lshift, slot_nb_inplace_lshift,
           wrap_binaryfunc, "<<="),
    IBSLOT("__irshift__", nb_inplace_rshift, slot_nb_inplace_rshift,
           wrap_binaryfunc, ">>="),
    IBSLOT("__iand__", nb_inplace_and, slot_nb_inplace_and,
           wrap_binaryfunc, "&="),
    IBSLOT("__ixor__", nb_inplace_xor, slot_nb_inplace_xor,
           wrap_binaryfunc, "^="),
    IBSLOT("__ior__", nb_inplace_or, slot_nb_inplace_or,
           wrap_binaryfunc, "|="),
    BINSLOT("__floordiv__", nb_floor_divide, slot_nb_floor_divide, "//"),
    RBINSLOT("__rfloordiv__", nb_floor_divide, slot_nb_floor_divide, "//"),
    BINSLOT("__truediv__", nb_true_divide, slot_nb_true_divide, "/"),
    RBINSLOT("__rtruediv__", nb_true_divide, slot_nb_true_divide, "/"),
    IBSLOT("__ifloordiv__", nb_inplace_floor_divide,
           slot_nb_inplace_floor_divide, wrap_binaryfunc, "//="),
    IBSLOT("__itruediv__", nb_inplace_true_divide,
           slot_nb_inplace_true_divide, wrap_binaryfunc, "/="),
    NBSLOT("__index__", nb_index, slot_nb_index, wrap_unaryfunc,
           "__index__($self, /)\n--\n\n"
           "Return self converted to an integer, if self is suitable "
           "for use as an index into a list."),
    BINSLOT("__matmul__", nb_matrix_multiply, slot_nb_matrix_multiply,
            "@"),
    RBINSLOT("__rmatmul__", nb_matrix_multiply, slot_nb_matrix_multiply,
             "@"),
    IBSLOT("__imatmul__", nb_inplace_matrix_multiply, slot_nb_inplace_matrix_multiply,
           wrap_binaryfunc, "@="),
    MPSLOT("__len__", mp_length, slot_mp_length, wrap_lenfunc,
           "__len__($self, /)\n--\n\nReturn len(self)."),
    MPSLOT("__getitem__", mp_subscript, slot_mp_subscript,
           wrap_binaryfunc,
           "__getitem__($self, key, /)\n--\n\nReturn self[key]."),
    MPSLOT("__setitem__", mp_ass_subscript, slot_mp_ass_subscript,
           wrap_objobjargproc,
           "__setitem__($self, key, value, /)\n--\n\nSet self[key] to value."),
    MPSLOT("__delitem__", mp_ass_subscript, slot_mp_ass_subscript,
           wrap_delitem,
           "__delitem__($self, key, /)\n--\n\nDelete self[key]."),

    SQSLOT("__len__", sq_length, slot_sq_length, wrap_lenfunc,
           "__len__($self, /)\n--\n\nReturn len(self)."),
    /* Heap types defining __add__/__mul__ have sq_concat/sq_repeat == NULL.
       The logic in abstract.c always falls back to nb_add/nb_multiply in
       this case.  Defining both the nb_* and the sq_* slots to call the
       user-defined methods has unexpected side-effects, as shown by
       test_descr.notimplemented() */
    SQSLOT("__add__", sq_concat, NULL, wrap_binaryfunc,
           "__add__($self, value, /)\n--\n\nReturn self+value."),
    SQSLOT("__mul__", sq_repeat, NULL, wrap_indexargfunc,
           "__mul__($self, value, /)\n--\n\nReturn self*value."),
    SQSLOT("__rmul__", sq_repeat, NULL, wrap_indexargfunc,
           "__rmul__($self, value, /)\n--\n\nReturn value*self."),
    SQSLOT("__getitem__", sq_item, slot_sq_item, wrap_sq_item,
           "__getitem__($self, key, /)\n--\n\nReturn self[key]."),
    SQSLOT("__setitem__", sq_ass_item, slot_sq_ass_item, wrap_sq_setitem,
           "__setitem__($self, key, value, /)\n--\n\nSet self[key] to value."),
    SQSLOT("__delitem__", sq_ass_item, slot_sq_ass_item, wrap_sq_delitem,
           "__delitem__($self, key, /)\n--\n\nDelete self[key]."),
    SQSLOT("__contains__", sq_contains, slot_sq_contains, wrap_objobjproc,
           "__contains__($self, key, /)\n--\n\nReturn key in self."),
    SQSLOT("__iadd__", sq_inplace_concat, NULL,
           wrap_binaryfunc,
           "__iadd__($self, value, /)\n--\n\nImplement self+=value."),
    SQSLOT("__imul__", sq_inplace_repeat, NULL,
           wrap_indexargfunc,
           "__imul__($self, value, /)\n--\n\nImplement self*=value."),

    {NULL}
};

/* Given a type pointer and an offset gotten from a slotdef entry, return a
   pointer to the actual slot.  This is not quite the same as simply adding
   the offset to the type pointer, since it takes care to indirect through the
   proper indirection pointer (as_buffer, etc.); it returns NULL if the
   indirection pointer is NULL. */
static void **
slotptr(PyTypeObject *type, int ioffset)
{
    char *ptr;
    long offset = ioffset;

    /* Note: this depends on the order of the members of PyHeapTypeObject! */
    assert(offset >= 0);
    assert((size_t)offset < offsetof(PyHeapTypeObject, as_buffer));
    if ((size_t)offset >= offsetof(PyHeapTypeObject, as_sequence)) {
        ptr = (char *)type->tp_as_sequence;
        offset -= offsetof(PyHeapTypeObject, as_sequence);
    }
    else if ((size_t)offset >= offsetof(PyHeapTypeObject, as_mapping)) {
        ptr = (char *)type->tp_as_mapping;
        offset -= offsetof(PyHeapTypeObject, as_mapping);
    }
    else if ((size_t)offset >= offsetof(PyHeapTypeObject, as_number)) {
        ptr = (char *)type->tp_as_number;
        offset -= offsetof(PyHeapTypeObject, as_number);
    }
    else if ((size_t)offset >= offsetof(PyHeapTypeObject, as_async)) {
        ptr = (char *)type->tp_as_async;
        offset -= offsetof(PyHeapTypeObject, as_async);
    }
    else {
        ptr = (char *)type;
    }
    if (ptr != NULL)
        ptr += offset;
    return (void **)ptr;
}

/* Length of array of slotdef pointers used to store slots with the
   same __name__.  There should be at most MAX_EQUIV-1 slotdef entries with
   the same __name__, for any __name__. Since that's a static property, it is
   appropriate to declare fixed-size arrays for this. */
#define MAX_EQUIV 10

/* Return a slot pointer for a given name, but ONLY if the attribute has
   exactly one slot function.  The name must be an interned string. */
static void **
resolve_slotdups(PyTypeObject *type, PyObject *name)
{
    /* XXX Maybe this could be optimized more -- but is it worth it? */

    /* pname and ptrs act as a little cache */
    static PyObject *pname;
    static slotdef *ptrs[MAX_EQUIV];
    slotdef *p, **pp;
    void **res, **ptr;

    if (pname != name) {
        /* Collect all slotdefs that match name into ptrs. */
        pname = name;
        pp = ptrs;
        for (p = slotdefs; p->name_strobj; p++) {
            if (p->name_strobj == name)
                *pp++ = p;
        }
        *pp = NULL;
    }

    /* Look in all slots of the type matching the name. If exactly one of these
       has a filled-in slot, return a pointer to that slot.
       Otherwise, return NULL. */
    res = NULL;
    for (pp = ptrs; *pp; pp++) {
        ptr = slotptr(type, (*pp)->offset);
        if (ptr == NULL || *ptr == NULL)
            continue;
        if (res != NULL)
            return NULL;
        res = ptr;
    }
    return res;
}


/* Common code for update_slots_callback() and fixup_slot_dispatchers().
 *
 * This is meant to set a "slot" like type->tp_repr or
 * type->tp_as_sequence->sq_concat by looking up special methods like
 * __repr__ or __add__. The opposite (adding special methods from slots) is
 * done by add_operators(), called from PyType_Ready(). Since update_one_slot()
 * calls PyType_Ready() if needed, the special methods are already in place.
 *
 * The special methods corresponding to each slot are defined in the "slotdef"
 * array. Note that one slot may correspond to multiple special methods and vice
 * versa. For example, tp_richcompare uses 6 methods __lt__, ..., __ge__ and
 * tp_as_number->nb_add uses __add__ and __radd__. In the other direction,
 * __add__ is used by the number and sequence protocols and __getitem__ by the
 * sequence and mapping protocols. This causes a lot of complications.
 *
 * In detail, update_one_slot() does the following:
 *
 * First of all, if the slot in question does not exist, return immediately.
 * This can happen for example if it's tp_as_number->nb_add but tp_as_number
 * is NULL.
 *
 * For the given slot, we loop over all the special methods with a name
 * corresponding to that slot (for example, for tp_descr_set, this would be
 * __set__ and __delete__) and we look up these names in the MRO of the type.
 * If we don't find any special method, the slot is set to NULL (regardless of
 * what was in the slot before).
 *
 * Suppose that we find exactly one special method. If it's a wrapper_descriptor
 * (i.e. a special method calling a slot, for example str.__repr__ which calls
 * the tp_repr for the 'str' class) with the correct name ("__repr__" for
 * tp_repr), for the right class, calling the right wrapper C function (like
 * wrap_unaryfunc for tp_repr), then the slot is set to the slot that the
 * wrapper_descriptor originally wrapped. For example, a class inheriting
 * from 'str' and not redefining __repr__ will have tp_repr set to the tp_repr
 * of 'str'.
 * In all other cases where the special method exists, the slot is set to a
 * wrapper calling the special method. There is one exception: if the special
 * method is a wrapper_descriptor with the correct name but the type has
 * precisely one slot set for that name and that slot is not the one that we
 * are updating, then NULL is put in the slot (this exception is the only place
 * in update_one_slot() where the *existing* slots matter).
 *
 * When there are multiple special methods for the same slot, the above is
 * applied for each special method. As long as the results agree, the common
 * resulting slot is applied. If the results disagree, then a wrapper for
 * the special methods is installed. This is always safe, but less efficient
 * because it uses method lookup instead of direct C calls.
 *
 * There are some further special cases for specific slots, like supporting
 * __hash__ = None for tp_hash and special code for tp_new.
 *
 * When done, return a pointer to the next slotdef with a different offset,
 * because that's convenient for fixup_slot_dispatchers(). This function never
 * sets an exception: if an internal error happens (unlikely), it's ignored. */
static slotdef *
update_one_slot(PyTypeObject *type, slotdef *p)
{
    PyObject *descr;
    PyWrapperDescrObject *d;
    void *generic = NULL, *specific = NULL;
    int use_generic = 0;
    int offset = p->offset;
    int error;
    void **ptr = slotptr(type, offset);

    if (ptr == NULL) {
        do {
            ++p;
        } while (p->offset == offset);
        return p;
    }
    /* We may end up clearing live exceptions below, so make sure it's ours. */
    assert(!PyErr_Occurred());
    do {
        /* Use faster uncached lookup as we won't get any cache hits during type setup. */
        descr = find_name_in_mro(type, p->name_strobj, &error);
        if (descr == NULL) {
            if (error == -1) {
                /* It is unlikely but not impossible that there has been an exception
                   during lookup. Since this function originally expected no errors,
                   we ignore them here in order to keep up the interface. */
                PyErr_Clear();
            }
            if (ptr == (void**)&type->tp_iternext) {
                specific = (void *)_PyObject_NextNotImplemented;
            }
            continue;
        }
        if (Py_IS_TYPE(descr, &PyWrapperDescr_Type) &&
            ((PyWrapperDescrObject *)descr)->d_base->name_strobj == p->name_strobj) {
            void **tptr = resolve_slotdups(type, p->name_strobj);
            if (tptr == NULL || tptr == ptr)
                generic = p->function;
            d = (PyWrapperDescrObject *)descr;
            if ((specific == NULL || specific == d->d_wrapped) &&
                d->d_base->wrapper == p->wrapper &&
                PyType_IsSubtype(type, PyDescr_TYPE(d)))
            {
                specific = d->d_wrapped;
            }
            else {
                /* We cannot use the specific slot function because either
                   - it is not unique: there are multiple methods for this
                     slot and they conflict
                   - the signature is wrong (as checked by the ->wrapper
                     comparison above)
                   - it's wrapping the wrong class
                 */
                use_generic = 1;
            }
        }
        else if (Py_IS_TYPE(descr, &PyCFunction_Type) &&
                 PyCFunction_GET_FUNCTION(descr) ==
                 (PyCFunction)(void(*)(void))tp_new_wrapper &&
                 ptr == (void**)&type->tp_new)
        {
            /* The __new__ wrapper is not a wrapper descriptor,
               so must be special-cased differently.
               If we don't do this, creating an instance will
               always use slot_tp_new which will look up
               __new__ in the MRO which will call tp_new_wrapper
               which will look through the base classes looking
               for a static base and call its tp_new (usually
               PyType_GenericNew), after performing various
               sanity checks and constructing a new argument
               list.  Cut all that nonsense short -- this speeds
               up instance creation tremendously. */
            specific = (void *)type->tp_new;
            /* XXX I'm not 100% sure that there isn't a hole
               in this reasoning that requires additional
               sanity checks.  I'll buy the first person to
               point out a bug in this reasoning a beer. */
        }
        else if (descr == Py_None &&
                 ptr == (void**)&type->tp_hash) {
            /* We specifically allow __hash__ to be set to None
               to prevent inheritance of the default
               implementation from object.__hash__ */
            specific = (void *)PyObject_HashNotImplemented;
        }
        else {
            use_generic = 1;
            generic = p->function;
        }
    } while ((++p)->offset == offset);
    if (specific && !use_generic)
        *ptr = specific;
    else
        *ptr = generic;
    return p;
}

/* In the type, update the slots whose slotdefs are gathered in the pp array.
   This is a callback for update_subclasses(). */
static int
update_slots_callback(PyTypeObject *type, void *data)
{
    slotdef **pp = (slotdef **)data;
    for (; *pp; pp++) {
        update_one_slot(type, *pp);
    }
    return 0;
}

static int slotdefs_initialized = 0;
/* Initialize the slotdefs table by adding interned string objects for the
   names. */
PyStatus
_PyTypes_InitSlotDefs(void)
{
    if (slotdefs_initialized) {
        return _PyStatus_OK();
    }

    for (slotdef *p = slotdefs; p->name; p++) {
        /* Slots must be ordered by their offset in the PyHeapTypeObject. */
        assert(!p[1].name || p->offset <= p[1].offset);
#ifdef INTERN_NAME_STRINGS
        p->name_strobj = PyUnicode_InternFromString(p->name);
        if (!p->name_strobj || !PyUnicode_CHECK_INTERNED(p->name_strobj)) {
            return _PyStatus_NO_MEMORY();
        }
#else
        p->name_strobj = PyUnicode_FromString(p->name);
        if (!p->name_strobj) {
            return _PyStatus_NO_MEMORY();
        }
#endif
    }
    slotdefs_initialized = 1;
    return _PyStatus_OK();
}

/* Undo _PyTypes_InitSlotDefs(), releasing the interned strings. */
static void clear_slotdefs(void)
{
    for (slotdef *p = slotdefs; p->name; p++) {
        Py_CLEAR(p->name_strobj);
    }
    slotdefs_initialized = 0;
}

/* Update the slots after assignment to a class (type) attribute. */
static int
update_slot(PyTypeObject *type, PyObject *name)
{
    slotdef *ptrs[MAX_EQUIV];
    slotdef *p;
    slotdef **pp;
    int offset;

    assert(PyUnicode_CheckExact(name));
#ifdef INTERN_NAME_STRINGS
    assert(PyUnicode_CHECK_INTERNED(name));
#endif

    assert(slotdefs_initialized);
    pp = ptrs;
    for (p = slotdefs; p->name; p++) {
        assert(PyUnicode_CheckExact(p->name_strobj));
        assert(PyUnicode_CheckExact(name));
#ifdef INTERN_NAME_STRINGS
        if (p->name_strobj == name) {
            *pp++ = p;
        }
#else
        if (p->name_strobj == name || _PyUnicode_EQ(p->name_strobj, name)) {
            *pp++ = p;
        }
#endif
    }
    *pp = NULL;
    for (pp = ptrs; *pp; pp++) {
        p = *pp;
        offset = p->offset;
        while (p > slotdefs && (p-1)->offset == offset)
            --p;
        *pp = p;
    }
    if (ptrs[0] == NULL)
        return 0; /* Not an attribute that affects any slots */
    return update_subclasses(type, name,
                             update_slots_callback, (void *)ptrs);
}

/* Store the proper functions in the slot dispatches at class (type)
   definition time, based upon which operations the class overrides in its
   dict. */
static void
fixup_slot_dispatchers(PyTypeObject *type)
{
    assert(!PyErr_Occurred());
    assert(slotdefs_initialized);
    for (slotdef *p = slotdefs; p->name; ) {
        p = update_one_slot(type, p);
    }
}

static void
update_all_slots(PyTypeObject* type)
{
    slotdef *p;

    /* Clear the VALID_VERSION flag of 'type' and all its subclasses. */
    PyType_Modified(type);

    assert(slotdefs_initialized);
    for (p = slotdefs; p->name; p++) {
        /* update_slot returns int but can't actually fail */
        update_slot(type, p->name_strobj);
    }
}


/* Call __set_name__ on all attributes (including descriptors)
  in a newly generated type */
static int
type_new_set_names(PyTypeObject *type)
{
    PyObject *names_to_set = PyDict_Copy(type->tp_dict);
    if (names_to_set == NULL) {
        return -1;
    }

    Py_ssize_t i = 0;
    PyObject *key, *value;
    while (PyDict_Next(names_to_set, &i, &key, &value)) {
        PyObject *set_name = _PyObject_LookupSpecial(value,
                                                     &_Py_ID(__set_name__));
        if (set_name == NULL) {
            if (PyErr_Occurred()) {
                goto error;
            }
            continue;
        }

        PyObject *res = PyObject_CallFunctionObjArgs(set_name, type, key, NULL);
        Py_DECREF(set_name);

        if (res == NULL) {
            _PyErr_FormatFromCause(PyExc_RuntimeError,
                "Error calling __set_name__ on '%.100s' instance %R "
                "in '%.100s'",
                Py_TYPE(value)->tp_name, key, type->tp_name);
            goto error;
        }
        Py_DECREF(res);
    }

    Py_DECREF(names_to_set);
    return 0;

error:
    Py_DECREF(names_to_set);
    return -1;
}


/* Call __init_subclass__ on the parent of a newly generated type */
static int
type_new_init_subclass(PyTypeObject *type, PyObject *kwds)
{
    PyObject *args[2] = {(PyObject *)type, (PyObject *)type};
    PyObject *super = _PyObject_FastCall((PyObject *)&PySuper_Type, args, 2);
    if (super == NULL) {
        return -1;
    }

    PyObject *func = PyObject_GetAttr(super, &_Py_ID(__init_subclass__));
    Py_DECREF(super);
    if (func == NULL) {
        return -1;
    }

    PyObject *result = PyObject_VectorcallDict(func, NULL, 0, kwds);
    Py_DECREF(func);
    if (result == NULL) {
        return -1;
    }

    Py_DECREF(result);
    return 0;
}


/* recurse_down_subclasses() and update_subclasses() are mutually
   recursive functions to call a callback for all subclasses,
   but refraining from recursing into subclasses that define 'attr_name'. */

static int
update_subclasses(PyTypeObject *type, PyObject *attr_name,
                  update_callback callback, void *data)
{
    if (callback(type, data) < 0) {
        return -1;
    }
    return recurse_down_subclasses(type, attr_name, callback, data);
}

static int
recurse_down_subclasses(PyTypeObject *type, PyObject *attr_name,
                        update_callback callback, void *data)
{
    // It is safe to use a borrowed reference because update_subclasses() is
    // only used with update_slots_callback() which doesn't modify
    // tp_subclasses.
    PyObject *subclasses = type->tp_subclasses;  // borrowed ref
    if (subclasses == NULL) {
        return 0;
    }
    assert(PyDict_CheckExact(subclasses));

    Py_ssize_t i = 0;
    PyObject *ref;
    while (PyDict_Next(subclasses, &i, NULL, &ref)) {
        assert(PyWeakref_CheckRef(ref));
        PyObject *obj = PyWeakref_GET_OBJECT(ref);
        assert(obj != NULL);
        if (obj == Py_None) {
            continue;
        }
        PyTypeObject *subclass = _PyType_CAST(obj);

        /* Avoid recursing down into unaffected classes */
        PyObject *dict = subclass->tp_dict;
        if (dict != NULL && PyDict_Check(dict)) {
            int r = PyDict_Contains(dict, attr_name);
            if (r < 0) {
                return -1;
            }
            if (r > 0) {
                continue;
            }
        }

        if (update_subclasses(subclass, attr_name, callback, data) < 0) {
            return -1;
        }
    }
    return 0;
}

/* This function is called by PyType_Ready() to populate the type's
   dictionary with method descriptors for function slots.  For each
   function slot (like tp_repr) that's defined in the type, one or more
   corresponding descriptors are added in the type's tp_dict dictionary
   under the appropriate name (like __repr__).  Some function slots
   cause more than one descriptor to be added (for example, the nb_add
   slot adds both __add__ and __radd__ descriptors) and some function
   slots compete for the same descriptor (for example both sq_item and
   mp_subscript generate a __getitem__ descriptor).

   In the latter case, the first slotdef entry encountered wins.  Since
   slotdef entries are sorted by the offset of the slot in the
   PyHeapTypeObject, this gives us some control over disambiguating
   between competing slots: the members of PyHeapTypeObject are listed
   from most general to least general, so the most general slot is
   preferred.  In particular, because as_mapping comes before as_sequence,
   for a type that defines both mp_subscript and sq_item, mp_subscript
   wins.

   This only adds new descriptors and doesn't overwrite entries in
   tp_dict that were previously defined.  The descriptors contain a
   reference to the C function they must call, so that it's safe if they
   are copied into a subtype's __dict__ and the subtype has a different
   C function in its slot -- calling the method defined by the
   descriptor will call the C function that was used to create it,
   rather than the C function present in the slot when it is called.
   (This is important because a subtype may have a C function in the
   slot that calls the method from the dictionary, and we want to avoid
   infinite recursion here.) */

static int
add_operators(PyTypeObject *type)
{
    PyObject *dict = type->tp_dict;
    slotdef *p;
    PyObject *descr;
    void **ptr;

    assert(slotdefs_initialized);
    for (p = slotdefs; p->name; p++) {
        if (p->wrapper == NULL)
            continue;
        ptr = slotptr(type, p->offset);
        if (!ptr || !*ptr)
            continue;
        int r = PyDict_Contains(dict, p->name_strobj);
        if (r > 0)
            continue;
        if (r < 0) {
            return -1;
        }
        if (*ptr == (void *)PyObject_HashNotImplemented) {
            /* Classes may prevent the inheritance of the tp_hash
               slot by storing PyObject_HashNotImplemented in it. Make it
               visible as a None value for the __hash__ attribute. */
            if (PyDict_SetItem(dict, p->name_strobj, Py_None) < 0)
                return -1;
        }
        else {
            descr = PyDescr_NewWrapper(type, p, *ptr);
            if (descr == NULL)
                return -1;
            if (PyDict_SetItem(dict, p->name_strobj, descr) < 0) {
                Py_DECREF(descr);
                return -1;
            }
            Py_DECREF(descr);
        }
    }
    return 0;
}


/* Cooperative 'super' */

typedef struct {
    PyObject_HEAD
    PyTypeObject *type;
    PyObject *obj;
    PyTypeObject *obj_type;
} superobject;

static PyMemberDef super_members[] = {
    {"__thisclass__", T_OBJECT, offsetof(superobject, type), READONLY,
     "the class invoking super()"},
    {"__self__",  T_OBJECT, offsetof(superobject, obj), READONLY,
     "the instance invoking super(); may be None"},
    {"__self_class__", T_OBJECT, offsetof(superobject, obj_type), READONLY,
     "the type of the instance invoking super(); may be None"},
    {0}
};

static void
super_dealloc(PyObject *self)
{
    superobject *su = (superobject *)self;

    _PyObject_GC_UNTRACK(self);
    Py_XDECREF(su->obj);
    Py_XDECREF(su->type);
    Py_XDECREF(su->obj_type);
    Py_TYPE(self)->tp_free(self);
}

static PyObject *
super_repr(PyObject *self)
{
    superobject *su = (superobject *)self;

    if (su->obj_type)
        return PyUnicode_FromFormat(
            "<super: <class '%s'>, <%s object>>",
            su->type ? su->type->tp_name : "NULL",
            su->obj_type->tp_name);
    else
        return PyUnicode_FromFormat(
            "<super: <class '%s'>, NULL>",
            su->type ? su->type->tp_name : "NULL");
}

static PyObject *
super_getattro(PyObject *self, PyObject *name)
{
    superobject *su = (superobject *)self;
    PyTypeObject *starttype;
    PyObject *mro;
    Py_ssize_t i, n;

    starttype = su->obj_type;
    if (starttype == NULL)
        goto skip;

    /* We want __class__ to return the class of the super object
       (i.e. super, or a subclass), not the class of su->obj. */
    if (PyUnicode_Check(name) &&
        PyUnicode_GET_LENGTH(name) == 9 &&
        _PyUnicode_Equal(name, &_Py_ID(__class__)))
        goto skip;

    mro = starttype->tp_mro;
    if (mro == NULL)
        goto skip;

    assert(PyTuple_Check(mro));
    n = PyTuple_GET_SIZE(mro);

    /* No need to check the last one: it's gonna be skipped anyway.  */
    for (i = 0; i+1 < n; i++) {
        if ((PyObject *)(su->type) == PyTuple_GET_ITEM(mro, i))
            break;
    }
    i++;  /* skip su->type (if any)  */
    if (i >= n)
        goto skip;

    /* keep a strong reference to mro because starttype->tp_mro can be
       replaced during PyDict_GetItemWithError(dict, name)  */
    Py_INCREF(mro);
    do {
        PyObject *obj = PyTuple_GET_ITEM(mro, i);
        PyObject *dict = _PyType_CAST(obj)->tp_dict;
        assert(dict != NULL && PyDict_Check(dict));

        PyObject *res = PyDict_GetItemWithError(dict, name);
        if (res != NULL) {
            Py_INCREF(res);

            descrgetfunc f = Py_TYPE(res)->tp_descr_get;
            if (f != NULL) {
                PyObject *res2;
                res2 = f(res,
                    /* Only pass 'obj' param if this is instance-mode super
                       (See SF ID #743627)  */
                    (su->obj == (PyObject *)starttype) ? NULL : su->obj,
                    (PyObject *)starttype);
                Py_DECREF(res);
                res = res2;
            }

            Py_DECREF(mro);
            return res;
        }
        else if (PyErr_Occurred()) {
            Py_DECREF(mro);
            return NULL;
        }

        i++;
    } while (i < n);
    Py_DECREF(mro);

  skip:
    return PyObject_GenericGetAttr(self, name);
}

static PyTypeObject *
supercheck(PyTypeObject *type, PyObject *obj)
{
    /* Check that a super() call makes sense.  Return a type object.

       obj can be a class, or an instance of one:

       - If it is a class, it must be a subclass of 'type'.      This case is
         used for class methods; the return value is obj.

       - If it is an instance, it must be an instance of 'type'.  This is
         the normal case; the return value is obj.__class__.

       But... when obj is an instance, we want to allow for the case where
       Py_TYPE(obj) is not a subclass of type, but obj.__class__ is!
       This will allow using super() with a proxy for obj.
    */

    /* Check for first bullet above (special case) */
    if (PyType_Check(obj) && PyType_IsSubtype((PyTypeObject *)obj, type)) {
        Py_INCREF(obj);
        return (PyTypeObject *)obj;
    }

    /* Normal case */
    if (PyType_IsSubtype(Py_TYPE(obj), type)) {
        Py_INCREF(Py_TYPE(obj));
        return Py_TYPE(obj);
    }
    else {
        /* Try the slow way */
        PyObject *class_attr;

        if (_PyObject_LookupAttr(obj, &_Py_ID(__class__), &class_attr) < 0) {
            return NULL;
        }
        if (class_attr != NULL &&
            PyType_Check(class_attr) &&
            (PyTypeObject *)class_attr != Py_TYPE(obj))
        {
            int ok = PyType_IsSubtype(
                (PyTypeObject *)class_attr, type);
            if (ok) {
                return (PyTypeObject *)class_attr;
            }
        }
        Py_XDECREF(class_attr);
    }

    PyErr_SetString(PyExc_TypeError,
                    "super(type, obj): "
                    "obj must be an instance or subtype of type");
    return NULL;
}

static PyObject *
super_descr_get(PyObject *self, PyObject *obj, PyObject *type)
{
    superobject *su = (superobject *)self;
    superobject *newobj;

    if (obj == NULL || obj == Py_None || su->obj != NULL) {
        /* Not binding to an object, or already bound */
        Py_INCREF(self);
        return self;
    }
    if (!Py_IS_TYPE(su, &PySuper_Type))
        /* If su is an instance of a (strict) subclass of super,
           call its type */
        return PyObject_CallFunctionObjArgs((PyObject *)Py_TYPE(su),
                                            su->type, obj, NULL);
    else {
        /* Inline the common case */
        PyTypeObject *obj_type = supercheck(su->type, obj);
        if (obj_type == NULL)
            return NULL;
        newobj = (superobject *)PySuper_Type.tp_new(&PySuper_Type,
                                                 NULL, NULL);
        if (newobj == NULL)
            return NULL;
        Py_INCREF(su->type);
        Py_INCREF(obj);
        newobj->type = su->type;
        newobj->obj = obj;
        newobj->obj_type = obj_type;
        return (PyObject *)newobj;
    }
}

static int
super_init_without_args(_PyInterpreterFrame *cframe, PyCodeObject *co,
                        PyTypeObject **type_p, PyObject **obj_p)
{
    if (co->co_argcount == 0) {
        PyErr_SetString(PyExc_RuntimeError,
                        "super(): no arguments");
        return -1;
    }

    assert(cframe->f_code->co_nlocalsplus > 0);
    PyObject *firstarg = _PyFrame_GetLocalsArray(cframe)[0];
    // The first argument might be a cell.
    if (firstarg != NULL && (_PyLocals_GetKind(co->co_localspluskinds, 0) & CO_FAST_CELL)) {
        // "firstarg" is a cell here unless (very unlikely) super()
        // was called from the C-API before the first MAKE_CELL op.
        if (_PyInterpreterFrame_LASTI(cframe) >= 0) {
            // MAKE_CELL and COPY_FREE_VARS have no quickened forms, so no need
            // to use _PyOpcode_Deopt here:
            assert(_Py_OPCODE(_PyCode_CODE(co)[0]) == MAKE_CELL ||
                   _Py_OPCODE(_PyCode_CODE(co)[0]) == COPY_FREE_VARS);
            assert(PyCell_Check(firstarg));
            firstarg = PyCell_GET(firstarg);
        }
    }
    if (firstarg == NULL) {
        PyErr_SetString(PyExc_RuntimeError,
                        "super(): arg[0] deleted");
        return -1;
    }

    // Look for __class__ in the free vars.
    PyTypeObject *type = NULL;
    int i = co->co_nlocals + co->co_nplaincellvars;
    for (; i < co->co_nlocalsplus; i++) {
        assert((_PyLocals_GetKind(co->co_localspluskinds, i) & CO_FAST_FREE) != 0);
        PyObject *name = PyTuple_GET_ITEM(co->co_localsplusnames, i);
        assert(PyUnicode_Check(name));
        if (_PyUnicode_Equal(name, &_Py_ID(__class__))) {
            PyObject *cell = _PyFrame_GetLocalsArray(cframe)[i];
            if (cell == NULL || !PyCell_Check(cell)) {
                PyErr_SetString(PyExc_RuntimeError,
                  "super(): bad __class__ cell");
                return -1;
            }
            type = (PyTypeObject *) PyCell_GET(cell);
            if (type == NULL) {
                PyErr_SetString(PyExc_RuntimeError,
                  "super(): empty __class__ cell");
                return -1;
            }
            if (!PyType_Check(type)) {
                PyErr_Format(PyExc_RuntimeError,
                  "super(): __class__ is not a type (%s)",
                  Py_TYPE(type)->tp_name);
                return -1;
            }
            break;
        }
    }
    if (type == NULL) {
        PyErr_SetString(PyExc_RuntimeError,
                        "super(): __class__ cell not found");
        return -1;
    }

    *type_p = type;
    *obj_p = firstarg;
    return 0;
}

static int super_init_impl(PyObject *self, PyTypeObject *type, PyObject *obj);

static int
super_init(PyObject *self, PyObject *args, PyObject *kwds)
{
    PyTypeObject *type = NULL;
    PyObject *obj = NULL;

    if (!_PyArg_NoKeywords("super", kwds))
        return -1;
    if (!PyArg_ParseTuple(args, "|O!O:super", &PyType_Type, &type, &obj))
        return -1;
    if (super_init_impl(self, type, obj) < 0) {
        return -1;
    }
    return 0;
}

static inline int
super_init_impl(PyObject *self, PyTypeObject *type, PyObject *obj) {
    superobject *su = (superobject *)self;
    PyTypeObject *obj_type = NULL;
    if (type == NULL) {
        /* Call super(), without args -- fill in from __class__
           and first local variable on the stack. */
        PyThreadState *tstate = _PyThreadState_GET();
        _PyInterpreterFrame *cframe = tstate->cframe->current_frame;
        if (cframe == NULL) {
            PyErr_SetString(PyExc_RuntimeError,
                            "super(): no current frame");
            return -1;
        }
        int res = super_init_without_args(cframe, cframe->f_code, &type, &obj);

        if (res < 0) {
            return -1;
        }
    }

    if (obj == Py_None)
        obj = NULL;
    if (obj != NULL) {
        obj_type = supercheck(type, obj);
        if (obj_type == NULL)
            return -1;
        Py_INCREF(obj);
    }
    Py_INCREF(type);
    Py_XSETREF(su->type, type);
    Py_XSETREF(su->obj, obj);
    Py_XSETREF(su->obj_type, obj_type);
    return 0;
}

PyDoc_STRVAR(super_doc,
"super() -> same as super(__class__, <first argument>)\n"
"super(type) -> unbound super object\n"
"super(type, obj) -> bound super object; requires isinstance(obj, type)\n"
"super(type, type2) -> bound super object; requires issubclass(type2, type)\n"
"Typical use to call a cooperative superclass method:\n"
"class C(B):\n"
"    def meth(self, arg):\n"
"        super().meth(arg)\n"
"This works for class methods too:\n"
"class C(B):\n"
"    @classmethod\n"
"    def cmeth(cls, arg):\n"
"        super().cmeth(arg)\n");

static int
super_traverse(PyObject *self, visitproc visit, void *arg)
{
    superobject *su = (superobject *)self;

    Py_VISIT(su->obj);
    Py_VISIT(su->type);
    Py_VISIT(su->obj_type);

    return 0;
}

static PyObject *
super_vectorcall(PyObject *self, PyObject *const *args,
    size_t nargsf, PyObject *kwnames)
{
    assert(PyType_Check(self));
    if (!_PyArg_NoKwnames("super", kwnames)) {
        return NULL;
    }
    Py_ssize_t nargs = PyVectorcall_NARGS(nargsf);
    if (!_PyArg_CheckPositional("super()", nargs, 0, 2)) {
        return NULL;
    }
    PyTypeObject *type = NULL;
    PyObject *obj = NULL;
    PyTypeObject *self_type = (PyTypeObject *)self;
    PyObject *su = self_type->tp_alloc(self_type, 0);
    if (su == NULL) {
        return NULL;
    }
    // 1 or 2 argument form super().
    if (nargs != 0) {
        PyObject *arg0 = args[0];
        if (!PyType_Check(arg0)) {
            PyErr_Format(PyExc_TypeError,
                "super() argument 1 must be a type, not %.200s", Py_TYPE(arg0)->tp_name);
            goto fail;
        }
        type = (PyTypeObject *)arg0;
    }
    if (nargs == 2) {
        obj = args[1];
    }
    if (super_init_impl(su, type, obj) < 0) {
        goto fail;
    }
    return su;
fail:
    Py_DECREF(su);
    return NULL;
}

PyTypeObject PySuper_Type = {
    PyVarObject_HEAD_INIT(&PyType_Type, 0)
    "super",                                    /* tp_name */
    sizeof(superobject),                        /* tp_basicsize */
    0,                                          /* tp_itemsize */
    /* methods */
    super_dealloc,                              /* tp_dealloc */
    0,                                          /* tp_vectorcall_offset */
    0,                                          /* tp_getattr */
    0,                                          /* tp_setattr */
    0,                                          /* tp_as_async */
    super_repr,                                 /* tp_repr */
    0,                                          /* tp_as_number */
    0,                                          /* tp_as_sequence */
    0,                                          /* tp_as_mapping */
    0,                                          /* tp_hash */
    0,                                          /* tp_call */
    0,                                          /* tp_str */
    super_getattro,                             /* tp_getattro */
    0,                                          /* tp_setattro */
    0,                                          /* tp_as_buffer */
    Py_TPFLAGS_DEFAULT | Py_TPFLAGS_HAVE_GC |
        Py_TPFLAGS_BASETYPE,                    /* tp_flags */
    super_doc,                                  /* tp_doc */
    super_traverse,                             /* tp_traverse */
    0,                                          /* tp_clear */
    0,                                          /* tp_richcompare */
    0,                                          /* tp_weaklistoffset */
    0,                                          /* tp_iter */
    0,                                          /* tp_iternext */
    0,                                          /* tp_methods */
    super_members,                              /* tp_members */
    0,                                          /* tp_getset */
    0,                                          /* tp_base */
    0,                                          /* tp_dict */
    super_descr_get,                            /* tp_descr_get */
    0,                                          /* tp_descr_set */
    0,                                          /* tp_dictoffset */
    super_init,                                 /* tp_init */
    PyType_GenericAlloc,                        /* tp_alloc */
    PyType_GenericNew,                          /* tp_new */
    PyObject_GC_Del,                            /* tp_free */
    .tp_vectorcall = (vectorcallfunc)super_vectorcall,
};<|MERGE_RESOLUTION|>--- conflicted
+++ resolved
@@ -5007,19 +5007,7 @@
                          Py_TYPE(obj)->tp_name);
             return NULL;
         }
-<<<<<<< HEAD
-        if (_PyObject_IsInstanceDictEmpty(obj)) {
-            state = Py_None;
-        }
-        else {
-            state = PyObject_GenericGetDict(obj, NULL);
-            if (state == NULL) {
-                return NULL;
-            }
-        }
-=======
-    }
->>>>>>> cec5d858
+    }
 
     if (slotnames != Py_None && PyList_GET_SIZE(slotnames) > 0) {
         PyObject *slots;
