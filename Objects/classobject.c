/* Class object implementation (dead now except for methods) */

#include "Python.h"
#include "pycore_call.h"          // _PyObject_VectorcallTstate()
<<<<<<< HEAD
#include "pycore_compile.h"       // _Py_Mangle()
=======
#include "pycore_ceval.h"         // _PyEval_GetBuiltin()
>>>>>>> f9e6ce03
#include "pycore_object.h"
#include "pycore_pyerrors.h"
#include "pycore_pystate.h"       // _PyThreadState_GET()


#include "clinic/classobject.c.h"

#define TP_DESCR_GET(t) ((t)->tp_descr_get)

/*[clinic input]
class method "PyMethodObject *" "&PyMethod_Type"
[clinic start generated code]*/
/*[clinic end generated code: output=da39a3ee5e6b4b0d input=b16e47edf6107c23]*/


PyObject *
PyMethod_Function(PyObject *im)
{
    if (!PyMethod_Check(im)) {
        PyErr_BadInternalCall();
        return NULL;
    }
    return ((PyMethodObject *)im)->im_func;
}

PyObject *
PyMethod_Self(PyObject *im)
{
    if (!PyMethod_Check(im)) {
        PyErr_BadInternalCall();
        return NULL;
    }
    return ((PyMethodObject *)im)->im_self;
}


static PyObject *
method_vectorcall(PyObject *method, PyObject *const *args,
                  size_t nargsf, PyObject *kwnames)
{
    assert(Py_IS_TYPE(method, &PyMethod_Type));

    PyThreadState *tstate = _PyThreadState_GET();
    PyObject *self = PyMethod_GET_SELF(method);
    PyObject *func = PyMethod_GET_FUNCTION(method);
    Py_ssize_t nargs = PyVectorcall_NARGS(nargsf);
    assert(nargs == 0 || args[nargs-1]);

    PyObject *result;
    if (nargsf & PY_VECTORCALL_ARGUMENTS_OFFSET) {
        /* PY_VECTORCALL_ARGUMENTS_OFFSET is set, so we are allowed to mutate the vector */
        PyObject **newargs = (PyObject**)args - 1;
        nargs += 1;
        PyObject *tmp = newargs[0];
        newargs[0] = self;
        assert(newargs[nargs-1]);
        result = _PyObject_VectorcallTstate(tstate, func, newargs,
                                            nargs, kwnames);
        newargs[0] = tmp;
    }
    else {
        Py_ssize_t nkwargs = (kwnames == NULL) ? 0 : PyTuple_GET_SIZE(kwnames);
        Py_ssize_t totalargs = nargs + nkwargs;
        if (totalargs == 0) {
            return _PyObject_VectorcallTstate(tstate, func, &self, 1, NULL);
        }

        PyObject *newargs_stack[_PY_FASTCALL_SMALL_STACK];
        PyObject **newargs;
        if (totalargs <= (Py_ssize_t)Py_ARRAY_LENGTH(newargs_stack) - 1) {
            newargs = newargs_stack;
        }
        else {
            newargs = PyMem_Malloc((totalargs+1) * sizeof(PyObject *));
            if (newargs == NULL) {
                _PyErr_NoMemory(tstate);
                return NULL;
            }
        }
        /* use borrowed references */
        newargs[0] = self;
        /* bpo-37138: since totalargs > 0, it's impossible that args is NULL.
         * We need this, since calling memcpy() with a NULL pointer is
         * undefined behaviour. */
        assert(args != NULL);
        memcpy(newargs + 1, args, totalargs * sizeof(PyObject *));
        result = _PyObject_VectorcallTstate(tstate, func,
                                            newargs, nargs+1, kwnames);
        if (newargs != newargs_stack) {
            PyMem_Free(newargs);
        }
    }
    return result;
}


/* Method objects are used for bound instance methods returned by
   instancename.methodname. ClassName.methodname returns an ordinary
   function.
*/

PyObject *
PyMethod_New(PyObject *func, PyObject *self)
{
    if (self == NULL) {
        PyErr_BadInternalCall();
        return NULL;
    }
    PyMethodObject *im = PyObject_GC_New(PyMethodObject, &PyMethod_Type);
    if (im == NULL) {
        return NULL;
    }
    im->im_weakreflist = NULL;
    im->im_func = Py_NewRef(func);
    im->im_self = Py_NewRef(self);
    im->vectorcall = method_vectorcall;
    _PyObject_GC_TRACK(im);
    return (PyObject *)im;
}

/*[clinic input]
method.__reduce__
[clinic start generated code]*/

static PyObject *
method___reduce___impl(PyMethodObject *self)
/*[clinic end generated code: output=6c04506d0fa6fdcb input=143a0bf5e96de6e8]*/
{
    PyObject *funcself = PyMethod_GET_SELF(self);
    PyObject *func = PyMethod_GET_FUNCTION(self);
    PyObject *funcname = PyObject_GetAttr(func, &_Py_ID(__name__));
    if (funcname == NULL) {
        return NULL;
    }
    PyObject *name = PyObject_GetAttr((PyObject *)Py_TYPE(funcself),
                                      &_Py_ID(__name__));
    if (name == NULL) {
        Py_DECREF(funcname);
        return NULL;
    }
    PyObject *mangled = _Py_Mangle(name, funcname);
    Py_DECREF(name);
    Py_DECREF(funcname);
    if (mangled == NULL) {
        return NULL;
    }
    return Py_BuildValue(
            "N(ON)", _PyEval_GetBuiltin(&_Py_ID(getattr)), funcself, mangled);
}

static PyMethodDef method_methods[] = {
    METHOD___REDUCE___METHODDEF
    {NULL, NULL}
};

/* Descriptors for PyMethod attributes */

/* im_func and im_self are stored in the PyMethod object */

#define MO_OFF(x) offsetof(PyMethodObject, x)

static PyMemberDef method_memberlist[] = {
    {"__func__", _Py_T_OBJECT, MO_OFF(im_func), Py_READONLY,
     "the function (or other callable) implementing a method"},
    {"__self__", _Py_T_OBJECT, MO_OFF(im_self), Py_READONLY,
     "the instance to which a method is bound"},
    {NULL}      /* Sentinel */
};

/* Christian Tismer argued convincingly that method attributes should
   (nearly) always override function attributes.
   The one exception is __doc__; there's a default __doc__ which
   should only be used for the class, not for instances */

static PyObject *
method_get_doc(PyMethodObject *im, void *context)
{
    return PyObject_GetAttr(im->im_func, &_Py_ID(__doc__));
}

static PyGetSetDef method_getset[] = {
    {"__doc__", (getter)method_get_doc, NULL, NULL},
    {0}
};

static PyObject *
method_getattro(PyObject *obj, PyObject *name)
{
    PyMethodObject *im = (PyMethodObject *)obj;
    PyTypeObject *tp = Py_TYPE(obj);
    PyObject *descr = NULL;

    {
        if (!_PyType_IsReady(tp)) {
            if (PyType_Ready(tp) < 0)
                return NULL;
        }
        descr = _PyType_Lookup(tp, name);
    }

    if (descr != NULL) {
        descrgetfunc f = TP_DESCR_GET(Py_TYPE(descr));
        if (f != NULL)
            return f(descr, obj, (PyObject *)Py_TYPE(obj));
        else {
            return Py_NewRef(descr);
        }
    }

    return PyObject_GetAttr(im->im_func, name);
}

/*[clinic input]
@classmethod
method.__new__ as method_new
    function: object
    instance: object
    /

Create a bound instance method object.
[clinic start generated code]*/

static PyObject *
method_new_impl(PyTypeObject *type, PyObject *function, PyObject *instance)
/*[clinic end generated code: output=d33ef4ebf702e1f7 input=4e32facc3c3108ae]*/
{
    if (!PyCallable_Check(function)) {
        PyErr_SetString(PyExc_TypeError,
                        "first argument must be callable");
        return NULL;
    }
    if (instance == NULL || instance == Py_None) {
        PyErr_SetString(PyExc_TypeError,
            "instance must not be None");
        return NULL;
    }

    return PyMethod_New(function, instance);
}

static void
method_dealloc(PyMethodObject *im)
{
    _PyObject_GC_UNTRACK(im);
    if (im->im_weakreflist != NULL)
        PyObject_ClearWeakRefs((PyObject *)im);
    Py_DECREF(im->im_func);
    Py_XDECREF(im->im_self);
    PyObject_GC_Del(im);
}

static PyObject *
method_richcompare(PyObject *self, PyObject *other, int op)
{
    PyMethodObject *a, *b;
    PyObject *res;
    int eq;

    if ((op != Py_EQ && op != Py_NE) ||
        !PyMethod_Check(self) ||
        !PyMethod_Check(other))
    {
        Py_RETURN_NOTIMPLEMENTED;
    }
    a = (PyMethodObject *)self;
    b = (PyMethodObject *)other;
    eq = PyObject_RichCompareBool(a->im_func, b->im_func, Py_EQ);
    if (eq == 1) {
        eq = (a->im_self == b->im_self);
    }
    else if (eq < 0)
        return NULL;
    if (op == Py_EQ)
        res = eq ? Py_True : Py_False;
    else
        res = eq ? Py_False : Py_True;
    return Py_NewRef(res);
}

static PyObject *
method_repr(PyMethodObject *a)
{
    PyObject *self = a->im_self;
    PyObject *func = a->im_func;
    PyObject *funcname, *result;
    const char *defname = "?";

    if (PyObject_GetOptionalAttr(func, &_Py_ID(__qualname__), &funcname) < 0 ||
        (funcname == NULL &&
         PyObject_GetOptionalAttr(func, &_Py_ID(__name__), &funcname) < 0))
    {
        return NULL;
    }

    if (funcname != NULL && !PyUnicode_Check(funcname)) {
        Py_SETREF(funcname, NULL);
    }

    /* XXX Shouldn't use repr()/%R here! */
    result = PyUnicode_FromFormat("<bound method %V of %R>",
                                  funcname, defname, self);

    Py_XDECREF(funcname);
    return result;
}

static Py_hash_t
method_hash(PyMethodObject *a)
{
    Py_hash_t x, y;
    x = _Py_HashPointer(a->im_self);
    y = PyObject_Hash(a->im_func);
    if (y == -1)
        return -1;
    x = x ^ y;
    if (x == -1)
        x = -2;
    return x;
}

static int
method_traverse(PyMethodObject *im, visitproc visit, void *arg)
{
    Py_VISIT(im->im_func);
    Py_VISIT(im->im_self);
    return 0;
}

PyTypeObject PyMethod_Type = {
    PyVarObject_HEAD_INIT(&PyType_Type, 0)
    .tp_name = "method",
    .tp_basicsize = sizeof(PyMethodObject),
    .tp_dealloc = (destructor)method_dealloc,
    .tp_vectorcall_offset = offsetof(PyMethodObject, vectorcall),
    .tp_repr = (reprfunc)method_repr,
    .tp_hash = (hashfunc)method_hash,
    .tp_call = PyVectorcall_Call,
    .tp_getattro = method_getattro,
    .tp_setattro = PyObject_GenericSetAttr,
    .tp_flags = Py_TPFLAGS_DEFAULT | Py_TPFLAGS_HAVE_GC |
                Py_TPFLAGS_HAVE_VECTORCALL,
    .tp_doc = method_new__doc__,
    .tp_traverse = (traverseproc)method_traverse,
    .tp_richcompare = method_richcompare,
    .tp_weaklistoffset = offsetof(PyMethodObject, im_weakreflist),
    .tp_methods = method_methods,
    .tp_members = method_memberlist,
    .tp_getset = method_getset,
    .tp_new = method_new,
};

/* ------------------------------------------------------------------------
 * instance method
 */

/*[clinic input]
class instancemethod "PyInstanceMethodObject *" "&PyInstanceMethod_Type"
[clinic start generated code]*/
/*[clinic end generated code: output=da39a3ee5e6b4b0d input=28c9762a9016f4d2]*/

PyObject *
PyInstanceMethod_New(PyObject *func) {
    PyInstanceMethodObject *method;
    method = PyObject_GC_New(PyInstanceMethodObject,
                             &PyInstanceMethod_Type);
    if (method == NULL) return NULL;
    method->func = Py_NewRef(func);
    _PyObject_GC_TRACK(method);
    return (PyObject *)method;
}

PyObject *
PyInstanceMethod_Function(PyObject *im)
{
    if (!PyInstanceMethod_Check(im)) {
        PyErr_BadInternalCall();
        return NULL;
    }
    return PyInstanceMethod_GET_FUNCTION(im);
}

#define IMO_OFF(x) offsetof(PyInstanceMethodObject, x)

static PyMemberDef instancemethod_memberlist[] = {
    {"__func__", _Py_T_OBJECT, IMO_OFF(func), Py_READONLY,
     "the function (or other callable) implementing a method"},
    {NULL}      /* Sentinel */
};

static PyObject *
instancemethod_get_doc(PyObject *self, void *context)
{
    return PyObject_GetAttr(PyInstanceMethod_GET_FUNCTION(self),
                            &_Py_ID(__doc__));
}

static PyGetSetDef instancemethod_getset[] = {
    {"__doc__", (getter)instancemethod_get_doc, NULL, NULL},
    {0}
};

static PyObject *
instancemethod_getattro(PyObject *self, PyObject *name)
{
    PyTypeObject *tp = Py_TYPE(self);
    PyObject *descr = NULL;

    if (!_PyType_IsReady(tp)) {
        if (PyType_Ready(tp) < 0)
            return NULL;
    }
    descr = _PyType_Lookup(tp, name);

    if (descr != NULL) {
        descrgetfunc f = TP_DESCR_GET(Py_TYPE(descr));
        if (f != NULL)
            return f(descr, self, (PyObject *)Py_TYPE(self));
        else {
            return Py_NewRef(descr);
        }
    }

    return PyObject_GetAttr(PyInstanceMethod_GET_FUNCTION(self), name);
}

static void
instancemethod_dealloc(PyObject *self) {
    _PyObject_GC_UNTRACK(self);
    Py_DECREF(PyInstanceMethod_GET_FUNCTION(self));
    PyObject_GC_Del(self);
}

static int
instancemethod_traverse(PyObject *self, visitproc visit, void *arg) {
    Py_VISIT(PyInstanceMethod_GET_FUNCTION(self));
    return 0;
}

static PyObject *
instancemethod_call(PyObject *self, PyObject *arg, PyObject *kw)
{
    return PyObject_Call(PyInstanceMethod_GET_FUNCTION(self), arg, kw);
}

static PyObject *
instancemethod_descr_get(PyObject *descr, PyObject *obj, PyObject *type) {
    PyObject *func = PyInstanceMethod_GET_FUNCTION(descr);
    if (obj == NULL) {
        return Py_NewRef(func);
    }
    else
        return PyMethod_New(func, obj);
}

static PyObject *
instancemethod_richcompare(PyObject *self, PyObject *other, int op)
{
    PyInstanceMethodObject *a, *b;
    PyObject *res;
    int eq;

    if ((op != Py_EQ && op != Py_NE) ||
        !PyInstanceMethod_Check(self) ||
        !PyInstanceMethod_Check(other))
    {
        Py_RETURN_NOTIMPLEMENTED;
    }
    a = (PyInstanceMethodObject *)self;
    b = (PyInstanceMethodObject *)other;
    eq = PyObject_RichCompareBool(a->func, b->func, Py_EQ);
    if (eq < 0)
        return NULL;
    if (op == Py_EQ)
        res = eq ? Py_True : Py_False;
    else
        res = eq ? Py_False : Py_True;
    return Py_NewRef(res);
}

static PyObject *
instancemethod_repr(PyObject *self)
{
    PyObject *func = PyInstanceMethod_Function(self);
    PyObject *funcname, *result;
    const char *defname = "?";

    if (func == NULL) {
        PyErr_BadInternalCall();
        return NULL;
    }

    if (PyObject_GetOptionalAttr(func, &_Py_ID(__name__), &funcname) < 0) {
        return NULL;
    }
    if (funcname != NULL && !PyUnicode_Check(funcname)) {
        Py_SETREF(funcname, NULL);
    }

    result = PyUnicode_FromFormat("<instancemethod %V at %p>",
                                  funcname, defname, self);

    Py_XDECREF(funcname);
    return result;
}

/*[clinic input]
@classmethod
instancemethod.__new__ as instancemethod_new
    function: object
    /

Bind a function to a class.
[clinic start generated code]*/

static PyObject *
instancemethod_new_impl(PyTypeObject *type, PyObject *function)
/*[clinic end generated code: output=5e0397b2bdb750be input=cfc54e8b973664a8]*/
{
    if (!PyCallable_Check(function)) {
        PyErr_SetString(PyExc_TypeError,
                        "first argument must be callable");
        return NULL;
    }

    return PyInstanceMethod_New(function);
}

PyTypeObject PyInstanceMethod_Type = {
    PyVarObject_HEAD_INIT(&PyType_Type, 0)
    .tp_name = "instancemethod",
    .tp_basicsize = sizeof(PyInstanceMethodObject),
    .tp_dealloc = instancemethod_dealloc,
    .tp_repr = (reprfunc)instancemethod_repr,
    .tp_call = instancemethod_call,
    .tp_getattro = instancemethod_getattro,
    .tp_setattro = PyObject_GenericSetAttr,
    .tp_flags = Py_TPFLAGS_DEFAULT | Py_TPFLAGS_HAVE_GC,
    .tp_doc = instancemethod_new__doc__,
    .tp_traverse = instancemethod_traverse,
    .tp_richcompare = instancemethod_richcompare,
    .tp_members = instancemethod_memberlist,
    .tp_getset = instancemethod_getset,
    .tp_descr_get = instancemethod_descr_get,
    .tp_new = instancemethod_new,
};<|MERGE_RESOLUTION|>--- conflicted
+++ resolved
@@ -2,14 +2,11 @@
 
 #include "Python.h"
 #include "pycore_call.h"          // _PyObject_VectorcallTstate()
-<<<<<<< HEAD
-#include "pycore_compile.h"       // _Py_Mangle()
-=======
 #include "pycore_ceval.h"         // _PyEval_GetBuiltin()
->>>>>>> f9e6ce03
 #include "pycore_object.h"
 #include "pycore_pyerrors.h"
 #include "pycore_pystate.h"       // _PyThreadState_GET()
+#include "pycore_symtable.h"      // _Py_Mangle()
 
 
 #include "clinic/classobject.c.h"
