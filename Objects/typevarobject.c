// TypeVar, TypeVarTuple, ParamSpec, and TypeAlias
#include "Python.h"
#include "pycore_object.h"        // _PyObject_GC_TRACK/UNTRACK, PyAnnotateFormat
#include "pycore_typevarobject.h"
#include "pycore_unionobject.h"   // _Py_union_type_or


/*[clinic input]
class typevar "typevarobject *" "&_PyTypeVar_Type"
class paramspec "paramspecobject *" "&_PyParamSpec_Type"
class paramspecargs "paramspecattrobject *" "&_PyParamSpecArgs_Type"
class paramspeckwargs "paramspecattrobject *" "&_PyParamSpecKwargs_Type"
class typevartuple "typevartupleobject *" "&_PyTypeVarTuple_Type"
class typealias "typealiasobject *" "&_PyTypeAlias_Type"
class Generic "PyObject *" "&PyGeneric_Type"
[clinic start generated code]*/
/*[clinic end generated code: output=da39a3ee5e6b4b0d input=aa86741931a0f55c]*/

typedef struct {
    PyObject_HEAD
    PyObject *name;
    PyObject *bound;
    PyObject *evaluate_bound;
    PyObject *constraints;
    PyObject *evaluate_constraints;
    PyObject *default_value;
    PyObject *evaluate_default;
    bool covariant;
    bool contravariant;
    bool infer_variance;
} typevarobject;

typedef struct {
    PyObject_HEAD
    PyObject *name;
    PyObject *default_value;
    PyObject *evaluate_default;
} typevartupleobject;

typedef struct {
    PyObject_HEAD
    PyObject *name;
    PyObject *bound;
    PyObject *default_value;
    PyObject *evaluate_default;
    bool covariant;
    bool contravariant;
    bool infer_variance;
} paramspecobject;

typedef struct {
    PyObject_HEAD
    PyObject *name;
    PyObject *type_params;
    PyObject *compute_value;
    PyObject *value;
    PyObject *module;
} typealiasobject;

#define typevarobject_CAST(op)      ((typevarobject *)(op))
#define typevartupleobject_CAST(op) ((typevartupleobject *)(op))
#define paramspecobject_CAST(op)    ((paramspecobject *)(op))
#define typealiasobject_CAST(op)    ((typealiasobject *)(op))

#include "clinic/typevarobject.c.h"

/* NoDefault is a marker object to indicate that a parameter has no default. */

static PyObject *
NoDefault_repr(PyObject *op)
{
    return PyUnicode_FromString("typing.NoDefault");
}

static PyObject *
NoDefault_reduce(PyObject *op, PyObject *Py_UNUSED(ignored))
{
    return PyUnicode_FromString("NoDefault");
}

static PyMethodDef nodefault_methods[] = {
    {"__reduce__", NoDefault_reduce, METH_NOARGS, NULL},
    {NULL, NULL}
};

static PyObject *
nodefault_new(PyTypeObject *type, PyObject *args, PyObject *kwargs)
{
    if (PyTuple_GET_SIZE(args) || (kwargs && PyDict_GET_SIZE(kwargs))) {
        PyErr_SetString(PyExc_TypeError, "NoDefaultType takes no arguments");
        return NULL;
    }
    return &_Py_NoDefaultStruct;
}

static void
nodefault_dealloc(PyObject *nodefault)
{
    /* This should never get called, but we also don't want to SEGV if
     * we accidentally decref NoDefault out of existence. Instead,
     * since NoDefault is an immortal object, re-set the reference count.
     */
    _Py_SetImmortal(nodefault);
}

PyDoc_STRVAR(nodefault_doc,
"NoDefaultType()\n"
"--\n\n"
"The type of the NoDefault singleton.");

PyTypeObject _PyNoDefault_Type = {
    PyVarObject_HEAD_INIT(&PyType_Type, 0)
    "NoDefaultType",
    .tp_dealloc = nodefault_dealloc,
    .tp_repr = NoDefault_repr,
    .tp_flags = Py_TPFLAGS_DEFAULT,
    .tp_doc = nodefault_doc,
    .tp_methods = nodefault_methods,
    .tp_new = nodefault_new,
};

PyObject _Py_NoDefaultStruct = _PyObject_HEAD_INIT(&_PyNoDefault_Type);

typedef struct {
    PyObject_HEAD
    PyObject *value;
} constevaluatorobject;

#define constevaluatorobject_CAST(op)   ((constevaluatorobject *)(op))

static void
constevaluator_dealloc(PyObject *self)
{
    PyTypeObject *tp = Py_TYPE(self);
    constevaluatorobject *ce = constevaluatorobject_CAST(self);

    _PyObject_GC_UNTRACK(self);

    Py_XDECREF(ce->value);

    Py_TYPE(self)->tp_free(self);
    Py_DECREF(tp);
}

static int
constevaluator_traverse(PyObject *self, visitproc visit, void *arg)
{
    constevaluatorobject *ce = constevaluatorobject_CAST(self);
    Py_VISIT(ce->value);
    return 0;
}

static int
constevaluator_clear(PyObject *self)
{
    constevaluatorobject *ce = constevaluatorobject_CAST(self);
    Py_CLEAR(ce->value);
    return 0;
}

static PyObject *
constevaluator_repr(PyObject *self)
{
    constevaluatorobject *ce = constevaluatorobject_CAST(self);
    return PyUnicode_FromFormat("<constevaluator %R>", ce->value);
}

static PyObject *
constevaluator_call(PyObject *self, PyObject *args, PyObject *kwargs)
{
    constevaluatorobject *ce = constevaluatorobject_CAST(self);
    if (!_PyArg_NoKeywords("constevaluator.__call__", kwargs)) {
        return NULL;
    }
    int format;
    if (!PyArg_ParseTuple(args, "i:constevaluator.__call__", &format)) {
        return NULL;
    }
    PyObject *value = ce->value;
    if (format == _Py_ANNOTATE_FORMAT_STRING) {
        PyUnicodeWriter *writer = PyUnicodeWriter_Create(5);  // cannot be <5
        if (writer == NULL) {
            return NULL;
        }
        if (PyTuple_Check(value)) {
            if (PyUnicodeWriter_WriteChar(writer, '(') < 0) {
                PyUnicodeWriter_Discard(writer);
                return NULL;
            }
            for (Py_ssize_t i = 0; i < PyTuple_GET_SIZE(value); i++) {
                PyObject *item = PyTuple_GET_ITEM(value, i);
                if (i > 0) {
                    if (PyUnicodeWriter_WriteUTF8(writer, ", ", 2) < 0) {
                        PyUnicodeWriter_Discard(writer);
                        return NULL;
                    }
                }
                if (_Py_typing_type_repr(writer, item) < 0) {
                    PyUnicodeWriter_Discard(writer);
                    return NULL;
                }
            }
            if (PyUnicodeWriter_WriteChar(writer, ')') < 0) {
                PyUnicodeWriter_Discard(writer);
                return NULL;
            }
        }
        else {
            if (_Py_typing_type_repr(writer, value) < 0) {
                PyUnicodeWriter_Discard(writer);
                return NULL;
            }
        }
        return PyUnicodeWriter_Finish(writer);
    }
    return Py_NewRef(value);
}

static PyObject *
constevaluator_alloc(PyObject *value)
{
    PyTypeObject *tp = _PyInterpreterState_GET()->cached_objects.constevaluator_type;
    assert(tp != NULL);
    constevaluatorobject *ce = PyObject_GC_New(constevaluatorobject, tp);
    if (ce == NULL) {
        return NULL;
    }
    ce->value = Py_NewRef(value);
    _PyObject_GC_TRACK(ce);
    return (PyObject *)ce;

}

PyDoc_STRVAR(constevaluator_doc,
"_ConstEvaluator()\n"
"--\n\n"
"Internal type for implementing evaluation functions.");

static PyType_Slot constevaluator_slots[] = {
    {Py_tp_doc, (void *)constevaluator_doc},
    {Py_tp_dealloc, constevaluator_dealloc},
    {Py_tp_traverse, constevaluator_traverse},
    {Py_tp_clear, constevaluator_clear},
    {Py_tp_repr, constevaluator_repr},
    {Py_tp_call, constevaluator_call},
    {Py_tp_alloc, PyType_GenericAlloc},
    {Py_tp_free, PyObject_GC_Del},
    {0, NULL},
};

PyType_Spec constevaluator_spec = {
    .name = "_typing._ConstEvaluator",
    .basicsize = sizeof(constevaluatorobject),
    .flags = Py_TPFLAGS_DEFAULT | Py_TPFLAGS_HAVE_GC | Py_TPFLAGS_IMMUTABLETYPE
        | Py_TPFLAGS_DISALLOW_INSTANTIATION,
    .slots = constevaluator_slots,
};

int
_Py_typing_type_repr(PyUnicodeWriter *writer, PyObject *p)
{
    PyObject *qualname = NULL;
    PyObject *module = NULL;
    PyObject *r = NULL;
    int rc;

    if (p == Py_Ellipsis) {
        // The Ellipsis object
        r = PyUnicode_FromString("...");
        goto exit;
    }

    if (p == (PyObject *)&_PyNone_Type) {
        return PyUnicodeWriter_WriteUTF8(writer, "None", 4);
    }

    if ((rc = PyObject_HasAttrWithError(p, &_Py_ID(__origin__))) > 0 &&
        (rc = PyObject_HasAttrWithError(p, &_Py_ID(__args__))) > 0)
    {
        // It looks like a GenericAlias
        goto use_repr;
    }
    if (rc < 0) {
        goto exit;
    }

    if (PyObject_GetOptionalAttr(p, &_Py_ID(__qualname__), &qualname) < 0) {
        goto exit;
    }
    if (qualname == NULL) {
        goto use_repr;
    }
    if (PyObject_GetOptionalAttr(p, &_Py_ID(__module__), &module) < 0) {
        goto exit;
    }
    if (module == NULL || module == Py_None) {
        goto use_repr;
    }

    // Looks like a class
    if (PyUnicode_Check(module) &&
        _PyUnicode_EqualToASCIIString(module, "builtins"))
    {
        // builtins don't need a module name
        r = PyObject_Str(qualname);
        goto exit;
    }
    else {
        r = PyUnicode_FromFormat("%S.%S", module, qualname);
        goto exit;
    }

use_repr:
    r = PyObject_Repr(p);
exit:
    Py_XDECREF(qualname);
    Py_XDECREF(module);
    if (r == NULL) {
        return -1;
    }
    rc = PyUnicodeWriter_WriteStr(writer, r);
    Py_DECREF(r);
    return rc;
}


static PyObject *
call_typing_func_object(const char *name, PyObject **args, size_t nargs)
{
    PyObject *typing = PyImport_ImportModule("typing");
    if (typing == NULL) {
        return NULL;
    }
    PyObject *func = PyObject_GetAttrString(typing, name);
    if (func == NULL) {
        Py_DECREF(typing);
        return NULL;
    }
    PyObject *result = PyObject_Vectorcall(func, args, nargs, NULL);
    Py_DECREF(func);
    Py_DECREF(typing);
    return result;
}

static PyObject *
type_check(PyObject *arg, const char *msg)
{
    // Calling typing.py here leads to bootstrapping problems
    if (Py_IsNone(arg)) {
        return Py_NewRef(Py_TYPE(arg));
    }
    PyObject *message_str = PyUnicode_FromString(msg);
    if (message_str == NULL) {
        return NULL;
    }
    PyObject *args[2] = {arg, message_str};
    PyObject *result = call_typing_func_object("_type_check", args, 2);
    Py_DECREF(message_str);
    return result;
}

/*
 * Return a typing.Union. This is used as the nb_or (|) operator for
 * TypeVar and ParamSpec. We use this rather than _Py_union_type_or
 * (which would produce a types.Union) because historically TypeVar
 * supported unions with string forward references, and we want to
 * preserve that behavior. _Py_union_type_or only allows a small set
 * of types.
 */
static PyObject *
make_union(PyObject *self, PyObject *other)
{
    PyObject *args[2] = {self, other};
    PyObject *result = call_typing_func_object("_make_union", args, 2);
    return result;
}

static PyObject *
caller(void)
{
    _PyInterpreterFrame *f = _PyThreadState_GET()->current_frame;
    if (f == NULL) {
        Py_RETURN_NONE;
    }
    if (f == NULL || PyStackRef_IsNull(f->f_funcobj)) {
        Py_RETURN_NONE;
    }
    PyObject *r = PyFunction_GetModule(PyStackRef_AsPyObjectBorrow(f->f_funcobj));
    if (!r) {
        PyErr_Clear();
        Py_RETURN_NONE;
    }
    return Py_NewRef(r);
}

static PyObject *
unpack(PyObject *self)
{
    PyObject *typing = PyImport_ImportModule("typing");
    if (typing == NULL) {
        return NULL;
    }
    PyObject *unpack = PyObject_GetAttrString(typing, "Unpack");
    if (unpack == NULL) {
        Py_DECREF(typing);
        return NULL;
    }
    PyObject *unpacked = PyObject_GetItem(unpack, self);
    Py_DECREF(typing);
    Py_DECREF(unpack);
    return unpacked;
}

static int
contains_typevartuple(PyTupleObject *params)
{
    Py_ssize_t n = PyTuple_GET_SIZE(params);
    PyTypeObject *tp = _PyInterpreterState_GET()->cached_objects.typevartuple_type;
    for (Py_ssize_t i = 0; i < n; i++) {
        PyObject *param = PyTuple_GET_ITEM(params, i);
        if (Py_IS_TYPE(param, tp)) {
            return 1;
        }
    }
    return 0;
}

static PyObject *
unpack_typevartuples(PyObject *params)
{
    assert(PyTuple_Check(params));
    // TypeVarTuple must be unpacked when passed to Generic, so we do that here.
    if (contains_typevartuple((PyTupleObject *)params)) {
        Py_ssize_t n = PyTuple_GET_SIZE(params);
        PyObject *new_params = PyTuple_New(n);
        if (new_params == NULL) {
            return NULL;
        }
        PyTypeObject *tp = _PyInterpreterState_GET()->cached_objects.typevartuple_type;
        for (Py_ssize_t i = 0; i < n; i++) {
            PyObject *param = PyTuple_GET_ITEM(params, i);
            if (Py_IS_TYPE(param, tp)) {
                PyObject *unpacked = unpack(param);
                if (unpacked == NULL) {
                    Py_DECREF(new_params);
                    return NULL;
                }
                PyTuple_SET_ITEM(new_params, i, unpacked);
            }
            else {
                PyTuple_SET_ITEM(new_params, i, Py_NewRef(param));
            }
        }
        return new_params;
    }
    else {
        return Py_NewRef(params);
    }
}

static void
typevar_dealloc(PyObject *self)
{
    PyTypeObject *tp = Py_TYPE(self);
    typevarobject *tv = typevarobject_CAST(self);

    _PyObject_GC_UNTRACK(self);

    Py_DECREF(tv->name);
    Py_XDECREF(tv->bound);
    Py_XDECREF(tv->evaluate_bound);
    Py_XDECREF(tv->constraints);
    Py_XDECREF(tv->evaluate_constraints);
    Py_XDECREF(tv->default_value);
    Py_XDECREF(tv->evaluate_default);
    PyObject_ClearManagedDict(self);
    PyObject_ClearWeakRefs(self);

    Py_TYPE(self)->tp_free(self);
    Py_DECREF(tp);
}

static int
typevar_traverse(PyObject *self, visitproc visit, void *arg)
{
    Py_VISIT(Py_TYPE(self));
    typevarobject *tv = typevarobject_CAST(self);
    Py_VISIT(tv->bound);
    Py_VISIT(tv->evaluate_bound);
    Py_VISIT(tv->constraints);
    Py_VISIT(tv->evaluate_constraints);
    Py_VISIT(tv->default_value);
    Py_VISIT(tv->evaluate_default);
    PyObject_VisitManagedDict(self, visit, arg);
    return 0;
}

static int
typevar_clear(PyObject *op)
{
    typevarobject *self = typevarobject_CAST(op);
    Py_CLEAR(self->bound);
    Py_CLEAR(self->evaluate_bound);
    Py_CLEAR(self->constraints);
    Py_CLEAR(self->evaluate_constraints);
    Py_CLEAR(self->default_value);
    Py_CLEAR(self->evaluate_default);
    PyObject_ClearManagedDict(op);
    return 0;
}

static PyObject *
typevar_repr(PyObject *self)
{
    typevarobject *tv = typevarobject_CAST(self);

    if (tv->infer_variance) {
        return Py_NewRef(tv->name);
    }

    char variance = tv->covariant ? '+' : tv->contravariant ? '-' : '~';
    return PyUnicode_FromFormat("%c%U", variance, tv->name);
}

static PyMemberDef typevar_members[] = {
    {"__name__", _Py_T_OBJECT, offsetof(typevarobject, name), Py_READONLY},
    {"__covariant__", Py_T_BOOL, offsetof(typevarobject, covariant), Py_READONLY},
    {"__contravariant__", Py_T_BOOL, offsetof(typevarobject, contravariant), Py_READONLY},
    {"__infer_variance__", Py_T_BOOL, offsetof(typevarobject, infer_variance), Py_READONLY},
    {0}
};

static PyObject *
typevar_bound(PyObject *op, void *Py_UNUSED(closure))
{
    typevarobject *self = typevarobject_CAST(op);
    if (self->bound != NULL) {
        return Py_NewRef(self->bound);
    }
    if (self->evaluate_bound == NULL) {
        Py_RETURN_NONE;
    }
    PyObject *bound = PyObject_CallNoArgs(self->evaluate_bound);
    self->bound = Py_XNewRef(bound);
    return bound;
}

static PyObject *
typevar_default(PyObject *op, void *Py_UNUSED(closure))
{
    typevarobject *self = typevarobject_CAST(op);
    if (self->default_value != NULL) {
        return Py_NewRef(self->default_value);
    }
    if (self->evaluate_default == NULL) {
        return &_Py_NoDefaultStruct;
    }
    PyObject *default_value = PyObject_CallNoArgs(self->evaluate_default);
    self->default_value = Py_XNewRef(default_value);
    return default_value;
}

static PyObject *
typevar_constraints(PyObject *op, void *Py_UNUSED(closure))
{
    typevarobject *self = typevarobject_CAST(op);
    if (self->constraints != NULL) {
        return Py_NewRef(self->constraints);
    }
    if (self->evaluate_constraints == NULL) {
        return PyTuple_New(0);
    }
    PyObject *constraints = PyObject_CallNoArgs(self->evaluate_constraints);
    self->constraints = Py_XNewRef(constraints);
    return constraints;
}

static PyObject *
typevar_evaluate_bound(PyObject *op, void *Py_UNUSED(closure))
{
    typevarobject *self = typevarobject_CAST(op);
    if (self->evaluate_bound != NULL) {
        return Py_NewRef(self->evaluate_bound);
    }
    if (self->bound != NULL) {
        return constevaluator_alloc(self->bound);
    }
    Py_RETURN_NONE;
}

static PyObject *
typevar_evaluate_constraints(PyObject *op, void *Py_UNUSED(closure))
{
    typevarobject *self = typevarobject_CAST(op);
    if (self->evaluate_constraints != NULL) {
        return Py_NewRef(self->evaluate_constraints);
    }
    if (self->constraints != NULL) {
        return constevaluator_alloc(self->constraints);
    }
    Py_RETURN_NONE;
}

static PyObject *
typevar_evaluate_default(PyObject *op, void *Py_UNUSED(closure))
{
    typevarobject *self = typevarobject_CAST(op);
    if (self->evaluate_default != NULL) {
        return Py_NewRef(self->evaluate_default);
    }
    if (self->default_value != NULL) {
        return constevaluator_alloc(self->default_value);
    }
    Py_RETURN_NONE;
}

static PyGetSetDef typevar_getset[] = {
    {"__bound__", typevar_bound, NULL, NULL, NULL},
    {"__constraints__", typevar_constraints, NULL, NULL, NULL},
    {"__default__", typevar_default, NULL, NULL, NULL},
    {"evaluate_bound", typevar_evaluate_bound, NULL, NULL, NULL},
    {"evaluate_constraints", typevar_evaluate_constraints, NULL, NULL, NULL},
    {"evaluate_default", typevar_evaluate_default, NULL, NULL, NULL},
    {0}
};

static typevarobject *
typevar_alloc(PyObject *name, PyObject *bound, PyObject *evaluate_bound,
              PyObject *constraints, PyObject *evaluate_constraints,
              PyObject *default_value,
              bool covariant, bool contravariant, bool infer_variance,
              PyObject *module)
{
    PyTypeObject *tp = _PyInterpreterState_GET()->cached_objects.typevar_type;
    assert(tp != NULL);
    typevarobject *tv = PyObject_GC_New(typevarobject, tp);
    if (tv == NULL) {
        return NULL;
    }

    tv->name = Py_NewRef(name);

    tv->bound = Py_XNewRef(bound);
    tv->evaluate_bound = Py_XNewRef(evaluate_bound);
    tv->constraints = Py_XNewRef(constraints);
    tv->evaluate_constraints = Py_XNewRef(evaluate_constraints);
    tv->default_value = Py_XNewRef(default_value);
    tv->evaluate_default = NULL;

    tv->covariant = covariant;
    tv->contravariant = contravariant;
    tv->infer_variance = infer_variance;
    _PyObject_GC_TRACK(tv);

    if (module != NULL) {
        if (PyObject_SetAttrString((PyObject *)tv, "__module__", module) < 0) {
            Py_DECREF(tv);
            return NULL;
        }
    }

    return tv;
}

/*[clinic input]
@classmethod
typevar.__new__ as typevar_new

    name: object(subclass_of="&PyUnicode_Type")
    *constraints: tuple
    bound: object = None
    default as default_value: object(c_default="&_Py_NoDefaultStruct") = typing.NoDefault
    covariant: bool = False
    contravariant: bool = False
    infer_variance: bool = False

Create a TypeVar.
[clinic start generated code]*/

static PyObject *
typevar_new_impl(PyTypeObject *type, PyObject *name, PyObject *constraints,
                 PyObject *bound, PyObject *default_value, int covariant,
                 int contravariant, int infer_variance)
/*[clinic end generated code: output=d2b248ff074eaab6 input=1b5b62e40c92c167]*/
{
    if (covariant && contravariant) {
        PyErr_SetString(PyExc_ValueError,
                        "Bivariant types are not supported.");
        return NULL;
    }

    if (infer_variance && (covariant || contravariant)) {
        PyErr_SetString(PyExc_ValueError,
                        "Variance cannot be specified with infer_variance.");
        return NULL;
    }

    if (Py_IsNone(bound)) {
        bound = NULL;
    }
    if (bound != NULL) {
        bound = type_check(bound, "Bound must be a type.");
        if (bound == NULL) {
            return NULL;
        }
    }

    assert(PyTuple_CheckExact(constraints));
    Py_ssize_t n_constraints = PyTuple_GET_SIZE(constraints);
    if (n_constraints == 1) {
        PyErr_SetString(PyExc_TypeError,
                        "A single constraint is not allowed");
        Py_XDECREF(bound);
        return NULL;
    } else if (n_constraints == 0) {
        constraints = NULL;
    } else if (bound != NULL) {
        PyErr_SetString(PyExc_TypeError,
                        "Constraints cannot be combined with bound=...");
        Py_XDECREF(bound);
        return NULL;
    }
    PyObject *module = caller();
    if (module == NULL) {
        Py_XDECREF(bound);
        return NULL;
    }

    PyObject *tv = (PyObject *)typevar_alloc(name, bound, NULL,
                                             constraints, NULL,
                                             default_value,
                                             covariant, contravariant,
                                             infer_variance, module);
    Py_XDECREF(bound);
    Py_XDECREF(module);
    return tv;
}

/*[clinic input]
typevar.__typing_subst__ as typevar_typing_subst

    arg: object
    /

[clinic start generated code]*/

static PyObject *
typevar_typing_subst(typevarobject *self, PyObject *arg)
/*[clinic end generated code: output=0773735e8ce18968 input=9e87b57f0fc59b92]*/
{
    PyObject *args[2] = {(PyObject *)self, arg};
    PyObject *result = call_typing_func_object("_typevar_subst", args, 2);
    return result;
}

/*[clinic input]
typevar.__typing_prepare_subst__ as typevar_typing_prepare_subst

    alias: object
    args: object
    /

[clinic start generated code]*/

static PyObject *
typevar_typing_prepare_subst_impl(typevarobject *self, PyObject *alias,
                                  PyObject *args)
/*[clinic end generated code: output=82c3f4691e0ded22 input=201a750415d14ffb]*/
{
    PyObject *params = PyObject_GetAttrString(alias, "__parameters__");
    if (params == NULL) {
        return NULL;
    }
    Py_ssize_t i = PySequence_Index(params, (PyObject *)self);
    if (i == -1) {
        Py_DECREF(params);
        return NULL;
    }
    Py_ssize_t args_len = PySequence_Length(args);
    if (args_len == -1) {
        Py_DECREF(params);
        return NULL;
    }
    if (i < args_len) {
        // We already have a value for our TypeVar
        Py_DECREF(params);
        return Py_NewRef(args);
    }
    else if (i == args_len) {
        // If the TypeVar has a default, use it.
        PyObject *dflt = typevar_default((PyObject *)self, NULL);
        if (dflt == NULL) {
            Py_DECREF(params);
            return NULL;
        }
        if (dflt != &_Py_NoDefaultStruct) {
            PyObject *new_args = PyTuple_Pack(1, dflt);
            Py_DECREF(dflt);
            if (new_args == NULL) {
                Py_DECREF(params);
                return NULL;
            }
            PyObject *result = PySequence_Concat(args, new_args);
            Py_DECREF(params);
            Py_DECREF(new_args);
            return result;
        }
    }
    Py_DECREF(params);
    PyErr_Format(PyExc_TypeError,
                 "Too few arguments for %S; actual %d, expected at least %d",
                 alias, args_len, i + 1);
    return NULL;
}

/*[clinic input]
typevar.__reduce__ as typevar_reduce

[clinic start generated code]*/

static PyObject *
typevar_reduce_impl(typevarobject *self)
/*[clinic end generated code: output=02e5c55d7cf8a08f input=de76bc95f04fb9ff]*/
{
    return Py_NewRef(self->name);
}


/*[clinic input]
typevar.has_default as typevar_has_default

[clinic start generated code]*/

static PyObject *
typevar_has_default_impl(typevarobject *self)
/*[clinic end generated code: output=76bf0b8dc98b97dd input=31024aa030761cf6]*/
{
    if (self->evaluate_default != NULL ||
        (self->default_value != &_Py_NoDefaultStruct && self->default_value != NULL)) {
        Py_RETURN_TRUE;
    }
    Py_RETURN_FALSE;
}

static PyObject *
typevar_mro_entries(PyObject *self, PyObject *args)
{
    PyErr_SetString(PyExc_TypeError,
                    "Cannot subclass an instance of TypeVar");
    return NULL;
}

static PyMethodDef typevar_methods[] = {
    TYPEVAR_TYPING_SUBST_METHODDEF
    TYPEVAR_TYPING_PREPARE_SUBST_METHODDEF
    TYPEVAR_REDUCE_METHODDEF
    TYPEVAR_HAS_DEFAULT_METHODDEF
    {"__mro_entries__", typevar_mro_entries, METH_O},
    {0}
};

PyDoc_STRVAR(typevar_doc,
"Type variable.\n\
\n\
The preferred way to construct a type variable is via the dedicated\n\
syntax for generic functions, classes, and type aliases::\n\
\n\
    class Sequence[T]:  # T is a TypeVar\n\
        ...\n\
\n\
This syntax can also be used to create bound and constrained type\n\
variables::\n\
\n\
    # S is a TypeVar bound to str\n\
    class StrSequence[S: str]:\n\
        ...\n\
\n\
    # A is a TypeVar constrained to str or bytes\n\
    class StrOrBytesSequence[A: (str, bytes)]:\n\
        ...\n\
\n\
Type variables can also have defaults:\n\
\n\
    class IntDefault[T = int]:\n\
        ...\n\
\n\
However, if desired, reusable type variables can also be constructed\n\
manually, like so::\n\
\n\
   T = TypeVar('T')  # Can be anything\n\
   S = TypeVar('S', bound=str)  # Can be any subtype of str\n\
   A = TypeVar('A', str, bytes)  # Must be exactly str or bytes\n\
   D = TypeVar('D', default=int)  # Defaults to int\n\
\n\
Type variables exist primarily for the benefit of static type\n\
checkers.  They serve as the parameters for generic types as well\n\
as for generic function and type alias definitions.\n\
\n\
The variance of type variables is inferred by type checkers when they\n\
are created through the type parameter syntax and when\n\
``infer_variance=True`` is passed. Manually created type variables may\n\
be explicitly marked covariant or contravariant by passing\n\
``covariant=True`` or ``contravariant=True``. By default, manually\n\
created type variables are invariant. See PEP 484 and PEP 695 for more\n\
details.\n\
");

static PyType_Slot typevar_slots[] = {
    {Py_tp_doc, (void *)typevar_doc},
    {Py_tp_methods, typevar_methods},
    {Py_nb_or, make_union},
    {Py_tp_new, typevar_new},
    {Py_tp_dealloc, typevar_dealloc},
    {Py_tp_alloc, PyType_GenericAlloc},
    {Py_tp_free, PyObject_GC_Del},
    {Py_tp_traverse, typevar_traverse},
    {Py_tp_clear, typevar_clear},
    {Py_tp_repr, typevar_repr},
    {Py_tp_members, typevar_members},
    {Py_tp_getset, typevar_getset},
    {0, NULL},
};

PyType_Spec typevar_spec = {
    .name = "typing.TypeVar",
    .basicsize = sizeof(typevarobject),
    .flags = Py_TPFLAGS_DEFAULT | Py_TPFLAGS_HAVE_GC | Py_TPFLAGS_IMMUTABLETYPE
        | Py_TPFLAGS_MANAGED_DICT | Py_TPFLAGS_MANAGED_WEAKREF,
    .slots = typevar_slots,
};

typedef struct {
    PyObject_HEAD
    PyObject *__origin__;
} paramspecattrobject;

#define paramspecattrobject_CAST(op)    ((paramspecattrobject *)(op))

static void
paramspecattr_dealloc(PyObject *self)
{
    PyTypeObject *tp = Py_TYPE(self);
    paramspecattrobject *psa = paramspecattrobject_CAST(self);

    _PyObject_GC_UNTRACK(self);

    Py_XDECREF(psa->__origin__);

    Py_TYPE(self)->tp_free(self);
    Py_DECREF(tp);
}

static int
paramspecattr_traverse(PyObject *self, visitproc visit, void *arg)
{
    paramspecattrobject *psa = paramspecattrobject_CAST(self);
    Py_VISIT(psa->__origin__);
    return 0;
}

static int
paramspecattr_clear(PyObject *op)
{
    paramspecattrobject *self = paramspecattrobject_CAST(op);
    Py_CLEAR(self->__origin__);
    return 0;
}

static PyObject *
paramspecattr_richcompare(PyObject *a, PyObject *b, int op)
{
    if (!Py_IS_TYPE(a, Py_TYPE(b))) {
        Py_RETURN_NOTIMPLEMENTED;
    }
    if (op != Py_EQ && op != Py_NE) {
        Py_RETURN_NOTIMPLEMENTED;
    }
    paramspecattrobject *lhs = paramspecattrobject_CAST(a); // may be unsafe
    paramspecattrobject *rhs = (paramspecattrobject *)b;    // safe fast cast
    return PyObject_RichCompare(lhs->__origin__, rhs->__origin__, op);
}

static PyMemberDef paramspecattr_members[] = {
    {"__origin__", _Py_T_OBJECT, offsetof(paramspecattrobject, __origin__), Py_READONLY},
    {0}
};

static paramspecattrobject *
paramspecattr_new(PyTypeObject *tp, PyObject *origin)
{
    paramspecattrobject *psa = PyObject_GC_New(paramspecattrobject, tp);
    if (psa == NULL) {
        return NULL;
    }
    psa->__origin__ = Py_NewRef(origin);
    _PyObject_GC_TRACK(psa);
    return psa;
}

static PyObject *
paramspecargs_repr(PyObject *self)
{
    paramspecattrobject *psa = paramspecattrobject_CAST(self);
    PyTypeObject *tp = _PyInterpreterState_GET()->cached_objects.paramspec_type;
    if (Py_IS_TYPE(psa->__origin__, tp)) {
        return PyUnicode_FromFormat("%U.args",
            ((paramspecobject *)psa->__origin__)->name);
    }
    return PyUnicode_FromFormat("%R.args", psa->__origin__);
}


/*[clinic input]
@classmethod
paramspecargs.__new__ as paramspecargs_new

    origin: object

Create a ParamSpecArgs object.
[clinic start generated code]*/

static PyObject *
paramspecargs_new_impl(PyTypeObject *type, PyObject *origin)
/*[clinic end generated code: output=9a1463dc8942fe4e input=3596a0bb6183c208]*/
{
    return (PyObject *)paramspecattr_new(type, origin);
}

static PyObject *
paramspecargs_mro_entries(PyObject *self, PyObject *args)
{
    PyErr_SetString(PyExc_TypeError,
                    "Cannot subclass an instance of ParamSpecArgs");
    return NULL;
}

static PyMethodDef paramspecargs_methods[] = {
    {"__mro_entries__", paramspecargs_mro_entries, METH_O},
    {0}
};

PyDoc_STRVAR(paramspecargs_doc,
"The args for a ParamSpec object.\n\
\n\
Given a ParamSpec object P, P.args is an instance of ParamSpecArgs.\n\
\n\
ParamSpecArgs objects have a reference back to their ParamSpec::\n\
\n\
    >>> P = ParamSpec(\"P\")\n\
    >>> P.args.__origin__ is P\n\
    True\n\
\n\
This type is meant for runtime introspection and has no special meaning\n\
to static type checkers.\n\
");

static PyType_Slot paramspecargs_slots[] = {
    {Py_tp_doc, (void *)paramspecargs_doc},
    {Py_tp_methods, paramspecargs_methods},
    {Py_tp_new, paramspecargs_new},
    {Py_tp_dealloc, paramspecattr_dealloc},
    {Py_tp_alloc, PyType_GenericAlloc},
    {Py_tp_free, PyObject_GC_Del},
    {Py_tp_traverse, paramspecattr_traverse},
    {Py_tp_clear, paramspecattr_clear},
    {Py_tp_repr, paramspecargs_repr},
    {Py_tp_members, paramspecattr_members},
    {Py_tp_richcompare, paramspecattr_richcompare},
    {0, NULL},
};

PyType_Spec paramspecargs_spec = {
    .name = "typing.ParamSpecArgs",
    .basicsize = sizeof(paramspecattrobject),
    .flags = Py_TPFLAGS_DEFAULT | Py_TPFLAGS_HAVE_GC | Py_TPFLAGS_IMMUTABLETYPE
        | Py_TPFLAGS_MANAGED_WEAKREF,
    .slots = paramspecargs_slots,
};

static PyObject *
paramspeckwargs_repr(PyObject *self)
{
    paramspecattrobject *psk = paramspecattrobject_CAST(self);

    PyTypeObject *tp = _PyInterpreterState_GET()->cached_objects.paramspec_type;
    if (Py_IS_TYPE(psk->__origin__, tp)) {
        return PyUnicode_FromFormat("%U.kwargs",
            ((paramspecobject *)psk->__origin__)->name);
    }
    return PyUnicode_FromFormat("%R.kwargs", psk->__origin__);
}

/*[clinic input]
@classmethod
paramspeckwargs.__new__ as paramspeckwargs_new

    origin: object

Create a ParamSpecKwargs object.
[clinic start generated code]*/

static PyObject *
paramspeckwargs_new_impl(PyTypeObject *type, PyObject *origin)
/*[clinic end generated code: output=277b11967ebaf4ab input=981bca9b0cf9e40a]*/
{
    return (PyObject *)paramspecattr_new(type, origin);
}

static PyObject *
paramspeckwargs_mro_entries(PyObject *self, PyObject *args)
{
    PyErr_SetString(PyExc_TypeError,
                    "Cannot subclass an instance of ParamSpecKwargs");
    return NULL;
}

static PyMethodDef paramspeckwargs_methods[] = {
    {"__mro_entries__", paramspeckwargs_mro_entries, METH_O},
    {0}
};

PyDoc_STRVAR(paramspeckwargs_doc,
"The kwargs for a ParamSpec object.\n\
\n\
Given a ParamSpec object P, P.kwargs is an instance of ParamSpecKwargs.\n\
\n\
ParamSpecKwargs objects have a reference back to their ParamSpec::\n\
\n\
    >>> P = ParamSpec(\"P\")\n\
    >>> P.kwargs.__origin__ is P\n\
    True\n\
\n\
This type is meant for runtime introspection and has no special meaning\n\
to static type checkers.\n\
");

static PyType_Slot paramspeckwargs_slots[] = {
    {Py_tp_doc, (void *)paramspeckwargs_doc},
    {Py_tp_methods, paramspeckwargs_methods},
    {Py_tp_new, paramspeckwargs_new},
    {Py_tp_dealloc, paramspecattr_dealloc},
    {Py_tp_alloc, PyType_GenericAlloc},
    {Py_tp_free, PyObject_GC_Del},
    {Py_tp_traverse, paramspecattr_traverse},
    {Py_tp_clear, paramspecattr_clear},
    {Py_tp_repr, paramspeckwargs_repr},
    {Py_tp_members, paramspecattr_members},
    {Py_tp_richcompare, paramspecattr_richcompare},
    {0, NULL},
};

PyType_Spec paramspeckwargs_spec = {
    .name = "typing.ParamSpecKwargs",
    .basicsize = sizeof(paramspecattrobject),
    .flags = Py_TPFLAGS_DEFAULT | Py_TPFLAGS_HAVE_GC | Py_TPFLAGS_IMMUTABLETYPE
        | Py_TPFLAGS_MANAGED_WEAKREF,
    .slots = paramspeckwargs_slots,
};

static void
paramspec_dealloc(PyObject *self)
{
    PyTypeObject *tp = Py_TYPE(self);
    paramspecobject *ps = paramspecobject_CAST(self);

    _PyObject_GC_UNTRACK(self);

    Py_DECREF(ps->name);
    Py_XDECREF(ps->bound);
    Py_XDECREF(ps->default_value);
    Py_XDECREF(ps->evaluate_default);
    PyObject_ClearManagedDict(self);
    PyObject_ClearWeakRefs(self);

    Py_TYPE(self)->tp_free(self);
    Py_DECREF(tp);
}

static int
paramspec_traverse(PyObject *self, visitproc visit, void *arg)
{
    Py_VISIT(Py_TYPE(self));
    paramspecobject *ps = paramspecobject_CAST(self);
    Py_VISIT(ps->bound);
    Py_VISIT(ps->default_value);
    Py_VISIT(ps->evaluate_default);
    PyObject_VisitManagedDict(self, visit, arg);
    return 0;
}

static int
paramspec_clear(PyObject *op)
{
    paramspecobject *self = paramspecobject_CAST(op);
    Py_CLEAR(self->bound);
    Py_CLEAR(self->default_value);
    Py_CLEAR(self->evaluate_default);
    PyObject_ClearManagedDict(op);
    return 0;
}

static PyObject *
paramspec_repr(PyObject *self)
{
    paramspecobject *ps = paramspecobject_CAST(self);

    if (ps->infer_variance) {
        return Py_NewRef(ps->name);
    }

    char variance = ps->covariant ? '+' : ps->contravariant ? '-' : '~';
    return PyUnicode_FromFormat("%c%U", variance, ps->name);
}

static PyMemberDef paramspec_members[] = {
    {"__name__", _Py_T_OBJECT, offsetof(paramspecobject, name), Py_READONLY},
    {"__bound__", _Py_T_OBJECT, offsetof(paramspecobject, bound), Py_READONLY},
    {"__covariant__", Py_T_BOOL, offsetof(paramspecobject, covariant), Py_READONLY},
    {"__contravariant__", Py_T_BOOL, offsetof(paramspecobject, contravariant), Py_READONLY},
    {"__infer_variance__", Py_T_BOOL, offsetof(paramspecobject, infer_variance), Py_READONLY},
    {0}
};

static PyObject *
paramspec_args(PyObject *self, void *Py_UNUSED(closure))
{
    PyTypeObject *tp = _PyInterpreterState_GET()->cached_objects.paramspecargs_type;
    return (PyObject *)paramspecattr_new(tp, self);
}

static PyObject *
paramspec_kwargs(PyObject *self, void *Py_UNUSED(closure))
{
    PyTypeObject *tp = _PyInterpreterState_GET()->cached_objects.paramspeckwargs_type;
    return (PyObject *)paramspecattr_new(tp, self);
}

static PyObject *
paramspec_default(PyObject *op, void *Py_UNUSED(closure))
{
    paramspecobject *self = paramspecobject_CAST(op);
    if (self->default_value != NULL) {
        return Py_NewRef(self->default_value);
    }
    if (self->evaluate_default == NULL) {
        return &_Py_NoDefaultStruct;
    }
    PyObject *default_value = PyObject_CallNoArgs(self->evaluate_default);
    self->default_value = Py_XNewRef(default_value);
    return default_value;
}

static PyObject *
paramspec_evaluate_default(PyObject *op, void *Py_UNUSED(closure))
{
    paramspecobject *self = paramspecobject_CAST(op);
    if (self->evaluate_default != NULL) {
        return Py_NewRef(self->evaluate_default);
    }
    if (self->default_value != NULL) {
        return constevaluator_alloc(self->default_value);
    }
    Py_RETURN_NONE;
}

static PyGetSetDef paramspec_getset[] = {
    {"args", paramspec_args, NULL, PyDoc_STR("Represents positional arguments."), NULL},
    {"kwargs", paramspec_kwargs, NULL, PyDoc_STR("Represents keyword arguments."), NULL},
    {"__default__", paramspec_default, NULL, "The default value for this ParamSpec.", NULL},
    {"evaluate_default", paramspec_evaluate_default, NULL, NULL, NULL},
    {0},
};

static paramspecobject *
paramspec_alloc(PyObject *name, PyObject *bound, PyObject *default_value, bool covariant,
                bool contravariant, bool infer_variance, PyObject *module)
{
    PyTypeObject *tp = _PyInterpreterState_GET()->cached_objects.paramspec_type;
    paramspecobject *ps = PyObject_GC_New(paramspecobject, tp);
    if (ps == NULL) {
        return NULL;
    }
    ps->name = Py_NewRef(name);
    ps->bound = Py_XNewRef(bound);
    ps->covariant = covariant;
    ps->contravariant = contravariant;
    ps->infer_variance = infer_variance;
    ps->default_value = Py_XNewRef(default_value);
    ps->evaluate_default = NULL;
    _PyObject_GC_TRACK(ps);
    if (module != NULL) {
        if (PyObject_SetAttrString((PyObject *)ps, "__module__", module) < 0) {
            Py_DECREF(ps);
            return NULL;
        }
    }
    return ps;
}

/*[clinic input]
@classmethod
paramspec.__new__ as paramspec_new

    name: object(subclass_of="&PyUnicode_Type")
    *
    bound: object = None
    default as default_value: object(c_default="&_Py_NoDefaultStruct") = typing.NoDefault
    covariant: bool = False
    contravariant: bool = False
    infer_variance: bool = False

Create a ParamSpec object.
[clinic start generated code]*/

static PyObject *
paramspec_new_impl(PyTypeObject *type, PyObject *name, PyObject *bound,
                   PyObject *default_value, int covariant, int contravariant,
                   int infer_variance)
/*[clinic end generated code: output=47ca9d63fa5a094d input=495e1565bc067ab9]*/
{
    if (covariant && contravariant) {
        PyErr_SetString(PyExc_ValueError, "Bivariant types are not supported.");
        return NULL;
    }
    if (infer_variance && (covariant || contravariant)) {
        PyErr_SetString(PyExc_ValueError, "Variance cannot be specified with infer_variance.");
        return NULL;
    }
    if (bound != NULL) {
        bound = type_check(bound, "Bound must be a type.");
        if (bound == NULL) {
            return NULL;
        }
    }
    PyObject *module = caller();
    if (module == NULL) {
        Py_XDECREF(bound);
        return NULL;
    }
    PyObject *ps = (PyObject *)paramspec_alloc(
        name, bound, default_value, covariant, contravariant, infer_variance, module);
    Py_XDECREF(bound);
    Py_DECREF(module);
    return ps;
}


/*[clinic input]
paramspec.__typing_subst__ as paramspec_typing_subst

    arg: object
    /

[clinic start generated code]*/

static PyObject *
paramspec_typing_subst(paramspecobject *self, PyObject *arg)
/*[clinic end generated code: output=4c5b4aaada1c5814 input=2d5b5e3d4a717189]*/
{
    PyObject *args[2] = {(PyObject *)self, arg};
    PyObject *result = call_typing_func_object("_paramspec_subst", args, 2);
    return result;
}

/*[clinic input]
paramspec.__typing_prepare_subst__ as paramspec_typing_prepare_subst

    alias: object
    args: object
    /

[clinic start generated code]*/

static PyObject *
paramspec_typing_prepare_subst_impl(paramspecobject *self, PyObject *alias,
                                    PyObject *args)
/*[clinic end generated code: output=95449d630a2adb9a input=6df6f9fef3e150da]*/
{
    PyObject *args_array[3] = {(PyObject *)self, alias, args};
    PyObject *result = call_typing_func_object(
        "_paramspec_prepare_subst", args_array, 3);
    return result;
}

/*[clinic input]
paramspec.__reduce__ as paramspec_reduce

[clinic start generated code]*/

static PyObject *
paramspec_reduce_impl(paramspecobject *self)
/*[clinic end generated code: output=b83398674416db27 input=5bf349f0d5dd426c]*/
{
    return Py_NewRef(self->name);
}

/*[clinic input]
paramspec.has_default as paramspec_has_default

[clinic start generated code]*/

static PyObject *
paramspec_has_default_impl(paramspecobject *self)
/*[clinic end generated code: output=daaae7467a6a4368 input=2112e97eeb76cd59]*/
{
    if (self->evaluate_default != NULL ||
        (self->default_value != &_Py_NoDefaultStruct && self->default_value != NULL)) {
        Py_RETURN_TRUE;
    }
    Py_RETURN_FALSE;
}

static PyObject *
paramspec_mro_entries(PyObject *self, PyObject *args)
{
    PyErr_SetString(PyExc_TypeError,
                    "Cannot subclass an instance of ParamSpec");
    return NULL;
}

static PyMethodDef paramspec_methods[] = {
    PARAMSPEC_TYPING_SUBST_METHODDEF
    PARAMSPEC_TYPING_PREPARE_SUBST_METHODDEF
    PARAMSPEC_HAS_DEFAULT_METHODDEF
    PARAMSPEC_REDUCE_METHODDEF
    {"__mro_entries__", paramspec_mro_entries, METH_O},
    {0}
};

PyDoc_STRVAR(paramspec_doc,
"Parameter specification variable.\n\
\n\
The preferred way to construct a parameter specification is via the\n\
dedicated syntax for generic functions, classes, and type aliases,\n\
where the use of '**' creates a parameter specification::\n\
\n\
    type IntFunc[**P] = Callable[P, int]\n\
\n\
The following syntax creates a parameter specification that defaults\n\
to a callable accepting two positional-only arguments of types int\n\
and str:\n\
\n\
    type IntFuncDefault[**P = (int, str)] = Callable[P, int]\n\
\n\
For compatibility with Python 3.11 and earlier, ParamSpec objects\n\
can also be created as follows::\n\
\n\
    P = ParamSpec('P')\n\
    DefaultP = ParamSpec('DefaultP', default=(int, str))\n\
\n\
Parameter specification variables exist primarily for the benefit of\n\
static type checkers.  They are used to forward the parameter types of\n\
one callable to another callable, a pattern commonly found in\n\
higher-order functions and decorators.  They are only valid when used\n\
in ``Concatenate``, or as the first argument to ``Callable``, or as\n\
parameters for user-defined Generics. See class Generic for more\n\
information on generic types.\n\
\n\
An example for annotating a decorator::\n\
\n\
    def add_logging[**P, T](f: Callable[P, T]) -> Callable[P, T]:\n\
        '''A type-safe decorator to add logging to a function.'''\n\
        def inner(*args: P.args, **kwargs: P.kwargs) -> T:\n\
            logging.info(f'{f.__name__} was called')\n\
            return f(*args, **kwargs)\n\
        return inner\n\
\n\
    @add_logging\n\
    def add_two(x: float, y: float) -> float:\n\
        '''Add two numbers together.'''\n\
        return x + y\n\
\n\
Parameter specification variables can be introspected. e.g.::\n\
\n\
    >>> P = ParamSpec(\"P\")\n\
    >>> P.__name__\n\
    'P'\n\
\n\
Note that only parameter specification variables defined in the global\n\
scope can be pickled.\n\
");

static PyType_Slot paramspec_slots[] = {
    {Py_tp_doc, (void *)paramspec_doc},
    {Py_tp_members, paramspec_members},
    {Py_tp_methods, paramspec_methods},
    {Py_tp_getset, paramspec_getset},
    // Unions of ParamSpecs have no defined meaning, but they were allowed
    // by the Python implementation, so we allow them here too.
    {Py_nb_or, make_union},
    {Py_tp_new, paramspec_new},
    {Py_tp_dealloc, paramspec_dealloc},
    {Py_tp_alloc, PyType_GenericAlloc},
    {Py_tp_free, PyObject_GC_Del},
    {Py_tp_traverse, paramspec_traverse},
    {Py_tp_clear, paramspec_clear},
    {Py_tp_repr, paramspec_repr},
    {0, 0},
};

PyType_Spec paramspec_spec = {
    .name = "typing.ParamSpec",
    .basicsize = sizeof(paramspecobject),
    .flags = Py_TPFLAGS_DEFAULT | Py_TPFLAGS_HAVE_GC | Py_TPFLAGS_IMMUTABLETYPE
        | Py_TPFLAGS_MANAGED_DICT | Py_TPFLAGS_MANAGED_WEAKREF,
    .slots = paramspec_slots,
};

static void
typevartuple_dealloc(PyObject *self)
{
    PyTypeObject *tp = Py_TYPE(self);
    _PyObject_GC_UNTRACK(self);
    typevartupleobject *tvt = typevartupleobject_CAST(self);

    Py_DECREF(tvt->name);
    Py_XDECREF(tvt->default_value);
    Py_XDECREF(tvt->evaluate_default);
    PyObject_ClearManagedDict(self);
    PyObject_ClearWeakRefs(self);

    Py_TYPE(self)->tp_free(self);
    Py_DECREF(tp);
}

static PyObject *
unpack_iter(PyObject *self)
{
    PyObject *unpacked = unpack(self);
    if (unpacked == NULL) {
        return NULL;
    }
    PyObject *tuple = PyTuple_Pack(1, unpacked);
    if (tuple == NULL) {
        Py_DECREF(unpacked);
        return NULL;
    }
    PyObject *result = PyObject_GetIter(tuple);
    Py_DECREF(unpacked);
    Py_DECREF(tuple);
    return result;
}

static PyObject *
typevartuple_repr(PyObject *self)
{
    typevartupleobject *tvt = typevartupleobject_CAST(self);
    return Py_NewRef(tvt->name);
}

static PyMemberDef typevartuple_members[] = {
    {"__name__", _Py_T_OBJECT, offsetof(typevartupleobject, name), Py_READONLY},
    {0}
};

static typevartupleobject *
typevartuple_alloc(PyObject *name, PyObject *module, PyObject *default_value)
{
    PyTypeObject *tp = _PyInterpreterState_GET()->cached_objects.typevartuple_type;
    typevartupleobject *tvt = PyObject_GC_New(typevartupleobject, tp);
    if (tvt == NULL) {
        return NULL;
    }
    tvt->name = Py_NewRef(name);
    tvt->default_value = Py_XNewRef(default_value);
    tvt->evaluate_default = NULL;
    _PyObject_GC_TRACK(tvt);
    if (module != NULL) {
        if (PyObject_SetAttrString((PyObject *)tvt, "__module__", module) < 0) {
            Py_DECREF(tvt);
            return NULL;
        }
    }
    return tvt;
}

/*[clinic input]
@classmethod
typevartuple.__new__

    name: object(subclass_of="&PyUnicode_Type")
    *
    default as default_value: object(c_default="&_Py_NoDefaultStruct") = typing.NoDefault

Create a new TypeVarTuple with the given name.
[clinic start generated code]*/

static PyObject *
typevartuple_impl(PyTypeObject *type, PyObject *name,
                  PyObject *default_value)
/*[clinic end generated code: output=9d6b76dfe95aae51 input=e149739929a866d0]*/
{
    PyObject *module = caller();
    if (module == NULL) {
        return NULL;
    }
    PyObject *result = (PyObject *)typevartuple_alloc(name, module, default_value);
    Py_DECREF(module);
    return result;
}

/*[clinic input]
typevartuple.__typing_subst__ as typevartuple_typing_subst

    arg: object
    /

[clinic start generated code]*/

static PyObject *
typevartuple_typing_subst(typevartupleobject *self, PyObject *arg)
/*[clinic end generated code: output=237054c6d7484eea input=3fcf2dfd9eee7945]*/
{
    PyErr_SetString(PyExc_TypeError, "Substitution of bare TypeVarTuple is not supported");
    return NULL;
}

/*[clinic input]
typevartuple.__typing_prepare_subst__ as typevartuple_typing_prepare_subst

    alias: object
    args: object
    /

[clinic start generated code]*/

static PyObject *
typevartuple_typing_prepare_subst_impl(typevartupleobject *self,
                                       PyObject *alias, PyObject *args)
/*[clinic end generated code: output=ff999bc5b02036c1 input=685b149b0fc47556]*/
{
    PyObject *args_array[3] = {(PyObject *)self, alias, args};
    PyObject *result = call_typing_func_object(
        "_typevartuple_prepare_subst", args_array, 3);
    return result;
}

/*[clinic input]
typevartuple.__reduce__ as typevartuple_reduce

[clinic start generated code]*/

static PyObject *
typevartuple_reduce_impl(typevartupleobject *self)
/*[clinic end generated code: output=3215bc0477913d20 input=3018a4d66147e807]*/
{
    return Py_NewRef(self->name);
}


/*[clinic input]
typevartuple.has_default as typevartuple_has_default

[clinic start generated code]*/

static PyObject *
typevartuple_has_default_impl(typevartupleobject *self)
/*[clinic end generated code: output=4895f602f56a5e29 input=9ef3250ddb2c1851]*/
{
    if (self->evaluate_default != NULL ||
        (self->default_value != &_Py_NoDefaultStruct && self->default_value != NULL)) {
        Py_RETURN_TRUE;
    }
    Py_RETURN_FALSE;
}

static PyObject *
typevartuple_mro_entries(PyObject *self, PyObject *args)
{
    PyErr_SetString(PyExc_TypeError,
                    "Cannot subclass an instance of TypeVarTuple");
    return NULL;
}

static int
typevartuple_traverse(PyObject *self, visitproc visit, void *arg)
{
    Py_VISIT(Py_TYPE(self));
    typevartupleobject *tvt = typevartupleobject_CAST(self);
    Py_VISIT(tvt->default_value);
    Py_VISIT(tvt->evaluate_default);
    PyObject_VisitManagedDict(self, visit, arg);
    return 0;
}

static int
typevartuple_clear(PyObject *self)
{
    typevartupleobject *tvt = typevartupleobject_CAST(self);
    Py_CLEAR(tvt->default_value);
    Py_CLEAR(tvt->evaluate_default);
    PyObject_ClearManagedDict(self);
    return 0;
}

static PyObject *
typevartuple_default(PyObject *op, void *Py_UNUSED(closure))
{
    typevartupleobject *self = typevartupleobject_CAST(op);
    if (self->default_value != NULL) {
        return Py_NewRef(self->default_value);
    }
    if (self->evaluate_default == NULL) {
        return &_Py_NoDefaultStruct;
    }
    PyObject *default_value = PyObject_CallNoArgs(self->evaluate_default);
    self->default_value = Py_XNewRef(default_value);
    return default_value;
}

static PyObject *
typevartuple_evaluate_default(PyObject *op, void *Py_UNUSED(closure))
{
    typevartupleobject *self = typevartupleobject_CAST(op);
    if (self->evaluate_default != NULL) {
        return Py_NewRef(self->evaluate_default);
    }
    if (self->default_value != NULL) {
        return constevaluator_alloc(self->default_value);
    }
    Py_RETURN_NONE;
}

static PyGetSetDef typevartuple_getset[] = {
    {"__default__", typevartuple_default, NULL, "The default value for this TypeVarTuple.", NULL},
    {"evaluate_default", typevartuple_evaluate_default, NULL, NULL, NULL},
    {0},
};

static PyMethodDef typevartuple_methods[] = {
    TYPEVARTUPLE_TYPING_SUBST_METHODDEF
    TYPEVARTUPLE_TYPING_PREPARE_SUBST_METHODDEF
    TYPEVARTUPLE_REDUCE_METHODDEF
    TYPEVARTUPLE_HAS_DEFAULT_METHODDEF
    {"__mro_entries__", typevartuple_mro_entries, METH_O},
    {0}
};

PyDoc_STRVAR(typevartuple_doc,
"Type variable tuple. A specialized form of type variable that enables\n\
variadic generics.\n\
\n\
The preferred way to construct a type variable tuple is via the\n\
dedicated syntax for generic functions, classes, and type aliases,\n\
where a single '*' indicates a type variable tuple::\n\
\n\
    def move_first_element_to_last[T, *Ts](tup: tuple[T, *Ts]) -> tuple[*Ts, T]:\n\
        return (*tup[1:], tup[0])\n\
\n\
Type variables tuples can have default values:\n\
\n\
    type AliasWithDefault[*Ts = (str, int)] = tuple[*Ts]\n\
\n\
For compatibility with Python 3.11 and earlier, TypeVarTuple objects\n\
can also be created as follows::\n\
\n\
    Ts = TypeVarTuple('Ts')  # Can be given any name\n\
    DefaultTs = TypeVarTuple('Ts', default=(str, int))\n\
\n\
Just as a TypeVar (type variable) is a placeholder for a single type,\n\
a TypeVarTuple is a placeholder for an *arbitrary* number of types. For\n\
example, if we define a generic class using a TypeVarTuple::\n\
\n\
    class C[*Ts]: ...\n\
\n\
Then we can parameterize that class with an arbitrary number of type\n\
arguments::\n\
\n\
    C[int]       # Fine\n\
    C[int, str]  # Also fine\n\
    C[()]        # Even this is fine\n\
\n\
For more details, see PEP 646.\n\
\n\
Note that only TypeVarTuples defined in the global scope can be\n\
pickled.\n\
");

PyType_Slot typevartuple_slots[] = {
    {Py_tp_doc, (void *)typevartuple_doc},
    {Py_tp_members, typevartuple_members},
    {Py_tp_methods, typevartuple_methods},
    {Py_tp_getset, typevartuple_getset},
    {Py_tp_new, typevartuple},
    {Py_tp_iter, unpack_iter},
    {Py_tp_repr, typevartuple_repr},
    {Py_tp_dealloc, typevartuple_dealloc},
    {Py_tp_alloc, PyType_GenericAlloc},
    {Py_tp_free, PyObject_GC_Del},
    {Py_tp_traverse, typevartuple_traverse},
    {Py_tp_clear, typevartuple_clear},
    {0, 0},
};

PyType_Spec typevartuple_spec = {
    .name = "typing.TypeVarTuple",
    .basicsize = sizeof(typevartupleobject),
    .flags = Py_TPFLAGS_DEFAULT | Py_TPFLAGS_IMMUTABLETYPE | Py_TPFLAGS_MANAGED_DICT
        | Py_TPFLAGS_HAVE_GC | Py_TPFLAGS_MANAGED_WEAKREF,
    .slots = typevartuple_slots,
};

PyObject *
_Py_make_typevar(PyObject *name, PyObject *evaluate_bound, PyObject *evaluate_constraints)
{
    return (PyObject *)typevar_alloc(name, NULL, evaluate_bound, NULL, evaluate_constraints,
                                     NULL, false, false, true, NULL);
}

PyObject *
_Py_make_paramspec(PyThreadState *Py_UNUSED(ignored), PyObject *v)
{
    assert(PyUnicode_Check(v));
    return (PyObject *)paramspec_alloc(v, NULL, NULL, false, false, true, NULL);
}

PyObject *
_Py_make_typevartuple(PyThreadState *Py_UNUSED(ignored), PyObject *v)
{
    assert(PyUnicode_Check(v));
    return (PyObject *)typevartuple_alloc(v, NULL, NULL);
}

static PyObject *
get_type_param_default(PyThreadState *ts, PyObject *typeparam) {
    // Does not modify refcount of existing objects.
    if (Py_IS_TYPE(typeparam, ts->interp->cached_objects.typevar_type)) {
        return typevar_default(typeparam, NULL);
    }
    else if (Py_IS_TYPE(typeparam, ts->interp->cached_objects.paramspec_type)) {
        return paramspec_default(typeparam, NULL);
    }
    else if (Py_IS_TYPE(typeparam, ts->interp->cached_objects.typevartuple_type)) {
        return typevartuple_default(typeparam, NULL);
    }
    else {
        PyErr_Format(PyExc_TypeError, "Expected a type param, got %R", typeparam);
        return NULL;
    }
}

static void
typealias_dealloc(PyObject *self)
{
    PyTypeObject *tp = Py_TYPE(self);
    _PyObject_GC_UNTRACK(self);
    typealiasobject *ta = typealiasobject_CAST(self);
    Py_DECREF(ta->name);
    Py_XDECREF(ta->type_params);
    Py_XDECREF(ta->compute_value);
    Py_XDECREF(ta->value);
    Py_XDECREF(ta->module);
    Py_TYPE(self)->tp_free(self);
    Py_DECREF(tp);
}

static PyObject *
typealias_get_value(typealiasobject *ta)
{
    if (ta->value != NULL) {
        return Py_NewRef(ta->value);
    }
    PyObject *result = PyObject_CallNoArgs(ta->compute_value);
    if (result == NULL) {
        return NULL;
    }
    ta->value = Py_NewRef(result);
    return result;
}

static PyObject *
typealias_repr(PyObject *self)
{
    typealiasobject *ta = (typealiasobject *)self;
    return Py_NewRef(ta->name);
}

static PyMemberDef typealias_members[] = {
    {"__name__", _Py_T_OBJECT, offsetof(typealiasobject, name), Py_READONLY},
    {0}
};

static PyObject *
typealias_value(PyObject *self, void *Py_UNUSED(closure))
{
    typealiasobject *ta = typealiasobject_CAST(self);
    return typealias_get_value(ta);
}

static PyObject *
typealias_evaluate_value(PyObject *self, void *Py_UNUSED(closure))
{
    typealiasobject *ta = typealiasobject_CAST(self);
    if (ta->compute_value != NULL) {
        return Py_NewRef(ta->compute_value);
    }
    assert(ta->value != NULL);
    return constevaluator_alloc(ta->value);
}

static PyObject *
typealias_parameters(PyObject *self, void *Py_UNUSED(closure))
{
    typealiasobject *ta = typealiasobject_CAST(self);
    if (ta->type_params == NULL) {
        return PyTuple_New(0);
    }
    return unpack_typevartuples(ta->type_params);
}

static PyObject *
typealias_type_params(PyObject *self, void *Py_UNUSED(closure))
{
    typealiasobject *ta = typealiasobject_CAST(self);
    if (ta->type_params == NULL) {
        return PyTuple_New(0);
    }
    return Py_NewRef(ta->type_params);
}

static PyObject *
typealias_module(PyObject *self, void *Py_UNUSED(closure))
{
    typealiasobject *ta = typealiasobject_CAST(self);
    if (ta->module != NULL) {
        return Py_NewRef(ta->module);
    }
    if (ta->compute_value != NULL) {
        PyObject* mod = PyFunction_GetModule(ta->compute_value);
        if (mod != NULL) {
            // PyFunction_GetModule() returns a borrowed reference,
            // and it may return NULL (e.g., for functions defined
            // in an exec()'ed block).
            return Py_NewRef(mod);
        }
    }
    Py_RETURN_NONE;
}

static PyGetSetDef typealias_getset[] = {
    {"__parameters__", typealias_parameters, NULL, NULL, NULL},
    {"__type_params__", typealias_type_params, NULL, NULL, NULL},
    {"__value__", typealias_value, NULL, NULL, NULL},
    {"evaluate_value", typealias_evaluate_value, NULL, NULL, NULL},
    {"__module__", typealias_module, NULL, NULL, NULL},
    {0}
};

static PyObject *
typealias_check_type_params(PyObject *type_params, int *err) {
    // Can return type_params or NULL without exception set.
    // Does not change the reference count of type_params,
    // sets `*err` to 1 when error happens and sets an exception,
    // otherwise `*err` is set to 0.
    *err = 0;
    if (type_params == NULL) {
        return NULL;
    }

    assert(PyTuple_Check(type_params));
    Py_ssize_t length = PyTuple_GET_SIZE(type_params);
    if (!length) {  // 0-length tuples are the same as `NULL`.
        return NULL;
    }

    PyThreadState *ts = _PyThreadState_GET();
    int default_seen = 0;
    for (Py_ssize_t index = 0; index < length; index++) {
        PyObject *type_param = PyTuple_GET_ITEM(type_params, index);
        PyObject *dflt = get_type_param_default(ts, type_param);
        if (dflt == NULL) {
            *err = 1;
            return NULL;
        }
        if (dflt == &_Py_NoDefaultStruct) {
            if (default_seen) {
                *err = 1;
                PyErr_Format(PyExc_TypeError,
                                "non-default type parameter '%R' "
                                "follows default type parameter",
                                type_param);
                return NULL;
            }
        } else {
            default_seen = 1;
            Py_DECREF(dflt);
        }
    }

    return type_params;
}

static PyObject *
typelias_convert_type_params(PyObject *type_params)
{
    if (
        type_params == NULL
        || Py_IsNone(type_params)
        || (PyTuple_Check(type_params) && PyTuple_GET_SIZE(type_params) == 0)
    ) {
        return NULL;
    }
    else {
        return type_params;
    }
}

static typealiasobject *
typealias_alloc(PyObject *name, PyObject *type_params, PyObject *compute_value,
                PyObject *value, PyObject *module)
{
    typealiasobject *ta = PyObject_GC_New(typealiasobject, &_PyTypeAlias_Type);
    if (ta == NULL) {
        return NULL;
    }
    ta->name = Py_NewRef(name);
    ta->type_params = Py_XNewRef(type_params);
    ta->compute_value = Py_XNewRef(compute_value);
    ta->value = Py_XNewRef(value);
    ta->module = Py_XNewRef(module);
    _PyObject_GC_TRACK(ta);
    return ta;
}

static int
typealias_traverse(PyObject *op, visitproc visit, void *arg)
{
    typealiasobject *self = typealiasobject_CAST(op);
    Py_VISIT(self->type_params);
    Py_VISIT(self->compute_value);
    Py_VISIT(self->value);
    Py_VISIT(self->module);
    return 0;
}

static int
typealias_clear(PyObject *op)
{
    typealiasobject *self = typealiasobject_CAST(op);
    Py_CLEAR(self->type_params);
    Py_CLEAR(self->compute_value);
    Py_CLEAR(self->value);
    Py_CLEAR(self->module);
    return 0;
}

/*[clinic input]
typealias.__reduce__ as typealias_reduce

[clinic start generated code]*/

static PyObject *
typealias_reduce_impl(typealiasobject *self)
/*[clinic end generated code: output=913724f92ad3b39b input=4f06fbd9472ec0f1]*/
{
    return Py_NewRef(self->name);
}

static PyObject *
typealias_subscript(PyObject *op, PyObject *args)
{
    typealiasobject *self = typealiasobject_CAST(op);
    if (self->type_params == NULL) {
        PyErr_SetString(PyExc_TypeError,
                        "Only generic type aliases are subscriptable");
        return NULL;
    }
    return Py_GenericAlias(op, args);
}

static PyMethodDef typealias_methods[] = {
    TYPEALIAS_REDUCE_METHODDEF
    {0}
};


/*[clinic input]
@classmethod
typealias.__new__ as typealias_new

    name: object(subclass_of="&PyUnicode_Type")
    value: object
    *
    type_params: object = NULL

Create a TypeAliasType.
[clinic start generated code]*/

static PyObject *
typealias_new_impl(PyTypeObject *type, PyObject *name, PyObject *value,
                   PyObject *type_params)
/*[clinic end generated code: output=8920ce6bdff86f00 input=df163c34e17e1a35]*/
{
    if (type_params != NULL && !PyTuple_Check(type_params)) {
        PyErr_SetString(PyExc_TypeError, "type_params must be a tuple");
        return NULL;
    }

    int err = 0;
    PyObject *checked_params = typealias_check_type_params(type_params, &err);
    if (err) {
        return NULL;
    }

    PyObject *module = caller();
    if (module == NULL) {
        return NULL;
    }
    PyObject *ta = (PyObject *)typealias_alloc(name, checked_params, NULL, value,
                                               module);
    Py_DECREF(module);
    return ta;
}

PyDoc_STRVAR(typealias_doc,
"Type alias.\n\
\n\
Type aliases are created through the type statement::\n\
\n\
    type Alias = int\n\
\n\
In this example, Alias and int will be treated equivalently by static\n\
type checkers.\n\
\n\
At runtime, Alias is an instance of TypeAliasType. The __name__\n\
attribute holds the name of the type alias. The value of the type alias\n\
is stored in the __value__ attribute. It is evaluated lazily, so the\n\
value is computed only if the attribute is accessed.\n\
\n\
Type aliases can also be generic::\n\
\n\
    type ListOrSet[T] = list[T] | set[T]\n\
\n\
In this case, the type parameters of the alias are stored in the\n\
__type_params__ attribute.\n\
\n\
See PEP 695 for more information.\n\
");

static PyNumberMethods typealias_as_number = {
    .nb_or = _Py_union_type_or,
};

static PyMappingMethods typealias_as_mapping = {
    .mp_subscript = typealias_subscript,
};

PyTypeObject _PyTypeAlias_Type = {
    PyVarObject_HEAD_INIT(&PyType_Type, 0)
    .tp_name = "typing.TypeAliasType",
    .tp_basicsize = sizeof(typealiasobject),
    .tp_flags = Py_TPFLAGS_DEFAULT | Py_TPFLAGS_IMMUTABLETYPE | Py_TPFLAGS_HAVE_GC,
    .tp_doc = typealias_doc,
    .tp_members = typealias_members,
    .tp_methods = typealias_methods,
    .tp_getset = typealias_getset,
    .tp_alloc = PyType_GenericAlloc,
    .tp_dealloc = typealias_dealloc,
    .tp_new = typealias_new,
    .tp_free = PyObject_GC_Del,
<<<<<<< HEAD
    .tp_traverse = (traverseproc)typealias_traverse,
    .tp_iter = unpack_iter,
    .tp_clear = (inquiry)typealias_clear,
=======
    .tp_traverse = typealias_traverse,
    .tp_clear = typealias_clear,
>>>>>>> 3dd36754
    .tp_repr = typealias_repr,
    .tp_as_number = &typealias_as_number,
    .tp_as_mapping = &typealias_as_mapping,
};

PyObject *
_Py_make_typealias(PyThreadState* unused, PyObject *args)
{
    assert(PyTuple_Check(args));
    assert(PyTuple_GET_SIZE(args) == 3);
    PyObject *name = PyTuple_GET_ITEM(args, 0);
    assert(PyUnicode_Check(name));
    PyObject *type_params = typelias_convert_type_params(PyTuple_GET_ITEM(args, 1));
    PyObject *compute_value = PyTuple_GET_ITEM(args, 2);
    assert(PyFunction_Check(compute_value));
    return (PyObject *)typealias_alloc(name, type_params, compute_value, NULL, NULL);
}

PyDoc_STRVAR(generic_doc,
"Abstract base class for generic types.\n\
\n\
On Python 3.12 and newer, generic classes implicitly inherit from\n\
Generic when they declare a parameter list after the class's name::\n\
\n\
    class Mapping[KT, VT]:\n\
        def __getitem__(self, key: KT) -> VT:\n\
            ...\n\
        # Etc.\n\
\n\
On older versions of Python, however, generic classes have to\n\
explicitly inherit from Generic.\n\
\n\
After a class has been declared to be generic, it can then be used as\n\
follows::\n\
\n\
    def lookup_name[KT, VT](mapping: Mapping[KT, VT], key: KT, default: VT) -> VT:\n\
        try:\n\
            return mapping[key]\n\
        except KeyError:\n\
            return default\n\
");

PyDoc_STRVAR(generic_class_getitem_doc,
"Parameterizes a generic class.\n\
\n\
At least, parameterizing a generic class is the *main* thing this\n\
method does. For example, for some generic class `Foo`, this is called\n\
when we do `Foo[int]` - there, with `cls=Foo` and `params=int`.\n\
\n\
However, note that this method is also called when defining generic\n\
classes in the first place with `class Foo[T]: ...`.\n\
");

static PyObject *
call_typing_args_kwargs(const char *name, PyTypeObject *cls, PyObject *args, PyObject *kwargs)
{
    PyObject *typing = NULL, *func = NULL, *new_args = NULL;
    typing = PyImport_ImportModule("typing");
    if (typing == NULL) {
        goto error;
    }
    func = PyObject_GetAttrString(typing, name);
    if (func == NULL) {
        goto error;
    }
    assert(PyTuple_Check(args));
    Py_ssize_t nargs = PyTuple_GET_SIZE(args);
    new_args = PyTuple_New(nargs + 1);
    if (new_args == NULL) {
        goto error;
    }
    PyTuple_SET_ITEM(new_args, 0, Py_NewRef((PyObject *)cls));
    for (Py_ssize_t i = 0; i < nargs; i++) {
        PyObject *arg = PyTuple_GET_ITEM(args, i);
        PyTuple_SET_ITEM(new_args, i + 1, Py_NewRef(arg));
    }
    PyObject *result = PyObject_Call(func, new_args, kwargs);
    Py_DECREF(typing);
    Py_DECREF(func);
    Py_DECREF(new_args);
    return result;
error:
    Py_XDECREF(typing);
    Py_XDECREF(func);
    Py_XDECREF(new_args);
    return NULL;
}

static PyObject *
generic_init_subclass(PyTypeObject *cls, PyObject *args, PyObject *kwargs)
{
    return call_typing_args_kwargs("_generic_init_subclass", cls, args, kwargs);
}

static PyObject *
generic_class_getitem(PyTypeObject *cls, PyObject *args, PyObject *kwargs)
{
    return call_typing_args_kwargs("_generic_class_getitem", cls, args, kwargs);
}

PyObject *
_Py_subscript_generic(PyThreadState* unused, PyObject *params)
{
    params = unpack_typevartuples(params);

    PyInterpreterState *interp = _PyInterpreterState_GET();
    if (interp->cached_objects.generic_type == NULL) {
        PyErr_SetString(PyExc_SystemError, "Cannot find Generic type");
        return NULL;
    }
    PyObject *args[2] = {(PyObject *)interp->cached_objects.generic_type, params};
    PyObject *result = call_typing_func_object("_GenericAlias", args, 2);
    Py_DECREF(params);
    return result;
}

static PyMethodDef generic_methods[] = {
    {"__class_getitem__", _PyCFunction_CAST(generic_class_getitem),
     METH_VARARGS | METH_KEYWORDS | METH_CLASS,
     generic_class_getitem_doc},
    {"__init_subclass__", _PyCFunction_CAST(generic_init_subclass),
     METH_VARARGS | METH_KEYWORDS | METH_CLASS,
     PyDoc_STR("Function to initialize subclasses.")},
    {NULL} /* Sentinel */
};

static void
generic_dealloc(PyObject *self)
{
    PyTypeObject *tp = Py_TYPE(self);
    _PyObject_GC_UNTRACK(self);
    Py_TYPE(self)->tp_free(self);
    Py_DECREF(tp);
}

static int
generic_traverse(PyObject *self, visitproc visit, void *arg)
{
    Py_VISIT(Py_TYPE(self));
    return 0;
}

static PyType_Slot generic_slots[] = {
    {Py_tp_doc, (void *)generic_doc},
    {Py_tp_methods, generic_methods},
    {Py_tp_dealloc, generic_dealloc},
    {Py_tp_alloc, PyType_GenericAlloc},
    {Py_tp_free, PyObject_GC_Del},
    {Py_tp_traverse, generic_traverse},
    {0, NULL},
};

PyType_Spec generic_spec = {
    .name = "typing.Generic",
    .basicsize = sizeof(PyObject),
    .flags = Py_TPFLAGS_DEFAULT | Py_TPFLAGS_BASETYPE | Py_TPFLAGS_HAVE_GC,
    .slots = generic_slots,
};

int _Py_initialize_generic(PyInterpreterState *interp)
{
#define MAKE_TYPE(name) \
    do { \
        PyTypeObject *name ## _type = (PyTypeObject *)PyType_FromSpec(&name ## _spec); \
        if (name ## _type == NULL) { \
            return -1; \
        } \
        interp->cached_objects.name ## _type = name ## _type; \
    } while(0)

    MAKE_TYPE(generic);
    MAKE_TYPE(typevar);
    MAKE_TYPE(typevartuple);
    MAKE_TYPE(paramspec);
    MAKE_TYPE(paramspecargs);
    MAKE_TYPE(paramspeckwargs);
    MAKE_TYPE(constevaluator);
#undef MAKE_TYPE
    return 0;
}

void _Py_clear_generic_types(PyInterpreterState *interp)
{
    Py_CLEAR(interp->cached_objects.generic_type);
    Py_CLEAR(interp->cached_objects.typevar_type);
    Py_CLEAR(interp->cached_objects.typevartuple_type);
    Py_CLEAR(interp->cached_objects.paramspec_type);
    Py_CLEAR(interp->cached_objects.paramspecargs_type);
    Py_CLEAR(interp->cached_objects.paramspeckwargs_type);
    Py_CLEAR(interp->cached_objects.constevaluator_type);
}

PyObject *
_Py_set_typeparam_default(PyThreadState *ts, PyObject *typeparam, PyObject *evaluate_default)
{
    if (Py_IS_TYPE(typeparam, ts->interp->cached_objects.typevar_type)) {
        Py_XSETREF(((typevarobject *)typeparam)->evaluate_default, Py_NewRef(evaluate_default));
        return Py_NewRef(typeparam);
    }
    else if (Py_IS_TYPE(typeparam, ts->interp->cached_objects.paramspec_type)) {
        Py_XSETREF(((paramspecobject *)typeparam)->evaluate_default, Py_NewRef(evaluate_default));
        return Py_NewRef(typeparam);
    }
    else if (Py_IS_TYPE(typeparam, ts->interp->cached_objects.typevartuple_type)) {
        Py_XSETREF(((typevartupleobject *)typeparam)->evaluate_default, Py_NewRef(evaluate_default));
        return Py_NewRef(typeparam);
    }
    else {
        PyErr_Format(PyExc_TypeError, "Expected a type param, got %R", typeparam);
        return NULL;
    }
}<|MERGE_RESOLUTION|>--- conflicted
+++ resolved
@@ -2158,14 +2158,9 @@
     .tp_dealloc = typealias_dealloc,
     .tp_new = typealias_new,
     .tp_free = PyObject_GC_Del,
-<<<<<<< HEAD
-    .tp_traverse = (traverseproc)typealias_traverse,
     .tp_iter = unpack_iter,
-    .tp_clear = (inquiry)typealias_clear,
-=======
     .tp_traverse = typealias_traverse,
     .tp_clear = typealias_clear,
->>>>>>> 3dd36754
     .tp_repr = typealias_repr,
     .tp_as_number = &typealias_as_number,
     .tp_as_mapping = &typealias_as_mapping,
