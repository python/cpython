--- conflicted
+++ resolved
@@ -579,12 +579,8 @@
     Py_CLEAR(self->evaluate_constraints);
     Py_CLEAR(self->default_value);
     Py_CLEAR(self->evaluate_default);
-<<<<<<< HEAD
     Py_CLEAR(self->owner);
-    PyObject_ClearManagedDict((PyObject *)self);
-=======
     PyObject_ClearManagedDict(op);
->>>>>>> 9211b3da
     return 0;
 }
 
@@ -1283,12 +1279,8 @@
     Py_CLEAR(self->bound);
     Py_CLEAR(self->default_value);
     Py_CLEAR(self->evaluate_default);
-<<<<<<< HEAD
     Py_CLEAR(self->owner);
-    PyObject_ClearManagedDict((PyObject *)self);
-=======
     PyObject_ClearManagedDict(op);
->>>>>>> 9211b3da
     return 0;
 }
 
@@ -1780,15 +1772,10 @@
 typevartuple_traverse(PyObject *self, visitproc visit, void *arg)
 {
     Py_VISIT(Py_TYPE(self));
-<<<<<<< HEAD
-    Py_VISIT(((typevartupleobject *)self)->default_value);
-    Py_VISIT(((typevartupleobject *)self)->evaluate_default);
-    Py_VISIT(((typevartupleobject *)self)->owner);
-=======
     typevartupleobject *tvt = typevartupleobject_CAST(self);
     Py_VISIT(tvt->default_value);
     Py_VISIT(tvt->evaluate_default);
->>>>>>> 9211b3da
+    Py_VISIT(tvt->owner);
     PyObject_VisitManagedDict(self, visit, arg);
     return 0;
 }
@@ -1796,15 +1783,10 @@
 static int
 typevartuple_clear(PyObject *self)
 {
-<<<<<<< HEAD
-    Py_CLEAR(((typevartupleobject *)self)->default_value);
-    Py_CLEAR(((typevartupleobject *)self)->evaluate_default);
-    Py_CLEAR(((typevartupleobject *)self)->owner);
-=======
     typevartupleobject *tvt = typevartupleobject_CAST(self);
     Py_CLEAR(tvt->default_value);
     Py_CLEAR(tvt->evaluate_default);
->>>>>>> 9211b3da
+    Py_CLEAR(tvt->owner);
     PyObject_ClearManagedDict(self);
     return 0;
 }
