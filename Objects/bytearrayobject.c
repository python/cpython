--- conflicted
+++ resolved
@@ -2566,12 +2566,9 @@
 }
 
 /*[clinic input]
-<<<<<<< HEAD
 @text_signature "($self, /, *, bytes_per_sep=1)"
 @text_signature "($self, /, sep, bytes_per_sep=1)"
-=======
 @critical_section
->>>>>>> f5a7037c
 bytearray.hex
 
     sep: object = NULL
@@ -2596,11 +2593,7 @@
 
 static PyObject *
 bytearray_hex_impl(PyByteArrayObject *self, PyObject *sep, int bytes_per_sep)
-<<<<<<< HEAD
-/*[clinic end generated code: output=29c4e5ef72c565a0 input=4d67f552fc1c4eee]*/
-=======
-/*[clinic end generated code: output=29c4e5ef72c565a0 input=7784107de7048873]*/
->>>>>>> f5a7037c
+/*[clinic end generated code: output=29c4e5ef72c565a0 input=a801b04ba003842a]*/
 {
     char* argbuf = PyByteArray_AS_STRING(self);
     Py_ssize_t arglen = PyByteArray_GET_SIZE(self);
