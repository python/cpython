--- conflicted
+++ resolved
@@ -1609,28 +1609,8 @@
             return res;
         }
 
-<<<<<<< HEAD
         PyErr_Format(PyExc_TypeError,
-                     "%T.__float__ returned non-float (type %T)",
-                     o, res);
-=======
-        if (!PyFloat_Check(res)) {
-            PyErr_Format(PyExc_TypeError,
-                         "%T.__float__() must return a float, not %T", o, res);
-            Py_DECREF(res);
-            return NULL;
-        }
-        /* Issue #26983: warn if 'res' not of exact type float. */
-        if (PyErr_WarnFormat(PyExc_DeprecationWarning, 1,
-                "%T.__float__() must return a float, not %T.  "
-                "The ability to return an instance of a strict subclass of float "
-                "is deprecated, and may be removed in a future version of Python.",
-                o, res)) {
-            Py_DECREF(res);
-            return NULL;
-        }
-        double val = PyFloat_AS_DOUBLE(res);
->>>>>>> 34503111
+                     "%T.__float__() must return a float, not %T", o, res);
         Py_DECREF(res);
         return NULL;
     }
