--- conflicted
+++ resolved
@@ -2331,12 +2331,8 @@
     return result;
 }
 
-<<<<<<< HEAD
-/* Positional arguments are obj followed args:
+/* Positional arguments are obj followed by args:
    call callable(obj, *args, **kwargs) */
-=======
-/* Positional arguments are obj followed by args. */
->>>>>>> 65c8b3d5
 PyObject *
 _PyObject_Call_Prepend(PyObject *callable,
                        PyObject *obj, PyObject *args, PyObject *kwargs)
