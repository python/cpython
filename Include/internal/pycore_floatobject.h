#ifndef Py_INTERNAL_FLOATOBJECT_H
#define Py_INTERNAL_FLOATOBJECT_H
#ifdef __cplusplus
extern "C" {
#endif

#ifndef Py_BUILD_CORE
#  error "this header requires Py_BUILD_CORE define"
#endif

#include "pycore_unicodeobject.h" // _PyUnicodeWriter

/* runtime lifecycle */

extern void _PyFloat_InitState(PyInterpreterState *);
extern PyStatus _PyFloat_InitTypes(PyInterpreterState *);
extern void _PyFloat_FiniType(PyInterpreterState *);


/* other API */

enum _py_float_format_type {
    _py_float_format_unknown,
    _py_float_format_ieee_big_endian,
    _py_float_format_ieee_little_endian,
};

struct _Py_float_runtime_state {
    enum _py_float_format_type float_format;
    enum _py_float_format_type double_format;
};




PyAPI_FUNC(void) _PyFloat_ExactDealloc(PyObject *op);


extern void _PyFloat_DebugMallocStats(FILE* out);


/* Format the object based on the format_spec, as defined in PEP 3101
   (Advanced String Formatting). */
extern int _PyFloat_FormatAdvancedWriter(
    _PyUnicodeWriter *writer,
    PyObject *obj,
    PyObject *format_spec,
    Py_ssize_t start,
    Py_ssize_t end);

extern PyObject* _Py_string_to_number_with_underscores(
    const char *str, Py_ssize_t len, const char *what, PyObject *obj, void *arg,
    PyObject *(*innerfunc)(const char *, Py_ssize_t, void *));

extern double _Py_parse_inf_or_nan(const char *p, char **endptr);

<<<<<<< HEAD
extern double _Py_dg_strtod_hex(const char *str, char **ptr);
=======
extern int _Py_convert_int_to_double(PyObject **v, double *dbl);

>>>>>>> 292afd1d

#ifdef __cplusplus
}
#endif
#endif /* !Py_INTERNAL_FLOATOBJECT_H */<|MERGE_RESOLUTION|>--- conflicted
+++ resolved
@@ -54,12 +54,9 @@
 
 extern double _Py_parse_inf_or_nan(const char *p, char **endptr);
 
-<<<<<<< HEAD
 extern double _Py_dg_strtod_hex(const char *str, char **ptr);
-=======
 extern int _Py_convert_int_to_double(PyObject **v, double *dbl);
 
->>>>>>> 292afd1d
 
 #ifdef __cplusplus
 }
