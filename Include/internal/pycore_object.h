#ifndef Py_INTERNAL_OBJECT_H
#define Py_INTERNAL_OBJECT_H
#ifdef __cplusplus
extern "C" {
#endif

#ifndef Py_BUILD_CORE
#  error "this header requires Py_BUILD_CORE define"
#endif

#include "pycore_gc.h"            // _PyObject_GC_IS_TRACKED()
#include "pycore_interp.h"        // PyInterpreterState.gc
#include "pycore_pystate.h"       // _PyInterpreterState_GET()

PyAPI_FUNC(int) _PyType_CheckConsistency(PyTypeObject *type);
PyAPI_FUNC(int) _PyDict_CheckConsistency(PyObject *mp, int check_content);

/* Update the Python traceback of an object. This function must be called
   when a memory block is reused from a free list.

   Internal function called by _Py_NewReference(). */
extern int _PyTraceMalloc_NewReference(PyObject *op);

// Fast inlined version of PyType_HasFeature()
static inline int
_PyType_HasFeature(PyTypeObject *type, unsigned long feature) {
    return ((type->tp_flags & feature) != 0);
}

extern void _PyType_InitCache(PyInterpreterState *interp);


/* Inline functions trading binary compatibility for speed:
   _PyObject_Init() is the fast version of PyObject_Init(), and
   _PyObject_InitVar() is the fast version of PyObject_InitVar().

   These inline functions must not be called with op=NULL. */
static inline void
_PyObject_Init(PyObject *op, PyTypeObject *typeobj)
{
    assert(op != NULL);
    Py_SET_TYPE(op, typeobj);
    if (_PyType_HasFeature(typeobj, Py_TPFLAGS_HEAPTYPE)) {
        Py_INCREF(typeobj);
    }
    _Py_NewReference(op);
}

static inline void
_PyObject_InitVar(PyVarObject *op, PyTypeObject *typeobj, Py_ssize_t size)
{
    assert(op != NULL);
    Py_SET_SIZE(op, size);
    _PyObject_Init((PyObject *)op, typeobj);
}


/* Tell the GC to track this object.
 *
 * The object must not be tracked by the GC.
 *
 * NB: While the object is tracked by the collector, it must be safe to call the
 * ob_traverse method.
 *
 * Internal note: interp->gc.generation0->_gc_prev doesn't have any bit flags
 * because it's not object header.  So we don't use _PyGCHead_PREV() and
 * _PyGCHead_SET_PREV() for it to avoid unnecessary bitwise operations.
 *
 * See also the public PyObject_GC_Track() function.
 */
static inline void _PyObject_GC_TRACK(
// The preprocessor removes _PyObject_ASSERT_FROM() calls if NDEBUG is defined
#ifndef NDEBUG
    const char *filename, int lineno,
#endif
    PyObject *op)
{
    _PyObject_ASSERT_FROM(op, !_PyObject_GC_IS_TRACKED(op),
                          "object already tracked by the garbage collector",
                          filename, lineno, __func__);

    PyGC_Head *gc = _Py_AS_GC(op);
    _PyObject_ASSERT_FROM(op,
                          (gc->_gc_prev & _PyGC_PREV_MASK_COLLECTING) == 0,
                          "object is in generation which is garbage collected",
                          filename, lineno, __func__);

    PyInterpreterState *interp = _PyInterpreterState_GET();
    PyGC_Head *generation0 = interp->gc.generation0;
    PyGC_Head *last = (PyGC_Head*)(generation0->_gc_prev);
    _PyGCHead_SET_NEXT(last, gc);
    _PyGCHead_SET_PREV(gc, last);
    _PyGCHead_SET_NEXT(gc, generation0);
    generation0->_gc_prev = (uintptr_t)gc;
}

/* Tell the GC to stop tracking this object.
 *
 * Internal note: This may be called while GC. So _PyGC_PREV_MASK_COLLECTING
 * must be cleared. But _PyGC_PREV_MASK_FINALIZED bit is kept.
 *
 * The object must be tracked by the GC.
 *
 * See also the public PyObject_GC_UnTrack() which accept an object which is
 * not tracked.
 */
static inline void _PyObject_GC_UNTRACK(
// The preprocessor removes _PyObject_ASSERT_FROM() calls if NDEBUG is defined
#ifndef NDEBUG
    const char *filename, int lineno,
#endif
    PyObject *op)
{
    _PyObject_ASSERT_FROM(op, _PyObject_GC_IS_TRACKED(op),
                          "object not tracked by the garbage collector",
                          filename, lineno, __func__);

    PyGC_Head *gc = _Py_AS_GC(op);
    PyGC_Head *prev = _PyGCHead_PREV(gc);
    PyGC_Head *next = _PyGCHead_NEXT(gc);
    _PyGCHead_SET_NEXT(prev, next);
    _PyGCHead_SET_PREV(next, prev);
    gc->_gc_next = 0;
    gc->_gc_prev &= _PyGC_PREV_MASK_FINALIZED;
}

// Macros to accept any type for the parameter, and to automatically pass
// the filename and the filename (if NDEBUG is not defined) where the macro
// is called.
#ifdef NDEBUG
#  define _PyObject_GC_TRACK(op) \
        _PyObject_GC_TRACK(_PyObject_CAST(op))
#  define _PyObject_GC_UNTRACK(op) \
        _PyObject_GC_UNTRACK(_PyObject_CAST(op))
#else
#  define _PyObject_GC_TRACK(op) \
        _PyObject_GC_TRACK(__FILE__, __LINE__, _PyObject_CAST(op))
#  define _PyObject_GC_UNTRACK(op) \
        _PyObject_GC_UNTRACK(__FILE__, __LINE__, _PyObject_CAST(op))
#endif

#ifdef Py_REF_DEBUG
extern void _PyDebug_PrintTotalRefs(void);
#endif

#ifdef Py_TRACE_REFS
extern void _Py_AddToAllObjects(PyObject *op, int force);
extern void _Py_PrintReferences(FILE *);
extern void _Py_PrintReferenceAddresses(FILE *);
#endif

static inline PyObject **
_PyObject_GET_WEAKREFS_LISTPTR(PyObject *op)
{
    Py_ssize_t offset = Py_TYPE(op)->tp_weaklistoffset;
    return (PyObject **)((char *)op + offset);
}

// Fast inlined version of PyObject_IS_GC()
static inline int
_PyObject_IS_GC(PyObject *obj)
{
    return (PyType_IS_GC(Py_TYPE(obj))
            && (Py_TYPE(obj)->tp_is_gc == NULL
                || Py_TYPE(obj)->tp_is_gc(obj)));
}

// Fast inlined version of PyType_IS_GC()
#define _PyType_IS_GC(t) _PyType_HasFeature((t), Py_TPFLAGS_HAVE_GC)

<<<<<<< HEAD
static inline size_t
_PyType_PreHeaderSize(PyTypeObject *tp)
{
    return _PyType_IS_GC(tp) * sizeof(PyGC_Head) +
        _PyType_HasFeature(tp, Py_TPFLAGS_MANAGED_DICT) * sizeof(PyObject *);
}

void _PyObject_GC_Link(PyObject *op);

// Usage: assert(_Py_CheckSlotResult(obj, "__getitem__", result != NULL)));
=======
// Usage: assert(_Py_CheckSlotResult(obj, "__getitem__", result != NULL));
>>>>>>> 60929576
extern int _Py_CheckSlotResult(
    PyObject *obj,
    const char *slot_name,
    int success);

// PyType_Ready() must be called if _PyType_IsReady() is false.
// See also the Py_TPFLAGS_READY flag.
#define _PyType_IsReady(type) ((type)->tp_dict != NULL)

extern PyObject* _PyType_AllocNoTrack(PyTypeObject *type, Py_ssize_t nitems);

extern int _PyObject_InitializeDict(PyObject *obj);
extern int _PyObject_StoreInstanceAttribute(PyObject *obj, PyDictValues *values,
                                          PyObject *name, PyObject *value);
PyObject * _PyObject_GetInstanceAttribute(PyObject *obj, PyDictValues *values,
                                        PyObject *name);
PyDictValues ** _PyObject_ValuesPointer(PyObject *);
PyObject ** _PyObject_DictPointer(PyObject *);
int _PyObject_VisitInstanceAttributes(PyObject *self, visitproc visit, void *arg);
void _PyObject_ClearInstanceAttributes(PyObject *self);
void _PyObject_FreeInstanceAttributes(PyObject *self);
int _PyObject_IsInstanceDictEmpty(PyObject *);

#ifdef __cplusplus
}
#endif
#endif /* !Py_INTERNAL_OBJECT_H */<|MERGE_RESOLUTION|>--- conflicted
+++ resolved
@@ -168,7 +168,6 @@
 // Fast inlined version of PyType_IS_GC()
 #define _PyType_IS_GC(t) _PyType_HasFeature((t), Py_TPFLAGS_HAVE_GC)
 
-<<<<<<< HEAD
 static inline size_t
 _PyType_PreHeaderSize(PyTypeObject *tp)
 {
@@ -178,10 +177,7 @@
 
 void _PyObject_GC_Link(PyObject *op);
 
-// Usage: assert(_Py_CheckSlotResult(obj, "__getitem__", result != NULL)));
-=======
 // Usage: assert(_Py_CheckSlotResult(obj, "__getitem__", result != NULL));
->>>>>>> 60929576
 extern int _Py_CheckSlotResult(
     PyObject *obj,
     const char *slot_name,
