--- conflicted
+++ resolved
@@ -498,45 +498,25 @@
     [FOR_ITER_RANGE] = "FOR_ITER_RANGE",
     [JUMP_BACKWARD_QUICK] = "JUMP_BACKWARD_QUICK",
     [LOAD_ATTR_ADAPTIVE] = "LOAD_ATTR_ADAPTIVE",
-<<<<<<< HEAD
-    [LOAD_ATTR_CLASS] = "LOAD_ATTR_CLASS",
-    [LOAD_ATTR_GETATTRIBUTE_OVERRIDDEN] = "LOAD_ATTR_GETATTRIBUTE_OVERRIDDEN",
-=======
->>>>>>> be82d265
     [GET_ITER] = "GET_ITER",
     [GET_YIELD_FROM_ITER] = "GET_YIELD_FROM_ITER",
     [PRINT_EXPR] = "PRINT_EXPR",
     [LOAD_BUILD_CLASS] = "LOAD_BUILD_CLASS",
-<<<<<<< HEAD
+    [LOAD_ATTR_CLASS] = "LOAD_ATTR_CLASS",
+    [LOAD_ATTR_GETATTRIBUTE_OVERRIDDEN] = "LOAD_ATTR_GETATTRIBUTE_OVERRIDDEN",
+    [LOAD_ASSERTION_ERROR] = "LOAD_ASSERTION_ERROR",
+    [RETURN_GENERATOR] = "RETURN_GENERATOR",
     [LOAD_ATTR_INSTANCE_VALUE] = "LOAD_ATTR_INSTANCE_VALUE",
     [LOAD_ATTR_MODULE] = "LOAD_ATTR_MODULE",
-    [LOAD_ASSERTION_ERROR] = "LOAD_ASSERTION_ERROR",
-    [RETURN_GENERATOR] = "RETURN_GENERATOR",
-=======
-    [LOAD_ATTR_CLASS] = "LOAD_ATTR_CLASS",
-    [LOAD_ATTR_INSTANCE_VALUE] = "LOAD_ATTR_INSTANCE_VALUE",
-    [LOAD_ASSERTION_ERROR] = "LOAD_ASSERTION_ERROR",
-    [RETURN_GENERATOR] = "RETURN_GENERATOR",
-    [LOAD_ATTR_MODULE] = "LOAD_ATTR_MODULE",
->>>>>>> be82d265
     [LOAD_ATTR_PROPERTY] = "LOAD_ATTR_PROPERTY",
     [LOAD_ATTR_SLOT] = "LOAD_ATTR_SLOT",
     [LOAD_ATTR_WITH_HINT] = "LOAD_ATTR_WITH_HINT",
     [LOAD_ATTR_METHOD_LAZY_DICT] = "LOAD_ATTR_METHOD_LAZY_DICT",
-    [LOAD_ATTR_METHOD_NO_DICT] = "LOAD_ATTR_METHOD_NO_DICT",
-<<<<<<< HEAD
-    [LOAD_ATTR_METHOD_WITH_DICT] = "LOAD_ATTR_METHOD_WITH_DICT",
-=======
->>>>>>> be82d265
     [LIST_TO_TUPLE] = "LIST_TO_TUPLE",
     [RETURN_VALUE] = "RETURN_VALUE",
     [IMPORT_STAR] = "IMPORT_STAR",
     [SETUP_ANNOTATIONS] = "SETUP_ANNOTATIONS",
-<<<<<<< HEAD
-    [LOAD_ATTR_METHOD_WITH_VALUES] = "LOAD_ATTR_METHOD_WITH_VALUES",
-=======
-    [LOAD_ATTR_METHOD_WITH_DICT] = "LOAD_ATTR_METHOD_WITH_DICT",
->>>>>>> be82d265
+    [LOAD_ATTR_METHOD_NO_DICT] = "LOAD_ATTR_METHOD_NO_DICT",
     [ASYNC_GEN_WRAP] = "ASYNC_GEN_WRAP",
     [PREP_RERAISE_STAR] = "PREP_RERAISE_STAR",
     [POP_EXCEPT] = "POP_EXCEPT",
@@ -563,11 +543,7 @@
     [JUMP_FORWARD] = "JUMP_FORWARD",
     [JUMP_IF_FALSE_OR_POP] = "JUMP_IF_FALSE_OR_POP",
     [JUMP_IF_TRUE_OR_POP] = "JUMP_IF_TRUE_OR_POP",
-<<<<<<< HEAD
-    [LOAD_CONST__LOAD_FAST] = "LOAD_CONST__LOAD_FAST",
-=======
-    [LOAD_ATTR_METHOD_WITH_VALUES] = "LOAD_ATTR_METHOD_WITH_VALUES",
->>>>>>> be82d265
+    [LOAD_ATTR_METHOD_WITH_DICT] = "LOAD_ATTR_METHOD_WITH_DICT",
     [POP_JUMP_FORWARD_IF_FALSE] = "POP_JUMP_FORWARD_IF_FALSE",
     [POP_JUMP_FORWARD_IF_TRUE] = "POP_JUMP_FORWARD_IF_TRUE",
     [LOAD_GLOBAL] = "LOAD_GLOBAL",
@@ -575,11 +551,7 @@
     [CONTAINS_OP] = "CONTAINS_OP",
     [RERAISE] = "RERAISE",
     [COPY] = "COPY",
-<<<<<<< HEAD
-    [LOAD_FAST__LOAD_CONST] = "LOAD_FAST__LOAD_CONST",
-=======
-    [LOAD_CONST__LOAD_FAST] = "LOAD_CONST__LOAD_FAST",
->>>>>>> be82d265
+    [LOAD_ATTR_METHOD_WITH_VALUES] = "LOAD_ATTR_METHOD_WITH_VALUES",
     [BINARY_OP] = "BINARY_OP",
     [SEND] = "SEND",
     [LOAD_FAST] = "LOAD_FAST",
@@ -599,15 +571,9 @@
     [STORE_DEREF] = "STORE_DEREF",
     [DELETE_DEREF] = "DELETE_DEREF",
     [JUMP_BACKWARD] = "JUMP_BACKWARD",
-<<<<<<< HEAD
-    [LOAD_FAST__LOAD_FAST] = "LOAD_FAST__LOAD_FAST",
+    [LOAD_CONST__LOAD_FAST] = "LOAD_CONST__LOAD_FAST",
     [CALL_FUNCTION_EX] = "CALL_FUNCTION_EX",
-    [LOAD_GLOBAL_ADAPTIVE] = "LOAD_GLOBAL_ADAPTIVE",
-=======
     [LOAD_FAST__LOAD_CONST] = "LOAD_FAST__LOAD_CONST",
-    [CALL_FUNCTION_EX] = "CALL_FUNCTION_EX",
-    [LOAD_FAST__LOAD_FAST] = "LOAD_FAST__LOAD_FAST",
->>>>>>> be82d265
     [EXTENDED_ARG] = "EXTENDED_ARG",
     [LIST_APPEND] = "LIST_APPEND",
     [SET_ADD] = "SET_ADD",
@@ -617,63 +583,37 @@
     [YIELD_VALUE] = "YIELD_VALUE",
     [RESUME] = "RESUME",
     [MATCH_CLASS] = "MATCH_CLASS",
-<<<<<<< HEAD
-    [LOAD_GLOBAL_BUILTIN] = "LOAD_GLOBAL_BUILTIN",
-    [LOAD_GLOBAL_MODULE] = "LOAD_GLOBAL_MODULE",
+    [LOAD_FAST__LOAD_FAST] = "LOAD_FAST__LOAD_FAST",
+    [LOAD_GLOBAL_ADAPTIVE] = "LOAD_GLOBAL_ADAPTIVE",
     [FORMAT_VALUE] = "FORMAT_VALUE",
     [BUILD_CONST_KEY_MAP] = "BUILD_CONST_KEY_MAP",
     [BUILD_STRING] = "BUILD_STRING",
-    [RESUME_QUICK] = "RESUME_QUICK",
-    [STORE_ATTR_ADAPTIVE] = "STORE_ATTR_ADAPTIVE",
-    [STORE_ATTR_INSTANCE_VALUE] = "STORE_ATTR_INSTANCE_VALUE",
-    [STORE_ATTR_SLOT] = "STORE_ATTR_SLOT",
-=======
-    [LOAD_GLOBAL_ADAPTIVE] = "LOAD_GLOBAL_ADAPTIVE",
     [LOAD_GLOBAL_BUILTIN] = "LOAD_GLOBAL_BUILTIN",
-    [FORMAT_VALUE] = "FORMAT_VALUE",
-    [BUILD_CONST_KEY_MAP] = "BUILD_CONST_KEY_MAP",
-    [BUILD_STRING] = "BUILD_STRING",
     [LOAD_GLOBAL_MODULE] = "LOAD_GLOBAL_MODULE",
     [RESUME_QUICK] = "RESUME_QUICK",
     [STORE_ATTR_ADAPTIVE] = "STORE_ATTR_ADAPTIVE",
-    [STORE_ATTR_INSTANCE_VALUE] = "STORE_ATTR_INSTANCE_VALUE",
->>>>>>> be82d265
     [LIST_EXTEND] = "LIST_EXTEND",
     [SET_UPDATE] = "SET_UPDATE",
     [DICT_MERGE] = "DICT_MERGE",
     [DICT_UPDATE] = "DICT_UPDATE",
-<<<<<<< HEAD
-=======
+    [STORE_ATTR_INSTANCE_VALUE] = "STORE_ATTR_INSTANCE_VALUE",
     [STORE_ATTR_SLOT] = "STORE_ATTR_SLOT",
->>>>>>> be82d265
     [STORE_ATTR_WITH_HINT] = "STORE_ATTR_WITH_HINT",
     [STORE_FAST__LOAD_FAST] = "STORE_FAST__LOAD_FAST",
     [STORE_FAST__STORE_FAST] = "STORE_FAST__STORE_FAST",
-    [STORE_SUBSCR_ADAPTIVE] = "STORE_SUBSCR_ADAPTIVE",
-<<<<<<< HEAD
-    [STORE_SUBSCR_DICT] = "STORE_SUBSCR_DICT",
-=======
->>>>>>> be82d265
     [CALL] = "CALL",
     [KW_NAMES] = "KW_NAMES",
     [POP_JUMP_BACKWARD_IF_NOT_NONE] = "POP_JUMP_BACKWARD_IF_NOT_NONE",
     [POP_JUMP_BACKWARD_IF_NONE] = "POP_JUMP_BACKWARD_IF_NONE",
     [POP_JUMP_BACKWARD_IF_FALSE] = "POP_JUMP_BACKWARD_IF_FALSE",
     [POP_JUMP_BACKWARD_IF_TRUE] = "POP_JUMP_BACKWARD_IF_TRUE",
-<<<<<<< HEAD
-=======
+    [STORE_SUBSCR_ADAPTIVE] = "STORE_SUBSCR_ADAPTIVE",
     [STORE_SUBSCR_DICT] = "STORE_SUBSCR_DICT",
->>>>>>> be82d265
     [STORE_SUBSCR_LIST_INT] = "STORE_SUBSCR_LIST_INT",
     [UNPACK_SEQUENCE_ADAPTIVE] = "UNPACK_SEQUENCE_ADAPTIVE",
     [UNPACK_SEQUENCE_LIST] = "UNPACK_SEQUENCE_LIST",
     [UNPACK_SEQUENCE_TUPLE] = "UNPACK_SEQUENCE_TUPLE",
     [UNPACK_SEQUENCE_TWO_TUPLE] = "UNPACK_SEQUENCE_TWO_TUPLE",
-<<<<<<< HEAD
-    [182] = "<182>",
-=======
->>>>>>> be82d265
-    [183] = "<183>",
     [184] = "<184>",
     [185] = "<185>",
     [186] = "<186>",
@@ -750,11 +690,6 @@
 #endif
 
 #define EXTRA_CASES \
-<<<<<<< HEAD
-    case 182: \
-=======
->>>>>>> be82d265
-    case 183: \
     case 184: \
     case 185: \
     case 186: \
