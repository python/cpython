// This file is generated by Tools/cases_generator/uop_id_generator.py
// from:
//   Python/bytecodes.c
// Do not edit!

#ifndef Py_CORE_UOP_IDS_H
#define Py_CORE_UOP_IDS_H
#ifdef __cplusplus
extern "C" {
#endif

#define _EXIT_TRACE 300
#define _SET_IP 301
#define _NOP NOP
#define _RESUME_CHECK RESUME_CHECK
#define _INSTRUMENTED_RESUME INSTRUMENTED_RESUME
#define _LOAD_FAST_CHECK LOAD_FAST_CHECK
#define _LOAD_FAST LOAD_FAST
#define _LOAD_FAST_AND_CLEAR LOAD_FAST_AND_CLEAR
#define _LOAD_FAST_LOAD_FAST LOAD_FAST_LOAD_FAST
#define _LOAD_CONST LOAD_CONST
#define _STORE_FAST STORE_FAST
#define _STORE_FAST_LOAD_FAST STORE_FAST_LOAD_FAST
#define _STORE_FAST_STORE_FAST STORE_FAST_STORE_FAST
#define _POP_TOP POP_TOP
#define _PUSH_NULL PUSH_NULL
#define _END_SEND END_SEND
#define _UNARY_NEGATIVE UNARY_NEGATIVE
#define _UNARY_NOT UNARY_NOT
#define _TO_BOOL 302
#define _TO_BOOL_BOOL TO_BOOL_BOOL
#define _TO_BOOL_INT TO_BOOL_INT
#define _TO_BOOL_LIST TO_BOOL_LIST
#define _TO_BOOL_NONE TO_BOOL_NONE
#define _TO_BOOL_STR TO_BOOL_STR
#define _TO_BOOL_ALWAYS_TRUE TO_BOOL_ALWAYS_TRUE
#define _UNARY_INVERT UNARY_INVERT
#define _GUARD_BOTH_INT 303
#define _BINARY_OP_MULTIPLY_INT 304
#define _BINARY_OP_ADD_INT 305
#define _BINARY_OP_SUBTRACT_INT 306
#define _GUARD_BOTH_FLOAT 307
#define _BINARY_OP_MULTIPLY_FLOAT 308
#define _BINARY_OP_ADD_FLOAT 309
#define _BINARY_OP_SUBTRACT_FLOAT 310
#define _GUARD_BOTH_UNICODE 311
#define _BINARY_OP_ADD_UNICODE 312
#define _BINARY_SUBSCR 313
#define _BINARY_SLICE BINARY_SLICE
#define _STORE_SLICE STORE_SLICE
#define _BINARY_SUBSCR_LIST_INT BINARY_SUBSCR_LIST_INT
#define _BINARY_SUBSCR_STR_INT BINARY_SUBSCR_STR_INT
#define _BINARY_SUBSCR_TUPLE_INT BINARY_SUBSCR_TUPLE_INT
#define _BINARY_SUBSCR_DICT BINARY_SUBSCR_DICT
#define _BINARY_SUBSCR_GETITEM BINARY_SUBSCR_GETITEM
#define _LIST_APPEND LIST_APPEND
#define _SET_ADD SET_ADD
#define _STORE_SUBSCR 314
#define _STORE_SUBSCR_LIST_INT STORE_SUBSCR_LIST_INT
#define _STORE_SUBSCR_DICT STORE_SUBSCR_DICT
#define _DELETE_SUBSCR DELETE_SUBSCR
#define _CALL_INTRINSIC_1 CALL_INTRINSIC_1
#define _CALL_INTRINSIC_2 CALL_INTRINSIC_2
#define _POP_FRAME 315
#define _INSTRUMENTED_RETURN_VALUE INSTRUMENTED_RETURN_VALUE
#define _INSTRUMENTED_RETURN_CONST INSTRUMENTED_RETURN_CONST
#define _GET_AITER GET_AITER
#define _GET_ANEXT GET_ANEXT
#define _GET_AWAITABLE GET_AWAITABLE
#define _SEND 316
#define _SEND_GEN SEND_GEN
#define _INSTRUMENTED_YIELD_VALUE INSTRUMENTED_YIELD_VALUE
#define _POP_EXCEPT POP_EXCEPT
#define _LOAD_ASSERTION_ERROR LOAD_ASSERTION_ERROR
#define _LOAD_BUILD_CLASS LOAD_BUILD_CLASS
#define _STORE_NAME STORE_NAME
#define _DELETE_NAME DELETE_NAME
#define _UNPACK_SEQUENCE 317
#define _UNPACK_SEQUENCE_TWO_TUPLE UNPACK_SEQUENCE_TWO_TUPLE
#define _UNPACK_SEQUENCE_TUPLE UNPACK_SEQUENCE_TUPLE
#define _UNPACK_SEQUENCE_LIST UNPACK_SEQUENCE_LIST
#define _UNPACK_EX UNPACK_EX
#define _STORE_ATTR 318
#define _DELETE_ATTR DELETE_ATTR
#define _STORE_GLOBAL STORE_GLOBAL
#define _DELETE_GLOBAL DELETE_GLOBAL
#define _LOAD_LOCALS LOAD_LOCALS
#define _LOAD_FROM_DICT_OR_GLOBALS LOAD_FROM_DICT_OR_GLOBALS
#define _LOAD_NAME LOAD_NAME
#define _LOAD_GLOBAL 319
#define _GUARD_GLOBALS_VERSION 320
#define _GUARD_BUILTINS_VERSION 321
#define _LOAD_GLOBAL_MODULE 322
#define _LOAD_GLOBAL_BUILTINS 323
#define _DELETE_FAST DELETE_FAST
#define _MAKE_CELL MAKE_CELL
#define _DELETE_DEREF DELETE_DEREF
#define _LOAD_FROM_DICT_OR_DEREF LOAD_FROM_DICT_OR_DEREF
#define _LOAD_DEREF LOAD_DEREF
#define _STORE_DEREF STORE_DEREF
#define _COPY_FREE_VARS COPY_FREE_VARS
#define _BUILD_STRING BUILD_STRING
#define _BUILD_TUPLE BUILD_TUPLE
#define _BUILD_LIST BUILD_LIST
#define _LIST_EXTEND LIST_EXTEND
#define _SET_UPDATE SET_UPDATE
#define _BUILD_SET BUILD_SET
#define _BUILD_MAP BUILD_MAP
#define _SETUP_ANNOTATIONS SETUP_ANNOTATIONS
#define _BUILD_CONST_KEY_MAP BUILD_CONST_KEY_MAP
#define _DICT_UPDATE DICT_UPDATE
#define _DICT_MERGE DICT_MERGE
#define _MAP_ADD MAP_ADD
#define _INSTRUMENTED_LOAD_SUPER_ATTR INSTRUMENTED_LOAD_SUPER_ATTR
#define _LOAD_SUPER_ATTR_ATTR LOAD_SUPER_ATTR_ATTR
#define _LOAD_SUPER_ATTR_METHOD LOAD_SUPER_ATTR_METHOD
#define _LOAD_ATTR 324
#define _GUARD_TYPE_VERSION 325
#define _CHECK_MANAGED_OBJECT_HAS_VALUES 326
#define _LOAD_ATTR_INSTANCE_VALUE 327
#define _CHECK_ATTR_MODULE 328
#define _LOAD_ATTR_MODULE 329
#define _CHECK_ATTR_WITH_HINT 330
#define _LOAD_ATTR_WITH_HINT 331
#define _LOAD_ATTR_SLOT 332
#define _CHECK_ATTR_CLASS 333
#define _LOAD_ATTR_CLASS 334
#define _LOAD_ATTR_PROPERTY LOAD_ATTR_PROPERTY
#define _LOAD_ATTR_GETATTRIBUTE_OVERRIDDEN LOAD_ATTR_GETATTRIBUTE_OVERRIDDEN
#define _GUARD_DORV_VALUES 335
#define _STORE_ATTR_INSTANCE_VALUE 336
#define _STORE_ATTR_WITH_HINT STORE_ATTR_WITH_HINT
#define _STORE_ATTR_SLOT 337
#define _COMPARE_OP 338
#define _COMPARE_OP_FLOAT COMPARE_OP_FLOAT
#define _COMPARE_OP_INT COMPARE_OP_INT
#define _COMPARE_OP_STR COMPARE_OP_STR
#define _IS_OP IS_OP
#define _CONTAINS_OP CONTAINS_OP
#define _CHECK_EG_MATCH CHECK_EG_MATCH
#define _CHECK_EXC_MATCH CHECK_EXC_MATCH
#define _JUMP_BACKWARD JUMP_BACKWARD
#define _POP_JUMP_IF_FALSE 339
#define _POP_JUMP_IF_TRUE 340
#define _IS_NONE 341
#define _GET_LEN GET_LEN
#define _MATCH_CLASS MATCH_CLASS
#define _MATCH_MAPPING MATCH_MAPPING
#define _MATCH_SEQUENCE MATCH_SEQUENCE
#define _MATCH_KEYS MATCH_KEYS
#define _GET_ITER GET_ITER
#define _GET_YIELD_FROM_ITER GET_YIELD_FROM_ITER
#define _FOR_ITER 342
#define _FOR_ITER_TIER_TWO 343
#define _INSTRUMENTED_FOR_ITER INSTRUMENTED_FOR_ITER
#define _ITER_CHECK_LIST 344
#define _ITER_JUMP_LIST 345
#define _GUARD_NOT_EXHAUSTED_LIST 346
#define _ITER_NEXT_LIST 347
#define _ITER_CHECK_TUPLE 348
#define _ITER_JUMP_TUPLE 349
#define _GUARD_NOT_EXHAUSTED_TUPLE 350
#define _ITER_NEXT_TUPLE 351
#define _ITER_CHECK_RANGE 352
#define _ITER_JUMP_RANGE 353
#define _GUARD_NOT_EXHAUSTED_RANGE 354
#define _ITER_NEXT_RANGE 355
#define _FOR_ITER_GEN FOR_ITER_GEN
#define _BEFORE_ASYNC_WITH BEFORE_ASYNC_WITH
#define _BEFORE_WITH BEFORE_WITH
#define _WITH_EXCEPT_START WITH_EXCEPT_START
#define _PUSH_EXC_INFO PUSH_EXC_INFO
#define _GUARD_DORV_VALUES_INST_ATTR_FROM_DICT 356
#define _GUARD_KEYS_VERSION 357
#define _LOAD_ATTR_METHOD_WITH_VALUES 358
#define _LOAD_ATTR_METHOD_NO_DICT 359
#define _LOAD_ATTR_NONDESCRIPTOR_WITH_VALUES 360
#define _LOAD_ATTR_NONDESCRIPTOR_NO_DICT 361
#define _CHECK_ATTR_METHOD_LAZY_DICT 362
#define _LOAD_ATTR_METHOD_LAZY_DICT 363
#define _INSTRUMENTED_CALL INSTRUMENTED_CALL
#define _CALL 364
#define _CHECK_CALL_BOUND_METHOD_EXACT_ARGS 365
#define _INIT_CALL_BOUND_METHOD_EXACT_ARGS 366
#define _CHECK_PEP_523 367
#define _CHECK_FUNCTION_EXACT_ARGS 368
#define _CHECK_STACK_SPACE 369
#define _INIT_CALL_PY_EXACT_ARGS 370
#define _PUSH_FRAME 371
#define _CALL_PY_WITH_DEFAULTS CALL_PY_WITH_DEFAULTS
#define _CALL_TYPE_1 CALL_TYPE_1
#define _CALL_STR_1 CALL_STR_1
#define _CALL_TUPLE_1 CALL_TUPLE_1
#define _CALL_ALLOC_AND_ENTER_INIT CALL_ALLOC_AND_ENTER_INIT
#define _EXIT_INIT_CHECK EXIT_INIT_CHECK
#define _CALL_BUILTIN_CLASS CALL_BUILTIN_CLASS
#define _CALL_BUILTIN_O CALL_BUILTIN_O
#define _CALL_BUILTIN_FAST CALL_BUILTIN_FAST
#define _CALL_BUILTIN_FAST_WITH_KEYWORDS CALL_BUILTIN_FAST_WITH_KEYWORDS
#define _CALL_LEN CALL_LEN
#define _CALL_ISINSTANCE CALL_ISINSTANCE
#define _CALL_METHOD_DESCRIPTOR_O CALL_METHOD_DESCRIPTOR_O
#define _CALL_METHOD_DESCRIPTOR_FAST_WITH_KEYWORDS CALL_METHOD_DESCRIPTOR_FAST_WITH_KEYWORDS
#define _CALL_METHOD_DESCRIPTOR_NOARGS CALL_METHOD_DESCRIPTOR_NOARGS
#define _CALL_METHOD_DESCRIPTOR_FAST CALL_METHOD_DESCRIPTOR_FAST
#define _INSTRUMENTED_CALL_KW INSTRUMENTED_CALL_KW
#define _CALL_KW CALL_KW
#define _INSTRUMENTED_CALL_FUNCTION_EX INSTRUMENTED_CALL_FUNCTION_EX
#define _CALL_FUNCTION_EX CALL_FUNCTION_EX
#define _MAKE_FUNCTION MAKE_FUNCTION
#define _SET_FUNCTION_ATTRIBUTE SET_FUNCTION_ATTRIBUTE
#define _BUILD_SLICE BUILD_SLICE
#define _CONVERT_VALUE CONVERT_VALUE
#define _FORMAT_SIMPLE FORMAT_SIMPLE
#define _FORMAT_WITH_SPEC FORMAT_WITH_SPEC
#define _COPY COPY
#define _BINARY_OP 372
#define _SWAP SWAP
#define _INSTRUMENTED_INSTRUCTION INSTRUMENTED_INSTRUCTION
#define _INSTRUMENTED_JUMP_FORWARD INSTRUMENTED_JUMP_FORWARD
#define _INSTRUMENTED_JUMP_BACKWARD INSTRUMENTED_JUMP_BACKWARD
#define _INSTRUMENTED_POP_JUMP_IF_TRUE INSTRUMENTED_POP_JUMP_IF_TRUE
#define _INSTRUMENTED_POP_JUMP_IF_FALSE INSTRUMENTED_POP_JUMP_IF_FALSE
#define _INSTRUMENTED_POP_JUMP_IF_NONE INSTRUMENTED_POP_JUMP_IF_NONE
#define _INSTRUMENTED_POP_JUMP_IF_NOT_NONE INSTRUMENTED_POP_JUMP_IF_NOT_NONE
#define _GUARD_IS_TRUE_POP 373
#define _GUARD_IS_FALSE_POP 374
#define _GUARD_IS_NONE_POP 375
#define _GUARD_IS_NOT_NONE_POP 376
#define _JUMP_TO_TOP 377
#define _SAVE_RETURN_OFFSET 378
#define _INSERT 379
#define _CHECK_VALIDITY 380
<<<<<<< HEAD
#define _COLD_EXIT 381
#define MAX_UOP_ID 381
=======
#define _LOAD_CONST_INLINE_BORROW 381
#define _INTERNAL_INCREMENT_OPT_COUNTER 382
#define MAX_UOP_ID 382
>>>>>>> 30e6cbdb

#ifdef __cplusplus
}
#endif
#endif /* !Py_CORE_UOP_IDS_H */<|MERGE_RESOLUTION|>--- conflicted
+++ resolved
@@ -231,14 +231,10 @@
 #define _SAVE_RETURN_OFFSET 378
 #define _INSERT 379
 #define _CHECK_VALIDITY 380
-<<<<<<< HEAD
-#define _COLD_EXIT 381
-#define MAX_UOP_ID 381
-=======
 #define _LOAD_CONST_INLINE_BORROW 381
 #define _INTERNAL_INCREMENT_OPT_COUNTER 382
-#define MAX_UOP_ID 382
->>>>>>> 30e6cbdb
+#define _COLD_EXIT 383
+#define MAX_UOP_ID 383
 
 #ifdef __cplusplus
 }
