// This file is generated by Tools/cases_generator/uop_id_generator.py
// from:
//   Python/bytecodes.c
// Do not edit!

#ifndef Py_CORE_UOP_IDS_H
#define Py_CORE_UOP_IDS_H
#ifdef __cplusplus
extern "C" {
#endif

#define _EXIT_TRACE 300
#define _SET_IP 301
#define _NOP NOP
#define _RESUME_CHECK RESUME_CHECK
#define _INSTRUMENTED_RESUME INSTRUMENTED_RESUME
#define _LOAD_FAST_CHECK LOAD_FAST_CHECK
#define _LOAD_FAST LOAD_FAST
#define _LOAD_FAST_AND_CLEAR LOAD_FAST_AND_CLEAR
#define _LOAD_FAST_LOAD_FAST LOAD_FAST_LOAD_FAST
#define _LOAD_CONST LOAD_CONST
#define _STORE_FAST STORE_FAST
#define _STORE_FAST_LOAD_FAST STORE_FAST_LOAD_FAST
#define _STORE_FAST_STORE_FAST STORE_FAST_STORE_FAST
#define _POP_TOP POP_TOP
#define _PUSH_NULL PUSH_NULL
#define _END_SEND END_SEND
#define _UNARY_NEGATIVE UNARY_NEGATIVE
#define _UNARY_NOT UNARY_NOT
#define _TO_BOOL 302
#define _TO_BOOL_BOOL TO_BOOL_BOOL
#define _TO_BOOL_INT TO_BOOL_INT
#define _TO_BOOL_LIST TO_BOOL_LIST
#define _TO_BOOL_NONE TO_BOOL_NONE
#define _TO_BOOL_STR TO_BOOL_STR
#define _TO_BOOL_ALWAYS_TRUE TO_BOOL_ALWAYS_TRUE
#define _UNARY_INVERT UNARY_INVERT
#define _GUARD_BOTH_INT 303
#define _BINARY_OP_MULTIPLY_INT 304
#define _BINARY_OP_ADD_INT 305
#define _BINARY_OP_SUBTRACT_INT 306
#define _GUARD_BOTH_FLOAT 307
#define _BINARY_OP_MULTIPLY_FLOAT 308
#define _BINARY_OP_ADD_FLOAT 309
#define _BINARY_OP_SUBTRACT_FLOAT 310
#define _GUARD_BOTH_UNICODE 311
#define _BINARY_OP_ADD_UNICODE 312
#define _BINARY_SUBSCR 313
#define _BINARY_SLICE BINARY_SLICE
#define _STORE_SLICE STORE_SLICE
#define _BINARY_SUBSCR_LIST_INT BINARY_SUBSCR_LIST_INT
#define _BINARY_SUBSCR_STR_INT BINARY_SUBSCR_STR_INT
#define _BINARY_SUBSCR_TUPLE_INT BINARY_SUBSCR_TUPLE_INT
#define _BINARY_SUBSCR_DICT BINARY_SUBSCR_DICT
#define _BINARY_SUBSCR_GETITEM BINARY_SUBSCR_GETITEM
#define _LIST_APPEND LIST_APPEND
#define _SET_ADD SET_ADD
#define _STORE_SUBSCR 314
#define _STORE_SUBSCR_LIST_INT STORE_SUBSCR_LIST_INT
#define _STORE_SUBSCR_DICT STORE_SUBSCR_DICT
#define _DELETE_SUBSCR DELETE_SUBSCR
#define _CALL_INTRINSIC_1 CALL_INTRINSIC_1
#define _CALL_INTRINSIC_2 CALL_INTRINSIC_2
#define _POP_FRAME 315
#define _INSTRUMENTED_RETURN_VALUE INSTRUMENTED_RETURN_VALUE
#define _INSTRUMENTED_RETURN_CONST INSTRUMENTED_RETURN_CONST
#define _GET_AITER GET_AITER
#define _GET_ANEXT GET_ANEXT
#define _GET_AWAITABLE GET_AWAITABLE
#define _SEND 316
#define _SEND_GEN SEND_GEN
#define _INSTRUMENTED_YIELD_VALUE INSTRUMENTED_YIELD_VALUE
#define _POP_EXCEPT POP_EXCEPT
#define _LOAD_ASSERTION_ERROR LOAD_ASSERTION_ERROR
#define _LOAD_BUILD_CLASS LOAD_BUILD_CLASS
#define _STORE_NAME STORE_NAME
#define _DELETE_NAME DELETE_NAME
#define _UNPACK_SEQUENCE 317
#define _UNPACK_SEQUENCE_TWO_TUPLE UNPACK_SEQUENCE_TWO_TUPLE
#define _UNPACK_SEQUENCE_TUPLE UNPACK_SEQUENCE_TUPLE
#define _UNPACK_SEQUENCE_LIST UNPACK_SEQUENCE_LIST
#define _UNPACK_EX UNPACK_EX
#define _STORE_ATTR 318
#define _DELETE_ATTR DELETE_ATTR
#define _STORE_GLOBAL STORE_GLOBAL
#define _DELETE_GLOBAL DELETE_GLOBAL
#define _LOAD_LOCALS LOAD_LOCALS
#define _LOAD_FROM_DICT_OR_GLOBALS LOAD_FROM_DICT_OR_GLOBALS
#define _LOAD_NAME LOAD_NAME
#define _LOAD_GLOBAL 319
#define _GUARD_GLOBALS_VERSION 320
#define _GUARD_BUILTINS_VERSION 321
#define _LOAD_GLOBAL_MODULE 322
#define _LOAD_GLOBAL_BUILTINS 323
#define _DELETE_FAST DELETE_FAST
#define _MAKE_CELL MAKE_CELL
#define _DELETE_DEREF DELETE_DEREF
#define _LOAD_FROM_DICT_OR_DEREF LOAD_FROM_DICT_OR_DEREF
#define _LOAD_DEREF LOAD_DEREF
#define _STORE_DEREF STORE_DEREF
#define _COPY_FREE_VARS COPY_FREE_VARS
#define _BUILD_STRING BUILD_STRING
#define _BUILD_TUPLE BUILD_TUPLE
#define _BUILD_LIST BUILD_LIST
#define _LIST_EXTEND LIST_EXTEND
#define _SET_UPDATE SET_UPDATE
#define _BUILD_SET BUILD_SET
#define _BUILD_MAP BUILD_MAP
#define _SETUP_ANNOTATIONS SETUP_ANNOTATIONS
#define _BUILD_CONST_KEY_MAP BUILD_CONST_KEY_MAP
#define _DICT_UPDATE DICT_UPDATE
#define _DICT_MERGE DICT_MERGE
#define _MAP_ADD MAP_ADD
#define _INSTRUMENTED_LOAD_SUPER_ATTR INSTRUMENTED_LOAD_SUPER_ATTR
#define _LOAD_SUPER_ATTR_ATTR LOAD_SUPER_ATTR_ATTR
#define _LOAD_SUPER_ATTR_METHOD LOAD_SUPER_ATTR_METHOD
#define _LOAD_ATTR 324
#define _GUARD_TYPE_VERSION 325
#define _CHECK_MANAGED_OBJECT_HAS_VALUES 326
#define _LOAD_ATTR_INSTANCE_VALUE 327
#define _CHECK_ATTR_MODULE 328
#define _LOAD_ATTR_MODULE 329
#define _CHECK_ATTR_WITH_HINT 330
#define _LOAD_ATTR_WITH_HINT 331
#define _LOAD_ATTR_SLOT 332
#define _CHECK_ATTR_CLASS 333
#define _LOAD_ATTR_CLASS 334
#define _LOAD_ATTR_PROPERTY LOAD_ATTR_PROPERTY
#define _LOAD_ATTR_GETATTRIBUTE_OVERRIDDEN LOAD_ATTR_GETATTRIBUTE_OVERRIDDEN
#define _GUARD_DORV_VALUES 335
#define _STORE_ATTR_INSTANCE_VALUE 336
#define _STORE_ATTR_WITH_HINT STORE_ATTR_WITH_HINT
#define _STORE_ATTR_SLOT 337
#define _COMPARE_OP 338
#define _COMPARE_OP_FLOAT COMPARE_OP_FLOAT
#define _COMPARE_OP_INT COMPARE_OP_INT
#define _COMPARE_OP_STR COMPARE_OP_STR
#define _IS_OP IS_OP
#define _CONTAINS_OP CONTAINS_OP
#define _CHECK_EG_MATCH CHECK_EG_MATCH
#define _CHECK_EXC_MATCH CHECK_EXC_MATCH
#define _POP_JUMP_IF_FALSE 339
#define _POP_JUMP_IF_TRUE 340
#define _IS_NONE 341
#define _GET_LEN GET_LEN
#define _MATCH_CLASS MATCH_CLASS
#define _MATCH_MAPPING MATCH_MAPPING
#define _MATCH_SEQUENCE MATCH_SEQUENCE
#define _MATCH_KEYS MATCH_KEYS
#define _GET_ITER GET_ITER
#define _GET_YIELD_FROM_ITER GET_YIELD_FROM_ITER
#define _FOR_ITER 342
#define _FOR_ITER_TIER_TWO 343
#define _INSTRUMENTED_FOR_ITER INSTRUMENTED_FOR_ITER
#define _ITER_CHECK_LIST 344
#define _ITER_JUMP_LIST 345
#define _GUARD_NOT_EXHAUSTED_LIST 346
#define _ITER_NEXT_LIST 347
#define _ITER_CHECK_TUPLE 348
#define _ITER_JUMP_TUPLE 349
#define _GUARD_NOT_EXHAUSTED_TUPLE 350
#define _ITER_NEXT_TUPLE 351
#define _ITER_CHECK_RANGE 352
#define _ITER_JUMP_RANGE 353
#define _GUARD_NOT_EXHAUSTED_RANGE 354
#define _ITER_NEXT_RANGE 355
#define _FOR_ITER_GEN FOR_ITER_GEN
#define _BEFORE_ASYNC_WITH BEFORE_ASYNC_WITH
#define _BEFORE_WITH BEFORE_WITH
#define _WITH_EXCEPT_START WITH_EXCEPT_START
#define _PUSH_EXC_INFO PUSH_EXC_INFO
#define _GUARD_DORV_VALUES_INST_ATTR_FROM_DICT 356
#define _GUARD_KEYS_VERSION 357
#define _LOAD_ATTR_METHOD_WITH_VALUES 358
#define _LOAD_ATTR_METHOD_NO_DICT 359
#define _LOAD_ATTR_NONDESCRIPTOR_WITH_VALUES 360
#define _LOAD_ATTR_NONDESCRIPTOR_NO_DICT 361
#define _CHECK_ATTR_METHOD_LAZY_DICT 362
#define _LOAD_ATTR_METHOD_LAZY_DICT 363
#define _INSTRUMENTED_CALL INSTRUMENTED_CALL
#define _CALL 364
#define _CHECK_CALL_BOUND_METHOD_EXACT_ARGS 365
#define _INIT_CALL_BOUND_METHOD_EXACT_ARGS 366
#define _CHECK_PEP_523 367
#define _CHECK_FUNCTION_EXACT_ARGS 368
#define _CHECK_STACK_SPACE 369
#define _INIT_CALL_PY_EXACT_ARGS 370
#define _PUSH_FRAME 371
#define _CALL_PY_WITH_DEFAULTS CALL_PY_WITH_DEFAULTS
#define _CALL_TYPE_1 CALL_TYPE_1
#define _CALL_STR_1 CALL_STR_1
#define _CALL_TUPLE_1 CALL_TUPLE_1
#define _CALL_ALLOC_AND_ENTER_INIT CALL_ALLOC_AND_ENTER_INIT
#define _EXIT_INIT_CHECK EXIT_INIT_CHECK
#define _CALL_BUILTIN_CLASS CALL_BUILTIN_CLASS
#define _CALL_BUILTIN_O CALL_BUILTIN_O
#define _CALL_BUILTIN_FAST CALL_BUILTIN_FAST
#define _CALL_BUILTIN_FAST_WITH_KEYWORDS CALL_BUILTIN_FAST_WITH_KEYWORDS
#define _CALL_LEN CALL_LEN
#define _CALL_ISINSTANCE CALL_ISINSTANCE
#define _CALL_METHOD_DESCRIPTOR_O CALL_METHOD_DESCRIPTOR_O
#define _CALL_METHOD_DESCRIPTOR_FAST_WITH_KEYWORDS CALL_METHOD_DESCRIPTOR_FAST_WITH_KEYWORDS
#define _CALL_METHOD_DESCRIPTOR_NOARGS CALL_METHOD_DESCRIPTOR_NOARGS
#define _CALL_METHOD_DESCRIPTOR_FAST CALL_METHOD_DESCRIPTOR_FAST
#define _INSTRUMENTED_CALL_KW INSTRUMENTED_CALL_KW
#define _CALL_KW CALL_KW
#define _INSTRUMENTED_CALL_FUNCTION_EX INSTRUMENTED_CALL_FUNCTION_EX
#define _CALL_FUNCTION_EX CALL_FUNCTION_EX
#define _MAKE_FUNCTION MAKE_FUNCTION
#define _SET_FUNCTION_ATTRIBUTE SET_FUNCTION_ATTRIBUTE
#define _BUILD_SLICE BUILD_SLICE
#define _CONVERT_VALUE CONVERT_VALUE
#define _FORMAT_SIMPLE FORMAT_SIMPLE
#define _FORMAT_WITH_SPEC FORMAT_WITH_SPEC
#define _COPY COPY
#define _BINARY_OP 372
#define _SWAP SWAP
#define _INSTRUMENTED_INSTRUCTION INSTRUMENTED_INSTRUCTION
#define _INSTRUMENTED_JUMP_FORWARD INSTRUMENTED_JUMP_FORWARD
#define _INSTRUMENTED_JUMP_BACKWARD INSTRUMENTED_JUMP_BACKWARD
#define _INSTRUMENTED_POP_JUMP_IF_TRUE INSTRUMENTED_POP_JUMP_IF_TRUE
#define _INSTRUMENTED_POP_JUMP_IF_FALSE INSTRUMENTED_POP_JUMP_IF_FALSE
#define _INSTRUMENTED_POP_JUMP_IF_NONE INSTRUMENTED_POP_JUMP_IF_NONE
#define _INSTRUMENTED_POP_JUMP_IF_NOT_NONE INSTRUMENTED_POP_JUMP_IF_NOT_NONE
#define _GUARD_IS_TRUE_POP 373
#define _GUARD_IS_FALSE_POP 374
#define _GUARD_IS_NONE_POP 375
#define _GUARD_IS_NOT_NONE_POP 376
#define _JUMP_TO_TOP 377
#define _SAVE_RETURN_OFFSET 378
#define _CHECK_VALIDITY 379
#define _LOAD_CONST_INLINE 380
#define _LOAD_CONST_INLINE_BORROW 381
#define _LOAD_CONST_INLINE_WITH_NULL 382
#define _LOAD_CONST_INLINE_BORROW_WITH_NULL 383
#define _CHECK_GLOBALS 384
#define _CHECK_BUILTINS 385
#define _INTERNAL_INCREMENT_OPT_COUNTER 386
<<<<<<< HEAD
#define _COLD_EXIT 387
#define _START_EXECUTOR 388
#define _FATAL_ERROR 389
#define MAX_UOP_ID 389
=======
#define _CHECK_VALIDITY_AND_SET_IP 387
#define MAX_UOP_ID 387
>>>>>>> 681778c5

#ifdef __cplusplus
}
#endif
#endif /* !Py_CORE_UOP_IDS_H */<|MERGE_RESOLUTION|>--- conflicted
+++ resolved
@@ -236,15 +236,11 @@
 #define _CHECK_GLOBALS 384
 #define _CHECK_BUILTINS 385
 #define _INTERNAL_INCREMENT_OPT_COUNTER 386
-<<<<<<< HEAD
 #define _COLD_EXIT 387
 #define _START_EXECUTOR 388
 #define _FATAL_ERROR 389
-#define MAX_UOP_ID 389
-=======
-#define _CHECK_VALIDITY_AND_SET_IP 387
-#define MAX_UOP_ID 387
->>>>>>> 681778c5
+#define _CHECK_VALIDITY_AND_SET_IP 390
+#define MAX_UOP_ID 390
 
 #ifdef __cplusplus
 }
