--- conflicted
+++ resolved
@@ -275,7 +275,6 @@
 }
 #   define PyStackRef_FromPyObjectSteal(obj) _PyStackRef_FromPyObjectSteal(_PyObject_CAST(obj))
 
-<<<<<<< HEAD
 static inline bool
 PyStackRef_IsBorrowed(_PyStackRef stackref)
 {
@@ -295,7 +294,7 @@
         return (_PyStackRef){ .bits = (uintptr_t)(Py_NewRef(obj)) | Py_TAG_PTR };
     }
     return stackref;
-=======
+}
 
 static inline _PyStackRef
 PyStackRef_FromPyObjectStealMortal(PyObject *obj)
@@ -305,7 +304,6 @@
     // Make sure we don't take an already tagged value.
     assert(((uintptr_t)obj & Py_TAG_BITS) == 0);
     return (_PyStackRef){ .bits = (uintptr_t)obj };
->>>>>>> 1a8e5742
 }
 
 static inline _PyStackRef
@@ -361,12 +359,12 @@
     return stackref;
 }
 
-<<<<<<< HEAD
 static inline _PyStackRef
 PyStackRef_AsDeferred(_PyStackRef stackref)
 {
     return (_PyStackRef){ .bits = stackref.bits | Py_TAG_DEFERRED };
-=======
+}
+
 static inline bool
 PyStackRef_IsHeapSafe(_PyStackRef ref)
 {
@@ -377,7 +375,6 @@
 PyStackRef_MakeHeapSafe(_PyStackRef ref)
 {
     return ref;
->>>>>>> 1a8e5742
 }
 
 // Convert a possibly deferred reference to a strong reference.
@@ -410,15 +407,6 @@
 #else // Py_GIL_DISABLED
 
 // With GIL
-<<<<<<< HEAD
-static const _PyStackRef PyStackRef_NULL = { .bits = 0 };
-#define PyStackRef_IsNull(stackref) ((stackref).bits == 0)
-#define PyStackRef_True ((_PyStackRef){.bits = (uintptr_t)&_Py_TrueStruct })
-#define PyStackRef_False ((_PyStackRef){.bits = ((uintptr_t)&_Py_FalseStruct) })
-#define PyStackRef_None ((_PyStackRef){.bits = ((uintptr_t)&_Py_NoneStruct) })
-#define PyStackRef_IsBorrowed(stackref) false
-=======
->>>>>>> 1a8e5742
 
 /* References to immortal objects always have their tag bit set to Py_TAG_REFCNT
  * as they can (must) have their reclamation deferred */
@@ -480,18 +468,12 @@
     return (ref.bits & Py_TAG_BITS) == 0;
 }
 
-<<<<<<< HEAD
-#define _PyStackRef_NewIfBorrowedOrSteal(stackref) stackref
-
-#define PyStackRef_CLOSE_SPECIALIZED(stackref, dealloc) _Py_DECREF_SPECIALIZED(PyStackRef_AsPyObjectBorrow(stackref), dealloc)
-=======
 static inline PyObject *
 PyStackRef_AsPyObjectBorrow(_PyStackRef ref)
 {
     return BITS_TO_PTR_MASKED(ref);
 }
 #endif
->>>>>>> 1a8e5742
 
 static inline PyObject *
 PyStackRef_AsPyObjectSteal(_PyStackRef ref)
