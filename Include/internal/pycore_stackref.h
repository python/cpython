--- conflicted
+++ resolved
@@ -54,8 +54,6 @@
 
 
 #if !defined(Py_GIL_DISABLED) && defined(Py_STACKREF_DEBUG)
-
-
 
 typedef union _PyStackRef {
     uint64_t index;
@@ -455,7 +453,6 @@
 }
 #define PyStackRef_FromPyObjectNew(obj) _PyStackRef_FromPyObjectNew(_PyObject_CAST(obj))
 
-<<<<<<< HEAD
 /* Create a new reference from an object with an embedded reference count */
 static inline _PyStackRef
 PyStackRef_FromPyObjectImmortal(PyObject *obj)
@@ -463,13 +460,6 @@
     assert(_Py_IsImmortal(obj));
     return (_PyStackRef){ .bits = (uintptr_t)obj | Py_TAG_IMMORTAL};
 }
-=======
-#endif
-
-// Converts a PyStackRef back to a PyObject *, converting the
-// stackref to a new reference.
-#define PyStackRef_AsPyObjectNew(stackref) Py_NewRef(PyStackRef_AsPyObjectBorrow(stackref))
->>>>>>> 128cc47f
 
 static inline _PyStackRef
 PyStackRef_WithCount(_PyStackRef ref)
@@ -477,7 +467,6 @@
     return (_PyStackRef){ .bits = ref.bits | Py_TAG_REFCNT };
 }
 
-<<<<<<< HEAD
 static inline _PyStackRef
 PyStackRef_DUP(_PyStackRef ref)
 {
@@ -536,10 +525,6 @@
 }
 
 #define PyStackRef_CLEAR(REF) \
-=======
-
-#define PyStackRef_CLEAR(op) \
->>>>>>> 128cc47f
     do { \
         _PyStackRef *_tmp_op_ptr = &(REF); \
         _PyStackRef _tmp_old_op = (*_tmp_op_ptr); \
@@ -559,7 +544,7 @@
 
 #define PyStackRef_TYPE(stackref) Py_TYPE(PyStackRef_AsPyObjectBorrow(stackref))
 
-
+#endif // !defined(Py_GIL_DISABLED) && defined(Py_STACKREF_DEBUG)
 
 // StackRef type checks
 
