/* This file contains the struct definitions for interpreter state
 * and other necessary structs */

#ifndef Py_INTERNAL_INTERP_STRUCTS_H
#define Py_INTERNAL_INTERP_STRUCTS_H
#ifdef __cplusplus
extern "C" {
#endif

#include "pycore_ast_state.h"     // struct ast_state
#include "pycore_llist.h"         // struct llist_node
#include "pycore_opcode_utils.h"  // NUM_COMMON_CONSTANTS
#include "pycore_pymath.h"        // _PY_SHORT_FLOAT_REPR
#include "pycore_structs.h"       // PyHamtObject
#include "pycore_tstate.h"        // _PyThreadStateImpl
#include "pycore_typedefs.h"      // _PyRuntimeState


#define CODE_MAX_WATCHERS 8
#define CONTEXT_MAX_WATCHERS 8
#define FUNC_MAX_WATCHERS 8
#define TYPE_MAX_WATCHERS 8


#ifdef Py_GIL_DISABLED
// This should be prime but otherwise the choice is arbitrary. A larger value
// increases concurrency at the expense of memory.
#  define NUM_WEAKREF_LIST_LOCKS 127
#endif

typedef int (*_Py_pending_call_func)(void *);

struct _pending_call {
    _Py_pending_call_func func;
    void *arg;
    int flags;
};

#define PENDINGCALLSARRAYSIZE 300

struct _pending_calls {
    PyThreadState *handling_thread;
    PyMutex mutex;
    /* Request for running pending calls. */
    int32_t npending;
    /* The maximum allowed number of pending calls.
       If the queue fills up to this point then _PyEval_AddPendingCall()
       will return _Py_ADD_PENDING_FULL. */
    int32_t max;
    /* We don't want a flood of pending calls to interrupt any one thread
       for too long, so we keep a limit on the number handled per pass.
       A value of 0 means there is no limit (other than the maximum
       size of the list of pending calls). */
    int32_t maxloop;
    struct _pending_call calls[PENDINGCALLSARRAYSIZE];
    int first;
    int next;
};

typedef enum {
    PERF_STATUS_FAILED = -1,  // Perf trampoline is in an invalid state
    PERF_STATUS_NO_INIT = 0,  // Perf trampoline is not initialized
    PERF_STATUS_OK = 1,       // Perf trampoline is ready to be executed
} perf_status_t;

#ifdef PY_HAVE_PERF_TRAMPOLINE
struct code_arena_st;

struct trampoline_api_st {
    void* (*init_state)(void);
    void (*write_state)(void* state, const void *code_addr,
                        unsigned int code_size, PyCodeObject* code);
    int (*free_state)(void* state);
    void *state;
    Py_ssize_t code_padding;
};
#endif


struct _ceval_runtime_state {
    struct {
#ifdef PY_HAVE_PERF_TRAMPOLINE
        perf_status_t status;
        int perf_trampoline_type;
        Py_ssize_t extra_code_index;
        struct code_arena_st *code_arena;
        struct trampoline_api_st trampoline_api;
        FILE *map_file;
        Py_ssize_t persist_after_fork;
#else
        int _not_used;
#endif
    } perf;
    /* Pending calls to be made only on the main thread. */
    // The signal machinery falls back on this
    // so it must be especially stable and efficient.
    // For example, we use a preallocated array
    // for the list of pending calls.
    struct _pending_calls pending_mainthread;
    PyMutex sys_trace_profile_mutex;
};


struct _ceval_state {
    /* This variable holds the global instrumentation version. When a thread is
       running, this value is overlaid onto PyThreadState.eval_breaker so that
       changes in the instrumentation version will trigger the eval breaker. */
    uintptr_t instrumentation_version;
    int recursion_limit;
    struct _gil_runtime_state *gil;
    int own_gil;
    struct _pending_calls pending;
};


//###############
// runtime atexit

typedef void (*atexit_callbackfunc)(void);

struct _atexit_runtime_state {
    PyMutex mutex;
#define NEXITFUNCS 32
    atexit_callbackfunc callbacks[NEXITFUNCS];
    int ncallbacks;
};


//###################
// interpreter atexit

typedef void (*atexit_datacallbackfunc)(void *);

typedef struct atexit_callback {
    atexit_datacallbackfunc func;
    void *data;
    struct atexit_callback *next;
} atexit_callback;

struct atexit_state {
#ifdef Py_GIL_DISABLED
    PyMutex ll_callbacks_lock;
#endif
    atexit_callback *ll_callbacks;

    // XXX The rest of the state could be moved to the atexit module state
    // and a low-level callback added for it during module exec.
    // For the moment we leave it here.

    // List containing tuples with callback information.
    // e.g. [(func, args, kwargs), ...]
    PyObject *callbacks;
};


/****** Garbage collector **********/

/* GC information is stored BEFORE the object structure. */
typedef struct {
    // Tagged pointer to next object in the list.
    // 0 means the object is not tracked
    _Py_ALIGNED_DEF(_PyObject_MIN_ALIGNMENT, uintptr_t) _gc_next;

    // Tagged pointer to previous object in the list.
    // Lowest two bits are used for flags documented later.
    // Those bits are made available by the struct's minimum alignment.
    uintptr_t _gc_prev;
} PyGC_Head;

#define _PyGC_Head_UNUSED PyGC_Head

struct gc_generation {
    PyGC_Head head;
    int threshold; /* collection threshold */
    int count; /* count of allocations or collections of younger
                  generations */
};

struct gc_collection_stats {
    /* number of collected objects */
    Py_ssize_t collected;
    /* total number of uncollectable objects (put into gc.garbage) */
    Py_ssize_t uncollectable;
};

/* Running stats per generation */
struct gc_generation_stats {
    /* total number of collections */
    Py_ssize_t collections;
    /* total number of collected objects */
    Py_ssize_t collected;
    /* total number of uncollectable objects (put into gc.garbage) */
    Py_ssize_t uncollectable;
};

enum _GCPhase {
    GC_PHASE_MARK = 0,
    GC_PHASE_COLLECT = 1
};

/* If we change this, we need to change the default value in the
   signature of gc.collect. */
#define NUM_GENERATIONS 3

struct _gc_runtime_state {
    /* List of objects that still need to be cleaned up, singly linked
     * via their gc headers' gc_prev pointers.  */
    PyObject *trash_delete_later;
    /* Current call-stack depth of tp_dealloc calls. */
    int trash_delete_nesting;

    /* Is automatic collection enabled? */
    int enabled;
    int debug;
    /* linked lists of container objects */
    struct gc_generation young;
    struct gc_generation old[2];
    /* a permanent generation which won't be collected */
    struct gc_generation permanent_generation;
    struct gc_generation_stats generation_stats[NUM_GENERATIONS];
    /* true if we are currently running the collector */
    int collecting;
    /* list of uncollectable objects */
    PyObject *garbage;
    /* a list of callbacks to be invoked when collection is performed */
    PyObject *callbacks;

    Py_ssize_t heap_size;
    Py_ssize_t work_to_do;
    /* Which of the old spaces is the visited space */
    int visited_space;
    int phase;

#ifdef Py_GIL_DISABLED
    /* This is the number of objects that survived the last full
       collection. It approximates the number of long lived objects
       tracked by the GC.

       (by "full collection", we mean a collection of the oldest
       generation). */
    Py_ssize_t long_lived_total;
    /* This is the number of objects that survived all "non-full"
       collections, and are awaiting to undergo a full collection for
       the first time. */
    Py_ssize_t long_lived_pending;

    /* True if gc.freeze() has been used. */
    int freeze_active;

    /* Memory usage of the process (RSS + swap) after last GC. */
    Py_ssize_t last_mem;

    /* This accumulates the new object count whenever collection is deferred
       due to the RSS increase condition not being meet.  Reset on collection. */
    Py_ssize_t deferred_count;

    /* Mutex held for gc_should_collect_mem_usage(). */
    PyMutex mutex;
#endif
};

#include "pycore_gil.h"           // struct _gil_runtime_state

/**** Import ********/

struct _import_runtime_state {
    /* The builtin modules (defined in config.c). */
    struct _inittab *inittab;
    /* The most recent value assigned to a PyModuleDef.m_base.m_index.
       This is incremented each time PyModuleDef_Init() is called,
       which is just about every time an extension module is imported.
       See PyInterpreterState.modules_by_index for more info. */
    Py_ssize_t last_module_index;
    struct {
        /* A lock to guard the cache. */
        PyMutex mutex;
        /* The actual cache of (filename, name, PyModuleDef) for modules.
           Only legacy (single-phase init) extension modules are added
           and only if they support multiple initialization (m_size >= 0)
           or are imported in the main interpreter.
           This is initialized lazily in fix_up_extension() in import.c.
           Modules are added there and looked up in _imp.find_extension(). */
        struct _Py_hashtable_t *hashtable;
    } extensions;
    /* Package context -- the full module name for package imports */
    const char * pkgcontext;
};

struct _import_state {
    /* cached sys.modules dictionary */
    PyObject *modules;
    /* This is the list of module objects for all legacy (single-phase init)
       extension modules ever loaded in this process (i.e. imported
       in this interpreter or in any other).  Py_None stands in for
       modules that haven't actually been imported in this interpreter.

       A module's index (PyModuleDef.m_base.m_index) is used to look up
       the corresponding module object for this interpreter, if any.
       (See PyState_FindModule().)  When any extension module
       is initialized during import, its moduledef gets initialized by
       PyModuleDef_Init(), and the first time that happens for each
       PyModuleDef, its index gets set to the current value of
       a global counter (see _PyRuntimeState.imports.last_module_index).
       The entry for that index in this interpreter remains unset until
       the module is actually imported here.  (Py_None is used as
       a placeholder.)  Note that multi-phase init modules always get
       an index for which there will never be a module set.

       This is initialized lazily in PyState_AddModule(), which is also
       where modules get added. */
    PyObject *modules_by_index;
    /* importlib module._bootstrap */
    PyObject *importlib;
    /* override for config->use_frozen_modules (for tests)
       (-1: "off", 1: "on", 0: no override) */
    int override_frozen_modules;
    int override_multi_interp_extensions_check;
#ifdef HAVE_DLOPEN
    int dlopenflags;
#endif
    PyObject *import_func;
    /* The global import lock. */
    _PyRecursiveMutex lock;
    /* diagnostic info in PyImport_ImportModuleLevelObject() */
    struct {
        int import_level;
        PyTime_t accumulated;
        int header;
    } find_and_load;
};



/********** Interpreter state **************/

#include "pycore_object_state.h"  // struct _py_object_state
#include "pycore_crossinterp.h"   // _PyXI_state_t


struct _Py_long_state {
    int max_str_digits;
};

struct codecs_state {
    // A list of callable objects used to search for codecs.
    PyObject *search_path;

    // A dict mapping codec names to codecs returned from a callable in
    // search_path.
    PyObject *search_cache;

    // A dict mapping error handling strategies to functions to implement them.
    PyObject *error_registry;

#ifdef Py_GIL_DISABLED
    // Used to safely delete a specific item from search_path.
    PyMutex search_path_mutex;
#endif

    // Whether or not the rest of the state is initialized.
    int initialized;
};

// Support for stop-the-world events. This exists in both the PyRuntime struct
// for global pauses and in each PyInterpreterState for per-interpreter pauses.
struct _stoptheworld_state {
    PyMutex mutex;       // Serializes stop-the-world attempts.

    // NOTE: The below fields are protected by HEAD_LOCK(runtime), not by the
    // above mutex.
    bool requested;      // Set when a pause is requested.
    bool world_stopped;  // Set when the world is stopped.
    bool is_global;      // Set when contained in PyRuntime struct.

    PyEvent stop_event;  // Set when thread_countdown reaches zero.
    Py_ssize_t thread_countdown;  // Number of threads that must pause.

    PyThreadState *requester; // Thread that requested the pause (may be NULL).
};

/* Tracks some rare events per-interpreter, used by the optimizer to turn on/off
   specific optimizations. */
typedef struct _rare_events {
    /* Setting an object's class, obj.__class__ = ... */
    uint8_t set_class;
    /* Setting the bases of a class, cls.__bases__ = ... */
    uint8_t set_bases;
    /* Setting the PEP 523 frame eval function, _PyInterpreterState_SetFrameEvalFunc() */
    uint8_t set_eval_frame_func;
    /* Modifying the builtins,  __builtins__.__dict__[var] = ... */
    uint8_t builtin_dict;
    /* Modifying a function, e.g. func.__defaults__ = ..., etc. */
    uint8_t func_modification;
} _rare_events;

struct
Bigint {
    struct Bigint *next;
    int k, maxwds, sign, wds;
    uint32_t x[1];
};

#if defined(Py_USING_MEMORY_DEBUGGER) || _PY_SHORT_FLOAT_REPR == 0

struct _dtoa_state {
    int _not_used;
};

#else  // !Py_USING_MEMORY_DEBUGGER && _PY_SHORT_FLOAT_REPR != 0

/* The size of the Bigint freelist */
#define Bigint_Kmax 7

/* The size of the cached powers of 5 array */
#define Bigint_Pow5size 8

#ifndef PRIVATE_MEM
#define PRIVATE_MEM 2304
#endif
#define Bigint_PREALLOC_SIZE \
    ((PRIVATE_MEM+sizeof(double)-1)/sizeof(double))

struct _dtoa_state {
    // p5s is an array of powers of 5 of the form:
    // 5**(2**(i+2)) for 0 <= i < Bigint_Pow5size
    struct Bigint *p5s[Bigint_Pow5size];
    // XXX This should be freed during runtime fini.
    struct Bigint *freelist[Bigint_Kmax+1];
    double preallocated[Bigint_PREALLOC_SIZE];
    double *preallocated_next;
};

#endif  // !Py_USING_MEMORY_DEBUGGER

struct _py_code_state {
    PyMutex mutex;
    // Interned constants from code objects. Used by the free-threaded build.
    struct _Py_hashtable_t *constants;
};

#define FUNC_VERSION_CACHE_SIZE (1<<12)  /* Must be a power of 2 */

struct _func_version_cache_item {
    PyFunctionObject *func;
    PyObject *code;
};

struct _py_func_state {
#ifdef Py_GIL_DISABLED
    // Protects next_version
    PyMutex mutex;
#endif

    uint32_t next_version;
    // Borrowed references to function and code objects whose
    // func_version % FUNC_VERSION_CACHE_SIZE
    // once was equal to the index in the table.
    // They are cleared when the function or code object is deallocated.
    struct _func_version_cache_item func_version_cache[FUNC_VERSION_CACHE_SIZE];
};

#include "pycore_dict_state.h"    // struct _Py_dict_state
#include "pycore_exceptions.h"    // struct _Py_exc_state


/****** type state *********/

/* For now we hard-code this to a value for which we are confident
   all the static builtin types will fit (for all builds). */
#define _Py_MAX_MANAGED_STATIC_BUILTIN_TYPES 200
#define _Py_MAX_MANAGED_STATIC_EXT_TYPES 10
#define _Py_MAX_MANAGED_STATIC_TYPES \
    (_Py_MAX_MANAGED_STATIC_BUILTIN_TYPES + _Py_MAX_MANAGED_STATIC_EXT_TYPES)

struct _types_runtime_state {
    /* Used to set PyTypeObject.tp_version_tag for core static types. */
    // bpo-42745: next_version_tag remains shared by all interpreters
    // because of static types.
    unsigned int next_version_tag;

    struct {
        struct {
            PyTypeObject *type;
            int64_t interp_count;
        } types[_Py_MAX_MANAGED_STATIC_TYPES];
    } managed_static;
};


// Type attribute lookup cache: speed up attribute and method lookups,
// see _PyType_Lookup().
struct type_cache_entry {
    unsigned int version;  // initialized from type->tp_version_tag
#ifdef Py_GIL_DISABLED
   _PySeqLock sequence;
#endif
    PyObject *name;        // reference to exactly a str or None
    PyObject *value;       // borrowed reference or NULL
};

#define MCACHE_SIZE_EXP 12

struct type_cache {
    struct type_cache_entry hashtable[1 << MCACHE_SIZE_EXP];
};

typedef struct {
    PyTypeObject *type;
    int isbuiltin;
    int readying;
    int ready;
    // XXX tp_dict can probably be statically allocated,
    // instead of dynamically and stored on the interpreter.
    PyObject *tp_dict;
    PyObject *tp_subclasses;
    /* We never clean up weakrefs for static builtin types since
       they will effectively never get triggered.  However, there
       are also some diagnostic uses for the list of weakrefs,
       so we still keep it. */
    PyObject *tp_weaklist;
} managed_static_type_state;

#define TYPE_VERSION_CACHE_SIZE (1<<12)  /* Must be a power of 2 */

struct types_state {
    /* Used to set PyTypeObject.tp_version_tag.
       It starts at _Py_MAX_GLOBAL_TYPE_VERSION_TAG + 1,
       where all those lower numbers are used for core static types. */
    unsigned int next_version_tag;

    struct type_cache type_cache;

    /* Every static builtin type is initialized for each interpreter
       during its own initialization, including for the main interpreter
       during global runtime initialization.  This is done by calling
       _PyStaticType_InitBuiltin().

       The first time a static builtin type is initialized, all the
       normal PyType_Ready() stuff happens.  The only difference from
       normal is that there are three PyTypeObject fields holding
       objects which are stored here (on PyInterpreterState) rather
       than in the corresponding PyTypeObject fields.  Those are:
       tp_dict (cls.__dict__), tp_subclasses (cls.__subclasses__),
       and tp_weaklist.

       When a subinterpreter is initialized, each static builtin type
       is still initialized, but only the interpreter-specific portion,
       namely those three objects.

       Those objects are stored in the PyInterpreterState.types.builtins
       array, at the index corresponding to each specific static builtin
       type.  That index (a size_t value) is stored in the tp_subclasses
       field.  For static builtin types, we re-purposed the now-unused
       tp_subclasses to avoid adding another field to PyTypeObject.
       In all other cases tp_subclasses holds a dict like before.
       (The field was previously defined as PyObject*, but is now void*
       to reflect its dual use.)

       The index for each static builtin type isn't statically assigned.
       Instead it is calculated the first time a type is initialized
       (by the main interpreter).  The index matches the order in which
       the type was initialized relative to the others.  The actual
       value comes from the current value of num_builtins_initialized,
       as each type is initialized for the main interpreter.

       num_builtins_initialized is incremented once for each static
       builtin type.  Once initialization is over for a subinterpreter,
       the value will be the same as for all other interpreters.  */
    struct {
        size_t num_initialized;
        managed_static_type_state initialized[_Py_MAX_MANAGED_STATIC_BUILTIN_TYPES];
    } builtins;
    /* We apply a similar strategy for managed extension modules. */
    struct {
        size_t num_initialized;
        size_t next_index;
        managed_static_type_state initialized[_Py_MAX_MANAGED_STATIC_EXT_TYPES];
    } for_extensions;
    PyMutex mutex;

    // Borrowed references to type objects whose
    // tp_version_tag % TYPE_VERSION_CACHE_SIZE
    // once was equal to the index in the table.
    // They are cleared when the type object is deallocated.
    PyTypeObject *type_version_cache[TYPE_VERSION_CACHE_SIZE];
};

struct _warnings_runtime_state {
    /* Both 'filters' and 'onceregistry' can be set in warnings.py;
       get_warnings_attr() will reset these variables accordingly. */
    PyObject *filters;  /* List */
    PyObject *once_registry;  /* Dict */
    PyObject *default_action; /* String */
    _PyRecursiveMutex lock;
    long filters_version;
    PyObject *context;
};

struct _Py_mem_interp_free_queue {
    int has_work;   // true if the queue is not empty
    PyMutex mutex;  // protects the queue
    struct llist_node head;  // queue of _mem_work_chunk items
};


/****** Unicode state *********/

typedef enum {
    _Py_ERROR_UNKNOWN=0,
    _Py_ERROR_STRICT,
    _Py_ERROR_SURROGATEESCAPE,
    _Py_ERROR_REPLACE,
    _Py_ERROR_IGNORE,
    _Py_ERROR_BACKSLASHREPLACE,
    _Py_ERROR_SURROGATEPASS,
    _Py_ERROR_XMLCHARREFREPLACE,
    _Py_ERROR_OTHER
} _Py_error_handler;

struct _Py_unicode_runtime_ids {
    PyMutex mutex;
    // next_index value must be preserved when Py_Initialize()/Py_Finalize()
    // is called multiple times: see _PyUnicode_FromId() implementation.
    Py_ssize_t next_index;
};

struct _Py_unicode_runtime_state {
    struct _Py_unicode_runtime_ids ids;
};

/* fs_codec.encoding is initialized to NULL.
   Later, it is set to a non-NULL string by _PyUnicode_InitEncodings(). */
struct _Py_unicode_fs_codec {
    char *encoding;   // Filesystem encoding (encoded to UTF-8)
    int utf8;         // encoding=="utf-8"?
    char *errors;     // Filesystem errors (encoded to UTF-8)
    _Py_error_handler error_handler;
};

struct _Py_unicode_ids {
    Py_ssize_t size;
    PyObject **array;
};

#include "pycore_ucnhash.h"       // _PyUnicode_Name_CAPI

struct _Py_unicode_state {
    struct _Py_unicode_fs_codec fs_codec;

    _PyUnicode_Name_CAPI *ucnhash_capi;

    // Unicode identifiers (_Py_Identifier): see _PyUnicode_FromId()
    struct _Py_unicode_ids ids;
};

// Borrowed references to common callables:
struct callable_cache {
    PyObject *isinstance;
    PyObject *len;
    PyObject *list_append;
    PyObject *object__getattribute__;
};

/* Length of array of slotdef pointers used to store slots with the
   same __name__.  There should be at most MAX_EQUIV-1 slotdef entries with
   the same __name__, for any __name__. Since that's a static property, it is
   appropriate to declare fixed-size arrays for this. */
#define MAX_EQUIV 10

typedef struct wrapperbase pytype_slotdef;


struct _Py_interp_cached_objects {
#ifdef Py_GIL_DISABLED
    PyMutex interned_mutex;
#endif
    PyObject *interned_strings;

    /* object.__reduce__ */
    PyObject *objreduce;
<<<<<<< HEAD
=======
#ifndef Py_GIL_DISABLED
    /* resolve_slotdups() */
    PyObject *type_slots_pname;
    pytype_slotdef *type_slots_ptrs[MAX_EQUIV];
#endif
>>>>>>> b57b619e

    /* TypeVar and related types */
    PyTypeObject *generic_type;
    PyTypeObject *typevar_type;
    PyTypeObject *typevartuple_type;
    PyTypeObject *paramspec_type;
    PyTypeObject *paramspecargs_type;
    PyTypeObject *paramspeckwargs_type;
    PyTypeObject *constevaluator_type;
};

struct _Py_interp_static_objects {
    struct {
        int _not_used;
        // hamt_empty is here instead of global because of its weakreflist.
        _PyGC_Head_UNUSED _hamt_empty_gc_not_used;
        PyHamtObject hamt_empty;
        PyBaseExceptionObject last_resort_memory_error;
    } singletons;
};

#include "pycore_instruments.h"   // PY_MONITORING_TOOL_IDS


#ifdef Py_GIL_DISABLED

// A min-heap of indices
typedef struct _PyIndexHeap {
    int32_t *values;

    // Number of items stored in values
    Py_ssize_t size;

    // Maximum number of items that can be stored in values
    Py_ssize_t capacity;
} _PyIndexHeap;

// An unbounded pool of indices. Indices are allocated starting from 0. They
// may be released back to the pool once they are no longer in use.
typedef struct _PyIndexPool {
    PyMutex mutex;

    // Min heap of indices available for allocation
    _PyIndexHeap free_indices;

    // Next index to allocate if no free indices are available
    int32_t next_index;

    // Generation counter incremented on thread creation/destruction
    // Used for TLBC cache invalidation in remote debugging
    uint32_t tlbc_generation;
} _PyIndexPool;

typedef union _Py_unique_id_entry {
    // Points to the next free type id, when part of the freelist
    union _Py_unique_id_entry *next;

    // Stores the object when the id is assigned
    PyObject *obj;
} _Py_unique_id_entry;

struct _Py_unique_id_pool {
    PyMutex mutex;

    // combined table of object with allocated unique ids and unallocated ids.
    _Py_unique_id_entry *table;

    // Next entry to allocate inside 'table' or NULL
    _Py_unique_id_entry *freelist;

    // size of 'table'
    Py_ssize_t size;
};

#endif


/* PyInterpreterState holds the global state for one of the runtime's
   interpreters.  Typically the initial (main) interpreter is the only one.

   The PyInterpreterState typedef is in Include/pytypedefs.h.
   */
struct _is {

    /* This struct contains the eval_breaker,
     * which is by far the hottest field in this struct
     * and should be placed at the beginning. */
    struct _ceval_state ceval;

    /* This structure is carefully allocated so that it's correctly aligned
     * to avoid undefined behaviors during LOAD and STORE. The '_malloced'
     * field stores the allocated pointer address that will later be freed.
     */
    void *_malloced;

    PyInterpreterState *next;

    int64_t id;
    Py_ssize_t id_refcount;
    int requires_idref;

    long _whence;

    /* Has been initialized to a safe state.

       In order to be effective, this must be set to 0 during or right
       after allocation. */
    int _initialized;
    /* Has been fully initialized via pylifecycle.c. */
    int _ready;
    int finalizing;

    uintptr_t last_restart_version;
    struct pythreads {
        uint64_t next_unique_id;
        /* The linked list of threads, newest first. */
        PyThreadState *head;
        _PyThreadStateImpl *preallocated;
        /* The thread currently executing in the __main__ module, if any. */
        PyThreadState *main;
        /* Used in Modules/_threadmodule.c. */
        Py_ssize_t count;
        /* Support for runtime thread stack size tuning.
           A value of 0 means using the platform's default stack size
           or the size specified by the THREAD_STACK_SIZE macro. */
        /* Used in Python/thread.c. */
        size_t stacksize;
    } threads;

    /* Reference to the _PyRuntime global variable. This field exists
       to not have to pass runtime in addition to tstate to a function.
       Get runtime from tstate: tstate->interp->runtime. */
    _PyRuntimeState *runtime;

    /* Set by Py_EndInterpreter().

       Use _PyInterpreterState_GetFinalizing()
       and _PyInterpreterState_SetFinalizing()
       to access it, don't access it directly. */
    PyThreadState* _finalizing;
    /* The ID of the OS thread in which we are finalizing. */
    unsigned long _finalizing_id;

    struct _gc_runtime_state gc;

    /* The following fields are here to avoid allocation during init.
       The data is exposed through PyInterpreterState pointer fields.
       These fields should not be accessed directly outside of init.

       All other PyInterpreterState pointer fields are populated when
       needed and default to NULL.

       For now there are some exceptions to that rule, which require
       allocation during init.  These will be addressed on a case-by-case
       basis.  Also see _PyRuntimeState regarding the various mutex fields.
       */

    // Dictionary of the sys module
    PyObject *sysdict;

    // Dictionary of the builtins module
    PyObject *builtins;

    struct _import_state imports;

    /* The per-interpreter GIL, which might not be used. */
    struct _gil_runtime_state _gil;

    uint64_t _code_object_generation;

     /* ---------- IMPORTANT ---------------------------
     The fields above this line are declared as early as
     possible to facilitate out-of-process observability
     tools. */

    struct codecs_state codecs;

    PyConfig config;
    unsigned long feature_flags;

    PyObject *dict;  /* Stores per-interpreter state */

    PyObject *sysdict_copy;
    PyObject *builtins_copy;
    // Initialized to _PyEval_EvalFrameDefault().
    _PyFrameEvalFunction eval_frame;

    PyFunction_WatchCallback func_watchers[FUNC_MAX_WATCHERS];
    // One bit is set for each non-NULL entry in func_watchers
    uint8_t active_func_watchers;

    Py_ssize_t co_extra_user_count;
    freefunc co_extra_freefuncs[MAX_CO_EXTRA_USERS];

    /* cross-interpreter data and utils */
    _PyXI_state_t xi;

#ifdef HAVE_FORK
    PyObject *before_forkers;
    PyObject *after_forkers_parent;
    PyObject *after_forkers_child;
#endif

    struct _warnings_runtime_state warnings;
    struct atexit_state atexit;
    struct _stoptheworld_state stoptheworld;
    struct _qsbr_shared qsbr;

#if defined(Py_GIL_DISABLED)
    struct _mimalloc_interp_state mimalloc;
    struct _brc_state brc;  // biased reference counting state
    struct _Py_unique_id_pool unique_ids;  // object ids for per-thread refcounts
    PyMutex weakref_locks[NUM_WEAKREF_LIST_LOCKS];
    _PyIndexPool tlbc_indices;
#endif
    // Per-interpreter list of tasks, any lingering tasks from thread
    // states gets added here and removed from the corresponding
    // thread state's list.
    struct llist_node asyncio_tasks_head;
    // `asyncio_tasks_lock` is used when tasks are moved
    // from thread's list to interpreter's list.
    PyMutex asyncio_tasks_lock;

    // Per-interpreter state for the obmalloc allocator.  For the main
    // interpreter and for all interpreters that don't have their
    // own obmalloc state, this points to the static structure in
    // obmalloc.c obmalloc_state_main.  For other interpreters, it is
    // heap allocated by _PyMem_init_obmalloc() and freed when the
    // interpreter structure is freed.  In the case of a heap allocated
    // obmalloc state, it is not safe to hold on to or use memory after
    // the interpreter is freed. The obmalloc state corresponding to
    // that allocated memory is gone.  See free_obmalloc_arenas() for
    // more comments.
    struct _obmalloc_state *obmalloc;

    PyObject *audit_hooks;
    PyType_WatchCallback type_watchers[TYPE_MAX_WATCHERS];
    PyCode_WatchCallback code_watchers[CODE_MAX_WATCHERS];
    PyContext_WatchCallback context_watchers[CONTEXT_MAX_WATCHERS];
    // One bit is set for each non-NULL entry in code_watchers
    uint8_t active_code_watchers;
    uint8_t active_context_watchers;

    struct _py_object_state object_state;
    struct _Py_unicode_state unicode;
    struct _Py_long_state long_state;
    struct _dtoa_state dtoa;
    struct _py_func_state func_state;
    struct _py_code_state code_state;

    struct _Py_dict_state dict_state;
    struct _Py_exc_state exc_state;
    struct _Py_mem_interp_free_queue mem_free_queue;

    struct ast_state ast;
    struct types_state types;
    struct callable_cache callable_cache;
    PyObject *common_consts[NUM_COMMON_CONSTANTS];
    bool jit;
    struct _PyExecutorObject *executor_list_head;
    struct _PyExecutorObject *executor_deletion_list_head;
    int executor_deletion_list_remaining_capacity;
    size_t trace_run_counter;
    _rare_events rare_events;
    PyDict_WatchCallback builtins_dict_watcher;

    _Py_GlobalMonitors monitors;
    bool sys_profile_initialized;
    bool sys_trace_initialized;
    Py_ssize_t sys_profiling_threads; /* Count of threads with c_profilefunc set */
    Py_ssize_t sys_tracing_threads; /* Count of threads with c_tracefunc set */
    PyObject *monitoring_callables[PY_MONITORING_TOOL_IDS][_PY_MONITORING_EVENTS];
    PyObject *monitoring_tool_names[PY_MONITORING_TOOL_IDS];
    uintptr_t monitoring_tool_versions[PY_MONITORING_TOOL_IDS];

    struct _Py_interp_cached_objects cached_objects;
    struct _Py_interp_static_objects static_objects;

    Py_ssize_t _interactive_src_count;

#if !defined(Py_GIL_DISABLED) && defined(Py_STACKREF_DEBUG)
    uint64_t next_stackref;
    _Py_hashtable_t *open_stackrefs_table;
#  ifdef Py_STACKREF_CLOSE_DEBUG
    _Py_hashtable_t *closed_stackrefs_table;
#  endif
#endif

    /* the initial PyInterpreterState.threads.head */
    _PyThreadStateImpl _initial_thread;
    // _initial_thread should be the last field of PyInterpreterState.
    // See https://github.com/python/cpython/issues/127117.
};


#ifdef __cplusplus
}
#endif
#endif /* Py_INTERNAL_INTERP_STRUCTS_H */<|MERGE_RESOLUTION|>--- conflicted
+++ resolved
@@ -678,14 +678,6 @@
 
     /* object.__reduce__ */
     PyObject *objreduce;
-<<<<<<< HEAD
-=======
-#ifndef Py_GIL_DISABLED
-    /* resolve_slotdups() */
-    PyObject *type_slots_pname;
-    pytype_slotdef *type_slots_ptrs[MAX_EQUIV];
-#endif
->>>>>>> b57b619e
 
     /* TypeVar and related types */
     PyTypeObject *generic_type;
