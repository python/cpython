--- conflicted
+++ resolved
@@ -28,12 +28,9 @@
     PyObject *md_weaklist;
     // for logging purposes after md_dict is cleared
     PyObject *md_name;
-<<<<<<< HEAD
     // module version we last checked for lazy values
     uint32_t m_dict_version;
-=======
     bool md_token_is_def;  /* if true, `md_token` is the PyModuleDef */
->>>>>>> 5be3405e
 #ifdef Py_GIL_DISABLED
     bool md_requires_gil;
 #endif
