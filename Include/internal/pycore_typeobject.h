#ifndef Py_INTERNAL_TYPEOBJECT_H
#define Py_INTERNAL_TYPEOBJECT_H
#ifdef __cplusplus
extern "C" {
#endif

#include "pycore_moduleobject.h"

#ifndef Py_BUILD_CORE
#  error "this header requires Py_BUILD_CORE define"
#endif


/* state */

#define _Py_TYPE_BASE_VERSION_TAG (2<<16)
#define _Py_MAX_GLOBAL_TYPE_VERSION_TAG (_Py_TYPE_BASE_VERSION_TAG - 1)

struct _types_runtime_state {
    /* Used to set PyTypeObject.tp_version_tag for core static types. */
    // bpo-42745: next_version_tag remains shared by all interpreters
    // because of static types.
    unsigned int next_version_tag;
};


// Type attribute lookup cache: speed up attribute and method lookups,
// see _PyType_Lookup().
struct type_cache_entry {
    unsigned int version;  // initialized from type->tp_version_tag
    PyObject *name;        // reference to exactly a str or None
    PyObject *value;       // borrowed reference or NULL
};

#define MCACHE_SIZE_EXP 12

struct type_cache {
    struct type_cache_entry hashtable[1 << MCACHE_SIZE_EXP];
};

/* For now we hard-code this to a value for which we are confident
   all the static builtin types will fit (for all builds). */
#define _Py_MAX_STATIC_BUILTIN_TYPES 200

typedef struct {
    PyTypeObject *type;
    PyObject *tp_subclasses;
    /* We never clean up weakrefs for static builtin types since
       they will effectively never get triggered.  However, there
       are also some diagnostic uses for the list of weakrefs,
       so we still keep it. */
    PyObject *tp_weaklist;
} static_builtin_state;

struct types_state {
    /* Used to set PyTypeObject.tp_version_tag.
       It starts at _Py_MAX_GLOBAL_TYPE_VERSION_TAG + 1,
       where all those lower numbers are used for core static types. */
    unsigned int next_version_tag;

    struct type_cache type_cache;
    size_t num_builtins_initialized;
    static_builtin_state builtins[_Py_MAX_STATIC_BUILTIN_TYPES];
};


/* runtime lifecycle */

extern PyStatus _PyTypes_InitTypes(PyInterpreterState *);
extern void _PyTypes_FiniTypes(PyInterpreterState *);
extern void _PyTypes_Fini(PyInterpreterState *);


/* other API */

/* Length of array of slotdef pointers used to store slots with the
   same __name__.  There should be at most MAX_EQUIV-1 slotdef entries with
   the same __name__, for any __name__. Since that's a static property, it is
   appropriate to declare fixed-size arrays for this. */
#define MAX_EQUIV 10

typedef struct wrapperbase pytype_slotdef;


static inline PyObject **
_PyStaticType_GET_WEAKREFS_LISTPTR(static_builtin_state *state)
{
    assert(state != NULL);
    return &state->tp_weaklist;
}

/* Like PyType_GetModuleState, but skips verification
 * that type is a heap type with an associated module */
static inline void *
_PyType_GetModuleState(PyTypeObject *type)
{
    assert(PyType_Check(type));
    assert(type->tp_flags & Py_TPFLAGS_HEAPTYPE);
    PyHeapTypeObject *et = (PyHeapTypeObject *)type;
    assert(et->ht_module);
    PyModuleObject *mod = (PyModuleObject *)(et->ht_module);
    assert(mod != NULL);
    return mod->md_state;
}

<<<<<<< HEAD
struct types_state {
    struct type_cache type_cache;
    size_t num_builtins_initialized;
    static_builtin_state builtins[_Py_MAX_STATIC_BUILTIN_TYPES];
    PyObject *generic_type;
    PyObject *typevar_type;
    PyObject *typevartuple_type;
    PyObject *paramspec_type;
    PyObject *paramspecargs_type;
    PyObject *paramspeckwargs_type;
    PyObject *typealias_type;
};

=======
>>>>>>> 01be52e4

extern int _PyStaticType_InitBuiltin(PyTypeObject *type);
extern static_builtin_state * _PyStaticType_GetState(PyTypeObject *);
extern void _PyStaticType_ClearWeakRefs(PyTypeObject *type);
extern void _PyStaticType_Dealloc(PyTypeObject *type);

PyObject *
_Py_type_getattro_impl(PyTypeObject *type, PyObject *name, int *suppress_missing_attribute);
PyObject *
_Py_type_getattro(PyTypeObject *type, PyObject *name);

PyObject *_Py_slot_tp_getattro(PyObject *self, PyObject *name);
PyObject *_Py_slot_tp_getattr_hook(PyObject *self, PyObject *name);

PyObject *
_PySuper_Lookup(PyTypeObject *su_type, PyObject *su_obj, PyObject *name, int *meth_found);

#ifdef __cplusplus
}
#endif
#endif /* !Py_INTERNAL_TYPEOBJECT_H */<|MERGE_RESOLUTION|>--- conflicted
+++ resolved
@@ -103,22 +103,6 @@
     return mod->md_state;
 }
 
-<<<<<<< HEAD
-struct types_state {
-    struct type_cache type_cache;
-    size_t num_builtins_initialized;
-    static_builtin_state builtins[_Py_MAX_STATIC_BUILTIN_TYPES];
-    PyObject *generic_type;
-    PyObject *typevar_type;
-    PyObject *typevartuple_type;
-    PyObject *paramspec_type;
-    PyObject *paramspecargs_type;
-    PyObject *paramspeckwargs_type;
-    PyObject *typealias_type;
-};
-
-=======
->>>>>>> 01be52e4
 
 extern int _PyStaticType_InitBuiltin(PyTypeObject *type);
 extern static_builtin_state * _PyStaticType_GetState(PyTypeObject *);
