--- conflicted
+++ resolved
@@ -99,7 +99,15 @@
 void *_PyObject_VirtualAlloc(size_t size);
 void _PyObject_VirtualFree(void *, size_t size);
 
-<<<<<<< HEAD
+/* This function returns the number of allocated memory blocks, regardless of size */
+PyAPI_FUNC(Py_ssize_t) _Py_GetAllocatedBlocks(void);
+
+/* Macros */
+#if defined(WITH_PYMALLOC) || defined(WITH_MIMALLOC)
+// Export the symbol for the 3rd party guppy3 project
+PyAPI_FUNC(int) _PyObject_DebugMallocStats(FILE *out);
+#endif
+
 /* Simple valgrind integration */
 #ifdef WITH_VALGRIND
 #include <valgrind/valgrind.h>
@@ -110,15 +118,6 @@
 #define VALGRIND_FREELIKE_BLOCK(addr, rzB) do {} while(0)
 #define VALGRIND_MAKE_MEM_UNDEFINED(addr, size) do {} while(0)
 #define VALGRIND_MAKE_MEM_DEFINED(addr, size) do {} while(0)
-=======
-/* This function returns the number of allocated memory blocks, regardless of size */
-PyAPI_FUNC(Py_ssize_t) _Py_GetAllocatedBlocks(void);
-
-/* Macros */
-#ifdef WITH_PYMALLOC
-// Export the symbol for the 3rd party guppy3 project
-PyAPI_FUNC(int) _PyObject_DebugMallocStats(FILE *out);
->>>>>>> f1e29cea
 #endif
 
 #ifdef __cplusplus
