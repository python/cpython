#ifndef Py_INTERNAL_UOPS_H
#define Py_INTERNAL_UOPS_H
#ifdef __cplusplus
extern "C" {
#endif

#ifndef Py_BUILD_CORE
#  error "this header requires Py_BUILD_CORE define"
#endif

#include "pycore_frame.h"         // _PyInterpreterFrame

<<<<<<< HEAD
#define _Py_UOP_MAX_TRACE_LENGTH 256
=======
#define _Py_UOP_MAX_TRACE_LENGTH 512
>>>>>>> 7a592f06

typedef struct {
    uint16_t opcode;
    uint16_t oparg;
    uint32_t target;
    uint64_t operand;  // A cache entry
} _PyUOpInstruction;

typedef struct {
    _PyExecutorObject base;
    _PyUOpInstruction trace[1];
} _PyUOpExecutorObject;

_PyInterpreterFrame *_PyUopExecute(
    _PyExecutorObject *executor,
    _PyInterpreterFrame *frame,
    PyObject **stack_pointer);

#ifdef __cplusplus
}
#endif
#endif /* !Py_INTERNAL_UOPS_H */<|MERGE_RESOLUTION|>--- conflicted
+++ resolved
@@ -10,11 +10,7 @@
 
 #include "pycore_frame.h"         // _PyInterpreterFrame
 
-<<<<<<< HEAD
-#define _Py_UOP_MAX_TRACE_LENGTH 256
-=======
 #define _Py_UOP_MAX_TRACE_LENGTH 512
->>>>>>> 7a592f06
 
 typedef struct {
     uint16_t opcode;
