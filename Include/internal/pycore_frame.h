--- conflicted
+++ resolved
@@ -76,17 +76,12 @@
     _PyStackRef *stackpointer;
     uint16_t return_offset;  /* Only relevant during a function call */
     char owner;
-<<<<<<< HEAD
-    char visited:4;
-    char is_entry_frame:4;
-=======
 #ifdef Py_DEBUG
     uint8_t visited:1;
     uint8_t lltrace:7;
 #else
     uint8_t visited;
 #endif
->>>>>>> 86c1a60d
     /* Locals and stack */
     _PyStackRef localsplus[1];
 } _PyInterpreterFrame;
