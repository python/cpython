--- conflicted
+++ resolved
@@ -168,19 +168,6 @@
     for (int i = 0; i < stacktop; i++) {
         dest->localsplus[i] = PyStackRef_MakeHeapSafe(src->localsplus[i]);
     }
-<<<<<<< HEAD
-
-#ifdef Py_GIL_DISABLED
-    PyCodeObject *co = _PyFrame_GetCode(dest);
-    for (int i = stacktop; i < co->co_nlocalsplus + co->co_stacksize; i++) {
-        dest->localsplus[i] = PyStackRef_NULL;
-    }
-#endif
-=======
-    // Don't leave a dangling pointer to the old frame when creating generators
-    // and coroutines:
-    dest->previous = NULL;
->>>>>>> 0664c1af
 }
 
 #ifdef Py_GIL_DISABLED
