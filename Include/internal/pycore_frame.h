--- conflicted
+++ resolved
@@ -87,7 +87,6 @@
     return (PyCodeObject *)executable;
 }
 
-<<<<<<< HEAD
 static inline _Py_CODEUNIT *
 _PyFrame_GetBytecode(_PyInterpreterFrame *f)
 {
@@ -96,12 +95,12 @@
 #else
     return _PyCode_CODE(_PyFrame_GetCode(f));
 #endif
-=======
+}
+
 static inline PyFunctionObject *_PyFrame_GetFunction(_PyInterpreterFrame *f) {
     PyObject *func = PyStackRef_AsPyObjectBorrow(f->f_funcobj);
     assert(PyFunction_Check(func));
     return (PyFunctionObject *)func;
->>>>>>> 6318ffcb
 }
 
 static inline _PyStackRef *_PyFrame_Stackbase(_PyInterpreterFrame *f) {
