--- conflicted
+++ resolved
@@ -115,23 +115,14 @@
 };
 
 typedef struct _Py_freelist_state {
-<<<<<<< HEAD
-    struct _Py_float_state float_state;
-    struct _Py_tuple_state tuple_state;
-    struct _Py_list_state list_state;
-    struct _Py_dict_state dicts;
-    struct _Py_slice_state slice_state;
-    struct _Py_context_state context_state;
-    struct _Py_async_gen_state async_gen_state;
-=======
     struct _Py_float_state floats;
     struct _Py_tuple_state tuples;
     struct _Py_list_state lists;
+    struct _Py_dict_state dicts;
     struct _Py_slice_state slices;
     struct _Py_context_state contexts;
     struct _Py_async_gen_state async_gens;
     struct _Py_object_stack_state object_stacks;
->>>>>>> 69977925
 } _PyFreeListState;
 
 #ifdef __cplusplus
