#ifndef Py_INTERNAL_RUNTIME_H
#define Py_INTERNAL_RUNTIME_H
#ifdef __cplusplus
extern "C" {
#endif

#ifndef Py_BUILD_CORE
#  error "this header requires Py_BUILD_CORE define"
#endif

#include "pycore_atexit.h"          // struct atexit_runtime_state
#include "pycore_atomic.h"          /* _Py_atomic_address */
#include "pycore_ceval_state.h"     // struct _ceval_runtime_state
#include "pycore_floatobject.h"     // struct _Py_float_runtime_state
#include "pycore_faulthandler.h"    // struct _faulthandler_runtime_state
#include "pycore_global_objects.h"  // struct _Py_global_objects
#include "pycore_import.h"          // struct _import_runtime_state
#include "pycore_interp.h"          // PyInterpreterState
#include "pycore_object_state.h"    // struct _py_object_runtime_state
#include "pycore_parser.h"          // struct _parser_runtime_state
#include "pycore_pymem.h"           // struct _pymem_allocators
#include "pycore_pyhash.h"          // struct pyhash_runtime_state
#include "pycore_pythread.h"        // struct _pythread_runtime_state
#include "pycore_signal.h"          // struct _signals_runtime_state
#include "pycore_time.h"            // struct _time_runtime_state
#include "pycore_tracemalloc.h"     // struct _tracemalloc_runtime_state
#include "pycore_typeobject.h"      // struct types_runtime_state
#include "pycore_unicodeobject.h"   // struct _Py_unicode_runtime_ids

struct _getargs_runtime_state {
    PyThread_type_lock mutex;
    struct _PyArg_Parser *static_parsers;
};

/* ceval state */

/* GIL state */

struct _gilstate_runtime_state {
    /* bpo-26558: Flag to disable PyGILState_Check().
       If set to non-zero, PyGILState_Check() always return 1. */
    int check_enabled;
    /* The single PyInterpreterState used by this process'
       GILState implementation
    */
    /* TODO: Given interp_main, it may be possible to kill this ref */
    PyInterpreterState *autoInterpreterState;
};

/* Runtime audit hook state */

typedef struct _Py_AuditHookEntry {
    struct _Py_AuditHookEntry *next;
    Py_AuditHookFunction hookCFunction;
    void *userData;
} _Py_AuditHookEntry;

/* Full Python runtime state */

/* _PyRuntimeState holds the global state for the CPython runtime.
   That data is exposed in the internal API as a static variable (_PyRuntime).
   */
typedef struct pyruntimestate {
    /* Has been initialized to a safe state.

       In order to be effective, this must be set to 0 during or right
       after allocation. */
    int _initialized;

    /* Is running Py_PreInitialize()? */
    int preinitializing;

    /* Is Python preinitialized? Set to 1 by Py_PreInitialize() */
    int preinitialized;

    /* Is Python core initialized? Set to 1 by _Py_InitializeCore() */
    int core_initialized;

    /* Is Python fully initialized? Set to 1 by Py_Initialize() */
    int initialized;

    /* Set by Py_FinalizeEx(). Only reset to NULL if Py_Initialize()
       is called again.

       Use _PyRuntimeState_GetFinalizing() and _PyRuntimeState_SetFinalizing()
       to access it, don't access it directly. */
    _Py_atomic_address _finalizing;

<<<<<<< HEAD
    /* Tracks the finalize blocks.

       Bit 0 is set to 1 by `Py_FinalizeEx` to indicate it is waiting to set `_finalizing`.

       The remaining bits are a count of the number of finalize blocks that are
       currently held.  Once bit 0 is set to 1, the number of finalize blocks is
       not allowed to increase.

       Protected by `ceval.gil.mutex`, and `ceval.gil.cond` must be broadcast
       when it becomes 1.
    */
    uintptr_t finalize_blocks;
=======
    struct _pymem_allocators allocators;
    struct _obmalloc_global_state obmalloc;
    struct pyhash_runtime_state pyhash_state;
    struct _time_runtime_state time;
    struct _pythread_runtime_state threads;
    struct _signals_runtime_state signals;
>>>>>>> 587f2f01

    struct pyinterpreters {
        PyThread_type_lock mutex;
        /* The linked list of interpreters, newest first. */
        PyInterpreterState *head;
        /* The runtime's initial interpreter, which has a special role
           in the operation of the runtime.  It is also often the only
           interpreter. */
        PyInterpreterState *main;
        /* next_id is an auto-numbered sequence of small
           integers.  It gets initialized in _PyInterpreterState_Enable(),
           which is called in Py_Initialize(), and used in
           PyInterpreterState_New().  A negative interpreter ID
           indicates an error occurred.  The main interpreter will
           always have an ID of 0.  Overflow results in a RuntimeError.
           If that becomes a problem later then we can adjust, e.g. by
           using a Python int. */
        int64_t next_id;
    } interpreters;
    // XXX Remove this field once we have a tp_* slot.
    struct _xidregistry {
        PyThread_type_lock mutex;
        struct _xidregitem *head;
    } xidregistry;

    unsigned long main_thread;

    /* Used for the thread state bound to the current thread. */
    Py_tss_t autoTSSkey;

    /* Used instead of PyThreadState.trash when there is not current tstate. */
    Py_tss_t trashTSSkey;

    PyWideStringList orig_argv;

    struct _parser_runtime_state parser;

    struct _atexit_runtime_state atexit;

    struct _import_runtime_state imports;
    struct _ceval_runtime_state ceval;
    struct _gilstate_runtime_state gilstate;
    struct _getargs_runtime_state getargs;
    struct _fileutils_state fileutils;
    struct _faulthandler_runtime_state faulthandler;
    struct _tracemalloc_runtime_state tracemalloc;

    PyPreConfig preconfig;

    // Audit values must be preserved when Py_Initialize()/Py_Finalize()
    // is called multiple times.
    Py_OpenCodeHookFunction open_code_hook;
    void *open_code_userdata;
    _Py_AuditHookEntry *audit_hook_head;

    struct _py_object_runtime_state object_state;
    struct _Py_float_runtime_state float_state;
    struct _Py_unicode_runtime_state unicode_state;
    struct _types_runtime_state types;

    /* All the objects that are shared by the runtime's interpreters. */
    struct _Py_static_objects static_objects;

    /* The following fields are here to avoid allocation during init.
       The data is exposed through _PyRuntimeState pointer fields.
       These fields should not be accessed directly outside of init.

       All other _PyRuntimeState pointer fields are populated when
       needed and default to NULL.

       For now there are some exceptions to that rule, which require
       allocation during init.  These will be addressed on a case-by-case
       basis.  Most notably, we don't pre-allocated the several mutex
       (PyThread_type_lock) fields, because on Windows we only ever get
       a pointer type.
       */

    /* PyInterpreterState.interpreters.main */
    PyInterpreterState _main_interpreter;
} _PyRuntimeState;


/* other API */

PyAPI_DATA(_PyRuntimeState) _PyRuntime;

PyAPI_FUNC(PyStatus) _PyRuntimeState_Init(_PyRuntimeState *runtime);
PyAPI_FUNC(void) _PyRuntimeState_Fini(_PyRuntimeState *runtime);

#ifdef HAVE_FORK
extern PyStatus _PyRuntimeState_ReInitThreads(_PyRuntimeState *runtime);
#endif

/* Initialize _PyRuntimeState.
   Return NULL on success, or return an error message on failure. */
PyAPI_FUNC(PyStatus) _PyRuntime_Initialize(void);

PyAPI_FUNC(void) _PyRuntime_Finalize(void);


static inline PyThreadState*
_PyRuntimeState_GetFinalizing(_PyRuntimeState *runtime) {
    return (PyThreadState*)_Py_atomic_load_relaxed(&runtime->_finalizing);
}

static inline void
_PyRuntimeState_SetFinalizing(_PyRuntimeState *runtime, PyThreadState *tstate) {
    _Py_atomic_store_relaxed(&runtime->_finalizing, (uintptr_t)tstate);
}

#ifdef __cplusplus
}
#endif
#endif /* !Py_INTERNAL_RUNTIME_H */<|MERGE_RESOLUTION|>--- conflicted
+++ resolved
@@ -86,7 +86,6 @@
        to access it, don't access it directly. */
     _Py_atomic_address _finalizing;
 
-<<<<<<< HEAD
     /* Tracks the finalize blocks.
 
        Bit 0 is set to 1 by `Py_FinalizeEx` to indicate it is waiting to set `_finalizing`.
@@ -99,14 +98,13 @@
        when it becomes 1.
     */
     uintptr_t finalize_blocks;
-=======
+
     struct _pymem_allocators allocators;
     struct _obmalloc_global_state obmalloc;
     struct pyhash_runtime_state pyhash_state;
     struct _time_runtime_state time;
     struct _pythread_runtime_state threads;
     struct _signals_runtime_state signals;
->>>>>>> 587f2f01
 
     struct pyinterpreters {
         PyThread_type_lock mutex;
