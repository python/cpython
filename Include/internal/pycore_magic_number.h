--- conflicted
+++ resolved
@@ -267,7 +267,6 @@
     Python 3.14a4 3612 (Add POP_ITER and INSTRUMENTED_POP_ITER)
     Python 3.14a4 3613 (Add LOAD_CONST_MORTAL instruction)
     Python 3.14a5 3614 (Add BINARY_OP_EXTEND)
-
     Python 3.14a5 3615 (Remove conditional stack effects)
 
     Python 3.15 will start with 3650
@@ -281,11 +280,7 @@
 
 */
 
-<<<<<<< HEAD
 #define PYC_MAGIC_NUMBER 3615
-=======
-#define PYC_MAGIC_NUMBER 3614
->>>>>>> f48702da
 /* This is equivalent to converting PYC_MAGIC_NUMBER to 2 bytes
    (little-endian) and then appending b'\r\n'. */
 #define PYC_MAGIC_NUMBER_TOKEN \
