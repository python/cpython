--- conflicted
+++ resolved
@@ -25,7233 +25,6 @@
 #ifdef Py_DEBUG
 static inline void
 _PyStaticObjects_CheckRefcnt(void) {
-<<<<<<< HEAD
-    if (Py_REFCNT((PyObject *)&_Py_SINGLETON(small_ints)[_PY_NSMALLNEGINTS + -5]) < _PyObject_IMMORTAL_REFCNT) {
-        _PyObject_Dump((PyObject *)&_Py_SINGLETON(small_ints)[_PY_NSMALLNEGINTS + -5]);
-        Py_FatalError("immortal object has less refcnt than expected _PyObject_IMMORTAL_REFCNT");
-    };
-    if (Py_REFCNT((PyObject *)&_Py_SINGLETON(small_ints)[_PY_NSMALLNEGINTS + -4]) < _PyObject_IMMORTAL_REFCNT) {
-        _PyObject_Dump((PyObject *)&_Py_SINGLETON(small_ints)[_PY_NSMALLNEGINTS + -4]);
-        Py_FatalError("immortal object has less refcnt than expected _PyObject_IMMORTAL_REFCNT");
-    };
-    if (Py_REFCNT((PyObject *)&_Py_SINGLETON(small_ints)[_PY_NSMALLNEGINTS + -3]) < _PyObject_IMMORTAL_REFCNT) {
-        _PyObject_Dump((PyObject *)&_Py_SINGLETON(small_ints)[_PY_NSMALLNEGINTS + -3]);
-        Py_FatalError("immortal object has less refcnt than expected _PyObject_IMMORTAL_REFCNT");
-    };
-    if (Py_REFCNT((PyObject *)&_Py_SINGLETON(small_ints)[_PY_NSMALLNEGINTS + -2]) < _PyObject_IMMORTAL_REFCNT) {
-        _PyObject_Dump((PyObject *)&_Py_SINGLETON(small_ints)[_PY_NSMALLNEGINTS + -2]);
-        Py_FatalError("immortal object has less refcnt than expected _PyObject_IMMORTAL_REFCNT");
-    };
-    if (Py_REFCNT((PyObject *)&_Py_SINGLETON(small_ints)[_PY_NSMALLNEGINTS + -1]) < _PyObject_IMMORTAL_REFCNT) {
-        _PyObject_Dump((PyObject *)&_Py_SINGLETON(small_ints)[_PY_NSMALLNEGINTS + -1]);
-        Py_FatalError("immortal object has less refcnt than expected _PyObject_IMMORTAL_REFCNT");
-    };
-    if (Py_REFCNT((PyObject *)&_Py_SINGLETON(small_ints)[_PY_NSMALLNEGINTS + 0]) < _PyObject_IMMORTAL_REFCNT) {
-        _PyObject_Dump((PyObject *)&_Py_SINGLETON(small_ints)[_PY_NSMALLNEGINTS + 0]);
-        Py_FatalError("immortal object has less refcnt than expected _PyObject_IMMORTAL_REFCNT");
-    };
-    if (Py_REFCNT((PyObject *)&_Py_SINGLETON(small_ints)[_PY_NSMALLNEGINTS + 1]) < _PyObject_IMMORTAL_REFCNT) {
-        _PyObject_Dump((PyObject *)&_Py_SINGLETON(small_ints)[_PY_NSMALLNEGINTS + 1]);
-        Py_FatalError("immortal object has less refcnt than expected _PyObject_IMMORTAL_REFCNT");
-    };
-    if (Py_REFCNT((PyObject *)&_Py_SINGLETON(small_ints)[_PY_NSMALLNEGINTS + 2]) < _PyObject_IMMORTAL_REFCNT) {
-        _PyObject_Dump((PyObject *)&_Py_SINGLETON(small_ints)[_PY_NSMALLNEGINTS + 2]);
-        Py_FatalError("immortal object has less refcnt than expected _PyObject_IMMORTAL_REFCNT");
-    };
-    if (Py_REFCNT((PyObject *)&_Py_SINGLETON(small_ints)[_PY_NSMALLNEGINTS + 3]) < _PyObject_IMMORTAL_REFCNT) {
-        _PyObject_Dump((PyObject *)&_Py_SINGLETON(small_ints)[_PY_NSMALLNEGINTS + 3]);
-        Py_FatalError("immortal object has less refcnt than expected _PyObject_IMMORTAL_REFCNT");
-    };
-    if (Py_REFCNT((PyObject *)&_Py_SINGLETON(small_ints)[_PY_NSMALLNEGINTS + 4]) < _PyObject_IMMORTAL_REFCNT) {
-        _PyObject_Dump((PyObject *)&_Py_SINGLETON(small_ints)[_PY_NSMALLNEGINTS + 4]);
-        Py_FatalError("immortal object has less refcnt than expected _PyObject_IMMORTAL_REFCNT");
-    };
-    if (Py_REFCNT((PyObject *)&_Py_SINGLETON(small_ints)[_PY_NSMALLNEGINTS + 5]) < _PyObject_IMMORTAL_REFCNT) {
-        _PyObject_Dump((PyObject *)&_Py_SINGLETON(small_ints)[_PY_NSMALLNEGINTS + 5]);
-        Py_FatalError("immortal object has less refcnt than expected _PyObject_IMMORTAL_REFCNT");
-    };
-    if (Py_REFCNT((PyObject *)&_Py_SINGLETON(small_ints)[_PY_NSMALLNEGINTS + 6]) < _PyObject_IMMORTAL_REFCNT) {
-        _PyObject_Dump((PyObject *)&_Py_SINGLETON(small_ints)[_PY_NSMALLNEGINTS + 6]);
-        Py_FatalError("immortal object has less refcnt than expected _PyObject_IMMORTAL_REFCNT");
-    };
-    if (Py_REFCNT((PyObject *)&_Py_SINGLETON(small_ints)[_PY_NSMALLNEGINTS + 7]) < _PyObject_IMMORTAL_REFCNT) {
-        _PyObject_Dump((PyObject *)&_Py_SINGLETON(small_ints)[_PY_NSMALLNEGINTS + 7]);
-        Py_FatalError("immortal object has less refcnt than expected _PyObject_IMMORTAL_REFCNT");
-    };
-    if (Py_REFCNT((PyObject *)&_Py_SINGLETON(small_ints)[_PY_NSMALLNEGINTS + 8]) < _PyObject_IMMORTAL_REFCNT) {
-        _PyObject_Dump((PyObject *)&_Py_SINGLETON(small_ints)[_PY_NSMALLNEGINTS + 8]);
-        Py_FatalError("immortal object has less refcnt than expected _PyObject_IMMORTAL_REFCNT");
-    };
-    if (Py_REFCNT((PyObject *)&_Py_SINGLETON(small_ints)[_PY_NSMALLNEGINTS + 9]) < _PyObject_IMMORTAL_REFCNT) {
-        _PyObject_Dump((PyObject *)&_Py_SINGLETON(small_ints)[_PY_NSMALLNEGINTS + 9]);
-        Py_FatalError("immortal object has less refcnt than expected _PyObject_IMMORTAL_REFCNT");
-    };
-    if (Py_REFCNT((PyObject *)&_Py_SINGLETON(small_ints)[_PY_NSMALLNEGINTS + 10]) < _PyObject_IMMORTAL_REFCNT) {
-        _PyObject_Dump((PyObject *)&_Py_SINGLETON(small_ints)[_PY_NSMALLNEGINTS + 10]);
-        Py_FatalError("immortal object has less refcnt than expected _PyObject_IMMORTAL_REFCNT");
-    };
-    if (Py_REFCNT((PyObject *)&_Py_SINGLETON(small_ints)[_PY_NSMALLNEGINTS + 11]) < _PyObject_IMMORTAL_REFCNT) {
-        _PyObject_Dump((PyObject *)&_Py_SINGLETON(small_ints)[_PY_NSMALLNEGINTS + 11]);
-        Py_FatalError("immortal object has less refcnt than expected _PyObject_IMMORTAL_REFCNT");
-    };
-    if (Py_REFCNT((PyObject *)&_Py_SINGLETON(small_ints)[_PY_NSMALLNEGINTS + 12]) < _PyObject_IMMORTAL_REFCNT) {
-        _PyObject_Dump((PyObject *)&_Py_SINGLETON(small_ints)[_PY_NSMALLNEGINTS + 12]);
-        Py_FatalError("immortal object has less refcnt than expected _PyObject_IMMORTAL_REFCNT");
-    };
-    if (Py_REFCNT((PyObject *)&_Py_SINGLETON(small_ints)[_PY_NSMALLNEGINTS + 13]) < _PyObject_IMMORTAL_REFCNT) {
-        _PyObject_Dump((PyObject *)&_Py_SINGLETON(small_ints)[_PY_NSMALLNEGINTS + 13]);
-        Py_FatalError("immortal object has less refcnt than expected _PyObject_IMMORTAL_REFCNT");
-    };
-    if (Py_REFCNT((PyObject *)&_Py_SINGLETON(small_ints)[_PY_NSMALLNEGINTS + 14]) < _PyObject_IMMORTAL_REFCNT) {
-        _PyObject_Dump((PyObject *)&_Py_SINGLETON(small_ints)[_PY_NSMALLNEGINTS + 14]);
-        Py_FatalError("immortal object has less refcnt than expected _PyObject_IMMORTAL_REFCNT");
-    };
-    if (Py_REFCNT((PyObject *)&_Py_SINGLETON(small_ints)[_PY_NSMALLNEGINTS + 15]) < _PyObject_IMMORTAL_REFCNT) {
-        _PyObject_Dump((PyObject *)&_Py_SINGLETON(small_ints)[_PY_NSMALLNEGINTS + 15]);
-        Py_FatalError("immortal object has less refcnt than expected _PyObject_IMMORTAL_REFCNT");
-    };
-    if (Py_REFCNT((PyObject *)&_Py_SINGLETON(small_ints)[_PY_NSMALLNEGINTS + 16]) < _PyObject_IMMORTAL_REFCNT) {
-        _PyObject_Dump((PyObject *)&_Py_SINGLETON(small_ints)[_PY_NSMALLNEGINTS + 16]);
-        Py_FatalError("immortal object has less refcnt than expected _PyObject_IMMORTAL_REFCNT");
-    };
-    if (Py_REFCNT((PyObject *)&_Py_SINGLETON(small_ints)[_PY_NSMALLNEGINTS + 17]) < _PyObject_IMMORTAL_REFCNT) {
-        _PyObject_Dump((PyObject *)&_Py_SINGLETON(small_ints)[_PY_NSMALLNEGINTS + 17]);
-        Py_FatalError("immortal object has less refcnt than expected _PyObject_IMMORTAL_REFCNT");
-    };
-    if (Py_REFCNT((PyObject *)&_Py_SINGLETON(small_ints)[_PY_NSMALLNEGINTS + 18]) < _PyObject_IMMORTAL_REFCNT) {
-        _PyObject_Dump((PyObject *)&_Py_SINGLETON(small_ints)[_PY_NSMALLNEGINTS + 18]);
-        Py_FatalError("immortal object has less refcnt than expected _PyObject_IMMORTAL_REFCNT");
-    };
-    if (Py_REFCNT((PyObject *)&_Py_SINGLETON(small_ints)[_PY_NSMALLNEGINTS + 19]) < _PyObject_IMMORTAL_REFCNT) {
-        _PyObject_Dump((PyObject *)&_Py_SINGLETON(small_ints)[_PY_NSMALLNEGINTS + 19]);
-        Py_FatalError("immortal object has less refcnt than expected _PyObject_IMMORTAL_REFCNT");
-    };
-    if (Py_REFCNT((PyObject *)&_Py_SINGLETON(small_ints)[_PY_NSMALLNEGINTS + 20]) < _PyObject_IMMORTAL_REFCNT) {
-        _PyObject_Dump((PyObject *)&_Py_SINGLETON(small_ints)[_PY_NSMALLNEGINTS + 20]);
-        Py_FatalError("immortal object has less refcnt than expected _PyObject_IMMORTAL_REFCNT");
-    };
-    if (Py_REFCNT((PyObject *)&_Py_SINGLETON(small_ints)[_PY_NSMALLNEGINTS + 21]) < _PyObject_IMMORTAL_REFCNT) {
-        _PyObject_Dump((PyObject *)&_Py_SINGLETON(small_ints)[_PY_NSMALLNEGINTS + 21]);
-        Py_FatalError("immortal object has less refcnt than expected _PyObject_IMMORTAL_REFCNT");
-    };
-    if (Py_REFCNT((PyObject *)&_Py_SINGLETON(small_ints)[_PY_NSMALLNEGINTS + 22]) < _PyObject_IMMORTAL_REFCNT) {
-        _PyObject_Dump((PyObject *)&_Py_SINGLETON(small_ints)[_PY_NSMALLNEGINTS + 22]);
-        Py_FatalError("immortal object has less refcnt than expected _PyObject_IMMORTAL_REFCNT");
-    };
-    if (Py_REFCNT((PyObject *)&_Py_SINGLETON(small_ints)[_PY_NSMALLNEGINTS + 23]) < _PyObject_IMMORTAL_REFCNT) {
-        _PyObject_Dump((PyObject *)&_Py_SINGLETON(small_ints)[_PY_NSMALLNEGINTS + 23]);
-        Py_FatalError("immortal object has less refcnt than expected _PyObject_IMMORTAL_REFCNT");
-    };
-    if (Py_REFCNT((PyObject *)&_Py_SINGLETON(small_ints)[_PY_NSMALLNEGINTS + 24]) < _PyObject_IMMORTAL_REFCNT) {
-        _PyObject_Dump((PyObject *)&_Py_SINGLETON(small_ints)[_PY_NSMALLNEGINTS + 24]);
-        Py_FatalError("immortal object has less refcnt than expected _PyObject_IMMORTAL_REFCNT");
-    };
-    if (Py_REFCNT((PyObject *)&_Py_SINGLETON(small_ints)[_PY_NSMALLNEGINTS + 25]) < _PyObject_IMMORTAL_REFCNT) {
-        _PyObject_Dump((PyObject *)&_Py_SINGLETON(small_ints)[_PY_NSMALLNEGINTS + 25]);
-        Py_FatalError("immortal object has less refcnt than expected _PyObject_IMMORTAL_REFCNT");
-    };
-    if (Py_REFCNT((PyObject *)&_Py_SINGLETON(small_ints)[_PY_NSMALLNEGINTS + 26]) < _PyObject_IMMORTAL_REFCNT) {
-        _PyObject_Dump((PyObject *)&_Py_SINGLETON(small_ints)[_PY_NSMALLNEGINTS + 26]);
-        Py_FatalError("immortal object has less refcnt than expected _PyObject_IMMORTAL_REFCNT");
-    };
-    if (Py_REFCNT((PyObject *)&_Py_SINGLETON(small_ints)[_PY_NSMALLNEGINTS + 27]) < _PyObject_IMMORTAL_REFCNT) {
-        _PyObject_Dump((PyObject *)&_Py_SINGLETON(small_ints)[_PY_NSMALLNEGINTS + 27]);
-        Py_FatalError("immortal object has less refcnt than expected _PyObject_IMMORTAL_REFCNT");
-    };
-    if (Py_REFCNT((PyObject *)&_Py_SINGLETON(small_ints)[_PY_NSMALLNEGINTS + 28]) < _PyObject_IMMORTAL_REFCNT) {
-        _PyObject_Dump((PyObject *)&_Py_SINGLETON(small_ints)[_PY_NSMALLNEGINTS + 28]);
-        Py_FatalError("immortal object has less refcnt than expected _PyObject_IMMORTAL_REFCNT");
-    };
-    if (Py_REFCNT((PyObject *)&_Py_SINGLETON(small_ints)[_PY_NSMALLNEGINTS + 29]) < _PyObject_IMMORTAL_REFCNT) {
-        _PyObject_Dump((PyObject *)&_Py_SINGLETON(small_ints)[_PY_NSMALLNEGINTS + 29]);
-        Py_FatalError("immortal object has less refcnt than expected _PyObject_IMMORTAL_REFCNT");
-    };
-    if (Py_REFCNT((PyObject *)&_Py_SINGLETON(small_ints)[_PY_NSMALLNEGINTS + 30]) < _PyObject_IMMORTAL_REFCNT) {
-        _PyObject_Dump((PyObject *)&_Py_SINGLETON(small_ints)[_PY_NSMALLNEGINTS + 30]);
-        Py_FatalError("immortal object has less refcnt than expected _PyObject_IMMORTAL_REFCNT");
-    };
-    if (Py_REFCNT((PyObject *)&_Py_SINGLETON(small_ints)[_PY_NSMALLNEGINTS + 31]) < _PyObject_IMMORTAL_REFCNT) {
-        _PyObject_Dump((PyObject *)&_Py_SINGLETON(small_ints)[_PY_NSMALLNEGINTS + 31]);
-        Py_FatalError("immortal object has less refcnt than expected _PyObject_IMMORTAL_REFCNT");
-    };
-    if (Py_REFCNT((PyObject *)&_Py_SINGLETON(small_ints)[_PY_NSMALLNEGINTS + 32]) < _PyObject_IMMORTAL_REFCNT) {
-        _PyObject_Dump((PyObject *)&_Py_SINGLETON(small_ints)[_PY_NSMALLNEGINTS + 32]);
-        Py_FatalError("immortal object has less refcnt than expected _PyObject_IMMORTAL_REFCNT");
-    };
-    if (Py_REFCNT((PyObject *)&_Py_SINGLETON(small_ints)[_PY_NSMALLNEGINTS + 33]) < _PyObject_IMMORTAL_REFCNT) {
-        _PyObject_Dump((PyObject *)&_Py_SINGLETON(small_ints)[_PY_NSMALLNEGINTS + 33]);
-        Py_FatalError("immortal object has less refcnt than expected _PyObject_IMMORTAL_REFCNT");
-    };
-    if (Py_REFCNT((PyObject *)&_Py_SINGLETON(small_ints)[_PY_NSMALLNEGINTS + 34]) < _PyObject_IMMORTAL_REFCNT) {
-        _PyObject_Dump((PyObject *)&_Py_SINGLETON(small_ints)[_PY_NSMALLNEGINTS + 34]);
-        Py_FatalError("immortal object has less refcnt than expected _PyObject_IMMORTAL_REFCNT");
-    };
-    if (Py_REFCNT((PyObject *)&_Py_SINGLETON(small_ints)[_PY_NSMALLNEGINTS + 35]) < _PyObject_IMMORTAL_REFCNT) {
-        _PyObject_Dump((PyObject *)&_Py_SINGLETON(small_ints)[_PY_NSMALLNEGINTS + 35]);
-        Py_FatalError("immortal object has less refcnt than expected _PyObject_IMMORTAL_REFCNT");
-    };
-    if (Py_REFCNT((PyObject *)&_Py_SINGLETON(small_ints)[_PY_NSMALLNEGINTS + 36]) < _PyObject_IMMORTAL_REFCNT) {
-        _PyObject_Dump((PyObject *)&_Py_SINGLETON(small_ints)[_PY_NSMALLNEGINTS + 36]);
-        Py_FatalError("immortal object has less refcnt than expected _PyObject_IMMORTAL_REFCNT");
-    };
-    if (Py_REFCNT((PyObject *)&_Py_SINGLETON(small_ints)[_PY_NSMALLNEGINTS + 37]) < _PyObject_IMMORTAL_REFCNT) {
-        _PyObject_Dump((PyObject *)&_Py_SINGLETON(small_ints)[_PY_NSMALLNEGINTS + 37]);
-        Py_FatalError("immortal object has less refcnt than expected _PyObject_IMMORTAL_REFCNT");
-    };
-    if (Py_REFCNT((PyObject *)&_Py_SINGLETON(small_ints)[_PY_NSMALLNEGINTS + 38]) < _PyObject_IMMORTAL_REFCNT) {
-        _PyObject_Dump((PyObject *)&_Py_SINGLETON(small_ints)[_PY_NSMALLNEGINTS + 38]);
-        Py_FatalError("immortal object has less refcnt than expected _PyObject_IMMORTAL_REFCNT");
-    };
-    if (Py_REFCNT((PyObject *)&_Py_SINGLETON(small_ints)[_PY_NSMALLNEGINTS + 39]) < _PyObject_IMMORTAL_REFCNT) {
-        _PyObject_Dump((PyObject *)&_Py_SINGLETON(small_ints)[_PY_NSMALLNEGINTS + 39]);
-        Py_FatalError("immortal object has less refcnt than expected _PyObject_IMMORTAL_REFCNT");
-    };
-    if (Py_REFCNT((PyObject *)&_Py_SINGLETON(small_ints)[_PY_NSMALLNEGINTS + 40]) < _PyObject_IMMORTAL_REFCNT) {
-        _PyObject_Dump((PyObject *)&_Py_SINGLETON(small_ints)[_PY_NSMALLNEGINTS + 40]);
-        Py_FatalError("immortal object has less refcnt than expected _PyObject_IMMORTAL_REFCNT");
-    };
-    if (Py_REFCNT((PyObject *)&_Py_SINGLETON(small_ints)[_PY_NSMALLNEGINTS + 41]) < _PyObject_IMMORTAL_REFCNT) {
-        _PyObject_Dump((PyObject *)&_Py_SINGLETON(small_ints)[_PY_NSMALLNEGINTS + 41]);
-        Py_FatalError("immortal object has less refcnt than expected _PyObject_IMMORTAL_REFCNT");
-    };
-    if (Py_REFCNT((PyObject *)&_Py_SINGLETON(small_ints)[_PY_NSMALLNEGINTS + 42]) < _PyObject_IMMORTAL_REFCNT) {
-        _PyObject_Dump((PyObject *)&_Py_SINGLETON(small_ints)[_PY_NSMALLNEGINTS + 42]);
-        Py_FatalError("immortal object has less refcnt than expected _PyObject_IMMORTAL_REFCNT");
-    };
-    if (Py_REFCNT((PyObject *)&_Py_SINGLETON(small_ints)[_PY_NSMALLNEGINTS + 43]) < _PyObject_IMMORTAL_REFCNT) {
-        _PyObject_Dump((PyObject *)&_Py_SINGLETON(small_ints)[_PY_NSMALLNEGINTS + 43]);
-        Py_FatalError("immortal object has less refcnt than expected _PyObject_IMMORTAL_REFCNT");
-    };
-    if (Py_REFCNT((PyObject *)&_Py_SINGLETON(small_ints)[_PY_NSMALLNEGINTS + 44]) < _PyObject_IMMORTAL_REFCNT) {
-        _PyObject_Dump((PyObject *)&_Py_SINGLETON(small_ints)[_PY_NSMALLNEGINTS + 44]);
-        Py_FatalError("immortal object has less refcnt than expected _PyObject_IMMORTAL_REFCNT");
-    };
-    if (Py_REFCNT((PyObject *)&_Py_SINGLETON(small_ints)[_PY_NSMALLNEGINTS + 45]) < _PyObject_IMMORTAL_REFCNT) {
-        _PyObject_Dump((PyObject *)&_Py_SINGLETON(small_ints)[_PY_NSMALLNEGINTS + 45]);
-        Py_FatalError("immortal object has less refcnt than expected _PyObject_IMMORTAL_REFCNT");
-    };
-    if (Py_REFCNT((PyObject *)&_Py_SINGLETON(small_ints)[_PY_NSMALLNEGINTS + 46]) < _PyObject_IMMORTAL_REFCNT) {
-        _PyObject_Dump((PyObject *)&_Py_SINGLETON(small_ints)[_PY_NSMALLNEGINTS + 46]);
-        Py_FatalError("immortal object has less refcnt than expected _PyObject_IMMORTAL_REFCNT");
-    };
-    if (Py_REFCNT((PyObject *)&_Py_SINGLETON(small_ints)[_PY_NSMALLNEGINTS + 47]) < _PyObject_IMMORTAL_REFCNT) {
-        _PyObject_Dump((PyObject *)&_Py_SINGLETON(small_ints)[_PY_NSMALLNEGINTS + 47]);
-        Py_FatalError("immortal object has less refcnt than expected _PyObject_IMMORTAL_REFCNT");
-    };
-    if (Py_REFCNT((PyObject *)&_Py_SINGLETON(small_ints)[_PY_NSMALLNEGINTS + 48]) < _PyObject_IMMORTAL_REFCNT) {
-        _PyObject_Dump((PyObject *)&_Py_SINGLETON(small_ints)[_PY_NSMALLNEGINTS + 48]);
-        Py_FatalError("immortal object has less refcnt than expected _PyObject_IMMORTAL_REFCNT");
-    };
-    if (Py_REFCNT((PyObject *)&_Py_SINGLETON(small_ints)[_PY_NSMALLNEGINTS + 49]) < _PyObject_IMMORTAL_REFCNT) {
-        _PyObject_Dump((PyObject *)&_Py_SINGLETON(small_ints)[_PY_NSMALLNEGINTS + 49]);
-        Py_FatalError("immortal object has less refcnt than expected _PyObject_IMMORTAL_REFCNT");
-    };
-    if (Py_REFCNT((PyObject *)&_Py_SINGLETON(small_ints)[_PY_NSMALLNEGINTS + 50]) < _PyObject_IMMORTAL_REFCNT) {
-        _PyObject_Dump((PyObject *)&_Py_SINGLETON(small_ints)[_PY_NSMALLNEGINTS + 50]);
-        Py_FatalError("immortal object has less refcnt than expected _PyObject_IMMORTAL_REFCNT");
-    };
-    if (Py_REFCNT((PyObject *)&_Py_SINGLETON(small_ints)[_PY_NSMALLNEGINTS + 51]) < _PyObject_IMMORTAL_REFCNT) {
-        _PyObject_Dump((PyObject *)&_Py_SINGLETON(small_ints)[_PY_NSMALLNEGINTS + 51]);
-        Py_FatalError("immortal object has less refcnt than expected _PyObject_IMMORTAL_REFCNT");
-    };
-    if (Py_REFCNT((PyObject *)&_Py_SINGLETON(small_ints)[_PY_NSMALLNEGINTS + 52]) < _PyObject_IMMORTAL_REFCNT) {
-        _PyObject_Dump((PyObject *)&_Py_SINGLETON(small_ints)[_PY_NSMALLNEGINTS + 52]);
-        Py_FatalError("immortal object has less refcnt than expected _PyObject_IMMORTAL_REFCNT");
-    };
-    if (Py_REFCNT((PyObject *)&_Py_SINGLETON(small_ints)[_PY_NSMALLNEGINTS + 53]) < _PyObject_IMMORTAL_REFCNT) {
-        _PyObject_Dump((PyObject *)&_Py_SINGLETON(small_ints)[_PY_NSMALLNEGINTS + 53]);
-        Py_FatalError("immortal object has less refcnt than expected _PyObject_IMMORTAL_REFCNT");
-    };
-    if (Py_REFCNT((PyObject *)&_Py_SINGLETON(small_ints)[_PY_NSMALLNEGINTS + 54]) < _PyObject_IMMORTAL_REFCNT) {
-        _PyObject_Dump((PyObject *)&_Py_SINGLETON(small_ints)[_PY_NSMALLNEGINTS + 54]);
-        Py_FatalError("immortal object has less refcnt than expected _PyObject_IMMORTAL_REFCNT");
-    };
-    if (Py_REFCNT((PyObject *)&_Py_SINGLETON(small_ints)[_PY_NSMALLNEGINTS + 55]) < _PyObject_IMMORTAL_REFCNT) {
-        _PyObject_Dump((PyObject *)&_Py_SINGLETON(small_ints)[_PY_NSMALLNEGINTS + 55]);
-        Py_FatalError("immortal object has less refcnt than expected _PyObject_IMMORTAL_REFCNT");
-    };
-    if (Py_REFCNT((PyObject *)&_Py_SINGLETON(small_ints)[_PY_NSMALLNEGINTS + 56]) < _PyObject_IMMORTAL_REFCNT) {
-        _PyObject_Dump((PyObject *)&_Py_SINGLETON(small_ints)[_PY_NSMALLNEGINTS + 56]);
-        Py_FatalError("immortal object has less refcnt than expected _PyObject_IMMORTAL_REFCNT");
-    };
-    if (Py_REFCNT((PyObject *)&_Py_SINGLETON(small_ints)[_PY_NSMALLNEGINTS + 57]) < _PyObject_IMMORTAL_REFCNT) {
-        _PyObject_Dump((PyObject *)&_Py_SINGLETON(small_ints)[_PY_NSMALLNEGINTS + 57]);
-        Py_FatalError("immortal object has less refcnt than expected _PyObject_IMMORTAL_REFCNT");
-    };
-    if (Py_REFCNT((PyObject *)&_Py_SINGLETON(small_ints)[_PY_NSMALLNEGINTS + 58]) < _PyObject_IMMORTAL_REFCNT) {
-        _PyObject_Dump((PyObject *)&_Py_SINGLETON(small_ints)[_PY_NSMALLNEGINTS + 58]);
-        Py_FatalError("immortal object has less refcnt than expected _PyObject_IMMORTAL_REFCNT");
-    };
-    if (Py_REFCNT((PyObject *)&_Py_SINGLETON(small_ints)[_PY_NSMALLNEGINTS + 59]) < _PyObject_IMMORTAL_REFCNT) {
-        _PyObject_Dump((PyObject *)&_Py_SINGLETON(small_ints)[_PY_NSMALLNEGINTS + 59]);
-        Py_FatalError("immortal object has less refcnt than expected _PyObject_IMMORTAL_REFCNT");
-    };
-    if (Py_REFCNT((PyObject *)&_Py_SINGLETON(small_ints)[_PY_NSMALLNEGINTS + 60]) < _PyObject_IMMORTAL_REFCNT) {
-        _PyObject_Dump((PyObject *)&_Py_SINGLETON(small_ints)[_PY_NSMALLNEGINTS + 60]);
-        Py_FatalError("immortal object has less refcnt than expected _PyObject_IMMORTAL_REFCNT");
-    };
-    if (Py_REFCNT((PyObject *)&_Py_SINGLETON(small_ints)[_PY_NSMALLNEGINTS + 61]) < _PyObject_IMMORTAL_REFCNT) {
-        _PyObject_Dump((PyObject *)&_Py_SINGLETON(small_ints)[_PY_NSMALLNEGINTS + 61]);
-        Py_FatalError("immortal object has less refcnt than expected _PyObject_IMMORTAL_REFCNT");
-    };
-    if (Py_REFCNT((PyObject *)&_Py_SINGLETON(small_ints)[_PY_NSMALLNEGINTS + 62]) < _PyObject_IMMORTAL_REFCNT) {
-        _PyObject_Dump((PyObject *)&_Py_SINGLETON(small_ints)[_PY_NSMALLNEGINTS + 62]);
-        Py_FatalError("immortal object has less refcnt than expected _PyObject_IMMORTAL_REFCNT");
-    };
-    if (Py_REFCNT((PyObject *)&_Py_SINGLETON(small_ints)[_PY_NSMALLNEGINTS + 63]) < _PyObject_IMMORTAL_REFCNT) {
-        _PyObject_Dump((PyObject *)&_Py_SINGLETON(small_ints)[_PY_NSMALLNEGINTS + 63]);
-        Py_FatalError("immortal object has less refcnt than expected _PyObject_IMMORTAL_REFCNT");
-    };
-    if (Py_REFCNT((PyObject *)&_Py_SINGLETON(small_ints)[_PY_NSMALLNEGINTS + 64]) < _PyObject_IMMORTAL_REFCNT) {
-        _PyObject_Dump((PyObject *)&_Py_SINGLETON(small_ints)[_PY_NSMALLNEGINTS + 64]);
-        Py_FatalError("immortal object has less refcnt than expected _PyObject_IMMORTAL_REFCNT");
-    };
-    if (Py_REFCNT((PyObject *)&_Py_SINGLETON(small_ints)[_PY_NSMALLNEGINTS + 65]) < _PyObject_IMMORTAL_REFCNT) {
-        _PyObject_Dump((PyObject *)&_Py_SINGLETON(small_ints)[_PY_NSMALLNEGINTS + 65]);
-        Py_FatalError("immortal object has less refcnt than expected _PyObject_IMMORTAL_REFCNT");
-    };
-    if (Py_REFCNT((PyObject *)&_Py_SINGLETON(small_ints)[_PY_NSMALLNEGINTS + 66]) < _PyObject_IMMORTAL_REFCNT) {
-        _PyObject_Dump((PyObject *)&_Py_SINGLETON(small_ints)[_PY_NSMALLNEGINTS + 66]);
-        Py_FatalError("immortal object has less refcnt than expected _PyObject_IMMORTAL_REFCNT");
-    };
-    if (Py_REFCNT((PyObject *)&_Py_SINGLETON(small_ints)[_PY_NSMALLNEGINTS + 67]) < _PyObject_IMMORTAL_REFCNT) {
-        _PyObject_Dump((PyObject *)&_Py_SINGLETON(small_ints)[_PY_NSMALLNEGINTS + 67]);
-        Py_FatalError("immortal object has less refcnt than expected _PyObject_IMMORTAL_REFCNT");
-    };
-    if (Py_REFCNT((PyObject *)&_Py_SINGLETON(small_ints)[_PY_NSMALLNEGINTS + 68]) < _PyObject_IMMORTAL_REFCNT) {
-        _PyObject_Dump((PyObject *)&_Py_SINGLETON(small_ints)[_PY_NSMALLNEGINTS + 68]);
-        Py_FatalError("immortal object has less refcnt than expected _PyObject_IMMORTAL_REFCNT");
-    };
-    if (Py_REFCNT((PyObject *)&_Py_SINGLETON(small_ints)[_PY_NSMALLNEGINTS + 69]) < _PyObject_IMMORTAL_REFCNT) {
-        _PyObject_Dump((PyObject *)&_Py_SINGLETON(small_ints)[_PY_NSMALLNEGINTS + 69]);
-        Py_FatalError("immortal object has less refcnt than expected _PyObject_IMMORTAL_REFCNT");
-    };
-    if (Py_REFCNT((PyObject *)&_Py_SINGLETON(small_ints)[_PY_NSMALLNEGINTS + 70]) < _PyObject_IMMORTAL_REFCNT) {
-        _PyObject_Dump((PyObject *)&_Py_SINGLETON(small_ints)[_PY_NSMALLNEGINTS + 70]);
-        Py_FatalError("immortal object has less refcnt than expected _PyObject_IMMORTAL_REFCNT");
-    };
-    if (Py_REFCNT((PyObject *)&_Py_SINGLETON(small_ints)[_PY_NSMALLNEGINTS + 71]) < _PyObject_IMMORTAL_REFCNT) {
-        _PyObject_Dump((PyObject *)&_Py_SINGLETON(small_ints)[_PY_NSMALLNEGINTS + 71]);
-        Py_FatalError("immortal object has less refcnt than expected _PyObject_IMMORTAL_REFCNT");
-    };
-    if (Py_REFCNT((PyObject *)&_Py_SINGLETON(small_ints)[_PY_NSMALLNEGINTS + 72]) < _PyObject_IMMORTAL_REFCNT) {
-        _PyObject_Dump((PyObject *)&_Py_SINGLETON(small_ints)[_PY_NSMALLNEGINTS + 72]);
-        Py_FatalError("immortal object has less refcnt than expected _PyObject_IMMORTAL_REFCNT");
-    };
-    if (Py_REFCNT((PyObject *)&_Py_SINGLETON(small_ints)[_PY_NSMALLNEGINTS + 73]) < _PyObject_IMMORTAL_REFCNT) {
-        _PyObject_Dump((PyObject *)&_Py_SINGLETON(small_ints)[_PY_NSMALLNEGINTS + 73]);
-        Py_FatalError("immortal object has less refcnt than expected _PyObject_IMMORTAL_REFCNT");
-    };
-    if (Py_REFCNT((PyObject *)&_Py_SINGLETON(small_ints)[_PY_NSMALLNEGINTS + 74]) < _PyObject_IMMORTAL_REFCNT) {
-        _PyObject_Dump((PyObject *)&_Py_SINGLETON(small_ints)[_PY_NSMALLNEGINTS + 74]);
-        Py_FatalError("immortal object has less refcnt than expected _PyObject_IMMORTAL_REFCNT");
-    };
-    if (Py_REFCNT((PyObject *)&_Py_SINGLETON(small_ints)[_PY_NSMALLNEGINTS + 75]) < _PyObject_IMMORTAL_REFCNT) {
-        _PyObject_Dump((PyObject *)&_Py_SINGLETON(small_ints)[_PY_NSMALLNEGINTS + 75]);
-        Py_FatalError("immortal object has less refcnt than expected _PyObject_IMMORTAL_REFCNT");
-    };
-    if (Py_REFCNT((PyObject *)&_Py_SINGLETON(small_ints)[_PY_NSMALLNEGINTS + 76]) < _PyObject_IMMORTAL_REFCNT) {
-        _PyObject_Dump((PyObject *)&_Py_SINGLETON(small_ints)[_PY_NSMALLNEGINTS + 76]);
-        Py_FatalError("immortal object has less refcnt than expected _PyObject_IMMORTAL_REFCNT");
-    };
-    if (Py_REFCNT((PyObject *)&_Py_SINGLETON(small_ints)[_PY_NSMALLNEGINTS + 77]) < _PyObject_IMMORTAL_REFCNT) {
-        _PyObject_Dump((PyObject *)&_Py_SINGLETON(small_ints)[_PY_NSMALLNEGINTS + 77]);
-        Py_FatalError("immortal object has less refcnt than expected _PyObject_IMMORTAL_REFCNT");
-    };
-    if (Py_REFCNT((PyObject *)&_Py_SINGLETON(small_ints)[_PY_NSMALLNEGINTS + 78]) < _PyObject_IMMORTAL_REFCNT) {
-        _PyObject_Dump((PyObject *)&_Py_SINGLETON(small_ints)[_PY_NSMALLNEGINTS + 78]);
-        Py_FatalError("immortal object has less refcnt than expected _PyObject_IMMORTAL_REFCNT");
-    };
-    if (Py_REFCNT((PyObject *)&_Py_SINGLETON(small_ints)[_PY_NSMALLNEGINTS + 79]) < _PyObject_IMMORTAL_REFCNT) {
-        _PyObject_Dump((PyObject *)&_Py_SINGLETON(small_ints)[_PY_NSMALLNEGINTS + 79]);
-        Py_FatalError("immortal object has less refcnt than expected _PyObject_IMMORTAL_REFCNT");
-    };
-    if (Py_REFCNT((PyObject *)&_Py_SINGLETON(small_ints)[_PY_NSMALLNEGINTS + 80]) < _PyObject_IMMORTAL_REFCNT) {
-        _PyObject_Dump((PyObject *)&_Py_SINGLETON(small_ints)[_PY_NSMALLNEGINTS + 80]);
-        Py_FatalError("immortal object has less refcnt than expected _PyObject_IMMORTAL_REFCNT");
-    };
-    if (Py_REFCNT((PyObject *)&_Py_SINGLETON(small_ints)[_PY_NSMALLNEGINTS + 81]) < _PyObject_IMMORTAL_REFCNT) {
-        _PyObject_Dump((PyObject *)&_Py_SINGLETON(small_ints)[_PY_NSMALLNEGINTS + 81]);
-        Py_FatalError("immortal object has less refcnt than expected _PyObject_IMMORTAL_REFCNT");
-    };
-    if (Py_REFCNT((PyObject *)&_Py_SINGLETON(small_ints)[_PY_NSMALLNEGINTS + 82]) < _PyObject_IMMORTAL_REFCNT) {
-        _PyObject_Dump((PyObject *)&_Py_SINGLETON(small_ints)[_PY_NSMALLNEGINTS + 82]);
-        Py_FatalError("immortal object has less refcnt than expected _PyObject_IMMORTAL_REFCNT");
-    };
-    if (Py_REFCNT((PyObject *)&_Py_SINGLETON(small_ints)[_PY_NSMALLNEGINTS + 83]) < _PyObject_IMMORTAL_REFCNT) {
-        _PyObject_Dump((PyObject *)&_Py_SINGLETON(small_ints)[_PY_NSMALLNEGINTS + 83]);
-        Py_FatalError("immortal object has less refcnt than expected _PyObject_IMMORTAL_REFCNT");
-    };
-    if (Py_REFCNT((PyObject *)&_Py_SINGLETON(small_ints)[_PY_NSMALLNEGINTS + 84]) < _PyObject_IMMORTAL_REFCNT) {
-        _PyObject_Dump((PyObject *)&_Py_SINGLETON(small_ints)[_PY_NSMALLNEGINTS + 84]);
-        Py_FatalError("immortal object has less refcnt than expected _PyObject_IMMORTAL_REFCNT");
-    };
-    if (Py_REFCNT((PyObject *)&_Py_SINGLETON(small_ints)[_PY_NSMALLNEGINTS + 85]) < _PyObject_IMMORTAL_REFCNT) {
-        _PyObject_Dump((PyObject *)&_Py_SINGLETON(small_ints)[_PY_NSMALLNEGINTS + 85]);
-        Py_FatalError("immortal object has less refcnt than expected _PyObject_IMMORTAL_REFCNT");
-    };
-    if (Py_REFCNT((PyObject *)&_Py_SINGLETON(small_ints)[_PY_NSMALLNEGINTS + 86]) < _PyObject_IMMORTAL_REFCNT) {
-        _PyObject_Dump((PyObject *)&_Py_SINGLETON(small_ints)[_PY_NSMALLNEGINTS + 86]);
-        Py_FatalError("immortal object has less refcnt than expected _PyObject_IMMORTAL_REFCNT");
-    };
-    if (Py_REFCNT((PyObject *)&_Py_SINGLETON(small_ints)[_PY_NSMALLNEGINTS + 87]) < _PyObject_IMMORTAL_REFCNT) {
-        _PyObject_Dump((PyObject *)&_Py_SINGLETON(small_ints)[_PY_NSMALLNEGINTS + 87]);
-        Py_FatalError("immortal object has less refcnt than expected _PyObject_IMMORTAL_REFCNT");
-    };
-    if (Py_REFCNT((PyObject *)&_Py_SINGLETON(small_ints)[_PY_NSMALLNEGINTS + 88]) < _PyObject_IMMORTAL_REFCNT) {
-        _PyObject_Dump((PyObject *)&_Py_SINGLETON(small_ints)[_PY_NSMALLNEGINTS + 88]);
-        Py_FatalError("immortal object has less refcnt than expected _PyObject_IMMORTAL_REFCNT");
-    };
-    if (Py_REFCNT((PyObject *)&_Py_SINGLETON(small_ints)[_PY_NSMALLNEGINTS + 89]) < _PyObject_IMMORTAL_REFCNT) {
-        _PyObject_Dump((PyObject *)&_Py_SINGLETON(small_ints)[_PY_NSMALLNEGINTS + 89]);
-        Py_FatalError("immortal object has less refcnt than expected _PyObject_IMMORTAL_REFCNT");
-    };
-    if (Py_REFCNT((PyObject *)&_Py_SINGLETON(small_ints)[_PY_NSMALLNEGINTS + 90]) < _PyObject_IMMORTAL_REFCNT) {
-        _PyObject_Dump((PyObject *)&_Py_SINGLETON(small_ints)[_PY_NSMALLNEGINTS + 90]);
-        Py_FatalError("immortal object has less refcnt than expected _PyObject_IMMORTAL_REFCNT");
-    };
-    if (Py_REFCNT((PyObject *)&_Py_SINGLETON(small_ints)[_PY_NSMALLNEGINTS + 91]) < _PyObject_IMMORTAL_REFCNT) {
-        _PyObject_Dump((PyObject *)&_Py_SINGLETON(small_ints)[_PY_NSMALLNEGINTS + 91]);
-        Py_FatalError("immortal object has less refcnt than expected _PyObject_IMMORTAL_REFCNT");
-    };
-    if (Py_REFCNT((PyObject *)&_Py_SINGLETON(small_ints)[_PY_NSMALLNEGINTS + 92]) < _PyObject_IMMORTAL_REFCNT) {
-        _PyObject_Dump((PyObject *)&_Py_SINGLETON(small_ints)[_PY_NSMALLNEGINTS + 92]);
-        Py_FatalError("immortal object has less refcnt than expected _PyObject_IMMORTAL_REFCNT");
-    };
-    if (Py_REFCNT((PyObject *)&_Py_SINGLETON(small_ints)[_PY_NSMALLNEGINTS + 93]) < _PyObject_IMMORTAL_REFCNT) {
-        _PyObject_Dump((PyObject *)&_Py_SINGLETON(small_ints)[_PY_NSMALLNEGINTS + 93]);
-        Py_FatalError("immortal object has less refcnt than expected _PyObject_IMMORTAL_REFCNT");
-    };
-    if (Py_REFCNT((PyObject *)&_Py_SINGLETON(small_ints)[_PY_NSMALLNEGINTS + 94]) < _PyObject_IMMORTAL_REFCNT) {
-        _PyObject_Dump((PyObject *)&_Py_SINGLETON(small_ints)[_PY_NSMALLNEGINTS + 94]);
-        Py_FatalError("immortal object has less refcnt than expected _PyObject_IMMORTAL_REFCNT");
-    };
-    if (Py_REFCNT((PyObject *)&_Py_SINGLETON(small_ints)[_PY_NSMALLNEGINTS + 95]) < _PyObject_IMMORTAL_REFCNT) {
-        _PyObject_Dump((PyObject *)&_Py_SINGLETON(small_ints)[_PY_NSMALLNEGINTS + 95]);
-        Py_FatalError("immortal object has less refcnt than expected _PyObject_IMMORTAL_REFCNT");
-    };
-    if (Py_REFCNT((PyObject *)&_Py_SINGLETON(small_ints)[_PY_NSMALLNEGINTS + 96]) < _PyObject_IMMORTAL_REFCNT) {
-        _PyObject_Dump((PyObject *)&_Py_SINGLETON(small_ints)[_PY_NSMALLNEGINTS + 96]);
-        Py_FatalError("immortal object has less refcnt than expected _PyObject_IMMORTAL_REFCNT");
-    };
-    if (Py_REFCNT((PyObject *)&_Py_SINGLETON(small_ints)[_PY_NSMALLNEGINTS + 97]) < _PyObject_IMMORTAL_REFCNT) {
-        _PyObject_Dump((PyObject *)&_Py_SINGLETON(small_ints)[_PY_NSMALLNEGINTS + 97]);
-        Py_FatalError("immortal object has less refcnt than expected _PyObject_IMMORTAL_REFCNT");
-    };
-    if (Py_REFCNT((PyObject *)&_Py_SINGLETON(small_ints)[_PY_NSMALLNEGINTS + 98]) < _PyObject_IMMORTAL_REFCNT) {
-        _PyObject_Dump((PyObject *)&_Py_SINGLETON(small_ints)[_PY_NSMALLNEGINTS + 98]);
-        Py_FatalError("immortal object has less refcnt than expected _PyObject_IMMORTAL_REFCNT");
-    };
-    if (Py_REFCNT((PyObject *)&_Py_SINGLETON(small_ints)[_PY_NSMALLNEGINTS + 99]) < _PyObject_IMMORTAL_REFCNT) {
-        _PyObject_Dump((PyObject *)&_Py_SINGLETON(small_ints)[_PY_NSMALLNEGINTS + 99]);
-        Py_FatalError("immortal object has less refcnt than expected _PyObject_IMMORTAL_REFCNT");
-    };
-    if (Py_REFCNT((PyObject *)&_Py_SINGLETON(small_ints)[_PY_NSMALLNEGINTS + 100]) < _PyObject_IMMORTAL_REFCNT) {
-        _PyObject_Dump((PyObject *)&_Py_SINGLETON(small_ints)[_PY_NSMALLNEGINTS + 100]);
-        Py_FatalError("immortal object has less refcnt than expected _PyObject_IMMORTAL_REFCNT");
-    };
-    if (Py_REFCNT((PyObject *)&_Py_SINGLETON(small_ints)[_PY_NSMALLNEGINTS + 101]) < _PyObject_IMMORTAL_REFCNT) {
-        _PyObject_Dump((PyObject *)&_Py_SINGLETON(small_ints)[_PY_NSMALLNEGINTS + 101]);
-        Py_FatalError("immortal object has less refcnt than expected _PyObject_IMMORTAL_REFCNT");
-    };
-    if (Py_REFCNT((PyObject *)&_Py_SINGLETON(small_ints)[_PY_NSMALLNEGINTS + 102]) < _PyObject_IMMORTAL_REFCNT) {
-        _PyObject_Dump((PyObject *)&_Py_SINGLETON(small_ints)[_PY_NSMALLNEGINTS + 102]);
-        Py_FatalError("immortal object has less refcnt than expected _PyObject_IMMORTAL_REFCNT");
-    };
-    if (Py_REFCNT((PyObject *)&_Py_SINGLETON(small_ints)[_PY_NSMALLNEGINTS + 103]) < _PyObject_IMMORTAL_REFCNT) {
-        _PyObject_Dump((PyObject *)&_Py_SINGLETON(small_ints)[_PY_NSMALLNEGINTS + 103]);
-        Py_FatalError("immortal object has less refcnt than expected _PyObject_IMMORTAL_REFCNT");
-    };
-    if (Py_REFCNT((PyObject *)&_Py_SINGLETON(small_ints)[_PY_NSMALLNEGINTS + 104]) < _PyObject_IMMORTAL_REFCNT) {
-        _PyObject_Dump((PyObject *)&_Py_SINGLETON(small_ints)[_PY_NSMALLNEGINTS + 104]);
-        Py_FatalError("immortal object has less refcnt than expected _PyObject_IMMORTAL_REFCNT");
-    };
-    if (Py_REFCNT((PyObject *)&_Py_SINGLETON(small_ints)[_PY_NSMALLNEGINTS + 105]) < _PyObject_IMMORTAL_REFCNT) {
-        _PyObject_Dump((PyObject *)&_Py_SINGLETON(small_ints)[_PY_NSMALLNEGINTS + 105]);
-        Py_FatalError("immortal object has less refcnt than expected _PyObject_IMMORTAL_REFCNT");
-    };
-    if (Py_REFCNT((PyObject *)&_Py_SINGLETON(small_ints)[_PY_NSMALLNEGINTS + 106]) < _PyObject_IMMORTAL_REFCNT) {
-        _PyObject_Dump((PyObject *)&_Py_SINGLETON(small_ints)[_PY_NSMALLNEGINTS + 106]);
-        Py_FatalError("immortal object has less refcnt than expected _PyObject_IMMORTAL_REFCNT");
-    };
-    if (Py_REFCNT((PyObject *)&_Py_SINGLETON(small_ints)[_PY_NSMALLNEGINTS + 107]) < _PyObject_IMMORTAL_REFCNT) {
-        _PyObject_Dump((PyObject *)&_Py_SINGLETON(small_ints)[_PY_NSMALLNEGINTS + 107]);
-        Py_FatalError("immortal object has less refcnt than expected _PyObject_IMMORTAL_REFCNT");
-    };
-    if (Py_REFCNT((PyObject *)&_Py_SINGLETON(small_ints)[_PY_NSMALLNEGINTS + 108]) < _PyObject_IMMORTAL_REFCNT) {
-        _PyObject_Dump((PyObject *)&_Py_SINGLETON(small_ints)[_PY_NSMALLNEGINTS + 108]);
-        Py_FatalError("immortal object has less refcnt than expected _PyObject_IMMORTAL_REFCNT");
-    };
-    if (Py_REFCNT((PyObject *)&_Py_SINGLETON(small_ints)[_PY_NSMALLNEGINTS + 109]) < _PyObject_IMMORTAL_REFCNT) {
-        _PyObject_Dump((PyObject *)&_Py_SINGLETON(small_ints)[_PY_NSMALLNEGINTS + 109]);
-        Py_FatalError("immortal object has less refcnt than expected _PyObject_IMMORTAL_REFCNT");
-    };
-    if (Py_REFCNT((PyObject *)&_Py_SINGLETON(small_ints)[_PY_NSMALLNEGINTS + 110]) < _PyObject_IMMORTAL_REFCNT) {
-        _PyObject_Dump((PyObject *)&_Py_SINGLETON(small_ints)[_PY_NSMALLNEGINTS + 110]);
-        Py_FatalError("immortal object has less refcnt than expected _PyObject_IMMORTAL_REFCNT");
-    };
-    if (Py_REFCNT((PyObject *)&_Py_SINGLETON(small_ints)[_PY_NSMALLNEGINTS + 111]) < _PyObject_IMMORTAL_REFCNT) {
-        _PyObject_Dump((PyObject *)&_Py_SINGLETON(small_ints)[_PY_NSMALLNEGINTS + 111]);
-        Py_FatalError("immortal object has less refcnt than expected _PyObject_IMMORTAL_REFCNT");
-    };
-    if (Py_REFCNT((PyObject *)&_Py_SINGLETON(small_ints)[_PY_NSMALLNEGINTS + 112]) < _PyObject_IMMORTAL_REFCNT) {
-        _PyObject_Dump((PyObject *)&_Py_SINGLETON(small_ints)[_PY_NSMALLNEGINTS + 112]);
-        Py_FatalError("immortal object has less refcnt than expected _PyObject_IMMORTAL_REFCNT");
-    };
-    if (Py_REFCNT((PyObject *)&_Py_SINGLETON(small_ints)[_PY_NSMALLNEGINTS + 113]) < _PyObject_IMMORTAL_REFCNT) {
-        _PyObject_Dump((PyObject *)&_Py_SINGLETON(small_ints)[_PY_NSMALLNEGINTS + 113]);
-        Py_FatalError("immortal object has less refcnt than expected _PyObject_IMMORTAL_REFCNT");
-    };
-    if (Py_REFCNT((PyObject *)&_Py_SINGLETON(small_ints)[_PY_NSMALLNEGINTS + 114]) < _PyObject_IMMORTAL_REFCNT) {
-        _PyObject_Dump((PyObject *)&_Py_SINGLETON(small_ints)[_PY_NSMALLNEGINTS + 114]);
-        Py_FatalError("immortal object has less refcnt than expected _PyObject_IMMORTAL_REFCNT");
-    };
-    if (Py_REFCNT((PyObject *)&_Py_SINGLETON(small_ints)[_PY_NSMALLNEGINTS + 115]) < _PyObject_IMMORTAL_REFCNT) {
-        _PyObject_Dump((PyObject *)&_Py_SINGLETON(small_ints)[_PY_NSMALLNEGINTS + 115]);
-        Py_FatalError("immortal object has less refcnt than expected _PyObject_IMMORTAL_REFCNT");
-    };
-    if (Py_REFCNT((PyObject *)&_Py_SINGLETON(small_ints)[_PY_NSMALLNEGINTS + 116]) < _PyObject_IMMORTAL_REFCNT) {
-        _PyObject_Dump((PyObject *)&_Py_SINGLETON(small_ints)[_PY_NSMALLNEGINTS + 116]);
-        Py_FatalError("immortal object has less refcnt than expected _PyObject_IMMORTAL_REFCNT");
-    };
-    if (Py_REFCNT((PyObject *)&_Py_SINGLETON(small_ints)[_PY_NSMALLNEGINTS + 117]) < _PyObject_IMMORTAL_REFCNT) {
-        _PyObject_Dump((PyObject *)&_Py_SINGLETON(small_ints)[_PY_NSMALLNEGINTS + 117]);
-        Py_FatalError("immortal object has less refcnt than expected _PyObject_IMMORTAL_REFCNT");
-    };
-    if (Py_REFCNT((PyObject *)&_Py_SINGLETON(small_ints)[_PY_NSMALLNEGINTS + 118]) < _PyObject_IMMORTAL_REFCNT) {
-        _PyObject_Dump((PyObject *)&_Py_SINGLETON(small_ints)[_PY_NSMALLNEGINTS + 118]);
-        Py_FatalError("immortal object has less refcnt than expected _PyObject_IMMORTAL_REFCNT");
-    };
-    if (Py_REFCNT((PyObject *)&_Py_SINGLETON(small_ints)[_PY_NSMALLNEGINTS + 119]) < _PyObject_IMMORTAL_REFCNT) {
-        _PyObject_Dump((PyObject *)&_Py_SINGLETON(small_ints)[_PY_NSMALLNEGINTS + 119]);
-        Py_FatalError("immortal object has less refcnt than expected _PyObject_IMMORTAL_REFCNT");
-    };
-    if (Py_REFCNT((PyObject *)&_Py_SINGLETON(small_ints)[_PY_NSMALLNEGINTS + 120]) < _PyObject_IMMORTAL_REFCNT) {
-        _PyObject_Dump((PyObject *)&_Py_SINGLETON(small_ints)[_PY_NSMALLNEGINTS + 120]);
-        Py_FatalError("immortal object has less refcnt than expected _PyObject_IMMORTAL_REFCNT");
-    };
-    if (Py_REFCNT((PyObject *)&_Py_SINGLETON(small_ints)[_PY_NSMALLNEGINTS + 121]) < _PyObject_IMMORTAL_REFCNT) {
-        _PyObject_Dump((PyObject *)&_Py_SINGLETON(small_ints)[_PY_NSMALLNEGINTS + 121]);
-        Py_FatalError("immortal object has less refcnt than expected _PyObject_IMMORTAL_REFCNT");
-    };
-    if (Py_REFCNT((PyObject *)&_Py_SINGLETON(small_ints)[_PY_NSMALLNEGINTS + 122]) < _PyObject_IMMORTAL_REFCNT) {
-        _PyObject_Dump((PyObject *)&_Py_SINGLETON(small_ints)[_PY_NSMALLNEGINTS + 122]);
-        Py_FatalError("immortal object has less refcnt than expected _PyObject_IMMORTAL_REFCNT");
-    };
-    if (Py_REFCNT((PyObject *)&_Py_SINGLETON(small_ints)[_PY_NSMALLNEGINTS + 123]) < _PyObject_IMMORTAL_REFCNT) {
-        _PyObject_Dump((PyObject *)&_Py_SINGLETON(small_ints)[_PY_NSMALLNEGINTS + 123]);
-        Py_FatalError("immortal object has less refcnt than expected _PyObject_IMMORTAL_REFCNT");
-    };
-    if (Py_REFCNT((PyObject *)&_Py_SINGLETON(small_ints)[_PY_NSMALLNEGINTS + 124]) < _PyObject_IMMORTAL_REFCNT) {
-        _PyObject_Dump((PyObject *)&_Py_SINGLETON(small_ints)[_PY_NSMALLNEGINTS + 124]);
-        Py_FatalError("immortal object has less refcnt than expected _PyObject_IMMORTAL_REFCNT");
-    };
-    if (Py_REFCNT((PyObject *)&_Py_SINGLETON(small_ints)[_PY_NSMALLNEGINTS + 125]) < _PyObject_IMMORTAL_REFCNT) {
-        _PyObject_Dump((PyObject *)&_Py_SINGLETON(small_ints)[_PY_NSMALLNEGINTS + 125]);
-        Py_FatalError("immortal object has less refcnt than expected _PyObject_IMMORTAL_REFCNT");
-    };
-    if (Py_REFCNT((PyObject *)&_Py_SINGLETON(small_ints)[_PY_NSMALLNEGINTS + 126]) < _PyObject_IMMORTAL_REFCNT) {
-        _PyObject_Dump((PyObject *)&_Py_SINGLETON(small_ints)[_PY_NSMALLNEGINTS + 126]);
-        Py_FatalError("immortal object has less refcnt than expected _PyObject_IMMORTAL_REFCNT");
-    };
-    if (Py_REFCNT((PyObject *)&_Py_SINGLETON(small_ints)[_PY_NSMALLNEGINTS + 127]) < _PyObject_IMMORTAL_REFCNT) {
-        _PyObject_Dump((PyObject *)&_Py_SINGLETON(small_ints)[_PY_NSMALLNEGINTS + 127]);
-        Py_FatalError("immortal object has less refcnt than expected _PyObject_IMMORTAL_REFCNT");
-    };
-    if (Py_REFCNT((PyObject *)&_Py_SINGLETON(small_ints)[_PY_NSMALLNEGINTS + 128]) < _PyObject_IMMORTAL_REFCNT) {
-        _PyObject_Dump((PyObject *)&_Py_SINGLETON(small_ints)[_PY_NSMALLNEGINTS + 128]);
-        Py_FatalError("immortal object has less refcnt than expected _PyObject_IMMORTAL_REFCNT");
-    };
-    if (Py_REFCNT((PyObject *)&_Py_SINGLETON(small_ints)[_PY_NSMALLNEGINTS + 129]) < _PyObject_IMMORTAL_REFCNT) {
-        _PyObject_Dump((PyObject *)&_Py_SINGLETON(small_ints)[_PY_NSMALLNEGINTS + 129]);
-        Py_FatalError("immortal object has less refcnt than expected _PyObject_IMMORTAL_REFCNT");
-    };
-    if (Py_REFCNT((PyObject *)&_Py_SINGLETON(small_ints)[_PY_NSMALLNEGINTS + 130]) < _PyObject_IMMORTAL_REFCNT) {
-        _PyObject_Dump((PyObject *)&_Py_SINGLETON(small_ints)[_PY_NSMALLNEGINTS + 130]);
-        Py_FatalError("immortal object has less refcnt than expected _PyObject_IMMORTAL_REFCNT");
-    };
-    if (Py_REFCNT((PyObject *)&_Py_SINGLETON(small_ints)[_PY_NSMALLNEGINTS + 131]) < _PyObject_IMMORTAL_REFCNT) {
-        _PyObject_Dump((PyObject *)&_Py_SINGLETON(small_ints)[_PY_NSMALLNEGINTS + 131]);
-        Py_FatalError("immortal object has less refcnt than expected _PyObject_IMMORTAL_REFCNT");
-    };
-    if (Py_REFCNT((PyObject *)&_Py_SINGLETON(small_ints)[_PY_NSMALLNEGINTS + 132]) < _PyObject_IMMORTAL_REFCNT) {
-        _PyObject_Dump((PyObject *)&_Py_SINGLETON(small_ints)[_PY_NSMALLNEGINTS + 132]);
-        Py_FatalError("immortal object has less refcnt than expected _PyObject_IMMORTAL_REFCNT");
-    };
-    if (Py_REFCNT((PyObject *)&_Py_SINGLETON(small_ints)[_PY_NSMALLNEGINTS + 133]) < _PyObject_IMMORTAL_REFCNT) {
-        _PyObject_Dump((PyObject *)&_Py_SINGLETON(small_ints)[_PY_NSMALLNEGINTS + 133]);
-        Py_FatalError("immortal object has less refcnt than expected _PyObject_IMMORTAL_REFCNT");
-    };
-    if (Py_REFCNT((PyObject *)&_Py_SINGLETON(small_ints)[_PY_NSMALLNEGINTS + 134]) < _PyObject_IMMORTAL_REFCNT) {
-        _PyObject_Dump((PyObject *)&_Py_SINGLETON(small_ints)[_PY_NSMALLNEGINTS + 134]);
-        Py_FatalError("immortal object has less refcnt than expected _PyObject_IMMORTAL_REFCNT");
-    };
-    if (Py_REFCNT((PyObject *)&_Py_SINGLETON(small_ints)[_PY_NSMALLNEGINTS + 135]) < _PyObject_IMMORTAL_REFCNT) {
-        _PyObject_Dump((PyObject *)&_Py_SINGLETON(small_ints)[_PY_NSMALLNEGINTS + 135]);
-        Py_FatalError("immortal object has less refcnt than expected _PyObject_IMMORTAL_REFCNT");
-    };
-    if (Py_REFCNT((PyObject *)&_Py_SINGLETON(small_ints)[_PY_NSMALLNEGINTS + 136]) < _PyObject_IMMORTAL_REFCNT) {
-        _PyObject_Dump((PyObject *)&_Py_SINGLETON(small_ints)[_PY_NSMALLNEGINTS + 136]);
-        Py_FatalError("immortal object has less refcnt than expected _PyObject_IMMORTAL_REFCNT");
-    };
-    if (Py_REFCNT((PyObject *)&_Py_SINGLETON(small_ints)[_PY_NSMALLNEGINTS + 137]) < _PyObject_IMMORTAL_REFCNT) {
-        _PyObject_Dump((PyObject *)&_Py_SINGLETON(small_ints)[_PY_NSMALLNEGINTS + 137]);
-        Py_FatalError("immortal object has less refcnt than expected _PyObject_IMMORTAL_REFCNT");
-    };
-    if (Py_REFCNT((PyObject *)&_Py_SINGLETON(small_ints)[_PY_NSMALLNEGINTS + 138]) < _PyObject_IMMORTAL_REFCNT) {
-        _PyObject_Dump((PyObject *)&_Py_SINGLETON(small_ints)[_PY_NSMALLNEGINTS + 138]);
-        Py_FatalError("immortal object has less refcnt than expected _PyObject_IMMORTAL_REFCNT");
-    };
-    if (Py_REFCNT((PyObject *)&_Py_SINGLETON(small_ints)[_PY_NSMALLNEGINTS + 139]) < _PyObject_IMMORTAL_REFCNT) {
-        _PyObject_Dump((PyObject *)&_Py_SINGLETON(small_ints)[_PY_NSMALLNEGINTS + 139]);
-        Py_FatalError("immortal object has less refcnt than expected _PyObject_IMMORTAL_REFCNT");
-    };
-    if (Py_REFCNT((PyObject *)&_Py_SINGLETON(small_ints)[_PY_NSMALLNEGINTS + 140]) < _PyObject_IMMORTAL_REFCNT) {
-        _PyObject_Dump((PyObject *)&_Py_SINGLETON(small_ints)[_PY_NSMALLNEGINTS + 140]);
-        Py_FatalError("immortal object has less refcnt than expected _PyObject_IMMORTAL_REFCNT");
-    };
-    if (Py_REFCNT((PyObject *)&_Py_SINGLETON(small_ints)[_PY_NSMALLNEGINTS + 141]) < _PyObject_IMMORTAL_REFCNT) {
-        _PyObject_Dump((PyObject *)&_Py_SINGLETON(small_ints)[_PY_NSMALLNEGINTS + 141]);
-        Py_FatalError("immortal object has less refcnt than expected _PyObject_IMMORTAL_REFCNT");
-    };
-    if (Py_REFCNT((PyObject *)&_Py_SINGLETON(small_ints)[_PY_NSMALLNEGINTS + 142]) < _PyObject_IMMORTAL_REFCNT) {
-        _PyObject_Dump((PyObject *)&_Py_SINGLETON(small_ints)[_PY_NSMALLNEGINTS + 142]);
-        Py_FatalError("immortal object has less refcnt than expected _PyObject_IMMORTAL_REFCNT");
-    };
-    if (Py_REFCNT((PyObject *)&_Py_SINGLETON(small_ints)[_PY_NSMALLNEGINTS + 143]) < _PyObject_IMMORTAL_REFCNT) {
-        _PyObject_Dump((PyObject *)&_Py_SINGLETON(small_ints)[_PY_NSMALLNEGINTS + 143]);
-        Py_FatalError("immortal object has less refcnt than expected _PyObject_IMMORTAL_REFCNT");
-    };
-    if (Py_REFCNT((PyObject *)&_Py_SINGLETON(small_ints)[_PY_NSMALLNEGINTS + 144]) < _PyObject_IMMORTAL_REFCNT) {
-        _PyObject_Dump((PyObject *)&_Py_SINGLETON(small_ints)[_PY_NSMALLNEGINTS + 144]);
-        Py_FatalError("immortal object has less refcnt than expected _PyObject_IMMORTAL_REFCNT");
-    };
-    if (Py_REFCNT((PyObject *)&_Py_SINGLETON(small_ints)[_PY_NSMALLNEGINTS + 145]) < _PyObject_IMMORTAL_REFCNT) {
-        _PyObject_Dump((PyObject *)&_Py_SINGLETON(small_ints)[_PY_NSMALLNEGINTS + 145]);
-        Py_FatalError("immortal object has less refcnt than expected _PyObject_IMMORTAL_REFCNT");
-    };
-    if (Py_REFCNT((PyObject *)&_Py_SINGLETON(small_ints)[_PY_NSMALLNEGINTS + 146]) < _PyObject_IMMORTAL_REFCNT) {
-        _PyObject_Dump((PyObject *)&_Py_SINGLETON(small_ints)[_PY_NSMALLNEGINTS + 146]);
-        Py_FatalError("immortal object has less refcnt than expected _PyObject_IMMORTAL_REFCNT");
-    };
-    if (Py_REFCNT((PyObject *)&_Py_SINGLETON(small_ints)[_PY_NSMALLNEGINTS + 147]) < _PyObject_IMMORTAL_REFCNT) {
-        _PyObject_Dump((PyObject *)&_Py_SINGLETON(small_ints)[_PY_NSMALLNEGINTS + 147]);
-        Py_FatalError("immortal object has less refcnt than expected _PyObject_IMMORTAL_REFCNT");
-    };
-    if (Py_REFCNT((PyObject *)&_Py_SINGLETON(small_ints)[_PY_NSMALLNEGINTS + 148]) < _PyObject_IMMORTAL_REFCNT) {
-        _PyObject_Dump((PyObject *)&_Py_SINGLETON(small_ints)[_PY_NSMALLNEGINTS + 148]);
-        Py_FatalError("immortal object has less refcnt than expected _PyObject_IMMORTAL_REFCNT");
-    };
-    if (Py_REFCNT((PyObject *)&_Py_SINGLETON(small_ints)[_PY_NSMALLNEGINTS + 149]) < _PyObject_IMMORTAL_REFCNT) {
-        _PyObject_Dump((PyObject *)&_Py_SINGLETON(small_ints)[_PY_NSMALLNEGINTS + 149]);
-        Py_FatalError("immortal object has less refcnt than expected _PyObject_IMMORTAL_REFCNT");
-    };
-    if (Py_REFCNT((PyObject *)&_Py_SINGLETON(small_ints)[_PY_NSMALLNEGINTS + 150]) < _PyObject_IMMORTAL_REFCNT) {
-        _PyObject_Dump((PyObject *)&_Py_SINGLETON(small_ints)[_PY_NSMALLNEGINTS + 150]);
-        Py_FatalError("immortal object has less refcnt than expected _PyObject_IMMORTAL_REFCNT");
-    };
-    if (Py_REFCNT((PyObject *)&_Py_SINGLETON(small_ints)[_PY_NSMALLNEGINTS + 151]) < _PyObject_IMMORTAL_REFCNT) {
-        _PyObject_Dump((PyObject *)&_Py_SINGLETON(small_ints)[_PY_NSMALLNEGINTS + 151]);
-        Py_FatalError("immortal object has less refcnt than expected _PyObject_IMMORTAL_REFCNT");
-    };
-    if (Py_REFCNT((PyObject *)&_Py_SINGLETON(small_ints)[_PY_NSMALLNEGINTS + 152]) < _PyObject_IMMORTAL_REFCNT) {
-        _PyObject_Dump((PyObject *)&_Py_SINGLETON(small_ints)[_PY_NSMALLNEGINTS + 152]);
-        Py_FatalError("immortal object has less refcnt than expected _PyObject_IMMORTAL_REFCNT");
-    };
-    if (Py_REFCNT((PyObject *)&_Py_SINGLETON(small_ints)[_PY_NSMALLNEGINTS + 153]) < _PyObject_IMMORTAL_REFCNT) {
-        _PyObject_Dump((PyObject *)&_Py_SINGLETON(small_ints)[_PY_NSMALLNEGINTS + 153]);
-        Py_FatalError("immortal object has less refcnt than expected _PyObject_IMMORTAL_REFCNT");
-    };
-    if (Py_REFCNT((PyObject *)&_Py_SINGLETON(small_ints)[_PY_NSMALLNEGINTS + 154]) < _PyObject_IMMORTAL_REFCNT) {
-        _PyObject_Dump((PyObject *)&_Py_SINGLETON(small_ints)[_PY_NSMALLNEGINTS + 154]);
-        Py_FatalError("immortal object has less refcnt than expected _PyObject_IMMORTAL_REFCNT");
-    };
-    if (Py_REFCNT((PyObject *)&_Py_SINGLETON(small_ints)[_PY_NSMALLNEGINTS + 155]) < _PyObject_IMMORTAL_REFCNT) {
-        _PyObject_Dump((PyObject *)&_Py_SINGLETON(small_ints)[_PY_NSMALLNEGINTS + 155]);
-        Py_FatalError("immortal object has less refcnt than expected _PyObject_IMMORTAL_REFCNT");
-    };
-    if (Py_REFCNT((PyObject *)&_Py_SINGLETON(small_ints)[_PY_NSMALLNEGINTS + 156]) < _PyObject_IMMORTAL_REFCNT) {
-        _PyObject_Dump((PyObject *)&_Py_SINGLETON(small_ints)[_PY_NSMALLNEGINTS + 156]);
-        Py_FatalError("immortal object has less refcnt than expected _PyObject_IMMORTAL_REFCNT");
-    };
-    if (Py_REFCNT((PyObject *)&_Py_SINGLETON(small_ints)[_PY_NSMALLNEGINTS + 157]) < _PyObject_IMMORTAL_REFCNT) {
-        _PyObject_Dump((PyObject *)&_Py_SINGLETON(small_ints)[_PY_NSMALLNEGINTS + 157]);
-        Py_FatalError("immortal object has less refcnt than expected _PyObject_IMMORTAL_REFCNT");
-    };
-    if (Py_REFCNT((PyObject *)&_Py_SINGLETON(small_ints)[_PY_NSMALLNEGINTS + 158]) < _PyObject_IMMORTAL_REFCNT) {
-        _PyObject_Dump((PyObject *)&_Py_SINGLETON(small_ints)[_PY_NSMALLNEGINTS + 158]);
-        Py_FatalError("immortal object has less refcnt than expected _PyObject_IMMORTAL_REFCNT");
-    };
-    if (Py_REFCNT((PyObject *)&_Py_SINGLETON(small_ints)[_PY_NSMALLNEGINTS + 159]) < _PyObject_IMMORTAL_REFCNT) {
-        _PyObject_Dump((PyObject *)&_Py_SINGLETON(small_ints)[_PY_NSMALLNEGINTS + 159]);
-        Py_FatalError("immortal object has less refcnt than expected _PyObject_IMMORTAL_REFCNT");
-    };
-    if (Py_REFCNT((PyObject *)&_Py_SINGLETON(small_ints)[_PY_NSMALLNEGINTS + 160]) < _PyObject_IMMORTAL_REFCNT) {
-        _PyObject_Dump((PyObject *)&_Py_SINGLETON(small_ints)[_PY_NSMALLNEGINTS + 160]);
-        Py_FatalError("immortal object has less refcnt than expected _PyObject_IMMORTAL_REFCNT");
-    };
-    if (Py_REFCNT((PyObject *)&_Py_SINGLETON(small_ints)[_PY_NSMALLNEGINTS + 161]) < _PyObject_IMMORTAL_REFCNT) {
-        _PyObject_Dump((PyObject *)&_Py_SINGLETON(small_ints)[_PY_NSMALLNEGINTS + 161]);
-        Py_FatalError("immortal object has less refcnt than expected _PyObject_IMMORTAL_REFCNT");
-    };
-    if (Py_REFCNT((PyObject *)&_Py_SINGLETON(small_ints)[_PY_NSMALLNEGINTS + 162]) < _PyObject_IMMORTAL_REFCNT) {
-        _PyObject_Dump((PyObject *)&_Py_SINGLETON(small_ints)[_PY_NSMALLNEGINTS + 162]);
-        Py_FatalError("immortal object has less refcnt than expected _PyObject_IMMORTAL_REFCNT");
-    };
-    if (Py_REFCNT((PyObject *)&_Py_SINGLETON(small_ints)[_PY_NSMALLNEGINTS + 163]) < _PyObject_IMMORTAL_REFCNT) {
-        _PyObject_Dump((PyObject *)&_Py_SINGLETON(small_ints)[_PY_NSMALLNEGINTS + 163]);
-        Py_FatalError("immortal object has less refcnt than expected _PyObject_IMMORTAL_REFCNT");
-    };
-    if (Py_REFCNT((PyObject *)&_Py_SINGLETON(small_ints)[_PY_NSMALLNEGINTS + 164]) < _PyObject_IMMORTAL_REFCNT) {
-        _PyObject_Dump((PyObject *)&_Py_SINGLETON(small_ints)[_PY_NSMALLNEGINTS + 164]);
-        Py_FatalError("immortal object has less refcnt than expected _PyObject_IMMORTAL_REFCNT");
-    };
-    if (Py_REFCNT((PyObject *)&_Py_SINGLETON(small_ints)[_PY_NSMALLNEGINTS + 165]) < _PyObject_IMMORTAL_REFCNT) {
-        _PyObject_Dump((PyObject *)&_Py_SINGLETON(small_ints)[_PY_NSMALLNEGINTS + 165]);
-        Py_FatalError("immortal object has less refcnt than expected _PyObject_IMMORTAL_REFCNT");
-    };
-    if (Py_REFCNT((PyObject *)&_Py_SINGLETON(small_ints)[_PY_NSMALLNEGINTS + 166]) < _PyObject_IMMORTAL_REFCNT) {
-        _PyObject_Dump((PyObject *)&_Py_SINGLETON(small_ints)[_PY_NSMALLNEGINTS + 166]);
-        Py_FatalError("immortal object has less refcnt than expected _PyObject_IMMORTAL_REFCNT");
-    };
-    if (Py_REFCNT((PyObject *)&_Py_SINGLETON(small_ints)[_PY_NSMALLNEGINTS + 167]) < _PyObject_IMMORTAL_REFCNT) {
-        _PyObject_Dump((PyObject *)&_Py_SINGLETON(small_ints)[_PY_NSMALLNEGINTS + 167]);
-        Py_FatalError("immortal object has less refcnt than expected _PyObject_IMMORTAL_REFCNT");
-    };
-    if (Py_REFCNT((PyObject *)&_Py_SINGLETON(small_ints)[_PY_NSMALLNEGINTS + 168]) < _PyObject_IMMORTAL_REFCNT) {
-        _PyObject_Dump((PyObject *)&_Py_SINGLETON(small_ints)[_PY_NSMALLNEGINTS + 168]);
-        Py_FatalError("immortal object has less refcnt than expected _PyObject_IMMORTAL_REFCNT");
-    };
-    if (Py_REFCNT((PyObject *)&_Py_SINGLETON(small_ints)[_PY_NSMALLNEGINTS + 169]) < _PyObject_IMMORTAL_REFCNT) {
-        _PyObject_Dump((PyObject *)&_Py_SINGLETON(small_ints)[_PY_NSMALLNEGINTS + 169]);
-        Py_FatalError("immortal object has less refcnt than expected _PyObject_IMMORTAL_REFCNT");
-    };
-    if (Py_REFCNT((PyObject *)&_Py_SINGLETON(small_ints)[_PY_NSMALLNEGINTS + 170]) < _PyObject_IMMORTAL_REFCNT) {
-        _PyObject_Dump((PyObject *)&_Py_SINGLETON(small_ints)[_PY_NSMALLNEGINTS + 170]);
-        Py_FatalError("immortal object has less refcnt than expected _PyObject_IMMORTAL_REFCNT");
-    };
-    if (Py_REFCNT((PyObject *)&_Py_SINGLETON(small_ints)[_PY_NSMALLNEGINTS + 171]) < _PyObject_IMMORTAL_REFCNT) {
-        _PyObject_Dump((PyObject *)&_Py_SINGLETON(small_ints)[_PY_NSMALLNEGINTS + 171]);
-        Py_FatalError("immortal object has less refcnt than expected _PyObject_IMMORTAL_REFCNT");
-    };
-    if (Py_REFCNT((PyObject *)&_Py_SINGLETON(small_ints)[_PY_NSMALLNEGINTS + 172]) < _PyObject_IMMORTAL_REFCNT) {
-        _PyObject_Dump((PyObject *)&_Py_SINGLETON(small_ints)[_PY_NSMALLNEGINTS + 172]);
-        Py_FatalError("immortal object has less refcnt than expected _PyObject_IMMORTAL_REFCNT");
-    };
-    if (Py_REFCNT((PyObject *)&_Py_SINGLETON(small_ints)[_PY_NSMALLNEGINTS + 173]) < _PyObject_IMMORTAL_REFCNT) {
-        _PyObject_Dump((PyObject *)&_Py_SINGLETON(small_ints)[_PY_NSMALLNEGINTS + 173]);
-        Py_FatalError("immortal object has less refcnt than expected _PyObject_IMMORTAL_REFCNT");
-    };
-    if (Py_REFCNT((PyObject *)&_Py_SINGLETON(small_ints)[_PY_NSMALLNEGINTS + 174]) < _PyObject_IMMORTAL_REFCNT) {
-        _PyObject_Dump((PyObject *)&_Py_SINGLETON(small_ints)[_PY_NSMALLNEGINTS + 174]);
-        Py_FatalError("immortal object has less refcnt than expected _PyObject_IMMORTAL_REFCNT");
-    };
-    if (Py_REFCNT((PyObject *)&_Py_SINGLETON(small_ints)[_PY_NSMALLNEGINTS + 175]) < _PyObject_IMMORTAL_REFCNT) {
-        _PyObject_Dump((PyObject *)&_Py_SINGLETON(small_ints)[_PY_NSMALLNEGINTS + 175]);
-        Py_FatalError("immortal object has less refcnt than expected _PyObject_IMMORTAL_REFCNT");
-    };
-    if (Py_REFCNT((PyObject *)&_Py_SINGLETON(small_ints)[_PY_NSMALLNEGINTS + 176]) < _PyObject_IMMORTAL_REFCNT) {
-        _PyObject_Dump((PyObject *)&_Py_SINGLETON(small_ints)[_PY_NSMALLNEGINTS + 176]);
-        Py_FatalError("immortal object has less refcnt than expected _PyObject_IMMORTAL_REFCNT");
-    };
-    if (Py_REFCNT((PyObject *)&_Py_SINGLETON(small_ints)[_PY_NSMALLNEGINTS + 177]) < _PyObject_IMMORTAL_REFCNT) {
-        _PyObject_Dump((PyObject *)&_Py_SINGLETON(small_ints)[_PY_NSMALLNEGINTS + 177]);
-        Py_FatalError("immortal object has less refcnt than expected _PyObject_IMMORTAL_REFCNT");
-    };
-    if (Py_REFCNT((PyObject *)&_Py_SINGLETON(small_ints)[_PY_NSMALLNEGINTS + 178]) < _PyObject_IMMORTAL_REFCNT) {
-        _PyObject_Dump((PyObject *)&_Py_SINGLETON(small_ints)[_PY_NSMALLNEGINTS + 178]);
-        Py_FatalError("immortal object has less refcnt than expected _PyObject_IMMORTAL_REFCNT");
-    };
-    if (Py_REFCNT((PyObject *)&_Py_SINGLETON(small_ints)[_PY_NSMALLNEGINTS + 179]) < _PyObject_IMMORTAL_REFCNT) {
-        _PyObject_Dump((PyObject *)&_Py_SINGLETON(small_ints)[_PY_NSMALLNEGINTS + 179]);
-        Py_FatalError("immortal object has less refcnt than expected _PyObject_IMMORTAL_REFCNT");
-    };
-    if (Py_REFCNT((PyObject *)&_Py_SINGLETON(small_ints)[_PY_NSMALLNEGINTS + 180]) < _PyObject_IMMORTAL_REFCNT) {
-        _PyObject_Dump((PyObject *)&_Py_SINGLETON(small_ints)[_PY_NSMALLNEGINTS + 180]);
-        Py_FatalError("immortal object has less refcnt than expected _PyObject_IMMORTAL_REFCNT");
-    };
-    if (Py_REFCNT((PyObject *)&_Py_SINGLETON(small_ints)[_PY_NSMALLNEGINTS + 181]) < _PyObject_IMMORTAL_REFCNT) {
-        _PyObject_Dump((PyObject *)&_Py_SINGLETON(small_ints)[_PY_NSMALLNEGINTS + 181]);
-        Py_FatalError("immortal object has less refcnt than expected _PyObject_IMMORTAL_REFCNT");
-    };
-    if (Py_REFCNT((PyObject *)&_Py_SINGLETON(small_ints)[_PY_NSMALLNEGINTS + 182]) < _PyObject_IMMORTAL_REFCNT) {
-        _PyObject_Dump((PyObject *)&_Py_SINGLETON(small_ints)[_PY_NSMALLNEGINTS + 182]);
-        Py_FatalError("immortal object has less refcnt than expected _PyObject_IMMORTAL_REFCNT");
-    };
-    if (Py_REFCNT((PyObject *)&_Py_SINGLETON(small_ints)[_PY_NSMALLNEGINTS + 183]) < _PyObject_IMMORTAL_REFCNT) {
-        _PyObject_Dump((PyObject *)&_Py_SINGLETON(small_ints)[_PY_NSMALLNEGINTS + 183]);
-        Py_FatalError("immortal object has less refcnt than expected _PyObject_IMMORTAL_REFCNT");
-    };
-    if (Py_REFCNT((PyObject *)&_Py_SINGLETON(small_ints)[_PY_NSMALLNEGINTS + 184]) < _PyObject_IMMORTAL_REFCNT) {
-        _PyObject_Dump((PyObject *)&_Py_SINGLETON(small_ints)[_PY_NSMALLNEGINTS + 184]);
-        Py_FatalError("immortal object has less refcnt than expected _PyObject_IMMORTAL_REFCNT");
-    };
-    if (Py_REFCNT((PyObject *)&_Py_SINGLETON(small_ints)[_PY_NSMALLNEGINTS + 185]) < _PyObject_IMMORTAL_REFCNT) {
-        _PyObject_Dump((PyObject *)&_Py_SINGLETON(small_ints)[_PY_NSMALLNEGINTS + 185]);
-        Py_FatalError("immortal object has less refcnt than expected _PyObject_IMMORTAL_REFCNT");
-    };
-    if (Py_REFCNT((PyObject *)&_Py_SINGLETON(small_ints)[_PY_NSMALLNEGINTS + 186]) < _PyObject_IMMORTAL_REFCNT) {
-        _PyObject_Dump((PyObject *)&_Py_SINGLETON(small_ints)[_PY_NSMALLNEGINTS + 186]);
-        Py_FatalError("immortal object has less refcnt than expected _PyObject_IMMORTAL_REFCNT");
-    };
-    if (Py_REFCNT((PyObject *)&_Py_SINGLETON(small_ints)[_PY_NSMALLNEGINTS + 187]) < _PyObject_IMMORTAL_REFCNT) {
-        _PyObject_Dump((PyObject *)&_Py_SINGLETON(small_ints)[_PY_NSMALLNEGINTS + 187]);
-        Py_FatalError("immortal object has less refcnt than expected _PyObject_IMMORTAL_REFCNT");
-    };
-    if (Py_REFCNT((PyObject *)&_Py_SINGLETON(small_ints)[_PY_NSMALLNEGINTS + 188]) < _PyObject_IMMORTAL_REFCNT) {
-        _PyObject_Dump((PyObject *)&_Py_SINGLETON(small_ints)[_PY_NSMALLNEGINTS + 188]);
-        Py_FatalError("immortal object has less refcnt than expected _PyObject_IMMORTAL_REFCNT");
-    };
-    if (Py_REFCNT((PyObject *)&_Py_SINGLETON(small_ints)[_PY_NSMALLNEGINTS + 189]) < _PyObject_IMMORTAL_REFCNT) {
-        _PyObject_Dump((PyObject *)&_Py_SINGLETON(small_ints)[_PY_NSMALLNEGINTS + 189]);
-        Py_FatalError("immortal object has less refcnt than expected _PyObject_IMMORTAL_REFCNT");
-    };
-    if (Py_REFCNT((PyObject *)&_Py_SINGLETON(small_ints)[_PY_NSMALLNEGINTS + 190]) < _PyObject_IMMORTAL_REFCNT) {
-        _PyObject_Dump((PyObject *)&_Py_SINGLETON(small_ints)[_PY_NSMALLNEGINTS + 190]);
-        Py_FatalError("immortal object has less refcnt than expected _PyObject_IMMORTAL_REFCNT");
-    };
-    if (Py_REFCNT((PyObject *)&_Py_SINGLETON(small_ints)[_PY_NSMALLNEGINTS + 191]) < _PyObject_IMMORTAL_REFCNT) {
-        _PyObject_Dump((PyObject *)&_Py_SINGLETON(small_ints)[_PY_NSMALLNEGINTS + 191]);
-        Py_FatalError("immortal object has less refcnt than expected _PyObject_IMMORTAL_REFCNT");
-    };
-    if (Py_REFCNT((PyObject *)&_Py_SINGLETON(small_ints)[_PY_NSMALLNEGINTS + 192]) < _PyObject_IMMORTAL_REFCNT) {
-        _PyObject_Dump((PyObject *)&_Py_SINGLETON(small_ints)[_PY_NSMALLNEGINTS + 192]);
-        Py_FatalError("immortal object has less refcnt than expected _PyObject_IMMORTAL_REFCNT");
-    };
-    if (Py_REFCNT((PyObject *)&_Py_SINGLETON(small_ints)[_PY_NSMALLNEGINTS + 193]) < _PyObject_IMMORTAL_REFCNT) {
-        _PyObject_Dump((PyObject *)&_Py_SINGLETON(small_ints)[_PY_NSMALLNEGINTS + 193]);
-        Py_FatalError("immortal object has less refcnt than expected _PyObject_IMMORTAL_REFCNT");
-    };
-    if (Py_REFCNT((PyObject *)&_Py_SINGLETON(small_ints)[_PY_NSMALLNEGINTS + 194]) < _PyObject_IMMORTAL_REFCNT) {
-        _PyObject_Dump((PyObject *)&_Py_SINGLETON(small_ints)[_PY_NSMALLNEGINTS + 194]);
-        Py_FatalError("immortal object has less refcnt than expected _PyObject_IMMORTAL_REFCNT");
-    };
-    if (Py_REFCNT((PyObject *)&_Py_SINGLETON(small_ints)[_PY_NSMALLNEGINTS + 195]) < _PyObject_IMMORTAL_REFCNT) {
-        _PyObject_Dump((PyObject *)&_Py_SINGLETON(small_ints)[_PY_NSMALLNEGINTS + 195]);
-        Py_FatalError("immortal object has less refcnt than expected _PyObject_IMMORTAL_REFCNT");
-    };
-    if (Py_REFCNT((PyObject *)&_Py_SINGLETON(small_ints)[_PY_NSMALLNEGINTS + 196]) < _PyObject_IMMORTAL_REFCNT) {
-        _PyObject_Dump((PyObject *)&_Py_SINGLETON(small_ints)[_PY_NSMALLNEGINTS + 196]);
-        Py_FatalError("immortal object has less refcnt than expected _PyObject_IMMORTAL_REFCNT");
-    };
-    if (Py_REFCNT((PyObject *)&_Py_SINGLETON(small_ints)[_PY_NSMALLNEGINTS + 197]) < _PyObject_IMMORTAL_REFCNT) {
-        _PyObject_Dump((PyObject *)&_Py_SINGLETON(small_ints)[_PY_NSMALLNEGINTS + 197]);
-        Py_FatalError("immortal object has less refcnt than expected _PyObject_IMMORTAL_REFCNT");
-    };
-    if (Py_REFCNT((PyObject *)&_Py_SINGLETON(small_ints)[_PY_NSMALLNEGINTS + 198]) < _PyObject_IMMORTAL_REFCNT) {
-        _PyObject_Dump((PyObject *)&_Py_SINGLETON(small_ints)[_PY_NSMALLNEGINTS + 198]);
-        Py_FatalError("immortal object has less refcnt than expected _PyObject_IMMORTAL_REFCNT");
-    };
-    if (Py_REFCNT((PyObject *)&_Py_SINGLETON(small_ints)[_PY_NSMALLNEGINTS + 199]) < _PyObject_IMMORTAL_REFCNT) {
-        _PyObject_Dump((PyObject *)&_Py_SINGLETON(small_ints)[_PY_NSMALLNEGINTS + 199]);
-        Py_FatalError("immortal object has less refcnt than expected _PyObject_IMMORTAL_REFCNT");
-    };
-    if (Py_REFCNT((PyObject *)&_Py_SINGLETON(small_ints)[_PY_NSMALLNEGINTS + 200]) < _PyObject_IMMORTAL_REFCNT) {
-        _PyObject_Dump((PyObject *)&_Py_SINGLETON(small_ints)[_PY_NSMALLNEGINTS + 200]);
-        Py_FatalError("immortal object has less refcnt than expected _PyObject_IMMORTAL_REFCNT");
-    };
-    if (Py_REFCNT((PyObject *)&_Py_SINGLETON(small_ints)[_PY_NSMALLNEGINTS + 201]) < _PyObject_IMMORTAL_REFCNT) {
-        _PyObject_Dump((PyObject *)&_Py_SINGLETON(small_ints)[_PY_NSMALLNEGINTS + 201]);
-        Py_FatalError("immortal object has less refcnt than expected _PyObject_IMMORTAL_REFCNT");
-    };
-    if (Py_REFCNT((PyObject *)&_Py_SINGLETON(small_ints)[_PY_NSMALLNEGINTS + 202]) < _PyObject_IMMORTAL_REFCNT) {
-        _PyObject_Dump((PyObject *)&_Py_SINGLETON(small_ints)[_PY_NSMALLNEGINTS + 202]);
-        Py_FatalError("immortal object has less refcnt than expected _PyObject_IMMORTAL_REFCNT");
-    };
-    if (Py_REFCNT((PyObject *)&_Py_SINGLETON(small_ints)[_PY_NSMALLNEGINTS + 203]) < _PyObject_IMMORTAL_REFCNT) {
-        _PyObject_Dump((PyObject *)&_Py_SINGLETON(small_ints)[_PY_NSMALLNEGINTS + 203]);
-        Py_FatalError("immortal object has less refcnt than expected _PyObject_IMMORTAL_REFCNT");
-    };
-    if (Py_REFCNT((PyObject *)&_Py_SINGLETON(small_ints)[_PY_NSMALLNEGINTS + 204]) < _PyObject_IMMORTAL_REFCNT) {
-        _PyObject_Dump((PyObject *)&_Py_SINGLETON(small_ints)[_PY_NSMALLNEGINTS + 204]);
-        Py_FatalError("immortal object has less refcnt than expected _PyObject_IMMORTAL_REFCNT");
-    };
-    if (Py_REFCNT((PyObject *)&_Py_SINGLETON(small_ints)[_PY_NSMALLNEGINTS + 205]) < _PyObject_IMMORTAL_REFCNT) {
-        _PyObject_Dump((PyObject *)&_Py_SINGLETON(small_ints)[_PY_NSMALLNEGINTS + 205]);
-        Py_FatalError("immortal object has less refcnt than expected _PyObject_IMMORTAL_REFCNT");
-    };
-    if (Py_REFCNT((PyObject *)&_Py_SINGLETON(small_ints)[_PY_NSMALLNEGINTS + 206]) < _PyObject_IMMORTAL_REFCNT) {
-        _PyObject_Dump((PyObject *)&_Py_SINGLETON(small_ints)[_PY_NSMALLNEGINTS + 206]);
-        Py_FatalError("immortal object has less refcnt than expected _PyObject_IMMORTAL_REFCNT");
-    };
-    if (Py_REFCNT((PyObject *)&_Py_SINGLETON(small_ints)[_PY_NSMALLNEGINTS + 207]) < _PyObject_IMMORTAL_REFCNT) {
-        _PyObject_Dump((PyObject *)&_Py_SINGLETON(small_ints)[_PY_NSMALLNEGINTS + 207]);
-        Py_FatalError("immortal object has less refcnt than expected _PyObject_IMMORTAL_REFCNT");
-    };
-    if (Py_REFCNT((PyObject *)&_Py_SINGLETON(small_ints)[_PY_NSMALLNEGINTS + 208]) < _PyObject_IMMORTAL_REFCNT) {
-        _PyObject_Dump((PyObject *)&_Py_SINGLETON(small_ints)[_PY_NSMALLNEGINTS + 208]);
-        Py_FatalError("immortal object has less refcnt than expected _PyObject_IMMORTAL_REFCNT");
-    };
-    if (Py_REFCNT((PyObject *)&_Py_SINGLETON(small_ints)[_PY_NSMALLNEGINTS + 209]) < _PyObject_IMMORTAL_REFCNT) {
-        _PyObject_Dump((PyObject *)&_Py_SINGLETON(small_ints)[_PY_NSMALLNEGINTS + 209]);
-        Py_FatalError("immortal object has less refcnt than expected _PyObject_IMMORTAL_REFCNT");
-    };
-    if (Py_REFCNT((PyObject *)&_Py_SINGLETON(small_ints)[_PY_NSMALLNEGINTS + 210]) < _PyObject_IMMORTAL_REFCNT) {
-        _PyObject_Dump((PyObject *)&_Py_SINGLETON(small_ints)[_PY_NSMALLNEGINTS + 210]);
-        Py_FatalError("immortal object has less refcnt than expected _PyObject_IMMORTAL_REFCNT");
-    };
-    if (Py_REFCNT((PyObject *)&_Py_SINGLETON(small_ints)[_PY_NSMALLNEGINTS + 211]) < _PyObject_IMMORTAL_REFCNT) {
-        _PyObject_Dump((PyObject *)&_Py_SINGLETON(small_ints)[_PY_NSMALLNEGINTS + 211]);
-        Py_FatalError("immortal object has less refcnt than expected _PyObject_IMMORTAL_REFCNT");
-    };
-    if (Py_REFCNT((PyObject *)&_Py_SINGLETON(small_ints)[_PY_NSMALLNEGINTS + 212]) < _PyObject_IMMORTAL_REFCNT) {
-        _PyObject_Dump((PyObject *)&_Py_SINGLETON(small_ints)[_PY_NSMALLNEGINTS + 212]);
-        Py_FatalError("immortal object has less refcnt than expected _PyObject_IMMORTAL_REFCNT");
-    };
-    if (Py_REFCNT((PyObject *)&_Py_SINGLETON(small_ints)[_PY_NSMALLNEGINTS + 213]) < _PyObject_IMMORTAL_REFCNT) {
-        _PyObject_Dump((PyObject *)&_Py_SINGLETON(small_ints)[_PY_NSMALLNEGINTS + 213]);
-        Py_FatalError("immortal object has less refcnt than expected _PyObject_IMMORTAL_REFCNT");
-    };
-    if (Py_REFCNT((PyObject *)&_Py_SINGLETON(small_ints)[_PY_NSMALLNEGINTS + 214]) < _PyObject_IMMORTAL_REFCNT) {
-        _PyObject_Dump((PyObject *)&_Py_SINGLETON(small_ints)[_PY_NSMALLNEGINTS + 214]);
-        Py_FatalError("immortal object has less refcnt than expected _PyObject_IMMORTAL_REFCNT");
-    };
-    if (Py_REFCNT((PyObject *)&_Py_SINGLETON(small_ints)[_PY_NSMALLNEGINTS + 215]) < _PyObject_IMMORTAL_REFCNT) {
-        _PyObject_Dump((PyObject *)&_Py_SINGLETON(small_ints)[_PY_NSMALLNEGINTS + 215]);
-        Py_FatalError("immortal object has less refcnt than expected _PyObject_IMMORTAL_REFCNT");
-    };
-    if (Py_REFCNT((PyObject *)&_Py_SINGLETON(small_ints)[_PY_NSMALLNEGINTS + 216]) < _PyObject_IMMORTAL_REFCNT) {
-        _PyObject_Dump((PyObject *)&_Py_SINGLETON(small_ints)[_PY_NSMALLNEGINTS + 216]);
-        Py_FatalError("immortal object has less refcnt than expected _PyObject_IMMORTAL_REFCNT");
-    };
-    if (Py_REFCNT((PyObject *)&_Py_SINGLETON(small_ints)[_PY_NSMALLNEGINTS + 217]) < _PyObject_IMMORTAL_REFCNT) {
-        _PyObject_Dump((PyObject *)&_Py_SINGLETON(small_ints)[_PY_NSMALLNEGINTS + 217]);
-        Py_FatalError("immortal object has less refcnt than expected _PyObject_IMMORTAL_REFCNT");
-    };
-    if (Py_REFCNT((PyObject *)&_Py_SINGLETON(small_ints)[_PY_NSMALLNEGINTS + 218]) < _PyObject_IMMORTAL_REFCNT) {
-        _PyObject_Dump((PyObject *)&_Py_SINGLETON(small_ints)[_PY_NSMALLNEGINTS + 218]);
-        Py_FatalError("immortal object has less refcnt than expected _PyObject_IMMORTAL_REFCNT");
-    };
-    if (Py_REFCNT((PyObject *)&_Py_SINGLETON(small_ints)[_PY_NSMALLNEGINTS + 219]) < _PyObject_IMMORTAL_REFCNT) {
-        _PyObject_Dump((PyObject *)&_Py_SINGLETON(small_ints)[_PY_NSMALLNEGINTS + 219]);
-        Py_FatalError("immortal object has less refcnt than expected _PyObject_IMMORTAL_REFCNT");
-    };
-    if (Py_REFCNT((PyObject *)&_Py_SINGLETON(small_ints)[_PY_NSMALLNEGINTS + 220]) < _PyObject_IMMORTAL_REFCNT) {
-        _PyObject_Dump((PyObject *)&_Py_SINGLETON(small_ints)[_PY_NSMALLNEGINTS + 220]);
-        Py_FatalError("immortal object has less refcnt than expected _PyObject_IMMORTAL_REFCNT");
-    };
-    if (Py_REFCNT((PyObject *)&_Py_SINGLETON(small_ints)[_PY_NSMALLNEGINTS + 221]) < _PyObject_IMMORTAL_REFCNT) {
-        _PyObject_Dump((PyObject *)&_Py_SINGLETON(small_ints)[_PY_NSMALLNEGINTS + 221]);
-        Py_FatalError("immortal object has less refcnt than expected _PyObject_IMMORTAL_REFCNT");
-    };
-    if (Py_REFCNT((PyObject *)&_Py_SINGLETON(small_ints)[_PY_NSMALLNEGINTS + 222]) < _PyObject_IMMORTAL_REFCNT) {
-        _PyObject_Dump((PyObject *)&_Py_SINGLETON(small_ints)[_PY_NSMALLNEGINTS + 222]);
-        Py_FatalError("immortal object has less refcnt than expected _PyObject_IMMORTAL_REFCNT");
-    };
-    if (Py_REFCNT((PyObject *)&_Py_SINGLETON(small_ints)[_PY_NSMALLNEGINTS + 223]) < _PyObject_IMMORTAL_REFCNT) {
-        _PyObject_Dump((PyObject *)&_Py_SINGLETON(small_ints)[_PY_NSMALLNEGINTS + 223]);
-        Py_FatalError("immortal object has less refcnt than expected _PyObject_IMMORTAL_REFCNT");
-    };
-    if (Py_REFCNT((PyObject *)&_Py_SINGLETON(small_ints)[_PY_NSMALLNEGINTS + 224]) < _PyObject_IMMORTAL_REFCNT) {
-        _PyObject_Dump((PyObject *)&_Py_SINGLETON(small_ints)[_PY_NSMALLNEGINTS + 224]);
-        Py_FatalError("immortal object has less refcnt than expected _PyObject_IMMORTAL_REFCNT");
-    };
-    if (Py_REFCNT((PyObject *)&_Py_SINGLETON(small_ints)[_PY_NSMALLNEGINTS + 225]) < _PyObject_IMMORTAL_REFCNT) {
-        _PyObject_Dump((PyObject *)&_Py_SINGLETON(small_ints)[_PY_NSMALLNEGINTS + 225]);
-        Py_FatalError("immortal object has less refcnt than expected _PyObject_IMMORTAL_REFCNT");
-    };
-    if (Py_REFCNT((PyObject *)&_Py_SINGLETON(small_ints)[_PY_NSMALLNEGINTS + 226]) < _PyObject_IMMORTAL_REFCNT) {
-        _PyObject_Dump((PyObject *)&_Py_SINGLETON(small_ints)[_PY_NSMALLNEGINTS + 226]);
-        Py_FatalError("immortal object has less refcnt than expected _PyObject_IMMORTAL_REFCNT");
-    };
-    if (Py_REFCNT((PyObject *)&_Py_SINGLETON(small_ints)[_PY_NSMALLNEGINTS + 227]) < _PyObject_IMMORTAL_REFCNT) {
-        _PyObject_Dump((PyObject *)&_Py_SINGLETON(small_ints)[_PY_NSMALLNEGINTS + 227]);
-        Py_FatalError("immortal object has less refcnt than expected _PyObject_IMMORTAL_REFCNT");
-    };
-    if (Py_REFCNT((PyObject *)&_Py_SINGLETON(small_ints)[_PY_NSMALLNEGINTS + 228]) < _PyObject_IMMORTAL_REFCNT) {
-        _PyObject_Dump((PyObject *)&_Py_SINGLETON(small_ints)[_PY_NSMALLNEGINTS + 228]);
-        Py_FatalError("immortal object has less refcnt than expected _PyObject_IMMORTAL_REFCNT");
-    };
-    if (Py_REFCNT((PyObject *)&_Py_SINGLETON(small_ints)[_PY_NSMALLNEGINTS + 229]) < _PyObject_IMMORTAL_REFCNT) {
-        _PyObject_Dump((PyObject *)&_Py_SINGLETON(small_ints)[_PY_NSMALLNEGINTS + 229]);
-        Py_FatalError("immortal object has less refcnt than expected _PyObject_IMMORTAL_REFCNT");
-    };
-    if (Py_REFCNT((PyObject *)&_Py_SINGLETON(small_ints)[_PY_NSMALLNEGINTS + 230]) < _PyObject_IMMORTAL_REFCNT) {
-        _PyObject_Dump((PyObject *)&_Py_SINGLETON(small_ints)[_PY_NSMALLNEGINTS + 230]);
-        Py_FatalError("immortal object has less refcnt than expected _PyObject_IMMORTAL_REFCNT");
-    };
-    if (Py_REFCNT((PyObject *)&_Py_SINGLETON(small_ints)[_PY_NSMALLNEGINTS + 231]) < _PyObject_IMMORTAL_REFCNT) {
-        _PyObject_Dump((PyObject *)&_Py_SINGLETON(small_ints)[_PY_NSMALLNEGINTS + 231]);
-        Py_FatalError("immortal object has less refcnt than expected _PyObject_IMMORTAL_REFCNT");
-    };
-    if (Py_REFCNT((PyObject *)&_Py_SINGLETON(small_ints)[_PY_NSMALLNEGINTS + 232]) < _PyObject_IMMORTAL_REFCNT) {
-        _PyObject_Dump((PyObject *)&_Py_SINGLETON(small_ints)[_PY_NSMALLNEGINTS + 232]);
-        Py_FatalError("immortal object has less refcnt than expected _PyObject_IMMORTAL_REFCNT");
-    };
-    if (Py_REFCNT((PyObject *)&_Py_SINGLETON(small_ints)[_PY_NSMALLNEGINTS + 233]) < _PyObject_IMMORTAL_REFCNT) {
-        _PyObject_Dump((PyObject *)&_Py_SINGLETON(small_ints)[_PY_NSMALLNEGINTS + 233]);
-        Py_FatalError("immortal object has less refcnt than expected _PyObject_IMMORTAL_REFCNT");
-    };
-    if (Py_REFCNT((PyObject *)&_Py_SINGLETON(small_ints)[_PY_NSMALLNEGINTS + 234]) < _PyObject_IMMORTAL_REFCNT) {
-        _PyObject_Dump((PyObject *)&_Py_SINGLETON(small_ints)[_PY_NSMALLNEGINTS + 234]);
-        Py_FatalError("immortal object has less refcnt than expected _PyObject_IMMORTAL_REFCNT");
-    };
-    if (Py_REFCNT((PyObject *)&_Py_SINGLETON(small_ints)[_PY_NSMALLNEGINTS + 235]) < _PyObject_IMMORTAL_REFCNT) {
-        _PyObject_Dump((PyObject *)&_Py_SINGLETON(small_ints)[_PY_NSMALLNEGINTS + 235]);
-        Py_FatalError("immortal object has less refcnt than expected _PyObject_IMMORTAL_REFCNT");
-    };
-    if (Py_REFCNT((PyObject *)&_Py_SINGLETON(small_ints)[_PY_NSMALLNEGINTS + 236]) < _PyObject_IMMORTAL_REFCNT) {
-        _PyObject_Dump((PyObject *)&_Py_SINGLETON(small_ints)[_PY_NSMALLNEGINTS + 236]);
-        Py_FatalError("immortal object has less refcnt than expected _PyObject_IMMORTAL_REFCNT");
-    };
-    if (Py_REFCNT((PyObject *)&_Py_SINGLETON(small_ints)[_PY_NSMALLNEGINTS + 237]) < _PyObject_IMMORTAL_REFCNT) {
-        _PyObject_Dump((PyObject *)&_Py_SINGLETON(small_ints)[_PY_NSMALLNEGINTS + 237]);
-        Py_FatalError("immortal object has less refcnt than expected _PyObject_IMMORTAL_REFCNT");
-    };
-    if (Py_REFCNT((PyObject *)&_Py_SINGLETON(small_ints)[_PY_NSMALLNEGINTS + 238]) < _PyObject_IMMORTAL_REFCNT) {
-        _PyObject_Dump((PyObject *)&_Py_SINGLETON(small_ints)[_PY_NSMALLNEGINTS + 238]);
-        Py_FatalError("immortal object has less refcnt than expected _PyObject_IMMORTAL_REFCNT");
-    };
-    if (Py_REFCNT((PyObject *)&_Py_SINGLETON(small_ints)[_PY_NSMALLNEGINTS + 239]) < _PyObject_IMMORTAL_REFCNT) {
-        _PyObject_Dump((PyObject *)&_Py_SINGLETON(small_ints)[_PY_NSMALLNEGINTS + 239]);
-        Py_FatalError("immortal object has less refcnt than expected _PyObject_IMMORTAL_REFCNT");
-    };
-    if (Py_REFCNT((PyObject *)&_Py_SINGLETON(small_ints)[_PY_NSMALLNEGINTS + 240]) < _PyObject_IMMORTAL_REFCNT) {
-        _PyObject_Dump((PyObject *)&_Py_SINGLETON(small_ints)[_PY_NSMALLNEGINTS + 240]);
-        Py_FatalError("immortal object has less refcnt than expected _PyObject_IMMORTAL_REFCNT");
-    };
-    if (Py_REFCNT((PyObject *)&_Py_SINGLETON(small_ints)[_PY_NSMALLNEGINTS + 241]) < _PyObject_IMMORTAL_REFCNT) {
-        _PyObject_Dump((PyObject *)&_Py_SINGLETON(small_ints)[_PY_NSMALLNEGINTS + 241]);
-        Py_FatalError("immortal object has less refcnt than expected _PyObject_IMMORTAL_REFCNT");
-    };
-    if (Py_REFCNT((PyObject *)&_Py_SINGLETON(small_ints)[_PY_NSMALLNEGINTS + 242]) < _PyObject_IMMORTAL_REFCNT) {
-        _PyObject_Dump((PyObject *)&_Py_SINGLETON(small_ints)[_PY_NSMALLNEGINTS + 242]);
-        Py_FatalError("immortal object has less refcnt than expected _PyObject_IMMORTAL_REFCNT");
-    };
-    if (Py_REFCNT((PyObject *)&_Py_SINGLETON(small_ints)[_PY_NSMALLNEGINTS + 243]) < _PyObject_IMMORTAL_REFCNT) {
-        _PyObject_Dump((PyObject *)&_Py_SINGLETON(small_ints)[_PY_NSMALLNEGINTS + 243]);
-        Py_FatalError("immortal object has less refcnt than expected _PyObject_IMMORTAL_REFCNT");
-    };
-    if (Py_REFCNT((PyObject *)&_Py_SINGLETON(small_ints)[_PY_NSMALLNEGINTS + 244]) < _PyObject_IMMORTAL_REFCNT) {
-        _PyObject_Dump((PyObject *)&_Py_SINGLETON(small_ints)[_PY_NSMALLNEGINTS + 244]);
-        Py_FatalError("immortal object has less refcnt than expected _PyObject_IMMORTAL_REFCNT");
-    };
-    if (Py_REFCNT((PyObject *)&_Py_SINGLETON(small_ints)[_PY_NSMALLNEGINTS + 245]) < _PyObject_IMMORTAL_REFCNT) {
-        _PyObject_Dump((PyObject *)&_Py_SINGLETON(small_ints)[_PY_NSMALLNEGINTS + 245]);
-        Py_FatalError("immortal object has less refcnt than expected _PyObject_IMMORTAL_REFCNT");
-    };
-    if (Py_REFCNT((PyObject *)&_Py_SINGLETON(small_ints)[_PY_NSMALLNEGINTS + 246]) < _PyObject_IMMORTAL_REFCNT) {
-        _PyObject_Dump((PyObject *)&_Py_SINGLETON(small_ints)[_PY_NSMALLNEGINTS + 246]);
-        Py_FatalError("immortal object has less refcnt than expected _PyObject_IMMORTAL_REFCNT");
-    };
-    if (Py_REFCNT((PyObject *)&_Py_SINGLETON(small_ints)[_PY_NSMALLNEGINTS + 247]) < _PyObject_IMMORTAL_REFCNT) {
-        _PyObject_Dump((PyObject *)&_Py_SINGLETON(small_ints)[_PY_NSMALLNEGINTS + 247]);
-        Py_FatalError("immortal object has less refcnt than expected _PyObject_IMMORTAL_REFCNT");
-    };
-    if (Py_REFCNT((PyObject *)&_Py_SINGLETON(small_ints)[_PY_NSMALLNEGINTS + 248]) < _PyObject_IMMORTAL_REFCNT) {
-        _PyObject_Dump((PyObject *)&_Py_SINGLETON(small_ints)[_PY_NSMALLNEGINTS + 248]);
-        Py_FatalError("immortal object has less refcnt than expected _PyObject_IMMORTAL_REFCNT");
-    };
-    if (Py_REFCNT((PyObject *)&_Py_SINGLETON(small_ints)[_PY_NSMALLNEGINTS + 249]) < _PyObject_IMMORTAL_REFCNT) {
-        _PyObject_Dump((PyObject *)&_Py_SINGLETON(small_ints)[_PY_NSMALLNEGINTS + 249]);
-        Py_FatalError("immortal object has less refcnt than expected _PyObject_IMMORTAL_REFCNT");
-    };
-    if (Py_REFCNT((PyObject *)&_Py_SINGLETON(small_ints)[_PY_NSMALLNEGINTS + 250]) < _PyObject_IMMORTAL_REFCNT) {
-        _PyObject_Dump((PyObject *)&_Py_SINGLETON(small_ints)[_PY_NSMALLNEGINTS + 250]);
-        Py_FatalError("immortal object has less refcnt than expected _PyObject_IMMORTAL_REFCNT");
-    };
-    if (Py_REFCNT((PyObject *)&_Py_SINGLETON(small_ints)[_PY_NSMALLNEGINTS + 251]) < _PyObject_IMMORTAL_REFCNT) {
-        _PyObject_Dump((PyObject *)&_Py_SINGLETON(small_ints)[_PY_NSMALLNEGINTS + 251]);
-        Py_FatalError("immortal object has less refcnt than expected _PyObject_IMMORTAL_REFCNT");
-    };
-    if (Py_REFCNT((PyObject *)&_Py_SINGLETON(small_ints)[_PY_NSMALLNEGINTS + 252]) < _PyObject_IMMORTAL_REFCNT) {
-        _PyObject_Dump((PyObject *)&_Py_SINGLETON(small_ints)[_PY_NSMALLNEGINTS + 252]);
-        Py_FatalError("immortal object has less refcnt than expected _PyObject_IMMORTAL_REFCNT");
-    };
-    if (Py_REFCNT((PyObject *)&_Py_SINGLETON(small_ints)[_PY_NSMALLNEGINTS + 253]) < _PyObject_IMMORTAL_REFCNT) {
-        _PyObject_Dump((PyObject *)&_Py_SINGLETON(small_ints)[_PY_NSMALLNEGINTS + 253]);
-        Py_FatalError("immortal object has less refcnt than expected _PyObject_IMMORTAL_REFCNT");
-    };
-    if (Py_REFCNT((PyObject *)&_Py_SINGLETON(small_ints)[_PY_NSMALLNEGINTS + 254]) < _PyObject_IMMORTAL_REFCNT) {
-        _PyObject_Dump((PyObject *)&_Py_SINGLETON(small_ints)[_PY_NSMALLNEGINTS + 254]);
-        Py_FatalError("immortal object has less refcnt than expected _PyObject_IMMORTAL_REFCNT");
-    };
-    if (Py_REFCNT((PyObject *)&_Py_SINGLETON(small_ints)[_PY_NSMALLNEGINTS + 255]) < _PyObject_IMMORTAL_REFCNT) {
-        _PyObject_Dump((PyObject *)&_Py_SINGLETON(small_ints)[_PY_NSMALLNEGINTS + 255]);
-        Py_FatalError("immortal object has less refcnt than expected _PyObject_IMMORTAL_REFCNT");
-    };
-    if (Py_REFCNT((PyObject *)&_Py_SINGLETON(small_ints)[_PY_NSMALLNEGINTS + 256]) < _PyObject_IMMORTAL_REFCNT) {
-        _PyObject_Dump((PyObject *)&_Py_SINGLETON(small_ints)[_PY_NSMALLNEGINTS + 256]);
-        Py_FatalError("immortal object has less refcnt than expected _PyObject_IMMORTAL_REFCNT");
-    };
-    if (Py_REFCNT((PyObject *)&_Py_SINGLETON(bytes_empty)) < _PyObject_IMMORTAL_REFCNT) {
-        _PyObject_Dump((PyObject *)&_Py_SINGLETON(bytes_empty));
-        Py_FatalError("immortal object has less refcnt than expected _PyObject_IMMORTAL_REFCNT");
-    };
-    if (Py_REFCNT((PyObject *)&_Py_SINGLETON(bytes_characters)[0]) < _PyObject_IMMORTAL_REFCNT) {
-        _PyObject_Dump((PyObject *)&_Py_SINGLETON(bytes_characters)[0]);
-        Py_FatalError("immortal object has less refcnt than expected _PyObject_IMMORTAL_REFCNT");
-    };
-    if (Py_REFCNT((PyObject *)&_Py_SINGLETON(bytes_characters)[1]) < _PyObject_IMMORTAL_REFCNT) {
-        _PyObject_Dump((PyObject *)&_Py_SINGLETON(bytes_characters)[1]);
-        Py_FatalError("immortal object has less refcnt than expected _PyObject_IMMORTAL_REFCNT");
-    };
-    if (Py_REFCNT((PyObject *)&_Py_SINGLETON(bytes_characters)[2]) < _PyObject_IMMORTAL_REFCNT) {
-        _PyObject_Dump((PyObject *)&_Py_SINGLETON(bytes_characters)[2]);
-        Py_FatalError("immortal object has less refcnt than expected _PyObject_IMMORTAL_REFCNT");
-    };
-    if (Py_REFCNT((PyObject *)&_Py_SINGLETON(bytes_characters)[3]) < _PyObject_IMMORTAL_REFCNT) {
-        _PyObject_Dump((PyObject *)&_Py_SINGLETON(bytes_characters)[3]);
-        Py_FatalError("immortal object has less refcnt than expected _PyObject_IMMORTAL_REFCNT");
-    };
-    if (Py_REFCNT((PyObject *)&_Py_SINGLETON(bytes_characters)[4]) < _PyObject_IMMORTAL_REFCNT) {
-        _PyObject_Dump((PyObject *)&_Py_SINGLETON(bytes_characters)[4]);
-        Py_FatalError("immortal object has less refcnt than expected _PyObject_IMMORTAL_REFCNT");
-    };
-    if (Py_REFCNT((PyObject *)&_Py_SINGLETON(bytes_characters)[5]) < _PyObject_IMMORTAL_REFCNT) {
-        _PyObject_Dump((PyObject *)&_Py_SINGLETON(bytes_characters)[5]);
-        Py_FatalError("immortal object has less refcnt than expected _PyObject_IMMORTAL_REFCNT");
-    };
-    if (Py_REFCNT((PyObject *)&_Py_SINGLETON(bytes_characters)[6]) < _PyObject_IMMORTAL_REFCNT) {
-        _PyObject_Dump((PyObject *)&_Py_SINGLETON(bytes_characters)[6]);
-        Py_FatalError("immortal object has less refcnt than expected _PyObject_IMMORTAL_REFCNT");
-    };
-    if (Py_REFCNT((PyObject *)&_Py_SINGLETON(bytes_characters)[7]) < _PyObject_IMMORTAL_REFCNT) {
-        _PyObject_Dump((PyObject *)&_Py_SINGLETON(bytes_characters)[7]);
-        Py_FatalError("immortal object has less refcnt than expected _PyObject_IMMORTAL_REFCNT");
-    };
-    if (Py_REFCNT((PyObject *)&_Py_SINGLETON(bytes_characters)[8]) < _PyObject_IMMORTAL_REFCNT) {
-        _PyObject_Dump((PyObject *)&_Py_SINGLETON(bytes_characters)[8]);
-        Py_FatalError("immortal object has less refcnt than expected _PyObject_IMMORTAL_REFCNT");
-    };
-    if (Py_REFCNT((PyObject *)&_Py_SINGLETON(bytes_characters)[9]) < _PyObject_IMMORTAL_REFCNT) {
-        _PyObject_Dump((PyObject *)&_Py_SINGLETON(bytes_characters)[9]);
-        Py_FatalError("immortal object has less refcnt than expected _PyObject_IMMORTAL_REFCNT");
-    };
-    if (Py_REFCNT((PyObject *)&_Py_SINGLETON(bytes_characters)[10]) < _PyObject_IMMORTAL_REFCNT) {
-        _PyObject_Dump((PyObject *)&_Py_SINGLETON(bytes_characters)[10]);
-        Py_FatalError("immortal object has less refcnt than expected _PyObject_IMMORTAL_REFCNT");
-    };
-    if (Py_REFCNT((PyObject *)&_Py_SINGLETON(bytes_characters)[11]) < _PyObject_IMMORTAL_REFCNT) {
-        _PyObject_Dump((PyObject *)&_Py_SINGLETON(bytes_characters)[11]);
-        Py_FatalError("immortal object has less refcnt than expected _PyObject_IMMORTAL_REFCNT");
-    };
-    if (Py_REFCNT((PyObject *)&_Py_SINGLETON(bytes_characters)[12]) < _PyObject_IMMORTAL_REFCNT) {
-        _PyObject_Dump((PyObject *)&_Py_SINGLETON(bytes_characters)[12]);
-        Py_FatalError("immortal object has less refcnt than expected _PyObject_IMMORTAL_REFCNT");
-    };
-    if (Py_REFCNT((PyObject *)&_Py_SINGLETON(bytes_characters)[13]) < _PyObject_IMMORTAL_REFCNT) {
-        _PyObject_Dump((PyObject *)&_Py_SINGLETON(bytes_characters)[13]);
-        Py_FatalError("immortal object has less refcnt than expected _PyObject_IMMORTAL_REFCNT");
-    };
-    if (Py_REFCNT((PyObject *)&_Py_SINGLETON(bytes_characters)[14]) < _PyObject_IMMORTAL_REFCNT) {
-        _PyObject_Dump((PyObject *)&_Py_SINGLETON(bytes_characters)[14]);
-        Py_FatalError("immortal object has less refcnt than expected _PyObject_IMMORTAL_REFCNT");
-    };
-    if (Py_REFCNT((PyObject *)&_Py_SINGLETON(bytes_characters)[15]) < _PyObject_IMMORTAL_REFCNT) {
-        _PyObject_Dump((PyObject *)&_Py_SINGLETON(bytes_characters)[15]);
-        Py_FatalError("immortal object has less refcnt than expected _PyObject_IMMORTAL_REFCNT");
-    };
-    if (Py_REFCNT((PyObject *)&_Py_SINGLETON(bytes_characters)[16]) < _PyObject_IMMORTAL_REFCNT) {
-        _PyObject_Dump((PyObject *)&_Py_SINGLETON(bytes_characters)[16]);
-        Py_FatalError("immortal object has less refcnt than expected _PyObject_IMMORTAL_REFCNT");
-    };
-    if (Py_REFCNT((PyObject *)&_Py_SINGLETON(bytes_characters)[17]) < _PyObject_IMMORTAL_REFCNT) {
-        _PyObject_Dump((PyObject *)&_Py_SINGLETON(bytes_characters)[17]);
-        Py_FatalError("immortal object has less refcnt than expected _PyObject_IMMORTAL_REFCNT");
-    };
-    if (Py_REFCNT((PyObject *)&_Py_SINGLETON(bytes_characters)[18]) < _PyObject_IMMORTAL_REFCNT) {
-        _PyObject_Dump((PyObject *)&_Py_SINGLETON(bytes_characters)[18]);
-        Py_FatalError("immortal object has less refcnt than expected _PyObject_IMMORTAL_REFCNT");
-    };
-    if (Py_REFCNT((PyObject *)&_Py_SINGLETON(bytes_characters)[19]) < _PyObject_IMMORTAL_REFCNT) {
-        _PyObject_Dump((PyObject *)&_Py_SINGLETON(bytes_characters)[19]);
-        Py_FatalError("immortal object has less refcnt than expected _PyObject_IMMORTAL_REFCNT");
-    };
-    if (Py_REFCNT((PyObject *)&_Py_SINGLETON(bytes_characters)[20]) < _PyObject_IMMORTAL_REFCNT) {
-        _PyObject_Dump((PyObject *)&_Py_SINGLETON(bytes_characters)[20]);
-        Py_FatalError("immortal object has less refcnt than expected _PyObject_IMMORTAL_REFCNT");
-    };
-    if (Py_REFCNT((PyObject *)&_Py_SINGLETON(bytes_characters)[21]) < _PyObject_IMMORTAL_REFCNT) {
-        _PyObject_Dump((PyObject *)&_Py_SINGLETON(bytes_characters)[21]);
-        Py_FatalError("immortal object has less refcnt than expected _PyObject_IMMORTAL_REFCNT");
-    };
-    if (Py_REFCNT((PyObject *)&_Py_SINGLETON(bytes_characters)[22]) < _PyObject_IMMORTAL_REFCNT) {
-        _PyObject_Dump((PyObject *)&_Py_SINGLETON(bytes_characters)[22]);
-        Py_FatalError("immortal object has less refcnt than expected _PyObject_IMMORTAL_REFCNT");
-    };
-    if (Py_REFCNT((PyObject *)&_Py_SINGLETON(bytes_characters)[23]) < _PyObject_IMMORTAL_REFCNT) {
-        _PyObject_Dump((PyObject *)&_Py_SINGLETON(bytes_characters)[23]);
-        Py_FatalError("immortal object has less refcnt than expected _PyObject_IMMORTAL_REFCNT");
-    };
-    if (Py_REFCNT((PyObject *)&_Py_SINGLETON(bytes_characters)[24]) < _PyObject_IMMORTAL_REFCNT) {
-        _PyObject_Dump((PyObject *)&_Py_SINGLETON(bytes_characters)[24]);
-        Py_FatalError("immortal object has less refcnt than expected _PyObject_IMMORTAL_REFCNT");
-    };
-    if (Py_REFCNT((PyObject *)&_Py_SINGLETON(bytes_characters)[25]) < _PyObject_IMMORTAL_REFCNT) {
-        _PyObject_Dump((PyObject *)&_Py_SINGLETON(bytes_characters)[25]);
-        Py_FatalError("immortal object has less refcnt than expected _PyObject_IMMORTAL_REFCNT");
-    };
-    if (Py_REFCNT((PyObject *)&_Py_SINGLETON(bytes_characters)[26]) < _PyObject_IMMORTAL_REFCNT) {
-        _PyObject_Dump((PyObject *)&_Py_SINGLETON(bytes_characters)[26]);
-        Py_FatalError("immortal object has less refcnt than expected _PyObject_IMMORTAL_REFCNT");
-    };
-    if (Py_REFCNT((PyObject *)&_Py_SINGLETON(bytes_characters)[27]) < _PyObject_IMMORTAL_REFCNT) {
-        _PyObject_Dump((PyObject *)&_Py_SINGLETON(bytes_characters)[27]);
-        Py_FatalError("immortal object has less refcnt than expected _PyObject_IMMORTAL_REFCNT");
-    };
-    if (Py_REFCNT((PyObject *)&_Py_SINGLETON(bytes_characters)[28]) < _PyObject_IMMORTAL_REFCNT) {
-        _PyObject_Dump((PyObject *)&_Py_SINGLETON(bytes_characters)[28]);
-        Py_FatalError("immortal object has less refcnt than expected _PyObject_IMMORTAL_REFCNT");
-    };
-    if (Py_REFCNT((PyObject *)&_Py_SINGLETON(bytes_characters)[29]) < _PyObject_IMMORTAL_REFCNT) {
-        _PyObject_Dump((PyObject *)&_Py_SINGLETON(bytes_characters)[29]);
-        Py_FatalError("immortal object has less refcnt than expected _PyObject_IMMORTAL_REFCNT");
-    };
-    if (Py_REFCNT((PyObject *)&_Py_SINGLETON(bytes_characters)[30]) < _PyObject_IMMORTAL_REFCNT) {
-        _PyObject_Dump((PyObject *)&_Py_SINGLETON(bytes_characters)[30]);
-        Py_FatalError("immortal object has less refcnt than expected _PyObject_IMMORTAL_REFCNT");
-    };
-    if (Py_REFCNT((PyObject *)&_Py_SINGLETON(bytes_characters)[31]) < _PyObject_IMMORTAL_REFCNT) {
-        _PyObject_Dump((PyObject *)&_Py_SINGLETON(bytes_characters)[31]);
-        Py_FatalError("immortal object has less refcnt than expected _PyObject_IMMORTAL_REFCNT");
-    };
-    if (Py_REFCNT((PyObject *)&_Py_SINGLETON(bytes_characters)[32]) < _PyObject_IMMORTAL_REFCNT) {
-        _PyObject_Dump((PyObject *)&_Py_SINGLETON(bytes_characters)[32]);
-        Py_FatalError("immortal object has less refcnt than expected _PyObject_IMMORTAL_REFCNT");
-    };
-    if (Py_REFCNT((PyObject *)&_Py_SINGLETON(bytes_characters)[33]) < _PyObject_IMMORTAL_REFCNT) {
-        _PyObject_Dump((PyObject *)&_Py_SINGLETON(bytes_characters)[33]);
-        Py_FatalError("immortal object has less refcnt than expected _PyObject_IMMORTAL_REFCNT");
-    };
-    if (Py_REFCNT((PyObject *)&_Py_SINGLETON(bytes_characters)[34]) < _PyObject_IMMORTAL_REFCNT) {
-        _PyObject_Dump((PyObject *)&_Py_SINGLETON(bytes_characters)[34]);
-        Py_FatalError("immortal object has less refcnt than expected _PyObject_IMMORTAL_REFCNT");
-    };
-    if (Py_REFCNT((PyObject *)&_Py_SINGLETON(bytes_characters)[35]) < _PyObject_IMMORTAL_REFCNT) {
-        _PyObject_Dump((PyObject *)&_Py_SINGLETON(bytes_characters)[35]);
-        Py_FatalError("immortal object has less refcnt than expected _PyObject_IMMORTAL_REFCNT");
-    };
-    if (Py_REFCNT((PyObject *)&_Py_SINGLETON(bytes_characters)[36]) < _PyObject_IMMORTAL_REFCNT) {
-        _PyObject_Dump((PyObject *)&_Py_SINGLETON(bytes_characters)[36]);
-        Py_FatalError("immortal object has less refcnt than expected _PyObject_IMMORTAL_REFCNT");
-    };
-    if (Py_REFCNT((PyObject *)&_Py_SINGLETON(bytes_characters)[37]) < _PyObject_IMMORTAL_REFCNT) {
-        _PyObject_Dump((PyObject *)&_Py_SINGLETON(bytes_characters)[37]);
-        Py_FatalError("immortal object has less refcnt than expected _PyObject_IMMORTAL_REFCNT");
-    };
-    if (Py_REFCNT((PyObject *)&_Py_SINGLETON(bytes_characters)[38]) < _PyObject_IMMORTAL_REFCNT) {
-        _PyObject_Dump((PyObject *)&_Py_SINGLETON(bytes_characters)[38]);
-        Py_FatalError("immortal object has less refcnt than expected _PyObject_IMMORTAL_REFCNT");
-    };
-    if (Py_REFCNT((PyObject *)&_Py_SINGLETON(bytes_characters)[39]) < _PyObject_IMMORTAL_REFCNT) {
-        _PyObject_Dump((PyObject *)&_Py_SINGLETON(bytes_characters)[39]);
-        Py_FatalError("immortal object has less refcnt than expected _PyObject_IMMORTAL_REFCNT");
-    };
-    if (Py_REFCNT((PyObject *)&_Py_SINGLETON(bytes_characters)[40]) < _PyObject_IMMORTAL_REFCNT) {
-        _PyObject_Dump((PyObject *)&_Py_SINGLETON(bytes_characters)[40]);
-        Py_FatalError("immortal object has less refcnt than expected _PyObject_IMMORTAL_REFCNT");
-    };
-    if (Py_REFCNT((PyObject *)&_Py_SINGLETON(bytes_characters)[41]) < _PyObject_IMMORTAL_REFCNT) {
-        _PyObject_Dump((PyObject *)&_Py_SINGLETON(bytes_characters)[41]);
-        Py_FatalError("immortal object has less refcnt than expected _PyObject_IMMORTAL_REFCNT");
-    };
-    if (Py_REFCNT((PyObject *)&_Py_SINGLETON(bytes_characters)[42]) < _PyObject_IMMORTAL_REFCNT) {
-        _PyObject_Dump((PyObject *)&_Py_SINGLETON(bytes_characters)[42]);
-        Py_FatalError("immortal object has less refcnt than expected _PyObject_IMMORTAL_REFCNT");
-    };
-    if (Py_REFCNT((PyObject *)&_Py_SINGLETON(bytes_characters)[43]) < _PyObject_IMMORTAL_REFCNT) {
-        _PyObject_Dump((PyObject *)&_Py_SINGLETON(bytes_characters)[43]);
-        Py_FatalError("immortal object has less refcnt than expected _PyObject_IMMORTAL_REFCNT");
-    };
-    if (Py_REFCNT((PyObject *)&_Py_SINGLETON(bytes_characters)[44]) < _PyObject_IMMORTAL_REFCNT) {
-        _PyObject_Dump((PyObject *)&_Py_SINGLETON(bytes_characters)[44]);
-        Py_FatalError("immortal object has less refcnt than expected _PyObject_IMMORTAL_REFCNT");
-    };
-    if (Py_REFCNT((PyObject *)&_Py_SINGLETON(bytes_characters)[45]) < _PyObject_IMMORTAL_REFCNT) {
-        _PyObject_Dump((PyObject *)&_Py_SINGLETON(bytes_characters)[45]);
-        Py_FatalError("immortal object has less refcnt than expected _PyObject_IMMORTAL_REFCNT");
-    };
-    if (Py_REFCNT((PyObject *)&_Py_SINGLETON(bytes_characters)[46]) < _PyObject_IMMORTAL_REFCNT) {
-        _PyObject_Dump((PyObject *)&_Py_SINGLETON(bytes_characters)[46]);
-        Py_FatalError("immortal object has less refcnt than expected _PyObject_IMMORTAL_REFCNT");
-    };
-    if (Py_REFCNT((PyObject *)&_Py_SINGLETON(bytes_characters)[47]) < _PyObject_IMMORTAL_REFCNT) {
-        _PyObject_Dump((PyObject *)&_Py_SINGLETON(bytes_characters)[47]);
-        Py_FatalError("immortal object has less refcnt than expected _PyObject_IMMORTAL_REFCNT");
-    };
-    if (Py_REFCNT((PyObject *)&_Py_SINGLETON(bytes_characters)[48]) < _PyObject_IMMORTAL_REFCNT) {
-        _PyObject_Dump((PyObject *)&_Py_SINGLETON(bytes_characters)[48]);
-        Py_FatalError("immortal object has less refcnt than expected _PyObject_IMMORTAL_REFCNT");
-    };
-    if (Py_REFCNT((PyObject *)&_Py_SINGLETON(bytes_characters)[49]) < _PyObject_IMMORTAL_REFCNT) {
-        _PyObject_Dump((PyObject *)&_Py_SINGLETON(bytes_characters)[49]);
-        Py_FatalError("immortal object has less refcnt than expected _PyObject_IMMORTAL_REFCNT");
-    };
-    if (Py_REFCNT((PyObject *)&_Py_SINGLETON(bytes_characters)[50]) < _PyObject_IMMORTAL_REFCNT) {
-        _PyObject_Dump((PyObject *)&_Py_SINGLETON(bytes_characters)[50]);
-        Py_FatalError("immortal object has less refcnt than expected _PyObject_IMMORTAL_REFCNT");
-    };
-    if (Py_REFCNT((PyObject *)&_Py_SINGLETON(bytes_characters)[51]) < _PyObject_IMMORTAL_REFCNT) {
-        _PyObject_Dump((PyObject *)&_Py_SINGLETON(bytes_characters)[51]);
-        Py_FatalError("immortal object has less refcnt than expected _PyObject_IMMORTAL_REFCNT");
-    };
-    if (Py_REFCNT((PyObject *)&_Py_SINGLETON(bytes_characters)[52]) < _PyObject_IMMORTAL_REFCNT) {
-        _PyObject_Dump((PyObject *)&_Py_SINGLETON(bytes_characters)[52]);
-        Py_FatalError("immortal object has less refcnt than expected _PyObject_IMMORTAL_REFCNT");
-    };
-    if (Py_REFCNT((PyObject *)&_Py_SINGLETON(bytes_characters)[53]) < _PyObject_IMMORTAL_REFCNT) {
-        _PyObject_Dump((PyObject *)&_Py_SINGLETON(bytes_characters)[53]);
-        Py_FatalError("immortal object has less refcnt than expected _PyObject_IMMORTAL_REFCNT");
-    };
-    if (Py_REFCNT((PyObject *)&_Py_SINGLETON(bytes_characters)[54]) < _PyObject_IMMORTAL_REFCNT) {
-        _PyObject_Dump((PyObject *)&_Py_SINGLETON(bytes_characters)[54]);
-        Py_FatalError("immortal object has less refcnt than expected _PyObject_IMMORTAL_REFCNT");
-    };
-    if (Py_REFCNT((PyObject *)&_Py_SINGLETON(bytes_characters)[55]) < _PyObject_IMMORTAL_REFCNT) {
-        _PyObject_Dump((PyObject *)&_Py_SINGLETON(bytes_characters)[55]);
-        Py_FatalError("immortal object has less refcnt than expected _PyObject_IMMORTAL_REFCNT");
-    };
-    if (Py_REFCNT((PyObject *)&_Py_SINGLETON(bytes_characters)[56]) < _PyObject_IMMORTAL_REFCNT) {
-        _PyObject_Dump((PyObject *)&_Py_SINGLETON(bytes_characters)[56]);
-        Py_FatalError("immortal object has less refcnt than expected _PyObject_IMMORTAL_REFCNT");
-    };
-    if (Py_REFCNT((PyObject *)&_Py_SINGLETON(bytes_characters)[57]) < _PyObject_IMMORTAL_REFCNT) {
-        _PyObject_Dump((PyObject *)&_Py_SINGLETON(bytes_characters)[57]);
-        Py_FatalError("immortal object has less refcnt than expected _PyObject_IMMORTAL_REFCNT");
-    };
-    if (Py_REFCNT((PyObject *)&_Py_SINGLETON(bytes_characters)[58]) < _PyObject_IMMORTAL_REFCNT) {
-        _PyObject_Dump((PyObject *)&_Py_SINGLETON(bytes_characters)[58]);
-        Py_FatalError("immortal object has less refcnt than expected _PyObject_IMMORTAL_REFCNT");
-    };
-    if (Py_REFCNT((PyObject *)&_Py_SINGLETON(bytes_characters)[59]) < _PyObject_IMMORTAL_REFCNT) {
-        _PyObject_Dump((PyObject *)&_Py_SINGLETON(bytes_characters)[59]);
-        Py_FatalError("immortal object has less refcnt than expected _PyObject_IMMORTAL_REFCNT");
-    };
-    if (Py_REFCNT((PyObject *)&_Py_SINGLETON(bytes_characters)[60]) < _PyObject_IMMORTAL_REFCNT) {
-        _PyObject_Dump((PyObject *)&_Py_SINGLETON(bytes_characters)[60]);
-        Py_FatalError("immortal object has less refcnt than expected _PyObject_IMMORTAL_REFCNT");
-    };
-    if (Py_REFCNT((PyObject *)&_Py_SINGLETON(bytes_characters)[61]) < _PyObject_IMMORTAL_REFCNT) {
-        _PyObject_Dump((PyObject *)&_Py_SINGLETON(bytes_characters)[61]);
-        Py_FatalError("immortal object has less refcnt than expected _PyObject_IMMORTAL_REFCNT");
-    };
-    if (Py_REFCNT((PyObject *)&_Py_SINGLETON(bytes_characters)[62]) < _PyObject_IMMORTAL_REFCNT) {
-        _PyObject_Dump((PyObject *)&_Py_SINGLETON(bytes_characters)[62]);
-        Py_FatalError("immortal object has less refcnt than expected _PyObject_IMMORTAL_REFCNT");
-    };
-    if (Py_REFCNT((PyObject *)&_Py_SINGLETON(bytes_characters)[63]) < _PyObject_IMMORTAL_REFCNT) {
-        _PyObject_Dump((PyObject *)&_Py_SINGLETON(bytes_characters)[63]);
-        Py_FatalError("immortal object has less refcnt than expected _PyObject_IMMORTAL_REFCNT");
-    };
-    if (Py_REFCNT((PyObject *)&_Py_SINGLETON(bytes_characters)[64]) < _PyObject_IMMORTAL_REFCNT) {
-        _PyObject_Dump((PyObject *)&_Py_SINGLETON(bytes_characters)[64]);
-        Py_FatalError("immortal object has less refcnt than expected _PyObject_IMMORTAL_REFCNT");
-    };
-    if (Py_REFCNT((PyObject *)&_Py_SINGLETON(bytes_characters)[65]) < _PyObject_IMMORTAL_REFCNT) {
-        _PyObject_Dump((PyObject *)&_Py_SINGLETON(bytes_characters)[65]);
-        Py_FatalError("immortal object has less refcnt than expected _PyObject_IMMORTAL_REFCNT");
-    };
-    if (Py_REFCNT((PyObject *)&_Py_SINGLETON(bytes_characters)[66]) < _PyObject_IMMORTAL_REFCNT) {
-        _PyObject_Dump((PyObject *)&_Py_SINGLETON(bytes_characters)[66]);
-        Py_FatalError("immortal object has less refcnt than expected _PyObject_IMMORTAL_REFCNT");
-    };
-    if (Py_REFCNT((PyObject *)&_Py_SINGLETON(bytes_characters)[67]) < _PyObject_IMMORTAL_REFCNT) {
-        _PyObject_Dump((PyObject *)&_Py_SINGLETON(bytes_characters)[67]);
-        Py_FatalError("immortal object has less refcnt than expected _PyObject_IMMORTAL_REFCNT");
-    };
-    if (Py_REFCNT((PyObject *)&_Py_SINGLETON(bytes_characters)[68]) < _PyObject_IMMORTAL_REFCNT) {
-        _PyObject_Dump((PyObject *)&_Py_SINGLETON(bytes_characters)[68]);
-        Py_FatalError("immortal object has less refcnt than expected _PyObject_IMMORTAL_REFCNT");
-    };
-    if (Py_REFCNT((PyObject *)&_Py_SINGLETON(bytes_characters)[69]) < _PyObject_IMMORTAL_REFCNT) {
-        _PyObject_Dump((PyObject *)&_Py_SINGLETON(bytes_characters)[69]);
-        Py_FatalError("immortal object has less refcnt than expected _PyObject_IMMORTAL_REFCNT");
-    };
-    if (Py_REFCNT((PyObject *)&_Py_SINGLETON(bytes_characters)[70]) < _PyObject_IMMORTAL_REFCNT) {
-        _PyObject_Dump((PyObject *)&_Py_SINGLETON(bytes_characters)[70]);
-        Py_FatalError("immortal object has less refcnt than expected _PyObject_IMMORTAL_REFCNT");
-    };
-    if (Py_REFCNT((PyObject *)&_Py_SINGLETON(bytes_characters)[71]) < _PyObject_IMMORTAL_REFCNT) {
-        _PyObject_Dump((PyObject *)&_Py_SINGLETON(bytes_characters)[71]);
-        Py_FatalError("immortal object has less refcnt than expected _PyObject_IMMORTAL_REFCNT");
-    };
-    if (Py_REFCNT((PyObject *)&_Py_SINGLETON(bytes_characters)[72]) < _PyObject_IMMORTAL_REFCNT) {
-        _PyObject_Dump((PyObject *)&_Py_SINGLETON(bytes_characters)[72]);
-        Py_FatalError("immortal object has less refcnt than expected _PyObject_IMMORTAL_REFCNT");
-    };
-    if (Py_REFCNT((PyObject *)&_Py_SINGLETON(bytes_characters)[73]) < _PyObject_IMMORTAL_REFCNT) {
-        _PyObject_Dump((PyObject *)&_Py_SINGLETON(bytes_characters)[73]);
-        Py_FatalError("immortal object has less refcnt than expected _PyObject_IMMORTAL_REFCNT");
-    };
-    if (Py_REFCNT((PyObject *)&_Py_SINGLETON(bytes_characters)[74]) < _PyObject_IMMORTAL_REFCNT) {
-        _PyObject_Dump((PyObject *)&_Py_SINGLETON(bytes_characters)[74]);
-        Py_FatalError("immortal object has less refcnt than expected _PyObject_IMMORTAL_REFCNT");
-    };
-    if (Py_REFCNT((PyObject *)&_Py_SINGLETON(bytes_characters)[75]) < _PyObject_IMMORTAL_REFCNT) {
-        _PyObject_Dump((PyObject *)&_Py_SINGLETON(bytes_characters)[75]);
-        Py_FatalError("immortal object has less refcnt than expected _PyObject_IMMORTAL_REFCNT");
-    };
-    if (Py_REFCNT((PyObject *)&_Py_SINGLETON(bytes_characters)[76]) < _PyObject_IMMORTAL_REFCNT) {
-        _PyObject_Dump((PyObject *)&_Py_SINGLETON(bytes_characters)[76]);
-        Py_FatalError("immortal object has less refcnt than expected _PyObject_IMMORTAL_REFCNT");
-    };
-    if (Py_REFCNT((PyObject *)&_Py_SINGLETON(bytes_characters)[77]) < _PyObject_IMMORTAL_REFCNT) {
-        _PyObject_Dump((PyObject *)&_Py_SINGLETON(bytes_characters)[77]);
-        Py_FatalError("immortal object has less refcnt than expected _PyObject_IMMORTAL_REFCNT");
-    };
-    if (Py_REFCNT((PyObject *)&_Py_SINGLETON(bytes_characters)[78]) < _PyObject_IMMORTAL_REFCNT) {
-        _PyObject_Dump((PyObject *)&_Py_SINGLETON(bytes_characters)[78]);
-        Py_FatalError("immortal object has less refcnt than expected _PyObject_IMMORTAL_REFCNT");
-    };
-    if (Py_REFCNT((PyObject *)&_Py_SINGLETON(bytes_characters)[79]) < _PyObject_IMMORTAL_REFCNT) {
-        _PyObject_Dump((PyObject *)&_Py_SINGLETON(bytes_characters)[79]);
-        Py_FatalError("immortal object has less refcnt than expected _PyObject_IMMORTAL_REFCNT");
-    };
-    if (Py_REFCNT((PyObject *)&_Py_SINGLETON(bytes_characters)[80]) < _PyObject_IMMORTAL_REFCNT) {
-        _PyObject_Dump((PyObject *)&_Py_SINGLETON(bytes_characters)[80]);
-        Py_FatalError("immortal object has less refcnt than expected _PyObject_IMMORTAL_REFCNT");
-    };
-    if (Py_REFCNT((PyObject *)&_Py_SINGLETON(bytes_characters)[81]) < _PyObject_IMMORTAL_REFCNT) {
-        _PyObject_Dump((PyObject *)&_Py_SINGLETON(bytes_characters)[81]);
-        Py_FatalError("immortal object has less refcnt than expected _PyObject_IMMORTAL_REFCNT");
-    };
-    if (Py_REFCNT((PyObject *)&_Py_SINGLETON(bytes_characters)[82]) < _PyObject_IMMORTAL_REFCNT) {
-        _PyObject_Dump((PyObject *)&_Py_SINGLETON(bytes_characters)[82]);
-        Py_FatalError("immortal object has less refcnt than expected _PyObject_IMMORTAL_REFCNT");
-    };
-    if (Py_REFCNT((PyObject *)&_Py_SINGLETON(bytes_characters)[83]) < _PyObject_IMMORTAL_REFCNT) {
-        _PyObject_Dump((PyObject *)&_Py_SINGLETON(bytes_characters)[83]);
-        Py_FatalError("immortal object has less refcnt than expected _PyObject_IMMORTAL_REFCNT");
-    };
-    if (Py_REFCNT((PyObject *)&_Py_SINGLETON(bytes_characters)[84]) < _PyObject_IMMORTAL_REFCNT) {
-        _PyObject_Dump((PyObject *)&_Py_SINGLETON(bytes_characters)[84]);
-        Py_FatalError("immortal object has less refcnt than expected _PyObject_IMMORTAL_REFCNT");
-    };
-    if (Py_REFCNT((PyObject *)&_Py_SINGLETON(bytes_characters)[85]) < _PyObject_IMMORTAL_REFCNT) {
-        _PyObject_Dump((PyObject *)&_Py_SINGLETON(bytes_characters)[85]);
-        Py_FatalError("immortal object has less refcnt than expected _PyObject_IMMORTAL_REFCNT");
-    };
-    if (Py_REFCNT((PyObject *)&_Py_SINGLETON(bytes_characters)[86]) < _PyObject_IMMORTAL_REFCNT) {
-        _PyObject_Dump((PyObject *)&_Py_SINGLETON(bytes_characters)[86]);
-        Py_FatalError("immortal object has less refcnt than expected _PyObject_IMMORTAL_REFCNT");
-    };
-    if (Py_REFCNT((PyObject *)&_Py_SINGLETON(bytes_characters)[87]) < _PyObject_IMMORTAL_REFCNT) {
-        _PyObject_Dump((PyObject *)&_Py_SINGLETON(bytes_characters)[87]);
-        Py_FatalError("immortal object has less refcnt than expected _PyObject_IMMORTAL_REFCNT");
-    };
-    if (Py_REFCNT((PyObject *)&_Py_SINGLETON(bytes_characters)[88]) < _PyObject_IMMORTAL_REFCNT) {
-        _PyObject_Dump((PyObject *)&_Py_SINGLETON(bytes_characters)[88]);
-        Py_FatalError("immortal object has less refcnt than expected _PyObject_IMMORTAL_REFCNT");
-    };
-    if (Py_REFCNT((PyObject *)&_Py_SINGLETON(bytes_characters)[89]) < _PyObject_IMMORTAL_REFCNT) {
-        _PyObject_Dump((PyObject *)&_Py_SINGLETON(bytes_characters)[89]);
-        Py_FatalError("immortal object has less refcnt than expected _PyObject_IMMORTAL_REFCNT");
-    };
-    if (Py_REFCNT((PyObject *)&_Py_SINGLETON(bytes_characters)[90]) < _PyObject_IMMORTAL_REFCNT) {
-        _PyObject_Dump((PyObject *)&_Py_SINGLETON(bytes_characters)[90]);
-        Py_FatalError("immortal object has less refcnt than expected _PyObject_IMMORTAL_REFCNT");
-    };
-    if (Py_REFCNT((PyObject *)&_Py_SINGLETON(bytes_characters)[91]) < _PyObject_IMMORTAL_REFCNT) {
-        _PyObject_Dump((PyObject *)&_Py_SINGLETON(bytes_characters)[91]);
-        Py_FatalError("immortal object has less refcnt than expected _PyObject_IMMORTAL_REFCNT");
-    };
-    if (Py_REFCNT((PyObject *)&_Py_SINGLETON(bytes_characters)[92]) < _PyObject_IMMORTAL_REFCNT) {
-        _PyObject_Dump((PyObject *)&_Py_SINGLETON(bytes_characters)[92]);
-        Py_FatalError("immortal object has less refcnt than expected _PyObject_IMMORTAL_REFCNT");
-    };
-    if (Py_REFCNT((PyObject *)&_Py_SINGLETON(bytes_characters)[93]) < _PyObject_IMMORTAL_REFCNT) {
-        _PyObject_Dump((PyObject *)&_Py_SINGLETON(bytes_characters)[93]);
-        Py_FatalError("immortal object has less refcnt than expected _PyObject_IMMORTAL_REFCNT");
-    };
-    if (Py_REFCNT((PyObject *)&_Py_SINGLETON(bytes_characters)[94]) < _PyObject_IMMORTAL_REFCNT) {
-        _PyObject_Dump((PyObject *)&_Py_SINGLETON(bytes_characters)[94]);
-        Py_FatalError("immortal object has less refcnt than expected _PyObject_IMMORTAL_REFCNT");
-    };
-    if (Py_REFCNT((PyObject *)&_Py_SINGLETON(bytes_characters)[95]) < _PyObject_IMMORTAL_REFCNT) {
-        _PyObject_Dump((PyObject *)&_Py_SINGLETON(bytes_characters)[95]);
-        Py_FatalError("immortal object has less refcnt than expected _PyObject_IMMORTAL_REFCNT");
-    };
-    if (Py_REFCNT((PyObject *)&_Py_SINGLETON(bytes_characters)[96]) < _PyObject_IMMORTAL_REFCNT) {
-        _PyObject_Dump((PyObject *)&_Py_SINGLETON(bytes_characters)[96]);
-        Py_FatalError("immortal object has less refcnt than expected _PyObject_IMMORTAL_REFCNT");
-    };
-    if (Py_REFCNT((PyObject *)&_Py_SINGLETON(bytes_characters)[97]) < _PyObject_IMMORTAL_REFCNT) {
-        _PyObject_Dump((PyObject *)&_Py_SINGLETON(bytes_characters)[97]);
-        Py_FatalError("immortal object has less refcnt than expected _PyObject_IMMORTAL_REFCNT");
-    };
-    if (Py_REFCNT((PyObject *)&_Py_SINGLETON(bytes_characters)[98]) < _PyObject_IMMORTAL_REFCNT) {
-        _PyObject_Dump((PyObject *)&_Py_SINGLETON(bytes_characters)[98]);
-        Py_FatalError("immortal object has less refcnt than expected _PyObject_IMMORTAL_REFCNT");
-    };
-    if (Py_REFCNT((PyObject *)&_Py_SINGLETON(bytes_characters)[99]) < _PyObject_IMMORTAL_REFCNT) {
-        _PyObject_Dump((PyObject *)&_Py_SINGLETON(bytes_characters)[99]);
-        Py_FatalError("immortal object has less refcnt than expected _PyObject_IMMORTAL_REFCNT");
-    };
-    if (Py_REFCNT((PyObject *)&_Py_SINGLETON(bytes_characters)[100]) < _PyObject_IMMORTAL_REFCNT) {
-        _PyObject_Dump((PyObject *)&_Py_SINGLETON(bytes_characters)[100]);
-        Py_FatalError("immortal object has less refcnt than expected _PyObject_IMMORTAL_REFCNT");
-    };
-    if (Py_REFCNT((PyObject *)&_Py_SINGLETON(bytes_characters)[101]) < _PyObject_IMMORTAL_REFCNT) {
-        _PyObject_Dump((PyObject *)&_Py_SINGLETON(bytes_characters)[101]);
-        Py_FatalError("immortal object has less refcnt than expected _PyObject_IMMORTAL_REFCNT");
-    };
-    if (Py_REFCNT((PyObject *)&_Py_SINGLETON(bytes_characters)[102]) < _PyObject_IMMORTAL_REFCNT) {
-        _PyObject_Dump((PyObject *)&_Py_SINGLETON(bytes_characters)[102]);
-        Py_FatalError("immortal object has less refcnt than expected _PyObject_IMMORTAL_REFCNT");
-    };
-    if (Py_REFCNT((PyObject *)&_Py_SINGLETON(bytes_characters)[103]) < _PyObject_IMMORTAL_REFCNT) {
-        _PyObject_Dump((PyObject *)&_Py_SINGLETON(bytes_characters)[103]);
-        Py_FatalError("immortal object has less refcnt than expected _PyObject_IMMORTAL_REFCNT");
-    };
-    if (Py_REFCNT((PyObject *)&_Py_SINGLETON(bytes_characters)[104]) < _PyObject_IMMORTAL_REFCNT) {
-        _PyObject_Dump((PyObject *)&_Py_SINGLETON(bytes_characters)[104]);
-        Py_FatalError("immortal object has less refcnt than expected _PyObject_IMMORTAL_REFCNT");
-    };
-    if (Py_REFCNT((PyObject *)&_Py_SINGLETON(bytes_characters)[105]) < _PyObject_IMMORTAL_REFCNT) {
-        _PyObject_Dump((PyObject *)&_Py_SINGLETON(bytes_characters)[105]);
-        Py_FatalError("immortal object has less refcnt than expected _PyObject_IMMORTAL_REFCNT");
-    };
-    if (Py_REFCNT((PyObject *)&_Py_SINGLETON(bytes_characters)[106]) < _PyObject_IMMORTAL_REFCNT) {
-        _PyObject_Dump((PyObject *)&_Py_SINGLETON(bytes_characters)[106]);
-        Py_FatalError("immortal object has less refcnt than expected _PyObject_IMMORTAL_REFCNT");
-    };
-    if (Py_REFCNT((PyObject *)&_Py_SINGLETON(bytes_characters)[107]) < _PyObject_IMMORTAL_REFCNT) {
-        _PyObject_Dump((PyObject *)&_Py_SINGLETON(bytes_characters)[107]);
-        Py_FatalError("immortal object has less refcnt than expected _PyObject_IMMORTAL_REFCNT");
-    };
-    if (Py_REFCNT((PyObject *)&_Py_SINGLETON(bytes_characters)[108]) < _PyObject_IMMORTAL_REFCNT) {
-        _PyObject_Dump((PyObject *)&_Py_SINGLETON(bytes_characters)[108]);
-        Py_FatalError("immortal object has less refcnt than expected _PyObject_IMMORTAL_REFCNT");
-    };
-    if (Py_REFCNT((PyObject *)&_Py_SINGLETON(bytes_characters)[109]) < _PyObject_IMMORTAL_REFCNT) {
-        _PyObject_Dump((PyObject *)&_Py_SINGLETON(bytes_characters)[109]);
-        Py_FatalError("immortal object has less refcnt than expected _PyObject_IMMORTAL_REFCNT");
-    };
-    if (Py_REFCNT((PyObject *)&_Py_SINGLETON(bytes_characters)[110]) < _PyObject_IMMORTAL_REFCNT) {
-        _PyObject_Dump((PyObject *)&_Py_SINGLETON(bytes_characters)[110]);
-        Py_FatalError("immortal object has less refcnt than expected _PyObject_IMMORTAL_REFCNT");
-    };
-    if (Py_REFCNT((PyObject *)&_Py_SINGLETON(bytes_characters)[111]) < _PyObject_IMMORTAL_REFCNT) {
-        _PyObject_Dump((PyObject *)&_Py_SINGLETON(bytes_characters)[111]);
-        Py_FatalError("immortal object has less refcnt than expected _PyObject_IMMORTAL_REFCNT");
-    };
-    if (Py_REFCNT((PyObject *)&_Py_SINGLETON(bytes_characters)[112]) < _PyObject_IMMORTAL_REFCNT) {
-        _PyObject_Dump((PyObject *)&_Py_SINGLETON(bytes_characters)[112]);
-        Py_FatalError("immortal object has less refcnt than expected _PyObject_IMMORTAL_REFCNT");
-    };
-    if (Py_REFCNT((PyObject *)&_Py_SINGLETON(bytes_characters)[113]) < _PyObject_IMMORTAL_REFCNT) {
-        _PyObject_Dump((PyObject *)&_Py_SINGLETON(bytes_characters)[113]);
-        Py_FatalError("immortal object has less refcnt than expected _PyObject_IMMORTAL_REFCNT");
-    };
-    if (Py_REFCNT((PyObject *)&_Py_SINGLETON(bytes_characters)[114]) < _PyObject_IMMORTAL_REFCNT) {
-        _PyObject_Dump((PyObject *)&_Py_SINGLETON(bytes_characters)[114]);
-        Py_FatalError("immortal object has less refcnt than expected _PyObject_IMMORTAL_REFCNT");
-    };
-    if (Py_REFCNT((PyObject *)&_Py_SINGLETON(bytes_characters)[115]) < _PyObject_IMMORTAL_REFCNT) {
-        _PyObject_Dump((PyObject *)&_Py_SINGLETON(bytes_characters)[115]);
-        Py_FatalError("immortal object has less refcnt than expected _PyObject_IMMORTAL_REFCNT");
-    };
-    if (Py_REFCNT((PyObject *)&_Py_SINGLETON(bytes_characters)[116]) < _PyObject_IMMORTAL_REFCNT) {
-        _PyObject_Dump((PyObject *)&_Py_SINGLETON(bytes_characters)[116]);
-        Py_FatalError("immortal object has less refcnt than expected _PyObject_IMMORTAL_REFCNT");
-    };
-    if (Py_REFCNT((PyObject *)&_Py_SINGLETON(bytes_characters)[117]) < _PyObject_IMMORTAL_REFCNT) {
-        _PyObject_Dump((PyObject *)&_Py_SINGLETON(bytes_characters)[117]);
-        Py_FatalError("immortal object has less refcnt than expected _PyObject_IMMORTAL_REFCNT");
-    };
-    if (Py_REFCNT((PyObject *)&_Py_SINGLETON(bytes_characters)[118]) < _PyObject_IMMORTAL_REFCNT) {
-        _PyObject_Dump((PyObject *)&_Py_SINGLETON(bytes_characters)[118]);
-        Py_FatalError("immortal object has less refcnt than expected _PyObject_IMMORTAL_REFCNT");
-    };
-    if (Py_REFCNT((PyObject *)&_Py_SINGLETON(bytes_characters)[119]) < _PyObject_IMMORTAL_REFCNT) {
-        _PyObject_Dump((PyObject *)&_Py_SINGLETON(bytes_characters)[119]);
-        Py_FatalError("immortal object has less refcnt than expected _PyObject_IMMORTAL_REFCNT");
-    };
-    if (Py_REFCNT((PyObject *)&_Py_SINGLETON(bytes_characters)[120]) < _PyObject_IMMORTAL_REFCNT) {
-        _PyObject_Dump((PyObject *)&_Py_SINGLETON(bytes_characters)[120]);
-        Py_FatalError("immortal object has less refcnt than expected _PyObject_IMMORTAL_REFCNT");
-    };
-    if (Py_REFCNT((PyObject *)&_Py_SINGLETON(bytes_characters)[121]) < _PyObject_IMMORTAL_REFCNT) {
-        _PyObject_Dump((PyObject *)&_Py_SINGLETON(bytes_characters)[121]);
-        Py_FatalError("immortal object has less refcnt than expected _PyObject_IMMORTAL_REFCNT");
-    };
-    if (Py_REFCNT((PyObject *)&_Py_SINGLETON(bytes_characters)[122]) < _PyObject_IMMORTAL_REFCNT) {
-        _PyObject_Dump((PyObject *)&_Py_SINGLETON(bytes_characters)[122]);
-        Py_FatalError("immortal object has less refcnt than expected _PyObject_IMMORTAL_REFCNT");
-    };
-    if (Py_REFCNT((PyObject *)&_Py_SINGLETON(bytes_characters)[123]) < _PyObject_IMMORTAL_REFCNT) {
-        _PyObject_Dump((PyObject *)&_Py_SINGLETON(bytes_characters)[123]);
-        Py_FatalError("immortal object has less refcnt than expected _PyObject_IMMORTAL_REFCNT");
-    };
-    if (Py_REFCNT((PyObject *)&_Py_SINGLETON(bytes_characters)[124]) < _PyObject_IMMORTAL_REFCNT) {
-        _PyObject_Dump((PyObject *)&_Py_SINGLETON(bytes_characters)[124]);
-        Py_FatalError("immortal object has less refcnt than expected _PyObject_IMMORTAL_REFCNT");
-    };
-    if (Py_REFCNT((PyObject *)&_Py_SINGLETON(bytes_characters)[125]) < _PyObject_IMMORTAL_REFCNT) {
-        _PyObject_Dump((PyObject *)&_Py_SINGLETON(bytes_characters)[125]);
-        Py_FatalError("immortal object has less refcnt than expected _PyObject_IMMORTAL_REFCNT");
-    };
-    if (Py_REFCNT((PyObject *)&_Py_SINGLETON(bytes_characters)[126]) < _PyObject_IMMORTAL_REFCNT) {
-        _PyObject_Dump((PyObject *)&_Py_SINGLETON(bytes_characters)[126]);
-        Py_FatalError("immortal object has less refcnt than expected _PyObject_IMMORTAL_REFCNT");
-    };
-    if (Py_REFCNT((PyObject *)&_Py_SINGLETON(bytes_characters)[127]) < _PyObject_IMMORTAL_REFCNT) {
-        _PyObject_Dump((PyObject *)&_Py_SINGLETON(bytes_characters)[127]);
-        Py_FatalError("immortal object has less refcnt than expected _PyObject_IMMORTAL_REFCNT");
-    };
-    if (Py_REFCNT((PyObject *)&_Py_SINGLETON(bytes_characters)[128]) < _PyObject_IMMORTAL_REFCNT) {
-        _PyObject_Dump((PyObject *)&_Py_SINGLETON(bytes_characters)[128]);
-        Py_FatalError("immortal object has less refcnt than expected _PyObject_IMMORTAL_REFCNT");
-    };
-    if (Py_REFCNT((PyObject *)&_Py_SINGLETON(bytes_characters)[129]) < _PyObject_IMMORTAL_REFCNT) {
-        _PyObject_Dump((PyObject *)&_Py_SINGLETON(bytes_characters)[129]);
-        Py_FatalError("immortal object has less refcnt than expected _PyObject_IMMORTAL_REFCNT");
-    };
-    if (Py_REFCNT((PyObject *)&_Py_SINGLETON(bytes_characters)[130]) < _PyObject_IMMORTAL_REFCNT) {
-        _PyObject_Dump((PyObject *)&_Py_SINGLETON(bytes_characters)[130]);
-        Py_FatalError("immortal object has less refcnt than expected _PyObject_IMMORTAL_REFCNT");
-    };
-    if (Py_REFCNT((PyObject *)&_Py_SINGLETON(bytes_characters)[131]) < _PyObject_IMMORTAL_REFCNT) {
-        _PyObject_Dump((PyObject *)&_Py_SINGLETON(bytes_characters)[131]);
-        Py_FatalError("immortal object has less refcnt than expected _PyObject_IMMORTAL_REFCNT");
-    };
-    if (Py_REFCNT((PyObject *)&_Py_SINGLETON(bytes_characters)[132]) < _PyObject_IMMORTAL_REFCNT) {
-        _PyObject_Dump((PyObject *)&_Py_SINGLETON(bytes_characters)[132]);
-        Py_FatalError("immortal object has less refcnt than expected _PyObject_IMMORTAL_REFCNT");
-    };
-    if (Py_REFCNT((PyObject *)&_Py_SINGLETON(bytes_characters)[133]) < _PyObject_IMMORTAL_REFCNT) {
-        _PyObject_Dump((PyObject *)&_Py_SINGLETON(bytes_characters)[133]);
-        Py_FatalError("immortal object has less refcnt than expected _PyObject_IMMORTAL_REFCNT");
-    };
-    if (Py_REFCNT((PyObject *)&_Py_SINGLETON(bytes_characters)[134]) < _PyObject_IMMORTAL_REFCNT) {
-        _PyObject_Dump((PyObject *)&_Py_SINGLETON(bytes_characters)[134]);
-        Py_FatalError("immortal object has less refcnt than expected _PyObject_IMMORTAL_REFCNT");
-    };
-    if (Py_REFCNT((PyObject *)&_Py_SINGLETON(bytes_characters)[135]) < _PyObject_IMMORTAL_REFCNT) {
-        _PyObject_Dump((PyObject *)&_Py_SINGLETON(bytes_characters)[135]);
-        Py_FatalError("immortal object has less refcnt than expected _PyObject_IMMORTAL_REFCNT");
-    };
-    if (Py_REFCNT((PyObject *)&_Py_SINGLETON(bytes_characters)[136]) < _PyObject_IMMORTAL_REFCNT) {
-        _PyObject_Dump((PyObject *)&_Py_SINGLETON(bytes_characters)[136]);
-        Py_FatalError("immortal object has less refcnt than expected _PyObject_IMMORTAL_REFCNT");
-    };
-    if (Py_REFCNT((PyObject *)&_Py_SINGLETON(bytes_characters)[137]) < _PyObject_IMMORTAL_REFCNT) {
-        _PyObject_Dump((PyObject *)&_Py_SINGLETON(bytes_characters)[137]);
-        Py_FatalError("immortal object has less refcnt than expected _PyObject_IMMORTAL_REFCNT");
-    };
-    if (Py_REFCNT((PyObject *)&_Py_SINGLETON(bytes_characters)[138]) < _PyObject_IMMORTAL_REFCNT) {
-        _PyObject_Dump((PyObject *)&_Py_SINGLETON(bytes_characters)[138]);
-        Py_FatalError("immortal object has less refcnt than expected _PyObject_IMMORTAL_REFCNT");
-    };
-    if (Py_REFCNT((PyObject *)&_Py_SINGLETON(bytes_characters)[139]) < _PyObject_IMMORTAL_REFCNT) {
-        _PyObject_Dump((PyObject *)&_Py_SINGLETON(bytes_characters)[139]);
-        Py_FatalError("immortal object has less refcnt than expected _PyObject_IMMORTAL_REFCNT");
-    };
-    if (Py_REFCNT((PyObject *)&_Py_SINGLETON(bytes_characters)[140]) < _PyObject_IMMORTAL_REFCNT) {
-        _PyObject_Dump((PyObject *)&_Py_SINGLETON(bytes_characters)[140]);
-        Py_FatalError("immortal object has less refcnt than expected _PyObject_IMMORTAL_REFCNT");
-    };
-    if (Py_REFCNT((PyObject *)&_Py_SINGLETON(bytes_characters)[141]) < _PyObject_IMMORTAL_REFCNT) {
-        _PyObject_Dump((PyObject *)&_Py_SINGLETON(bytes_characters)[141]);
-        Py_FatalError("immortal object has less refcnt than expected _PyObject_IMMORTAL_REFCNT");
-    };
-    if (Py_REFCNT((PyObject *)&_Py_SINGLETON(bytes_characters)[142]) < _PyObject_IMMORTAL_REFCNT) {
-        _PyObject_Dump((PyObject *)&_Py_SINGLETON(bytes_characters)[142]);
-        Py_FatalError("immortal object has less refcnt than expected _PyObject_IMMORTAL_REFCNT");
-    };
-    if (Py_REFCNT((PyObject *)&_Py_SINGLETON(bytes_characters)[143]) < _PyObject_IMMORTAL_REFCNT) {
-        _PyObject_Dump((PyObject *)&_Py_SINGLETON(bytes_characters)[143]);
-        Py_FatalError("immortal object has less refcnt than expected _PyObject_IMMORTAL_REFCNT");
-    };
-    if (Py_REFCNT((PyObject *)&_Py_SINGLETON(bytes_characters)[144]) < _PyObject_IMMORTAL_REFCNT) {
-        _PyObject_Dump((PyObject *)&_Py_SINGLETON(bytes_characters)[144]);
-        Py_FatalError("immortal object has less refcnt than expected _PyObject_IMMORTAL_REFCNT");
-    };
-    if (Py_REFCNT((PyObject *)&_Py_SINGLETON(bytes_characters)[145]) < _PyObject_IMMORTAL_REFCNT) {
-        _PyObject_Dump((PyObject *)&_Py_SINGLETON(bytes_characters)[145]);
-        Py_FatalError("immortal object has less refcnt than expected _PyObject_IMMORTAL_REFCNT");
-    };
-    if (Py_REFCNT((PyObject *)&_Py_SINGLETON(bytes_characters)[146]) < _PyObject_IMMORTAL_REFCNT) {
-        _PyObject_Dump((PyObject *)&_Py_SINGLETON(bytes_characters)[146]);
-        Py_FatalError("immortal object has less refcnt than expected _PyObject_IMMORTAL_REFCNT");
-    };
-    if (Py_REFCNT((PyObject *)&_Py_SINGLETON(bytes_characters)[147]) < _PyObject_IMMORTAL_REFCNT) {
-        _PyObject_Dump((PyObject *)&_Py_SINGLETON(bytes_characters)[147]);
-        Py_FatalError("immortal object has less refcnt than expected _PyObject_IMMORTAL_REFCNT");
-    };
-    if (Py_REFCNT((PyObject *)&_Py_SINGLETON(bytes_characters)[148]) < _PyObject_IMMORTAL_REFCNT) {
-        _PyObject_Dump((PyObject *)&_Py_SINGLETON(bytes_characters)[148]);
-        Py_FatalError("immortal object has less refcnt than expected _PyObject_IMMORTAL_REFCNT");
-    };
-    if (Py_REFCNT((PyObject *)&_Py_SINGLETON(bytes_characters)[149]) < _PyObject_IMMORTAL_REFCNT) {
-        _PyObject_Dump((PyObject *)&_Py_SINGLETON(bytes_characters)[149]);
-        Py_FatalError("immortal object has less refcnt than expected _PyObject_IMMORTAL_REFCNT");
-    };
-    if (Py_REFCNT((PyObject *)&_Py_SINGLETON(bytes_characters)[150]) < _PyObject_IMMORTAL_REFCNT) {
-        _PyObject_Dump((PyObject *)&_Py_SINGLETON(bytes_characters)[150]);
-        Py_FatalError("immortal object has less refcnt than expected _PyObject_IMMORTAL_REFCNT");
-    };
-    if (Py_REFCNT((PyObject *)&_Py_SINGLETON(bytes_characters)[151]) < _PyObject_IMMORTAL_REFCNT) {
-        _PyObject_Dump((PyObject *)&_Py_SINGLETON(bytes_characters)[151]);
-        Py_FatalError("immortal object has less refcnt than expected _PyObject_IMMORTAL_REFCNT");
-    };
-    if (Py_REFCNT((PyObject *)&_Py_SINGLETON(bytes_characters)[152]) < _PyObject_IMMORTAL_REFCNT) {
-        _PyObject_Dump((PyObject *)&_Py_SINGLETON(bytes_characters)[152]);
-        Py_FatalError("immortal object has less refcnt than expected _PyObject_IMMORTAL_REFCNT");
-    };
-    if (Py_REFCNT((PyObject *)&_Py_SINGLETON(bytes_characters)[153]) < _PyObject_IMMORTAL_REFCNT) {
-        _PyObject_Dump((PyObject *)&_Py_SINGLETON(bytes_characters)[153]);
-        Py_FatalError("immortal object has less refcnt than expected _PyObject_IMMORTAL_REFCNT");
-    };
-    if (Py_REFCNT((PyObject *)&_Py_SINGLETON(bytes_characters)[154]) < _PyObject_IMMORTAL_REFCNT) {
-        _PyObject_Dump((PyObject *)&_Py_SINGLETON(bytes_characters)[154]);
-        Py_FatalError("immortal object has less refcnt than expected _PyObject_IMMORTAL_REFCNT");
-    };
-    if (Py_REFCNT((PyObject *)&_Py_SINGLETON(bytes_characters)[155]) < _PyObject_IMMORTAL_REFCNT) {
-        _PyObject_Dump((PyObject *)&_Py_SINGLETON(bytes_characters)[155]);
-        Py_FatalError("immortal object has less refcnt than expected _PyObject_IMMORTAL_REFCNT");
-    };
-    if (Py_REFCNT((PyObject *)&_Py_SINGLETON(bytes_characters)[156]) < _PyObject_IMMORTAL_REFCNT) {
-        _PyObject_Dump((PyObject *)&_Py_SINGLETON(bytes_characters)[156]);
-        Py_FatalError("immortal object has less refcnt than expected _PyObject_IMMORTAL_REFCNT");
-    };
-    if (Py_REFCNT((PyObject *)&_Py_SINGLETON(bytes_characters)[157]) < _PyObject_IMMORTAL_REFCNT) {
-        _PyObject_Dump((PyObject *)&_Py_SINGLETON(bytes_characters)[157]);
-        Py_FatalError("immortal object has less refcnt than expected _PyObject_IMMORTAL_REFCNT");
-    };
-    if (Py_REFCNT((PyObject *)&_Py_SINGLETON(bytes_characters)[158]) < _PyObject_IMMORTAL_REFCNT) {
-        _PyObject_Dump((PyObject *)&_Py_SINGLETON(bytes_characters)[158]);
-        Py_FatalError("immortal object has less refcnt than expected _PyObject_IMMORTAL_REFCNT");
-    };
-    if (Py_REFCNT((PyObject *)&_Py_SINGLETON(bytes_characters)[159]) < _PyObject_IMMORTAL_REFCNT) {
-        _PyObject_Dump((PyObject *)&_Py_SINGLETON(bytes_characters)[159]);
-        Py_FatalError("immortal object has less refcnt than expected _PyObject_IMMORTAL_REFCNT");
-    };
-    if (Py_REFCNT((PyObject *)&_Py_SINGLETON(bytes_characters)[160]) < _PyObject_IMMORTAL_REFCNT) {
-        _PyObject_Dump((PyObject *)&_Py_SINGLETON(bytes_characters)[160]);
-        Py_FatalError("immortal object has less refcnt than expected _PyObject_IMMORTAL_REFCNT");
-    };
-    if (Py_REFCNT((PyObject *)&_Py_SINGLETON(bytes_characters)[161]) < _PyObject_IMMORTAL_REFCNT) {
-        _PyObject_Dump((PyObject *)&_Py_SINGLETON(bytes_characters)[161]);
-        Py_FatalError("immortal object has less refcnt than expected _PyObject_IMMORTAL_REFCNT");
-    };
-    if (Py_REFCNT((PyObject *)&_Py_SINGLETON(bytes_characters)[162]) < _PyObject_IMMORTAL_REFCNT) {
-        _PyObject_Dump((PyObject *)&_Py_SINGLETON(bytes_characters)[162]);
-        Py_FatalError("immortal object has less refcnt than expected _PyObject_IMMORTAL_REFCNT");
-    };
-    if (Py_REFCNT((PyObject *)&_Py_SINGLETON(bytes_characters)[163]) < _PyObject_IMMORTAL_REFCNT) {
-        _PyObject_Dump((PyObject *)&_Py_SINGLETON(bytes_characters)[163]);
-        Py_FatalError("immortal object has less refcnt than expected _PyObject_IMMORTAL_REFCNT");
-    };
-    if (Py_REFCNT((PyObject *)&_Py_SINGLETON(bytes_characters)[164]) < _PyObject_IMMORTAL_REFCNT) {
-        _PyObject_Dump((PyObject *)&_Py_SINGLETON(bytes_characters)[164]);
-        Py_FatalError("immortal object has less refcnt than expected _PyObject_IMMORTAL_REFCNT");
-    };
-    if (Py_REFCNT((PyObject *)&_Py_SINGLETON(bytes_characters)[165]) < _PyObject_IMMORTAL_REFCNT) {
-        _PyObject_Dump((PyObject *)&_Py_SINGLETON(bytes_characters)[165]);
-        Py_FatalError("immortal object has less refcnt than expected _PyObject_IMMORTAL_REFCNT");
-    };
-    if (Py_REFCNT((PyObject *)&_Py_SINGLETON(bytes_characters)[166]) < _PyObject_IMMORTAL_REFCNT) {
-        _PyObject_Dump((PyObject *)&_Py_SINGLETON(bytes_characters)[166]);
-        Py_FatalError("immortal object has less refcnt than expected _PyObject_IMMORTAL_REFCNT");
-    };
-    if (Py_REFCNT((PyObject *)&_Py_SINGLETON(bytes_characters)[167]) < _PyObject_IMMORTAL_REFCNT) {
-        _PyObject_Dump((PyObject *)&_Py_SINGLETON(bytes_characters)[167]);
-        Py_FatalError("immortal object has less refcnt than expected _PyObject_IMMORTAL_REFCNT");
-    };
-    if (Py_REFCNT((PyObject *)&_Py_SINGLETON(bytes_characters)[168]) < _PyObject_IMMORTAL_REFCNT) {
-        _PyObject_Dump((PyObject *)&_Py_SINGLETON(bytes_characters)[168]);
-        Py_FatalError("immortal object has less refcnt than expected _PyObject_IMMORTAL_REFCNT");
-    };
-    if (Py_REFCNT((PyObject *)&_Py_SINGLETON(bytes_characters)[169]) < _PyObject_IMMORTAL_REFCNT) {
-        _PyObject_Dump((PyObject *)&_Py_SINGLETON(bytes_characters)[169]);
-        Py_FatalError("immortal object has less refcnt than expected _PyObject_IMMORTAL_REFCNT");
-    };
-    if (Py_REFCNT((PyObject *)&_Py_SINGLETON(bytes_characters)[170]) < _PyObject_IMMORTAL_REFCNT) {
-        _PyObject_Dump((PyObject *)&_Py_SINGLETON(bytes_characters)[170]);
-        Py_FatalError("immortal object has less refcnt than expected _PyObject_IMMORTAL_REFCNT");
-    };
-    if (Py_REFCNT((PyObject *)&_Py_SINGLETON(bytes_characters)[171]) < _PyObject_IMMORTAL_REFCNT) {
-        _PyObject_Dump((PyObject *)&_Py_SINGLETON(bytes_characters)[171]);
-        Py_FatalError("immortal object has less refcnt than expected _PyObject_IMMORTAL_REFCNT");
-    };
-    if (Py_REFCNT((PyObject *)&_Py_SINGLETON(bytes_characters)[172]) < _PyObject_IMMORTAL_REFCNT) {
-        _PyObject_Dump((PyObject *)&_Py_SINGLETON(bytes_characters)[172]);
-        Py_FatalError("immortal object has less refcnt than expected _PyObject_IMMORTAL_REFCNT");
-    };
-    if (Py_REFCNT((PyObject *)&_Py_SINGLETON(bytes_characters)[173]) < _PyObject_IMMORTAL_REFCNT) {
-        _PyObject_Dump((PyObject *)&_Py_SINGLETON(bytes_characters)[173]);
-        Py_FatalError("immortal object has less refcnt than expected _PyObject_IMMORTAL_REFCNT");
-    };
-    if (Py_REFCNT((PyObject *)&_Py_SINGLETON(bytes_characters)[174]) < _PyObject_IMMORTAL_REFCNT) {
-        _PyObject_Dump((PyObject *)&_Py_SINGLETON(bytes_characters)[174]);
-        Py_FatalError("immortal object has less refcnt than expected _PyObject_IMMORTAL_REFCNT");
-    };
-    if (Py_REFCNT((PyObject *)&_Py_SINGLETON(bytes_characters)[175]) < _PyObject_IMMORTAL_REFCNT) {
-        _PyObject_Dump((PyObject *)&_Py_SINGLETON(bytes_characters)[175]);
-        Py_FatalError("immortal object has less refcnt than expected _PyObject_IMMORTAL_REFCNT");
-    };
-    if (Py_REFCNT((PyObject *)&_Py_SINGLETON(bytes_characters)[176]) < _PyObject_IMMORTAL_REFCNT) {
-        _PyObject_Dump((PyObject *)&_Py_SINGLETON(bytes_characters)[176]);
-        Py_FatalError("immortal object has less refcnt than expected _PyObject_IMMORTAL_REFCNT");
-    };
-    if (Py_REFCNT((PyObject *)&_Py_SINGLETON(bytes_characters)[177]) < _PyObject_IMMORTAL_REFCNT) {
-        _PyObject_Dump((PyObject *)&_Py_SINGLETON(bytes_characters)[177]);
-        Py_FatalError("immortal object has less refcnt than expected _PyObject_IMMORTAL_REFCNT");
-    };
-    if (Py_REFCNT((PyObject *)&_Py_SINGLETON(bytes_characters)[178]) < _PyObject_IMMORTAL_REFCNT) {
-        _PyObject_Dump((PyObject *)&_Py_SINGLETON(bytes_characters)[178]);
-        Py_FatalError("immortal object has less refcnt than expected _PyObject_IMMORTAL_REFCNT");
-    };
-    if (Py_REFCNT((PyObject *)&_Py_SINGLETON(bytes_characters)[179]) < _PyObject_IMMORTAL_REFCNT) {
-        _PyObject_Dump((PyObject *)&_Py_SINGLETON(bytes_characters)[179]);
-        Py_FatalError("immortal object has less refcnt than expected _PyObject_IMMORTAL_REFCNT");
-    };
-    if (Py_REFCNT((PyObject *)&_Py_SINGLETON(bytes_characters)[180]) < _PyObject_IMMORTAL_REFCNT) {
-        _PyObject_Dump((PyObject *)&_Py_SINGLETON(bytes_characters)[180]);
-        Py_FatalError("immortal object has less refcnt than expected _PyObject_IMMORTAL_REFCNT");
-    };
-    if (Py_REFCNT((PyObject *)&_Py_SINGLETON(bytes_characters)[181]) < _PyObject_IMMORTAL_REFCNT) {
-        _PyObject_Dump((PyObject *)&_Py_SINGLETON(bytes_characters)[181]);
-        Py_FatalError("immortal object has less refcnt than expected _PyObject_IMMORTAL_REFCNT");
-    };
-    if (Py_REFCNT((PyObject *)&_Py_SINGLETON(bytes_characters)[182]) < _PyObject_IMMORTAL_REFCNT) {
-        _PyObject_Dump((PyObject *)&_Py_SINGLETON(bytes_characters)[182]);
-        Py_FatalError("immortal object has less refcnt than expected _PyObject_IMMORTAL_REFCNT");
-    };
-    if (Py_REFCNT((PyObject *)&_Py_SINGLETON(bytes_characters)[183]) < _PyObject_IMMORTAL_REFCNT) {
-        _PyObject_Dump((PyObject *)&_Py_SINGLETON(bytes_characters)[183]);
-        Py_FatalError("immortal object has less refcnt than expected _PyObject_IMMORTAL_REFCNT");
-    };
-    if (Py_REFCNT((PyObject *)&_Py_SINGLETON(bytes_characters)[184]) < _PyObject_IMMORTAL_REFCNT) {
-        _PyObject_Dump((PyObject *)&_Py_SINGLETON(bytes_characters)[184]);
-        Py_FatalError("immortal object has less refcnt than expected _PyObject_IMMORTAL_REFCNT");
-    };
-    if (Py_REFCNT((PyObject *)&_Py_SINGLETON(bytes_characters)[185]) < _PyObject_IMMORTAL_REFCNT) {
-        _PyObject_Dump((PyObject *)&_Py_SINGLETON(bytes_characters)[185]);
-        Py_FatalError("immortal object has less refcnt than expected _PyObject_IMMORTAL_REFCNT");
-    };
-    if (Py_REFCNT((PyObject *)&_Py_SINGLETON(bytes_characters)[186]) < _PyObject_IMMORTAL_REFCNT) {
-        _PyObject_Dump((PyObject *)&_Py_SINGLETON(bytes_characters)[186]);
-        Py_FatalError("immortal object has less refcnt than expected _PyObject_IMMORTAL_REFCNT");
-    };
-    if (Py_REFCNT((PyObject *)&_Py_SINGLETON(bytes_characters)[187]) < _PyObject_IMMORTAL_REFCNT) {
-        _PyObject_Dump((PyObject *)&_Py_SINGLETON(bytes_characters)[187]);
-        Py_FatalError("immortal object has less refcnt than expected _PyObject_IMMORTAL_REFCNT");
-    };
-    if (Py_REFCNT((PyObject *)&_Py_SINGLETON(bytes_characters)[188]) < _PyObject_IMMORTAL_REFCNT) {
-        _PyObject_Dump((PyObject *)&_Py_SINGLETON(bytes_characters)[188]);
-        Py_FatalError("immortal object has less refcnt than expected _PyObject_IMMORTAL_REFCNT");
-    };
-    if (Py_REFCNT((PyObject *)&_Py_SINGLETON(bytes_characters)[189]) < _PyObject_IMMORTAL_REFCNT) {
-        _PyObject_Dump((PyObject *)&_Py_SINGLETON(bytes_characters)[189]);
-        Py_FatalError("immortal object has less refcnt than expected _PyObject_IMMORTAL_REFCNT");
-    };
-    if (Py_REFCNT((PyObject *)&_Py_SINGLETON(bytes_characters)[190]) < _PyObject_IMMORTAL_REFCNT) {
-        _PyObject_Dump((PyObject *)&_Py_SINGLETON(bytes_characters)[190]);
-        Py_FatalError("immortal object has less refcnt than expected _PyObject_IMMORTAL_REFCNT");
-    };
-    if (Py_REFCNT((PyObject *)&_Py_SINGLETON(bytes_characters)[191]) < _PyObject_IMMORTAL_REFCNT) {
-        _PyObject_Dump((PyObject *)&_Py_SINGLETON(bytes_characters)[191]);
-        Py_FatalError("immortal object has less refcnt than expected _PyObject_IMMORTAL_REFCNT");
-    };
-    if (Py_REFCNT((PyObject *)&_Py_SINGLETON(bytes_characters)[192]) < _PyObject_IMMORTAL_REFCNT) {
-        _PyObject_Dump((PyObject *)&_Py_SINGLETON(bytes_characters)[192]);
-        Py_FatalError("immortal object has less refcnt than expected _PyObject_IMMORTAL_REFCNT");
-    };
-    if (Py_REFCNT((PyObject *)&_Py_SINGLETON(bytes_characters)[193]) < _PyObject_IMMORTAL_REFCNT) {
-        _PyObject_Dump((PyObject *)&_Py_SINGLETON(bytes_characters)[193]);
-        Py_FatalError("immortal object has less refcnt than expected _PyObject_IMMORTAL_REFCNT");
-    };
-    if (Py_REFCNT((PyObject *)&_Py_SINGLETON(bytes_characters)[194]) < _PyObject_IMMORTAL_REFCNT) {
-        _PyObject_Dump((PyObject *)&_Py_SINGLETON(bytes_characters)[194]);
-        Py_FatalError("immortal object has less refcnt than expected _PyObject_IMMORTAL_REFCNT");
-    };
-    if (Py_REFCNT((PyObject *)&_Py_SINGLETON(bytes_characters)[195]) < _PyObject_IMMORTAL_REFCNT) {
-        _PyObject_Dump((PyObject *)&_Py_SINGLETON(bytes_characters)[195]);
-        Py_FatalError("immortal object has less refcnt than expected _PyObject_IMMORTAL_REFCNT");
-    };
-    if (Py_REFCNT((PyObject *)&_Py_SINGLETON(bytes_characters)[196]) < _PyObject_IMMORTAL_REFCNT) {
-        _PyObject_Dump((PyObject *)&_Py_SINGLETON(bytes_characters)[196]);
-        Py_FatalError("immortal object has less refcnt than expected _PyObject_IMMORTAL_REFCNT");
-    };
-    if (Py_REFCNT((PyObject *)&_Py_SINGLETON(bytes_characters)[197]) < _PyObject_IMMORTAL_REFCNT) {
-        _PyObject_Dump((PyObject *)&_Py_SINGLETON(bytes_characters)[197]);
-        Py_FatalError("immortal object has less refcnt than expected _PyObject_IMMORTAL_REFCNT");
-    };
-    if (Py_REFCNT((PyObject *)&_Py_SINGLETON(bytes_characters)[198]) < _PyObject_IMMORTAL_REFCNT) {
-        _PyObject_Dump((PyObject *)&_Py_SINGLETON(bytes_characters)[198]);
-        Py_FatalError("immortal object has less refcnt than expected _PyObject_IMMORTAL_REFCNT");
-    };
-    if (Py_REFCNT((PyObject *)&_Py_SINGLETON(bytes_characters)[199]) < _PyObject_IMMORTAL_REFCNT) {
-        _PyObject_Dump((PyObject *)&_Py_SINGLETON(bytes_characters)[199]);
-        Py_FatalError("immortal object has less refcnt than expected _PyObject_IMMORTAL_REFCNT");
-    };
-    if (Py_REFCNT((PyObject *)&_Py_SINGLETON(bytes_characters)[200]) < _PyObject_IMMORTAL_REFCNT) {
-        _PyObject_Dump((PyObject *)&_Py_SINGLETON(bytes_characters)[200]);
-        Py_FatalError("immortal object has less refcnt than expected _PyObject_IMMORTAL_REFCNT");
-    };
-    if (Py_REFCNT((PyObject *)&_Py_SINGLETON(bytes_characters)[201]) < _PyObject_IMMORTAL_REFCNT) {
-        _PyObject_Dump((PyObject *)&_Py_SINGLETON(bytes_characters)[201]);
-        Py_FatalError("immortal object has less refcnt than expected _PyObject_IMMORTAL_REFCNT");
-    };
-    if (Py_REFCNT((PyObject *)&_Py_SINGLETON(bytes_characters)[202]) < _PyObject_IMMORTAL_REFCNT) {
-        _PyObject_Dump((PyObject *)&_Py_SINGLETON(bytes_characters)[202]);
-        Py_FatalError("immortal object has less refcnt than expected _PyObject_IMMORTAL_REFCNT");
-    };
-    if (Py_REFCNT((PyObject *)&_Py_SINGLETON(bytes_characters)[203]) < _PyObject_IMMORTAL_REFCNT) {
-        _PyObject_Dump((PyObject *)&_Py_SINGLETON(bytes_characters)[203]);
-        Py_FatalError("immortal object has less refcnt than expected _PyObject_IMMORTAL_REFCNT");
-    };
-    if (Py_REFCNT((PyObject *)&_Py_SINGLETON(bytes_characters)[204]) < _PyObject_IMMORTAL_REFCNT) {
-        _PyObject_Dump((PyObject *)&_Py_SINGLETON(bytes_characters)[204]);
-        Py_FatalError("immortal object has less refcnt than expected _PyObject_IMMORTAL_REFCNT");
-    };
-    if (Py_REFCNT((PyObject *)&_Py_SINGLETON(bytes_characters)[205]) < _PyObject_IMMORTAL_REFCNT) {
-        _PyObject_Dump((PyObject *)&_Py_SINGLETON(bytes_characters)[205]);
-        Py_FatalError("immortal object has less refcnt than expected _PyObject_IMMORTAL_REFCNT");
-    };
-    if (Py_REFCNT((PyObject *)&_Py_SINGLETON(bytes_characters)[206]) < _PyObject_IMMORTAL_REFCNT) {
-        _PyObject_Dump((PyObject *)&_Py_SINGLETON(bytes_characters)[206]);
-        Py_FatalError("immortal object has less refcnt than expected _PyObject_IMMORTAL_REFCNT");
-    };
-    if (Py_REFCNT((PyObject *)&_Py_SINGLETON(bytes_characters)[207]) < _PyObject_IMMORTAL_REFCNT) {
-        _PyObject_Dump((PyObject *)&_Py_SINGLETON(bytes_characters)[207]);
-        Py_FatalError("immortal object has less refcnt than expected _PyObject_IMMORTAL_REFCNT");
-    };
-    if (Py_REFCNT((PyObject *)&_Py_SINGLETON(bytes_characters)[208]) < _PyObject_IMMORTAL_REFCNT) {
-        _PyObject_Dump((PyObject *)&_Py_SINGLETON(bytes_characters)[208]);
-        Py_FatalError("immortal object has less refcnt than expected _PyObject_IMMORTAL_REFCNT");
-    };
-    if (Py_REFCNT((PyObject *)&_Py_SINGLETON(bytes_characters)[209]) < _PyObject_IMMORTAL_REFCNT) {
-        _PyObject_Dump((PyObject *)&_Py_SINGLETON(bytes_characters)[209]);
-        Py_FatalError("immortal object has less refcnt than expected _PyObject_IMMORTAL_REFCNT");
-    };
-    if (Py_REFCNT((PyObject *)&_Py_SINGLETON(bytes_characters)[210]) < _PyObject_IMMORTAL_REFCNT) {
-        _PyObject_Dump((PyObject *)&_Py_SINGLETON(bytes_characters)[210]);
-        Py_FatalError("immortal object has less refcnt than expected _PyObject_IMMORTAL_REFCNT");
-    };
-    if (Py_REFCNT((PyObject *)&_Py_SINGLETON(bytes_characters)[211]) < _PyObject_IMMORTAL_REFCNT) {
-        _PyObject_Dump((PyObject *)&_Py_SINGLETON(bytes_characters)[211]);
-        Py_FatalError("immortal object has less refcnt than expected _PyObject_IMMORTAL_REFCNT");
-    };
-    if (Py_REFCNT((PyObject *)&_Py_SINGLETON(bytes_characters)[212]) < _PyObject_IMMORTAL_REFCNT) {
-        _PyObject_Dump((PyObject *)&_Py_SINGLETON(bytes_characters)[212]);
-        Py_FatalError("immortal object has less refcnt than expected _PyObject_IMMORTAL_REFCNT");
-    };
-    if (Py_REFCNT((PyObject *)&_Py_SINGLETON(bytes_characters)[213]) < _PyObject_IMMORTAL_REFCNT) {
-        _PyObject_Dump((PyObject *)&_Py_SINGLETON(bytes_characters)[213]);
-        Py_FatalError("immortal object has less refcnt than expected _PyObject_IMMORTAL_REFCNT");
-    };
-    if (Py_REFCNT((PyObject *)&_Py_SINGLETON(bytes_characters)[214]) < _PyObject_IMMORTAL_REFCNT) {
-        _PyObject_Dump((PyObject *)&_Py_SINGLETON(bytes_characters)[214]);
-        Py_FatalError("immortal object has less refcnt than expected _PyObject_IMMORTAL_REFCNT");
-    };
-    if (Py_REFCNT((PyObject *)&_Py_SINGLETON(bytes_characters)[215]) < _PyObject_IMMORTAL_REFCNT) {
-        _PyObject_Dump((PyObject *)&_Py_SINGLETON(bytes_characters)[215]);
-        Py_FatalError("immortal object has less refcnt than expected _PyObject_IMMORTAL_REFCNT");
-    };
-    if (Py_REFCNT((PyObject *)&_Py_SINGLETON(bytes_characters)[216]) < _PyObject_IMMORTAL_REFCNT) {
-        _PyObject_Dump((PyObject *)&_Py_SINGLETON(bytes_characters)[216]);
-        Py_FatalError("immortal object has less refcnt than expected _PyObject_IMMORTAL_REFCNT");
-    };
-    if (Py_REFCNT((PyObject *)&_Py_SINGLETON(bytes_characters)[217]) < _PyObject_IMMORTAL_REFCNT) {
-        _PyObject_Dump((PyObject *)&_Py_SINGLETON(bytes_characters)[217]);
-        Py_FatalError("immortal object has less refcnt than expected _PyObject_IMMORTAL_REFCNT");
-    };
-    if (Py_REFCNT((PyObject *)&_Py_SINGLETON(bytes_characters)[218]) < _PyObject_IMMORTAL_REFCNT) {
-        _PyObject_Dump((PyObject *)&_Py_SINGLETON(bytes_characters)[218]);
-        Py_FatalError("immortal object has less refcnt than expected _PyObject_IMMORTAL_REFCNT");
-    };
-    if (Py_REFCNT((PyObject *)&_Py_SINGLETON(bytes_characters)[219]) < _PyObject_IMMORTAL_REFCNT) {
-        _PyObject_Dump((PyObject *)&_Py_SINGLETON(bytes_characters)[219]);
-        Py_FatalError("immortal object has less refcnt than expected _PyObject_IMMORTAL_REFCNT");
-    };
-    if (Py_REFCNT((PyObject *)&_Py_SINGLETON(bytes_characters)[220]) < _PyObject_IMMORTAL_REFCNT) {
-        _PyObject_Dump((PyObject *)&_Py_SINGLETON(bytes_characters)[220]);
-        Py_FatalError("immortal object has less refcnt than expected _PyObject_IMMORTAL_REFCNT");
-    };
-    if (Py_REFCNT((PyObject *)&_Py_SINGLETON(bytes_characters)[221]) < _PyObject_IMMORTAL_REFCNT) {
-        _PyObject_Dump((PyObject *)&_Py_SINGLETON(bytes_characters)[221]);
-        Py_FatalError("immortal object has less refcnt than expected _PyObject_IMMORTAL_REFCNT");
-    };
-    if (Py_REFCNT((PyObject *)&_Py_SINGLETON(bytes_characters)[222]) < _PyObject_IMMORTAL_REFCNT) {
-        _PyObject_Dump((PyObject *)&_Py_SINGLETON(bytes_characters)[222]);
-        Py_FatalError("immortal object has less refcnt than expected _PyObject_IMMORTAL_REFCNT");
-    };
-    if (Py_REFCNT((PyObject *)&_Py_SINGLETON(bytes_characters)[223]) < _PyObject_IMMORTAL_REFCNT) {
-        _PyObject_Dump((PyObject *)&_Py_SINGLETON(bytes_characters)[223]);
-        Py_FatalError("immortal object has less refcnt than expected _PyObject_IMMORTAL_REFCNT");
-    };
-    if (Py_REFCNT((PyObject *)&_Py_SINGLETON(bytes_characters)[224]) < _PyObject_IMMORTAL_REFCNT) {
-        _PyObject_Dump((PyObject *)&_Py_SINGLETON(bytes_characters)[224]);
-        Py_FatalError("immortal object has less refcnt than expected _PyObject_IMMORTAL_REFCNT");
-    };
-    if (Py_REFCNT((PyObject *)&_Py_SINGLETON(bytes_characters)[225]) < _PyObject_IMMORTAL_REFCNT) {
-        _PyObject_Dump((PyObject *)&_Py_SINGLETON(bytes_characters)[225]);
-        Py_FatalError("immortal object has less refcnt than expected _PyObject_IMMORTAL_REFCNT");
-    };
-    if (Py_REFCNT((PyObject *)&_Py_SINGLETON(bytes_characters)[226]) < _PyObject_IMMORTAL_REFCNT) {
-        _PyObject_Dump((PyObject *)&_Py_SINGLETON(bytes_characters)[226]);
-        Py_FatalError("immortal object has less refcnt than expected _PyObject_IMMORTAL_REFCNT");
-    };
-    if (Py_REFCNT((PyObject *)&_Py_SINGLETON(bytes_characters)[227]) < _PyObject_IMMORTAL_REFCNT) {
-        _PyObject_Dump((PyObject *)&_Py_SINGLETON(bytes_characters)[227]);
-        Py_FatalError("immortal object has less refcnt than expected _PyObject_IMMORTAL_REFCNT");
-    };
-    if (Py_REFCNT((PyObject *)&_Py_SINGLETON(bytes_characters)[228]) < _PyObject_IMMORTAL_REFCNT) {
-        _PyObject_Dump((PyObject *)&_Py_SINGLETON(bytes_characters)[228]);
-        Py_FatalError("immortal object has less refcnt than expected _PyObject_IMMORTAL_REFCNT");
-    };
-    if (Py_REFCNT((PyObject *)&_Py_SINGLETON(bytes_characters)[229]) < _PyObject_IMMORTAL_REFCNT) {
-        _PyObject_Dump((PyObject *)&_Py_SINGLETON(bytes_characters)[229]);
-        Py_FatalError("immortal object has less refcnt than expected _PyObject_IMMORTAL_REFCNT");
-    };
-    if (Py_REFCNT((PyObject *)&_Py_SINGLETON(bytes_characters)[230]) < _PyObject_IMMORTAL_REFCNT) {
-        _PyObject_Dump((PyObject *)&_Py_SINGLETON(bytes_characters)[230]);
-        Py_FatalError("immortal object has less refcnt than expected _PyObject_IMMORTAL_REFCNT");
-    };
-    if (Py_REFCNT((PyObject *)&_Py_SINGLETON(bytes_characters)[231]) < _PyObject_IMMORTAL_REFCNT) {
-        _PyObject_Dump((PyObject *)&_Py_SINGLETON(bytes_characters)[231]);
-        Py_FatalError("immortal object has less refcnt than expected _PyObject_IMMORTAL_REFCNT");
-    };
-    if (Py_REFCNT((PyObject *)&_Py_SINGLETON(bytes_characters)[232]) < _PyObject_IMMORTAL_REFCNT) {
-        _PyObject_Dump((PyObject *)&_Py_SINGLETON(bytes_characters)[232]);
-        Py_FatalError("immortal object has less refcnt than expected _PyObject_IMMORTAL_REFCNT");
-    };
-    if (Py_REFCNT((PyObject *)&_Py_SINGLETON(bytes_characters)[233]) < _PyObject_IMMORTAL_REFCNT) {
-        _PyObject_Dump((PyObject *)&_Py_SINGLETON(bytes_characters)[233]);
-        Py_FatalError("immortal object has less refcnt than expected _PyObject_IMMORTAL_REFCNT");
-    };
-    if (Py_REFCNT((PyObject *)&_Py_SINGLETON(bytes_characters)[234]) < _PyObject_IMMORTAL_REFCNT) {
-        _PyObject_Dump((PyObject *)&_Py_SINGLETON(bytes_characters)[234]);
-        Py_FatalError("immortal object has less refcnt than expected _PyObject_IMMORTAL_REFCNT");
-    };
-    if (Py_REFCNT((PyObject *)&_Py_SINGLETON(bytes_characters)[235]) < _PyObject_IMMORTAL_REFCNT) {
-        _PyObject_Dump((PyObject *)&_Py_SINGLETON(bytes_characters)[235]);
-        Py_FatalError("immortal object has less refcnt than expected _PyObject_IMMORTAL_REFCNT");
-    };
-    if (Py_REFCNT((PyObject *)&_Py_SINGLETON(bytes_characters)[236]) < _PyObject_IMMORTAL_REFCNT) {
-        _PyObject_Dump((PyObject *)&_Py_SINGLETON(bytes_characters)[236]);
-        Py_FatalError("immortal object has less refcnt than expected _PyObject_IMMORTAL_REFCNT");
-    };
-    if (Py_REFCNT((PyObject *)&_Py_SINGLETON(bytes_characters)[237]) < _PyObject_IMMORTAL_REFCNT) {
-        _PyObject_Dump((PyObject *)&_Py_SINGLETON(bytes_characters)[237]);
-        Py_FatalError("immortal object has less refcnt than expected _PyObject_IMMORTAL_REFCNT");
-    };
-    if (Py_REFCNT((PyObject *)&_Py_SINGLETON(bytes_characters)[238]) < _PyObject_IMMORTAL_REFCNT) {
-        _PyObject_Dump((PyObject *)&_Py_SINGLETON(bytes_characters)[238]);
-        Py_FatalError("immortal object has less refcnt than expected _PyObject_IMMORTAL_REFCNT");
-    };
-    if (Py_REFCNT((PyObject *)&_Py_SINGLETON(bytes_characters)[239]) < _PyObject_IMMORTAL_REFCNT) {
-        _PyObject_Dump((PyObject *)&_Py_SINGLETON(bytes_characters)[239]);
-        Py_FatalError("immortal object has less refcnt than expected _PyObject_IMMORTAL_REFCNT");
-    };
-    if (Py_REFCNT((PyObject *)&_Py_SINGLETON(bytes_characters)[240]) < _PyObject_IMMORTAL_REFCNT) {
-        _PyObject_Dump((PyObject *)&_Py_SINGLETON(bytes_characters)[240]);
-        Py_FatalError("immortal object has less refcnt than expected _PyObject_IMMORTAL_REFCNT");
-    };
-    if (Py_REFCNT((PyObject *)&_Py_SINGLETON(bytes_characters)[241]) < _PyObject_IMMORTAL_REFCNT) {
-        _PyObject_Dump((PyObject *)&_Py_SINGLETON(bytes_characters)[241]);
-        Py_FatalError("immortal object has less refcnt than expected _PyObject_IMMORTAL_REFCNT");
-    };
-    if (Py_REFCNT((PyObject *)&_Py_SINGLETON(bytes_characters)[242]) < _PyObject_IMMORTAL_REFCNT) {
-        _PyObject_Dump((PyObject *)&_Py_SINGLETON(bytes_characters)[242]);
-        Py_FatalError("immortal object has less refcnt than expected _PyObject_IMMORTAL_REFCNT");
-    };
-    if (Py_REFCNT((PyObject *)&_Py_SINGLETON(bytes_characters)[243]) < _PyObject_IMMORTAL_REFCNT) {
-        _PyObject_Dump((PyObject *)&_Py_SINGLETON(bytes_characters)[243]);
-        Py_FatalError("immortal object has less refcnt than expected _PyObject_IMMORTAL_REFCNT");
-    };
-    if (Py_REFCNT((PyObject *)&_Py_SINGLETON(bytes_characters)[244]) < _PyObject_IMMORTAL_REFCNT) {
-        _PyObject_Dump((PyObject *)&_Py_SINGLETON(bytes_characters)[244]);
-        Py_FatalError("immortal object has less refcnt than expected _PyObject_IMMORTAL_REFCNT");
-    };
-    if (Py_REFCNT((PyObject *)&_Py_SINGLETON(bytes_characters)[245]) < _PyObject_IMMORTAL_REFCNT) {
-        _PyObject_Dump((PyObject *)&_Py_SINGLETON(bytes_characters)[245]);
-        Py_FatalError("immortal object has less refcnt than expected _PyObject_IMMORTAL_REFCNT");
-    };
-    if (Py_REFCNT((PyObject *)&_Py_SINGLETON(bytes_characters)[246]) < _PyObject_IMMORTAL_REFCNT) {
-        _PyObject_Dump((PyObject *)&_Py_SINGLETON(bytes_characters)[246]);
-        Py_FatalError("immortal object has less refcnt than expected _PyObject_IMMORTAL_REFCNT");
-    };
-    if (Py_REFCNT((PyObject *)&_Py_SINGLETON(bytes_characters)[247]) < _PyObject_IMMORTAL_REFCNT) {
-        _PyObject_Dump((PyObject *)&_Py_SINGLETON(bytes_characters)[247]);
-        Py_FatalError("immortal object has less refcnt than expected _PyObject_IMMORTAL_REFCNT");
-    };
-    if (Py_REFCNT((PyObject *)&_Py_SINGLETON(bytes_characters)[248]) < _PyObject_IMMORTAL_REFCNT) {
-        _PyObject_Dump((PyObject *)&_Py_SINGLETON(bytes_characters)[248]);
-        Py_FatalError("immortal object has less refcnt than expected _PyObject_IMMORTAL_REFCNT");
-    };
-    if (Py_REFCNT((PyObject *)&_Py_SINGLETON(bytes_characters)[249]) < _PyObject_IMMORTAL_REFCNT) {
-        _PyObject_Dump((PyObject *)&_Py_SINGLETON(bytes_characters)[249]);
-        Py_FatalError("immortal object has less refcnt than expected _PyObject_IMMORTAL_REFCNT");
-    };
-    if (Py_REFCNT((PyObject *)&_Py_SINGLETON(bytes_characters)[250]) < _PyObject_IMMORTAL_REFCNT) {
-        _PyObject_Dump((PyObject *)&_Py_SINGLETON(bytes_characters)[250]);
-        Py_FatalError("immortal object has less refcnt than expected _PyObject_IMMORTAL_REFCNT");
-    };
-    if (Py_REFCNT((PyObject *)&_Py_SINGLETON(bytes_characters)[251]) < _PyObject_IMMORTAL_REFCNT) {
-        _PyObject_Dump((PyObject *)&_Py_SINGLETON(bytes_characters)[251]);
-        Py_FatalError("immortal object has less refcnt than expected _PyObject_IMMORTAL_REFCNT");
-    };
-    if (Py_REFCNT((PyObject *)&_Py_SINGLETON(bytes_characters)[252]) < _PyObject_IMMORTAL_REFCNT) {
-        _PyObject_Dump((PyObject *)&_Py_SINGLETON(bytes_characters)[252]);
-        Py_FatalError("immortal object has less refcnt than expected _PyObject_IMMORTAL_REFCNT");
-    };
-    if (Py_REFCNT((PyObject *)&_Py_SINGLETON(bytes_characters)[253]) < _PyObject_IMMORTAL_REFCNT) {
-        _PyObject_Dump((PyObject *)&_Py_SINGLETON(bytes_characters)[253]);
-        Py_FatalError("immortal object has less refcnt than expected _PyObject_IMMORTAL_REFCNT");
-    };
-    if (Py_REFCNT((PyObject *)&_Py_SINGLETON(bytes_characters)[254]) < _PyObject_IMMORTAL_REFCNT) {
-        _PyObject_Dump((PyObject *)&_Py_SINGLETON(bytes_characters)[254]);
-        Py_FatalError("immortal object has less refcnt than expected _PyObject_IMMORTAL_REFCNT");
-    };
-    if (Py_REFCNT((PyObject *)&_Py_SINGLETON(bytes_characters)[255]) < _PyObject_IMMORTAL_REFCNT) {
-        _PyObject_Dump((PyObject *)&_Py_SINGLETON(bytes_characters)[255]);
-        Py_FatalError("immortal object has less refcnt than expected _PyObject_IMMORTAL_REFCNT");
-    };
-    if (Py_REFCNT((PyObject *)&_Py_STR(anon_dictcomp)) < _PyObject_IMMORTAL_REFCNT) {
-        _PyObject_Dump((PyObject *)&_Py_STR(anon_dictcomp));
-        Py_FatalError("immortal object has less refcnt than expected _PyObject_IMMORTAL_REFCNT");
-    };
-    if (Py_REFCNT((PyObject *)&_Py_STR(anon_genexpr)) < _PyObject_IMMORTAL_REFCNT) {
-        _PyObject_Dump((PyObject *)&_Py_STR(anon_genexpr));
-        Py_FatalError("immortal object has less refcnt than expected _PyObject_IMMORTAL_REFCNT");
-    };
-    if (Py_REFCNT((PyObject *)&_Py_STR(anon_lambda)) < _PyObject_IMMORTAL_REFCNT) {
-        _PyObject_Dump((PyObject *)&_Py_STR(anon_lambda));
-        Py_FatalError("immortal object has less refcnt than expected _PyObject_IMMORTAL_REFCNT");
-    };
-    if (Py_REFCNT((PyObject *)&_Py_STR(anon_listcomp)) < _PyObject_IMMORTAL_REFCNT) {
-        _PyObject_Dump((PyObject *)&_Py_STR(anon_listcomp));
-        Py_FatalError("immortal object has less refcnt than expected _PyObject_IMMORTAL_REFCNT");
-    };
-    if (Py_REFCNT((PyObject *)&_Py_STR(anon_module)) < _PyObject_IMMORTAL_REFCNT) {
-        _PyObject_Dump((PyObject *)&_Py_STR(anon_module));
-        Py_FatalError("immortal object has less refcnt than expected _PyObject_IMMORTAL_REFCNT");
-    };
-    if (Py_REFCNT((PyObject *)&_Py_STR(anon_setcomp)) < _PyObject_IMMORTAL_REFCNT) {
-        _PyObject_Dump((PyObject *)&_Py_STR(anon_setcomp));
-        Py_FatalError("immortal object has less refcnt than expected _PyObject_IMMORTAL_REFCNT");
-    };
-    if (Py_REFCNT((PyObject *)&_Py_STR(anon_string)) < _PyObject_IMMORTAL_REFCNT) {
-        _PyObject_Dump((PyObject *)&_Py_STR(anon_string));
-        Py_FatalError("immortal object has less refcnt than expected _PyObject_IMMORTAL_REFCNT");
-    };
-    if (Py_REFCNT((PyObject *)&_Py_STR(anon_unknown)) < _PyObject_IMMORTAL_REFCNT) {
-        _PyObject_Dump((PyObject *)&_Py_STR(anon_unknown));
-        Py_FatalError("immortal object has less refcnt than expected _PyObject_IMMORTAL_REFCNT");
-    };
-    if (Py_REFCNT((PyObject *)&_Py_STR(close_br)) < _PyObject_IMMORTAL_REFCNT) {
-        _PyObject_Dump((PyObject *)&_Py_STR(close_br));
-        Py_FatalError("immortal object has less refcnt than expected _PyObject_IMMORTAL_REFCNT");
-    };
-    if (Py_REFCNT((PyObject *)&_Py_STR(dbl_close_br)) < _PyObject_IMMORTAL_REFCNT) {
-        _PyObject_Dump((PyObject *)&_Py_STR(dbl_close_br));
-        Py_FatalError("immortal object has less refcnt than expected _PyObject_IMMORTAL_REFCNT");
-    };
-    if (Py_REFCNT((PyObject *)&_Py_STR(dbl_open_br)) < _PyObject_IMMORTAL_REFCNT) {
-        _PyObject_Dump((PyObject *)&_Py_STR(dbl_open_br));
-        Py_FatalError("immortal object has less refcnt than expected _PyObject_IMMORTAL_REFCNT");
-    };
-    if (Py_REFCNT((PyObject *)&_Py_STR(dbl_percent)) < _PyObject_IMMORTAL_REFCNT) {
-        _PyObject_Dump((PyObject *)&_Py_STR(dbl_percent));
-        Py_FatalError("immortal object has less refcnt than expected _PyObject_IMMORTAL_REFCNT");
-    };
-    if (Py_REFCNT((PyObject *)&_Py_STR(dot)) < _PyObject_IMMORTAL_REFCNT) {
-        _PyObject_Dump((PyObject *)&_Py_STR(dot));
-        Py_FatalError("immortal object has less refcnt than expected _PyObject_IMMORTAL_REFCNT");
-    };
-    if (Py_REFCNT((PyObject *)&_Py_STR(dot_locals)) < _PyObject_IMMORTAL_REFCNT) {
-        _PyObject_Dump((PyObject *)&_Py_STR(dot_locals));
-        Py_FatalError("immortal object has less refcnt than expected _PyObject_IMMORTAL_REFCNT");
-    };
-    if (Py_REFCNT((PyObject *)&_Py_STR(empty)) < _PyObject_IMMORTAL_REFCNT) {
-        _PyObject_Dump((PyObject *)&_Py_STR(empty));
-        Py_FatalError("immortal object has less refcnt than expected _PyObject_IMMORTAL_REFCNT");
-    };
-    if (Py_REFCNT((PyObject *)&_Py_STR(json_decoder)) < _PyObject_IMMORTAL_REFCNT) {
-        _PyObject_Dump((PyObject *)&_Py_STR(json_decoder));
-        Py_FatalError("immortal object has less refcnt than expected _PyObject_IMMORTAL_REFCNT");
-    };
-    if (Py_REFCNT((PyObject *)&_Py_STR(list_err)) < _PyObject_IMMORTAL_REFCNT) {
-        _PyObject_Dump((PyObject *)&_Py_STR(list_err));
-        Py_FatalError("immortal object has less refcnt than expected _PyObject_IMMORTAL_REFCNT");
-    };
-    if (Py_REFCNT((PyObject *)&_Py_STR(newline)) < _PyObject_IMMORTAL_REFCNT) {
-        _PyObject_Dump((PyObject *)&_Py_STR(newline));
-        Py_FatalError("immortal object has less refcnt than expected _PyObject_IMMORTAL_REFCNT");
-    };
-    if (Py_REFCNT((PyObject *)&_Py_STR(open_br)) < _PyObject_IMMORTAL_REFCNT) {
-        _PyObject_Dump((PyObject *)&_Py_STR(open_br));
-        Py_FatalError("immortal object has less refcnt than expected _PyObject_IMMORTAL_REFCNT");
-    };
-    if (Py_REFCNT((PyObject *)&_Py_STR(percent)) < _PyObject_IMMORTAL_REFCNT) {
-        _PyObject_Dump((PyObject *)&_Py_STR(percent));
-        Py_FatalError("immortal object has less refcnt than expected _PyObject_IMMORTAL_REFCNT");
-    };
-    if (Py_REFCNT((PyObject *)&_Py_STR(utf_8)) < _PyObject_IMMORTAL_REFCNT) {
-        _PyObject_Dump((PyObject *)&_Py_STR(utf_8));
-        Py_FatalError("immortal object has less refcnt than expected _PyObject_IMMORTAL_REFCNT");
-    };
-    if (Py_REFCNT((PyObject *)&_Py_ID(CANCELLED)) < _PyObject_IMMORTAL_REFCNT) {
-        _PyObject_Dump((PyObject *)&_Py_ID(CANCELLED));
-        Py_FatalError("immortal object has less refcnt than expected _PyObject_IMMORTAL_REFCNT");
-    };
-    if (Py_REFCNT((PyObject *)&_Py_ID(FINISHED)) < _PyObject_IMMORTAL_REFCNT) {
-        _PyObject_Dump((PyObject *)&_Py_ID(FINISHED));
-        Py_FatalError("immortal object has less refcnt than expected _PyObject_IMMORTAL_REFCNT");
-    };
-    if (Py_REFCNT((PyObject *)&_Py_ID(False)) < _PyObject_IMMORTAL_REFCNT) {
-        _PyObject_Dump((PyObject *)&_Py_ID(False));
-        Py_FatalError("immortal object has less refcnt than expected _PyObject_IMMORTAL_REFCNT");
-    };
-    if (Py_REFCNT((PyObject *)&_Py_ID(JSONDecodeError)) < _PyObject_IMMORTAL_REFCNT) {
-        _PyObject_Dump((PyObject *)&_Py_ID(JSONDecodeError));
-        Py_FatalError("immortal object has less refcnt than expected _PyObject_IMMORTAL_REFCNT");
-    };
-    if (Py_REFCNT((PyObject *)&_Py_ID(PENDING)) < _PyObject_IMMORTAL_REFCNT) {
-        _PyObject_Dump((PyObject *)&_Py_ID(PENDING));
-        Py_FatalError("immortal object has less refcnt than expected _PyObject_IMMORTAL_REFCNT");
-    };
-    if (Py_REFCNT((PyObject *)&_Py_ID(Py_Repr)) < _PyObject_IMMORTAL_REFCNT) {
-        _PyObject_Dump((PyObject *)&_Py_ID(Py_Repr));
-        Py_FatalError("immortal object has less refcnt than expected _PyObject_IMMORTAL_REFCNT");
-    };
-    if (Py_REFCNT((PyObject *)&_Py_ID(TextIOWrapper)) < _PyObject_IMMORTAL_REFCNT) {
-        _PyObject_Dump((PyObject *)&_Py_ID(TextIOWrapper));
-        Py_FatalError("immortal object has less refcnt than expected _PyObject_IMMORTAL_REFCNT");
-    };
-    if (Py_REFCNT((PyObject *)&_Py_ID(True)) < _PyObject_IMMORTAL_REFCNT) {
-        _PyObject_Dump((PyObject *)&_Py_ID(True));
-        Py_FatalError("immortal object has less refcnt than expected _PyObject_IMMORTAL_REFCNT");
-    };
-    if (Py_REFCNT((PyObject *)&_Py_ID(WarningMessage)) < _PyObject_IMMORTAL_REFCNT) {
-        _PyObject_Dump((PyObject *)&_Py_ID(WarningMessage));
-        Py_FatalError("immortal object has less refcnt than expected _PyObject_IMMORTAL_REFCNT");
-    };
-    if (Py_REFCNT((PyObject *)&_Py_ID(_)) < _PyObject_IMMORTAL_REFCNT) {
-        _PyObject_Dump((PyObject *)&_Py_ID(_));
-        Py_FatalError("immortal object has less refcnt than expected _PyObject_IMMORTAL_REFCNT");
-    };
-    if (Py_REFCNT((PyObject *)&_Py_ID(__IOBase_closed)) < _PyObject_IMMORTAL_REFCNT) {
-        _PyObject_Dump((PyObject *)&_Py_ID(__IOBase_closed));
-        Py_FatalError("immortal object has less refcnt than expected _PyObject_IMMORTAL_REFCNT");
-    };
-    if (Py_REFCNT((PyObject *)&_Py_ID(__abc_tpflags__)) < _PyObject_IMMORTAL_REFCNT) {
-        _PyObject_Dump((PyObject *)&_Py_ID(__abc_tpflags__));
-        Py_FatalError("immortal object has less refcnt than expected _PyObject_IMMORTAL_REFCNT");
-    };
-    if (Py_REFCNT((PyObject *)&_Py_ID(__abs__)) < _PyObject_IMMORTAL_REFCNT) {
-        _PyObject_Dump((PyObject *)&_Py_ID(__abs__));
-        Py_FatalError("immortal object has less refcnt than expected _PyObject_IMMORTAL_REFCNT");
-    };
-    if (Py_REFCNT((PyObject *)&_Py_ID(__abstractmethods__)) < _PyObject_IMMORTAL_REFCNT) {
-        _PyObject_Dump((PyObject *)&_Py_ID(__abstractmethods__));
-        Py_FatalError("immortal object has less refcnt than expected _PyObject_IMMORTAL_REFCNT");
-    };
-    if (Py_REFCNT((PyObject *)&_Py_ID(__add__)) < _PyObject_IMMORTAL_REFCNT) {
-        _PyObject_Dump((PyObject *)&_Py_ID(__add__));
-        Py_FatalError("immortal object has less refcnt than expected _PyObject_IMMORTAL_REFCNT");
-    };
-    if (Py_REFCNT((PyObject *)&_Py_ID(__aenter__)) < _PyObject_IMMORTAL_REFCNT) {
-        _PyObject_Dump((PyObject *)&_Py_ID(__aenter__));
-        Py_FatalError("immortal object has less refcnt than expected _PyObject_IMMORTAL_REFCNT");
-    };
-    if (Py_REFCNT((PyObject *)&_Py_ID(__aexit__)) < _PyObject_IMMORTAL_REFCNT) {
-        _PyObject_Dump((PyObject *)&_Py_ID(__aexit__));
-        Py_FatalError("immortal object has less refcnt than expected _PyObject_IMMORTAL_REFCNT");
-    };
-    if (Py_REFCNT((PyObject *)&_Py_ID(__aiter__)) < _PyObject_IMMORTAL_REFCNT) {
-        _PyObject_Dump((PyObject *)&_Py_ID(__aiter__));
-        Py_FatalError("immortal object has less refcnt than expected _PyObject_IMMORTAL_REFCNT");
-    };
-    if (Py_REFCNT((PyObject *)&_Py_ID(__all__)) < _PyObject_IMMORTAL_REFCNT) {
-        _PyObject_Dump((PyObject *)&_Py_ID(__all__));
-        Py_FatalError("immortal object has less refcnt than expected _PyObject_IMMORTAL_REFCNT");
-    };
-    if (Py_REFCNT((PyObject *)&_Py_ID(__and__)) < _PyObject_IMMORTAL_REFCNT) {
-        _PyObject_Dump((PyObject *)&_Py_ID(__and__));
-        Py_FatalError("immortal object has less refcnt than expected _PyObject_IMMORTAL_REFCNT");
-    };
-    if (Py_REFCNT((PyObject *)&_Py_ID(__anext__)) < _PyObject_IMMORTAL_REFCNT) {
-        _PyObject_Dump((PyObject *)&_Py_ID(__anext__));
-        Py_FatalError("immortal object has less refcnt than expected _PyObject_IMMORTAL_REFCNT");
-    };
-    if (Py_REFCNT((PyObject *)&_Py_ID(__annotations__)) < _PyObject_IMMORTAL_REFCNT) {
-        _PyObject_Dump((PyObject *)&_Py_ID(__annotations__));
-        Py_FatalError("immortal object has less refcnt than expected _PyObject_IMMORTAL_REFCNT");
-    };
-    if (Py_REFCNT((PyObject *)&_Py_ID(__args__)) < _PyObject_IMMORTAL_REFCNT) {
-        _PyObject_Dump((PyObject *)&_Py_ID(__args__));
-        Py_FatalError("immortal object has less refcnt than expected _PyObject_IMMORTAL_REFCNT");
-    };
-    if (Py_REFCNT((PyObject *)&_Py_ID(__asyncio_running_event_loop__)) < _PyObject_IMMORTAL_REFCNT) {
-        _PyObject_Dump((PyObject *)&_Py_ID(__asyncio_running_event_loop__));
-        Py_FatalError("immortal object has less refcnt than expected _PyObject_IMMORTAL_REFCNT");
-    };
-    if (Py_REFCNT((PyObject *)&_Py_ID(__await__)) < _PyObject_IMMORTAL_REFCNT) {
-        _PyObject_Dump((PyObject *)&_Py_ID(__await__));
-        Py_FatalError("immortal object has less refcnt than expected _PyObject_IMMORTAL_REFCNT");
-    };
-    if (Py_REFCNT((PyObject *)&_Py_ID(__bases__)) < _PyObject_IMMORTAL_REFCNT) {
-        _PyObject_Dump((PyObject *)&_Py_ID(__bases__));
-        Py_FatalError("immortal object has less refcnt than expected _PyObject_IMMORTAL_REFCNT");
-    };
-    if (Py_REFCNT((PyObject *)&_Py_ID(__bool__)) < _PyObject_IMMORTAL_REFCNT) {
-        _PyObject_Dump((PyObject *)&_Py_ID(__bool__));
-        Py_FatalError("immortal object has less refcnt than expected _PyObject_IMMORTAL_REFCNT");
-    };
-    if (Py_REFCNT((PyObject *)&_Py_ID(__build_class__)) < _PyObject_IMMORTAL_REFCNT) {
-        _PyObject_Dump((PyObject *)&_Py_ID(__build_class__));
-        Py_FatalError("immortal object has less refcnt than expected _PyObject_IMMORTAL_REFCNT");
-    };
-    if (Py_REFCNT((PyObject *)&_Py_ID(__builtins__)) < _PyObject_IMMORTAL_REFCNT) {
-        _PyObject_Dump((PyObject *)&_Py_ID(__builtins__));
-        Py_FatalError("immortal object has less refcnt than expected _PyObject_IMMORTAL_REFCNT");
-    };
-    if (Py_REFCNT((PyObject *)&_Py_ID(__bytes__)) < _PyObject_IMMORTAL_REFCNT) {
-        _PyObject_Dump((PyObject *)&_Py_ID(__bytes__));
-        Py_FatalError("immortal object has less refcnt than expected _PyObject_IMMORTAL_REFCNT");
-    };
-    if (Py_REFCNT((PyObject *)&_Py_ID(__call__)) < _PyObject_IMMORTAL_REFCNT) {
-        _PyObject_Dump((PyObject *)&_Py_ID(__call__));
-        Py_FatalError("immortal object has less refcnt than expected _PyObject_IMMORTAL_REFCNT");
-    };
-    if (Py_REFCNT((PyObject *)&_Py_ID(__cantrace__)) < _PyObject_IMMORTAL_REFCNT) {
-        _PyObject_Dump((PyObject *)&_Py_ID(__cantrace__));
-        Py_FatalError("immortal object has less refcnt than expected _PyObject_IMMORTAL_REFCNT");
-    };
-    if (Py_REFCNT((PyObject *)&_Py_ID(__class__)) < _PyObject_IMMORTAL_REFCNT) {
-        _PyObject_Dump((PyObject *)&_Py_ID(__class__));
-        Py_FatalError("immortal object has less refcnt than expected _PyObject_IMMORTAL_REFCNT");
-    };
-    if (Py_REFCNT((PyObject *)&_Py_ID(__class_getitem__)) < _PyObject_IMMORTAL_REFCNT) {
-        _PyObject_Dump((PyObject *)&_Py_ID(__class_getitem__));
-        Py_FatalError("immortal object has less refcnt than expected _PyObject_IMMORTAL_REFCNT");
-    };
-    if (Py_REFCNT((PyObject *)&_Py_ID(__classcell__)) < _PyObject_IMMORTAL_REFCNT) {
-        _PyObject_Dump((PyObject *)&_Py_ID(__classcell__));
-        Py_FatalError("immortal object has less refcnt than expected _PyObject_IMMORTAL_REFCNT");
-    };
-    if (Py_REFCNT((PyObject *)&_Py_ID(__complex__)) < _PyObject_IMMORTAL_REFCNT) {
-        _PyObject_Dump((PyObject *)&_Py_ID(__complex__));
-        Py_FatalError("immortal object has less refcnt than expected _PyObject_IMMORTAL_REFCNT");
-    };
-    if (Py_REFCNT((PyObject *)&_Py_ID(__contains__)) < _PyObject_IMMORTAL_REFCNT) {
-        _PyObject_Dump((PyObject *)&_Py_ID(__contains__));
-        Py_FatalError("immortal object has less refcnt than expected _PyObject_IMMORTAL_REFCNT");
-    };
-    if (Py_REFCNT((PyObject *)&_Py_ID(__copy__)) < _PyObject_IMMORTAL_REFCNT) {
-        _PyObject_Dump((PyObject *)&_Py_ID(__copy__));
-        Py_FatalError("immortal object has less refcnt than expected _PyObject_IMMORTAL_REFCNT");
-    };
-    if (Py_REFCNT((PyObject *)&_Py_ID(__ctypes_from_outparam__)) < _PyObject_IMMORTAL_REFCNT) {
-        _PyObject_Dump((PyObject *)&_Py_ID(__ctypes_from_outparam__));
-        Py_FatalError("immortal object has less refcnt than expected _PyObject_IMMORTAL_REFCNT");
-    };
-    if (Py_REFCNT((PyObject *)&_Py_ID(__del__)) < _PyObject_IMMORTAL_REFCNT) {
-        _PyObject_Dump((PyObject *)&_Py_ID(__del__));
-        Py_FatalError("immortal object has less refcnt than expected _PyObject_IMMORTAL_REFCNT");
-    };
-    if (Py_REFCNT((PyObject *)&_Py_ID(__delattr__)) < _PyObject_IMMORTAL_REFCNT) {
-        _PyObject_Dump((PyObject *)&_Py_ID(__delattr__));
-        Py_FatalError("immortal object has less refcnt than expected _PyObject_IMMORTAL_REFCNT");
-    };
-    if (Py_REFCNT((PyObject *)&_Py_ID(__delete__)) < _PyObject_IMMORTAL_REFCNT) {
-        _PyObject_Dump((PyObject *)&_Py_ID(__delete__));
-        Py_FatalError("immortal object has less refcnt than expected _PyObject_IMMORTAL_REFCNT");
-    };
-    if (Py_REFCNT((PyObject *)&_Py_ID(__delitem__)) < _PyObject_IMMORTAL_REFCNT) {
-        _PyObject_Dump((PyObject *)&_Py_ID(__delitem__));
-        Py_FatalError("immortal object has less refcnt than expected _PyObject_IMMORTAL_REFCNT");
-    };
-    if (Py_REFCNT((PyObject *)&_Py_ID(__dict__)) < _PyObject_IMMORTAL_REFCNT) {
-        _PyObject_Dump((PyObject *)&_Py_ID(__dict__));
-        Py_FatalError("immortal object has less refcnt than expected _PyObject_IMMORTAL_REFCNT");
-    };
-    if (Py_REFCNT((PyObject *)&_Py_ID(__dictoffset__)) < _PyObject_IMMORTAL_REFCNT) {
-        _PyObject_Dump((PyObject *)&_Py_ID(__dictoffset__));
-        Py_FatalError("immortal object has less refcnt than expected _PyObject_IMMORTAL_REFCNT");
-    };
-    if (Py_REFCNT((PyObject *)&_Py_ID(__dir__)) < _PyObject_IMMORTAL_REFCNT) {
-        _PyObject_Dump((PyObject *)&_Py_ID(__dir__));
-        Py_FatalError("immortal object has less refcnt than expected _PyObject_IMMORTAL_REFCNT");
-    };
-    if (Py_REFCNT((PyObject *)&_Py_ID(__divmod__)) < _PyObject_IMMORTAL_REFCNT) {
-        _PyObject_Dump((PyObject *)&_Py_ID(__divmod__));
-        Py_FatalError("immortal object has less refcnt than expected _PyObject_IMMORTAL_REFCNT");
-    };
-    if (Py_REFCNT((PyObject *)&_Py_ID(__doc__)) < _PyObject_IMMORTAL_REFCNT) {
-        _PyObject_Dump((PyObject *)&_Py_ID(__doc__));
-        Py_FatalError("immortal object has less refcnt than expected _PyObject_IMMORTAL_REFCNT");
-    };
-    if (Py_REFCNT((PyObject *)&_Py_ID(__enter__)) < _PyObject_IMMORTAL_REFCNT) {
-        _PyObject_Dump((PyObject *)&_Py_ID(__enter__));
-        Py_FatalError("immortal object has less refcnt than expected _PyObject_IMMORTAL_REFCNT");
-    };
-    if (Py_REFCNT((PyObject *)&_Py_ID(__eq__)) < _PyObject_IMMORTAL_REFCNT) {
-        _PyObject_Dump((PyObject *)&_Py_ID(__eq__));
-        Py_FatalError("immortal object has less refcnt than expected _PyObject_IMMORTAL_REFCNT");
-    };
-    if (Py_REFCNT((PyObject *)&_Py_ID(__exit__)) < _PyObject_IMMORTAL_REFCNT) {
-        _PyObject_Dump((PyObject *)&_Py_ID(__exit__));
-        Py_FatalError("immortal object has less refcnt than expected _PyObject_IMMORTAL_REFCNT");
-    };
-    if (Py_REFCNT((PyObject *)&_Py_ID(__file__)) < _PyObject_IMMORTAL_REFCNT) {
-        _PyObject_Dump((PyObject *)&_Py_ID(__file__));
-        Py_FatalError("immortal object has less refcnt than expected _PyObject_IMMORTAL_REFCNT");
-    };
-    if (Py_REFCNT((PyObject *)&_Py_ID(__float__)) < _PyObject_IMMORTAL_REFCNT) {
-        _PyObject_Dump((PyObject *)&_Py_ID(__float__));
-        Py_FatalError("immortal object has less refcnt than expected _PyObject_IMMORTAL_REFCNT");
-    };
-    if (Py_REFCNT((PyObject *)&_Py_ID(__floordiv__)) < _PyObject_IMMORTAL_REFCNT) {
-        _PyObject_Dump((PyObject *)&_Py_ID(__floordiv__));
-        Py_FatalError("immortal object has less refcnt than expected _PyObject_IMMORTAL_REFCNT");
-    };
-    if (Py_REFCNT((PyObject *)&_Py_ID(__format__)) < _PyObject_IMMORTAL_REFCNT) {
-        _PyObject_Dump((PyObject *)&_Py_ID(__format__));
-        Py_FatalError("immortal object has less refcnt than expected _PyObject_IMMORTAL_REFCNT");
-    };
-    if (Py_REFCNT((PyObject *)&_Py_ID(__fspath__)) < _PyObject_IMMORTAL_REFCNT) {
-        _PyObject_Dump((PyObject *)&_Py_ID(__fspath__));
-        Py_FatalError("immortal object has less refcnt than expected _PyObject_IMMORTAL_REFCNT");
-    };
-    if (Py_REFCNT((PyObject *)&_Py_ID(__ge__)) < _PyObject_IMMORTAL_REFCNT) {
-        _PyObject_Dump((PyObject *)&_Py_ID(__ge__));
-        Py_FatalError("immortal object has less refcnt than expected _PyObject_IMMORTAL_REFCNT");
-    };
-    if (Py_REFCNT((PyObject *)&_Py_ID(__get__)) < _PyObject_IMMORTAL_REFCNT) {
-        _PyObject_Dump((PyObject *)&_Py_ID(__get__));
-        Py_FatalError("immortal object has less refcnt than expected _PyObject_IMMORTAL_REFCNT");
-    };
-    if (Py_REFCNT((PyObject *)&_Py_ID(__getattr__)) < _PyObject_IMMORTAL_REFCNT) {
-        _PyObject_Dump((PyObject *)&_Py_ID(__getattr__));
-        Py_FatalError("immortal object has less refcnt than expected _PyObject_IMMORTAL_REFCNT");
-    };
-    if (Py_REFCNT((PyObject *)&_Py_ID(__getattribute__)) < _PyObject_IMMORTAL_REFCNT) {
-        _PyObject_Dump((PyObject *)&_Py_ID(__getattribute__));
-        Py_FatalError("immortal object has less refcnt than expected _PyObject_IMMORTAL_REFCNT");
-    };
-    if (Py_REFCNT((PyObject *)&_Py_ID(__getinitargs__)) < _PyObject_IMMORTAL_REFCNT) {
-        _PyObject_Dump((PyObject *)&_Py_ID(__getinitargs__));
-        Py_FatalError("immortal object has less refcnt than expected _PyObject_IMMORTAL_REFCNT");
-    };
-    if (Py_REFCNT((PyObject *)&_Py_ID(__getitem__)) < _PyObject_IMMORTAL_REFCNT) {
-        _PyObject_Dump((PyObject *)&_Py_ID(__getitem__));
-        Py_FatalError("immortal object has less refcnt than expected _PyObject_IMMORTAL_REFCNT");
-    };
-    if (Py_REFCNT((PyObject *)&_Py_ID(__getnewargs__)) < _PyObject_IMMORTAL_REFCNT) {
-        _PyObject_Dump((PyObject *)&_Py_ID(__getnewargs__));
-        Py_FatalError("immortal object has less refcnt than expected _PyObject_IMMORTAL_REFCNT");
-    };
-    if (Py_REFCNT((PyObject *)&_Py_ID(__getnewargs_ex__)) < _PyObject_IMMORTAL_REFCNT) {
-        _PyObject_Dump((PyObject *)&_Py_ID(__getnewargs_ex__));
-        Py_FatalError("immortal object has less refcnt than expected _PyObject_IMMORTAL_REFCNT");
-    };
-    if (Py_REFCNT((PyObject *)&_Py_ID(__getstate__)) < _PyObject_IMMORTAL_REFCNT) {
-        _PyObject_Dump((PyObject *)&_Py_ID(__getstate__));
-        Py_FatalError("immortal object has less refcnt than expected _PyObject_IMMORTAL_REFCNT");
-    };
-    if (Py_REFCNT((PyObject *)&_Py_ID(__gt__)) < _PyObject_IMMORTAL_REFCNT) {
-        _PyObject_Dump((PyObject *)&_Py_ID(__gt__));
-        Py_FatalError("immortal object has less refcnt than expected _PyObject_IMMORTAL_REFCNT");
-    };
-    if (Py_REFCNT((PyObject *)&_Py_ID(__hash__)) < _PyObject_IMMORTAL_REFCNT) {
-        _PyObject_Dump((PyObject *)&_Py_ID(__hash__));
-        Py_FatalError("immortal object has less refcnt than expected _PyObject_IMMORTAL_REFCNT");
-    };
-    if (Py_REFCNT((PyObject *)&_Py_ID(__iadd__)) < _PyObject_IMMORTAL_REFCNT) {
-        _PyObject_Dump((PyObject *)&_Py_ID(__iadd__));
-        Py_FatalError("immortal object has less refcnt than expected _PyObject_IMMORTAL_REFCNT");
-    };
-    if (Py_REFCNT((PyObject *)&_Py_ID(__iand__)) < _PyObject_IMMORTAL_REFCNT) {
-        _PyObject_Dump((PyObject *)&_Py_ID(__iand__));
-        Py_FatalError("immortal object has less refcnt than expected _PyObject_IMMORTAL_REFCNT");
-    };
-    if (Py_REFCNT((PyObject *)&_Py_ID(__ifloordiv__)) < _PyObject_IMMORTAL_REFCNT) {
-        _PyObject_Dump((PyObject *)&_Py_ID(__ifloordiv__));
-        Py_FatalError("immortal object has less refcnt than expected _PyObject_IMMORTAL_REFCNT");
-    };
-    if (Py_REFCNT((PyObject *)&_Py_ID(__ilshift__)) < _PyObject_IMMORTAL_REFCNT) {
-        _PyObject_Dump((PyObject *)&_Py_ID(__ilshift__));
-        Py_FatalError("immortal object has less refcnt than expected _PyObject_IMMORTAL_REFCNT");
-    };
-    if (Py_REFCNT((PyObject *)&_Py_ID(__imatmul__)) < _PyObject_IMMORTAL_REFCNT) {
-        _PyObject_Dump((PyObject *)&_Py_ID(__imatmul__));
-        Py_FatalError("immortal object has less refcnt than expected _PyObject_IMMORTAL_REFCNT");
-    };
-    if (Py_REFCNT((PyObject *)&_Py_ID(__imod__)) < _PyObject_IMMORTAL_REFCNT) {
-        _PyObject_Dump((PyObject *)&_Py_ID(__imod__));
-        Py_FatalError("immortal object has less refcnt than expected _PyObject_IMMORTAL_REFCNT");
-    };
-    if (Py_REFCNT((PyObject *)&_Py_ID(__import__)) < _PyObject_IMMORTAL_REFCNT) {
-        _PyObject_Dump((PyObject *)&_Py_ID(__import__));
-        Py_FatalError("immortal object has less refcnt than expected _PyObject_IMMORTAL_REFCNT");
-    };
-    if (Py_REFCNT((PyObject *)&_Py_ID(__imul__)) < _PyObject_IMMORTAL_REFCNT) {
-        _PyObject_Dump((PyObject *)&_Py_ID(__imul__));
-        Py_FatalError("immortal object has less refcnt than expected _PyObject_IMMORTAL_REFCNT");
-    };
-    if (Py_REFCNT((PyObject *)&_Py_ID(__index__)) < _PyObject_IMMORTAL_REFCNT) {
-        _PyObject_Dump((PyObject *)&_Py_ID(__index__));
-        Py_FatalError("immortal object has less refcnt than expected _PyObject_IMMORTAL_REFCNT");
-    };
-    if (Py_REFCNT((PyObject *)&_Py_ID(__init__)) < _PyObject_IMMORTAL_REFCNT) {
-        _PyObject_Dump((PyObject *)&_Py_ID(__init__));
-        Py_FatalError("immortal object has less refcnt than expected _PyObject_IMMORTAL_REFCNT");
-    };
-    if (Py_REFCNT((PyObject *)&_Py_ID(__init_subclass__)) < _PyObject_IMMORTAL_REFCNT) {
-        _PyObject_Dump((PyObject *)&_Py_ID(__init_subclass__));
-        Py_FatalError("immortal object has less refcnt than expected _PyObject_IMMORTAL_REFCNT");
-    };
-    if (Py_REFCNT((PyObject *)&_Py_ID(__instancecheck__)) < _PyObject_IMMORTAL_REFCNT) {
-        _PyObject_Dump((PyObject *)&_Py_ID(__instancecheck__));
-        Py_FatalError("immortal object has less refcnt than expected _PyObject_IMMORTAL_REFCNT");
-    };
-    if (Py_REFCNT((PyObject *)&_Py_ID(__int__)) < _PyObject_IMMORTAL_REFCNT) {
-        _PyObject_Dump((PyObject *)&_Py_ID(__int__));
-        Py_FatalError("immortal object has less refcnt than expected _PyObject_IMMORTAL_REFCNT");
-    };
-    if (Py_REFCNT((PyObject *)&_Py_ID(__invert__)) < _PyObject_IMMORTAL_REFCNT) {
-        _PyObject_Dump((PyObject *)&_Py_ID(__invert__));
-        Py_FatalError("immortal object has less refcnt than expected _PyObject_IMMORTAL_REFCNT");
-    };
-    if (Py_REFCNT((PyObject *)&_Py_ID(__ior__)) < _PyObject_IMMORTAL_REFCNT) {
-        _PyObject_Dump((PyObject *)&_Py_ID(__ior__));
-        Py_FatalError("immortal object has less refcnt than expected _PyObject_IMMORTAL_REFCNT");
-    };
-    if (Py_REFCNT((PyObject *)&_Py_ID(__ipow__)) < _PyObject_IMMORTAL_REFCNT) {
-        _PyObject_Dump((PyObject *)&_Py_ID(__ipow__));
-        Py_FatalError("immortal object has less refcnt than expected _PyObject_IMMORTAL_REFCNT");
-    };
-    if (Py_REFCNT((PyObject *)&_Py_ID(__irshift__)) < _PyObject_IMMORTAL_REFCNT) {
-        _PyObject_Dump((PyObject *)&_Py_ID(__irshift__));
-        Py_FatalError("immortal object has less refcnt than expected _PyObject_IMMORTAL_REFCNT");
-    };
-    if (Py_REFCNT((PyObject *)&_Py_ID(__isabstractmethod__)) < _PyObject_IMMORTAL_REFCNT) {
-        _PyObject_Dump((PyObject *)&_Py_ID(__isabstractmethod__));
-        Py_FatalError("immortal object has less refcnt than expected _PyObject_IMMORTAL_REFCNT");
-    };
-    if (Py_REFCNT((PyObject *)&_Py_ID(__isub__)) < _PyObject_IMMORTAL_REFCNT) {
-        _PyObject_Dump((PyObject *)&_Py_ID(__isub__));
-        Py_FatalError("immortal object has less refcnt than expected _PyObject_IMMORTAL_REFCNT");
-    };
-    if (Py_REFCNT((PyObject *)&_Py_ID(__iter__)) < _PyObject_IMMORTAL_REFCNT) {
-        _PyObject_Dump((PyObject *)&_Py_ID(__iter__));
-        Py_FatalError("immortal object has less refcnt than expected _PyObject_IMMORTAL_REFCNT");
-    };
-    if (Py_REFCNT((PyObject *)&_Py_ID(__itruediv__)) < _PyObject_IMMORTAL_REFCNT) {
-        _PyObject_Dump((PyObject *)&_Py_ID(__itruediv__));
-        Py_FatalError("immortal object has less refcnt than expected _PyObject_IMMORTAL_REFCNT");
-    };
-    if (Py_REFCNT((PyObject *)&_Py_ID(__ixor__)) < _PyObject_IMMORTAL_REFCNT) {
-        _PyObject_Dump((PyObject *)&_Py_ID(__ixor__));
-        Py_FatalError("immortal object has less refcnt than expected _PyObject_IMMORTAL_REFCNT");
-    };
-    if (Py_REFCNT((PyObject *)&_Py_ID(__le__)) < _PyObject_IMMORTAL_REFCNT) {
-        _PyObject_Dump((PyObject *)&_Py_ID(__le__));
-        Py_FatalError("immortal object has less refcnt than expected _PyObject_IMMORTAL_REFCNT");
-    };
-    if (Py_REFCNT((PyObject *)&_Py_ID(__len__)) < _PyObject_IMMORTAL_REFCNT) {
-        _PyObject_Dump((PyObject *)&_Py_ID(__len__));
-        Py_FatalError("immortal object has less refcnt than expected _PyObject_IMMORTAL_REFCNT");
-    };
-    if (Py_REFCNT((PyObject *)&_Py_ID(__length_hint__)) < _PyObject_IMMORTAL_REFCNT) {
-        _PyObject_Dump((PyObject *)&_Py_ID(__length_hint__));
-        Py_FatalError("immortal object has less refcnt than expected _PyObject_IMMORTAL_REFCNT");
-    };
-    if (Py_REFCNT((PyObject *)&_Py_ID(__lltrace__)) < _PyObject_IMMORTAL_REFCNT) {
-        _PyObject_Dump((PyObject *)&_Py_ID(__lltrace__));
-        Py_FatalError("immortal object has less refcnt than expected _PyObject_IMMORTAL_REFCNT");
-    };
-    if (Py_REFCNT((PyObject *)&_Py_ID(__loader__)) < _PyObject_IMMORTAL_REFCNT) {
-        _PyObject_Dump((PyObject *)&_Py_ID(__loader__));
-        Py_FatalError("immortal object has less refcnt than expected _PyObject_IMMORTAL_REFCNT");
-    };
-    if (Py_REFCNT((PyObject *)&_Py_ID(__lshift__)) < _PyObject_IMMORTAL_REFCNT) {
-        _PyObject_Dump((PyObject *)&_Py_ID(__lshift__));
-        Py_FatalError("immortal object has less refcnt than expected _PyObject_IMMORTAL_REFCNT");
-    };
-    if (Py_REFCNT((PyObject *)&_Py_ID(__lt__)) < _PyObject_IMMORTAL_REFCNT) {
-        _PyObject_Dump((PyObject *)&_Py_ID(__lt__));
-        Py_FatalError("immortal object has less refcnt than expected _PyObject_IMMORTAL_REFCNT");
-    };
-    if (Py_REFCNT((PyObject *)&_Py_ID(__main__)) < _PyObject_IMMORTAL_REFCNT) {
-        _PyObject_Dump((PyObject *)&_Py_ID(__main__));
-        Py_FatalError("immortal object has less refcnt than expected _PyObject_IMMORTAL_REFCNT");
-    };
-    if (Py_REFCNT((PyObject *)&_Py_ID(__matmul__)) < _PyObject_IMMORTAL_REFCNT) {
-        _PyObject_Dump((PyObject *)&_Py_ID(__matmul__));
-        Py_FatalError("immortal object has less refcnt than expected _PyObject_IMMORTAL_REFCNT");
-    };
-    if (Py_REFCNT((PyObject *)&_Py_ID(__missing__)) < _PyObject_IMMORTAL_REFCNT) {
-        _PyObject_Dump((PyObject *)&_Py_ID(__missing__));
-        Py_FatalError("immortal object has less refcnt than expected _PyObject_IMMORTAL_REFCNT");
-    };
-    if (Py_REFCNT((PyObject *)&_Py_ID(__mod__)) < _PyObject_IMMORTAL_REFCNT) {
-        _PyObject_Dump((PyObject *)&_Py_ID(__mod__));
-        Py_FatalError("immortal object has less refcnt than expected _PyObject_IMMORTAL_REFCNT");
-    };
-    if (Py_REFCNT((PyObject *)&_Py_ID(__module__)) < _PyObject_IMMORTAL_REFCNT) {
-        _PyObject_Dump((PyObject *)&_Py_ID(__module__));
-        Py_FatalError("immortal object has less refcnt than expected _PyObject_IMMORTAL_REFCNT");
-    };
-    if (Py_REFCNT((PyObject *)&_Py_ID(__mro_entries__)) < _PyObject_IMMORTAL_REFCNT) {
-        _PyObject_Dump((PyObject *)&_Py_ID(__mro_entries__));
-        Py_FatalError("immortal object has less refcnt than expected _PyObject_IMMORTAL_REFCNT");
-    };
-    if (Py_REFCNT((PyObject *)&_Py_ID(__mul__)) < _PyObject_IMMORTAL_REFCNT) {
-        _PyObject_Dump((PyObject *)&_Py_ID(__mul__));
-        Py_FatalError("immortal object has less refcnt than expected _PyObject_IMMORTAL_REFCNT");
-    };
-    if (Py_REFCNT((PyObject *)&_Py_ID(__name__)) < _PyObject_IMMORTAL_REFCNT) {
-        _PyObject_Dump((PyObject *)&_Py_ID(__name__));
-        Py_FatalError("immortal object has less refcnt than expected _PyObject_IMMORTAL_REFCNT");
-    };
-    if (Py_REFCNT((PyObject *)&_Py_ID(__ne__)) < _PyObject_IMMORTAL_REFCNT) {
-        _PyObject_Dump((PyObject *)&_Py_ID(__ne__));
-        Py_FatalError("immortal object has less refcnt than expected _PyObject_IMMORTAL_REFCNT");
-    };
-    if (Py_REFCNT((PyObject *)&_Py_ID(__neg__)) < _PyObject_IMMORTAL_REFCNT) {
-        _PyObject_Dump((PyObject *)&_Py_ID(__neg__));
-        Py_FatalError("immortal object has less refcnt than expected _PyObject_IMMORTAL_REFCNT");
-    };
-    if (Py_REFCNT((PyObject *)&_Py_ID(__new__)) < _PyObject_IMMORTAL_REFCNT) {
-        _PyObject_Dump((PyObject *)&_Py_ID(__new__));
-        Py_FatalError("immortal object has less refcnt than expected _PyObject_IMMORTAL_REFCNT");
-    };
-    if (Py_REFCNT((PyObject *)&_Py_ID(__newobj__)) < _PyObject_IMMORTAL_REFCNT) {
-        _PyObject_Dump((PyObject *)&_Py_ID(__newobj__));
-        Py_FatalError("immortal object has less refcnt than expected _PyObject_IMMORTAL_REFCNT");
-    };
-    if (Py_REFCNT((PyObject *)&_Py_ID(__newobj_ex__)) < _PyObject_IMMORTAL_REFCNT) {
-        _PyObject_Dump((PyObject *)&_Py_ID(__newobj_ex__));
-        Py_FatalError("immortal object has less refcnt than expected _PyObject_IMMORTAL_REFCNT");
-    };
-    if (Py_REFCNT((PyObject *)&_Py_ID(__next__)) < _PyObject_IMMORTAL_REFCNT) {
-        _PyObject_Dump((PyObject *)&_Py_ID(__next__));
-        Py_FatalError("immortal object has less refcnt than expected _PyObject_IMMORTAL_REFCNT");
-    };
-    if (Py_REFCNT((PyObject *)&_Py_ID(__notes__)) < _PyObject_IMMORTAL_REFCNT) {
-        _PyObject_Dump((PyObject *)&_Py_ID(__notes__));
-        Py_FatalError("immortal object has less refcnt than expected _PyObject_IMMORTAL_REFCNT");
-    };
-    if (Py_REFCNT((PyObject *)&_Py_ID(__or__)) < _PyObject_IMMORTAL_REFCNT) {
-        _PyObject_Dump((PyObject *)&_Py_ID(__or__));
-        Py_FatalError("immortal object has less refcnt than expected _PyObject_IMMORTAL_REFCNT");
-    };
-    if (Py_REFCNT((PyObject *)&_Py_ID(__orig_class__)) < _PyObject_IMMORTAL_REFCNT) {
-        _PyObject_Dump((PyObject *)&_Py_ID(__orig_class__));
-        Py_FatalError("immortal object has less refcnt than expected _PyObject_IMMORTAL_REFCNT");
-    };
-    if (Py_REFCNT((PyObject *)&_Py_ID(__origin__)) < _PyObject_IMMORTAL_REFCNT) {
-        _PyObject_Dump((PyObject *)&_Py_ID(__origin__));
-        Py_FatalError("immortal object has less refcnt than expected _PyObject_IMMORTAL_REFCNT");
-    };
-    if (Py_REFCNT((PyObject *)&_Py_ID(__package__)) < _PyObject_IMMORTAL_REFCNT) {
-        _PyObject_Dump((PyObject *)&_Py_ID(__package__));
-        Py_FatalError("immortal object has less refcnt than expected _PyObject_IMMORTAL_REFCNT");
-    };
-    if (Py_REFCNT((PyObject *)&_Py_ID(__parameters__)) < _PyObject_IMMORTAL_REFCNT) {
-        _PyObject_Dump((PyObject *)&_Py_ID(__parameters__));
-        Py_FatalError("immortal object has less refcnt than expected _PyObject_IMMORTAL_REFCNT");
-    };
-    if (Py_REFCNT((PyObject *)&_Py_ID(__path__)) < _PyObject_IMMORTAL_REFCNT) {
-        _PyObject_Dump((PyObject *)&_Py_ID(__path__));
-        Py_FatalError("immortal object has less refcnt than expected _PyObject_IMMORTAL_REFCNT");
-    };
-    if (Py_REFCNT((PyObject *)&_Py_ID(__pos__)) < _PyObject_IMMORTAL_REFCNT) {
-        _PyObject_Dump((PyObject *)&_Py_ID(__pos__));
-        Py_FatalError("immortal object has less refcnt than expected _PyObject_IMMORTAL_REFCNT");
-    };
-    if (Py_REFCNT((PyObject *)&_Py_ID(__pow__)) < _PyObject_IMMORTAL_REFCNT) {
-        _PyObject_Dump((PyObject *)&_Py_ID(__pow__));
-        Py_FatalError("immortal object has less refcnt than expected _PyObject_IMMORTAL_REFCNT");
-    };
-    if (Py_REFCNT((PyObject *)&_Py_ID(__prepare__)) < _PyObject_IMMORTAL_REFCNT) {
-        _PyObject_Dump((PyObject *)&_Py_ID(__prepare__));
-        Py_FatalError("immortal object has less refcnt than expected _PyObject_IMMORTAL_REFCNT");
-    };
-    if (Py_REFCNT((PyObject *)&_Py_ID(__qualname__)) < _PyObject_IMMORTAL_REFCNT) {
-        _PyObject_Dump((PyObject *)&_Py_ID(__qualname__));
-        Py_FatalError("immortal object has less refcnt than expected _PyObject_IMMORTAL_REFCNT");
-    };
-    if (Py_REFCNT((PyObject *)&_Py_ID(__radd__)) < _PyObject_IMMORTAL_REFCNT) {
-        _PyObject_Dump((PyObject *)&_Py_ID(__radd__));
-        Py_FatalError("immortal object has less refcnt than expected _PyObject_IMMORTAL_REFCNT");
-    };
-    if (Py_REFCNT((PyObject *)&_Py_ID(__rand__)) < _PyObject_IMMORTAL_REFCNT) {
-        _PyObject_Dump((PyObject *)&_Py_ID(__rand__));
-        Py_FatalError("immortal object has less refcnt than expected _PyObject_IMMORTAL_REFCNT");
-    };
-    if (Py_REFCNT((PyObject *)&_Py_ID(__rdivmod__)) < _PyObject_IMMORTAL_REFCNT) {
-        _PyObject_Dump((PyObject *)&_Py_ID(__rdivmod__));
-        Py_FatalError("immortal object has less refcnt than expected _PyObject_IMMORTAL_REFCNT");
-    };
-    if (Py_REFCNT((PyObject *)&_Py_ID(__reduce__)) < _PyObject_IMMORTAL_REFCNT) {
-        _PyObject_Dump((PyObject *)&_Py_ID(__reduce__));
-        Py_FatalError("immortal object has less refcnt than expected _PyObject_IMMORTAL_REFCNT");
-    };
-    if (Py_REFCNT((PyObject *)&_Py_ID(__reduce_ex__)) < _PyObject_IMMORTAL_REFCNT) {
-        _PyObject_Dump((PyObject *)&_Py_ID(__reduce_ex__));
-        Py_FatalError("immortal object has less refcnt than expected _PyObject_IMMORTAL_REFCNT");
-    };
-    if (Py_REFCNT((PyObject *)&_Py_ID(__repr__)) < _PyObject_IMMORTAL_REFCNT) {
-        _PyObject_Dump((PyObject *)&_Py_ID(__repr__));
-        Py_FatalError("immortal object has less refcnt than expected _PyObject_IMMORTAL_REFCNT");
-    };
-    if (Py_REFCNT((PyObject *)&_Py_ID(__reversed__)) < _PyObject_IMMORTAL_REFCNT) {
-        _PyObject_Dump((PyObject *)&_Py_ID(__reversed__));
-        Py_FatalError("immortal object has less refcnt than expected _PyObject_IMMORTAL_REFCNT");
-    };
-    if (Py_REFCNT((PyObject *)&_Py_ID(__rfloordiv__)) < _PyObject_IMMORTAL_REFCNT) {
-        _PyObject_Dump((PyObject *)&_Py_ID(__rfloordiv__));
-        Py_FatalError("immortal object has less refcnt than expected _PyObject_IMMORTAL_REFCNT");
-    };
-    if (Py_REFCNT((PyObject *)&_Py_ID(__rlshift__)) < _PyObject_IMMORTAL_REFCNT) {
-        _PyObject_Dump((PyObject *)&_Py_ID(__rlshift__));
-        Py_FatalError("immortal object has less refcnt than expected _PyObject_IMMORTAL_REFCNT");
-    };
-    if (Py_REFCNT((PyObject *)&_Py_ID(__rmatmul__)) < _PyObject_IMMORTAL_REFCNT) {
-        _PyObject_Dump((PyObject *)&_Py_ID(__rmatmul__));
-        Py_FatalError("immortal object has less refcnt than expected _PyObject_IMMORTAL_REFCNT");
-    };
-    if (Py_REFCNT((PyObject *)&_Py_ID(__rmod__)) < _PyObject_IMMORTAL_REFCNT) {
-        _PyObject_Dump((PyObject *)&_Py_ID(__rmod__));
-        Py_FatalError("immortal object has less refcnt than expected _PyObject_IMMORTAL_REFCNT");
-    };
-    if (Py_REFCNT((PyObject *)&_Py_ID(__rmul__)) < _PyObject_IMMORTAL_REFCNT) {
-        _PyObject_Dump((PyObject *)&_Py_ID(__rmul__));
-        Py_FatalError("immortal object has less refcnt than expected _PyObject_IMMORTAL_REFCNT");
-    };
-    if (Py_REFCNT((PyObject *)&_Py_ID(__ror__)) < _PyObject_IMMORTAL_REFCNT) {
-        _PyObject_Dump((PyObject *)&_Py_ID(__ror__));
-        Py_FatalError("immortal object has less refcnt than expected _PyObject_IMMORTAL_REFCNT");
-    };
-    if (Py_REFCNT((PyObject *)&_Py_ID(__round__)) < _PyObject_IMMORTAL_REFCNT) {
-        _PyObject_Dump((PyObject *)&_Py_ID(__round__));
-        Py_FatalError("immortal object has less refcnt than expected _PyObject_IMMORTAL_REFCNT");
-    };
-    if (Py_REFCNT((PyObject *)&_Py_ID(__rpow__)) < _PyObject_IMMORTAL_REFCNT) {
-        _PyObject_Dump((PyObject *)&_Py_ID(__rpow__));
-        Py_FatalError("immortal object has less refcnt than expected _PyObject_IMMORTAL_REFCNT");
-    };
-    if (Py_REFCNT((PyObject *)&_Py_ID(__rrshift__)) < _PyObject_IMMORTAL_REFCNT) {
-        _PyObject_Dump((PyObject *)&_Py_ID(__rrshift__));
-        Py_FatalError("immortal object has less refcnt than expected _PyObject_IMMORTAL_REFCNT");
-    };
-    if (Py_REFCNT((PyObject *)&_Py_ID(__rshift__)) < _PyObject_IMMORTAL_REFCNT) {
-        _PyObject_Dump((PyObject *)&_Py_ID(__rshift__));
-        Py_FatalError("immortal object has less refcnt than expected _PyObject_IMMORTAL_REFCNT");
-    };
-    if (Py_REFCNT((PyObject *)&_Py_ID(__rsub__)) < _PyObject_IMMORTAL_REFCNT) {
-        _PyObject_Dump((PyObject *)&_Py_ID(__rsub__));
-        Py_FatalError("immortal object has less refcnt than expected _PyObject_IMMORTAL_REFCNT");
-    };
-    if (Py_REFCNT((PyObject *)&_Py_ID(__rtruediv__)) < _PyObject_IMMORTAL_REFCNT) {
-        _PyObject_Dump((PyObject *)&_Py_ID(__rtruediv__));
-        Py_FatalError("immortal object has less refcnt than expected _PyObject_IMMORTAL_REFCNT");
-    };
-    if (Py_REFCNT((PyObject *)&_Py_ID(__rxor__)) < _PyObject_IMMORTAL_REFCNT) {
-        _PyObject_Dump((PyObject *)&_Py_ID(__rxor__));
-        Py_FatalError("immortal object has less refcnt than expected _PyObject_IMMORTAL_REFCNT");
-    };
-    if (Py_REFCNT((PyObject *)&_Py_ID(__set__)) < _PyObject_IMMORTAL_REFCNT) {
-        _PyObject_Dump((PyObject *)&_Py_ID(__set__));
-        Py_FatalError("immortal object has less refcnt than expected _PyObject_IMMORTAL_REFCNT");
-    };
-    if (Py_REFCNT((PyObject *)&_Py_ID(__set_name__)) < _PyObject_IMMORTAL_REFCNT) {
-        _PyObject_Dump((PyObject *)&_Py_ID(__set_name__));
-        Py_FatalError("immortal object has less refcnt than expected _PyObject_IMMORTAL_REFCNT");
-    };
-    if (Py_REFCNT((PyObject *)&_Py_ID(__setattr__)) < _PyObject_IMMORTAL_REFCNT) {
-        _PyObject_Dump((PyObject *)&_Py_ID(__setattr__));
-        Py_FatalError("immortal object has less refcnt than expected _PyObject_IMMORTAL_REFCNT");
-    };
-    if (Py_REFCNT((PyObject *)&_Py_ID(__setitem__)) < _PyObject_IMMORTAL_REFCNT) {
-        _PyObject_Dump((PyObject *)&_Py_ID(__setitem__));
-        Py_FatalError("immortal object has less refcnt than expected _PyObject_IMMORTAL_REFCNT");
-    };
-    if (Py_REFCNT((PyObject *)&_Py_ID(__setstate__)) < _PyObject_IMMORTAL_REFCNT) {
-        _PyObject_Dump((PyObject *)&_Py_ID(__setstate__));
-        Py_FatalError("immortal object has less refcnt than expected _PyObject_IMMORTAL_REFCNT");
-    };
-    if (Py_REFCNT((PyObject *)&_Py_ID(__sizeof__)) < _PyObject_IMMORTAL_REFCNT) {
-        _PyObject_Dump((PyObject *)&_Py_ID(__sizeof__));
-        Py_FatalError("immortal object has less refcnt than expected _PyObject_IMMORTAL_REFCNT");
-    };
-    if (Py_REFCNT((PyObject *)&_Py_ID(__slotnames__)) < _PyObject_IMMORTAL_REFCNT) {
-        _PyObject_Dump((PyObject *)&_Py_ID(__slotnames__));
-        Py_FatalError("immortal object has less refcnt than expected _PyObject_IMMORTAL_REFCNT");
-    };
-    if (Py_REFCNT((PyObject *)&_Py_ID(__slots__)) < _PyObject_IMMORTAL_REFCNT) {
-        _PyObject_Dump((PyObject *)&_Py_ID(__slots__));
-        Py_FatalError("immortal object has less refcnt than expected _PyObject_IMMORTAL_REFCNT");
-    };
-    if (Py_REFCNT((PyObject *)&_Py_ID(__spec__)) < _PyObject_IMMORTAL_REFCNT) {
-        _PyObject_Dump((PyObject *)&_Py_ID(__spec__));
-        Py_FatalError("immortal object has less refcnt than expected _PyObject_IMMORTAL_REFCNT");
-    };
-    if (Py_REFCNT((PyObject *)&_Py_ID(__str__)) < _PyObject_IMMORTAL_REFCNT) {
-        _PyObject_Dump((PyObject *)&_Py_ID(__str__));
-        Py_FatalError("immortal object has less refcnt than expected _PyObject_IMMORTAL_REFCNT");
-    };
-    if (Py_REFCNT((PyObject *)&_Py_ID(__sub__)) < _PyObject_IMMORTAL_REFCNT) {
-        _PyObject_Dump((PyObject *)&_Py_ID(__sub__));
-        Py_FatalError("immortal object has less refcnt than expected _PyObject_IMMORTAL_REFCNT");
-    };
-    if (Py_REFCNT((PyObject *)&_Py_ID(__subclasscheck__)) < _PyObject_IMMORTAL_REFCNT) {
-        _PyObject_Dump((PyObject *)&_Py_ID(__subclasscheck__));
-        Py_FatalError("immortal object has less refcnt than expected _PyObject_IMMORTAL_REFCNT");
-    };
-    if (Py_REFCNT((PyObject *)&_Py_ID(__subclasshook__)) < _PyObject_IMMORTAL_REFCNT) {
-        _PyObject_Dump((PyObject *)&_Py_ID(__subclasshook__));
-        Py_FatalError("immortal object has less refcnt than expected _PyObject_IMMORTAL_REFCNT");
-    };
-    if (Py_REFCNT((PyObject *)&_Py_ID(__truediv__)) < _PyObject_IMMORTAL_REFCNT) {
-        _PyObject_Dump((PyObject *)&_Py_ID(__truediv__));
-        Py_FatalError("immortal object has less refcnt than expected _PyObject_IMMORTAL_REFCNT");
-    };
-    if (Py_REFCNT((PyObject *)&_Py_ID(__trunc__)) < _PyObject_IMMORTAL_REFCNT) {
-        _PyObject_Dump((PyObject *)&_Py_ID(__trunc__));
-        Py_FatalError("immortal object has less refcnt than expected _PyObject_IMMORTAL_REFCNT");
-    };
-    if (Py_REFCNT((PyObject *)&_Py_ID(__typing_is_unpacked_typevartuple__)) < _PyObject_IMMORTAL_REFCNT) {
-        _PyObject_Dump((PyObject *)&_Py_ID(__typing_is_unpacked_typevartuple__));
-        Py_FatalError("immortal object has less refcnt than expected _PyObject_IMMORTAL_REFCNT");
-    };
-    if (Py_REFCNT((PyObject *)&_Py_ID(__typing_prepare_subst__)) < _PyObject_IMMORTAL_REFCNT) {
-        _PyObject_Dump((PyObject *)&_Py_ID(__typing_prepare_subst__));
-        Py_FatalError("immortal object has less refcnt than expected _PyObject_IMMORTAL_REFCNT");
-    };
-    if (Py_REFCNT((PyObject *)&_Py_ID(__typing_subst__)) < _PyObject_IMMORTAL_REFCNT) {
-        _PyObject_Dump((PyObject *)&_Py_ID(__typing_subst__));
-        Py_FatalError("immortal object has less refcnt than expected _PyObject_IMMORTAL_REFCNT");
-    };
-    if (Py_REFCNT((PyObject *)&_Py_ID(__typing_unpacked_tuple_args__)) < _PyObject_IMMORTAL_REFCNT) {
-        _PyObject_Dump((PyObject *)&_Py_ID(__typing_unpacked_tuple_args__));
-        Py_FatalError("immortal object has less refcnt than expected _PyObject_IMMORTAL_REFCNT");
-    };
-    if (Py_REFCNT((PyObject *)&_Py_ID(__warningregistry__)) < _PyObject_IMMORTAL_REFCNT) {
-        _PyObject_Dump((PyObject *)&_Py_ID(__warningregistry__));
-        Py_FatalError("immortal object has less refcnt than expected _PyObject_IMMORTAL_REFCNT");
-    };
-    if (Py_REFCNT((PyObject *)&_Py_ID(__weaklistoffset__)) < _PyObject_IMMORTAL_REFCNT) {
-        _PyObject_Dump((PyObject *)&_Py_ID(__weaklistoffset__));
-        Py_FatalError("immortal object has less refcnt than expected _PyObject_IMMORTAL_REFCNT");
-    };
-    if (Py_REFCNT((PyObject *)&_Py_ID(__weakref__)) < _PyObject_IMMORTAL_REFCNT) {
-        _PyObject_Dump((PyObject *)&_Py_ID(__weakref__));
-        Py_FatalError("immortal object has less refcnt than expected _PyObject_IMMORTAL_REFCNT");
-    };
-    if (Py_REFCNT((PyObject *)&_Py_ID(__xor__)) < _PyObject_IMMORTAL_REFCNT) {
-        _PyObject_Dump((PyObject *)&_Py_ID(__xor__));
-        Py_FatalError("immortal object has less refcnt than expected _PyObject_IMMORTAL_REFCNT");
-    };
-    if (Py_REFCNT((PyObject *)&_Py_ID(_abc_impl)) < _PyObject_IMMORTAL_REFCNT) {
-        _PyObject_Dump((PyObject *)&_Py_ID(_abc_impl));
-        Py_FatalError("immortal object has less refcnt than expected _PyObject_IMMORTAL_REFCNT");
-    };
-    if (Py_REFCNT((PyObject *)&_Py_ID(_abstract_)) < _PyObject_IMMORTAL_REFCNT) {
-        _PyObject_Dump((PyObject *)&_Py_ID(_abstract_));
-        Py_FatalError("immortal object has less refcnt than expected _PyObject_IMMORTAL_REFCNT");
-    };
-    if (Py_REFCNT((PyObject *)&_Py_ID(_annotation)) < _PyObject_IMMORTAL_REFCNT) {
-        _PyObject_Dump((PyObject *)&_Py_ID(_annotation));
-        Py_FatalError("immortal object has less refcnt than expected _PyObject_IMMORTAL_REFCNT");
-    };
-    if (Py_REFCNT((PyObject *)&_Py_ID(_anonymous_)) < _PyObject_IMMORTAL_REFCNT) {
-        _PyObject_Dump((PyObject *)&_Py_ID(_anonymous_));
-        Py_FatalError("immortal object has less refcnt than expected _PyObject_IMMORTAL_REFCNT");
-    };
-    if (Py_REFCNT((PyObject *)&_Py_ID(_argtypes_)) < _PyObject_IMMORTAL_REFCNT) {
-        _PyObject_Dump((PyObject *)&_Py_ID(_argtypes_));
-        Py_FatalError("immortal object has less refcnt than expected _PyObject_IMMORTAL_REFCNT");
-    };
-    if (Py_REFCNT((PyObject *)&_Py_ID(_as_parameter_)) < _PyObject_IMMORTAL_REFCNT) {
-        _PyObject_Dump((PyObject *)&_Py_ID(_as_parameter_));
-        Py_FatalError("immortal object has less refcnt than expected _PyObject_IMMORTAL_REFCNT");
-    };
-    if (Py_REFCNT((PyObject *)&_Py_ID(_asyncio_future_blocking)) < _PyObject_IMMORTAL_REFCNT) {
-        _PyObject_Dump((PyObject *)&_Py_ID(_asyncio_future_blocking));
-        Py_FatalError("immortal object has less refcnt than expected _PyObject_IMMORTAL_REFCNT");
-    };
-    if (Py_REFCNT((PyObject *)&_Py_ID(_blksize)) < _PyObject_IMMORTAL_REFCNT) {
-        _PyObject_Dump((PyObject *)&_Py_ID(_blksize));
-        Py_FatalError("immortal object has less refcnt than expected _PyObject_IMMORTAL_REFCNT");
-    };
-    if (Py_REFCNT((PyObject *)&_Py_ID(_bootstrap)) < _PyObject_IMMORTAL_REFCNT) {
-        _PyObject_Dump((PyObject *)&_Py_ID(_bootstrap));
-        Py_FatalError("immortal object has less refcnt than expected _PyObject_IMMORTAL_REFCNT");
-    };
-    if (Py_REFCNT((PyObject *)&_Py_ID(_check_retval_)) < _PyObject_IMMORTAL_REFCNT) {
-        _PyObject_Dump((PyObject *)&_Py_ID(_check_retval_));
-        Py_FatalError("immortal object has less refcnt than expected _PyObject_IMMORTAL_REFCNT");
-    };
-    if (Py_REFCNT((PyObject *)&_Py_ID(_dealloc_warn)) < _PyObject_IMMORTAL_REFCNT) {
-        _PyObject_Dump((PyObject *)&_Py_ID(_dealloc_warn));
-        Py_FatalError("immortal object has less refcnt than expected _PyObject_IMMORTAL_REFCNT");
-    };
-    if (Py_REFCNT((PyObject *)&_Py_ID(_feature_version)) < _PyObject_IMMORTAL_REFCNT) {
-        _PyObject_Dump((PyObject *)&_Py_ID(_feature_version));
-        Py_FatalError("immortal object has less refcnt than expected _PyObject_IMMORTAL_REFCNT");
-    };
-    if (Py_REFCNT((PyObject *)&_Py_ID(_fields_)) < _PyObject_IMMORTAL_REFCNT) {
-        _PyObject_Dump((PyObject *)&_Py_ID(_fields_));
-        Py_FatalError("immortal object has less refcnt than expected _PyObject_IMMORTAL_REFCNT");
-    };
-    if (Py_REFCNT((PyObject *)&_Py_ID(_finalizing)) < _PyObject_IMMORTAL_REFCNT) {
-        _PyObject_Dump((PyObject *)&_Py_ID(_finalizing));
-        Py_FatalError("immortal object has less refcnt than expected _PyObject_IMMORTAL_REFCNT");
-    };
-    if (Py_REFCNT((PyObject *)&_Py_ID(_find_and_load)) < _PyObject_IMMORTAL_REFCNT) {
-        _PyObject_Dump((PyObject *)&_Py_ID(_find_and_load));
-        Py_FatalError("immortal object has less refcnt than expected _PyObject_IMMORTAL_REFCNT");
-    };
-    if (Py_REFCNT((PyObject *)&_Py_ID(_fix_up_module)) < _PyObject_IMMORTAL_REFCNT) {
-        _PyObject_Dump((PyObject *)&_Py_ID(_fix_up_module));
-        Py_FatalError("immortal object has less refcnt than expected _PyObject_IMMORTAL_REFCNT");
-    };
-    if (Py_REFCNT((PyObject *)&_Py_ID(_flags_)) < _PyObject_IMMORTAL_REFCNT) {
-        _PyObject_Dump((PyObject *)&_Py_ID(_flags_));
-        Py_FatalError("immortal object has less refcnt than expected _PyObject_IMMORTAL_REFCNT");
-    };
-    if (Py_REFCNT((PyObject *)&_Py_ID(_get_sourcefile)) < _PyObject_IMMORTAL_REFCNT) {
-        _PyObject_Dump((PyObject *)&_Py_ID(_get_sourcefile));
-        Py_FatalError("immortal object has less refcnt than expected _PyObject_IMMORTAL_REFCNT");
-    };
-    if (Py_REFCNT((PyObject *)&_Py_ID(_handle_fromlist)) < _PyObject_IMMORTAL_REFCNT) {
-        _PyObject_Dump((PyObject *)&_Py_ID(_handle_fromlist));
-        Py_FatalError("immortal object has less refcnt than expected _PyObject_IMMORTAL_REFCNT");
-    };
-    if (Py_REFCNT((PyObject *)&_Py_ID(_initializing)) < _PyObject_IMMORTAL_REFCNT) {
-        _PyObject_Dump((PyObject *)&_Py_ID(_initializing));
-        Py_FatalError("immortal object has less refcnt than expected _PyObject_IMMORTAL_REFCNT");
-    };
-    if (Py_REFCNT((PyObject *)&_Py_ID(_is_text_encoding)) < _PyObject_IMMORTAL_REFCNT) {
-        _PyObject_Dump((PyObject *)&_Py_ID(_is_text_encoding));
-        Py_FatalError("immortal object has less refcnt than expected _PyObject_IMMORTAL_REFCNT");
-    };
-    if (Py_REFCNT((PyObject *)&_Py_ID(_length_)) < _PyObject_IMMORTAL_REFCNT) {
-        _PyObject_Dump((PyObject *)&_Py_ID(_length_));
-        Py_FatalError("immortal object has less refcnt than expected _PyObject_IMMORTAL_REFCNT");
-    };
-    if (Py_REFCNT((PyObject *)&_Py_ID(_lock_unlock_module)) < _PyObject_IMMORTAL_REFCNT) {
-        _PyObject_Dump((PyObject *)&_Py_ID(_lock_unlock_module));
-        Py_FatalError("immortal object has less refcnt than expected _PyObject_IMMORTAL_REFCNT");
-    };
-    if (Py_REFCNT((PyObject *)&_Py_ID(_loop)) < _PyObject_IMMORTAL_REFCNT) {
-        _PyObject_Dump((PyObject *)&_Py_ID(_loop));
-        Py_FatalError("immortal object has less refcnt than expected _PyObject_IMMORTAL_REFCNT");
-    };
-    if (Py_REFCNT((PyObject *)&_Py_ID(_needs_com_addref_)) < _PyObject_IMMORTAL_REFCNT) {
-        _PyObject_Dump((PyObject *)&_Py_ID(_needs_com_addref_));
-        Py_FatalError("immortal object has less refcnt than expected _PyObject_IMMORTAL_REFCNT");
-    };
-    if (Py_REFCNT((PyObject *)&_Py_ID(_pack_)) < _PyObject_IMMORTAL_REFCNT) {
-        _PyObject_Dump((PyObject *)&_Py_ID(_pack_));
-        Py_FatalError("immortal object has less refcnt than expected _PyObject_IMMORTAL_REFCNT");
-    };
-    if (Py_REFCNT((PyObject *)&_Py_ID(_restype_)) < _PyObject_IMMORTAL_REFCNT) {
-        _PyObject_Dump((PyObject *)&_Py_ID(_restype_));
-        Py_FatalError("immortal object has less refcnt than expected _PyObject_IMMORTAL_REFCNT");
-    };
-    if (Py_REFCNT((PyObject *)&_Py_ID(_showwarnmsg)) < _PyObject_IMMORTAL_REFCNT) {
-        _PyObject_Dump((PyObject *)&_Py_ID(_showwarnmsg));
-        Py_FatalError("immortal object has less refcnt than expected _PyObject_IMMORTAL_REFCNT");
-    };
-    if (Py_REFCNT((PyObject *)&_Py_ID(_shutdown)) < _PyObject_IMMORTAL_REFCNT) {
-        _PyObject_Dump((PyObject *)&_Py_ID(_shutdown));
-        Py_FatalError("immortal object has less refcnt than expected _PyObject_IMMORTAL_REFCNT");
-    };
-    if (Py_REFCNT((PyObject *)&_Py_ID(_slotnames)) < _PyObject_IMMORTAL_REFCNT) {
-        _PyObject_Dump((PyObject *)&_Py_ID(_slotnames));
-        Py_FatalError("immortal object has less refcnt than expected _PyObject_IMMORTAL_REFCNT");
-    };
-    if (Py_REFCNT((PyObject *)&_Py_ID(_strptime_datetime)) < _PyObject_IMMORTAL_REFCNT) {
-        _PyObject_Dump((PyObject *)&_Py_ID(_strptime_datetime));
-        Py_FatalError("immortal object has less refcnt than expected _PyObject_IMMORTAL_REFCNT");
-    };
-    if (Py_REFCNT((PyObject *)&_Py_ID(_swappedbytes_)) < _PyObject_IMMORTAL_REFCNT) {
-        _PyObject_Dump((PyObject *)&_Py_ID(_swappedbytes_));
-        Py_FatalError("immortal object has less refcnt than expected _PyObject_IMMORTAL_REFCNT");
-    };
-    if (Py_REFCNT((PyObject *)&_Py_ID(_type_)) < _PyObject_IMMORTAL_REFCNT) {
-        _PyObject_Dump((PyObject *)&_Py_ID(_type_));
-        Py_FatalError("immortal object has less refcnt than expected _PyObject_IMMORTAL_REFCNT");
-    };
-    if (Py_REFCNT((PyObject *)&_Py_ID(_uninitialized_submodules)) < _PyObject_IMMORTAL_REFCNT) {
-        _PyObject_Dump((PyObject *)&_Py_ID(_uninitialized_submodules));
-        Py_FatalError("immortal object has less refcnt than expected _PyObject_IMMORTAL_REFCNT");
-    };
-    if (Py_REFCNT((PyObject *)&_Py_ID(_use_broken_old_ctypes_structure_semantics_)) < _PyObject_IMMORTAL_REFCNT) {
-        _PyObject_Dump((PyObject *)&_Py_ID(_use_broken_old_ctypes_structure_semantics_));
-        Py_FatalError("immortal object has less refcnt than expected _PyObject_IMMORTAL_REFCNT");
-    };
-    if (Py_REFCNT((PyObject *)&_Py_ID(_warn_unawaited_coroutine)) < _PyObject_IMMORTAL_REFCNT) {
-        _PyObject_Dump((PyObject *)&_Py_ID(_warn_unawaited_coroutine));
-        Py_FatalError("immortal object has less refcnt than expected _PyObject_IMMORTAL_REFCNT");
-    };
-    if (Py_REFCNT((PyObject *)&_Py_ID(_xoptions)) < _PyObject_IMMORTAL_REFCNT) {
-        _PyObject_Dump((PyObject *)&_Py_ID(_xoptions));
-        Py_FatalError("immortal object has less refcnt than expected _PyObject_IMMORTAL_REFCNT");
-    };
-    if (Py_REFCNT((PyObject *)&_Py_ID(a)) < _PyObject_IMMORTAL_REFCNT) {
-        _PyObject_Dump((PyObject *)&_Py_ID(a));
-        Py_FatalError("immortal object has less refcnt than expected _PyObject_IMMORTAL_REFCNT");
-    };
-    if (Py_REFCNT((PyObject *)&_Py_ID(abs_tol)) < _PyObject_IMMORTAL_REFCNT) {
-        _PyObject_Dump((PyObject *)&_Py_ID(abs_tol));
-        Py_FatalError("immortal object has less refcnt than expected _PyObject_IMMORTAL_REFCNT");
-    };
-    if (Py_REFCNT((PyObject *)&_Py_ID(access)) < _PyObject_IMMORTAL_REFCNT) {
-        _PyObject_Dump((PyObject *)&_Py_ID(access));
-        Py_FatalError("immortal object has less refcnt than expected _PyObject_IMMORTAL_REFCNT");
-    };
-    if (Py_REFCNT((PyObject *)&_Py_ID(add)) < _PyObject_IMMORTAL_REFCNT) {
-        _PyObject_Dump((PyObject *)&_Py_ID(add));
-        Py_FatalError("immortal object has less refcnt than expected _PyObject_IMMORTAL_REFCNT");
-    };
-    if (Py_REFCNT((PyObject *)&_Py_ID(add_done_callback)) < _PyObject_IMMORTAL_REFCNT) {
-        _PyObject_Dump((PyObject *)&_Py_ID(add_done_callback));
-        Py_FatalError("immortal object has less refcnt than expected _PyObject_IMMORTAL_REFCNT");
-    };
-    if (Py_REFCNT((PyObject *)&_Py_ID(after_in_child)) < _PyObject_IMMORTAL_REFCNT) {
-        _PyObject_Dump((PyObject *)&_Py_ID(after_in_child));
-        Py_FatalError("immortal object has less refcnt than expected _PyObject_IMMORTAL_REFCNT");
-    };
-    if (Py_REFCNT((PyObject *)&_Py_ID(after_in_parent)) < _PyObject_IMMORTAL_REFCNT) {
-        _PyObject_Dump((PyObject *)&_Py_ID(after_in_parent));
-        Py_FatalError("immortal object has less refcnt than expected _PyObject_IMMORTAL_REFCNT");
-    };
-    if (Py_REFCNT((PyObject *)&_Py_ID(aggregate_class)) < _PyObject_IMMORTAL_REFCNT) {
-        _PyObject_Dump((PyObject *)&_Py_ID(aggregate_class));
-        Py_FatalError("immortal object has less refcnt than expected _PyObject_IMMORTAL_REFCNT");
-    };
-    if (Py_REFCNT((PyObject *)&_Py_ID(append)) < _PyObject_IMMORTAL_REFCNT) {
-        _PyObject_Dump((PyObject *)&_Py_ID(append));
-        Py_FatalError("immortal object has less refcnt than expected _PyObject_IMMORTAL_REFCNT");
-    };
-    if (Py_REFCNT((PyObject *)&_Py_ID(argdefs)) < _PyObject_IMMORTAL_REFCNT) {
-        _PyObject_Dump((PyObject *)&_Py_ID(argdefs));
-        Py_FatalError("immortal object has less refcnt than expected _PyObject_IMMORTAL_REFCNT");
-    };
-    if (Py_REFCNT((PyObject *)&_Py_ID(arguments)) < _PyObject_IMMORTAL_REFCNT) {
-        _PyObject_Dump((PyObject *)&_Py_ID(arguments));
-        Py_FatalError("immortal object has less refcnt than expected _PyObject_IMMORTAL_REFCNT");
-    };
-    if (Py_REFCNT((PyObject *)&_Py_ID(argv)) < _PyObject_IMMORTAL_REFCNT) {
-        _PyObject_Dump((PyObject *)&_Py_ID(argv));
-        Py_FatalError("immortal object has less refcnt than expected _PyObject_IMMORTAL_REFCNT");
-    };
-    if (Py_REFCNT((PyObject *)&_Py_ID(as_integer_ratio)) < _PyObject_IMMORTAL_REFCNT) {
-        _PyObject_Dump((PyObject *)&_Py_ID(as_integer_ratio));
-        Py_FatalError("immortal object has less refcnt than expected _PyObject_IMMORTAL_REFCNT");
-    };
-    if (Py_REFCNT((PyObject *)&_Py_ID(ast)) < _PyObject_IMMORTAL_REFCNT) {
-        _PyObject_Dump((PyObject *)&_Py_ID(ast));
-        Py_FatalError("immortal object has less refcnt than expected _PyObject_IMMORTAL_REFCNT");
-    };
-    if (Py_REFCNT((PyObject *)&_Py_ID(attribute)) < _PyObject_IMMORTAL_REFCNT) {
-        _PyObject_Dump((PyObject *)&_Py_ID(attribute));
-        Py_FatalError("immortal object has less refcnt than expected _PyObject_IMMORTAL_REFCNT");
-    };
-    if (Py_REFCNT((PyObject *)&_Py_ID(authorizer_callback)) < _PyObject_IMMORTAL_REFCNT) {
-        _PyObject_Dump((PyObject *)&_Py_ID(authorizer_callback));
-        Py_FatalError("immortal object has less refcnt than expected _PyObject_IMMORTAL_REFCNT");
-    };
-    if (Py_REFCNT((PyObject *)&_Py_ID(b)) < _PyObject_IMMORTAL_REFCNT) {
-        _PyObject_Dump((PyObject *)&_Py_ID(b));
-        Py_FatalError("immortal object has less refcnt than expected _PyObject_IMMORTAL_REFCNT");
-    };
-    if (Py_REFCNT((PyObject *)&_Py_ID(backtick)) < _PyObject_IMMORTAL_REFCNT) {
-        _PyObject_Dump((PyObject *)&_Py_ID(backtick));
-        Py_FatalError("immortal object has less refcnt than expected _PyObject_IMMORTAL_REFCNT");
-    };
-    if (Py_REFCNT((PyObject *)&_Py_ID(base)) < _PyObject_IMMORTAL_REFCNT) {
-        _PyObject_Dump((PyObject *)&_Py_ID(base));
-        Py_FatalError("immortal object has less refcnt than expected _PyObject_IMMORTAL_REFCNT");
-    };
-    if (Py_REFCNT((PyObject *)&_Py_ID(before)) < _PyObject_IMMORTAL_REFCNT) {
-        _PyObject_Dump((PyObject *)&_Py_ID(before));
-        Py_FatalError("immortal object has less refcnt than expected _PyObject_IMMORTAL_REFCNT");
-    };
-    if (Py_REFCNT((PyObject *)&_Py_ID(big)) < _PyObject_IMMORTAL_REFCNT) {
-        _PyObject_Dump((PyObject *)&_Py_ID(big));
-        Py_FatalError("immortal object has less refcnt than expected _PyObject_IMMORTAL_REFCNT");
-    };
-    if (Py_REFCNT((PyObject *)&_Py_ID(binary_form)) < _PyObject_IMMORTAL_REFCNT) {
-        _PyObject_Dump((PyObject *)&_Py_ID(binary_form));
-        Py_FatalError("immortal object has less refcnt than expected _PyObject_IMMORTAL_REFCNT");
-    };
-    if (Py_REFCNT((PyObject *)&_Py_ID(block)) < _PyObject_IMMORTAL_REFCNT) {
-        _PyObject_Dump((PyObject *)&_Py_ID(block));
-        Py_FatalError("immortal object has less refcnt than expected _PyObject_IMMORTAL_REFCNT");
-    };
-    if (Py_REFCNT((PyObject *)&_Py_ID(buffer)) < _PyObject_IMMORTAL_REFCNT) {
-        _PyObject_Dump((PyObject *)&_Py_ID(buffer));
-        Py_FatalError("immortal object has less refcnt than expected _PyObject_IMMORTAL_REFCNT");
-    };
-    if (Py_REFCNT((PyObject *)&_Py_ID(buffer_callback)) < _PyObject_IMMORTAL_REFCNT) {
-        _PyObject_Dump((PyObject *)&_Py_ID(buffer_callback));
-        Py_FatalError("immortal object has less refcnt than expected _PyObject_IMMORTAL_REFCNT");
-    };
-    if (Py_REFCNT((PyObject *)&_Py_ID(buffer_size)) < _PyObject_IMMORTAL_REFCNT) {
-        _PyObject_Dump((PyObject *)&_Py_ID(buffer_size));
-        Py_FatalError("immortal object has less refcnt than expected _PyObject_IMMORTAL_REFCNT");
-    };
-    if (Py_REFCNT((PyObject *)&_Py_ID(buffering)) < _PyObject_IMMORTAL_REFCNT) {
-        _PyObject_Dump((PyObject *)&_Py_ID(buffering));
-        Py_FatalError("immortal object has less refcnt than expected _PyObject_IMMORTAL_REFCNT");
-    };
-    if (Py_REFCNT((PyObject *)&_Py_ID(buffers)) < _PyObject_IMMORTAL_REFCNT) {
-        _PyObject_Dump((PyObject *)&_Py_ID(buffers));
-        Py_FatalError("immortal object has less refcnt than expected _PyObject_IMMORTAL_REFCNT");
-    };
-    if (Py_REFCNT((PyObject *)&_Py_ID(bufsize)) < _PyObject_IMMORTAL_REFCNT) {
-        _PyObject_Dump((PyObject *)&_Py_ID(bufsize));
-        Py_FatalError("immortal object has less refcnt than expected _PyObject_IMMORTAL_REFCNT");
-    };
-    if (Py_REFCNT((PyObject *)&_Py_ID(builtins)) < _PyObject_IMMORTAL_REFCNT) {
-        _PyObject_Dump((PyObject *)&_Py_ID(builtins));
-        Py_FatalError("immortal object has less refcnt than expected _PyObject_IMMORTAL_REFCNT");
-    };
-    if (Py_REFCNT((PyObject *)&_Py_ID(byteorder)) < _PyObject_IMMORTAL_REFCNT) {
-        _PyObject_Dump((PyObject *)&_Py_ID(byteorder));
-        Py_FatalError("immortal object has less refcnt than expected _PyObject_IMMORTAL_REFCNT");
-    };
-    if (Py_REFCNT((PyObject *)&_Py_ID(bytes)) < _PyObject_IMMORTAL_REFCNT) {
-        _PyObject_Dump((PyObject *)&_Py_ID(bytes));
-        Py_FatalError("immortal object has less refcnt than expected _PyObject_IMMORTAL_REFCNT");
-    };
-    if (Py_REFCNT((PyObject *)&_Py_ID(bytes_per_sep)) < _PyObject_IMMORTAL_REFCNT) {
-        _PyObject_Dump((PyObject *)&_Py_ID(bytes_per_sep));
-        Py_FatalError("immortal object has less refcnt than expected _PyObject_IMMORTAL_REFCNT");
-    };
-    if (Py_REFCNT((PyObject *)&_Py_ID(c_call)) < _PyObject_IMMORTAL_REFCNT) {
-        _PyObject_Dump((PyObject *)&_Py_ID(c_call));
-        Py_FatalError("immortal object has less refcnt than expected _PyObject_IMMORTAL_REFCNT");
-    };
-    if (Py_REFCNT((PyObject *)&_Py_ID(c_exception)) < _PyObject_IMMORTAL_REFCNT) {
-        _PyObject_Dump((PyObject *)&_Py_ID(c_exception));
-        Py_FatalError("immortal object has less refcnt than expected _PyObject_IMMORTAL_REFCNT");
-    };
-    if (Py_REFCNT((PyObject *)&_Py_ID(c_return)) < _PyObject_IMMORTAL_REFCNT) {
-        _PyObject_Dump((PyObject *)&_Py_ID(c_return));
-        Py_FatalError("immortal object has less refcnt than expected _PyObject_IMMORTAL_REFCNT");
-    };
-    if (Py_REFCNT((PyObject *)&_Py_ID(cached_statements)) < _PyObject_IMMORTAL_REFCNT) {
-        _PyObject_Dump((PyObject *)&_Py_ID(cached_statements));
-        Py_FatalError("immortal object has less refcnt than expected _PyObject_IMMORTAL_REFCNT");
-    };
-    if (Py_REFCNT((PyObject *)&_Py_ID(cadata)) < _PyObject_IMMORTAL_REFCNT) {
-        _PyObject_Dump((PyObject *)&_Py_ID(cadata));
-        Py_FatalError("immortal object has less refcnt than expected _PyObject_IMMORTAL_REFCNT");
-    };
-    if (Py_REFCNT((PyObject *)&_Py_ID(cafile)) < _PyObject_IMMORTAL_REFCNT) {
-        _PyObject_Dump((PyObject *)&_Py_ID(cafile));
-        Py_FatalError("immortal object has less refcnt than expected _PyObject_IMMORTAL_REFCNT");
-    };
-    if (Py_REFCNT((PyObject *)&_Py_ID(call)) < _PyObject_IMMORTAL_REFCNT) {
-        _PyObject_Dump((PyObject *)&_Py_ID(call));
-        Py_FatalError("immortal object has less refcnt than expected _PyObject_IMMORTAL_REFCNT");
-    };
-    if (Py_REFCNT((PyObject *)&_Py_ID(call_exception_handler)) < _PyObject_IMMORTAL_REFCNT) {
-        _PyObject_Dump((PyObject *)&_Py_ID(call_exception_handler));
-        Py_FatalError("immortal object has less refcnt than expected _PyObject_IMMORTAL_REFCNT");
-    };
-    if (Py_REFCNT((PyObject *)&_Py_ID(call_soon)) < _PyObject_IMMORTAL_REFCNT) {
-        _PyObject_Dump((PyObject *)&_Py_ID(call_soon));
-        Py_FatalError("immortal object has less refcnt than expected _PyObject_IMMORTAL_REFCNT");
-    };
-    if (Py_REFCNT((PyObject *)&_Py_ID(cancel)) < _PyObject_IMMORTAL_REFCNT) {
-        _PyObject_Dump((PyObject *)&_Py_ID(cancel));
-        Py_FatalError("immortal object has less refcnt than expected _PyObject_IMMORTAL_REFCNT");
-    };
-    if (Py_REFCNT((PyObject *)&_Py_ID(capath)) < _PyObject_IMMORTAL_REFCNT) {
-        _PyObject_Dump((PyObject *)&_Py_ID(capath));
-        Py_FatalError("immortal object has less refcnt than expected _PyObject_IMMORTAL_REFCNT");
-    };
-    if (Py_REFCNT((PyObject *)&_Py_ID(category)) < _PyObject_IMMORTAL_REFCNT) {
-        _PyObject_Dump((PyObject *)&_Py_ID(category));
-        Py_FatalError("immortal object has less refcnt than expected _PyObject_IMMORTAL_REFCNT");
-    };
-    if (Py_REFCNT((PyObject *)&_Py_ID(cb_type)) < _PyObject_IMMORTAL_REFCNT) {
-        _PyObject_Dump((PyObject *)&_Py_ID(cb_type));
-        Py_FatalError("immortal object has less refcnt than expected _PyObject_IMMORTAL_REFCNT");
-    };
-    if (Py_REFCNT((PyObject *)&_Py_ID(certfile)) < _PyObject_IMMORTAL_REFCNT) {
-        _PyObject_Dump((PyObject *)&_Py_ID(certfile));
-        Py_FatalError("immortal object has less refcnt than expected _PyObject_IMMORTAL_REFCNT");
-    };
-    if (Py_REFCNT((PyObject *)&_Py_ID(check_same_thread)) < _PyObject_IMMORTAL_REFCNT) {
-        _PyObject_Dump((PyObject *)&_Py_ID(check_same_thread));
-        Py_FatalError("immortal object has less refcnt than expected _PyObject_IMMORTAL_REFCNT");
-    };
-    if (Py_REFCNT((PyObject *)&_Py_ID(clear)) < _PyObject_IMMORTAL_REFCNT) {
-        _PyObject_Dump((PyObject *)&_Py_ID(clear));
-        Py_FatalError("immortal object has less refcnt than expected _PyObject_IMMORTAL_REFCNT");
-    };
-    if (Py_REFCNT((PyObject *)&_Py_ID(close)) < _PyObject_IMMORTAL_REFCNT) {
-        _PyObject_Dump((PyObject *)&_Py_ID(close));
-        Py_FatalError("immortal object has less refcnt than expected _PyObject_IMMORTAL_REFCNT");
-    };
-    if (Py_REFCNT((PyObject *)&_Py_ID(closed)) < _PyObject_IMMORTAL_REFCNT) {
-        _PyObject_Dump((PyObject *)&_Py_ID(closed));
-        Py_FatalError("immortal object has less refcnt than expected _PyObject_IMMORTAL_REFCNT");
-    };
-    if (Py_REFCNT((PyObject *)&_Py_ID(closefd)) < _PyObject_IMMORTAL_REFCNT) {
-        _PyObject_Dump((PyObject *)&_Py_ID(closefd));
-        Py_FatalError("immortal object has less refcnt than expected _PyObject_IMMORTAL_REFCNT");
-    };
-    if (Py_REFCNT((PyObject *)&_Py_ID(closure)) < _PyObject_IMMORTAL_REFCNT) {
-        _PyObject_Dump((PyObject *)&_Py_ID(closure));
-        Py_FatalError("immortal object has less refcnt than expected _PyObject_IMMORTAL_REFCNT");
-    };
-    if (Py_REFCNT((PyObject *)&_Py_ID(co_argcount)) < _PyObject_IMMORTAL_REFCNT) {
-        _PyObject_Dump((PyObject *)&_Py_ID(co_argcount));
-        Py_FatalError("immortal object has less refcnt than expected _PyObject_IMMORTAL_REFCNT");
-    };
-    if (Py_REFCNT((PyObject *)&_Py_ID(co_cellvars)) < _PyObject_IMMORTAL_REFCNT) {
-        _PyObject_Dump((PyObject *)&_Py_ID(co_cellvars));
-        Py_FatalError("immortal object has less refcnt than expected _PyObject_IMMORTAL_REFCNT");
-    };
-    if (Py_REFCNT((PyObject *)&_Py_ID(co_code)) < _PyObject_IMMORTAL_REFCNT) {
-        _PyObject_Dump((PyObject *)&_Py_ID(co_code));
-        Py_FatalError("immortal object has less refcnt than expected _PyObject_IMMORTAL_REFCNT");
-    };
-    if (Py_REFCNT((PyObject *)&_Py_ID(co_consts)) < _PyObject_IMMORTAL_REFCNT) {
-        _PyObject_Dump((PyObject *)&_Py_ID(co_consts));
-        Py_FatalError("immortal object has less refcnt than expected _PyObject_IMMORTAL_REFCNT");
-    };
-    if (Py_REFCNT((PyObject *)&_Py_ID(co_exceptiontable)) < _PyObject_IMMORTAL_REFCNT) {
-        _PyObject_Dump((PyObject *)&_Py_ID(co_exceptiontable));
-        Py_FatalError("immortal object has less refcnt than expected _PyObject_IMMORTAL_REFCNT");
-    };
-    if (Py_REFCNT((PyObject *)&_Py_ID(co_filename)) < _PyObject_IMMORTAL_REFCNT) {
-        _PyObject_Dump((PyObject *)&_Py_ID(co_filename));
-        Py_FatalError("immortal object has less refcnt than expected _PyObject_IMMORTAL_REFCNT");
-    };
-    if (Py_REFCNT((PyObject *)&_Py_ID(co_firstlineno)) < _PyObject_IMMORTAL_REFCNT) {
-        _PyObject_Dump((PyObject *)&_Py_ID(co_firstlineno));
-        Py_FatalError("immortal object has less refcnt than expected _PyObject_IMMORTAL_REFCNT");
-    };
-    if (Py_REFCNT((PyObject *)&_Py_ID(co_flags)) < _PyObject_IMMORTAL_REFCNT) {
-        _PyObject_Dump((PyObject *)&_Py_ID(co_flags));
-        Py_FatalError("immortal object has less refcnt than expected _PyObject_IMMORTAL_REFCNT");
-    };
-    if (Py_REFCNT((PyObject *)&_Py_ID(co_freevars)) < _PyObject_IMMORTAL_REFCNT) {
-        _PyObject_Dump((PyObject *)&_Py_ID(co_freevars));
-        Py_FatalError("immortal object has less refcnt than expected _PyObject_IMMORTAL_REFCNT");
-    };
-    if (Py_REFCNT((PyObject *)&_Py_ID(co_kwonlyargcount)) < _PyObject_IMMORTAL_REFCNT) {
-        _PyObject_Dump((PyObject *)&_Py_ID(co_kwonlyargcount));
-        Py_FatalError("immortal object has less refcnt than expected _PyObject_IMMORTAL_REFCNT");
-    };
-    if (Py_REFCNT((PyObject *)&_Py_ID(co_linetable)) < _PyObject_IMMORTAL_REFCNT) {
-        _PyObject_Dump((PyObject *)&_Py_ID(co_linetable));
-        Py_FatalError("immortal object has less refcnt than expected _PyObject_IMMORTAL_REFCNT");
-    };
-    if (Py_REFCNT((PyObject *)&_Py_ID(co_name)) < _PyObject_IMMORTAL_REFCNT) {
-        _PyObject_Dump((PyObject *)&_Py_ID(co_name));
-        Py_FatalError("immortal object has less refcnt than expected _PyObject_IMMORTAL_REFCNT");
-    };
-    if (Py_REFCNT((PyObject *)&_Py_ID(co_names)) < _PyObject_IMMORTAL_REFCNT) {
-        _PyObject_Dump((PyObject *)&_Py_ID(co_names));
-        Py_FatalError("immortal object has less refcnt than expected _PyObject_IMMORTAL_REFCNT");
-    };
-    if (Py_REFCNT((PyObject *)&_Py_ID(co_nlocals)) < _PyObject_IMMORTAL_REFCNT) {
-        _PyObject_Dump((PyObject *)&_Py_ID(co_nlocals));
-        Py_FatalError("immortal object has less refcnt than expected _PyObject_IMMORTAL_REFCNT");
-    };
-    if (Py_REFCNT((PyObject *)&_Py_ID(co_posonlyargcount)) < _PyObject_IMMORTAL_REFCNT) {
-        _PyObject_Dump((PyObject *)&_Py_ID(co_posonlyargcount));
-        Py_FatalError("immortal object has less refcnt than expected _PyObject_IMMORTAL_REFCNT");
-    };
-    if (Py_REFCNT((PyObject *)&_Py_ID(co_qualname)) < _PyObject_IMMORTAL_REFCNT) {
-        _PyObject_Dump((PyObject *)&_Py_ID(co_qualname));
-        Py_FatalError("immortal object has less refcnt than expected _PyObject_IMMORTAL_REFCNT");
-    };
-    if (Py_REFCNT((PyObject *)&_Py_ID(co_stacksize)) < _PyObject_IMMORTAL_REFCNT) {
-        _PyObject_Dump((PyObject *)&_Py_ID(co_stacksize));
-        Py_FatalError("immortal object has less refcnt than expected _PyObject_IMMORTAL_REFCNT");
-    };
-    if (Py_REFCNT((PyObject *)&_Py_ID(co_varnames)) < _PyObject_IMMORTAL_REFCNT) {
-        _PyObject_Dump((PyObject *)&_Py_ID(co_varnames));
-        Py_FatalError("immortal object has less refcnt than expected _PyObject_IMMORTAL_REFCNT");
-    };
-    if (Py_REFCNT((PyObject *)&_Py_ID(code)) < _PyObject_IMMORTAL_REFCNT) {
-        _PyObject_Dump((PyObject *)&_Py_ID(code));
-        Py_FatalError("immortal object has less refcnt than expected _PyObject_IMMORTAL_REFCNT");
-    };
-    if (Py_REFCNT((PyObject *)&_Py_ID(command)) < _PyObject_IMMORTAL_REFCNT) {
-        _PyObject_Dump((PyObject *)&_Py_ID(command));
-        Py_FatalError("immortal object has less refcnt than expected _PyObject_IMMORTAL_REFCNT");
-    };
-    if (Py_REFCNT((PyObject *)&_Py_ID(comment_factory)) < _PyObject_IMMORTAL_REFCNT) {
-        _PyObject_Dump((PyObject *)&_Py_ID(comment_factory));
-        Py_FatalError("immortal object has less refcnt than expected _PyObject_IMMORTAL_REFCNT");
-    };
-    if (Py_REFCNT((PyObject *)&_Py_ID(consts)) < _PyObject_IMMORTAL_REFCNT) {
-        _PyObject_Dump((PyObject *)&_Py_ID(consts));
-        Py_FatalError("immortal object has less refcnt than expected _PyObject_IMMORTAL_REFCNT");
-    };
-    if (Py_REFCNT((PyObject *)&_Py_ID(context)) < _PyObject_IMMORTAL_REFCNT) {
-        _PyObject_Dump((PyObject *)&_Py_ID(context));
-        Py_FatalError("immortal object has less refcnt than expected _PyObject_IMMORTAL_REFCNT");
-    };
-    if (Py_REFCNT((PyObject *)&_Py_ID(cookie)) < _PyObject_IMMORTAL_REFCNT) {
-        _PyObject_Dump((PyObject *)&_Py_ID(cookie));
-        Py_FatalError("immortal object has less refcnt than expected _PyObject_IMMORTAL_REFCNT");
-    };
-    if (Py_REFCNT((PyObject *)&_Py_ID(copy)) < _PyObject_IMMORTAL_REFCNT) {
-        _PyObject_Dump((PyObject *)&_Py_ID(copy));
-        Py_FatalError("immortal object has less refcnt than expected _PyObject_IMMORTAL_REFCNT");
-    };
-    if (Py_REFCNT((PyObject *)&_Py_ID(copyreg)) < _PyObject_IMMORTAL_REFCNT) {
-        _PyObject_Dump((PyObject *)&_Py_ID(copyreg));
-        Py_FatalError("immortal object has less refcnt than expected _PyObject_IMMORTAL_REFCNT");
-    };
-    if (Py_REFCNT((PyObject *)&_Py_ID(coro)) < _PyObject_IMMORTAL_REFCNT) {
-        _PyObject_Dump((PyObject *)&_Py_ID(coro));
-        Py_FatalError("immortal object has less refcnt than expected _PyObject_IMMORTAL_REFCNT");
-    };
-    if (Py_REFCNT((PyObject *)&_Py_ID(count)) < _PyObject_IMMORTAL_REFCNT) {
-        _PyObject_Dump((PyObject *)&_Py_ID(count));
-        Py_FatalError("immortal object has less refcnt than expected _PyObject_IMMORTAL_REFCNT");
-    };
-    if (Py_REFCNT((PyObject *)&_Py_ID(cwd)) < _PyObject_IMMORTAL_REFCNT) {
-        _PyObject_Dump((PyObject *)&_Py_ID(cwd));
-        Py_FatalError("immortal object has less refcnt than expected _PyObject_IMMORTAL_REFCNT");
-    };
-    if (Py_REFCNT((PyObject *)&_Py_ID(data)) < _PyObject_IMMORTAL_REFCNT) {
-        _PyObject_Dump((PyObject *)&_Py_ID(data));
-        Py_FatalError("immortal object has less refcnt than expected _PyObject_IMMORTAL_REFCNT");
-    };
-    if (Py_REFCNT((PyObject *)&_Py_ID(database)) < _PyObject_IMMORTAL_REFCNT) {
-        _PyObject_Dump((PyObject *)&_Py_ID(database));
-        Py_FatalError("immortal object has less refcnt than expected _PyObject_IMMORTAL_REFCNT");
-    };
-    if (Py_REFCNT((PyObject *)&_Py_ID(decode)) < _PyObject_IMMORTAL_REFCNT) {
-        _PyObject_Dump((PyObject *)&_Py_ID(decode));
-        Py_FatalError("immortal object has less refcnt than expected _PyObject_IMMORTAL_REFCNT");
-    };
-    if (Py_REFCNT((PyObject *)&_Py_ID(decoder)) < _PyObject_IMMORTAL_REFCNT) {
-        _PyObject_Dump((PyObject *)&_Py_ID(decoder));
-        Py_FatalError("immortal object has less refcnt than expected _PyObject_IMMORTAL_REFCNT");
-    };
-    if (Py_REFCNT((PyObject *)&_Py_ID(default)) < _PyObject_IMMORTAL_REFCNT) {
-        _PyObject_Dump((PyObject *)&_Py_ID(default));
-        Py_FatalError("immortal object has less refcnt than expected _PyObject_IMMORTAL_REFCNT");
-    };
-    if (Py_REFCNT((PyObject *)&_Py_ID(defaultaction)) < _PyObject_IMMORTAL_REFCNT) {
-        _PyObject_Dump((PyObject *)&_Py_ID(defaultaction));
-        Py_FatalError("immortal object has less refcnt than expected _PyObject_IMMORTAL_REFCNT");
-    };
-    if (Py_REFCNT((PyObject *)&_Py_ID(delete)) < _PyObject_IMMORTAL_REFCNT) {
-        _PyObject_Dump((PyObject *)&_Py_ID(delete));
-        Py_FatalError("immortal object has less refcnt than expected _PyObject_IMMORTAL_REFCNT");
-    };
-    if (Py_REFCNT((PyObject *)&_Py_ID(depth)) < _PyObject_IMMORTAL_REFCNT) {
-        _PyObject_Dump((PyObject *)&_Py_ID(depth));
-        Py_FatalError("immortal object has less refcnt than expected _PyObject_IMMORTAL_REFCNT");
-    };
-    if (Py_REFCNT((PyObject *)&_Py_ID(detect_types)) < _PyObject_IMMORTAL_REFCNT) {
-        _PyObject_Dump((PyObject *)&_Py_ID(detect_types));
-        Py_FatalError("immortal object has less refcnt than expected _PyObject_IMMORTAL_REFCNT");
-    };
-    if (Py_REFCNT((PyObject *)&_Py_ID(deterministic)) < _PyObject_IMMORTAL_REFCNT) {
-        _PyObject_Dump((PyObject *)&_Py_ID(deterministic));
-        Py_FatalError("immortal object has less refcnt than expected _PyObject_IMMORTAL_REFCNT");
-    };
-    if (Py_REFCNT((PyObject *)&_Py_ID(device)) < _PyObject_IMMORTAL_REFCNT) {
-        _PyObject_Dump((PyObject *)&_Py_ID(device));
-        Py_FatalError("immortal object has less refcnt than expected _PyObject_IMMORTAL_REFCNT");
-    };
-    if (Py_REFCNT((PyObject *)&_Py_ID(dict)) < _PyObject_IMMORTAL_REFCNT) {
-        _PyObject_Dump((PyObject *)&_Py_ID(dict));
-        Py_FatalError("immortal object has less refcnt than expected _PyObject_IMMORTAL_REFCNT");
-    };
-    if (Py_REFCNT((PyObject *)&_Py_ID(dictcomp)) < _PyObject_IMMORTAL_REFCNT) {
-        _PyObject_Dump((PyObject *)&_Py_ID(dictcomp));
-        Py_FatalError("immortal object has less refcnt than expected _PyObject_IMMORTAL_REFCNT");
-    };
-    if (Py_REFCNT((PyObject *)&_Py_ID(difference_update)) < _PyObject_IMMORTAL_REFCNT) {
-        _PyObject_Dump((PyObject *)&_Py_ID(difference_update));
-        Py_FatalError("immortal object has less refcnt than expected _PyObject_IMMORTAL_REFCNT");
-    };
-    if (Py_REFCNT((PyObject *)&_Py_ID(digest)) < _PyObject_IMMORTAL_REFCNT) {
-        _PyObject_Dump((PyObject *)&_Py_ID(digest));
-        Py_FatalError("immortal object has less refcnt than expected _PyObject_IMMORTAL_REFCNT");
-    };
-    if (Py_REFCNT((PyObject *)&_Py_ID(digest_size)) < _PyObject_IMMORTAL_REFCNT) {
-        _PyObject_Dump((PyObject *)&_Py_ID(digest_size));
-        Py_FatalError("immortal object has less refcnt than expected _PyObject_IMMORTAL_REFCNT");
-    };
-    if (Py_REFCNT((PyObject *)&_Py_ID(digestmod)) < _PyObject_IMMORTAL_REFCNT) {
-        _PyObject_Dump((PyObject *)&_Py_ID(digestmod));
-        Py_FatalError("immortal object has less refcnt than expected _PyObject_IMMORTAL_REFCNT");
-    };
-    if (Py_REFCNT((PyObject *)&_Py_ID(dir_fd)) < _PyObject_IMMORTAL_REFCNT) {
-        _PyObject_Dump((PyObject *)&_Py_ID(dir_fd));
-        Py_FatalError("immortal object has less refcnt than expected _PyObject_IMMORTAL_REFCNT");
-    };
-    if (Py_REFCNT((PyObject *)&_Py_ID(discard)) < _PyObject_IMMORTAL_REFCNT) {
-        _PyObject_Dump((PyObject *)&_Py_ID(discard));
-        Py_FatalError("immortal object has less refcnt than expected _PyObject_IMMORTAL_REFCNT");
-    };
-    if (Py_REFCNT((PyObject *)&_Py_ID(dispatch_table)) < _PyObject_IMMORTAL_REFCNT) {
-        _PyObject_Dump((PyObject *)&_Py_ID(dispatch_table));
-        Py_FatalError("immortal object has less refcnt than expected _PyObject_IMMORTAL_REFCNT");
-    };
-    if (Py_REFCNT((PyObject *)&_Py_ID(displayhook)) < _PyObject_IMMORTAL_REFCNT) {
-        _PyObject_Dump((PyObject *)&_Py_ID(displayhook));
-        Py_FatalError("immortal object has less refcnt than expected _PyObject_IMMORTAL_REFCNT");
-    };
-    if (Py_REFCNT((PyObject *)&_Py_ID(dklen)) < _PyObject_IMMORTAL_REFCNT) {
-        _PyObject_Dump((PyObject *)&_Py_ID(dklen));
-        Py_FatalError("immortal object has less refcnt than expected _PyObject_IMMORTAL_REFCNT");
-    };
-    if (Py_REFCNT((PyObject *)&_Py_ID(doc)) < _PyObject_IMMORTAL_REFCNT) {
-        _PyObject_Dump((PyObject *)&_Py_ID(doc));
-        Py_FatalError("immortal object has less refcnt than expected _PyObject_IMMORTAL_REFCNT");
-    };
-    if (Py_REFCNT((PyObject *)&_Py_ID(dont_inherit)) < _PyObject_IMMORTAL_REFCNT) {
-        _PyObject_Dump((PyObject *)&_Py_ID(dont_inherit));
-        Py_FatalError("immortal object has less refcnt than expected _PyObject_IMMORTAL_REFCNT");
-    };
-    if (Py_REFCNT((PyObject *)&_Py_ID(dst)) < _PyObject_IMMORTAL_REFCNT) {
-        _PyObject_Dump((PyObject *)&_Py_ID(dst));
-        Py_FatalError("immortal object has less refcnt than expected _PyObject_IMMORTAL_REFCNT");
-    };
-    if (Py_REFCNT((PyObject *)&_Py_ID(dst_dir_fd)) < _PyObject_IMMORTAL_REFCNT) {
-        _PyObject_Dump((PyObject *)&_Py_ID(dst_dir_fd));
-        Py_FatalError("immortal object has less refcnt than expected _PyObject_IMMORTAL_REFCNT");
-    };
-    if (Py_REFCNT((PyObject *)&_Py_ID(duration)) < _PyObject_IMMORTAL_REFCNT) {
-        _PyObject_Dump((PyObject *)&_Py_ID(duration));
-        Py_FatalError("immortal object has less refcnt than expected _PyObject_IMMORTAL_REFCNT");
-    };
-    if (Py_REFCNT((PyObject *)&_Py_ID(effective_ids)) < _PyObject_IMMORTAL_REFCNT) {
-        _PyObject_Dump((PyObject *)&_Py_ID(effective_ids));
-        Py_FatalError("immortal object has less refcnt than expected _PyObject_IMMORTAL_REFCNT");
-    };
-    if (Py_REFCNT((PyObject *)&_Py_ID(element_factory)) < _PyObject_IMMORTAL_REFCNT) {
-        _PyObject_Dump((PyObject *)&_Py_ID(element_factory));
-        Py_FatalError("immortal object has less refcnt than expected _PyObject_IMMORTAL_REFCNT");
-    };
-    if (Py_REFCNT((PyObject *)&_Py_ID(encode)) < _PyObject_IMMORTAL_REFCNT) {
-        _PyObject_Dump((PyObject *)&_Py_ID(encode));
-        Py_FatalError("immortal object has less refcnt than expected _PyObject_IMMORTAL_REFCNT");
-    };
-    if (Py_REFCNT((PyObject *)&_Py_ID(encoding)) < _PyObject_IMMORTAL_REFCNT) {
-        _PyObject_Dump((PyObject *)&_Py_ID(encoding));
-        Py_FatalError("immortal object has less refcnt than expected _PyObject_IMMORTAL_REFCNT");
-    };
-    if (Py_REFCNT((PyObject *)&_Py_ID(end)) < _PyObject_IMMORTAL_REFCNT) {
-        _PyObject_Dump((PyObject *)&_Py_ID(end));
-        Py_FatalError("immortal object has less refcnt than expected _PyObject_IMMORTAL_REFCNT");
-    };
-    if (Py_REFCNT((PyObject *)&_Py_ID(end_lineno)) < _PyObject_IMMORTAL_REFCNT) {
-        _PyObject_Dump((PyObject *)&_Py_ID(end_lineno));
-        Py_FatalError("immortal object has less refcnt than expected _PyObject_IMMORTAL_REFCNT");
-    };
-    if (Py_REFCNT((PyObject *)&_Py_ID(end_offset)) < _PyObject_IMMORTAL_REFCNT) {
-        _PyObject_Dump((PyObject *)&_Py_ID(end_offset));
-        Py_FatalError("immortal object has less refcnt than expected _PyObject_IMMORTAL_REFCNT");
-    };
-    if (Py_REFCNT((PyObject *)&_Py_ID(endpos)) < _PyObject_IMMORTAL_REFCNT) {
-        _PyObject_Dump((PyObject *)&_Py_ID(endpos));
-        Py_FatalError("immortal object has less refcnt than expected _PyObject_IMMORTAL_REFCNT");
-    };
-    if (Py_REFCNT((PyObject *)&_Py_ID(env)) < _PyObject_IMMORTAL_REFCNT) {
-        _PyObject_Dump((PyObject *)&_Py_ID(env));
-        Py_FatalError("immortal object has less refcnt than expected _PyObject_IMMORTAL_REFCNT");
-    };
-    if (Py_REFCNT((PyObject *)&_Py_ID(errors)) < _PyObject_IMMORTAL_REFCNT) {
-        _PyObject_Dump((PyObject *)&_Py_ID(errors));
-        Py_FatalError("immortal object has less refcnt than expected _PyObject_IMMORTAL_REFCNT");
-    };
-    if (Py_REFCNT((PyObject *)&_Py_ID(event)) < _PyObject_IMMORTAL_REFCNT) {
-        _PyObject_Dump((PyObject *)&_Py_ID(event));
-        Py_FatalError("immortal object has less refcnt than expected _PyObject_IMMORTAL_REFCNT");
-    };
-    if (Py_REFCNT((PyObject *)&_Py_ID(eventmask)) < _PyObject_IMMORTAL_REFCNT) {
-        _PyObject_Dump((PyObject *)&_Py_ID(eventmask));
-        Py_FatalError("immortal object has less refcnt than expected _PyObject_IMMORTAL_REFCNT");
-    };
-    if (Py_REFCNT((PyObject *)&_Py_ID(exc_type)) < _PyObject_IMMORTAL_REFCNT) {
-        _PyObject_Dump((PyObject *)&_Py_ID(exc_type));
-        Py_FatalError("immortal object has less refcnt than expected _PyObject_IMMORTAL_REFCNT");
-    };
-    if (Py_REFCNT((PyObject *)&_Py_ID(exc_value)) < _PyObject_IMMORTAL_REFCNT) {
-        _PyObject_Dump((PyObject *)&_Py_ID(exc_value));
-        Py_FatalError("immortal object has less refcnt than expected _PyObject_IMMORTAL_REFCNT");
-    };
-    if (Py_REFCNT((PyObject *)&_Py_ID(excepthook)) < _PyObject_IMMORTAL_REFCNT) {
-        _PyObject_Dump((PyObject *)&_Py_ID(excepthook));
-        Py_FatalError("immortal object has less refcnt than expected _PyObject_IMMORTAL_REFCNT");
-    };
-    if (Py_REFCNT((PyObject *)&_Py_ID(exception)) < _PyObject_IMMORTAL_REFCNT) {
-        _PyObject_Dump((PyObject *)&_Py_ID(exception));
-        Py_FatalError("immortal object has less refcnt than expected _PyObject_IMMORTAL_REFCNT");
-    };
-    if (Py_REFCNT((PyObject *)&_Py_ID(exp)) < _PyObject_IMMORTAL_REFCNT) {
-        _PyObject_Dump((PyObject *)&_Py_ID(exp));
-        Py_FatalError("immortal object has less refcnt than expected _PyObject_IMMORTAL_REFCNT");
-    };
-    if (Py_REFCNT((PyObject *)&_Py_ID(extend)) < _PyObject_IMMORTAL_REFCNT) {
-        _PyObject_Dump((PyObject *)&_Py_ID(extend));
-        Py_FatalError("immortal object has less refcnt than expected _PyObject_IMMORTAL_REFCNT");
-    };
-    if (Py_REFCNT((PyObject *)&_Py_ID(facility)) < _PyObject_IMMORTAL_REFCNT) {
-        _PyObject_Dump((PyObject *)&_Py_ID(facility));
-        Py_FatalError("immortal object has less refcnt than expected _PyObject_IMMORTAL_REFCNT");
-    };
-    if (Py_REFCNT((PyObject *)&_Py_ID(factory)) < _PyObject_IMMORTAL_REFCNT) {
-        _PyObject_Dump((PyObject *)&_Py_ID(factory));
-        Py_FatalError("immortal object has less refcnt than expected _PyObject_IMMORTAL_REFCNT");
-    };
-    if (Py_REFCNT((PyObject *)&_Py_ID(false)) < _PyObject_IMMORTAL_REFCNT) {
-        _PyObject_Dump((PyObject *)&_Py_ID(false));
-        Py_FatalError("immortal object has less refcnt than expected _PyObject_IMMORTAL_REFCNT");
-    };
-    if (Py_REFCNT((PyObject *)&_Py_ID(family)) < _PyObject_IMMORTAL_REFCNT) {
-        _PyObject_Dump((PyObject *)&_Py_ID(family));
-        Py_FatalError("immortal object has less refcnt than expected _PyObject_IMMORTAL_REFCNT");
-    };
-    if (Py_REFCNT((PyObject *)&_Py_ID(fanout)) < _PyObject_IMMORTAL_REFCNT) {
-        _PyObject_Dump((PyObject *)&_Py_ID(fanout));
-        Py_FatalError("immortal object has less refcnt than expected _PyObject_IMMORTAL_REFCNT");
-    };
-    if (Py_REFCNT((PyObject *)&_Py_ID(fd)) < _PyObject_IMMORTAL_REFCNT) {
-        _PyObject_Dump((PyObject *)&_Py_ID(fd));
-        Py_FatalError("immortal object has less refcnt than expected _PyObject_IMMORTAL_REFCNT");
-    };
-    if (Py_REFCNT((PyObject *)&_Py_ID(fd2)) < _PyObject_IMMORTAL_REFCNT) {
-        _PyObject_Dump((PyObject *)&_Py_ID(fd2));
-        Py_FatalError("immortal object has less refcnt than expected _PyObject_IMMORTAL_REFCNT");
-    };
-    if (Py_REFCNT((PyObject *)&_Py_ID(fdel)) < _PyObject_IMMORTAL_REFCNT) {
-        _PyObject_Dump((PyObject *)&_Py_ID(fdel));
-        Py_FatalError("immortal object has less refcnt than expected _PyObject_IMMORTAL_REFCNT");
-    };
-    if (Py_REFCNT((PyObject *)&_Py_ID(fget)) < _PyObject_IMMORTAL_REFCNT) {
-        _PyObject_Dump((PyObject *)&_Py_ID(fget));
-        Py_FatalError("immortal object has less refcnt than expected _PyObject_IMMORTAL_REFCNT");
-    };
-    if (Py_REFCNT((PyObject *)&_Py_ID(file)) < _PyObject_IMMORTAL_REFCNT) {
-        _PyObject_Dump((PyObject *)&_Py_ID(file));
-        Py_FatalError("immortal object has less refcnt than expected _PyObject_IMMORTAL_REFCNT");
-    };
-    if (Py_REFCNT((PyObject *)&_Py_ID(file_actions)) < _PyObject_IMMORTAL_REFCNT) {
-        _PyObject_Dump((PyObject *)&_Py_ID(file_actions));
-        Py_FatalError("immortal object has less refcnt than expected _PyObject_IMMORTAL_REFCNT");
-    };
-    if (Py_REFCNT((PyObject *)&_Py_ID(filename)) < _PyObject_IMMORTAL_REFCNT) {
-        _PyObject_Dump((PyObject *)&_Py_ID(filename));
-        Py_FatalError("immortal object has less refcnt than expected _PyObject_IMMORTAL_REFCNT");
-    };
-    if (Py_REFCNT((PyObject *)&_Py_ID(fileno)) < _PyObject_IMMORTAL_REFCNT) {
-        _PyObject_Dump((PyObject *)&_Py_ID(fileno));
-        Py_FatalError("immortal object has less refcnt than expected _PyObject_IMMORTAL_REFCNT");
-    };
-    if (Py_REFCNT((PyObject *)&_Py_ID(filepath)) < _PyObject_IMMORTAL_REFCNT) {
-        _PyObject_Dump((PyObject *)&_Py_ID(filepath));
-        Py_FatalError("immortal object has less refcnt than expected _PyObject_IMMORTAL_REFCNT");
-    };
-    if (Py_REFCNT((PyObject *)&_Py_ID(fillvalue)) < _PyObject_IMMORTAL_REFCNT) {
-        _PyObject_Dump((PyObject *)&_Py_ID(fillvalue));
-        Py_FatalError("immortal object has less refcnt than expected _PyObject_IMMORTAL_REFCNT");
-    };
-    if (Py_REFCNT((PyObject *)&_Py_ID(filters)) < _PyObject_IMMORTAL_REFCNT) {
-        _PyObject_Dump((PyObject *)&_Py_ID(filters));
-        Py_FatalError("immortal object has less refcnt than expected _PyObject_IMMORTAL_REFCNT");
-    };
-    if (Py_REFCNT((PyObject *)&_Py_ID(final)) < _PyObject_IMMORTAL_REFCNT) {
-        _PyObject_Dump((PyObject *)&_Py_ID(final));
-        Py_FatalError("immortal object has less refcnt than expected _PyObject_IMMORTAL_REFCNT");
-    };
-    if (Py_REFCNT((PyObject *)&_Py_ID(find_class)) < _PyObject_IMMORTAL_REFCNT) {
-        _PyObject_Dump((PyObject *)&_Py_ID(find_class));
-        Py_FatalError("immortal object has less refcnt than expected _PyObject_IMMORTAL_REFCNT");
-    };
-    if (Py_REFCNT((PyObject *)&_Py_ID(fix_imports)) < _PyObject_IMMORTAL_REFCNT) {
-        _PyObject_Dump((PyObject *)&_Py_ID(fix_imports));
-        Py_FatalError("immortal object has less refcnt than expected _PyObject_IMMORTAL_REFCNT");
-    };
-    if (Py_REFCNT((PyObject *)&_Py_ID(flags)) < _PyObject_IMMORTAL_REFCNT) {
-        _PyObject_Dump((PyObject *)&_Py_ID(flags));
-        Py_FatalError("immortal object has less refcnt than expected _PyObject_IMMORTAL_REFCNT");
-    };
-    if (Py_REFCNT((PyObject *)&_Py_ID(flush)) < _PyObject_IMMORTAL_REFCNT) {
-        _PyObject_Dump((PyObject *)&_Py_ID(flush));
-        Py_FatalError("immortal object has less refcnt than expected _PyObject_IMMORTAL_REFCNT");
-    };
-    if (Py_REFCNT((PyObject *)&_Py_ID(follow_symlinks)) < _PyObject_IMMORTAL_REFCNT) {
-        _PyObject_Dump((PyObject *)&_Py_ID(follow_symlinks));
-        Py_FatalError("immortal object has less refcnt than expected _PyObject_IMMORTAL_REFCNT");
-    };
-    if (Py_REFCNT((PyObject *)&_Py_ID(format)) < _PyObject_IMMORTAL_REFCNT) {
-        _PyObject_Dump((PyObject *)&_Py_ID(format));
-        Py_FatalError("immortal object has less refcnt than expected _PyObject_IMMORTAL_REFCNT");
-    };
-    if (Py_REFCNT((PyObject *)&_Py_ID(frequency)) < _PyObject_IMMORTAL_REFCNT) {
-        _PyObject_Dump((PyObject *)&_Py_ID(frequency));
-        Py_FatalError("immortal object has less refcnt than expected _PyObject_IMMORTAL_REFCNT");
-    };
-    if (Py_REFCNT((PyObject *)&_Py_ID(from_param)) < _PyObject_IMMORTAL_REFCNT) {
-        _PyObject_Dump((PyObject *)&_Py_ID(from_param));
-        Py_FatalError("immortal object has less refcnt than expected _PyObject_IMMORTAL_REFCNT");
-    };
-    if (Py_REFCNT((PyObject *)&_Py_ID(fromlist)) < _PyObject_IMMORTAL_REFCNT) {
-        _PyObject_Dump((PyObject *)&_Py_ID(fromlist));
-        Py_FatalError("immortal object has less refcnt than expected _PyObject_IMMORTAL_REFCNT");
-    };
-    if (Py_REFCNT((PyObject *)&_Py_ID(fromtimestamp)) < _PyObject_IMMORTAL_REFCNT) {
-        _PyObject_Dump((PyObject *)&_Py_ID(fromtimestamp));
-        Py_FatalError("immortal object has less refcnt than expected _PyObject_IMMORTAL_REFCNT");
-    };
-    if (Py_REFCNT((PyObject *)&_Py_ID(fromutc)) < _PyObject_IMMORTAL_REFCNT) {
-        _PyObject_Dump((PyObject *)&_Py_ID(fromutc));
-        Py_FatalError("immortal object has less refcnt than expected _PyObject_IMMORTAL_REFCNT");
-    };
-    if (Py_REFCNT((PyObject *)&_Py_ID(fset)) < _PyObject_IMMORTAL_REFCNT) {
-        _PyObject_Dump((PyObject *)&_Py_ID(fset));
-        Py_FatalError("immortal object has less refcnt than expected _PyObject_IMMORTAL_REFCNT");
-    };
-    if (Py_REFCNT((PyObject *)&_Py_ID(func)) < _PyObject_IMMORTAL_REFCNT) {
-        _PyObject_Dump((PyObject *)&_Py_ID(func));
-        Py_FatalError("immortal object has less refcnt than expected _PyObject_IMMORTAL_REFCNT");
-    };
-    if (Py_REFCNT((PyObject *)&_Py_ID(future)) < _PyObject_IMMORTAL_REFCNT) {
-        _PyObject_Dump((PyObject *)&_Py_ID(future));
-        Py_FatalError("immortal object has less refcnt than expected _PyObject_IMMORTAL_REFCNT");
-    };
-    if (Py_REFCNT((PyObject *)&_Py_ID(generation)) < _PyObject_IMMORTAL_REFCNT) {
-        _PyObject_Dump((PyObject *)&_Py_ID(generation));
-        Py_FatalError("immortal object has less refcnt than expected _PyObject_IMMORTAL_REFCNT");
-    };
-    if (Py_REFCNT((PyObject *)&_Py_ID(genexpr)) < _PyObject_IMMORTAL_REFCNT) {
-        _PyObject_Dump((PyObject *)&_Py_ID(genexpr));
-        Py_FatalError("immortal object has less refcnt than expected _PyObject_IMMORTAL_REFCNT");
-    };
-    if (Py_REFCNT((PyObject *)&_Py_ID(get)) < _PyObject_IMMORTAL_REFCNT) {
-        _PyObject_Dump((PyObject *)&_Py_ID(get));
-        Py_FatalError("immortal object has less refcnt than expected _PyObject_IMMORTAL_REFCNT");
-    };
-    if (Py_REFCNT((PyObject *)&_Py_ID(get_debug)) < _PyObject_IMMORTAL_REFCNT) {
-        _PyObject_Dump((PyObject *)&_Py_ID(get_debug));
-        Py_FatalError("immortal object has less refcnt than expected _PyObject_IMMORTAL_REFCNT");
-    };
-    if (Py_REFCNT((PyObject *)&_Py_ID(get_event_loop)) < _PyObject_IMMORTAL_REFCNT) {
-        _PyObject_Dump((PyObject *)&_Py_ID(get_event_loop));
-        Py_FatalError("immortal object has less refcnt than expected _PyObject_IMMORTAL_REFCNT");
-    };
-    if (Py_REFCNT((PyObject *)&_Py_ID(get_loop)) < _PyObject_IMMORTAL_REFCNT) {
-        _PyObject_Dump((PyObject *)&_Py_ID(get_loop));
-        Py_FatalError("immortal object has less refcnt than expected _PyObject_IMMORTAL_REFCNT");
-    };
-    if (Py_REFCNT((PyObject *)&_Py_ID(get_source)) < _PyObject_IMMORTAL_REFCNT) {
-        _PyObject_Dump((PyObject *)&_Py_ID(get_source));
-        Py_FatalError("immortal object has less refcnt than expected _PyObject_IMMORTAL_REFCNT");
-    };
-    if (Py_REFCNT((PyObject *)&_Py_ID(getattr)) < _PyObject_IMMORTAL_REFCNT) {
-        _PyObject_Dump((PyObject *)&_Py_ID(getattr));
-        Py_FatalError("immortal object has less refcnt than expected _PyObject_IMMORTAL_REFCNT");
-    };
-    if (Py_REFCNT((PyObject *)&_Py_ID(getstate)) < _PyObject_IMMORTAL_REFCNT) {
-        _PyObject_Dump((PyObject *)&_Py_ID(getstate));
-        Py_FatalError("immortal object has less refcnt than expected _PyObject_IMMORTAL_REFCNT");
-    };
-    if (Py_REFCNT((PyObject *)&_Py_ID(gid)) < _PyObject_IMMORTAL_REFCNT) {
-        _PyObject_Dump((PyObject *)&_Py_ID(gid));
-        Py_FatalError("immortal object has less refcnt than expected _PyObject_IMMORTAL_REFCNT");
-    };
-    if (Py_REFCNT((PyObject *)&_Py_ID(globals)) < _PyObject_IMMORTAL_REFCNT) {
-        _PyObject_Dump((PyObject *)&_Py_ID(globals));
-        Py_FatalError("immortal object has less refcnt than expected _PyObject_IMMORTAL_REFCNT");
-    };
-    if (Py_REFCNT((PyObject *)&_Py_ID(groupindex)) < _PyObject_IMMORTAL_REFCNT) {
-        _PyObject_Dump((PyObject *)&_Py_ID(groupindex));
-        Py_FatalError("immortal object has less refcnt than expected _PyObject_IMMORTAL_REFCNT");
-    };
-    if (Py_REFCNT((PyObject *)&_Py_ID(groups)) < _PyObject_IMMORTAL_REFCNT) {
-        _PyObject_Dump((PyObject *)&_Py_ID(groups));
-        Py_FatalError("immortal object has less refcnt than expected _PyObject_IMMORTAL_REFCNT");
-    };
-    if (Py_REFCNT((PyObject *)&_Py_ID(handle)) < _PyObject_IMMORTAL_REFCNT) {
-        _PyObject_Dump((PyObject *)&_Py_ID(handle));
-        Py_FatalError("immortal object has less refcnt than expected _PyObject_IMMORTAL_REFCNT");
-    };
-    if (Py_REFCNT((PyObject *)&_Py_ID(hash_name)) < _PyObject_IMMORTAL_REFCNT) {
-        _PyObject_Dump((PyObject *)&_Py_ID(hash_name));
-        Py_FatalError("immortal object has less refcnt than expected _PyObject_IMMORTAL_REFCNT");
-    };
-    if (Py_REFCNT((PyObject *)&_Py_ID(header)) < _PyObject_IMMORTAL_REFCNT) {
-        _PyObject_Dump((PyObject *)&_Py_ID(header));
-        Py_FatalError("immortal object has less refcnt than expected _PyObject_IMMORTAL_REFCNT");
-    };
-    if (Py_REFCNT((PyObject *)&_Py_ID(headers)) < _PyObject_IMMORTAL_REFCNT) {
-        _PyObject_Dump((PyObject *)&_Py_ID(headers));
-        Py_FatalError("immortal object has less refcnt than expected _PyObject_IMMORTAL_REFCNT");
-    };
-    if (Py_REFCNT((PyObject *)&_Py_ID(hi)) < _PyObject_IMMORTAL_REFCNT) {
-        _PyObject_Dump((PyObject *)&_Py_ID(hi));
-        Py_FatalError("immortal object has less refcnt than expected _PyObject_IMMORTAL_REFCNT");
-    };
-    if (Py_REFCNT((PyObject *)&_Py_ID(hook)) < _PyObject_IMMORTAL_REFCNT) {
-        _PyObject_Dump((PyObject *)&_Py_ID(hook));
-        Py_FatalError("immortal object has less refcnt than expected _PyObject_IMMORTAL_REFCNT");
-    };
-    if (Py_REFCNT((PyObject *)&_Py_ID(id)) < _PyObject_IMMORTAL_REFCNT) {
-        _PyObject_Dump((PyObject *)&_Py_ID(id));
-        Py_FatalError("immortal object has less refcnt than expected _PyObject_IMMORTAL_REFCNT");
-    };
-    if (Py_REFCNT((PyObject *)&_Py_ID(ident)) < _PyObject_IMMORTAL_REFCNT) {
-        _PyObject_Dump((PyObject *)&_Py_ID(ident));
-        Py_FatalError("immortal object has less refcnt than expected _PyObject_IMMORTAL_REFCNT");
-    };
-    if (Py_REFCNT((PyObject *)&_Py_ID(ignore)) < _PyObject_IMMORTAL_REFCNT) {
-        _PyObject_Dump((PyObject *)&_Py_ID(ignore));
-        Py_FatalError("immortal object has less refcnt than expected _PyObject_IMMORTAL_REFCNT");
-    };
-    if (Py_REFCNT((PyObject *)&_Py_ID(imag)) < _PyObject_IMMORTAL_REFCNT) {
-        _PyObject_Dump((PyObject *)&_Py_ID(imag));
-        Py_FatalError("immortal object has less refcnt than expected _PyObject_IMMORTAL_REFCNT");
-    };
-    if (Py_REFCNT((PyObject *)&_Py_ID(importlib)) < _PyObject_IMMORTAL_REFCNT) {
-        _PyObject_Dump((PyObject *)&_Py_ID(importlib));
-        Py_FatalError("immortal object has less refcnt than expected _PyObject_IMMORTAL_REFCNT");
-    };
-    if (Py_REFCNT((PyObject *)&_Py_ID(in_fd)) < _PyObject_IMMORTAL_REFCNT) {
-        _PyObject_Dump((PyObject *)&_Py_ID(in_fd));
-        Py_FatalError("immortal object has less refcnt than expected _PyObject_IMMORTAL_REFCNT");
-    };
-    if (Py_REFCNT((PyObject *)&_Py_ID(incoming)) < _PyObject_IMMORTAL_REFCNT) {
-        _PyObject_Dump((PyObject *)&_Py_ID(incoming));
-        Py_FatalError("immortal object has less refcnt than expected _PyObject_IMMORTAL_REFCNT");
-    };
-    if (Py_REFCNT((PyObject *)&_Py_ID(indexgroup)) < _PyObject_IMMORTAL_REFCNT) {
-        _PyObject_Dump((PyObject *)&_Py_ID(indexgroup));
-        Py_FatalError("immortal object has less refcnt than expected _PyObject_IMMORTAL_REFCNT");
-    };
-    if (Py_REFCNT((PyObject *)&_Py_ID(inf)) < _PyObject_IMMORTAL_REFCNT) {
-        _PyObject_Dump((PyObject *)&_Py_ID(inf));
-        Py_FatalError("immortal object has less refcnt than expected _PyObject_IMMORTAL_REFCNT");
-    };
-    if (Py_REFCNT((PyObject *)&_Py_ID(inheritable)) < _PyObject_IMMORTAL_REFCNT) {
-        _PyObject_Dump((PyObject *)&_Py_ID(inheritable));
-        Py_FatalError("immortal object has less refcnt than expected _PyObject_IMMORTAL_REFCNT");
-    };
-    if (Py_REFCNT((PyObject *)&_Py_ID(initial)) < _PyObject_IMMORTAL_REFCNT) {
-        _PyObject_Dump((PyObject *)&_Py_ID(initial));
-        Py_FatalError("immortal object has less refcnt than expected _PyObject_IMMORTAL_REFCNT");
-    };
-    if (Py_REFCNT((PyObject *)&_Py_ID(initial_bytes)) < _PyObject_IMMORTAL_REFCNT) {
-        _PyObject_Dump((PyObject *)&_Py_ID(initial_bytes));
-        Py_FatalError("immortal object has less refcnt than expected _PyObject_IMMORTAL_REFCNT");
-    };
-    if (Py_REFCNT((PyObject *)&_Py_ID(initial_value)) < _PyObject_IMMORTAL_REFCNT) {
-        _PyObject_Dump((PyObject *)&_Py_ID(initial_value));
-        Py_FatalError("immortal object has less refcnt than expected _PyObject_IMMORTAL_REFCNT");
-    };
-    if (Py_REFCNT((PyObject *)&_Py_ID(initval)) < _PyObject_IMMORTAL_REFCNT) {
-        _PyObject_Dump((PyObject *)&_Py_ID(initval));
-        Py_FatalError("immortal object has less refcnt than expected _PyObject_IMMORTAL_REFCNT");
-    };
-    if (Py_REFCNT((PyObject *)&_Py_ID(inner_size)) < _PyObject_IMMORTAL_REFCNT) {
-        _PyObject_Dump((PyObject *)&_Py_ID(inner_size));
-        Py_FatalError("immortal object has less refcnt than expected _PyObject_IMMORTAL_REFCNT");
-    };
-    if (Py_REFCNT((PyObject *)&_Py_ID(input)) < _PyObject_IMMORTAL_REFCNT) {
-        _PyObject_Dump((PyObject *)&_Py_ID(input));
-        Py_FatalError("immortal object has less refcnt than expected _PyObject_IMMORTAL_REFCNT");
-    };
-    if (Py_REFCNT((PyObject *)&_Py_ID(insert_comments)) < _PyObject_IMMORTAL_REFCNT) {
-        _PyObject_Dump((PyObject *)&_Py_ID(insert_comments));
-        Py_FatalError("immortal object has less refcnt than expected _PyObject_IMMORTAL_REFCNT");
-    };
-    if (Py_REFCNT((PyObject *)&_Py_ID(insert_pis)) < _PyObject_IMMORTAL_REFCNT) {
-        _PyObject_Dump((PyObject *)&_Py_ID(insert_pis));
-        Py_FatalError("immortal object has less refcnt than expected _PyObject_IMMORTAL_REFCNT");
-    };
-    if (Py_REFCNT((PyObject *)&_Py_ID(instructions)) < _PyObject_IMMORTAL_REFCNT) {
-        _PyObject_Dump((PyObject *)&_Py_ID(instructions));
-        Py_FatalError("immortal object has less refcnt than expected _PyObject_IMMORTAL_REFCNT");
-    };
-    if (Py_REFCNT((PyObject *)&_Py_ID(intern)) < _PyObject_IMMORTAL_REFCNT) {
-        _PyObject_Dump((PyObject *)&_Py_ID(intern));
-        Py_FatalError("immortal object has less refcnt than expected _PyObject_IMMORTAL_REFCNT");
-    };
-    if (Py_REFCNT((PyObject *)&_Py_ID(intersection)) < _PyObject_IMMORTAL_REFCNT) {
-        _PyObject_Dump((PyObject *)&_Py_ID(intersection));
-        Py_FatalError("immortal object has less refcnt than expected _PyObject_IMMORTAL_REFCNT");
-    };
-    if (Py_REFCNT((PyObject *)&_Py_ID(isatty)) < _PyObject_IMMORTAL_REFCNT) {
-        _PyObject_Dump((PyObject *)&_Py_ID(isatty));
-        Py_FatalError("immortal object has less refcnt than expected _PyObject_IMMORTAL_REFCNT");
-    };
-    if (Py_REFCNT((PyObject *)&_Py_ID(isinstance)) < _PyObject_IMMORTAL_REFCNT) {
-        _PyObject_Dump((PyObject *)&_Py_ID(isinstance));
-        Py_FatalError("immortal object has less refcnt than expected _PyObject_IMMORTAL_REFCNT");
-    };
-    if (Py_REFCNT((PyObject *)&_Py_ID(isoformat)) < _PyObject_IMMORTAL_REFCNT) {
-        _PyObject_Dump((PyObject *)&_Py_ID(isoformat));
-        Py_FatalError("immortal object has less refcnt than expected _PyObject_IMMORTAL_REFCNT");
-    };
-    if (Py_REFCNT((PyObject *)&_Py_ID(isolation_level)) < _PyObject_IMMORTAL_REFCNT) {
-        _PyObject_Dump((PyObject *)&_Py_ID(isolation_level));
-        Py_FatalError("immortal object has less refcnt than expected _PyObject_IMMORTAL_REFCNT");
-    };
-    if (Py_REFCNT((PyObject *)&_Py_ID(istext)) < _PyObject_IMMORTAL_REFCNT) {
-        _PyObject_Dump((PyObject *)&_Py_ID(istext));
-        Py_FatalError("immortal object has less refcnt than expected _PyObject_IMMORTAL_REFCNT");
-    };
-    if (Py_REFCNT((PyObject *)&_Py_ID(item)) < _PyObject_IMMORTAL_REFCNT) {
-        _PyObject_Dump((PyObject *)&_Py_ID(item));
-        Py_FatalError("immortal object has less refcnt than expected _PyObject_IMMORTAL_REFCNT");
-    };
-    if (Py_REFCNT((PyObject *)&_Py_ID(items)) < _PyObject_IMMORTAL_REFCNT) {
-        _PyObject_Dump((PyObject *)&_Py_ID(items));
-        Py_FatalError("immortal object has less refcnt than expected _PyObject_IMMORTAL_REFCNT");
-    };
-    if (Py_REFCNT((PyObject *)&_Py_ID(iter)) < _PyObject_IMMORTAL_REFCNT) {
-        _PyObject_Dump((PyObject *)&_Py_ID(iter));
-        Py_FatalError("immortal object has less refcnt than expected _PyObject_IMMORTAL_REFCNT");
-    };
-    if (Py_REFCNT((PyObject *)&_Py_ID(iterable)) < _PyObject_IMMORTAL_REFCNT) {
-        _PyObject_Dump((PyObject *)&_Py_ID(iterable));
-        Py_FatalError("immortal object has less refcnt than expected _PyObject_IMMORTAL_REFCNT");
-    };
-    if (Py_REFCNT((PyObject *)&_Py_ID(iterations)) < _PyObject_IMMORTAL_REFCNT) {
-        _PyObject_Dump((PyObject *)&_Py_ID(iterations));
-        Py_FatalError("immortal object has less refcnt than expected _PyObject_IMMORTAL_REFCNT");
-    };
-    if (Py_REFCNT((PyObject *)&_Py_ID(join)) < _PyObject_IMMORTAL_REFCNT) {
-        _PyObject_Dump((PyObject *)&_Py_ID(join));
-        Py_FatalError("immortal object has less refcnt than expected _PyObject_IMMORTAL_REFCNT");
-    };
-    if (Py_REFCNT((PyObject *)&_Py_ID(jump)) < _PyObject_IMMORTAL_REFCNT) {
-        _PyObject_Dump((PyObject *)&_Py_ID(jump));
-        Py_FatalError("immortal object has less refcnt than expected _PyObject_IMMORTAL_REFCNT");
-    };
-    if (Py_REFCNT((PyObject *)&_Py_ID(keepends)) < _PyObject_IMMORTAL_REFCNT) {
-        _PyObject_Dump((PyObject *)&_Py_ID(keepends));
-        Py_FatalError("immortal object has less refcnt than expected _PyObject_IMMORTAL_REFCNT");
-    };
-    if (Py_REFCNT((PyObject *)&_Py_ID(key)) < _PyObject_IMMORTAL_REFCNT) {
-        _PyObject_Dump((PyObject *)&_Py_ID(key));
-        Py_FatalError("immortal object has less refcnt than expected _PyObject_IMMORTAL_REFCNT");
-    };
-    if (Py_REFCNT((PyObject *)&_Py_ID(keyfile)) < _PyObject_IMMORTAL_REFCNT) {
-        _PyObject_Dump((PyObject *)&_Py_ID(keyfile));
-        Py_FatalError("immortal object has less refcnt than expected _PyObject_IMMORTAL_REFCNT");
-    };
-    if (Py_REFCNT((PyObject *)&_Py_ID(keys)) < _PyObject_IMMORTAL_REFCNT) {
-        _PyObject_Dump((PyObject *)&_Py_ID(keys));
-        Py_FatalError("immortal object has less refcnt than expected _PyObject_IMMORTAL_REFCNT");
-    };
-    if (Py_REFCNT((PyObject *)&_Py_ID(kind)) < _PyObject_IMMORTAL_REFCNT) {
-        _PyObject_Dump((PyObject *)&_Py_ID(kind));
-        Py_FatalError("immortal object has less refcnt than expected _PyObject_IMMORTAL_REFCNT");
-    };
-    if (Py_REFCNT((PyObject *)&_Py_ID(lambda)) < _PyObject_IMMORTAL_REFCNT) {
-        _PyObject_Dump((PyObject *)&_Py_ID(lambda));
-        Py_FatalError("immortal object has less refcnt than expected _PyObject_IMMORTAL_REFCNT");
-    };
-    if (Py_REFCNT((PyObject *)&_Py_ID(last)) < _PyObject_IMMORTAL_REFCNT) {
-        _PyObject_Dump((PyObject *)&_Py_ID(last));
-        Py_FatalError("immortal object has less refcnt than expected _PyObject_IMMORTAL_REFCNT");
-    };
-    if (Py_REFCNT((PyObject *)&_Py_ID(last_node)) < _PyObject_IMMORTAL_REFCNT) {
-        _PyObject_Dump((PyObject *)&_Py_ID(last_node));
-        Py_FatalError("immortal object has less refcnt than expected _PyObject_IMMORTAL_REFCNT");
-    };
-    if (Py_REFCNT((PyObject *)&_Py_ID(last_traceback)) < _PyObject_IMMORTAL_REFCNT) {
-        _PyObject_Dump((PyObject *)&_Py_ID(last_traceback));
-        Py_FatalError("immortal object has less refcnt than expected _PyObject_IMMORTAL_REFCNT");
-    };
-    if (Py_REFCNT((PyObject *)&_Py_ID(last_type)) < _PyObject_IMMORTAL_REFCNT) {
-        _PyObject_Dump((PyObject *)&_Py_ID(last_type));
-        Py_FatalError("immortal object has less refcnt than expected _PyObject_IMMORTAL_REFCNT");
-    };
-    if (Py_REFCNT((PyObject *)&_Py_ID(last_value)) < _PyObject_IMMORTAL_REFCNT) {
-        _PyObject_Dump((PyObject *)&_Py_ID(last_value));
-        Py_FatalError("immortal object has less refcnt than expected _PyObject_IMMORTAL_REFCNT");
-    };
-    if (Py_REFCNT((PyObject *)&_Py_ID(latin1)) < _PyObject_IMMORTAL_REFCNT) {
-        _PyObject_Dump((PyObject *)&_Py_ID(latin1));
-        Py_FatalError("immortal object has less refcnt than expected _PyObject_IMMORTAL_REFCNT");
-    };
-    if (Py_REFCNT((PyObject *)&_Py_ID(leaf_size)) < _PyObject_IMMORTAL_REFCNT) {
-        _PyObject_Dump((PyObject *)&_Py_ID(leaf_size));
-        Py_FatalError("immortal object has less refcnt than expected _PyObject_IMMORTAL_REFCNT");
-    };
-    if (Py_REFCNT((PyObject *)&_Py_ID(len)) < _PyObject_IMMORTAL_REFCNT) {
-        _PyObject_Dump((PyObject *)&_Py_ID(len));
-        Py_FatalError("immortal object has less refcnt than expected _PyObject_IMMORTAL_REFCNT");
-    };
-    if (Py_REFCNT((PyObject *)&_Py_ID(length)) < _PyObject_IMMORTAL_REFCNT) {
-        _PyObject_Dump((PyObject *)&_Py_ID(length));
-        Py_FatalError("immortal object has less refcnt than expected _PyObject_IMMORTAL_REFCNT");
-    };
-    if (Py_REFCNT((PyObject *)&_Py_ID(level)) < _PyObject_IMMORTAL_REFCNT) {
-        _PyObject_Dump((PyObject *)&_Py_ID(level));
-        Py_FatalError("immortal object has less refcnt than expected _PyObject_IMMORTAL_REFCNT");
-    };
-    if (Py_REFCNT((PyObject *)&_Py_ID(limit)) < _PyObject_IMMORTAL_REFCNT) {
-        _PyObject_Dump((PyObject *)&_Py_ID(limit));
-        Py_FatalError("immortal object has less refcnt than expected _PyObject_IMMORTAL_REFCNT");
-    };
-    if (Py_REFCNT((PyObject *)&_Py_ID(line)) < _PyObject_IMMORTAL_REFCNT) {
-        _PyObject_Dump((PyObject *)&_Py_ID(line));
-        Py_FatalError("immortal object has less refcnt than expected _PyObject_IMMORTAL_REFCNT");
-    };
-    if (Py_REFCNT((PyObject *)&_Py_ID(line_buffering)) < _PyObject_IMMORTAL_REFCNT) {
-        _PyObject_Dump((PyObject *)&_Py_ID(line_buffering));
-        Py_FatalError("immortal object has less refcnt than expected _PyObject_IMMORTAL_REFCNT");
-    };
-    if (Py_REFCNT((PyObject *)&_Py_ID(lineno)) < _PyObject_IMMORTAL_REFCNT) {
-        _PyObject_Dump((PyObject *)&_Py_ID(lineno));
-        Py_FatalError("immortal object has less refcnt than expected _PyObject_IMMORTAL_REFCNT");
-    };
-    if (Py_REFCNT((PyObject *)&_Py_ID(listcomp)) < _PyObject_IMMORTAL_REFCNT) {
-        _PyObject_Dump((PyObject *)&_Py_ID(listcomp));
-        Py_FatalError("immortal object has less refcnt than expected _PyObject_IMMORTAL_REFCNT");
-    };
-    if (Py_REFCNT((PyObject *)&_Py_ID(little)) < _PyObject_IMMORTAL_REFCNT) {
-        _PyObject_Dump((PyObject *)&_Py_ID(little));
-        Py_FatalError("immortal object has less refcnt than expected _PyObject_IMMORTAL_REFCNT");
-    };
-    if (Py_REFCNT((PyObject *)&_Py_ID(lo)) < _PyObject_IMMORTAL_REFCNT) {
-        _PyObject_Dump((PyObject *)&_Py_ID(lo));
-        Py_FatalError("immortal object has less refcnt than expected _PyObject_IMMORTAL_REFCNT");
-    };
-    if (Py_REFCNT((PyObject *)&_Py_ID(locale)) < _PyObject_IMMORTAL_REFCNT) {
-        _PyObject_Dump((PyObject *)&_Py_ID(locale));
-        Py_FatalError("immortal object has less refcnt than expected _PyObject_IMMORTAL_REFCNT");
-    };
-    if (Py_REFCNT((PyObject *)&_Py_ID(locals)) < _PyObject_IMMORTAL_REFCNT) {
-        _PyObject_Dump((PyObject *)&_Py_ID(locals));
-        Py_FatalError("immortal object has less refcnt than expected _PyObject_IMMORTAL_REFCNT");
-    };
-    if (Py_REFCNT((PyObject *)&_Py_ID(logoption)) < _PyObject_IMMORTAL_REFCNT) {
-        _PyObject_Dump((PyObject *)&_Py_ID(logoption));
-        Py_FatalError("immortal object has less refcnt than expected _PyObject_IMMORTAL_REFCNT");
-    };
-    if (Py_REFCNT((PyObject *)&_Py_ID(loop)) < _PyObject_IMMORTAL_REFCNT) {
-        _PyObject_Dump((PyObject *)&_Py_ID(loop));
-        Py_FatalError("immortal object has less refcnt than expected _PyObject_IMMORTAL_REFCNT");
-    };
-    if (Py_REFCNT((PyObject *)&_Py_ID(mapping)) < _PyObject_IMMORTAL_REFCNT) {
-        _PyObject_Dump((PyObject *)&_Py_ID(mapping));
-        Py_FatalError("immortal object has less refcnt than expected _PyObject_IMMORTAL_REFCNT");
-    };
-    if (Py_REFCNT((PyObject *)&_Py_ID(match)) < _PyObject_IMMORTAL_REFCNT) {
-        _PyObject_Dump((PyObject *)&_Py_ID(match));
-        Py_FatalError("immortal object has less refcnt than expected _PyObject_IMMORTAL_REFCNT");
-    };
-    if (Py_REFCNT((PyObject *)&_Py_ID(max_length)) < _PyObject_IMMORTAL_REFCNT) {
-        _PyObject_Dump((PyObject *)&_Py_ID(max_length));
-        Py_FatalError("immortal object has less refcnt than expected _PyObject_IMMORTAL_REFCNT");
-    };
-    if (Py_REFCNT((PyObject *)&_Py_ID(maxdigits)) < _PyObject_IMMORTAL_REFCNT) {
-        _PyObject_Dump((PyObject *)&_Py_ID(maxdigits));
-        Py_FatalError("immortal object has less refcnt than expected _PyObject_IMMORTAL_REFCNT");
-    };
-    if (Py_REFCNT((PyObject *)&_Py_ID(maxevents)) < _PyObject_IMMORTAL_REFCNT) {
-        _PyObject_Dump((PyObject *)&_Py_ID(maxevents));
-        Py_FatalError("immortal object has less refcnt than expected _PyObject_IMMORTAL_REFCNT");
-    };
-    if (Py_REFCNT((PyObject *)&_Py_ID(maxmem)) < _PyObject_IMMORTAL_REFCNT) {
-        _PyObject_Dump((PyObject *)&_Py_ID(maxmem));
-        Py_FatalError("immortal object has less refcnt than expected _PyObject_IMMORTAL_REFCNT");
-    };
-    if (Py_REFCNT((PyObject *)&_Py_ID(maxsplit)) < _PyObject_IMMORTAL_REFCNT) {
-        _PyObject_Dump((PyObject *)&_Py_ID(maxsplit));
-        Py_FatalError("immortal object has less refcnt than expected _PyObject_IMMORTAL_REFCNT");
-    };
-    if (Py_REFCNT((PyObject *)&_Py_ID(maxvalue)) < _PyObject_IMMORTAL_REFCNT) {
-        _PyObject_Dump((PyObject *)&_Py_ID(maxvalue));
-        Py_FatalError("immortal object has less refcnt than expected _PyObject_IMMORTAL_REFCNT");
-    };
-    if (Py_REFCNT((PyObject *)&_Py_ID(memLevel)) < _PyObject_IMMORTAL_REFCNT) {
-        _PyObject_Dump((PyObject *)&_Py_ID(memLevel));
-        Py_FatalError("immortal object has less refcnt than expected _PyObject_IMMORTAL_REFCNT");
-    };
-    if (Py_REFCNT((PyObject *)&_Py_ID(memlimit)) < _PyObject_IMMORTAL_REFCNT) {
-        _PyObject_Dump((PyObject *)&_Py_ID(memlimit));
-        Py_FatalError("immortal object has less refcnt than expected _PyObject_IMMORTAL_REFCNT");
-    };
-    if (Py_REFCNT((PyObject *)&_Py_ID(message)) < _PyObject_IMMORTAL_REFCNT) {
-        _PyObject_Dump((PyObject *)&_Py_ID(message));
-        Py_FatalError("immortal object has less refcnt than expected _PyObject_IMMORTAL_REFCNT");
-    };
-    if (Py_REFCNT((PyObject *)&_Py_ID(metaclass)) < _PyObject_IMMORTAL_REFCNT) {
-        _PyObject_Dump((PyObject *)&_Py_ID(metaclass));
-        Py_FatalError("immortal object has less refcnt than expected _PyObject_IMMORTAL_REFCNT");
-    };
-    if (Py_REFCNT((PyObject *)&_Py_ID(method)) < _PyObject_IMMORTAL_REFCNT) {
-        _PyObject_Dump((PyObject *)&_Py_ID(method));
-        Py_FatalError("immortal object has less refcnt than expected _PyObject_IMMORTAL_REFCNT");
-    };
-    if (Py_REFCNT((PyObject *)&_Py_ID(mod)) < _PyObject_IMMORTAL_REFCNT) {
-        _PyObject_Dump((PyObject *)&_Py_ID(mod));
-        Py_FatalError("immortal object has less refcnt than expected _PyObject_IMMORTAL_REFCNT");
-    };
-    if (Py_REFCNT((PyObject *)&_Py_ID(mode)) < _PyObject_IMMORTAL_REFCNT) {
-        _PyObject_Dump((PyObject *)&_Py_ID(mode));
-        Py_FatalError("immortal object has less refcnt than expected _PyObject_IMMORTAL_REFCNT");
-    };
-    if (Py_REFCNT((PyObject *)&_Py_ID(module)) < _PyObject_IMMORTAL_REFCNT) {
-        _PyObject_Dump((PyObject *)&_Py_ID(module));
-        Py_FatalError("immortal object has less refcnt than expected _PyObject_IMMORTAL_REFCNT");
-    };
-    if (Py_REFCNT((PyObject *)&_Py_ID(module_globals)) < _PyObject_IMMORTAL_REFCNT) {
-        _PyObject_Dump((PyObject *)&_Py_ID(module_globals));
-        Py_FatalError("immortal object has less refcnt than expected _PyObject_IMMORTAL_REFCNT");
-    };
-    if (Py_REFCNT((PyObject *)&_Py_ID(modules)) < _PyObject_IMMORTAL_REFCNT) {
-        _PyObject_Dump((PyObject *)&_Py_ID(modules));
-        Py_FatalError("immortal object has less refcnt than expected _PyObject_IMMORTAL_REFCNT");
-    };
-    if (Py_REFCNT((PyObject *)&_Py_ID(mro)) < _PyObject_IMMORTAL_REFCNT) {
-        _PyObject_Dump((PyObject *)&_Py_ID(mro));
-        Py_FatalError("immortal object has less refcnt than expected _PyObject_IMMORTAL_REFCNT");
-    };
-    if (Py_REFCNT((PyObject *)&_Py_ID(msg)) < _PyObject_IMMORTAL_REFCNT) {
-        _PyObject_Dump((PyObject *)&_Py_ID(msg));
-        Py_FatalError("immortal object has less refcnt than expected _PyObject_IMMORTAL_REFCNT");
-    };
-    if (Py_REFCNT((PyObject *)&_Py_ID(mycmp)) < _PyObject_IMMORTAL_REFCNT) {
-        _PyObject_Dump((PyObject *)&_Py_ID(mycmp));
-        Py_FatalError("immortal object has less refcnt than expected _PyObject_IMMORTAL_REFCNT");
-    };
-    if (Py_REFCNT((PyObject *)&_Py_ID(n)) < _PyObject_IMMORTAL_REFCNT) {
-        _PyObject_Dump((PyObject *)&_Py_ID(n));
-        Py_FatalError("immortal object has less refcnt than expected _PyObject_IMMORTAL_REFCNT");
-    };
-    if (Py_REFCNT((PyObject *)&_Py_ID(n_arg)) < _PyObject_IMMORTAL_REFCNT) {
-        _PyObject_Dump((PyObject *)&_Py_ID(n_arg));
-        Py_FatalError("immortal object has less refcnt than expected _PyObject_IMMORTAL_REFCNT");
-    };
-    if (Py_REFCNT((PyObject *)&_Py_ID(n_fields)) < _PyObject_IMMORTAL_REFCNT) {
-        _PyObject_Dump((PyObject *)&_Py_ID(n_fields));
-        Py_FatalError("immortal object has less refcnt than expected _PyObject_IMMORTAL_REFCNT");
-    };
-    if (Py_REFCNT((PyObject *)&_Py_ID(n_sequence_fields)) < _PyObject_IMMORTAL_REFCNT) {
-        _PyObject_Dump((PyObject *)&_Py_ID(n_sequence_fields));
-        Py_FatalError("immortal object has less refcnt than expected _PyObject_IMMORTAL_REFCNT");
-    };
-    if (Py_REFCNT((PyObject *)&_Py_ID(n_unnamed_fields)) < _PyObject_IMMORTAL_REFCNT) {
-        _PyObject_Dump((PyObject *)&_Py_ID(n_unnamed_fields));
-        Py_FatalError("immortal object has less refcnt than expected _PyObject_IMMORTAL_REFCNT");
-    };
-    if (Py_REFCNT((PyObject *)&_Py_ID(name)) < _PyObject_IMMORTAL_REFCNT) {
-        _PyObject_Dump((PyObject *)&_Py_ID(name));
-        Py_FatalError("immortal object has less refcnt than expected _PyObject_IMMORTAL_REFCNT");
-    };
-    if (Py_REFCNT((PyObject *)&_Py_ID(name_from)) < _PyObject_IMMORTAL_REFCNT) {
-        _PyObject_Dump((PyObject *)&_Py_ID(name_from));
-        Py_FatalError("immortal object has less refcnt than expected _PyObject_IMMORTAL_REFCNT");
-    };
-    if (Py_REFCNT((PyObject *)&_Py_ID(namespace_separator)) < _PyObject_IMMORTAL_REFCNT) {
-        _PyObject_Dump((PyObject *)&_Py_ID(namespace_separator));
-        Py_FatalError("immortal object has less refcnt than expected _PyObject_IMMORTAL_REFCNT");
-    };
-    if (Py_REFCNT((PyObject *)&_Py_ID(namespaces)) < _PyObject_IMMORTAL_REFCNT) {
-        _PyObject_Dump((PyObject *)&_Py_ID(namespaces));
-        Py_FatalError("immortal object has less refcnt than expected _PyObject_IMMORTAL_REFCNT");
-    };
-    if (Py_REFCNT((PyObject *)&_Py_ID(narg)) < _PyObject_IMMORTAL_REFCNT) {
-        _PyObject_Dump((PyObject *)&_Py_ID(narg));
-        Py_FatalError("immortal object has less refcnt than expected _PyObject_IMMORTAL_REFCNT");
-    };
-    if (Py_REFCNT((PyObject *)&_Py_ID(ndigits)) < _PyObject_IMMORTAL_REFCNT) {
-        _PyObject_Dump((PyObject *)&_Py_ID(ndigits));
-        Py_FatalError("immortal object has less refcnt than expected _PyObject_IMMORTAL_REFCNT");
-    };
-    if (Py_REFCNT((PyObject *)&_Py_ID(new_limit)) < _PyObject_IMMORTAL_REFCNT) {
-        _PyObject_Dump((PyObject *)&_Py_ID(new_limit));
-        Py_FatalError("immortal object has less refcnt than expected _PyObject_IMMORTAL_REFCNT");
-    };
-    if (Py_REFCNT((PyObject *)&_Py_ID(newline)) < _PyObject_IMMORTAL_REFCNT) {
-        _PyObject_Dump((PyObject *)&_Py_ID(newline));
-        Py_FatalError("immortal object has less refcnt than expected _PyObject_IMMORTAL_REFCNT");
-    };
-    if (Py_REFCNT((PyObject *)&_Py_ID(newlines)) < _PyObject_IMMORTAL_REFCNT) {
-        _PyObject_Dump((PyObject *)&_Py_ID(newlines));
-        Py_FatalError("immortal object has less refcnt than expected _PyObject_IMMORTAL_REFCNT");
-    };
-    if (Py_REFCNT((PyObject *)&_Py_ID(next)) < _PyObject_IMMORTAL_REFCNT) {
-        _PyObject_Dump((PyObject *)&_Py_ID(next));
-        Py_FatalError("immortal object has less refcnt than expected _PyObject_IMMORTAL_REFCNT");
-    };
-    if (Py_REFCNT((PyObject *)&_Py_ID(node_depth)) < _PyObject_IMMORTAL_REFCNT) {
-        _PyObject_Dump((PyObject *)&_Py_ID(node_depth));
-        Py_FatalError("immortal object has less refcnt than expected _PyObject_IMMORTAL_REFCNT");
-    };
-    if (Py_REFCNT((PyObject *)&_Py_ID(node_offset)) < _PyObject_IMMORTAL_REFCNT) {
-        _PyObject_Dump((PyObject *)&_Py_ID(node_offset));
-        Py_FatalError("immortal object has less refcnt than expected _PyObject_IMMORTAL_REFCNT");
-    };
-    if (Py_REFCNT((PyObject *)&_Py_ID(ns)) < _PyObject_IMMORTAL_REFCNT) {
-        _PyObject_Dump((PyObject *)&_Py_ID(ns));
-        Py_FatalError("immortal object has less refcnt than expected _PyObject_IMMORTAL_REFCNT");
-    };
-    if (Py_REFCNT((PyObject *)&_Py_ID(nstype)) < _PyObject_IMMORTAL_REFCNT) {
-        _PyObject_Dump((PyObject *)&_Py_ID(nstype));
-        Py_FatalError("immortal object has less refcnt than expected _PyObject_IMMORTAL_REFCNT");
-    };
-    if (Py_REFCNT((PyObject *)&_Py_ID(null)) < _PyObject_IMMORTAL_REFCNT) {
-        _PyObject_Dump((PyObject *)&_Py_ID(null));
-        Py_FatalError("immortal object has less refcnt than expected _PyObject_IMMORTAL_REFCNT");
-    };
-    if (Py_REFCNT((PyObject *)&_Py_ID(number)) < _PyObject_IMMORTAL_REFCNT) {
-        _PyObject_Dump((PyObject *)&_Py_ID(number));
-        Py_FatalError("immortal object has less refcnt than expected _PyObject_IMMORTAL_REFCNT");
-    };
-    if (Py_REFCNT((PyObject *)&_Py_ID(obj)) < _PyObject_IMMORTAL_REFCNT) {
-        _PyObject_Dump((PyObject *)&_Py_ID(obj));
-        Py_FatalError("immortal object has less refcnt than expected _PyObject_IMMORTAL_REFCNT");
-    };
-    if (Py_REFCNT((PyObject *)&_Py_ID(object)) < _PyObject_IMMORTAL_REFCNT) {
-        _PyObject_Dump((PyObject *)&_Py_ID(object));
-        Py_FatalError("immortal object has less refcnt than expected _PyObject_IMMORTAL_REFCNT");
-    };
-    if (Py_REFCNT((PyObject *)&_Py_ID(offset)) < _PyObject_IMMORTAL_REFCNT) {
-        _PyObject_Dump((PyObject *)&_Py_ID(offset));
-        Py_FatalError("immortal object has less refcnt than expected _PyObject_IMMORTAL_REFCNT");
-    };
-    if (Py_REFCNT((PyObject *)&_Py_ID(offset_dst)) < _PyObject_IMMORTAL_REFCNT) {
-        _PyObject_Dump((PyObject *)&_Py_ID(offset_dst));
-        Py_FatalError("immortal object has less refcnt than expected _PyObject_IMMORTAL_REFCNT");
-    };
-    if (Py_REFCNT((PyObject *)&_Py_ID(offset_src)) < _PyObject_IMMORTAL_REFCNT) {
-        _PyObject_Dump((PyObject *)&_Py_ID(offset_src));
-        Py_FatalError("immortal object has less refcnt than expected _PyObject_IMMORTAL_REFCNT");
-    };
-    if (Py_REFCNT((PyObject *)&_Py_ID(on_type_read)) < _PyObject_IMMORTAL_REFCNT) {
-        _PyObject_Dump((PyObject *)&_Py_ID(on_type_read));
-        Py_FatalError("immortal object has less refcnt than expected _PyObject_IMMORTAL_REFCNT");
-    };
-    if (Py_REFCNT((PyObject *)&_Py_ID(onceregistry)) < _PyObject_IMMORTAL_REFCNT) {
-        _PyObject_Dump((PyObject *)&_Py_ID(onceregistry));
-        Py_FatalError("immortal object has less refcnt than expected _PyObject_IMMORTAL_REFCNT");
-    };
-    if (Py_REFCNT((PyObject *)&_Py_ID(only_keys)) < _PyObject_IMMORTAL_REFCNT) {
-        _PyObject_Dump((PyObject *)&_Py_ID(only_keys));
-        Py_FatalError("immortal object has less refcnt than expected _PyObject_IMMORTAL_REFCNT");
-    };
-    if (Py_REFCNT((PyObject *)&_Py_ID(oparg)) < _PyObject_IMMORTAL_REFCNT) {
-        _PyObject_Dump((PyObject *)&_Py_ID(oparg));
-        Py_FatalError("immortal object has less refcnt than expected _PyObject_IMMORTAL_REFCNT");
-    };
-    if (Py_REFCNT((PyObject *)&_Py_ID(opcode)) < _PyObject_IMMORTAL_REFCNT) {
-        _PyObject_Dump((PyObject *)&_Py_ID(opcode));
-        Py_FatalError("immortal object has less refcnt than expected _PyObject_IMMORTAL_REFCNT");
-    };
-    if (Py_REFCNT((PyObject *)&_Py_ID(open)) < _PyObject_IMMORTAL_REFCNT) {
-        _PyObject_Dump((PyObject *)&_Py_ID(open));
-        Py_FatalError("immortal object has less refcnt than expected _PyObject_IMMORTAL_REFCNT");
-    };
-    if (Py_REFCNT((PyObject *)&_Py_ID(opener)) < _PyObject_IMMORTAL_REFCNT) {
-        _PyObject_Dump((PyObject *)&_Py_ID(opener));
-        Py_FatalError("immortal object has less refcnt than expected _PyObject_IMMORTAL_REFCNT");
-    };
-    if (Py_REFCNT((PyObject *)&_Py_ID(operation)) < _PyObject_IMMORTAL_REFCNT) {
-        _PyObject_Dump((PyObject *)&_Py_ID(operation));
-        Py_FatalError("immortal object has less refcnt than expected _PyObject_IMMORTAL_REFCNT");
-    };
-    if (Py_REFCNT((PyObject *)&_Py_ID(optimize)) < _PyObject_IMMORTAL_REFCNT) {
-        _PyObject_Dump((PyObject *)&_Py_ID(optimize));
-        Py_FatalError("immortal object has less refcnt than expected _PyObject_IMMORTAL_REFCNT");
-    };
-    if (Py_REFCNT((PyObject *)&_Py_ID(options)) < _PyObject_IMMORTAL_REFCNT) {
-        _PyObject_Dump((PyObject *)&_Py_ID(options));
-        Py_FatalError("immortal object has less refcnt than expected _PyObject_IMMORTAL_REFCNT");
-    };
-    if (Py_REFCNT((PyObject *)&_Py_ID(order)) < _PyObject_IMMORTAL_REFCNT) {
-        _PyObject_Dump((PyObject *)&_Py_ID(order));
-        Py_FatalError("immortal object has less refcnt than expected _PyObject_IMMORTAL_REFCNT");
-    };
-    if (Py_REFCNT((PyObject *)&_Py_ID(out_fd)) < _PyObject_IMMORTAL_REFCNT) {
-        _PyObject_Dump((PyObject *)&_Py_ID(out_fd));
-        Py_FatalError("immortal object has less refcnt than expected _PyObject_IMMORTAL_REFCNT");
-    };
-    if (Py_REFCNT((PyObject *)&_Py_ID(outgoing)) < _PyObject_IMMORTAL_REFCNT) {
-        _PyObject_Dump((PyObject *)&_Py_ID(outgoing));
-        Py_FatalError("immortal object has less refcnt than expected _PyObject_IMMORTAL_REFCNT");
-    };
-    if (Py_REFCNT((PyObject *)&_Py_ID(overlapped)) < _PyObject_IMMORTAL_REFCNT) {
-        _PyObject_Dump((PyObject *)&_Py_ID(overlapped));
-        Py_FatalError("immortal object has less refcnt than expected _PyObject_IMMORTAL_REFCNT");
-    };
-    if (Py_REFCNT((PyObject *)&_Py_ID(owner)) < _PyObject_IMMORTAL_REFCNT) {
-        _PyObject_Dump((PyObject *)&_Py_ID(owner));
-        Py_FatalError("immortal object has less refcnt than expected _PyObject_IMMORTAL_REFCNT");
-    };
-    if (Py_REFCNT((PyObject *)&_Py_ID(p)) < _PyObject_IMMORTAL_REFCNT) {
-        _PyObject_Dump((PyObject *)&_Py_ID(p));
-        Py_FatalError("immortal object has less refcnt than expected _PyObject_IMMORTAL_REFCNT");
-    };
-    if (Py_REFCNT((PyObject *)&_Py_ID(pages)) < _PyObject_IMMORTAL_REFCNT) {
-        _PyObject_Dump((PyObject *)&_Py_ID(pages));
-        Py_FatalError("immortal object has less refcnt than expected _PyObject_IMMORTAL_REFCNT");
-    };
-    if (Py_REFCNT((PyObject *)&_Py_ID(parent)) < _PyObject_IMMORTAL_REFCNT) {
-        _PyObject_Dump((PyObject *)&_Py_ID(parent));
-        Py_FatalError("immortal object has less refcnt than expected _PyObject_IMMORTAL_REFCNT");
-    };
-    if (Py_REFCNT((PyObject *)&_Py_ID(password)) < _PyObject_IMMORTAL_REFCNT) {
-        _PyObject_Dump((PyObject *)&_Py_ID(password));
-        Py_FatalError("immortal object has less refcnt than expected _PyObject_IMMORTAL_REFCNT");
-    };
-    if (Py_REFCNT((PyObject *)&_Py_ID(path)) < _PyObject_IMMORTAL_REFCNT) {
-        _PyObject_Dump((PyObject *)&_Py_ID(path));
-        Py_FatalError("immortal object has less refcnt than expected _PyObject_IMMORTAL_REFCNT");
-    };
-    if (Py_REFCNT((PyObject *)&_Py_ID(pattern)) < _PyObject_IMMORTAL_REFCNT) {
-        _PyObject_Dump((PyObject *)&_Py_ID(pattern));
-        Py_FatalError("immortal object has less refcnt than expected _PyObject_IMMORTAL_REFCNT");
-    };
-    if (Py_REFCNT((PyObject *)&_Py_ID(peek)) < _PyObject_IMMORTAL_REFCNT) {
-        _PyObject_Dump((PyObject *)&_Py_ID(peek));
-        Py_FatalError("immortal object has less refcnt than expected _PyObject_IMMORTAL_REFCNT");
-    };
-    if (Py_REFCNT((PyObject *)&_Py_ID(persistent_id)) < _PyObject_IMMORTAL_REFCNT) {
-        _PyObject_Dump((PyObject *)&_Py_ID(persistent_id));
-        Py_FatalError("immortal object has less refcnt than expected _PyObject_IMMORTAL_REFCNT");
-    };
-    if (Py_REFCNT((PyObject *)&_Py_ID(persistent_load)) < _PyObject_IMMORTAL_REFCNT) {
-        _PyObject_Dump((PyObject *)&_Py_ID(persistent_load));
-        Py_FatalError("immortal object has less refcnt than expected _PyObject_IMMORTAL_REFCNT");
-    };
-    if (Py_REFCNT((PyObject *)&_Py_ID(person)) < _PyObject_IMMORTAL_REFCNT) {
-        _PyObject_Dump((PyObject *)&_Py_ID(person));
-        Py_FatalError("immortal object has less refcnt than expected _PyObject_IMMORTAL_REFCNT");
-    };
-    if (Py_REFCNT((PyObject *)&_Py_ID(pi_factory)) < _PyObject_IMMORTAL_REFCNT) {
-        _PyObject_Dump((PyObject *)&_Py_ID(pi_factory));
-        Py_FatalError("immortal object has less refcnt than expected _PyObject_IMMORTAL_REFCNT");
-    };
-    if (Py_REFCNT((PyObject *)&_Py_ID(pid)) < _PyObject_IMMORTAL_REFCNT) {
-        _PyObject_Dump((PyObject *)&_Py_ID(pid));
-        Py_FatalError("immortal object has less refcnt than expected _PyObject_IMMORTAL_REFCNT");
-    };
-    if (Py_REFCNT((PyObject *)&_Py_ID(policy)) < _PyObject_IMMORTAL_REFCNT) {
-        _PyObject_Dump((PyObject *)&_Py_ID(policy));
-        Py_FatalError("immortal object has less refcnt than expected _PyObject_IMMORTAL_REFCNT");
-    };
-    if (Py_REFCNT((PyObject *)&_Py_ID(pos)) < _PyObject_IMMORTAL_REFCNT) {
-        _PyObject_Dump((PyObject *)&_Py_ID(pos));
-        Py_FatalError("immortal object has less refcnt than expected _PyObject_IMMORTAL_REFCNT");
-    };
-    if (Py_REFCNT((PyObject *)&_Py_ID(print_file_and_line)) < _PyObject_IMMORTAL_REFCNT) {
-        _PyObject_Dump((PyObject *)&_Py_ID(print_file_and_line));
-        Py_FatalError("immortal object has less refcnt than expected _PyObject_IMMORTAL_REFCNT");
-    };
-    if (Py_REFCNT((PyObject *)&_Py_ID(priority)) < _PyObject_IMMORTAL_REFCNT) {
-        _PyObject_Dump((PyObject *)&_Py_ID(priority));
-        Py_FatalError("immortal object has less refcnt than expected _PyObject_IMMORTAL_REFCNT");
-    };
-    if (Py_REFCNT((PyObject *)&_Py_ID(progress)) < _PyObject_IMMORTAL_REFCNT) {
-        _PyObject_Dump((PyObject *)&_Py_ID(progress));
-        Py_FatalError("immortal object has less refcnt than expected _PyObject_IMMORTAL_REFCNT");
-    };
-    if (Py_REFCNT((PyObject *)&_Py_ID(progress_handler)) < _PyObject_IMMORTAL_REFCNT) {
-        _PyObject_Dump((PyObject *)&_Py_ID(progress_handler));
-        Py_FatalError("immortal object has less refcnt than expected _PyObject_IMMORTAL_REFCNT");
-    };
-    if (Py_REFCNT((PyObject *)&_Py_ID(proto)) < _PyObject_IMMORTAL_REFCNT) {
-        _PyObject_Dump((PyObject *)&_Py_ID(proto));
-        Py_FatalError("immortal object has less refcnt than expected _PyObject_IMMORTAL_REFCNT");
-    };
-    if (Py_REFCNT((PyObject *)&_Py_ID(protocol)) < _PyObject_IMMORTAL_REFCNT) {
-        _PyObject_Dump((PyObject *)&_Py_ID(protocol));
-        Py_FatalError("immortal object has less refcnt than expected _PyObject_IMMORTAL_REFCNT");
-    };
-    if (Py_REFCNT((PyObject *)&_Py_ID(ps1)) < _PyObject_IMMORTAL_REFCNT) {
-        _PyObject_Dump((PyObject *)&_Py_ID(ps1));
-        Py_FatalError("immortal object has less refcnt than expected _PyObject_IMMORTAL_REFCNT");
-    };
-    if (Py_REFCNT((PyObject *)&_Py_ID(ps2)) < _PyObject_IMMORTAL_REFCNT) {
-        _PyObject_Dump((PyObject *)&_Py_ID(ps2));
-        Py_FatalError("immortal object has less refcnt than expected _PyObject_IMMORTAL_REFCNT");
-    };
-    if (Py_REFCNT((PyObject *)&_Py_ID(query)) < _PyObject_IMMORTAL_REFCNT) {
-        _PyObject_Dump((PyObject *)&_Py_ID(query));
-        Py_FatalError("immortal object has less refcnt than expected _PyObject_IMMORTAL_REFCNT");
-    };
-    if (Py_REFCNT((PyObject *)&_Py_ID(quotetabs)) < _PyObject_IMMORTAL_REFCNT) {
-        _PyObject_Dump((PyObject *)&_Py_ID(quotetabs));
-        Py_FatalError("immortal object has less refcnt than expected _PyObject_IMMORTAL_REFCNT");
-    };
-    if (Py_REFCNT((PyObject *)&_Py_ID(r)) < _PyObject_IMMORTAL_REFCNT) {
-        _PyObject_Dump((PyObject *)&_Py_ID(r));
-        Py_FatalError("immortal object has less refcnt than expected _PyObject_IMMORTAL_REFCNT");
-    };
-    if (Py_REFCNT((PyObject *)&_Py_ID(raw)) < _PyObject_IMMORTAL_REFCNT) {
-        _PyObject_Dump((PyObject *)&_Py_ID(raw));
-        Py_FatalError("immortal object has less refcnt than expected _PyObject_IMMORTAL_REFCNT");
-    };
-    if (Py_REFCNT((PyObject *)&_Py_ID(read)) < _PyObject_IMMORTAL_REFCNT) {
-        _PyObject_Dump((PyObject *)&_Py_ID(read));
-        Py_FatalError("immortal object has less refcnt than expected _PyObject_IMMORTAL_REFCNT");
-    };
-    if (Py_REFCNT((PyObject *)&_Py_ID(read1)) < _PyObject_IMMORTAL_REFCNT) {
-        _PyObject_Dump((PyObject *)&_Py_ID(read1));
-        Py_FatalError("immortal object has less refcnt than expected _PyObject_IMMORTAL_REFCNT");
-    };
-    if (Py_REFCNT((PyObject *)&_Py_ID(readable)) < _PyObject_IMMORTAL_REFCNT) {
-        _PyObject_Dump((PyObject *)&_Py_ID(readable));
-        Py_FatalError("immortal object has less refcnt than expected _PyObject_IMMORTAL_REFCNT");
-    };
-    if (Py_REFCNT((PyObject *)&_Py_ID(readall)) < _PyObject_IMMORTAL_REFCNT) {
-        _PyObject_Dump((PyObject *)&_Py_ID(readall));
-        Py_FatalError("immortal object has less refcnt than expected _PyObject_IMMORTAL_REFCNT");
-    };
-    if (Py_REFCNT((PyObject *)&_Py_ID(readinto)) < _PyObject_IMMORTAL_REFCNT) {
-        _PyObject_Dump((PyObject *)&_Py_ID(readinto));
-        Py_FatalError("immortal object has less refcnt than expected _PyObject_IMMORTAL_REFCNT");
-    };
-    if (Py_REFCNT((PyObject *)&_Py_ID(readinto1)) < _PyObject_IMMORTAL_REFCNT) {
-        _PyObject_Dump((PyObject *)&_Py_ID(readinto1));
-        Py_FatalError("immortal object has less refcnt than expected _PyObject_IMMORTAL_REFCNT");
-    };
-    if (Py_REFCNT((PyObject *)&_Py_ID(readline)) < _PyObject_IMMORTAL_REFCNT) {
-        _PyObject_Dump((PyObject *)&_Py_ID(readline));
-        Py_FatalError("immortal object has less refcnt than expected _PyObject_IMMORTAL_REFCNT");
-    };
-    if (Py_REFCNT((PyObject *)&_Py_ID(readonly)) < _PyObject_IMMORTAL_REFCNT) {
-        _PyObject_Dump((PyObject *)&_Py_ID(readonly));
-        Py_FatalError("immortal object has less refcnt than expected _PyObject_IMMORTAL_REFCNT");
-    };
-    if (Py_REFCNT((PyObject *)&_Py_ID(real)) < _PyObject_IMMORTAL_REFCNT) {
-        _PyObject_Dump((PyObject *)&_Py_ID(real));
-        Py_FatalError("immortal object has less refcnt than expected _PyObject_IMMORTAL_REFCNT");
-    };
-    if (Py_REFCNT((PyObject *)&_Py_ID(reducer_override)) < _PyObject_IMMORTAL_REFCNT) {
-        _PyObject_Dump((PyObject *)&_Py_ID(reducer_override));
-        Py_FatalError("immortal object has less refcnt than expected _PyObject_IMMORTAL_REFCNT");
-    };
-    if (Py_REFCNT((PyObject *)&_Py_ID(registry)) < _PyObject_IMMORTAL_REFCNT) {
-        _PyObject_Dump((PyObject *)&_Py_ID(registry));
-        Py_FatalError("immortal object has less refcnt than expected _PyObject_IMMORTAL_REFCNT");
-    };
-    if (Py_REFCNT((PyObject *)&_Py_ID(rel_tol)) < _PyObject_IMMORTAL_REFCNT) {
-        _PyObject_Dump((PyObject *)&_Py_ID(rel_tol));
-        Py_FatalError("immortal object has less refcnt than expected _PyObject_IMMORTAL_REFCNT");
-    };
-    if (Py_REFCNT((PyObject *)&_Py_ID(reload)) < _PyObject_IMMORTAL_REFCNT) {
-        _PyObject_Dump((PyObject *)&_Py_ID(reload));
-        Py_FatalError("immortal object has less refcnt than expected _PyObject_IMMORTAL_REFCNT");
-    };
-    if (Py_REFCNT((PyObject *)&_Py_ID(repl)) < _PyObject_IMMORTAL_REFCNT) {
-        _PyObject_Dump((PyObject *)&_Py_ID(repl));
-        Py_FatalError("immortal object has less refcnt than expected _PyObject_IMMORTAL_REFCNT");
-    };
-    if (Py_REFCNT((PyObject *)&_Py_ID(replace)) < _PyObject_IMMORTAL_REFCNT) {
-        _PyObject_Dump((PyObject *)&_Py_ID(replace));
-        Py_FatalError("immortal object has less refcnt than expected _PyObject_IMMORTAL_REFCNT");
-    };
-    if (Py_REFCNT((PyObject *)&_Py_ID(reserved)) < _PyObject_IMMORTAL_REFCNT) {
-        _PyObject_Dump((PyObject *)&_Py_ID(reserved));
-        Py_FatalError("immortal object has less refcnt than expected _PyObject_IMMORTAL_REFCNT");
-    };
-    if (Py_REFCNT((PyObject *)&_Py_ID(reset)) < _PyObject_IMMORTAL_REFCNT) {
-        _PyObject_Dump((PyObject *)&_Py_ID(reset));
-        Py_FatalError("immortal object has less refcnt than expected _PyObject_IMMORTAL_REFCNT");
-    };
-    if (Py_REFCNT((PyObject *)&_Py_ID(resetids)) < _PyObject_IMMORTAL_REFCNT) {
-        _PyObject_Dump((PyObject *)&_Py_ID(resetids));
-        Py_FatalError("immortal object has less refcnt than expected _PyObject_IMMORTAL_REFCNT");
-    };
-    if (Py_REFCNT((PyObject *)&_Py_ID(return)) < _PyObject_IMMORTAL_REFCNT) {
-        _PyObject_Dump((PyObject *)&_Py_ID(return));
-        Py_FatalError("immortal object has less refcnt than expected _PyObject_IMMORTAL_REFCNT");
-    };
-    if (Py_REFCNT((PyObject *)&_Py_ID(reverse)) < _PyObject_IMMORTAL_REFCNT) {
-        _PyObject_Dump((PyObject *)&_Py_ID(reverse));
-        Py_FatalError("immortal object has less refcnt than expected _PyObject_IMMORTAL_REFCNT");
-    };
-    if (Py_REFCNT((PyObject *)&_Py_ID(reversed)) < _PyObject_IMMORTAL_REFCNT) {
-        _PyObject_Dump((PyObject *)&_Py_ID(reversed));
-        Py_FatalError("immortal object has less refcnt than expected _PyObject_IMMORTAL_REFCNT");
-    };
-    if (Py_REFCNT((PyObject *)&_Py_ID(s)) < _PyObject_IMMORTAL_REFCNT) {
-        _PyObject_Dump((PyObject *)&_Py_ID(s));
-        Py_FatalError("immortal object has less refcnt than expected _PyObject_IMMORTAL_REFCNT");
-    };
-    if (Py_REFCNT((PyObject *)&_Py_ID(salt)) < _PyObject_IMMORTAL_REFCNT) {
-        _PyObject_Dump((PyObject *)&_Py_ID(salt));
-        Py_FatalError("immortal object has less refcnt than expected _PyObject_IMMORTAL_REFCNT");
-    };
-    if (Py_REFCNT((PyObject *)&_Py_ID(sched_priority)) < _PyObject_IMMORTAL_REFCNT) {
-        _PyObject_Dump((PyObject *)&_Py_ID(sched_priority));
-        Py_FatalError("immortal object has less refcnt than expected _PyObject_IMMORTAL_REFCNT");
-    };
-    if (Py_REFCNT((PyObject *)&_Py_ID(scheduler)) < _PyObject_IMMORTAL_REFCNT) {
-        _PyObject_Dump((PyObject *)&_Py_ID(scheduler));
-        Py_FatalError("immortal object has less refcnt than expected _PyObject_IMMORTAL_REFCNT");
-    };
-    if (Py_REFCNT((PyObject *)&_Py_ID(seek)) < _PyObject_IMMORTAL_REFCNT) {
-        _PyObject_Dump((PyObject *)&_Py_ID(seek));
-        Py_FatalError("immortal object has less refcnt than expected _PyObject_IMMORTAL_REFCNT");
-    };
-    if (Py_REFCNT((PyObject *)&_Py_ID(seekable)) < _PyObject_IMMORTAL_REFCNT) {
-        _PyObject_Dump((PyObject *)&_Py_ID(seekable));
-        Py_FatalError("immortal object has less refcnt than expected _PyObject_IMMORTAL_REFCNT");
-    };
-    if (Py_REFCNT((PyObject *)&_Py_ID(selectors)) < _PyObject_IMMORTAL_REFCNT) {
-        _PyObject_Dump((PyObject *)&_Py_ID(selectors));
-        Py_FatalError("immortal object has less refcnt than expected _PyObject_IMMORTAL_REFCNT");
-    };
-    if (Py_REFCNT((PyObject *)&_Py_ID(self)) < _PyObject_IMMORTAL_REFCNT) {
-        _PyObject_Dump((PyObject *)&_Py_ID(self));
-        Py_FatalError("immortal object has less refcnt than expected _PyObject_IMMORTAL_REFCNT");
-    };
-    if (Py_REFCNT((PyObject *)&_Py_ID(send)) < _PyObject_IMMORTAL_REFCNT) {
-        _PyObject_Dump((PyObject *)&_Py_ID(send));
-        Py_FatalError("immortal object has less refcnt than expected _PyObject_IMMORTAL_REFCNT");
-    };
-    if (Py_REFCNT((PyObject *)&_Py_ID(sep)) < _PyObject_IMMORTAL_REFCNT) {
-        _PyObject_Dump((PyObject *)&_Py_ID(sep));
-        Py_FatalError("immortal object has less refcnt than expected _PyObject_IMMORTAL_REFCNT");
-    };
-    if (Py_REFCNT((PyObject *)&_Py_ID(sequence)) < _PyObject_IMMORTAL_REFCNT) {
-        _PyObject_Dump((PyObject *)&_Py_ID(sequence));
-        Py_FatalError("immortal object has less refcnt than expected _PyObject_IMMORTAL_REFCNT");
-    };
-    if (Py_REFCNT((PyObject *)&_Py_ID(server_hostname)) < _PyObject_IMMORTAL_REFCNT) {
-        _PyObject_Dump((PyObject *)&_Py_ID(server_hostname));
-        Py_FatalError("immortal object has less refcnt than expected _PyObject_IMMORTAL_REFCNT");
-    };
-    if (Py_REFCNT((PyObject *)&_Py_ID(server_side)) < _PyObject_IMMORTAL_REFCNT) {
-        _PyObject_Dump((PyObject *)&_Py_ID(server_side));
-        Py_FatalError("immortal object has less refcnt than expected _PyObject_IMMORTAL_REFCNT");
-    };
-    if (Py_REFCNT((PyObject *)&_Py_ID(session)) < _PyObject_IMMORTAL_REFCNT) {
-        _PyObject_Dump((PyObject *)&_Py_ID(session));
-        Py_FatalError("immortal object has less refcnt than expected _PyObject_IMMORTAL_REFCNT");
-    };
-    if (Py_REFCNT((PyObject *)&_Py_ID(setcomp)) < _PyObject_IMMORTAL_REFCNT) {
-        _PyObject_Dump((PyObject *)&_Py_ID(setcomp));
-        Py_FatalError("immortal object has less refcnt than expected _PyObject_IMMORTAL_REFCNT");
-    };
-    if (Py_REFCNT((PyObject *)&_Py_ID(setpgroup)) < _PyObject_IMMORTAL_REFCNT) {
-        _PyObject_Dump((PyObject *)&_Py_ID(setpgroup));
-        Py_FatalError("immortal object has less refcnt than expected _PyObject_IMMORTAL_REFCNT");
-    };
-    if (Py_REFCNT((PyObject *)&_Py_ID(setsid)) < _PyObject_IMMORTAL_REFCNT) {
-        _PyObject_Dump((PyObject *)&_Py_ID(setsid));
-        Py_FatalError("immortal object has less refcnt than expected _PyObject_IMMORTAL_REFCNT");
-    };
-    if (Py_REFCNT((PyObject *)&_Py_ID(setsigdef)) < _PyObject_IMMORTAL_REFCNT) {
-        _PyObject_Dump((PyObject *)&_Py_ID(setsigdef));
-        Py_FatalError("immortal object has less refcnt than expected _PyObject_IMMORTAL_REFCNT");
-    };
-    if (Py_REFCNT((PyObject *)&_Py_ID(setsigmask)) < _PyObject_IMMORTAL_REFCNT) {
-        _PyObject_Dump((PyObject *)&_Py_ID(setsigmask));
-        Py_FatalError("immortal object has less refcnt than expected _PyObject_IMMORTAL_REFCNT");
-    };
-    if (Py_REFCNT((PyObject *)&_Py_ID(setstate)) < _PyObject_IMMORTAL_REFCNT) {
-        _PyObject_Dump((PyObject *)&_Py_ID(setstate));
-        Py_FatalError("immortal object has less refcnt than expected _PyObject_IMMORTAL_REFCNT");
-    };
-    if (Py_REFCNT((PyObject *)&_Py_ID(shape)) < _PyObject_IMMORTAL_REFCNT) {
-        _PyObject_Dump((PyObject *)&_Py_ID(shape));
-        Py_FatalError("immortal object has less refcnt than expected _PyObject_IMMORTAL_REFCNT");
-    };
-    if (Py_REFCNT((PyObject *)&_Py_ID(show_cmd)) < _PyObject_IMMORTAL_REFCNT) {
-        _PyObject_Dump((PyObject *)&_Py_ID(show_cmd));
-        Py_FatalError("immortal object has less refcnt than expected _PyObject_IMMORTAL_REFCNT");
-    };
-    if (Py_REFCNT((PyObject *)&_Py_ID(signed)) < _PyObject_IMMORTAL_REFCNT) {
-        _PyObject_Dump((PyObject *)&_Py_ID(signed));
-        Py_FatalError("immortal object has less refcnt than expected _PyObject_IMMORTAL_REFCNT");
-    };
-    if (Py_REFCNT((PyObject *)&_Py_ID(size)) < _PyObject_IMMORTAL_REFCNT) {
-        _PyObject_Dump((PyObject *)&_Py_ID(size));
-        Py_FatalError("immortal object has less refcnt than expected _PyObject_IMMORTAL_REFCNT");
-    };
-    if (Py_REFCNT((PyObject *)&_Py_ID(sizehint)) < _PyObject_IMMORTAL_REFCNT) {
-        _PyObject_Dump((PyObject *)&_Py_ID(sizehint));
-        Py_FatalError("immortal object has less refcnt than expected _PyObject_IMMORTAL_REFCNT");
-    };
-    if (Py_REFCNT((PyObject *)&_Py_ID(sleep)) < _PyObject_IMMORTAL_REFCNT) {
-        _PyObject_Dump((PyObject *)&_Py_ID(sleep));
-        Py_FatalError("immortal object has less refcnt than expected _PyObject_IMMORTAL_REFCNT");
-    };
-    if (Py_REFCNT((PyObject *)&_Py_ID(sock)) < _PyObject_IMMORTAL_REFCNT) {
-        _PyObject_Dump((PyObject *)&_Py_ID(sock));
-        Py_FatalError("immortal object has less refcnt than expected _PyObject_IMMORTAL_REFCNT");
-    };
-    if (Py_REFCNT((PyObject *)&_Py_ID(sort)) < _PyObject_IMMORTAL_REFCNT) {
-        _PyObject_Dump((PyObject *)&_Py_ID(sort));
-        Py_FatalError("immortal object has less refcnt than expected _PyObject_IMMORTAL_REFCNT");
-    };
-    if (Py_REFCNT((PyObject *)&_Py_ID(sound)) < _PyObject_IMMORTAL_REFCNT) {
-        _PyObject_Dump((PyObject *)&_Py_ID(sound));
-        Py_FatalError("immortal object has less refcnt than expected _PyObject_IMMORTAL_REFCNT");
-    };
-    if (Py_REFCNT((PyObject *)&_Py_ID(source)) < _PyObject_IMMORTAL_REFCNT) {
-        _PyObject_Dump((PyObject *)&_Py_ID(source));
-        Py_FatalError("immortal object has less refcnt than expected _PyObject_IMMORTAL_REFCNT");
-    };
-    if (Py_REFCNT((PyObject *)&_Py_ID(source_traceback)) < _PyObject_IMMORTAL_REFCNT) {
-        _PyObject_Dump((PyObject *)&_Py_ID(source_traceback));
-        Py_FatalError("immortal object has less refcnt than expected _PyObject_IMMORTAL_REFCNT");
-    };
-    if (Py_REFCNT((PyObject *)&_Py_ID(src)) < _PyObject_IMMORTAL_REFCNT) {
-        _PyObject_Dump((PyObject *)&_Py_ID(src));
-        Py_FatalError("immortal object has less refcnt than expected _PyObject_IMMORTAL_REFCNT");
-    };
-    if (Py_REFCNT((PyObject *)&_Py_ID(src_dir_fd)) < _PyObject_IMMORTAL_REFCNT) {
-        _PyObject_Dump((PyObject *)&_Py_ID(src_dir_fd));
-        Py_FatalError("immortal object has less refcnt than expected _PyObject_IMMORTAL_REFCNT");
-    };
-    if (Py_REFCNT((PyObject *)&_Py_ID(stacklevel)) < _PyObject_IMMORTAL_REFCNT) {
-        _PyObject_Dump((PyObject *)&_Py_ID(stacklevel));
-        Py_FatalError("immortal object has less refcnt than expected _PyObject_IMMORTAL_REFCNT");
-    };
-    if (Py_REFCNT((PyObject *)&_Py_ID(start)) < _PyObject_IMMORTAL_REFCNT) {
-        _PyObject_Dump((PyObject *)&_Py_ID(start));
-        Py_FatalError("immortal object has less refcnt than expected _PyObject_IMMORTAL_REFCNT");
-    };
-    if (Py_REFCNT((PyObject *)&_Py_ID(statement)) < _PyObject_IMMORTAL_REFCNT) {
-        _PyObject_Dump((PyObject *)&_Py_ID(statement));
-        Py_FatalError("immortal object has less refcnt than expected _PyObject_IMMORTAL_REFCNT");
-    };
-    if (Py_REFCNT((PyObject *)&_Py_ID(status)) < _PyObject_IMMORTAL_REFCNT) {
-        _PyObject_Dump((PyObject *)&_Py_ID(status));
-        Py_FatalError("immortal object has less refcnt than expected _PyObject_IMMORTAL_REFCNT");
-    };
-    if (Py_REFCNT((PyObject *)&_Py_ID(stderr)) < _PyObject_IMMORTAL_REFCNT) {
-        _PyObject_Dump((PyObject *)&_Py_ID(stderr));
-        Py_FatalError("immortal object has less refcnt than expected _PyObject_IMMORTAL_REFCNT");
-    };
-    if (Py_REFCNT((PyObject *)&_Py_ID(stdin)) < _PyObject_IMMORTAL_REFCNT) {
-        _PyObject_Dump((PyObject *)&_Py_ID(stdin));
-        Py_FatalError("immortal object has less refcnt than expected _PyObject_IMMORTAL_REFCNT");
-    };
-    if (Py_REFCNT((PyObject *)&_Py_ID(stdout)) < _PyObject_IMMORTAL_REFCNT) {
-        _PyObject_Dump((PyObject *)&_Py_ID(stdout));
-        Py_FatalError("immortal object has less refcnt than expected _PyObject_IMMORTAL_REFCNT");
-    };
-    if (Py_REFCNT((PyObject *)&_Py_ID(step)) < _PyObject_IMMORTAL_REFCNT) {
-        _PyObject_Dump((PyObject *)&_Py_ID(step));
-        Py_FatalError("immortal object has less refcnt than expected _PyObject_IMMORTAL_REFCNT");
-    };
-    if (Py_REFCNT((PyObject *)&_Py_ID(store_name)) < _PyObject_IMMORTAL_REFCNT) {
-        _PyObject_Dump((PyObject *)&_Py_ID(store_name));
-        Py_FatalError("immortal object has less refcnt than expected _PyObject_IMMORTAL_REFCNT");
-    };
-    if (Py_REFCNT((PyObject *)&_Py_ID(strategy)) < _PyObject_IMMORTAL_REFCNT) {
-        _PyObject_Dump((PyObject *)&_Py_ID(strategy));
-        Py_FatalError("immortal object has less refcnt than expected _PyObject_IMMORTAL_REFCNT");
-    };
-    if (Py_REFCNT((PyObject *)&_Py_ID(strftime)) < _PyObject_IMMORTAL_REFCNT) {
-        _PyObject_Dump((PyObject *)&_Py_ID(strftime));
-        Py_FatalError("immortal object has less refcnt than expected _PyObject_IMMORTAL_REFCNT");
-    };
-    if (Py_REFCNT((PyObject *)&_Py_ID(strict)) < _PyObject_IMMORTAL_REFCNT) {
-        _PyObject_Dump((PyObject *)&_Py_ID(strict));
-        Py_FatalError("immortal object has less refcnt than expected _PyObject_IMMORTAL_REFCNT");
-    };
-    if (Py_REFCNT((PyObject *)&_Py_ID(strict_mode)) < _PyObject_IMMORTAL_REFCNT) {
-        _PyObject_Dump((PyObject *)&_Py_ID(strict_mode));
-        Py_FatalError("immortal object has less refcnt than expected _PyObject_IMMORTAL_REFCNT");
-    };
-    if (Py_REFCNT((PyObject *)&_Py_ID(string)) < _PyObject_IMMORTAL_REFCNT) {
-        _PyObject_Dump((PyObject *)&_Py_ID(string));
-        Py_FatalError("immortal object has less refcnt than expected _PyObject_IMMORTAL_REFCNT");
-    };
-    if (Py_REFCNT((PyObject *)&_Py_ID(sub_key)) < _PyObject_IMMORTAL_REFCNT) {
-        _PyObject_Dump((PyObject *)&_Py_ID(sub_key));
-        Py_FatalError("immortal object has less refcnt than expected _PyObject_IMMORTAL_REFCNT");
-    };
-    if (Py_REFCNT((PyObject *)&_Py_ID(symmetric_difference_update)) < _PyObject_IMMORTAL_REFCNT) {
-        _PyObject_Dump((PyObject *)&_Py_ID(symmetric_difference_update));
-        Py_FatalError("immortal object has less refcnt than expected _PyObject_IMMORTAL_REFCNT");
-    };
-    if (Py_REFCNT((PyObject *)&_Py_ID(tabsize)) < _PyObject_IMMORTAL_REFCNT) {
-        _PyObject_Dump((PyObject *)&_Py_ID(tabsize));
-        Py_FatalError("immortal object has less refcnt than expected _PyObject_IMMORTAL_REFCNT");
-    };
-    if (Py_REFCNT((PyObject *)&_Py_ID(tag)) < _PyObject_IMMORTAL_REFCNT) {
-        _PyObject_Dump((PyObject *)&_Py_ID(tag));
-        Py_FatalError("immortal object has less refcnt than expected _PyObject_IMMORTAL_REFCNT");
-    };
-    if (Py_REFCNT((PyObject *)&_Py_ID(target)) < _PyObject_IMMORTAL_REFCNT) {
-        _PyObject_Dump((PyObject *)&_Py_ID(target));
-        Py_FatalError("immortal object has less refcnt than expected _PyObject_IMMORTAL_REFCNT");
-    };
-    if (Py_REFCNT((PyObject *)&_Py_ID(target_is_directory)) < _PyObject_IMMORTAL_REFCNT) {
-        _PyObject_Dump((PyObject *)&_Py_ID(target_is_directory));
-        Py_FatalError("immortal object has less refcnt than expected _PyObject_IMMORTAL_REFCNT");
-    };
-    if (Py_REFCNT((PyObject *)&_Py_ID(task)) < _PyObject_IMMORTAL_REFCNT) {
-        _PyObject_Dump((PyObject *)&_Py_ID(task));
-        Py_FatalError("immortal object has less refcnt than expected _PyObject_IMMORTAL_REFCNT");
-    };
-    if (Py_REFCNT((PyObject *)&_Py_ID(tb_frame)) < _PyObject_IMMORTAL_REFCNT) {
-        _PyObject_Dump((PyObject *)&_Py_ID(tb_frame));
-        Py_FatalError("immortal object has less refcnt than expected _PyObject_IMMORTAL_REFCNT");
-    };
-    if (Py_REFCNT((PyObject *)&_Py_ID(tb_lasti)) < _PyObject_IMMORTAL_REFCNT) {
-        _PyObject_Dump((PyObject *)&_Py_ID(tb_lasti));
-        Py_FatalError("immortal object has less refcnt than expected _PyObject_IMMORTAL_REFCNT");
-    };
-    if (Py_REFCNT((PyObject *)&_Py_ID(tb_lineno)) < _PyObject_IMMORTAL_REFCNT) {
-        _PyObject_Dump((PyObject *)&_Py_ID(tb_lineno));
-        Py_FatalError("immortal object has less refcnt than expected _PyObject_IMMORTAL_REFCNT");
-    };
-    if (Py_REFCNT((PyObject *)&_Py_ID(tb_next)) < _PyObject_IMMORTAL_REFCNT) {
-        _PyObject_Dump((PyObject *)&_Py_ID(tb_next));
-        Py_FatalError("immortal object has less refcnt than expected _PyObject_IMMORTAL_REFCNT");
-    };
-    if (Py_REFCNT((PyObject *)&_Py_ID(tell)) < _PyObject_IMMORTAL_REFCNT) {
-        _PyObject_Dump((PyObject *)&_Py_ID(tell));
-        Py_FatalError("immortal object has less refcnt than expected _PyObject_IMMORTAL_REFCNT");
-    };
-    if (Py_REFCNT((PyObject *)&_Py_ID(template)) < _PyObject_IMMORTAL_REFCNT) {
-        _PyObject_Dump((PyObject *)&_Py_ID(template));
-        Py_FatalError("immortal object has less refcnt than expected _PyObject_IMMORTAL_REFCNT");
-    };
-    if (Py_REFCNT((PyObject *)&_Py_ID(term)) < _PyObject_IMMORTAL_REFCNT) {
-        _PyObject_Dump((PyObject *)&_Py_ID(term));
-        Py_FatalError("immortal object has less refcnt than expected _PyObject_IMMORTAL_REFCNT");
-    };
-    if (Py_REFCNT((PyObject *)&_Py_ID(text)) < _PyObject_IMMORTAL_REFCNT) {
-        _PyObject_Dump((PyObject *)&_Py_ID(text));
-        Py_FatalError("immortal object has less refcnt than expected _PyObject_IMMORTAL_REFCNT");
-    };
-    if (Py_REFCNT((PyObject *)&_Py_ID(threading)) < _PyObject_IMMORTAL_REFCNT) {
-        _PyObject_Dump((PyObject *)&_Py_ID(threading));
-        Py_FatalError("immortal object has less refcnt than expected _PyObject_IMMORTAL_REFCNT");
-    };
-    if (Py_REFCNT((PyObject *)&_Py_ID(throw)) < _PyObject_IMMORTAL_REFCNT) {
-        _PyObject_Dump((PyObject *)&_Py_ID(throw));
-        Py_FatalError("immortal object has less refcnt than expected _PyObject_IMMORTAL_REFCNT");
-    };
-    if (Py_REFCNT((PyObject *)&_Py_ID(timeout)) < _PyObject_IMMORTAL_REFCNT) {
-        _PyObject_Dump((PyObject *)&_Py_ID(timeout));
-        Py_FatalError("immortal object has less refcnt than expected _PyObject_IMMORTAL_REFCNT");
-    };
-    if (Py_REFCNT((PyObject *)&_Py_ID(times)) < _PyObject_IMMORTAL_REFCNT) {
-        _PyObject_Dump((PyObject *)&_Py_ID(times));
-        Py_FatalError("immortal object has less refcnt than expected _PyObject_IMMORTAL_REFCNT");
-    };
-    if (Py_REFCNT((PyObject *)&_Py_ID(timetuple)) < _PyObject_IMMORTAL_REFCNT) {
-        _PyObject_Dump((PyObject *)&_Py_ID(timetuple));
-        Py_FatalError("immortal object has less refcnt than expected _PyObject_IMMORTAL_REFCNT");
-    };
-    if (Py_REFCNT((PyObject *)&_Py_ID(top)) < _PyObject_IMMORTAL_REFCNT) {
-        _PyObject_Dump((PyObject *)&_Py_ID(top));
-        Py_FatalError("immortal object has less refcnt than expected _PyObject_IMMORTAL_REFCNT");
-    };
-    if (Py_REFCNT((PyObject *)&_Py_ID(trace_callback)) < _PyObject_IMMORTAL_REFCNT) {
-        _PyObject_Dump((PyObject *)&_Py_ID(trace_callback));
-        Py_FatalError("immortal object has less refcnt than expected _PyObject_IMMORTAL_REFCNT");
-    };
-    if (Py_REFCNT((PyObject *)&_Py_ID(traceback)) < _PyObject_IMMORTAL_REFCNT) {
-        _PyObject_Dump((PyObject *)&_Py_ID(traceback));
-        Py_FatalError("immortal object has less refcnt than expected _PyObject_IMMORTAL_REFCNT");
-    };
-    if (Py_REFCNT((PyObject *)&_Py_ID(trailers)) < _PyObject_IMMORTAL_REFCNT) {
-        _PyObject_Dump((PyObject *)&_Py_ID(trailers));
-        Py_FatalError("immortal object has less refcnt than expected _PyObject_IMMORTAL_REFCNT");
-    };
-    if (Py_REFCNT((PyObject *)&_Py_ID(translate)) < _PyObject_IMMORTAL_REFCNT) {
-        _PyObject_Dump((PyObject *)&_Py_ID(translate));
-        Py_FatalError("immortal object has less refcnt than expected _PyObject_IMMORTAL_REFCNT");
-    };
-    if (Py_REFCNT((PyObject *)&_Py_ID(true)) < _PyObject_IMMORTAL_REFCNT) {
-        _PyObject_Dump((PyObject *)&_Py_ID(true));
-        Py_FatalError("immortal object has less refcnt than expected _PyObject_IMMORTAL_REFCNT");
-    };
-    if (Py_REFCNT((PyObject *)&_Py_ID(truncate)) < _PyObject_IMMORTAL_REFCNT) {
-        _PyObject_Dump((PyObject *)&_Py_ID(truncate));
-        Py_FatalError("immortal object has less refcnt than expected _PyObject_IMMORTAL_REFCNT");
-    };
-    if (Py_REFCNT((PyObject *)&_Py_ID(twice)) < _PyObject_IMMORTAL_REFCNT) {
-        _PyObject_Dump((PyObject *)&_Py_ID(twice));
-        Py_FatalError("immortal object has less refcnt than expected _PyObject_IMMORTAL_REFCNT");
-    };
-    if (Py_REFCNT((PyObject *)&_Py_ID(txt)) < _PyObject_IMMORTAL_REFCNT) {
-        _PyObject_Dump((PyObject *)&_Py_ID(txt));
-        Py_FatalError("immortal object has less refcnt than expected _PyObject_IMMORTAL_REFCNT");
-    };
-    if (Py_REFCNT((PyObject *)&_Py_ID(type)) < _PyObject_IMMORTAL_REFCNT) {
-        _PyObject_Dump((PyObject *)&_Py_ID(type));
-        Py_FatalError("immortal object has less refcnt than expected _PyObject_IMMORTAL_REFCNT");
-    };
-    if (Py_REFCNT((PyObject *)&_Py_ID(tz)) < _PyObject_IMMORTAL_REFCNT) {
-        _PyObject_Dump((PyObject *)&_Py_ID(tz));
-        Py_FatalError("immortal object has less refcnt than expected _PyObject_IMMORTAL_REFCNT");
-    };
-    if (Py_REFCNT((PyObject *)&_Py_ID(tzname)) < _PyObject_IMMORTAL_REFCNT) {
-        _PyObject_Dump((PyObject *)&_Py_ID(tzname));
-        Py_FatalError("immortal object has less refcnt than expected _PyObject_IMMORTAL_REFCNT");
-    };
-    if (Py_REFCNT((PyObject *)&_Py_ID(uid)) < _PyObject_IMMORTAL_REFCNT) {
-        _PyObject_Dump((PyObject *)&_Py_ID(uid));
-        Py_FatalError("immortal object has less refcnt than expected _PyObject_IMMORTAL_REFCNT");
-    };
-    if (Py_REFCNT((PyObject *)&_Py_ID(unlink)) < _PyObject_IMMORTAL_REFCNT) {
-        _PyObject_Dump((PyObject *)&_Py_ID(unlink));
-        Py_FatalError("immortal object has less refcnt than expected _PyObject_IMMORTAL_REFCNT");
-    };
-    if (Py_REFCNT((PyObject *)&_Py_ID(unraisablehook)) < _PyObject_IMMORTAL_REFCNT) {
-        _PyObject_Dump((PyObject *)&_Py_ID(unraisablehook));
-        Py_FatalError("immortal object has less refcnt than expected _PyObject_IMMORTAL_REFCNT");
-    };
-    if (Py_REFCNT((PyObject *)&_Py_ID(uri)) < _PyObject_IMMORTAL_REFCNT) {
-        _PyObject_Dump((PyObject *)&_Py_ID(uri));
-        Py_FatalError("immortal object has less refcnt than expected _PyObject_IMMORTAL_REFCNT");
-    };
-    if (Py_REFCNT((PyObject *)&_Py_ID(usedforsecurity)) < _PyObject_IMMORTAL_REFCNT) {
-        _PyObject_Dump((PyObject *)&_Py_ID(usedforsecurity));
-        Py_FatalError("immortal object has less refcnt than expected _PyObject_IMMORTAL_REFCNT");
-    };
-    if (Py_REFCNT((PyObject *)&_Py_ID(value)) < _PyObject_IMMORTAL_REFCNT) {
-        _PyObject_Dump((PyObject *)&_Py_ID(value));
-        Py_FatalError("immortal object has less refcnt than expected _PyObject_IMMORTAL_REFCNT");
-    };
-    if (Py_REFCNT((PyObject *)&_Py_ID(values)) < _PyObject_IMMORTAL_REFCNT) {
-        _PyObject_Dump((PyObject *)&_Py_ID(values));
-        Py_FatalError("immortal object has less refcnt than expected _PyObject_IMMORTAL_REFCNT");
-    };
-    if (Py_REFCNT((PyObject *)&_Py_ID(version)) < _PyObject_IMMORTAL_REFCNT) {
-        _PyObject_Dump((PyObject *)&_Py_ID(version));
-        Py_FatalError("immortal object has less refcnt than expected _PyObject_IMMORTAL_REFCNT");
-    };
-    if (Py_REFCNT((PyObject *)&_Py_ID(warnings)) < _PyObject_IMMORTAL_REFCNT) {
-        _PyObject_Dump((PyObject *)&_Py_ID(warnings));
-        Py_FatalError("immortal object has less refcnt than expected _PyObject_IMMORTAL_REFCNT");
-    };
-    if (Py_REFCNT((PyObject *)&_Py_ID(warnoptions)) < _PyObject_IMMORTAL_REFCNT) {
-        _PyObject_Dump((PyObject *)&_Py_ID(warnoptions));
-        Py_FatalError("immortal object has less refcnt than expected _PyObject_IMMORTAL_REFCNT");
-    };
-    if (Py_REFCNT((PyObject *)&_Py_ID(wbits)) < _PyObject_IMMORTAL_REFCNT) {
-        _PyObject_Dump((PyObject *)&_Py_ID(wbits));
-        Py_FatalError("immortal object has less refcnt than expected _PyObject_IMMORTAL_REFCNT");
-    };
-    if (Py_REFCNT((PyObject *)&_Py_ID(week)) < _PyObject_IMMORTAL_REFCNT) {
-        _PyObject_Dump((PyObject *)&_Py_ID(week));
-        Py_FatalError("immortal object has less refcnt than expected _PyObject_IMMORTAL_REFCNT");
-    };
-    if (Py_REFCNT((PyObject *)&_Py_ID(weekday)) < _PyObject_IMMORTAL_REFCNT) {
-        _PyObject_Dump((PyObject *)&_Py_ID(weekday));
-        Py_FatalError("immortal object has less refcnt than expected _PyObject_IMMORTAL_REFCNT");
-    };
-    if (Py_REFCNT((PyObject *)&_Py_ID(which)) < _PyObject_IMMORTAL_REFCNT) {
-        _PyObject_Dump((PyObject *)&_Py_ID(which));
-        Py_FatalError("immortal object has less refcnt than expected _PyObject_IMMORTAL_REFCNT");
-    };
-    if (Py_REFCNT((PyObject *)&_Py_ID(who)) < _PyObject_IMMORTAL_REFCNT) {
-        _PyObject_Dump((PyObject *)&_Py_ID(who));
-        Py_FatalError("immortal object has less refcnt than expected _PyObject_IMMORTAL_REFCNT");
-    };
-    if (Py_REFCNT((PyObject *)&_Py_ID(withdata)) < _PyObject_IMMORTAL_REFCNT) {
-        _PyObject_Dump((PyObject *)&_Py_ID(withdata));
-        Py_FatalError("immortal object has less refcnt than expected _PyObject_IMMORTAL_REFCNT");
-    };
-    if (Py_REFCNT((PyObject *)&_Py_ID(writable)) < _PyObject_IMMORTAL_REFCNT) {
-        _PyObject_Dump((PyObject *)&_Py_ID(writable));
-        Py_FatalError("immortal object has less refcnt than expected _PyObject_IMMORTAL_REFCNT");
-    };
-    if (Py_REFCNT((PyObject *)&_Py_ID(write)) < _PyObject_IMMORTAL_REFCNT) {
-        _PyObject_Dump((PyObject *)&_Py_ID(write));
-        Py_FatalError("immortal object has less refcnt than expected _PyObject_IMMORTAL_REFCNT");
-    };
-    if (Py_REFCNT((PyObject *)&_Py_ID(write_through)) < _PyObject_IMMORTAL_REFCNT) {
-        _PyObject_Dump((PyObject *)&_Py_ID(write_through));
-        Py_FatalError("immortal object has less refcnt than expected _PyObject_IMMORTAL_REFCNT");
-    };
-    if (Py_REFCNT((PyObject *)&_Py_ID(x)) < _PyObject_IMMORTAL_REFCNT) {
-        _PyObject_Dump((PyObject *)&_Py_ID(x));
-        Py_FatalError("immortal object has less refcnt than expected _PyObject_IMMORTAL_REFCNT");
-    };
-    if (Py_REFCNT((PyObject *)&_Py_ID(year)) < _PyObject_IMMORTAL_REFCNT) {
-        _PyObject_Dump((PyObject *)&_Py_ID(year));
-        Py_FatalError("immortal object has less refcnt than expected _PyObject_IMMORTAL_REFCNT");
-    };
-    if (Py_REFCNT((PyObject *)&_Py_ID(zdict)) < _PyObject_IMMORTAL_REFCNT) {
-        _PyObject_Dump((PyObject *)&_Py_ID(zdict));
-        Py_FatalError("immortal object has less refcnt than expected _PyObject_IMMORTAL_REFCNT");
-    };
-    if (Py_REFCNT((PyObject *)&_Py_SINGLETON(strings).ascii[0]) < _PyObject_IMMORTAL_REFCNT) {
-        _PyObject_Dump((PyObject *)&_Py_SINGLETON(strings).ascii[0]);
-        Py_FatalError("immortal object has less refcnt than expected _PyObject_IMMORTAL_REFCNT");
-    };
-    if (Py_REFCNT((PyObject *)&_Py_SINGLETON(strings).ascii[1]) < _PyObject_IMMORTAL_REFCNT) {
-        _PyObject_Dump((PyObject *)&_Py_SINGLETON(strings).ascii[1]);
-        Py_FatalError("immortal object has less refcnt than expected _PyObject_IMMORTAL_REFCNT");
-    };
-    if (Py_REFCNT((PyObject *)&_Py_SINGLETON(strings).ascii[2]) < _PyObject_IMMORTAL_REFCNT) {
-        _PyObject_Dump((PyObject *)&_Py_SINGLETON(strings).ascii[2]);
-        Py_FatalError("immortal object has less refcnt than expected _PyObject_IMMORTAL_REFCNT");
-    };
-    if (Py_REFCNT((PyObject *)&_Py_SINGLETON(strings).ascii[3]) < _PyObject_IMMORTAL_REFCNT) {
-        _PyObject_Dump((PyObject *)&_Py_SINGLETON(strings).ascii[3]);
-        Py_FatalError("immortal object has less refcnt than expected _PyObject_IMMORTAL_REFCNT");
-    };
-    if (Py_REFCNT((PyObject *)&_Py_SINGLETON(strings).ascii[4]) < _PyObject_IMMORTAL_REFCNT) {
-        _PyObject_Dump((PyObject *)&_Py_SINGLETON(strings).ascii[4]);
-        Py_FatalError("immortal object has less refcnt than expected _PyObject_IMMORTAL_REFCNT");
-    };
-    if (Py_REFCNT((PyObject *)&_Py_SINGLETON(strings).ascii[5]) < _PyObject_IMMORTAL_REFCNT) {
-        _PyObject_Dump((PyObject *)&_Py_SINGLETON(strings).ascii[5]);
-        Py_FatalError("immortal object has less refcnt than expected _PyObject_IMMORTAL_REFCNT");
-    };
-    if (Py_REFCNT((PyObject *)&_Py_SINGLETON(strings).ascii[6]) < _PyObject_IMMORTAL_REFCNT) {
-        _PyObject_Dump((PyObject *)&_Py_SINGLETON(strings).ascii[6]);
-        Py_FatalError("immortal object has less refcnt than expected _PyObject_IMMORTAL_REFCNT");
-    };
-    if (Py_REFCNT((PyObject *)&_Py_SINGLETON(strings).ascii[7]) < _PyObject_IMMORTAL_REFCNT) {
-        _PyObject_Dump((PyObject *)&_Py_SINGLETON(strings).ascii[7]);
-        Py_FatalError("immortal object has less refcnt than expected _PyObject_IMMORTAL_REFCNT");
-    };
-    if (Py_REFCNT((PyObject *)&_Py_SINGLETON(strings).ascii[8]) < _PyObject_IMMORTAL_REFCNT) {
-        _PyObject_Dump((PyObject *)&_Py_SINGLETON(strings).ascii[8]);
-        Py_FatalError("immortal object has less refcnt than expected _PyObject_IMMORTAL_REFCNT");
-    };
-    if (Py_REFCNT((PyObject *)&_Py_SINGLETON(strings).ascii[9]) < _PyObject_IMMORTAL_REFCNT) {
-        _PyObject_Dump((PyObject *)&_Py_SINGLETON(strings).ascii[9]);
-        Py_FatalError("immortal object has less refcnt than expected _PyObject_IMMORTAL_REFCNT");
-    };
-    if (Py_REFCNT((PyObject *)&_Py_SINGLETON(strings).ascii[10]) < _PyObject_IMMORTAL_REFCNT) {
-        _PyObject_Dump((PyObject *)&_Py_SINGLETON(strings).ascii[10]);
-        Py_FatalError("immortal object has less refcnt than expected _PyObject_IMMORTAL_REFCNT");
-    };
-    if (Py_REFCNT((PyObject *)&_Py_SINGLETON(strings).ascii[11]) < _PyObject_IMMORTAL_REFCNT) {
-        _PyObject_Dump((PyObject *)&_Py_SINGLETON(strings).ascii[11]);
-        Py_FatalError("immortal object has less refcnt than expected _PyObject_IMMORTAL_REFCNT");
-    };
-    if (Py_REFCNT((PyObject *)&_Py_SINGLETON(strings).ascii[12]) < _PyObject_IMMORTAL_REFCNT) {
-        _PyObject_Dump((PyObject *)&_Py_SINGLETON(strings).ascii[12]);
-        Py_FatalError("immortal object has less refcnt than expected _PyObject_IMMORTAL_REFCNT");
-    };
-    if (Py_REFCNT((PyObject *)&_Py_SINGLETON(strings).ascii[13]) < _PyObject_IMMORTAL_REFCNT) {
-        _PyObject_Dump((PyObject *)&_Py_SINGLETON(strings).ascii[13]);
-        Py_FatalError("immortal object has less refcnt than expected _PyObject_IMMORTAL_REFCNT");
-    };
-    if (Py_REFCNT((PyObject *)&_Py_SINGLETON(strings).ascii[14]) < _PyObject_IMMORTAL_REFCNT) {
-        _PyObject_Dump((PyObject *)&_Py_SINGLETON(strings).ascii[14]);
-        Py_FatalError("immortal object has less refcnt than expected _PyObject_IMMORTAL_REFCNT");
-    };
-    if (Py_REFCNT((PyObject *)&_Py_SINGLETON(strings).ascii[15]) < _PyObject_IMMORTAL_REFCNT) {
-        _PyObject_Dump((PyObject *)&_Py_SINGLETON(strings).ascii[15]);
-        Py_FatalError("immortal object has less refcnt than expected _PyObject_IMMORTAL_REFCNT");
-    };
-    if (Py_REFCNT((PyObject *)&_Py_SINGLETON(strings).ascii[16]) < _PyObject_IMMORTAL_REFCNT) {
-        _PyObject_Dump((PyObject *)&_Py_SINGLETON(strings).ascii[16]);
-        Py_FatalError("immortal object has less refcnt than expected _PyObject_IMMORTAL_REFCNT");
-    };
-    if (Py_REFCNT((PyObject *)&_Py_SINGLETON(strings).ascii[17]) < _PyObject_IMMORTAL_REFCNT) {
-        _PyObject_Dump((PyObject *)&_Py_SINGLETON(strings).ascii[17]);
-        Py_FatalError("immortal object has less refcnt than expected _PyObject_IMMORTAL_REFCNT");
-    };
-    if (Py_REFCNT((PyObject *)&_Py_SINGLETON(strings).ascii[18]) < _PyObject_IMMORTAL_REFCNT) {
-        _PyObject_Dump((PyObject *)&_Py_SINGLETON(strings).ascii[18]);
-        Py_FatalError("immortal object has less refcnt than expected _PyObject_IMMORTAL_REFCNT");
-    };
-    if (Py_REFCNT((PyObject *)&_Py_SINGLETON(strings).ascii[19]) < _PyObject_IMMORTAL_REFCNT) {
-        _PyObject_Dump((PyObject *)&_Py_SINGLETON(strings).ascii[19]);
-        Py_FatalError("immortal object has less refcnt than expected _PyObject_IMMORTAL_REFCNT");
-    };
-    if (Py_REFCNT((PyObject *)&_Py_SINGLETON(strings).ascii[20]) < _PyObject_IMMORTAL_REFCNT) {
-        _PyObject_Dump((PyObject *)&_Py_SINGLETON(strings).ascii[20]);
-        Py_FatalError("immortal object has less refcnt than expected _PyObject_IMMORTAL_REFCNT");
-    };
-    if (Py_REFCNT((PyObject *)&_Py_SINGLETON(strings).ascii[21]) < _PyObject_IMMORTAL_REFCNT) {
-        _PyObject_Dump((PyObject *)&_Py_SINGLETON(strings).ascii[21]);
-        Py_FatalError("immortal object has less refcnt than expected _PyObject_IMMORTAL_REFCNT");
-    };
-    if (Py_REFCNT((PyObject *)&_Py_SINGLETON(strings).ascii[22]) < _PyObject_IMMORTAL_REFCNT) {
-        _PyObject_Dump((PyObject *)&_Py_SINGLETON(strings).ascii[22]);
-        Py_FatalError("immortal object has less refcnt than expected _PyObject_IMMORTAL_REFCNT");
-    };
-    if (Py_REFCNT((PyObject *)&_Py_SINGLETON(strings).ascii[23]) < _PyObject_IMMORTAL_REFCNT) {
-        _PyObject_Dump((PyObject *)&_Py_SINGLETON(strings).ascii[23]);
-        Py_FatalError("immortal object has less refcnt than expected _PyObject_IMMORTAL_REFCNT");
-    };
-    if (Py_REFCNT((PyObject *)&_Py_SINGLETON(strings).ascii[24]) < _PyObject_IMMORTAL_REFCNT) {
-        _PyObject_Dump((PyObject *)&_Py_SINGLETON(strings).ascii[24]);
-        Py_FatalError("immortal object has less refcnt than expected _PyObject_IMMORTAL_REFCNT");
-    };
-    if (Py_REFCNT((PyObject *)&_Py_SINGLETON(strings).ascii[25]) < _PyObject_IMMORTAL_REFCNT) {
-        _PyObject_Dump((PyObject *)&_Py_SINGLETON(strings).ascii[25]);
-        Py_FatalError("immortal object has less refcnt than expected _PyObject_IMMORTAL_REFCNT");
-    };
-    if (Py_REFCNT((PyObject *)&_Py_SINGLETON(strings).ascii[26]) < _PyObject_IMMORTAL_REFCNT) {
-        _PyObject_Dump((PyObject *)&_Py_SINGLETON(strings).ascii[26]);
-        Py_FatalError("immortal object has less refcnt than expected _PyObject_IMMORTAL_REFCNT");
-    };
-    if (Py_REFCNT((PyObject *)&_Py_SINGLETON(strings).ascii[27]) < _PyObject_IMMORTAL_REFCNT) {
-        _PyObject_Dump((PyObject *)&_Py_SINGLETON(strings).ascii[27]);
-        Py_FatalError("immortal object has less refcnt than expected _PyObject_IMMORTAL_REFCNT");
-    };
-    if (Py_REFCNT((PyObject *)&_Py_SINGLETON(strings).ascii[28]) < _PyObject_IMMORTAL_REFCNT) {
-        _PyObject_Dump((PyObject *)&_Py_SINGLETON(strings).ascii[28]);
-        Py_FatalError("immortal object has less refcnt than expected _PyObject_IMMORTAL_REFCNT");
-    };
-    if (Py_REFCNT((PyObject *)&_Py_SINGLETON(strings).ascii[29]) < _PyObject_IMMORTAL_REFCNT) {
-        _PyObject_Dump((PyObject *)&_Py_SINGLETON(strings).ascii[29]);
-        Py_FatalError("immortal object has less refcnt than expected _PyObject_IMMORTAL_REFCNT");
-    };
-    if (Py_REFCNT((PyObject *)&_Py_SINGLETON(strings).ascii[30]) < _PyObject_IMMORTAL_REFCNT) {
-        _PyObject_Dump((PyObject *)&_Py_SINGLETON(strings).ascii[30]);
-        Py_FatalError("immortal object has less refcnt than expected _PyObject_IMMORTAL_REFCNT");
-    };
-    if (Py_REFCNT((PyObject *)&_Py_SINGLETON(strings).ascii[31]) < _PyObject_IMMORTAL_REFCNT) {
-        _PyObject_Dump((PyObject *)&_Py_SINGLETON(strings).ascii[31]);
-        Py_FatalError("immortal object has less refcnt than expected _PyObject_IMMORTAL_REFCNT");
-    };
-    if (Py_REFCNT((PyObject *)&_Py_SINGLETON(strings).ascii[32]) < _PyObject_IMMORTAL_REFCNT) {
-        _PyObject_Dump((PyObject *)&_Py_SINGLETON(strings).ascii[32]);
-        Py_FatalError("immortal object has less refcnt than expected _PyObject_IMMORTAL_REFCNT");
-    };
-    if (Py_REFCNT((PyObject *)&_Py_SINGLETON(strings).ascii[33]) < _PyObject_IMMORTAL_REFCNT) {
-        _PyObject_Dump((PyObject *)&_Py_SINGLETON(strings).ascii[33]);
-        Py_FatalError("immortal object has less refcnt than expected _PyObject_IMMORTAL_REFCNT");
-    };
-    if (Py_REFCNT((PyObject *)&_Py_SINGLETON(strings).ascii[34]) < _PyObject_IMMORTAL_REFCNT) {
-        _PyObject_Dump((PyObject *)&_Py_SINGLETON(strings).ascii[34]);
-        Py_FatalError("immortal object has less refcnt than expected _PyObject_IMMORTAL_REFCNT");
-    };
-    if (Py_REFCNT((PyObject *)&_Py_SINGLETON(strings).ascii[35]) < _PyObject_IMMORTAL_REFCNT) {
-        _PyObject_Dump((PyObject *)&_Py_SINGLETON(strings).ascii[35]);
-        Py_FatalError("immortal object has less refcnt than expected _PyObject_IMMORTAL_REFCNT");
-    };
-    if (Py_REFCNT((PyObject *)&_Py_SINGLETON(strings).ascii[36]) < _PyObject_IMMORTAL_REFCNT) {
-        _PyObject_Dump((PyObject *)&_Py_SINGLETON(strings).ascii[36]);
-        Py_FatalError("immortal object has less refcnt than expected _PyObject_IMMORTAL_REFCNT");
-    };
-    if (Py_REFCNT((PyObject *)&_Py_SINGLETON(strings).ascii[37]) < _PyObject_IMMORTAL_REFCNT) {
-        _PyObject_Dump((PyObject *)&_Py_SINGLETON(strings).ascii[37]);
-        Py_FatalError("immortal object has less refcnt than expected _PyObject_IMMORTAL_REFCNT");
-    };
-    if (Py_REFCNT((PyObject *)&_Py_SINGLETON(strings).ascii[38]) < _PyObject_IMMORTAL_REFCNT) {
-        _PyObject_Dump((PyObject *)&_Py_SINGLETON(strings).ascii[38]);
-        Py_FatalError("immortal object has less refcnt than expected _PyObject_IMMORTAL_REFCNT");
-    };
-    if (Py_REFCNT((PyObject *)&_Py_SINGLETON(strings).ascii[39]) < _PyObject_IMMORTAL_REFCNT) {
-        _PyObject_Dump((PyObject *)&_Py_SINGLETON(strings).ascii[39]);
-        Py_FatalError("immortal object has less refcnt than expected _PyObject_IMMORTAL_REFCNT");
-    };
-    if (Py_REFCNT((PyObject *)&_Py_SINGLETON(strings).ascii[40]) < _PyObject_IMMORTAL_REFCNT) {
-        _PyObject_Dump((PyObject *)&_Py_SINGLETON(strings).ascii[40]);
-        Py_FatalError("immortal object has less refcnt than expected _PyObject_IMMORTAL_REFCNT");
-    };
-    if (Py_REFCNT((PyObject *)&_Py_SINGLETON(strings).ascii[41]) < _PyObject_IMMORTAL_REFCNT) {
-        _PyObject_Dump((PyObject *)&_Py_SINGLETON(strings).ascii[41]);
-        Py_FatalError("immortal object has less refcnt than expected _PyObject_IMMORTAL_REFCNT");
-    };
-    if (Py_REFCNT((PyObject *)&_Py_SINGLETON(strings).ascii[42]) < _PyObject_IMMORTAL_REFCNT) {
-        _PyObject_Dump((PyObject *)&_Py_SINGLETON(strings).ascii[42]);
-        Py_FatalError("immortal object has less refcnt than expected _PyObject_IMMORTAL_REFCNT");
-    };
-    if (Py_REFCNT((PyObject *)&_Py_SINGLETON(strings).ascii[43]) < _PyObject_IMMORTAL_REFCNT) {
-        _PyObject_Dump((PyObject *)&_Py_SINGLETON(strings).ascii[43]);
-        Py_FatalError("immortal object has less refcnt than expected _PyObject_IMMORTAL_REFCNT");
-    };
-    if (Py_REFCNT((PyObject *)&_Py_SINGLETON(strings).ascii[44]) < _PyObject_IMMORTAL_REFCNT) {
-        _PyObject_Dump((PyObject *)&_Py_SINGLETON(strings).ascii[44]);
-        Py_FatalError("immortal object has less refcnt than expected _PyObject_IMMORTAL_REFCNT");
-    };
-    if (Py_REFCNT((PyObject *)&_Py_SINGLETON(strings).ascii[45]) < _PyObject_IMMORTAL_REFCNT) {
-        _PyObject_Dump((PyObject *)&_Py_SINGLETON(strings).ascii[45]);
-        Py_FatalError("immortal object has less refcnt than expected _PyObject_IMMORTAL_REFCNT");
-    };
-    if (Py_REFCNT((PyObject *)&_Py_SINGLETON(strings).ascii[46]) < _PyObject_IMMORTAL_REFCNT) {
-        _PyObject_Dump((PyObject *)&_Py_SINGLETON(strings).ascii[46]);
-        Py_FatalError("immortal object has less refcnt than expected _PyObject_IMMORTAL_REFCNT");
-    };
-    if (Py_REFCNT((PyObject *)&_Py_SINGLETON(strings).ascii[47]) < _PyObject_IMMORTAL_REFCNT) {
-        _PyObject_Dump((PyObject *)&_Py_SINGLETON(strings).ascii[47]);
-        Py_FatalError("immortal object has less refcnt than expected _PyObject_IMMORTAL_REFCNT");
-    };
-    if (Py_REFCNT((PyObject *)&_Py_SINGLETON(strings).ascii[48]) < _PyObject_IMMORTAL_REFCNT) {
-        _PyObject_Dump((PyObject *)&_Py_SINGLETON(strings).ascii[48]);
-        Py_FatalError("immortal object has less refcnt than expected _PyObject_IMMORTAL_REFCNT");
-    };
-    if (Py_REFCNT((PyObject *)&_Py_SINGLETON(strings).ascii[49]) < _PyObject_IMMORTAL_REFCNT) {
-        _PyObject_Dump((PyObject *)&_Py_SINGLETON(strings).ascii[49]);
-        Py_FatalError("immortal object has less refcnt than expected _PyObject_IMMORTAL_REFCNT");
-    };
-    if (Py_REFCNT((PyObject *)&_Py_SINGLETON(strings).ascii[50]) < _PyObject_IMMORTAL_REFCNT) {
-        _PyObject_Dump((PyObject *)&_Py_SINGLETON(strings).ascii[50]);
-        Py_FatalError("immortal object has less refcnt than expected _PyObject_IMMORTAL_REFCNT");
-    };
-    if (Py_REFCNT((PyObject *)&_Py_SINGLETON(strings).ascii[51]) < _PyObject_IMMORTAL_REFCNT) {
-        _PyObject_Dump((PyObject *)&_Py_SINGLETON(strings).ascii[51]);
-        Py_FatalError("immortal object has less refcnt than expected _PyObject_IMMORTAL_REFCNT");
-    };
-    if (Py_REFCNT((PyObject *)&_Py_SINGLETON(strings).ascii[52]) < _PyObject_IMMORTAL_REFCNT) {
-        _PyObject_Dump((PyObject *)&_Py_SINGLETON(strings).ascii[52]);
-        Py_FatalError("immortal object has less refcnt than expected _PyObject_IMMORTAL_REFCNT");
-    };
-    if (Py_REFCNT((PyObject *)&_Py_SINGLETON(strings).ascii[53]) < _PyObject_IMMORTAL_REFCNT) {
-        _PyObject_Dump((PyObject *)&_Py_SINGLETON(strings).ascii[53]);
-        Py_FatalError("immortal object has less refcnt than expected _PyObject_IMMORTAL_REFCNT");
-    };
-    if (Py_REFCNT((PyObject *)&_Py_SINGLETON(strings).ascii[54]) < _PyObject_IMMORTAL_REFCNT) {
-        _PyObject_Dump((PyObject *)&_Py_SINGLETON(strings).ascii[54]);
-        Py_FatalError("immortal object has less refcnt than expected _PyObject_IMMORTAL_REFCNT");
-    };
-    if (Py_REFCNT((PyObject *)&_Py_SINGLETON(strings).ascii[55]) < _PyObject_IMMORTAL_REFCNT) {
-        _PyObject_Dump((PyObject *)&_Py_SINGLETON(strings).ascii[55]);
-        Py_FatalError("immortal object has less refcnt than expected _PyObject_IMMORTAL_REFCNT");
-    };
-    if (Py_REFCNT((PyObject *)&_Py_SINGLETON(strings).ascii[56]) < _PyObject_IMMORTAL_REFCNT) {
-        _PyObject_Dump((PyObject *)&_Py_SINGLETON(strings).ascii[56]);
-        Py_FatalError("immortal object has less refcnt than expected _PyObject_IMMORTAL_REFCNT");
-    };
-    if (Py_REFCNT((PyObject *)&_Py_SINGLETON(strings).ascii[57]) < _PyObject_IMMORTAL_REFCNT) {
-        _PyObject_Dump((PyObject *)&_Py_SINGLETON(strings).ascii[57]);
-        Py_FatalError("immortal object has less refcnt than expected _PyObject_IMMORTAL_REFCNT");
-    };
-    if (Py_REFCNT((PyObject *)&_Py_SINGLETON(strings).ascii[58]) < _PyObject_IMMORTAL_REFCNT) {
-        _PyObject_Dump((PyObject *)&_Py_SINGLETON(strings).ascii[58]);
-        Py_FatalError("immortal object has less refcnt than expected _PyObject_IMMORTAL_REFCNT");
-    };
-    if (Py_REFCNT((PyObject *)&_Py_SINGLETON(strings).ascii[59]) < _PyObject_IMMORTAL_REFCNT) {
-        _PyObject_Dump((PyObject *)&_Py_SINGLETON(strings).ascii[59]);
-        Py_FatalError("immortal object has less refcnt than expected _PyObject_IMMORTAL_REFCNT");
-    };
-    if (Py_REFCNT((PyObject *)&_Py_SINGLETON(strings).ascii[60]) < _PyObject_IMMORTAL_REFCNT) {
-        _PyObject_Dump((PyObject *)&_Py_SINGLETON(strings).ascii[60]);
-        Py_FatalError("immortal object has less refcnt than expected _PyObject_IMMORTAL_REFCNT");
-    };
-    if (Py_REFCNT((PyObject *)&_Py_SINGLETON(strings).ascii[61]) < _PyObject_IMMORTAL_REFCNT) {
-        _PyObject_Dump((PyObject *)&_Py_SINGLETON(strings).ascii[61]);
-        Py_FatalError("immortal object has less refcnt than expected _PyObject_IMMORTAL_REFCNT");
-    };
-    if (Py_REFCNT((PyObject *)&_Py_SINGLETON(strings).ascii[62]) < _PyObject_IMMORTAL_REFCNT) {
-        _PyObject_Dump((PyObject *)&_Py_SINGLETON(strings).ascii[62]);
-        Py_FatalError("immortal object has less refcnt than expected _PyObject_IMMORTAL_REFCNT");
-    };
-    if (Py_REFCNT((PyObject *)&_Py_SINGLETON(strings).ascii[63]) < _PyObject_IMMORTAL_REFCNT) {
-        _PyObject_Dump((PyObject *)&_Py_SINGLETON(strings).ascii[63]);
-        Py_FatalError("immortal object has less refcnt than expected _PyObject_IMMORTAL_REFCNT");
-    };
-    if (Py_REFCNT((PyObject *)&_Py_SINGLETON(strings).ascii[64]) < _PyObject_IMMORTAL_REFCNT) {
-        _PyObject_Dump((PyObject *)&_Py_SINGLETON(strings).ascii[64]);
-        Py_FatalError("immortal object has less refcnt than expected _PyObject_IMMORTAL_REFCNT");
-    };
-    if (Py_REFCNT((PyObject *)&_Py_SINGLETON(strings).ascii[65]) < _PyObject_IMMORTAL_REFCNT) {
-        _PyObject_Dump((PyObject *)&_Py_SINGLETON(strings).ascii[65]);
-        Py_FatalError("immortal object has less refcnt than expected _PyObject_IMMORTAL_REFCNT");
-    };
-    if (Py_REFCNT((PyObject *)&_Py_SINGLETON(strings).ascii[66]) < _PyObject_IMMORTAL_REFCNT) {
-        _PyObject_Dump((PyObject *)&_Py_SINGLETON(strings).ascii[66]);
-        Py_FatalError("immortal object has less refcnt than expected _PyObject_IMMORTAL_REFCNT");
-    };
-    if (Py_REFCNT((PyObject *)&_Py_SINGLETON(strings).ascii[67]) < _PyObject_IMMORTAL_REFCNT) {
-        _PyObject_Dump((PyObject *)&_Py_SINGLETON(strings).ascii[67]);
-        Py_FatalError("immortal object has less refcnt than expected _PyObject_IMMORTAL_REFCNT");
-    };
-    if (Py_REFCNT((PyObject *)&_Py_SINGLETON(strings).ascii[68]) < _PyObject_IMMORTAL_REFCNT) {
-        _PyObject_Dump((PyObject *)&_Py_SINGLETON(strings).ascii[68]);
-        Py_FatalError("immortal object has less refcnt than expected _PyObject_IMMORTAL_REFCNT");
-    };
-    if (Py_REFCNT((PyObject *)&_Py_SINGLETON(strings).ascii[69]) < _PyObject_IMMORTAL_REFCNT) {
-        _PyObject_Dump((PyObject *)&_Py_SINGLETON(strings).ascii[69]);
-        Py_FatalError("immortal object has less refcnt than expected _PyObject_IMMORTAL_REFCNT");
-    };
-    if (Py_REFCNT((PyObject *)&_Py_SINGLETON(strings).ascii[70]) < _PyObject_IMMORTAL_REFCNT) {
-        _PyObject_Dump((PyObject *)&_Py_SINGLETON(strings).ascii[70]);
-        Py_FatalError("immortal object has less refcnt than expected _PyObject_IMMORTAL_REFCNT");
-    };
-    if (Py_REFCNT((PyObject *)&_Py_SINGLETON(strings).ascii[71]) < _PyObject_IMMORTAL_REFCNT) {
-        _PyObject_Dump((PyObject *)&_Py_SINGLETON(strings).ascii[71]);
-        Py_FatalError("immortal object has less refcnt than expected _PyObject_IMMORTAL_REFCNT");
-    };
-    if (Py_REFCNT((PyObject *)&_Py_SINGLETON(strings).ascii[72]) < _PyObject_IMMORTAL_REFCNT) {
-        _PyObject_Dump((PyObject *)&_Py_SINGLETON(strings).ascii[72]);
-        Py_FatalError("immortal object has less refcnt than expected _PyObject_IMMORTAL_REFCNT");
-    };
-    if (Py_REFCNT((PyObject *)&_Py_SINGLETON(strings).ascii[73]) < _PyObject_IMMORTAL_REFCNT) {
-        _PyObject_Dump((PyObject *)&_Py_SINGLETON(strings).ascii[73]);
-        Py_FatalError("immortal object has less refcnt than expected _PyObject_IMMORTAL_REFCNT");
-    };
-    if (Py_REFCNT((PyObject *)&_Py_SINGLETON(strings).ascii[74]) < _PyObject_IMMORTAL_REFCNT) {
-        _PyObject_Dump((PyObject *)&_Py_SINGLETON(strings).ascii[74]);
-        Py_FatalError("immortal object has less refcnt than expected _PyObject_IMMORTAL_REFCNT");
-    };
-    if (Py_REFCNT((PyObject *)&_Py_SINGLETON(strings).ascii[75]) < _PyObject_IMMORTAL_REFCNT) {
-        _PyObject_Dump((PyObject *)&_Py_SINGLETON(strings).ascii[75]);
-        Py_FatalError("immortal object has less refcnt than expected _PyObject_IMMORTAL_REFCNT");
-    };
-    if (Py_REFCNT((PyObject *)&_Py_SINGLETON(strings).ascii[76]) < _PyObject_IMMORTAL_REFCNT) {
-        _PyObject_Dump((PyObject *)&_Py_SINGLETON(strings).ascii[76]);
-        Py_FatalError("immortal object has less refcnt than expected _PyObject_IMMORTAL_REFCNT");
-    };
-    if (Py_REFCNT((PyObject *)&_Py_SINGLETON(strings).ascii[77]) < _PyObject_IMMORTAL_REFCNT) {
-        _PyObject_Dump((PyObject *)&_Py_SINGLETON(strings).ascii[77]);
-        Py_FatalError("immortal object has less refcnt than expected _PyObject_IMMORTAL_REFCNT");
-    };
-    if (Py_REFCNT((PyObject *)&_Py_SINGLETON(strings).ascii[78]) < _PyObject_IMMORTAL_REFCNT) {
-        _PyObject_Dump((PyObject *)&_Py_SINGLETON(strings).ascii[78]);
-        Py_FatalError("immortal object has less refcnt than expected _PyObject_IMMORTAL_REFCNT");
-    };
-    if (Py_REFCNT((PyObject *)&_Py_SINGLETON(strings).ascii[79]) < _PyObject_IMMORTAL_REFCNT) {
-        _PyObject_Dump((PyObject *)&_Py_SINGLETON(strings).ascii[79]);
-        Py_FatalError("immortal object has less refcnt than expected _PyObject_IMMORTAL_REFCNT");
-    };
-    if (Py_REFCNT((PyObject *)&_Py_SINGLETON(strings).ascii[80]) < _PyObject_IMMORTAL_REFCNT) {
-        _PyObject_Dump((PyObject *)&_Py_SINGLETON(strings).ascii[80]);
-        Py_FatalError("immortal object has less refcnt than expected _PyObject_IMMORTAL_REFCNT");
-    };
-    if (Py_REFCNT((PyObject *)&_Py_SINGLETON(strings).ascii[81]) < _PyObject_IMMORTAL_REFCNT) {
-        _PyObject_Dump((PyObject *)&_Py_SINGLETON(strings).ascii[81]);
-        Py_FatalError("immortal object has less refcnt than expected _PyObject_IMMORTAL_REFCNT");
-    };
-    if (Py_REFCNT((PyObject *)&_Py_SINGLETON(strings).ascii[82]) < _PyObject_IMMORTAL_REFCNT) {
-        _PyObject_Dump((PyObject *)&_Py_SINGLETON(strings).ascii[82]);
-        Py_FatalError("immortal object has less refcnt than expected _PyObject_IMMORTAL_REFCNT");
-    };
-    if (Py_REFCNT((PyObject *)&_Py_SINGLETON(strings).ascii[83]) < _PyObject_IMMORTAL_REFCNT) {
-        _PyObject_Dump((PyObject *)&_Py_SINGLETON(strings).ascii[83]);
-        Py_FatalError("immortal object has less refcnt than expected _PyObject_IMMORTAL_REFCNT");
-    };
-    if (Py_REFCNT((PyObject *)&_Py_SINGLETON(strings).ascii[84]) < _PyObject_IMMORTAL_REFCNT) {
-        _PyObject_Dump((PyObject *)&_Py_SINGLETON(strings).ascii[84]);
-        Py_FatalError("immortal object has less refcnt than expected _PyObject_IMMORTAL_REFCNT");
-    };
-    if (Py_REFCNT((PyObject *)&_Py_SINGLETON(strings).ascii[85]) < _PyObject_IMMORTAL_REFCNT) {
-        _PyObject_Dump((PyObject *)&_Py_SINGLETON(strings).ascii[85]);
-        Py_FatalError("immortal object has less refcnt than expected _PyObject_IMMORTAL_REFCNT");
-    };
-    if (Py_REFCNT((PyObject *)&_Py_SINGLETON(strings).ascii[86]) < _PyObject_IMMORTAL_REFCNT) {
-        _PyObject_Dump((PyObject *)&_Py_SINGLETON(strings).ascii[86]);
-        Py_FatalError("immortal object has less refcnt than expected _PyObject_IMMORTAL_REFCNT");
-    };
-    if (Py_REFCNT((PyObject *)&_Py_SINGLETON(strings).ascii[87]) < _PyObject_IMMORTAL_REFCNT) {
-        _PyObject_Dump((PyObject *)&_Py_SINGLETON(strings).ascii[87]);
-        Py_FatalError("immortal object has less refcnt than expected _PyObject_IMMORTAL_REFCNT");
-    };
-    if (Py_REFCNT((PyObject *)&_Py_SINGLETON(strings).ascii[88]) < _PyObject_IMMORTAL_REFCNT) {
-        _PyObject_Dump((PyObject *)&_Py_SINGLETON(strings).ascii[88]);
-        Py_FatalError("immortal object has less refcnt than expected _PyObject_IMMORTAL_REFCNT");
-    };
-    if (Py_REFCNT((PyObject *)&_Py_SINGLETON(strings).ascii[89]) < _PyObject_IMMORTAL_REFCNT) {
-        _PyObject_Dump((PyObject *)&_Py_SINGLETON(strings).ascii[89]);
-        Py_FatalError("immortal object has less refcnt than expected _PyObject_IMMORTAL_REFCNT");
-    };
-    if (Py_REFCNT((PyObject *)&_Py_SINGLETON(strings).ascii[90]) < _PyObject_IMMORTAL_REFCNT) {
-        _PyObject_Dump((PyObject *)&_Py_SINGLETON(strings).ascii[90]);
-        Py_FatalError("immortal object has less refcnt than expected _PyObject_IMMORTAL_REFCNT");
-    };
-    if (Py_REFCNT((PyObject *)&_Py_SINGLETON(strings).ascii[91]) < _PyObject_IMMORTAL_REFCNT) {
-        _PyObject_Dump((PyObject *)&_Py_SINGLETON(strings).ascii[91]);
-        Py_FatalError("immortal object has less refcnt than expected _PyObject_IMMORTAL_REFCNT");
-    };
-    if (Py_REFCNT((PyObject *)&_Py_SINGLETON(strings).ascii[92]) < _PyObject_IMMORTAL_REFCNT) {
-        _PyObject_Dump((PyObject *)&_Py_SINGLETON(strings).ascii[92]);
-        Py_FatalError("immortal object has less refcnt than expected _PyObject_IMMORTAL_REFCNT");
-    };
-    if (Py_REFCNT((PyObject *)&_Py_SINGLETON(strings).ascii[93]) < _PyObject_IMMORTAL_REFCNT) {
-        _PyObject_Dump((PyObject *)&_Py_SINGLETON(strings).ascii[93]);
-        Py_FatalError("immortal object has less refcnt than expected _PyObject_IMMORTAL_REFCNT");
-    };
-    if (Py_REFCNT((PyObject *)&_Py_SINGLETON(strings).ascii[94]) < _PyObject_IMMORTAL_REFCNT) {
-        _PyObject_Dump((PyObject *)&_Py_SINGLETON(strings).ascii[94]);
-        Py_FatalError("immortal object has less refcnt than expected _PyObject_IMMORTAL_REFCNT");
-    };
-    if (Py_REFCNT((PyObject *)&_Py_SINGLETON(strings).ascii[95]) < _PyObject_IMMORTAL_REFCNT) {
-        _PyObject_Dump((PyObject *)&_Py_SINGLETON(strings).ascii[95]);
-        Py_FatalError("immortal object has less refcnt than expected _PyObject_IMMORTAL_REFCNT");
-    };
-    if (Py_REFCNT((PyObject *)&_Py_SINGLETON(strings).ascii[96]) < _PyObject_IMMORTAL_REFCNT) {
-        _PyObject_Dump((PyObject *)&_Py_SINGLETON(strings).ascii[96]);
-        Py_FatalError("immortal object has less refcnt than expected _PyObject_IMMORTAL_REFCNT");
-    };
-    if (Py_REFCNT((PyObject *)&_Py_SINGLETON(strings).ascii[97]) < _PyObject_IMMORTAL_REFCNT) {
-        _PyObject_Dump((PyObject *)&_Py_SINGLETON(strings).ascii[97]);
-        Py_FatalError("immortal object has less refcnt than expected _PyObject_IMMORTAL_REFCNT");
-    };
-    if (Py_REFCNT((PyObject *)&_Py_SINGLETON(strings).ascii[98]) < _PyObject_IMMORTAL_REFCNT) {
-        _PyObject_Dump((PyObject *)&_Py_SINGLETON(strings).ascii[98]);
-        Py_FatalError("immortal object has less refcnt than expected _PyObject_IMMORTAL_REFCNT");
-    };
-    if (Py_REFCNT((PyObject *)&_Py_SINGLETON(strings).ascii[99]) < _PyObject_IMMORTAL_REFCNT) {
-        _PyObject_Dump((PyObject *)&_Py_SINGLETON(strings).ascii[99]);
-        Py_FatalError("immortal object has less refcnt than expected _PyObject_IMMORTAL_REFCNT");
-    };
-    if (Py_REFCNT((PyObject *)&_Py_SINGLETON(strings).ascii[100]) < _PyObject_IMMORTAL_REFCNT) {
-        _PyObject_Dump((PyObject *)&_Py_SINGLETON(strings).ascii[100]);
-        Py_FatalError("immortal object has less refcnt than expected _PyObject_IMMORTAL_REFCNT");
-    };
-    if (Py_REFCNT((PyObject *)&_Py_SINGLETON(strings).ascii[101]) < _PyObject_IMMORTAL_REFCNT) {
-        _PyObject_Dump((PyObject *)&_Py_SINGLETON(strings).ascii[101]);
-        Py_FatalError("immortal object has less refcnt than expected _PyObject_IMMORTAL_REFCNT");
-    };
-    if (Py_REFCNT((PyObject *)&_Py_SINGLETON(strings).ascii[102]) < _PyObject_IMMORTAL_REFCNT) {
-        _PyObject_Dump((PyObject *)&_Py_SINGLETON(strings).ascii[102]);
-        Py_FatalError("immortal object has less refcnt than expected _PyObject_IMMORTAL_REFCNT");
-    };
-    if (Py_REFCNT((PyObject *)&_Py_SINGLETON(strings).ascii[103]) < _PyObject_IMMORTAL_REFCNT) {
-        _PyObject_Dump((PyObject *)&_Py_SINGLETON(strings).ascii[103]);
-        Py_FatalError("immortal object has less refcnt than expected _PyObject_IMMORTAL_REFCNT");
-    };
-    if (Py_REFCNT((PyObject *)&_Py_SINGLETON(strings).ascii[104]) < _PyObject_IMMORTAL_REFCNT) {
-        _PyObject_Dump((PyObject *)&_Py_SINGLETON(strings).ascii[104]);
-        Py_FatalError("immortal object has less refcnt than expected _PyObject_IMMORTAL_REFCNT");
-    };
-    if (Py_REFCNT((PyObject *)&_Py_SINGLETON(strings).ascii[105]) < _PyObject_IMMORTAL_REFCNT) {
-        _PyObject_Dump((PyObject *)&_Py_SINGLETON(strings).ascii[105]);
-        Py_FatalError("immortal object has less refcnt than expected _PyObject_IMMORTAL_REFCNT");
-    };
-    if (Py_REFCNT((PyObject *)&_Py_SINGLETON(strings).ascii[106]) < _PyObject_IMMORTAL_REFCNT) {
-        _PyObject_Dump((PyObject *)&_Py_SINGLETON(strings).ascii[106]);
-        Py_FatalError("immortal object has less refcnt than expected _PyObject_IMMORTAL_REFCNT");
-    };
-    if (Py_REFCNT((PyObject *)&_Py_SINGLETON(strings).ascii[107]) < _PyObject_IMMORTAL_REFCNT) {
-        _PyObject_Dump((PyObject *)&_Py_SINGLETON(strings).ascii[107]);
-        Py_FatalError("immortal object has less refcnt than expected _PyObject_IMMORTAL_REFCNT");
-    };
-    if (Py_REFCNT((PyObject *)&_Py_SINGLETON(strings).ascii[108]) < _PyObject_IMMORTAL_REFCNT) {
-        _PyObject_Dump((PyObject *)&_Py_SINGLETON(strings).ascii[108]);
-        Py_FatalError("immortal object has less refcnt than expected _PyObject_IMMORTAL_REFCNT");
-    };
-    if (Py_REFCNT((PyObject *)&_Py_SINGLETON(strings).ascii[109]) < _PyObject_IMMORTAL_REFCNT) {
-        _PyObject_Dump((PyObject *)&_Py_SINGLETON(strings).ascii[109]);
-        Py_FatalError("immortal object has less refcnt than expected _PyObject_IMMORTAL_REFCNT");
-    };
-    if (Py_REFCNT((PyObject *)&_Py_SINGLETON(strings).ascii[110]) < _PyObject_IMMORTAL_REFCNT) {
-        _PyObject_Dump((PyObject *)&_Py_SINGLETON(strings).ascii[110]);
-        Py_FatalError("immortal object has less refcnt than expected _PyObject_IMMORTAL_REFCNT");
-    };
-    if (Py_REFCNT((PyObject *)&_Py_SINGLETON(strings).ascii[111]) < _PyObject_IMMORTAL_REFCNT) {
-        _PyObject_Dump((PyObject *)&_Py_SINGLETON(strings).ascii[111]);
-        Py_FatalError("immortal object has less refcnt than expected _PyObject_IMMORTAL_REFCNT");
-    };
-    if (Py_REFCNT((PyObject *)&_Py_SINGLETON(strings).ascii[112]) < _PyObject_IMMORTAL_REFCNT) {
-        _PyObject_Dump((PyObject *)&_Py_SINGLETON(strings).ascii[112]);
-        Py_FatalError("immortal object has less refcnt than expected _PyObject_IMMORTAL_REFCNT");
-    };
-    if (Py_REFCNT((PyObject *)&_Py_SINGLETON(strings).ascii[113]) < _PyObject_IMMORTAL_REFCNT) {
-        _PyObject_Dump((PyObject *)&_Py_SINGLETON(strings).ascii[113]);
-        Py_FatalError("immortal object has less refcnt than expected _PyObject_IMMORTAL_REFCNT");
-    };
-    if (Py_REFCNT((PyObject *)&_Py_SINGLETON(strings).ascii[114]) < _PyObject_IMMORTAL_REFCNT) {
-        _PyObject_Dump((PyObject *)&_Py_SINGLETON(strings).ascii[114]);
-        Py_FatalError("immortal object has less refcnt than expected _PyObject_IMMORTAL_REFCNT");
-    };
-    if (Py_REFCNT((PyObject *)&_Py_SINGLETON(strings).ascii[115]) < _PyObject_IMMORTAL_REFCNT) {
-        _PyObject_Dump((PyObject *)&_Py_SINGLETON(strings).ascii[115]);
-        Py_FatalError("immortal object has less refcnt than expected _PyObject_IMMORTAL_REFCNT");
-    };
-    if (Py_REFCNT((PyObject *)&_Py_SINGLETON(strings).ascii[116]) < _PyObject_IMMORTAL_REFCNT) {
-        _PyObject_Dump((PyObject *)&_Py_SINGLETON(strings).ascii[116]);
-        Py_FatalError("immortal object has less refcnt than expected _PyObject_IMMORTAL_REFCNT");
-    };
-    if (Py_REFCNT((PyObject *)&_Py_SINGLETON(strings).ascii[117]) < _PyObject_IMMORTAL_REFCNT) {
-        _PyObject_Dump((PyObject *)&_Py_SINGLETON(strings).ascii[117]);
-        Py_FatalError("immortal object has less refcnt than expected _PyObject_IMMORTAL_REFCNT");
-    };
-    if (Py_REFCNT((PyObject *)&_Py_SINGLETON(strings).ascii[118]) < _PyObject_IMMORTAL_REFCNT) {
-        _PyObject_Dump((PyObject *)&_Py_SINGLETON(strings).ascii[118]);
-        Py_FatalError("immortal object has less refcnt than expected _PyObject_IMMORTAL_REFCNT");
-    };
-    if (Py_REFCNT((PyObject *)&_Py_SINGLETON(strings).ascii[119]) < _PyObject_IMMORTAL_REFCNT) {
-        _PyObject_Dump((PyObject *)&_Py_SINGLETON(strings).ascii[119]);
-        Py_FatalError("immortal object has less refcnt than expected _PyObject_IMMORTAL_REFCNT");
-    };
-    if (Py_REFCNT((PyObject *)&_Py_SINGLETON(strings).ascii[120]) < _PyObject_IMMORTAL_REFCNT) {
-        _PyObject_Dump((PyObject *)&_Py_SINGLETON(strings).ascii[120]);
-        Py_FatalError("immortal object has less refcnt than expected _PyObject_IMMORTAL_REFCNT");
-    };
-    if (Py_REFCNT((PyObject *)&_Py_SINGLETON(strings).ascii[121]) < _PyObject_IMMORTAL_REFCNT) {
-        _PyObject_Dump((PyObject *)&_Py_SINGLETON(strings).ascii[121]);
-        Py_FatalError("immortal object has less refcnt than expected _PyObject_IMMORTAL_REFCNT");
-    };
-    if (Py_REFCNT((PyObject *)&_Py_SINGLETON(strings).ascii[122]) < _PyObject_IMMORTAL_REFCNT) {
-        _PyObject_Dump((PyObject *)&_Py_SINGLETON(strings).ascii[122]);
-        Py_FatalError("immortal object has less refcnt than expected _PyObject_IMMORTAL_REFCNT");
-    };
-    if (Py_REFCNT((PyObject *)&_Py_SINGLETON(strings).ascii[123]) < _PyObject_IMMORTAL_REFCNT) {
-        _PyObject_Dump((PyObject *)&_Py_SINGLETON(strings).ascii[123]);
-        Py_FatalError("immortal object has less refcnt than expected _PyObject_IMMORTAL_REFCNT");
-    };
-    if (Py_REFCNT((PyObject *)&_Py_SINGLETON(strings).ascii[124]) < _PyObject_IMMORTAL_REFCNT) {
-        _PyObject_Dump((PyObject *)&_Py_SINGLETON(strings).ascii[124]);
-        Py_FatalError("immortal object has less refcnt than expected _PyObject_IMMORTAL_REFCNT");
-    };
-    if (Py_REFCNT((PyObject *)&_Py_SINGLETON(strings).ascii[125]) < _PyObject_IMMORTAL_REFCNT) {
-        _PyObject_Dump((PyObject *)&_Py_SINGLETON(strings).ascii[125]);
-        Py_FatalError("immortal object has less refcnt than expected _PyObject_IMMORTAL_REFCNT");
-    };
-    if (Py_REFCNT((PyObject *)&_Py_SINGLETON(strings).ascii[126]) < _PyObject_IMMORTAL_REFCNT) {
-        _PyObject_Dump((PyObject *)&_Py_SINGLETON(strings).ascii[126]);
-        Py_FatalError("immortal object has less refcnt than expected _PyObject_IMMORTAL_REFCNT");
-    };
-    if (Py_REFCNT((PyObject *)&_Py_SINGLETON(strings).ascii[127]) < _PyObject_IMMORTAL_REFCNT) {
-        _PyObject_Dump((PyObject *)&_Py_SINGLETON(strings).ascii[127]);
-        Py_FatalError("immortal object has less refcnt than expected _PyObject_IMMORTAL_REFCNT");
-    };
-    if (Py_REFCNT((PyObject *)&_Py_SINGLETON(strings).latin1[128 - 128]) < _PyObject_IMMORTAL_REFCNT) {
-        _PyObject_Dump((PyObject *)&_Py_SINGLETON(strings).latin1[128 - 128]);
-        Py_FatalError("immortal object has less refcnt than expected _PyObject_IMMORTAL_REFCNT");
-    };
-    if (Py_REFCNT((PyObject *)&_Py_SINGLETON(strings).latin1[129 - 128]) < _PyObject_IMMORTAL_REFCNT) {
-        _PyObject_Dump((PyObject *)&_Py_SINGLETON(strings).latin1[129 - 128]);
-        Py_FatalError("immortal object has less refcnt than expected _PyObject_IMMORTAL_REFCNT");
-    };
-    if (Py_REFCNT((PyObject *)&_Py_SINGLETON(strings).latin1[130 - 128]) < _PyObject_IMMORTAL_REFCNT) {
-        _PyObject_Dump((PyObject *)&_Py_SINGLETON(strings).latin1[130 - 128]);
-        Py_FatalError("immortal object has less refcnt than expected _PyObject_IMMORTAL_REFCNT");
-    };
-    if (Py_REFCNT((PyObject *)&_Py_SINGLETON(strings).latin1[131 - 128]) < _PyObject_IMMORTAL_REFCNT) {
-        _PyObject_Dump((PyObject *)&_Py_SINGLETON(strings).latin1[131 - 128]);
-        Py_FatalError("immortal object has less refcnt than expected _PyObject_IMMORTAL_REFCNT");
-    };
-    if (Py_REFCNT((PyObject *)&_Py_SINGLETON(strings).latin1[132 - 128]) < _PyObject_IMMORTAL_REFCNT) {
-        _PyObject_Dump((PyObject *)&_Py_SINGLETON(strings).latin1[132 - 128]);
-        Py_FatalError("immortal object has less refcnt than expected _PyObject_IMMORTAL_REFCNT");
-    };
-    if (Py_REFCNT((PyObject *)&_Py_SINGLETON(strings).latin1[133 - 128]) < _PyObject_IMMORTAL_REFCNT) {
-        _PyObject_Dump((PyObject *)&_Py_SINGLETON(strings).latin1[133 - 128]);
-        Py_FatalError("immortal object has less refcnt than expected _PyObject_IMMORTAL_REFCNT");
-    };
-    if (Py_REFCNT((PyObject *)&_Py_SINGLETON(strings).latin1[134 - 128]) < _PyObject_IMMORTAL_REFCNT) {
-        _PyObject_Dump((PyObject *)&_Py_SINGLETON(strings).latin1[134 - 128]);
-        Py_FatalError("immortal object has less refcnt than expected _PyObject_IMMORTAL_REFCNT");
-    };
-    if (Py_REFCNT((PyObject *)&_Py_SINGLETON(strings).latin1[135 - 128]) < _PyObject_IMMORTAL_REFCNT) {
-        _PyObject_Dump((PyObject *)&_Py_SINGLETON(strings).latin1[135 - 128]);
-        Py_FatalError("immortal object has less refcnt than expected _PyObject_IMMORTAL_REFCNT");
-    };
-    if (Py_REFCNT((PyObject *)&_Py_SINGLETON(strings).latin1[136 - 128]) < _PyObject_IMMORTAL_REFCNT) {
-        _PyObject_Dump((PyObject *)&_Py_SINGLETON(strings).latin1[136 - 128]);
-        Py_FatalError("immortal object has less refcnt than expected _PyObject_IMMORTAL_REFCNT");
-    };
-    if (Py_REFCNT((PyObject *)&_Py_SINGLETON(strings).latin1[137 - 128]) < _PyObject_IMMORTAL_REFCNT) {
-        _PyObject_Dump((PyObject *)&_Py_SINGLETON(strings).latin1[137 - 128]);
-        Py_FatalError("immortal object has less refcnt than expected _PyObject_IMMORTAL_REFCNT");
-    };
-    if (Py_REFCNT((PyObject *)&_Py_SINGLETON(strings).latin1[138 - 128]) < _PyObject_IMMORTAL_REFCNT) {
-        _PyObject_Dump((PyObject *)&_Py_SINGLETON(strings).latin1[138 - 128]);
-        Py_FatalError("immortal object has less refcnt than expected _PyObject_IMMORTAL_REFCNT");
-    };
-    if (Py_REFCNT((PyObject *)&_Py_SINGLETON(strings).latin1[139 - 128]) < _PyObject_IMMORTAL_REFCNT) {
-        _PyObject_Dump((PyObject *)&_Py_SINGLETON(strings).latin1[139 - 128]);
-        Py_FatalError("immortal object has less refcnt than expected _PyObject_IMMORTAL_REFCNT");
-    };
-    if (Py_REFCNT((PyObject *)&_Py_SINGLETON(strings).latin1[140 - 128]) < _PyObject_IMMORTAL_REFCNT) {
-        _PyObject_Dump((PyObject *)&_Py_SINGLETON(strings).latin1[140 - 128]);
-        Py_FatalError("immortal object has less refcnt than expected _PyObject_IMMORTAL_REFCNT");
-    };
-    if (Py_REFCNT((PyObject *)&_Py_SINGLETON(strings).latin1[141 - 128]) < _PyObject_IMMORTAL_REFCNT) {
-        _PyObject_Dump((PyObject *)&_Py_SINGLETON(strings).latin1[141 - 128]);
-        Py_FatalError("immortal object has less refcnt than expected _PyObject_IMMORTAL_REFCNT");
-    };
-    if (Py_REFCNT((PyObject *)&_Py_SINGLETON(strings).latin1[142 - 128]) < _PyObject_IMMORTAL_REFCNT) {
-        _PyObject_Dump((PyObject *)&_Py_SINGLETON(strings).latin1[142 - 128]);
-        Py_FatalError("immortal object has less refcnt than expected _PyObject_IMMORTAL_REFCNT");
-    };
-    if (Py_REFCNT((PyObject *)&_Py_SINGLETON(strings).latin1[143 - 128]) < _PyObject_IMMORTAL_REFCNT) {
-        _PyObject_Dump((PyObject *)&_Py_SINGLETON(strings).latin1[143 - 128]);
-        Py_FatalError("immortal object has less refcnt than expected _PyObject_IMMORTAL_REFCNT");
-    };
-    if (Py_REFCNT((PyObject *)&_Py_SINGLETON(strings).latin1[144 - 128]) < _PyObject_IMMORTAL_REFCNT) {
-        _PyObject_Dump((PyObject *)&_Py_SINGLETON(strings).latin1[144 - 128]);
-        Py_FatalError("immortal object has less refcnt than expected _PyObject_IMMORTAL_REFCNT");
-    };
-    if (Py_REFCNT((PyObject *)&_Py_SINGLETON(strings).latin1[145 - 128]) < _PyObject_IMMORTAL_REFCNT) {
-        _PyObject_Dump((PyObject *)&_Py_SINGLETON(strings).latin1[145 - 128]);
-        Py_FatalError("immortal object has less refcnt than expected _PyObject_IMMORTAL_REFCNT");
-    };
-    if (Py_REFCNT((PyObject *)&_Py_SINGLETON(strings).latin1[146 - 128]) < _PyObject_IMMORTAL_REFCNT) {
-        _PyObject_Dump((PyObject *)&_Py_SINGLETON(strings).latin1[146 - 128]);
-        Py_FatalError("immortal object has less refcnt than expected _PyObject_IMMORTAL_REFCNT");
-    };
-    if (Py_REFCNT((PyObject *)&_Py_SINGLETON(strings).latin1[147 - 128]) < _PyObject_IMMORTAL_REFCNT) {
-        _PyObject_Dump((PyObject *)&_Py_SINGLETON(strings).latin1[147 - 128]);
-        Py_FatalError("immortal object has less refcnt than expected _PyObject_IMMORTAL_REFCNT");
-    };
-    if (Py_REFCNT((PyObject *)&_Py_SINGLETON(strings).latin1[148 - 128]) < _PyObject_IMMORTAL_REFCNT) {
-        _PyObject_Dump((PyObject *)&_Py_SINGLETON(strings).latin1[148 - 128]);
-        Py_FatalError("immortal object has less refcnt than expected _PyObject_IMMORTAL_REFCNT");
-    };
-    if (Py_REFCNT((PyObject *)&_Py_SINGLETON(strings).latin1[149 - 128]) < _PyObject_IMMORTAL_REFCNT) {
-        _PyObject_Dump((PyObject *)&_Py_SINGLETON(strings).latin1[149 - 128]);
-        Py_FatalError("immortal object has less refcnt than expected _PyObject_IMMORTAL_REFCNT");
-    };
-    if (Py_REFCNT((PyObject *)&_Py_SINGLETON(strings).latin1[150 - 128]) < _PyObject_IMMORTAL_REFCNT) {
-        _PyObject_Dump((PyObject *)&_Py_SINGLETON(strings).latin1[150 - 128]);
-        Py_FatalError("immortal object has less refcnt than expected _PyObject_IMMORTAL_REFCNT");
-    };
-    if (Py_REFCNT((PyObject *)&_Py_SINGLETON(strings).latin1[151 - 128]) < _PyObject_IMMORTAL_REFCNT) {
-        _PyObject_Dump((PyObject *)&_Py_SINGLETON(strings).latin1[151 - 128]);
-        Py_FatalError("immortal object has less refcnt than expected _PyObject_IMMORTAL_REFCNT");
-    };
-    if (Py_REFCNT((PyObject *)&_Py_SINGLETON(strings).latin1[152 - 128]) < _PyObject_IMMORTAL_REFCNT) {
-        _PyObject_Dump((PyObject *)&_Py_SINGLETON(strings).latin1[152 - 128]);
-        Py_FatalError("immortal object has less refcnt than expected _PyObject_IMMORTAL_REFCNT");
-    };
-    if (Py_REFCNT((PyObject *)&_Py_SINGLETON(strings).latin1[153 - 128]) < _PyObject_IMMORTAL_REFCNT) {
-        _PyObject_Dump((PyObject *)&_Py_SINGLETON(strings).latin1[153 - 128]);
-        Py_FatalError("immortal object has less refcnt than expected _PyObject_IMMORTAL_REFCNT");
-    };
-    if (Py_REFCNT((PyObject *)&_Py_SINGLETON(strings).latin1[154 - 128]) < _PyObject_IMMORTAL_REFCNT) {
-        _PyObject_Dump((PyObject *)&_Py_SINGLETON(strings).latin1[154 - 128]);
-        Py_FatalError("immortal object has less refcnt than expected _PyObject_IMMORTAL_REFCNT");
-    };
-    if (Py_REFCNT((PyObject *)&_Py_SINGLETON(strings).latin1[155 - 128]) < _PyObject_IMMORTAL_REFCNT) {
-        _PyObject_Dump((PyObject *)&_Py_SINGLETON(strings).latin1[155 - 128]);
-        Py_FatalError("immortal object has less refcnt than expected _PyObject_IMMORTAL_REFCNT");
-    };
-    if (Py_REFCNT((PyObject *)&_Py_SINGLETON(strings).latin1[156 - 128]) < _PyObject_IMMORTAL_REFCNT) {
-        _PyObject_Dump((PyObject *)&_Py_SINGLETON(strings).latin1[156 - 128]);
-        Py_FatalError("immortal object has less refcnt than expected _PyObject_IMMORTAL_REFCNT");
-    };
-    if (Py_REFCNT((PyObject *)&_Py_SINGLETON(strings).latin1[157 - 128]) < _PyObject_IMMORTAL_REFCNT) {
-        _PyObject_Dump((PyObject *)&_Py_SINGLETON(strings).latin1[157 - 128]);
-        Py_FatalError("immortal object has less refcnt than expected _PyObject_IMMORTAL_REFCNT");
-    };
-    if (Py_REFCNT((PyObject *)&_Py_SINGLETON(strings).latin1[158 - 128]) < _PyObject_IMMORTAL_REFCNT) {
-        _PyObject_Dump((PyObject *)&_Py_SINGLETON(strings).latin1[158 - 128]);
-        Py_FatalError("immortal object has less refcnt than expected _PyObject_IMMORTAL_REFCNT");
-    };
-    if (Py_REFCNT((PyObject *)&_Py_SINGLETON(strings).latin1[159 - 128]) < _PyObject_IMMORTAL_REFCNT) {
-        _PyObject_Dump((PyObject *)&_Py_SINGLETON(strings).latin1[159 - 128]);
-        Py_FatalError("immortal object has less refcnt than expected _PyObject_IMMORTAL_REFCNT");
-    };
-    if (Py_REFCNT((PyObject *)&_Py_SINGLETON(strings).latin1[160 - 128]) < _PyObject_IMMORTAL_REFCNT) {
-        _PyObject_Dump((PyObject *)&_Py_SINGLETON(strings).latin1[160 - 128]);
-        Py_FatalError("immortal object has less refcnt than expected _PyObject_IMMORTAL_REFCNT");
-    };
-    if (Py_REFCNT((PyObject *)&_Py_SINGLETON(strings).latin1[161 - 128]) < _PyObject_IMMORTAL_REFCNT) {
-        _PyObject_Dump((PyObject *)&_Py_SINGLETON(strings).latin1[161 - 128]);
-        Py_FatalError("immortal object has less refcnt than expected _PyObject_IMMORTAL_REFCNT");
-    };
-    if (Py_REFCNT((PyObject *)&_Py_SINGLETON(strings).latin1[162 - 128]) < _PyObject_IMMORTAL_REFCNT) {
-        _PyObject_Dump((PyObject *)&_Py_SINGLETON(strings).latin1[162 - 128]);
-        Py_FatalError("immortal object has less refcnt than expected _PyObject_IMMORTAL_REFCNT");
-    };
-    if (Py_REFCNT((PyObject *)&_Py_SINGLETON(strings).latin1[163 - 128]) < _PyObject_IMMORTAL_REFCNT) {
-        _PyObject_Dump((PyObject *)&_Py_SINGLETON(strings).latin1[163 - 128]);
-        Py_FatalError("immortal object has less refcnt than expected _PyObject_IMMORTAL_REFCNT");
-    };
-    if (Py_REFCNT((PyObject *)&_Py_SINGLETON(strings).latin1[164 - 128]) < _PyObject_IMMORTAL_REFCNT) {
-        _PyObject_Dump((PyObject *)&_Py_SINGLETON(strings).latin1[164 - 128]);
-        Py_FatalError("immortal object has less refcnt than expected _PyObject_IMMORTAL_REFCNT");
-    };
-    if (Py_REFCNT((PyObject *)&_Py_SINGLETON(strings).latin1[165 - 128]) < _PyObject_IMMORTAL_REFCNT) {
-        _PyObject_Dump((PyObject *)&_Py_SINGLETON(strings).latin1[165 - 128]);
-        Py_FatalError("immortal object has less refcnt than expected _PyObject_IMMORTAL_REFCNT");
-    };
-    if (Py_REFCNT((PyObject *)&_Py_SINGLETON(strings).latin1[166 - 128]) < _PyObject_IMMORTAL_REFCNT) {
-        _PyObject_Dump((PyObject *)&_Py_SINGLETON(strings).latin1[166 - 128]);
-        Py_FatalError("immortal object has less refcnt than expected _PyObject_IMMORTAL_REFCNT");
-    };
-    if (Py_REFCNT((PyObject *)&_Py_SINGLETON(strings).latin1[167 - 128]) < _PyObject_IMMORTAL_REFCNT) {
-        _PyObject_Dump((PyObject *)&_Py_SINGLETON(strings).latin1[167 - 128]);
-        Py_FatalError("immortal object has less refcnt than expected _PyObject_IMMORTAL_REFCNT");
-    };
-    if (Py_REFCNT((PyObject *)&_Py_SINGLETON(strings).latin1[168 - 128]) < _PyObject_IMMORTAL_REFCNT) {
-        _PyObject_Dump((PyObject *)&_Py_SINGLETON(strings).latin1[168 - 128]);
-        Py_FatalError("immortal object has less refcnt than expected _PyObject_IMMORTAL_REFCNT");
-    };
-    if (Py_REFCNT((PyObject *)&_Py_SINGLETON(strings).latin1[169 - 128]) < _PyObject_IMMORTAL_REFCNT) {
-        _PyObject_Dump((PyObject *)&_Py_SINGLETON(strings).latin1[169 - 128]);
-        Py_FatalError("immortal object has less refcnt than expected _PyObject_IMMORTAL_REFCNT");
-    };
-    if (Py_REFCNT((PyObject *)&_Py_SINGLETON(strings).latin1[170 - 128]) < _PyObject_IMMORTAL_REFCNT) {
-        _PyObject_Dump((PyObject *)&_Py_SINGLETON(strings).latin1[170 - 128]);
-        Py_FatalError("immortal object has less refcnt than expected _PyObject_IMMORTAL_REFCNT");
-    };
-    if (Py_REFCNT((PyObject *)&_Py_SINGLETON(strings).latin1[171 - 128]) < _PyObject_IMMORTAL_REFCNT) {
-        _PyObject_Dump((PyObject *)&_Py_SINGLETON(strings).latin1[171 - 128]);
-        Py_FatalError("immortal object has less refcnt than expected _PyObject_IMMORTAL_REFCNT");
-    };
-    if (Py_REFCNT((PyObject *)&_Py_SINGLETON(strings).latin1[172 - 128]) < _PyObject_IMMORTAL_REFCNT) {
-        _PyObject_Dump((PyObject *)&_Py_SINGLETON(strings).latin1[172 - 128]);
-        Py_FatalError("immortal object has less refcnt than expected _PyObject_IMMORTAL_REFCNT");
-    };
-    if (Py_REFCNT((PyObject *)&_Py_SINGLETON(strings).latin1[173 - 128]) < _PyObject_IMMORTAL_REFCNT) {
-        _PyObject_Dump((PyObject *)&_Py_SINGLETON(strings).latin1[173 - 128]);
-        Py_FatalError("immortal object has less refcnt than expected _PyObject_IMMORTAL_REFCNT");
-    };
-    if (Py_REFCNT((PyObject *)&_Py_SINGLETON(strings).latin1[174 - 128]) < _PyObject_IMMORTAL_REFCNT) {
-        _PyObject_Dump((PyObject *)&_Py_SINGLETON(strings).latin1[174 - 128]);
-        Py_FatalError("immortal object has less refcnt than expected _PyObject_IMMORTAL_REFCNT");
-    };
-    if (Py_REFCNT((PyObject *)&_Py_SINGLETON(strings).latin1[175 - 128]) < _PyObject_IMMORTAL_REFCNT) {
-        _PyObject_Dump((PyObject *)&_Py_SINGLETON(strings).latin1[175 - 128]);
-        Py_FatalError("immortal object has less refcnt than expected _PyObject_IMMORTAL_REFCNT");
-    };
-    if (Py_REFCNT((PyObject *)&_Py_SINGLETON(strings).latin1[176 - 128]) < _PyObject_IMMORTAL_REFCNT) {
-        _PyObject_Dump((PyObject *)&_Py_SINGLETON(strings).latin1[176 - 128]);
-        Py_FatalError("immortal object has less refcnt than expected _PyObject_IMMORTAL_REFCNT");
-    };
-    if (Py_REFCNT((PyObject *)&_Py_SINGLETON(strings).latin1[177 - 128]) < _PyObject_IMMORTAL_REFCNT) {
-        _PyObject_Dump((PyObject *)&_Py_SINGLETON(strings).latin1[177 - 128]);
-        Py_FatalError("immortal object has less refcnt than expected _PyObject_IMMORTAL_REFCNT");
-    };
-    if (Py_REFCNT((PyObject *)&_Py_SINGLETON(strings).latin1[178 - 128]) < _PyObject_IMMORTAL_REFCNT) {
-        _PyObject_Dump((PyObject *)&_Py_SINGLETON(strings).latin1[178 - 128]);
-        Py_FatalError("immortal object has less refcnt than expected _PyObject_IMMORTAL_REFCNT");
-    };
-    if (Py_REFCNT((PyObject *)&_Py_SINGLETON(strings).latin1[179 - 128]) < _PyObject_IMMORTAL_REFCNT) {
-        _PyObject_Dump((PyObject *)&_Py_SINGLETON(strings).latin1[179 - 128]);
-        Py_FatalError("immortal object has less refcnt than expected _PyObject_IMMORTAL_REFCNT");
-    };
-    if (Py_REFCNT((PyObject *)&_Py_SINGLETON(strings).latin1[180 - 128]) < _PyObject_IMMORTAL_REFCNT) {
-        _PyObject_Dump((PyObject *)&_Py_SINGLETON(strings).latin1[180 - 128]);
-        Py_FatalError("immortal object has less refcnt than expected _PyObject_IMMORTAL_REFCNT");
-    };
-    if (Py_REFCNT((PyObject *)&_Py_SINGLETON(strings).latin1[181 - 128]) < _PyObject_IMMORTAL_REFCNT) {
-        _PyObject_Dump((PyObject *)&_Py_SINGLETON(strings).latin1[181 - 128]);
-        Py_FatalError("immortal object has less refcnt than expected _PyObject_IMMORTAL_REFCNT");
-    };
-    if (Py_REFCNT((PyObject *)&_Py_SINGLETON(strings).latin1[182 - 128]) < _PyObject_IMMORTAL_REFCNT) {
-        _PyObject_Dump((PyObject *)&_Py_SINGLETON(strings).latin1[182 - 128]);
-        Py_FatalError("immortal object has less refcnt than expected _PyObject_IMMORTAL_REFCNT");
-    };
-    if (Py_REFCNT((PyObject *)&_Py_SINGLETON(strings).latin1[183 - 128]) < _PyObject_IMMORTAL_REFCNT) {
-        _PyObject_Dump((PyObject *)&_Py_SINGLETON(strings).latin1[183 - 128]);
-        Py_FatalError("immortal object has less refcnt than expected _PyObject_IMMORTAL_REFCNT");
-    };
-    if (Py_REFCNT((PyObject *)&_Py_SINGLETON(strings).latin1[184 - 128]) < _PyObject_IMMORTAL_REFCNT) {
-        _PyObject_Dump((PyObject *)&_Py_SINGLETON(strings).latin1[184 - 128]);
-        Py_FatalError("immortal object has less refcnt than expected _PyObject_IMMORTAL_REFCNT");
-    };
-    if (Py_REFCNT((PyObject *)&_Py_SINGLETON(strings).latin1[185 - 128]) < _PyObject_IMMORTAL_REFCNT) {
-        _PyObject_Dump((PyObject *)&_Py_SINGLETON(strings).latin1[185 - 128]);
-        Py_FatalError("immortal object has less refcnt than expected _PyObject_IMMORTAL_REFCNT");
-    };
-    if (Py_REFCNT((PyObject *)&_Py_SINGLETON(strings).latin1[186 - 128]) < _PyObject_IMMORTAL_REFCNT) {
-        _PyObject_Dump((PyObject *)&_Py_SINGLETON(strings).latin1[186 - 128]);
-        Py_FatalError("immortal object has less refcnt than expected _PyObject_IMMORTAL_REFCNT");
-    };
-    if (Py_REFCNT((PyObject *)&_Py_SINGLETON(strings).latin1[187 - 128]) < _PyObject_IMMORTAL_REFCNT) {
-        _PyObject_Dump((PyObject *)&_Py_SINGLETON(strings).latin1[187 - 128]);
-        Py_FatalError("immortal object has less refcnt than expected _PyObject_IMMORTAL_REFCNT");
-    };
-    if (Py_REFCNT((PyObject *)&_Py_SINGLETON(strings).latin1[188 - 128]) < _PyObject_IMMORTAL_REFCNT) {
-        _PyObject_Dump((PyObject *)&_Py_SINGLETON(strings).latin1[188 - 128]);
-        Py_FatalError("immortal object has less refcnt than expected _PyObject_IMMORTAL_REFCNT");
-    };
-    if (Py_REFCNT((PyObject *)&_Py_SINGLETON(strings).latin1[189 - 128]) < _PyObject_IMMORTAL_REFCNT) {
-        _PyObject_Dump((PyObject *)&_Py_SINGLETON(strings).latin1[189 - 128]);
-        Py_FatalError("immortal object has less refcnt than expected _PyObject_IMMORTAL_REFCNT");
-    };
-    if (Py_REFCNT((PyObject *)&_Py_SINGLETON(strings).latin1[190 - 128]) < _PyObject_IMMORTAL_REFCNT) {
-        _PyObject_Dump((PyObject *)&_Py_SINGLETON(strings).latin1[190 - 128]);
-        Py_FatalError("immortal object has less refcnt than expected _PyObject_IMMORTAL_REFCNT");
-    };
-    if (Py_REFCNT((PyObject *)&_Py_SINGLETON(strings).latin1[191 - 128]) < _PyObject_IMMORTAL_REFCNT) {
-        _PyObject_Dump((PyObject *)&_Py_SINGLETON(strings).latin1[191 - 128]);
-        Py_FatalError("immortal object has less refcnt than expected _PyObject_IMMORTAL_REFCNT");
-    };
-    if (Py_REFCNT((PyObject *)&_Py_SINGLETON(strings).latin1[192 - 128]) < _PyObject_IMMORTAL_REFCNT) {
-        _PyObject_Dump((PyObject *)&_Py_SINGLETON(strings).latin1[192 - 128]);
-        Py_FatalError("immortal object has less refcnt than expected _PyObject_IMMORTAL_REFCNT");
-    };
-    if (Py_REFCNT((PyObject *)&_Py_SINGLETON(strings).latin1[193 - 128]) < _PyObject_IMMORTAL_REFCNT) {
-        _PyObject_Dump((PyObject *)&_Py_SINGLETON(strings).latin1[193 - 128]);
-        Py_FatalError("immortal object has less refcnt than expected _PyObject_IMMORTAL_REFCNT");
-    };
-    if (Py_REFCNT((PyObject *)&_Py_SINGLETON(strings).latin1[194 - 128]) < _PyObject_IMMORTAL_REFCNT) {
-        _PyObject_Dump((PyObject *)&_Py_SINGLETON(strings).latin1[194 - 128]);
-        Py_FatalError("immortal object has less refcnt than expected _PyObject_IMMORTAL_REFCNT");
-    };
-    if (Py_REFCNT((PyObject *)&_Py_SINGLETON(strings).latin1[195 - 128]) < _PyObject_IMMORTAL_REFCNT) {
-        _PyObject_Dump((PyObject *)&_Py_SINGLETON(strings).latin1[195 - 128]);
-        Py_FatalError("immortal object has less refcnt than expected _PyObject_IMMORTAL_REFCNT");
-    };
-    if (Py_REFCNT((PyObject *)&_Py_SINGLETON(strings).latin1[196 - 128]) < _PyObject_IMMORTAL_REFCNT) {
-        _PyObject_Dump((PyObject *)&_Py_SINGLETON(strings).latin1[196 - 128]);
-        Py_FatalError("immortal object has less refcnt than expected _PyObject_IMMORTAL_REFCNT");
-    };
-    if (Py_REFCNT((PyObject *)&_Py_SINGLETON(strings).latin1[197 - 128]) < _PyObject_IMMORTAL_REFCNT) {
-        _PyObject_Dump((PyObject *)&_Py_SINGLETON(strings).latin1[197 - 128]);
-        Py_FatalError("immortal object has less refcnt than expected _PyObject_IMMORTAL_REFCNT");
-    };
-    if (Py_REFCNT((PyObject *)&_Py_SINGLETON(strings).latin1[198 - 128]) < _PyObject_IMMORTAL_REFCNT) {
-        _PyObject_Dump((PyObject *)&_Py_SINGLETON(strings).latin1[198 - 128]);
-        Py_FatalError("immortal object has less refcnt than expected _PyObject_IMMORTAL_REFCNT");
-    };
-    if (Py_REFCNT((PyObject *)&_Py_SINGLETON(strings).latin1[199 - 128]) < _PyObject_IMMORTAL_REFCNT) {
-        _PyObject_Dump((PyObject *)&_Py_SINGLETON(strings).latin1[199 - 128]);
-        Py_FatalError("immortal object has less refcnt than expected _PyObject_IMMORTAL_REFCNT");
-    };
-    if (Py_REFCNT((PyObject *)&_Py_SINGLETON(strings).latin1[200 - 128]) < _PyObject_IMMORTAL_REFCNT) {
-        _PyObject_Dump((PyObject *)&_Py_SINGLETON(strings).latin1[200 - 128]);
-        Py_FatalError("immortal object has less refcnt than expected _PyObject_IMMORTAL_REFCNT");
-    };
-    if (Py_REFCNT((PyObject *)&_Py_SINGLETON(strings).latin1[201 - 128]) < _PyObject_IMMORTAL_REFCNT) {
-        _PyObject_Dump((PyObject *)&_Py_SINGLETON(strings).latin1[201 - 128]);
-        Py_FatalError("immortal object has less refcnt than expected _PyObject_IMMORTAL_REFCNT");
-    };
-    if (Py_REFCNT((PyObject *)&_Py_SINGLETON(strings).latin1[202 - 128]) < _PyObject_IMMORTAL_REFCNT) {
-        _PyObject_Dump((PyObject *)&_Py_SINGLETON(strings).latin1[202 - 128]);
-        Py_FatalError("immortal object has less refcnt than expected _PyObject_IMMORTAL_REFCNT");
-    };
-    if (Py_REFCNT((PyObject *)&_Py_SINGLETON(strings).latin1[203 - 128]) < _PyObject_IMMORTAL_REFCNT) {
-        _PyObject_Dump((PyObject *)&_Py_SINGLETON(strings).latin1[203 - 128]);
-        Py_FatalError("immortal object has less refcnt than expected _PyObject_IMMORTAL_REFCNT");
-    };
-    if (Py_REFCNT((PyObject *)&_Py_SINGLETON(strings).latin1[204 - 128]) < _PyObject_IMMORTAL_REFCNT) {
-        _PyObject_Dump((PyObject *)&_Py_SINGLETON(strings).latin1[204 - 128]);
-        Py_FatalError("immortal object has less refcnt than expected _PyObject_IMMORTAL_REFCNT");
-    };
-    if (Py_REFCNT((PyObject *)&_Py_SINGLETON(strings).latin1[205 - 128]) < _PyObject_IMMORTAL_REFCNT) {
-        _PyObject_Dump((PyObject *)&_Py_SINGLETON(strings).latin1[205 - 128]);
-        Py_FatalError("immortal object has less refcnt than expected _PyObject_IMMORTAL_REFCNT");
-    };
-    if (Py_REFCNT((PyObject *)&_Py_SINGLETON(strings).latin1[206 - 128]) < _PyObject_IMMORTAL_REFCNT) {
-        _PyObject_Dump((PyObject *)&_Py_SINGLETON(strings).latin1[206 - 128]);
-        Py_FatalError("immortal object has less refcnt than expected _PyObject_IMMORTAL_REFCNT");
-    };
-    if (Py_REFCNT((PyObject *)&_Py_SINGLETON(strings).latin1[207 - 128]) < _PyObject_IMMORTAL_REFCNT) {
-        _PyObject_Dump((PyObject *)&_Py_SINGLETON(strings).latin1[207 - 128]);
-        Py_FatalError("immortal object has less refcnt than expected _PyObject_IMMORTAL_REFCNT");
-    };
-    if (Py_REFCNT((PyObject *)&_Py_SINGLETON(strings).latin1[208 - 128]) < _PyObject_IMMORTAL_REFCNT) {
-        _PyObject_Dump((PyObject *)&_Py_SINGLETON(strings).latin1[208 - 128]);
-        Py_FatalError("immortal object has less refcnt than expected _PyObject_IMMORTAL_REFCNT");
-    };
-    if (Py_REFCNT((PyObject *)&_Py_SINGLETON(strings).latin1[209 - 128]) < _PyObject_IMMORTAL_REFCNT) {
-        _PyObject_Dump((PyObject *)&_Py_SINGLETON(strings).latin1[209 - 128]);
-        Py_FatalError("immortal object has less refcnt than expected _PyObject_IMMORTAL_REFCNT");
-    };
-    if (Py_REFCNT((PyObject *)&_Py_SINGLETON(strings).latin1[210 - 128]) < _PyObject_IMMORTAL_REFCNT) {
-        _PyObject_Dump((PyObject *)&_Py_SINGLETON(strings).latin1[210 - 128]);
-        Py_FatalError("immortal object has less refcnt than expected _PyObject_IMMORTAL_REFCNT");
-    };
-    if (Py_REFCNT((PyObject *)&_Py_SINGLETON(strings).latin1[211 - 128]) < _PyObject_IMMORTAL_REFCNT) {
-        _PyObject_Dump((PyObject *)&_Py_SINGLETON(strings).latin1[211 - 128]);
-        Py_FatalError("immortal object has less refcnt than expected _PyObject_IMMORTAL_REFCNT");
-    };
-    if (Py_REFCNT((PyObject *)&_Py_SINGLETON(strings).latin1[212 - 128]) < _PyObject_IMMORTAL_REFCNT) {
-        _PyObject_Dump((PyObject *)&_Py_SINGLETON(strings).latin1[212 - 128]);
-        Py_FatalError("immortal object has less refcnt than expected _PyObject_IMMORTAL_REFCNT");
-    };
-    if (Py_REFCNT((PyObject *)&_Py_SINGLETON(strings).latin1[213 - 128]) < _PyObject_IMMORTAL_REFCNT) {
-        _PyObject_Dump((PyObject *)&_Py_SINGLETON(strings).latin1[213 - 128]);
-        Py_FatalError("immortal object has less refcnt than expected _PyObject_IMMORTAL_REFCNT");
-    };
-    if (Py_REFCNT((PyObject *)&_Py_SINGLETON(strings).latin1[214 - 128]) < _PyObject_IMMORTAL_REFCNT) {
-        _PyObject_Dump((PyObject *)&_Py_SINGLETON(strings).latin1[214 - 128]);
-        Py_FatalError("immortal object has less refcnt than expected _PyObject_IMMORTAL_REFCNT");
-    };
-    if (Py_REFCNT((PyObject *)&_Py_SINGLETON(strings).latin1[215 - 128]) < _PyObject_IMMORTAL_REFCNT) {
-        _PyObject_Dump((PyObject *)&_Py_SINGLETON(strings).latin1[215 - 128]);
-        Py_FatalError("immortal object has less refcnt than expected _PyObject_IMMORTAL_REFCNT");
-    };
-    if (Py_REFCNT((PyObject *)&_Py_SINGLETON(strings).latin1[216 - 128]) < _PyObject_IMMORTAL_REFCNT) {
-        _PyObject_Dump((PyObject *)&_Py_SINGLETON(strings).latin1[216 - 128]);
-        Py_FatalError("immortal object has less refcnt than expected _PyObject_IMMORTAL_REFCNT");
-    };
-    if (Py_REFCNT((PyObject *)&_Py_SINGLETON(strings).latin1[217 - 128]) < _PyObject_IMMORTAL_REFCNT) {
-        _PyObject_Dump((PyObject *)&_Py_SINGLETON(strings).latin1[217 - 128]);
-        Py_FatalError("immortal object has less refcnt than expected _PyObject_IMMORTAL_REFCNT");
-    };
-    if (Py_REFCNT((PyObject *)&_Py_SINGLETON(strings).latin1[218 - 128]) < _PyObject_IMMORTAL_REFCNT) {
-        _PyObject_Dump((PyObject *)&_Py_SINGLETON(strings).latin1[218 - 128]);
-        Py_FatalError("immortal object has less refcnt than expected _PyObject_IMMORTAL_REFCNT");
-    };
-    if (Py_REFCNT((PyObject *)&_Py_SINGLETON(strings).latin1[219 - 128]) < _PyObject_IMMORTAL_REFCNT) {
-        _PyObject_Dump((PyObject *)&_Py_SINGLETON(strings).latin1[219 - 128]);
-        Py_FatalError("immortal object has less refcnt than expected _PyObject_IMMORTAL_REFCNT");
-    };
-    if (Py_REFCNT((PyObject *)&_Py_SINGLETON(strings).latin1[220 - 128]) < _PyObject_IMMORTAL_REFCNT) {
-        _PyObject_Dump((PyObject *)&_Py_SINGLETON(strings).latin1[220 - 128]);
-        Py_FatalError("immortal object has less refcnt than expected _PyObject_IMMORTAL_REFCNT");
-    };
-    if (Py_REFCNT((PyObject *)&_Py_SINGLETON(strings).latin1[221 - 128]) < _PyObject_IMMORTAL_REFCNT) {
-        _PyObject_Dump((PyObject *)&_Py_SINGLETON(strings).latin1[221 - 128]);
-        Py_FatalError("immortal object has less refcnt than expected _PyObject_IMMORTAL_REFCNT");
-    };
-    if (Py_REFCNT((PyObject *)&_Py_SINGLETON(strings).latin1[222 - 128]) < _PyObject_IMMORTAL_REFCNT) {
-        _PyObject_Dump((PyObject *)&_Py_SINGLETON(strings).latin1[222 - 128]);
-        Py_FatalError("immortal object has less refcnt than expected _PyObject_IMMORTAL_REFCNT");
-    };
-    if (Py_REFCNT((PyObject *)&_Py_SINGLETON(strings).latin1[223 - 128]) < _PyObject_IMMORTAL_REFCNT) {
-        _PyObject_Dump((PyObject *)&_Py_SINGLETON(strings).latin1[223 - 128]);
-        Py_FatalError("immortal object has less refcnt than expected _PyObject_IMMORTAL_REFCNT");
-    };
-    if (Py_REFCNT((PyObject *)&_Py_SINGLETON(strings).latin1[224 - 128]) < _PyObject_IMMORTAL_REFCNT) {
-        _PyObject_Dump((PyObject *)&_Py_SINGLETON(strings).latin1[224 - 128]);
-        Py_FatalError("immortal object has less refcnt than expected _PyObject_IMMORTAL_REFCNT");
-    };
-    if (Py_REFCNT((PyObject *)&_Py_SINGLETON(strings).latin1[225 - 128]) < _PyObject_IMMORTAL_REFCNT) {
-        _PyObject_Dump((PyObject *)&_Py_SINGLETON(strings).latin1[225 - 128]);
-        Py_FatalError("immortal object has less refcnt than expected _PyObject_IMMORTAL_REFCNT");
-    };
-    if (Py_REFCNT((PyObject *)&_Py_SINGLETON(strings).latin1[226 - 128]) < _PyObject_IMMORTAL_REFCNT) {
-        _PyObject_Dump((PyObject *)&_Py_SINGLETON(strings).latin1[226 - 128]);
-        Py_FatalError("immortal object has less refcnt than expected _PyObject_IMMORTAL_REFCNT");
-    };
-    if (Py_REFCNT((PyObject *)&_Py_SINGLETON(strings).latin1[227 - 128]) < _PyObject_IMMORTAL_REFCNT) {
-        _PyObject_Dump((PyObject *)&_Py_SINGLETON(strings).latin1[227 - 128]);
-        Py_FatalError("immortal object has less refcnt than expected _PyObject_IMMORTAL_REFCNT");
-    };
-    if (Py_REFCNT((PyObject *)&_Py_SINGLETON(strings).latin1[228 - 128]) < _PyObject_IMMORTAL_REFCNT) {
-        _PyObject_Dump((PyObject *)&_Py_SINGLETON(strings).latin1[228 - 128]);
-        Py_FatalError("immortal object has less refcnt than expected _PyObject_IMMORTAL_REFCNT");
-    };
-    if (Py_REFCNT((PyObject *)&_Py_SINGLETON(strings).latin1[229 - 128]) < _PyObject_IMMORTAL_REFCNT) {
-        _PyObject_Dump((PyObject *)&_Py_SINGLETON(strings).latin1[229 - 128]);
-        Py_FatalError("immortal object has less refcnt than expected _PyObject_IMMORTAL_REFCNT");
-    };
-    if (Py_REFCNT((PyObject *)&_Py_SINGLETON(strings).latin1[230 - 128]) < _PyObject_IMMORTAL_REFCNT) {
-        _PyObject_Dump((PyObject *)&_Py_SINGLETON(strings).latin1[230 - 128]);
-        Py_FatalError("immortal object has less refcnt than expected _PyObject_IMMORTAL_REFCNT");
-    };
-    if (Py_REFCNT((PyObject *)&_Py_SINGLETON(strings).latin1[231 - 128]) < _PyObject_IMMORTAL_REFCNT) {
-        _PyObject_Dump((PyObject *)&_Py_SINGLETON(strings).latin1[231 - 128]);
-        Py_FatalError("immortal object has less refcnt than expected _PyObject_IMMORTAL_REFCNT");
-    };
-    if (Py_REFCNT((PyObject *)&_Py_SINGLETON(strings).latin1[232 - 128]) < _PyObject_IMMORTAL_REFCNT) {
-        _PyObject_Dump((PyObject *)&_Py_SINGLETON(strings).latin1[232 - 128]);
-        Py_FatalError("immortal object has less refcnt than expected _PyObject_IMMORTAL_REFCNT");
-    };
-    if (Py_REFCNT((PyObject *)&_Py_SINGLETON(strings).latin1[233 - 128]) < _PyObject_IMMORTAL_REFCNT) {
-        _PyObject_Dump((PyObject *)&_Py_SINGLETON(strings).latin1[233 - 128]);
-        Py_FatalError("immortal object has less refcnt than expected _PyObject_IMMORTAL_REFCNT");
-    };
-    if (Py_REFCNT((PyObject *)&_Py_SINGLETON(strings).latin1[234 - 128]) < _PyObject_IMMORTAL_REFCNT) {
-        _PyObject_Dump((PyObject *)&_Py_SINGLETON(strings).latin1[234 - 128]);
-        Py_FatalError("immortal object has less refcnt than expected _PyObject_IMMORTAL_REFCNT");
-    };
-    if (Py_REFCNT((PyObject *)&_Py_SINGLETON(strings).latin1[235 - 128]) < _PyObject_IMMORTAL_REFCNT) {
-        _PyObject_Dump((PyObject *)&_Py_SINGLETON(strings).latin1[235 - 128]);
-        Py_FatalError("immortal object has less refcnt than expected _PyObject_IMMORTAL_REFCNT");
-    };
-    if (Py_REFCNT((PyObject *)&_Py_SINGLETON(strings).latin1[236 - 128]) < _PyObject_IMMORTAL_REFCNT) {
-        _PyObject_Dump((PyObject *)&_Py_SINGLETON(strings).latin1[236 - 128]);
-        Py_FatalError("immortal object has less refcnt than expected _PyObject_IMMORTAL_REFCNT");
-    };
-    if (Py_REFCNT((PyObject *)&_Py_SINGLETON(strings).latin1[237 - 128]) < _PyObject_IMMORTAL_REFCNT) {
-        _PyObject_Dump((PyObject *)&_Py_SINGLETON(strings).latin1[237 - 128]);
-        Py_FatalError("immortal object has less refcnt than expected _PyObject_IMMORTAL_REFCNT");
-    };
-    if (Py_REFCNT((PyObject *)&_Py_SINGLETON(strings).latin1[238 - 128]) < _PyObject_IMMORTAL_REFCNT) {
-        _PyObject_Dump((PyObject *)&_Py_SINGLETON(strings).latin1[238 - 128]);
-        Py_FatalError("immortal object has less refcnt than expected _PyObject_IMMORTAL_REFCNT");
-    };
-    if (Py_REFCNT((PyObject *)&_Py_SINGLETON(strings).latin1[239 - 128]) < _PyObject_IMMORTAL_REFCNT) {
-        _PyObject_Dump((PyObject *)&_Py_SINGLETON(strings).latin1[239 - 128]);
-        Py_FatalError("immortal object has less refcnt than expected _PyObject_IMMORTAL_REFCNT");
-    };
-    if (Py_REFCNT((PyObject *)&_Py_SINGLETON(strings).latin1[240 - 128]) < _PyObject_IMMORTAL_REFCNT) {
-        _PyObject_Dump((PyObject *)&_Py_SINGLETON(strings).latin1[240 - 128]);
-        Py_FatalError("immortal object has less refcnt than expected _PyObject_IMMORTAL_REFCNT");
-    };
-    if (Py_REFCNT((PyObject *)&_Py_SINGLETON(strings).latin1[241 - 128]) < _PyObject_IMMORTAL_REFCNT) {
-        _PyObject_Dump((PyObject *)&_Py_SINGLETON(strings).latin1[241 - 128]);
-        Py_FatalError("immortal object has less refcnt than expected _PyObject_IMMORTAL_REFCNT");
-    };
-    if (Py_REFCNT((PyObject *)&_Py_SINGLETON(strings).latin1[242 - 128]) < _PyObject_IMMORTAL_REFCNT) {
-        _PyObject_Dump((PyObject *)&_Py_SINGLETON(strings).latin1[242 - 128]);
-        Py_FatalError("immortal object has less refcnt than expected _PyObject_IMMORTAL_REFCNT");
-    };
-    if (Py_REFCNT((PyObject *)&_Py_SINGLETON(strings).latin1[243 - 128]) < _PyObject_IMMORTAL_REFCNT) {
-        _PyObject_Dump((PyObject *)&_Py_SINGLETON(strings).latin1[243 - 128]);
-        Py_FatalError("immortal object has less refcnt than expected _PyObject_IMMORTAL_REFCNT");
-    };
-    if (Py_REFCNT((PyObject *)&_Py_SINGLETON(strings).latin1[244 - 128]) < _PyObject_IMMORTAL_REFCNT) {
-        _PyObject_Dump((PyObject *)&_Py_SINGLETON(strings).latin1[244 - 128]);
-        Py_FatalError("immortal object has less refcnt than expected _PyObject_IMMORTAL_REFCNT");
-    };
-    if (Py_REFCNT((PyObject *)&_Py_SINGLETON(strings).latin1[245 - 128]) < _PyObject_IMMORTAL_REFCNT) {
-        _PyObject_Dump((PyObject *)&_Py_SINGLETON(strings).latin1[245 - 128]);
-        Py_FatalError("immortal object has less refcnt than expected _PyObject_IMMORTAL_REFCNT");
-    };
-    if (Py_REFCNT((PyObject *)&_Py_SINGLETON(strings).latin1[246 - 128]) < _PyObject_IMMORTAL_REFCNT) {
-        _PyObject_Dump((PyObject *)&_Py_SINGLETON(strings).latin1[246 - 128]);
-        Py_FatalError("immortal object has less refcnt than expected _PyObject_IMMORTAL_REFCNT");
-    };
-    if (Py_REFCNT((PyObject *)&_Py_SINGLETON(strings).latin1[247 - 128]) < _PyObject_IMMORTAL_REFCNT) {
-        _PyObject_Dump((PyObject *)&_Py_SINGLETON(strings).latin1[247 - 128]);
-        Py_FatalError("immortal object has less refcnt than expected _PyObject_IMMORTAL_REFCNT");
-    };
-    if (Py_REFCNT((PyObject *)&_Py_SINGLETON(strings).latin1[248 - 128]) < _PyObject_IMMORTAL_REFCNT) {
-        _PyObject_Dump((PyObject *)&_Py_SINGLETON(strings).latin1[248 - 128]);
-        Py_FatalError("immortal object has less refcnt than expected _PyObject_IMMORTAL_REFCNT");
-    };
-    if (Py_REFCNT((PyObject *)&_Py_SINGLETON(strings).latin1[249 - 128]) < _PyObject_IMMORTAL_REFCNT) {
-        _PyObject_Dump((PyObject *)&_Py_SINGLETON(strings).latin1[249 - 128]);
-        Py_FatalError("immortal object has less refcnt than expected _PyObject_IMMORTAL_REFCNT");
-    };
-    if (Py_REFCNT((PyObject *)&_Py_SINGLETON(strings).latin1[250 - 128]) < _PyObject_IMMORTAL_REFCNT) {
-        _PyObject_Dump((PyObject *)&_Py_SINGLETON(strings).latin1[250 - 128]);
-        Py_FatalError("immortal object has less refcnt than expected _PyObject_IMMORTAL_REFCNT");
-    };
-    if (Py_REFCNT((PyObject *)&_Py_SINGLETON(strings).latin1[251 - 128]) < _PyObject_IMMORTAL_REFCNT) {
-        _PyObject_Dump((PyObject *)&_Py_SINGLETON(strings).latin1[251 - 128]);
-        Py_FatalError("immortal object has less refcnt than expected _PyObject_IMMORTAL_REFCNT");
-    };
-    if (Py_REFCNT((PyObject *)&_Py_SINGLETON(strings).latin1[252 - 128]) < _PyObject_IMMORTAL_REFCNT) {
-        _PyObject_Dump((PyObject *)&_Py_SINGLETON(strings).latin1[252 - 128]);
-        Py_FatalError("immortal object has less refcnt than expected _PyObject_IMMORTAL_REFCNT");
-    };
-    if (Py_REFCNT((PyObject *)&_Py_SINGLETON(strings).latin1[253 - 128]) < _PyObject_IMMORTAL_REFCNT) {
-        _PyObject_Dump((PyObject *)&_Py_SINGLETON(strings).latin1[253 - 128]);
-        Py_FatalError("immortal object has less refcnt than expected _PyObject_IMMORTAL_REFCNT");
-    };
-    if (Py_REFCNT((PyObject *)&_Py_SINGLETON(strings).latin1[254 - 128]) < _PyObject_IMMORTAL_REFCNT) {
-        _PyObject_Dump((PyObject *)&_Py_SINGLETON(strings).latin1[254 - 128]);
-        Py_FatalError("immortal object has less refcnt than expected _PyObject_IMMORTAL_REFCNT");
-    };
-    if (Py_REFCNT((PyObject *)&_Py_SINGLETON(strings).latin1[255 - 128]) < _PyObject_IMMORTAL_REFCNT) {
-        _PyObject_Dump((PyObject *)&_Py_SINGLETON(strings).latin1[255 - 128]);
-        Py_FatalError("immortal object has less refcnt than expected _PyObject_IMMORTAL_REFCNT");
-    };
-    if (Py_REFCNT((PyObject *)&_Py_SINGLETON(tuple_empty)) < _PyObject_IMMORTAL_REFCNT) {
-        _PyObject_Dump((PyObject *)&_Py_SINGLETON(tuple_empty));
-        Py_FatalError("immortal object has less refcnt than expected _PyObject_IMMORTAL_REFCNT");
-    };
-=======
-    _PyStaticObject_CheckRefcnt((PyObject *)&_Py_SINGLETON(small_ints)[_PY_NSMALLNEGINTS + -5]);
-    _PyStaticObject_CheckRefcnt((PyObject *)&_Py_SINGLETON(small_ints)[_PY_NSMALLNEGINTS + -4]);
-    _PyStaticObject_CheckRefcnt((PyObject *)&_Py_SINGLETON(small_ints)[_PY_NSMALLNEGINTS + -3]);
-    _PyStaticObject_CheckRefcnt((PyObject *)&_Py_SINGLETON(small_ints)[_PY_NSMALLNEGINTS + -2]);
-    _PyStaticObject_CheckRefcnt((PyObject *)&_Py_SINGLETON(small_ints)[_PY_NSMALLNEGINTS + -1]);
-    _PyStaticObject_CheckRefcnt((PyObject *)&_Py_SINGLETON(small_ints)[_PY_NSMALLNEGINTS + 0]);
-    _PyStaticObject_CheckRefcnt((PyObject *)&_Py_SINGLETON(small_ints)[_PY_NSMALLNEGINTS + 1]);
-    _PyStaticObject_CheckRefcnt((PyObject *)&_Py_SINGLETON(small_ints)[_PY_NSMALLNEGINTS + 2]);
-    _PyStaticObject_CheckRefcnt((PyObject *)&_Py_SINGLETON(small_ints)[_PY_NSMALLNEGINTS + 3]);
-    _PyStaticObject_CheckRefcnt((PyObject *)&_Py_SINGLETON(small_ints)[_PY_NSMALLNEGINTS + 4]);
-    _PyStaticObject_CheckRefcnt((PyObject *)&_Py_SINGLETON(small_ints)[_PY_NSMALLNEGINTS + 5]);
-    _PyStaticObject_CheckRefcnt((PyObject *)&_Py_SINGLETON(small_ints)[_PY_NSMALLNEGINTS + 6]);
-    _PyStaticObject_CheckRefcnt((PyObject *)&_Py_SINGLETON(small_ints)[_PY_NSMALLNEGINTS + 7]);
-    _PyStaticObject_CheckRefcnt((PyObject *)&_Py_SINGLETON(small_ints)[_PY_NSMALLNEGINTS + 8]);
-    _PyStaticObject_CheckRefcnt((PyObject *)&_Py_SINGLETON(small_ints)[_PY_NSMALLNEGINTS + 9]);
-    _PyStaticObject_CheckRefcnt((PyObject *)&_Py_SINGLETON(small_ints)[_PY_NSMALLNEGINTS + 10]);
-    _PyStaticObject_CheckRefcnt((PyObject *)&_Py_SINGLETON(small_ints)[_PY_NSMALLNEGINTS + 11]);
-    _PyStaticObject_CheckRefcnt((PyObject *)&_Py_SINGLETON(small_ints)[_PY_NSMALLNEGINTS + 12]);
-    _PyStaticObject_CheckRefcnt((PyObject *)&_Py_SINGLETON(small_ints)[_PY_NSMALLNEGINTS + 13]);
-    _PyStaticObject_CheckRefcnt((PyObject *)&_Py_SINGLETON(small_ints)[_PY_NSMALLNEGINTS + 14]);
-    _PyStaticObject_CheckRefcnt((PyObject *)&_Py_SINGLETON(small_ints)[_PY_NSMALLNEGINTS + 15]);
-    _PyStaticObject_CheckRefcnt((PyObject *)&_Py_SINGLETON(small_ints)[_PY_NSMALLNEGINTS + 16]);
-    _PyStaticObject_CheckRefcnt((PyObject *)&_Py_SINGLETON(small_ints)[_PY_NSMALLNEGINTS + 17]);
-    _PyStaticObject_CheckRefcnt((PyObject *)&_Py_SINGLETON(small_ints)[_PY_NSMALLNEGINTS + 18]);
-    _PyStaticObject_CheckRefcnt((PyObject *)&_Py_SINGLETON(small_ints)[_PY_NSMALLNEGINTS + 19]);
-    _PyStaticObject_CheckRefcnt((PyObject *)&_Py_SINGLETON(small_ints)[_PY_NSMALLNEGINTS + 20]);
-    _PyStaticObject_CheckRefcnt((PyObject *)&_Py_SINGLETON(small_ints)[_PY_NSMALLNEGINTS + 21]);
-    _PyStaticObject_CheckRefcnt((PyObject *)&_Py_SINGLETON(small_ints)[_PY_NSMALLNEGINTS + 22]);
-    _PyStaticObject_CheckRefcnt((PyObject *)&_Py_SINGLETON(small_ints)[_PY_NSMALLNEGINTS + 23]);
-    _PyStaticObject_CheckRefcnt((PyObject *)&_Py_SINGLETON(small_ints)[_PY_NSMALLNEGINTS + 24]);
-    _PyStaticObject_CheckRefcnt((PyObject *)&_Py_SINGLETON(small_ints)[_PY_NSMALLNEGINTS + 25]);
-    _PyStaticObject_CheckRefcnt((PyObject *)&_Py_SINGLETON(small_ints)[_PY_NSMALLNEGINTS + 26]);
-    _PyStaticObject_CheckRefcnt((PyObject *)&_Py_SINGLETON(small_ints)[_PY_NSMALLNEGINTS + 27]);
-    _PyStaticObject_CheckRefcnt((PyObject *)&_Py_SINGLETON(small_ints)[_PY_NSMALLNEGINTS + 28]);
-    _PyStaticObject_CheckRefcnt((PyObject *)&_Py_SINGLETON(small_ints)[_PY_NSMALLNEGINTS + 29]);
-    _PyStaticObject_CheckRefcnt((PyObject *)&_Py_SINGLETON(small_ints)[_PY_NSMALLNEGINTS + 30]);
-    _PyStaticObject_CheckRefcnt((PyObject *)&_Py_SINGLETON(small_ints)[_PY_NSMALLNEGINTS + 31]);
-    _PyStaticObject_CheckRefcnt((PyObject *)&_Py_SINGLETON(small_ints)[_PY_NSMALLNEGINTS + 32]);
-    _PyStaticObject_CheckRefcnt((PyObject *)&_Py_SINGLETON(small_ints)[_PY_NSMALLNEGINTS + 33]);
-    _PyStaticObject_CheckRefcnt((PyObject *)&_Py_SINGLETON(small_ints)[_PY_NSMALLNEGINTS + 34]);
-    _PyStaticObject_CheckRefcnt((PyObject *)&_Py_SINGLETON(small_ints)[_PY_NSMALLNEGINTS + 35]);
-    _PyStaticObject_CheckRefcnt((PyObject *)&_Py_SINGLETON(small_ints)[_PY_NSMALLNEGINTS + 36]);
-    _PyStaticObject_CheckRefcnt((PyObject *)&_Py_SINGLETON(small_ints)[_PY_NSMALLNEGINTS + 37]);
-    _PyStaticObject_CheckRefcnt((PyObject *)&_Py_SINGLETON(small_ints)[_PY_NSMALLNEGINTS + 38]);
-    _PyStaticObject_CheckRefcnt((PyObject *)&_Py_SINGLETON(small_ints)[_PY_NSMALLNEGINTS + 39]);
-    _PyStaticObject_CheckRefcnt((PyObject *)&_Py_SINGLETON(small_ints)[_PY_NSMALLNEGINTS + 40]);
-    _PyStaticObject_CheckRefcnt((PyObject *)&_Py_SINGLETON(small_ints)[_PY_NSMALLNEGINTS + 41]);
-    _PyStaticObject_CheckRefcnt((PyObject *)&_Py_SINGLETON(small_ints)[_PY_NSMALLNEGINTS + 42]);
-    _PyStaticObject_CheckRefcnt((PyObject *)&_Py_SINGLETON(small_ints)[_PY_NSMALLNEGINTS + 43]);
-    _PyStaticObject_CheckRefcnt((PyObject *)&_Py_SINGLETON(small_ints)[_PY_NSMALLNEGINTS + 44]);
-    _PyStaticObject_CheckRefcnt((PyObject *)&_Py_SINGLETON(small_ints)[_PY_NSMALLNEGINTS + 45]);
-    _PyStaticObject_CheckRefcnt((PyObject *)&_Py_SINGLETON(small_ints)[_PY_NSMALLNEGINTS + 46]);
-    _PyStaticObject_CheckRefcnt((PyObject *)&_Py_SINGLETON(small_ints)[_PY_NSMALLNEGINTS + 47]);
-    _PyStaticObject_CheckRefcnt((PyObject *)&_Py_SINGLETON(small_ints)[_PY_NSMALLNEGINTS + 48]);
-    _PyStaticObject_CheckRefcnt((PyObject *)&_Py_SINGLETON(small_ints)[_PY_NSMALLNEGINTS + 49]);
-    _PyStaticObject_CheckRefcnt((PyObject *)&_Py_SINGLETON(small_ints)[_PY_NSMALLNEGINTS + 50]);
-    _PyStaticObject_CheckRefcnt((PyObject *)&_Py_SINGLETON(small_ints)[_PY_NSMALLNEGINTS + 51]);
-    _PyStaticObject_CheckRefcnt((PyObject *)&_Py_SINGLETON(small_ints)[_PY_NSMALLNEGINTS + 52]);
-    _PyStaticObject_CheckRefcnt((PyObject *)&_Py_SINGLETON(small_ints)[_PY_NSMALLNEGINTS + 53]);
-    _PyStaticObject_CheckRefcnt((PyObject *)&_Py_SINGLETON(small_ints)[_PY_NSMALLNEGINTS + 54]);
-    _PyStaticObject_CheckRefcnt((PyObject *)&_Py_SINGLETON(small_ints)[_PY_NSMALLNEGINTS + 55]);
-    _PyStaticObject_CheckRefcnt((PyObject *)&_Py_SINGLETON(small_ints)[_PY_NSMALLNEGINTS + 56]);
-    _PyStaticObject_CheckRefcnt((PyObject *)&_Py_SINGLETON(small_ints)[_PY_NSMALLNEGINTS + 57]);
-    _PyStaticObject_CheckRefcnt((PyObject *)&_Py_SINGLETON(small_ints)[_PY_NSMALLNEGINTS + 58]);
-    _PyStaticObject_CheckRefcnt((PyObject *)&_Py_SINGLETON(small_ints)[_PY_NSMALLNEGINTS + 59]);
-    _PyStaticObject_CheckRefcnt((PyObject *)&_Py_SINGLETON(small_ints)[_PY_NSMALLNEGINTS + 60]);
-    _PyStaticObject_CheckRefcnt((PyObject *)&_Py_SINGLETON(small_ints)[_PY_NSMALLNEGINTS + 61]);
-    _PyStaticObject_CheckRefcnt((PyObject *)&_Py_SINGLETON(small_ints)[_PY_NSMALLNEGINTS + 62]);
-    _PyStaticObject_CheckRefcnt((PyObject *)&_Py_SINGLETON(small_ints)[_PY_NSMALLNEGINTS + 63]);
-    _PyStaticObject_CheckRefcnt((PyObject *)&_Py_SINGLETON(small_ints)[_PY_NSMALLNEGINTS + 64]);
-    _PyStaticObject_CheckRefcnt((PyObject *)&_Py_SINGLETON(small_ints)[_PY_NSMALLNEGINTS + 65]);
-    _PyStaticObject_CheckRefcnt((PyObject *)&_Py_SINGLETON(small_ints)[_PY_NSMALLNEGINTS + 66]);
-    _PyStaticObject_CheckRefcnt((PyObject *)&_Py_SINGLETON(small_ints)[_PY_NSMALLNEGINTS + 67]);
-    _PyStaticObject_CheckRefcnt((PyObject *)&_Py_SINGLETON(small_ints)[_PY_NSMALLNEGINTS + 68]);
-    _PyStaticObject_CheckRefcnt((PyObject *)&_Py_SINGLETON(small_ints)[_PY_NSMALLNEGINTS + 69]);
-    _PyStaticObject_CheckRefcnt((PyObject *)&_Py_SINGLETON(small_ints)[_PY_NSMALLNEGINTS + 70]);
-    _PyStaticObject_CheckRefcnt((PyObject *)&_Py_SINGLETON(small_ints)[_PY_NSMALLNEGINTS + 71]);
-    _PyStaticObject_CheckRefcnt((PyObject *)&_Py_SINGLETON(small_ints)[_PY_NSMALLNEGINTS + 72]);
-    _PyStaticObject_CheckRefcnt((PyObject *)&_Py_SINGLETON(small_ints)[_PY_NSMALLNEGINTS + 73]);
-    _PyStaticObject_CheckRefcnt((PyObject *)&_Py_SINGLETON(small_ints)[_PY_NSMALLNEGINTS + 74]);
-    _PyStaticObject_CheckRefcnt((PyObject *)&_Py_SINGLETON(small_ints)[_PY_NSMALLNEGINTS + 75]);
-    _PyStaticObject_CheckRefcnt((PyObject *)&_Py_SINGLETON(small_ints)[_PY_NSMALLNEGINTS + 76]);
-    _PyStaticObject_CheckRefcnt((PyObject *)&_Py_SINGLETON(small_ints)[_PY_NSMALLNEGINTS + 77]);
-    _PyStaticObject_CheckRefcnt((PyObject *)&_Py_SINGLETON(small_ints)[_PY_NSMALLNEGINTS + 78]);
-    _PyStaticObject_CheckRefcnt((PyObject *)&_Py_SINGLETON(small_ints)[_PY_NSMALLNEGINTS + 79]);
-    _PyStaticObject_CheckRefcnt((PyObject *)&_Py_SINGLETON(small_ints)[_PY_NSMALLNEGINTS + 80]);
-    _PyStaticObject_CheckRefcnt((PyObject *)&_Py_SINGLETON(small_ints)[_PY_NSMALLNEGINTS + 81]);
-    _PyStaticObject_CheckRefcnt((PyObject *)&_Py_SINGLETON(small_ints)[_PY_NSMALLNEGINTS + 82]);
-    _PyStaticObject_CheckRefcnt((PyObject *)&_Py_SINGLETON(small_ints)[_PY_NSMALLNEGINTS + 83]);
-    _PyStaticObject_CheckRefcnt((PyObject *)&_Py_SINGLETON(small_ints)[_PY_NSMALLNEGINTS + 84]);
-    _PyStaticObject_CheckRefcnt((PyObject *)&_Py_SINGLETON(small_ints)[_PY_NSMALLNEGINTS + 85]);
-    _PyStaticObject_CheckRefcnt((PyObject *)&_Py_SINGLETON(small_ints)[_PY_NSMALLNEGINTS + 86]);
-    _PyStaticObject_CheckRefcnt((PyObject *)&_Py_SINGLETON(small_ints)[_PY_NSMALLNEGINTS + 87]);
-    _PyStaticObject_CheckRefcnt((PyObject *)&_Py_SINGLETON(small_ints)[_PY_NSMALLNEGINTS + 88]);
-    _PyStaticObject_CheckRefcnt((PyObject *)&_Py_SINGLETON(small_ints)[_PY_NSMALLNEGINTS + 89]);
-    _PyStaticObject_CheckRefcnt((PyObject *)&_Py_SINGLETON(small_ints)[_PY_NSMALLNEGINTS + 90]);
-    _PyStaticObject_CheckRefcnt((PyObject *)&_Py_SINGLETON(small_ints)[_PY_NSMALLNEGINTS + 91]);
-    _PyStaticObject_CheckRefcnt((PyObject *)&_Py_SINGLETON(small_ints)[_PY_NSMALLNEGINTS + 92]);
-    _PyStaticObject_CheckRefcnt((PyObject *)&_Py_SINGLETON(small_ints)[_PY_NSMALLNEGINTS + 93]);
-    _PyStaticObject_CheckRefcnt((PyObject *)&_Py_SINGLETON(small_ints)[_PY_NSMALLNEGINTS + 94]);
-    _PyStaticObject_CheckRefcnt((PyObject *)&_Py_SINGLETON(small_ints)[_PY_NSMALLNEGINTS + 95]);
-    _PyStaticObject_CheckRefcnt((PyObject *)&_Py_SINGLETON(small_ints)[_PY_NSMALLNEGINTS + 96]);
-    _PyStaticObject_CheckRefcnt((PyObject *)&_Py_SINGLETON(small_ints)[_PY_NSMALLNEGINTS + 97]);
-    _PyStaticObject_CheckRefcnt((PyObject *)&_Py_SINGLETON(small_ints)[_PY_NSMALLNEGINTS + 98]);
-    _PyStaticObject_CheckRefcnt((PyObject *)&_Py_SINGLETON(small_ints)[_PY_NSMALLNEGINTS + 99]);
-    _PyStaticObject_CheckRefcnt((PyObject *)&_Py_SINGLETON(small_ints)[_PY_NSMALLNEGINTS + 100]);
-    _PyStaticObject_CheckRefcnt((PyObject *)&_Py_SINGLETON(small_ints)[_PY_NSMALLNEGINTS + 101]);
-    _PyStaticObject_CheckRefcnt((PyObject *)&_Py_SINGLETON(small_ints)[_PY_NSMALLNEGINTS + 102]);
-    _PyStaticObject_CheckRefcnt((PyObject *)&_Py_SINGLETON(small_ints)[_PY_NSMALLNEGINTS + 103]);
-    _PyStaticObject_CheckRefcnt((PyObject *)&_Py_SINGLETON(small_ints)[_PY_NSMALLNEGINTS + 104]);
-    _PyStaticObject_CheckRefcnt((PyObject *)&_Py_SINGLETON(small_ints)[_PY_NSMALLNEGINTS + 105]);
-    _PyStaticObject_CheckRefcnt((PyObject *)&_Py_SINGLETON(small_ints)[_PY_NSMALLNEGINTS + 106]);
-    _PyStaticObject_CheckRefcnt((PyObject *)&_Py_SINGLETON(small_ints)[_PY_NSMALLNEGINTS + 107]);
-    _PyStaticObject_CheckRefcnt((PyObject *)&_Py_SINGLETON(small_ints)[_PY_NSMALLNEGINTS + 108]);
-    _PyStaticObject_CheckRefcnt((PyObject *)&_Py_SINGLETON(small_ints)[_PY_NSMALLNEGINTS + 109]);
-    _PyStaticObject_CheckRefcnt((PyObject *)&_Py_SINGLETON(small_ints)[_PY_NSMALLNEGINTS + 110]);
-    _PyStaticObject_CheckRefcnt((PyObject *)&_Py_SINGLETON(small_ints)[_PY_NSMALLNEGINTS + 111]);
-    _PyStaticObject_CheckRefcnt((PyObject *)&_Py_SINGLETON(small_ints)[_PY_NSMALLNEGINTS + 112]);
-    _PyStaticObject_CheckRefcnt((PyObject *)&_Py_SINGLETON(small_ints)[_PY_NSMALLNEGINTS + 113]);
-    _PyStaticObject_CheckRefcnt((PyObject *)&_Py_SINGLETON(small_ints)[_PY_NSMALLNEGINTS + 114]);
-    _PyStaticObject_CheckRefcnt((PyObject *)&_Py_SINGLETON(small_ints)[_PY_NSMALLNEGINTS + 115]);
-    _PyStaticObject_CheckRefcnt((PyObject *)&_Py_SINGLETON(small_ints)[_PY_NSMALLNEGINTS + 116]);
-    _PyStaticObject_CheckRefcnt((PyObject *)&_Py_SINGLETON(small_ints)[_PY_NSMALLNEGINTS + 117]);
-    _PyStaticObject_CheckRefcnt((PyObject *)&_Py_SINGLETON(small_ints)[_PY_NSMALLNEGINTS + 118]);
-    _PyStaticObject_CheckRefcnt((PyObject *)&_Py_SINGLETON(small_ints)[_PY_NSMALLNEGINTS + 119]);
-    _PyStaticObject_CheckRefcnt((PyObject *)&_Py_SINGLETON(small_ints)[_PY_NSMALLNEGINTS + 120]);
-    _PyStaticObject_CheckRefcnt((PyObject *)&_Py_SINGLETON(small_ints)[_PY_NSMALLNEGINTS + 121]);
-    _PyStaticObject_CheckRefcnt((PyObject *)&_Py_SINGLETON(small_ints)[_PY_NSMALLNEGINTS + 122]);
-    _PyStaticObject_CheckRefcnt((PyObject *)&_Py_SINGLETON(small_ints)[_PY_NSMALLNEGINTS + 123]);
-    _PyStaticObject_CheckRefcnt((PyObject *)&_Py_SINGLETON(small_ints)[_PY_NSMALLNEGINTS + 124]);
-    _PyStaticObject_CheckRefcnt((PyObject *)&_Py_SINGLETON(small_ints)[_PY_NSMALLNEGINTS + 125]);
-    _PyStaticObject_CheckRefcnt((PyObject *)&_Py_SINGLETON(small_ints)[_PY_NSMALLNEGINTS + 126]);
-    _PyStaticObject_CheckRefcnt((PyObject *)&_Py_SINGLETON(small_ints)[_PY_NSMALLNEGINTS + 127]);
-    _PyStaticObject_CheckRefcnt((PyObject *)&_Py_SINGLETON(small_ints)[_PY_NSMALLNEGINTS + 128]);
-    _PyStaticObject_CheckRefcnt((PyObject *)&_Py_SINGLETON(small_ints)[_PY_NSMALLNEGINTS + 129]);
-    _PyStaticObject_CheckRefcnt((PyObject *)&_Py_SINGLETON(small_ints)[_PY_NSMALLNEGINTS + 130]);
-    _PyStaticObject_CheckRefcnt((PyObject *)&_Py_SINGLETON(small_ints)[_PY_NSMALLNEGINTS + 131]);
-    _PyStaticObject_CheckRefcnt((PyObject *)&_Py_SINGLETON(small_ints)[_PY_NSMALLNEGINTS + 132]);
-    _PyStaticObject_CheckRefcnt((PyObject *)&_Py_SINGLETON(small_ints)[_PY_NSMALLNEGINTS + 133]);
-    _PyStaticObject_CheckRefcnt((PyObject *)&_Py_SINGLETON(small_ints)[_PY_NSMALLNEGINTS + 134]);
-    _PyStaticObject_CheckRefcnt((PyObject *)&_Py_SINGLETON(small_ints)[_PY_NSMALLNEGINTS + 135]);
-    _PyStaticObject_CheckRefcnt((PyObject *)&_Py_SINGLETON(small_ints)[_PY_NSMALLNEGINTS + 136]);
-    _PyStaticObject_CheckRefcnt((PyObject *)&_Py_SINGLETON(small_ints)[_PY_NSMALLNEGINTS + 137]);
-    _PyStaticObject_CheckRefcnt((PyObject *)&_Py_SINGLETON(small_ints)[_PY_NSMALLNEGINTS + 138]);
-    _PyStaticObject_CheckRefcnt((PyObject *)&_Py_SINGLETON(small_ints)[_PY_NSMALLNEGINTS + 139]);
-    _PyStaticObject_CheckRefcnt((PyObject *)&_Py_SINGLETON(small_ints)[_PY_NSMALLNEGINTS + 140]);
-    _PyStaticObject_CheckRefcnt((PyObject *)&_Py_SINGLETON(small_ints)[_PY_NSMALLNEGINTS + 141]);
-    _PyStaticObject_CheckRefcnt((PyObject *)&_Py_SINGLETON(small_ints)[_PY_NSMALLNEGINTS + 142]);
-    _PyStaticObject_CheckRefcnt((PyObject *)&_Py_SINGLETON(small_ints)[_PY_NSMALLNEGINTS + 143]);
-    _PyStaticObject_CheckRefcnt((PyObject *)&_Py_SINGLETON(small_ints)[_PY_NSMALLNEGINTS + 144]);
-    _PyStaticObject_CheckRefcnt((PyObject *)&_Py_SINGLETON(small_ints)[_PY_NSMALLNEGINTS + 145]);
-    _PyStaticObject_CheckRefcnt((PyObject *)&_Py_SINGLETON(small_ints)[_PY_NSMALLNEGINTS + 146]);
-    _PyStaticObject_CheckRefcnt((PyObject *)&_Py_SINGLETON(small_ints)[_PY_NSMALLNEGINTS + 147]);
-    _PyStaticObject_CheckRefcnt((PyObject *)&_Py_SINGLETON(small_ints)[_PY_NSMALLNEGINTS + 148]);
-    _PyStaticObject_CheckRefcnt((PyObject *)&_Py_SINGLETON(small_ints)[_PY_NSMALLNEGINTS + 149]);
-    _PyStaticObject_CheckRefcnt((PyObject *)&_Py_SINGLETON(small_ints)[_PY_NSMALLNEGINTS + 150]);
-    _PyStaticObject_CheckRefcnt((PyObject *)&_Py_SINGLETON(small_ints)[_PY_NSMALLNEGINTS + 151]);
-    _PyStaticObject_CheckRefcnt((PyObject *)&_Py_SINGLETON(small_ints)[_PY_NSMALLNEGINTS + 152]);
-    _PyStaticObject_CheckRefcnt((PyObject *)&_Py_SINGLETON(small_ints)[_PY_NSMALLNEGINTS + 153]);
-    _PyStaticObject_CheckRefcnt((PyObject *)&_Py_SINGLETON(small_ints)[_PY_NSMALLNEGINTS + 154]);
-    _PyStaticObject_CheckRefcnt((PyObject *)&_Py_SINGLETON(small_ints)[_PY_NSMALLNEGINTS + 155]);
-    _PyStaticObject_CheckRefcnt((PyObject *)&_Py_SINGLETON(small_ints)[_PY_NSMALLNEGINTS + 156]);
-    _PyStaticObject_CheckRefcnt((PyObject *)&_Py_SINGLETON(small_ints)[_PY_NSMALLNEGINTS + 157]);
-    _PyStaticObject_CheckRefcnt((PyObject *)&_Py_SINGLETON(small_ints)[_PY_NSMALLNEGINTS + 158]);
-    _PyStaticObject_CheckRefcnt((PyObject *)&_Py_SINGLETON(small_ints)[_PY_NSMALLNEGINTS + 159]);
-    _PyStaticObject_CheckRefcnt((PyObject *)&_Py_SINGLETON(small_ints)[_PY_NSMALLNEGINTS + 160]);
-    _PyStaticObject_CheckRefcnt((PyObject *)&_Py_SINGLETON(small_ints)[_PY_NSMALLNEGINTS + 161]);
-    _PyStaticObject_CheckRefcnt((PyObject *)&_Py_SINGLETON(small_ints)[_PY_NSMALLNEGINTS + 162]);
-    _PyStaticObject_CheckRefcnt((PyObject *)&_Py_SINGLETON(small_ints)[_PY_NSMALLNEGINTS + 163]);
-    _PyStaticObject_CheckRefcnt((PyObject *)&_Py_SINGLETON(small_ints)[_PY_NSMALLNEGINTS + 164]);
-    _PyStaticObject_CheckRefcnt((PyObject *)&_Py_SINGLETON(small_ints)[_PY_NSMALLNEGINTS + 165]);
-    _PyStaticObject_CheckRefcnt((PyObject *)&_Py_SINGLETON(small_ints)[_PY_NSMALLNEGINTS + 166]);
-    _PyStaticObject_CheckRefcnt((PyObject *)&_Py_SINGLETON(small_ints)[_PY_NSMALLNEGINTS + 167]);
-    _PyStaticObject_CheckRefcnt((PyObject *)&_Py_SINGLETON(small_ints)[_PY_NSMALLNEGINTS + 168]);
-    _PyStaticObject_CheckRefcnt((PyObject *)&_Py_SINGLETON(small_ints)[_PY_NSMALLNEGINTS + 169]);
-    _PyStaticObject_CheckRefcnt((PyObject *)&_Py_SINGLETON(small_ints)[_PY_NSMALLNEGINTS + 170]);
-    _PyStaticObject_CheckRefcnt((PyObject *)&_Py_SINGLETON(small_ints)[_PY_NSMALLNEGINTS + 171]);
-    _PyStaticObject_CheckRefcnt((PyObject *)&_Py_SINGLETON(small_ints)[_PY_NSMALLNEGINTS + 172]);
-    _PyStaticObject_CheckRefcnt((PyObject *)&_Py_SINGLETON(small_ints)[_PY_NSMALLNEGINTS + 173]);
-    _PyStaticObject_CheckRefcnt((PyObject *)&_Py_SINGLETON(small_ints)[_PY_NSMALLNEGINTS + 174]);
-    _PyStaticObject_CheckRefcnt((PyObject *)&_Py_SINGLETON(small_ints)[_PY_NSMALLNEGINTS + 175]);
-    _PyStaticObject_CheckRefcnt((PyObject *)&_Py_SINGLETON(small_ints)[_PY_NSMALLNEGINTS + 176]);
-    _PyStaticObject_CheckRefcnt((PyObject *)&_Py_SINGLETON(small_ints)[_PY_NSMALLNEGINTS + 177]);
-    _PyStaticObject_CheckRefcnt((PyObject *)&_Py_SINGLETON(small_ints)[_PY_NSMALLNEGINTS + 178]);
-    _PyStaticObject_CheckRefcnt((PyObject *)&_Py_SINGLETON(small_ints)[_PY_NSMALLNEGINTS + 179]);
-    _PyStaticObject_CheckRefcnt((PyObject *)&_Py_SINGLETON(small_ints)[_PY_NSMALLNEGINTS + 180]);
-    _PyStaticObject_CheckRefcnt((PyObject *)&_Py_SINGLETON(small_ints)[_PY_NSMALLNEGINTS + 181]);
-    _PyStaticObject_CheckRefcnt((PyObject *)&_Py_SINGLETON(small_ints)[_PY_NSMALLNEGINTS + 182]);
-    _PyStaticObject_CheckRefcnt((PyObject *)&_Py_SINGLETON(small_ints)[_PY_NSMALLNEGINTS + 183]);
-    _PyStaticObject_CheckRefcnt((PyObject *)&_Py_SINGLETON(small_ints)[_PY_NSMALLNEGINTS + 184]);
-    _PyStaticObject_CheckRefcnt((PyObject *)&_Py_SINGLETON(small_ints)[_PY_NSMALLNEGINTS + 185]);
-    _PyStaticObject_CheckRefcnt((PyObject *)&_Py_SINGLETON(small_ints)[_PY_NSMALLNEGINTS + 186]);
-    _PyStaticObject_CheckRefcnt((PyObject *)&_Py_SINGLETON(small_ints)[_PY_NSMALLNEGINTS + 187]);
-    _PyStaticObject_CheckRefcnt((PyObject *)&_Py_SINGLETON(small_ints)[_PY_NSMALLNEGINTS + 188]);
-    _PyStaticObject_CheckRefcnt((PyObject *)&_Py_SINGLETON(small_ints)[_PY_NSMALLNEGINTS + 189]);
-    _PyStaticObject_CheckRefcnt((PyObject *)&_Py_SINGLETON(small_ints)[_PY_NSMALLNEGINTS + 190]);
-    _PyStaticObject_CheckRefcnt((PyObject *)&_Py_SINGLETON(small_ints)[_PY_NSMALLNEGINTS + 191]);
-    _PyStaticObject_CheckRefcnt((PyObject *)&_Py_SINGLETON(small_ints)[_PY_NSMALLNEGINTS + 192]);
-    _PyStaticObject_CheckRefcnt((PyObject *)&_Py_SINGLETON(small_ints)[_PY_NSMALLNEGINTS + 193]);
-    _PyStaticObject_CheckRefcnt((PyObject *)&_Py_SINGLETON(small_ints)[_PY_NSMALLNEGINTS + 194]);
-    _PyStaticObject_CheckRefcnt((PyObject *)&_Py_SINGLETON(small_ints)[_PY_NSMALLNEGINTS + 195]);
-    _PyStaticObject_CheckRefcnt((PyObject *)&_Py_SINGLETON(small_ints)[_PY_NSMALLNEGINTS + 196]);
-    _PyStaticObject_CheckRefcnt((PyObject *)&_Py_SINGLETON(small_ints)[_PY_NSMALLNEGINTS + 197]);
-    _PyStaticObject_CheckRefcnt((PyObject *)&_Py_SINGLETON(small_ints)[_PY_NSMALLNEGINTS + 198]);
-    _PyStaticObject_CheckRefcnt((PyObject *)&_Py_SINGLETON(small_ints)[_PY_NSMALLNEGINTS + 199]);
-    _PyStaticObject_CheckRefcnt((PyObject *)&_Py_SINGLETON(small_ints)[_PY_NSMALLNEGINTS + 200]);
-    _PyStaticObject_CheckRefcnt((PyObject *)&_Py_SINGLETON(small_ints)[_PY_NSMALLNEGINTS + 201]);
-    _PyStaticObject_CheckRefcnt((PyObject *)&_Py_SINGLETON(small_ints)[_PY_NSMALLNEGINTS + 202]);
-    _PyStaticObject_CheckRefcnt((PyObject *)&_Py_SINGLETON(small_ints)[_PY_NSMALLNEGINTS + 203]);
-    _PyStaticObject_CheckRefcnt((PyObject *)&_Py_SINGLETON(small_ints)[_PY_NSMALLNEGINTS + 204]);
-    _PyStaticObject_CheckRefcnt((PyObject *)&_Py_SINGLETON(small_ints)[_PY_NSMALLNEGINTS + 205]);
-    _PyStaticObject_CheckRefcnt((PyObject *)&_Py_SINGLETON(small_ints)[_PY_NSMALLNEGINTS + 206]);
-    _PyStaticObject_CheckRefcnt((PyObject *)&_Py_SINGLETON(small_ints)[_PY_NSMALLNEGINTS + 207]);
-    _PyStaticObject_CheckRefcnt((PyObject *)&_Py_SINGLETON(small_ints)[_PY_NSMALLNEGINTS + 208]);
-    _PyStaticObject_CheckRefcnt((PyObject *)&_Py_SINGLETON(small_ints)[_PY_NSMALLNEGINTS + 209]);
-    _PyStaticObject_CheckRefcnt((PyObject *)&_Py_SINGLETON(small_ints)[_PY_NSMALLNEGINTS + 210]);
-    _PyStaticObject_CheckRefcnt((PyObject *)&_Py_SINGLETON(small_ints)[_PY_NSMALLNEGINTS + 211]);
-    _PyStaticObject_CheckRefcnt((PyObject *)&_Py_SINGLETON(small_ints)[_PY_NSMALLNEGINTS + 212]);
-    _PyStaticObject_CheckRefcnt((PyObject *)&_Py_SINGLETON(small_ints)[_PY_NSMALLNEGINTS + 213]);
-    _PyStaticObject_CheckRefcnt((PyObject *)&_Py_SINGLETON(small_ints)[_PY_NSMALLNEGINTS + 214]);
-    _PyStaticObject_CheckRefcnt((PyObject *)&_Py_SINGLETON(small_ints)[_PY_NSMALLNEGINTS + 215]);
-    _PyStaticObject_CheckRefcnt((PyObject *)&_Py_SINGLETON(small_ints)[_PY_NSMALLNEGINTS + 216]);
-    _PyStaticObject_CheckRefcnt((PyObject *)&_Py_SINGLETON(small_ints)[_PY_NSMALLNEGINTS + 217]);
-    _PyStaticObject_CheckRefcnt((PyObject *)&_Py_SINGLETON(small_ints)[_PY_NSMALLNEGINTS + 218]);
-    _PyStaticObject_CheckRefcnt((PyObject *)&_Py_SINGLETON(small_ints)[_PY_NSMALLNEGINTS + 219]);
-    _PyStaticObject_CheckRefcnt((PyObject *)&_Py_SINGLETON(small_ints)[_PY_NSMALLNEGINTS + 220]);
-    _PyStaticObject_CheckRefcnt((PyObject *)&_Py_SINGLETON(small_ints)[_PY_NSMALLNEGINTS + 221]);
-    _PyStaticObject_CheckRefcnt((PyObject *)&_Py_SINGLETON(small_ints)[_PY_NSMALLNEGINTS + 222]);
-    _PyStaticObject_CheckRefcnt((PyObject *)&_Py_SINGLETON(small_ints)[_PY_NSMALLNEGINTS + 223]);
-    _PyStaticObject_CheckRefcnt((PyObject *)&_Py_SINGLETON(small_ints)[_PY_NSMALLNEGINTS + 224]);
-    _PyStaticObject_CheckRefcnt((PyObject *)&_Py_SINGLETON(small_ints)[_PY_NSMALLNEGINTS + 225]);
-    _PyStaticObject_CheckRefcnt((PyObject *)&_Py_SINGLETON(small_ints)[_PY_NSMALLNEGINTS + 226]);
-    _PyStaticObject_CheckRefcnt((PyObject *)&_Py_SINGLETON(small_ints)[_PY_NSMALLNEGINTS + 227]);
-    _PyStaticObject_CheckRefcnt((PyObject *)&_Py_SINGLETON(small_ints)[_PY_NSMALLNEGINTS + 228]);
-    _PyStaticObject_CheckRefcnt((PyObject *)&_Py_SINGLETON(small_ints)[_PY_NSMALLNEGINTS + 229]);
-    _PyStaticObject_CheckRefcnt((PyObject *)&_Py_SINGLETON(small_ints)[_PY_NSMALLNEGINTS + 230]);
-    _PyStaticObject_CheckRefcnt((PyObject *)&_Py_SINGLETON(small_ints)[_PY_NSMALLNEGINTS + 231]);
-    _PyStaticObject_CheckRefcnt((PyObject *)&_Py_SINGLETON(small_ints)[_PY_NSMALLNEGINTS + 232]);
-    _PyStaticObject_CheckRefcnt((PyObject *)&_Py_SINGLETON(small_ints)[_PY_NSMALLNEGINTS + 233]);
-    _PyStaticObject_CheckRefcnt((PyObject *)&_Py_SINGLETON(small_ints)[_PY_NSMALLNEGINTS + 234]);
-    _PyStaticObject_CheckRefcnt((PyObject *)&_Py_SINGLETON(small_ints)[_PY_NSMALLNEGINTS + 235]);
-    _PyStaticObject_CheckRefcnt((PyObject *)&_Py_SINGLETON(small_ints)[_PY_NSMALLNEGINTS + 236]);
-    _PyStaticObject_CheckRefcnt((PyObject *)&_Py_SINGLETON(small_ints)[_PY_NSMALLNEGINTS + 237]);
-    _PyStaticObject_CheckRefcnt((PyObject *)&_Py_SINGLETON(small_ints)[_PY_NSMALLNEGINTS + 238]);
-    _PyStaticObject_CheckRefcnt((PyObject *)&_Py_SINGLETON(small_ints)[_PY_NSMALLNEGINTS + 239]);
-    _PyStaticObject_CheckRefcnt((PyObject *)&_Py_SINGLETON(small_ints)[_PY_NSMALLNEGINTS + 240]);
-    _PyStaticObject_CheckRefcnt((PyObject *)&_Py_SINGLETON(small_ints)[_PY_NSMALLNEGINTS + 241]);
-    _PyStaticObject_CheckRefcnt((PyObject *)&_Py_SINGLETON(small_ints)[_PY_NSMALLNEGINTS + 242]);
-    _PyStaticObject_CheckRefcnt((PyObject *)&_Py_SINGLETON(small_ints)[_PY_NSMALLNEGINTS + 243]);
-    _PyStaticObject_CheckRefcnt((PyObject *)&_Py_SINGLETON(small_ints)[_PY_NSMALLNEGINTS + 244]);
-    _PyStaticObject_CheckRefcnt((PyObject *)&_Py_SINGLETON(small_ints)[_PY_NSMALLNEGINTS + 245]);
-    _PyStaticObject_CheckRefcnt((PyObject *)&_Py_SINGLETON(small_ints)[_PY_NSMALLNEGINTS + 246]);
-    _PyStaticObject_CheckRefcnt((PyObject *)&_Py_SINGLETON(small_ints)[_PY_NSMALLNEGINTS + 247]);
-    _PyStaticObject_CheckRefcnt((PyObject *)&_Py_SINGLETON(small_ints)[_PY_NSMALLNEGINTS + 248]);
-    _PyStaticObject_CheckRefcnt((PyObject *)&_Py_SINGLETON(small_ints)[_PY_NSMALLNEGINTS + 249]);
-    _PyStaticObject_CheckRefcnt((PyObject *)&_Py_SINGLETON(small_ints)[_PY_NSMALLNEGINTS + 250]);
-    _PyStaticObject_CheckRefcnt((PyObject *)&_Py_SINGLETON(small_ints)[_PY_NSMALLNEGINTS + 251]);
-    _PyStaticObject_CheckRefcnt((PyObject *)&_Py_SINGLETON(small_ints)[_PY_NSMALLNEGINTS + 252]);
-    _PyStaticObject_CheckRefcnt((PyObject *)&_Py_SINGLETON(small_ints)[_PY_NSMALLNEGINTS + 253]);
-    _PyStaticObject_CheckRefcnt((PyObject *)&_Py_SINGLETON(small_ints)[_PY_NSMALLNEGINTS + 254]);
-    _PyStaticObject_CheckRefcnt((PyObject *)&_Py_SINGLETON(small_ints)[_PY_NSMALLNEGINTS + 255]);
-    _PyStaticObject_CheckRefcnt((PyObject *)&_Py_SINGLETON(small_ints)[_PY_NSMALLNEGINTS + 256]);
-    _PyStaticObject_CheckRefcnt((PyObject *)&_Py_SINGLETON(bytes_empty));
-    _PyStaticObject_CheckRefcnt((PyObject *)&_Py_SINGLETON(bytes_characters)[0]);
-    _PyStaticObject_CheckRefcnt((PyObject *)&_Py_SINGLETON(bytes_characters)[1]);
-    _PyStaticObject_CheckRefcnt((PyObject *)&_Py_SINGLETON(bytes_characters)[2]);
-    _PyStaticObject_CheckRefcnt((PyObject *)&_Py_SINGLETON(bytes_characters)[3]);
-    _PyStaticObject_CheckRefcnt((PyObject *)&_Py_SINGLETON(bytes_characters)[4]);
-    _PyStaticObject_CheckRefcnt((PyObject *)&_Py_SINGLETON(bytes_characters)[5]);
-    _PyStaticObject_CheckRefcnt((PyObject *)&_Py_SINGLETON(bytes_characters)[6]);
-    _PyStaticObject_CheckRefcnt((PyObject *)&_Py_SINGLETON(bytes_characters)[7]);
-    _PyStaticObject_CheckRefcnt((PyObject *)&_Py_SINGLETON(bytes_characters)[8]);
-    _PyStaticObject_CheckRefcnt((PyObject *)&_Py_SINGLETON(bytes_characters)[9]);
-    _PyStaticObject_CheckRefcnt((PyObject *)&_Py_SINGLETON(bytes_characters)[10]);
-    _PyStaticObject_CheckRefcnt((PyObject *)&_Py_SINGLETON(bytes_characters)[11]);
-    _PyStaticObject_CheckRefcnt((PyObject *)&_Py_SINGLETON(bytes_characters)[12]);
-    _PyStaticObject_CheckRefcnt((PyObject *)&_Py_SINGLETON(bytes_characters)[13]);
-    _PyStaticObject_CheckRefcnt((PyObject *)&_Py_SINGLETON(bytes_characters)[14]);
-    _PyStaticObject_CheckRefcnt((PyObject *)&_Py_SINGLETON(bytes_characters)[15]);
-    _PyStaticObject_CheckRefcnt((PyObject *)&_Py_SINGLETON(bytes_characters)[16]);
-    _PyStaticObject_CheckRefcnt((PyObject *)&_Py_SINGLETON(bytes_characters)[17]);
-    _PyStaticObject_CheckRefcnt((PyObject *)&_Py_SINGLETON(bytes_characters)[18]);
-    _PyStaticObject_CheckRefcnt((PyObject *)&_Py_SINGLETON(bytes_characters)[19]);
-    _PyStaticObject_CheckRefcnt((PyObject *)&_Py_SINGLETON(bytes_characters)[20]);
-    _PyStaticObject_CheckRefcnt((PyObject *)&_Py_SINGLETON(bytes_characters)[21]);
-    _PyStaticObject_CheckRefcnt((PyObject *)&_Py_SINGLETON(bytes_characters)[22]);
-    _PyStaticObject_CheckRefcnt((PyObject *)&_Py_SINGLETON(bytes_characters)[23]);
-    _PyStaticObject_CheckRefcnt((PyObject *)&_Py_SINGLETON(bytes_characters)[24]);
-    _PyStaticObject_CheckRefcnt((PyObject *)&_Py_SINGLETON(bytes_characters)[25]);
-    _PyStaticObject_CheckRefcnt((PyObject *)&_Py_SINGLETON(bytes_characters)[26]);
-    _PyStaticObject_CheckRefcnt((PyObject *)&_Py_SINGLETON(bytes_characters)[27]);
-    _PyStaticObject_CheckRefcnt((PyObject *)&_Py_SINGLETON(bytes_characters)[28]);
-    _PyStaticObject_CheckRefcnt((PyObject *)&_Py_SINGLETON(bytes_characters)[29]);
-    _PyStaticObject_CheckRefcnt((PyObject *)&_Py_SINGLETON(bytes_characters)[30]);
-    _PyStaticObject_CheckRefcnt((PyObject *)&_Py_SINGLETON(bytes_characters)[31]);
-    _PyStaticObject_CheckRefcnt((PyObject *)&_Py_SINGLETON(bytes_characters)[32]);
-    _PyStaticObject_CheckRefcnt((PyObject *)&_Py_SINGLETON(bytes_characters)[33]);
-    _PyStaticObject_CheckRefcnt((PyObject *)&_Py_SINGLETON(bytes_characters)[34]);
-    _PyStaticObject_CheckRefcnt((PyObject *)&_Py_SINGLETON(bytes_characters)[35]);
-    _PyStaticObject_CheckRefcnt((PyObject *)&_Py_SINGLETON(bytes_characters)[36]);
-    _PyStaticObject_CheckRefcnt((PyObject *)&_Py_SINGLETON(bytes_characters)[37]);
-    _PyStaticObject_CheckRefcnt((PyObject *)&_Py_SINGLETON(bytes_characters)[38]);
-    _PyStaticObject_CheckRefcnt((PyObject *)&_Py_SINGLETON(bytes_characters)[39]);
-    _PyStaticObject_CheckRefcnt((PyObject *)&_Py_SINGLETON(bytes_characters)[40]);
-    _PyStaticObject_CheckRefcnt((PyObject *)&_Py_SINGLETON(bytes_characters)[41]);
-    _PyStaticObject_CheckRefcnt((PyObject *)&_Py_SINGLETON(bytes_characters)[42]);
-    _PyStaticObject_CheckRefcnt((PyObject *)&_Py_SINGLETON(bytes_characters)[43]);
-    _PyStaticObject_CheckRefcnt((PyObject *)&_Py_SINGLETON(bytes_characters)[44]);
-    _PyStaticObject_CheckRefcnt((PyObject *)&_Py_SINGLETON(bytes_characters)[45]);
-    _PyStaticObject_CheckRefcnt((PyObject *)&_Py_SINGLETON(bytes_characters)[46]);
-    _PyStaticObject_CheckRefcnt((PyObject *)&_Py_SINGLETON(bytes_characters)[47]);
-    _PyStaticObject_CheckRefcnt((PyObject *)&_Py_SINGLETON(bytes_characters)[48]);
-    _PyStaticObject_CheckRefcnt((PyObject *)&_Py_SINGLETON(bytes_characters)[49]);
-    _PyStaticObject_CheckRefcnt((PyObject *)&_Py_SINGLETON(bytes_characters)[50]);
-    _PyStaticObject_CheckRefcnt((PyObject *)&_Py_SINGLETON(bytes_characters)[51]);
-    _PyStaticObject_CheckRefcnt((PyObject *)&_Py_SINGLETON(bytes_characters)[52]);
-    _PyStaticObject_CheckRefcnt((PyObject *)&_Py_SINGLETON(bytes_characters)[53]);
-    _PyStaticObject_CheckRefcnt((PyObject *)&_Py_SINGLETON(bytes_characters)[54]);
-    _PyStaticObject_CheckRefcnt((PyObject *)&_Py_SINGLETON(bytes_characters)[55]);
-    _PyStaticObject_CheckRefcnt((PyObject *)&_Py_SINGLETON(bytes_characters)[56]);
-    _PyStaticObject_CheckRefcnt((PyObject *)&_Py_SINGLETON(bytes_characters)[57]);
-    _PyStaticObject_CheckRefcnt((PyObject *)&_Py_SINGLETON(bytes_characters)[58]);
-    _PyStaticObject_CheckRefcnt((PyObject *)&_Py_SINGLETON(bytes_characters)[59]);
-    _PyStaticObject_CheckRefcnt((PyObject *)&_Py_SINGLETON(bytes_characters)[60]);
-    _PyStaticObject_CheckRefcnt((PyObject *)&_Py_SINGLETON(bytes_characters)[61]);
-    _PyStaticObject_CheckRefcnt((PyObject *)&_Py_SINGLETON(bytes_characters)[62]);
-    _PyStaticObject_CheckRefcnt((PyObject *)&_Py_SINGLETON(bytes_characters)[63]);
-    _PyStaticObject_CheckRefcnt((PyObject *)&_Py_SINGLETON(bytes_characters)[64]);
-    _PyStaticObject_CheckRefcnt((PyObject *)&_Py_SINGLETON(bytes_characters)[65]);
-    _PyStaticObject_CheckRefcnt((PyObject *)&_Py_SINGLETON(bytes_characters)[66]);
-    _PyStaticObject_CheckRefcnt((PyObject *)&_Py_SINGLETON(bytes_characters)[67]);
-    _PyStaticObject_CheckRefcnt((PyObject *)&_Py_SINGLETON(bytes_characters)[68]);
-    _PyStaticObject_CheckRefcnt((PyObject *)&_Py_SINGLETON(bytes_characters)[69]);
-    _PyStaticObject_CheckRefcnt((PyObject *)&_Py_SINGLETON(bytes_characters)[70]);
-    _PyStaticObject_CheckRefcnt((PyObject *)&_Py_SINGLETON(bytes_characters)[71]);
-    _PyStaticObject_CheckRefcnt((PyObject *)&_Py_SINGLETON(bytes_characters)[72]);
-    _PyStaticObject_CheckRefcnt((PyObject *)&_Py_SINGLETON(bytes_characters)[73]);
-    _PyStaticObject_CheckRefcnt((PyObject *)&_Py_SINGLETON(bytes_characters)[74]);
-    _PyStaticObject_CheckRefcnt((PyObject *)&_Py_SINGLETON(bytes_characters)[75]);
-    _PyStaticObject_CheckRefcnt((PyObject *)&_Py_SINGLETON(bytes_characters)[76]);
-    _PyStaticObject_CheckRefcnt((PyObject *)&_Py_SINGLETON(bytes_characters)[77]);
-    _PyStaticObject_CheckRefcnt((PyObject *)&_Py_SINGLETON(bytes_characters)[78]);
-    _PyStaticObject_CheckRefcnt((PyObject *)&_Py_SINGLETON(bytes_characters)[79]);
-    _PyStaticObject_CheckRefcnt((PyObject *)&_Py_SINGLETON(bytes_characters)[80]);
-    _PyStaticObject_CheckRefcnt((PyObject *)&_Py_SINGLETON(bytes_characters)[81]);
-    _PyStaticObject_CheckRefcnt((PyObject *)&_Py_SINGLETON(bytes_characters)[82]);
-    _PyStaticObject_CheckRefcnt((PyObject *)&_Py_SINGLETON(bytes_characters)[83]);
-    _PyStaticObject_CheckRefcnt((PyObject *)&_Py_SINGLETON(bytes_characters)[84]);
-    _PyStaticObject_CheckRefcnt((PyObject *)&_Py_SINGLETON(bytes_characters)[85]);
-    _PyStaticObject_CheckRefcnt((PyObject *)&_Py_SINGLETON(bytes_characters)[86]);
-    _PyStaticObject_CheckRefcnt((PyObject *)&_Py_SINGLETON(bytes_characters)[87]);
-    _PyStaticObject_CheckRefcnt((PyObject *)&_Py_SINGLETON(bytes_characters)[88]);
-    _PyStaticObject_CheckRefcnt((PyObject *)&_Py_SINGLETON(bytes_characters)[89]);
-    _PyStaticObject_CheckRefcnt((PyObject *)&_Py_SINGLETON(bytes_characters)[90]);
-    _PyStaticObject_CheckRefcnt((PyObject *)&_Py_SINGLETON(bytes_characters)[91]);
-    _PyStaticObject_CheckRefcnt((PyObject *)&_Py_SINGLETON(bytes_characters)[92]);
-    _PyStaticObject_CheckRefcnt((PyObject *)&_Py_SINGLETON(bytes_characters)[93]);
-    _PyStaticObject_CheckRefcnt((PyObject *)&_Py_SINGLETON(bytes_characters)[94]);
-    _PyStaticObject_CheckRefcnt((PyObject *)&_Py_SINGLETON(bytes_characters)[95]);
-    _PyStaticObject_CheckRefcnt((PyObject *)&_Py_SINGLETON(bytes_characters)[96]);
-    _PyStaticObject_CheckRefcnt((PyObject *)&_Py_SINGLETON(bytes_characters)[97]);
-    _PyStaticObject_CheckRefcnt((PyObject *)&_Py_SINGLETON(bytes_characters)[98]);
-    _PyStaticObject_CheckRefcnt((PyObject *)&_Py_SINGLETON(bytes_characters)[99]);
-    _PyStaticObject_CheckRefcnt((PyObject *)&_Py_SINGLETON(bytes_characters)[100]);
-    _PyStaticObject_CheckRefcnt((PyObject *)&_Py_SINGLETON(bytes_characters)[101]);
-    _PyStaticObject_CheckRefcnt((PyObject *)&_Py_SINGLETON(bytes_characters)[102]);
-    _PyStaticObject_CheckRefcnt((PyObject *)&_Py_SINGLETON(bytes_characters)[103]);
-    _PyStaticObject_CheckRefcnt((PyObject *)&_Py_SINGLETON(bytes_characters)[104]);
-    _PyStaticObject_CheckRefcnt((PyObject *)&_Py_SINGLETON(bytes_characters)[105]);
-    _PyStaticObject_CheckRefcnt((PyObject *)&_Py_SINGLETON(bytes_characters)[106]);
-    _PyStaticObject_CheckRefcnt((PyObject *)&_Py_SINGLETON(bytes_characters)[107]);
-    _PyStaticObject_CheckRefcnt((PyObject *)&_Py_SINGLETON(bytes_characters)[108]);
-    _PyStaticObject_CheckRefcnt((PyObject *)&_Py_SINGLETON(bytes_characters)[109]);
-    _PyStaticObject_CheckRefcnt((PyObject *)&_Py_SINGLETON(bytes_characters)[110]);
-    _PyStaticObject_CheckRefcnt((PyObject *)&_Py_SINGLETON(bytes_characters)[111]);
-    _PyStaticObject_CheckRefcnt((PyObject *)&_Py_SINGLETON(bytes_characters)[112]);
-    _PyStaticObject_CheckRefcnt((PyObject *)&_Py_SINGLETON(bytes_characters)[113]);
-    _PyStaticObject_CheckRefcnt((PyObject *)&_Py_SINGLETON(bytes_characters)[114]);
-    _PyStaticObject_CheckRefcnt((PyObject *)&_Py_SINGLETON(bytes_characters)[115]);
-    _PyStaticObject_CheckRefcnt((PyObject *)&_Py_SINGLETON(bytes_characters)[116]);
-    _PyStaticObject_CheckRefcnt((PyObject *)&_Py_SINGLETON(bytes_characters)[117]);
-    _PyStaticObject_CheckRefcnt((PyObject *)&_Py_SINGLETON(bytes_characters)[118]);
-    _PyStaticObject_CheckRefcnt((PyObject *)&_Py_SINGLETON(bytes_characters)[119]);
-    _PyStaticObject_CheckRefcnt((PyObject *)&_Py_SINGLETON(bytes_characters)[120]);
-    _PyStaticObject_CheckRefcnt((PyObject *)&_Py_SINGLETON(bytes_characters)[121]);
-    _PyStaticObject_CheckRefcnt((PyObject *)&_Py_SINGLETON(bytes_characters)[122]);
-    _PyStaticObject_CheckRefcnt((PyObject *)&_Py_SINGLETON(bytes_characters)[123]);
-    _PyStaticObject_CheckRefcnt((PyObject *)&_Py_SINGLETON(bytes_characters)[124]);
-    _PyStaticObject_CheckRefcnt((PyObject *)&_Py_SINGLETON(bytes_characters)[125]);
-    _PyStaticObject_CheckRefcnt((PyObject *)&_Py_SINGLETON(bytes_characters)[126]);
-    _PyStaticObject_CheckRefcnt((PyObject *)&_Py_SINGLETON(bytes_characters)[127]);
-    _PyStaticObject_CheckRefcnt((PyObject *)&_Py_SINGLETON(bytes_characters)[128]);
-    _PyStaticObject_CheckRefcnt((PyObject *)&_Py_SINGLETON(bytes_characters)[129]);
-    _PyStaticObject_CheckRefcnt((PyObject *)&_Py_SINGLETON(bytes_characters)[130]);
-    _PyStaticObject_CheckRefcnt((PyObject *)&_Py_SINGLETON(bytes_characters)[131]);
-    _PyStaticObject_CheckRefcnt((PyObject *)&_Py_SINGLETON(bytes_characters)[132]);
-    _PyStaticObject_CheckRefcnt((PyObject *)&_Py_SINGLETON(bytes_characters)[133]);
-    _PyStaticObject_CheckRefcnt((PyObject *)&_Py_SINGLETON(bytes_characters)[134]);
-    _PyStaticObject_CheckRefcnt((PyObject *)&_Py_SINGLETON(bytes_characters)[135]);
-    _PyStaticObject_CheckRefcnt((PyObject *)&_Py_SINGLETON(bytes_characters)[136]);
-    _PyStaticObject_CheckRefcnt((PyObject *)&_Py_SINGLETON(bytes_characters)[137]);
-    _PyStaticObject_CheckRefcnt((PyObject *)&_Py_SINGLETON(bytes_characters)[138]);
-    _PyStaticObject_CheckRefcnt((PyObject *)&_Py_SINGLETON(bytes_characters)[139]);
-    _PyStaticObject_CheckRefcnt((PyObject *)&_Py_SINGLETON(bytes_characters)[140]);
-    _PyStaticObject_CheckRefcnt((PyObject *)&_Py_SINGLETON(bytes_characters)[141]);
-    _PyStaticObject_CheckRefcnt((PyObject *)&_Py_SINGLETON(bytes_characters)[142]);
-    _PyStaticObject_CheckRefcnt((PyObject *)&_Py_SINGLETON(bytes_characters)[143]);
-    _PyStaticObject_CheckRefcnt((PyObject *)&_Py_SINGLETON(bytes_characters)[144]);
-    _PyStaticObject_CheckRefcnt((PyObject *)&_Py_SINGLETON(bytes_characters)[145]);
-    _PyStaticObject_CheckRefcnt((PyObject *)&_Py_SINGLETON(bytes_characters)[146]);
-    _PyStaticObject_CheckRefcnt((PyObject *)&_Py_SINGLETON(bytes_characters)[147]);
-    _PyStaticObject_CheckRefcnt((PyObject *)&_Py_SINGLETON(bytes_characters)[148]);
-    _PyStaticObject_CheckRefcnt((PyObject *)&_Py_SINGLETON(bytes_characters)[149]);
-    _PyStaticObject_CheckRefcnt((PyObject *)&_Py_SINGLETON(bytes_characters)[150]);
-    _PyStaticObject_CheckRefcnt((PyObject *)&_Py_SINGLETON(bytes_characters)[151]);
-    _PyStaticObject_CheckRefcnt((PyObject *)&_Py_SINGLETON(bytes_characters)[152]);
-    _PyStaticObject_CheckRefcnt((PyObject *)&_Py_SINGLETON(bytes_characters)[153]);
-    _PyStaticObject_CheckRefcnt((PyObject *)&_Py_SINGLETON(bytes_characters)[154]);
-    _PyStaticObject_CheckRefcnt((PyObject *)&_Py_SINGLETON(bytes_characters)[155]);
-    _PyStaticObject_CheckRefcnt((PyObject *)&_Py_SINGLETON(bytes_characters)[156]);
-    _PyStaticObject_CheckRefcnt((PyObject *)&_Py_SINGLETON(bytes_characters)[157]);
-    _PyStaticObject_CheckRefcnt((PyObject *)&_Py_SINGLETON(bytes_characters)[158]);
-    _PyStaticObject_CheckRefcnt((PyObject *)&_Py_SINGLETON(bytes_characters)[159]);
-    _PyStaticObject_CheckRefcnt((PyObject *)&_Py_SINGLETON(bytes_characters)[160]);
-    _PyStaticObject_CheckRefcnt((PyObject *)&_Py_SINGLETON(bytes_characters)[161]);
-    _PyStaticObject_CheckRefcnt((PyObject *)&_Py_SINGLETON(bytes_characters)[162]);
-    _PyStaticObject_CheckRefcnt((PyObject *)&_Py_SINGLETON(bytes_characters)[163]);
-    _PyStaticObject_CheckRefcnt((PyObject *)&_Py_SINGLETON(bytes_characters)[164]);
-    _PyStaticObject_CheckRefcnt((PyObject *)&_Py_SINGLETON(bytes_characters)[165]);
-    _PyStaticObject_CheckRefcnt((PyObject *)&_Py_SINGLETON(bytes_characters)[166]);
-    _PyStaticObject_CheckRefcnt((PyObject *)&_Py_SINGLETON(bytes_characters)[167]);
-    _PyStaticObject_CheckRefcnt((PyObject *)&_Py_SINGLETON(bytes_characters)[168]);
-    _PyStaticObject_CheckRefcnt((PyObject *)&_Py_SINGLETON(bytes_characters)[169]);
-    _PyStaticObject_CheckRefcnt((PyObject *)&_Py_SINGLETON(bytes_characters)[170]);
-    _PyStaticObject_CheckRefcnt((PyObject *)&_Py_SINGLETON(bytes_characters)[171]);
-    _PyStaticObject_CheckRefcnt((PyObject *)&_Py_SINGLETON(bytes_characters)[172]);
-    _PyStaticObject_CheckRefcnt((PyObject *)&_Py_SINGLETON(bytes_characters)[173]);
-    _PyStaticObject_CheckRefcnt((PyObject *)&_Py_SINGLETON(bytes_characters)[174]);
-    _PyStaticObject_CheckRefcnt((PyObject *)&_Py_SINGLETON(bytes_characters)[175]);
-    _PyStaticObject_CheckRefcnt((PyObject *)&_Py_SINGLETON(bytes_characters)[176]);
-    _PyStaticObject_CheckRefcnt((PyObject *)&_Py_SINGLETON(bytes_characters)[177]);
-    _PyStaticObject_CheckRefcnt((PyObject *)&_Py_SINGLETON(bytes_characters)[178]);
-    _PyStaticObject_CheckRefcnt((PyObject *)&_Py_SINGLETON(bytes_characters)[179]);
-    _PyStaticObject_CheckRefcnt((PyObject *)&_Py_SINGLETON(bytes_characters)[180]);
-    _PyStaticObject_CheckRefcnt((PyObject *)&_Py_SINGLETON(bytes_characters)[181]);
-    _PyStaticObject_CheckRefcnt((PyObject *)&_Py_SINGLETON(bytes_characters)[182]);
-    _PyStaticObject_CheckRefcnt((PyObject *)&_Py_SINGLETON(bytes_characters)[183]);
-    _PyStaticObject_CheckRefcnt((PyObject *)&_Py_SINGLETON(bytes_characters)[184]);
-    _PyStaticObject_CheckRefcnt((PyObject *)&_Py_SINGLETON(bytes_characters)[185]);
-    _PyStaticObject_CheckRefcnt((PyObject *)&_Py_SINGLETON(bytes_characters)[186]);
-    _PyStaticObject_CheckRefcnt((PyObject *)&_Py_SINGLETON(bytes_characters)[187]);
-    _PyStaticObject_CheckRefcnt((PyObject *)&_Py_SINGLETON(bytes_characters)[188]);
-    _PyStaticObject_CheckRefcnt((PyObject *)&_Py_SINGLETON(bytes_characters)[189]);
-    _PyStaticObject_CheckRefcnt((PyObject *)&_Py_SINGLETON(bytes_characters)[190]);
-    _PyStaticObject_CheckRefcnt((PyObject *)&_Py_SINGLETON(bytes_characters)[191]);
-    _PyStaticObject_CheckRefcnt((PyObject *)&_Py_SINGLETON(bytes_characters)[192]);
-    _PyStaticObject_CheckRefcnt((PyObject *)&_Py_SINGLETON(bytes_characters)[193]);
-    _PyStaticObject_CheckRefcnt((PyObject *)&_Py_SINGLETON(bytes_characters)[194]);
-    _PyStaticObject_CheckRefcnt((PyObject *)&_Py_SINGLETON(bytes_characters)[195]);
-    _PyStaticObject_CheckRefcnt((PyObject *)&_Py_SINGLETON(bytes_characters)[196]);
-    _PyStaticObject_CheckRefcnt((PyObject *)&_Py_SINGLETON(bytes_characters)[197]);
-    _PyStaticObject_CheckRefcnt((PyObject *)&_Py_SINGLETON(bytes_characters)[198]);
-    _PyStaticObject_CheckRefcnt((PyObject *)&_Py_SINGLETON(bytes_characters)[199]);
-    _PyStaticObject_CheckRefcnt((PyObject *)&_Py_SINGLETON(bytes_characters)[200]);
-    _PyStaticObject_CheckRefcnt((PyObject *)&_Py_SINGLETON(bytes_characters)[201]);
-    _PyStaticObject_CheckRefcnt((PyObject *)&_Py_SINGLETON(bytes_characters)[202]);
-    _PyStaticObject_CheckRefcnt((PyObject *)&_Py_SINGLETON(bytes_characters)[203]);
-    _PyStaticObject_CheckRefcnt((PyObject *)&_Py_SINGLETON(bytes_characters)[204]);
-    _PyStaticObject_CheckRefcnt((PyObject *)&_Py_SINGLETON(bytes_characters)[205]);
-    _PyStaticObject_CheckRefcnt((PyObject *)&_Py_SINGLETON(bytes_characters)[206]);
-    _PyStaticObject_CheckRefcnt((PyObject *)&_Py_SINGLETON(bytes_characters)[207]);
-    _PyStaticObject_CheckRefcnt((PyObject *)&_Py_SINGLETON(bytes_characters)[208]);
-    _PyStaticObject_CheckRefcnt((PyObject *)&_Py_SINGLETON(bytes_characters)[209]);
-    _PyStaticObject_CheckRefcnt((PyObject *)&_Py_SINGLETON(bytes_characters)[210]);
-    _PyStaticObject_CheckRefcnt((PyObject *)&_Py_SINGLETON(bytes_characters)[211]);
-    _PyStaticObject_CheckRefcnt((PyObject *)&_Py_SINGLETON(bytes_characters)[212]);
-    _PyStaticObject_CheckRefcnt((PyObject *)&_Py_SINGLETON(bytes_characters)[213]);
-    _PyStaticObject_CheckRefcnt((PyObject *)&_Py_SINGLETON(bytes_characters)[214]);
-    _PyStaticObject_CheckRefcnt((PyObject *)&_Py_SINGLETON(bytes_characters)[215]);
-    _PyStaticObject_CheckRefcnt((PyObject *)&_Py_SINGLETON(bytes_characters)[216]);
-    _PyStaticObject_CheckRefcnt((PyObject *)&_Py_SINGLETON(bytes_characters)[217]);
-    _PyStaticObject_CheckRefcnt((PyObject *)&_Py_SINGLETON(bytes_characters)[218]);
-    _PyStaticObject_CheckRefcnt((PyObject *)&_Py_SINGLETON(bytes_characters)[219]);
-    _PyStaticObject_CheckRefcnt((PyObject *)&_Py_SINGLETON(bytes_characters)[220]);
-    _PyStaticObject_CheckRefcnt((PyObject *)&_Py_SINGLETON(bytes_characters)[221]);
-    _PyStaticObject_CheckRefcnt((PyObject *)&_Py_SINGLETON(bytes_characters)[222]);
-    _PyStaticObject_CheckRefcnt((PyObject *)&_Py_SINGLETON(bytes_characters)[223]);
-    _PyStaticObject_CheckRefcnt((PyObject *)&_Py_SINGLETON(bytes_characters)[224]);
-    _PyStaticObject_CheckRefcnt((PyObject *)&_Py_SINGLETON(bytes_characters)[225]);
-    _PyStaticObject_CheckRefcnt((PyObject *)&_Py_SINGLETON(bytes_characters)[226]);
-    _PyStaticObject_CheckRefcnt((PyObject *)&_Py_SINGLETON(bytes_characters)[227]);
-    _PyStaticObject_CheckRefcnt((PyObject *)&_Py_SINGLETON(bytes_characters)[228]);
-    _PyStaticObject_CheckRefcnt((PyObject *)&_Py_SINGLETON(bytes_characters)[229]);
-    _PyStaticObject_CheckRefcnt((PyObject *)&_Py_SINGLETON(bytes_characters)[230]);
-    _PyStaticObject_CheckRefcnt((PyObject *)&_Py_SINGLETON(bytes_characters)[231]);
-    _PyStaticObject_CheckRefcnt((PyObject *)&_Py_SINGLETON(bytes_characters)[232]);
-    _PyStaticObject_CheckRefcnt((PyObject *)&_Py_SINGLETON(bytes_characters)[233]);
-    _PyStaticObject_CheckRefcnt((PyObject *)&_Py_SINGLETON(bytes_characters)[234]);
-    _PyStaticObject_CheckRefcnt((PyObject *)&_Py_SINGLETON(bytes_characters)[235]);
-    _PyStaticObject_CheckRefcnt((PyObject *)&_Py_SINGLETON(bytes_characters)[236]);
-    _PyStaticObject_CheckRefcnt((PyObject *)&_Py_SINGLETON(bytes_characters)[237]);
-    _PyStaticObject_CheckRefcnt((PyObject *)&_Py_SINGLETON(bytes_characters)[238]);
-    _PyStaticObject_CheckRefcnt((PyObject *)&_Py_SINGLETON(bytes_characters)[239]);
-    _PyStaticObject_CheckRefcnt((PyObject *)&_Py_SINGLETON(bytes_characters)[240]);
-    _PyStaticObject_CheckRefcnt((PyObject *)&_Py_SINGLETON(bytes_characters)[241]);
-    _PyStaticObject_CheckRefcnt((PyObject *)&_Py_SINGLETON(bytes_characters)[242]);
-    _PyStaticObject_CheckRefcnt((PyObject *)&_Py_SINGLETON(bytes_characters)[243]);
-    _PyStaticObject_CheckRefcnt((PyObject *)&_Py_SINGLETON(bytes_characters)[244]);
-    _PyStaticObject_CheckRefcnt((PyObject *)&_Py_SINGLETON(bytes_characters)[245]);
-    _PyStaticObject_CheckRefcnt((PyObject *)&_Py_SINGLETON(bytes_characters)[246]);
-    _PyStaticObject_CheckRefcnt((PyObject *)&_Py_SINGLETON(bytes_characters)[247]);
-    _PyStaticObject_CheckRefcnt((PyObject *)&_Py_SINGLETON(bytes_characters)[248]);
-    _PyStaticObject_CheckRefcnt((PyObject *)&_Py_SINGLETON(bytes_characters)[249]);
-    _PyStaticObject_CheckRefcnt((PyObject *)&_Py_SINGLETON(bytes_characters)[250]);
-    _PyStaticObject_CheckRefcnt((PyObject *)&_Py_SINGLETON(bytes_characters)[251]);
-    _PyStaticObject_CheckRefcnt((PyObject *)&_Py_SINGLETON(bytes_characters)[252]);
-    _PyStaticObject_CheckRefcnt((PyObject *)&_Py_SINGLETON(bytes_characters)[253]);
-    _PyStaticObject_CheckRefcnt((PyObject *)&_Py_SINGLETON(bytes_characters)[254]);
-    _PyStaticObject_CheckRefcnt((PyObject *)&_Py_SINGLETON(bytes_characters)[255]);
-    _PyStaticObject_CheckRefcnt((PyObject *)&_Py_STR(anon_dictcomp));
-    _PyStaticObject_CheckRefcnt((PyObject *)&_Py_STR(anon_genexpr));
-    _PyStaticObject_CheckRefcnt((PyObject *)&_Py_STR(anon_lambda));
-    _PyStaticObject_CheckRefcnt((PyObject *)&_Py_STR(anon_listcomp));
-    _PyStaticObject_CheckRefcnt((PyObject *)&_Py_STR(anon_module));
-    _PyStaticObject_CheckRefcnt((PyObject *)&_Py_STR(anon_setcomp));
-    _PyStaticObject_CheckRefcnt((PyObject *)&_Py_STR(anon_string));
-    _PyStaticObject_CheckRefcnt((PyObject *)&_Py_STR(anon_unknown));
-    _PyStaticObject_CheckRefcnt((PyObject *)&_Py_STR(close_br));
-    _PyStaticObject_CheckRefcnt((PyObject *)&_Py_STR(dbl_close_br));
-    _PyStaticObject_CheckRefcnt((PyObject *)&_Py_STR(dbl_open_br));
-    _PyStaticObject_CheckRefcnt((PyObject *)&_Py_STR(dbl_percent));
-    _PyStaticObject_CheckRefcnt((PyObject *)&_Py_STR(dot));
-    _PyStaticObject_CheckRefcnt((PyObject *)&_Py_STR(dot_locals));
-    _PyStaticObject_CheckRefcnt((PyObject *)&_Py_STR(empty));
-    _PyStaticObject_CheckRefcnt((PyObject *)&_Py_STR(json_decoder));
-    _PyStaticObject_CheckRefcnt((PyObject *)&_Py_STR(list_err));
-    _PyStaticObject_CheckRefcnt((PyObject *)&_Py_STR(newline));
-    _PyStaticObject_CheckRefcnt((PyObject *)&_Py_STR(open_br));
-    _PyStaticObject_CheckRefcnt((PyObject *)&_Py_STR(percent));
-    _PyStaticObject_CheckRefcnt((PyObject *)&_Py_STR(utf_8));
-    _PyStaticObject_CheckRefcnt((PyObject *)&_Py_ID(CANCELLED));
-    _PyStaticObject_CheckRefcnt((PyObject *)&_Py_ID(FINISHED));
-    _PyStaticObject_CheckRefcnt((PyObject *)&_Py_ID(False));
-    _PyStaticObject_CheckRefcnt((PyObject *)&_Py_ID(JSONDecodeError));
-    _PyStaticObject_CheckRefcnt((PyObject *)&_Py_ID(PENDING));
-    _PyStaticObject_CheckRefcnt((PyObject *)&_Py_ID(Py_Repr));
-    _PyStaticObject_CheckRefcnt((PyObject *)&_Py_ID(TextIOWrapper));
-    _PyStaticObject_CheckRefcnt((PyObject *)&_Py_ID(True));
-    _PyStaticObject_CheckRefcnt((PyObject *)&_Py_ID(WarningMessage));
-    _PyStaticObject_CheckRefcnt((PyObject *)&_Py_ID(_));
-    _PyStaticObject_CheckRefcnt((PyObject *)&_Py_ID(__IOBase_closed));
-    _PyStaticObject_CheckRefcnt((PyObject *)&_Py_ID(__abc_tpflags__));
-    _PyStaticObject_CheckRefcnt((PyObject *)&_Py_ID(__abs__));
-    _PyStaticObject_CheckRefcnt((PyObject *)&_Py_ID(__abstractmethods__));
-    _PyStaticObject_CheckRefcnt((PyObject *)&_Py_ID(__add__));
-    _PyStaticObject_CheckRefcnt((PyObject *)&_Py_ID(__aenter__));
-    _PyStaticObject_CheckRefcnt((PyObject *)&_Py_ID(__aexit__));
-    _PyStaticObject_CheckRefcnt((PyObject *)&_Py_ID(__aiter__));
-    _PyStaticObject_CheckRefcnt((PyObject *)&_Py_ID(__all__));
-    _PyStaticObject_CheckRefcnt((PyObject *)&_Py_ID(__and__));
-    _PyStaticObject_CheckRefcnt((PyObject *)&_Py_ID(__anext__));
-    _PyStaticObject_CheckRefcnt((PyObject *)&_Py_ID(__annotations__));
-    _PyStaticObject_CheckRefcnt((PyObject *)&_Py_ID(__args__));
-    _PyStaticObject_CheckRefcnt((PyObject *)&_Py_ID(__asyncio_running_event_loop__));
-    _PyStaticObject_CheckRefcnt((PyObject *)&_Py_ID(__await__));
-    _PyStaticObject_CheckRefcnt((PyObject *)&_Py_ID(__bases__));
-    _PyStaticObject_CheckRefcnt((PyObject *)&_Py_ID(__bool__));
-    _PyStaticObject_CheckRefcnt((PyObject *)&_Py_ID(__build_class__));
-    _PyStaticObject_CheckRefcnt((PyObject *)&_Py_ID(__builtins__));
-    _PyStaticObject_CheckRefcnt((PyObject *)&_Py_ID(__bytes__));
-    _PyStaticObject_CheckRefcnt((PyObject *)&_Py_ID(__call__));
-    _PyStaticObject_CheckRefcnt((PyObject *)&_Py_ID(__cantrace__));
-    _PyStaticObject_CheckRefcnt((PyObject *)&_Py_ID(__class__));
-    _PyStaticObject_CheckRefcnt((PyObject *)&_Py_ID(__class_getitem__));
-    _PyStaticObject_CheckRefcnt((PyObject *)&_Py_ID(__classcell__));
-    _PyStaticObject_CheckRefcnt((PyObject *)&_Py_ID(__complex__));
-    _PyStaticObject_CheckRefcnt((PyObject *)&_Py_ID(__contains__));
-    _PyStaticObject_CheckRefcnt((PyObject *)&_Py_ID(__copy__));
-    _PyStaticObject_CheckRefcnt((PyObject *)&_Py_ID(__ctypes_from_outparam__));
-    _PyStaticObject_CheckRefcnt((PyObject *)&_Py_ID(__del__));
-    _PyStaticObject_CheckRefcnt((PyObject *)&_Py_ID(__delattr__));
-    _PyStaticObject_CheckRefcnt((PyObject *)&_Py_ID(__delete__));
-    _PyStaticObject_CheckRefcnt((PyObject *)&_Py_ID(__delitem__));
-    _PyStaticObject_CheckRefcnt((PyObject *)&_Py_ID(__dict__));
-    _PyStaticObject_CheckRefcnt((PyObject *)&_Py_ID(__dictoffset__));
-    _PyStaticObject_CheckRefcnt((PyObject *)&_Py_ID(__dir__));
-    _PyStaticObject_CheckRefcnt((PyObject *)&_Py_ID(__divmod__));
-    _PyStaticObject_CheckRefcnt((PyObject *)&_Py_ID(__doc__));
-    _PyStaticObject_CheckRefcnt((PyObject *)&_Py_ID(__enter__));
-    _PyStaticObject_CheckRefcnt((PyObject *)&_Py_ID(__eq__));
-    _PyStaticObject_CheckRefcnt((PyObject *)&_Py_ID(__exit__));
-    _PyStaticObject_CheckRefcnt((PyObject *)&_Py_ID(__file__));
-    _PyStaticObject_CheckRefcnt((PyObject *)&_Py_ID(__float__));
-    _PyStaticObject_CheckRefcnt((PyObject *)&_Py_ID(__floordiv__));
-    _PyStaticObject_CheckRefcnt((PyObject *)&_Py_ID(__format__));
-    _PyStaticObject_CheckRefcnt((PyObject *)&_Py_ID(__fspath__));
-    _PyStaticObject_CheckRefcnt((PyObject *)&_Py_ID(__ge__));
-    _PyStaticObject_CheckRefcnt((PyObject *)&_Py_ID(__get__));
-    _PyStaticObject_CheckRefcnt((PyObject *)&_Py_ID(__getattr__));
-    _PyStaticObject_CheckRefcnt((PyObject *)&_Py_ID(__getattribute__));
-    _PyStaticObject_CheckRefcnt((PyObject *)&_Py_ID(__getinitargs__));
-    _PyStaticObject_CheckRefcnt((PyObject *)&_Py_ID(__getitem__));
-    _PyStaticObject_CheckRefcnt((PyObject *)&_Py_ID(__getnewargs__));
-    _PyStaticObject_CheckRefcnt((PyObject *)&_Py_ID(__getnewargs_ex__));
-    _PyStaticObject_CheckRefcnt((PyObject *)&_Py_ID(__getstate__));
-    _PyStaticObject_CheckRefcnt((PyObject *)&_Py_ID(__gt__));
-    _PyStaticObject_CheckRefcnt((PyObject *)&_Py_ID(__hash__));
-    _PyStaticObject_CheckRefcnt((PyObject *)&_Py_ID(__iadd__));
-    _PyStaticObject_CheckRefcnt((PyObject *)&_Py_ID(__iand__));
-    _PyStaticObject_CheckRefcnt((PyObject *)&_Py_ID(__ifloordiv__));
-    _PyStaticObject_CheckRefcnt((PyObject *)&_Py_ID(__ilshift__));
-    _PyStaticObject_CheckRefcnt((PyObject *)&_Py_ID(__imatmul__));
-    _PyStaticObject_CheckRefcnt((PyObject *)&_Py_ID(__imod__));
-    _PyStaticObject_CheckRefcnt((PyObject *)&_Py_ID(__import__));
-    _PyStaticObject_CheckRefcnt((PyObject *)&_Py_ID(__imul__));
-    _PyStaticObject_CheckRefcnt((PyObject *)&_Py_ID(__index__));
-    _PyStaticObject_CheckRefcnt((PyObject *)&_Py_ID(__init__));
-    _PyStaticObject_CheckRefcnt((PyObject *)&_Py_ID(__init_subclass__));
-    _PyStaticObject_CheckRefcnt((PyObject *)&_Py_ID(__instancecheck__));
-    _PyStaticObject_CheckRefcnt((PyObject *)&_Py_ID(__int__));
-    _PyStaticObject_CheckRefcnt((PyObject *)&_Py_ID(__invert__));
-    _PyStaticObject_CheckRefcnt((PyObject *)&_Py_ID(__ior__));
-    _PyStaticObject_CheckRefcnt((PyObject *)&_Py_ID(__ipow__));
-    _PyStaticObject_CheckRefcnt((PyObject *)&_Py_ID(__irshift__));
-    _PyStaticObject_CheckRefcnt((PyObject *)&_Py_ID(__isabstractmethod__));
-    _PyStaticObject_CheckRefcnt((PyObject *)&_Py_ID(__isub__));
-    _PyStaticObject_CheckRefcnt((PyObject *)&_Py_ID(__iter__));
-    _PyStaticObject_CheckRefcnt((PyObject *)&_Py_ID(__itruediv__));
-    _PyStaticObject_CheckRefcnt((PyObject *)&_Py_ID(__ixor__));
-    _PyStaticObject_CheckRefcnt((PyObject *)&_Py_ID(__le__));
-    _PyStaticObject_CheckRefcnt((PyObject *)&_Py_ID(__len__));
-    _PyStaticObject_CheckRefcnt((PyObject *)&_Py_ID(__length_hint__));
-    _PyStaticObject_CheckRefcnt((PyObject *)&_Py_ID(__lltrace__));
-    _PyStaticObject_CheckRefcnt((PyObject *)&_Py_ID(__loader__));
-    _PyStaticObject_CheckRefcnt((PyObject *)&_Py_ID(__lshift__));
-    _PyStaticObject_CheckRefcnt((PyObject *)&_Py_ID(__lt__));
-    _PyStaticObject_CheckRefcnt((PyObject *)&_Py_ID(__main__));
-    _PyStaticObject_CheckRefcnt((PyObject *)&_Py_ID(__matmul__));
-    _PyStaticObject_CheckRefcnt((PyObject *)&_Py_ID(__missing__));
-    _PyStaticObject_CheckRefcnt((PyObject *)&_Py_ID(__mod__));
-    _PyStaticObject_CheckRefcnt((PyObject *)&_Py_ID(__module__));
-    _PyStaticObject_CheckRefcnt((PyObject *)&_Py_ID(__mro_entries__));
-    _PyStaticObject_CheckRefcnt((PyObject *)&_Py_ID(__mul__));
-    _PyStaticObject_CheckRefcnt((PyObject *)&_Py_ID(__name__));
-    _PyStaticObject_CheckRefcnt((PyObject *)&_Py_ID(__ne__));
-    _PyStaticObject_CheckRefcnt((PyObject *)&_Py_ID(__neg__));
-    _PyStaticObject_CheckRefcnt((PyObject *)&_Py_ID(__new__));
-    _PyStaticObject_CheckRefcnt((PyObject *)&_Py_ID(__newobj__));
-    _PyStaticObject_CheckRefcnt((PyObject *)&_Py_ID(__newobj_ex__));
-    _PyStaticObject_CheckRefcnt((PyObject *)&_Py_ID(__next__));
-    _PyStaticObject_CheckRefcnt((PyObject *)&_Py_ID(__notes__));
-    _PyStaticObject_CheckRefcnt((PyObject *)&_Py_ID(__or__));
-    _PyStaticObject_CheckRefcnt((PyObject *)&_Py_ID(__orig_class__));
-    _PyStaticObject_CheckRefcnt((PyObject *)&_Py_ID(__origin__));
-    _PyStaticObject_CheckRefcnt((PyObject *)&_Py_ID(__package__));
-    _PyStaticObject_CheckRefcnt((PyObject *)&_Py_ID(__parameters__));
-    _PyStaticObject_CheckRefcnt((PyObject *)&_Py_ID(__path__));
-    _PyStaticObject_CheckRefcnt((PyObject *)&_Py_ID(__pos__));
-    _PyStaticObject_CheckRefcnt((PyObject *)&_Py_ID(__pow__));
-    _PyStaticObject_CheckRefcnt((PyObject *)&_Py_ID(__prepare__));
-    _PyStaticObject_CheckRefcnt((PyObject *)&_Py_ID(__qualname__));
-    _PyStaticObject_CheckRefcnt((PyObject *)&_Py_ID(__radd__));
-    _PyStaticObject_CheckRefcnt((PyObject *)&_Py_ID(__rand__));
-    _PyStaticObject_CheckRefcnt((PyObject *)&_Py_ID(__rdivmod__));
-    _PyStaticObject_CheckRefcnt((PyObject *)&_Py_ID(__reduce__));
-    _PyStaticObject_CheckRefcnt((PyObject *)&_Py_ID(__reduce_ex__));
-    _PyStaticObject_CheckRefcnt((PyObject *)&_Py_ID(__repr__));
-    _PyStaticObject_CheckRefcnt((PyObject *)&_Py_ID(__reversed__));
-    _PyStaticObject_CheckRefcnt((PyObject *)&_Py_ID(__rfloordiv__));
-    _PyStaticObject_CheckRefcnt((PyObject *)&_Py_ID(__rlshift__));
-    _PyStaticObject_CheckRefcnt((PyObject *)&_Py_ID(__rmatmul__));
-    _PyStaticObject_CheckRefcnt((PyObject *)&_Py_ID(__rmod__));
-    _PyStaticObject_CheckRefcnt((PyObject *)&_Py_ID(__rmul__));
-    _PyStaticObject_CheckRefcnt((PyObject *)&_Py_ID(__ror__));
-    _PyStaticObject_CheckRefcnt((PyObject *)&_Py_ID(__round__));
-    _PyStaticObject_CheckRefcnt((PyObject *)&_Py_ID(__rpow__));
-    _PyStaticObject_CheckRefcnt((PyObject *)&_Py_ID(__rrshift__));
-    _PyStaticObject_CheckRefcnt((PyObject *)&_Py_ID(__rshift__));
-    _PyStaticObject_CheckRefcnt((PyObject *)&_Py_ID(__rsub__));
-    _PyStaticObject_CheckRefcnt((PyObject *)&_Py_ID(__rtruediv__));
-    _PyStaticObject_CheckRefcnt((PyObject *)&_Py_ID(__rxor__));
-    _PyStaticObject_CheckRefcnt((PyObject *)&_Py_ID(__set__));
-    _PyStaticObject_CheckRefcnt((PyObject *)&_Py_ID(__set_name__));
-    _PyStaticObject_CheckRefcnt((PyObject *)&_Py_ID(__setattr__));
-    _PyStaticObject_CheckRefcnt((PyObject *)&_Py_ID(__setitem__));
-    _PyStaticObject_CheckRefcnt((PyObject *)&_Py_ID(__setstate__));
-    _PyStaticObject_CheckRefcnt((PyObject *)&_Py_ID(__sizeof__));
-    _PyStaticObject_CheckRefcnt((PyObject *)&_Py_ID(__slotnames__));
-    _PyStaticObject_CheckRefcnt((PyObject *)&_Py_ID(__slots__));
-    _PyStaticObject_CheckRefcnt((PyObject *)&_Py_ID(__spec__));
-    _PyStaticObject_CheckRefcnt((PyObject *)&_Py_ID(__str__));
-    _PyStaticObject_CheckRefcnt((PyObject *)&_Py_ID(__sub__));
-    _PyStaticObject_CheckRefcnt((PyObject *)&_Py_ID(__subclasscheck__));
-    _PyStaticObject_CheckRefcnt((PyObject *)&_Py_ID(__subclasshook__));
-    _PyStaticObject_CheckRefcnt((PyObject *)&_Py_ID(__truediv__));
-    _PyStaticObject_CheckRefcnt((PyObject *)&_Py_ID(__trunc__));
-    _PyStaticObject_CheckRefcnt((PyObject *)&_Py_ID(__typing_is_unpacked_typevartuple__));
-    _PyStaticObject_CheckRefcnt((PyObject *)&_Py_ID(__typing_prepare_subst__));
-    _PyStaticObject_CheckRefcnt((PyObject *)&_Py_ID(__typing_subst__));
-    _PyStaticObject_CheckRefcnt((PyObject *)&_Py_ID(__typing_unpacked_tuple_args__));
-    _PyStaticObject_CheckRefcnt((PyObject *)&_Py_ID(__warningregistry__));
-    _PyStaticObject_CheckRefcnt((PyObject *)&_Py_ID(__weaklistoffset__));
-    _PyStaticObject_CheckRefcnt((PyObject *)&_Py_ID(__weakref__));
-    _PyStaticObject_CheckRefcnt((PyObject *)&_Py_ID(__xor__));
-    _PyStaticObject_CheckRefcnt((PyObject *)&_Py_ID(_abc_impl));
-    _PyStaticObject_CheckRefcnt((PyObject *)&_Py_ID(_abstract_));
-    _PyStaticObject_CheckRefcnt((PyObject *)&_Py_ID(_annotation));
-    _PyStaticObject_CheckRefcnt((PyObject *)&_Py_ID(_anonymous_));
-    _PyStaticObject_CheckRefcnt((PyObject *)&_Py_ID(_argtypes_));
-    _PyStaticObject_CheckRefcnt((PyObject *)&_Py_ID(_as_parameter_));
-    _PyStaticObject_CheckRefcnt((PyObject *)&_Py_ID(_asyncio_future_blocking));
-    _PyStaticObject_CheckRefcnt((PyObject *)&_Py_ID(_blksize));
-    _PyStaticObject_CheckRefcnt((PyObject *)&_Py_ID(_bootstrap));
-    _PyStaticObject_CheckRefcnt((PyObject *)&_Py_ID(_check_retval_));
-    _PyStaticObject_CheckRefcnt((PyObject *)&_Py_ID(_dealloc_warn));
-    _PyStaticObject_CheckRefcnt((PyObject *)&_Py_ID(_feature_version));
-    _PyStaticObject_CheckRefcnt((PyObject *)&_Py_ID(_fields_));
-    _PyStaticObject_CheckRefcnt((PyObject *)&_Py_ID(_finalizing));
-    _PyStaticObject_CheckRefcnt((PyObject *)&_Py_ID(_find_and_load));
-    _PyStaticObject_CheckRefcnt((PyObject *)&_Py_ID(_fix_up_module));
-    _PyStaticObject_CheckRefcnt((PyObject *)&_Py_ID(_flags_));
-    _PyStaticObject_CheckRefcnt((PyObject *)&_Py_ID(_get_sourcefile));
-    _PyStaticObject_CheckRefcnt((PyObject *)&_Py_ID(_handle_fromlist));
-    _PyStaticObject_CheckRefcnt((PyObject *)&_Py_ID(_initializing));
-    _PyStaticObject_CheckRefcnt((PyObject *)&_Py_ID(_is_text_encoding));
-    _PyStaticObject_CheckRefcnt((PyObject *)&_Py_ID(_length_));
-    _PyStaticObject_CheckRefcnt((PyObject *)&_Py_ID(_lock_unlock_module));
-    _PyStaticObject_CheckRefcnt((PyObject *)&_Py_ID(_loop));
-    _PyStaticObject_CheckRefcnt((PyObject *)&_Py_ID(_needs_com_addref_));
-    _PyStaticObject_CheckRefcnt((PyObject *)&_Py_ID(_pack_));
-    _PyStaticObject_CheckRefcnt((PyObject *)&_Py_ID(_restype_));
-    _PyStaticObject_CheckRefcnt((PyObject *)&_Py_ID(_showwarnmsg));
-    _PyStaticObject_CheckRefcnt((PyObject *)&_Py_ID(_shutdown));
-    _PyStaticObject_CheckRefcnt((PyObject *)&_Py_ID(_slotnames));
-    _PyStaticObject_CheckRefcnt((PyObject *)&_Py_ID(_strptime_datetime));
-    _PyStaticObject_CheckRefcnt((PyObject *)&_Py_ID(_swappedbytes_));
-    _PyStaticObject_CheckRefcnt((PyObject *)&_Py_ID(_type_));
-    _PyStaticObject_CheckRefcnt((PyObject *)&_Py_ID(_uninitialized_submodules));
-    _PyStaticObject_CheckRefcnt((PyObject *)&_Py_ID(_use_broken_old_ctypes_structure_semantics_));
-    _PyStaticObject_CheckRefcnt((PyObject *)&_Py_ID(_warn_unawaited_coroutine));
-    _PyStaticObject_CheckRefcnt((PyObject *)&_Py_ID(_xoptions));
-    _PyStaticObject_CheckRefcnt((PyObject *)&_Py_ID(a));
-    _PyStaticObject_CheckRefcnt((PyObject *)&_Py_ID(abs_tol));
-    _PyStaticObject_CheckRefcnt((PyObject *)&_Py_ID(access));
-    _PyStaticObject_CheckRefcnt((PyObject *)&_Py_ID(add));
-    _PyStaticObject_CheckRefcnt((PyObject *)&_Py_ID(add_done_callback));
-    _PyStaticObject_CheckRefcnt((PyObject *)&_Py_ID(after_in_child));
-    _PyStaticObject_CheckRefcnt((PyObject *)&_Py_ID(after_in_parent));
-    _PyStaticObject_CheckRefcnt((PyObject *)&_Py_ID(aggregate_class));
-    _PyStaticObject_CheckRefcnt((PyObject *)&_Py_ID(append));
-    _PyStaticObject_CheckRefcnt((PyObject *)&_Py_ID(argdefs));
-    _PyStaticObject_CheckRefcnt((PyObject *)&_Py_ID(arguments));
-    _PyStaticObject_CheckRefcnt((PyObject *)&_Py_ID(argv));
-    _PyStaticObject_CheckRefcnt((PyObject *)&_Py_ID(as_integer_ratio));
-    _PyStaticObject_CheckRefcnt((PyObject *)&_Py_ID(attribute));
-    _PyStaticObject_CheckRefcnt((PyObject *)&_Py_ID(authorizer_callback));
-    _PyStaticObject_CheckRefcnt((PyObject *)&_Py_ID(b));
-    _PyStaticObject_CheckRefcnt((PyObject *)&_Py_ID(backtick));
-    _PyStaticObject_CheckRefcnt((PyObject *)&_Py_ID(base));
-    _PyStaticObject_CheckRefcnt((PyObject *)&_Py_ID(before));
-    _PyStaticObject_CheckRefcnt((PyObject *)&_Py_ID(big));
-    _PyStaticObject_CheckRefcnt((PyObject *)&_Py_ID(binary_form));
-    _PyStaticObject_CheckRefcnt((PyObject *)&_Py_ID(block));
-    _PyStaticObject_CheckRefcnt((PyObject *)&_Py_ID(buffer));
-    _PyStaticObject_CheckRefcnt((PyObject *)&_Py_ID(buffer_callback));
-    _PyStaticObject_CheckRefcnt((PyObject *)&_Py_ID(buffer_size));
-    _PyStaticObject_CheckRefcnt((PyObject *)&_Py_ID(buffering));
-    _PyStaticObject_CheckRefcnt((PyObject *)&_Py_ID(buffers));
-    _PyStaticObject_CheckRefcnt((PyObject *)&_Py_ID(bufsize));
-    _PyStaticObject_CheckRefcnt((PyObject *)&_Py_ID(builtins));
-    _PyStaticObject_CheckRefcnt((PyObject *)&_Py_ID(byteorder));
-    _PyStaticObject_CheckRefcnt((PyObject *)&_Py_ID(bytes));
-    _PyStaticObject_CheckRefcnt((PyObject *)&_Py_ID(bytes_per_sep));
-    _PyStaticObject_CheckRefcnt((PyObject *)&_Py_ID(c_call));
-    _PyStaticObject_CheckRefcnt((PyObject *)&_Py_ID(c_exception));
-    _PyStaticObject_CheckRefcnt((PyObject *)&_Py_ID(c_return));
-    _PyStaticObject_CheckRefcnt((PyObject *)&_Py_ID(cached_statements));
-    _PyStaticObject_CheckRefcnt((PyObject *)&_Py_ID(cadata));
-    _PyStaticObject_CheckRefcnt((PyObject *)&_Py_ID(cafile));
-    _PyStaticObject_CheckRefcnt((PyObject *)&_Py_ID(call));
-    _PyStaticObject_CheckRefcnt((PyObject *)&_Py_ID(call_exception_handler));
-    _PyStaticObject_CheckRefcnt((PyObject *)&_Py_ID(call_soon));
-    _PyStaticObject_CheckRefcnt((PyObject *)&_Py_ID(cancel));
-    _PyStaticObject_CheckRefcnt((PyObject *)&_Py_ID(capath));
-    _PyStaticObject_CheckRefcnt((PyObject *)&_Py_ID(category));
-    _PyStaticObject_CheckRefcnt((PyObject *)&_Py_ID(cb_type));
-    _PyStaticObject_CheckRefcnt((PyObject *)&_Py_ID(certfile));
-    _PyStaticObject_CheckRefcnt((PyObject *)&_Py_ID(check_same_thread));
-    _PyStaticObject_CheckRefcnt((PyObject *)&_Py_ID(clear));
-    _PyStaticObject_CheckRefcnt((PyObject *)&_Py_ID(close));
-    _PyStaticObject_CheckRefcnt((PyObject *)&_Py_ID(closed));
-    _PyStaticObject_CheckRefcnt((PyObject *)&_Py_ID(closefd));
-    _PyStaticObject_CheckRefcnt((PyObject *)&_Py_ID(closure));
-    _PyStaticObject_CheckRefcnt((PyObject *)&_Py_ID(co_argcount));
-    _PyStaticObject_CheckRefcnt((PyObject *)&_Py_ID(co_cellvars));
-    _PyStaticObject_CheckRefcnt((PyObject *)&_Py_ID(co_code));
-    _PyStaticObject_CheckRefcnt((PyObject *)&_Py_ID(co_consts));
-    _PyStaticObject_CheckRefcnt((PyObject *)&_Py_ID(co_exceptiontable));
-    _PyStaticObject_CheckRefcnt((PyObject *)&_Py_ID(co_filename));
-    _PyStaticObject_CheckRefcnt((PyObject *)&_Py_ID(co_firstlineno));
-    _PyStaticObject_CheckRefcnt((PyObject *)&_Py_ID(co_flags));
-    _PyStaticObject_CheckRefcnt((PyObject *)&_Py_ID(co_freevars));
-    _PyStaticObject_CheckRefcnt((PyObject *)&_Py_ID(co_kwonlyargcount));
-    _PyStaticObject_CheckRefcnt((PyObject *)&_Py_ID(co_linetable));
-    _PyStaticObject_CheckRefcnt((PyObject *)&_Py_ID(co_name));
-    _PyStaticObject_CheckRefcnt((PyObject *)&_Py_ID(co_names));
-    _PyStaticObject_CheckRefcnt((PyObject *)&_Py_ID(co_nlocals));
-    _PyStaticObject_CheckRefcnt((PyObject *)&_Py_ID(co_posonlyargcount));
-    _PyStaticObject_CheckRefcnt((PyObject *)&_Py_ID(co_qualname));
-    _PyStaticObject_CheckRefcnt((PyObject *)&_Py_ID(co_stacksize));
-    _PyStaticObject_CheckRefcnt((PyObject *)&_Py_ID(co_varnames));
-    _PyStaticObject_CheckRefcnt((PyObject *)&_Py_ID(code));
-    _PyStaticObject_CheckRefcnt((PyObject *)&_Py_ID(command));
-    _PyStaticObject_CheckRefcnt((PyObject *)&_Py_ID(comment_factory));
-    _PyStaticObject_CheckRefcnt((PyObject *)&_Py_ID(consts));
-    _PyStaticObject_CheckRefcnt((PyObject *)&_Py_ID(context));
-    _PyStaticObject_CheckRefcnt((PyObject *)&_Py_ID(cookie));
-    _PyStaticObject_CheckRefcnt((PyObject *)&_Py_ID(copy));
-    _PyStaticObject_CheckRefcnt((PyObject *)&_Py_ID(copyreg));
-    _PyStaticObject_CheckRefcnt((PyObject *)&_Py_ID(coro));
-    _PyStaticObject_CheckRefcnt((PyObject *)&_Py_ID(count));
-    _PyStaticObject_CheckRefcnt((PyObject *)&_Py_ID(cwd));
-    _PyStaticObject_CheckRefcnt((PyObject *)&_Py_ID(data));
-    _PyStaticObject_CheckRefcnt((PyObject *)&_Py_ID(database));
-    _PyStaticObject_CheckRefcnt((PyObject *)&_Py_ID(decode));
-    _PyStaticObject_CheckRefcnt((PyObject *)&_Py_ID(decoder));
-    _PyStaticObject_CheckRefcnt((PyObject *)&_Py_ID(default));
-    _PyStaticObject_CheckRefcnt((PyObject *)&_Py_ID(defaultaction));
-    _PyStaticObject_CheckRefcnt((PyObject *)&_Py_ID(delete));
-    _PyStaticObject_CheckRefcnt((PyObject *)&_Py_ID(depth));
-    _PyStaticObject_CheckRefcnt((PyObject *)&_Py_ID(detect_types));
-    _PyStaticObject_CheckRefcnt((PyObject *)&_Py_ID(deterministic));
-    _PyStaticObject_CheckRefcnt((PyObject *)&_Py_ID(device));
-    _PyStaticObject_CheckRefcnt((PyObject *)&_Py_ID(dict));
-    _PyStaticObject_CheckRefcnt((PyObject *)&_Py_ID(dictcomp));
-    _PyStaticObject_CheckRefcnt((PyObject *)&_Py_ID(difference_update));
-    _PyStaticObject_CheckRefcnt((PyObject *)&_Py_ID(digest));
-    _PyStaticObject_CheckRefcnt((PyObject *)&_Py_ID(digest_size));
-    _PyStaticObject_CheckRefcnt((PyObject *)&_Py_ID(digestmod));
-    _PyStaticObject_CheckRefcnt((PyObject *)&_Py_ID(dir_fd));
-    _PyStaticObject_CheckRefcnt((PyObject *)&_Py_ID(discard));
-    _PyStaticObject_CheckRefcnt((PyObject *)&_Py_ID(dispatch_table));
-    _PyStaticObject_CheckRefcnt((PyObject *)&_Py_ID(displayhook));
-    _PyStaticObject_CheckRefcnt((PyObject *)&_Py_ID(dklen));
-    _PyStaticObject_CheckRefcnt((PyObject *)&_Py_ID(doc));
-    _PyStaticObject_CheckRefcnt((PyObject *)&_Py_ID(dont_inherit));
-    _PyStaticObject_CheckRefcnt((PyObject *)&_Py_ID(dst));
-    _PyStaticObject_CheckRefcnt((PyObject *)&_Py_ID(dst_dir_fd));
-    _PyStaticObject_CheckRefcnt((PyObject *)&_Py_ID(duration));
-    _PyStaticObject_CheckRefcnt((PyObject *)&_Py_ID(effective_ids));
-    _PyStaticObject_CheckRefcnt((PyObject *)&_Py_ID(element_factory));
-    _PyStaticObject_CheckRefcnt((PyObject *)&_Py_ID(encode));
-    _PyStaticObject_CheckRefcnt((PyObject *)&_Py_ID(encoding));
-    _PyStaticObject_CheckRefcnt((PyObject *)&_Py_ID(end));
-    _PyStaticObject_CheckRefcnt((PyObject *)&_Py_ID(end_lineno));
-    _PyStaticObject_CheckRefcnt((PyObject *)&_Py_ID(end_offset));
-    _PyStaticObject_CheckRefcnt((PyObject *)&_Py_ID(endpos));
-    _PyStaticObject_CheckRefcnt((PyObject *)&_Py_ID(env));
-    _PyStaticObject_CheckRefcnt((PyObject *)&_Py_ID(errors));
-    _PyStaticObject_CheckRefcnt((PyObject *)&_Py_ID(event));
-    _PyStaticObject_CheckRefcnt((PyObject *)&_Py_ID(eventmask));
-    _PyStaticObject_CheckRefcnt((PyObject *)&_Py_ID(exc_type));
-    _PyStaticObject_CheckRefcnt((PyObject *)&_Py_ID(exc_value));
-    _PyStaticObject_CheckRefcnt((PyObject *)&_Py_ID(excepthook));
-    _PyStaticObject_CheckRefcnt((PyObject *)&_Py_ID(exception));
-    _PyStaticObject_CheckRefcnt((PyObject *)&_Py_ID(exp));
-    _PyStaticObject_CheckRefcnt((PyObject *)&_Py_ID(extend));
-    _PyStaticObject_CheckRefcnt((PyObject *)&_Py_ID(facility));
-    _PyStaticObject_CheckRefcnt((PyObject *)&_Py_ID(factory));
-    _PyStaticObject_CheckRefcnt((PyObject *)&_Py_ID(false));
-    _PyStaticObject_CheckRefcnt((PyObject *)&_Py_ID(family));
-    _PyStaticObject_CheckRefcnt((PyObject *)&_Py_ID(fanout));
-    _PyStaticObject_CheckRefcnt((PyObject *)&_Py_ID(fd));
-    _PyStaticObject_CheckRefcnt((PyObject *)&_Py_ID(fd2));
-    _PyStaticObject_CheckRefcnt((PyObject *)&_Py_ID(fdel));
-    _PyStaticObject_CheckRefcnt((PyObject *)&_Py_ID(fget));
-    _PyStaticObject_CheckRefcnt((PyObject *)&_Py_ID(file));
-    _PyStaticObject_CheckRefcnt((PyObject *)&_Py_ID(file_actions));
-    _PyStaticObject_CheckRefcnt((PyObject *)&_Py_ID(filename));
-    _PyStaticObject_CheckRefcnt((PyObject *)&_Py_ID(fileno));
-    _PyStaticObject_CheckRefcnt((PyObject *)&_Py_ID(filepath));
-    _PyStaticObject_CheckRefcnt((PyObject *)&_Py_ID(fillvalue));
-    _PyStaticObject_CheckRefcnt((PyObject *)&_Py_ID(filters));
-    _PyStaticObject_CheckRefcnt((PyObject *)&_Py_ID(final));
-    _PyStaticObject_CheckRefcnt((PyObject *)&_Py_ID(find_class));
-    _PyStaticObject_CheckRefcnt((PyObject *)&_Py_ID(fix_imports));
-    _PyStaticObject_CheckRefcnt((PyObject *)&_Py_ID(flags));
-    _PyStaticObject_CheckRefcnt((PyObject *)&_Py_ID(flush));
-    _PyStaticObject_CheckRefcnt((PyObject *)&_Py_ID(follow_symlinks));
-    _PyStaticObject_CheckRefcnt((PyObject *)&_Py_ID(format));
-    _PyStaticObject_CheckRefcnt((PyObject *)&_Py_ID(frequency));
-    _PyStaticObject_CheckRefcnt((PyObject *)&_Py_ID(from_param));
-    _PyStaticObject_CheckRefcnt((PyObject *)&_Py_ID(fromlist));
-    _PyStaticObject_CheckRefcnt((PyObject *)&_Py_ID(fromtimestamp));
-    _PyStaticObject_CheckRefcnt((PyObject *)&_Py_ID(fromutc));
-    _PyStaticObject_CheckRefcnt((PyObject *)&_Py_ID(fset));
-    _PyStaticObject_CheckRefcnt((PyObject *)&_Py_ID(func));
-    _PyStaticObject_CheckRefcnt((PyObject *)&_Py_ID(future));
-    _PyStaticObject_CheckRefcnt((PyObject *)&_Py_ID(generation));
-    _PyStaticObject_CheckRefcnt((PyObject *)&_Py_ID(genexpr));
-    _PyStaticObject_CheckRefcnt((PyObject *)&_Py_ID(get));
-    _PyStaticObject_CheckRefcnt((PyObject *)&_Py_ID(get_debug));
-    _PyStaticObject_CheckRefcnt((PyObject *)&_Py_ID(get_event_loop));
-    _PyStaticObject_CheckRefcnt((PyObject *)&_Py_ID(get_loop));
-    _PyStaticObject_CheckRefcnt((PyObject *)&_Py_ID(get_source));
-    _PyStaticObject_CheckRefcnt((PyObject *)&_Py_ID(getattr));
-    _PyStaticObject_CheckRefcnt((PyObject *)&_Py_ID(getstate));
-    _PyStaticObject_CheckRefcnt((PyObject *)&_Py_ID(gid));
-    _PyStaticObject_CheckRefcnt((PyObject *)&_Py_ID(globals));
-    _PyStaticObject_CheckRefcnt((PyObject *)&_Py_ID(groupindex));
-    _PyStaticObject_CheckRefcnt((PyObject *)&_Py_ID(groups));
-    _PyStaticObject_CheckRefcnt((PyObject *)&_Py_ID(handle));
-    _PyStaticObject_CheckRefcnt((PyObject *)&_Py_ID(hash_name));
-    _PyStaticObject_CheckRefcnt((PyObject *)&_Py_ID(header));
-    _PyStaticObject_CheckRefcnt((PyObject *)&_Py_ID(headers));
-    _PyStaticObject_CheckRefcnt((PyObject *)&_Py_ID(hi));
-    _PyStaticObject_CheckRefcnt((PyObject *)&_Py_ID(hook));
-    _PyStaticObject_CheckRefcnt((PyObject *)&_Py_ID(id));
-    _PyStaticObject_CheckRefcnt((PyObject *)&_Py_ID(ident));
-    _PyStaticObject_CheckRefcnt((PyObject *)&_Py_ID(ignore));
-    _PyStaticObject_CheckRefcnt((PyObject *)&_Py_ID(imag));
-    _PyStaticObject_CheckRefcnt((PyObject *)&_Py_ID(importlib));
-    _PyStaticObject_CheckRefcnt((PyObject *)&_Py_ID(in_fd));
-    _PyStaticObject_CheckRefcnt((PyObject *)&_Py_ID(incoming));
-    _PyStaticObject_CheckRefcnt((PyObject *)&_Py_ID(indexgroup));
-    _PyStaticObject_CheckRefcnt((PyObject *)&_Py_ID(inf));
-    _PyStaticObject_CheckRefcnt((PyObject *)&_Py_ID(inheritable));
-    _PyStaticObject_CheckRefcnt((PyObject *)&_Py_ID(initial));
-    _PyStaticObject_CheckRefcnt((PyObject *)&_Py_ID(initial_bytes));
-    _PyStaticObject_CheckRefcnt((PyObject *)&_Py_ID(initial_value));
-    _PyStaticObject_CheckRefcnt((PyObject *)&_Py_ID(initval));
-    _PyStaticObject_CheckRefcnt((PyObject *)&_Py_ID(inner_size));
-    _PyStaticObject_CheckRefcnt((PyObject *)&_Py_ID(input));
-    _PyStaticObject_CheckRefcnt((PyObject *)&_Py_ID(insert_comments));
-    _PyStaticObject_CheckRefcnt((PyObject *)&_Py_ID(insert_pis));
-    _PyStaticObject_CheckRefcnt((PyObject *)&_Py_ID(instructions));
-    _PyStaticObject_CheckRefcnt((PyObject *)&_Py_ID(intern));
-    _PyStaticObject_CheckRefcnt((PyObject *)&_Py_ID(intersection));
-    _PyStaticObject_CheckRefcnt((PyObject *)&_Py_ID(isatty));
-    _PyStaticObject_CheckRefcnt((PyObject *)&_Py_ID(isinstance));
-    _PyStaticObject_CheckRefcnt((PyObject *)&_Py_ID(isoformat));
-    _PyStaticObject_CheckRefcnt((PyObject *)&_Py_ID(isolation_level));
-    _PyStaticObject_CheckRefcnt((PyObject *)&_Py_ID(istext));
-    _PyStaticObject_CheckRefcnt((PyObject *)&_Py_ID(item));
-    _PyStaticObject_CheckRefcnt((PyObject *)&_Py_ID(items));
-    _PyStaticObject_CheckRefcnt((PyObject *)&_Py_ID(iter));
-    _PyStaticObject_CheckRefcnt((PyObject *)&_Py_ID(iterable));
-    _PyStaticObject_CheckRefcnt((PyObject *)&_Py_ID(iterations));
-    _PyStaticObject_CheckRefcnt((PyObject *)&_Py_ID(join));
-    _PyStaticObject_CheckRefcnt((PyObject *)&_Py_ID(jump));
-    _PyStaticObject_CheckRefcnt((PyObject *)&_Py_ID(keepends));
-    _PyStaticObject_CheckRefcnt((PyObject *)&_Py_ID(key));
-    _PyStaticObject_CheckRefcnt((PyObject *)&_Py_ID(keyfile));
-    _PyStaticObject_CheckRefcnt((PyObject *)&_Py_ID(keys));
-    _PyStaticObject_CheckRefcnt((PyObject *)&_Py_ID(kind));
-    _PyStaticObject_CheckRefcnt((PyObject *)&_Py_ID(lambda));
-    _PyStaticObject_CheckRefcnt((PyObject *)&_Py_ID(last));
-    _PyStaticObject_CheckRefcnt((PyObject *)&_Py_ID(last_node));
-    _PyStaticObject_CheckRefcnt((PyObject *)&_Py_ID(last_traceback));
-    _PyStaticObject_CheckRefcnt((PyObject *)&_Py_ID(last_type));
-    _PyStaticObject_CheckRefcnt((PyObject *)&_Py_ID(last_value));
-    _PyStaticObject_CheckRefcnt((PyObject *)&_Py_ID(latin1));
-    _PyStaticObject_CheckRefcnt((PyObject *)&_Py_ID(leaf_size));
-    _PyStaticObject_CheckRefcnt((PyObject *)&_Py_ID(len));
-    _PyStaticObject_CheckRefcnt((PyObject *)&_Py_ID(length));
-    _PyStaticObject_CheckRefcnt((PyObject *)&_Py_ID(level));
-    _PyStaticObject_CheckRefcnt((PyObject *)&_Py_ID(limit));
-    _PyStaticObject_CheckRefcnt((PyObject *)&_Py_ID(line));
-    _PyStaticObject_CheckRefcnt((PyObject *)&_Py_ID(line_buffering));
-    _PyStaticObject_CheckRefcnt((PyObject *)&_Py_ID(lineno));
-    _PyStaticObject_CheckRefcnt((PyObject *)&_Py_ID(listcomp));
-    _PyStaticObject_CheckRefcnt((PyObject *)&_Py_ID(little));
-    _PyStaticObject_CheckRefcnt((PyObject *)&_Py_ID(lo));
-    _PyStaticObject_CheckRefcnt((PyObject *)&_Py_ID(locale));
-    _PyStaticObject_CheckRefcnt((PyObject *)&_Py_ID(locals));
-    _PyStaticObject_CheckRefcnt((PyObject *)&_Py_ID(logoption));
-    _PyStaticObject_CheckRefcnt((PyObject *)&_Py_ID(loop));
-    _PyStaticObject_CheckRefcnt((PyObject *)&_Py_ID(mapping));
-    _PyStaticObject_CheckRefcnt((PyObject *)&_Py_ID(match));
-    _PyStaticObject_CheckRefcnt((PyObject *)&_Py_ID(max_length));
-    _PyStaticObject_CheckRefcnt((PyObject *)&_Py_ID(maxdigits));
-    _PyStaticObject_CheckRefcnt((PyObject *)&_Py_ID(maxevents));
-    _PyStaticObject_CheckRefcnt((PyObject *)&_Py_ID(maxmem));
-    _PyStaticObject_CheckRefcnt((PyObject *)&_Py_ID(maxsplit));
-    _PyStaticObject_CheckRefcnt((PyObject *)&_Py_ID(maxvalue));
-    _PyStaticObject_CheckRefcnt((PyObject *)&_Py_ID(memLevel));
-    _PyStaticObject_CheckRefcnt((PyObject *)&_Py_ID(memlimit));
-    _PyStaticObject_CheckRefcnt((PyObject *)&_Py_ID(message));
-    _PyStaticObject_CheckRefcnt((PyObject *)&_Py_ID(metaclass));
-    _PyStaticObject_CheckRefcnt((PyObject *)&_Py_ID(method));
-    _PyStaticObject_CheckRefcnt((PyObject *)&_Py_ID(mod));
-    _PyStaticObject_CheckRefcnt((PyObject *)&_Py_ID(mode));
-    _PyStaticObject_CheckRefcnt((PyObject *)&_Py_ID(module));
-    _PyStaticObject_CheckRefcnt((PyObject *)&_Py_ID(module_globals));
-    _PyStaticObject_CheckRefcnt((PyObject *)&_Py_ID(modules));
-    _PyStaticObject_CheckRefcnt((PyObject *)&_Py_ID(mro));
-    _PyStaticObject_CheckRefcnt((PyObject *)&_Py_ID(msg));
-    _PyStaticObject_CheckRefcnt((PyObject *)&_Py_ID(mycmp));
-    _PyStaticObject_CheckRefcnt((PyObject *)&_Py_ID(n));
-    _PyStaticObject_CheckRefcnt((PyObject *)&_Py_ID(n_arg));
-    _PyStaticObject_CheckRefcnt((PyObject *)&_Py_ID(n_fields));
-    _PyStaticObject_CheckRefcnt((PyObject *)&_Py_ID(n_sequence_fields));
-    _PyStaticObject_CheckRefcnt((PyObject *)&_Py_ID(n_unnamed_fields));
-    _PyStaticObject_CheckRefcnt((PyObject *)&_Py_ID(name));
-    _PyStaticObject_CheckRefcnt((PyObject *)&_Py_ID(name_from));
-    _PyStaticObject_CheckRefcnt((PyObject *)&_Py_ID(namespace_separator));
-    _PyStaticObject_CheckRefcnt((PyObject *)&_Py_ID(namespaces));
-    _PyStaticObject_CheckRefcnt((PyObject *)&_Py_ID(narg));
-    _PyStaticObject_CheckRefcnt((PyObject *)&_Py_ID(ndigits));
-    _PyStaticObject_CheckRefcnt((PyObject *)&_Py_ID(new_limit));
-    _PyStaticObject_CheckRefcnt((PyObject *)&_Py_ID(newline));
-    _PyStaticObject_CheckRefcnt((PyObject *)&_Py_ID(newlines));
-    _PyStaticObject_CheckRefcnt((PyObject *)&_Py_ID(next));
-    _PyStaticObject_CheckRefcnt((PyObject *)&_Py_ID(node_depth));
-    _PyStaticObject_CheckRefcnt((PyObject *)&_Py_ID(node_offset));
-    _PyStaticObject_CheckRefcnt((PyObject *)&_Py_ID(ns));
-    _PyStaticObject_CheckRefcnt((PyObject *)&_Py_ID(nstype));
-    _PyStaticObject_CheckRefcnt((PyObject *)&_Py_ID(null));
-    _PyStaticObject_CheckRefcnt((PyObject *)&_Py_ID(number));
-    _PyStaticObject_CheckRefcnt((PyObject *)&_Py_ID(obj));
-    _PyStaticObject_CheckRefcnt((PyObject *)&_Py_ID(object));
-    _PyStaticObject_CheckRefcnt((PyObject *)&_Py_ID(offset));
-    _PyStaticObject_CheckRefcnt((PyObject *)&_Py_ID(offset_dst));
-    _PyStaticObject_CheckRefcnt((PyObject *)&_Py_ID(offset_src));
-    _PyStaticObject_CheckRefcnt((PyObject *)&_Py_ID(on_type_read));
-    _PyStaticObject_CheckRefcnt((PyObject *)&_Py_ID(onceregistry));
-    _PyStaticObject_CheckRefcnt((PyObject *)&_Py_ID(only_keys));
-    _PyStaticObject_CheckRefcnt((PyObject *)&_Py_ID(oparg));
-    _PyStaticObject_CheckRefcnt((PyObject *)&_Py_ID(opcode));
-    _PyStaticObject_CheckRefcnt((PyObject *)&_Py_ID(open));
-    _PyStaticObject_CheckRefcnt((PyObject *)&_Py_ID(opener));
-    _PyStaticObject_CheckRefcnt((PyObject *)&_Py_ID(operation));
-    _PyStaticObject_CheckRefcnt((PyObject *)&_Py_ID(optimize));
-    _PyStaticObject_CheckRefcnt((PyObject *)&_Py_ID(options));
-    _PyStaticObject_CheckRefcnt((PyObject *)&_Py_ID(order));
-    _PyStaticObject_CheckRefcnt((PyObject *)&_Py_ID(out_fd));
-    _PyStaticObject_CheckRefcnt((PyObject *)&_Py_ID(outgoing));
-    _PyStaticObject_CheckRefcnt((PyObject *)&_Py_ID(overlapped));
-    _PyStaticObject_CheckRefcnt((PyObject *)&_Py_ID(owner));
-    _PyStaticObject_CheckRefcnt((PyObject *)&_Py_ID(p));
-    _PyStaticObject_CheckRefcnt((PyObject *)&_Py_ID(pages));
-    _PyStaticObject_CheckRefcnt((PyObject *)&_Py_ID(parent));
-    _PyStaticObject_CheckRefcnt((PyObject *)&_Py_ID(password));
-    _PyStaticObject_CheckRefcnt((PyObject *)&_Py_ID(path));
-    _PyStaticObject_CheckRefcnt((PyObject *)&_Py_ID(pattern));
-    _PyStaticObject_CheckRefcnt((PyObject *)&_Py_ID(peek));
-    _PyStaticObject_CheckRefcnt((PyObject *)&_Py_ID(persistent_id));
-    _PyStaticObject_CheckRefcnt((PyObject *)&_Py_ID(persistent_load));
-    _PyStaticObject_CheckRefcnt((PyObject *)&_Py_ID(person));
-    _PyStaticObject_CheckRefcnt((PyObject *)&_Py_ID(pi_factory));
-    _PyStaticObject_CheckRefcnt((PyObject *)&_Py_ID(pid));
-    _PyStaticObject_CheckRefcnt((PyObject *)&_Py_ID(policy));
-    _PyStaticObject_CheckRefcnt((PyObject *)&_Py_ID(pos));
-    _PyStaticObject_CheckRefcnt((PyObject *)&_Py_ID(print_file_and_line));
-    _PyStaticObject_CheckRefcnt((PyObject *)&_Py_ID(priority));
-    _PyStaticObject_CheckRefcnt((PyObject *)&_Py_ID(progress));
-    _PyStaticObject_CheckRefcnt((PyObject *)&_Py_ID(progress_handler));
-    _PyStaticObject_CheckRefcnt((PyObject *)&_Py_ID(proto));
-    _PyStaticObject_CheckRefcnt((PyObject *)&_Py_ID(protocol));
-    _PyStaticObject_CheckRefcnt((PyObject *)&_Py_ID(ps1));
-    _PyStaticObject_CheckRefcnt((PyObject *)&_Py_ID(ps2));
-    _PyStaticObject_CheckRefcnt((PyObject *)&_Py_ID(query));
-    _PyStaticObject_CheckRefcnt((PyObject *)&_Py_ID(quotetabs));
-    _PyStaticObject_CheckRefcnt((PyObject *)&_Py_ID(r));
-    _PyStaticObject_CheckRefcnt((PyObject *)&_Py_ID(raw));
-    _PyStaticObject_CheckRefcnt((PyObject *)&_Py_ID(read));
-    _PyStaticObject_CheckRefcnt((PyObject *)&_Py_ID(read1));
-    _PyStaticObject_CheckRefcnt((PyObject *)&_Py_ID(readable));
-    _PyStaticObject_CheckRefcnt((PyObject *)&_Py_ID(readall));
-    _PyStaticObject_CheckRefcnt((PyObject *)&_Py_ID(readinto));
-    _PyStaticObject_CheckRefcnt((PyObject *)&_Py_ID(readinto1));
-    _PyStaticObject_CheckRefcnt((PyObject *)&_Py_ID(readline));
-    _PyStaticObject_CheckRefcnt((PyObject *)&_Py_ID(readonly));
-    _PyStaticObject_CheckRefcnt((PyObject *)&_Py_ID(real));
-    _PyStaticObject_CheckRefcnt((PyObject *)&_Py_ID(reducer_override));
-    _PyStaticObject_CheckRefcnt((PyObject *)&_Py_ID(registry));
-    _PyStaticObject_CheckRefcnt((PyObject *)&_Py_ID(rel_tol));
-    _PyStaticObject_CheckRefcnt((PyObject *)&_Py_ID(reload));
-    _PyStaticObject_CheckRefcnt((PyObject *)&_Py_ID(repl));
-    _PyStaticObject_CheckRefcnt((PyObject *)&_Py_ID(replace));
-    _PyStaticObject_CheckRefcnt((PyObject *)&_Py_ID(reserved));
-    _PyStaticObject_CheckRefcnt((PyObject *)&_Py_ID(reset));
-    _PyStaticObject_CheckRefcnt((PyObject *)&_Py_ID(resetids));
-    _PyStaticObject_CheckRefcnt((PyObject *)&_Py_ID(return));
-    _PyStaticObject_CheckRefcnt((PyObject *)&_Py_ID(reverse));
-    _PyStaticObject_CheckRefcnt((PyObject *)&_Py_ID(reversed));
-    _PyStaticObject_CheckRefcnt((PyObject *)&_Py_ID(s));
-    _PyStaticObject_CheckRefcnt((PyObject *)&_Py_ID(salt));
-    _PyStaticObject_CheckRefcnt((PyObject *)&_Py_ID(sched_priority));
-    _PyStaticObject_CheckRefcnt((PyObject *)&_Py_ID(scheduler));
-    _PyStaticObject_CheckRefcnt((PyObject *)&_Py_ID(seek));
-    _PyStaticObject_CheckRefcnt((PyObject *)&_Py_ID(seekable));
-    _PyStaticObject_CheckRefcnt((PyObject *)&_Py_ID(selectors));
-    _PyStaticObject_CheckRefcnt((PyObject *)&_Py_ID(self));
-    _PyStaticObject_CheckRefcnt((PyObject *)&_Py_ID(send));
-    _PyStaticObject_CheckRefcnt((PyObject *)&_Py_ID(sep));
-    _PyStaticObject_CheckRefcnt((PyObject *)&_Py_ID(sequence));
-    _PyStaticObject_CheckRefcnt((PyObject *)&_Py_ID(server_hostname));
-    _PyStaticObject_CheckRefcnt((PyObject *)&_Py_ID(server_side));
-    _PyStaticObject_CheckRefcnt((PyObject *)&_Py_ID(session));
-    _PyStaticObject_CheckRefcnt((PyObject *)&_Py_ID(setcomp));
-    _PyStaticObject_CheckRefcnt((PyObject *)&_Py_ID(setpgroup));
-    _PyStaticObject_CheckRefcnt((PyObject *)&_Py_ID(setsid));
-    _PyStaticObject_CheckRefcnt((PyObject *)&_Py_ID(setsigdef));
-    _PyStaticObject_CheckRefcnt((PyObject *)&_Py_ID(setsigmask));
-    _PyStaticObject_CheckRefcnt((PyObject *)&_Py_ID(setstate));
-    _PyStaticObject_CheckRefcnt((PyObject *)&_Py_ID(shape));
-    _PyStaticObject_CheckRefcnt((PyObject *)&_Py_ID(show_cmd));
-    _PyStaticObject_CheckRefcnt((PyObject *)&_Py_ID(signed));
-    _PyStaticObject_CheckRefcnt((PyObject *)&_Py_ID(size));
-    _PyStaticObject_CheckRefcnt((PyObject *)&_Py_ID(sizehint));
-    _PyStaticObject_CheckRefcnt((PyObject *)&_Py_ID(sleep));
-    _PyStaticObject_CheckRefcnt((PyObject *)&_Py_ID(sock));
-    _PyStaticObject_CheckRefcnt((PyObject *)&_Py_ID(sort));
-    _PyStaticObject_CheckRefcnt((PyObject *)&_Py_ID(sound));
-    _PyStaticObject_CheckRefcnt((PyObject *)&_Py_ID(source));
-    _PyStaticObject_CheckRefcnt((PyObject *)&_Py_ID(source_traceback));
-    _PyStaticObject_CheckRefcnt((PyObject *)&_Py_ID(src));
-    _PyStaticObject_CheckRefcnt((PyObject *)&_Py_ID(src_dir_fd));
-    _PyStaticObject_CheckRefcnt((PyObject *)&_Py_ID(stacklevel));
-    _PyStaticObject_CheckRefcnt((PyObject *)&_Py_ID(start));
-    _PyStaticObject_CheckRefcnt((PyObject *)&_Py_ID(statement));
-    _PyStaticObject_CheckRefcnt((PyObject *)&_Py_ID(status));
-    _PyStaticObject_CheckRefcnt((PyObject *)&_Py_ID(stderr));
-    _PyStaticObject_CheckRefcnt((PyObject *)&_Py_ID(stdin));
-    _PyStaticObject_CheckRefcnt((PyObject *)&_Py_ID(stdout));
-    _PyStaticObject_CheckRefcnt((PyObject *)&_Py_ID(step));
-    _PyStaticObject_CheckRefcnt((PyObject *)&_Py_ID(store_name));
-    _PyStaticObject_CheckRefcnt((PyObject *)&_Py_ID(strategy));
-    _PyStaticObject_CheckRefcnt((PyObject *)&_Py_ID(strftime));
-    _PyStaticObject_CheckRefcnt((PyObject *)&_Py_ID(strict));
-    _PyStaticObject_CheckRefcnt((PyObject *)&_Py_ID(strict_mode));
-    _PyStaticObject_CheckRefcnt((PyObject *)&_Py_ID(string));
-    _PyStaticObject_CheckRefcnt((PyObject *)&_Py_ID(sub_key));
-    _PyStaticObject_CheckRefcnt((PyObject *)&_Py_ID(symmetric_difference_update));
-    _PyStaticObject_CheckRefcnt((PyObject *)&_Py_ID(tabsize));
-    _PyStaticObject_CheckRefcnt((PyObject *)&_Py_ID(tag));
-    _PyStaticObject_CheckRefcnt((PyObject *)&_Py_ID(target));
-    _PyStaticObject_CheckRefcnt((PyObject *)&_Py_ID(target_is_directory));
-    _PyStaticObject_CheckRefcnt((PyObject *)&_Py_ID(task));
-    _PyStaticObject_CheckRefcnt((PyObject *)&_Py_ID(tb_frame));
-    _PyStaticObject_CheckRefcnt((PyObject *)&_Py_ID(tb_lasti));
-    _PyStaticObject_CheckRefcnt((PyObject *)&_Py_ID(tb_lineno));
-    _PyStaticObject_CheckRefcnt((PyObject *)&_Py_ID(tb_next));
-    _PyStaticObject_CheckRefcnt((PyObject *)&_Py_ID(tell));
-    _PyStaticObject_CheckRefcnt((PyObject *)&_Py_ID(template));
-    _PyStaticObject_CheckRefcnt((PyObject *)&_Py_ID(term));
-    _PyStaticObject_CheckRefcnt((PyObject *)&_Py_ID(text));
-    _PyStaticObject_CheckRefcnt((PyObject *)&_Py_ID(threading));
-    _PyStaticObject_CheckRefcnt((PyObject *)&_Py_ID(throw));
-    _PyStaticObject_CheckRefcnt((PyObject *)&_Py_ID(timeout));
-    _PyStaticObject_CheckRefcnt((PyObject *)&_Py_ID(times));
-    _PyStaticObject_CheckRefcnt((PyObject *)&_Py_ID(timetuple));
-    _PyStaticObject_CheckRefcnt((PyObject *)&_Py_ID(top));
-    _PyStaticObject_CheckRefcnt((PyObject *)&_Py_ID(trace_callback));
-    _PyStaticObject_CheckRefcnt((PyObject *)&_Py_ID(traceback));
-    _PyStaticObject_CheckRefcnt((PyObject *)&_Py_ID(trailers));
-    _PyStaticObject_CheckRefcnt((PyObject *)&_Py_ID(translate));
-    _PyStaticObject_CheckRefcnt((PyObject *)&_Py_ID(true));
-    _PyStaticObject_CheckRefcnt((PyObject *)&_Py_ID(truncate));
-    _PyStaticObject_CheckRefcnt((PyObject *)&_Py_ID(twice));
-    _PyStaticObject_CheckRefcnt((PyObject *)&_Py_ID(txt));
-    _PyStaticObject_CheckRefcnt((PyObject *)&_Py_ID(type));
-    _PyStaticObject_CheckRefcnt((PyObject *)&_Py_ID(tz));
-    _PyStaticObject_CheckRefcnt((PyObject *)&_Py_ID(tzname));
-    _PyStaticObject_CheckRefcnt((PyObject *)&_Py_ID(uid));
-    _PyStaticObject_CheckRefcnt((PyObject *)&_Py_ID(unlink));
-    _PyStaticObject_CheckRefcnt((PyObject *)&_Py_ID(unraisablehook));
-    _PyStaticObject_CheckRefcnt((PyObject *)&_Py_ID(uri));
-    _PyStaticObject_CheckRefcnt((PyObject *)&_Py_ID(usedforsecurity));
-    _PyStaticObject_CheckRefcnt((PyObject *)&_Py_ID(value));
-    _PyStaticObject_CheckRefcnt((PyObject *)&_Py_ID(values));
-    _PyStaticObject_CheckRefcnt((PyObject *)&_Py_ID(version));
-    _PyStaticObject_CheckRefcnt((PyObject *)&_Py_ID(warnings));
-    _PyStaticObject_CheckRefcnt((PyObject *)&_Py_ID(warnoptions));
-    _PyStaticObject_CheckRefcnt((PyObject *)&_Py_ID(wbits));
-    _PyStaticObject_CheckRefcnt((PyObject *)&_Py_ID(week));
-    _PyStaticObject_CheckRefcnt((PyObject *)&_Py_ID(weekday));
-    _PyStaticObject_CheckRefcnt((PyObject *)&_Py_ID(which));
-    _PyStaticObject_CheckRefcnt((PyObject *)&_Py_ID(who));
-    _PyStaticObject_CheckRefcnt((PyObject *)&_Py_ID(withdata));
-    _PyStaticObject_CheckRefcnt((PyObject *)&_Py_ID(writable));
-    _PyStaticObject_CheckRefcnt((PyObject *)&_Py_ID(write));
-    _PyStaticObject_CheckRefcnt((PyObject *)&_Py_ID(write_through));
-    _PyStaticObject_CheckRefcnt((PyObject *)&_Py_ID(x));
-    _PyStaticObject_CheckRefcnt((PyObject *)&_Py_ID(year));
-    _PyStaticObject_CheckRefcnt((PyObject *)&_Py_ID(zdict));
-    _PyStaticObject_CheckRefcnt((PyObject *)&_Py_SINGLETON(strings).ascii[0]);
-    _PyStaticObject_CheckRefcnt((PyObject *)&_Py_SINGLETON(strings).ascii[1]);
-    _PyStaticObject_CheckRefcnt((PyObject *)&_Py_SINGLETON(strings).ascii[2]);
-    _PyStaticObject_CheckRefcnt((PyObject *)&_Py_SINGLETON(strings).ascii[3]);
-    _PyStaticObject_CheckRefcnt((PyObject *)&_Py_SINGLETON(strings).ascii[4]);
-    _PyStaticObject_CheckRefcnt((PyObject *)&_Py_SINGLETON(strings).ascii[5]);
-    _PyStaticObject_CheckRefcnt((PyObject *)&_Py_SINGLETON(strings).ascii[6]);
-    _PyStaticObject_CheckRefcnt((PyObject *)&_Py_SINGLETON(strings).ascii[7]);
-    _PyStaticObject_CheckRefcnt((PyObject *)&_Py_SINGLETON(strings).ascii[8]);
-    _PyStaticObject_CheckRefcnt((PyObject *)&_Py_SINGLETON(strings).ascii[9]);
-    _PyStaticObject_CheckRefcnt((PyObject *)&_Py_SINGLETON(strings).ascii[10]);
-    _PyStaticObject_CheckRefcnt((PyObject *)&_Py_SINGLETON(strings).ascii[11]);
-    _PyStaticObject_CheckRefcnt((PyObject *)&_Py_SINGLETON(strings).ascii[12]);
-    _PyStaticObject_CheckRefcnt((PyObject *)&_Py_SINGLETON(strings).ascii[13]);
-    _PyStaticObject_CheckRefcnt((PyObject *)&_Py_SINGLETON(strings).ascii[14]);
-    _PyStaticObject_CheckRefcnt((PyObject *)&_Py_SINGLETON(strings).ascii[15]);
-    _PyStaticObject_CheckRefcnt((PyObject *)&_Py_SINGLETON(strings).ascii[16]);
-    _PyStaticObject_CheckRefcnt((PyObject *)&_Py_SINGLETON(strings).ascii[17]);
-    _PyStaticObject_CheckRefcnt((PyObject *)&_Py_SINGLETON(strings).ascii[18]);
-    _PyStaticObject_CheckRefcnt((PyObject *)&_Py_SINGLETON(strings).ascii[19]);
-    _PyStaticObject_CheckRefcnt((PyObject *)&_Py_SINGLETON(strings).ascii[20]);
-    _PyStaticObject_CheckRefcnt((PyObject *)&_Py_SINGLETON(strings).ascii[21]);
-    _PyStaticObject_CheckRefcnt((PyObject *)&_Py_SINGLETON(strings).ascii[22]);
-    _PyStaticObject_CheckRefcnt((PyObject *)&_Py_SINGLETON(strings).ascii[23]);
-    _PyStaticObject_CheckRefcnt((PyObject *)&_Py_SINGLETON(strings).ascii[24]);
-    _PyStaticObject_CheckRefcnt((PyObject *)&_Py_SINGLETON(strings).ascii[25]);
-    _PyStaticObject_CheckRefcnt((PyObject *)&_Py_SINGLETON(strings).ascii[26]);
-    _PyStaticObject_CheckRefcnt((PyObject *)&_Py_SINGLETON(strings).ascii[27]);
-    _PyStaticObject_CheckRefcnt((PyObject *)&_Py_SINGLETON(strings).ascii[28]);
-    _PyStaticObject_CheckRefcnt((PyObject *)&_Py_SINGLETON(strings).ascii[29]);
-    _PyStaticObject_CheckRefcnt((PyObject *)&_Py_SINGLETON(strings).ascii[30]);
-    _PyStaticObject_CheckRefcnt((PyObject *)&_Py_SINGLETON(strings).ascii[31]);
-    _PyStaticObject_CheckRefcnt((PyObject *)&_Py_SINGLETON(strings).ascii[32]);
-    _PyStaticObject_CheckRefcnt((PyObject *)&_Py_SINGLETON(strings).ascii[33]);
-    _PyStaticObject_CheckRefcnt((PyObject *)&_Py_SINGLETON(strings).ascii[34]);
-    _PyStaticObject_CheckRefcnt((PyObject *)&_Py_SINGLETON(strings).ascii[35]);
-    _PyStaticObject_CheckRefcnt((PyObject *)&_Py_SINGLETON(strings).ascii[36]);
-    _PyStaticObject_CheckRefcnt((PyObject *)&_Py_SINGLETON(strings).ascii[37]);
-    _PyStaticObject_CheckRefcnt((PyObject *)&_Py_SINGLETON(strings).ascii[38]);
-    _PyStaticObject_CheckRefcnt((PyObject *)&_Py_SINGLETON(strings).ascii[39]);
-    _PyStaticObject_CheckRefcnt((PyObject *)&_Py_SINGLETON(strings).ascii[40]);
-    _PyStaticObject_CheckRefcnt((PyObject *)&_Py_SINGLETON(strings).ascii[41]);
-    _PyStaticObject_CheckRefcnt((PyObject *)&_Py_SINGLETON(strings).ascii[42]);
-    _PyStaticObject_CheckRefcnt((PyObject *)&_Py_SINGLETON(strings).ascii[43]);
-    _PyStaticObject_CheckRefcnt((PyObject *)&_Py_SINGLETON(strings).ascii[44]);
-    _PyStaticObject_CheckRefcnt((PyObject *)&_Py_SINGLETON(strings).ascii[45]);
-    _PyStaticObject_CheckRefcnt((PyObject *)&_Py_SINGLETON(strings).ascii[46]);
-    _PyStaticObject_CheckRefcnt((PyObject *)&_Py_SINGLETON(strings).ascii[47]);
-    _PyStaticObject_CheckRefcnt((PyObject *)&_Py_SINGLETON(strings).ascii[48]);
-    _PyStaticObject_CheckRefcnt((PyObject *)&_Py_SINGLETON(strings).ascii[49]);
-    _PyStaticObject_CheckRefcnt((PyObject *)&_Py_SINGLETON(strings).ascii[50]);
-    _PyStaticObject_CheckRefcnt((PyObject *)&_Py_SINGLETON(strings).ascii[51]);
-    _PyStaticObject_CheckRefcnt((PyObject *)&_Py_SINGLETON(strings).ascii[52]);
-    _PyStaticObject_CheckRefcnt((PyObject *)&_Py_SINGLETON(strings).ascii[53]);
-    _PyStaticObject_CheckRefcnt((PyObject *)&_Py_SINGLETON(strings).ascii[54]);
-    _PyStaticObject_CheckRefcnt((PyObject *)&_Py_SINGLETON(strings).ascii[55]);
-    _PyStaticObject_CheckRefcnt((PyObject *)&_Py_SINGLETON(strings).ascii[56]);
-    _PyStaticObject_CheckRefcnt((PyObject *)&_Py_SINGLETON(strings).ascii[57]);
-    _PyStaticObject_CheckRefcnt((PyObject *)&_Py_SINGLETON(strings).ascii[58]);
-    _PyStaticObject_CheckRefcnt((PyObject *)&_Py_SINGLETON(strings).ascii[59]);
-    _PyStaticObject_CheckRefcnt((PyObject *)&_Py_SINGLETON(strings).ascii[60]);
-    _PyStaticObject_CheckRefcnt((PyObject *)&_Py_SINGLETON(strings).ascii[61]);
-    _PyStaticObject_CheckRefcnt((PyObject *)&_Py_SINGLETON(strings).ascii[62]);
-    _PyStaticObject_CheckRefcnt((PyObject *)&_Py_SINGLETON(strings).ascii[63]);
-    _PyStaticObject_CheckRefcnt((PyObject *)&_Py_SINGLETON(strings).ascii[64]);
-    _PyStaticObject_CheckRefcnt((PyObject *)&_Py_SINGLETON(strings).ascii[65]);
-    _PyStaticObject_CheckRefcnt((PyObject *)&_Py_SINGLETON(strings).ascii[66]);
-    _PyStaticObject_CheckRefcnt((PyObject *)&_Py_SINGLETON(strings).ascii[67]);
-    _PyStaticObject_CheckRefcnt((PyObject *)&_Py_SINGLETON(strings).ascii[68]);
-    _PyStaticObject_CheckRefcnt((PyObject *)&_Py_SINGLETON(strings).ascii[69]);
-    _PyStaticObject_CheckRefcnt((PyObject *)&_Py_SINGLETON(strings).ascii[70]);
-    _PyStaticObject_CheckRefcnt((PyObject *)&_Py_SINGLETON(strings).ascii[71]);
-    _PyStaticObject_CheckRefcnt((PyObject *)&_Py_SINGLETON(strings).ascii[72]);
-    _PyStaticObject_CheckRefcnt((PyObject *)&_Py_SINGLETON(strings).ascii[73]);
-    _PyStaticObject_CheckRefcnt((PyObject *)&_Py_SINGLETON(strings).ascii[74]);
-    _PyStaticObject_CheckRefcnt((PyObject *)&_Py_SINGLETON(strings).ascii[75]);
-    _PyStaticObject_CheckRefcnt((PyObject *)&_Py_SINGLETON(strings).ascii[76]);
-    _PyStaticObject_CheckRefcnt((PyObject *)&_Py_SINGLETON(strings).ascii[77]);
-    _PyStaticObject_CheckRefcnt((PyObject *)&_Py_SINGLETON(strings).ascii[78]);
-    _PyStaticObject_CheckRefcnt((PyObject *)&_Py_SINGLETON(strings).ascii[79]);
-    _PyStaticObject_CheckRefcnt((PyObject *)&_Py_SINGLETON(strings).ascii[80]);
-    _PyStaticObject_CheckRefcnt((PyObject *)&_Py_SINGLETON(strings).ascii[81]);
-    _PyStaticObject_CheckRefcnt((PyObject *)&_Py_SINGLETON(strings).ascii[82]);
-    _PyStaticObject_CheckRefcnt((PyObject *)&_Py_SINGLETON(strings).ascii[83]);
-    _PyStaticObject_CheckRefcnt((PyObject *)&_Py_SINGLETON(strings).ascii[84]);
-    _PyStaticObject_CheckRefcnt((PyObject *)&_Py_SINGLETON(strings).ascii[85]);
-    _PyStaticObject_CheckRefcnt((PyObject *)&_Py_SINGLETON(strings).ascii[86]);
-    _PyStaticObject_CheckRefcnt((PyObject *)&_Py_SINGLETON(strings).ascii[87]);
-    _PyStaticObject_CheckRefcnt((PyObject *)&_Py_SINGLETON(strings).ascii[88]);
-    _PyStaticObject_CheckRefcnt((PyObject *)&_Py_SINGLETON(strings).ascii[89]);
-    _PyStaticObject_CheckRefcnt((PyObject *)&_Py_SINGLETON(strings).ascii[90]);
-    _PyStaticObject_CheckRefcnt((PyObject *)&_Py_SINGLETON(strings).ascii[91]);
-    _PyStaticObject_CheckRefcnt((PyObject *)&_Py_SINGLETON(strings).ascii[92]);
-    _PyStaticObject_CheckRefcnt((PyObject *)&_Py_SINGLETON(strings).ascii[93]);
-    _PyStaticObject_CheckRefcnt((PyObject *)&_Py_SINGLETON(strings).ascii[94]);
-    _PyStaticObject_CheckRefcnt((PyObject *)&_Py_SINGLETON(strings).ascii[95]);
-    _PyStaticObject_CheckRefcnt((PyObject *)&_Py_SINGLETON(strings).ascii[96]);
-    _PyStaticObject_CheckRefcnt((PyObject *)&_Py_SINGLETON(strings).ascii[97]);
-    _PyStaticObject_CheckRefcnt((PyObject *)&_Py_SINGLETON(strings).ascii[98]);
-    _PyStaticObject_CheckRefcnt((PyObject *)&_Py_SINGLETON(strings).ascii[99]);
-    _PyStaticObject_CheckRefcnt((PyObject *)&_Py_SINGLETON(strings).ascii[100]);
-    _PyStaticObject_CheckRefcnt((PyObject *)&_Py_SINGLETON(strings).ascii[101]);
-    _PyStaticObject_CheckRefcnt((PyObject *)&_Py_SINGLETON(strings).ascii[102]);
-    _PyStaticObject_CheckRefcnt((PyObject *)&_Py_SINGLETON(strings).ascii[103]);
-    _PyStaticObject_CheckRefcnt((PyObject *)&_Py_SINGLETON(strings).ascii[104]);
-    _PyStaticObject_CheckRefcnt((PyObject *)&_Py_SINGLETON(strings).ascii[105]);
-    _PyStaticObject_CheckRefcnt((PyObject *)&_Py_SINGLETON(strings).ascii[106]);
-    _PyStaticObject_CheckRefcnt((PyObject *)&_Py_SINGLETON(strings).ascii[107]);
-    _PyStaticObject_CheckRefcnt((PyObject *)&_Py_SINGLETON(strings).ascii[108]);
-    _PyStaticObject_CheckRefcnt((PyObject *)&_Py_SINGLETON(strings).ascii[109]);
-    _PyStaticObject_CheckRefcnt((PyObject *)&_Py_SINGLETON(strings).ascii[110]);
-    _PyStaticObject_CheckRefcnt((PyObject *)&_Py_SINGLETON(strings).ascii[111]);
-    _PyStaticObject_CheckRefcnt((PyObject *)&_Py_SINGLETON(strings).ascii[112]);
-    _PyStaticObject_CheckRefcnt((PyObject *)&_Py_SINGLETON(strings).ascii[113]);
-    _PyStaticObject_CheckRefcnt((PyObject *)&_Py_SINGLETON(strings).ascii[114]);
-    _PyStaticObject_CheckRefcnt((PyObject *)&_Py_SINGLETON(strings).ascii[115]);
-    _PyStaticObject_CheckRefcnt((PyObject *)&_Py_SINGLETON(strings).ascii[116]);
-    _PyStaticObject_CheckRefcnt((PyObject *)&_Py_SINGLETON(strings).ascii[117]);
-    _PyStaticObject_CheckRefcnt((PyObject *)&_Py_SINGLETON(strings).ascii[118]);
-    _PyStaticObject_CheckRefcnt((PyObject *)&_Py_SINGLETON(strings).ascii[119]);
-    _PyStaticObject_CheckRefcnt((PyObject *)&_Py_SINGLETON(strings).ascii[120]);
-    _PyStaticObject_CheckRefcnt((PyObject *)&_Py_SINGLETON(strings).ascii[121]);
-    _PyStaticObject_CheckRefcnt((PyObject *)&_Py_SINGLETON(strings).ascii[122]);
-    _PyStaticObject_CheckRefcnt((PyObject *)&_Py_SINGLETON(strings).ascii[123]);
-    _PyStaticObject_CheckRefcnt((PyObject *)&_Py_SINGLETON(strings).ascii[124]);
-    _PyStaticObject_CheckRefcnt((PyObject *)&_Py_SINGLETON(strings).ascii[125]);
-    _PyStaticObject_CheckRefcnt((PyObject *)&_Py_SINGLETON(strings).ascii[126]);
-    _PyStaticObject_CheckRefcnt((PyObject *)&_Py_SINGLETON(strings).ascii[127]);
-    _PyStaticObject_CheckRefcnt((PyObject *)&_Py_SINGLETON(strings).latin1[128 - 128]);
-    _PyStaticObject_CheckRefcnt((PyObject *)&_Py_SINGLETON(strings).latin1[129 - 128]);
-    _PyStaticObject_CheckRefcnt((PyObject *)&_Py_SINGLETON(strings).latin1[130 - 128]);
-    _PyStaticObject_CheckRefcnt((PyObject *)&_Py_SINGLETON(strings).latin1[131 - 128]);
-    _PyStaticObject_CheckRefcnt((PyObject *)&_Py_SINGLETON(strings).latin1[132 - 128]);
-    _PyStaticObject_CheckRefcnt((PyObject *)&_Py_SINGLETON(strings).latin1[133 - 128]);
-    _PyStaticObject_CheckRefcnt((PyObject *)&_Py_SINGLETON(strings).latin1[134 - 128]);
-    _PyStaticObject_CheckRefcnt((PyObject *)&_Py_SINGLETON(strings).latin1[135 - 128]);
-    _PyStaticObject_CheckRefcnt((PyObject *)&_Py_SINGLETON(strings).latin1[136 - 128]);
-    _PyStaticObject_CheckRefcnt((PyObject *)&_Py_SINGLETON(strings).latin1[137 - 128]);
-    _PyStaticObject_CheckRefcnt((PyObject *)&_Py_SINGLETON(strings).latin1[138 - 128]);
-    _PyStaticObject_CheckRefcnt((PyObject *)&_Py_SINGLETON(strings).latin1[139 - 128]);
-    _PyStaticObject_CheckRefcnt((PyObject *)&_Py_SINGLETON(strings).latin1[140 - 128]);
-    _PyStaticObject_CheckRefcnt((PyObject *)&_Py_SINGLETON(strings).latin1[141 - 128]);
-    _PyStaticObject_CheckRefcnt((PyObject *)&_Py_SINGLETON(strings).latin1[142 - 128]);
-    _PyStaticObject_CheckRefcnt((PyObject *)&_Py_SINGLETON(strings).latin1[143 - 128]);
-    _PyStaticObject_CheckRefcnt((PyObject *)&_Py_SINGLETON(strings).latin1[144 - 128]);
-    _PyStaticObject_CheckRefcnt((PyObject *)&_Py_SINGLETON(strings).latin1[145 - 128]);
-    _PyStaticObject_CheckRefcnt((PyObject *)&_Py_SINGLETON(strings).latin1[146 - 128]);
-    _PyStaticObject_CheckRefcnt((PyObject *)&_Py_SINGLETON(strings).latin1[147 - 128]);
-    _PyStaticObject_CheckRefcnt((PyObject *)&_Py_SINGLETON(strings).latin1[148 - 128]);
-    _PyStaticObject_CheckRefcnt((PyObject *)&_Py_SINGLETON(strings).latin1[149 - 128]);
-    _PyStaticObject_CheckRefcnt((PyObject *)&_Py_SINGLETON(strings).latin1[150 - 128]);
-    _PyStaticObject_CheckRefcnt((PyObject *)&_Py_SINGLETON(strings).latin1[151 - 128]);
-    _PyStaticObject_CheckRefcnt((PyObject *)&_Py_SINGLETON(strings).latin1[152 - 128]);
-    _PyStaticObject_CheckRefcnt((PyObject *)&_Py_SINGLETON(strings).latin1[153 - 128]);
-    _PyStaticObject_CheckRefcnt((PyObject *)&_Py_SINGLETON(strings).latin1[154 - 128]);
-    _PyStaticObject_CheckRefcnt((PyObject *)&_Py_SINGLETON(strings).latin1[155 - 128]);
-    _PyStaticObject_CheckRefcnt((PyObject *)&_Py_SINGLETON(strings).latin1[156 - 128]);
-    _PyStaticObject_CheckRefcnt((PyObject *)&_Py_SINGLETON(strings).latin1[157 - 128]);
-    _PyStaticObject_CheckRefcnt((PyObject *)&_Py_SINGLETON(strings).latin1[158 - 128]);
-    _PyStaticObject_CheckRefcnt((PyObject *)&_Py_SINGLETON(strings).latin1[159 - 128]);
-    _PyStaticObject_CheckRefcnt((PyObject *)&_Py_SINGLETON(strings).latin1[160 - 128]);
-    _PyStaticObject_CheckRefcnt((PyObject *)&_Py_SINGLETON(strings).latin1[161 - 128]);
-    _PyStaticObject_CheckRefcnt((PyObject *)&_Py_SINGLETON(strings).latin1[162 - 128]);
-    _PyStaticObject_CheckRefcnt((PyObject *)&_Py_SINGLETON(strings).latin1[163 - 128]);
-    _PyStaticObject_CheckRefcnt((PyObject *)&_Py_SINGLETON(strings).latin1[164 - 128]);
-    _PyStaticObject_CheckRefcnt((PyObject *)&_Py_SINGLETON(strings).latin1[165 - 128]);
-    _PyStaticObject_CheckRefcnt((PyObject *)&_Py_SINGLETON(strings).latin1[166 - 128]);
-    _PyStaticObject_CheckRefcnt((PyObject *)&_Py_SINGLETON(strings).latin1[167 - 128]);
-    _PyStaticObject_CheckRefcnt((PyObject *)&_Py_SINGLETON(strings).latin1[168 - 128]);
-    _PyStaticObject_CheckRefcnt((PyObject *)&_Py_SINGLETON(strings).latin1[169 - 128]);
-    _PyStaticObject_CheckRefcnt((PyObject *)&_Py_SINGLETON(strings).latin1[170 - 128]);
-    _PyStaticObject_CheckRefcnt((PyObject *)&_Py_SINGLETON(strings).latin1[171 - 128]);
-    _PyStaticObject_CheckRefcnt((PyObject *)&_Py_SINGLETON(strings).latin1[172 - 128]);
-    _PyStaticObject_CheckRefcnt((PyObject *)&_Py_SINGLETON(strings).latin1[173 - 128]);
-    _PyStaticObject_CheckRefcnt((PyObject *)&_Py_SINGLETON(strings).latin1[174 - 128]);
-    _PyStaticObject_CheckRefcnt((PyObject *)&_Py_SINGLETON(strings).latin1[175 - 128]);
-    _PyStaticObject_CheckRefcnt((PyObject *)&_Py_SINGLETON(strings).latin1[176 - 128]);
-    _PyStaticObject_CheckRefcnt((PyObject *)&_Py_SINGLETON(strings).latin1[177 - 128]);
-    _PyStaticObject_CheckRefcnt((PyObject *)&_Py_SINGLETON(strings).latin1[178 - 128]);
-    _PyStaticObject_CheckRefcnt((PyObject *)&_Py_SINGLETON(strings).latin1[179 - 128]);
-    _PyStaticObject_CheckRefcnt((PyObject *)&_Py_SINGLETON(strings).latin1[180 - 128]);
-    _PyStaticObject_CheckRefcnt((PyObject *)&_Py_SINGLETON(strings).latin1[181 - 128]);
-    _PyStaticObject_CheckRefcnt((PyObject *)&_Py_SINGLETON(strings).latin1[182 - 128]);
-    _PyStaticObject_CheckRefcnt((PyObject *)&_Py_SINGLETON(strings).latin1[183 - 128]);
-    _PyStaticObject_CheckRefcnt((PyObject *)&_Py_SINGLETON(strings).latin1[184 - 128]);
-    _PyStaticObject_CheckRefcnt((PyObject *)&_Py_SINGLETON(strings).latin1[185 - 128]);
-    _PyStaticObject_CheckRefcnt((PyObject *)&_Py_SINGLETON(strings).latin1[186 - 128]);
-    _PyStaticObject_CheckRefcnt((PyObject *)&_Py_SINGLETON(strings).latin1[187 - 128]);
-    _PyStaticObject_CheckRefcnt((PyObject *)&_Py_SINGLETON(strings).latin1[188 - 128]);
-    _PyStaticObject_CheckRefcnt((PyObject *)&_Py_SINGLETON(strings).latin1[189 - 128]);
-    _PyStaticObject_CheckRefcnt((PyObject *)&_Py_SINGLETON(strings).latin1[190 - 128]);
-    _PyStaticObject_CheckRefcnt((PyObject *)&_Py_SINGLETON(strings).latin1[191 - 128]);
-    _PyStaticObject_CheckRefcnt((PyObject *)&_Py_SINGLETON(strings).latin1[192 - 128]);
-    _PyStaticObject_CheckRefcnt((PyObject *)&_Py_SINGLETON(strings).latin1[193 - 128]);
-    _PyStaticObject_CheckRefcnt((PyObject *)&_Py_SINGLETON(strings).latin1[194 - 128]);
-    _PyStaticObject_CheckRefcnt((PyObject *)&_Py_SINGLETON(strings).latin1[195 - 128]);
-    _PyStaticObject_CheckRefcnt((PyObject *)&_Py_SINGLETON(strings).latin1[196 - 128]);
-    _PyStaticObject_CheckRefcnt((PyObject *)&_Py_SINGLETON(strings).latin1[197 - 128]);
-    _PyStaticObject_CheckRefcnt((PyObject *)&_Py_SINGLETON(strings).latin1[198 - 128]);
-    _PyStaticObject_CheckRefcnt((PyObject *)&_Py_SINGLETON(strings).latin1[199 - 128]);
-    _PyStaticObject_CheckRefcnt((PyObject *)&_Py_SINGLETON(strings).latin1[200 - 128]);
-    _PyStaticObject_CheckRefcnt((PyObject *)&_Py_SINGLETON(strings).latin1[201 - 128]);
-    _PyStaticObject_CheckRefcnt((PyObject *)&_Py_SINGLETON(strings).latin1[202 - 128]);
-    _PyStaticObject_CheckRefcnt((PyObject *)&_Py_SINGLETON(strings).latin1[203 - 128]);
-    _PyStaticObject_CheckRefcnt((PyObject *)&_Py_SINGLETON(strings).latin1[204 - 128]);
-    _PyStaticObject_CheckRefcnt((PyObject *)&_Py_SINGLETON(strings).latin1[205 - 128]);
-    _PyStaticObject_CheckRefcnt((PyObject *)&_Py_SINGLETON(strings).latin1[206 - 128]);
-    _PyStaticObject_CheckRefcnt((PyObject *)&_Py_SINGLETON(strings).latin1[207 - 128]);
-    _PyStaticObject_CheckRefcnt((PyObject *)&_Py_SINGLETON(strings).latin1[208 - 128]);
-    _PyStaticObject_CheckRefcnt((PyObject *)&_Py_SINGLETON(strings).latin1[209 - 128]);
-    _PyStaticObject_CheckRefcnt((PyObject *)&_Py_SINGLETON(strings).latin1[210 - 128]);
-    _PyStaticObject_CheckRefcnt((PyObject *)&_Py_SINGLETON(strings).latin1[211 - 128]);
-    _PyStaticObject_CheckRefcnt((PyObject *)&_Py_SINGLETON(strings).latin1[212 - 128]);
-    _PyStaticObject_CheckRefcnt((PyObject *)&_Py_SINGLETON(strings).latin1[213 - 128]);
-    _PyStaticObject_CheckRefcnt((PyObject *)&_Py_SINGLETON(strings).latin1[214 - 128]);
-    _PyStaticObject_CheckRefcnt((PyObject *)&_Py_SINGLETON(strings).latin1[215 - 128]);
-    _PyStaticObject_CheckRefcnt((PyObject *)&_Py_SINGLETON(strings).latin1[216 - 128]);
-    _PyStaticObject_CheckRefcnt((PyObject *)&_Py_SINGLETON(strings).latin1[217 - 128]);
-    _PyStaticObject_CheckRefcnt((PyObject *)&_Py_SINGLETON(strings).latin1[218 - 128]);
-    _PyStaticObject_CheckRefcnt((PyObject *)&_Py_SINGLETON(strings).latin1[219 - 128]);
-    _PyStaticObject_CheckRefcnt((PyObject *)&_Py_SINGLETON(strings).latin1[220 - 128]);
-    _PyStaticObject_CheckRefcnt((PyObject *)&_Py_SINGLETON(strings).latin1[221 - 128]);
-    _PyStaticObject_CheckRefcnt((PyObject *)&_Py_SINGLETON(strings).latin1[222 - 128]);
-    _PyStaticObject_CheckRefcnt((PyObject *)&_Py_SINGLETON(strings).latin1[223 - 128]);
-    _PyStaticObject_CheckRefcnt((PyObject *)&_Py_SINGLETON(strings).latin1[224 - 128]);
-    _PyStaticObject_CheckRefcnt((PyObject *)&_Py_SINGLETON(strings).latin1[225 - 128]);
-    _PyStaticObject_CheckRefcnt((PyObject *)&_Py_SINGLETON(strings).latin1[226 - 128]);
-    _PyStaticObject_CheckRefcnt((PyObject *)&_Py_SINGLETON(strings).latin1[227 - 128]);
-    _PyStaticObject_CheckRefcnt((PyObject *)&_Py_SINGLETON(strings).latin1[228 - 128]);
-    _PyStaticObject_CheckRefcnt((PyObject *)&_Py_SINGLETON(strings).latin1[229 - 128]);
-    _PyStaticObject_CheckRefcnt((PyObject *)&_Py_SINGLETON(strings).latin1[230 - 128]);
-    _PyStaticObject_CheckRefcnt((PyObject *)&_Py_SINGLETON(strings).latin1[231 - 128]);
-    _PyStaticObject_CheckRefcnt((PyObject *)&_Py_SINGLETON(strings).latin1[232 - 128]);
-    _PyStaticObject_CheckRefcnt((PyObject *)&_Py_SINGLETON(strings).latin1[233 - 128]);
-    _PyStaticObject_CheckRefcnt((PyObject *)&_Py_SINGLETON(strings).latin1[234 - 128]);
-    _PyStaticObject_CheckRefcnt((PyObject *)&_Py_SINGLETON(strings).latin1[235 - 128]);
-    _PyStaticObject_CheckRefcnt((PyObject *)&_Py_SINGLETON(strings).latin1[236 - 128]);
-    _PyStaticObject_CheckRefcnt((PyObject *)&_Py_SINGLETON(strings).latin1[237 - 128]);
-    _PyStaticObject_CheckRefcnt((PyObject *)&_Py_SINGLETON(strings).latin1[238 - 128]);
-    _PyStaticObject_CheckRefcnt((PyObject *)&_Py_SINGLETON(strings).latin1[239 - 128]);
-    _PyStaticObject_CheckRefcnt((PyObject *)&_Py_SINGLETON(strings).latin1[240 - 128]);
-    _PyStaticObject_CheckRefcnt((PyObject *)&_Py_SINGLETON(strings).latin1[241 - 128]);
-    _PyStaticObject_CheckRefcnt((PyObject *)&_Py_SINGLETON(strings).latin1[242 - 128]);
-    _PyStaticObject_CheckRefcnt((PyObject *)&_Py_SINGLETON(strings).latin1[243 - 128]);
-    _PyStaticObject_CheckRefcnt((PyObject *)&_Py_SINGLETON(strings).latin1[244 - 128]);
-    _PyStaticObject_CheckRefcnt((PyObject *)&_Py_SINGLETON(strings).latin1[245 - 128]);
-    _PyStaticObject_CheckRefcnt((PyObject *)&_Py_SINGLETON(strings).latin1[246 - 128]);
-    _PyStaticObject_CheckRefcnt((PyObject *)&_Py_SINGLETON(strings).latin1[247 - 128]);
-    _PyStaticObject_CheckRefcnt((PyObject *)&_Py_SINGLETON(strings).latin1[248 - 128]);
-    _PyStaticObject_CheckRefcnt((PyObject *)&_Py_SINGLETON(strings).latin1[249 - 128]);
-    _PyStaticObject_CheckRefcnt((PyObject *)&_Py_SINGLETON(strings).latin1[250 - 128]);
-    _PyStaticObject_CheckRefcnt((PyObject *)&_Py_SINGLETON(strings).latin1[251 - 128]);
-    _PyStaticObject_CheckRefcnt((PyObject *)&_Py_SINGLETON(strings).latin1[252 - 128]);
-    _PyStaticObject_CheckRefcnt((PyObject *)&_Py_SINGLETON(strings).latin1[253 - 128]);
-    _PyStaticObject_CheckRefcnt((PyObject *)&_Py_SINGLETON(strings).latin1[254 - 128]);
-    _PyStaticObject_CheckRefcnt((PyObject *)&_Py_SINGLETON(strings).latin1[255 - 128]);
-    _PyStaticObject_CheckRefcnt((PyObject *)&_Py_SINGLETON(tuple_empty));
->>>>>>> 0124b5dd
 }
 #endif  // Py_DEBUG
 /* End auto-generated code */
