--- conflicted
+++ resolved
@@ -8,13 +8,10 @@
 #  error "this header requires Py_BUILD_CORE define"
 #endif
 
+#include "pycore_brc.h"           // struct _brc_thread_state
 #include "pycore_freelist.h"      // struct _Py_freelist_state
 #include "pycore_mimalloc.h"      // struct _mimalloc_thread_state
-<<<<<<< HEAD
 #include "pycore_qsbr.h"          // struct qsbr
-=======
-#include "pycore_brc.h"           // struct _brc_thread_state
->>>>>>> 95ebd456
 
 
 // Every PyThreadState is actually allocated as a _PyThreadStateImpl. The
