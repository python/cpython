--- conflicted
+++ resolved
@@ -172,12 +172,9 @@
     // Initialized to _PyEval_EvalFrameDefault().
     _PyFrameEvalFunction eval_frame;
 
-<<<<<<< HEAD
     PyDict_WatchCallback dict_watchers[DICT_MAX_WATCHERS];
     PyFunction_WatchCallback func_watchers[FUNC_MAX_WATCHERS];
 
-=======
->>>>>>> 2781ec9b
     Py_ssize_t co_extra_user_count;
     freefunc co_extra_freefuncs[MAX_CO_EXTRA_USERS];
 
