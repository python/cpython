#ifndef Py_INTERNAL_CODE_H
#define Py_INTERNAL_CODE_H
#ifdef __cplusplus
extern "C" {
#endif

/* Legacy Opcache */

typedef struct {
    PyObject *ptr;  /* Cached pointer (borrowed reference) */
    uint64_t globals_ver;  /* ma_version of global dict */
    uint64_t builtins_ver; /* ma_version of builtin dict */
} _PyOpcache_LoadGlobal;

typedef struct {
    PyTypeObject *type;
    Py_ssize_t hint;
    unsigned int tp_version_tag;
} _PyOpCodeOpt_LoadAttr;

struct _PyOpcache {
    union {
        _PyOpcache_LoadGlobal lg;
        _PyOpCodeOpt_LoadAttr la;
    } u;
    char optimized;
};


<<<<<<< HEAD
/* PEP 659
 * Specialization and quickening structs and helper functions
 */

typedef struct {
    int32_t cache_count;
    int32_t _; /* Force 8 byte size */
} _PyEntryZero;

typedef struct {
    uint8_t original_oparg;
    uint8_t counter;
    uint16_t index;
} _PyAdaptiveEntry;

/* Add specialized versions of entries to this union.
 *
 * Do not break the invariant: sizeof(SpecializedCacheEntry) == 8
 * Preserving this invariant is necessary because:
    - If any one form uses more space, then all must and on 64 bit machines
      this is likely to double the memory consumption of caches
    - The function for calculating the offset of caches assumes a 4:1
      cache:instruction size ratio. Changing that would need careful
      analysis to choose a new function.
 */
typedef union {
    _PyEntryZero zero;
    _PyAdaptiveEntry adaptive;
} SpecializedCacheEntry;

#define INSTRUCTIONS_PER_ENTRY (sizeof(SpecializedCacheEntry)/sizeof(_Py_CODEUNIT))

/* Maximum size of code to quicken, in code units. */
#define MAX_SIZE_TO_QUICKEN 5000

typedef union _cache_or_instruction {
    _Py_CODEUNIT code[1];
    SpecializedCacheEntry entry;
} SpecializedCacheOrInstruction;

/* Get pointer to the nth cache entry, from the first instruction and n.
 * Cache entries are indexed backwards, with [count-1] first in memory, and [0] last.
 * The zeroth entry immediately precedes the instructions.
 */
static inline SpecializedCacheEntry *
_GetSpecializedCacheEntry(_Py_CODEUNIT *first_instr, Py_ssize_t n)
{
    SpecializedCacheOrInstruction *last_cache_plus_one = (SpecializedCacheOrInstruction *)first_instr;
    assert(&last_cache_plus_one->code[0] == first_instr);
    return &last_cache_plus_one[-1-n].entry;
}

/* Following two functions form a pair.
 *
 * oparg_from_offset_and_index() is used to compute the oparg
 * when quickening, so that offset_from_oparg_and_nexti()
 * can be used at runtime to compute the offset.
 *
 * The relationship between the three values is currently
 *     offset == (index>>1) + oparg
 * This relation is chosen based on the following observations:
 * 1. typically 1 in 4 instructions need a cache
 * 2. instructions that need a cache typically use 2 entries
 *  These observations imply:  offset ≈ index/2
 *  We use the oparg to fine tune the relation to avoid wasting space
 * and allow consecutive instructions to use caches.
 *
 * If the number of cache entries < number of instructions/2 we will waste
 * some small amoount of space.
 * If the number of cache entries > (number of instructions/2) + 255, then
 * some instructions will not be able to use a cache.
 * In practice, we expect some small amount of wasted space in a shorter functions
 * and only functions exceeding a 1000 lines or more not to have enugh cache space.
 *
 */
static inline int
oparg_from_offset_and_nexti(int offset, int nexti)
{
    return offset-(nexti>>1);
}

static inline int
offset_from_oparg_and_nexti(int oparg, int nexti)
{
    return (nexti>>1)+oparg;
}

/* Get pointer to the cache entry associated with an instruction.
 * nexti is the index of the instruction plus one.
 * nexti is used as it corresponds to the instruction pointer in the interpreter.
 * This doesn't check that an entry has been allocated for that instruction. */
static inline SpecializedCacheEntry *
_GetSpecializedCacheEntryForInstruction(_Py_CODEUNIT *first_instr, int nexti, int oparg)
{
    return _GetSpecializedCacheEntry(
        first_instr,
        offset_from_oparg_and_nexti(oparg, nexti)
    );
}

#define QUICKENING_WARMUP_DELAY 8

/* We want to compare to zero for efficiency, so we offset values accordingly */
#define QUICKENING_INITIAL_WARMUP_VALUE (-QUICKENING_WARMUP_DELAY)
#define QUICKENING_WARMUP_COLDEST 1

static inline void
PyCodeObject_IncrementWarmup(PyCodeObject * co)
{
    co->co_warmup++;
}

/* Used by the interpreter to determine when a code object should be quickened */
static inline int
PyCodeObject_IsWarmedUp(PyCodeObject * co)
{
    return (co->co_warmup == 0);
}

int _Py_Quicken(PyCodeObject *code);


=======
/* "Locals plus" for a code object is the set of locals + cell vars +
 * free vars.  This relates to variable names as well as offsets into
 * the "fast locals" storage array of execution frames.  The compiler
 * builds the list of names, their offsets, and the corresponding
 * kind of local.
 *
 * Those kinds represent the source of the initial value and the
 * variable's scope (as related to closures).  A "local" is an
 * argument or other variable defined in the current scope.  A "free"
 * variable is one that is defined in an outer scope and comes from
 * the function's closure.  A "cell" variable is a local that escapes
 * into an inner function as part of a closure, and thus must be
 * wrapped in a cell.  Any "local" can also be a "cell", but the
 * "free" kind is mutually exclusive with both.
 */

// We would use an enum if C let us specify the storage type.
typedef unsigned char _PyLocalsPlusKind;
/* Note that these all fit within _PyLocalsPlusKind, as do combinations. */
// Later, we will use the smaller numbers to differentiate the different
// kinds of locals (e.g. pos-only arg, varkwargs, local-only).
#define CO_FAST_LOCAL   0x20
#define CO_FAST_CELL    0x40
#define CO_FAST_FREE    0x80

typedef _PyLocalsPlusKind *_PyLocalsPlusKinds;

static inline int
_PyCode_InitLocalsPlusKinds(int num, _PyLocalsPlusKinds *pkinds)
{
    if (num == 0) {
        *pkinds = NULL;
        return 0;
    }
    _PyLocalsPlusKinds kinds = PyMem_NEW(_PyLocalsPlusKind, num);
    if (kinds == NULL) {
        PyErr_NoMemory();
        return -1;
    }
    *pkinds = kinds;
    return 0;
}

static inline void
_PyCode_ClearLocalsPlusKinds(_PyLocalsPlusKinds kinds)
{
    if (kinds != NULL) {
        PyMem_Free(kinds);
    }
}

>>>>>>> 6ab65c67
struct _PyCodeConstructor {
    /* metadata */
    PyObject *filename;
    PyObject *name;
    int flags;

    /* the code */
    PyObject *code;
    int firstlineno;
    PyObject *linetable;

    /* used by the code */
    PyObject *consts;
    PyObject *names;

    /* mapping frame offsets to information */
    PyObject *localsplusnames;
    _PyLocalsPlusKinds localspluskinds;

    /* args (within varnames) */
    int argcount;
    int posonlyargcount;
    // XXX Replace argcount with posorkwargcount (argcount - posonlyargcount).
    int kwonlyargcount;

    /* needed to create the frame */
    int stacksize;

    /* used by the eval loop */
    PyObject *exceptiontable;
};

// Using an "arguments struct" like this is helpful for maintainability
// in a case such as this with many parameters.  It does bear a risk:
// if the struct changes and callers are not updated properly then the
// compiler will not catch problems (like a missing argument).  This can
// cause hard-to-debug problems.  The risk is mitigated by the use of
// check_code() in codeobject.c.  However, we may decide to switch
// back to a regular function signature.  Regardless, this approach
// wouldn't be appropriate if this weren't a strictly internal API.
// (See the comments in https://github.com/python/cpython/pull/26258.)
PyAPI_FUNC(int) _PyCode_Validate(struct _PyCodeConstructor *);
PyAPI_FUNC(PyCodeObject *) _PyCode_New(struct _PyCodeConstructor *);


/* Private API */

int _PyCode_InitOpcache(PyCodeObject *co);

/* Getters for internal PyCodeObject data. */
PyAPI_FUNC(PyObject *) _PyCode_GetVarnames(PyCodeObject *);
PyAPI_FUNC(PyObject *) _PyCode_GetCellvars(PyCodeObject *);
PyAPI_FUNC(PyObject *) _PyCode_GetFreevars(PyCodeObject *);


#ifdef __cplusplus
}
#endif
#endif /* !Py_INTERNAL_CODE_H */<|MERGE_RESOLUTION|>--- conflicted
+++ resolved
@@ -27,7 +27,6 @@
 };
 
 
-<<<<<<< HEAD
 /* PEP 659
  * Specialization and quickening structs and helper functions
  */
@@ -150,7 +149,6 @@
 int _Py_Quicken(PyCodeObject *code);
 
 
-=======
 /* "Locals plus" for a code object is the set of locals + cell vars +
  * free vars.  This relates to variable names as well as offsets into
  * the "fast locals" storage array of execution frames.  The compiler
@@ -202,7 +200,6 @@
     }
 }
 
->>>>>>> 6ab65c67
 struct _PyCodeConstructor {
     /* metadata */
     PyObject *filename;
