#ifndef Py_INTERNAL_CODE_H
#define Py_INTERNAL_CODE_H
#ifdef __cplusplus
extern "C" {
#endif

/* PEP 659
 * Specialization and quickening structs and helper functions
 */

typedef struct {
    int32_t cache_count;
    int32_t _; /* Force 8 byte size */
} _PyEntryZero;

typedef struct {
    uint8_t original_oparg;
    uint8_t counter;
    uint16_t index;
    uint32_t version;
} _PyAdaptiveEntry;


typedef struct {
    uint32_t tp_version;
    uint32_t dk_version;
} _PyAttrCache;

typedef struct {
    /* Borrowed ref in LOAD_METHOD */
    PyObject *obj;
} _PyObjectCache;

typedef struct {
    uint32_t func_version;
    uint16_t min_args;
    uint16_t defaults_len;
} _PyCallCache;


/* Add specialized versions of entries to this union.
 *
 * Do not break the invariant: sizeof(SpecializedCacheEntry) == 8
 * Preserving this invariant is necessary because:
    - If any one form uses more space, then all must and on 64 bit machines
      this is likely to double the memory consumption of caches
    - The function for calculating the offset of caches assumes a 4:1
      cache:instruction size ratio. Changing that would need careful
      analysis to choose a new function.
 */
typedef union {
    _PyEntryZero zero;
    _PyAdaptiveEntry adaptive;
    _PyAttrCache attr;
    _PyObjectCache obj;
    _PyCallCache call;
} SpecializedCacheEntry;

#define INSTRUCTIONS_PER_ENTRY (sizeof(SpecializedCacheEntry)/sizeof(_Py_CODEUNIT))

/* Inline caches */

#define CACHE_ENTRIES(cache) (sizeof(cache)/sizeof(_Py_CODEUNIT))

typedef struct {
    _Py_CODEUNIT counter;
    _Py_CODEUNIT index;
    _Py_CODEUNIT module_keys_version;
    _Py_CODEUNIT _m1;
    _Py_CODEUNIT builtin_keys_version;
} _PyLoadGlobalCache;

#define INLINE_CACHE_ENTRIES_LOAD_GLOBAL CACHE_ENTRIES(_PyLoadGlobalCache)

typedef struct {
    _Py_CODEUNIT counter;
} _PyBinaryOpCache;

#define INLINE_CACHE_ENTRIES_BINARY_OP CACHE_ENTRIES(_PyBinaryOpCache)

typedef struct {
    _Py_CODEUNIT counter;
} _PyUnpackSequenceCache;

#define INLINE_CACHE_ENTRIES_UNPACK_SEQUENCE \
    CACHE_ENTRIES(_PyUnpackSequenceCache)

typedef struct {
    _Py_CODEUNIT counter;
<<<<<<< HEAD
    _Py_CODEUNIT type_version;
    _Py_CODEUNIT _t1;
    _Py_CODEUNIT func_version;
} _PyBinarySubscrCache;

#define INLINE_CACHE_ENTRIES_BINARY_SUBSCR CACHE_ENTRIES(_PyBinarySubscrCache)
=======
    _Py_CODEUNIT mask;
} _PyCompareOpCache;

#define INLINE_CACHE_ENTRIES_COMPARE_OP CACHE_ENTRIES(_PyCompareOpCache)
>>>>>>> 7820a589

/* Maximum size of code to quicken, in code units. */
#define MAX_SIZE_TO_QUICKEN 5000

typedef union _cache_or_instruction {
    _Py_CODEUNIT code[1];
    SpecializedCacheEntry entry;
} SpecializedCacheOrInstruction;

/* Get pointer to the nth cache entry, from the first instruction and n.
 * Cache entries are indexed backwards, with [count-1] first in memory, and [0] last.
 * The zeroth entry immediately precedes the instructions.
 */
static inline SpecializedCacheEntry *
_GetSpecializedCacheEntry(const _Py_CODEUNIT *first_instr, Py_ssize_t n)
{
    SpecializedCacheOrInstruction *last_cache_plus_one = (SpecializedCacheOrInstruction *)first_instr;
    assert(&last_cache_plus_one->code[0] == first_instr);
    return &last_cache_plus_one[-1-n].entry;
}

/* Following two functions form a pair.
 *
 * oparg_from_offset_and_index() is used to compute the oparg
 * when quickening, so that offset_from_oparg_and_nexti()
 * can be used at runtime to compute the offset.
 *
 * The relationship between the three values is currently
 *     offset == (index>>1) + oparg
 * This relation is chosen based on the following observations:
 * 1. typically 1 in 4 instructions need a cache
 * 2. instructions that need a cache typically use 2 entries
 *  These observations imply:  offset ≈ index/2
 *  We use the oparg to fine tune the relation to avoid wasting space
 * and allow consecutive instructions to use caches.
 *
 * If the number of cache entries < number of instructions/2 we will waste
 * some small amoount of space.
 * If the number of cache entries > (number of instructions/2) + 255, then
 * some instructions will not be able to use a cache.
 * In practice, we expect some small amount of wasted space in a shorter functions
 * and only functions exceeding a 1000 lines or more not to have enugh cache space.
 *
 */
static inline int
oparg_from_offset_and_nexti(int offset, int nexti)
{
    return offset-(nexti>>1);
}

static inline int
offset_from_oparg_and_nexti(int oparg, int nexti)
{
    return (nexti>>1)+oparg;
}

/* Get pointer to the cache entry associated with an instruction.
 * nexti is the index of the instruction plus one.
 * nexti is used as it corresponds to the instruction pointer in the interpreter.
 * This doesn't check that an entry has been allocated for that instruction. */
static inline SpecializedCacheEntry *
_GetSpecializedCacheEntryForInstruction(const _Py_CODEUNIT *first_instr, int nexti, int oparg)
{
    return _GetSpecializedCacheEntry(
        first_instr,
        offset_from_oparg_and_nexti(oparg, nexti)
    );
}

#define QUICKENING_WARMUP_DELAY 8

/* We want to compare to zero for efficiency, so we offset values accordingly */
#define QUICKENING_INITIAL_WARMUP_VALUE (-QUICKENING_WARMUP_DELAY)
#define QUICKENING_WARMUP_COLDEST 1

int _Py_Quicken(PyCodeObject *code);

/* Returns 1 if quickening occurs.
 * -1 if an error occurs
 * 0 otherwise */
static inline int
_Py_IncrementCountAndMaybeQuicken(PyCodeObject *code)
{
    if (code->co_warmup != 0) {
        code->co_warmup++;
        if (code->co_warmup == 0) {
            return _Py_Quicken(code) ? -1 : 1;
        }
    }
    return 0;
}

extern Py_ssize_t _Py_QuickenedCount;

/* "Locals plus" for a code object is the set of locals + cell vars +
 * free vars.  This relates to variable names as well as offsets into
 * the "fast locals" storage array of execution frames.  The compiler
 * builds the list of names, their offsets, and the corresponding
 * kind of local.
 *
 * Those kinds represent the source of the initial value and the
 * variable's scope (as related to closures).  A "local" is an
 * argument or other variable defined in the current scope.  A "free"
 * variable is one that is defined in an outer scope and comes from
 * the function's closure.  A "cell" variable is a local that escapes
 * into an inner function as part of a closure, and thus must be
 * wrapped in a cell.  Any "local" can also be a "cell", but the
 * "free" kind is mutually exclusive with both.
 */

// Note that these all fit within a byte, as do combinations.
// Later, we will use the smaller numbers to differentiate the different
// kinds of locals (e.g. pos-only arg, varkwargs, local-only).
#define CO_FAST_LOCAL   0x20
#define CO_FAST_CELL    0x40
#define CO_FAST_FREE    0x80

typedef unsigned char _PyLocals_Kind;

static inline _PyLocals_Kind
_PyLocals_GetKind(PyObject *kinds, int i)
{
    assert(PyBytes_Check(kinds));
    assert(0 <= i && i < PyBytes_GET_SIZE(kinds));
    char *ptr = PyBytes_AS_STRING(kinds);
    return (_PyLocals_Kind)(ptr[i]);
}

static inline void
_PyLocals_SetKind(PyObject *kinds, int i, _PyLocals_Kind kind)
{
    assert(PyBytes_Check(kinds));
    assert(0 <= i && i < PyBytes_GET_SIZE(kinds));
    char *ptr = PyBytes_AS_STRING(kinds);
    ptr[i] = (char) kind;
}


struct _PyCodeConstructor {
    /* metadata */
    PyObject *filename;
    PyObject *name;
    PyObject *qualname;
    int flags;

    /* the code */
    PyObject *code;
    int firstlineno;
    PyObject *linetable;
    PyObject *endlinetable;
    PyObject *columntable;

    /* used by the code */
    PyObject *consts;
    PyObject *names;

    /* mapping frame offsets to information */
    PyObject *localsplusnames;  // Tuple of strings
    PyObject *localspluskinds;  // Bytes object, one byte per variable

    /* args (within varnames) */
    int argcount;
    int posonlyargcount;
    // XXX Replace argcount with posorkwargcount (argcount - posonlyargcount).
    int kwonlyargcount;

    /* needed to create the frame */
    int stacksize;

    /* used by the eval loop */
    PyObject *exceptiontable;
};

// Using an "arguments struct" like this is helpful for maintainability
// in a case such as this with many parameters.  It does bear a risk:
// if the struct changes and callers are not updated properly then the
// compiler will not catch problems (like a missing argument).  This can
// cause hard-to-debug problems.  The risk is mitigated by the use of
// check_code() in codeobject.c.  However, we may decide to switch
// back to a regular function signature.  Regardless, this approach
// wouldn't be appropriate if this weren't a strictly internal API.
// (See the comments in https://github.com/python/cpython/pull/26258.)
PyAPI_FUNC(int) _PyCode_Validate(struct _PyCodeConstructor *);
PyAPI_FUNC(PyCodeObject *) _PyCode_New(struct _PyCodeConstructor *);


/* Private API */

/* Getters for internal PyCodeObject data. */
extern PyObject* _PyCode_GetVarnames(PyCodeObject *);
extern PyObject* _PyCode_GetCellvars(PyCodeObject *);
extern PyObject* _PyCode_GetFreevars(PyCodeObject *);

/* Return the ending source code line number from a bytecode index. */
extern int _PyCode_Addr2EndLine(PyCodeObject *, int);

/* Return the ending source code line number from a bytecode index. */
extern int _PyCode_Addr2EndLine(PyCodeObject *, int);
/* Return the starting source code column offset from a bytecode index. */
extern int _PyCode_Addr2Offset(PyCodeObject *, int);
/* Return the ending source code column offset from a bytecode index. */
extern int _PyCode_Addr2EndOffset(PyCodeObject *, int);

/** API for initializing the line number tables. */
extern int _PyCode_InitAddressRange(PyCodeObject* co, PyCodeAddressRange *bounds);
extern int _PyCode_InitEndAddressRange(PyCodeObject* co, PyCodeAddressRange* bounds);

/** Out of process API for initializing the line number table. */
extern void _PyLineTable_InitAddressRange(
    const char *linetable,
    Py_ssize_t length,
    int firstlineno,
    PyCodeAddressRange *range);

/** API for traversing the line number table. */
extern int _PyLineTable_NextAddressRange(PyCodeAddressRange *range);
extern int _PyLineTable_PreviousAddressRange(PyCodeAddressRange *range);


#define ADAPTIVE_CACHE_BACKOFF 64

static inline void
cache_backoff(_PyAdaptiveEntry *entry) {
    entry->counter = ADAPTIVE_CACHE_BACKOFF;
}

/* Specialization functions */

extern int _Py_Specialize_LoadAttr(PyObject *owner, _Py_CODEUNIT *instr, PyObject *name, SpecializedCacheEntry *cache);
extern int _Py_Specialize_StoreAttr(PyObject *owner, _Py_CODEUNIT *instr, PyObject *name, SpecializedCacheEntry *cache);
extern int _Py_Specialize_LoadGlobal(PyObject *globals, PyObject *builtins, _Py_CODEUNIT *instr, PyObject *name);
extern int _Py_Specialize_LoadMethod(PyObject *owner, _Py_CODEUNIT *instr, PyObject *name, SpecializedCacheEntry *cache);
extern int _Py_Specialize_BinarySubscr(PyObject *sub, PyObject *container, _Py_CODEUNIT *instr);
extern int _Py_Specialize_StoreSubscr(PyObject *container, PyObject *sub, _Py_CODEUNIT *instr);
extern int _Py_Specialize_Call(PyObject *callable, _Py_CODEUNIT *instr, int nargs,
    PyObject *kwnames, SpecializedCacheEntry *cache);
extern int _Py_Specialize_Precall(PyObject *callable, _Py_CODEUNIT *instr, int nargs,
    PyObject *kwnames, SpecializedCacheEntry *cache, PyObject *builtins);
extern void _Py_Specialize_BinaryOp(PyObject *lhs, PyObject *rhs, _Py_CODEUNIT *instr,
                                    int oparg);
extern void _Py_Specialize_CompareOp(PyObject *lhs, PyObject *rhs,
                                     _Py_CODEUNIT *instr, int oparg);
extern void _Py_Specialize_UnpackSequence(PyObject *seq, _Py_CODEUNIT *instr,
                                          int oparg);

/* Deallocator function for static codeobjects used in deepfreeze.py */
extern void _PyStaticCode_Dealloc(PyCodeObject *co);
/* Function to intern strings of codeobjects */
extern int _PyStaticCode_InternStrings(PyCodeObject *co);

#ifdef Py_STATS

#define SPECIALIZATION_FAILURE_KINDS 30

typedef struct _specialization_stats {
    uint64_t success;
    uint64_t failure;
    uint64_t hit;
    uint64_t deferred;
    uint64_t miss;
    uint64_t deopt;
    uint64_t failure_kinds[SPECIALIZATION_FAILURE_KINDS];
} SpecializationStats;

typedef struct _opcode_stats {
    SpecializationStats specialization;
    uint64_t execution_count;
    uint64_t pair_count[256];
} OpcodeStats;

typedef struct _call_stats {
    uint64_t inlined_py_calls;
    uint64_t pyeval_calls;
    uint64_t frames_pushed;
    uint64_t frame_objects_created;
} CallStats;

typedef struct _object_stats {
    uint64_t allocations;
    uint64_t frees;
    uint64_t new_values;
    uint64_t dict_materialized_on_request;
    uint64_t dict_materialized_new_key;
    uint64_t dict_materialized_too_big;
} ObjectStats;

typedef struct _stats {
    OpcodeStats opcode_stats[256];
    CallStats call_stats;
    ObjectStats object_stats;
} PyStats;

extern PyStats _py_stats;

#define STAT_INC(opname, name) _py_stats.opcode_stats[opname].specialization.name++
#define STAT_DEC(opname, name) _py_stats.opcode_stats[opname].specialization.name--
#define OPCODE_EXE_INC(opname) _py_stats.opcode_stats[opname].execution_count++
#define CALL_STAT_INC(name) _py_stats.call_stats.name++
#define OBJECT_STAT_INC(name) _py_stats.object_stats.name++

extern void _Py_PrintSpecializationStats(int to_file);

extern PyObject* _Py_GetSpecializationStats(void);

#else
#define STAT_INC(opname, name) ((void)0)
#define STAT_DEC(opname, name) ((void)0)
#define OPCODE_EXE_INC(opname) ((void)0)
#define CALL_STAT_INC(name) ((void)0)
#define OBJECT_STAT_INC(name) ((void)0)
#endif

// Cache values are only valid in memory, so use native endianness.
#ifdef WORDS_BIGENDIAN

static inline void
write32(uint16_t *p, uint32_t val)
{
    p[0] = val >> 16;
    p[1] = (uint16_t)val;
}

static inline uint32_t
read32(uint16_t *p)
{
    return (p[0] << 16) | p[1];
}

#else

static inline void
write32(uint16_t *p, uint32_t val)
{
    p[0] = (uint16_t)val;
    p[1] = val >> 16;
}

static inline uint32_t
read32(uint16_t *p)
{
    return p[0] | (p[1] << 16);
}

#endif

#ifdef __cplusplus
}
#endif
#endif /* !Py_INTERNAL_CODE_H */<|MERGE_RESOLUTION|>--- conflicted
+++ resolved
@@ -87,19 +87,19 @@
 
 typedef struct {
     _Py_CODEUNIT counter;
-<<<<<<< HEAD
+    _Py_CODEUNIT mask;
+} _PyCompareOpCache;
+
+#define INLINE_CACHE_ENTRIES_COMPARE_OP CACHE_ENTRIES(_PyCompareOpCache)
+
+typedef struct {
+    _Py_CODEUNIT counter;
     _Py_CODEUNIT type_version;
     _Py_CODEUNIT _t1;
     _Py_CODEUNIT func_version;
 } _PyBinarySubscrCache;
 
 #define INLINE_CACHE_ENTRIES_BINARY_SUBSCR CACHE_ENTRIES(_PyBinarySubscrCache)
-=======
-    _Py_CODEUNIT mask;
-} _PyCompareOpCache;
-
-#define INLINE_CACHE_ENTRIES_COMPARE_OP CACHE_ENTRIES(_PyCompareOpCache)
->>>>>>> 7820a589
 
 /* Maximum size of code to quicken, in code units. */
 #define MAX_SIZE_TO_QUICKEN 5000
