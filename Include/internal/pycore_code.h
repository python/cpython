#ifndef Py_INTERNAL_CODE_H
#define Py_INTERNAL_CODE_H
#ifdef __cplusplus
extern "C" {
#endif

#ifndef Py_BUILD_CORE
#  error "this header requires Py_BUILD_CORE define"
#endif

#include "pycore_backoff.h"     // _Py_BackoffCounter
#include "pycore_structs.h"     // _Py_CODEUNIT
#include "pycore_tstate.h"      // _PyThreadStateImpl


#define _PyCode_CODE(CO) _Py_RVALUE((_Py_CODEUNIT *)(CO)->co_code_adaptive)
#define _PyCode_NBYTES(CO) (Py_SIZE(CO) * (Py_ssize_t)sizeof(_Py_CODEUNIT))


/* These macros only remain defined for compatibility. */
#define _Py_OPCODE(word) ((word).op.code)
#define _Py_OPARG(word) ((word).op.arg)

static inline _Py_CODEUNIT
_py_make_codeunit(uint8_t opcode, uint8_t oparg)
{
    // No designated initialisers because of C++ compat
    _Py_CODEUNIT word;
    word.op.code = opcode;
    word.op.arg = oparg;
    return word;
}

static inline void
_py_set_opcode(_Py_CODEUNIT *word, uint8_t opcode)
{
    word->op.code = opcode;
}

#define _Py_MAKE_CODEUNIT(opcode, oparg) _py_make_codeunit((opcode), (oparg))
#define _Py_SET_OPCODE(word, opcode) _py_set_opcode(&(word), (opcode))


// We hide some of the newer PyCodeObject fields behind macros.
// This helps with backporting certain changes to 3.12.
#define _PyCode_HAS_EXECUTORS(CODE) \
    (CODE->co_executors != NULL)
#define _PyCode_HAS_INSTRUMENTATION(CODE) \
    (CODE->_co_instrumentation_version > 0)


extern PyStatus _PyCode_Init(PyInterpreterState *interp);
extern void _PyCode_Fini(PyInterpreterState *interp);


/* PEP 659
 * Specialization and quickening structs and helper functions
 */


// Inline caches. If you change the number of cache entries for an instruction,
// you must *also* update the number of cache entries in Lib/opcode.py and bump
// the magic number in Lib/importlib/_bootstrap_external.py!

#define CACHE_ENTRIES(cache) (sizeof(cache)/sizeof(_Py_CODEUNIT))

typedef struct {
    _Py_BackoffCounter counter;
    uint16_t module_keys_version;
    uint16_t builtin_keys_version;
    uint16_t index;
} _PyLoadGlobalCache;

#define INLINE_CACHE_ENTRIES_LOAD_GLOBAL CACHE_ENTRIES(_PyLoadGlobalCache)

typedef struct {
    _Py_BackoffCounter counter;
    uint16_t external_cache[4];
} _PyBinaryOpCache;

#define INLINE_CACHE_ENTRIES_BINARY_OP CACHE_ENTRIES(_PyBinaryOpCache)

typedef struct {
    _Py_BackoffCounter counter;
} _PyUnpackSequenceCache;

#define INLINE_CACHE_ENTRIES_UNPACK_SEQUENCE \
    CACHE_ENTRIES(_PyUnpackSequenceCache)

typedef struct {
    _Py_BackoffCounter counter;
} _PyCompareOpCache;

#define INLINE_CACHE_ENTRIES_COMPARE_OP CACHE_ENTRIES(_PyCompareOpCache)

typedef struct {
    _Py_BackoffCounter counter;
} _PySuperAttrCache;

#define INLINE_CACHE_ENTRIES_LOAD_SUPER_ATTR CACHE_ENTRIES(_PySuperAttrCache)

typedef struct {
    _Py_BackoffCounter counter;
    uint16_t version[2];
    uint16_t index;
} _PyAttrCache;

typedef struct {
    _Py_BackoffCounter counter;
    uint16_t type_version[2];
    union {
        uint16_t keys_version[2];
        uint16_t dict_offset;
    };
    uint16_t descr[4];
} _PyLoadMethodCache;


// MUST be the max(_PyAttrCache, _PyLoadMethodCache)
#define INLINE_CACHE_ENTRIES_LOAD_ATTR CACHE_ENTRIES(_PyLoadMethodCache)

#define INLINE_CACHE_ENTRIES_STORE_ATTR CACHE_ENTRIES(_PyAttrCache)

typedef struct {
    _Py_BackoffCounter counter;
    uint16_t func_version[2];
} _PyCallCache;

#define INLINE_CACHE_ENTRIES_CALL CACHE_ENTRIES(_PyCallCache)
#define INLINE_CACHE_ENTRIES_CALL_KW CACHE_ENTRIES(_PyCallCache)

typedef struct {
    _Py_BackoffCounter counter;
} _PyStoreSubscrCache;

#define INLINE_CACHE_ENTRIES_STORE_SUBSCR CACHE_ENTRIES(_PyStoreSubscrCache)

typedef struct {
    _Py_BackoffCounter counter;
} _PyForIterCache;

#define INLINE_CACHE_ENTRIES_FOR_ITER CACHE_ENTRIES(_PyForIterCache)

typedef struct {
    _Py_BackoffCounter counter;
} _PySendCache;

#define INLINE_CACHE_ENTRIES_SEND CACHE_ENTRIES(_PySendCache)

typedef struct {
    _Py_BackoffCounter counter;
    uint16_t version[2];
} _PyToBoolCache;

#define INLINE_CACHE_ENTRIES_TO_BOOL CACHE_ENTRIES(_PyToBoolCache)

typedef struct {
    _Py_BackoffCounter counter;
} _PyContainsOpCache;

#define INLINE_CACHE_ENTRIES_CONTAINS_OP CACHE_ENTRIES(_PyContainsOpCache)

/* "Locals plus" for a code object is the set of locals + cell vars +
 * free vars.  This relates to variable names as well as offsets into
 * the "fast locals" storage array of execution frames.  The compiler
 * builds the list of names, their offsets, and the corresponding
 * kind of local.
 *
 * Those kinds represent the source of the initial value and the
 * variable's scope (as related to closures).  A "local" is an
 * argument or other variable defined in the current scope.  A "free"
 * variable is one that is defined in an outer scope and comes from
 * the function's closure.  A "cell" variable is a local that escapes
 * into an inner function as part of a closure, and thus must be
 * wrapped in a cell.  Any "local" can also be a "cell", but the
 * "free" kind is mutually exclusive with both.
 */

// Note that these all fit within a byte, as do combinations.
#define CO_FAST_ARG_POS (0x02)  // pos-only, pos-or-kw, varargs
#define CO_FAST_ARG_KW  (0x04)  // kw-only, pos-or-kw, varkwargs
#define CO_FAST_ARG_VAR (0x08)  // varargs, varkwargs
#define CO_FAST_ARG     (CO_FAST_ARG_POS | CO_FAST_ARG_KW | CO_FAST_ARG_VAR)
#define CO_FAST_HIDDEN  (0x10)
#define CO_FAST_LOCAL   (0x20)
#define CO_FAST_CELL    (0x40)
#define CO_FAST_FREE    (0x80)

typedef unsigned char _PyLocals_Kind;

static inline _PyLocals_Kind
_PyLocals_GetKind(PyObject *kinds, int i)
{
    assert(PyBytes_Check(kinds));
    assert(0 <= i && i < PyBytes_GET_SIZE(kinds));
    char *ptr = PyBytes_AS_STRING(kinds);
    return (_PyLocals_Kind)(ptr[i]);
}

static inline void
_PyLocals_SetKind(PyObject *kinds, int i, _PyLocals_Kind kind)
{
    assert(PyBytes_Check(kinds));
    assert(0 <= i && i < PyBytes_GET_SIZE(kinds));
    char *ptr = PyBytes_AS_STRING(kinds);
    ptr[i] = (char) kind;
}


struct _PyCodeConstructor {
    /* metadata */
    PyObject *filename;
    PyObject *name;
    PyObject *qualname;
    int flags;

    /* the code */
    PyObject *code;
    int firstlineno;
    PyObject *linetable;

    /* used by the code */
    PyObject *consts;
    PyObject *names;

    /* mapping frame offsets to information */
    PyObject *localsplusnames;  // Tuple of strings
    PyObject *localspluskinds;  // Bytes object, one byte per variable

    /* args (within varnames) */
    int argcount;
    int posonlyargcount;
    // XXX Replace argcount with posorkwargcount (argcount - posonlyargcount).
    int kwonlyargcount;

    /* needed to create the frame */
    int stacksize;

    /* used by the eval loop */
    PyObject *exceptiontable;
};

// Using an "arguments struct" like this is helpful for maintainability
// in a case such as this with many parameters.  It does bear a risk:
// if the struct changes and callers are not updated properly then the
// compiler will not catch problems (like a missing argument).  This can
// cause hard-to-debug problems.  The risk is mitigated by the use of
// check_code() in codeobject.c.  However, we may decide to switch
// back to a regular function signature.  Regardless, this approach
// wouldn't be appropriate if this weren't a strictly internal API.
// (See the comments in https://github.com/python/cpython/pull/26258.)
extern int _PyCode_Validate(struct _PyCodeConstructor *);
extern PyCodeObject* _PyCode_New(struct _PyCodeConstructor *);


/* Private API */

/* Getters for internal PyCodeObject data. */
extern PyObject* _PyCode_GetVarnames(PyCodeObject *);
extern PyObject* _PyCode_GetCellvars(PyCodeObject *);
extern PyObject* _PyCode_GetFreevars(PyCodeObject *);
extern PyObject* _PyCode_GetCode(PyCodeObject *);

/** API for initializing the line number tables. */
PyAPI_FUNC(int) _PyCode_InitAddressRange(PyCodeObject* co, PyCodeAddressRange *bounds);

/** Out of process API for initializing the location table. */
extern void _PyLineTable_InitAddressRange(
    const char *linetable,
    Py_ssize_t length,
    int firstlineno,
    PyCodeAddressRange *range);

/** API for traversing the line number table. */
PyAPI_FUNC(int) _PyLineTable_NextAddressRange(PyCodeAddressRange *range);
extern int _PyLineTable_PreviousAddressRange(PyCodeAddressRange *range);
// This is used in dump_frame() in traceback.c without an attached tstate.
extern int _PyCode_Addr2LineNoTstate(PyCodeObject *co, int addr);

/** API for executors */
extern void _PyCode_Clear_Executors(PyCodeObject *code);


#ifdef Py_GIL_DISABLED
// gh-115999 tracks progress on addressing this.
#define ENABLE_SPECIALIZATION 0
// Use this to enable specialization families once they are thread-safe. All
// uses will be replaced with ENABLE_SPECIALIZATION once all families are
// thread-safe.
#define ENABLE_SPECIALIZATION_FT 1
#else
#define ENABLE_SPECIALIZATION 1
#define ENABLE_SPECIALIZATION_FT ENABLE_SPECIALIZATION
#endif

/* Specialization functions, these are exported only for other re-generated
 * interpreters to call */

PyAPI_FUNC(void) _Py_Specialize_LoadSuperAttr(_PyStackRef global_super, _PyStackRef cls,
                                         _Py_CODEUNIT *instr, int load_method);
PyAPI_FUNC(void) _Py_Specialize_LoadAttr(_PyStackRef owner, _Py_CODEUNIT *instr,
                                    PyObject *name);
PyAPI_FUNC(void) _Py_Specialize_StoreAttr(_PyStackRef owner, _Py_CODEUNIT *instr,
                                     PyObject *name);
PyAPI_FUNC(void) _Py_Specialize_LoadGlobal(PyObject *globals, PyObject *builtins,
                                      _Py_CODEUNIT *instr, PyObject *name);
PyAPI_FUNC(void) _Py_Specialize_StoreSubscr(_PyStackRef container, _PyStackRef sub,
                                       _Py_CODEUNIT *instr);
PyAPI_FUNC(void) _Py_Specialize_Call(_PyStackRef callable, _Py_CODEUNIT *instr,
                                int nargs);
PyAPI_FUNC(void) _Py_Specialize_CallKw(_PyStackRef callable, _Py_CODEUNIT *instr,
                                  int nargs);
PyAPI_FUNC(void) _Py_Specialize_BinaryOp(_PyStackRef lhs, _PyStackRef rhs, _Py_CODEUNIT *instr,
                                    int oparg, _PyStackRef *locals);
PyAPI_FUNC(void) _Py_Specialize_CompareOp(_PyStackRef lhs, _PyStackRef rhs,
                                     _Py_CODEUNIT *instr, int oparg);
PyAPI_FUNC(void) _Py_Specialize_UnpackSequence(_PyStackRef seq, _Py_CODEUNIT *instr,
                                          int oparg);
<<<<<<< HEAD
extern void _Py_Specialize_GetIter(_PyStackRef iter, _Py_CODEUNIT *instr);
extern void _Py_Specialize_ForIter(_PyStackRef iter, _PyStackRef null_or_index, _Py_CODEUNIT *instr, int oparg);
extern void _Py_Specialize_Send(_PyStackRef receiver, _Py_CODEUNIT *instr);
extern void _Py_Specialize_ToBool(_PyStackRef value, _Py_CODEUNIT *instr);
extern void _Py_Specialize_ContainsOp(_PyStackRef value, _Py_CODEUNIT *instr);
extern void _Py_GatherStats_GetIter(_PyStackRef iterable);
=======
PyAPI_FUNC(void) _Py_Specialize_ForIter(_PyStackRef iter, _PyStackRef null_or_index, _Py_CODEUNIT *instr, int oparg);
PyAPI_FUNC(void) _Py_Specialize_Send(_PyStackRef receiver, _Py_CODEUNIT *instr);
PyAPI_FUNC(void) _Py_Specialize_ToBool(_PyStackRef value, _Py_CODEUNIT *instr);
PyAPI_FUNC(void) _Py_Specialize_ContainsOp(_PyStackRef value, _Py_CODEUNIT *instr);
PyAPI_FUNC(void) _Py_GatherStats_GetIter(_PyStackRef iterable);
>>>>>>> 134ff810

// Utility functions for reading/writing 32/64-bit values in the inline caches.
// Great care should be taken to ensure that these functions remain correct and
// performant! They should compile to just "move" instructions on all supported
// compilers and platforms.

// We use memcpy to let the C compiler handle unaligned accesses and endianness
// issues for us. It also seems to produce better code than manual copying for
// most compilers (see https://blog.regehr.org/archives/959 for more info).

static inline void
write_u32(uint16_t *p, uint32_t val)
{
    memcpy(p, &val, sizeof(val));
}

static inline void
write_u64(uint16_t *p, uint64_t val)
{
    memcpy(p, &val, sizeof(val));
}

static inline void
write_ptr(uint16_t *p, void *val)
{
    memcpy(p, &val, sizeof(val));
}

static inline uint16_t
read_u16(uint16_t *p)
{
    return *p;
}

static inline uint32_t
read_u32(uint16_t *p)
{
    uint32_t val;
    memcpy(&val, p, sizeof(val));
    return val;
}

static inline uint64_t
read_u64(uint16_t *p)
{
    uint64_t val;
    memcpy(&val, p, sizeof(val));
    return val;
}

static inline PyObject *
read_obj(uint16_t *p)
{
    PyObject *val;
    memcpy(&val, p, sizeof(val));
    return val;
}

/* See InternalDocs/exception_handling.md for details.
 */
static inline unsigned char *
parse_varint(unsigned char *p, int *result) {
    int val = p[0] & 63;
    while (p[0] & 64) {
        p++;
        val = (val << 6) | (p[0] & 63);
    }
    *result = val;
    return p+1;
}

static inline int
write_varint(uint8_t *ptr, unsigned int val)
{
    int written = 1;
    while (val >= 64) {
        *ptr++ = 64 | (val & 63);
        val >>= 6;
        written++;
    }
    *ptr = (uint8_t)val;
    return written;
}

static inline int
write_signed_varint(uint8_t *ptr, int val)
{
    unsigned int uval;
    if (val < 0) {
        // (unsigned int)(-val) has an undefined behavior for INT_MIN
        uval = ((0 - (unsigned int)val) << 1) | 1;
    }
    else {
        uval = (unsigned int)val << 1;
    }
    return write_varint(ptr, uval);
}

static inline int
write_location_entry_start(uint8_t *ptr, int code, int length)
{
    assert((code & 15) == code);
    *ptr = 128 | (uint8_t)(code << 3) | (uint8_t)(length - 1);
    return 1;
}


/** Counters
 * The first 16-bit value in each inline cache is a counter.
 *
 * When counting executions until the next specialization attempt,
 * exponential backoff is used to reduce the number of specialization failures.
 * See pycore_backoff.h for more details.
 * On a specialization failure, the backoff counter is restarted.
 */

// A value of 1 means that we attempt to specialize the *second* time each
// instruction is executed. Executing twice is a much better indicator of
// "hotness" than executing once, but additional warmup delays only prevent
// specialization. Most types stabilize by the second execution, too:
#define ADAPTIVE_WARMUP_VALUE 1
#define ADAPTIVE_WARMUP_BACKOFF 1

// A value of 52 means that we attempt to re-specialize after 53 misses (a prime
// number, useful for avoiding artifacts if every nth value is a different type
// or something). Setting the backoff to 0 means that the counter is reset to
// the same state as a warming-up instruction (value == 1, backoff == 1) after
// deoptimization. This isn't strictly necessary, but it is bit easier to reason
// about when thinking about the opcode transitions as a state machine:
#define ADAPTIVE_COOLDOWN_VALUE 52
#define ADAPTIVE_COOLDOWN_BACKOFF 0

// Can't assert this in pycore_backoff.h because of header order dependencies
#if JUMP_BACKWARD_INITIAL_VALUE <= ADAPTIVE_COOLDOWN_VALUE
#  error  "JIT threshold value should be larger than adaptive cooldown value"
#endif
#if SIDE_EXIT_INITIAL_VALUE <= ADAPTIVE_COOLDOWN_VALUE
#  error  "Cold exit value should be larger than adaptive cooldown value"
#endif

static inline _Py_BackoffCounter
adaptive_counter_bits(uint16_t value, uint16_t backoff) {
    return make_backoff_counter(value, backoff);
}

static inline _Py_BackoffCounter
adaptive_counter_warmup(void) {
    return adaptive_counter_bits(ADAPTIVE_WARMUP_VALUE,
                                 ADAPTIVE_WARMUP_BACKOFF);
}

static inline _Py_BackoffCounter
adaptive_counter_cooldown(void) {
    return adaptive_counter_bits(ADAPTIVE_COOLDOWN_VALUE,
                                 ADAPTIVE_COOLDOWN_BACKOFF);
}

static inline _Py_BackoffCounter
adaptive_counter_backoff(_Py_BackoffCounter counter) {
    return restart_backoff_counter(counter);
}

/* Specialization Extensions */

/* callbacks for an external specialization */
typedef int (*binaryopguardfunc)(PyObject *lhs, PyObject *rhs);
typedef PyObject *(*binaryopactionfunc)(PyObject *lhs, PyObject *rhs);

typedef struct {
    int oparg;
    binaryopguardfunc guard;
    binaryopactionfunc action;
} _PyBinaryOpSpecializationDescr;

/* Comparison bit masks. */

/* Note this evaluates its arguments twice each */
#define COMPARISON_BIT(x, y) (1 << (2 * ((x) >= (y)) + ((x) <= (y))))

/*
 * The following bits are chosen so that the value of
 * COMPARSION_BIT(left, right)
 * masked by the values below will be non-zero if the
 * comparison is true, and zero if it is false */

/* This is for values that are unordered, ie. NaN, not types that are unordered, e.g. sets */
#define COMPARISON_UNORDERED 1

#define COMPARISON_LESS_THAN 2
#define COMPARISON_GREATER_THAN 4
#define COMPARISON_EQUALS 8

#define COMPARISON_NOT_EQUALS (COMPARISON_UNORDERED | COMPARISON_LESS_THAN | COMPARISON_GREATER_THAN)

PyAPI_FUNC(int) _Py_Instrument(PyCodeObject *co, PyInterpreterState *interp);

extern _Py_CODEUNIT _Py_GetBaseCodeUnit(PyCodeObject *code, int offset);

extern int _PyInstruction_GetLength(PyCodeObject *code, int offset);

extern PyObject *_PyInstrumentation_BranchesIterator(PyCodeObject *code);

struct _PyCode8 _PyCode_DEF(8);

PyAPI_DATA(const struct _PyCode8) _Py_InitCleanup;

#ifdef Py_GIL_DISABLED

static inline _PyCodeArray *
_PyCode_GetTLBCArray(PyCodeObject *co)
{
    return _Py_STATIC_CAST(_PyCodeArray *,
                           _Py_atomic_load_ptr_acquire(&co->co_tlbc));
}

// Return a pointer to the thread-local bytecode for the current thread, if it
// exists.
static inline _Py_CODEUNIT *
_PyCode_GetTLBCFast(PyThreadState *tstate, PyCodeObject *co)
{
    _PyCodeArray *code = _PyCode_GetTLBCArray(co);
    int32_t idx = ((_PyThreadStateImpl*) tstate)->tlbc_index;
    if (idx < code->size && code->entries[idx] != NULL) {
        return (_Py_CODEUNIT *) code->entries[idx];
    }
    return NULL;
}

// Return a pointer to the thread-local bytecode for the current thread,
// creating it if necessary.
extern _Py_CODEUNIT *_PyCode_GetTLBC(PyCodeObject *co);

// Reserve an index for the current thread into thread-local bytecode
// arrays
//
// Returns the reserved index or -1 on error.
extern int32_t _Py_ReserveTLBCIndex(PyInterpreterState *interp);

// Release the current thread's index into thread-local bytecode arrays
extern void _Py_ClearTLBCIndex(_PyThreadStateImpl *tstate);

// Free all TLBC copies not associated with live threads.
//
// Returns 0 on success or -1 on error.
extern int _Py_ClearUnusedTLBC(PyInterpreterState *interp);
#endif


typedef struct {
    int total;
    struct co_locals_counts {
        int total;
        struct {
            int total;
            int numposonly;
            int numposorkw;
            int numkwonly;
            int varargs;
            int varkwargs;
        } args;
        int numpure;
        struct {
            int total;
            // numargs does not contribute to locals.total.
            int numargs;
            int numothers;
        } cells;
        struct {
            int total;
            int numpure;
            int numcells;
        } hidden;
    } locals;
    int numfree;  // nonlocal
    struct co_unbound_counts {
        int total;
        struct {
            int total;
            int numglobal;
            int numbuiltin;
            int numunknown;
        } globals;
        int numattrs;
        int numunknown;
    } unbound;
} _PyCode_var_counts_t;

PyAPI_FUNC(void) _PyCode_GetVarCounts(
        PyCodeObject *,
        _PyCode_var_counts_t *);
PyAPI_FUNC(int) _PyCode_SetUnboundVarCounts(
        PyThreadState *,
        PyCodeObject *,
        _PyCode_var_counts_t *,
        PyObject *globalnames,
        PyObject *attrnames,
        PyObject *globalsns,
        PyObject *builtinsns);


/* "Stateless" code is a function or code object which does not rely on
 * external state or internal state.  It may rely on arguments and
 * builtins, but not globals or a closure.  Thus it does not rely
 * on __globals__ or __closure__, and a stateless function
 * is equivalent to its code object.
 *
 * Stateless code also does not keep any persistent state
 * of its own, so it can't have any executors, monitoring,
 * instrumentation, or "extras" (i.e. co_extra).
 *
 * Stateless code may create nested functions, including closures.
 * However, nested functions must themselves be stateless, except they
 * *can* close on the enclosing locals.
 *
 * Stateless code may return any value, including nested functions and closures.
 *
 * Stateless code that takes no arguments and doesn't return anything
 * may be treated like a script.
 *
 * We consider stateless code to be "portable" if it does not return
 * any object that holds a reference to any of the code's locals.  Thus
 * generators and coroutines are not portable.  Likewise a function
 * that returns a closure is not portable.  The concept of
 * portability is useful in cases where the code is run
 * in a different execution context than where
 * the return value will be used. */

PyAPI_FUNC(int) _PyCode_CheckNoInternalState(PyCodeObject *, const char **);
PyAPI_FUNC(int) _PyCode_CheckNoExternalState(
        PyCodeObject *,
        _PyCode_var_counts_t *,
        const char **);
PyAPI_FUNC(int) _PyCode_VerifyStateless(
        PyThreadState *,
        PyCodeObject *,
        PyObject *globalnames,
        PyObject *globalsns,
        PyObject *builtinsns);

PyAPI_FUNC(int) _PyCode_CheckPureFunction(PyCodeObject *, const char **);
PyAPI_FUNC(int) _PyCode_ReturnsOnlyNone(PyCodeObject *);


#ifdef __cplusplus
}
#endif
#endif /* !Py_INTERNAL_CODE_H */<|MERGE_RESOLUTION|>--- conflicted
+++ resolved
@@ -316,20 +316,12 @@
                                      _Py_CODEUNIT *instr, int oparg);
 PyAPI_FUNC(void) _Py_Specialize_UnpackSequence(_PyStackRef seq, _Py_CODEUNIT *instr,
                                           int oparg);
-<<<<<<< HEAD
 extern void _Py_Specialize_GetIter(_PyStackRef iter, _Py_CODEUNIT *instr);
-extern void _Py_Specialize_ForIter(_PyStackRef iter, _PyStackRef null_or_index, _Py_CODEUNIT *instr, int oparg);
-extern void _Py_Specialize_Send(_PyStackRef receiver, _Py_CODEUNIT *instr);
-extern void _Py_Specialize_ToBool(_PyStackRef value, _Py_CODEUNIT *instr);
-extern void _Py_Specialize_ContainsOp(_PyStackRef value, _Py_CODEUNIT *instr);
-extern void _Py_GatherStats_GetIter(_PyStackRef iterable);
-=======
 PyAPI_FUNC(void) _Py_Specialize_ForIter(_PyStackRef iter, _PyStackRef null_or_index, _Py_CODEUNIT *instr, int oparg);
 PyAPI_FUNC(void) _Py_Specialize_Send(_PyStackRef receiver, _Py_CODEUNIT *instr);
 PyAPI_FUNC(void) _Py_Specialize_ToBool(_PyStackRef value, _Py_CODEUNIT *instr);
 PyAPI_FUNC(void) _Py_Specialize_ContainsOp(_PyStackRef value, _Py_CODEUNIT *instr);
 PyAPI_FUNC(void) _Py_GatherStats_GetIter(_PyStackRef iterable);
->>>>>>> 134ff810
 
 // Utility functions for reading/writing 32/64-bit values in the inline caches.
 // Great care should be taken to ensure that these functions remain correct and
