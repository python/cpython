--- conflicted
+++ resolved
@@ -285,14 +285,10 @@
     do { if (_Py_stats && PyFunction_Check(callable)) _Py_stats->call_stats.eval_calls[name]++; } while (0)
 #define GC_STAT_ADD(gen, name, n) do { if (_Py_stats) _Py_stats->gc_stats[(gen)].name += (n); } while (0)
 #define OPT_STAT_INC(name) do { if (_Py_stats) _Py_stats->optimization_stats.name++; } while (0)
-<<<<<<< HEAD
-#define UOP_STAT_INC(opname, name) do { if (_Py_stats) { assert(opname < 512); _Py_stats->optimization_stats.opcode[opname]->name++; } } while (0)
-=======
 #define UOP_STAT_INC(opname, name) do { if (_Py_stats) { assert(opname < 512); _Py_stats->optimization_stats.opcode[opname].name++; } } while (0)
 #define UOP_PAIR_INC(uopcode, lastuop) do { if (lastuop && _Py_stats) { \
     _Py_stats->optimization_stats.opcode[uopcode].pair_count[lastuop]++; } \
     lastuop = uopcode; } while (0)
->>>>>>> ba7ba11b
 #define OPT_UNSUPPORTED_OPCODE(opname) do { if (_Py_stats) _Py_stats->optimization_stats.unsupported_opcode[opname]++; } while (0)
 #define OPT_HIST(length, name) \
     do { \
@@ -302,33 +298,10 @@
             _Py_stats->optimization_stats.name[bucket]++; \
         } \
     } while (0)
-#define UOP_CHAIN_UPDATE(op) \
-    if (_Py_stats){ \
-        for (uint64_t i = _Py_stats->optimization_stats.max_uop_chain_depth - 1; i > 0; i--){ \
-            _Py_stats->optimization_stats.last_opcodes[i] = _Py_stats->optimization_stats.last_opcodes[i-1]; \
-        } \
-        _Py_stats->optimization_stats.last_opcodes[0] = op; \
-        do { \
-            UOpStats *head = _Py_stats->optimization_stats.opcode[op]; \
-            for (uint64_t i = 0; i < _Py_stats->optimization_stats.max_uop_chain_depth - 1; i++){ \
-                if (!_Py_stats->optimization_stats.last_opcodes[i+1]){ break; } \
-                if (head->next_stats[_Py_stats->optimization_stats.last_opcodes[i+1]]){ \
-                    head->next_stats[_Py_stats->optimization_stats.last_opcodes[i+1]]->execution_count++; } \
-                else { \
-                    head->next_stats[_Py_stats->optimization_stats.last_opcodes[i+1]] = calloc(1, sizeof(UOpStats)); \
-                    head->next_stats[_Py_stats->optimization_stats.last_opcodes[i+1]]->execution_count = 1; \
-                } \
-                head = head->next_stats[_Py_stats->optimization_stats.last_opcodes[i+1]]; \
-            } \
-        } while (0); \
-    }
 #define RARE_EVENT_STAT_INC(name) do { if (_Py_stats) _Py_stats->rare_event_stats.name++; } while (0)
 
 // Export for '_opcode' shared extension
 PyAPI_FUNC(PyObject*) _Py_GetSpecializationStats(void);
-
-// Method to initialize sub-structs of Py_Stats
-void _init_pystats(void);
 
 #else
 #define STAT_INC(opname, name) ((void)0)
@@ -345,7 +318,6 @@
 #define UOP_PAIR_INC(uopcode, lastuop) ((void)0)
 #define OPT_UNSUPPORTED_OPCODE(opname) ((void)0)
 #define OPT_HIST(length, name) ((void)0)
-#define UOP_CHAIN_UPDATE(op) printf("UOP CHAINER NOT RUNNING\n");
 #define RARE_EVENT_STAT_INC(name) ((void)0)
 #endif  // !Py_STATS
 
