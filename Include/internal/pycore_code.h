--- conflicted
+++ resolved
@@ -473,11 +473,6 @@
 extern PyCodeObject *
 _Py_MakeShimCode(const _PyShimCodeDef *code);
 
-<<<<<<< HEAD
-extern int _Py_Instrument(PyCodeObject *co, PyInterpreterState *interp);
-
-extern int _Py_GetBaseOpcode(PyCodeObject *code, int offset);
-=======
 extern uint32_t _Py_next_func_version;
 
 
@@ -500,7 +495,10 @@
 #define COMPARISON_EQUALS 8
 
 #define COMPARISON_NOT_EQUALS (COMPARISON_UNORDERED | COMPARISON_LESS_THAN | COMPARISON_GREATER_THAN)
->>>>>>> d9dff4c8
+
+extern int _Py_Instrument(PyCodeObject *co, PyInterpreterState *interp);
+
+extern int _Py_GetBaseOpcode(PyCodeObject *code, int offset);
 
 
 #ifdef __cplusplus
