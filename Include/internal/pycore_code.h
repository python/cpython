--- conflicted
+++ resolved
@@ -336,12 +336,9 @@
                                        _Py_CODEUNIT *instr);
 extern void _Py_Specialize_Call(_PyStackRef callable, _Py_CODEUNIT *instr,
                                 int nargs);
-<<<<<<< HEAD
 extern void _Py_Specialize_CallEx(_PyStackRef callable, _Py_CODEUNIT *instr);
-=======
 extern void _Py_Specialize_CallKw(_PyStackRef callable, _Py_CODEUNIT *instr,
                                   int nargs);
->>>>>>> b9e10d1a
 extern void _Py_Specialize_BinaryOp(_PyStackRef lhs, _PyStackRef rhs, _Py_CODEUNIT *instr,
                                     int oparg, _PyStackRef *locals);
 extern void _Py_Specialize_CompareOp(_PyStackRef lhs, _PyStackRef rhs,
