--- conflicted
+++ resolved
@@ -270,20 +270,11 @@
 _PyDictValues_AddToInsertionOrder(PyDictValues *values, Py_ssize_t ix)
 {
     assert(ix < SHARED_KEYS_MAX_SIZE);
-<<<<<<< HEAD
     int size = values->size;
     uint8_t *array = get_insertion_order_array(values);
     assert(size < values->capacity);
     array[size] = (uint8_t)ix;
     values->size = size+1;
-=======
-    uint8_t *size_ptr = ((uint8_t *)values)-2;
-    int size = *size_ptr;
-    assert(size+2 < DICT_VALUES_SIZE(values));
-    size++;
-    size_ptr[-size] = (uint8_t)ix;
-    *size_ptr = size;
->>>>>>> e2a3e4b7
 }
 
 static inline size_t
