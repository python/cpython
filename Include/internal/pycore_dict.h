
#ifndef Py_INTERNAL_DICT_H
#define Py_INTERNAL_DICT_H
#ifdef __cplusplus
extern "C" {
#endif

#ifndef Py_BUILD_CORE
#  error "this header requires Py_BUILD_CORE define"
#endif


/* runtime lifecycle */

extern void _PyDict_Fini(PyInterpreterState *interp);


/* other API */

#ifndef WITH_FREELISTS
// without freelists
#  define PyDict_MAXFREELIST 0
#endif

#ifndef PyDict_MAXFREELIST
#  define PyDict_MAXFREELIST 80
#endif

struct _Py_dict_state {
#if PyDict_MAXFREELIST > 0
    /* Dictionary reuse scheme to save calls to malloc and free */
    PyDictObject *free_list[PyDict_MAXFREELIST];
    int numfree;
    PyDictKeysObject *keys_free_list[PyDict_MAXFREELIST];
    int keys_numfree;
#endif
};

typedef struct {
    /* Cached hash code of me_key. */
    Py_hash_t me_hash;
    PyObject *me_key;
    PyObject *me_value; /* This field is only meaningful for combined tables */
} PyDictKeyEntry;

<<<<<<< HEAD
typedef struct {
    PyObject *me_key;   /* The key must be Unicode and have hash. */
    PyObject *me_value; /* This field is only meaningful for combined tables */
} PyDictUnicodeEntry;
=======
extern PyDictKeysObject *_PyDict_NewKeysForClass(void);
extern PyObject *_PyDict_FromKeys(PyObject *, PyObject *, PyObject *);

/* Gets a version number unique to the current state of the keys of dict, if possible.
 * Returns the version number, or zero if it was not possible to get a version number. */
extern uint32_t _PyDictKeys_GetVersionForCurrentState(PyDictKeysObject *dictkeys);

extern Py_ssize_t _PyDict_KeysSize(PyDictKeysObject *keys);
>>>>>>> df9f7597

/* _Py_dict_lookup() returns index of entry which can be used like DK_ENTRIES(dk)[index].
 * -1 when no entry found, -3 when compare raises error.
 */
extern Py_ssize_t _Py_dict_lookup(PyDictObject *mp, PyObject *key, Py_hash_t hash, PyObject **value_addr);

extern Py_ssize_t _PyDict_GetItemHint(PyDictObject *, PyObject *, Py_ssize_t, PyObject **);
extern Py_ssize_t _PyDictKeys_StringLookup(PyDictKeysObject* dictkeys, PyObject *key);
extern PyObject *_PyDict_LoadGlobal(PyDictObject *, PyDictObject *, PyObject *);

/* Consumes references to key and value */
extern int _PyDict_SetItem_Take2(PyDictObject *op, PyObject *key, PyObject *value);
extern int _PyObjectDict_SetItem(PyTypeObject *tp, PyObject **dictptr, PyObject *name, PyObject *value);

extern PyObject *_PyDict_Pop_KnownHash(PyObject *, PyObject *, Py_hash_t, PyObject *);

#define DKIX_EMPTY (-1)
#define DKIX_DUMMY (-2)  /* Used internally */
#define DKIX_ERROR (-3)
#define DKIX_KEY_CHANGED (-4) /* Used internally */

typedef enum {
    DICT_KEYS_GENERAL = 0,
    DICT_KEYS_UNICODE = 1,
    DICT_KEYS_SPLIT = 2
} DictKeysKind;

/* See dictobject.c for actual layout of DictKeysObject */
struct _dictkeysobject {
    Py_ssize_t dk_refcnt;

    /* Size of the hash table (dk_indices). It must be a power of 2. */
    uint8_t dk_log2_size;

    /* Size of the hash table (dk_indices) by bytes. */
    uint8_t dk_log2_index_bytes;

    /* Kind of keys */
    uint8_t dk_kind;

    /* Version number -- Reset to 0 by any modification to keys */
    uint32_t dk_version;

    /* Number of usable entries in dk_entries. */
    Py_ssize_t dk_usable;

    /* Number of used entries in dk_entries. */
    Py_ssize_t dk_nentries;

    /* Actual hash table of dk_size entries. It holds indices in dk_entries,
       or DKIX_EMPTY(-1) or DKIX_DUMMY(-2).

       Indices must be: 0 <= indice < USABLE_FRACTION(dk_size).

       The size in bytes of an indice depends on dk_size:

       - 1 byte if dk_size <= 0xff (char*)
       - 2 bytes if dk_size <= 0xffff (int16_t*)
       - 4 bytes if dk_size <= 0xffffffff (int32_t*)
       - 8 bytes otherwise (int64_t*)

       Dynamically sized, SIZEOF_VOID_P is minimum. */
    char dk_indices[];  /* char is required to avoid strict aliasing. */

    /* "PyDictKeyEntry or PyDictUnicodeEntry dk_entries[USABLE_FRACTION(DK_SIZE(dk))];" array follows:
       see the DK_ENTRIES() macro */
};

/* This must be no more than 250, for the prefix size to fit in one byte. */
#define SHARED_KEYS_MAX_SIZE 30
#define NEXT_LOG2_SHARED_KEYS_MAX_SIZE 6

/* Layout of dict values:
 *
 * The PyObject *values are preceded by an array of bytes holding
 * the insertion order and size.
 * [-1] = prefix size. [-2] = used size. size[-2-n...] = insertion order.
 */
struct _dictvalues {
    PyObject *values[1];
};

#define DK_LOG_SIZE(dk)  ((dk)->dk_log2_size)
#if SIZEOF_VOID_P > 4
#define DK_SIZE(dk)      (((int64_t)1)<<DK_LOG_SIZE(dk))
#define DK_IXSIZE(dk)                     \
    (DK_LOG_SIZE(dk) <= 7 ?               \
        1 : DK_LOG_SIZE(dk) <= 15 ?       \
            2 : DK_LOG_SIZE(dk) <= 31 ?   \
                4 : sizeof(int64_t))
#else
#define DK_SIZE(dk)      (1<<DK_LOG_SIZE(dk))
#define DK_IXSIZE(dk)                     \
    (DK_LOG_SIZE(dk) <= 7 ?               \
        1 : DK_LOG_SIZE(dk) <= 15 ?       \
            2 : sizeof(int32_t))
#endif
#define DK_ENTRIES(dk) \
    (assert(dk->dk_kind == DICT_KEYS_GENERAL), (PyDictKeyEntry*)(&((int8_t*)((dk)->dk_indices))[(size_t)1 << (dk)->dk_log2_index_bytes]))
#define DK_UNICODE_ENTRIES(dk) \
    (assert(dk->dk_kind != DICT_KEYS_GENERAL), (PyDictUnicodeEntry*)(&((int8_t*)((dk)->dk_indices))[(size_t)1 << (dk)->dk_log2_index_bytes]))
#define DK_IS_UNICODE(dk) ((dk)->dk_kind != DICT_KEYS_GENERAL)

extern uint64_t _pydict_global_version;

#define DICT_NEXT_VERSION() (++_pydict_global_version)

<<<<<<< HEAD
PyObject *_PyObject_MakeDictFromInstanceAttributes(PyObject *obj, PyDictValues *values);
PyObject *_PyDict_FromItems(
        PyObject *const *keys, Py_ssize_t keys_offset,
        PyObject *const *values, Py_ssize_t values_offset,
        Py_ssize_t length);
=======
extern PyObject *_PyObject_MakeDictFromInstanceAttributes(PyObject *obj, PyDictValues *values);
>>>>>>> df9f7597

static inline void
_PyDictValues_AddToInsertionOrder(PyDictValues *values, Py_ssize_t ix)
{
    assert(ix < SHARED_KEYS_MAX_SIZE);
    uint8_t *size_ptr = ((uint8_t *)values)-2;
    int size = *size_ptr;
    assert(size+2 < ((uint8_t *)values)[-1]);
    size++;
    size_ptr[-size] = (uint8_t)ix;
    *size_ptr = size;
}

#ifdef __cplusplus
}
#endif
#endif   /* !Py_INTERNAL_DICT_H */<|MERGE_RESOLUTION|>--- conflicted
+++ resolved
@@ -43,12 +43,11 @@
     PyObject *me_value; /* This field is only meaningful for combined tables */
 } PyDictKeyEntry;
 
-<<<<<<< HEAD
 typedef struct {
     PyObject *me_key;   /* The key must be Unicode and have hash. */
     PyObject *me_value; /* This field is only meaningful for combined tables */
 } PyDictUnicodeEntry;
-=======
+
 extern PyDictKeysObject *_PyDict_NewKeysForClass(void);
 extern PyObject *_PyDict_FromKeys(PyObject *, PyObject *, PyObject *);
 
@@ -57,7 +56,6 @@
 extern uint32_t _PyDictKeys_GetVersionForCurrentState(PyDictKeysObject *dictkeys);
 
 extern Py_ssize_t _PyDict_KeysSize(PyDictKeysObject *keys);
->>>>>>> df9f7597
 
 /* _Py_dict_lookup() returns index of entry which can be used like DK_ENTRIES(dk)[index].
  * -1 when no entry found, -3 when compare raises error.
@@ -165,15 +163,11 @@
 
 #define DICT_NEXT_VERSION() (++_pydict_global_version)
 
-<<<<<<< HEAD
-PyObject *_PyObject_MakeDictFromInstanceAttributes(PyObject *obj, PyDictValues *values);
-PyObject *_PyDict_FromItems(
+extern PyObject *_PyObject_MakeDictFromInstanceAttributes(PyObject *obj, PyDictValues *values);
+extern PyObject *_PyDict_FromItems(
         PyObject *const *keys, Py_ssize_t keys_offset,
         PyObject *const *values, Py_ssize_t values_offset,
         Py_ssize_t length);
-=======
-extern PyObject *_PyObject_MakeDictFromInstanceAttributes(PyObject *obj, PyDictValues *values);
->>>>>>> df9f7597
 
 static inline void
 _PyDictValues_AddToInsertionOrder(PyDictValues *values, Py_ssize_t ix)
