#ifndef Py_INTERNAL_DICT_H
#define Py_INTERNAL_DICT_H
#ifdef __cplusplus
extern "C" {
#endif

#ifndef Py_BUILD_CORE
#  error "this header requires Py_BUILD_CORE define"
#endif

#include "pycore_object.h"               // PyManagedDictPointer
#include "pycore_pyatomic_ft_wrappers.h" // FT_ATOMIC_LOAD_SSIZE_ACQUIRE
#include "pycore_stackref.h"             // _PyStackRef
#include "pycore_stats.h"

// Unsafe flavor of PyDict_GetItemWithError(): no error checking
extern PyObject* _PyDict_GetItemWithError(PyObject *dp, PyObject *key);

// Delete an item from a dict if a predicate is true
// Returns -1 on error, 1 if the item was deleted, 0 otherwise
// Export for '_asyncio' shared extension
PyAPI_FUNC(int) _PyDict_DelItemIf(PyObject *mp, PyObject *key,
                                  int (*predicate)(PyObject *value, void *arg),
                                  void *arg);

// "KnownHash" variants
// Export for '_asyncio' shared extension
PyAPI_FUNC(int) _PyDict_SetItem_KnownHash(PyObject *mp, PyObject *key,
                                          PyObject *item, Py_hash_t hash);
// Export for '_asyncio' shared extension
PyAPI_FUNC(int) _PyDict_DelItem_KnownHash(PyObject *mp, PyObject *key,
                                          Py_hash_t hash);

extern int _PyDict_DelItem_KnownHash_LockHeld(PyObject *mp, PyObject *key,
                                              Py_hash_t hash);

extern int _PyDict_Contains_KnownHash(PyObject *, PyObject *, Py_hash_t);

<<<<<<< HEAD
// "Id" variants
extern PyObject* _PyDict_GetItemIdWithError(PyObject *dp,
                                            _Py_Identifier *key);
extern int _PyDict_ContainsId(PyObject *, _Py_Identifier *);
extern int _PyDict_SetItemId(PyObject *dp, _Py_Identifier *key, PyObject *item);
extern int _PyDict_DelItemId(PyObject *mp, _Py_Identifier *key);
extern void _PyDict_ClearKeysVersion(PyObject *mp);

=======
>>>>>>> 5be3405e
extern int _PyDict_Next(
    PyObject *mp, Py_ssize_t *pos, PyObject **key, PyObject **value, Py_hash_t *hash);

extern int _PyDict_HasOnlyStringKeys(PyObject *mp);

// Export for '_ctypes' shared extension
PyAPI_FUNC(Py_ssize_t) _PyDict_SizeOf(PyDictObject *);

extern Py_ssize_t _PyDict_SizeOf_LockHeld(PyDictObject *);

#define _PyDict_HasSplitTable(d) ((d)->ma_values != NULL)

/* Like PyDict_Merge, but override can be 0, 1 or 2.  If override is 0,
   the first occurrence of a key wins, if override is 1, the last occurrence
   of a key wins, if override is 2, a KeyError with conflicting key as
   argument is raised.
*/
PyAPI_FUNC(int) _PyDict_MergeEx(PyObject *mp, PyObject *other, int override);

extern void _PyDict_DebugMallocStats(FILE *out);


/* _PyDictView */

typedef struct {
    PyObject_HEAD
    PyDictObject *dv_dict;
} _PyDictViewObject;

extern PyObject* _PyDictView_New(PyObject *, PyTypeObject *);
extern PyObject* _PyDictView_Intersect(PyObject* self, PyObject *other);

/* other API */

typedef struct {
    /* Cached hash code of me_key. */
    Py_hash_t me_hash;
    PyObject *me_key;
    PyObject *me_value; /* This field is only meaningful for combined tables */
} PyDictKeyEntry;

typedef struct {
    PyObject *me_key;   /* The key must be Unicode and have hash. */
    PyObject *me_value; /* This field is only meaningful for combined tables */
} PyDictUnicodeEntry;

extern PyDictKeysObject *_PyDict_NewKeysForClass(PyHeapTypeObject *);
extern PyObject *_PyDict_FromKeys(PyObject *, PyObject *, PyObject *);

/* Gets a version number unique to the current state of the keys of dict, if possible.
 * Returns the version number, or zero if it was not possible to get a version number. */
extern uint32_t _PyDictKeys_GetVersionForCurrentState(
        PyInterpreterState *interp, PyDictKeysObject *dictkeys);

/* Gets a version number unique to the current state of the keys of dict, if possible.
 *
 * In free-threaded builds ensures that the dict can be used for lock-free
 * reads if a version was assigned.
 *
 * The caller must hold the per-object lock on dict.
 *
 * Returns the version number, or zero if it was not possible to get a version number. */
extern uint32_t _PyDict_GetKeysVersionForCurrentState(
        PyInterpreterState *interp, PyDictObject *dict);

extern size_t _PyDict_KeysSize(PyDictKeysObject *keys);

extern void _PyDictKeys_DecRef(PyDictKeysObject *keys);

/* _Py_dict_lookup() returns index of entry which can be used like DK_ENTRIES(dk)[index].
 * -1 when no entry found, -3 when compare raises error.
 */
extern Py_ssize_t _Py_dict_lookup(PyDictObject *mp, PyObject *key, Py_hash_t hash, PyObject **value_addr);
extern Py_ssize_t _Py_dict_lookup_threadsafe(PyDictObject *mp, PyObject *key, Py_hash_t hash, PyObject **value_addr);
extern Py_ssize_t _Py_dict_lookup_threadsafe_stackref(PyDictObject *mp, PyObject *key, Py_hash_t hash, _PyStackRef *value_addr);

extern int _PyDict_GetMethodStackRef(PyDictObject *dict, PyObject *name, _PyStackRef *method);

extern Py_ssize_t _PyDict_LookupIndex(PyDictObject *, PyObject *);
extern Py_ssize_t _PyDictKeys_StringLookup(PyDictKeysObject* dictkeys, PyObject *key);

/* Look up a string key in an all unicode dict keys, assign the keys object a version, and
 * store it in version.
 *
 * Returns DKIX_ERROR if key is not a string or if the keys object is not all
 * strings.
 *
 * Returns DKIX_EMPTY if the key is not present.
 */
extern Py_ssize_t _PyDictKeys_StringLookupAndVersion(PyDictKeysObject* dictkeys, PyObject *key, uint32_t *version);
extern Py_ssize_t _PyDictKeys_StringLookupSplit(PyDictKeysObject* dictkeys, PyObject *key);
PyAPI_FUNC(PyObject *)_PyDict_LoadGlobal(PyDictObject *, PyDictObject *, PyObject *);
PyAPI_FUNC(void) _PyDict_LoadGlobalStackRef(PyDictObject *, PyDictObject *, PyObject *, _PyStackRef *);

// Loads the __builtins__ object from the globals dict. Returns a new reference.
extern PyObject *_PyDict_LoadBuiltinsFromGlobals(PyObject *globals);

/* Consumes references to key and value */
PyAPI_FUNC(int) _PyDict_SetItem_Take2(PyDictObject *op, PyObject *key, PyObject *value);
extern int _PyDict_SetItem_LockHeld(PyDictObject *dict, PyObject *name, PyObject *value);
// Export for '_asyncio' shared extension
PyAPI_FUNC(int) _PyDict_SetItem_KnownHash_LockHeld(PyDictObject *mp, PyObject *key,
                                                   PyObject *value, Py_hash_t hash);
// Export for '_asyncio' shared extension
PyAPI_FUNC(int) _PyDict_GetItemRef_KnownHash_LockHeld(PyDictObject *op, PyObject *key, Py_hash_t hash, PyObject **result);
extern int _PyDict_GetItemRef_KnownHash(PyDictObject *op, PyObject *key, Py_hash_t hash, PyObject **result);
extern int _PyDict_GetItemRef_Unicode_LockHeld(PyDictObject *op, PyObject *key, PyObject **result);
PyAPI_FUNC(int) _PyObjectDict_SetItem(PyTypeObject *tp, PyObject *obj, PyObject **dictptr, PyObject *name, PyObject *value);

extern int _PyDict_Pop_KnownHash(
    PyDictObject *dict,
    PyObject *key,
    Py_hash_t hash,
    PyObject **result);

extern void _PyDict_Clear_LockHeld(PyObject *op);

#ifdef Py_GIL_DISABLED
PyAPI_FUNC(void) _PyDict_EnsureSharedOnRead(PyDictObject *mp);
#endif

#define DKIX_EMPTY (-1)
#define DKIX_DUMMY (-2)  /* Used internally */
#define DKIX_ERROR (-3)
#define DKIX_KEY_CHANGED (-4) /* Used internally */

typedef enum {
    DICT_KEYS_GENERAL = 0,
    DICT_KEYS_UNICODE = 1,
    DICT_KEYS_SPLIT = 2
} DictKeysKind;

/* See dictobject.c for actual layout of DictKeysObject */
struct _dictkeysobject {
    Py_ssize_t dk_refcnt;

    /* Size of the hash table (dk_indices). It must be a power of 2. */
    uint8_t dk_log2_size;

    /* Size of the hash table (dk_indices) by bytes. */
    uint8_t dk_log2_index_bytes;

    /* Kind of keys */
    uint8_t dk_kind;

#ifdef Py_GIL_DISABLED
    /* Lock used to protect shared keys */
    PyMutex dk_mutex;
#endif

    /* Version number -- Reset to 0 by any modification to keys */
    uint32_t dk_version;

    /* Number of usable entries in dk_entries. */
    Py_ssize_t dk_usable;

    /* Number of used entries in dk_entries. */
    Py_ssize_t dk_nentries;


    /* Actual hash table of dk_size entries. It holds indices in dk_entries,
       or DKIX_EMPTY(-1) or DKIX_DUMMY(-2).

       Indices must be: 0 <= indice < USABLE_FRACTION(dk_size).

       The size in bytes of an indice depends on dk_size:

       - 1 byte if dk_size <= 0xff (char*)
       - 2 bytes if dk_size <= 0xffff (int16_t*)
       - 4 bytes if dk_size <= 0xffffffff (int32_t*)
       - 8 bytes otherwise (int64_t*)

       Dynamically sized, SIZEOF_VOID_P is minimum. */
    char dk_indices[];  /* char is required to avoid strict aliasing. */

    /* "PyDictKeyEntry or PyDictUnicodeEntry dk_entries[USABLE_FRACTION(DK_SIZE(dk))];" array follows:
       see the DK_ENTRIES() / DK_UNICODE_ENTRIES() functions below */
};

/* This must be no more than 250, for the prefix size to fit in one byte. */
#define SHARED_KEYS_MAX_SIZE 30
#define NEXT_LOG2_SHARED_KEYS_MAX_SIZE 6

/* Layout of dict values:
 *
 * The PyObject *values are preceded by an array of bytes holding
 * the insertion order and size.
 * [-1] = prefix size. [-2] = used size. size[-2-n...] = insertion order.
 */
struct _dictvalues {
    uint8_t capacity;
    uint8_t size;
    uint8_t embedded;
    uint8_t valid;
    PyObject *values[1];
};

#define DK_LOG_SIZE(dk)  _Py_RVALUE((dk)->dk_log2_size)
#if SIZEOF_VOID_P > 4
#define DK_SIZE(dk)      (((int64_t)1)<<DK_LOG_SIZE(dk))
#else
#define DK_SIZE(dk)      (1<<DK_LOG_SIZE(dk))
#endif

static inline void* _DK_ENTRIES(PyDictKeysObject *dk) {
    int8_t *indices = (int8_t*)(dk->dk_indices);
    size_t index = (size_t)1 << dk->dk_log2_index_bytes;
    return (&indices[index]);
}

static inline PyDictKeyEntry* DK_ENTRIES(PyDictKeysObject *dk) {
    assert(dk->dk_kind == DICT_KEYS_GENERAL);
    return (PyDictKeyEntry*)_DK_ENTRIES(dk);
}
static inline PyDictUnicodeEntry* DK_UNICODE_ENTRIES(PyDictKeysObject *dk) {
    assert(dk->dk_kind != DICT_KEYS_GENERAL);
    return (PyDictUnicodeEntry*)_DK_ENTRIES(dk);
}

#define DK_IS_UNICODE(dk) ((dk)->dk_kind != DICT_KEYS_GENERAL)

#define DICT_VERSION_INCREMENT (1 << (DICT_MAX_WATCHERS + DICT_WATCHED_MUTATION_BITS))
#define DICT_WATCHER_MASK ((1 << DICT_MAX_WATCHERS) - 1)
#define DICT_WATCHER_AND_MODIFICATION_MASK ((1 << (DICT_MAX_WATCHERS + DICT_WATCHED_MUTATION_BITS)) - 1)
#define DICT_UNIQUE_ID_SHIFT (32)
#define DICT_UNIQUE_ID_MAX ((UINT64_C(1) << (64 - DICT_UNIQUE_ID_SHIFT)) - 1)


PyAPI_FUNC(void)
_PyDict_SendEvent(int watcher_bits,
                  PyDict_WatchEvent event,
                  PyDictObject *mp,
                  PyObject *key,
                  PyObject *value);

static inline void
_PyDict_NotifyEvent(PyInterpreterState *interp,
                    PyDict_WatchEvent event,
                    PyDictObject *mp,
                    PyObject *key,
                    PyObject *value)
{
    assert(Py_REFCNT((PyObject*)mp) > 0);
    int watcher_bits = mp->_ma_watcher_tag & DICT_WATCHER_MASK;
    if (watcher_bits) {
        RARE_EVENT_STAT_INC(watched_dict_modification);
        _PyDict_SendEvent(watcher_bits, event, mp, key, value);
    }
}

extern PyDictObject *_PyObject_MaterializeManagedDict(PyObject *obj);

PyAPI_FUNC(PyObject *)_PyDict_FromItems(
        PyObject *const *keys, Py_ssize_t keys_offset,
        PyObject *const *values, Py_ssize_t values_offset,
        Py_ssize_t length);

static inline uint8_t *
get_insertion_order_array(PyDictValues *values)
{
    return (uint8_t *)&values->values[values->capacity];
}

static inline void
_PyDictValues_AddToInsertionOrder(PyDictValues *values, Py_ssize_t ix)
{
    assert(ix < SHARED_KEYS_MAX_SIZE);
    int size = values->size;
    uint8_t *array = get_insertion_order_array(values);
    assert(size < values->capacity);
    assert(((uint8_t)ix) == ix);
    array[size] = (uint8_t)ix;
    values->size = size+1;
}

static inline size_t
shared_keys_usable_size(PyDictKeysObject *keys)
{
    // dk_usable will decrease for each instance that is created and each
    // value that is added.  dk_nentries will increase for each value that
    // is added.  We want to always return the right value or larger.
    // We therefore increase dk_nentries first and we decrease dk_usable
    // second, and conversely here we read dk_usable first and dk_entries
    // second (to avoid the case where we read entries before the increment
    // and read usable after the decrement)
    Py_ssize_t dk_usable = FT_ATOMIC_LOAD_SSIZE_ACQUIRE(keys->dk_usable);
    Py_ssize_t dk_nentries = FT_ATOMIC_LOAD_SSIZE_ACQUIRE(keys->dk_nentries);
    return dk_nentries + dk_usable;
}

static inline size_t
_PyInlineValuesSize(PyTypeObject *tp)
{
    PyDictKeysObject *keys = ((PyHeapTypeObject*)tp)->ht_cached_keys;
    assert(keys != NULL);
    size_t size = shared_keys_usable_size(keys);
    size_t prefix_size = _Py_SIZE_ROUND_UP(size, sizeof(PyObject *));
    assert(prefix_size < 256);
    return prefix_size + (size + 1) * sizeof(PyObject *);
}

int
_PyDict_DetachFromObject(PyDictObject *dict, PyObject *obj);

// Enables per-thread ref counting on this dict in the free threading build
extern void _PyDict_EnablePerThreadRefcounting(PyObject *op);

PyDictObject *_PyObject_MaterializeManagedDict_LockHeld(PyObject *);

// See `_Py_INCREF_TYPE()` in pycore_object.h
#ifndef Py_GIL_DISABLED
#  define _Py_INCREF_DICT Py_INCREF
#  define _Py_DECREF_DICT Py_DECREF
#  define _Py_INCREF_BUILTINS Py_INCREF
#  define _Py_DECREF_BUILTINS Py_DECREF
#else
static inline Py_ssize_t
_PyDict_UniqueId(PyDictObject *mp)
{
    return (Py_ssize_t)(mp->_ma_watcher_tag >> DICT_UNIQUE_ID_SHIFT);
}

static inline void
_Py_INCREF_DICT(PyObject *op)
{
    assert(PyDict_Check(op));
    Py_ssize_t id = _PyDict_UniqueId((PyDictObject *)op);
    _Py_THREAD_INCREF_OBJECT(op, id);
}

static inline void
_Py_DECREF_DICT(PyObject *op)
{
    assert(PyDict_Check(op));
    Py_ssize_t id = _PyDict_UniqueId((PyDictObject *)op);
    _Py_THREAD_DECREF_OBJECT(op, id);
}

// Like `_Py_INCREF_DICT`, but also handles non-dict objects because builtins
// may not be a dict.
static inline void
_Py_INCREF_BUILTINS(PyObject *op)
{
    if (PyDict_CheckExact(op)) {
        _Py_INCREF_DICT(op);
    }
    else {
        Py_INCREF(op);
    }
}

static inline void
_Py_DECREF_BUILTINS(PyObject *op)
{
    if (PyDict_CheckExact(op)) {
        _Py_DECREF_DICT(op);
    }
    else {
        Py_DECREF(op);
    }
}
#endif

#ifdef __cplusplus
}
#endif
#endif   /* !Py_INTERNAL_DICT_H */<|MERGE_RESOLUTION|>--- conflicted
+++ resolved
@@ -36,7 +36,6 @@
 
 extern int _PyDict_Contains_KnownHash(PyObject *, PyObject *, Py_hash_t);
 
-<<<<<<< HEAD
 // "Id" variants
 extern PyObject* _PyDict_GetItemIdWithError(PyObject *dp,
                                             _Py_Identifier *key);
@@ -45,8 +44,7 @@
 extern int _PyDict_DelItemId(PyObject *mp, _Py_Identifier *key);
 extern void _PyDict_ClearKeysVersion(PyObject *mp);
 
-=======
->>>>>>> 5be3405e
+
 extern int _PyDict_Next(
     PyObject *mp, Py_ssize_t *pos, PyObject **key, PyObject **value, Py_hash_t *hash);
 
