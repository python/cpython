
#ifndef Py_INTERNAL_DICT_H
#define Py_INTERNAL_DICT_H
#ifdef __cplusplus
extern "C" {
#endif

#ifndef Py_BUILD_CORE
#  error "this header requires Py_BUILD_CORE define"
#endif

#include "pycore_freelist.h"      // _PyFreeListState
#include "pycore_identifier.h"    // _Py_Identifier
#include "pycore_object.h"        // PyManagedDictPointer

// Unsafe flavor of PyDict_GetItemWithError(): no error checking
extern PyObject* _PyDict_GetItemWithError(PyObject *dp, PyObject *key);

extern int _PyDict_DelItemIf(PyObject *mp, PyObject *key,
                             int (*predicate)(PyObject *value));

// "KnownHash" variants
// Export for '_asyncio' shared extension
PyAPI_FUNC(int) _PyDict_SetItem_KnownHash(PyObject *mp, PyObject *key,
                                          PyObject *item, Py_hash_t hash);
// Export for '_asyncio' shared extension
PyAPI_FUNC(int) _PyDict_DelItem_KnownHash(PyObject *mp, PyObject *key,
                                          Py_hash_t hash);
extern int _PyDict_Contains_KnownHash(PyObject *, PyObject *, Py_hash_t);

// "Id" variants
extern PyObject* _PyDict_GetItemIdWithError(PyObject *dp,
                                            _Py_Identifier *key);
extern int _PyDict_ContainsId(PyObject *, _Py_Identifier *);
extern int _PyDict_SetItemId(PyObject *dp, _Py_Identifier *key, PyObject *item);
extern int _PyDict_DelItemId(PyObject *mp, _Py_Identifier *key);

extern int _PyDict_Next(
    PyObject *mp, Py_ssize_t *pos, PyObject **key, PyObject **value, Py_hash_t *hash);

extern int _PyDict_HasOnlyStringKeys(PyObject *mp);

extern void _PyDict_MaybeUntrack(PyObject *mp);

// Export for '_ctypes' shared extension
PyAPI_FUNC(Py_ssize_t) _PyDict_SizeOf(PyDictObject *);

#define _PyDict_HasSplitTable(d) ((d)->ma_values != NULL)

/* Like PyDict_Merge, but override can be 0, 1 or 2.  If override is 0,
   the first occurrence of a key wins, if override is 1, the last occurrence
   of a key wins, if override is 2, a KeyError with conflicting key as
   argument is raised.
*/
PyAPI_FUNC(int) _PyDict_MergeEx(PyObject *mp, PyObject *other, int override);

extern void _PyDict_DebugMallocStats(FILE *out);


/* _PyDictView */

typedef struct {
    PyObject_HEAD
    PyDictObject *dv_dict;
} _PyDictViewObject;

extern PyObject* _PyDictView_New(PyObject *, PyTypeObject *);
extern PyObject* _PyDictView_Intersect(PyObject* self, PyObject *other);

/* other API */

typedef struct {
    /* Cached hash code of me_key. */
    Py_hash_t me_hash;
    PyObject *me_key;
    PyObject *me_value; /* This field is only meaningful for combined tables */
} PyDictKeyEntry;

typedef struct {
    PyObject *me_key;   /* The key must be Unicode and have hash. */
    PyObject *me_value; /* This field is only meaningful for combined tables */
} PyDictUnicodeEntry;

extern PyDictKeysObject *_PyDict_NewKeysForClass(void);
extern PyObject *_PyDict_FromKeys(PyObject *, PyObject *, PyObject *);

/* Gets a version number unique to the current state of the keys of dict, if possible.
 * Returns the version number, or zero if it was not possible to get a version number. */
extern uint32_t _PyDictKeys_GetVersionForCurrentState(
        PyInterpreterState *interp, PyDictKeysObject *dictkeys);

extern size_t _PyDict_KeysSize(PyDictKeysObject *keys);

extern void _PyDictKeys_DecRef(PyDictKeysObject *keys);

/* _Py_dict_lookup() returns index of entry which can be used like DK_ENTRIES(dk)[index].
 * -1 when no entry found, -3 when compare raises error.
 */
extern Py_ssize_t _Py_dict_lookup(PyDictObject *mp, PyObject *key, Py_hash_t hash, PyObject **value_addr);

extern Py_ssize_t _PyDict_LookupIndex(PyDictObject *, PyObject *);
extern Py_ssize_t _PyDictKeys_StringLookup(PyDictKeysObject* dictkeys, PyObject *key);
PyAPI_FUNC(PyObject *)_PyDict_LoadGlobal(PyDictObject *, PyDictObject *, PyObject *);

/* Consumes references to key and value */
PyAPI_FUNC(int) _PyDict_SetItem_Take2(PyDictObject *op, PyObject *key, PyObject *value);
extern int _PyObjectDict_SetItem(PyTypeObject *tp, PyObject **dictptr, PyObject *name, PyObject *value);

extern int _PyDict_Pop_KnownHash(
    PyDictObject *dict,
    PyObject *key,
    Py_hash_t hash,
    PyObject **result);

#define DKIX_EMPTY (-1)
#define DKIX_DUMMY (-2)  /* Used internally */
#define DKIX_ERROR (-3)
#define DKIX_KEY_CHANGED (-4) /* Used internally */

typedef enum {
    DICT_KEYS_GENERAL = 0,
    DICT_KEYS_UNICODE = 1,
    DICT_KEYS_SPLIT = 2
} DictKeysKind;

/* See dictobject.c for actual layout of DictKeysObject */
struct _dictkeysobject {
    Py_ssize_t dk_refcnt;

    /* Size of the hash table (dk_indices). It must be a power of 2. */
    uint8_t dk_log2_size;

    /* Size of the hash table (dk_indices) by bytes. */
    uint8_t dk_log2_index_bytes;

    /* Kind of keys */
    uint8_t dk_kind;

#ifdef Py_GIL_DISABLED
    /* Lock used to protect shared keys */
    PyMutex dk_mutex;
#endif

    /* Version number -- Reset to 0 by any modification to keys */
    uint32_t dk_version;

    /* Number of usable entries in dk_entries. */
    Py_ssize_t dk_usable;

    /* Number of used entries in dk_entries. */
    Py_ssize_t dk_nentries;


    /* Actual hash table of dk_size entries. It holds indices in dk_entries,
       or DKIX_EMPTY(-1) or DKIX_DUMMY(-2).

       Indices must be: 0 <= indice < USABLE_FRACTION(dk_size).

       The size in bytes of an indice depends on dk_size:

       - 1 byte if dk_size <= 0xff (char*)
       - 2 bytes if dk_size <= 0xffff (int16_t*)
       - 4 bytes if dk_size <= 0xffffffff (int32_t*)
       - 8 bytes otherwise (int64_t*)

       Dynamically sized, SIZEOF_VOID_P is minimum. */
    char dk_indices[];  /* char is required to avoid strict aliasing. */

    /* "PyDictKeyEntry or PyDictUnicodeEntry dk_entries[USABLE_FRACTION(DK_SIZE(dk))];" array follows:
       see the DK_ENTRIES() macro */
};

/* This must be no more than 250, for the prefix size to fit in one byte. */
#define SHARED_KEYS_MAX_SIZE 30
#define NEXT_LOG2_SHARED_KEYS_MAX_SIZE 6

/* Layout of dict values:
 *
 * The PyObject *values are preceded by an array of bytes holding
 * the insertion order and size.
 * [-1] = prefix size. [-2] = used size. size[-2-n...] = insertion order.
 */
struct _dictvalues {
    uint8_t capacity;
    uint8_t size;
    uint8_t embedded;
    uint8_t valid;
    PyObject *values[1];
};

#define DK_LOG_SIZE(dk)  _Py_RVALUE((dk)->dk_log2_size)
#if SIZEOF_VOID_P > 4
#define DK_SIZE(dk)      (((int64_t)1)<<DK_LOG_SIZE(dk))
#else
#define DK_SIZE(dk)      (1<<DK_LOG_SIZE(dk))
#endif

static inline void* _DK_ENTRIES(PyDictKeysObject *dk) {
    int8_t *indices = (int8_t*)(dk->dk_indices);
    size_t index = (size_t)1 << dk->dk_log2_index_bytes;
    return (&indices[index]);
}

static inline PyDictKeyEntry* DK_ENTRIES(PyDictKeysObject *dk) {
    assert(dk->dk_kind == DICT_KEYS_GENERAL);
    return (PyDictKeyEntry*)_DK_ENTRIES(dk);
}
static inline PyDictUnicodeEntry* DK_UNICODE_ENTRIES(PyDictKeysObject *dk) {
    assert(dk->dk_kind != DICT_KEYS_GENERAL);
    return (PyDictUnicodeEntry*)_DK_ENTRIES(dk);
}

#define DK_IS_UNICODE(dk) ((dk)->dk_kind != DICT_KEYS_GENERAL)

#define DICT_VERSION_INCREMENT (1 << (DICT_MAX_WATCHERS + DICT_WATCHED_MUTATION_BITS))
#define DICT_WATCHER_MASK ((1 << DICT_MAX_WATCHERS) - 1)
#define DICT_WATCHER_AND_MODIFICATION_MASK ((1 << (DICT_MAX_WATCHERS + DICT_WATCHED_MUTATION_BITS)) - 1)

#ifdef Py_GIL_DISABLED
#define DICT_NEXT_VERSION(INTERP) \
    (_Py_atomic_add_uint64(&(INTERP)->dict_state.global_version, DICT_VERSION_INCREMENT) + DICT_VERSION_INCREMENT)

#else
#define DICT_NEXT_VERSION(INTERP) \
    ((INTERP)->dict_state.global_version += DICT_VERSION_INCREMENT)
#endif

void
_PyDict_SendEvent(int watcher_bits,
                  PyDict_WatchEvent event,
                  PyDictObject *mp,
                  PyObject *key,
                  PyObject *value);

static inline uint64_t
_PyDict_NotifyEvent(PyInterpreterState *interp,
                    PyDict_WatchEvent event,
                    PyDictObject *mp,
                    PyObject *key,
                    PyObject *value)
{
    assert(Py_REFCNT((PyObject*)mp) > 0);
    int watcher_bits = mp->ma_version_tag & DICT_WATCHER_MASK;
    if (watcher_bits) {
        RARE_EVENT_STAT_INC(watched_dict_modification);
        _PyDict_SendEvent(watcher_bits, event, mp, key, value);
    }
    return DICT_NEXT_VERSION(interp) | (mp->ma_version_tag & DICT_WATCHER_AND_MODIFICATION_MASK);
}

<<<<<<< HEAD
extern PyObject *_PyObject_MakeDictFromInstanceAttributes(PyObject *obj);

extern PyObject *_PyDict_FromItems(
=======
extern PyObject *_PyObject_MakeDictFromInstanceAttributes(PyObject *obj, PyDictValues *values);
PyAPI_FUNC(bool) _PyObject_MakeInstanceAttributesFromDict(PyObject *obj, PyDictOrValues *dorv);
PyAPI_FUNC(PyObject *)_PyDict_FromItems(
>>>>>>> f0df35ee
        PyObject *const *keys, Py_ssize_t keys_offset,
        PyObject *const *values, Py_ssize_t values_offset,
        Py_ssize_t length);

static inline uint8_t *
get_insertion_order_array(PyDictValues *values)
{
    return (uint8_t *)&values->values[values->capacity];
}

static inline void
_PyDictValues_AddToInsertionOrder(PyDictValues *values, Py_ssize_t ix)
{
    assert(ix < SHARED_KEYS_MAX_SIZE);
    int size = values->size;
    uint8_t *array = get_insertion_order_array(values);
    assert(size < values->capacity);
    assert(((uint8_t)ix) == ix);
    array[size] = (uint8_t)ix;
    values->size = size+1;
}

static inline size_t
shared_keys_usable_size(PyDictKeysObject *keys)
{
#ifdef Py_GIL_DISABLED
    // dk_usable will decrease for each instance that is created and each
    // value that is added.  dk_nentries will increase for each value that
    // is added.  We want to always return the right value or larger.
    // We therefore increase dk_nentries first and we decrease dk_usable
    // second, and conversely here we read dk_usable first and dk_entries
    // second (to avoid the case where we read entries before the increment
    // and read usable after the decrement)
    return (size_t)(_Py_atomic_load_ssize_acquire(&keys->dk_usable) +
                    _Py_atomic_load_ssize_acquire(&keys->dk_nentries));
#else
    return (size_t)keys->dk_nentries + (size_t)keys->dk_usable;
#endif
}

static inline size_t
_PyInlineValuesSize(PyTypeObject *tp)
{
    PyDictKeysObject *keys = ((PyHeapTypeObject*)tp)->ht_cached_keys;
    assert(keys != NULL);
    size_t size = shared_keys_usable_size(keys);
    size_t prefix_size = _Py_SIZE_ROUND_UP(size, sizeof(PyObject *));
    assert(prefix_size < 256);
    return prefix_size + (size + 1) * sizeof(PyObject *);
}

int
_PyDict_DetachFromObject(PyDictObject *dict, PyObject *obj);

#ifdef __cplusplus
}
#endif
#endif   /* !Py_INTERNAL_DICT_H */<|MERGE_RESOLUTION|>--- conflicted
+++ resolved
@@ -248,15 +248,9 @@
     return DICT_NEXT_VERSION(interp) | (mp->ma_version_tag & DICT_WATCHER_AND_MODIFICATION_MASK);
 }
 
-<<<<<<< HEAD
 extern PyObject *_PyObject_MakeDictFromInstanceAttributes(PyObject *obj);
 
-extern PyObject *_PyDict_FromItems(
-=======
-extern PyObject *_PyObject_MakeDictFromInstanceAttributes(PyObject *obj, PyDictValues *values);
-PyAPI_FUNC(bool) _PyObject_MakeInstanceAttributesFromDict(PyObject *obj, PyDictOrValues *dorv);
 PyAPI_FUNC(PyObject *)_PyDict_FromItems(
->>>>>>> f0df35ee
         PyObject *const *keys, Py_ssize_t keys_offset,
         PyObject *const *values, Py_ssize_t values_offset,
         Py_ssize_t length);
