/* Auto-generated by Tools/scripts/generate_opcode_h.py from Lib/opcode.py */
#ifndef Py_OPCODE_H
#define Py_OPCODE_H
#ifdef __cplusplus
extern "C" {
#endif


/* Instruction opcodes for compiled code */
#define POP_TOP                           1
#define ROT_TWO                           2
#define ROT_THREE                         3
#define DUP_TOP                           4
#define DUP_TOP_TWO                       5
#define ROT_FOUR                          6
#define NOP                               9
#define UNARY_POSITIVE                   10
#define UNARY_NEGATIVE                   11
#define UNARY_NOT                        12
#define UNARY_INVERT                     15
#define BINARY_SUBSCR                    25
#define GET_LEN                          30
#define MATCH_MAPPING                    31
#define MATCH_SEQUENCE                   32
#define MATCH_KEYS                       33
#define PUSH_EXC_INFO                    35
#define POP_EXCEPT_AND_RERAISE           37
#define WITH_EXCEPT_START                49
#define GET_AITER                        50
#define GET_ANEXT                        51
#define BEFORE_ASYNC_WITH                52
#define BEFORE_WITH                      53
#define END_ASYNC_FOR                    54
#define STORE_SUBSCR                     60
#define DELETE_SUBSCR                    61
#define GET_ITER                         68
#define GET_YIELD_FROM_ITER              69
#define PRINT_EXPR                       70
#define LOAD_BUILD_CLASS                 71
#define GET_AWAITABLE                    73
#define LOAD_ASSERTION_ERROR             74
#define LIST_TO_TUPLE                    82
#define RETURN_VALUE                     83
#define IMPORT_STAR                      84
#define SETUP_ANNOTATIONS                85
#define YIELD_VALUE                      86
#define PREP_RERAISE_STAR                88
#define POP_EXCEPT                       89
#define HAVE_ARGUMENT                    90
#define STORE_NAME                       90
#define DELETE_NAME                      91
#define UNPACK_SEQUENCE                  92
#define FOR_ITER                         93
#define UNPACK_EX                        94
#define STORE_ATTR                       95
#define DELETE_ATTR                      96
#define STORE_GLOBAL                     97
#define DELETE_GLOBAL                    98
#define ROT_N                            99
#define LOAD_CONST                      100
#define LOAD_NAME                       101
#define BUILD_TUPLE                     102
#define BUILD_LIST                      103
#define BUILD_SET                       104
#define BUILD_MAP                       105
#define LOAD_ATTR                       106
#define COMPARE_OP                      107
#define IMPORT_NAME                     108
#define IMPORT_FROM                     109
#define JUMP_FORWARD                    110
#define JUMP_IF_FALSE_OR_POP            111
#define JUMP_IF_TRUE_OR_POP             112
#define JUMP_ABSOLUTE                   113
#define POP_JUMP_IF_FALSE               114
#define POP_JUMP_IF_TRUE                115
#define LOAD_GLOBAL                     116
#define IS_OP                           117
#define CONTAINS_OP                     118
#define RERAISE                         119
#define COPY                            120
#define JUMP_IF_NOT_EXC_MATCH           121
#define BINARY_OP                       122
#define SEND                            123
#define LOAD_FAST                       124
#define STORE_FAST                      125
#define DELETE_FAST                     126
#define JUMP_IF_NOT_EG_MATCH            127
#define GEN_START                       129
#define RAISE_VARARGS                   130
#define MAKE_FUNCTION                   132
#define BUILD_SLICE                     133
#define MAKE_CELL                       135
#define LOAD_CLOSURE                    136
#define LOAD_DEREF                      137
#define STORE_DEREF                     138
#define DELETE_DEREF                    139
#define CALL_FUNCTION_EX                142
#define EXTENDED_ARG                    144
#define LIST_APPEND                     145
#define SET_ADD                         146
#define MAP_ADD                         147
#define LOAD_CLASSDEREF                 148
#define COPY_FREE_VARS                  149
#define MATCH_CLASS                     152
#define FORMAT_VALUE                    155
#define BUILD_CONST_KEY_MAP             156
#define BUILD_STRING                    157
#define LOAD_METHOD                     160
#define LIST_EXTEND                     162
#define SET_UPDATE                      163
#define DICT_MERGE                      164
#define DICT_UPDATE                     165
#define PRECALL_METHOD                  168
#define CALL_NO_KW                      169
#define CALL_KW                         170
#define BINARY_OP_ADAPTIVE                7
#define BINARY_OP_ADD_INT                 8
#define BINARY_OP_ADD_FLOAT              13
#define BINARY_OP_ADD_UNICODE            14
#define BINARY_OP_INPLACE_ADD_UNICODE    16
#define BINARY_OP_MULTIPLY_INT           17
#define BINARY_OP_MULTIPLY_FLOAT         18
#define BINARY_OP_SUBTRACT_INT           19
#define BINARY_OP_SUBTRACT_FLOAT         20
#define COMPARE_OP_ADAPTIVE              21
#define COMPARE_OP_FLOAT_JUMP            22
#define COMPARE_OP_INT_JUMP              23
#define COMPARE_OP_STR_JUMP              24
#define BINARY_SUBSCR_ADAPTIVE           26
#define BINARY_SUBSCR_GETITEM            27
#define BINARY_SUBSCR_LIST_INT           28
#define BINARY_SUBSCR_TUPLE_INT          29
#define BINARY_SUBSCR_DICT               34
#define STORE_SUBSCR_ADAPTIVE            36
#define STORE_SUBSCR_LIST_INT            38
#define STORE_SUBSCR_DICT                39
<<<<<<< HEAD
#define CALL_FUNCTION_ADAPTIVE           40
#define CALL_FUNCTION_BUILTIN_O          41
#define CALL_FUNCTION_BUILTIN_FAST       42
#define CALL_FUNCTION_LEN                43
#define CALL_FUNCTION_ISINSTANCE         44
#define CALL_FUNCTION_PY_SIMPLE          45
#define JUMP_ABSOLUTE_QUICK              46
#define LOAD_ATTR_ADAPTIVE               47
#define LOAD_ATTR_INSTANCE_VALUE         48
#define LOAD_ATTR_WITH_HINT              55
#define LOAD_ATTR_SLOT                   56
#define LOAD_ATTR_MODULE                 57
#define LOAD_GLOBAL_ADAPTIVE             58
#define LOAD_GLOBAL_MODULE               59
#define LOAD_GLOBAL_BUILTIN              62
#define LOAD_METHOD_ADAPTIVE             63
#define LOAD_METHOD_CACHED               64
#define LOAD_METHOD_CLASS                65
#define LOAD_METHOD_MODULE               66
#define LOAD_METHOD_NO_DICT              67
#define STORE_ATTR_ADAPTIVE              72
#define STORE_ATTR_INSTANCE_VALUE        75
#define STORE_ATTR_SLOT                  76
#define STORE_ATTR_WITH_HINT             77
#define LOAD_FAST__LOAD_FAST             78
#define STORE_FAST__LOAD_FAST            79
#define LOAD_FAST__LOAD_CONST            80
#define LOAD_CONST__LOAD_FAST            81
#define STORE_FAST__STORE_FAST           87
=======
#define CALL_NO_KW_ADAPTIVE              40
#define CALL_NO_KW_BUILTIN_O             41
#define CALL_NO_KW_BUILTIN_FAST          42
#define CALL_NO_KW_LEN                   43
#define CALL_NO_KW_ISINSTANCE            44
#define CALL_NO_KW_PY_SIMPLE             45
#define CALL_NO_KW_LIST_APPEND           46
#define CALL_NO_KW_METHOD_DESCRIPTOR_O   47
#define CALL_NO_KW_METHOD_DESCRIPTOR_FAST  48
#define JUMP_ABSOLUTE_QUICK              55
#define LOAD_ATTR_ADAPTIVE               56
#define LOAD_ATTR_INSTANCE_VALUE         57
#define LOAD_ATTR_WITH_HINT              58
#define LOAD_ATTR_SLOT                   59
#define LOAD_ATTR_MODULE                 62
#define LOAD_GLOBAL_ADAPTIVE             63
#define LOAD_GLOBAL_MODULE               64
#define LOAD_GLOBAL_BUILTIN              65
#define LOAD_METHOD_ADAPTIVE             66
#define LOAD_METHOD_CACHED               67
#define LOAD_METHOD_CLASS                75
#define LOAD_METHOD_MODULE               76
#define LOAD_METHOD_NO_DICT              77
#define STORE_ATTR_ADAPTIVE              78
#define STORE_ATTR_INSTANCE_VALUE        79
#define STORE_ATTR_SLOT                  80
#define STORE_ATTR_WITH_HINT             81
#define LOAD_FAST__LOAD_FAST             87
#define STORE_FAST__LOAD_FAST           123
#define LOAD_FAST__LOAD_CONST           128
#define LOAD_CONST__LOAD_FAST           131
#define STORE_FAST__STORE_FAST          134
>>>>>>> 9f8f4514
#define DO_TRACING                      255
#ifdef NEED_OPCODE_JUMP_TABLES
static uint32_t _PyOpcode_RelativeJump[8] = {
    0U,
    0U,
    536870912U,
    134234112U,
    0U,
    0U,
    0U,
    0U,
};
static uint32_t _PyOpcode_Jump[8] = {
    0U,
    0U,
    536870912U,
<<<<<<< HEAD
    168804352U,
=======
    2182070272U,
>>>>>>> 9f8f4514
    0U,
    0U,
    0U,
    0U,
};
#endif /* OPCODE_TABLES */

#define HAS_CONST(op) (false\
    || ((op) == 100) \
    )

#define NB_ADD                            0
#define NB_AND                            1
#define NB_FLOOR_DIVIDE                   2
#define NB_LSHIFT                         3
#define NB_MATRIX_MULTIPLY                4
#define NB_MULTIPLY                       5
#define NB_REMAINDER                      6
#define NB_OR                             7
#define NB_POWER                          8
#define NB_RSHIFT                         9
#define NB_SUBTRACT                      10
#define NB_TRUE_DIVIDE                   11
#define NB_XOR                           12
#define NB_INPLACE_ADD                   13
#define NB_INPLACE_AND                   14
#define NB_INPLACE_FLOOR_DIVIDE          15
#define NB_INPLACE_LSHIFT                16
#define NB_INPLACE_MATRIX_MULTIPLY       17
#define NB_INPLACE_MULTIPLY              18
#define NB_INPLACE_REMAINDER             19
#define NB_INPLACE_OR                    20
#define NB_INPLACE_POWER                 21
#define NB_INPLACE_RSHIFT                22
#define NB_INPLACE_SUBTRACT              23
#define NB_INPLACE_TRUE_DIVIDE           24
#define NB_INPLACE_XOR                   25

#define HAS_ARG(op) ((op) >= HAVE_ARGUMENT)

/* Reserve some bytecodes for internal use in the compiler.
 * The value of 240 is arbitrary. */
#define IS_ARTIFICIAL(op) ((op) > 240)

#ifdef __cplusplus
}
#endif
#endif /* !Py_OPCODE_H */<|MERGE_RESOLUTION|>--- conflicted
+++ resolved
@@ -134,37 +134,6 @@
 #define STORE_SUBSCR_ADAPTIVE            36
 #define STORE_SUBSCR_LIST_INT            38
 #define STORE_SUBSCR_DICT                39
-<<<<<<< HEAD
-#define CALL_FUNCTION_ADAPTIVE           40
-#define CALL_FUNCTION_BUILTIN_O          41
-#define CALL_FUNCTION_BUILTIN_FAST       42
-#define CALL_FUNCTION_LEN                43
-#define CALL_FUNCTION_ISINSTANCE         44
-#define CALL_FUNCTION_PY_SIMPLE          45
-#define JUMP_ABSOLUTE_QUICK              46
-#define LOAD_ATTR_ADAPTIVE               47
-#define LOAD_ATTR_INSTANCE_VALUE         48
-#define LOAD_ATTR_WITH_HINT              55
-#define LOAD_ATTR_SLOT                   56
-#define LOAD_ATTR_MODULE                 57
-#define LOAD_GLOBAL_ADAPTIVE             58
-#define LOAD_GLOBAL_MODULE               59
-#define LOAD_GLOBAL_BUILTIN              62
-#define LOAD_METHOD_ADAPTIVE             63
-#define LOAD_METHOD_CACHED               64
-#define LOAD_METHOD_CLASS                65
-#define LOAD_METHOD_MODULE               66
-#define LOAD_METHOD_NO_DICT              67
-#define STORE_ATTR_ADAPTIVE              72
-#define STORE_ATTR_INSTANCE_VALUE        75
-#define STORE_ATTR_SLOT                  76
-#define STORE_ATTR_WITH_HINT             77
-#define LOAD_FAST__LOAD_FAST             78
-#define STORE_FAST__LOAD_FAST            79
-#define LOAD_FAST__LOAD_CONST            80
-#define LOAD_CONST__LOAD_FAST            81
-#define STORE_FAST__STORE_FAST           87
-=======
 #define CALL_NO_KW_ADAPTIVE              40
 #define CALL_NO_KW_BUILTIN_O             41
 #define CALL_NO_KW_BUILTIN_FAST          42
@@ -185,19 +154,18 @@
 #define LOAD_GLOBAL_BUILTIN              65
 #define LOAD_METHOD_ADAPTIVE             66
 #define LOAD_METHOD_CACHED               67
-#define LOAD_METHOD_CLASS                75
-#define LOAD_METHOD_MODULE               76
-#define LOAD_METHOD_NO_DICT              77
-#define STORE_ATTR_ADAPTIVE              78
-#define STORE_ATTR_INSTANCE_VALUE        79
-#define STORE_ATTR_SLOT                  80
-#define STORE_ATTR_WITH_HINT             81
-#define LOAD_FAST__LOAD_FAST             87
-#define STORE_FAST__LOAD_FAST           123
+#define LOAD_METHOD_CLASS                72
+#define LOAD_METHOD_MODULE               75
+#define LOAD_METHOD_NO_DICT              76
+#define STORE_ATTR_ADAPTIVE              77
+#define STORE_ATTR_INSTANCE_VALUE        78
+#define STORE_ATTR_SLOT                  79
+#define STORE_ATTR_WITH_HINT             80
+#define LOAD_FAST__LOAD_FAST             81
+#define STORE_FAST__LOAD_FAST            87
 #define LOAD_FAST__LOAD_CONST           128
 #define LOAD_CONST__LOAD_FAST           131
 #define STORE_FAST__STORE_FAST          134
->>>>>>> 9f8f4514
 #define DO_TRACING                      255
 #ifdef NEED_OPCODE_JUMP_TABLES
 static uint32_t _PyOpcode_RelativeJump[8] = {
@@ -214,11 +182,7 @@
     0U,
     0U,
     536870912U,
-<<<<<<< HEAD
-    168804352U,
-=======
-    2182070272U,
->>>>>>> 9f8f4514
+    2316288000U,
     0U,
     0U,
     0U,
