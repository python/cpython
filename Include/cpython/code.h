--- conflicted
+++ resolved
@@ -140,23 +140,7 @@
 #define _PyCode_CODE(CO) ((_Py_CODEUNIT *)(CO)->co_code_adaptive)
 #define _PyCode_NBYTES(CO) (Py_SIZE(CO) * (Py_ssize_t)sizeof(_Py_CODEUNIT))
 
-<<<<<<< HEAD
 /* See Include/semi-stable/code.h for PyCode_New* */
-=======
-/* Public interface */
-PyAPI_FUNC(PyCodeObject *) PyCode_New(
-        int, int, int, int, int, PyObject *, PyObject *,
-        PyObject *, PyObject *, PyObject *, PyObject *,
-        PyObject *, PyObject *, PyObject *, int, PyObject *,
-        PyObject *);
-
-PyAPI_FUNC(PyCodeObject *) PyCode_NewWithPosOnlyArgs(
-        int, int, int, int, int, int, PyObject *, PyObject *,
-        PyObject *, PyObject *, PyObject *, PyObject *,
-        PyObject *, PyObject *, PyObject *, int, PyObject *,
-        PyObject *);
-        /* same as struct above */
->>>>>>> 944fffee
 
 /* Creates a new empty code object with the specified source location. */
 PyAPI_FUNC(PyCodeObject *)
@@ -201,11 +185,6 @@
                                       PyObject *names, PyObject *lnotab);
 
 
-#define Py_SEMISTABLE_CODE_H
-#include "semistable/code.h"
-#undef Py_SEMISTABLE_CODE_H
-
-
 typedef enum _PyCodeLocationInfoKind {
     /* short forms are 0 to 9 */
     PY_CODE_LOCATION_INFO_SHORT0 = 0,
@@ -219,6 +198,11 @@
     PY_CODE_LOCATION_INFO_NONE = 15
 } _PyCodeLocationInfoKind;
 
+#define Py_SEMISTABLE_CODE_H
+#include "semistable/code.h"
+#undef Py_SEMISTABLE_CODE_H
+
+
 #ifdef __cplusplus
 }
 #endif
