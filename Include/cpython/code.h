/* Definitions for bytecode */

#ifndef Py_LIMITED_API
#ifndef Py_CODE_H
#define Py_CODE_H
#ifdef __cplusplus
extern "C" {
#endif

/* Each instruction in a code object is a fixed-width value,
 * currently 2 bytes: 1-byte opcode + 1-byte oparg.  The EXTENDED_ARG
 * opcode allows for larger values but the current limit is 3 uses
 * of EXTENDED_ARG (see Python/compile.c), for a maximum
 * 32-bit value.  This aligns with the note in Python/compile.c
 * (compiler_addop_i_line) indicating that the max oparg value is
 * 2**32 - 1, rather than INT_MAX.
 */

typedef uint16_t _Py_CODEUNIT;

#ifdef WORDS_BIGENDIAN
#  define _Py_OPCODE(word) ((word) >> 8)
#  define _Py_OPARG(word) ((word) & 255)
#  define _Py_MAKECODEUNIT(opcode, oparg) (((opcode)<<8)|(oparg))
#else
#  define _Py_OPCODE(word) ((word) & 255)
#  define _Py_OPARG(word) ((word) >> 8)
#  define _Py_MAKECODEUNIT(opcode, oparg) ((opcode)|((oparg)<<8))
#endif

// Use "unsigned char" instead of "uint8_t" here to avoid illegal aliasing:
#define _Py_SET_OPCODE(word, opcode) (((unsigned char *)&(word))[0] = (opcode))

// To avoid repeating ourselves in deepfreeze.py, all PyCodeObject members are
// defined in this macro:
#define _PyCode_DEF(SIZE) {                                                    \
    PyObject_VAR_HEAD                                                          \
                                                                               \
    /* Note only the following fields are used in hash and/or comparisons      \
     *                                                                         \
     * - co_name                                                               \
     * - co_argcount                                                           \
     * - co_posonlyargcount                                                    \
     * - co_kwonlyargcount                                                     \
     * - co_nlocals                                                            \
     * - co_stacksize                                                          \
     * - co_flags                                                              \
     * - co_firstlineno                                                        \
     * - co_consts                                                             \
     * - co_names                                                              \
     * - co_localsplusnames                                                    \
     * This is done to preserve the name and line number for tracebacks        \
     * and debuggers; otherwise, constant de-duplication would collapse        \
     * identical functions/lambdas defined on different lines.                 \
     */                                                                        \
                                                                               \
    /* These fields are set with provided values on new code objects. */       \
                                                                               \
    /* The hottest fields (in the eval loop) are grouped here at the top. */   \
    PyObject *co_consts;           /* list (constants used) */                 \
    PyObject *co_names;            /* list of strings (names used) */          \
    PyObject *co_exceptiontable;   /* Byte string encoding exception handling  \
                                      table */                                 \
    int co_flags;                  /* CO_..., see below */                     \
    short co_warmup;                 /* Warmup counter for quickening */       \
    short _co_linearray_entry_size;  /* Size of each entry in _co_linearray */ \
                                                                               \
    /* The rest are not so impactful on performance. */                        \
    int co_argcount;              /* #arguments, except *args */               \
    int co_posonlyargcount;       /* #positional only arguments */             \
    int co_kwonlyargcount;        /* #keyword only arguments */                \
    int co_stacksize;             /* #entries needed for evaluation stack */   \
    int co_firstlineno;           /* first source line number */               \
                                                                               \
    /* redundant values (derived from co_localsplusnames and                   \
       co_localspluskinds) */                                                  \
    int co_nlocalsplus;           /* number of local + cell + free variables   \
                                  */                                           \
    int co_nlocals;               /* number of local variables */              \
    int co_nplaincellvars;        /* number of non-arg cell variables */       \
    int co_ncellvars;             /* total number of cell variables */         \
    int co_nfreevars;             /* number of free variables */               \
                                                                               \
    PyObject *co_localsplusnames; /* tuple mapping offsets to names */         \
    PyObject *co_localspluskinds; /* Bytes mapping to local kinds (one byte    \
                                     per variable) */                          \
    PyObject *co_filename;        /* unicode (where it was loaded from) */     \
    PyObject *co_name;            /* unicode (name, for reference) */          \
    PyObject *co_qualname;        /* unicode (qualname, for reference) */      \
    PyObject *co_linetable;       /* bytes object that holds location info */  \
    PyObject *co_weakreflist;     /* to support weakrefs to code objects */    \
<<<<<<< HEAD
    PyObject *_co_code;           /* cached co_code object/attribute */        \
=======
    char *_co_linearray;          /* array of line offsets */                  \
>>>>>>> 3ece6e6f
    /* Scratch space for extra data relating to the code object.               \
       Type is a void* to keep the format private in codeobject.c to force     \
       people to go through the proper APIs. */                                \
    void *co_extra;                                                            \
    char co_code_adaptive[(SIZE)];                                             \
}

/* Bytecode object */
struct PyCodeObject _PyCode_DEF(1);

/* Masks for co_flags above */
#define CO_OPTIMIZED    0x0001
#define CO_NEWLOCALS    0x0002
#define CO_VARARGS      0x0004
#define CO_VARKEYWORDS  0x0008
#define CO_NESTED       0x0010
#define CO_GENERATOR    0x0020

/* The CO_COROUTINE flag is set for coroutine functions (defined with
   ``async def`` keywords) */
#define CO_COROUTINE            0x0080
#define CO_ITERABLE_COROUTINE   0x0100
#define CO_ASYNC_GENERATOR      0x0200

/* bpo-39562: These constant values are changed in Python 3.9
   to prevent collision with compiler flags. CO_FUTURE_ and PyCF_
   constants must be kept unique. PyCF_ constants can use bits from
   0x0100 to 0x10000. CO_FUTURE_ constants use bits starting at 0x20000. */
#define CO_FUTURE_DIVISION      0x20000
#define CO_FUTURE_ABSOLUTE_IMPORT 0x40000 /* do absolute imports by default */
#define CO_FUTURE_WITH_STATEMENT  0x80000
#define CO_FUTURE_PRINT_FUNCTION  0x100000
#define CO_FUTURE_UNICODE_LITERALS 0x200000

#define CO_FUTURE_BARRY_AS_BDFL  0x400000
#define CO_FUTURE_GENERATOR_STOP  0x800000
#define CO_FUTURE_ANNOTATIONS    0x1000000

/* This should be defined if a future statement modifies the syntax.
   For example, when a keyword is added.
*/
#define PY_PARSER_REQUIRES_FUTURE_KEYWORD

#define CO_MAXBLOCKS 20 /* Max static block nesting within a function */

PyAPI_DATA(PyTypeObject) PyCode_Type;

#define PyCode_Check(op) Py_IS_TYPE(op, &PyCode_Type)
#define PyCode_GetNumFree(op) ((op)->co_nfreevars)
#define _PyCode_CODE(CO) ((_Py_CODEUNIT *)(CO)->co_code_adaptive)
#define _PyCode_NBYTES(CO) (Py_SIZE(CO) * (Py_ssize_t)sizeof(_Py_CODEUNIT))

/* Public interface */
PyAPI_FUNC(PyCodeObject *) PyCode_New(
        int, int, int, int, int, PyObject *, PyObject *,
        PyObject *, PyObject *, PyObject *, PyObject *,
        PyObject *, PyObject *, PyObject *, int, PyObject *,
        PyObject *);

PyAPI_FUNC(PyCodeObject *) PyCode_NewWithPosOnlyArgs(
        int, int, int, int, int, int, PyObject *, PyObject *,
        PyObject *, PyObject *, PyObject *, PyObject *,
        PyObject *, PyObject *, PyObject *, int, PyObject *,
        PyObject *);
        /* same as struct above */

/* Creates a new empty code object with the specified source location. */
PyAPI_FUNC(PyCodeObject *)
PyCode_NewEmpty(const char *filename, const char *funcname, int firstlineno);

/* Return the line number associated with the specified bytecode index
   in this code object.  If you just need the line number of a frame,
   use PyFrame_GetLineNumber() instead. */
PyAPI_FUNC(int) PyCode_Addr2Line(PyCodeObject *, int);

PyAPI_FUNC(int) PyCode_Addr2Location(PyCodeObject *, int, int *, int *, int *, int *);

/* for internal use only */
struct _opaque {
    int computed_line;
    const uint8_t *lo_next;
    const uint8_t *limit;
};

typedef struct _line_offsets {
    int ar_start;
    int ar_end;
    int ar_line;
    struct _opaque opaque;
} PyCodeAddressRange;

/* Update *bounds to describe the first and one-past-the-last instructions in the
   same line as lasti.  Return the number of that line.
*/
PyAPI_FUNC(int) _PyCode_CheckLineNumber(int lasti, PyCodeAddressRange *bounds);

/* Create a comparable key used to compare constants taking in account the
 * object type. It is used to make sure types are not coerced (e.g., float and
 * complex) _and_ to distinguish 0.0 from -0.0 e.g. on IEEE platforms
 *
 * Return (type(obj), obj, ...): a tuple with variable size (at least 2 items)
 * depending on the type and the value. The type is the first item to not
 * compare bytes and str which can raise a BytesWarning exception. */
PyAPI_FUNC(PyObject*) _PyCode_ConstantKey(PyObject *obj);

PyAPI_FUNC(PyObject*) PyCode_Optimize(PyObject *code, PyObject* consts,
                                      PyObject *names, PyObject *lnotab);


PyAPI_FUNC(int) _PyCode_GetExtra(PyObject *code, Py_ssize_t index,
                                 void **extra);
PyAPI_FUNC(int) _PyCode_SetExtra(PyObject *code, Py_ssize_t index,
                                 void *extra);

/* Equivalent to getattr(code, 'co_code') in Python.
   Returns a strong reference to a bytes object. */
PyAPI_FUNC(PyObject *) PyCode_GetCode(PyCodeObject *code);

typedef enum _PyCodeLocationInfoKind {
    /* short forms are 0 to 9 */
    PY_CODE_LOCATION_INFO_SHORT0 = 0,
    /* one lineforms are 10 to 12 */
    PY_CODE_LOCATION_INFO_ONE_LINE0 = 10,
    PY_CODE_LOCATION_INFO_ONE_LINE1 = 11,
    PY_CODE_LOCATION_INFO_ONE_LINE2 = 12,

    PY_CODE_LOCATION_INFO_NO_COLUMNS = 13,
    PY_CODE_LOCATION_INFO_LONG = 14,
    PY_CODE_LOCATION_INFO_NONE = 15
} _PyCodeLocationInfoKind;

#ifdef __cplusplus
}
#endif
#endif  // !Py_CODE_H
#endif  // !Py_LIMITED_API<|MERGE_RESOLUTION|>--- conflicted
+++ resolved
@@ -89,11 +89,8 @@
     PyObject *co_qualname;        /* unicode (qualname, for reference) */      \
     PyObject *co_linetable;       /* bytes object that holds location info */  \
     PyObject *co_weakreflist;     /* to support weakrefs to code objects */    \
-<<<<<<< HEAD
     PyObject *_co_code;           /* cached co_code object/attribute */        \
-=======
     char *_co_linearray;          /* array of line offsets */                  \
->>>>>>> 3ece6e6f
     /* Scratch space for extra data relating to the code object.               \
        Type is a void* to keep the format private in codeobject.c to force     \
        people to go through the proper APIs. */                                \
