#ifndef Py_CPYTHON_OBJECT_H
#  error "this header file must not be included directly"
#endif

PyAPI_FUNC(void) _Py_NewReference(PyObject *op);
PyAPI_FUNC(void) _Py_NewReferenceNoTotal(PyObject *op);

#ifdef Py_TRACE_REFS
/* Py_TRACE_REFS is such major surgery that we call external routines. */
PyAPI_FUNC(void) _Py_ForgetReference(PyObject *);
#endif

#ifdef Py_REF_DEBUG
/* These are useful as debugging aids when chasing down refleaks. */
PyAPI_FUNC(Py_ssize_t) _Py_GetGlobalRefTotal(void);
#  define _Py_GetRefTotal() _Py_GetGlobalRefTotal()
PyAPI_FUNC(Py_ssize_t) _Py_GetLegacyRefTotal(void);
PyAPI_FUNC(Py_ssize_t) _PyInterpreterState_GetRefTotal(PyInterpreterState *);
#endif


/********************* String Literals ****************************************/
/* This structure helps managing static strings. The basic usage goes like this:
   Instead of doing

       r = PyObject_CallMethod(o, "foo", "args", ...);

   do

       _Py_IDENTIFIER(foo);
       ...
       r = _PyObject_CallMethodId(o, &PyId_foo, "args", ...);

   PyId_foo is a static variable, either on block level or file level. On first
   usage, the string "foo" is interned, and the structures are linked. On interpreter
   shutdown, all strings are released.

   Alternatively, _Py_static_string allows choosing the variable name.
   _PyUnicode_FromId returns a borrowed reference to the interned string.
   _PyObject_{Get,Set,Has}AttrId are __getattr__ versions using _Py_Identifier*.
*/
typedef struct _Py_Identifier {
    const char* string;
    // Index in PyInterpreterState.unicode.ids.array. It is process-wide
    // unique and must be initialized to -1.
    Py_ssize_t index;
} _Py_Identifier;

#ifndef Py_BUILD_CORE
// For now we are keeping _Py_IDENTIFIER for continued use
// in non-builtin extensions (and naughty PyPI modules).

#define _Py_static_string_init(value) { .string = (value), .index = -1 }
#define _Py_static_string(varname, value)  static _Py_Identifier varname = _Py_static_string_init(value)
#define _Py_IDENTIFIER(varname) _Py_static_string(PyId_##varname, #varname)

#endif /* !Py_BUILD_CORE */

typedef struct {
    /* Number implementations must check *both*
       arguments for proper type and implement the necessary conversions
       in the slot functions themselves. */

    binaryfunc nb_add;
    binaryfunc nb_subtract;
    binaryfunc nb_multiply;
    binaryfunc nb_remainder;
    binaryfunc nb_divmod;
    ternaryfunc nb_power;
    unaryfunc nb_negative;
    unaryfunc nb_positive;
    unaryfunc nb_absolute;
    inquiry nb_bool;
    unaryfunc nb_invert;
    binaryfunc nb_lshift;
    binaryfunc nb_rshift;
    binaryfunc nb_and;
    binaryfunc nb_xor;
    binaryfunc nb_or;
    unaryfunc nb_int;
    void *nb_reserved;  /* the slot formerly known as nb_long */
    unaryfunc nb_float;

    binaryfunc nb_inplace_add;
    binaryfunc nb_inplace_subtract;
    binaryfunc nb_inplace_multiply;
    binaryfunc nb_inplace_remainder;
    ternaryfunc nb_inplace_power;
    binaryfunc nb_inplace_lshift;
    binaryfunc nb_inplace_rshift;
    binaryfunc nb_inplace_and;
    binaryfunc nb_inplace_xor;
    binaryfunc nb_inplace_or;

    binaryfunc nb_floor_divide;
    binaryfunc nb_true_divide;
    binaryfunc nb_inplace_floor_divide;
    binaryfunc nb_inplace_true_divide;

    unaryfunc nb_index;

    binaryfunc nb_matrix_multiply;
    binaryfunc nb_inplace_matrix_multiply;
} PyNumberMethods;

typedef struct {
    lenfunc sq_length;
    binaryfunc sq_concat;
    ssizeargfunc sq_repeat;
    ssizeargfunc sq_item;
    void *was_sq_slice;
    ssizeobjargproc sq_ass_item;
    void *was_sq_ass_slice;
    objobjproc sq_contains;

    binaryfunc sq_inplace_concat;
    ssizeargfunc sq_inplace_repeat;
} PySequenceMethods;

typedef struct {
    lenfunc mp_length;
    binaryfunc mp_subscript;
    objobjargproc mp_ass_subscript;
} PyMappingMethods;

typedef PySendResult (*sendfunc)(PyObject *iter, PyObject *value, PyObject **result);

typedef struct {
    unaryfunc am_await;
    unaryfunc am_aiter;
    unaryfunc am_anext;
    sendfunc am_send;
} PyAsyncMethods;

typedef struct {
     getbufferproc bf_getbuffer;
     releasebufferproc bf_releasebuffer;
} PyBufferProcs;

/* Allow printfunc in the tp_vectorcall_offset slot for
 * backwards-compatibility */
typedef Py_ssize_t printfunc;

// If this structure is modified, Doc/includes/typestruct.h should be updated
// as well.
struct _typeobject {
    PyObject_VAR_HEAD
    const char *tp_name; /* For printing, in format "<module>.<name>" */
    Py_ssize_t tp_basicsize, tp_itemsize; /* For allocation */

    /* Methods to implement standard operations */

    destructor tp_dealloc;
    Py_ssize_t tp_vectorcall_offset;
    getattrfunc tp_getattr;
    setattrfunc tp_setattr;
    PyAsyncMethods *tp_as_async; /* formerly known as tp_compare (Python 2)
                                    or tp_reserved (Python 3) */
    reprfunc tp_repr;

    /* Method suites for standard classes */

    PyNumberMethods *tp_as_number;
    PySequenceMethods *tp_as_sequence;
    PyMappingMethods *tp_as_mapping;

    /* More standard operations (here for binary compatibility) */

    hashfunc tp_hash;
    ternaryfunc tp_call;
    reprfunc tp_str;
    getattrofunc tp_getattro;
    setattrofunc tp_setattro;

    /* Functions to access object as input/output buffer */
    PyBufferProcs *tp_as_buffer;

    /* Flags to define presence of optional/expanded features */
    unsigned long tp_flags;

    const char *tp_doc; /* Documentation string */

    /* Assigned meaning in release 2.0 */
    /* call function for all accessible objects */
    traverseproc tp_traverse;

    /* delete references to contained objects */
    inquiry tp_clear;

    /* Assigned meaning in release 2.1 */
    /* rich comparisons */
    richcmpfunc tp_richcompare;

    /* weak reference enabler */
    Py_ssize_t tp_weaklistoffset;

    /* Iterators */
    getiterfunc tp_iter;
    iternextfunc tp_iternext;

    /* Attribute descriptor and subclassing stuff */
    PyMethodDef *tp_methods;
    PyMemberDef *tp_members;
    PyGetSetDef *tp_getset;
    // Strong reference on a heap type, borrowed reference on a static type
    PyTypeObject *tp_base;
    PyObject *tp_dict;
    descrgetfunc tp_descr_get;
    descrsetfunc tp_descr_set;
    Py_ssize_t tp_dictoffset;
    initproc tp_init;
    allocfunc tp_alloc;
    newfunc tp_new;
    freefunc tp_free; /* Low-level free-memory routine */
    inquiry tp_is_gc; /* For PyObject_IS_GC */
    PyObject *tp_bases;
    PyObject *tp_mro; /* method resolution order */
    PyObject *tp_cache; /* no longer used */
    void *tp_subclasses;  /* for static builtin types this is an index */
    PyObject *tp_weaklist; /* not used for static builtin types */
    destructor tp_del;

    /* Type attribute cache version tag. Added in version 2.6 */
    unsigned int tp_version_tag;

    destructor tp_finalize;
    vectorcallfunc tp_vectorcall;

    /* bitset of which type-watchers care about this type */
    char tp_watched;
};

/* This struct is used by the specializer
 * It should should be treated as an opaque blob
 * by code other than the specializer and interpreter. */
struct _specialization_cache {
    // In order to avoid bloating the bytecode with lots of inline caches, the
    // members of this structure have a somewhat unique contract. They are set
    // by the specialization machinery, and are invalidated by PyType_Modified.
    // The rules for using them are as follows:
    // - If getitem is non-NULL, then it is the same Python function that
    //   PyType_Lookup(cls, "__getitem__") would return.
    // - If getitem is NULL, then getitem_version is meaningless.
    // - If getitem->func_version == getitem_version, then getitem can be called
    //   with two positional arguments and no keyword arguments, and has neither
    //   *args nor **kwargs (as required by BINARY_SUBSCR_GETITEM):
    PyObject *getitem;
<<<<<<< HEAD
    PyObject *init;
=======
    uint32_t getitem_version;
>>>>>>> 155577de
};

/* The *real* layout of a type object when allocated on the heap */
typedef struct _heaptypeobject {
    /* Note: there's a dependency on the order of these members
       in slotptr() in typeobject.c . */
    PyTypeObject ht_type;
    PyAsyncMethods as_async;
    PyNumberMethods as_number;
    PyMappingMethods as_mapping;
    PySequenceMethods as_sequence; /* as_sequence comes after as_mapping,
                                      so that the mapping wins when both
                                      the mapping and the sequence define
                                      a given operator (e.g. __getitem__).
                                      see add_operators() in typeobject.c . */
    PyBufferProcs as_buffer;
    PyObject *ht_name, *ht_slots, *ht_qualname;
    struct _dictkeysobject *ht_cached_keys;
    PyObject *ht_module;
    char *_ht_tpname;  // Storage for "tp_name"; see PyType_FromModuleAndSpec
    struct _specialization_cache _spec_cache; // For use by the specializer.
    /* here are optional user slots, followed by the members. */
} PyHeapTypeObject;

PyAPI_FUNC(const char *) _PyType_Name(PyTypeObject *);
PyAPI_FUNC(PyObject *) _PyType_Lookup(PyTypeObject *, PyObject *);
PyAPI_FUNC(PyObject *) _PyType_LookupId(PyTypeObject *, _Py_Identifier *);
PyAPI_FUNC(PyObject *) _PyObject_LookupSpecialId(PyObject *, _Py_Identifier *);
#ifndef Py_BUILD_CORE
// Backward compatibility for 3rd-party extensions
// that may be using the old name.
#define _PyObject_LookupSpecial _PyObject_LookupSpecialId
#endif
PyAPI_FUNC(PyTypeObject *) _PyType_CalculateMetaclass(PyTypeObject *, PyObject *);
PyAPI_FUNC(PyObject *) _PyType_GetDocFromInternalDoc(const char *, const char *);
PyAPI_FUNC(PyObject *) _PyType_GetTextSignatureFromInternalDoc(const char *, const char *);
PyAPI_FUNC(PyObject *) PyType_GetModuleByDef(PyTypeObject *, PyModuleDef *);

PyAPI_FUNC(int) PyObject_Print(PyObject *, FILE *, int);
PyAPI_FUNC(void) _Py_BreakPoint(void);
PyAPI_FUNC(void) _PyObject_Dump(PyObject *);
PyAPI_FUNC(int) _PyObject_IsFreed(PyObject *);

PyAPI_FUNC(int) _PyObject_IsAbstract(PyObject *);
PyAPI_FUNC(PyObject *) _PyObject_GetAttrId(PyObject *, _Py_Identifier *);
PyAPI_FUNC(int) _PyObject_SetAttrId(PyObject *, _Py_Identifier *, PyObject *);
/* Replacements of PyObject_GetAttr() and _PyObject_GetAttrId() which
   don't raise AttributeError.

   Return 1 and set *result != NULL if an attribute is found.
   Return 0 and set *result == NULL if an attribute is not found;
   an AttributeError is silenced.
   Return -1 and set *result == NULL if an error other than AttributeError
   is raised.
*/
PyAPI_FUNC(int) _PyObject_LookupAttr(PyObject *, PyObject *, PyObject **);
PyAPI_FUNC(int) _PyObject_LookupAttrId(PyObject *, _Py_Identifier *, PyObject **);

PyAPI_FUNC(int) _PyObject_GetMethod(PyObject *obj, PyObject *name, PyObject **method);

PyAPI_FUNC(PyObject **) _PyObject_GetDictPtr(PyObject *);
PyAPI_FUNC(PyObject *) _PyObject_NextNotImplemented(PyObject *);
PyAPI_FUNC(void) PyObject_CallFinalizer(PyObject *);
PyAPI_FUNC(int) PyObject_CallFinalizerFromDealloc(PyObject *);

/* Same as PyObject_Generic{Get,Set}Attr, but passing the attributes
   dict as the last parameter. */
PyAPI_FUNC(PyObject *)
_PyObject_GenericGetAttrWithDict(PyObject *, PyObject *, PyObject *, int);
PyAPI_FUNC(int)
_PyObject_GenericSetAttrWithDict(PyObject *, PyObject *,
                                 PyObject *, PyObject *);

PyAPI_FUNC(PyObject *) _PyObject_FunctionStr(PyObject *);

/* Safely decref `dst` and set `dst` to `src`.
 *
 * As in case of Py_CLEAR "the obvious" code can be deadly:
 *
 *     Py_DECREF(dst);
 *     dst = src;
 *
 * The safe way is:
 *
 *      Py_SETREF(dst, src);
 *
 * That arranges to set `dst` to `src` _before_ decref'ing, so that any code
 * triggered as a side-effect of `dst` getting torn down no longer believes
 * `dst` points to a valid object.
 *
 * Temporary variables are used to only evalutate macro arguments once and so
 * avoid the duplication of side effects. _Py_TYPEOF() or memcpy() is used to
 * avoid a miscompilation caused by type punning. See Py_CLEAR() comment for
 * implementation details about type punning.
 *
 * The memcpy() implementation does not emit a compiler warning if 'src' has
 * not the same type than 'src': any pointer type is accepted for 'src'.
 */
#ifdef _Py_TYPEOF
#define Py_SETREF(dst, src) \
    do { \
        _Py_TYPEOF(dst)* _tmp_dst_ptr = &(dst); \
        _Py_TYPEOF(dst) _tmp_old_dst = (*_tmp_dst_ptr); \
        *_tmp_dst_ptr = (src); \
        Py_DECREF(_tmp_old_dst); \
    } while (0)
#else
#define Py_SETREF(dst, src) \
    do { \
        PyObject **_tmp_dst_ptr = _Py_CAST(PyObject**, &(dst)); \
        PyObject *_tmp_old_dst = (*_tmp_dst_ptr); \
        PyObject *_tmp_src = _PyObject_CAST(src); \
        memcpy(_tmp_dst_ptr, &_tmp_src, sizeof(PyObject*)); \
        Py_DECREF(_tmp_old_dst); \
    } while (0)
#endif

/* Py_XSETREF() is a variant of Py_SETREF() that uses Py_XDECREF() instead of
 * Py_DECREF().
 */
#ifdef _Py_TYPEOF
#define Py_XSETREF(dst, src) \
    do { \
        _Py_TYPEOF(dst)* _tmp_dst_ptr = &(dst); \
        _Py_TYPEOF(dst) _tmp_old_dst = (*_tmp_dst_ptr); \
        *_tmp_dst_ptr = (src); \
        Py_XDECREF(_tmp_old_dst); \
    } while (0)
#else
#define Py_XSETREF(dst, src) \
    do { \
        PyObject **_tmp_dst_ptr = _Py_CAST(PyObject**, &(dst)); \
        PyObject *_tmp_old_dst = (*_tmp_dst_ptr); \
        PyObject *_tmp_src = _PyObject_CAST(src); \
        memcpy(_tmp_dst_ptr, &_tmp_src, sizeof(PyObject*)); \
        Py_XDECREF(_tmp_old_dst); \
    } while (0)
#endif


PyAPI_DATA(PyTypeObject) _PyNone_Type;
PyAPI_DATA(PyTypeObject) _PyNotImplemented_Type;

/* Maps Py_LT to Py_GT, ..., Py_GE to Py_LE.
 * Defined in object.c.
 */
PyAPI_DATA(int) _Py_SwappedOp[];

PyAPI_FUNC(void)
_PyDebugAllocatorStats(FILE *out, const char *block_name, int num_blocks,
                       size_t sizeof_block);
PyAPI_FUNC(void)
_PyObject_DebugTypeStats(FILE *out);

/* Define a pair of assertion macros:
   _PyObject_ASSERT_FROM(), _PyObject_ASSERT_WITH_MSG() and _PyObject_ASSERT().

   These work like the regular C assert(), in that they will abort the
   process with a message on stderr if the given condition fails to hold,
   but compile away to nothing if NDEBUG is defined.

   However, before aborting, Python will also try to call _PyObject_Dump() on
   the given object.  This may be of use when investigating bugs in which a
   particular object is corrupt (e.g. buggy a tp_visit method in an extension
   module breaking the garbage collector), to help locate the broken objects.

   The WITH_MSG variant allows you to supply an additional message that Python
   will attempt to print to stderr, after the object dump. */
#ifdef NDEBUG
   /* No debugging: compile away the assertions: */
#  define _PyObject_ASSERT_FROM(obj, expr, msg, filename, lineno, func) \
    ((void)0)
#else
   /* With debugging: generate checks: */
#  define _PyObject_ASSERT_FROM(obj, expr, msg, filename, lineno, func) \
    ((expr) \
      ? (void)(0) \
      : _PyObject_AssertFailed((obj), Py_STRINGIFY(expr), \
                               (msg), (filename), (lineno), (func)))
#endif

#define _PyObject_ASSERT_WITH_MSG(obj, expr, msg) \
    _PyObject_ASSERT_FROM((obj), expr, (msg), __FILE__, __LINE__, __func__)
#define _PyObject_ASSERT(obj, expr) \
    _PyObject_ASSERT_WITH_MSG((obj), expr, NULL)

#define _PyObject_ASSERT_FAILED_MSG(obj, msg) \
    _PyObject_AssertFailed((obj), NULL, (msg), __FILE__, __LINE__, __func__)

/* Declare and define _PyObject_AssertFailed() even when NDEBUG is defined,
   to avoid causing compiler/linker errors when building extensions without
   NDEBUG against a Python built with NDEBUG defined.

   msg, expr and function can be NULL. */
PyAPI_FUNC(void) _Py_NO_RETURN _PyObject_AssertFailed(
    PyObject *obj,
    const char *expr,
    const char *msg,
    const char *file,
    int line,
    const char *function);

/* Check if an object is consistent. For example, ensure that the reference
   counter is greater than or equal to 1, and ensure that ob_type is not NULL.

   Call _PyObject_AssertFailed() if the object is inconsistent.

   If check_content is zero, only check header fields: reduce the overhead.

   The function always return 1. The return value is just here to be able to
   write:

   assert(_PyObject_CheckConsistency(obj, 1)); */
PyAPI_FUNC(int) _PyObject_CheckConsistency(
    PyObject *op,
    int check_content);


/* Trashcan mechanism, thanks to Christian Tismer.

When deallocating a container object, it's possible to trigger an unbounded
chain of deallocations, as each Py_DECREF in turn drops the refcount on "the
next" object in the chain to 0.  This can easily lead to stack overflows,
especially in threads (which typically have less stack space to work with).

A container object can avoid this by bracketing the body of its tp_dealloc
function with a pair of macros:

static void
mytype_dealloc(mytype *p)
{
    ... declarations go here ...

    PyObject_GC_UnTrack(p);        // must untrack first
    Py_TRASHCAN_BEGIN(p, mytype_dealloc)
    ... The body of the deallocator goes here, including all calls ...
    ... to Py_DECREF on contained objects.                         ...
    Py_TRASHCAN_END                // there should be no code after this
}

CAUTION:  Never return from the middle of the body!  If the body needs to
"get out early", put a label immediately before the Py_TRASHCAN_END
call, and goto it.  Else the call-depth counter (see below) will stay
above 0 forever, and the trashcan will never get emptied.

How it works:  The BEGIN macro increments a call-depth counter.  So long
as this counter is small, the body of the deallocator is run directly without
further ado.  But if the counter gets large, it instead adds p to a list of
objects to be deallocated later, skips the body of the deallocator, and
resumes execution after the END macro.  The tp_dealloc routine then returns
without deallocating anything (and so unbounded call-stack depth is avoided).

When the call stack finishes unwinding again, code generated by the END macro
notices this, and calls another routine to deallocate all the objects that
may have been added to the list of deferred deallocations.  In effect, a
chain of N deallocations is broken into (N-1)/(_PyTrash_UNWIND_LEVEL-1) pieces,
with the call stack never exceeding a depth of _PyTrash_UNWIND_LEVEL.

Since the tp_dealloc of a subclass typically calls the tp_dealloc of the base
class, we need to ensure that the trashcan is only triggered on the tp_dealloc
of the actual class being deallocated. Otherwise we might end up with a
partially-deallocated object. To check this, the tp_dealloc function must be
passed as second argument to Py_TRASHCAN_BEGIN().
*/

/* Python 3.9 private API, invoked by the macros below. */
PyAPI_FUNC(int) _PyTrash_begin(PyThreadState *tstate, PyObject *op);
PyAPI_FUNC(void) _PyTrash_end(PyThreadState *tstate);
/* Python 3.10 private API, invoked by the Py_TRASHCAN_BEGIN(). */
PyAPI_FUNC(int) _PyTrash_cond(PyObject *op, destructor dealloc);

#define Py_TRASHCAN_BEGIN_CONDITION(op, cond) \
    do { \
        PyThreadState *_tstate = NULL; \
        /* If "cond" is false, then _tstate remains NULL and the deallocator \
         * is run normally without involving the trashcan */ \
        if (cond) { \
            _tstate = _PyThreadState_UncheckedGet(); \
            if (_PyTrash_begin(_tstate, _PyObject_CAST(op))) { \
                break; \
            } \
        }
        /* The body of the deallocator is here. */
#define Py_TRASHCAN_END \
        if (_tstate) { \
            _PyTrash_end(_tstate); \
        } \
    } while (0);

#define Py_TRASHCAN_BEGIN(op, dealloc) \
    Py_TRASHCAN_BEGIN_CONDITION((op), \
        _PyTrash_cond(_PyObject_CAST(op), (destructor)(dealloc)))


PyAPI_FUNC(void *) PyObject_GetItemData(PyObject *obj);

PyAPI_FUNC(int) _PyObject_VisitManagedDict(PyObject *obj, visitproc visit, void *arg);
PyAPI_FUNC(void) _PyObject_ClearManagedDict(PyObject *obj);

#define TYPE_MAX_WATCHERS 8

typedef int(*PyType_WatchCallback)(PyTypeObject *);
PyAPI_FUNC(int) PyType_AddWatcher(PyType_WatchCallback callback);
PyAPI_FUNC(int) PyType_ClearWatcher(int watcher_id);
PyAPI_FUNC(int) PyType_Watch(int watcher_id, PyObject *type);
PyAPI_FUNC(int) PyType_Unwatch(int watcher_id, PyObject *type);

/* Attempt to assign a version tag to the given type.
 *
 * Returns 1 if the type already had a valid version tag or a new one was
 * assigned, or 0 if a new tag could not be assigned.
 */
PyAPI_FUNC(int) PyUnstable_Type_AssignVersionTag(PyTypeObject *type);<|MERGE_RESOLUTION|>--- conflicted
+++ resolved
@@ -245,11 +245,8 @@
     //   with two positional arguments and no keyword arguments, and has neither
     //   *args nor **kwargs (as required by BINARY_SUBSCR_GETITEM):
     PyObject *getitem;
-<<<<<<< HEAD
+    uint32_t getitem_version;
     PyObject *init;
-=======
-    uint32_t getitem_version;
->>>>>>> 155577de
 };
 
 /* The *real* layout of a type object when allocated on the heap */
