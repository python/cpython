--- conflicted
+++ resolved
@@ -99,11 +99,7 @@
 typedef struct _uop_stats {
     uint64_t execution_count;
     uint64_t miss;
-<<<<<<< HEAD
-    struct _uop_stats *next_stats[512];
-=======
     uint64_t pair_count[512];
->>>>>>> ba7ba11b
 } UOpStats;
 
 #define _Py_UOP_HIST_SIZE 32
@@ -120,9 +116,7 @@
     uint64_t inner_loop;
     uint64_t recursive_call;
     uint64_t low_confidence;
-    uint64_t max_uop_chain_depth;
-    uint64_t *last_opcodes;
-    UOpStats *opcode[512];
+    UOpStats opcode[512];
     uint64_t unsupported_opcode[256];
     uint64_t trace_length_hist[_Py_UOP_HIST_SIZE];
     uint64_t trace_run_length_hist[_Py_UOP_HIST_SIZE];
