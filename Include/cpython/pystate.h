--- conflicted
+++ resolved
@@ -223,18 +223,6 @@
     PyObject *threading_local_sentinel;
     _PyRemoteDebuggerSupport remote_debugger_support;
 
-<<<<<<< HEAD
-    struct {
-        /* Number of nested PyThreadState_Ensure() calls on this thread state */
-        Py_ssize_t counter;
-
-        /* Should this thread state be deleted upon calling
-           PyThreadState_Release() (with the counter at 1)?
-
-           This is only true for thread states created by PyThreadState_Ensure() */
-        int delete_on_release;
-    } ensure;
-=======
 #ifdef Py_STATS
     // Pointer to PyStats structure, NULL if recording is off.  For the
     // free-threaded build, the structure is per-thread (stored as a pointer
@@ -243,7 +231,16 @@
     // structure and all share the same per-interpreter structure).
     PyStats *pystats;
 #endif
->>>>>>> c5b37228
+    struct {
+        /* Number of nested PyThreadState_Ensure() calls on this thread state */
+        Py_ssize_t counter;
+
+        /* Should this thread state be deleted upon calling
+           PyThreadState_Release() (with the counter at 1)?
+
+           This is only true for thread states created by PyThreadState_Ensure() */
+        int delete_on_release;
+    } ensure;
 };
 
 /* other API */
