#ifndef Py_CPYTHON_SYSMODULE_H
#  error "this header file must not be included directly"
#endif

PyAPI_FUNC(PyObject *) _PySys_GetObjectId(_Py_Identifier *key);
PyAPI_FUNC(int) _PySys_SetObjectId(_Py_Identifier *key, PyObject *);

PyAPI_FUNC(size_t) _PySys_GetSizeOf(PyObject *);

typedef int(*Py_AuditHookFunction)(const char *, PyObject *, void *);

<<<<<<< HEAD
PyAPI_FUNC(int) PySys_Audit(const char*, const char *, ...);
PyAPI_FUNC(int) PySys_AddAuditHook(Py_AuditHookFunction, void*);
=======
PyAPI_FUNC(int) PySys_Audit(
    const char *event,
    const char *argFormat,
    ...);
PyAPI_FUNC(int) PySys_AddAuditHook(Py_AuditHookFunction, void*);

#ifdef __cplusplus
}
#endif
>>>>>>> 45f36a7b
<|MERGE_RESOLUTION|>--- conflicted
+++ resolved
@@ -9,17 +9,8 @@
 
 typedef int(*Py_AuditHookFunction)(const char *, PyObject *, void *);
 
-<<<<<<< HEAD
-PyAPI_FUNC(int) PySys_Audit(const char*, const char *, ...);
-PyAPI_FUNC(int) PySys_AddAuditHook(Py_AuditHookFunction, void*);
-=======
 PyAPI_FUNC(int) PySys_Audit(
     const char *event,
     const char *argFormat,
     ...);
-PyAPI_FUNC(int) PySys_AddAuditHook(Py_AuditHookFunction, void*);
-
-#ifdef __cplusplus
-}
-#endif
->>>>>>> 45f36a7b
+PyAPI_FUNC(int) PySys_AddAuditHook(Py_AuditHookFunction, void*);