#ifndef Py_CPYTHON_UNICODEOBJECT_H
#  error "this header file must not be included directly"
#endif

/* Py_UNICODE was the native Unicode storage format (code unit) used by
   Python and represents a single Unicode element in the Unicode type.
   With PEP 393, Py_UNICODE is deprecated and replaced with a
   typedef to wchar_t. */
#define PY_UNICODE_TYPE wchar_t
/* Py_DEPRECATED(3.3) */ typedef wchar_t Py_UNICODE;

/* --- Internal Unicode Operations ---------------------------------------- */

/* Since splitting on whitespace is an important use case, and
   whitespace in most situations is solely ASCII whitespace, we
   optimize for the common case by using a quick look-up table
   _Py_ascii_whitespace (see below) with an inlined check.

 */
#define Py_UNICODE_ISSPACE(ch) \
    ((ch) < 128U ? _Py_ascii_whitespace[(ch)] : _PyUnicode_IsWhitespace(ch))

#define Py_UNICODE_ISLOWER(ch) _PyUnicode_IsLowercase(ch)
#define Py_UNICODE_ISUPPER(ch) _PyUnicode_IsUppercase(ch)
#define Py_UNICODE_ISTITLE(ch) _PyUnicode_IsTitlecase(ch)
#define Py_UNICODE_ISLINEBREAK(ch) _PyUnicode_IsLinebreak(ch)

#define Py_UNICODE_TOLOWER(ch) _PyUnicode_ToLowercase(ch)
#define Py_UNICODE_TOUPPER(ch) _PyUnicode_ToUppercase(ch)
#define Py_UNICODE_TOTITLE(ch) _PyUnicode_ToTitlecase(ch)

#define Py_UNICODE_ISDECIMAL(ch) _PyUnicode_IsDecimalDigit(ch)
#define Py_UNICODE_ISDIGIT(ch) _PyUnicode_IsDigit(ch)
#define Py_UNICODE_ISNUMERIC(ch) _PyUnicode_IsNumeric(ch)
#define Py_UNICODE_ISPRINTABLE(ch) _PyUnicode_IsPrintable(ch)

#define Py_UNICODE_TODECIMAL(ch) _PyUnicode_ToDecimalDigit(ch)
#define Py_UNICODE_TODIGIT(ch) _PyUnicode_ToDigit(ch)
#define Py_UNICODE_TONUMERIC(ch) _PyUnicode_ToNumeric(ch)

#define Py_UNICODE_ISALPHA(ch) _PyUnicode_IsAlpha(ch)

#define Py_UNICODE_ISALNUM(ch) \
       (Py_UNICODE_ISALPHA(ch) || \
    Py_UNICODE_ISDECIMAL(ch) || \
    Py_UNICODE_ISDIGIT(ch) || \
    Py_UNICODE_ISNUMERIC(ch))

#define Py_UNICODE_COPY(target, source, length) \
    memcpy((target), (source), (length)*sizeof(Py_UNICODE))

#define Py_UNICODE_FILL(target, value, length) \
    do {Py_ssize_t i_; Py_UNICODE *t_ = (target); Py_UNICODE v_ = (value);\
        for (i_ = 0; i_ < (length); i_++) t_[i_] = v_;\
    } while (0)

/* macros to work with surrogates */
#define Py_UNICODE_IS_SURROGATE(ch) (0xD800 <= (ch) && (ch) <= 0xDFFF)
#define Py_UNICODE_IS_HIGH_SURROGATE(ch) (0xD800 <= (ch) && (ch) <= 0xDBFF)
#define Py_UNICODE_IS_LOW_SURROGATE(ch) (0xDC00 <= (ch) && (ch) <= 0xDFFF)
/* Join two surrogate characters and return a single Py_UCS4 value. */
#define Py_UNICODE_JOIN_SURROGATES(high, low)  \
    (((((Py_UCS4)(high) & 0x03FF) << 10) |      \
      ((Py_UCS4)(low) & 0x03FF)) + 0x10000)
/* high surrogate = top 10 bits added to D800 */
#define Py_UNICODE_HIGH_SURROGATE(ch) (0xD800 - (0x10000 >> 10) + ((ch) >> 10))
/* low surrogate = bottom 10 bits added to DC00 */
#define Py_UNICODE_LOW_SURROGATE(ch) (0xDC00 + ((ch) & 0x3FF))

/* Check if substring matches at given offset.  The offset must be
   valid, and the substring must not be empty. */

#define Py_UNICODE_MATCH(string, offset, substring) \
    ((*((string)->wstr + (offset)) == *((substring)->wstr)) && \
     ((*((string)->wstr + (offset) + (substring)->wstr_length-1) == *((substring)->wstr + (substring)->wstr_length-1))) && \
     !memcmp((string)->wstr + (offset), (substring)->wstr, (substring)->wstr_length*sizeof(Py_UNICODE)))

/* --- Unicode Type ------------------------------------------------------- */

/* ASCII-only strings created through PyUnicode_New use the PyASCIIObject
   structure. state.ascii and state.compact are set, and the data
   immediately follow the structure. utf8_length and wstr_length can be found
   in the length field; the utf8 pointer is equal to the data pointer. */
typedef struct {
    /* There are 4 forms of Unicode strings:

       - compact ascii:

         * structure = PyASCIIObject
         * test: PyUnicode_IS_COMPACT_ASCII(op)
         * kind = PyUnicode_1BYTE_KIND
         * compact = 1
         * ascii = 1
         * ready = 1
         * (length is the length of the utf8 and wstr strings)
         * (data starts just after the structure)
         * (since ASCII is decoded from UTF-8, the utf8 string are the data)

       - compact:

         * structure = PyCompactUnicodeObject
         * test: PyUnicode_IS_COMPACT(op) && !PyUnicode_IS_ASCII(op)
         * kind = PyUnicode_1BYTE_KIND, PyUnicode_2BYTE_KIND or
           PyUnicode_4BYTE_KIND
         * compact = 1
         * ready = 1
         * ascii = 0
         * utf8 is not shared with data
         * utf8_length = 0 if utf8 is NULL
         * wstr is shared with data and wstr_length=length
           if kind=PyUnicode_2BYTE_KIND and sizeof(wchar_t)=2
           or if kind=PyUnicode_4BYTE_KIND and sizeof(wchar_t)=4
         * wstr_length = 0 if wstr is NULL
         * (data starts just after the structure)

       - legacy string, not ready:

         * structure = PyUnicodeObject
         * test: kind == PyUnicode_WCHAR_KIND
         * length = 0 (use wstr_length)
         * hash = -1
         * kind = PyUnicode_WCHAR_KIND
         * compact = 0
         * ascii = 0
         * ready = 0
         * interned = SSTATE_NOT_INTERNED
         * wstr is not NULL
         * data.any is NULL
         * utf8 is NULL
         * utf8_length = 0

       - legacy string, ready:

         * structure = PyUnicodeObject structure
         * test: !PyUnicode_IS_COMPACT(op) && kind != PyUnicode_WCHAR_KIND
         * kind = PyUnicode_1BYTE_KIND, PyUnicode_2BYTE_KIND or
           PyUnicode_4BYTE_KIND
         * compact = 0
         * ready = 1
         * data.any is not NULL
         * utf8 is shared and utf8_length = length with data.any if ascii = 1
         * utf8_length = 0 if utf8 is NULL
         * wstr is shared with data.any and wstr_length = length
           if kind=PyUnicode_2BYTE_KIND and sizeof(wchar_t)=2
           or if kind=PyUnicode_4BYTE_KIND and sizeof(wchar_4)=4
         * wstr_length = 0 if wstr is NULL

       Compact strings use only one memory block (structure + characters),
       whereas legacy strings use one block for the structure and one block
       for characters.

       Legacy strings are created by PyUnicode_FromUnicode() and
       PyUnicode_FromStringAndSize(NULL, size) functions. They become ready
       when PyUnicode_READY() is called.

       See also _PyUnicode_CheckConsistency().
    */
    PyObject_HEAD
    Py_ssize_t length;          /* Number of code points in the string */
    Py_hash_t hash;             /* Hash value; -1 if not set */
    struct {
        /*
           SSTATE_NOT_INTERNED (0)
           SSTATE_INTERNED_MORTAL (1)
           SSTATE_INTERNED_IMMORTAL (2)

           If interned != SSTATE_NOT_INTERNED, the two references from the
           dictionary to this object are *not* counted in ob_refcnt.
         */
        unsigned int interned:2;
        /* Character size:

           - PyUnicode_WCHAR_KIND (0):

             * character type = wchar_t (16 or 32 bits, depending on the
               platform)

           - PyUnicode_1BYTE_KIND (1):

             * character type = Py_UCS1 (8 bits, unsigned)
             * all characters are in the range U+0000-U+00FF (latin1)
             * if ascii is set, all characters are in the range U+0000-U+007F
               (ASCII), otherwise at least one character is in the range
               U+0080-U+00FF

           - PyUnicode_2BYTE_KIND (2):

             * character type = Py_UCS2 (16 bits, unsigned)
             * all characters are in the range U+0000-U+FFFF (BMP)
             * at least one character is in the range U+0100-U+FFFF

           - PyUnicode_4BYTE_KIND (4):

             * character type = Py_UCS4 (32 bits, unsigned)
             * all characters are in the range U+0000-U+10FFFF
             * at least one character is in the range U+10000-U+10FFFF
         */
        unsigned int kind:3;
        /* Compact is with respect to the allocation scheme. Compact unicode
           objects only require one memory block while non-compact objects use
           one block for the PyUnicodeObject struct and another for its data
           buffer. */
        unsigned int compact:1;
        /* The string only contains characters in the range U+0000-U+007F (ASCII)
           and the kind is PyUnicode_1BYTE_KIND. If ascii is set and compact is
           set, use the PyASCIIObject structure. */
        unsigned int ascii:1;
        /* The ready flag indicates whether the object layout is initialized
           completely. This means that this is either a compact object, or
           the data pointer is filled out. The bit is redundant, and helps
           to minimize the test in PyUnicode_IS_READY(). */
        unsigned int ready:1;
        /* Padding to ensure that PyUnicode_DATA() is always aligned to
           4 bytes (see issue #19537 on m68k). */
        unsigned int :24;
    } state;
    wchar_t *wstr;              /* wchar_t representation (null-terminated) */
} PyASCIIObject;

/* Non-ASCII strings allocated through PyUnicode_New use the
   PyCompactUnicodeObject structure. state.compact is set, and the data
   immediately follow the structure. */
typedef struct {
    PyASCIIObject _base;
    Py_ssize_t utf8_length;     /* Number of bytes in utf8, excluding the
                                 * terminating \0. */
    char *utf8;                 /* UTF-8 representation (null-terminated) */
    Py_ssize_t wstr_length;     /* Number of code points in wstr, possible
                                 * surrogates count as two code points. */
} PyCompactUnicodeObject;

/* Strings allocated through PyUnicode_FromUnicode(NULL, len) use the
   PyUnicodeObject structure. The actual string data is initially in the wstr
   block, and copied into the data block using _PyUnicode_Ready. */
typedef struct {
    PyCompactUnicodeObject _base;
    union {
        void *any;
        Py_UCS1 *latin1;
        Py_UCS2 *ucs2;
        Py_UCS4 *ucs4;
    } data;                     /* Canonical, smallest-form Unicode buffer */
} PyUnicodeObject;

PyAPI_FUNC(int) _PyUnicode_CheckConsistency(
    PyObject *op,
    int check_content);

/* Fast access macros */
#define PyUnicode_WSTR_LENGTH(op) \
    (PyUnicode_IS_COMPACT_ASCII(op) ?                  \
     ((PyASCIIObject*)op)->length :                    \
     ((PyCompactUnicodeObject*)op)->wstr_length)

/* Returns the deprecated Py_UNICODE representation's size in code units
   (this includes surrogate pairs as 2 units).
   If the Py_UNICODE representation is not available, it will be computed
   on request.  Use PyUnicode_GET_LENGTH() for the length in code points. */

/* Py_DEPRECATED(3.3) */
#define PyUnicode_GET_SIZE(op)                       \
    (assert(PyUnicode_Check(op)),                    \
     (((PyASCIIObject *)(op))->wstr) ?               \
      PyUnicode_WSTR_LENGTH(op) :                    \
      ((void)PyUnicode_AsUnicode(_PyObject_CAST(op)),\
       assert(((PyASCIIObject *)(op))->wstr),        \
       PyUnicode_WSTR_LENGTH(op)))

/* Py_DEPRECATED(3.3) */
#define PyUnicode_GET_DATA_SIZE(op) \
    (PyUnicode_GET_SIZE(op) * Py_UNICODE_SIZE)

/* Alias for PyUnicode_AsUnicode().  This will create a wchar_t/Py_UNICODE
   representation on demand.  Using this macro is very inefficient now,
   try to port your code to use the new PyUnicode_*BYTE_DATA() macros or
   use PyUnicode_WRITE() and PyUnicode_READ(). */

/* Py_DEPRECATED(3.3) */
#define PyUnicode_AS_UNICODE(op) \
    (assert(PyUnicode_Check(op)), \
     (((PyASCIIObject *)(op))->wstr) ? (((PyASCIIObject *)(op))->wstr) : \
      PyUnicode_AsUnicode(_PyObject_CAST(op)))

/* Py_DEPRECATED(3.3) */
#define PyUnicode_AS_DATA(op) \
    ((const char *)(PyUnicode_AS_UNICODE(op)))


/* --- Flexible String Representation Helper Macros (PEP 393) -------------- */

/* Values for PyASCIIObject.state: */

/* Interning state. */
#define SSTATE_NOT_INTERNED 0
#define SSTATE_INTERNED_MORTAL 1
#define SSTATE_INTERNED_IMMORTAL 2

/* Return true if the string contains only ASCII characters, or 0 if not. The
   string may be compact (PyUnicode_IS_COMPACT_ASCII) or not, but must be
   ready. */
#define PyUnicode_IS_ASCII(op)                   \
    (assert(PyUnicode_Check(op)),                \
     assert(PyUnicode_IS_READY(op)),             \
     ((PyASCIIObject*)op)->state.ascii)

/* Return true if the string is compact or 0 if not.
   No type checks or Ready calls are performed. */
#define PyUnicode_IS_COMPACT(op) \
    (((PyASCIIObject*)(op))->state.compact)

/* Return true if the string is a compact ASCII string (use PyASCIIObject
   structure), or 0 if not.  No type checks or Ready calls are performed. */
#define PyUnicode_IS_COMPACT_ASCII(op)                 \
    (((PyASCIIObject*)op)->state.ascii && PyUnicode_IS_COMPACT(op))

enum PyUnicode_Kind {
/* String contains only wstr byte characters.  This is only possible
   when the string was created with a legacy API and _PyUnicode_Ready()
   has not been called yet.  */
    PyUnicode_WCHAR_KIND = 0,
/* Return values of the PyUnicode_KIND() macro: */
    PyUnicode_1BYTE_KIND = 1,
    PyUnicode_2BYTE_KIND = 2,
    PyUnicode_4BYTE_KIND = 4
};

/* Return pointers to the canonical representation cast to unsigned char,
   Py_UCS2, or Py_UCS4 for direct character access.
   No checks are performed, use PyUnicode_KIND() before to ensure
   these will work correctly. */

#define PyUnicode_1BYTE_DATA(op) ((Py_UCS1*)PyUnicode_DATA(op))
#define PyUnicode_2BYTE_DATA(op) ((Py_UCS2*)PyUnicode_DATA(op))
#define PyUnicode_4BYTE_DATA(op) ((Py_UCS4*)PyUnicode_DATA(op))

/* Return one of the PyUnicode_*_KIND values defined above. */
#define PyUnicode_KIND(op) \
    (assert(PyUnicode_Check(op)), \
     assert(PyUnicode_IS_READY(op)),            \
     ((PyASCIIObject *)(op))->state.kind)

/* Return a void pointer to the raw unicode buffer. */
#define _PyUnicode_COMPACT_DATA(op)                     \
    (PyUnicode_IS_ASCII(op) ?                   \
     ((void*)((PyASCIIObject*)(op) + 1)) :              \
     ((void*)((PyCompactUnicodeObject*)(op) + 1)))

#define _PyUnicode_NONCOMPACT_DATA(op)                  \
    (assert(((PyUnicodeObject*)(op))->data.any),        \
     ((((PyUnicodeObject *)(op))->data.any)))

#define PyUnicode_DATA(op) \
    (assert(PyUnicode_Check(op)), \
     PyUnicode_IS_COMPACT(op) ? _PyUnicode_COMPACT_DATA(op) :   \
     _PyUnicode_NONCOMPACT_DATA(op))

/* In the access macros below, "kind" may be evaluated more than once.
   All other macro parameters are evaluated exactly once, so it is safe
   to put side effects into them (such as increasing the index). */

/* Write into the canonical representation, this macro does not do any sanity
   checks and is intended for usage in loops.  The caller should cache the
   kind and data pointers obtained from other macro calls.
   index is the index in the string (starts at 0) and value is the new
   code point value which should be written to that location. */
#define PyUnicode_WRITE(kind, data, index, value) \
    do { \
        switch ((kind)) { \
        case PyUnicode_1BYTE_KIND: { \
            ((Py_UCS1 *)(data))[(index)] = (Py_UCS1)(value); \
            break; \
        } \
        case PyUnicode_2BYTE_KIND: { \
            ((Py_UCS2 *)(data))[(index)] = (Py_UCS2)(value); \
            break; \
        } \
        default: { \
            assert((kind) == PyUnicode_4BYTE_KIND); \
            ((Py_UCS4 *)(data))[(index)] = (Py_UCS4)(value); \
        } \
        } \
    } while (0)

/* Read a code point from the string's canonical representation.  No checks
   or ready calls are performed. */
#define PyUnicode_READ(kind, data, index) \
    ((Py_UCS4) \
    ((kind) == PyUnicode_1BYTE_KIND ? \
        ((const Py_UCS1 *)(data))[(index)] : \
        ((kind) == PyUnicode_2BYTE_KIND ? \
            ((const Py_UCS2 *)(data))[(index)] : \
            ((const Py_UCS4 *)(data))[(index)] \
        ) \
    ))

/* PyUnicode_READ_CHAR() is less efficient than PyUnicode_READ() because it
   calls PyUnicode_KIND() and might call it twice.  For single reads, use
   PyUnicode_READ_CHAR, for multiple consecutive reads callers should
   cache kind and use PyUnicode_READ instead. */
#define PyUnicode_READ_CHAR(unicode, index) \
    (assert(PyUnicode_Check(unicode)),          \
     assert(PyUnicode_IS_READY(unicode)),       \
     (Py_UCS4)                                  \
        (PyUnicode_KIND((unicode)) == PyUnicode_1BYTE_KIND ? \
            ((const Py_UCS1 *)(PyUnicode_DATA((unicode))))[(index)] : \
            (PyUnicode_KIND((unicode)) == PyUnicode_2BYTE_KIND ? \
                ((const Py_UCS2 *)(PyUnicode_DATA((unicode))))[(index)] : \
                ((const Py_UCS4 *)(PyUnicode_DATA((unicode))))[(index)] \
            ) \
        ))

/* Returns the length of the unicode string. The caller has to make sure that
   the string has it's canonical representation set before calling
   this macro.  Call PyUnicode_(FAST_)Ready to ensure that. */
#define PyUnicode_GET_LENGTH(op)                \
    (assert(PyUnicode_Check(op)),               \
     assert(PyUnicode_IS_READY(op)),            \
     ((PyASCIIObject *)(op))->length)


/* Fast check to determine whether an object is ready. Equivalent to
   PyUnicode_IS_COMPACT(op) || ((PyUnicodeObject*)(op))->data.any) */

#define PyUnicode_IS_READY(op) (((PyASCIIObject*)op)->state.ready)

/* PyUnicode_READY() does less work than _PyUnicode_Ready() in the best
   case.  If the canonical representation is not yet set, it will still call
   _PyUnicode_Ready().
   Returns 0 on success and -1 on errors. */
#define PyUnicode_READY(op)                        \
    (assert(PyUnicode_Check(op)),                       \
     (PyUnicode_IS_READY(op) ?                          \
      0 : _PyUnicode_Ready(_PyObject_CAST(op))))

/* Return a maximum character value which is suitable for creating another
   string based on op.  This is always an approximation but more efficient
   than iterating over the string. */
#define PyUnicode_MAX_CHAR_VALUE(op) \
    (assert(PyUnicode_IS_READY(op)),                                    \
     (PyUnicode_IS_ASCII(op) ?                                          \
      (0x7f) :                                                          \
      (PyUnicode_KIND(op) == PyUnicode_1BYTE_KIND ?                     \
       (0xffU) :                                                        \
       (PyUnicode_KIND(op) == PyUnicode_2BYTE_KIND ?                    \
        (0xffffU) :                                                     \
        (0x10ffffU)))))

/* === Public API ========================================================= */

/* --- Plain Py_UNICODE --------------------------------------------------- */

/* With PEP 393, this is the recommended way to allocate a new unicode object.
   This function will allocate the object and its buffer in a single memory
   block.  Objects created using this function are not resizable. */
PyAPI_FUNC(PyObject*) PyUnicode_New(
    Py_ssize_t size,            /* Number of code points in the new string */
    Py_UCS4 maxchar             /* maximum code point value in the string */
    );

/* Initializes the canonical string representation from the deprecated
   wstr/Py_UNICODE representation. This function is used to convert Unicode
   objects which were created using the old API to the new flexible format
   introduced with PEP 393.

   Don't call this function directly, use the public PyUnicode_READY() macro
   instead. */
PyAPI_FUNC(int) _PyUnicode_Ready(
    PyObject *unicode           /* Unicode object */
    );

/* Get a copy of a Unicode string. */
PyAPI_FUNC(PyObject*) _PyUnicode_Copy(
    PyObject *unicode
    );

/* Copy character from one unicode object into another, this function performs
   character conversion when necessary and falls back to memcpy() if possible.

   Fail if to is too small (smaller than *how_many* or smaller than
   len(from)-from_start), or if kind(from[from_start:from_start+how_many]) >
   kind(to), or if *to* has more than 1 reference.

   Return the number of written character, or return -1 and raise an exception
   on error.

   Pseudo-code:

       how_many = min(how_many, len(from) - from_start)
       to[to_start:to_start+how_many] = from[from_start:from_start+how_many]
       return how_many

   Note: The function doesn't write a terminating null character.
   */
PyAPI_FUNC(Py_ssize_t) PyUnicode_CopyCharacters(
    PyObject *to,
    Py_ssize_t to_start,
    PyObject *from,
    Py_ssize_t from_start,
    Py_ssize_t how_many
    );

/* Unsafe version of PyUnicode_CopyCharacters(): don't check arguments and so
   may crash if parameters are invalid (e.g. if the output string
   is too short). */
PyAPI_FUNC(void) _PyUnicode_FastCopyCharacters(
    PyObject *to,
    Py_ssize_t to_start,
    PyObject *from,
    Py_ssize_t from_start,
    Py_ssize_t how_many
    );

/* Fill a string with a character: write fill_char into
   unicode[start:start+length].

   Fail if fill_char is bigger than the string maximum character, or if the
   string has more than 1 reference.

   Return the number of written character, or return -1 and raise an exception
   on error. */
PyAPI_FUNC(Py_ssize_t) PyUnicode_Fill(
    PyObject *unicode,
    Py_ssize_t start,
    Py_ssize_t length,
    Py_UCS4 fill_char
    );

/* Unsafe version of PyUnicode_Fill(): don't check arguments and so may crash
   if parameters are invalid (e.g. if length is longer than the string). */
PyAPI_FUNC(void) _PyUnicode_FastFill(
    PyObject *unicode,
    Py_ssize_t start,
    Py_ssize_t length,
    Py_UCS4 fill_char
    );

/* Create a Unicode Object from the Py_UNICODE buffer u of the given
   size.

   u may be NULL which causes the contents to be undefined. It is the
   user's responsibility to fill in the needed data afterwards. Note
   that modifying the Unicode object contents after construction is
   only allowed if u was set to NULL.

   The buffer is copied into the new object. */
/* Py_DEPRECATED(3.3) */ PyAPI_FUNC(PyObject*) PyUnicode_FromUnicode(
    const Py_UNICODE *u,        /* Unicode buffer */
    Py_ssize_t size             /* size of buffer */
    );

/* Create a new string from a buffer of Py_UCS1, Py_UCS2 or Py_UCS4 characters.
   Scan the string to find the maximum character. */
PyAPI_FUNC(PyObject*) PyUnicode_FromKindAndData(
    int kind,
    const void *buffer,
    Py_ssize_t size);

/* Create a new string from a buffer of ASCII characters.
   WARNING: Don't check if the string contains any non-ASCII character. */
PyAPI_FUNC(PyObject*) _PyUnicode_FromASCII(
    const char *buffer,
    Py_ssize_t size);

/* Compute the maximum character of the substring unicode[start:end].
   Return 127 for an empty string. */
PyAPI_FUNC(Py_UCS4) _PyUnicode_FindMaxChar (
    PyObject *unicode,
    Py_ssize_t start,
    Py_ssize_t end);

/* Return a read-only pointer to the Unicode object's internal
   Py_UNICODE buffer.
   If the wchar_t/Py_UNICODE representation is not yet available, this
   function will calculate it. */
/* Py_DEPRECATED(3.3) */ PyAPI_FUNC(Py_UNICODE *) PyUnicode_AsUnicode(
    PyObject *unicode           /* Unicode object */
    );

/* Similar to PyUnicode_AsUnicode(), but raises a ValueError if the string
   contains null characters. */
PyAPI_FUNC(const Py_UNICODE *) _PyUnicode_AsUnicode(
    PyObject *unicode           /* Unicode object */
    );

/* Return a read-only pointer to the Unicode object's internal
   Py_UNICODE buffer and save the length at size.
   If the wchar_t/Py_UNICODE representation is not yet available, this
   function will calculate it. */

/* Py_DEPRECATED(3.3) */ PyAPI_FUNC(Py_UNICODE *) PyUnicode_AsUnicodeAndSize(
    PyObject *unicode,          /* Unicode object */
    Py_ssize_t *size            /* location where to save the length */
    );

/* Get the maximum ordinal for a Unicode character. */
Py_DEPRECATED(3.3) PyAPI_FUNC(Py_UNICODE) PyUnicode_GetMax(void);


/* --- _PyUnicodeWriter API ----------------------------------------------- */

typedef struct {
    PyObject *buffer;
    void *data;
    enum PyUnicode_Kind kind;
    Py_UCS4 maxchar;
    Py_ssize_t size;
    Py_ssize_t pos;

    /* minimum number of allocated characters (default: 0) */
    Py_ssize_t min_length;

    /* minimum character (default: 127, ASCII) */
    Py_UCS4 min_char;

    /* If non-zero, overallocate the buffer (default: 0). */
    unsigned char overallocate;

    /* If readonly is 1, buffer is a shared string (cannot be modified)
       and size is set to 0. */
    unsigned char readonly;
} _PyUnicodeWriter ;

/* Initialize a Unicode writer.
 *
 * By default, the minimum buffer size is 0 character and overallocation is
 * disabled. Set min_length, min_char and overallocate attributes to control
 * the allocation of the buffer. */
PyAPI_FUNC(void)
_PyUnicodeWriter_Init(_PyUnicodeWriter *writer);

/* Prepare the buffer to write 'length' characters
   with the specified maximum character.

   Return 0 on success, raise an exception and return -1 on error. */
#define _PyUnicodeWriter_Prepare(WRITER, LENGTH, MAXCHAR)             \
    (((MAXCHAR) <= (WRITER)->maxchar                                  \
      && (LENGTH) <= (WRITER)->size - (WRITER)->pos)                  \
     ? 0                                                              \
     : (((LENGTH) == 0)                                               \
        ? 0                                                           \
        : _PyUnicodeWriter_PrepareInternal((WRITER), (LENGTH), (MAXCHAR))))

/* Don't call this function directly, use the _PyUnicodeWriter_Prepare() macro
   instead. */
PyAPI_FUNC(int)
_PyUnicodeWriter_PrepareInternal(_PyUnicodeWriter *writer,
                                 Py_ssize_t length, Py_UCS4 maxchar);

/* Prepare the buffer to have at least the kind KIND.
   For example, kind=PyUnicode_2BYTE_KIND ensures that the writer will
   support characters in range U+000-U+FFFF.

   Return 0 on success, raise an exception and return -1 on error. */
#define _PyUnicodeWriter_PrepareKind(WRITER, KIND)                    \
    (assert((KIND) != PyUnicode_WCHAR_KIND),                          \
     (KIND) <= (WRITER)->kind                                         \
     ? 0                                                              \
     : _PyUnicodeWriter_PrepareKindInternal((WRITER), (KIND)))

/* Don't call this function directly, use the _PyUnicodeWriter_PrepareKind()
   macro instead. */
PyAPI_FUNC(int)
_PyUnicodeWriter_PrepareKindInternal(_PyUnicodeWriter *writer,
                                     enum PyUnicode_Kind kind);

/* Append a Unicode character.
   Return 0 on success, raise an exception and return -1 on error. */
PyAPI_FUNC(int)
_PyUnicodeWriter_WriteChar(_PyUnicodeWriter *writer,
    Py_UCS4 ch
    );

/* Append a Unicode string.
   Return 0 on success, raise an exception and return -1 on error. */
PyAPI_FUNC(int)
_PyUnicodeWriter_WriteStr(_PyUnicodeWriter *writer,
    PyObject *str               /* Unicode string */
    );

/* Append a substring of a Unicode string.
   Return 0 on success, raise an exception and return -1 on error. */
PyAPI_FUNC(int)
_PyUnicodeWriter_WriteSubstring(_PyUnicodeWriter *writer,
    PyObject *str,              /* Unicode string */
    Py_ssize_t start,
    Py_ssize_t end
    );

/* Append an ASCII-encoded byte string.
   Return 0 on success, raise an exception and return -1 on error. */
PyAPI_FUNC(int)
_PyUnicodeWriter_WriteASCIIString(_PyUnicodeWriter *writer,
    const char *str,           /* ASCII-encoded byte string */
    Py_ssize_t len             /* number of bytes, or -1 if unknown */
    );

/* Append a latin1-encoded byte string.
   Return 0 on success, raise an exception and return -1 on error. */
PyAPI_FUNC(int)
_PyUnicodeWriter_WriteLatin1String(_PyUnicodeWriter *writer,
    const char *str,           /* latin1-encoded byte string */
    Py_ssize_t len             /* length in bytes */
    );

/* Get the value of the writer as a Unicode string. Clear the
   buffer of the writer. Raise an exception and return NULL
   on error. */
PyAPI_FUNC(PyObject *)
_PyUnicodeWriter_Finish(_PyUnicodeWriter *writer);

/* Deallocate memory of a writer (clear its internal buffer). */
PyAPI_FUNC(void)
_PyUnicodeWriter_Dealloc(_PyUnicodeWriter *writer);


/* Format the object based on the format_spec, as defined in PEP 3101
   (Advanced String Formatting). */
PyAPI_FUNC(int) _PyUnicode_FormatAdvancedWriter(
    _PyUnicodeWriter *writer,
    PyObject *obj,
    PyObject *format_spec,
    Py_ssize_t start,
    Py_ssize_t end);

/* --- Manage the default encoding ---------------------------------------- */

/* Returns a pointer to the default encoding (UTF-8) of the
   Unicode object unicode and the size of the encoded representation
   in bytes stored in *size.

   In case of an error, no *size is set.

   This function caches the UTF-8 encoded string in the unicodeobject
   and subsequent calls will return the same string.  The memory is released
   when the unicodeobject is deallocated.

   _PyUnicode_AsStringAndSize is a #define for PyUnicode_AsUTF8AndSize to
   support the previous internal function with the same behaviour.
*/

PyAPI_FUNC(const char *) PyUnicode_AsUTF8AndSize(
    PyObject *unicode,
    Py_ssize_t *size);

#define _PyUnicode_AsStringAndSize PyUnicode_AsUTF8AndSize

/* Returns a pointer to the default encoding (UTF-8) of the
   Unicode object unicode.

   Like PyUnicode_AsUTF8AndSize(), this also caches the UTF-8 representation
   in the unicodeobject.

   _PyUnicode_AsString is a #define for PyUnicode_AsUTF8 to
   support the previous internal function with the same behaviour.

   Use of this API is DEPRECATED since no size information can be
   extracted from the returned data.

   *** This API is for interpreter INTERNAL USE ONLY and will likely
   *** be removed or changed for Python 3.1.

   *** If you need to access the Unicode object as UTF-8 bytes string,
   *** please use PyUnicode_AsUTF8String() instead.

*/

PyAPI_FUNC(const char *) PyUnicode_AsUTF8(PyObject *unicode);

#define _PyUnicode_AsString PyUnicode_AsUTF8

/* --- Generic Codecs ----------------------------------------------------- */

/* Encodes a Py_UNICODE buffer of the given size and returns a
   Python string object. */
Py_DEPRECATED(3.3) PyAPI_FUNC(PyObject*) PyUnicode_Encode(
    const Py_UNICODE *s,        /* Unicode char buffer */
    Py_ssize_t size,            /* number of Py_UNICODE chars to encode */
    const char *encoding,       /* encoding */
    const char *errors          /* error handling */
    );

/* --- UTF-7 Codecs ------------------------------------------------------- */

Py_DEPRECATED(3.3) PyAPI_FUNC(PyObject*) PyUnicode_EncodeUTF7(
    const Py_UNICODE *data,     /* Unicode char buffer */
    Py_ssize_t length,          /* number of Py_UNICODE chars to encode */
    int base64SetO,             /* Encode RFC2152 Set O characters in base64 */
    int base64WhiteSpace,       /* Encode whitespace (sp, ht, nl, cr) in base64 */
    const char *errors          /* error handling */
    );

PyAPI_FUNC(PyObject*) _PyUnicode_EncodeUTF7(
    PyObject *unicode,          /* Unicode object */
    int base64SetO,             /* Encode RFC2152 Set O characters in base64 */
    int base64WhiteSpace,       /* Encode whitespace (sp, ht, nl, cr) in base64 */
    const char *errors          /* error handling */
    );

/* --- UTF-8 Codecs ------------------------------------------------------- */

PyAPI_FUNC(PyObject*) _PyUnicode_AsUTF8String(
    PyObject *unicode,
    const char *errors);

Py_DEPRECATED(3.3) PyAPI_FUNC(PyObject*) PyUnicode_EncodeUTF8(
    const Py_UNICODE *data,     /* Unicode char buffer */
    Py_ssize_t length,          /* number of Py_UNICODE chars to encode */
    const char *errors          /* error handling */
    );

/* --- UTF-32 Codecs ------------------------------------------------------ */

Py_DEPRECATED(3.3) PyAPI_FUNC(PyObject*) PyUnicode_EncodeUTF32(
    const Py_UNICODE *data,     /* Unicode char buffer */
    Py_ssize_t length,          /* number of Py_UNICODE chars to encode */
    const char *errors,         /* error handling */
    int byteorder               /* byteorder to use 0=BOM+native;-1=LE,1=BE */
    );

PyAPI_FUNC(PyObject*) _PyUnicode_EncodeUTF32(
    PyObject *object,           /* Unicode object */
    const char *errors,         /* error handling */
    int byteorder               /* byteorder to use 0=BOM+native;-1=LE,1=BE */
    );

/* --- UTF-16 Codecs ------------------------------------------------------ */

/* Returns a Python string object holding the UTF-16 encoded value of
   the Unicode data.

   If byteorder is not 0, output is written according to the following
   byte order:

   byteorder == -1: little endian
   byteorder == 0:  native byte order (writes a BOM mark)
   byteorder == 1:  big endian

   If byteorder is 0, the output string will always start with the
   Unicode BOM mark (U+FEFF). In the other two modes, no BOM mark is
   prepended.

   Note that Py_UNICODE data is being interpreted as UTF-16 reduced to
   UCS-2. This trick makes it possible to add full UTF-16 capabilities
   at a later point without compromising the APIs.

*/
Py_DEPRECATED(3.3) PyAPI_FUNC(PyObject*) PyUnicode_EncodeUTF16(
    const Py_UNICODE *data,     /* Unicode char buffer */
    Py_ssize_t length,          /* number of Py_UNICODE chars to encode */
    const char *errors,         /* error handling */
    int byteorder               /* byteorder to use 0=BOM+native;-1=LE,1=BE */
    );

PyAPI_FUNC(PyObject*) _PyUnicode_EncodeUTF16(
    PyObject* unicode,          /* Unicode object */
    const char *errors,         /* error handling */
    int byteorder               /* byteorder to use 0=BOM+native;-1=LE,1=BE */
    );

/* --- Unicode-Escape Codecs ---------------------------------------------- */

/* Helper for PyUnicode_DecodeUnicodeEscape that detects invalid escape
   chars. */
PyAPI_FUNC(PyObject*) _PyUnicode_DecodeUnicodeEscape(
        const char *string,     /* Unicode-Escape encoded string */
        Py_ssize_t length,      /* size of string */
        const char *errors,     /* error handling */
        const char **first_invalid_escape  /* on return, points to first
                                              invalid escaped char in
                                              string. */
);

Py_DEPRECATED(3.3) PyAPI_FUNC(PyObject*) PyUnicode_EncodeUnicodeEscape(
    const Py_UNICODE *data,     /* Unicode char buffer */
    Py_ssize_t length           /* Number of Py_UNICODE chars to encode */
    );

/* --- Raw-Unicode-Escape Codecs ------------------------------------------ */

Py_DEPRECATED(3.3) PyAPI_FUNC(PyObject*) PyUnicode_EncodeRawUnicodeEscape(
    const Py_UNICODE *data,     /* Unicode char buffer */
    Py_ssize_t length           /* Number of Py_UNICODE chars to encode */
    );

/* --- Latin-1 Codecs ----------------------------------------------------- */

PyAPI_FUNC(PyObject*) _PyUnicode_AsLatin1String(
    PyObject* unicode,
    const char* errors);

Py_DEPRECATED(3.3) PyAPI_FUNC(PyObject*) PyUnicode_EncodeLatin1(
    const Py_UNICODE *data,     /* Unicode char buffer */
    Py_ssize_t length,          /* Number of Py_UNICODE chars to encode */
    const char *errors          /* error handling */
    );

/* --- ASCII Codecs ------------------------------------------------------- */

PyAPI_FUNC(PyObject*) _PyUnicode_AsASCIIString(
    PyObject* unicode,
    const char* errors);

Py_DEPRECATED(3.3) PyAPI_FUNC(PyObject*) PyUnicode_EncodeASCII(
    const Py_UNICODE *data,     /* Unicode char buffer */
    Py_ssize_t length,          /* Number of Py_UNICODE chars to encode */
    const char *errors          /* error handling */
    );

/* --- Character Map Codecs ----------------------------------------------- */

Py_DEPRECATED(3.3) PyAPI_FUNC(PyObject*) PyUnicode_EncodeCharmap(
    const Py_UNICODE *data,     /* Unicode char buffer */
    Py_ssize_t length,          /* Number of Py_UNICODE chars to encode */
    PyObject *mapping,          /* encoding mapping */
    const char *errors          /* error handling */
    );

PyAPI_FUNC(PyObject*) _PyUnicode_EncodeCharmap(
    PyObject *unicode,          /* Unicode object */
    PyObject *mapping,          /* encoding mapping */
    const char *errors          /* error handling */
    );

/* Translate a Py_UNICODE buffer of the given length by applying a
   character mapping table to it and return the resulting Unicode
   object.

   The mapping table must map Unicode ordinal integers to Unicode strings,
   Unicode ordinal integers or None (causing deletion of the character).

   Mapping tables may be dictionaries or sequences. Unmapped character
   ordinals (ones which cause a LookupError) are left untouched and
   are copied as-is.

*/
Py_DEPRECATED(3.3) PyAPI_FUNC(PyObject *) PyUnicode_TranslateCharmap(
    const Py_UNICODE *data,     /* Unicode char buffer */
    Py_ssize_t length,          /* Number of Py_UNICODE chars to encode */
    PyObject *table,            /* Translate table */
    const char *errors          /* error handling */
    );

/* --- MBCS codecs for Windows -------------------------------------------- */

#ifdef MS_WINDOWS
Py_DEPRECATED(3.3) PyAPI_FUNC(PyObject*) PyUnicode_EncodeMBCS(
    const Py_UNICODE *data,     /* Unicode char buffer */
    Py_ssize_t length,          /* number of Py_UNICODE chars to encode */
    const char *errors          /* error handling */
    );
#endif

/* --- Decimal Encoder ---------------------------------------------------- */

/* Takes a Unicode string holding a decimal value and writes it into
   an output buffer using standard ASCII digit codes.

   The output buffer has to provide at least length+1 bytes of storage
   area. The output string is 0-terminated.

   The encoder converts whitespace to ' ', decimal characters to their
   corresponding ASCII digit and all other Latin-1 characters except
   \0 as-is. Characters outside this range (Unicode ordinals 1-256)
   are treated as errors. This includes embedded NULL bytes.

   Error handling is defined by the errors argument:

      NULL or "strict": raise a ValueError
      "ignore": ignore the wrong characters (these are not copied to the
                output buffer)
      "replace": replaces illegal characters with '?'

   Returns 0 on success, -1 on failure.

*/

/* Py_DEPRECATED(3.3) */ PyAPI_FUNC(int) PyUnicode_EncodeDecimal(
    Py_UNICODE *s,              /* Unicode buffer */
    Py_ssize_t length,          /* Number of Py_UNICODE chars to encode */
    char *output,               /* Output buffer; must have size >= length */
    const char *errors          /* error handling */
    );

/* Transforms code points that have decimal digit property to the
   corresponding ASCII digit code points.

   Returns a new Unicode string on success, NULL on failure.
*/

/* Py_DEPRECATED(3.3) */
PyAPI_FUNC(PyObject*) PyUnicode_TransformDecimalToASCII(
    Py_UNICODE *s,              /* Unicode buffer */
    Py_ssize_t length           /* Number of Py_UNICODE chars to transform */
    );

/* Coverts a Unicode object holding a decimal value to an ASCII string
   for using in int, float and complex parsers.
   Transforms code points that have decimal digit property to the
   corresponding ASCII digit code points.  Transforms spaces to ASCII.
   Transforms code points starting from the first non-ASCII code point that
   is neither a decimal digit nor a space to the end into '?'. */

PyAPI_FUNC(PyObject*) _PyUnicode_TransformDecimalAndSpaceToASCII(
    PyObject *unicode           /* Unicode object */
    );

/* --- Methods & Slots ---------------------------------------------------- */

PyAPI_FUNC(PyObject *) _PyUnicode_JoinArray(
    PyObject *separator,
    PyObject *const *items,
    Py_ssize_t seqlen
    );

/* Test whether a unicode is equal to ASCII identifier.  Return 1 if true,
   0 otherwise.  The right argument must be ASCII identifier.
   Any error occurs inside will be cleared before return. */
PyAPI_FUNC(int) _PyUnicode_EqualToASCIIId(
    PyObject *left,             /* Left string */
    _Py_Identifier *right       /* Right identifier */
    );

/* Test whether a unicode is equal to ASCII string.  Return 1 if true,
   0 otherwise.  The right argument must be ASCII-encoded string.
   Any error occurs inside will be cleared before return. */
PyAPI_FUNC(int) _PyUnicode_EqualToASCIIString(
    PyObject *left,
    const char *right           /* ASCII-encoded string */
    );

/* Externally visible for str.strip(unicode) */
PyAPI_FUNC(PyObject *) _PyUnicode_XStrip(
    PyObject *self,
    int striptype,
    PyObject *sepobj
    );

/* Using explicit passed-in values, insert the thousands grouping
   into the string pointed to by buffer.  For the argument descriptions,
   see Objects/stringlib/localeutil.h */
PyAPI_FUNC(Py_ssize_t) _PyUnicode_InsertThousandsGrouping(
    _PyUnicodeWriter *writer,
    Py_ssize_t n_buffer,
    PyObject *digits,
    Py_ssize_t d_pos,
    Py_ssize_t n_digits,
    Py_ssize_t min_width,
    const char *grouping,
    PyObject *thousands_sep,
    Py_UCS4 *maxchar);

/* === Characters Type APIs =============================================== */

/* Helper array used by Py_UNICODE_ISSPACE(). */

PyAPI_DATA(const unsigned char) _Py_ascii_whitespace[];

/* These should not be used directly. Use the Py_UNICODE_IS* and
   Py_UNICODE_TO* macros instead.

   These APIs are implemented in Objects/unicodectype.c.

*/

PyAPI_FUNC(int) _PyUnicode_IsLowercase(
    Py_UCS4 ch       /* Unicode character */
    );

PyAPI_FUNC(int) _PyUnicode_IsUppercase(
    Py_UCS4 ch       /* Unicode character */
    );

PyAPI_FUNC(int) _PyUnicode_IsTitlecase(
    Py_UCS4 ch       /* Unicode character */
    );

PyAPI_FUNC(int) _PyUnicode_IsXidStart(
    Py_UCS4 ch       /* Unicode character */
    );

PyAPI_FUNC(int) _PyUnicode_IsXidContinue(
    Py_UCS4 ch       /* Unicode character */
    );

PyAPI_FUNC(int) _PyUnicode_IsWhitespace(
    const Py_UCS4 ch         /* Unicode character */
    );

PyAPI_FUNC(int) _PyUnicode_IsLinebreak(
    const Py_UCS4 ch         /* Unicode character */
    );

/* Py_DEPRECATED(3.3) */ PyAPI_FUNC(Py_UCS4) _PyUnicode_ToLowercase(
    Py_UCS4 ch       /* Unicode character */
    );

/* Py_DEPRECATED(3.3) */ PyAPI_FUNC(Py_UCS4) _PyUnicode_ToUppercase(
    Py_UCS4 ch       /* Unicode character */
    );

Py_DEPRECATED(3.3) PyAPI_FUNC(Py_UCS4) _PyUnicode_ToTitlecase(
    Py_UCS4 ch       /* Unicode character */
    );

PyAPI_FUNC(int) _PyUnicode_ToLowerFull(
    Py_UCS4 ch,       /* Unicode character */
    Py_UCS4 *res
    );

PyAPI_FUNC(int) _PyUnicode_ToTitleFull(
    Py_UCS4 ch,       /* Unicode character */
    Py_UCS4 *res
    );

PyAPI_FUNC(int) _PyUnicode_ToUpperFull(
    Py_UCS4 ch,       /* Unicode character */
    Py_UCS4 *res
    );

PyAPI_FUNC(int) _PyUnicode_ToFoldedFull(
    Py_UCS4 ch,       /* Unicode character */
    Py_UCS4 *res
    );

PyAPI_FUNC(int) _PyUnicode_IsCaseIgnorable(
    Py_UCS4 ch         /* Unicode character */
    );

PyAPI_FUNC(int) _PyUnicode_IsCased(
    Py_UCS4 ch         /* Unicode character */
    );

PyAPI_FUNC(int) _PyUnicode_ToDecimalDigit(
    Py_UCS4 ch       /* Unicode character */
    );

PyAPI_FUNC(int) _PyUnicode_ToDigit(
    Py_UCS4 ch       /* Unicode character */
    );

PyAPI_FUNC(double) _PyUnicode_ToNumeric(
    Py_UCS4 ch       /* Unicode character */
    );

PyAPI_FUNC(int) _PyUnicode_IsDecimalDigit(
    Py_UCS4 ch       /* Unicode character */
    );

PyAPI_FUNC(int) _PyUnicode_IsDigit(
    Py_UCS4 ch       /* Unicode character */
    );

PyAPI_FUNC(int) _PyUnicode_IsNumeric(
    Py_UCS4 ch       /* Unicode character */
    );

PyAPI_FUNC(int) _PyUnicode_IsPrintable(
    Py_UCS4 ch       /* Unicode character */
    );

PyAPI_FUNC(int) _PyUnicode_IsAlpha(
    Py_UCS4 ch       /* Unicode character */
    );

Py_DEPRECATED(3.3) PyAPI_FUNC(size_t) Py_UNICODE_strlen(
    const Py_UNICODE *u
    );

Py_DEPRECATED(3.3) PyAPI_FUNC(Py_UNICODE*) Py_UNICODE_strcpy(
    Py_UNICODE *s1,
    const Py_UNICODE *s2);

Py_DEPRECATED(3.3) PyAPI_FUNC(Py_UNICODE*) Py_UNICODE_strcat(
    Py_UNICODE *s1, const Py_UNICODE *s2);

Py_DEPRECATED(3.3) PyAPI_FUNC(Py_UNICODE*) Py_UNICODE_strncpy(
    Py_UNICODE *s1,
    const Py_UNICODE *s2,
    size_t n);

Py_DEPRECATED(3.3) PyAPI_FUNC(int) Py_UNICODE_strcmp(
    const Py_UNICODE *s1,
    const Py_UNICODE *s2
    );

Py_DEPRECATED(3.3) PyAPI_FUNC(int) Py_UNICODE_strncmp(
    const Py_UNICODE *s1,
    const Py_UNICODE *s2,
    size_t n
    );

Py_DEPRECATED(3.3) PyAPI_FUNC(Py_UNICODE*) Py_UNICODE_strchr(
    const Py_UNICODE *s,
    Py_UNICODE c
    );

Py_DEPRECATED(3.3) PyAPI_FUNC(Py_UNICODE*) Py_UNICODE_strrchr(
    const Py_UNICODE *s,
    Py_UNICODE c
    );

PyAPI_FUNC(PyObject*) _PyUnicode_FormatLong(PyObject *, int, int, int);

/* Create a copy of a unicode string ending with a nul character. Return NULL
   and raise a MemoryError exception on memory allocation failure, otherwise
   return a new allocated buffer (use PyMem_Free() to free the buffer). */

Py_DEPRECATED(3.3) PyAPI_FUNC(Py_UNICODE*) PyUnicode_AsUnicodeCopy(
    PyObject *unicode
    );

/* Return an interned Unicode object for an Identifier; may fail if there is no memory.*/
PyAPI_FUNC(PyObject*) _PyUnicode_FromId(_Py_Identifier*);

/* Fast equality check when the inputs are known to be exact unicode types
   and where the hash values are equal (i.e. a very probable match) */
<<<<<<< HEAD
PyAPI_FUNC(int) _PyUnicode_EQ(PyObject *, PyObject *);
=======
PyAPI_FUNC(int) _PyUnicode_EQ(PyObject *, PyObject *);

PyAPI_FUNC(Py_ssize_t) _PyUnicode_ScanIdentifier(PyObject *);

#ifdef __cplusplus
}
#endif
>>>>>>> 45f36a7b
<|MERGE_RESOLUTION|>--- conflicted
+++ resolved
@@ -1214,14 +1214,4 @@
 
 /* Fast equality check when the inputs are known to be exact unicode types
    and where the hash values are equal (i.e. a very probable match) */
-<<<<<<< HEAD
-PyAPI_FUNC(int) _PyUnicode_EQ(PyObject *, PyObject *);
-=======
-PyAPI_FUNC(int) _PyUnicode_EQ(PyObject *, PyObject *);
-
-PyAPI_FUNC(Py_ssize_t) _PyUnicode_ScanIdentifier(PyObject *);
-
-#ifdef __cplusplus
-}
-#endif
->>>>>>> 45f36a7b
+PyAPI_FUNC(int) _PyUnicode_EQ(PyObject *, PyObject *);