--- conflicted
+++ resolved
@@ -69,7 +69,6 @@
 PyAPI_FUNC(void) PyFrame_BlockSetup(PyFrameObject *, int, int, int);
 PyAPI_FUNC(PyTryBlock *) PyFrame_BlockPop(PyFrameObject *);
 
-<<<<<<< HEAD
 /* Extend the value stack */
 
 PyAPI_FUNC(PyObject **) PyFrame_ExtendStack(PyFrameObject *, int, int);
@@ -80,10 +79,6 @@
 
 /* Return the line of code the frame is currently executing. */
 PyAPI_FUNC(int) PyFrame_GetLineNumber(PyFrameObject *);
-=======
-/* Conversions between "fast locals" and locals in dictionary */
->>>>>>> cd7db76a
-
 
 /* Conversions between "fast locals" and locals in dictionary */
 PyAPI_FUNC(int) PyFrame_FastToLocalsWithError(PyFrameObject *f);
