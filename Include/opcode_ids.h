// This file is generated by Tools/cases_generator/generate_cases.py
// from:
//   Python/bytecodes.c
// Do not edit!

#ifndef Py_OPCODE_IDS_H
#define Py_OPCODE_IDS_H
#ifdef __cplusplus
extern "C" {
#endif

/* Instruction opcodes for compiled code */
#define CACHE                                    0
#define BEFORE_ASYNC_WITH                        1
#define BEFORE_WITH                              2
#define BINARY_OP_ADD_FLOAT                      3
#define BINARY_OP_ADD_INT                        4
#define BINARY_OP_ADD_UNICODE                    5
#define BINARY_OP_INPLACE_ADD_UNICODE            6
#define BINARY_OP_MULTIPLY_FLOAT                 7
#define BINARY_OP_MULTIPLY_INT                   8
#define BINARY_OP_SUBTRACT_FLOAT                 9
#define BINARY_OP_SUBTRACT_INT                  10
#define BINARY_SLICE                            11
#define BINARY_SUBSCR                           12
#define BINARY_SUBSCR_DICT                      13
#define BINARY_SUBSCR_GETITEM                   14
#define BINARY_SUBSCR_LIST_INT                  15
#define BINARY_SUBSCR_STR_INT                   16
#define RESERVED                                17
#define BINARY_SUBSCR_TUPLE_INT                 18
#define CHECK_EG_MATCH                          19
#define CHECK_EXC_MATCH                         20
#define CLEANUP_THROW                           21
#define DELETE_SUBSCR                           22
#define END_ASYNC_FOR                           23
#define END_FOR                                 24
#define END_SEND                                25
#define EXIT_INIT_CHECK                         26
#define FORMAT_SIMPLE                           27
#define FORMAT_WITH_SPEC                        28
#define GET_AITER                               29
#define GET_ANEXT                               30
#define GET_ITER                                31
#define GET_LEN                                 32
#define GET_YIELD_FROM_ITER                     33
#define INTERPRETER_EXIT                        34
#define LOAD_ASSERTION_ERROR                    35
#define LOAD_BUILD_CLASS                        36
#define LOAD_LOCALS                             37
#define MAKE_FUNCTION                           38
#define MATCH_KEYS                              39
#define MATCH_MAPPING                           40
#define MATCH_SEQUENCE                          41
#define NOP                                     42
#define POP_EXCEPT                              43
#define POP_TOP                                 44
#define PUSH_EXC_INFO                           45
#define PUSH_NULL                               46
<<<<<<< HEAD
#define RETURN_GENERATOR                        47
#define RETURN_VALUE                            48
#define SETUP_ANNOTATIONS                       49
#define STORE_ATTR_INSTANCE_VALUE               50
#define STORE_ATTR_SLOT                         51
#define STORE_SLICE                             52
#define STORE_SUBSCR                            53
#define STORE_SUBSCR_DICT                       54
#define STORE_SUBSCR_LIST_INT                   55
#define TO_BOOL                                 56
#define TO_BOOL_ALWAYS_TRUE                     57
#define TO_BOOL_BOOL                            58
#define TO_BOOL_INT                             59
#define TO_BOOL_LIST                            60
#define TO_BOOL_NONE                            61
#define TO_BOOL_STR                             62
#define UNARY_INVERT                            63
#define UNARY_NEGATIVE                          64
#define UNARY_NOT                               65
#define WITH_EXCEPT_START                       66
#define HAVE_ARGUMENT                           67
#define BINARY_OP                               67
#define BUILD_CONST_KEY_MAP                     68
#define BUILD_LIST                              69
#define BUILD_MAP                               70
#define BUILD_SET                               71
#define BUILD_SLICE                             72
#define BUILD_STRING                            73
#define BUILD_TUPLE                             74
#define CALL                                    75
#define CALL_BOUND_METHOD_EXACT_ARGS            76
#define CALL_BUILTIN_CLASS                      77
#define CALL_BUILTIN_FAST_WITH_KEYWORDS         78
#define CALL_FUNCTION_EX                        79
#define CALL_INTRINSIC_1                        80
#define CALL_INTRINSIC_2                        81
#define CALL_KW                                 82
=======
#define RESUME_CHECK                            47
#define RETURN_GENERATOR                        48
#define RETURN_VALUE                            49
#define SETUP_ANNOTATIONS                       50
#define STORE_ATTR_INSTANCE_VALUE               51
#define STORE_ATTR_SLOT                         52
#define STORE_SLICE                             53
#define STORE_SUBSCR                            54
#define STORE_SUBSCR_DICT                       55
#define STORE_SUBSCR_LIST_INT                   56
#define TO_BOOL                                 57
#define TO_BOOL_ALWAYS_TRUE                     58
#define TO_BOOL_BOOL                            59
#define TO_BOOL_INT                             60
#define TO_BOOL_LIST                            61
#define TO_BOOL_NONE                            62
#define TO_BOOL_STR                             63
#define UNARY_INVERT                            64
#define UNARY_NEGATIVE                          65
#define UNARY_NOT                               66
#define WITH_EXCEPT_START                       67
#define HAVE_ARGUMENT                           68
#define BINARY_OP                               68
#define BUILD_CONST_KEY_MAP                     69
#define BUILD_LIST                              70
#define BUILD_MAP                               71
#define BUILD_SET                               72
#define BUILD_SLICE                             73
#define BUILD_STRING                            74
#define BUILD_TUPLE                             75
#define CALL                                    76
#define CALL_BOUND_METHOD_EXACT_ARGS            77
#define CALL_BUILTIN_CLASS                      78
#define CALL_BUILTIN_FAST_WITH_KEYWORDS         79
#define CALL_FUNCTION_EX                        80
#define CALL_INTRINSIC_1                        81
#define CALL_INTRINSIC_2                        82
>>>>>>> de5f8f7d
#define CALL_METHOD_DESCRIPTOR_FAST_WITH_KEYWORDS  83
#define CALL_NO_KW_ALLOC_AND_ENTER_INIT         84
#define CALL_NO_KW_BUILTIN_FAST                 85
#define CALL_NO_KW_BUILTIN_O                    86
#define CALL_NO_KW_ISINSTANCE                   87
#define CALL_NO_KW_LEN                          88
#define CALL_NO_KW_LIST_APPEND                  89
#define CALL_NO_KW_METHOD_DESCRIPTOR_FAST       90
#define CALL_NO_KW_METHOD_DESCRIPTOR_NOARGS     91
#define CALL_NO_KW_METHOD_DESCRIPTOR_O          92
#define CALL_NO_KW_STR_1                        93
#define CALL_NO_KW_TUPLE_1                      94
#define CALL_NO_KW_TYPE_1                       95
#define CALL_PY_EXACT_ARGS                      96
#define CALL_PY_WITH_DEFAULTS                   97
#define COMPARE_OP                              98
#define COMPARE_OP_FLOAT                        99
#define COMPARE_OP_INT                         100
#define COMPARE_OP_STR                         101
#define CONTAINS_OP                            102
#define CONVERT_VALUE                          103
#define COPY                                   104
#define COPY_FREE_VARS                         105
#define DELETE_ATTR                            106
#define DELETE_DEREF                           107
#define DELETE_FAST                            108
#define DELETE_GLOBAL                          109
#define DELETE_NAME                            110
#define DICT_MERGE                             111
#define DICT_UPDATE                            112
#define ENTER_EXECUTOR                         113
#define EXTENDED_ARG                           114
#define FOR_ITER                               115
#define FOR_ITER_GEN                           116
#define FOR_ITER_LIST                          117
#define FOR_ITER_RANGE                         118
#define FOR_ITER_TUPLE                         119
#define GET_AWAITABLE                          120
#define IMPORT_FROM                            121
#define IMPORT_NAME                            122
#define IS_OP                                  123
#define JUMP_BACKWARD                          124
#define JUMP_BACKWARD_NO_INTERRUPT             125
#define JUMP_FORWARD                           126
<<<<<<< HEAD
#define LIST_APPEND                            127
#define LIST_EXTEND                            128
#define LOAD_ATTR                              129
#define LOAD_ATTR_CLASS                        130
#define LOAD_ATTR_GETATTRIBUTE_OVERRIDDEN      131
#define LOAD_ATTR_INSTANCE_VALUE               132
#define LOAD_ATTR_METHOD_LAZY_DICT             133
#define LOAD_ATTR_METHOD_NO_DICT               134
#define LOAD_ATTR_METHOD_WITH_VALUES           135
#define LOAD_ATTR_MODULE                       136
#define LOAD_ATTR_NONDESCRIPTOR_NO_DICT        137
#define LOAD_ATTR_NONDESCRIPTOR_WITH_VALUES    138
#define LOAD_ATTR_PROPERTY                     139
#define LOAD_ATTR_SLOT                         140
#define LOAD_ATTR_WITH_HINT                    141
#define LOAD_CONST                             142
#define LOAD_DEREF                             143
#define LOAD_FAST                              144
#define LOAD_FAST_AND_CLEAR                    145
#define LOAD_FAST_CHECK                        146
#define LOAD_FAST_LOAD_FAST                    147
#define LOAD_FROM_DICT_OR_DEREF                148
#define LOAD_FROM_DICT_OR_GLOBALS              149
#define LOAD_GLOBAL                            150
#define LOAD_GLOBAL_BUILTIN                    151
#define LOAD_GLOBAL_MODULE                     152
#define LOAD_NAME                              153
#define LOAD_SUPER_ATTR                        154
#define LOAD_SUPER_ATTR_ATTR                   155
#define LOAD_SUPER_ATTR_METHOD                 156
#define MAKE_CELL                              157
#define MAP_ADD                                158
#define MATCH_CLASS                            159
#define POP_JUMP_IF_FALSE                      160
#define POP_JUMP_IF_NONE                       161
#define POP_JUMP_IF_NOT_NONE                   162
#define POP_JUMP_IF_TRUE                       163
#define RAISE_VARARGS                          164
#define RERAISE                                165
#define RESUME                                 166
#define RETURN_CONST                           167
#define SEND                                   168
#define SEND_GEN                               169
#define SET_ADD                                170
#define SET_FUNCTION_ATTRIBUTE                 171
#define SET_UPDATE                             172
#define STORE_ATTR                             173
#define STORE_ATTR_WITH_HINT                   174
#define STORE_DEREF                            175
#define STORE_FAST                             176
#define STORE_FAST_LOAD_FAST                   177
#define STORE_FAST_STORE_FAST                  178
#define STORE_GLOBAL                           179
#define STORE_NAME                             180
#define SWAP                                   181
#define UNPACK_EX                              182
#define UNPACK_SEQUENCE                        183
#define UNPACK_SEQUENCE_LIST                   184
#define UNPACK_SEQUENCE_TUPLE                  185
#define UNPACK_SEQUENCE_TWO_TUPLE              186
#define YIELD_VALUE                            187
#define MIN_INSTRUMENTED_OPCODE                236
#define INSTRUMENTED_RESUME                    236
#define INSTRUMENTED_END_FOR                   237
#define INSTRUMENTED_END_SEND                  238
#define INSTRUMENTED_RETURN_VALUE              239
#define INSTRUMENTED_RETURN_CONST              240
#define INSTRUMENTED_YIELD_VALUE               241
#define INSTRUMENTED_LOAD_SUPER_ATTR           242
#define INSTRUMENTED_FOR_ITER                  243
#define INSTRUMENTED_CALL                      244
#define INSTRUMENTED_CALL_KW                   245
=======
#define KW_NAMES                               127
#define LIST_APPEND                            128
#define LIST_EXTEND                            129
#define LOAD_ATTR                              130
#define LOAD_ATTR_CLASS                        131
#define LOAD_ATTR_GETATTRIBUTE_OVERRIDDEN      132
#define LOAD_ATTR_INSTANCE_VALUE               133
#define LOAD_ATTR_METHOD_LAZY_DICT             134
#define LOAD_ATTR_METHOD_NO_DICT               135
#define LOAD_ATTR_METHOD_WITH_VALUES           136
#define LOAD_ATTR_MODULE                       137
#define LOAD_ATTR_NONDESCRIPTOR_NO_DICT        138
#define LOAD_ATTR_NONDESCRIPTOR_WITH_VALUES    139
#define LOAD_ATTR_PROPERTY                     140
#define LOAD_ATTR_SLOT                         141
#define LOAD_ATTR_WITH_HINT                    142
#define LOAD_CONST                             143
#define LOAD_DEREF                             144
#define LOAD_FAST                              145
#define LOAD_FAST_AND_CLEAR                    146
#define LOAD_FAST_CHECK                        147
#define LOAD_FAST_LOAD_FAST                    148
#define LOAD_FROM_DICT_OR_DEREF                149
#define LOAD_FROM_DICT_OR_GLOBALS              150
#define LOAD_GLOBAL                            151
#define LOAD_GLOBAL_BUILTIN                    152
#define LOAD_GLOBAL_MODULE                     153
#define LOAD_NAME                              154
#define LOAD_SUPER_ATTR                        155
#define LOAD_SUPER_ATTR_ATTR                   156
#define LOAD_SUPER_ATTR_METHOD                 157
#define MAKE_CELL                              158
#define MAP_ADD                                159
#define MATCH_CLASS                            160
#define POP_JUMP_IF_FALSE                      161
#define POP_JUMP_IF_NONE                       162
#define POP_JUMP_IF_NOT_NONE                   163
#define POP_JUMP_IF_TRUE                       164
#define RAISE_VARARGS                          165
#define RESUME                                 166
#define RERAISE                                167
#define RETURN_CONST                           168
#define SEND                                   169
#define SEND_GEN                               170
#define SET_ADD                                171
#define SET_FUNCTION_ATTRIBUTE                 172
#define SET_UPDATE                             173
#define STORE_ATTR                             174
#define STORE_ATTR_WITH_HINT                   175
#define STORE_DEREF                            176
#define STORE_FAST                             177
#define STORE_FAST_LOAD_FAST                   178
#define STORE_FAST_STORE_FAST                  179
#define STORE_GLOBAL                           180
#define STORE_NAME                             181
#define SWAP                                   182
#define UNPACK_EX                              183
#define UNPACK_SEQUENCE                        184
#define UNPACK_SEQUENCE_LIST                   185
#define UNPACK_SEQUENCE_TUPLE                  186
#define UNPACK_SEQUENCE_TWO_TUPLE              187
#define YIELD_VALUE                            188
#define MIN_INSTRUMENTED_OPCODE                237
#define INSTRUMENTED_RESUME                    237
#define INSTRUMENTED_END_FOR                   238
#define INSTRUMENTED_END_SEND                  239
#define INSTRUMENTED_RETURN_VALUE              240
#define INSTRUMENTED_RETURN_CONST              241
#define INSTRUMENTED_YIELD_VALUE               242
#define INSTRUMENTED_LOAD_SUPER_ATTR           243
#define INSTRUMENTED_FOR_ITER                  244
#define INSTRUMENTED_CALL                      245
>>>>>>> de5f8f7d
#define INSTRUMENTED_CALL_FUNCTION_EX          246
#define INSTRUMENTED_INSTRUCTION               247
#define INSTRUMENTED_JUMP_FORWARD              248
#define INSTRUMENTED_JUMP_BACKWARD             249
#define INSTRUMENTED_POP_JUMP_IF_TRUE          250
#define INSTRUMENTED_POP_JUMP_IF_FALSE         251
#define INSTRUMENTED_POP_JUMP_IF_NONE          252
#define INSTRUMENTED_POP_JUMP_IF_NOT_NONE      253
#define INSTRUMENTED_LINE                      254
#define JUMP                                   256
#define JUMP_NO_INTERRUPT                      257
#define LOAD_CLOSURE                           258
#define LOAD_METHOD                            259
#define LOAD_SUPER_METHOD                      260
#define LOAD_ZERO_SUPER_ATTR                   261
#define LOAD_ZERO_SUPER_METHOD                 262
#define POP_BLOCK                              263
#define SETUP_CLEANUP                          264
#define SETUP_FINALLY                          265
#define SETUP_WITH                             266
#define STORE_FAST_MAYBE_NULL                  267

#ifdef __cplusplus
}
#endif
#endif /* !Py_OPCODE_IDS_H */<|MERGE_RESOLUTION|>--- conflicted
+++ resolved
@@ -57,45 +57,6 @@
 #define POP_TOP                                 44
 #define PUSH_EXC_INFO                           45
 #define PUSH_NULL                               46
-<<<<<<< HEAD
-#define RETURN_GENERATOR                        47
-#define RETURN_VALUE                            48
-#define SETUP_ANNOTATIONS                       49
-#define STORE_ATTR_INSTANCE_VALUE               50
-#define STORE_ATTR_SLOT                         51
-#define STORE_SLICE                             52
-#define STORE_SUBSCR                            53
-#define STORE_SUBSCR_DICT                       54
-#define STORE_SUBSCR_LIST_INT                   55
-#define TO_BOOL                                 56
-#define TO_BOOL_ALWAYS_TRUE                     57
-#define TO_BOOL_BOOL                            58
-#define TO_BOOL_INT                             59
-#define TO_BOOL_LIST                            60
-#define TO_BOOL_NONE                            61
-#define TO_BOOL_STR                             62
-#define UNARY_INVERT                            63
-#define UNARY_NEGATIVE                          64
-#define UNARY_NOT                               65
-#define WITH_EXCEPT_START                       66
-#define HAVE_ARGUMENT                           67
-#define BINARY_OP                               67
-#define BUILD_CONST_KEY_MAP                     68
-#define BUILD_LIST                              69
-#define BUILD_MAP                               70
-#define BUILD_SET                               71
-#define BUILD_SLICE                             72
-#define BUILD_STRING                            73
-#define BUILD_TUPLE                             74
-#define CALL                                    75
-#define CALL_BOUND_METHOD_EXACT_ARGS            76
-#define CALL_BUILTIN_CLASS                      77
-#define CALL_BUILTIN_FAST_WITH_KEYWORDS         78
-#define CALL_FUNCTION_EX                        79
-#define CALL_INTRINSIC_1                        80
-#define CALL_INTRINSIC_2                        81
-#define CALL_KW                                 82
-=======
 #define RESUME_CHECK                            47
 #define RETURN_GENERATOR                        48
 #define RETURN_VALUE                            49
@@ -133,126 +94,51 @@
 #define CALL_FUNCTION_EX                        80
 #define CALL_INTRINSIC_1                        81
 #define CALL_INTRINSIC_2                        82
->>>>>>> de5f8f7d
-#define CALL_METHOD_DESCRIPTOR_FAST_WITH_KEYWORDS  83
-#define CALL_NO_KW_ALLOC_AND_ENTER_INIT         84
-#define CALL_NO_KW_BUILTIN_FAST                 85
-#define CALL_NO_KW_BUILTIN_O                    86
-#define CALL_NO_KW_ISINSTANCE                   87
-#define CALL_NO_KW_LEN                          88
-#define CALL_NO_KW_LIST_APPEND                  89
-#define CALL_NO_KW_METHOD_DESCRIPTOR_FAST       90
-#define CALL_NO_KW_METHOD_DESCRIPTOR_NOARGS     91
-#define CALL_NO_KW_METHOD_DESCRIPTOR_O          92
-#define CALL_NO_KW_STR_1                        93
-#define CALL_NO_KW_TUPLE_1                      94
-#define CALL_NO_KW_TYPE_1                       95
-#define CALL_PY_EXACT_ARGS                      96
-#define CALL_PY_WITH_DEFAULTS                   97
-#define COMPARE_OP                              98
-#define COMPARE_OP_FLOAT                        99
-#define COMPARE_OP_INT                         100
-#define COMPARE_OP_STR                         101
-#define CONTAINS_OP                            102
-#define CONVERT_VALUE                          103
-#define COPY                                   104
-#define COPY_FREE_VARS                         105
-#define DELETE_ATTR                            106
-#define DELETE_DEREF                           107
-#define DELETE_FAST                            108
-#define DELETE_GLOBAL                          109
-#define DELETE_NAME                            110
-#define DICT_MERGE                             111
-#define DICT_UPDATE                            112
-#define ENTER_EXECUTOR                         113
-#define EXTENDED_ARG                           114
-#define FOR_ITER                               115
-#define FOR_ITER_GEN                           116
-#define FOR_ITER_LIST                          117
-#define FOR_ITER_RANGE                         118
-#define FOR_ITER_TUPLE                         119
-#define GET_AWAITABLE                          120
-#define IMPORT_FROM                            121
-#define IMPORT_NAME                            122
-#define IS_OP                                  123
-#define JUMP_BACKWARD                          124
-#define JUMP_BACKWARD_NO_INTERRUPT             125
-#define JUMP_FORWARD                           126
-<<<<<<< HEAD
-#define LIST_APPEND                            127
-#define LIST_EXTEND                            128
-#define LOAD_ATTR                              129
-#define LOAD_ATTR_CLASS                        130
-#define LOAD_ATTR_GETATTRIBUTE_OVERRIDDEN      131
-#define LOAD_ATTR_INSTANCE_VALUE               132
-#define LOAD_ATTR_METHOD_LAZY_DICT             133
-#define LOAD_ATTR_METHOD_NO_DICT               134
-#define LOAD_ATTR_METHOD_WITH_VALUES           135
-#define LOAD_ATTR_MODULE                       136
-#define LOAD_ATTR_NONDESCRIPTOR_NO_DICT        137
-#define LOAD_ATTR_NONDESCRIPTOR_WITH_VALUES    138
-#define LOAD_ATTR_PROPERTY                     139
-#define LOAD_ATTR_SLOT                         140
-#define LOAD_ATTR_WITH_HINT                    141
-#define LOAD_CONST                             142
-#define LOAD_DEREF                             143
-#define LOAD_FAST                              144
-#define LOAD_FAST_AND_CLEAR                    145
-#define LOAD_FAST_CHECK                        146
-#define LOAD_FAST_LOAD_FAST                    147
-#define LOAD_FROM_DICT_OR_DEREF                148
-#define LOAD_FROM_DICT_OR_GLOBALS              149
-#define LOAD_GLOBAL                            150
-#define LOAD_GLOBAL_BUILTIN                    151
-#define LOAD_GLOBAL_MODULE                     152
-#define LOAD_NAME                              153
-#define LOAD_SUPER_ATTR                        154
-#define LOAD_SUPER_ATTR_ATTR                   155
-#define LOAD_SUPER_ATTR_METHOD                 156
-#define MAKE_CELL                              157
-#define MAP_ADD                                158
-#define MATCH_CLASS                            159
-#define POP_JUMP_IF_FALSE                      160
-#define POP_JUMP_IF_NONE                       161
-#define POP_JUMP_IF_NOT_NONE                   162
-#define POP_JUMP_IF_TRUE                       163
-#define RAISE_VARARGS                          164
-#define RERAISE                                165
-#define RESUME                                 166
-#define RETURN_CONST                           167
-#define SEND                                   168
-#define SEND_GEN                               169
-#define SET_ADD                                170
-#define SET_FUNCTION_ATTRIBUTE                 171
-#define SET_UPDATE                             172
-#define STORE_ATTR                             173
-#define STORE_ATTR_WITH_HINT                   174
-#define STORE_DEREF                            175
-#define STORE_FAST                             176
-#define STORE_FAST_LOAD_FAST                   177
-#define STORE_FAST_STORE_FAST                  178
-#define STORE_GLOBAL                           179
-#define STORE_NAME                             180
-#define SWAP                                   181
-#define UNPACK_EX                              182
-#define UNPACK_SEQUENCE                        183
-#define UNPACK_SEQUENCE_LIST                   184
-#define UNPACK_SEQUENCE_TUPLE                  185
-#define UNPACK_SEQUENCE_TWO_TUPLE              186
-#define YIELD_VALUE                            187
-#define MIN_INSTRUMENTED_OPCODE                236
-#define INSTRUMENTED_RESUME                    236
-#define INSTRUMENTED_END_FOR                   237
-#define INSTRUMENTED_END_SEND                  238
-#define INSTRUMENTED_RETURN_VALUE              239
-#define INSTRUMENTED_RETURN_CONST              240
-#define INSTRUMENTED_YIELD_VALUE               241
-#define INSTRUMENTED_LOAD_SUPER_ATTR           242
-#define INSTRUMENTED_FOR_ITER                  243
-#define INSTRUMENTED_CALL                      244
-#define INSTRUMENTED_CALL_KW                   245
-=======
-#define KW_NAMES                               127
+#define CALL_KW                                 83
+#define CALL_METHOD_DESCRIPTOR_FAST_WITH_KEYWORDS  84
+#define CALL_NO_KW_ALLOC_AND_ENTER_INIT         85
+#define CALL_NO_KW_BUILTIN_FAST                 86
+#define CALL_NO_KW_BUILTIN_O                    87
+#define CALL_NO_KW_ISINSTANCE                   88
+#define CALL_NO_KW_LEN                          89
+#define CALL_NO_KW_LIST_APPEND                  90
+#define CALL_NO_KW_METHOD_DESCRIPTOR_FAST       91
+#define CALL_NO_KW_METHOD_DESCRIPTOR_NOARGS     92
+#define CALL_NO_KW_METHOD_DESCRIPTOR_O          93
+#define CALL_NO_KW_STR_1                        94
+#define CALL_NO_KW_TUPLE_1                      95
+#define CALL_NO_KW_TYPE_1                       96
+#define CALL_PY_EXACT_ARGS                      97
+#define CALL_PY_WITH_DEFAULTS                   98
+#define COMPARE_OP                              99
+#define COMPARE_OP_FLOAT                       100
+#define COMPARE_OP_INT                         101
+#define COMPARE_OP_STR                         102
+#define CONTAINS_OP                            103
+#define CONVERT_VALUE                          104
+#define COPY                                   105
+#define COPY_FREE_VARS                         106
+#define DELETE_ATTR                            107
+#define DELETE_DEREF                           108
+#define DELETE_FAST                            109
+#define DELETE_GLOBAL                          110
+#define DELETE_NAME                            111
+#define DICT_MERGE                             112
+#define DICT_UPDATE                            113
+#define ENTER_EXECUTOR                         114
+#define EXTENDED_ARG                           115
+#define FOR_ITER                               116
+#define FOR_ITER_GEN                           117
+#define FOR_ITER_LIST                          118
+#define FOR_ITER_RANGE                         119
+#define FOR_ITER_TUPLE                         120
+#define GET_AWAITABLE                          121
+#define IMPORT_FROM                            122
+#define IMPORT_NAME                            123
+#define IS_OP                                  124
+#define JUMP_BACKWARD                          125
+#define JUMP_BACKWARD_NO_INTERRUPT             126
+#define JUMP_FORWARD                           127
 #define LIST_APPEND                            128
 #define LIST_EXTEND                            129
 #define LOAD_ATTR                              130
@@ -314,17 +200,17 @@
 #define UNPACK_SEQUENCE_TUPLE                  186
 #define UNPACK_SEQUENCE_TWO_TUPLE              187
 #define YIELD_VALUE                            188
-#define MIN_INSTRUMENTED_OPCODE                237
-#define INSTRUMENTED_RESUME                    237
-#define INSTRUMENTED_END_FOR                   238
-#define INSTRUMENTED_END_SEND                  239
-#define INSTRUMENTED_RETURN_VALUE              240
-#define INSTRUMENTED_RETURN_CONST              241
-#define INSTRUMENTED_YIELD_VALUE               242
-#define INSTRUMENTED_LOAD_SUPER_ATTR           243
-#define INSTRUMENTED_FOR_ITER                  244
-#define INSTRUMENTED_CALL                      245
->>>>>>> de5f8f7d
+#define MIN_INSTRUMENTED_OPCODE                236
+#define INSTRUMENTED_RESUME                    236
+#define INSTRUMENTED_END_FOR                   237
+#define INSTRUMENTED_END_SEND                  238
+#define INSTRUMENTED_RETURN_VALUE              239
+#define INSTRUMENTED_RETURN_CONST              240
+#define INSTRUMENTED_YIELD_VALUE               241
+#define INSTRUMENTED_LOAD_SUPER_ATTR           242
+#define INSTRUMENTED_FOR_ITER                  243
+#define INSTRUMENTED_CALL                      244
+#define INSTRUMENTED_CALL_KW                   245
 #define INSTRUMENTED_CALL_FUNCTION_EX          246
 #define INSTRUMENTED_INSTRUCTION               247
 #define INSTRUMENTED_JUMP_FORWARD              248
