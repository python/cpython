--- conflicted
+++ resolved
@@ -130,7 +130,6 @@
 #define UNPACK_SEQUENCE                        117
 #define YIELD_VALUE                            118
 #define RESUME                                 149
-<<<<<<< HEAD
 #define BINARY_OP_1I                           150
 #define BINARY_OP_1X                           151
 #define BINARY_OP_I1                           152
@@ -146,130 +145,65 @@
 #define BINARY_SUBSCR_TUPLE_INT                162
 #define CALL_ALLOC_AND_ENTER_INIT              163
 #define CALL_BOUND_METHOD_EXACT_ARGS           164
-=======
-#define BINARY_OP_ADD_FLOAT                    150
-#define BINARY_OP_ADD_INT                      151
-#define BINARY_OP_ADD_UNICODE                  152
-#define BINARY_OP_MULTIPLY_FLOAT               153
-#define BINARY_OP_MULTIPLY_INT                 154
-#define BINARY_OP_SUBTRACT_FLOAT               155
-#define BINARY_OP_SUBTRACT_INT                 156
-#define BINARY_SUBSCR_DICT                     157
-#define BINARY_SUBSCR_GETITEM                  158
-#define BINARY_SUBSCR_LIST_INT                 159
-#define BINARY_SUBSCR_STR_INT                  160
-#define BINARY_SUBSCR_TUPLE_INT                161
-#define CALL_ALLOC_AND_ENTER_INIT              162
-#define CALL_BOUND_METHOD_EXACT_ARGS           163
-#define CALL_BOUND_METHOD_GENERAL              164
->>>>>>> c4722cd0
-#define CALL_BUILTIN_CLASS                     165
-#define CALL_BUILTIN_FAST                      166
-#define CALL_BUILTIN_FAST_WITH_KEYWORDS        167
-#define CALL_BUILTIN_O                         168
-#define CALL_ISINSTANCE                        169
-#define CALL_LEN                               170
-#define CALL_LIST_APPEND                       171
-#define CALL_METHOD_DESCRIPTOR_FAST            172
-#define CALL_METHOD_DESCRIPTOR_FAST_WITH_KEYWORDS 173
-#define CALL_METHOD_DESCRIPTOR_NOARGS          174
-#define CALL_METHOD_DESCRIPTOR_O               175
-<<<<<<< HEAD
-#define CALL_PY_EXACT_ARGS                     176
-#define CALL_PY_WITH_DEFAULTS                  177
-#define CALL_STR_1                             178
-#define CALL_TUPLE_1                           179
-#define CALL_TYPE_1                            180
-#define COMPARE_OP_FLOAT                       181
-#define COMPARE_OP_INT                         182
-#define COMPARE_OP_STR                         183
-#define CONTAINS_OP_DICT                       184
-#define CONTAINS_OP_SET                        185
-#define FOR_ITER_GEN                           186
-#define FOR_ITER_LIST                          187
-#define FOR_ITER_RANGE                         188
-#define FOR_ITER_TUPLE                         189
-#define LOAD_ATTR_CLASS                        190
-#define LOAD_ATTR_GETATTRIBUTE_OVERRIDDEN      191
-#define LOAD_ATTR_INSTANCE_VALUE               192
-#define LOAD_ATTR_METHOD_LAZY_DICT             193
-#define LOAD_ATTR_METHOD_NO_DICT               194
-#define LOAD_ATTR_METHOD_WITH_VALUES           195
-#define LOAD_ATTR_MODULE                       196
-#define LOAD_ATTR_NONDESCRIPTOR_NO_DICT        197
-#define LOAD_ATTR_NONDESCRIPTOR_WITH_VALUES    198
-#define LOAD_ATTR_PROPERTY                     199
-#define LOAD_ATTR_SLOT                         200
-#define LOAD_ATTR_WITH_HINT                    201
-#define LOAD_GLOBAL_BUILTIN                    202
-#define LOAD_GLOBAL_MODULE                     203
-#define LOAD_SUPER_ATTR_ATTR                   204
-#define LOAD_SUPER_ATTR_METHOD                 205
-#define RESUME_CHECK                           206
-#define SEND_GEN                               207
-#define STORE_ATTR_INSTANCE_VALUE              208
-#define STORE_ATTR_SLOT                        209
-#define STORE_ATTR_WITH_HINT                   210
-#define STORE_SUBSCR_DICT                      211
-#define STORE_SUBSCR_LIST_INT                  212
-#define TO_BOOL_ALWAYS_TRUE                    213
-#define TO_BOOL_BOOL                           214
-#define TO_BOOL_INT                            215
-#define TO_BOOL_LIST                           216
-#define TO_BOOL_NONE                           217
-#define TO_BOOL_STR                            218
-#define UNPACK_SEQUENCE_LIST                   219
-#define UNPACK_SEQUENCE_TUPLE                  220
-#define UNPACK_SEQUENCE_TWO_TUPLE              221
-=======
-#define CALL_NON_PY_GENERAL                    176
-#define CALL_PY_EXACT_ARGS                     177
-#define CALL_PY_GENERAL                        178
-#define CALL_STR_1                             179
-#define CALL_TUPLE_1                           180
-#define CALL_TYPE_1                            181
-#define COMPARE_OP_FLOAT                       182
-#define COMPARE_OP_INT                         183
-#define COMPARE_OP_STR                         184
-#define CONTAINS_OP_DICT                       185
-#define CONTAINS_OP_SET                        186
-#define FOR_ITER_GEN                           187
-#define FOR_ITER_LIST                          188
-#define FOR_ITER_RANGE                         189
-#define FOR_ITER_TUPLE                         190
-#define LOAD_ATTR_CLASS                        191
-#define LOAD_ATTR_GETATTRIBUTE_OVERRIDDEN      192
-#define LOAD_ATTR_INSTANCE_VALUE               193
-#define LOAD_ATTR_METHOD_LAZY_DICT             194
-#define LOAD_ATTR_METHOD_NO_DICT               195
-#define LOAD_ATTR_METHOD_WITH_VALUES           196
-#define LOAD_ATTR_MODULE                       197
-#define LOAD_ATTR_NONDESCRIPTOR_NO_DICT        198
-#define LOAD_ATTR_NONDESCRIPTOR_WITH_VALUES    199
-#define LOAD_ATTR_PROPERTY                     200
-#define LOAD_ATTR_SLOT                         201
-#define LOAD_ATTR_WITH_HINT                    202
-#define LOAD_GLOBAL_BUILTIN                    203
-#define LOAD_GLOBAL_MODULE                     204
-#define LOAD_SUPER_ATTR_ATTR                   205
-#define LOAD_SUPER_ATTR_METHOD                 206
-#define RESUME_CHECK                           207
-#define SEND_GEN                               208
-#define STORE_ATTR_INSTANCE_VALUE              209
-#define STORE_ATTR_SLOT                        210
-#define STORE_ATTR_WITH_HINT                   211
-#define STORE_SUBSCR_DICT                      212
-#define STORE_SUBSCR_LIST_INT                  213
-#define TO_BOOL_ALWAYS_TRUE                    214
-#define TO_BOOL_BOOL                           215
-#define TO_BOOL_INT                            216
-#define TO_BOOL_LIST                           217
-#define TO_BOOL_NONE                           218
-#define TO_BOOL_STR                            219
-#define UNPACK_SEQUENCE_LIST                   220
-#define UNPACK_SEQUENCE_TUPLE                  221
-#define UNPACK_SEQUENCE_TWO_TUPLE              222
->>>>>>> c4722cd0
+#define CALL_BOUND_METHOD_GENERAL              165
+#define CALL_BUILTIN_CLASS                     166
+#define CALL_BUILTIN_FAST                      167
+#define CALL_BUILTIN_FAST_WITH_KEYWORDS        168
+#define CALL_BUILTIN_O                         169
+#define CALL_ISINSTANCE                        170
+#define CALL_LEN                               171
+#define CALL_LIST_APPEND                       172
+#define CALL_METHOD_DESCRIPTOR_FAST            173
+#define CALL_METHOD_DESCRIPTOR_FAST_WITH_KEYWORDS 174
+#define CALL_METHOD_DESCRIPTOR_NOARGS          175
+#define CALL_METHOD_DESCRIPTOR_O               176
+#define CALL_NON_PY_GENERAL                    177
+#define CALL_PY_EXACT_ARGS                     178
+#define CALL_PY_GENERAL                        179
+#define CALL_STR_1                             180
+#define CALL_TUPLE_1                           181
+#define CALL_TYPE_1                            182
+#define COMPARE_OP_FLOAT                       183
+#define COMPARE_OP_INT                         184
+#define COMPARE_OP_STR                         185
+#define CONTAINS_OP_DICT                       186
+#define CONTAINS_OP_SET                        187
+#define FOR_ITER_GEN                           188
+#define FOR_ITER_LIST                          189
+#define FOR_ITER_RANGE                         190
+#define FOR_ITER_TUPLE                         191
+#define LOAD_ATTR_CLASS                        192
+#define LOAD_ATTR_GETATTRIBUTE_OVERRIDDEN      193
+#define LOAD_ATTR_INSTANCE_VALUE               194
+#define LOAD_ATTR_METHOD_LAZY_DICT             195
+#define LOAD_ATTR_METHOD_NO_DICT               196
+#define LOAD_ATTR_METHOD_WITH_VALUES           197
+#define LOAD_ATTR_MODULE                       198
+#define LOAD_ATTR_NONDESCRIPTOR_NO_DICT        199
+#define LOAD_ATTR_NONDESCRIPTOR_WITH_VALUES    200
+#define LOAD_ATTR_PROPERTY                     201
+#define LOAD_ATTR_SLOT                         202
+#define LOAD_ATTR_WITH_HINT                    203
+#define LOAD_GLOBAL_BUILTIN                    204
+#define LOAD_GLOBAL_MODULE                     205
+#define LOAD_SUPER_ATTR_ATTR                   206
+#define LOAD_SUPER_ATTR_METHOD                 207
+#define RESUME_CHECK                           208
+#define SEND_GEN                               209
+#define STORE_ATTR_INSTANCE_VALUE              210
+#define STORE_ATTR_SLOT                        211
+#define STORE_ATTR_WITH_HINT                   212
+#define STORE_SUBSCR_DICT                      213
+#define STORE_SUBSCR_LIST_INT                  214
+#define TO_BOOL_ALWAYS_TRUE                    215
+#define TO_BOOL_BOOL                           216
+#define TO_BOOL_INT                            217
+#define TO_BOOL_LIST                           218
+#define TO_BOOL_NONE                           219
+#define TO_BOOL_STR                            220
+#define UNPACK_SEQUENCE_LIST                   221
+#define UNPACK_SEQUENCE_TUPLE                  222
+#define UNPACK_SEQUENCE_TWO_TUPLE              223
 #define INSTRUMENTED_RESUME                    236
 #define INSTRUMENTED_END_FOR                   237
 #define INSTRUMENTED_END_SEND                  238
