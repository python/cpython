
/* Python version identification scheme.

   When the major or minor version changes, the VERSION variable in
   configure.ac must also be changed.

   There is also (independent) API version information in modsupport.h.
*/

/* Values for PY_RELEASE_LEVEL */
#define PY_RELEASE_LEVEL_ALPHA  0xA
#define PY_RELEASE_LEVEL_BETA   0xB
#define PY_RELEASE_LEVEL_GAMMA  0xC     /* For release candidates */
#define PY_RELEASE_LEVEL_FINAL  0xF     /* Serial should be 0 here */
                                        /* Higher for patch releases */

/* Version parsed out into numeric values */
/*--start constants--*/
#define PY_MAJOR_VERSION        3
#define PY_MINOR_VERSION        12
#define PY_MICRO_VERSION        0
#define PY_RELEASE_LEVEL        PY_RELEASE_LEVEL_ALPHA
<<<<<<< HEAD
#define PY_RELEASE_SERIAL       6

/* Version as a string */
#define PY_VERSION              "3.12.0a6+"
=======
#define PY_RELEASE_SERIAL       7

/* Version as a string */
#define PY_VERSION              "3.12.0a7+"
>>>>>>> 581a91a6
/*--end constants--*/

/* Version as a single 4-byte hex number, e.g. 0x010502B2 == 1.5.2b2.
   Use this for numeric comparisons, e.g. #if PY_VERSION_HEX >= ... */
#define PY_VERSION_HEX ((PY_MAJOR_VERSION << 24) | \
                        (PY_MINOR_VERSION << 16) | \
                        (PY_MICRO_VERSION <<  8) | \
                        (PY_RELEASE_LEVEL <<  4) | \
                        (PY_RELEASE_SERIAL << 0))<|MERGE_RESOLUTION|>--- conflicted
+++ resolved
@@ -20,17 +20,10 @@
 #define PY_MINOR_VERSION        12
 #define PY_MICRO_VERSION        0
 #define PY_RELEASE_LEVEL        PY_RELEASE_LEVEL_ALPHA
-<<<<<<< HEAD
-#define PY_RELEASE_SERIAL       6
-
-/* Version as a string */
-#define PY_VERSION              "3.12.0a6+"
-=======
 #define PY_RELEASE_SERIAL       7
 
 /* Version as a string */
 #define PY_VERSION              "3.12.0a7+"
->>>>>>> 581a91a6
 /*--end constants--*/
 
 /* Version as a single 4-byte hex number, e.g. 0x010502B2 == 1.5.2b2.
