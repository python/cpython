#ifndef Py_ERRORS_H
#define Py_ERRORS_H
#ifdef __cplusplus
extern "C" {
#endif

/* Error handling definitions */

PyAPI_FUNC(void) PyErr_SetNone(PyObject *);
PyAPI_FUNC(void) PyErr_SetObject(PyObject *, PyObject *);
PyAPI_FUNC(void) PyErr_SetString(
    PyObject *exception,
    const char *string   /* decoded from utf-8 */
    );
PyAPI_FUNC(PyObject *) PyErr_Occurred(void);
PyAPI_FUNC(void) PyErr_Clear(void);
PyAPI_FUNC(void) PyErr_Fetch(PyObject **, PyObject **, PyObject **);
PyAPI_FUNC(void) PyErr_Restore(PyObject *, PyObject *, PyObject *);
#if !defined(Py_LIMITED_API) || Py_LIMITED_API+0 >= 0x03030000
PyAPI_FUNC(void) PyErr_GetExcInfo(PyObject **, PyObject **, PyObject **);
PyAPI_FUNC(void) PyErr_SetExcInfo(PyObject *, PyObject *, PyObject *);
#endif

/* Defined in Python/pylifecycle.c */
PyAPI_FUNC(void) _Py_NO_RETURN Py_FatalError(const char *message);

#if defined(Py_DEBUG) || defined(Py_LIMITED_API)
#define _PyErr_OCCURRED() PyErr_Occurred()
#else
#define _PyErr_OCCURRED() (PyThreadState_GET()->curexc_type)
#endif

/* Error testing and normalization */
PyAPI_FUNC(int) PyErr_GivenExceptionMatches(PyObject *, PyObject *);
PyAPI_FUNC(int) PyErr_ExceptionMatches(PyObject *);
PyAPI_FUNC(void) PyErr_NormalizeException(PyObject**, PyObject**, PyObject**);

/* Traceback manipulation (PEP 3134) */
PyAPI_FUNC(int) PyException_SetTraceback(PyObject *, PyObject *);
PyAPI_FUNC(PyObject *) PyException_GetTraceback(PyObject *);

/* Cause manipulation (PEP 3134) */
PyAPI_FUNC(PyObject *) PyException_GetCause(PyObject *);
PyAPI_FUNC(void) PyException_SetCause(PyObject *, PyObject *);

/* Context manipulation (PEP 3134) */
PyAPI_FUNC(PyObject *) PyException_GetContext(PyObject *);
PyAPI_FUNC(void) PyException_SetContext(PyObject *, PyObject *);

/* */

#define PyExceptionClass_Check(x)                                       \
    (PyType_Check((x)) &&                                               \
     PyType_FastSubclass((PyTypeObject*)(x), Py_TPFLAGS_BASE_EXC_SUBCLASS))

#define PyExceptionInstance_Check(x)                    \
    PyType_FastSubclass((x)->ob_type, Py_TPFLAGS_BASE_EXC_SUBCLASS)

PyAPI_FUNC(const char *) PyExceptionClass_Name(PyObject *);

#define PyExceptionInstance_Class(x) ((PyObject*)((x)->ob_type))


/* Predefined exceptions */

PyAPI_DATA(PyObject *) PyExc_BaseException;
PyAPI_DATA(PyObject *) PyExc_Exception;
#if !defined(Py_LIMITED_API) || Py_LIMITED_API+0 >= 0x03050000
PyAPI_DATA(PyObject *) PyExc_StopAsyncIteration;
#endif
PyAPI_DATA(PyObject *) PyExc_StopIteration;
PyAPI_DATA(PyObject *) PyExc_GeneratorExit;
PyAPI_DATA(PyObject *) PyExc_ArithmeticError;
PyAPI_DATA(PyObject *) PyExc_LookupError;

PyAPI_DATA(PyObject *) PyExc_AssertionError;
PyAPI_DATA(PyObject *) PyExc_AttributeError;
PyAPI_DATA(PyObject *) PyExc_BufferError;
PyAPI_DATA(PyObject *) PyExc_EOFError;
PyAPI_DATA(PyObject *) PyExc_FloatingPointError;
PyAPI_DATA(PyObject *) PyExc_OSError;
PyAPI_DATA(PyObject *) PyExc_ImportError;
#if !defined(Py_LIMITED_API) || Py_LIMITED_API+0 >= 0x03060000
PyAPI_DATA(PyObject *) PyExc_ModuleNotFoundError;
#endif
PyAPI_DATA(PyObject *) PyExc_IndexError;
PyAPI_DATA(PyObject *) PyExc_KeyError;
PyAPI_DATA(PyObject *) PyExc_KeyboardInterrupt;
PyAPI_DATA(PyObject *) PyExc_MemoryError;
PyAPI_DATA(PyObject *) PyExc_NameError;
PyAPI_DATA(PyObject *) PyExc_OverflowError;
PyAPI_DATA(PyObject *) PyExc_RuntimeError;
#if !defined(Py_LIMITED_API) || Py_LIMITED_API+0 >= 0x03050000
PyAPI_DATA(PyObject *) PyExc_RecursionError;
#endif
PyAPI_DATA(PyObject *) PyExc_NotImplementedError;
PyAPI_DATA(PyObject *) PyExc_SyntaxError;
PyAPI_DATA(PyObject *) PyExc_IndentationError;
PyAPI_DATA(PyObject *) PyExc_TabError;
PyAPI_DATA(PyObject *) PyExc_TargetScopeError;
PyAPI_DATA(PyObject *) PyExc_ReferenceError;
PyAPI_DATA(PyObject *) PyExc_SystemError;
PyAPI_DATA(PyObject *) PyExc_SystemExit;
PyAPI_DATA(PyObject *) PyExc_TypeError;
PyAPI_DATA(PyObject *) PyExc_UnboundLocalError;
PyAPI_DATA(PyObject *) PyExc_UnicodeError;
PyAPI_DATA(PyObject *) PyExc_UnicodeEncodeError;
PyAPI_DATA(PyObject *) PyExc_UnicodeDecodeError;
PyAPI_DATA(PyObject *) PyExc_UnicodeTranslateError;
PyAPI_DATA(PyObject *) PyExc_ValueError;
PyAPI_DATA(PyObject *) PyExc_ZeroDivisionError;

#if !defined(Py_LIMITED_API) || Py_LIMITED_API+0 >= 0x03030000
PyAPI_DATA(PyObject *) PyExc_BlockingIOError;
PyAPI_DATA(PyObject *) PyExc_BrokenPipeError;
PyAPI_DATA(PyObject *) PyExc_ChildProcessError;
PyAPI_DATA(PyObject *) PyExc_ConnectionError;
PyAPI_DATA(PyObject *) PyExc_ConnectionAbortedError;
PyAPI_DATA(PyObject *) PyExc_ConnectionRefusedError;
PyAPI_DATA(PyObject *) PyExc_ConnectionResetError;
PyAPI_DATA(PyObject *) PyExc_FileExistsError;
PyAPI_DATA(PyObject *) PyExc_FileNotFoundError;
PyAPI_DATA(PyObject *) PyExc_InterruptedError;
PyAPI_DATA(PyObject *) PyExc_IsADirectoryError;
PyAPI_DATA(PyObject *) PyExc_NotADirectoryError;
PyAPI_DATA(PyObject *) PyExc_PermissionError;
PyAPI_DATA(PyObject *) PyExc_ProcessLookupError;
PyAPI_DATA(PyObject *) PyExc_TimeoutError;
#endif


/* Compatibility aliases */
PyAPI_DATA(PyObject *) PyExc_EnvironmentError;
PyAPI_DATA(PyObject *) PyExc_IOError;
#ifdef MS_WINDOWS
PyAPI_DATA(PyObject *) PyExc_WindowsError;
#endif

/* Predefined warning categories */
PyAPI_DATA(PyObject *) PyExc_Warning;
PyAPI_DATA(PyObject *) PyExc_UserWarning;
PyAPI_DATA(PyObject *) PyExc_DeprecationWarning;
PyAPI_DATA(PyObject *) PyExc_PendingDeprecationWarning;
PyAPI_DATA(PyObject *) PyExc_SyntaxWarning;
PyAPI_DATA(PyObject *) PyExc_RuntimeWarning;
PyAPI_DATA(PyObject *) PyExc_FutureWarning;
PyAPI_DATA(PyObject *) PyExc_ImportWarning;
PyAPI_DATA(PyObject *) PyExc_UnicodeWarning;
PyAPI_DATA(PyObject *) PyExc_BytesWarning;
PyAPI_DATA(PyObject *) PyExc_ResourceWarning;


/* Convenience functions */

PyAPI_FUNC(int) PyErr_BadArgument(void);
PyAPI_FUNC(PyObject *) PyErr_NoMemory(void);
PyAPI_FUNC(PyObject *) PyErr_SetFromErrno(PyObject *);
PyAPI_FUNC(PyObject *) PyErr_SetFromErrnoWithFilenameObject(
    PyObject *, PyObject *);
#if !defined(Py_LIMITED_API) || Py_LIMITED_API+0 >= 0x03040000
PyAPI_FUNC(PyObject *) PyErr_SetFromErrnoWithFilenameObjects(
    PyObject *, PyObject *, PyObject *);
#endif
PyAPI_FUNC(PyObject *) PyErr_SetFromErrnoWithFilename(
    PyObject *exc,
    const char *filename   /* decoded from the filesystem encoding */
    );
<<<<<<< HEAD
#if defined(MS_WINDOWS) && !defined(Py_LIMITED_API)
Py_DEPRECATED(3.3)
PyAPI_FUNC(PyObject *) PyErr_SetFromErrnoWithUnicodeFilename(
    PyObject *, const Py_UNICODE *);
#endif /* MS_WINDOWS */
=======
>>>>>>> 4f820723

PyAPI_FUNC(PyObject *) PyErr_Format(
    PyObject *exception,
    const char *format,   /* ASCII-encoded string  */
    ...
    );
#if !defined(Py_LIMITED_API) || Py_LIMITED_API+0 >= 0x03050000
PyAPI_FUNC(PyObject *) PyErr_FormatV(
    PyObject *exception,
    const char *format,
    va_list vargs);
#endif

#ifdef MS_WINDOWS
PyAPI_FUNC(PyObject *) PyErr_SetFromWindowsErrWithFilename(
    int ierr,
    const char *filename        /* decoded from the filesystem encoding */
    );
<<<<<<< HEAD
#ifndef Py_LIMITED_API
/* XXX redeclare to use WSTRING */
Py_DEPRECATED(3.3)
PyAPI_FUNC(PyObject *) PyErr_SetFromWindowsErrWithUnicodeFilename(
    int, const Py_UNICODE *);
#endif
=======
>>>>>>> 4f820723
PyAPI_FUNC(PyObject *) PyErr_SetFromWindowsErr(int);
PyAPI_FUNC(PyObject *) PyErr_SetExcFromWindowsErrWithFilenameObject(
    PyObject *,int, PyObject *);
#if !defined(Py_LIMITED_API) || Py_LIMITED_API+0 >= 0x03040000
PyAPI_FUNC(PyObject *) PyErr_SetExcFromWindowsErrWithFilenameObjects(
    PyObject *,int, PyObject *, PyObject *);
#endif
PyAPI_FUNC(PyObject *) PyErr_SetExcFromWindowsErrWithFilename(
    PyObject *exc,
    int ierr,
    const char *filename        /* decoded from the filesystem encoding */
    );
<<<<<<< HEAD
#ifndef Py_LIMITED_API
Py_DEPRECATED(3.3)
PyAPI_FUNC(PyObject *) PyErr_SetExcFromWindowsErrWithUnicodeFilename(
    PyObject *,int, const Py_UNICODE *);
#endif
=======
>>>>>>> 4f820723
PyAPI_FUNC(PyObject *) PyErr_SetExcFromWindowsErr(PyObject *, int);
#endif /* MS_WINDOWS */

#if !defined(Py_LIMITED_API) || Py_LIMITED_API+0 >= 0x03060000
PyAPI_FUNC(PyObject *) PyErr_SetImportErrorSubclass(PyObject *, PyObject *,
    PyObject *, PyObject *);
#endif
#if !defined(Py_LIMITED_API) || Py_LIMITED_API+0 >= 0x03030000
PyAPI_FUNC(PyObject *) PyErr_SetImportError(PyObject *, PyObject *,
    PyObject *);
#endif

/* Export the old function so that the existing API remains available: */
PyAPI_FUNC(void) PyErr_BadInternalCall(void);
PyAPI_FUNC(void) _PyErr_BadInternalCall(const char *filename, int lineno);
/* Mask the old API with a call to the new API for code compiled under
   Python 2.0: */
#define PyErr_BadInternalCall() _PyErr_BadInternalCall(__FILE__, __LINE__)

/* Function to create a new exception */
PyAPI_FUNC(PyObject *) PyErr_NewException(
    const char *name, PyObject *base, PyObject *dict);
PyAPI_FUNC(PyObject *) PyErr_NewExceptionWithDoc(
    const char *name, const char *doc, PyObject *base, PyObject *dict);
PyAPI_FUNC(void) PyErr_WriteUnraisable(PyObject *);


/* In signalmodule.c */
PyAPI_FUNC(int) PyErr_CheckSignals(void);
PyAPI_FUNC(void) PyErr_SetInterrupt(void);

/* Support for adding program text to SyntaxErrors */
PyAPI_FUNC(void) PyErr_SyntaxLocation(
    const char *filename,       /* decoded from the filesystem encoding */
    int lineno);
PyAPI_FUNC(void) PyErr_SyntaxLocationEx(
    const char *filename,       /* decoded from the filesystem encoding */
    int lineno,
    int col_offset);
PyAPI_FUNC(PyObject *) PyErr_ProgramText(
    const char *filename,       /* decoded from the filesystem encoding */
    int lineno);

/* The following functions are used to create and modify unicode
   exceptions from C */

/* create a UnicodeDecodeError object */
PyAPI_FUNC(PyObject *) PyUnicodeDecodeError_Create(
    const char *encoding,       /* UTF-8 encoded string */
    const char *object,
    Py_ssize_t length,
    Py_ssize_t start,
    Py_ssize_t end,
    const char *reason          /* UTF-8 encoded string */
    );

<<<<<<< HEAD
/* create a UnicodeEncodeError object */
#ifndef Py_LIMITED_API
Py_DEPRECATED(3.3) PyAPI_FUNC(PyObject *) PyUnicodeEncodeError_Create(
    const char *encoding,       /* UTF-8 encoded string */
    const Py_UNICODE *object,
    Py_ssize_t length,
    Py_ssize_t start,
    Py_ssize_t end,
    const char *reason          /* UTF-8 encoded string */
    );
#endif

/* create a UnicodeTranslateError object */
#ifndef Py_LIMITED_API
Py_DEPRECATED(3.3) PyAPI_FUNC(PyObject *) PyUnicodeTranslateError_Create(
    const Py_UNICODE *object,
    Py_ssize_t length,
    Py_ssize_t start,
    Py_ssize_t end,
    const char *reason          /* UTF-8 encoded string */
    );
PyAPI_FUNC(PyObject *) _PyUnicodeTranslateError_Create(
    PyObject *object,
    Py_ssize_t start,
    Py_ssize_t end,
    const char *reason          /* UTF-8 encoded string */
    );
#endif

=======
>>>>>>> 4f820723
/* get the encoding attribute */
PyAPI_FUNC(PyObject *) PyUnicodeEncodeError_GetEncoding(PyObject *);
PyAPI_FUNC(PyObject *) PyUnicodeDecodeError_GetEncoding(PyObject *);

/* get the object attribute */
PyAPI_FUNC(PyObject *) PyUnicodeEncodeError_GetObject(PyObject *);
PyAPI_FUNC(PyObject *) PyUnicodeDecodeError_GetObject(PyObject *);
PyAPI_FUNC(PyObject *) PyUnicodeTranslateError_GetObject(PyObject *);

/* get the value of the start attribute (the int * may not be NULL)
   return 0 on success, -1 on failure */
PyAPI_FUNC(int) PyUnicodeEncodeError_GetStart(PyObject *, Py_ssize_t *);
PyAPI_FUNC(int) PyUnicodeDecodeError_GetStart(PyObject *, Py_ssize_t *);
PyAPI_FUNC(int) PyUnicodeTranslateError_GetStart(PyObject *, Py_ssize_t *);

/* assign a new value to the start attribute
   return 0 on success, -1 on failure */
PyAPI_FUNC(int) PyUnicodeEncodeError_SetStart(PyObject *, Py_ssize_t);
PyAPI_FUNC(int) PyUnicodeDecodeError_SetStart(PyObject *, Py_ssize_t);
PyAPI_FUNC(int) PyUnicodeTranslateError_SetStart(PyObject *, Py_ssize_t);

/* get the value of the end attribute (the int *may not be NULL)
 return 0 on success, -1 on failure */
PyAPI_FUNC(int) PyUnicodeEncodeError_GetEnd(PyObject *, Py_ssize_t *);
PyAPI_FUNC(int) PyUnicodeDecodeError_GetEnd(PyObject *, Py_ssize_t *);
PyAPI_FUNC(int) PyUnicodeTranslateError_GetEnd(PyObject *, Py_ssize_t *);

/* assign a new value to the end attribute
   return 0 on success, -1 on failure */
PyAPI_FUNC(int) PyUnicodeEncodeError_SetEnd(PyObject *, Py_ssize_t);
PyAPI_FUNC(int) PyUnicodeDecodeError_SetEnd(PyObject *, Py_ssize_t);
PyAPI_FUNC(int) PyUnicodeTranslateError_SetEnd(PyObject *, Py_ssize_t);

/* get the value of the reason attribute */
PyAPI_FUNC(PyObject *) PyUnicodeEncodeError_GetReason(PyObject *);
PyAPI_FUNC(PyObject *) PyUnicodeDecodeError_GetReason(PyObject *);
PyAPI_FUNC(PyObject *) PyUnicodeTranslateError_GetReason(PyObject *);

/* assign a new value to the reason attribute
   return 0 on success, -1 on failure */
PyAPI_FUNC(int) PyUnicodeEncodeError_SetReason(
    PyObject *exc,
    const char *reason          /* UTF-8 encoded string */
    );
PyAPI_FUNC(int) PyUnicodeDecodeError_SetReason(
    PyObject *exc,
    const char *reason          /* UTF-8 encoded string */
    );
PyAPI_FUNC(int) PyUnicodeTranslateError_SetReason(
    PyObject *exc,
    const char *reason          /* UTF-8 encoded string */
    );

/* These APIs aren't really part of the error implementation, but
   often needed to format error messages; the native C lib APIs are
   not available on all platforms, which is why we provide emulations
   for those platforms in Python/mysnprintf.c,
   WARNING:  The return value of snprintf varies across platforms; do
   not rely on any particular behavior; eventually the C99 defn may
   be reliable.
*/
#if defined(MS_WIN32) && !defined(HAVE_SNPRINTF)
# define HAVE_SNPRINTF
# define snprintf _snprintf
# define vsnprintf _vsnprintf
#endif

#include <stdarg.h>
PyAPI_FUNC(int) PyOS_snprintf(char *str, size_t size, const char  *format, ...)
                        Py_GCC_ATTRIBUTE((format(printf, 3, 4)));
PyAPI_FUNC(int) PyOS_vsnprintf(char *str, size_t size, const char  *format, va_list va)
                        Py_GCC_ATTRIBUTE((format(printf, 3, 0)));

#ifndef Py_LIMITED_API
#  define Py_CPYTHON_ERRORS_H
#  include  "cpython/pyerrors.h"
#  undef Py_CPYTHON_ERRORS_H
#endif

#ifdef __cplusplus
}
#endif
#endif /* !Py_ERRORS_H */<|MERGE_RESOLUTION|>--- conflicted
+++ resolved
@@ -165,14 +165,6 @@
     PyObject *exc,
     const char *filename   /* decoded from the filesystem encoding */
     );
-<<<<<<< HEAD
-#if defined(MS_WINDOWS) && !defined(Py_LIMITED_API)
-Py_DEPRECATED(3.3)
-PyAPI_FUNC(PyObject *) PyErr_SetFromErrnoWithUnicodeFilename(
-    PyObject *, const Py_UNICODE *);
-#endif /* MS_WINDOWS */
-=======
->>>>>>> 4f820723
 
 PyAPI_FUNC(PyObject *) PyErr_Format(
     PyObject *exception,
@@ -191,15 +183,6 @@
     int ierr,
     const char *filename        /* decoded from the filesystem encoding */
     );
-<<<<<<< HEAD
-#ifndef Py_LIMITED_API
-/* XXX redeclare to use WSTRING */
-Py_DEPRECATED(3.3)
-PyAPI_FUNC(PyObject *) PyErr_SetFromWindowsErrWithUnicodeFilename(
-    int, const Py_UNICODE *);
-#endif
-=======
->>>>>>> 4f820723
 PyAPI_FUNC(PyObject *) PyErr_SetFromWindowsErr(int);
 PyAPI_FUNC(PyObject *) PyErr_SetExcFromWindowsErrWithFilenameObject(
     PyObject *,int, PyObject *);
@@ -212,14 +195,6 @@
     int ierr,
     const char *filename        /* decoded from the filesystem encoding */
     );
-<<<<<<< HEAD
-#ifndef Py_LIMITED_API
-Py_DEPRECATED(3.3)
-PyAPI_FUNC(PyObject *) PyErr_SetExcFromWindowsErrWithUnicodeFilename(
-    PyObject *,int, const Py_UNICODE *);
-#endif
-=======
->>>>>>> 4f820723
 PyAPI_FUNC(PyObject *) PyErr_SetExcFromWindowsErr(PyObject *, int);
 #endif /* MS_WINDOWS */
 
@@ -276,38 +251,6 @@
     const char *reason          /* UTF-8 encoded string */
     );
 
-<<<<<<< HEAD
-/* create a UnicodeEncodeError object */
-#ifndef Py_LIMITED_API
-Py_DEPRECATED(3.3) PyAPI_FUNC(PyObject *) PyUnicodeEncodeError_Create(
-    const char *encoding,       /* UTF-8 encoded string */
-    const Py_UNICODE *object,
-    Py_ssize_t length,
-    Py_ssize_t start,
-    Py_ssize_t end,
-    const char *reason          /* UTF-8 encoded string */
-    );
-#endif
-
-/* create a UnicodeTranslateError object */
-#ifndef Py_LIMITED_API
-Py_DEPRECATED(3.3) PyAPI_FUNC(PyObject *) PyUnicodeTranslateError_Create(
-    const Py_UNICODE *object,
-    Py_ssize_t length,
-    Py_ssize_t start,
-    Py_ssize_t end,
-    const char *reason          /* UTF-8 encoded string */
-    );
-PyAPI_FUNC(PyObject *) _PyUnicodeTranslateError_Create(
-    PyObject *object,
-    Py_ssize_t start,
-    Py_ssize_t end,
-    const char *reason          /* UTF-8 encoded string */
-    );
-#endif
-
-=======
->>>>>>> 4f820723
 /* get the encoding attribute */
 PyAPI_FUNC(PyObject *) PyUnicodeEncodeError_GetEncoding(PyObject *);
 PyAPI_FUNC(PyObject *) PyUnicodeDecodeError_GetEncoding(PyObject *);
