--- conflicted
+++ resolved
@@ -24,12 +24,6 @@
 #endif
 
 
-<<<<<<< HEAD
-// _Py_ALIGN_AS: this compiler's spelling of `alignas` keyword,
-// additional compat checking would be great since we added it to the default
-// build.
-// Standards/compiler support:
-=======
 // _Py_ALIGNED_DEF(N, T): Define a variable/member with increased alignment
 //
 // `N`: the desired minimum alignment, an integer literal, number of bytes
@@ -39,7 +33,6 @@
 // May not be used on a struct definition.
 //
 // Standards/compiler support for `alignas` alternatives:
->>>>>>> 49d72365
 // - `alignas` is a keyword in C23 and C++11.
 // - `_Alignas` is a keyword in C11
 // - GCC & clang has __attribute__((aligned))
@@ -50,29 +43,6 @@
 // unsupported platforms, we don't redefine _Py_ALIGNED_DEF if it's already
 // defined. Note that defining it wrong (including defining it to nothing) will
 // cause ABI incompatibilities.
-<<<<<<< HEAD
-#ifndef _Py_ALIGN_AS
-#    ifdef __cplusplus
-#        if __cplusplus >= 201103L
-#            define _Py_ALIGN_AS(V) alignas(V)
-#        elif defined(__GNUC__) || defined(__clang__)
-#            define _Py_ALIGN_AS(V) __attribute__((aligned(V)))
-#        elif defined(_MSC_VER)
-#            define _Py_ALIGN_AS(V) __declspec(align(V))
-#        else
-#            define _Py_ALIGN_AS(V) alignas(V)
-#        endif
-#    elif defined(__STDC_VERSION__) && __STDC_VERSION__ >= 202311L
-#        define _Py_ALIGN_AS(V) alignas(V)
-#    elif defined(__STDC_VERSION__) && __STDC_VERSION__ >= 201112L
-#        define _Py_ALIGN_AS(V) _Alignas(V)
-#    elif (defined(__GNUC__) || defined(__clang__))
-#        define _Py_ALIGN_AS(V) __attribute__((aligned(V)))
-#    elif defined(_MSC_VER)
-#        define _Py_ALIGN_AS(V) __declspec(align(V))
-#    else
-#        define _Py_ALIGN_AS(V) _Alignas(V)
-=======
 //
 // Behavior of `alignas` alternatives:
 // - `alignas` & `_Alignas`:
@@ -113,7 +83,6 @@
 #        define _Py_ALIGNED_DEF(N, T) __declspec(align(N)) T
 #    else
 #        define _Py_ALIGNED_DEF(N, T) _Alignas(N) _Alignas(T) T
->>>>>>> 49d72365
 #    endif
 #endif
 
