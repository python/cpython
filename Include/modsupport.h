
#ifndef Py_MODSUPPORT_H
#define Py_MODSUPPORT_H
#ifdef __cplusplus
extern "C" {
#endif

/* Module support interface */

#include <stdarg.h>               // va_list

/* If PY_SSIZE_T_CLEAN is defined, each functions treats #-specifier
   to mean Py_ssize_t */
#ifdef PY_SSIZE_T_CLEAN
#define PyArg_Parse                     _PyArg_Parse_SizeT
#define PyArg_ParseTuple                _PyArg_ParseTuple_SizeT
#define PyArg_ParseTupleAndKeywords     _PyArg_ParseTupleAndKeywords_SizeT
#define PyArg_VaParse                   _PyArg_VaParse_SizeT
#define PyArg_VaParseTupleAndKeywords   _PyArg_VaParseTupleAndKeywords_SizeT
#define Py_BuildValue                   _Py_BuildValue_SizeT
#define Py_VaBuildValue                 _Py_VaBuildValue_SizeT
#endif

/* Due to a glitch in 3.2, the _SizeT versions weren't exported from the DLL. */
#if !defined(PY_SSIZE_T_CLEAN) || !defined(Py_LIMITED_API) || Py_LIMITED_API+0 >= 0x03030000
PyAPI_FUNC(int) PyArg_Parse(PyObject *, const char *, ...);
PyAPI_FUNC(int) PyArg_ParseTuple(PyObject *, const char *, ...);
PyAPI_FUNC(int) PyArg_ParseTupleAndKeywords(PyObject *, PyObject *,
                                                  const char *, char **, ...);
PyAPI_FUNC(int) PyArg_VaParse(PyObject *, const char *, va_list);
PyAPI_FUNC(int) PyArg_VaParseTupleAndKeywords(PyObject *, PyObject *,
                                                  const char *, char **, va_list);
#endif
PyAPI_FUNC(int) PyArg_ValidateKeywordArguments(PyObject *);
PyAPI_FUNC(int) PyArg_UnpackTuple(PyObject *, const char *, Py_ssize_t, Py_ssize_t, ...);
PyAPI_FUNC(PyObject *) Py_BuildValue(const char *, ...);
PyAPI_FUNC(PyObject *) _Py_BuildValue_SizeT(const char *, ...);


PyAPI_FUNC(PyObject *) Py_VaBuildValue(const char *, va_list);
<<<<<<< HEAD
#ifndef Py_LIMITED_API
PyAPI_FUNC(PyObject **) _Py_VaBuildStack(
    PyObject **small_stack,
    Py_ssize_t small_stack_len,
    const char *format,
    va_list va,
    Py_ssize_t *p_nargs);
#endif

#ifndef Py_LIMITED_API
typedef struct _PyArg_Parser {
    const char *format;
    const char * const *keywords;
    const char *fname;
    const char *custom_msg;
    int pos;            /* number of positional-only arguments */
    int min;            /* minimal number of arguments */
    int max;            /* maximal number of positional arguments */
    PyObject *kwtuple;  /* tuple of keyword parameter names */
    struct _PyArg_Parser *next;
} _PyArg_Parser;
#ifdef PY_SSIZE_T_CLEAN
#define _PyArg_ParseTupleAndKeywordsFast  _PyArg_ParseTupleAndKeywordsFast_SizeT
#define _PyArg_ParseStack  _PyArg_ParseStack_SizeT
#define _PyArg_ParseStackAndKeywords  _PyArg_ParseStackAndKeywords_SizeT
#define _PyArg_VaParseTupleAndKeywordsFast  _PyArg_VaParseTupleAndKeywordsFast_SizeT
#endif
PyAPI_FUNC(int) _PyArg_ParseTupleAndKeywordsFast(PyObject *, PyObject *,
                                                 struct _PyArg_Parser *, ...);
PyAPI_FUNC(int) _PyArg_ParseStack(
    PyObject *const *args,
    Py_ssize_t nargs,
    const char *format,
    ...);
PyAPI_FUNC(int) _PyArg_ParseStackAndKeywords(
    PyObject *const *args,
    Py_ssize_t nargs,
    PyObject *kwnames,
    struct _PyArg_Parser *,
    ...);
PyAPI_FUNC(int) _PyArg_VaParseTupleAndKeywordsFast(PyObject *, PyObject *,
                                                   struct _PyArg_Parser *, va_list);
PyAPI_FUNC(PyObject * const *) _PyArg_UnpackKeywords(
        PyObject *const *args, Py_ssize_t nargs,
        PyObject *kwargs, PyObject *kwnames,
        struct _PyArg_Parser *parser,
        int minpos, int maxpos, int minkw,
        PyObject **buf);

PyAPI_FUNC(PyObject * const *) _PyArg_UnpackKeywordsWithVararg(
        PyObject *const *args, Py_ssize_t nargs,
        PyObject *kwargs, PyObject *kwnames,
        struct _PyArg_Parser *parser,
        int minpos, int maxpos, int minkw,
        int vararg, PyObject **buf);

PyAPI_FUNC(PyObject * const *) _PyArg_UnpackKeywordsWithVarargKwonly(
        PyObject *const *args, Py_ssize_t nargs,
        PyObject *kwargs, PyObject *kwnames,
        struct _PyArg_Parser *parser,
        int minpos, int maxpos, int minkw,
        int vararg, PyObject **buf);

#define _PyArg_UnpackKeywords(args, nargs, kwargs, kwnames, parser, minpos, maxpos, minkw, buf) \
    (((minkw) == 0 && (kwargs) == NULL && (kwnames) == NULL && \
      (minpos) <= (nargs) && (nargs) <= (maxpos) && args != NULL) ? (args) : \
     _PyArg_UnpackKeywords((args), (nargs), (kwargs), (kwnames), (parser), \
                           (minpos), (maxpos), (minkw), (buf)))
#endif   /* Py_LIMITED_API */
=======
>>>>>>> 5dcae3f0

// Add an attribute with name 'name' and value 'obj' to the module 'mod.
// On success, return 0 on success.
// On error, raise an exception and return -1.
PyAPI_FUNC(int) PyModule_AddObjectRef(PyObject *mod, const char *name, PyObject *value);

// Similar to PyModule_AddObjectRef() but steal a reference to 'obj'
// (Py_DECREF(obj)) on success (if it returns 0).
PyAPI_FUNC(int) PyModule_AddObject(PyObject *mod, const char *, PyObject *value);

PyAPI_FUNC(int) PyModule_AddIntConstant(PyObject *, const char *, long);
PyAPI_FUNC(int) PyModule_AddStringConstant(PyObject *, const char *, const char *);

#if !defined(Py_LIMITED_API) || Py_LIMITED_API+0 >= 0x03090000
/* New in 3.9 */
PyAPI_FUNC(int) PyModule_AddType(PyObject *module, PyTypeObject *type);
#endif /* Py_LIMITED_API */

#define PyModule_AddIntMacro(m, c) PyModule_AddIntConstant((m), #c, (c))
#define PyModule_AddStringMacro(m, c) PyModule_AddStringConstant((m), #c, (c))

#if !defined(Py_LIMITED_API) || Py_LIMITED_API+0 >= 0x03050000
/* New in 3.5 */
PyAPI_FUNC(int) PyModule_SetDocString(PyObject *, const char *);
PyAPI_FUNC(int) PyModule_AddFunctions(PyObject *, PyMethodDef *);
PyAPI_FUNC(int) PyModule_ExecDef(PyObject *module, PyModuleDef *def);
#endif

#define Py_CLEANUP_SUPPORTED 0x20000

#define PYTHON_API_VERSION 1013
#define PYTHON_API_STRING "1013"
/* The API version is maintained (independently from the Python version)
   so we can detect mismatches between the interpreter and dynamically
   loaded modules.  These are diagnosed by an error message but
   the module is still loaded (because the mismatch can only be tested
   after loading the module).  The error message is intended to
   explain the core dump a few seconds later.

   The symbol PYTHON_API_STRING defines the same value as a string
   literal.  *** PLEASE MAKE SURE THE DEFINITIONS MATCH. ***

   Please add a line or two to the top of this log for each API
   version change:

   22-Feb-2006  MvL     1013    PEP 353 - long indices for sequence lengths

   19-Aug-2002  GvR     1012    Changes to string object struct for
                                interning changes, saving 3 bytes.

   17-Jul-2001  GvR     1011    Descr-branch, just to be on the safe side

   25-Jan-2001  FLD     1010    Parameters added to PyCode_New() and
                                PyFrame_New(); Python 2.1a2

   14-Mar-2000  GvR     1009    Unicode API added

   3-Jan-1999   GvR     1007    Decided to change back!  (Don't reuse 1008!)

   3-Dec-1998   GvR     1008    Python 1.5.2b1

   18-Jan-1997  GvR     1007    string interning and other speedups

   11-Oct-1996  GvR     renamed Py_Ellipses to Py_Ellipsis :-(

   30-Jul-1996  GvR     Slice and ellipses syntax added

   23-Jul-1996  GvR     For 1.4 -- better safe than sorry this time :-)

   7-Nov-1995   GvR     Keyword arguments (should've been done at 1.3 :-( )

   10-Jan-1995  GvR     Renamed globals to new naming scheme

   9-Jan-1995   GvR     Initial version (incompatible with older API)
*/

/* The PYTHON_ABI_VERSION is introduced in PEP 384. For the lifetime of
   Python 3, it will stay at the value of 3; changes to the limited API
   must be performed in a strictly backwards-compatible manner. */
#define PYTHON_ABI_VERSION 3
#define PYTHON_ABI_STRING "3"

#ifdef Py_TRACE_REFS
 /* When we are tracing reference counts, rename module creation functions so
    modules compiled with incompatible settings will generate a
    link-time error. */
 #define PyModule_Create2 PyModule_Create2TraceRefs
 #define PyModule_FromDefAndSpec2 PyModule_FromDefAndSpec2TraceRefs
#endif

PyAPI_FUNC(PyObject *) PyModule_Create2(PyModuleDef*, int apiver);

#ifdef Py_LIMITED_API
#define PyModule_Create(module) \
        PyModule_Create2((module), PYTHON_ABI_VERSION)
#else
#define PyModule_Create(module) \
        PyModule_Create2((module), PYTHON_API_VERSION)
#endif

#if !defined(Py_LIMITED_API) || Py_LIMITED_API+0 >= 0x03050000
/* New in 3.5 */
PyAPI_FUNC(PyObject *) PyModule_FromDefAndSpec2(PyModuleDef *def,
                                                PyObject *spec,
                                                int module_api_version);

#ifdef Py_LIMITED_API
#define PyModule_FromDefAndSpec(module, spec) \
    PyModule_FromDefAndSpec2((module), (spec), PYTHON_ABI_VERSION)
#else
#define PyModule_FromDefAndSpec(module, spec) \
    PyModule_FromDefAndSpec2((module), (spec), PYTHON_API_VERSION)
#endif /* Py_LIMITED_API */

#endif /* New in 3.5 */

#ifndef Py_LIMITED_API
#  define Py_CPYTHON_MODSUPPORT_H
#  include "cpython/modsupport.h"
#  undef Py_CPYTHON_MODSUPPORT_H
#endif

#ifdef __cplusplus
}
#endif
#endif /* !Py_MODSUPPORT_H */<|MERGE_RESOLUTION|>--- conflicted
+++ resolved
@@ -38,78 +38,6 @@
 
 
 PyAPI_FUNC(PyObject *) Py_VaBuildValue(const char *, va_list);
-<<<<<<< HEAD
-#ifndef Py_LIMITED_API
-PyAPI_FUNC(PyObject **) _Py_VaBuildStack(
-    PyObject **small_stack,
-    Py_ssize_t small_stack_len,
-    const char *format,
-    va_list va,
-    Py_ssize_t *p_nargs);
-#endif
-
-#ifndef Py_LIMITED_API
-typedef struct _PyArg_Parser {
-    const char *format;
-    const char * const *keywords;
-    const char *fname;
-    const char *custom_msg;
-    int pos;            /* number of positional-only arguments */
-    int min;            /* minimal number of arguments */
-    int max;            /* maximal number of positional arguments */
-    PyObject *kwtuple;  /* tuple of keyword parameter names */
-    struct _PyArg_Parser *next;
-} _PyArg_Parser;
-#ifdef PY_SSIZE_T_CLEAN
-#define _PyArg_ParseTupleAndKeywordsFast  _PyArg_ParseTupleAndKeywordsFast_SizeT
-#define _PyArg_ParseStack  _PyArg_ParseStack_SizeT
-#define _PyArg_ParseStackAndKeywords  _PyArg_ParseStackAndKeywords_SizeT
-#define _PyArg_VaParseTupleAndKeywordsFast  _PyArg_VaParseTupleAndKeywordsFast_SizeT
-#endif
-PyAPI_FUNC(int) _PyArg_ParseTupleAndKeywordsFast(PyObject *, PyObject *,
-                                                 struct _PyArg_Parser *, ...);
-PyAPI_FUNC(int) _PyArg_ParseStack(
-    PyObject *const *args,
-    Py_ssize_t nargs,
-    const char *format,
-    ...);
-PyAPI_FUNC(int) _PyArg_ParseStackAndKeywords(
-    PyObject *const *args,
-    Py_ssize_t nargs,
-    PyObject *kwnames,
-    struct _PyArg_Parser *,
-    ...);
-PyAPI_FUNC(int) _PyArg_VaParseTupleAndKeywordsFast(PyObject *, PyObject *,
-                                                   struct _PyArg_Parser *, va_list);
-PyAPI_FUNC(PyObject * const *) _PyArg_UnpackKeywords(
-        PyObject *const *args, Py_ssize_t nargs,
-        PyObject *kwargs, PyObject *kwnames,
-        struct _PyArg_Parser *parser,
-        int minpos, int maxpos, int minkw,
-        PyObject **buf);
-
-PyAPI_FUNC(PyObject * const *) _PyArg_UnpackKeywordsWithVararg(
-        PyObject *const *args, Py_ssize_t nargs,
-        PyObject *kwargs, PyObject *kwnames,
-        struct _PyArg_Parser *parser,
-        int minpos, int maxpos, int minkw,
-        int vararg, PyObject **buf);
-
-PyAPI_FUNC(PyObject * const *) _PyArg_UnpackKeywordsWithVarargKwonly(
-        PyObject *const *args, Py_ssize_t nargs,
-        PyObject *kwargs, PyObject *kwnames,
-        struct _PyArg_Parser *parser,
-        int minpos, int maxpos, int minkw,
-        int vararg, PyObject **buf);
-
-#define _PyArg_UnpackKeywords(args, nargs, kwargs, kwnames, parser, minpos, maxpos, minkw, buf) \
-    (((minkw) == 0 && (kwargs) == NULL && (kwnames) == NULL && \
-      (minpos) <= (nargs) && (nargs) <= (maxpos) && args != NULL) ? (args) : \
-     _PyArg_UnpackKeywords((args), (nargs), (kwargs), (kwnames), (parser), \
-                           (minpos), (maxpos), (minkw), (buf)))
-#endif   /* Py_LIMITED_API */
-=======
->>>>>>> 5dcae3f0
 
 // Add an attribute with name 'name' and value 'obj' to the module 'mod.
 // On success, return 0 on success.
