--- conflicted
+++ resolved
@@ -1682,16 +1682,6 @@
       "checksums": [
         {
           "algorithm": "SHA256",
-<<<<<<< HEAD
-          "checksumValue": "017202337a7052c64832c134d80777a7a868cefd056471052cb608f38c71b181"
-        }
-      ],
-      "downloadLocation": "https://github.com/hacl-star/hacl-star/archive/cea4e8eb5c81fa668c6240e8c5a334de8a86394f.zip",
-      "externalRefs": [
-        {
-          "referenceCategory": "SECURITY",
-          "referenceLocator": "cpe:2.3:a:hacl-star:hacl-star:cea4e8eb5c81fa668c6240e8c5a334de8a86394f:*:*:*:*:*:*:*",
-=======
           "checksumValue": "40de5297b032d2676fc0039049b4e8dab1f2730eebb5ecff6a40c04fa0356339"
         }
       ],
@@ -1700,7 +1690,6 @@
         {
           "referenceCategory": "SECURITY",
           "referenceLocator": "cpe:2.3:a:hacl-star:hacl-star:f218923ef2417d963d7efc7951593ae6aef613f7:*:*:*:*:*:*:*",
->>>>>>> d9e25122
           "referenceType": "cpe23Type"
         }
       ],
@@ -1708,11 +1697,7 @@
       "name": "hacl-star",
       "originator": "Organization: HACL* Developers",
       "primaryPackagePurpose": "SOURCE",
-<<<<<<< HEAD
-      "versionInfo": "cea4e8eb5c81fa668c6240e8c5a334de8a86394f"
-=======
       "versionInfo": "f218923ef2417d963d7efc7951593ae6aef613f7"
->>>>>>> d9e25122
     },
     {
       "SPDXID": "SPDXRef-PACKAGE-macholib",
