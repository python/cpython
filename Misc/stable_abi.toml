# This file lists the contents of the Limited API and Stable ABI.
# Please append new items at the end.

# The syntax of this file is not fixed.
# It is designed to be read only by Tools/build/stable_abi.py, which can change
# without notice.

# For the history of the stable ABI prior to this file,
# see the history of PC/python3dll.c and before that, PC/python3.def,
# and PC/pythonXYstub.def


# The current format is TOML.

# There are these kinds of top-level "items":
# - struct: A C struct. See `struct_abi_kind` for how much of the struct is
#   exposed.
# - function: A function that must be kept available (and exported, i.e. not
#   converted to a macro).
# - const: A simple value, defined with `#define`.
# - macro: A preprocessor macro more complex than a simple `const` value.
# - data: An exported object, which must continue to be available but its exact
#   value may change.
# - typedef: A C typedef which is used in other definitions in the limited API.
#   Its size/layout/signature must not change.
# - feature_macro: Other items may be conditional on whether this macro
#   is defined or not.

# Each top-level item can have details defined for it:
# - added: The version in which the item was added to the stable ABI.
# - ifdef: The item is only available if the given feature_macro is defined.
# - abi_only: If present, the item is not part of the Limited API, but it *is*
#   part of the stable ABI. The item will not show up in user-facing docs.
#   Typically used for:
#   - private functions called by public macros, e.g. _Py_BuildValue_SizeT
#   - items that were part of the limited API in the past, and must remain part
#     of the stable ABI.
#   - a combination of the above (functions that were called by macros that
#     were public in the past)
# - struct_abi_kind: for `struct`, defines how much of the struct is exposed:
#   - 'full-abi': All of the struct is part of the ABI, including the size
#     (users may define arrays of these structs).
#     Typically used for initialization, rather than at runtime.
#   - 'opaque': No members are part of the ABI, nor is the size. The Limited
#     API only handles these via pointers. The C definition should be
#     incomplete (opaque).
#   - 'members': Only specific members are part of the stable ABI.
#     The struct's size may change, so it can't be used in arrays.
#     Do not add new structs of this kind without an extremely good reason.
# - members: For `struct` with struct_abi_kind = 'members', a list of the
#   exposed members.
# - doc: for `feature_macro`, the blurb added in documentation
# - windows: for `feature_macro`, this macro is defined on Windows.
#   (This info is used to generate the DLL manifest and needs to be available
#   on all platforms.)

# Removing items from this file is generally not allowed, and additions should
# be considered with that in mind. See the devguide for exact rules:
#    https://devguide.python.org/c-api/#limited-api

# User-facing docs are at:
#    https://docs.python.org/3/c-api/stable.html#stable


# Feature macros for optional functionality:

[feature_macro.MS_WINDOWS]
    doc = 'on Windows'
    windows = true
[feature_macro.HAVE_FORK]
    doc = 'on platforms with fork()'
[feature_macro.USE_STACKCHECK]
    doc = 'on platforms with USE_STACKCHECK'
    windows = 'maybe'
[feature_macro.PY_HAVE_THREAD_NATIVE_ID]
    doc = 'on platforms with native thread IDs'
    windows = true
[feature_macro.Py_REF_DEBUG]
    doc = 'when Python is compiled in debug mode (with Py_REF_DEBUG)'
    windows = 'maybe'
[feature_macro.Py_TRACE_REFS]
    # nb. This mode is not compatible with Stable ABI/Limited API.
    doc = 'when Python is compiled with Py_TRACE_REFS'
    windows = 'maybe'


# Mentioned in PEP 384:

[struct.PyObject]
    added = '3.2'
    members = ['ob_refcnt', 'ob_type']
    struct_abi_kind = 'members'
[struct.PyVarObject]
    added = '3.2'
    members = ['ob_base', 'ob_size']
    struct_abi_kind = 'members'
[struct.PyMethodDef]
    added = '3.2'
    struct_abi_kind = 'full-abi'
[struct.PyMemberDef]
    added = '3.2'  # Before 3.12, PyMemberDef required #include "structmember.h"
    struct_abi_kind = 'full-abi'
[struct.PyGetSetDef]
    added = '3.2'
    struct_abi_kind = 'full-abi'
[struct.PyModuleDef_Base]
    added = '3.2'
    struct_abi_kind = 'full-abi'
[struct.PyModuleDef]
    added = '3.2'
    struct_abi_kind = 'full-abi'
[struct.PyStructSequence_Field]
    added = '3.2'
    struct_abi_kind = 'full-abi'
[struct.PyStructSequence_Desc]
    added = '3.2'
    struct_abi_kind = 'full-abi'
[struct.PyType_Slot]
    added = '3.2'
    struct_abi_kind = 'full-abi'
[struct.PyType_Spec]
    added = '3.2'
    struct_abi_kind = 'full-abi'
[struct.PyThreadState]
    added = '3.2'
    struct_abi_kind = 'opaque'
[struct.PyInterpreterState]
    added = '3.2'
    struct_abi_kind = 'opaque'
[struct.PyFrameObject]
    added = '3.2'
    struct_abi_kind = 'opaque'
[struct.symtable]
    added = '3.2'
    struct_abi_kind = 'opaque'
[struct.PyWeakReference]
    added = '3.2'
    struct_abi_kind = 'opaque'
[struct.PyLongObject]
    added = '3.2'
    struct_abi_kind = 'opaque'
[struct.PyTypeObject]
    added = '3.2'
    struct_abi_kind = 'opaque'

[function.PyType_FromSpec]
    added = '3.2'

[const.Py_tp_dealloc]
    added = '3.2'
[const.Py_tp_getattr]
    added = '3.2'
[const.Py_tp_setattr]
    added = '3.2'
[const.Py_tp_repr]
    added = '3.2'
[const.Py_tp_hash]
    added = '3.2'
[const.Py_tp_call]
    added = '3.2'
[const.Py_tp_str]
    added = '3.2'
[const.Py_tp_getattro]
    added = '3.2'
[const.Py_tp_setattro]
    added = '3.2'
[const.Py_tp_doc]
    added = '3.2'
[const.Py_tp_traverse]
    added = '3.2'
[const.Py_tp_clear]
    added = '3.2'
[const.Py_tp_richcompare]
    added = '3.2'
[const.Py_tp_iter]
    added = '3.2'
[const.Py_tp_iternext]
    added = '3.2'
[const.Py_tp_methods]
    added = '3.2'
[const.Py_tp_base]
    added = '3.2'
[const.Py_tp_descr_get]
    added = '3.2'
[const.Py_tp_descr_set]
    added = '3.2'
[const.Py_tp_init]
    added = '3.2'
[const.Py_tp_alloc]
    added = '3.2'
[const.Py_tp_new]
    added = '3.2'
[const.Py_tp_members]
    added = '3.2'
[const.Py_tp_getset]
    added = '3.2'
[const.Py_tp_free]
    added = '3.2'
[const.Py_tp_is_gc]
    added = '3.2'
[const.Py_tp_bases]
    added = '3.2'
[const.Py_tp_del]
    added = '3.2'
[const.Py_nb_add]
    added = '3.2'
[const.Py_nb_subtract]
    added = '3.2'
[const.Py_nb_multiply]
    added = '3.2'
[const.Py_nb_remainder]
    added = '3.2'
[const.Py_nb_divmod]
    added = '3.2'
[const.Py_nb_power]
    added = '3.2'
[const.Py_nb_negative]
    added = '3.2'
[const.Py_nb_positive]
    added = '3.2'
[const.Py_nb_absolute]
    added = '3.2'
[const.Py_nb_bool]
    added = '3.2'
[const.Py_nb_invert]
    added = '3.2'
[const.Py_nb_lshift]
    added = '3.2'
[const.Py_nb_rshift]
    added = '3.2'
[const.Py_nb_and]
    added = '3.2'
[const.Py_nb_xor]
    added = '3.2'
[const.Py_nb_or]
    added = '3.2'
[const.Py_nb_int]
    added = '3.2'
[const.Py_nb_float]
    added = '3.2'
[const.Py_nb_complex]
    added = '3.14'
[const.Py_nb_inplace_add]
    added = '3.2'
[const.Py_nb_inplace_subtract]
    added = '3.2'
[const.Py_nb_inplace_multiply]
    added = '3.2'
[const.Py_nb_inplace_remainder]
    added = '3.2'
[const.Py_nb_inplace_power]
    added = '3.2'
[const.Py_nb_inplace_lshift]
    added = '3.2'
[const.Py_nb_inplace_rshift]
    added = '3.2'
[const.Py_nb_inplace_and]
    added = '3.2'
[const.Py_nb_inplace_xor]
    added = '3.2'
[const.Py_nb_inplace_or]
    added = '3.2'
[const.Py_nb_floor_divide]
    added = '3.2'
[const.Py_nb_true_divide]
    added = '3.2'
[const.Py_nb_inplace_floor_divide]
    added = '3.2'
[const.Py_nb_inplace_true_divide]
    added = '3.2'
[const.Py_nb_index]
    added = '3.2'
[const.Py_sq_length]
    added = '3.2'
[const.Py_sq_concat]
    added = '3.2'
[const.Py_sq_repeat]
    added = '3.2'
[const.Py_sq_item]
    added = '3.2'
[const.Py_sq_ass_item]
    added = '3.2'
[const.Py_sq_contains]
    added = '3.2'
[const.Py_sq_inplace_concat]
    added = '3.2'
[const.Py_sq_inplace_repeat]
    added = '3.2'
[const.Py_mp_length]
    added = '3.2'
[const.Py_mp_subscript]
    added = '3.2'
[const.Py_mp_ass_subscript]
    added = '3.2'

[typedef.Py_uintptr_t]
    added = '3.2'
[typedef.Py_intptr_t]
    added = '3.2'
[typedef.Py_ssize_t]
    added = '3.2'
[typedef.unaryfunc]
    added = '3.2'
[typedef.binaryfunc]
    added = '3.2'
[typedef.ternaryfunc]
    added = '3.2'
[typedef.inquiry]
    added = '3.2'
[typedef.lenfunc]
    added = '3.2'
[typedef.ssizeargfunc]
    added = '3.2'
[typedef.ssizessizeargfunc]
    added = '3.2'
[typedef.ssizeobjargproc]
    added = '3.2'
[typedef.ssizessizeobjargproc]
    added = '3.2'
[typedef.objobjargproc]
    added = '3.2'
[typedef.objobjproc]
    added = '3.2'
[typedef.visitproc]
    added = '3.2'
[typedef.traverseproc]
    added = '3.2'
[typedef.destructor]
    added = '3.2'
[typedef.getattrfunc]
    added = '3.2'
[typedef.getattrofunc]
    added = '3.2'
[typedef.setattrfunc]
    added = '3.2'
[typedef.setattrofunc]
    added = '3.2'
[typedef.reprfunc]
    added = '3.2'
[typedef.hashfunc]
    added = '3.2'
[typedef.richcmpfunc]
    added = '3.2'
[typedef.getiterfunc]
    added = '3.2'
[typedef.iternextfunc]
    added = '3.2'
[typedef.descrgetfunc]
    added = '3.2'
[typedef.descrsetfunc]
    added = '3.2'
[typedef.initproc]
    added = '3.2'
[typedef.newfunc]
    added = '3.2'
[typedef.allocfunc]
    added = '3.2'
[typedef.PyCFunction]
    added = '3.2'
[typedef.PyCFunctionWithKeywords]
    added = '3.2'
[typedef.PyCapsule_Destructor]
    added = '3.2'
[typedef.getter]
    added = '3.2'
[typedef.setter]
    added = '3.2'
[typedef.PyOS_sighandler_t]
    added = '3.2'
[typedef.PyGILState_STATE]
    added = '3.2'
[typedef.Py_UCS4]
    added = '3.2'

[macro.Py_BEGIN_ALLOW_THREADS]
    added = '3.2'
[macro.Py_BLOCK_THREADS]
    added = '3.2'
[macro.Py_UNBLOCK_THREADS]
    added = '3.2'
[macro.Py_END_ALLOW_THREADS]
    added = '3.2'

# The following were added in PC/python3.def in the initial stable ABI commit,
# 4d0d471a8031de90a2b1ce99c4ac4780e60b3bc9,
# and later amendments in 3.2:
# 0d012f284be829c6217f60523db0e1671b7db9d9
# c83bc3c1fbed14d27a5de3032e24d2cf006a7c4b

[function.PyArg_Parse]
    added = '3.2'
[function.PyArg_ParseTuple]
    added = '3.2'
[function.PyArg_ParseTupleAndKeywords]
    added = '3.2'
[function.PyArg_UnpackTuple]
    added = '3.2'
[function.PyArg_VaParse]
    added = '3.2'
[function.PyArg_VaParseTupleAndKeywords]
    added = '3.2'
[function.PyArg_ValidateKeywordArguments]
    added = '3.2'
[data.PyBaseObject_Type]
    added = '3.2'
[function.PyBool_FromLong]
    added = '3.2'
[data.PyBool_Type]
    added = '3.2'
[data.PyByteArrayIter_Type]
    added = '3.2'
[function.PyByteArray_AsString]
    added = '3.2'
[function.PyByteArray_Concat]
    added = '3.2'
[function.PyByteArray_FromObject]
    added = '3.2'
[function.PyByteArray_FromStringAndSize]
    added = '3.2'
[function.PyByteArray_Resize]
    added = '3.2'
[function.PyByteArray_Size]
    added = '3.2'
[data.PyByteArray_Type]
    added = '3.2'
[data.PyBytesIter_Type]
    added = '3.2'
[function.PyBytes_AsString]
    added = '3.2'
[function.PyBytes_AsStringAndSize]
    added = '3.2'
[function.PyBytes_Concat]
    added = '3.2'
[function.PyBytes_ConcatAndDel]
    added = '3.2'
[function.PyBytes_DecodeEscape]
    added = '3.2'
[function.PyBytes_FromFormat]
    added = '3.2'
[function.PyBytes_FromFormatV]
    added = '3.2'
[function.PyBytes_FromObject]
    added = '3.2'
[function.PyBytes_FromString]
    added = '3.2'
[function.PyBytes_FromStringAndSize]
    added = '3.2'
[function.PyBytes_Repr]
    added = '3.2'
[function.PyBytes_Size]
    added = '3.2'
[data.PyBytes_Type]
    added = '3.2'
[function.PyCFunction_Call]
    added = '3.2'
    abi_only = true
[function.PyCFunction_GetFlags]
    added = '3.2'
[function.PyCFunction_GetFunction]
    added = '3.2'
[function.PyCFunction_GetSelf]
    added = '3.2'
[function.PyCFunction_NewEx]
    added = '3.2'
[data.PyCFunction_Type]
    added = '3.2'
[function.PyCallIter_New]
    added = '3.2'
[data.PyCallIter_Type]
    added = '3.2'
[function.PyCallable_Check]
    added = '3.2'
[function.PyCapsule_GetContext]
    added = '3.2'
[function.PyCapsule_GetDestructor]
    added = '3.2'
[function.PyCapsule_GetName]
    added = '3.2'
[function.PyCapsule_GetPointer]
    added = '3.2'
[function.PyCapsule_Import]
    added = '3.2'
[function.PyCapsule_IsValid]
    added = '3.2'
[function.PyCapsule_New]
    added = '3.2'
[function.PyCapsule_SetContext]
    added = '3.2'
[function.PyCapsule_SetDestructor]
    added = '3.2'
[function.PyCapsule_SetName]
    added = '3.2'
[function.PyCapsule_SetPointer]
    added = '3.2'
[data.PyCapsule_Type]
    added = '3.2'
[data.PyClassMethodDescr_Type]
    added = '3.2'
[function.PyCodec_BackslashReplaceErrors]
    added = '3.2'
[function.PyCodec_Decode]
    added = '3.2'
[function.PyCodec_Decoder]
    added = '3.2'
[function.PyCodec_Encode]
    added = '3.2'
[function.PyCodec_Encoder]
    added = '3.2'
[function.PyCodec_IgnoreErrors]
    added = '3.2'
[function.PyCodec_IncrementalDecoder]
    added = '3.2'
[function.PyCodec_IncrementalEncoder]
    added = '3.2'
[function.PyCodec_KnownEncoding]
    added = '3.2'
[function.PyCodec_LookupError]
    added = '3.2'
[function.PyCodec_Register]
    added = '3.2'
[function.PyCodec_RegisterError]
    added = '3.2'
[function.PyCodec_ReplaceErrors]
    added = '3.2'
[function.PyCodec_StreamReader]
    added = '3.2'
[function.PyCodec_StreamWriter]
    added = '3.2'
[function.PyCodec_StrictErrors]
    added = '3.2'
[function.PyCodec_XMLCharRefReplaceErrors]
    added = '3.2'
[function.PyComplex_FromDoubles]
    added = '3.2'
[function.PyComplex_ImagAsDouble]
    added = '3.2'
[function.PyComplex_RealAsDouble]
    added = '3.2'
[data.PyComplex_Type]
    added = '3.2'
[function.PyDescr_NewClassMethod]
    added = '3.2'
[function.PyDescr_NewGetSet]
    added = '3.2'
[function.PyDescr_NewMember]
    added = '3.2'
[function.PyDescr_NewMethod]
    added = '3.2'
[data.PyDictItems_Type]
    added = '3.2'
[data.PyDictIterItem_Type]
    added = '3.2'
[data.PyDictIterKey_Type]
    added = '3.2'
[data.PyDictIterValue_Type]
    added = '3.2'
[data.PyDictKeys_Type]
    added = '3.2'
[function.PyDictProxy_New]
    added = '3.2'
[data.PyDictProxy_Type]
    added = '3.2'
[data.PyDictValues_Type]
    added = '3.2'
[function.PyDict_Clear]
    added = '3.2'
[function.PyDict_Contains]
    added = '3.2'
[function.PyDict_Copy]
    added = '3.2'
[function.PyDict_DelItem]
    added = '3.2'
[function.PyDict_DelItemString]
    added = '3.2'
[function.PyDict_GetItem]
    added = '3.2'
[function.PyDict_GetItemString]
    added = '3.2'
[function.PyDict_GetItemWithError]
    added = '3.2'
[function.PyDict_Items]
    added = '3.2'
[function.PyDict_Keys]
    added = '3.2'
[function.PyDict_Merge]
    added = '3.2'
[function.PyDict_MergeFromSeq2]
    added = '3.2'
[function.PyDict_New]
    added = '3.2'
[function.PyDict_Next]
    added = '3.2'
[function.PyDict_SetItem]
    added = '3.2'
[function.PyDict_SetItemString]
    added = '3.2'
[function.PyDict_Size]
    added = '3.2'
[data.PyDict_Type]
    added = '3.2'
[function.PyDict_Update]
    added = '3.2'
[function.PyDict_Values]
    added = '3.2'
[data.PyEllipsis_Type]
    added = '3.2'
[data.PyEnum_Type]
    added = '3.2'
[function.PyErr_BadArgument]
    added = '3.2'
[function.PyErr_BadInternalCall]
    added = '3.2'
[function.PyErr_CheckSignals]
    added = '3.2'
[function.PyErr_Clear]
    added = '3.2'
[function.PyErr_Display]
    added = '3.2'
[function.PyErr_DisplayException]
    added = '3.12'
[function.PyErr_ExceptionMatches]
    added = '3.2'
[function.PyErr_Fetch]
    added = '3.2'
[function.PyErr_Format]
    added = '3.2'
[function.PyErr_GivenExceptionMatches]
    added = '3.2'
[function.PyErr_NewException]
    added = '3.2'
[function.PyErr_NewExceptionWithDoc]
    added = '3.2'
[function.PyErr_NoMemory]
    added = '3.2'
[function.PyErr_NormalizeException]
    added = '3.2'
[function.PyErr_Occurred]
    added = '3.2'
[function.PyErr_Print]
    added = '3.2'
[function.PyErr_PrintEx]
    added = '3.2'
[function.PyErr_ProgramText]
    added = '3.2'
[function.PyErr_Restore]
    added = '3.2'
[function.PyErr_SetFromErrno]
    added = '3.2'
[function.PyErr_SetFromErrnoWithFilename]
    added = '3.2'
[function.PyErr_SetFromErrnoWithFilenameObject]
    added = '3.2'
[function.PyErr_SetInterrupt]
    added = '3.2'
[function.PyErr_SetNone]
    added = '3.2'
[function.PyErr_SetObject]
    added = '3.2'
[function.PyErr_SetString]
    added = '3.2'
[function.PyErr_SyntaxLocation]
    added = '3.2'
[function.PyErr_WarnEx]
    added = '3.2'
[function.PyErr_WarnExplicit]
    added = '3.2'
[function.PyErr_WarnFormat]
    added = '3.2'
[function.PyErr_WriteUnraisable]
    added = '3.2'
[function.PyEval_AcquireLock]
    added = '3.2'
    abi_only = true
[function.PyEval_AcquireThread]
    added = '3.2'
[function.PyEval_CallFunction]
    added = '3.2'
    abi_only = true
[function.PyEval_CallMethod]
    added = '3.2'
    abi_only = true
[function.PyEval_CallObjectWithKeywords]
    added = '3.2'
    abi_only = true
[function.PyEval_EvalCode]
    added = '3.2'
[function.PyEval_EvalCodeEx]
    added = '3.2'
[function.PyEval_EvalFrame]
    added = '3.2'
[function.PyEval_EvalFrameEx]
    added = '3.2'
[function.PyEval_GetBuiltins]
    added = '3.2'
[function.PyEval_GetFrame]
    added = '3.2'
[function.PyEval_GetFuncDesc]
    added = '3.2'
[function.PyEval_GetFuncName]
    added = '3.2'
[function.PyEval_GetGlobals]
    added = '3.2'
[function.PyEval_GetLocals]
    added = '3.2'
[function.PyEval_InitThreads]
    added = '3.2'
[function.PyEval_ReleaseLock]
    added = '3.2'
    abi_only = true
[function.PyEval_ReleaseThread]
    added = '3.2'
[function.PyEval_RestoreThread]
    added = '3.2'
[function.PyEval_SaveThread]
    added = '3.2'
[function.PyEval_ThreadsInitialized]
    added = '3.2'
    abi_only = true
[data.PyExc_ArithmeticError]
    added = '3.2'
[data.PyExc_AssertionError]
    added = '3.2'
[data.PyExc_AttributeError]
    added = '3.2'
[data.PyExc_BaseException]
    added = '3.2'
[data.PyExc_BaseExceptionGroup]
    added = '3.11'
[data.PyExc_BufferError]
    added = '3.2'
[data.PyExc_BytesWarning]
    added = '3.2'
[data.PyExc_DeprecationWarning]
    added = '3.2'
[data.PyExc_EOFError]
    added = '3.2'
[data.PyExc_EnvironmentError]
    added = '3.2'
[data.PyExc_Exception]
    added = '3.2'
[data.PyExc_FloatingPointError]
    added = '3.2'
[data.PyExc_FutureWarning]
    added = '3.2'
[data.PyExc_GeneratorExit]
    added = '3.2'
[data.PyExc_IOError]
    added = '3.2'
[data.PyExc_ImportError]
    added = '3.2'
[data.PyExc_ImportWarning]
    added = '3.2'
[data.PyExc_IndentationError]
    added = '3.2'
[data.PyExc_IndexError]
    added = '3.2'
[data.PyExc_KeyError]
    added = '3.2'
[data.PyExc_KeyboardInterrupt]
    added = '3.2'
[data.PyExc_LookupError]
    added = '3.2'
[data.PyExc_MemoryError]
    added = '3.2'
[data.PyExc_NameError]
    added = '3.2'
[data.PyExc_NotImplementedError]
    added = '3.2'
[data.PyExc_OSError]
    added = '3.2'
[data.PyExc_OverflowError]
    added = '3.2'
[data.PyExc_PendingDeprecationWarning]
    added = '3.2'
[data.PyExc_ReferenceError]
    added = '3.2'
[data.PyExc_RuntimeError]
    added = '3.2'
[data.PyExc_RuntimeWarning]
    added = '3.2'
[data.PyExc_StopIteration]
    added = '3.2'
[data.PyExc_SyntaxError]
    added = '3.2'
[data.PyExc_SyntaxWarning]
    added = '3.2'
[data.PyExc_SystemError]
    added = '3.2'
[data.PyExc_SystemExit]
    added = '3.2'
[data.PyExc_TabError]
    added = '3.2'
[data.PyExc_TypeError]
    added = '3.2'
[data.PyExc_UnboundLocalError]
    added = '3.2'
[data.PyExc_UnicodeDecodeError]
    added = '3.2'
[data.PyExc_UnicodeEncodeError]
    added = '3.2'
[data.PyExc_UnicodeError]
    added = '3.2'
[data.PyExc_UnicodeTranslateError]
    added = '3.2'
[data.PyExc_UnicodeWarning]
    added = '3.2'
[data.PyExc_UserWarning]
    added = '3.2'
[data.PyExc_ValueError]
    added = '3.2'
[data.PyExc_Warning]
    added = '3.2'
[data.PyExc_ZeroDivisionError]
    added = '3.2'
[function.PyException_GetCause]
    added = '3.2'
[function.PyException_GetContext]
    added = '3.2'
[function.PyException_GetTraceback]
    added = '3.2'
[function.PyException_SetCause]
    added = '3.2'
[function.PyException_SetContext]
    added = '3.2'
[function.PyException_SetTraceback]
    added = '3.2'
[function.PyFile_FromFd]
    added = '3.2'
[function.PyFile_GetLine]
    added = '3.2'
[function.PyFile_WriteObject]
    added = '3.2'
[function.PyFile_WriteString]
    added = '3.2'
[data.PyFilter_Type]
    added = '3.2'
[function.PyFloat_AsDouble]
    added = '3.2'
[function.PyFloat_FromDouble]
    added = '3.2'
[function.PyFloat_FromString]
    added = '3.2'
[function.PyFloat_GetInfo]
    added = '3.2'
[function.PyFloat_GetMax]
    added = '3.2'
[function.PyFloat_GetMin]
    added = '3.2'
[data.PyFloat_Type]
    added = '3.2'
[function.PyFrozenSet_New]
    added = '3.2'
[data.PyFrozenSet_Type]
    added = '3.2'
[function.PyGC_Collect]
    added = '3.2'
[function.PyGILState_Ensure]
    added = '3.2'
[function.PyGILState_GetThisThreadState]
    added = '3.2'
[function.PyGILState_Release]
    added = '3.2'
[data.PyGetSetDescr_Type]
    added = '3.2'
[function.PyImport_AddModule]
    added = '3.2'
[function.PyImport_AppendInittab]
    added = '3.2'
[function.PyImport_ExecCodeModule]
    added = '3.2'
[function.PyImport_ExecCodeModuleEx]
    added = '3.2'
[function.PyImport_ExecCodeModuleWithPathnames]
    added = '3.2'
[function.PyImport_GetImporter]
    added = '3.2'
[function.PyImport_GetMagicNumber]
    added = '3.2'
[function.PyImport_GetMagicTag]
    added = '3.2'
[function.PyImport_GetModuleDict]
    added = '3.2'
[function.PyImport_Import]
    added = '3.2'
[function.PyImport_ImportFrozenModule]
    added = '3.2'
[function.PyImport_ImportModule]
    added = '3.2'
[function.PyImport_ImportModuleLevel]
    added = '3.2'
[function.PyImport_ImportModuleNoBlock]
    added = '3.2'
    abi_only = true
[function.PyImport_ReloadModule]
    added = '3.2'
[function.PyInterpreterState_Clear]
    added = '3.2'
[function.PyInterpreterState_Delete]
    added = '3.2'
[function.PyInterpreterState_New]
    added = '3.2'
[function.PyIter_Next]
    added = '3.2'
[data.PyListIter_Type]
    added = '3.2'
[data.PyListRevIter_Type]
    added = '3.2'
[function.PyList_Append]
    added = '3.2'
[function.PyList_AsTuple]
    added = '3.2'
[function.PyList_GetItem]
    added = '3.2'
[function.PyList_GetSlice]
    added = '3.2'
[function.PyList_Insert]
    added = '3.2'
[function.PyList_New]
    added = '3.2'
[function.PyList_Reverse]
    added = '3.2'
[function.PyList_SetItem]
    added = '3.2'
[function.PyList_SetSlice]
    added = '3.2'
[function.PyList_Size]
    added = '3.2'
[function.PyList_Sort]
    added = '3.2'
[data.PyList_Type]
    added = '3.2'
[data.PyLongRangeIter_Type]
    added = '3.2'
[function.PyLong_AsDouble]
    added = '3.2'
[function.PyLong_AsLong]
    added = '3.2'
[function.PyLong_AsLongAndOverflow]
    added = '3.2'
[function.PyLong_AsLongLong]
    added = '3.2'
[function.PyLong_AsLongLongAndOverflow]
    added = '3.2'
[function.PyLong_AsSize_t]
    added = '3.2'
[function.PyLong_AsSsize_t]
    added = '3.2'
[function.PyLong_AsUnsignedLong]
    added = '3.2'
[function.PyLong_AsUnsignedLongLong]
    added = '3.2'
[function.PyLong_AsUnsignedLongLongMask]
    added = '3.2'
[function.PyLong_AsUnsignedLongMask]
    added = '3.2'
[function.PyLong_AsVoidPtr]
    added = '3.2'
[function.PyLong_FromDouble]
    added = '3.2'
[function.PyLong_FromLong]
    added = '3.2'
[function.PyLong_FromLongLong]
    added = '3.2'
[function.PyLong_FromSize_t]
    added = '3.2'
[function.PyLong_FromSsize_t]
    added = '3.2'
[function.PyLong_FromString]
    added = '3.2'
[function.PyLong_FromUnsignedLong]
    added = '3.2'
[function.PyLong_FromUnsignedLongLong]
    added = '3.2'
[function.PyLong_FromVoidPtr]
    added = '3.2'
[function.PyLong_GetInfo]
    added = '3.2'
[data.PyLong_Type]
    added = '3.2'
[data.PyMap_Type]
    added = '3.2'
[function.PyMapping_Check]
    added = '3.2'
[function.PyMapping_GetItemString]
    added = '3.2'
[function.PyMapping_HasKey]
    added = '3.2'
[function.PyMapping_HasKeyString]
    added = '3.2'
[function.PyMapping_Items]
    added = '3.2'
[function.PyMapping_Keys]
    added = '3.2'
[function.PyMapping_Length]
    added = '3.2'
[function.PyMapping_SetItemString]
    added = '3.2'
[function.PyMapping_Size]
    added = '3.2'
[function.PyMapping_Values]
    added = '3.2'
[function.PyMem_Free]
    added = '3.2'
[function.PyMem_Malloc]
    added = '3.2'
[function.PyMem_Realloc]
    added = '3.2'
[data.PyMemberDescr_Type]
    added = '3.2'
[function.PyMemoryView_FromObject]
    added = '3.2'
[function.PyMemoryView_GetContiguous]
    added = '3.2'
[data.PyMemoryView_Type]
    added = '3.2'
[data.PyMethodDescr_Type]
    added = '3.2'
[function.PyModule_AddIntConstant]
    added = '3.2'
[function.PyModule_AddObject]
    added = '3.2'
[function.PyModule_AddStringConstant]
    added = '3.2'
[function.PyModule_Create2]
    added = '3.2'
[function.PyModule_GetDef]
    added = '3.2'
[function.PyModule_GetDict]
    added = '3.2'
[function.PyModule_GetFilename]
    added = '3.2'
[function.PyModule_GetFilenameObject]
    added = '3.2'
[function.PyModule_GetName]
    added = '3.2'
[function.PyModule_GetState]
    added = '3.2'
[function.PyModule_New]
    added = '3.2'
[data.PyModule_Type]
    added = '3.2'
[function.PyNumber_Absolute]
    added = '3.2'
[function.PyNumber_Add]
    added = '3.2'
[function.PyNumber_And]
    added = '3.2'
[function.PyNumber_AsSsize_t]
    added = '3.2'
[function.PyNumber_Check]
    added = '3.2'
[function.PyNumber_Divmod]
    added = '3.2'
[function.PyNumber_Float]
    added = '3.2'
[function.PyNumber_FloorDivide]
    added = '3.2'
[function.PyNumber_InPlaceAdd]
    added = '3.2'
[function.PyNumber_InPlaceAnd]
    added = '3.2'
[function.PyNumber_InPlaceFloorDivide]
    added = '3.2'
[function.PyNumber_InPlaceLshift]
    added = '3.2'
[function.PyNumber_InPlaceMultiply]
    added = '3.2'
[function.PyNumber_InPlaceOr]
    added = '3.2'
[function.PyNumber_InPlacePower]
    added = '3.2'
[function.PyNumber_InPlaceRemainder]
    added = '3.2'
[function.PyNumber_InPlaceRshift]
    added = '3.2'
[function.PyNumber_InPlaceSubtract]
    added = '3.2'
[function.PyNumber_InPlaceTrueDivide]
    added = '3.2'
[function.PyNumber_InPlaceXor]
    added = '3.2'
[function.PyNumber_Index]
    added = '3.2'
[function.PyNumber_Invert]
    added = '3.2'
[function.PyNumber_Long]
    added = '3.2'
[function.PyNumber_Lshift]
    added = '3.2'
[function.PyNumber_Multiply]
    added = '3.2'
[function.PyNumber_Negative]
    added = '3.2'
[function.PyNumber_Or]
    added = '3.2'
[function.PyNumber_Positive]
    added = '3.2'
[function.PyNumber_Power]
    added = '3.2'
[function.PyNumber_Remainder]
    added = '3.2'
[function.PyNumber_Rshift]
    added = '3.2'
[function.PyNumber_Subtract]
    added = '3.2'
[function.PyNumber_ToBase]
    added = '3.2'
[function.PyNumber_TrueDivide]
    added = '3.2'
[function.PyNumber_Xor]
    added = '3.2'
[function.PyOS_AfterFork]
    added = '3.2'
    ifdef = 'HAVE_FORK'
[data.PyOS_InputHook]
    added = '3.2'
[function.PyOS_InterruptOccurred]
    added = '3.2'
[function.PyOS_double_to_string]
    added = '3.2'
[function.PyOS_getsig]
    added = '3.2'
[function.PyOS_mystricmp]
    added = '3.2'
[function.PyOS_mystrnicmp]
    added = '3.2'
[function.PyOS_setsig]
    added = '3.2'
[function.PyOS_snprintf]
    added = '3.2'
[function.PyOS_string_to_double]
    added = '3.2'
[function.PyOS_strtol]
    added = '3.2'
[function.PyOS_strtoul]
    added = '3.2'
[function.PyOS_vsnprintf]
    added = '3.2'
[function.PyObject_ASCII]
    added = '3.2'
[function.PyObject_AsFileDescriptor]
    added = '3.2'
[function.PyObject_Bytes]
    added = '3.2'
[function.PyObject_Call]
    added = '3.2'
[function.PyObject_CallFunction]
    added = '3.2'
[function.PyObject_CallFunctionObjArgs]
    added = '3.2'
[function.PyObject_CallMethod]
    added = '3.2'
[function.PyObject_CallMethodObjArgs]
    added = '3.2'
[function.PyObject_CallObject]
    added = '3.2'
[function.PyObject_ClearWeakRefs]
    added = '3.2'
[function.PyObject_DelItem]
    added = '3.2'
[function.PyObject_DelItemString]
    added = '3.2'
[function.PyObject_Dir]
    added = '3.2'
[function.PyObject_Format]
    added = '3.2'
[function.PyObject_Free]
    added = '3.2'
[function.PyObject_GC_Del]
    added = '3.2'
[function.PyObject_GC_Track]
    added = '3.2'
[function.PyObject_GC_UnTrack]
    added = '3.2'
[function.PyObject_GenericGetAttr]
    added = '3.2'
[function.PyObject_GenericSetAttr]
    added = '3.2'
[function.PyObject_GetAttr]
    added = '3.2'
[function.PyObject_GetAttrString]
    added = '3.2'
[function.PyObject_GetItem]
    added = '3.2'
[function.PyObject_GetIter]
    added = '3.2'
[function.PyObject_HasAttr]
    added = '3.2'
[function.PyObject_HasAttrString]
    added = '3.2'
[function.PyObject_Hash]
    added = '3.2'
[function.PyObject_HashNotImplemented]
    added = '3.2'
[function.PyObject_Init]
    added = '3.2'
[function.PyObject_InitVar]
    added = '3.2'
[function.PyObject_IsInstance]
    added = '3.2'
[function.PyObject_IsSubclass]
    added = '3.2'
[function.PyObject_IsTrue]
    added = '3.2'
[function.PyObject_Length]
    added = '3.2'
[function.PyObject_Malloc]
    added = '3.2'
[function.PyObject_Not]
    added = '3.2'
[function.PyObject_Realloc]
    added = '3.2'
[function.PyObject_Repr]
    added = '3.2'
[function.PyObject_RichCompare]
    added = '3.2'
[function.PyObject_RichCompareBool]
    added = '3.2'
[function.PyObject_SelfIter]
    added = '3.2'
[function.PyObject_SetAttr]
    added = '3.2'
[function.PyObject_SetAttrString]
    added = '3.2'
[function.PyObject_SetItem]
    added = '3.2'
[function.PyObject_Size]
    added = '3.2'
[function.PyObject_Str]
    added = '3.2'
[function.PyObject_Type]
    added = '3.2'
[data.PyProperty_Type]
    added = '3.2'
[data.PyRangeIter_Type]
    added = '3.2'
[data.PyRange_Type]
    added = '3.2'
[data.PyReversed_Type]
    added = '3.2'
[function.PySeqIter_New]
    added = '3.2'
[data.PySeqIter_Type]
    added = '3.2'
[function.PySequence_Check]
    added = '3.2'
[function.PySequence_Concat]
    added = '3.2'
[function.PySequence_Contains]
    added = '3.2'
[function.PySequence_Count]
    added = '3.2'
[function.PySequence_DelItem]
    added = '3.2'
[function.PySequence_DelSlice]
    added = '3.2'
[function.PySequence_Fast]
    added = '3.2'
[function.PySequence_GetItem]
    added = '3.2'
[function.PySequence_GetSlice]
    added = '3.2'
[function.PySequence_In]
    added = '3.2'
[function.PySequence_InPlaceConcat]
    added = '3.2'
[function.PySequence_InPlaceRepeat]
    added = '3.2'
[function.PySequence_Index]
    added = '3.2'
[function.PySequence_Length]
    added = '3.2'
[function.PySequence_List]
    added = '3.2'
[function.PySequence_Repeat]
    added = '3.2'
[function.PySequence_SetItem]
    added = '3.2'
[function.PySequence_SetSlice]
    added = '3.2'
[function.PySequence_Size]
    added = '3.2'
[function.PySequence_Tuple]
    added = '3.2'
[data.PySetIter_Type]
    added = '3.2'
[function.PySet_Add]
    added = '3.2'
[function.PySet_Clear]
    added = '3.2'
[function.PySet_Contains]
    added = '3.2'
[function.PySet_Discard]
    added = '3.2'
[function.PySet_New]
    added = '3.2'
[function.PySet_Pop]
    added = '3.2'
[function.PySet_Size]
    added = '3.2'
[data.PySet_Type]
    added = '3.2'
[function.PySlice_GetIndices]
    added = '3.2'
[function.PySlice_GetIndicesEx]
    added = '3.2'
[function.PySlice_New]
    added = '3.2'
[data.PySlice_Type]
    added = '3.2'
[function.PyState_FindModule]
    added = '3.2'
[function.PyStructSequence_GetItem]
    added = '3.2'
[function.PyStructSequence_New]
    added = '3.2'
[function.PyStructSequence_NewType]
    added = '3.2'
[function.PyStructSequence_SetItem]
    added = '3.2'
[data.PySuper_Type]
    added = '3.2'
[function.PySys_AddWarnOption]
    added = '3.2'
    abi_only = true
[function.PySys_AddWarnOptionUnicode]
    added = '3.2'
    abi_only = true
[function.PySys_FormatStderr]
    added = '3.2'
[function.PySys_FormatStdout]
    added = '3.2'
[function.PySys_GetObject]
    added = '3.2'
[function.PySys_HasWarnOptions]
    added = '3.2'
    abi_only = true
[function.PySys_ResetWarnOptions]
    added = '3.2'
[function.PySys_SetArgv]
    added = '3.2'
[function.PySys_SetArgvEx]
    added = '3.2'
[function.PySys_SetObject]
    added = '3.2'
[function.PySys_SetPath]
    added = '3.2'
    abi_only = true
[function.PySys_WriteStderr]
    added = '3.2'
[function.PySys_WriteStdout]
    added = '3.2'
[function.PyThreadState_Clear]
    added = '3.2'
[function.PyThreadState_Delete]
    added = '3.2'
[function.PyThreadState_DeleteCurrent]
    added = '3.2'
    abi_only = true
[function.PyThreadState_Get]
    added = '3.2'
[function.PyThreadState_GetDict]
    added = '3.2'
[function.PyThreadState_New]
    added = '3.2'
[function.PyThreadState_SetAsyncExc]
    added = '3.2'
[function.PyThreadState_Swap]
    added = '3.2'
[function.PyTraceBack_Here]
    added = '3.2'
[function.PyTraceBack_Print]
    added = '3.2'
[data.PyTraceBack_Type]
    added = '3.2'
[data.PyTupleIter_Type]
    added = '3.2'
[function.PyTuple_GetItem]
    added = '3.2'
[function.PyTuple_GetSlice]
    added = '3.2'
[function.PyTuple_New]
    added = '3.2'
[function.PyTuple_Pack]
    added = '3.2'
[function.PyTuple_SetItem]
    added = '3.2'
[function.PyTuple_Size]
    added = '3.2'
[data.PyTuple_Type]
    added = '3.2'
[function.PyType_ClearCache]
    added = '3.2'
[function.PyType_GenericAlloc]
    added = '3.2'
[function.PyType_GenericNew]
    added = '3.2'
[function.PyType_GetFlags]
    added = '3.2'
[function.PyType_IsSubtype]
    added = '3.2'
[function.PyType_Modified]
    added = '3.2'
[function.PyType_Ready]
    added = '3.2'
[data.PyType_Type]
    added = '3.2'
[function.PyUnicodeDecodeError_Create]
    added = '3.2'
[function.PyUnicodeDecodeError_GetEncoding]
    added = '3.2'
[function.PyUnicodeDecodeError_GetEnd]
    added = '3.2'
[function.PyUnicodeDecodeError_GetObject]
    added = '3.2'
[function.PyUnicodeDecodeError_GetReason]
    added = '3.2'
[function.PyUnicodeDecodeError_GetStart]
    added = '3.2'
[function.PyUnicodeDecodeError_SetEnd]
    added = '3.2'
[function.PyUnicodeDecodeError_SetReason]
    added = '3.2'
[function.PyUnicodeDecodeError_SetStart]
    added = '3.2'
[function.PyUnicodeEncodeError_GetEncoding]
    added = '3.2'
[function.PyUnicodeEncodeError_GetEnd]
    added = '3.2'
[function.PyUnicodeEncodeError_GetObject]
    added = '3.2'
[function.PyUnicodeEncodeError_GetReason]
    added = '3.2'
[function.PyUnicodeEncodeError_GetStart]
    added = '3.2'
[function.PyUnicodeEncodeError_SetEnd]
    added = '3.2'
[function.PyUnicodeEncodeError_SetReason]
    added = '3.2'
[function.PyUnicodeEncodeError_SetStart]
    added = '3.2'
[data.PyUnicodeIter_Type]
    added = '3.2'
[function.PyUnicodeTranslateError_GetEnd]
    added = '3.2'
[function.PyUnicodeTranslateError_GetObject]
    added = '3.2'
[function.PyUnicodeTranslateError_GetReason]
    added = '3.2'
[function.PyUnicodeTranslateError_GetStart]
    added = '3.2'
[function.PyUnicodeTranslateError_SetEnd]
    added = '3.2'
[function.PyUnicodeTranslateError_SetReason]
    added = '3.2'
[function.PyUnicodeTranslateError_SetStart]
    added = '3.2'
[function.PyUnicode_Append]
    added = '3.2'
[function.PyUnicode_AppendAndDel]
    added = '3.2'
[function.PyUnicode_AsASCIIString]
    added = '3.2'
[function.PyUnicode_AsCharmapString]
    added = '3.2'
[function.PyUnicode_AsDecodedObject]
    added = '3.2'
    abi_only = true
[function.PyUnicode_AsDecodedUnicode]
    added = '3.2'
    abi_only = true
[function.PyUnicode_AsEncodedObject]
    added = '3.2'
    abi_only = true
[function.PyUnicode_AsEncodedString]
    added = '3.2'
[function.PyUnicode_AsEncodedUnicode]
    added = '3.2'
    abi_only = true
[function.PyUnicode_AsLatin1String]
    added = '3.2'
[function.PyUnicode_AsRawUnicodeEscapeString]
    added = '3.2'
[function.PyUnicode_AsUTF16String]
    added = '3.2'
[function.PyUnicode_AsUTF32String]
    added = '3.2'
[function.PyUnicode_AsUTF8String]
    added = '3.2'
[function.PyUnicode_AsUnicodeEscapeString]
    added = '3.2'
[function.PyUnicode_AsWideChar]
    added = '3.2'
[function.PyUnicode_Compare]
    added = '3.2'
[function.PyUnicode_Concat]
    added = '3.2'
[function.PyUnicode_Contains]
    added = '3.2'
[function.PyUnicode_Count]
    added = '3.2'
[function.PyUnicode_Decode]
    added = '3.2'
[function.PyUnicode_DecodeASCII]
    added = '3.2'
[function.PyUnicode_DecodeCharmap]
    added = '3.2'
[function.PyUnicode_DecodeFSDefault]
    added = '3.2'
[function.PyUnicode_DecodeFSDefaultAndSize]
    added = '3.2'
[function.PyUnicode_DecodeLatin1]
    added = '3.2'
[function.PyUnicode_DecodeRawUnicodeEscape]
    added = '3.2'
[function.PyUnicode_DecodeUTF16]
    added = '3.2'
[function.PyUnicode_DecodeUTF16Stateful]
    added = '3.2'
[function.PyUnicode_DecodeUTF32]
    added = '3.2'
[function.PyUnicode_DecodeUTF32Stateful]
    added = '3.2'
[function.PyUnicode_DecodeUTF8]
    added = '3.2'
[function.PyUnicode_DecodeUTF8Stateful]
    added = '3.2'
[function.PyUnicode_DecodeUnicodeEscape]
    added = '3.2'
[function.PyUnicode_FSConverter]
    added = '3.2'
[function.PyUnicode_FSDecoder]
    added = '3.2'
[function.PyUnicode_Find]
    added = '3.2'
[function.PyUnicode_Format]
    added = '3.2'
[function.PyUnicode_FromEncodedObject]
    added = '3.2'
[function.PyUnicode_FromFormat]
    added = '3.2'
[function.PyUnicode_FromFormatV]
    added = '3.2'
[function.PyUnicode_FromObject]
    added = '3.2'
[function.PyUnicode_FromOrdinal]
    added = '3.2'
[function.PyUnicode_FromString]
    added = '3.2'
[function.PyUnicode_FromStringAndSize]
    added = '3.2'
[function.PyUnicode_FromWideChar]
    added = '3.2'
[function.PyUnicode_GetDefaultEncoding]
    added = '3.2'
[function.PyUnicode_GetSize]
    added = '3.2'
    abi_only = true
[function.PyUnicode_IsIdentifier]
    added = '3.2'
[function.PyUnicode_Join]
    added = '3.2'
[function.PyUnicode_Partition]
    added = '3.2'
[function.PyUnicode_RPartition]
    added = '3.2'
[function.PyUnicode_RSplit]
    added = '3.2'
[function.PyUnicode_Replace]
    added = '3.2'
[function.PyUnicode_Resize]
    added = '3.2'
[function.PyUnicode_RichCompare]
    added = '3.2'
[function.PyUnicode_Split]
    added = '3.2'
[function.PyUnicode_Splitlines]
    added = '3.2'
[function.PyUnicode_Tailmatch]
    added = '3.2'
[function.PyUnicode_Translate]
    added = '3.2'
[function.PyUnicode_BuildEncodingMap]
    added = '3.2'
[function.PyUnicode_CompareWithASCIIString]
    added = '3.2'
[function.PyUnicode_DecodeUTF7]
    added = '3.2'
[function.PyUnicode_DecodeUTF7Stateful]
    added = '3.2'
[function.PyUnicode_EncodeFSDefault]
    added = '3.2'
[function.PyUnicode_InternFromString]
    added = '3.2'
[function.PyUnicode_InternImmortal]
    added = '3.2'
    abi_only = true
[function.PyUnicode_InternInPlace]
    added = '3.2'
[data.PyUnicode_Type]
    added = '3.2'
[function.PyWeakref_GetObject]
    added = '3.2'
[function.PyWeakref_NewProxy]
    added = '3.2'
[function.PyWeakref_NewRef]
    added = '3.2'
[data.PyWrapperDescr_Type]
    added = '3.2'
[function.PyWrapper_New]
    added = '3.2'
[data.PyZip_Type]
    added = '3.2'
[function.Py_AddPendingCall]
    added = '3.2'
[function.Py_AtExit]
    added = '3.2'
[function.Py_BuildValue]
    added = '3.2'
[function.Py_CompileString]
    added = '3.2'
[function.Py_DecRef]
    added = '3.2'
[function.Py_EndInterpreter]
    added = '3.2'
[function.Py_Exit]
    added = '3.2'
[function.Py_FatalError]
    added = '3.2'
[data.Py_FileSystemDefaultEncoding]
    added = '3.2'
[function.Py_Finalize]
    added = '3.2'
[function.Py_GetBuildInfo]
    added = '3.2'
[function.Py_GetCompiler]
    added = '3.2'
[function.Py_GetCopyright]
    added = '3.2'
[function.Py_GetExecPrefix]
    added = '3.2'
    abi_only = true
[function.Py_GetPath]
    added = '3.2'
    abi_only = true
[function.Py_GetPlatform]
    added = '3.2'
[function.Py_GetPrefix]
    added = '3.2'
    abi_only = true
[function.Py_GetProgramFullPath]
    added = '3.2'
    abi_only = true
[function.Py_GetProgramName]
    added = '3.2'
    abi_only = true
[function.Py_GetPythonHome]
    added = '3.2'
    abi_only = true
[function.Py_GetRecursionLimit]
    added = '3.2'
[function.Py_GetVersion]
    added = '3.2'
[data.Py_HasFileSystemDefaultEncoding]
    added = '3.2'
[function.Py_IncRef]
    added = '3.2'
[function.Py_Initialize]
    added = '3.2'
[function.Py_InitializeEx]
    added = '3.2'
[function.Py_IsInitialized]
    added = '3.2'
[function.Py_Main]
    added = '3.2'
[function.Py_MakePendingCalls]
    added = '3.2'
[function.Py_NewInterpreter]
    added = '3.2'
[function.Py_ReprEnter]
    added = '3.2'
[function.Py_ReprLeave]
    added = '3.2'
[function.Py_SetProgramName]
    added = '3.2'
[function.Py_SetPythonHome]
    added = '3.2'
[function.Py_SetRecursionLimit]
    added = '3.2'
[function.Py_VaBuildValue]
    added = '3.2'

[function._PyErr_BadInternalCall]
    added = '3.2'
    abi_only = true
[function._PyObject_CallFunction_SizeT]
    added = '3.2'
    abi_only = true
[function._PyObject_CallMethod_SizeT]
    added = '3.2'
    abi_only = true
[function._PyObject_GC_New]
    added = '3.2'
    abi_only = true
[function._PyObject_GC_NewVar]
    added = '3.2'
    abi_only = true
[function._PyObject_GC_Resize]
    added = '3.2'
    abi_only = true
[function._PyObject_New]
    added = '3.2'
    abi_only = true
[function._PyObject_NewVar]
    added = '3.2'
    abi_only = true
[function._PyState_AddModule]
    added = '3.2'
    abi_only = true
[function._PyThreadState_Init]
    added = '3.2'
    abi_only = true
[function._PyThreadState_Prealloc]
    added = '3.2'
    abi_only = true
[data._PyWeakref_CallableProxyType]
    added = '3.2'
    abi_only = true
[data._PyWeakref_ProxyType]
    added = '3.2'
    abi_only = true
[data._PyWeakref_RefType]
    added = '3.2'
    abi_only = true
[function._Py_BuildValue_SizeT]
    added = '3.2'
    abi_only = true
[function._Py_CheckRecursiveCall]
    added = '3.2'
    abi_only = true
[function._Py_Dealloc]
    added = '3.2'
    abi_only = true
[data._Py_EllipsisObject]
    added = '3.2'
    abi_only = true
[data._Py_FalseStruct]
    added = '3.2'
    abi_only = true
[data._Py_NoneStruct]
    added = '3.2'
    abi_only = true
[data._Py_NotImplementedStruct]
    added = '3.2'
    abi_only = true
[data._Py_SwappedOp]
    added = '3.2'
    abi_only = true
[data._Py_TrueStruct]
    added = '3.2'
    abi_only = true
[function._Py_VaBuildValue_SizeT]
    added = '3.2'
    abi_only = true

# Old buffer protocol support (deprecated)

[function.PyObject_AsCharBuffer]
    added = '3.2'
    abi_only = true
[function.PyObject_AsReadBuffer]
    added = '3.2'
    abi_only = true
[function.PyObject_AsWriteBuffer]
    added = '3.2'
    abi_only = true
[function.PyObject_CheckReadBuffer]
    added = '3.2'
    abi_only = true

# Flags are implicitly part of the ABI:

[const.Py_TPFLAGS_DEFAULT]
    added = '3.2'
[const.Py_TPFLAGS_BASETYPE]
    added = '3.2'
[const.Py_TPFLAGS_HAVE_GC]
    added = '3.2'

[const.METH_VARARGS]
    added = '3.2'
[const.METH_NOARGS]
    added = '3.2'
[const.METH_O]
    added = '3.2'
[const.METH_CLASS]
    added = '3.2'
[const.METH_STATIC]
    added = '3.2'
[const.METH_COEXIST]
    added = '3.2'
# METH_STACKLESS is undocumented
# METH_FASTCALL is not part of limited API.

# The following are defined in private headers, but historically
# they were exported as part of the stable ABI.
[function.PyMarshal_ReadObjectFromString]
    added = '3.2'
    abi_only = true
[function.PyMarshal_WriteObjectToString]
    added = '3.2'
    abi_only = true
[function.PyMember_GetOne]
    added = '3.2'  # Before 3.12, available in "structmember.h"
[function.PyMember_SetOne]
    added = '3.2'  # Before 3.12, available in "structmember.h"

# TLS api is deprecated; superseded by TSS API

[function.PyThread_ReInitTLS]
    added = '3.2'
[function.PyThread_create_key]
    added = '3.2'
[function.PyThread_delete_key]
    added = '3.2'
[function.PyThread_set_key_value]
    added = '3.2'
[function.PyThread_get_key_value]
    added = '3.2'
[function.PyThread_delete_key_value]
    added = '3.2'
[function.PyThread_acquire_lock]
    added = '3.2'
[function.PyThread_acquire_lock_timed]
    added = '3.2'
[function.PyThread_allocate_lock]
    added = '3.2'
[function.PyThread_exit_thread]
    added = '3.2'
[function.PyThread_free_lock]
    added = '3.2'
[function.PyThread_get_stacksize]
    added = '3.2'
[function.PyThread_get_thread_ident]
    added = '3.2'
[function.PyThread_get_thread_native_id]
    added = '3.2'
    ifdef = 'PY_HAVE_THREAD_NATIVE_ID'
[function.PyThread_init_thread]
    added = '3.2'
[function.PyThread_release_lock]
    added = '3.2'
[function.PyThread_set_stacksize]
    added = '3.2'
[function.PyThread_start_new_thread]
    added = '3.2'

# The following were added in PC/python3.def in Python 3.3:
# 7800f75827b1be557be16f3b18f5170fbf9fae08
# 9c56409d3353b8cd4cfc19e0467bbe23fd34fc92
# 75aeaa9b18667219bbacbc58ba6efecccef9dfbd

[function.PyState_AddModule]
    added = '3.3'
[function.PyState_RemoveModule]
    added = '3.3'
[function.PyType_FromSpecWithBases]
    added = '3.3'
[function._PyArg_Parse_SizeT]
    added = '3.3'
    abi_only = true
[function._PyArg_ParseTuple_SizeT]
    added = '3.3'
    abi_only = true
[function._PyArg_ParseTupleAndKeywords_SizeT]
    added = '3.3'
    abi_only = true
[function._PyArg_VaParse_SizeT]
    added = '3.3'
    abi_only = true
[function._PyArg_VaParseTupleAndKeywords_SizeT]
    added = '3.3'
    abi_only = true
[function.PyThread_GetInfo]
    added = '3.3'

# The following were added in PC/python3.def in Python 3.4:
# 3ba3a3ee56c142e93d6bbe20ff6bf939212a30f0

[function.PyCFunction_New]
    added = '3.4'
[function.PyType_GetSlot]
    added = '3.4'

# The following were added in PC/python3.def in Python 3.5:
# 11d7b1423fc44d764eba7065ea5eba58ed748b21
# f3b73ad51da3097d7915796fdc62608b1ab90c0a

[function.PyErr_FormatV]
    added = '3.5'
[function.PyModuleDef_Init]
    added = '3.5'
[data.PyModuleDef_Type]
    added = '3.5'

# New slots in 3.5:
# d51374ed78a3e3145911a16cdf3b9b84b3ba7d15 - Matrix multiplication (PEP 465)
# 7544508f0245173bff5866aa1598c8f6cce1fc5f - Async iterators (PEP 492)
# 0969a9f8abcf98bb43ea77b1dd050426adcfb4f7 - tp_finalize

[const.Py_nb_matrix_multiply]
    added = '3.5'
[const.Py_nb_inplace_matrix_multiply]
    added = '3.5'
[const.Py_am_await]
    added = '3.5'
[const.Py_am_aiter]
    added = '3.5'
[const.Py_am_anext]
    added = '3.5'
[const.Py_tp_finalize]
    added = '3.5'

# The following were added in PC/python3.def in Python 3.6:

[function.Py_FinalizeEx]
    added = '3.6'

[function.PyOS_FSPath]
    added = '3.6'
[function.PyErr_ResourceWarning]
    added = '3.6'
[function.PyErr_SetImportErrorSubclass]
    added = '3.6'
[data.PyExc_ModuleNotFoundError]
    added = '3.6'

# The following were added in PC/python3.def in Python 3.6.1 and 3.5.3/3.5.4:

[function.PyCodec_NameReplaceErrors]
    added = '3.7'  # (and 3.6.1 and 3.5.3)
[function.PyErr_GetExcInfo]
    added = '3.7'  # (and 3.6.1 and 3.5.3)
[function.PyErr_SetExcInfo]
    added = '3.7'  # (and 3.6.1 and 3.5.3)
[function.PyErr_SetFromErrnoWithFilenameObjects]
    added = '3.7'  # (and 3.6.1 and 3.5.3)
[function.PyErr_SetImportError]
    added = '3.7'  # (and 3.6.1 and 3.5.3)
[function.PyErr_SyntaxLocationEx]
    added = '3.7'  # (and 3.6.1 and 3.5.3)
[data.PyExc_BlockingIOError]
    added = '3.7'  # (and 3.6.1 and 3.5.3)
[data.PyExc_BrokenPipeError]
    added = '3.7'  # (and 3.6.1 and 3.5.3)
[data.PyExc_ChildProcessError]
    added = '3.7'  # (and 3.6.1 and 3.5.3)
[data.PyExc_ConnectionAbortedError]
    added = '3.7'  # (and 3.6.1 and 3.5.3)
[data.PyExc_ConnectionError]
    added = '3.7'  # (and 3.6.1 and 3.5.3)
[data.PyExc_ConnectionRefusedError]
    added = '3.7'  # (and 3.6.1 and 3.5.3)
[data.PyExc_ConnectionResetError]
    added = '3.7'  # (and 3.6.1 and 3.5.3)
[data.PyExc_FileExistsError]
    added = '3.7'  # (and 3.6.1 and 3.5.3)
[data.PyExc_FileNotFoundError]
    added = '3.7'  # (and 3.6.1 and 3.5.3)
[data.PyExc_InterruptedError]
    added = '3.7'  # (and 3.6.1 and 3.5.3)
[data.PyExc_IsADirectoryError]
    added = '3.7'  # (and 3.6.1 and 3.5.3)
[data.PyExc_NotADirectoryError]
    added = '3.7'  # (and 3.6.1 and 3.5.3)
[data.PyExc_PermissionError]
    added = '3.7'  # (and 3.6.1 and 3.5.3)
[data.PyExc_ProcessLookupError]
    added = '3.7'  # (and 3.6.1 and 3.5.3)
[data.PyExc_RecursionError]
    added = '3.7'  # (and 3.6.1 and 3.5.3)
[data.PyExc_ResourceWarning]
    added = '3.7'  # (and 3.6.1 and 3.5.3)
[data.PyExc_StopAsyncIteration]
    added = '3.7'  # (and 3.6.1 and 3.5.3)
[data.PyExc_TimeoutError]
    added = '3.7'  # (and 3.6.1 and 3.5.3)
[function.PyImport_AddModuleObject]
    added = '3.7'  # (and 3.6.1 and 3.5.3)
[function.PyImport_ExecCodeModuleObject]
    added = '3.7'  # (and 3.6.1 and 3.5.3)
[function.PyImport_ImportFrozenModuleObject]
    added = '3.7'  # (and 3.6.1 and 3.5.3)
[function.PyImport_ImportModuleLevelObject]
    added = '3.7'  # (and 3.6.1 and 3.5.3)
[function.PyMem_Calloc]
    added = '3.7'  # (and 3.6.1 and 3.5.3)
[function.PyMemoryView_FromMemory]
    added = '3.7'  # (and 3.6.1 and 3.5.3)
[function.PyModule_AddFunctions]
    added = '3.7'  # (and 3.6.1 and 3.5.3)
[function.PyModule_ExecDef]
    added = '3.7'  # (and 3.6.1 and 3.5.3)
[function.PyModule_FromDefAndSpec2]
    added = '3.7'  # (and 3.6.1 and 3.5.3)
[function.PyModule_GetNameObject]
    added = '3.7'  # (and 3.6.1 and 3.5.3)
[function.PyModule_NewObject]
    added = '3.7'  # (and 3.6.1 and 3.5.3)
[function.PyModule_SetDocString]
    added = '3.7'  # (and 3.6.1 and 3.5.3)
[function.PyNumber_InPlaceMatrixMultiply]
    added = '3.7'  # (and 3.6.1 and 3.5.3)
[function.PyNumber_MatrixMultiply]
    added = '3.7'  # (and 3.6.1 and 3.5.3)
[function.PyObject_Calloc]
    added = '3.7'  # (and 3.6.1 and 3.5.3)
[function.PyObject_GenericSetDict]
    added = '3.7'  # (and 3.6.1 and 3.5.3)
[function.PySys_AddXOption]
    added = '3.7'  # (and 3.6.1 and 3.5.3)
    abi_only = true
[function.PySys_GetXOptions]
    added = '3.7'  # (and 3.6.1 and 3.5.3)
[function.PyUnicode_AsUCS4]
    added = '3.7'  # (and 3.6.1 and 3.5.3)
[function.PyUnicode_AsUCS4Copy]
    added = '3.7'  # (and 3.6.1 and 3.5.3)
[function.PyUnicode_AsWideCharString]
    added = '3.7'  # (and 3.6.1 and 3.5.3)
[function.PyUnicode_DecodeLocale]
    added = '3.7'  # (and 3.6.1 and 3.5.3)
[function.PyUnicode_DecodeLocaleAndSize]
    added = '3.7'  # (and 3.6.1 and 3.5.3)
[function.PyUnicode_EncodeLocale]
    added = '3.7'  # (and 3.6.1 and 3.5.3)
[function.PyUnicode_FindChar]
    added = '3.7'  # (and 3.6.1 and 3.5.3)
[function.PyUnicode_GetLength]
    added = '3.7'  # (and 3.6.1 and 3.5.3)
[function.PyUnicode_ReadChar]
    added = '3.7'  # (and 3.6.1 and 3.5.3)
[function.PyUnicode_Substring]
    added = '3.7'  # (and 3.6.1 and 3.5.3)
[function.PyUnicode_WriteChar]
    added = '3.7'  # (and 3.6.1 and 3.5.3)
[function.Py_DecodeLocale]
    added = '3.7'  # (and 3.6.1 and 3.5.3)
[function.Py_EncodeLocale]
    added = '3.7'  # (and 3.6.1 and 3.5.3)
[function.Py_SetPath]
    added = '3.7'  # (and 3.6.1 and 3.5.3)
    abi_only = true
[function.PyErr_SetExcFromWindowsErr]
    added = '3.7'  # (and 3.6.1 and 3.5.3)
    ifdef = 'MS_WINDOWS'
[function.PyErr_SetExcFromWindowsErrWithFilename]
    added = '3.7'  # (and 3.6.1 and 3.5.3)
    ifdef = 'MS_WINDOWS'
[function.PyErr_SetExcFromWindowsErrWithFilenameObject]
    added = '3.7'  # (and 3.6.1 and 3.5.3)
    ifdef = 'MS_WINDOWS'
[function.PyErr_SetExcFromWindowsErrWithFilenameObjects]
    added = '3.7'  # (and 3.6.1 and 3.5.3)
    ifdef = 'MS_WINDOWS'
[function.PyErr_SetFromWindowsErr]
    added = '3.7'  # (and 3.6.1 and 3.5.3)
    ifdef = 'MS_WINDOWS'
[function.PyErr_SetFromWindowsErrWithFilename]
    added = '3.7'  # (and 3.6.1 and 3.5.3)
    ifdef = 'MS_WINDOWS'
[data.PyExc_WindowsError]
    added = '3.7'  # (and 3.6.1 and 3.5.3)
    ifdef = 'MS_WINDOWS'
[function.PyOS_CheckStack]
    added = '3.7'  # (and 3.6.1 and 3.5.3)
    ifdef = 'USE_STACKCHECK'
[function.PyUnicode_AsMBCSString]
    added = '3.7'  # (and 3.6.1 and 3.5.3)
    ifdef = 'MS_WINDOWS'
[function.PyUnicode_DecodeCodePageStateful]
    added = '3.7'  # (and 3.6.1 and 3.5.3)
    ifdef = 'MS_WINDOWS'
[function.PyUnicode_DecodeMBCS]
    added = '3.7'  # (and 3.6.1 and 3.5.3)
    ifdef = 'MS_WINDOWS'
[function.PyUnicode_DecodeMBCSStateful]
    added = '3.7'  # (and 3.6.1 and 3.5.3)
    ifdef = 'MS_WINDOWS'
[function.PyUnicode_EncodeCodePage]
    added = '3.7'  # (and 3.6.1 and 3.5.3)
    ifdef = 'MS_WINDOWS'

# 3.5.4:
[function.PySlice_AdjustIndices]
    added = '3.7'  # (and 3.6.1 and 3.5.4)
[function.PySlice_Unpack]
    added = '3.7'  # (and 3.6.1 and 3.5.4)

# The following were added in PC/python3.def in Python 3.7:

[function.PyInterpreterState_GetID]
    added = '3.7'
[function.PyThread_tss_alloc]
    added = '3.7'
[function.PyThread_tss_create]
    added = '3.7'
[function.PyThread_tss_delete]
    added = '3.7'
[function.PyThread_tss_free]
    added = '3.7'
[function.PyThread_tss_get]
    added = '3.7'
[function.PyThread_tss_is_created]
    added = '3.7'
[function.PyThread_tss_set]
    added = '3.7'
[function.PyOS_BeforeFork]
    added = '3.7'
    ifdef = 'HAVE_FORK'
[function.PyOS_AfterFork_Parent]
    added = '3.7'
    ifdef = 'HAVE_FORK'
[function.PyOS_AfterFork_Child]
    added = '3.7'
    ifdef = 'HAVE_FORK'

# New method flags in 3.7 (PEP 590):

[const.METH_FASTCALL]
    added = '3.7'
[const.METH_METHOD]
    added = '3.7'

# The following were added in PC/python3.def in Python 3.8:

[function.PyImport_GetModule]
    added = '3.8'
[data.Py_UTF8Mode]
    added = '3.8'
[function.PyExceptionClass_Name]
    added = '3.8'
[function.PyIndex_Check]
    added = '3.8'
[function.PyIter_Check]
    added = '3.8'
[data.PyDictRevIterItem_Type]
    added = '3.8'
[data.PyDictRevIterKey_Type]
    added = '3.8'
[data.PyDictRevIterValue_Type]
    added = '3.8'
[function.PyInterpreterState_GetDict]
    added = '3.8'
[function.Py_BytesMain]
    added = '3.8'

# New type flag (PEP 590):

[const.Py_TPFLAGS_METHOD_DESCRIPTOR]
    added = '3.8'

# The following were added in PC/python3.def in Python 3.9:

[function.Py_EnterRecursiveCall]
    added = '3.9'
[function.Py_LeaveRecursiveCall]
    added = '3.9'
[function.Py_GenericAlias]
    added = '3.9'
[data.Py_GenericAliasType]
    added = '3.9'
[function.PyCMethod_New]
    added = '3.9'
[function.PyInterpreterState_Get]
    added = '3.9'
[function.PyObject_GC_IsFinalized]
    added = '3.9'
[function.PyObject_GC_IsTracked]
    added = '3.9'

# The following were added in PC/python3.def in Python 3.10:

[function.Py_GetArgcArgv]
    added = '3.10'
    abi_only = true
[function.PyIter_Send]
    added = '3.10'
[function.PyUnicode_AsUTF8AndSize]
    added = '3.10'
[function.PyObject_GenericGetDict]
    added = '3.10'
[function.Py_NewRef]
    added = '3.10'
[function.Py_XNewRef]
    added = '3.10'
[function.PyModule_AddType]
    added = '3.10'
[function.PyType_FromModuleAndSpec]
    added = '3.10'
[function.PyType_GetModule]
    added = '3.10'
[function.PyType_GetModuleState]
    added = '3.10'
[function.PyFrame_GetLineNumber]
    added = '3.10'
[function.PyFrame_GetCode]
    added = '3.10'
[function.PyObject_CallNoArgs]
    added = '3.10'
[function.PyThreadState_GetFrame]
    added = '3.10'
[function.PyThreadState_GetID]
    added = '3.10'
[function.PyThreadState_GetInterpreter]
    added = '3.10'
[function.PyModule_AddObjectRef]
    added = '3.10'
[data.Py_FileSystemDefaultEncodeErrors]
    added = '3.10'
[function.PyCodec_Unregister]
    added = '3.10'
[function.PyErr_SetInterruptEx]
    added = '3.10'
[function.Py_Is]
    added = '3.10'
[function.Py_IsTrue]
    added = '3.10'
[function.Py_IsFalse]
    added = '3.10'
[function.Py_IsNone]
    added = '3.10'
[function._Py_IncRef]
    added = '3.10'
    abi_only = true
[function._Py_DecRef]
    added = '3.10'
    abi_only = true
[function.PyAIter_Check]
    added = '3.10'
[function.PyObject_GetAIter]
    added = '3.10'
[data.PyExc_EncodingWarning]
    added = '3.10'

# Support for Stable ABI in debug builds

[data._Py_RefTotal]
    added = '3.10'
    ifdef = 'Py_REF_DEBUG'
    abi_only = true
[function._Py_NegativeRefcount]
    added = '3.10'
    ifdef = 'Py_REF_DEBUG'
    abi_only = true

# New slots in 3.10:

[const.Py_am_send]
    added = '3.10'


# New GC control functions in Py3.10 (https://bugs.python.org/issue28254)

[function.PyGC_Disable]
    added = '3.10'
[function.PyGC_Enable]
    added = '3.10'
[function.PyGC_IsEnabled]
    added = '3.10'

# Add new C API in Python 3.11

[function.PyType_GetName]
    added = '3.11'
[function.PyType_GetQualName]
    added = '3.11'
[data.PyStructSequence_UnnamedField]
    added = '3.11'

# Add stable Py_buffer API in Python 3.11 (https://bugs.python.org/issue45459)
[struct.Py_buffer]
    added = '3.11'
    struct_abi_kind = 'full-abi'
[function.PyObject_CheckBuffer]
    added = '3.11'
[function.PyObject_GetBuffer]
    added = '3.11'
[function.PyBuffer_GetPointer]
    added = '3.11'
[function.PyBuffer_SizeFromFormat]
    added = '3.11'
[function.PyBuffer_ToContiguous]
    added = '3.11'
[function.PyBuffer_FromContiguous]
    added = '3.11'
[function.PyObject_CopyData]
    added = '3.11'
[function.PyBuffer_IsContiguous]
    added = '3.11'
[function.PyBuffer_FillContiguousStrides]
    added = '3.11'
[function.PyBuffer_FillInfo]
    added = '3.11'
[function.PyBuffer_Release]
    added = '3.11'
[function.PyMemoryView_FromBuffer]
    added = '3.11'

# Constants for Py_buffer API added to this list in Python 3.11.1 (https://github.com/python/cpython/issues/98680)
# (they were available with 3.11.0)
[const.PyBUF_MAX_NDIM]
    added = '3.11'
[const.PyBUF_SIMPLE]
    added = '3.11'
[const.PyBUF_WRITABLE]
    added = '3.11'
[const.PyBUF_FORMAT]
    added = '3.11'
[const.PyBUF_ND]
    added = '3.11'
[const.PyBUF_STRIDES]
    added = '3.11'
[const.PyBUF_C_CONTIGUOUS]
    added = '3.11'
[const.PyBUF_F_CONTIGUOUS]
    added = '3.11'
[const.PyBUF_ANY_CONTIGUOUS]
    added = '3.11'
[const.PyBUF_INDIRECT]
    added = '3.11'
[const.PyBUF_CONTIG]
    added = '3.11'
[const.PyBUF_CONTIG_RO]
    added = '3.11'
[const.PyBUF_STRIDED]
    added = '3.11'
[const.PyBUF_STRIDED_RO]
    added = '3.11'
[const.PyBUF_RECORDS]
    added = '3.11'
[const.PyBUF_RECORDS_RO]
    added = '3.11'
[const.PyBUF_FULL]
    added = '3.11'
[const.PyBUF_FULL_RO]
    added = '3.11'
[const.PyBUF_READ]
    added = '3.11'
[const.PyBUF_WRITE]
    added = '3.11'


# (Detailed comments aren't really needed for further entries: from here on
#  we can use version control logs.)

[data.Py_Version]
    added = '3.11'
[function.PyErr_GetHandledException]
    added = '3.11'
[function.PyErr_SetHandledException]
    added = '3.11'

[function.PyType_FromMetaclass]
    added = '3.12'
[const.Py_TPFLAGS_HAVE_VECTORCALL]
    added = '3.12'
[function.PyVectorcall_NARGS]
    added = '3.12'
[function.PyVectorcall_Call]
    added = '3.12'
[function.PyErr_GetRaisedException]
    added = '3.12'
[function.PyErr_SetRaisedException]
    added = '3.12'
[function.PyException_GetArgs]
    added = '3.12'
[function.PyException_SetArgs]
    added = '3.12'

[typedef.vectorcallfunc]
    added = '3.12'
[function.PyObject_Vectorcall]
    added = '3.12'
[function.PyObject_VectorcallMethod]
    added = '3.12'
[macro.PY_VECTORCALL_ARGUMENTS_OFFSET]
    added = '3.12'
[typedef.getbufferproc]
    added = '3.12'
[typedef.releasebufferproc]
    added = '3.12'

[const.Py_T_BYTE]
    added = '3.12'  # Before 3.12, available in "structmember.h" w/o Py_ prefix
[const.Py_T_SHORT]
    added = '3.12'  # Before 3.12, available in "structmember.h" w/o Py_ prefix
[const.Py_T_INT]
    added = '3.12'  # Before 3.12, available in "structmember.h" w/o Py_ prefix
[const.Py_T_LONG]
    added = '3.12'  # Before 3.12, available in "structmember.h" w/o Py_ prefix
[const.Py_T_LONGLONG]
    added = '3.12'  # Before 3.12, available in "structmember.h" w/o Py_ prefix
[const.Py_T_UBYTE]
    added = '3.12'  # Before 3.12, available in "structmember.h" w/o Py_ prefix
[const.Py_T_UINT]
    added = '3.12'  # Before 3.12, available in "structmember.h" w/o Py_ prefix
[const.Py_T_USHORT]
    added = '3.12'  # Before 3.12, available in "structmember.h" w/o Py_ prefix
[const.Py_T_ULONG]
    added = '3.12'  # Before 3.12, available in "structmember.h" w/o Py_ prefix
[const.Py_T_ULONGLONG]
    added = '3.12'  # Before 3.12, available in "structmember.h" w/o Py_ prefix
[const.Py_T_PYSSIZET]
    added = '3.12'  # Before 3.12, available in "structmember.h" w/o Py_ prefix
[const.Py_T_FLOAT]
    added = '3.12'  # Before 3.12, available in "structmember.h" w/o Py_ prefix
[const.Py_T_DOUBLE]
    added = '3.12'  # Before 3.12, available in "structmember.h" w/o Py_ prefix
[const.Py_T_BOOL]
    added = '3.12'  # Before 3.12, available in "structmember.h" w/o Py_ prefix
[const.Py_T_STRING]
    added = '3.12'  # Before 3.12, available in "structmember.h" w/o Py_ prefix
[const.Py_T_STRING_INPLACE]
    added = '3.12'  # Before 3.12, available in "structmember.h" w/o Py_ prefix
[const.Py_T_CHAR]
    added = '3.12'  # Before 3.12, available in "structmember.h" w/o Py_ prefix
[const.Py_T_OBJECT_EX]
    added = '3.12'  # Before 3.12, available in "structmember.h" w/o Py_ prefix
[const.Py_READONLY]
    added = '3.12'  # Before 3.12, available in "structmember.h" w/o Py_ prefix
[const.Py_AUDIT_READ]
    added = '3.12'  # Before 3.12, available in "structmember.h"

[function.PyObject_GetTypeData]
    added = '3.12'
[function.PyType_GetTypeDataSize]
    added = '3.12'
[const.Py_RELATIVE_OFFSET]
    added = '3.12'
[const.Py_TPFLAGS_ITEMS_AT_END]
    added = '3.12'
[function.PyImport_AddModuleRef]
    added = '3.13'
[function.PyWeakref_GetRef]
    added = '3.13'
[function.PyObject_DelAttr]
    added = '3.13'
[function.PyObject_DelAttrString]
    added = '3.13'
[function.PyObject_GetOptionalAttr]
    added = '3.13'
[function.PyObject_GetOptionalAttrString]
    added = '3.13'
[function.PyMapping_GetOptionalItem]
    added = '3.13'
[function.PyMapping_GetOptionalItemString]
    added = '3.13'
[function.PyModule_Add]
    added = '3.13'
[function.PyDict_GetItemRef]
    added = '3.13'
[function.PyDict_GetItemStringRef]
    added = '3.13'
[function.PyLong_AsInt]
    added = '3.13'
[function.PyObject_HasAttrWithError]
    added = '3.13'
[function.PyObject_HasAttrStringWithError]
    added = '3.13'
[function.PyMapping_HasKeyWithError]
    added = '3.13'
[function.PyMapping_HasKeyStringWithError]
    added = '3.13'
[function.Py_IsFinalizing]
    added = '3.13'
[function.PyUnicode_EqualToUTF8]
    added = '3.13'
[function.PyUnicode_EqualToUTF8AndSize]
    added = '3.13'
[function.PyMem_RawMalloc]
    added = '3.13'
[function.PyMem_RawCalloc]
    added = '3.13'
[function.PyMem_RawRealloc]
    added = '3.13'
[function.PyMem_RawFree]
    added = '3.13'
[function.PySys_Audit]
    added = '3.13'
[function.PySys_AuditTuple]
    added = '3.13'
[function._Py_SetRefcnt]
    added = '3.13'
    abi_only = true
[function.PyList_GetItemRef]
    added = '3.13'
[typedef.PyCFunctionFast]
    added = '3.13'
    # "abi-only" since 3.10.  (Callback type names aren't used in C code,
    # but this function signature was expected with METH_FASTCALL.)
[typedef.PyCFunctionFastWithKeywords]
    added = '3.13'
    # "abi-only" since 3.10.  (Same story as PyCFunctionFast.)
[function.PyType_GetFullyQualifiedName]
    added = '3.13'
[function.PyType_GetModuleName]
    added = '3.13'
[function.Py_GetConstant]
    added = '3.13'
[function.Py_GetConstantBorrowed]
    added = '3.13'
[function.PyType_GetModuleByDef]
    added = '3.13'
[function.PyEval_GetFrameBuiltins]
    added = '3.13'
[function.PyEval_GetFrameGlobals]
    added = '3.13'
[function.PyEval_GetFrameLocals]
    added = '3.13'

[function.Py_TYPE]
    added = '3.14'
[function.Py_REFCNT]
    added = '3.14'
[function.PyIter_NextItem]
    added = '3.14'
[function.PyLong_FromInt32]
    added = '3.14'
[function.PyLong_FromUInt32]
    added = '3.14'
[function.PyLong_AsInt32]
    added = '3.14'
[function.PyLong_AsUInt32]
    added = '3.14'
[function.PyLong_FromInt64]
    added = '3.14'
[function.PyLong_FromUInt64]
    added = '3.14'
[function.PyLong_AsInt64]
    added = '3.14'
[function.PyLong_AsUInt64]
    added = '3.14'
[function.PyLong_AsNativeBytes]
    added = '3.14'
[function.PyLong_FromNativeBytes]
    added = '3.14'
[function.PyLong_FromUnsignedNativeBytes]
    added = '3.14'
[const.Py_ASNATIVEBYTES_DEFAULTS]
    added = '3.14'
[const.Py_ASNATIVEBYTES_BIG_ENDIAN]
    added = '3.14'
[const.Py_ASNATIVEBYTES_LITTLE_ENDIAN]
    added = '3.14'
[const.Py_ASNATIVEBYTES_NATIVE_ENDIAN]
    added = '3.14'
[const.Py_ASNATIVEBYTES_UNSIGNED_BUFFER]
    added = '3.14'
[const.Py_ASNATIVEBYTES_REJECT_NEGATIVE]
    added = '3.14'
[const.Py_ASNATIVEBYTES_ALLOW_INDEX]
    added = '3.14'
[const.Py_tp_vectorcall]
    added = '3.14'
[function.PyType_GetBaseByToken]
    added = '3.14'
[const.Py_tp_token]
    added = '3.14'
[const.Py_TP_USE_SPEC]
    added = '3.14'
[function.PyUnicode_Equal]
    added = '3.14'
[function.PyType_Freeze]
    added = '3.14'
[function.Py_PACK_FULL_VERSION]
    added = '3.14'
[function.Py_PACK_VERSION]
    added = '3.14'
<<<<<<< HEAD
[function.PyComplex_FromString]
    added = '3.14'
[function.PyNumber_Complex]
    added = '3.14'
=======
[function.PySys_GetAttr]
    added = '3.15'
[function.PySys_GetAttrString]
    added = '3.15'
[function.PySys_GetOptionalAttr]
    added = '3.15'
[function.PySys_GetOptionalAttrString]
    added = '3.15'
>>>>>>> e7b55f56
<|MERGE_RESOLUTION|>--- conflicted
+++ resolved
@@ -2577,12 +2577,10 @@
     added = '3.14'
 [function.Py_PACK_VERSION]
     added = '3.14'
-<<<<<<< HEAD
 [function.PyComplex_FromString]
     added = '3.14'
 [function.PyNumber_Complex]
     added = '3.14'
-=======
 [function.PySys_GetAttr]
     added = '3.15'
 [function.PySys_GetAttrString]
@@ -2590,5 +2588,4 @@
 [function.PySys_GetOptionalAttr]
     added = '3.15'
 [function.PySys_GetOptionalAttrString]
-    added = '3.15'
->>>>>>> e7b55f56
+    added = '3.15'