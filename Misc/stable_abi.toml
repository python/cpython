# This file lists the contents of the Limited API and Stable ABI.
# Please append new items at the end.

# The syntax of this file is not fixed.
# It is designed to be read only by Tools/build/stable_abi.py, which can change
# without notice.

# For the history of the stable ABI prior to this file,
# see the history of PC/python3dll.c and before that, PC/python3.def,
# and PC/pythonXYstub.def


# The current format is TOML.

# There are these kinds of top-level "items":
# - struct: A C struct. See `struct_abi_kind` for how much of the struct is
#   exposed.
# - function: A function that must be kept available (and exported, i.e. not
#   converted to a macro).
# - const: A simple value, defined with `#define`.
# - macro: A preprocessor macro more complex than a simple `const` value.
# - data: An exported object, which must continue to be available but its exact
#   value may change.
# - typedef: A C typedef which is used in other definitions in the limited API.
#   Its size/layout/signature must not change.
# - feature_macro: Other items may be conditional on whether this macro
#   is defined or not.

# Each top-level item can have details defined for it:
# - added: The version in which the item was added to the stable ABI.
# - ifdef: The item is only available if the given feature_macro is defined.
# - abi_only: If present, the item is not part of the Limited API, but it *is*
#   part of the stable ABI. The item will not show up in user-facing docs.
#   Typically used for:
#   - private functions called by public macros, e.g. _Py_BuildValue_SizeT
#   - items that were part of the limited API in the past, and must remain part
#     of the stable ABI.
#   - a combination of the above (functions that were called by macros that
#     were public in the past)
# - struct_abi_kind: for `struct`, defines how much of the struct is exposed:
#   - 'full-abi': All of the struct is part of the ABI, including the size
#     (users may define arrays of these structs).
#     Typically used for initalization, rather than at runtime.
#   - 'opaque': No members are part of the ABI, nor is the size. The Limited
#     API only handles these via pointers. The C definition should be
#     incomplete (opaque).
#   - 'members': Only specific members are part of the stable ABI.
#     The struct's size may change, so it can't be used in arrays.
#     Do not add new structs of this kind without an extremely good reason.
# - members: For `struct` with struct_abi_kind = 'members', a list of the
#   exposed members.
# - doc: for `feature_macro`, the blurb added in documentation
# - windows: for `feature_macro`, this macro is defined on Windows.
#   (This info is used to generate the DLL manifest and needs to be available
#   on all platforms.)

# Removing items from this file is generally not allowed, and additions should
# be considered with that in mind. See the devguide for exact rules:
#    https://devguide.python.org/c-api/#limited-api

# User-facing docs are at:
#    https://docs.python.org/3/c-api/stable.html#stable


# Feature macros for optional functionality:

[feature_macro.MS_WINDOWS]
    doc = 'on Windows'
    windows = true
[feature_macro.HAVE_FORK]
    doc = 'on platforms with fork()'
[feature_macro.USE_STACKCHECK]
    doc = 'on platforms with USE_STACKCHECK'
    windows = 'maybe'
[feature_macro.PY_HAVE_THREAD_NATIVE_ID]
    doc = 'on platforms with native thread IDs'
    windows = true
[feature_macro.Py_REF_DEBUG]
    doc = 'when Python is compiled in debug mode (with Py_REF_DEBUG)'
    windows = 'maybe'


# Mentioned in PEP 384:

[struct.PyObject]
    added = '3.2'
    members = ['ob_refcnt', 'ob_type']
    struct_abi_kind = 'members'
[struct.PyVarObject]
    added = '3.2'
    members = ['ob_base', 'ob_size']
    struct_abi_kind = 'members'
[struct.PyMethodDef]
    added = '3.2'
    struct_abi_kind = 'full-abi'
[struct.PyMemberDef]
    added = '3.2'  # Before 3.12, PyMemberDef required #include "structmember.h"
    struct_abi_kind = 'full-abi'
[struct.PyGetSetDef]
    added = '3.2'
    struct_abi_kind = 'full-abi'
[struct.PyModuleDef_Base]
    added = '3.2'
    struct_abi_kind = 'full-abi'
[struct.PyModuleDef]
    added = '3.2'
    struct_abi_kind = 'full-abi'
[struct.PyStructSequence_Field]
    added = '3.2'
    struct_abi_kind = 'full-abi'
[struct.PyStructSequence_Desc]
    added = '3.2'
    struct_abi_kind = 'full-abi'
[struct.PyType_Slot]
    added = '3.2'
    struct_abi_kind = 'full-abi'
[struct.PyType_Spec]
    added = '3.2'
    struct_abi_kind = 'full-abi'
[struct.PyThreadState]
    added = '3.2'
    struct_abi_kind = 'opaque'
[struct.PyInterpreterState]
    added = '3.2'
    struct_abi_kind = 'opaque'
[struct.PyFrameObject]
    added = '3.2'
    struct_abi_kind = 'opaque'
[struct.symtable]
    added = '3.2'
    struct_abi_kind = 'opaque'
[struct.PyWeakReference]
    added = '3.2'
    struct_abi_kind = 'opaque'
[struct.PyLongObject]
    added = '3.2'
    struct_abi_kind = 'opaque'
[struct.PyTypeObject]
    added = '3.2'
    struct_abi_kind = 'opaque'

[function.PyType_FromSpec]
    added = '3.2'

[const.Py_tp_dealloc]
    added = '3.2'
[const.Py_tp_getattr]
    added = '3.2'
[const.Py_tp_setattr]
    added = '3.2'
[const.Py_tp_repr]
    added = '3.2'
[const.Py_tp_hash]
    added = '3.2'
[const.Py_tp_call]
    added = '3.2'
[const.Py_tp_str]
    added = '3.2'
[const.Py_tp_getattro]
    added = '3.2'
[const.Py_tp_setattro]
    added = '3.2'
[const.Py_tp_doc]
    added = '3.2'
[const.Py_tp_traverse]
    added = '3.2'
[const.Py_tp_clear]
    added = '3.2'
[const.Py_tp_richcompare]
    added = '3.2'
[const.Py_tp_iter]
    added = '3.2'
[const.Py_tp_iternext]
    added = '3.2'
[const.Py_tp_methods]
    added = '3.2'
[const.Py_tp_base]
    added = '3.2'
[const.Py_tp_descr_get]
    added = '3.2'
[const.Py_tp_descr_set]
    added = '3.2'
[const.Py_tp_init]
    added = '3.2'
[const.Py_tp_alloc]
    added = '3.2'
[const.Py_tp_new]
    added = '3.2'
[const.Py_tp_members]
    added = '3.2'
[const.Py_tp_getset]
    added = '3.2'
[const.Py_tp_free]
    added = '3.2'
[const.Py_tp_is_gc]
    added = '3.2'
[const.Py_tp_bases]
    added = '3.2'
[const.Py_tp_del]
    added = '3.2'
[const.Py_nb_add]
    added = '3.2'
[const.Py_nb_subtract]
    added = '3.2'
[const.Py_nb_multiply]
    added = '3.2'
[const.Py_nb_remainder]
    added = '3.2'
[const.Py_nb_divmod]
    added = '3.2'
[const.Py_nb_power]
    added = '3.2'
[const.Py_nb_negative]
    added = '3.2'
[const.Py_nb_positive]
    added = '3.2'
[const.Py_nb_absolute]
    added = '3.2'
[const.Py_nb_bool]
    added = '3.2'
[const.Py_nb_invert]
    added = '3.2'
[const.Py_nb_lshift]
    added = '3.2'
[const.Py_nb_rshift]
    added = '3.2'
[const.Py_nb_and]
    added = '3.2'
[const.Py_nb_xor]
    added = '3.2'
[const.Py_nb_or]
    added = '3.2'
[const.Py_nb_int]
    added = '3.2'
[const.Py_nb_float]
    added = '3.2'
[const.Py_nb_inplace_add]
    added = '3.2'
[const.Py_nb_inplace_subtract]
    added = '3.2'
[const.Py_nb_inplace_multiply]
    added = '3.2'
[const.Py_nb_inplace_remainder]
    added = '3.2'
[const.Py_nb_inplace_power]
    added = '3.2'
[const.Py_nb_inplace_lshift]
    added = '3.2'
[const.Py_nb_inplace_rshift]
    added = '3.2'
[const.Py_nb_inplace_and]
    added = '3.2'
[const.Py_nb_inplace_xor]
    added = '3.2'
[const.Py_nb_inplace_or]
    added = '3.2'
[const.Py_nb_floor_divide]
    added = '3.2'
[const.Py_nb_true_divide]
    added = '3.2'
[const.Py_nb_inplace_floor_divide]
    added = '3.2'
[const.Py_nb_inplace_true_divide]
    added = '3.2'
[const.Py_nb_index]
    added = '3.2'
[const.Py_sq_length]
    added = '3.2'
[const.Py_sq_concat]
    added = '3.2'
[const.Py_sq_repeat]
    added = '3.2'
[const.Py_sq_item]
    added = '3.2'
[const.Py_sq_ass_item]
    added = '3.2'
[const.Py_sq_contains]
    added = '3.2'
[const.Py_sq_inplace_concat]
    added = '3.2'
[const.Py_sq_inplace_repeat]
    added = '3.2'
[const.Py_mp_length]
    added = '3.2'
[const.Py_mp_subscript]
    added = '3.2'
[const.Py_mp_ass_subscript]
    added = '3.2'

[typedef.Py_uintptr_t]
    added = '3.2'
[typedef.Py_intptr_t]
    added = '3.2'
[typedef.Py_ssize_t]
    added = '3.2'
[typedef.unaryfunc]
    added = '3.2'
[typedef.binaryfunc]
    added = '3.2'
[typedef.ternaryfunc]
    added = '3.2'
[typedef.inquiry]
    added = '3.2'
[typedef.lenfunc]
    added = '3.2'
[typedef.ssizeargfunc]
    added = '3.2'
[typedef.ssizessizeargfunc]
    added = '3.2'
[typedef.ssizeobjargproc]
    added = '3.2'
[typedef.ssizessizeobjargproc]
    added = '3.2'
[typedef.objobjargproc]
    added = '3.2'
[typedef.objobjproc]
    added = '3.2'
[typedef.visitproc]
    added = '3.2'
[typedef.traverseproc]
    added = '3.2'
[typedef.destructor]
    added = '3.2'
[typedef.getattrfunc]
    added = '3.2'
[typedef.getattrofunc]
    added = '3.2'
[typedef.setattrfunc]
    added = '3.2'
[typedef.setattrofunc]
    added = '3.2'
[typedef.reprfunc]
    added = '3.2'
[typedef.hashfunc]
    added = '3.2'
[typedef.richcmpfunc]
    added = '3.2'
[typedef.getiterfunc]
    added = '3.2'
[typedef.iternextfunc]
    added = '3.2'
[typedef.descrgetfunc]
    added = '3.2'
[typedef.descrsetfunc]
    added = '3.2'
[typedef.initproc]
    added = '3.2'
[typedef.newfunc]
    added = '3.2'
[typedef.allocfunc]
    added = '3.2'
[typedef.PyCFunction]
    added = '3.2'
[typedef.PyCFunctionWithKeywords]
    added = '3.2'
[typedef.PyCapsule_Destructor]
    added = '3.2'
[typedef.getter]
    added = '3.2'
[typedef.setter]
    added = '3.2'
[typedef.PyOS_sighandler_t]
    added = '3.2'
[typedef.PyGILState_STATE]
    added = '3.2'
[typedef.Py_UCS4]
    added = '3.2'

[macro.Py_BEGIN_ALLOW_THREADS]
    added = '3.2'
[macro.Py_BLOCK_THREADS]
    added = '3.2'
[macro.Py_UNBLOCK_THREADS]
    added = '3.2'
[macro.Py_END_ALLOW_THREADS]
    added = '3.2'

# The following were added in PC/python3.def in the initial stable ABI commit,
# 4d0d471a8031de90a2b1ce99c4ac4780e60b3bc9,
# and later amendments in 3.2:
# 0d012f284be829c6217f60523db0e1671b7db9d9
# c83bc3c1fbed14d27a5de3032e24d2cf006a7c4b

[function.PyArg_Parse]
    added = '3.2'
[function.PyArg_ParseTuple]
    added = '3.2'
[function.PyArg_ParseTupleAndKeywords]
    added = '3.2'
[function.PyArg_UnpackTuple]
    added = '3.2'
[function.PyArg_VaParse]
    added = '3.2'
[function.PyArg_VaParseTupleAndKeywords]
    added = '3.2'
[function.PyArg_ValidateKeywordArguments]
    added = '3.2'
[data.PyBaseObject_Type]
    added = '3.2'
[function.PyBool_FromLong]
    added = '3.2'
[data.PyBool_Type]
    added = '3.2'
[data.PyByteArrayIter_Type]
    added = '3.2'
[function.PyByteArray_AsString]
    added = '3.2'
[function.PyByteArray_Concat]
    added = '3.2'
[function.PyByteArray_FromObject]
    added = '3.2'
[function.PyByteArray_FromStringAndSize]
    added = '3.2'
[function.PyByteArray_Resize]
    added = '3.2'
[function.PyByteArray_Size]
    added = '3.2'
[data.PyByteArray_Type]
    added = '3.2'
[data.PyBytesIter_Type]
    added = '3.2'
[function.PyBytes_AsString]
    added = '3.2'
[function.PyBytes_AsStringAndSize]
    added = '3.2'
[function.PyBytes_Concat]
    added = '3.2'
[function.PyBytes_ConcatAndDel]
    added = '3.2'
[function.PyBytes_DecodeEscape]
    added = '3.2'
[function.PyBytes_FromFormat]
    added = '3.2'
[function.PyBytes_FromFormatV]
    added = '3.2'
[function.PyBytes_FromObject]
    added = '3.2'
[function.PyBytes_FromString]
    added = '3.2'
[function.PyBytes_FromStringAndSize]
    added = '3.2'
[function.PyBytes_Repr]
    added = '3.2'
[function.PyBytes_Size]
    added = '3.2'
[data.PyBytes_Type]
    added = '3.2'
[function.PyCFunction_Call]
    added = '3.2'
[function.PyCFunction_GetFlags]
    added = '3.2'
[function.PyCFunction_GetFunction]
    added = '3.2'
[function.PyCFunction_GetSelf]
    added = '3.2'
[function.PyCFunction_NewEx]
    added = '3.2'
[data.PyCFunction_Type]
    added = '3.2'
[function.PyCallIter_New]
    added = '3.2'
[data.PyCallIter_Type]
    added = '3.2'
[function.PyCallable_Check]
    added = '3.2'
[function.PyCapsule_GetContext]
    added = '3.2'
[function.PyCapsule_GetDestructor]
    added = '3.2'
[function.PyCapsule_GetName]
    added = '3.2'
[function.PyCapsule_GetPointer]
    added = '3.2'
[function.PyCapsule_Import]
    added = '3.2'
[function.PyCapsule_IsValid]
    added = '3.2'
[function.PyCapsule_New]
    added = '3.2'
[function.PyCapsule_SetContext]
    added = '3.2'
[function.PyCapsule_SetDestructor]
    added = '3.2'
[function.PyCapsule_SetName]
    added = '3.2'
[function.PyCapsule_SetPointer]
    added = '3.2'
[data.PyCapsule_Type]
    added = '3.2'
[data.PyClassMethodDescr_Type]
    added = '3.2'
[function.PyCodec_BackslashReplaceErrors]
    added = '3.2'
[function.PyCodec_Decode]
    added = '3.2'
[function.PyCodec_Decoder]
    added = '3.2'
[function.PyCodec_Encode]
    added = '3.2'
[function.PyCodec_Encoder]
    added = '3.2'
[function.PyCodec_IgnoreErrors]
    added = '3.2'
[function.PyCodec_IncrementalDecoder]
    added = '3.2'
[function.PyCodec_IncrementalEncoder]
    added = '3.2'
[function.PyCodec_KnownEncoding]
    added = '3.2'
[function.PyCodec_LookupError]
    added = '3.2'
[function.PyCodec_Register]
    added = '3.2'
[function.PyCodec_RegisterError]
    added = '3.2'
[function.PyCodec_ReplaceErrors]
    added = '3.2'
[function.PyCodec_StreamReader]
    added = '3.2'
[function.PyCodec_StreamWriter]
    added = '3.2'
[function.PyCodec_StrictErrors]
    added = '3.2'
[function.PyCodec_XMLCharRefReplaceErrors]
    added = '3.2'
[function.PyComplex_FromDoubles]
    added = '3.2'
[function.PyComplex_ImagAsDouble]
    added = '3.2'
[function.PyComplex_RealAsDouble]
    added = '3.2'
[data.PyComplex_Type]
    added = '3.2'
[function.PyDescr_NewClassMethod]
    added = '3.2'
[function.PyDescr_NewGetSet]
    added = '3.2'
[function.PyDescr_NewMember]
    added = '3.2'
[function.PyDescr_NewMethod]
    added = '3.2'
[data.PyDictItems_Type]
    added = '3.2'
[data.PyDictIterItem_Type]
    added = '3.2'
[data.PyDictIterKey_Type]
    added = '3.2'
[data.PyDictIterValue_Type]
    added = '3.2'
[data.PyDictKeys_Type]
    added = '3.2'
[function.PyDictProxy_New]
    added = '3.2'
[data.PyDictProxy_Type]
    added = '3.2'
[data.PyDictValues_Type]
    added = '3.2'
[function.PyDict_Clear]
    added = '3.2'
[function.PyDict_Contains]
    added = '3.2'
[function.PyDict_Copy]
    added = '3.2'
[function.PyDict_DelItem]
    added = '3.2'
[function.PyDict_DelItemString]
    added = '3.2'
[function.PyDict_GetItem]
    added = '3.2'
[function.PyDict_GetItemString]
    added = '3.2'
[function.PyDict_GetItemWithError]
    added = '3.2'
[function.PyDict_Items]
    added = '3.2'
[function.PyDict_Keys]
    added = '3.2'
[function.PyDict_Merge]
    added = '3.2'
[function.PyDict_MergeFromSeq2]
    added = '3.2'
[function.PyDict_New]
    added = '3.2'
[function.PyDict_Next]
    added = '3.2'
[function.PyDict_SetItem]
    added = '3.2'
[function.PyDict_SetItemString]
    added = '3.2'
[function.PyDict_Size]
    added = '3.2'
[data.PyDict_Type]
    added = '3.2'
[function.PyDict_Update]
    added = '3.2'
[function.PyDict_Values]
    added = '3.2'
[data.PyEllipsis_Type]
    added = '3.2'
[data.PyEnum_Type]
    added = '3.2'
[function.PyErr_BadArgument]
    added = '3.2'
[function.PyErr_BadInternalCall]
    added = '3.2'
[function.PyErr_CheckSignals]
    added = '3.2'
[function.PyErr_Clear]
    added = '3.2'
[function.PyErr_Display]
    added = '3.2'
[function.PyErr_DisplayException]
    added = '3.12'
[function.PyErr_ExceptionMatches]
    added = '3.2'
[function.PyErr_Fetch]
    added = '3.2'
[function.PyErr_Format]
    added = '3.2'
[function.PyErr_GivenExceptionMatches]
    added = '3.2'
[function.PyErr_NewException]
    added = '3.2'
[function.PyErr_NewExceptionWithDoc]
    added = '3.2'
[function.PyErr_NoMemory]
    added = '3.2'
[function.PyErr_NormalizeException]
    added = '3.2'
[function.PyErr_Occurred]
    added = '3.2'
[function.PyErr_Print]
    added = '3.2'
[function.PyErr_PrintEx]
    added = '3.2'
[function.PyErr_ProgramText]
    added = '3.2'
[function.PyErr_Restore]
    added = '3.2'
[function.PyErr_SetFromErrno]
    added = '3.2'
[function.PyErr_SetFromErrnoWithFilename]
    added = '3.2'
[function.PyErr_SetFromErrnoWithFilenameObject]
    added = '3.2'
[function.PyErr_SetInterrupt]
    added = '3.2'
[function.PyErr_SetNone]
    added = '3.2'
[function.PyErr_SetObject]
    added = '3.2'
[function.PyErr_SetString]
    added = '3.2'
[function.PyErr_SyntaxLocation]
    added = '3.2'
[function.PyErr_WarnEx]
    added = '3.2'
[function.PyErr_WarnExplicit]
    added = '3.2'
[function.PyErr_WarnFormat]
    added = '3.2'
[function.PyErr_WriteUnraisable]
    added = '3.2'
[function.PyEval_AcquireLock]
    added = '3.2'
[function.PyEval_AcquireThread]
    added = '3.2'
[function.PyEval_CallFunction]
    added = '3.2'
[function.PyEval_CallMethod]
    added = '3.2'
[function.PyEval_CallObjectWithKeywords]
    added = '3.2'
[function.PyEval_EvalCode]
    added = '3.2'
[function.PyEval_EvalCodeEx]
    added = '3.2'
[function.PyEval_EvalFrame]
    added = '3.2'
[function.PyEval_EvalFrameEx]
    added = '3.2'
[function.PyEval_GetBuiltins]
    added = '3.2'
[function.PyEval_GetFrame]
    added = '3.2'
[function.PyEval_GetFuncDesc]
    added = '3.2'
[function.PyEval_GetFuncName]
    added = '3.2'
[function.PyEval_GetGlobals]
    added = '3.2'
[function.PyEval_GetLocals]
    added = '3.2'
[function.PyEval_InitThreads]
    added = '3.2'
[function.PyEval_ReleaseLock]
    added = '3.2'
[function.PyEval_ReleaseThread]
    added = '3.2'
[function.PyEval_RestoreThread]
    added = '3.2'
[function.PyEval_SaveThread]
    added = '3.2'
[function.PyEval_ThreadsInitialized]
    added = '3.2'
[data.PyExc_ArithmeticError]
    added = '3.2'
[data.PyExc_AssertionError]
    added = '3.2'
[data.PyExc_AttributeError]
    added = '3.2'
[data.PyExc_BaseException]
    added = '3.2'
[data.PyExc_BaseExceptionGroup]
    added = '3.11'
[data.PyExc_BufferError]
    added = '3.2'
[data.PyExc_BytesWarning]
    added = '3.2'
[data.PyExc_DeprecationWarning]
    added = '3.2'
[data.PyExc_EOFError]
    added = '3.2'
[data.PyExc_EnvironmentError]
    added = '3.2'
[data.PyExc_Exception]
    added = '3.2'
[data.PyExc_FloatingPointError]
    added = '3.2'
[data.PyExc_FutureWarning]
    added = '3.2'
[data.PyExc_GeneratorExit]
    added = '3.2'
[data.PyExc_IOError]
    added = '3.2'
[data.PyExc_ImportError]
    added = '3.2'
[data.PyExc_ImportWarning]
    added = '3.2'
[data.PyExc_IndentationError]
    added = '3.2'
[data.PyExc_IndexError]
    added = '3.2'
[data.PyExc_KeyError]
    added = '3.2'
[data.PyExc_KeyboardInterrupt]
    added = '3.2'
[data.PyExc_LookupError]
    added = '3.2'
[data.PyExc_MemoryError]
    added = '3.2'
[data.PyExc_NameError]
    added = '3.2'
[data.PyExc_NotImplementedError]
    added = '3.2'
[data.PyExc_OSError]
    added = '3.2'
[data.PyExc_OverflowError]
    added = '3.2'
[data.PyExc_PendingDeprecationWarning]
    added = '3.2'
[data.PyExc_ReferenceError]
    added = '3.2'
[data.PyExc_RuntimeError]
    added = '3.2'
[data.PyExc_RuntimeWarning]
    added = '3.2'
[data.PyExc_StopIteration]
    added = '3.2'
[data.PyExc_SyntaxError]
    added = '3.2'
[data.PyExc_SyntaxWarning]
    added = '3.2'
[data.PyExc_SystemError]
    added = '3.2'
[data.PyExc_SystemExit]
    added = '3.2'
[data.PyExc_TabError]
    added = '3.2'
[data.PyExc_TypeError]
    added = '3.2'
[data.PyExc_UnboundLocalError]
    added = '3.2'
[data.PyExc_UnicodeDecodeError]
    added = '3.2'
[data.PyExc_UnicodeEncodeError]
    added = '3.2'
[data.PyExc_UnicodeError]
    added = '3.2'
[data.PyExc_UnicodeTranslateError]
    added = '3.2'
[data.PyExc_UnicodeWarning]
    added = '3.2'
[data.PyExc_UserWarning]
    added = '3.2'
[data.PyExc_ValueError]
    added = '3.2'
[data.PyExc_Warning]
    added = '3.2'
[data.PyExc_ZeroDivisionError]
    added = '3.2'
[function.PyException_GetCause]
    added = '3.2'
[function.PyException_GetContext]
    added = '3.2'
[function.PyException_GetTraceback]
    added = '3.2'
[function.PyException_SetCause]
    added = '3.2'
[function.PyException_SetContext]
    added = '3.2'
[function.PyException_SetTraceback]
    added = '3.2'
[function.PyFile_FromFd]
    added = '3.2'
[function.PyFile_GetLine]
    added = '3.2'
[function.PyFile_WriteObject]
    added = '3.2'
[function.PyFile_WriteString]
    added = '3.2'
[data.PyFilter_Type]
    added = '3.2'
[function.PyFloat_AsDouble]
    added = '3.2'
[function.PyFloat_FromDouble]
    added = '3.2'
[function.PyFloat_FromString]
    added = '3.2'
[function.PyFloat_GetInfo]
    added = '3.2'
[function.PyFloat_GetMax]
    added = '3.2'
[function.PyFloat_GetMin]
    added = '3.2'
[data.PyFloat_Type]
    added = '3.2'
[function.PyFrozenSet_New]
    added = '3.2'
[data.PyFrozenSet_Type]
    added = '3.2'
[function.PyGC_Collect]
    added = '3.2'
[function.PyGILState_Ensure]
    added = '3.2'
[function.PyGILState_GetThisThreadState]
    added = '3.2'
[function.PyGILState_Release]
    added = '3.2'
[data.PyGetSetDescr_Type]
    added = '3.2'
[function.PyImport_AddModule]
    added = '3.2'
[function.PyImport_AppendInittab]
    added = '3.2'
[function.PyImport_ExecCodeModule]
    added = '3.2'
[function.PyImport_ExecCodeModuleEx]
    added = '3.2'
[function.PyImport_ExecCodeModuleWithPathnames]
    added = '3.2'
[function.PyImport_GetImporter]
    added = '3.2'
[function.PyImport_GetMagicNumber]
    added = '3.2'
[function.PyImport_GetMagicTag]
    added = '3.2'
[function.PyImport_GetModuleDict]
    added = '3.2'
[function.PyImport_Import]
    added = '3.2'
[function.PyImport_ImportFrozenModule]
    added = '3.2'
[function.PyImport_ImportModule]
    added = '3.2'
[function.PyImport_ImportModuleLevel]
    added = '3.2'
[function.PyImport_ImportModuleNoBlock]
    added = '3.2'
[function.PyImport_ReloadModule]
    added = '3.2'
[function.PyInterpreterState_Clear]
    added = '3.2'
[function.PyInterpreterState_Delete]
    added = '3.2'
[function.PyInterpreterState_New]
    added = '3.2'
[function.PyIter_Next]
    added = '3.2'
[data.PyListIter_Type]
    added = '3.2'
[data.PyListRevIter_Type]
    added = '3.2'
[function.PyList_Append]
    added = '3.2'
[function.PyList_AsTuple]
    added = '3.2'
[function.PyList_GetItem]
    added = '3.2'
[function.PyList_GetSlice]
    added = '3.2'
[function.PyList_Insert]
    added = '3.2'
[function.PyList_New]
    added = '3.2'
[function.PyList_Reverse]
    added = '3.2'
[function.PyList_SetItem]
    added = '3.2'
[function.PyList_SetSlice]
    added = '3.2'
[function.PyList_Size]
    added = '3.2'
[function.PyList_Sort]
    added = '3.2'
[data.PyList_Type]
    added = '3.2'
[data.PyLongRangeIter_Type]
    added = '3.2'
[function.PyLong_AsDouble]
    added = '3.2'
[function.PyLong_AsLong]
    added = '3.2'
[function.PyLong_AsLongAndOverflow]
    added = '3.2'
[function.PyLong_AsLongLong]
    added = '3.2'
[function.PyLong_AsLongLongAndOverflow]
    added = '3.2'
[function.PyLong_AsSize_t]
    added = '3.2'
[function.PyLong_AsSsize_t]
    added = '3.2'
[function.PyLong_AsUnsignedLong]
    added = '3.2'
[function.PyLong_AsUnsignedLongLong]
    added = '3.2'
[function.PyLong_AsUnsignedLongLongMask]
    added = '3.2'
[function.PyLong_AsUnsignedLongMask]
    added = '3.2'
[function.PyLong_AsVoidPtr]
    added = '3.2'
[function.PyLong_FromDouble]
    added = '3.2'
[function.PyLong_FromLong]
    added = '3.2'
[function.PyLong_FromLongLong]
    added = '3.2'
[function.PyLong_FromSize_t]
    added = '3.2'
[function.PyLong_FromSsize_t]
    added = '3.2'
[function.PyLong_FromString]
    added = '3.2'
[function.PyLong_FromUnsignedLong]
    added = '3.2'
[function.PyLong_FromUnsignedLongLong]
    added = '3.2'
[function.PyLong_FromVoidPtr]
    added = '3.2'
[function.PyLong_GetInfo]
    added = '3.2'
[data.PyLong_Type]
    added = '3.2'
[data.PyMap_Type]
    added = '3.2'
[function.PyMapping_Check]
    added = '3.2'
[function.PyMapping_GetItemString]
    added = '3.2'
[function.PyMapping_HasKey]
    added = '3.2'
[function.PyMapping_HasKeyString]
    added = '3.2'
[function.PyMapping_Items]
    added = '3.2'
[function.PyMapping_Keys]
    added = '3.2'
[function.PyMapping_Length]
    added = '3.2'
[function.PyMapping_SetItemString]
    added = '3.2'
[function.PyMapping_Size]
    added = '3.2'
[function.PyMapping_Values]
    added = '3.2'
[function.PyMem_Free]
    added = '3.2'
[function.PyMem_Malloc]
    added = '3.2'
[function.PyMem_Realloc]
    added = '3.2'
[data.PyMemberDescr_Type]
    added = '3.2'
[function.PyMemoryView_FromObject]
    added = '3.2'
[function.PyMemoryView_GetContiguous]
    added = '3.2'
[data.PyMemoryView_Type]
    added = '3.2'
[data.PyMethodDescr_Type]
    added = '3.2'
[function.PyModule_AddIntConstant]
    added = '3.2'
[function.PyModule_AddObject]
    added = '3.2'
[function.PyModule_AddStringConstant]
    added = '3.2'
[function.PyModule_Create2]
    added = '3.2'
[function.PyModule_GetDef]
    added = '3.2'
[function.PyModule_GetDict]
    added = '3.2'
[function.PyModule_GetFilename]
    added = '3.2'
[function.PyModule_GetFilenameObject]
    added = '3.2'
[function.PyModule_GetName]
    added = '3.2'
[function.PyModule_GetState]
    added = '3.2'
[function.PyModule_New]
    added = '3.2'
[data.PyModule_Type]
    added = '3.2'
[function.PyNumber_Absolute]
    added = '3.2'
[function.PyNumber_Add]
    added = '3.2'
[function.PyNumber_And]
    added = '3.2'
[function.PyNumber_AsSsize_t]
    added = '3.2'
[function.PyNumber_Check]
    added = '3.2'
[function.PyNumber_Divmod]
    added = '3.2'
[function.PyNumber_Float]
    added = '3.2'
[function.PyNumber_FloorDivide]
    added = '3.2'
[function.PyNumber_InPlaceAdd]
    added = '3.2'
[function.PyNumber_InPlaceAnd]
    added = '3.2'
[function.PyNumber_InPlaceFloorDivide]
    added = '3.2'
[function.PyNumber_InPlaceLshift]
    added = '3.2'
[function.PyNumber_InPlaceMultiply]
    added = '3.2'
[function.PyNumber_InPlaceOr]
    added = '3.2'
[function.PyNumber_InPlacePower]
    added = '3.2'
[function.PyNumber_InPlaceRemainder]
    added = '3.2'
[function.PyNumber_InPlaceRshift]
    added = '3.2'
[function.PyNumber_InPlaceSubtract]
    added = '3.2'
[function.PyNumber_InPlaceTrueDivide]
    added = '3.2'
[function.PyNumber_InPlaceXor]
    added = '3.2'
[function.PyNumber_Index]
    added = '3.2'
[function.PyNumber_Invert]
    added = '3.2'
[function.PyNumber_Long]
    added = '3.2'
[function.PyNumber_Lshift]
    added = '3.2'
[function.PyNumber_Multiply]
    added = '3.2'
[function.PyNumber_Negative]
    added = '3.2'
[function.PyNumber_Or]
    added = '3.2'
[function.PyNumber_Positive]
    added = '3.2'
[function.PyNumber_Power]
    added = '3.2'
[function.PyNumber_Remainder]
    added = '3.2'
[function.PyNumber_Rshift]
    added = '3.2'
[function.PyNumber_Subtract]
    added = '3.2'
[function.PyNumber_ToBase]
    added = '3.2'
[function.PyNumber_TrueDivide]
    added = '3.2'
[function.PyNumber_Xor]
    added = '3.2'
[function.PyOS_AfterFork]
    added = '3.2'
    ifdef = 'HAVE_FORK'
[data.PyOS_InputHook]
    added = '3.2'
[function.PyOS_InterruptOccurred]
    added = '3.2'
[function.PyOS_double_to_string]
    added = '3.2'
[function.PyOS_getsig]
    added = '3.2'
[function.PyOS_mystricmp]
    added = '3.2'
[function.PyOS_mystrnicmp]
    added = '3.2'
[function.PyOS_setsig]
    added = '3.2'
[function.PyOS_snprintf]
    added = '3.2'
[function.PyOS_string_to_double]
    added = '3.2'
[function.PyOS_strtol]
    added = '3.2'
[function.PyOS_strtoul]
    added = '3.2'
[function.PyOS_vsnprintf]
    added = '3.2'
[function.PyObject_ASCII]
    added = '3.2'
[function.PyObject_AsFileDescriptor]
    added = '3.2'
[function.PyObject_Bytes]
    added = '3.2'
[function.PyObject_Call]
    added = '3.2'
[function.PyObject_CallFunction]
    added = '3.2'
[function.PyObject_CallFunctionObjArgs]
    added = '3.2'
[function.PyObject_CallMethod]
    added = '3.2'
[function.PyObject_CallMethodObjArgs]
    added = '3.2'
[function.PyObject_CallObject]
    added = '3.2'
[function.PyObject_ClearWeakRefs]
    added = '3.2'
[function.PyObject_DelItem]
    added = '3.2'
[function.PyObject_DelItemString]
    added = '3.2'
[function.PyObject_Dir]
    added = '3.2'
[function.PyObject_Format]
    added = '3.2'
[function.PyObject_Free]
    added = '3.2'
[function.PyObject_GC_Del]
    added = '3.2'
[function.PyObject_GC_Track]
    added = '3.2'
[function.PyObject_GC_UnTrack]
    added = '3.2'
[function.PyObject_GenericGetAttr]
    added = '3.2'
[function.PyObject_GenericSetAttr]
    added = '3.2'
[function.PyObject_GetAttr]
    added = '3.2'
[function.PyObject_GetAttrString]
    added = '3.2'
[function.PyObject_GetItem]
    added = '3.2'
[function.PyObject_GetIter]
    added = '3.2'
[function.PyObject_HasAttr]
    added = '3.2'
[function.PyObject_HasAttrString]
    added = '3.2'
[function.PyObject_Hash]
    added = '3.2'
[function.PyObject_HashNotImplemented]
    added = '3.2'
[function.PyObject_Init]
    added = '3.2'
[function.PyObject_InitVar]
    added = '3.2'
[function.PyObject_IsInstance]
    added = '3.2'
[function.PyObject_IsSubclass]
    added = '3.2'
[function.PyObject_IsTrue]
    added = '3.2'
[function.PyObject_Length]
    added = '3.2'
[function.PyObject_Malloc]
    added = '3.2'
[function.PyObject_Not]
    added = '3.2'
[function.PyObject_Realloc]
    added = '3.2'
[function.PyObject_Repr]
    added = '3.2'
[function.PyObject_RichCompare]
    added = '3.2'
[function.PyObject_RichCompareBool]
    added = '3.2'
[function.PyObject_SelfIter]
    added = '3.2'
[function.PyObject_SetAttr]
    added = '3.2'
[function.PyObject_SetAttrString]
    added = '3.2'
[function.PyObject_SetItem]
    added = '3.2'
[function.PyObject_Size]
    added = '3.2'
[function.PyObject_Str]
    added = '3.2'
[function.PyObject_Type]
    added = '3.2'
[data.PyProperty_Type]
    added = '3.2'
[data.PyRangeIter_Type]
    added = '3.2'
[data.PyRange_Type]
    added = '3.2'
[data.PyReversed_Type]
    added = '3.2'
[function.PySeqIter_New]
    added = '3.2'
[data.PySeqIter_Type]
    added = '3.2'
[function.PySequence_Check]
    added = '3.2'
[function.PySequence_Concat]
    added = '3.2'
[function.PySequence_Contains]
    added = '3.2'
[function.PySequence_Count]
    added = '3.2'
[function.PySequence_DelItem]
    added = '3.2'
[function.PySequence_DelSlice]
    added = '3.2'
[function.PySequence_Fast]
    added = '3.2'
[function.PySequence_GetItem]
    added = '3.2'
[function.PySequence_GetSlice]
    added = '3.2'
[function.PySequence_In]
    added = '3.2'
[function.PySequence_InPlaceConcat]
    added = '3.2'
[function.PySequence_InPlaceRepeat]
    added = '3.2'
[function.PySequence_Index]
    added = '3.2'
[function.PySequence_Length]
    added = '3.2'
[function.PySequence_List]
    added = '3.2'
[function.PySequence_Repeat]
    added = '3.2'
[function.PySequence_SetItem]
    added = '3.2'
[function.PySequence_SetSlice]
    added = '3.2'
[function.PySequence_Size]
    added = '3.2'
[function.PySequence_Tuple]
    added = '3.2'
[data.PySetIter_Type]
    added = '3.2'
[function.PySet_Add]
    added = '3.2'
[function.PySet_Clear]
    added = '3.2'
[function.PySet_Contains]
    added = '3.2'
[function.PySet_Discard]
    added = '3.2'
[function.PySet_New]
    added = '3.2'
[function.PySet_Pop]
    added = '3.2'
[function.PySet_Size]
    added = '3.2'
[data.PySet_Type]
    added = '3.2'
[function.PySlice_GetIndices]
    added = '3.2'
[function.PySlice_GetIndicesEx]
    added = '3.2'
[function.PySlice_New]
    added = '3.2'
[data.PySlice_Type]
    added = '3.2'
[function.PyState_FindModule]
    added = '3.2'
[function.PyStructSequence_GetItem]
    added = '3.2'
[function.PyStructSequence_New]
    added = '3.2'
[function.PyStructSequence_NewType]
    added = '3.2'
[function.PyStructSequence_SetItem]
    added = '3.2'
[data.PySuper_Type]
    added = '3.2'
[function.PySys_AddWarnOption]
    added = '3.2'
[function.PySys_AddWarnOptionUnicode]
    added = '3.2'
[function.PySys_FormatStderr]
    added = '3.2'
[function.PySys_FormatStdout]
    added = '3.2'
[function.PySys_GetObject]
    added = '3.2'
[function.PySys_HasWarnOptions]
    added = '3.2'
[function.PySys_ResetWarnOptions]
    added = '3.2'
[function.PySys_SetArgv]
    added = '3.2'
[function.PySys_SetArgvEx]
    added = '3.2'
[function.PySys_SetObject]
    added = '3.2'
[function.PySys_SetPath]
    added = '3.2'
[function.PySys_WriteStderr]
    added = '3.2'
[function.PySys_WriteStdout]
    added = '3.2'
[function.PyThreadState_Clear]
    added = '3.2'
[function.PyThreadState_Delete]
    added = '3.2'
[function.PyThreadState_DeleteCurrent]
    added = '3.2'
    abi_only = true
[function.PyThreadState_Get]
    added = '3.2'
[function.PyThreadState_GetDict]
    added = '3.2'
[function.PyThreadState_New]
    added = '3.2'
[function.PyThreadState_SetAsyncExc]
    added = '3.2'
[function.PyThreadState_Swap]
    added = '3.2'
[function.PyTraceBack_Here]
    added = '3.2'
[function.PyTraceBack_Print]
    added = '3.2'
[data.PyTraceBack_Type]
    added = '3.2'
[data.PyTupleIter_Type]
    added = '3.2'
[function.PyTuple_GetItem]
    added = '3.2'
[function.PyTuple_GetSlice]
    added = '3.2'
[function.PyTuple_New]
    added = '3.2'
[function.PyTuple_Pack]
    added = '3.2'
[function.PyTuple_SetItem]
    added = '3.2'
[function.PyTuple_Size]
    added = '3.2'
[data.PyTuple_Type]
    added = '3.2'
[function.PyType_ClearCache]
    added = '3.2'
[function.PyType_GenericAlloc]
    added = '3.2'
[function.PyType_GenericNew]
    added = '3.2'
[function.PyType_GetFlags]
    added = '3.2'
[function.PyType_IsSubtype]
    added = '3.2'
[function.PyType_Modified]
    added = '3.2'
[function.PyType_Ready]
    added = '3.2'
[data.PyType_Type]
    added = '3.2'
[function.PyUnicodeDecodeError_Create]
    added = '3.2'
[function.PyUnicodeDecodeError_GetEncoding]
    added = '3.2'
[function.PyUnicodeDecodeError_GetEnd]
    added = '3.2'
[function.PyUnicodeDecodeError_GetObject]
    added = '3.2'
[function.PyUnicodeDecodeError_GetReason]
    added = '3.2'
[function.PyUnicodeDecodeError_GetStart]
    added = '3.2'
[function.PyUnicodeDecodeError_SetEnd]
    added = '3.2'
[function.PyUnicodeDecodeError_SetReason]
    added = '3.2'
[function.PyUnicodeDecodeError_SetStart]
    added = '3.2'
[function.PyUnicodeEncodeError_GetEncoding]
    added = '3.2'
[function.PyUnicodeEncodeError_GetEnd]
    added = '3.2'
[function.PyUnicodeEncodeError_GetObject]
    added = '3.2'
[function.PyUnicodeEncodeError_GetReason]
    added = '3.2'
[function.PyUnicodeEncodeError_GetStart]
    added = '3.2'
[function.PyUnicodeEncodeError_SetEnd]
    added = '3.2'
[function.PyUnicodeEncodeError_SetReason]
    added = '3.2'
[function.PyUnicodeEncodeError_SetStart]
    added = '3.2'
[data.PyUnicodeIter_Type]
    added = '3.2'
[function.PyUnicodeTranslateError_GetEnd]
    added = '3.2'
[function.PyUnicodeTranslateError_GetObject]
    added = '3.2'
[function.PyUnicodeTranslateError_GetReason]
    added = '3.2'
[function.PyUnicodeTranslateError_GetStart]
    added = '3.2'
[function.PyUnicodeTranslateError_SetEnd]
    added = '3.2'
[function.PyUnicodeTranslateError_SetReason]
    added = '3.2'
[function.PyUnicodeTranslateError_SetStart]
    added = '3.2'
[function.PyUnicode_Append]
    added = '3.2'
[function.PyUnicode_AppendAndDel]
    added = '3.2'
[function.PyUnicode_AsASCIIString]
    added = '3.2'
[function.PyUnicode_AsCharmapString]
    added = '3.2'
[function.PyUnicode_AsDecodedObject]
    added = '3.2'
[function.PyUnicode_AsDecodedUnicode]
    added = '3.2'
[function.PyUnicode_AsEncodedObject]
    added = '3.2'
[function.PyUnicode_AsEncodedString]
    added = '3.2'
[function.PyUnicode_AsEncodedUnicode]
    added = '3.2'
[function.PyUnicode_AsLatin1String]
    added = '3.2'
[function.PyUnicode_AsRawUnicodeEscapeString]
    added = '3.2'
[function.PyUnicode_AsUTF16String]
    added = '3.2'
[function.PyUnicode_AsUTF32String]
    added = '3.2'
[function.PyUnicode_AsUTF8String]
    added = '3.2'
[function.PyUnicode_AsUnicodeEscapeString]
    added = '3.2'
[function.PyUnicode_AsWideChar]
    added = '3.2'
[function.PyUnicode_Compare]
    added = '3.2'
[function.PyUnicode_Concat]
    added = '3.2'
[function.PyUnicode_Contains]
    added = '3.2'
[function.PyUnicode_Count]
    added = '3.2'
[function.PyUnicode_Decode]
    added = '3.2'
[function.PyUnicode_DecodeASCII]
    added = '3.2'
[function.PyUnicode_DecodeCharmap]
    added = '3.2'
[function.PyUnicode_DecodeFSDefault]
    added = '3.2'
[function.PyUnicode_DecodeFSDefaultAndSize]
    added = '3.2'
[function.PyUnicode_DecodeLatin1]
    added = '3.2'
[function.PyUnicode_DecodeRawUnicodeEscape]
    added = '3.2'
[function.PyUnicode_DecodeUTF16]
    added = '3.2'
[function.PyUnicode_DecodeUTF16Stateful]
    added = '3.2'
[function.PyUnicode_DecodeUTF32]
    added = '3.2'
[function.PyUnicode_DecodeUTF32Stateful]
    added = '3.2'
[function.PyUnicode_DecodeUTF8]
    added = '3.2'
[function.PyUnicode_DecodeUTF8Stateful]
    added = '3.2'
[function.PyUnicode_DecodeUnicodeEscape]
    added = '3.2'
[function.PyUnicode_FSConverter]
    added = '3.2'
[function.PyUnicode_FSDecoder]
    added = '3.2'
[function.PyUnicode_Find]
    added = '3.2'
[function.PyUnicode_Format]
    added = '3.2'
[function.PyUnicode_FromEncodedObject]
    added = '3.2'
[function.PyUnicode_FromFormat]
    added = '3.2'
[function.PyUnicode_FromFormatV]
    added = '3.2'
[function.PyUnicode_FromObject]
    added = '3.2'
[function.PyUnicode_FromOrdinal]
    added = '3.2'
[function.PyUnicode_FromString]
    added = '3.2'
[function.PyUnicode_FromStringAndSize]
    added = '3.2'
[function.PyUnicode_FromWideChar]
    added = '3.2'
[function.PyUnicode_GetDefaultEncoding]
    added = '3.2'
[function.PyUnicode_GetSize]
    added = '3.2'
    abi_only = true
[function.PyUnicode_IsIdentifier]
    added = '3.2'
[function.PyUnicode_Join]
    added = '3.2'
[function.PyUnicode_Partition]
    added = '3.2'
[function.PyUnicode_RPartition]
    added = '3.2'
[function.PyUnicode_RSplit]
    added = '3.2'
[function.PyUnicode_Replace]
    added = '3.2'
[function.PyUnicode_Resize]
    added = '3.2'
[function.PyUnicode_RichCompare]
    added = '3.2'
[function.PyUnicode_Split]
    added = '3.2'
[function.PyUnicode_Splitlines]
    added = '3.2'
[function.PyUnicode_Tailmatch]
    added = '3.2'
[function.PyUnicode_Translate]
    added = '3.2'
[function.PyUnicode_BuildEncodingMap]
    added = '3.2'
[function.PyUnicode_CompareWithASCIIString]
    added = '3.2'
[function.PyUnicode_DecodeUTF7]
    added = '3.2'
[function.PyUnicode_DecodeUTF7Stateful]
    added = '3.2'
[function.PyUnicode_EncodeFSDefault]
    added = '3.2'
[function.PyUnicode_InternFromString]
    added = '3.2'
[function.PyUnicode_InternImmortal]
    added = '3.2'
    abi_only = true
[function.PyUnicode_InternInPlace]
    added = '3.2'
[data.PyUnicode_Type]
    added = '3.2'
[function.PyWeakref_GetObject]
    added = '3.2'
[function.PyWeakref_NewProxy]
    added = '3.2'
[function.PyWeakref_NewRef]
    added = '3.2'
[data.PyWrapperDescr_Type]
    added = '3.2'
[function.PyWrapper_New]
    added = '3.2'
[data.PyZip_Type]
    added = '3.2'
[function.Py_AddPendingCall]
    added = '3.2'
[function.Py_AtExit]
    added = '3.2'
[function.Py_BuildValue]
    added = '3.2'
[function.Py_CompileString]
    added = '3.2'
[function.Py_DecRef]
    added = '3.2'
[function.Py_EndInterpreter]
    added = '3.2'
[function.Py_Exit]
    added = '3.2'
[function.Py_FatalError]
    added = '3.2'
[data.Py_FileSystemDefaultEncoding]
    added = '3.2'
[function.Py_Finalize]
    added = '3.2'
[function.Py_GetBuildInfo]
    added = '3.2'
[function.Py_GetCompiler]
    added = '3.2'
[function.Py_GetCopyright]
    added = '3.2'
[function.Py_GetExecPrefix]
    added = '3.2'
[function.Py_GetPath]
    added = '3.2'
[function.Py_GetPlatform]
    added = '3.2'
[function.Py_GetPrefix]
    added = '3.2'
[function.Py_GetProgramFullPath]
    added = '3.2'
[function.Py_GetProgramName]
    added = '3.2'
[function.Py_GetPythonHome]
    added = '3.2'
[function.Py_GetRecursionLimit]
    added = '3.2'
[function.Py_GetVersion]
    added = '3.2'
[data.Py_HasFileSystemDefaultEncoding]
    added = '3.2'
[function.Py_IncRef]
    added = '3.2'
[function.Py_Initialize]
    added = '3.2'
[function.Py_InitializeEx]
    added = '3.2'
[function.Py_IsInitialized]
    added = '3.2'
[function.Py_Main]
    added = '3.2'
[function.Py_MakePendingCalls]
    added = '3.2'
[function.Py_NewInterpreter]
    added = '3.2'
[function.Py_ReprEnter]
    added = '3.2'
[function.Py_ReprLeave]
    added = '3.2'
[function.Py_SetProgramName]
    added = '3.2'
[function.Py_SetPythonHome]
    added = '3.2'
[function.Py_SetRecursionLimit]
    added = '3.2'
[function.Py_VaBuildValue]
    added = '3.2'

[function._PyErr_BadInternalCall]
    added = '3.2'
    abi_only = true
[function._PyObject_CallFunction_SizeT]
    added = '3.2'
    abi_only = true
[function._PyObject_CallMethod_SizeT]
    added = '3.2'
    abi_only = true
[function._PyObject_GC_New]
    added = '3.2'
    abi_only = true
[function._PyObject_GC_NewVar]
    added = '3.2'
    abi_only = true
[function._PyObject_GC_Resize]
    added = '3.2'
    abi_only = true
[function._PyObject_New]
    added = '3.2'
    abi_only = true
[function._PyObject_NewVar]
    added = '3.2'
    abi_only = true
[function._PyState_AddModule]
    added = '3.2'
    abi_only = true
[function._PyThreadState_Init]
    added = '3.2'
    abi_only = true
[function._PyThreadState_Prealloc]
    added = '3.2'
    abi_only = true
[data._PyWeakref_CallableProxyType]
    added = '3.2'
    abi_only = true
[data._PyWeakref_ProxyType]
    added = '3.2'
    abi_only = true
[data._PyWeakref_RefType]
    added = '3.2'
    abi_only = true
[function._Py_BuildValue_SizeT]
    added = '3.2'
    abi_only = true
[function._Py_CheckRecursiveCall]
    added = '3.2'
    abi_only = true
[function._Py_Dealloc]
    added = '3.2'
    abi_only = true
[data._Py_EllipsisObject]
    added = '3.2'
    abi_only = true
[data._Py_FalseStruct]
    added = '3.2'
    abi_only = true
[data._Py_NoneStruct]
    added = '3.2'
    abi_only = true
[data._Py_NotImplementedStruct]
    added = '3.2'
    abi_only = true
[data._Py_SwappedOp]
    added = '3.2'
    abi_only = true
[data._Py_TrueStruct]
    added = '3.2'
    abi_only = true
[function._Py_VaBuildValue_SizeT]
    added = '3.2'
    abi_only = true

# Old buffer protocol support (deprecated)

[function.PyObject_AsCharBuffer]
    added = '3.2'
[function.PyObject_AsReadBuffer]
    added = '3.2'
[function.PyObject_AsWriteBuffer]
    added = '3.2'
[function.PyObject_CheckReadBuffer]
    added = '3.2'

# Flags are implicitly part of the ABI:

[const.Py_TPFLAGS_DEFAULT]
    added = '3.2'
[const.Py_TPFLAGS_BASETYPE]
    added = '3.2'
[const.Py_TPFLAGS_HAVE_GC]
    added = '3.2'

[const.METH_VARARGS]
    added = '3.2'
[const.METH_NOARGS]
    added = '3.2'
[const.METH_O]
    added = '3.2'
[const.METH_CLASS]
    added = '3.2'
[const.METH_STATIC]
    added = '3.2'
[const.METH_COEXIST]
    added = '3.2'
# METH_STACKLESS is undocumented
# METH_FASTCALL is not part of limited API.

# The following are defined in private headers, but historically
# they were exported as part of the stable ABI.
[function.PyMarshal_ReadObjectFromString]
    added = '3.2'
    abi_only = true
[function.PyMarshal_WriteObjectToString]
    added = '3.2'
    abi_only = true
[function.PyMember_GetOne]
    added = '3.2'  # Before 3.12, available in "structmember.h"
[function.PyMember_SetOne]
    added = '3.2'  # Before 3.12, available in "structmember.h"

# TLS api is deprecated; superseded by TSS API

[function.PyThread_ReInitTLS]
    added = '3.2'
[function.PyThread_create_key]
    added = '3.2'
[function.PyThread_delete_key]
    added = '3.2'
[function.PyThread_set_key_value]
    added = '3.2'
[function.PyThread_get_key_value]
    added = '3.2'
[function.PyThread_delete_key_value]
    added = '3.2'
[function.PyThread_acquire_lock]
    added = '3.2'
[function.PyThread_acquire_lock_timed]
    added = '3.2'
[function.PyThread_allocate_lock]
    added = '3.2'
[function.PyThread_exit_thread]
    added = '3.2'
[function.PyThread_free_lock]
    added = '3.2'
[function.PyThread_get_stacksize]
    added = '3.2'
[function.PyThread_get_thread_ident]
    added = '3.2'
[function.PyThread_get_thread_native_id]
    added = '3.2'
    ifdef = 'PY_HAVE_THREAD_NATIVE_ID'
[function.PyThread_init_thread]
    added = '3.2'
[function.PyThread_release_lock]
    added = '3.2'
[function.PyThread_set_stacksize]
    added = '3.2'
[function.PyThread_start_new_thread]
    added = '3.2'

# The following were added in PC/python3.def in Python 3.3:
# 7800f75827b1be557be16f3b18f5170fbf9fae08
# 9c56409d3353b8cd4cfc19e0467bbe23fd34fc92
# 75aeaa9b18667219bbacbc58ba6efecccef9dfbd

[function.PyState_AddModule]
    added = '3.3'
[function.PyState_RemoveModule]
    added = '3.3'
[function.PyType_FromSpecWithBases]
    added = '3.3'
[function._PyArg_Parse_SizeT]
    added = '3.3'
    abi_only = true
[function._PyArg_ParseTuple_SizeT]
    added = '3.3'
    abi_only = true
[function._PyArg_ParseTupleAndKeywords_SizeT]
    added = '3.3'
    abi_only = true
[function._PyArg_VaParse_SizeT]
    added = '3.3'
    abi_only = true
[function._PyArg_VaParseTupleAndKeywords_SizeT]
    added = '3.3'
    abi_only = true
[function.PyThread_GetInfo]
    added = '3.3'

# The following were added in PC/python3.def in Python 3.4:
# 3ba3a3ee56c142e93d6bbe20ff6bf939212a30f0

[function.PyCFunction_New]
    added = '3.4'
[function.PyType_GetSlot]
    added = '3.4'

# The following were added in PC/python3.def in Python 3.5:
# 11d7b1423fc44d764eba7065ea5eba58ed748b21
# f3b73ad51da3097d7915796fdc62608b1ab90c0a

[function.PyErr_FormatV]
    added = '3.5'
[function.PyModuleDef_Init]
    added = '3.5'
[data.PyModuleDef_Type]
    added = '3.5'

# New slots in 3.5:
# d51374ed78a3e3145911a16cdf3b9b84b3ba7d15 - Matrix multiplication (PEP 465)
# 7544508f0245173bff5866aa1598c8f6cce1fc5f - Async iterators (PEP 492)
# 0969a9f8abcf98bb43ea77b1dd050426adcfb4f7 - tp_finalize

[const.Py_nb_matrix_multiply]
    added = '3.5'
[const.Py_nb_inplace_matrix_multiply]
    added = '3.5'
[const.Py_am_await]
    added = '3.5'
[const.Py_am_aiter]
    added = '3.5'
[const.Py_am_anext]
    added = '3.5'
[const.Py_tp_finalize]
    added = '3.5'

# The following were added in PC/python3.def in Python 3.6:

[function.Py_FinalizeEx]
    added = '3.6'

[function.PyOS_FSPath]
    added = '3.6'
[function.PyErr_ResourceWarning]
    added = '3.6'
[function.PyErr_SetImportErrorSubclass]
    added = '3.6'
[data.PyExc_ModuleNotFoundError]
    added = '3.6'

# The following were added in PC/python3.def in Python 3.6.1 and 3.5.3/3.5.4:

[function.PyCodec_NameReplaceErrors]
    added = '3.7'  # (and 3.6.1 and 3.5.3)
[function.PyErr_GetExcInfo]
    added = '3.7'  # (and 3.6.1 and 3.5.3)
[function.PyErr_SetExcInfo]
    added = '3.7'  # (and 3.6.1 and 3.5.3)
[function.PyErr_SetFromErrnoWithFilenameObjects]
    added = '3.7'  # (and 3.6.1 and 3.5.3)
[function.PyErr_SetImportError]
    added = '3.7'  # (and 3.6.1 and 3.5.3)
[function.PyErr_SyntaxLocationEx]
    added = '3.7'  # (and 3.6.1 and 3.5.3)
[data.PyExc_BlockingIOError]
    added = '3.7'  # (and 3.6.1 and 3.5.3)
[data.PyExc_BrokenPipeError]
    added = '3.7'  # (and 3.6.1 and 3.5.3)
[data.PyExc_ChildProcessError]
    added = '3.7'  # (and 3.6.1 and 3.5.3)
[data.PyExc_ConnectionAbortedError]
    added = '3.7'  # (and 3.6.1 and 3.5.3)
[data.PyExc_ConnectionError]
    added = '3.7'  # (and 3.6.1 and 3.5.3)
[data.PyExc_ConnectionRefusedError]
    added = '3.7'  # (and 3.6.1 and 3.5.3)
[data.PyExc_ConnectionResetError]
    added = '3.7'  # (and 3.6.1 and 3.5.3)
[data.PyExc_FileExistsError]
    added = '3.7'  # (and 3.6.1 and 3.5.3)
[data.PyExc_FileNotFoundError]
    added = '3.7'  # (and 3.6.1 and 3.5.3)
[data.PyExc_InterruptedError]
    added = '3.7'  # (and 3.6.1 and 3.5.3)
[data.PyExc_IsADirectoryError]
    added = '3.7'  # (and 3.6.1 and 3.5.3)
[data.PyExc_NotADirectoryError]
    added = '3.7'  # (and 3.6.1 and 3.5.3)
[data.PyExc_PermissionError]
    added = '3.7'  # (and 3.6.1 and 3.5.3)
[data.PyExc_ProcessLookupError]
    added = '3.7'  # (and 3.6.1 and 3.5.3)
[data.PyExc_RecursionError]
    added = '3.7'  # (and 3.6.1 and 3.5.3)
[data.PyExc_ResourceWarning]
    added = '3.7'  # (and 3.6.1 and 3.5.3)
[data.PyExc_StopAsyncIteration]
    added = '3.7'  # (and 3.6.1 and 3.5.3)
[data.PyExc_TimeoutError]
    added = '3.7'  # (and 3.6.1 and 3.5.3)
[function.PyImport_AddModuleObject]
    added = '3.7'  # (and 3.6.1 and 3.5.3)
[function.PyImport_ExecCodeModuleObject]
    added = '3.7'  # (and 3.6.1 and 3.5.3)
[function.PyImport_ImportFrozenModuleObject]
    added = '3.7'  # (and 3.6.1 and 3.5.3)
[function.PyImport_ImportModuleLevelObject]
    added = '3.7'  # (and 3.6.1 and 3.5.3)
[function.PyMem_Calloc]
    added = '3.7'  # (and 3.6.1 and 3.5.3)
[function.PyMemoryView_FromMemory]
    added = '3.7'  # (and 3.6.1 and 3.5.3)
[function.PyModule_AddFunctions]
    added = '3.7'  # (and 3.6.1 and 3.5.3)
[function.PyModule_ExecDef]
    added = '3.7'  # (and 3.6.1 and 3.5.3)
[function.PyModule_FromDefAndSpec2]
    added = '3.7'  # (and 3.6.1 and 3.5.3)
[function.PyModule_GetNameObject]
    added = '3.7'  # (and 3.6.1 and 3.5.3)
[function.PyModule_NewObject]
    added = '3.7'  # (and 3.6.1 and 3.5.3)
[function.PyModule_SetDocString]
    added = '3.7'  # (and 3.6.1 and 3.5.3)
[function.PyNumber_InPlaceMatrixMultiply]
    added = '3.7'  # (and 3.6.1 and 3.5.3)
[function.PyNumber_MatrixMultiply]
    added = '3.7'  # (and 3.6.1 and 3.5.3)
[function.PyObject_Calloc]
    added = '3.7'  # (and 3.6.1 and 3.5.3)
[function.PyObject_GenericSetDict]
    added = '3.7'  # (and 3.6.1 and 3.5.3)
[function.PySys_AddXOption]
    added = '3.7'  # (and 3.6.1 and 3.5.3)
[function.PySys_GetXOptions]
    added = '3.7'  # (and 3.6.1 and 3.5.3)
[function.PyUnicode_AsUCS4]
    added = '3.7'  # (and 3.6.1 and 3.5.3)
[function.PyUnicode_AsUCS4Copy]
    added = '3.7'  # (and 3.6.1 and 3.5.3)
[function.PyUnicode_AsWideCharString]
    added = '3.7'  # (and 3.6.1 and 3.5.3)
[function.PyUnicode_DecodeLocale]
    added = '3.7'  # (and 3.6.1 and 3.5.3)
[function.PyUnicode_DecodeLocaleAndSize]
    added = '3.7'  # (and 3.6.1 and 3.5.3)
[function.PyUnicode_EncodeLocale]
    added = '3.7'  # (and 3.6.1 and 3.5.3)
[function.PyUnicode_FindChar]
    added = '3.7'  # (and 3.6.1 and 3.5.3)
[function.PyUnicode_GetLength]
    added = '3.7'  # (and 3.6.1 and 3.5.3)
[function.PyUnicode_ReadChar]
    added = '3.7'  # (and 3.6.1 and 3.5.3)
[function.PyUnicode_Substring]
    added = '3.7'  # (and 3.6.1 and 3.5.3)
[function.PyUnicode_WriteChar]
    added = '3.7'  # (and 3.6.1 and 3.5.3)
[function.Py_DecodeLocale]
    added = '3.7'  # (and 3.6.1 and 3.5.3)
[function.Py_EncodeLocale]
    added = '3.7'  # (and 3.6.1 and 3.5.3)
[function.Py_SetPath]
    added = '3.7'  # (and 3.6.1 and 3.5.3)
[function.PyErr_SetExcFromWindowsErr]
    added = '3.7'  # (and 3.6.1 and 3.5.3)
    ifdef = 'MS_WINDOWS'
[function.PyErr_SetExcFromWindowsErrWithFilename]
    added = '3.7'  # (and 3.6.1 and 3.5.3)
    ifdef = 'MS_WINDOWS'
[function.PyErr_SetExcFromWindowsErrWithFilenameObject]
    added = '3.7'  # (and 3.6.1 and 3.5.3)
    ifdef = 'MS_WINDOWS'
[function.PyErr_SetExcFromWindowsErrWithFilenameObjects]
    added = '3.7'  # (and 3.6.1 and 3.5.3)
    ifdef = 'MS_WINDOWS'
[function.PyErr_SetFromWindowsErr]
    added = '3.7'  # (and 3.6.1 and 3.5.3)
    ifdef = 'MS_WINDOWS'
[function.PyErr_SetFromWindowsErrWithFilename]
    added = '3.7'  # (and 3.6.1 and 3.5.3)
    ifdef = 'MS_WINDOWS'
[data.PyExc_WindowsError]
    added = '3.7'  # (and 3.6.1 and 3.5.3)
    ifdef = 'MS_WINDOWS'
[function.PyOS_CheckStack]
    added = '3.7'  # (and 3.6.1 and 3.5.3)
    ifdef = 'USE_STACKCHECK'
[function.PyUnicode_AsMBCSString]
    added = '3.7'  # (and 3.6.1 and 3.5.3)
    ifdef = 'MS_WINDOWS'
[function.PyUnicode_DecodeCodePageStateful]
    added = '3.7'  # (and 3.6.1 and 3.5.3)
    ifdef = 'MS_WINDOWS'
[function.PyUnicode_DecodeMBCS]
    added = '3.7'  # (and 3.6.1 and 3.5.3)
    ifdef = 'MS_WINDOWS'
[function.PyUnicode_DecodeMBCSStateful]
    added = '3.7'  # (and 3.6.1 and 3.5.3)
    ifdef = 'MS_WINDOWS'
[function.PyUnicode_EncodeCodePage]
    added = '3.7'  # (and 3.6.1 and 3.5.3)
    ifdef = 'MS_WINDOWS'

# 3.5.4:
[function.PySlice_AdjustIndices]
    added = '3.7'  # (and 3.6.1 and 3.5.4)
[function.PySlice_Unpack]
    added = '3.7'  # (and 3.6.1 and 3.5.4)

# The following were added in PC/python3.def in Python 3.7:

[function.PyInterpreterState_GetID]
    added = '3.7'
[function.PyThread_tss_alloc]
    added = '3.7'
[function.PyThread_tss_create]
    added = '3.7'
[function.PyThread_tss_delete]
    added = '3.7'
[function.PyThread_tss_free]
    added = '3.7'
[function.PyThread_tss_get]
    added = '3.7'
[function.PyThread_tss_is_created]
    added = '3.7'
[function.PyThread_tss_set]
    added = '3.7'
[function.PyOS_BeforeFork]
    added = '3.7'
    ifdef = 'HAVE_FORK'
[function.PyOS_AfterFork_Parent]
    added = '3.7'
    ifdef = 'HAVE_FORK'
[function.PyOS_AfterFork_Child]
    added = '3.7'
    ifdef = 'HAVE_FORK'

# New method flags in 3.7 (PEP 590):

[const.METH_FASTCALL]
    added = '3.7'
[const.METH_METHOD]
    added = '3.7'

# The following were added in PC/python3.def in Python 3.8:

[function.PyImport_GetModule]
    added = '3.8'
[data.Py_UTF8Mode]
    added = '3.8'
[function.PyExceptionClass_Name]
    added = '3.8'
[function.PyIndex_Check]
    added = '3.8'
[function.PyIter_Check]
    added = '3.8'
[data.PyDictRevIterItem_Type]
    added = '3.8'
[data.PyDictRevIterKey_Type]
    added = '3.8'
[data.PyDictRevIterValue_Type]
    added = '3.8'
[function.PyInterpreterState_GetDict]
    added = '3.8'
[function.Py_BytesMain]
    added = '3.8'

# New type flag (PEP 590):

[const.Py_TPFLAGS_METHOD_DESCRIPTOR]
    added = '3.8'

# The following were added in PC/python3.def in Python 3.9:

[function.Py_EnterRecursiveCall]
    added = '3.9'
[function.Py_LeaveRecursiveCall]
    added = '3.9'
[function.Py_GenericAlias]
    added = '3.9'
[data.Py_GenericAliasType]
    added = '3.9'
[function.PyCMethod_New]
    added = '3.9'
[function.PyInterpreterState_Get]
    added = '3.9'
[function.PyObject_GC_IsFinalized]
    added = '3.9'
[function.PyObject_GC_IsTracked]
    added = '3.9'

# The following were added in PC/python3.def in Python 3.10:

[function.Py_GetArgcArgv]
    added = '3.10'
    abi_only = true
[function.PyIter_Send]
    added = '3.10'
[function.PyUnicode_AsUTF8AndSize]
    added = '3.10'
[function.PyObject_GenericGetDict]
    added = '3.10'
[function.Py_NewRef]
    added = '3.10'
[function.Py_XNewRef]
    added = '3.10'
[function.PyModule_AddType]
    added = '3.10'
[function.PyType_FromModuleAndSpec]
    added = '3.10'
[function.PyType_GetModule]
    added = '3.10'
[function.PyType_GetModuleState]
    added = '3.10'
[function.PyFrame_GetLineNumber]
    added = '3.10'
[function.PyFrame_GetCode]
    added = '3.10'
[function.PyObject_CallNoArgs]
    added = '3.10'
[function.PyThreadState_GetFrame]
    added = '3.10'
[function.PyThreadState_GetID]
    added = '3.10'
[function.PyThreadState_GetInterpreter]
    added = '3.10'
[function.PyModule_AddObjectRef]
    added = '3.10'
[data.Py_FileSystemDefaultEncodeErrors]
    added = '3.10'
[function.PyCodec_Unregister]
    added = '3.10'
[function.PyErr_SetInterruptEx]
    added = '3.10'
[function.Py_Is]
    added = '3.10'
[function.Py_IsTrue]
    added = '3.10'
[function.Py_IsFalse]
    added = '3.10'
[function.Py_IsNone]
    added = '3.10'
[function._Py_IncRef]
    added = '3.10'
    abi_only = true
[function._Py_DecRef]
    added = '3.10'
    abi_only = true
[function.PyAIter_Check]
    added = '3.10'
[function.PyObject_GetAIter]
    added = '3.10'
[data.PyExc_EncodingWarning]
    added = '3.10'

# Support for Stable ABI in debug builds

[data._Py_RefTotal]
    added = '3.10'
    ifdef = 'Py_REF_DEBUG'
    abi_only = true
[function._Py_NegativeRefcount]
    added = '3.10'
    ifdef = 'Py_REF_DEBUG'
    abi_only = true

# New slots in 3.10:

[const.Py_am_send]
    added = '3.10'


# New GC control functions in Py3.10 (https://bugs.python.org/issue28254)

[function.PyGC_Disable]
    added = '3.10'
[function.PyGC_Enable]
    added = '3.10'
[function.PyGC_IsEnabled]
    added = '3.10'

# Add new C API in Python 3.11

[function.PyType_GetName]
    added = '3.11'
[function.PyType_GetQualName]
    added = '3.11'
[data.PyStructSequence_UnnamedField]
    added = '3.11'

# Add stable Py_buffer API in Python 3.11 (https://bugs.python.org/issue45459)
[struct.Py_buffer]
    added = '3.11'
    struct_abi_kind = 'full-abi'
[function.PyObject_CheckBuffer]
    added = '3.11'
[function.PyObject_GetBuffer]
    added = '3.11'
[function.PyBuffer_GetPointer]
    added = '3.11'
[function.PyBuffer_SizeFromFormat]
    added = '3.11'
[function.PyBuffer_ToContiguous]
    added = '3.11'
[function.PyBuffer_FromContiguous]
    added = '3.11'
[function.PyObject_CopyData]
    added = '3.11'
[function.PyBuffer_IsContiguous]
    added = '3.11'
[function.PyBuffer_FillContiguousStrides]
    added = '3.11'
[function.PyBuffer_FillInfo]
    added = '3.11'
[function.PyBuffer_Release]
    added = '3.11'
[function.PyMemoryView_FromBuffer]
    added = '3.11'

# Constants for Py_buffer API added to this list in Python 3.11.1 (https://github.com/python/cpython/issues/98680)
# (they were available with 3.11.0)
[const.PyBUF_MAX_NDIM]
    added = '3.11'
[const.PyBUF_SIMPLE]
    added = '3.11'
[const.PyBUF_WRITABLE]
    added = '3.11'
[const.PyBUF_FORMAT]
    added = '3.11'
[const.PyBUF_ND]
    added = '3.11'
[const.PyBUF_STRIDES]
    added = '3.11'
[const.PyBUF_C_CONTIGUOUS]
    added = '3.11'
[const.PyBUF_F_CONTIGUOUS]
    added = '3.11'
[const.PyBUF_ANY_CONTIGUOUS]
    added = '3.11'
[const.PyBUF_INDIRECT]
    added = '3.11'
[const.PyBUF_CONTIG]
    added = '3.11'
[const.PyBUF_CONTIG_RO]
    added = '3.11'
[const.PyBUF_STRIDED]
    added = '3.11'
[const.PyBUF_STRIDED_RO]
    added = '3.11'
[const.PyBUF_RECORDS]
    added = '3.11'
[const.PyBUF_RECORDS_RO]
    added = '3.11'
[const.PyBUF_FULL]
    added = '3.11'
[const.PyBUF_FULL_RO]
    added = '3.11'
[const.PyBUF_READ]
    added = '3.11'
[const.PyBUF_WRITE]
    added = '3.11'


# (Detailed comments aren't really needed for further entries: from here on
#  we can use version control logs.)

[data.Py_Version]
    added = '3.11'
[function.PyErr_GetHandledException]
    added = '3.11'
[function.PyErr_SetHandledException]
    added = '3.11'

[function.PyType_FromMetaclass]
    added = '3.12'
[const.Py_TPFLAGS_HAVE_VECTORCALL]
    added = '3.12'
[function.PyVectorcall_NARGS]
    added = '3.12'
[function.PyVectorcall_Call]
    added = '3.12'
[function.PyErr_GetRaisedException]
    added = '3.12'
[function.PyErr_SetRaisedException]
    added = '3.12'
[function.PyException_GetArgs]
    added = '3.12'
[function.PyException_SetArgs]
    added = '3.12'

[typedef.vectorcallfunc]
    added = '3.12'
<<<<<<< HEAD
[function.PyGILState_ReleaseGILAndFinalizeBlock]
    added = '3.12'
[function.PyGILState_TryAcquireFinalizeBlockAndGIL]
    added = '3.12'
[function.PyThread_ReleaseFinalizeBlock]
    added = '3.12'
[function.PyThread_TryAcquireFinalizeBlock]
    added = '3.12'
=======
[function.PyObject_Vectorcall]
    added = '3.12'
[function.PyObject_VectorcallMethod]
    added = '3.12'
[macro.PY_VECTORCALL_ARGUMENTS_OFFSET]
    added = '3.12'
[typedef.getbufferproc]
    added = '3.12'
[typedef.releasebufferproc]
    added = '3.12'

[const.Py_T_BYTE]
    added = '3.12'  # Before 3.12, available in "structmember.h" w/o Py_ prefix
[const.Py_T_SHORT]
    added = '3.12'  # Before 3.12, available in "structmember.h" w/o Py_ prefix
[const.Py_T_INT]
    added = '3.12'  # Before 3.12, available in "structmember.h" w/o Py_ prefix
[const.Py_T_LONG]
    added = '3.12'  # Before 3.12, available in "structmember.h" w/o Py_ prefix
[const.Py_T_LONGLONG]
    added = '3.12'  # Before 3.12, available in "structmember.h" w/o Py_ prefix
[const.Py_T_UBYTE]
    added = '3.12'  # Before 3.12, available in "structmember.h" w/o Py_ prefix
[const.Py_T_UINT]
    added = '3.12'  # Before 3.12, available in "structmember.h" w/o Py_ prefix
[const.Py_T_USHORT]
    added = '3.12'  # Before 3.12, available in "structmember.h" w/o Py_ prefix
[const.Py_T_ULONG]
    added = '3.12'  # Before 3.12, available in "structmember.h" w/o Py_ prefix
[const.Py_T_ULONGLONG]
    added = '3.12'  # Before 3.12, available in "structmember.h" w/o Py_ prefix
[const.Py_T_PYSSIZET]
    added = '3.12'  # Before 3.12, available in "structmember.h" w/o Py_ prefix
[const.Py_T_FLOAT]
    added = '3.12'  # Before 3.12, available in "structmember.h" w/o Py_ prefix
[const.Py_T_DOUBLE]
    added = '3.12'  # Before 3.12, available in "structmember.h" w/o Py_ prefix
[const.Py_T_BOOL]
    added = '3.12'  # Before 3.12, available in "structmember.h" w/o Py_ prefix
[const.Py_T_STRING]
    added = '3.12'  # Before 3.12, available in "structmember.h" w/o Py_ prefix
[const.Py_T_STRING_INPLACE]
    added = '3.12'  # Before 3.12, available in "structmember.h" w/o Py_ prefix
[const.Py_T_CHAR]
    added = '3.12'  # Before 3.12, available in "structmember.h" w/o Py_ prefix
[const.Py_T_OBJECT_EX]
    added = '3.12'  # Before 3.12, available in "structmember.h" w/o Py_ prefix
[const.Py_READONLY]
    added = '3.12'  # Before 3.12, available in "structmember.h" w/o Py_ prefix
[const.Py_AUDIT_READ]
    added = '3.12'  # Before 3.12, available in "structmember.h"
>>>>>>> 587f2f01
<|MERGE_RESOLUTION|>--- conflicted
+++ resolved
@@ -2346,16 +2346,6 @@
 
 [typedef.vectorcallfunc]
     added = '3.12'
-<<<<<<< HEAD
-[function.PyGILState_ReleaseGILAndFinalizeBlock]
-    added = '3.12'
-[function.PyGILState_TryAcquireFinalizeBlockAndGIL]
-    added = '3.12'
-[function.PyThread_ReleaseFinalizeBlock]
-    added = '3.12'
-[function.PyThread_TryAcquireFinalizeBlock]
-    added = '3.12'
-=======
 [function.PyObject_Vectorcall]
     added = '3.12'
 [function.PyObject_VectorcallMethod]
@@ -2407,4 +2397,11 @@
     added = '3.12'  # Before 3.12, available in "structmember.h" w/o Py_ prefix
 [const.Py_AUDIT_READ]
     added = '3.12'  # Before 3.12, available in "structmember.h"
->>>>>>> 587f2f01
+[function.PyGILState_ReleaseGILAndFinalizeBlock]
+    added = '3.12'
+[function.PyGILState_TryAcquireFinalizeBlockAndGIL]
+    added = '3.12'
+[function.PyThread_ReleaseFinalizeBlock]
+    added = '3.12'
+[function.PyThread_TryAcquireFinalizeBlock]
+    added = '3.12'