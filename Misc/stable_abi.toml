# This file lists the contents of the Limited API and Stable ABI.
# Please append new items at the end.

# The syntax of this file is not fixed.
# It is designed to be read only by Tools/build/stable_abi.py, which can change
# without notice.

# For the history of the stable ABI prior to this file,
# see the history of PC/python3dll.c and before that, PC/python3.def,
# and PC/pythonXYstub.def


# The current format is TOML.

# There are these kinds of top-level "items":
# - struct: A C struct. See `struct_abi_kind` for how much of the struct is
#   exposed.
# - function: A function that must be kept available (and exported, i.e. not
#   converted to a macro).
# - const: A simple value, defined with `#define`.
# - macro: A preprocessor macro more complex than a simple `const` value.
# - data: An exported object, which must continue to be available but its exact
#   value may change.
# - typedef: A C typedef which is used in other definitions in the limited API.
#   Its size/layout/signature must not change.
# - feature_macro: Other items may be conditional on whether this macro
#   is defined or not.

# Each top-level item can have details defined for it:
# - added: The version in which the item was added to the stable ABI.
# - ifdef: The item is only available if the given feature_macro is defined.
# - abi_only: If present, the item is not part of the Limited API, but it *is*
#   part of the stable ABI. The item will not show up in user-facing docs.
#   Typically used for:
#   - private functions called by public macros, e.g. _Py_BuildValue_SizeT
#   - items that were part of the limited API in the past, and must remain part
#     of the stable ABI.
#   - a combination of the above (functions that were called by macros that
#     were public in the past)
# - struct_abi_kind: for `struct`, defines how much of the struct is exposed:
#   - 'full-abi': All of the struct is part of the ABI, including the size
#     (users may define arrays of these structs).
#     Typically used for initialization, rather than at runtime.
#   - 'opaque': No members are part of the ABI, nor is the size. The Limited
#     API only handles these via pointers. The C definition should be
#     incomplete (opaque).
#   - 'members': Only specific members are part of the stable ABI.
#     The struct's size may change, so it can't be used in arrays.
#     Do not add new structs of this kind without an extremely good reason.
# - members: For `struct` with struct_abi_kind = 'members', a list of the
#   exposed members.
# - doc: for `feature_macro`, the blurb added in documentation
# - windows: for `feature_macro`, this macro is defined on Windows.
#   (This info is used to generate the DLL manifest and needs to be available
#   on all platforms.)

# Removing items from this file is generally not allowed, and additions should
# be considered with that in mind. See the devguide for exact rules:
#    https://devguide.python.org/c-api/#limited-api

# User-facing docs are at:
#    https://docs.python.org/3/c-api/stable.html#stable


# Feature macros for optional functionality:

[feature_macro.MS_WINDOWS]
    doc = 'on Windows'
    windows = true
[feature_macro.HAVE_FORK]
    doc = 'on platforms with fork()'
[feature_macro.USE_STACKCHECK]
    doc = 'on platforms with USE_STACKCHECK'
    windows = 'maybe'
[feature_macro.PY_HAVE_THREAD_NATIVE_ID]
    doc = 'on platforms with native thread IDs'
    windows = true
[feature_macro.Py_REF_DEBUG]
    doc = 'when Python is compiled in debug mode (with Py_REF_DEBUG)'
    windows = 'maybe'
[feature_macro.Py_TRACE_REFS]
    # nb. This mode is not compatible with Stable ABI/Limited API.
    doc = 'when Python is compiled with Py_TRACE_REFS'
    windows = 'maybe'


# Mentioned in PEP 384:

[struct.PyObject]
    added = '3.2'
    members = ['ob_refcnt', 'ob_type']
    struct_abi_kind = 'members'
[struct.PyVarObject]
    added = '3.2'
    members = ['ob_base', 'ob_size']
    struct_abi_kind = 'members'
[struct.PyMethodDef]
    added = '3.2'
    struct_abi_kind = 'full-abi'
[struct.PyMemberDef]
    added = '3.2'  # Before 3.12, PyMemberDef required #include "structmember.h"
    struct_abi_kind = 'full-abi'
[struct.PyGetSetDef]
    added = '3.2'
    struct_abi_kind = 'full-abi'
[struct.PyModuleDef_Base]
    added = '3.2'
    struct_abi_kind = 'full-abi'
[struct.PyModuleDef]
    added = '3.2'
    struct_abi_kind = 'full-abi'
[struct.PyStructSequence_Field]
    added = '3.2'
    struct_abi_kind = 'full-abi'
[struct.PyStructSequence_Desc]
    added = '3.2'
    struct_abi_kind = 'full-abi'
[struct.PyType_Slot]
    added = '3.2'
    struct_abi_kind = 'full-abi'
[struct.PyType_Spec]
    added = '3.2'
    struct_abi_kind = 'full-abi'
[struct.PyThreadState]
    added = '3.2'
    struct_abi_kind = 'opaque'
[struct.PyInterpreterState]
    added = '3.2'
    struct_abi_kind = 'opaque'
[struct.PyFrameObject]
    added = '3.2'
    struct_abi_kind = 'opaque'
[struct.symtable]
    added = '3.2'
    struct_abi_kind = 'opaque'
[struct.PyWeakReference]
    added = '3.2'
    struct_abi_kind = 'opaque'
[struct.PyLongObject]
    added = '3.2'
    struct_abi_kind = 'opaque'
[struct.PyTypeObject]
    added = '3.2'
    struct_abi_kind = 'opaque'

[function.PyType_FromSpec]
    added = '3.2'

[const.Py_tp_dealloc]
    added = '3.2'
[const.Py_tp_getattr]
    added = '3.2'
[const.Py_tp_setattr]
    added = '3.2'
[const.Py_tp_repr]
    added = '3.2'
[const.Py_tp_hash]
    added = '3.2'
[const.Py_tp_call]
    added = '3.2'
[const.Py_tp_str]
    added = '3.2'
[const.Py_tp_getattro]
    added = '3.2'
[const.Py_tp_setattro]
    added = '3.2'
[const.Py_tp_doc]
    added = '3.2'
[const.Py_tp_traverse]
    added = '3.2'
[const.Py_tp_clear]
    added = '3.2'
[const.Py_tp_richcompare]
    added = '3.2'
[const.Py_tp_iter]
    added = '3.2'
[const.Py_tp_iternext]
    added = '3.2'
[const.Py_tp_methods]
    added = '3.2'
[const.Py_tp_base]
    added = '3.2'
[const.Py_tp_descr_get]
    added = '3.2'
[const.Py_tp_descr_set]
    added = '3.2'
[const.Py_tp_init]
    added = '3.2'
[const.Py_tp_alloc]
    added = '3.2'
[const.Py_tp_new]
    added = '3.2'
[const.Py_tp_members]
    added = '3.2'
[const.Py_tp_getset]
    added = '3.2'
[const.Py_tp_free]
    added = '3.2'
[const.Py_tp_is_gc]
    added = '3.2'
[const.Py_tp_bases]
    added = '3.2'
[const.Py_tp_del]
    added = '3.2'
[const.Py_nb_add]
    added = '3.2'
[const.Py_nb_subtract]
    added = '3.2'
[const.Py_nb_multiply]
    added = '3.2'
[const.Py_nb_remainder]
    added = '3.2'
[const.Py_nb_divmod]
    added = '3.2'
[const.Py_nb_power]
    added = '3.2'
[const.Py_nb_negative]
    added = '3.2'
[const.Py_nb_positive]
    added = '3.2'
[const.Py_nb_absolute]
    added = '3.2'
[const.Py_nb_bool]
    added = '3.2'
[const.Py_nb_invert]
    added = '3.2'
[const.Py_nb_lshift]
    added = '3.2'
[const.Py_nb_rshift]
    added = '3.2'
[const.Py_nb_and]
    added = '3.2'
[const.Py_nb_xor]
    added = '3.2'
[const.Py_nb_or]
    added = '3.2'
[const.Py_nb_int]
    added = '3.2'
[const.Py_nb_float]
    added = '3.2'
[const.Py_nb_complex]
    added = '3.14'
[const.Py_nb_inplace_add]
    added = '3.2'
[const.Py_nb_inplace_subtract]
    added = '3.2'
[const.Py_nb_inplace_multiply]
    added = '3.2'
[const.Py_nb_inplace_remainder]
    added = '3.2'
[const.Py_nb_inplace_power]
    added = '3.2'
[const.Py_nb_inplace_lshift]
    added = '3.2'
[const.Py_nb_inplace_rshift]
    added = '3.2'
[const.Py_nb_inplace_and]
    added = '3.2'
[const.Py_nb_inplace_xor]
    added = '3.2'
[const.Py_nb_inplace_or]
    added = '3.2'
[const.Py_nb_floor_divide]
    added = '3.2'
[const.Py_nb_true_divide]
    added = '3.2'
[const.Py_nb_inplace_floor_divide]
    added = '3.2'
[const.Py_nb_inplace_true_divide]
    added = '3.2'
[const.Py_nb_index]
    added = '3.2'
[const.Py_sq_length]
    added = '3.2'
[const.Py_sq_concat]
    added = '3.2'
[const.Py_sq_repeat]
    added = '3.2'
[const.Py_sq_item]
    added = '3.2'
[const.Py_sq_ass_item]
    added = '3.2'
[const.Py_sq_contains]
    added = '3.2'
[const.Py_sq_inplace_concat]
    added = '3.2'
[const.Py_sq_inplace_repeat]
    added = '3.2'
[const.Py_mp_length]
    added = '3.2'
[const.Py_mp_subscript]
    added = '3.2'
[const.Py_mp_ass_subscript]
    added = '3.2'

[typedef.Py_uintptr_t]
    added = '3.2'
[typedef.Py_intptr_t]
    added = '3.2'
[typedef.Py_ssize_t]
    added = '3.2'
[typedef.unaryfunc]
    added = '3.2'
[typedef.binaryfunc]
    added = '3.2'
[typedef.ternaryfunc]
    added = '3.2'
[typedef.inquiry]
    added = '3.2'
[typedef.lenfunc]
    added = '3.2'
[typedef.ssizeargfunc]
    added = '3.2'
[typedef.ssizessizeargfunc]
    added = '3.2'
[typedef.ssizeobjargproc]
    added = '3.2'
[typedef.ssizessizeobjargproc]
    added = '3.2'
[typedef.objobjargproc]
    added = '3.2'
[typedef.objobjproc]
    added = '3.2'
[typedef.visitproc]
    added = '3.2'
[typedef.traverseproc]
    added = '3.2'
[typedef.destructor]
    added = '3.2'
[typedef.getattrfunc]
    added = '3.2'
[typedef.getattrofunc]
    added = '3.2'
[typedef.setattrfunc]
    added = '3.2'
[typedef.setattrofunc]
    added = '3.2'
[typedef.reprfunc]
    added = '3.2'
[typedef.hashfunc]
    added = '3.2'
[typedef.richcmpfunc]
    added = '3.2'
[typedef.getiterfunc]
    added = '3.2'
[typedef.iternextfunc]
    added = '3.2'
[typedef.descrgetfunc]
    added = '3.2'
[typedef.descrsetfunc]
    added = '3.2'
[typedef.initproc]
    added = '3.2'
[typedef.newfunc]
    added = '3.2'
[typedef.allocfunc]
    added = '3.2'
[typedef.PyCFunction]
    added = '3.2'
[typedef.PyCFunctionWithKeywords]
    added = '3.2'
[typedef.PyCapsule_Destructor]
    added = '3.2'
[typedef.getter]
    added = '3.2'
[typedef.setter]
    added = '3.2'
[typedef.PyOS_sighandler_t]
    added = '3.2'
[typedef.PyGILState_STATE]
    added = '3.2'
[typedef.Py_UCS4]
    added = '3.2'

[macro.Py_BEGIN_ALLOW_THREADS]
    added = '3.2'
[macro.Py_BLOCK_THREADS]
    added = '3.2'
[macro.Py_UNBLOCK_THREADS]
    added = '3.2'
[macro.Py_END_ALLOW_THREADS]
    added = '3.2'

# The following were added in PC/python3.def in the initial stable ABI commit,
# 4d0d471a8031de90a2b1ce99c4ac4780e60b3bc9,
# and later amendments in 3.2:
# 0d012f284be829c6217f60523db0e1671b7db9d9
# c83bc3c1fbed14d27a5de3032e24d2cf006a7c4b

[function.PyArg_Parse]
    added = '3.2'
[function.PyArg_ParseTuple]
    added = '3.2'
[function.PyArg_ParseTupleAndKeywords]
    added = '3.2'
[function.PyArg_UnpackTuple]
    added = '3.2'
[function.PyArg_VaParse]
    added = '3.2'
[function.PyArg_VaParseTupleAndKeywords]
    added = '3.2'
[function.PyArg_ValidateKeywordArguments]
    added = '3.2'
[data.PyBaseObject_Type]
    added = '3.2'
[function.PyBool_FromLong]
    added = '3.2'
[data.PyBool_Type]
    added = '3.2'
[data.PyByteArrayIter_Type]
    added = '3.2'
[function.PyByteArray_AsString]
    added = '3.2'
[function.PyByteArray_Concat]
    added = '3.2'
[function.PyByteArray_FromObject]
    added = '3.2'
[function.PyByteArray_FromStringAndSize]
    added = '3.2'
[function.PyByteArray_Resize]
    added = '3.2'
[function.PyByteArray_Size]
    added = '3.2'
[data.PyByteArray_Type]
    added = '3.2'
[data.PyBytesIter_Type]
    added = '3.2'
[function.PyBytes_AsString]
    added = '3.2'
[function.PyBytes_AsStringAndSize]
    added = '3.2'
[function.PyBytes_Concat]
    added = '3.2'
[function.PyBytes_ConcatAndDel]
    added = '3.2'
[function.PyBytes_DecodeEscape]
    added = '3.2'
[function.PyBytes_FromFormat]
    added = '3.2'
[function.PyBytes_FromFormatV]
    added = '3.2'
[function.PyBytes_FromObject]
    added = '3.2'
[function.PyBytes_FromString]
    added = '3.2'
[function.PyBytes_FromStringAndSize]
    added = '3.2'
[function.PyBytes_Repr]
    added = '3.2'
[function.PyBytes_Size]
    added = '3.2'
[data.PyBytes_Type]
    added = '3.2'
[function.PyCFunction_Call]
    added = '3.2'
    abi_only = true
[function.PyCFunction_GetFlags]
    added = '3.2'
[function.PyCFunction_GetFunction]
    added = '3.2'
[function.PyCFunction_GetSelf]
    added = '3.2'
[function.PyCFunction_NewEx]
    added = '3.2'
[data.PyCFunction_Type]
    added = '3.2'
[function.PyCallIter_New]
    added = '3.2'
[data.PyCallIter_Type]
    added = '3.2'
[function.PyCallable_Check]
    added = '3.2'
[function.PyCapsule_GetContext]
    added = '3.2'
[function.PyCapsule_GetDestructor]
    added = '3.2'
[function.PyCapsule_GetName]
    added = '3.2'
[function.PyCapsule_GetPointer]
    added = '3.2'
[function.PyCapsule_Import]
    added = '3.2'
[function.PyCapsule_IsValid]
    added = '3.2'
[function.PyCapsule_New]
    added = '3.2'
[function.PyCapsule_SetContext]
    added = '3.2'
[function.PyCapsule_SetDestructor]
    added = '3.2'
[function.PyCapsule_SetName]
    added = '3.2'
[function.PyCapsule_SetPointer]
    added = '3.2'
[data.PyCapsule_Type]
    added = '3.2'
[data.PyClassMethodDescr_Type]
    added = '3.2'
[function.PyCodec_BackslashReplaceErrors]
    added = '3.2'
[function.PyCodec_Decode]
    added = '3.2'
[function.PyCodec_Decoder]
    added = '3.2'
[function.PyCodec_Encode]
    added = '3.2'
[function.PyCodec_Encoder]
    added = '3.2'
[function.PyCodec_IgnoreErrors]
    added = '3.2'
[function.PyCodec_IncrementalDecoder]
    added = '3.2'
[function.PyCodec_IncrementalEncoder]
    added = '3.2'
[function.PyCodec_KnownEncoding]
    added = '3.2'
[function.PyCodec_LookupError]
    added = '3.2'
[function.PyCodec_Register]
    added = '3.2'
[function.PyCodec_RegisterError]
    added = '3.2'
[function.PyCodec_ReplaceErrors]
    added = '3.2'
[function.PyCodec_StreamReader]
    added = '3.2'
[function.PyCodec_StreamWriter]
    added = '3.2'
[function.PyCodec_StrictErrors]
    added = '3.2'
[function.PyCodec_XMLCharRefReplaceErrors]
    added = '3.2'
[function.PyComplex_FromDoubles]
    added = '3.2'
[function.PyComplex_ImagAsDouble]
    added = '3.2'
[function.PyComplex_RealAsDouble]
    added = '3.2'
[data.PyComplex_Type]
    added = '3.2'
[function.PyDescr_NewClassMethod]
    added = '3.2'
[function.PyDescr_NewGetSet]
    added = '3.2'
[function.PyDescr_NewMember]
    added = '3.2'
[function.PyDescr_NewMethod]
    added = '3.2'
[data.PyDictItems_Type]
    added = '3.2'
[data.PyDictIterItem_Type]
    added = '3.2'
[data.PyDictIterKey_Type]
    added = '3.2'
[data.PyDictIterValue_Type]
    added = '3.2'
[data.PyDictKeys_Type]
    added = '3.2'
[function.PyDictProxy_New]
    added = '3.2'
[data.PyDictProxy_Type]
    added = '3.2'
[data.PyDictValues_Type]
    added = '3.2'
[function.PyDict_Clear]
    added = '3.2'
[function.PyDict_Contains]
    added = '3.2'
[function.PyDict_Copy]
    added = '3.2'
[function.PyDict_DelItem]
    added = '3.2'
[function.PyDict_DelItemString]
    added = '3.2'
[function.PyDict_GetItem]
    added = '3.2'
[function.PyDict_GetItemString]
    added = '3.2'
[function.PyDict_GetItemWithError]
    added = '3.2'
[function.PyDict_Items]
    added = '3.2'
[function.PyDict_Keys]
    added = '3.2'
[function.PyDict_Merge]
    added = '3.2'
[function.PyDict_MergeFromSeq2]
    added = '3.2'
[function.PyDict_New]
    added = '3.2'
[function.PyDict_Next]
    added = '3.2'
[function.PyDict_SetItem]
    added = '3.2'
[function.PyDict_SetItemString]
    added = '3.2'
[function.PyDict_Size]
    added = '3.2'
[data.PyDict_Type]
    added = '3.2'
[function.PyDict_Update]
    added = '3.2'
[function.PyDict_Values]
    added = '3.2'
[data.PyEllipsis_Type]
    added = '3.2'
[data.PyEnum_Type]
    added = '3.2'
[function.PyErr_BadArgument]
    added = '3.2'
[function.PyErr_BadInternalCall]
    added = '3.2'
[function.PyErr_CheckSignals]
    added = '3.2'
[function.PyErr_Clear]
    added = '3.2'
[function.PyErr_Display]
    added = '3.2'
[function.PyErr_DisplayException]
    added = '3.12'
[function.PyErr_ExceptionMatches]
    added = '3.2'
[function.PyErr_Fetch]
    added = '3.2'
[function.PyErr_Format]
    added = '3.2'
[function.PyErr_GivenExceptionMatches]
    added = '3.2'
[function.PyErr_NewException]
    added = '3.2'
[function.PyErr_NewExceptionWithDoc]
    added = '3.2'
[function.PyErr_NoMemory]
    added = '3.2'
[function.PyErr_NormalizeException]
    added = '3.2'
[function.PyErr_Occurred]
    added = '3.2'
[function.PyErr_Print]
    added = '3.2'
[function.PyErr_PrintEx]
    added = '3.2'
[function.PyErr_ProgramText]
    added = '3.2'
[function.PyErr_Restore]
    added = '3.2'
[function.PyErr_SetFromErrno]
    added = '3.2'
[function.PyErr_SetFromErrnoWithFilename]
    added = '3.2'
[function.PyErr_SetFromErrnoWithFilenameObject]
    added = '3.2'
[function.PyErr_SetInterrupt]
    added = '3.2'
[function.PyErr_SetNone]
    added = '3.2'
[function.PyErr_SetObject]
    added = '3.2'
[function.PyErr_SetString]
    added = '3.2'
[function.PyErr_SyntaxLocation]
    added = '3.2'
[function.PyErr_WarnEx]
    added = '3.2'
[function.PyErr_WarnExplicit]
    added = '3.2'
[function.PyErr_WarnFormat]
    added = '3.2'
[function.PyErr_WriteUnraisable]
    added = '3.2'
[function.PyEval_AcquireLock]
    added = '3.2'
    abi_only = true
[function.PyEval_AcquireThread]
    added = '3.2'
[function.PyEval_CallFunction]
    added = '3.2'
    abi_only = true
[function.PyEval_CallMethod]
    added = '3.2'
    abi_only = true
[function.PyEval_CallObjectWithKeywords]
    added = '3.2'
    abi_only = true
[function.PyEval_EvalCode]
    added = '3.2'
[function.PyEval_EvalCodeEx]
    added = '3.2'
[function.PyEval_EvalFrame]
    added = '3.2'
[function.PyEval_EvalFrameEx]
    added = '3.2'
[function.PyEval_GetBuiltins]
    added = '3.2'
[function.PyEval_GetFrame]
    added = '3.2'
[function.PyEval_GetFuncDesc]
    added = '3.2'
[function.PyEval_GetFuncName]
    added = '3.2'
[function.PyEval_GetGlobals]
    added = '3.2'
[function.PyEval_GetLocals]
    added = '3.2'
[function.PyEval_InitThreads]
    added = '3.2'
[function.PyEval_ReleaseLock]
    added = '3.2'
    abi_only = true
[function.PyEval_ReleaseThread]
    added = '3.2'
[function.PyEval_RestoreThread]
    added = '3.2'
[function.PyEval_SaveThread]
    added = '3.2'
[function.PyEval_ThreadsInitialized]
    added = '3.2'
    abi_only = true
[data.PyExc_ArithmeticError]
    added = '3.2'
[data.PyExc_AssertionError]
    added = '3.2'
[data.PyExc_AttributeError]
    added = '3.2'
[data.PyExc_BaseException]
    added = '3.2'
[data.PyExc_BaseExceptionGroup]
    added = '3.11'
[data.PyExc_BufferError]
    added = '3.2'
[data.PyExc_BytesWarning]
    added = '3.2'
[data.PyExc_DeprecationWarning]
    added = '3.2'
[data.PyExc_EOFError]
    added = '3.2'
[data.PyExc_EnvironmentError]
    added = '3.2'
[data.PyExc_Exception]
    added = '3.2'
[data.PyExc_FloatingPointError]
    added = '3.2'
[data.PyExc_FutureWarning]
    added = '3.2'
[data.PyExc_GeneratorExit]
    added = '3.2'
[data.PyExc_IOError]
    added = '3.2'
[data.PyExc_ImportError]
    added = '3.2'
[data.PyExc_ImportWarning]
    added = '3.2'
[data.PyExc_IndentationError]
    added = '3.2'
[data.PyExc_IndexError]
    added = '3.2'
[data.PyExc_KeyError]
    added = '3.2'
[data.PyExc_KeyboardInterrupt]
    added = '3.2'
[data.PyExc_LookupError]
    added = '3.2'
[data.PyExc_MemoryError]
    added = '3.2'
[data.PyExc_NameError]
    added = '3.2'
[data.PyExc_NotImplementedError]
    added = '3.2'
[data.PyExc_OSError]
    added = '3.2'
[data.PyExc_OverflowError]
    added = '3.2'
[data.PyExc_PendingDeprecationWarning]
    added = '3.2'
[data.PyExc_ReferenceError]
    added = '3.2'
[data.PyExc_RuntimeError]
    added = '3.2'
[data.PyExc_RuntimeWarning]
    added = '3.2'
[data.PyExc_StopIteration]
    added = '3.2'
[data.PyExc_SyntaxError]
    added = '3.2'
[data.PyExc_SyntaxWarning]
    added = '3.2'
[data.PyExc_SystemError]
    added = '3.2'
[data.PyExc_SystemExit]
    added = '3.2'
[data.PyExc_TabError]
    added = '3.2'
[data.PyExc_TypeError]
    added = '3.2'
[data.PyExc_UnboundLocalError]
    added = '3.2'
[data.PyExc_UnicodeDecodeError]
    added = '3.2'
[data.PyExc_UnicodeEncodeError]
    added = '3.2'
[data.PyExc_UnicodeError]
    added = '3.2'
[data.PyExc_UnicodeTranslateError]
    added = '3.2'
[data.PyExc_UnicodeWarning]
    added = '3.2'
[data.PyExc_UserWarning]
    added = '3.2'
[data.PyExc_ValueError]
    added = '3.2'
[data.PyExc_Warning]
    added = '3.2'
[data.PyExc_ZeroDivisionError]
    added = '3.2'
[function.PyException_GetCause]
    added = '3.2'
[function.PyException_GetContext]
    added = '3.2'
[function.PyException_GetTraceback]
    added = '3.2'
[function.PyException_SetCause]
    added = '3.2'
[function.PyException_SetContext]
    added = '3.2'
[function.PyException_SetTraceback]
    added = '3.2'
[function.PyFile_FromFd]
    added = '3.2'
[function.PyFile_GetLine]
    added = '3.2'
[function.PyFile_WriteObject]
    added = '3.2'
[function.PyFile_WriteString]
    added = '3.2'
[data.PyFilter_Type]
    added = '3.2'
[function.PyFloat_AsDouble]
    added = '3.2'
[function.PyFloat_FromDouble]
    added = '3.2'
[function.PyFloat_FromString]
    added = '3.2'
[function.PyFloat_GetInfo]
    added = '3.2'
[function.PyFloat_GetMax]
    added = '3.2'
[function.PyFloat_GetMin]
    added = '3.2'
[data.PyFloat_Type]
    added = '3.2'
[function.PyFrozenSet_New]
    added = '3.2'
[data.PyFrozenSet_Type]
    added = '3.2'
[function.PyGC_Collect]
    added = '3.2'
[function.PyGILState_Ensure]
    added = '3.2'
[function.PyGILState_GetThisThreadState]
    added = '3.2'
[function.PyGILState_Release]
    added = '3.2'
[data.PyGetSetDescr_Type]
    added = '3.2'
[function.PyImport_AddModule]
    added = '3.2'
[function.PyImport_AppendInittab]
    added = '3.2'
[function.PyImport_ExecCodeModule]
    added = '3.2'
[function.PyImport_ExecCodeModuleEx]
    added = '3.2'
[function.PyImport_ExecCodeModuleWithPathnames]
    added = '3.2'
[function.PyImport_GetImporter]
    added = '3.2'
[function.PyImport_GetMagicNumber]
    added = '3.2'
[function.PyImport_GetMagicTag]
    added = '3.2'
[function.PyImport_GetModuleDict]
    added = '3.2'
[function.PyImport_Import]
    added = '3.2'
[function.PyImport_ImportFrozenModule]
    added = '3.2'
[function.PyImport_ImportModule]
    added = '3.2'
[function.PyImport_ImportModuleLevel]
    added = '3.2'
[function.PyImport_ImportModuleNoBlock]
    added = '3.2'
    abi_only = true
[function.PyImport_ReloadModule]
    added = '3.2'
[function.PyInterpreterState_Clear]
    added = '3.2'
[function.PyInterpreterState_Delete]
    added = '3.2'
[function.PyInterpreterState_New]
    added = '3.2'
[function.PyIter_Next]
    added = '3.2'
[data.PyListIter_Type]
    added = '3.2'
[data.PyListRevIter_Type]
    added = '3.2'
[function.PyList_Append]
    added = '3.2'
[function.PyList_AsTuple]
    added = '3.2'
[function.PyList_GetItem]
    added = '3.2'
[function.PyList_GetSlice]
    added = '3.2'
[function.PyList_Insert]
    added = '3.2'
[function.PyList_New]
    added = '3.2'
[function.PyList_Reverse]
    added = '3.2'
[function.PyList_SetItem]
    added = '3.2'
[function.PyList_SetSlice]
    added = '3.2'
[function.PyList_Size]
    added = '3.2'
[function.PyList_Sort]
    added = '3.2'
[data.PyList_Type]
    added = '3.2'
[data.PyLongRangeIter_Type]
    added = '3.2'
[function.PyLong_AsDouble]
    added = '3.2'
[function.PyLong_AsLong]
    added = '3.2'
[function.PyLong_AsLongAndOverflow]
    added = '3.2'
[function.PyLong_AsLongLong]
    added = '3.2'
[function.PyLong_AsLongLongAndOverflow]
    added = '3.2'
[function.PyLong_AsSize_t]
    added = '3.2'
[function.PyLong_AsSsize_t]
    added = '3.2'
[function.PyLong_AsUnsignedLong]
    added = '3.2'
[function.PyLong_AsUnsignedLongLong]
    added = '3.2'
[function.PyLong_AsUnsignedLongLongMask]
    added = '3.2'
[function.PyLong_AsUnsignedLongMask]
    added = '3.2'
[function.PyLong_AsVoidPtr]
    added = '3.2'
[function.PyLong_FromDouble]
    added = '3.2'
[function.PyLong_FromLong]
    added = '3.2'
[function.PyLong_FromLongLong]
    added = '3.2'
[function.PyLong_FromSize_t]
    added = '3.2'
[function.PyLong_FromSsize_t]
    added = '3.2'
[function.PyLong_FromString]
    added = '3.2'
[function.PyLong_FromUnsignedLong]
    added = '3.2'
[function.PyLong_FromUnsignedLongLong]
    added = '3.2'
[function.PyLong_FromVoidPtr]
    added = '3.2'
[function.PyLong_GetInfo]
    added = '3.2'
[data.PyLong_Type]
    added = '3.2'
[data.PyMap_Type]
    added = '3.2'
[function.PyMapping_Check]
    added = '3.2'
[function.PyMapping_GetItemString]
    added = '3.2'
[function.PyMapping_HasKey]
    added = '3.2'
[function.PyMapping_HasKeyString]
    added = '3.2'
[function.PyMapping_Items]
    added = '3.2'
[function.PyMapping_Keys]
    added = '3.2'
[function.PyMapping_Length]
    added = '3.2'
[function.PyMapping_SetItemString]
    added = '3.2'
[function.PyMapping_Size]
    added = '3.2'
[function.PyMapping_Values]
    added = '3.2'
[function.PyMem_Free]
    added = '3.2'
[function.PyMem_Malloc]
    added = '3.2'
[function.PyMem_Realloc]
    added = '3.2'
[data.PyMemberDescr_Type]
    added = '3.2'
[function.PyMemoryView_FromObject]
    added = '3.2'
[function.PyMemoryView_GetContiguous]
    added = '3.2'
[data.PyMemoryView_Type]
    added = '3.2'
[data.PyMethodDescr_Type]
    added = '3.2'
[function.PyModule_AddIntConstant]
    added = '3.2'
[function.PyModule_AddObject]
    added = '3.2'
[function.PyModule_AddStringConstant]
    added = '3.2'
[function.PyModule_Create2]
    added = '3.2'
[function.PyModule_GetDef]
    added = '3.2'
[function.PyModule_GetDict]
    added = '3.2'
[function.PyModule_GetFilename]
    added = '3.2'
[function.PyModule_GetFilenameObject]
    added = '3.2'
[function.PyModule_GetName]
    added = '3.2'
[function.PyModule_GetState]
    added = '3.2'
[function.PyModule_New]
    added = '3.2'
[data.PyModule_Type]
    added = '3.2'
[function.PyNumber_Absolute]
    added = '3.2'
[function.PyNumber_Add]
    added = '3.2'
[function.PyNumber_And]
    added = '3.2'
[function.PyNumber_AsSsize_t]
    added = '3.2'
[function.PyNumber_Check]
    added = '3.2'
[function.PyNumber_Divmod]
    added = '3.2'
[function.PyNumber_Float]
    added = '3.2'
[function.PyNumber_FloorDivide]
    added = '3.2'
[function.PyNumber_InPlaceAdd]
    added = '3.2'
[function.PyNumber_InPlaceAnd]
    added = '3.2'
[function.PyNumber_InPlaceFloorDivide]
    added = '3.2'
[function.PyNumber_InPlaceLshift]
    added = '3.2'
[function.PyNumber_InPlaceMultiply]
    added = '3.2'
[function.PyNumber_InPlaceOr]
    added = '3.2'
[function.PyNumber_InPlacePower]
    added = '3.2'
[function.PyNumber_InPlaceRemainder]
    added = '3.2'
[function.PyNumber_InPlaceRshift]
    added = '3.2'
[function.PyNumber_InPlaceSubtract]
    added = '3.2'
[function.PyNumber_InPlaceTrueDivide]
    added = '3.2'
[function.PyNumber_InPlaceXor]
    added = '3.2'
[function.PyNumber_Index]
    added = '3.2'
[function.PyNumber_Invert]
    added = '3.2'
[function.PyNumber_Long]
    added = '3.2'
[function.PyNumber_Lshift]
    added = '3.2'
[function.PyNumber_Multiply]
    added = '3.2'
[function.PyNumber_Negative]
    added = '3.2'
[function.PyNumber_Or]
    added = '3.2'
[function.PyNumber_Positive]
    added = '3.2'
[function.PyNumber_Power]
    added = '3.2'
[function.PyNumber_Remainder]
    added = '3.2'
[function.PyNumber_Rshift]
    added = '3.2'
[function.PyNumber_Subtract]
    added = '3.2'
[function.PyNumber_ToBase]
    added = '3.2'
[function.PyNumber_TrueDivide]
    added = '3.2'
[function.PyNumber_Xor]
    added = '3.2'
[function.PyOS_AfterFork]
    added = '3.2'
    ifdef = 'HAVE_FORK'
[data.PyOS_InputHook]
    added = '3.2'
[function.PyOS_InterruptOccurred]
    added = '3.2'
[function.PyOS_double_to_string]
    added = '3.2'
[function.PyOS_getsig]
    added = '3.2'
[function.PyOS_mystricmp]
    added = '3.2'
[function.PyOS_mystrnicmp]
    added = '3.2'
[function.PyOS_setsig]
    added = '3.2'
[function.PyOS_snprintf]
    added = '3.2'
[function.PyOS_string_to_double]
    added = '3.2'
[function.PyOS_strtol]
    added = '3.2'
[function.PyOS_strtoul]
    added = '3.2'
[function.PyOS_vsnprintf]
    added = '3.2'
[function.PyObject_ASCII]
    added = '3.2'
[function.PyObject_AsFileDescriptor]
    added = '3.2'
[function.PyObject_Bytes]
    added = '3.2'
[function.PyObject_Call]
    added = '3.2'
[function.PyObject_CallFunction]
    added = '3.2'
[function.PyObject_CallFunctionObjArgs]
    added = '3.2'
[function.PyObject_CallMethod]
    added = '3.2'
[function.PyObject_CallMethodObjArgs]
    added = '3.2'
[function.PyObject_CallObject]
    added = '3.2'
[function.PyObject_ClearWeakRefs]
    added = '3.2'
[function.PyObject_DelItem]
    added = '3.2'
[function.PyObject_DelItemString]
    added = '3.2'
[function.PyObject_Dir]
    added = '3.2'
[function.PyObject_Format]
    added = '3.2'
[function.PyObject_Free]
    added = '3.2'
[function.PyObject_GC_Del]
    added = '3.2'
[function.PyObject_GC_Track]
    added = '3.2'
[function.PyObject_GC_UnTrack]
    added = '3.2'
[function.PyObject_GenericGetAttr]
    added = '3.2'
[function.PyObject_GenericSetAttr]
    added = '3.2'
[function.PyObject_GetAttr]
    added = '3.2'
[function.PyObject_GetAttrString]
    added = '3.2'
[function.PyObject_GetItem]
    added = '3.2'
[function.PyObject_GetIter]
    added = '3.2'
[function.PyObject_HasAttr]
    added = '3.2'
[function.PyObject_HasAttrString]
    added = '3.2'
[function.PyObject_Hash]
    added = '3.2'
[function.PyObject_HashNotImplemented]
    added = '3.2'
[function.PyObject_Init]
    added = '3.2'
[function.PyObject_InitVar]
    added = '3.2'
[function.PyObject_IsInstance]
    added = '3.2'
[function.PyObject_IsSubclass]
    added = '3.2'
[function.PyObject_IsTrue]
    added = '3.2'
[function.PyObject_Length]
    added = '3.2'
[function.PyObject_Malloc]
    added = '3.2'
[function.PyObject_Not]
    added = '3.2'
[function.PyObject_Realloc]
    added = '3.2'
[function.PyObject_Repr]
    added = '3.2'
[function.PyObject_RichCompare]
    added = '3.2'
[function.PyObject_RichCompareBool]
    added = '3.2'
[function.PyObject_SelfIter]
    added = '3.2'
[function.PyObject_SetAttr]
    added = '3.2'
[function.PyObject_SetAttrString]
    added = '3.2'
[function.PyObject_SetItem]
    added = '3.2'
[function.PyObject_Size]
    added = '3.2'
[function.PyObject_Str]
    added = '3.2'
[function.PyObject_Type]
    added = '3.2'
[data.PyProperty_Type]
    added = '3.2'
[data.PyRangeIter_Type]
    added = '3.2'
[data.PyRange_Type]
    added = '3.2'
[data.PyReversed_Type]
    added = '3.2'
[function.PySeqIter_New]
    added = '3.2'
[data.PySeqIter_Type]
    added = '3.2'
[function.PySequence_Check]
    added = '3.2'
[function.PySequence_Concat]
    added = '3.2'
[function.PySequence_Contains]
    added = '3.2'
[function.PySequence_Count]
    added = '3.2'
[function.PySequence_DelItem]
    added = '3.2'
[function.PySequence_DelSlice]
    added = '3.2'
[function.PySequence_Fast]
    added = '3.2'
[function.PySequence_GetItem]
    added = '3.2'
[function.PySequence_GetSlice]
    added = '3.2'
[function.PySequence_In]
    added = '3.2'
[function.PySequence_InPlaceConcat]
    added = '3.2'
[function.PySequence_InPlaceRepeat]
    added = '3.2'
[function.PySequence_Index]
    added = '3.2'
[function.PySequence_Length]
    added = '3.2'
[function.PySequence_List]
    added = '3.2'
[function.PySequence_Repeat]
    added = '3.2'
[function.PySequence_SetItem]
    added = '3.2'
[function.PySequence_SetSlice]
    added = '3.2'
[function.PySequence_Size]
    added = '3.2'
[function.PySequence_Tuple]
    added = '3.2'
[data.PySetIter_Type]
    added = '3.2'
[function.PySet_Add]
    added = '3.2'
[function.PySet_Clear]
    added = '3.2'
[function.PySet_Contains]
    added = '3.2'
[function.PySet_Discard]
    added = '3.2'
[function.PySet_New]
    added = '3.2'
[function.PySet_Pop]
    added = '3.2'
[function.PySet_Size]
    added = '3.2'
[data.PySet_Type]
    added = '3.2'
[function.PySlice_GetIndices]
    added = '3.2'
[function.PySlice_GetIndicesEx]
    added = '3.2'
[function.PySlice_New]
    added = '3.2'
[data.PySlice_Type]
    added = '3.2'
[function.PyState_FindModule]
    added = '3.2'
[function.PyStructSequence_GetItem]
    added = '3.2'
[function.PyStructSequence_New]
    added = '3.2'
[function.PyStructSequence_NewType]
    added = '3.2'
[function.PyStructSequence_SetItem]
    added = '3.2'
[data.PySuper_Type]
    added = '3.2'
[function.PySys_AddWarnOption]
    added = '3.2'
    abi_only = true
[function.PySys_AddWarnOptionUnicode]
    added = '3.2'
    abi_only = true
[function.PySys_FormatStderr]
    added = '3.2'
[function.PySys_FormatStdout]
    added = '3.2'
[function.PySys_GetObject]
    added = '3.2'
[function.PySys_HasWarnOptions]
    added = '3.2'
    abi_only = true
[function.PySys_ResetWarnOptions]
    added = '3.2'
    abi_only = true
[function.PySys_SetArgv]
    added = '3.2'
[function.PySys_SetArgvEx]
    added = '3.2'
[function.PySys_SetObject]
    added = '3.2'
[function.PySys_SetPath]
    added = '3.2'
    abi_only = true
[function.PySys_WriteStderr]
    added = '3.2'
[function.PySys_WriteStdout]
    added = '3.2'
[function.PyThreadState_Clear]
    added = '3.2'
[function.PyThreadState_Delete]
    added = '3.2'
[function.PyThreadState_DeleteCurrent]
    added = '3.2'
    abi_only = true
[function.PyThreadState_Get]
    added = '3.2'
[function.PyThreadState_GetDict]
    added = '3.2'
[function.PyThreadState_New]
    added = '3.2'
[function.PyThreadState_SetAsyncExc]
    added = '3.2'
[function.PyThreadState_Swap]
    added = '3.2'
[function.PyTraceBack_Here]
    added = '3.2'
[function.PyTraceBack_Print]
    added = '3.2'
[data.PyTraceBack_Type]
    added = '3.2'
[data.PyTupleIter_Type]
    added = '3.2'
[function.PyTuple_GetItem]
    added = '3.2'
[function.PyTuple_GetSlice]
    added = '3.2'
[function.PyTuple_New]
    added = '3.2'
[function.PyTuple_Pack]
    added = '3.2'
[function.PyTuple_SetItem]
    added = '3.2'
[function.PyTuple_Size]
    added = '3.2'
[data.PyTuple_Type]
    added = '3.2'
[function.PyType_ClearCache]
    added = '3.2'
[function.PyType_GenericAlloc]
    added = '3.2'
[function.PyType_GenericNew]
    added = '3.2'
[function.PyType_GetFlags]
    added = '3.2'
[function.PyType_IsSubtype]
    added = '3.2'
[function.PyType_Modified]
    added = '3.2'
[function.PyType_Ready]
    added = '3.2'
[data.PyType_Type]
    added = '3.2'
[function.PyUnicodeDecodeError_Create]
    added = '3.2'
[function.PyUnicodeDecodeError_GetEncoding]
    added = '3.2'
[function.PyUnicodeDecodeError_GetEnd]
    added = '3.2'
[function.PyUnicodeDecodeError_GetObject]
    added = '3.2'
[function.PyUnicodeDecodeError_GetReason]
    added = '3.2'
[function.PyUnicodeDecodeError_GetStart]
    added = '3.2'
[function.PyUnicodeDecodeError_SetEnd]
    added = '3.2'
[function.PyUnicodeDecodeError_SetReason]
    added = '3.2'
[function.PyUnicodeDecodeError_SetStart]
    added = '3.2'
[function.PyUnicodeEncodeError_GetEncoding]
    added = '3.2'
[function.PyUnicodeEncodeError_GetEnd]
    added = '3.2'
[function.PyUnicodeEncodeError_GetObject]
    added = '3.2'
[function.PyUnicodeEncodeError_GetReason]
    added = '3.2'
[function.PyUnicodeEncodeError_GetStart]
    added = '3.2'
[function.PyUnicodeEncodeError_SetEnd]
    added = '3.2'
[function.PyUnicodeEncodeError_SetReason]
    added = '3.2'
[function.PyUnicodeEncodeError_SetStart]
    added = '3.2'
[data.PyUnicodeIter_Type]
    added = '3.2'
[function.PyUnicodeTranslateError_GetEnd]
    added = '3.2'
[function.PyUnicodeTranslateError_GetObject]
    added = '3.2'
[function.PyUnicodeTranslateError_GetReason]
    added = '3.2'
[function.PyUnicodeTranslateError_GetStart]
    added = '3.2'
[function.PyUnicodeTranslateError_SetEnd]
    added = '3.2'
[function.PyUnicodeTranslateError_SetReason]
    added = '3.2'
[function.PyUnicodeTranslateError_SetStart]
    added = '3.2'
[function.PyUnicode_Append]
    added = '3.2'
[function.PyUnicode_AppendAndDel]
    added = '3.2'
[function.PyUnicode_AsASCIIString]
    added = '3.2'
[function.PyUnicode_AsCharmapString]
    added = '3.2'
[function.PyUnicode_AsDecodedObject]
    added = '3.2'
    abi_only = true
[function.PyUnicode_AsDecodedUnicode]
    added = '3.2'
    abi_only = true
[function.PyUnicode_AsEncodedObject]
    added = '3.2'
    abi_only = true
[function.PyUnicode_AsEncodedString]
    added = '3.2'
[function.PyUnicode_AsEncodedUnicode]
    added = '3.2'
    abi_only = true
[function.PyUnicode_AsLatin1String]
    added = '3.2'
[function.PyUnicode_AsRawUnicodeEscapeString]
    added = '3.2'
[function.PyUnicode_AsUTF16String]
    added = '3.2'
[function.PyUnicode_AsUTF32String]
    added = '3.2'
[function.PyUnicode_AsUTF8String]
    added = '3.2'
[function.PyUnicode_AsUnicodeEscapeString]
    added = '3.2'
[function.PyUnicode_AsWideChar]
    added = '3.2'
[function.PyUnicode_Compare]
    added = '3.2'
[function.PyUnicode_Concat]
    added = '3.2'
[function.PyUnicode_Contains]
    added = '3.2'
[function.PyUnicode_Count]
    added = '3.2'
[function.PyUnicode_Decode]
    added = '3.2'
[function.PyUnicode_DecodeASCII]
    added = '3.2'
[function.PyUnicode_DecodeCharmap]
    added = '3.2'
[function.PyUnicode_DecodeFSDefault]
    added = '3.2'
[function.PyUnicode_DecodeFSDefaultAndSize]
    added = '3.2'
[function.PyUnicode_DecodeLatin1]
    added = '3.2'
[function.PyUnicode_DecodeRawUnicodeEscape]
    added = '3.2'
[function.PyUnicode_DecodeUTF16]
    added = '3.2'
[function.PyUnicode_DecodeUTF16Stateful]
    added = '3.2'
[function.PyUnicode_DecodeUTF32]
    added = '3.2'
[function.PyUnicode_DecodeUTF32Stateful]
    added = '3.2'
[function.PyUnicode_DecodeUTF8]
    added = '3.2'
[function.PyUnicode_DecodeUTF8Stateful]
    added = '3.2'
[function.PyUnicode_DecodeUnicodeEscape]
    added = '3.2'
[function.PyUnicode_FSConverter]
    added = '3.2'
[function.PyUnicode_FSDecoder]
    added = '3.2'
[function.PyUnicode_Find]
    added = '3.2'
[function.PyUnicode_Format]
    added = '3.2'
[function.PyUnicode_FromEncodedObject]
    added = '3.2'
[function.PyUnicode_FromFormat]
    added = '3.2'
[function.PyUnicode_FromFormatV]
    added = '3.2'
[function.PyUnicode_FromObject]
    added = '3.2'
[function.PyUnicode_FromOrdinal]
    added = '3.2'
[function.PyUnicode_FromString]
    added = '3.2'
[function.PyUnicode_FromStringAndSize]
    added = '3.2'
[function.PyUnicode_FromWideChar]
    added = '3.2'
[function.PyUnicode_GetDefaultEncoding]
    added = '3.2'
[function.PyUnicode_GetSize]
    added = '3.2'
    abi_only = true
[function.PyUnicode_IsIdentifier]
    added = '3.2'
[function.PyUnicode_Join]
    added = '3.2'
[function.PyUnicode_Partition]
    added = '3.2'
[function.PyUnicode_RPartition]
    added = '3.2'
[function.PyUnicode_RSplit]
    added = '3.2'
[function.PyUnicode_Replace]
    added = '3.2'
[function.PyUnicode_Resize]
    added = '3.2'
[function.PyUnicode_RichCompare]
    added = '3.2'
[function.PyUnicode_Split]
    added = '3.2'
[function.PyUnicode_Splitlines]
    added = '3.2'
[function.PyUnicode_Tailmatch]
    added = '3.2'
[function.PyUnicode_Translate]
    added = '3.2'
[function.PyUnicode_BuildEncodingMap]
    added = '3.2'
[function.PyUnicode_CompareWithASCIIString]
    added = '3.2'
[function.PyUnicode_DecodeUTF7]
    added = '3.2'
[function.PyUnicode_DecodeUTF7Stateful]
    added = '3.2'
[function.PyUnicode_EncodeFSDefault]
    added = '3.2'
[function.PyUnicode_InternFromString]
    added = '3.2'
[function.PyUnicode_InternImmortal]
    added = '3.2'
    abi_only = true
[function.PyUnicode_InternInPlace]
    added = '3.2'
[data.PyUnicode_Type]
    added = '3.2'
[function.PyWeakref_GetObject]
    added = '3.2'
    abi_only = true
[function.PyWeakref_NewProxy]
    added = '3.2'
[function.PyWeakref_NewRef]
    added = '3.2'
[data.PyWrapperDescr_Type]
    added = '3.2'
[function.PyWrapper_New]
    added = '3.2'
[data.PyZip_Type]
    added = '3.2'
[function.Py_AddPendingCall]
    added = '3.2'
[function.Py_AtExit]
    added = '3.2'
[function.Py_BuildValue]
    added = '3.2'
[function.Py_CompileString]
    added = '3.2'
[function.Py_DecRef]
    added = '3.2'
[function.Py_EndInterpreter]
    added = '3.2'
[function.Py_Exit]
    added = '3.2'
[function.Py_FatalError]
    added = '3.2'
[data.Py_FileSystemDefaultEncoding]
    added = '3.2'
[function.Py_Finalize]
    added = '3.2'
[function.Py_GetBuildInfo]
    added = '3.2'
[function.Py_GetCompiler]
    added = '3.2'
[function.Py_GetCopyright]
    added = '3.2'
[function.Py_GetExecPrefix]
    added = '3.2'
    abi_only = true
[function.Py_GetPath]
    added = '3.2'
    abi_only = true
[function.Py_GetPlatform]
    added = '3.2'
[function.Py_GetPrefix]
    added = '3.2'
    abi_only = true
[function.Py_GetProgramFullPath]
    added = '3.2'
    abi_only = true
[function.Py_GetProgramName]
    added = '3.2'
    abi_only = true
[function.Py_GetPythonHome]
    added = '3.2'
    abi_only = true
[function.Py_GetRecursionLimit]
    added = '3.2'
[function.Py_GetVersion]
    added = '3.2'
[data.Py_HasFileSystemDefaultEncoding]
    added = '3.2'
[function.Py_IncRef]
    added = '3.2'
[function.Py_Initialize]
    added = '3.2'
[function.Py_InitializeEx]
    added = '3.2'
[function.Py_IsInitialized]
    added = '3.2'
[function.Py_Main]
    added = '3.2'
[function.Py_MakePendingCalls]
    added = '3.2'
[function.Py_NewInterpreter]
    added = '3.2'
[function.Py_ReprEnter]
    added = '3.2'
[function.Py_ReprLeave]
    added = '3.2'
[function.Py_SetProgramName]
    added = '3.2'
[function.Py_SetPythonHome]
    added = '3.2'
[function.Py_SetRecursionLimit]
    added = '3.2'
[function.Py_VaBuildValue]
    added = '3.2'

[function._PyErr_BadInternalCall]
    added = '3.2'
    abi_only = true
[function._PyObject_CallFunction_SizeT]
    added = '3.2'
    abi_only = true
[function._PyObject_CallMethod_SizeT]
    added = '3.2'
    abi_only = true
[function._PyObject_GC_New]
    added = '3.2'
    abi_only = true
[function._PyObject_GC_NewVar]
    added = '3.2'
    abi_only = true
[function._PyObject_GC_Resize]
    added = '3.2'
    abi_only = true
[function._PyObject_New]
    added = '3.2'
    abi_only = true
[function._PyObject_NewVar]
    added = '3.2'
    abi_only = true
[function._PyState_AddModule]
    added = '3.2'
    abi_only = true
[function._PyThreadState_Init]
    added = '3.2'
    abi_only = true
[function._PyThreadState_Prealloc]
    added = '3.2'
    abi_only = true
[data._PyWeakref_CallableProxyType]
    added = '3.2'
    abi_only = true
[data._PyWeakref_ProxyType]
    added = '3.2'
    abi_only = true
[data._PyWeakref_RefType]
    added = '3.2'
    abi_only = true
[function._Py_BuildValue_SizeT]
    added = '3.2'
    abi_only = true
[function._Py_CheckRecursiveCall]
    added = '3.2'
    abi_only = true
[function._Py_Dealloc]
    added = '3.2'
    abi_only = true
[data._Py_EllipsisObject]
    added = '3.2'
    abi_only = true
[data._Py_FalseStruct]
    added = '3.2'
    abi_only = true
[data._Py_NoneStruct]
    added = '3.2'
    abi_only = true
[data._Py_NotImplementedStruct]
    added = '3.2'
    abi_only = true
[data._Py_SwappedOp]
    added = '3.2'
    abi_only = true
[data._Py_TrueStruct]
    added = '3.2'
    abi_only = true
[function._Py_VaBuildValue_SizeT]
    added = '3.2'
    abi_only = true

# Old buffer protocol support (deprecated)

[function.PyObject_AsCharBuffer]
    added = '3.2'
    abi_only = true
[function.PyObject_AsReadBuffer]
    added = '3.2'
    abi_only = true
[function.PyObject_AsWriteBuffer]
    added = '3.2'
    abi_only = true
[function.PyObject_CheckReadBuffer]
    added = '3.2'
    abi_only = true

# Flags are implicitly part of the ABI:

[const.Py_TPFLAGS_DEFAULT]
    added = '3.2'
[const.Py_TPFLAGS_BASETYPE]
    added = '3.2'
[const.Py_TPFLAGS_HAVE_GC]
    added = '3.2'

[const.METH_VARARGS]
    added = '3.2'
[const.METH_NOARGS]
    added = '3.2'
[const.METH_O]
    added = '3.2'
[const.METH_CLASS]
    added = '3.2'
[const.METH_STATIC]
    added = '3.2'
[const.METH_COEXIST]
    added = '3.2'
# METH_STACKLESS is undocumented
# METH_FASTCALL is not part of limited API.

# The following are defined in private headers, but historically
# they were exported as part of the stable ABI.
[function.PyMarshal_ReadObjectFromString]
    added = '3.2'
    abi_only = true
[function.PyMarshal_WriteObjectToString]
    added = '3.2'
    abi_only = true
[function.PyMember_GetOne]
    added = '3.2'  # Before 3.12, available in "structmember.h"
[function.PyMember_SetOne]
    added = '3.2'  # Before 3.12, available in "structmember.h"

# TLS api is deprecated; superseded by TSS API

[function.PyThread_ReInitTLS]
    added = '3.2'
[function.PyThread_create_key]
    added = '3.2'
[function.PyThread_delete_key]
    added = '3.2'
[function.PyThread_set_key_value]
    added = '3.2'
[function.PyThread_get_key_value]
    added = '3.2'
[function.PyThread_delete_key_value]
    added = '3.2'
[function.PyThread_acquire_lock]
    added = '3.2'
[function.PyThread_acquire_lock_timed]
    added = '3.2'
[function.PyThread_allocate_lock]
    added = '3.2'
[function.PyThread_exit_thread]
    added = '3.2'
[function.PyThread_free_lock]
    added = '3.2'
[function.PyThread_get_stacksize]
    added = '3.2'
[function.PyThread_get_thread_ident]
    added = '3.2'
[function.PyThread_get_thread_native_id]
    added = '3.2'
    ifdef = 'PY_HAVE_THREAD_NATIVE_ID'
[function.PyThread_init_thread]
    added = '3.2'
[function.PyThread_release_lock]
    added = '3.2'
[function.PyThread_set_stacksize]
    added = '3.2'
[function.PyThread_start_new_thread]
    added = '3.2'

# The following were added in PC/python3.def in Python 3.3:
# 7800f75827b1be557be16f3b18f5170fbf9fae08
# 9c56409d3353b8cd4cfc19e0467bbe23fd34fc92
# 75aeaa9b18667219bbacbc58ba6efecccef9dfbd

[function.PyState_AddModule]
    added = '3.3'
[function.PyState_RemoveModule]
    added = '3.3'
[function.PyType_FromSpecWithBases]
    added = '3.3'
[function._PyArg_Parse_SizeT]
    added = '3.3'
    abi_only = true
[function._PyArg_ParseTuple_SizeT]
    added = '3.3'
    abi_only = true
[function._PyArg_ParseTupleAndKeywords_SizeT]
    added = '3.3'
    abi_only = true
[function._PyArg_VaParse_SizeT]
    added = '3.3'
    abi_only = true
[function._PyArg_VaParseTupleAndKeywords_SizeT]
    added = '3.3'
    abi_only = true
[function.PyThread_GetInfo]
    added = '3.3'

# The following were added in PC/python3.def in Python 3.4:
# 3ba3a3ee56c142e93d6bbe20ff6bf939212a30f0

[function.PyCFunction_New]
    added = '3.4'
[function.PyType_GetSlot]
    added = '3.4'

# The following were added in PC/python3.def in Python 3.5:
# 11d7b1423fc44d764eba7065ea5eba58ed748b21
# f3b73ad51da3097d7915796fdc62608b1ab90c0a

[function.PyErr_FormatV]
    added = '3.5'
[function.PyModuleDef_Init]
    added = '3.5'
[data.PyModuleDef_Type]
    added = '3.5'

# New slots in 3.5:
# d51374ed78a3e3145911a16cdf3b9b84b3ba7d15 - Matrix multiplication (PEP 465)
# 7544508f0245173bff5866aa1598c8f6cce1fc5f - Async iterators (PEP 492)
# 0969a9f8abcf98bb43ea77b1dd050426adcfb4f7 - tp_finalize

[const.Py_nb_matrix_multiply]
    added = '3.5'
[const.Py_nb_inplace_matrix_multiply]
    added = '3.5'
[const.Py_am_await]
    added = '3.5'
[const.Py_am_aiter]
    added = '3.5'
[const.Py_am_anext]
    added = '3.5'
[const.Py_tp_finalize]
    added = '3.5'

# The following were added in PC/python3.def in Python 3.6:

[function.Py_FinalizeEx]
    added = '3.6'

[function.PyOS_FSPath]
    added = '3.6'
[function.PyErr_ResourceWarning]
    added = '3.6'
[function.PyErr_SetImportErrorSubclass]
    added = '3.6'
[data.PyExc_ModuleNotFoundError]
    added = '3.6'

# The following were added in PC/python3.def in Python 3.6.1 and 3.5.3/3.5.4:

[function.PyCodec_NameReplaceErrors]
    added = '3.7'  # (and 3.6.1 and 3.5.3)
[function.PyErr_GetExcInfo]
    added = '3.7'  # (and 3.6.1 and 3.5.3)
[function.PyErr_SetExcInfo]
    added = '3.7'  # (and 3.6.1 and 3.5.3)
[function.PyErr_SetFromErrnoWithFilenameObjects]
    added = '3.7'  # (and 3.6.1 and 3.5.3)
[function.PyErr_SetImportError]
    added = '3.7'  # (and 3.6.1 and 3.5.3)
[function.PyErr_SyntaxLocationEx]
    added = '3.7'  # (and 3.6.1 and 3.5.3)
[data.PyExc_BlockingIOError]
    added = '3.7'  # (and 3.6.1 and 3.5.3)
[data.PyExc_BrokenPipeError]
    added = '3.7'  # (and 3.6.1 and 3.5.3)
[data.PyExc_ChildProcessError]
    added = '3.7'  # (and 3.6.1 and 3.5.3)
[data.PyExc_ConnectionAbortedError]
    added = '3.7'  # (and 3.6.1 and 3.5.3)
[data.PyExc_ConnectionError]
    added = '3.7'  # (and 3.6.1 and 3.5.3)
[data.PyExc_ConnectionRefusedError]
    added = '3.7'  # (and 3.6.1 and 3.5.3)
[data.PyExc_ConnectionResetError]
    added = '3.7'  # (and 3.6.1 and 3.5.3)
[data.PyExc_FileExistsError]
    added = '3.7'  # (and 3.6.1 and 3.5.3)
[data.PyExc_FileNotFoundError]
    added = '3.7'  # (and 3.6.1 and 3.5.3)
[data.PyExc_InterruptedError]
    added = '3.7'  # (and 3.6.1 and 3.5.3)
[data.PyExc_IsADirectoryError]
    added = '3.7'  # (and 3.6.1 and 3.5.3)
[data.PyExc_NotADirectoryError]
    added = '3.7'  # (and 3.6.1 and 3.5.3)
[data.PyExc_PermissionError]
    added = '3.7'  # (and 3.6.1 and 3.5.3)
[data.PyExc_ProcessLookupError]
    added = '3.7'  # (and 3.6.1 and 3.5.3)
[data.PyExc_RecursionError]
    added = '3.7'  # (and 3.6.1 and 3.5.3)
[data.PyExc_ResourceWarning]
    added = '3.7'  # (and 3.6.1 and 3.5.3)
[data.PyExc_StopAsyncIteration]
    added = '3.7'  # (and 3.6.1 and 3.5.3)
[data.PyExc_TimeoutError]
    added = '3.7'  # (and 3.6.1 and 3.5.3)
[function.PyImport_AddModuleObject]
    added = '3.7'  # (and 3.6.1 and 3.5.3)
[function.PyImport_ExecCodeModuleObject]
    added = '3.7'  # (and 3.6.1 and 3.5.3)
[function.PyImport_ImportFrozenModuleObject]
    added = '3.7'  # (and 3.6.1 and 3.5.3)
[function.PyImport_ImportModuleLevelObject]
    added = '3.7'  # (and 3.6.1 and 3.5.3)
[function.PyMem_Calloc]
    added = '3.7'  # (and 3.6.1 and 3.5.3)
[function.PyMemoryView_FromMemory]
    added = '3.7'  # (and 3.6.1 and 3.5.3)
[function.PyModule_AddFunctions]
    added = '3.7'  # (and 3.6.1 and 3.5.3)
[function.PyModule_ExecDef]
    added = '3.7'  # (and 3.6.1 and 3.5.3)
[function.PyModule_FromDefAndSpec2]
    added = '3.7'  # (and 3.6.1 and 3.5.3)
[function.PyModule_GetNameObject]
    added = '3.7'  # (and 3.6.1 and 3.5.3)
[function.PyModule_NewObject]
    added = '3.7'  # (and 3.6.1 and 3.5.3)
[function.PyModule_SetDocString]
    added = '3.7'  # (and 3.6.1 and 3.5.3)
[function.PyNumber_InPlaceMatrixMultiply]
    added = '3.7'  # (and 3.6.1 and 3.5.3)
[function.PyNumber_MatrixMultiply]
    added = '3.7'  # (and 3.6.1 and 3.5.3)
[function.PyObject_Calloc]
    added = '3.7'  # (and 3.6.1 and 3.5.3)
[function.PyObject_GenericSetDict]
    added = '3.7'  # (and 3.6.1 and 3.5.3)
[function.PySys_AddXOption]
    added = '3.7'  # (and 3.6.1 and 3.5.3)
    abi_only = true
[function.PySys_GetXOptions]
    added = '3.7'  # (and 3.6.1 and 3.5.3)
[function.PyUnicode_AsUCS4]
    added = '3.7'  # (and 3.6.1 and 3.5.3)
[function.PyUnicode_AsUCS4Copy]
    added = '3.7'  # (and 3.6.1 and 3.5.3)
[function.PyUnicode_AsWideCharString]
    added = '3.7'  # (and 3.6.1 and 3.5.3)
[function.PyUnicode_DecodeLocale]
    added = '3.7'  # (and 3.6.1 and 3.5.3)
[function.PyUnicode_DecodeLocaleAndSize]
    added = '3.7'  # (and 3.6.1 and 3.5.3)
[function.PyUnicode_EncodeLocale]
    added = '3.7'  # (and 3.6.1 and 3.5.3)
[function.PyUnicode_FindChar]
    added = '3.7'  # (and 3.6.1 and 3.5.3)
[function.PyUnicode_GetLength]
    added = '3.7'  # (and 3.6.1 and 3.5.3)
[function.PyUnicode_ReadChar]
    added = '3.7'  # (and 3.6.1 and 3.5.3)
[function.PyUnicode_Substring]
    added = '3.7'  # (and 3.6.1 and 3.5.3)
[function.PyUnicode_WriteChar]
    added = '3.7'  # (and 3.6.1 and 3.5.3)
[function.Py_DecodeLocale]
    added = '3.7'  # (and 3.6.1 and 3.5.3)
[function.Py_EncodeLocale]
    added = '3.7'  # (and 3.6.1 and 3.5.3)
[function.Py_SetPath]
    added = '3.7'  # (and 3.6.1 and 3.5.3)
    abi_only = true
[function.PyErr_SetExcFromWindowsErr]
    added = '3.7'  # (and 3.6.1 and 3.5.3)
    ifdef = 'MS_WINDOWS'
[function.PyErr_SetExcFromWindowsErrWithFilename]
    added = '3.7'  # (and 3.6.1 and 3.5.3)
    ifdef = 'MS_WINDOWS'
[function.PyErr_SetExcFromWindowsErrWithFilenameObject]
    added = '3.7'  # (and 3.6.1 and 3.5.3)
    ifdef = 'MS_WINDOWS'
[function.PyErr_SetExcFromWindowsErrWithFilenameObjects]
    added = '3.7'  # (and 3.6.1 and 3.5.3)
    ifdef = 'MS_WINDOWS'
[function.PyErr_SetFromWindowsErr]
    added = '3.7'  # (and 3.6.1 and 3.5.3)
    ifdef = 'MS_WINDOWS'
[function.PyErr_SetFromWindowsErrWithFilename]
    added = '3.7'  # (and 3.6.1 and 3.5.3)
    ifdef = 'MS_WINDOWS'
[data.PyExc_WindowsError]
    added = '3.7'  # (and 3.6.1 and 3.5.3)
    ifdef = 'MS_WINDOWS'
[function.PyOS_CheckStack]
    added = '3.7'  # (and 3.6.1 and 3.5.3)
    ifdef = 'USE_STACKCHECK'
[function.PyUnicode_AsMBCSString]
    added = '3.7'  # (and 3.6.1 and 3.5.3)
    ifdef = 'MS_WINDOWS'
[function.PyUnicode_DecodeCodePageStateful]
    added = '3.7'  # (and 3.6.1 and 3.5.3)
    ifdef = 'MS_WINDOWS'
[function.PyUnicode_DecodeMBCS]
    added = '3.7'  # (and 3.6.1 and 3.5.3)
    ifdef = 'MS_WINDOWS'
[function.PyUnicode_DecodeMBCSStateful]
    added = '3.7'  # (and 3.6.1 and 3.5.3)
    ifdef = 'MS_WINDOWS'
[function.PyUnicode_EncodeCodePage]
    added = '3.7'  # (and 3.6.1 and 3.5.3)
    ifdef = 'MS_WINDOWS'

# 3.5.4:
[function.PySlice_AdjustIndices]
    added = '3.7'  # (and 3.6.1 and 3.5.4)
[function.PySlice_Unpack]
    added = '3.7'  # (and 3.6.1 and 3.5.4)

# The following were added in PC/python3.def in Python 3.7:

[function.PyInterpreterState_GetID]
    added = '3.7'
[function.PyThread_tss_alloc]
    added = '3.7'
[function.PyThread_tss_create]
    added = '3.7'
[function.PyThread_tss_delete]
    added = '3.7'
[function.PyThread_tss_free]
    added = '3.7'
[function.PyThread_tss_get]
    added = '3.7'
[function.PyThread_tss_is_created]
    added = '3.7'
[function.PyThread_tss_set]
    added = '3.7'
[function.PyOS_BeforeFork]
    added = '3.7'
    ifdef = 'HAVE_FORK'
[function.PyOS_AfterFork_Parent]
    added = '3.7'
    ifdef = 'HAVE_FORK'
[function.PyOS_AfterFork_Child]
    added = '3.7'
    ifdef = 'HAVE_FORK'

# New method flags in 3.7 (PEP 590):

[const.METH_FASTCALL]
    added = '3.7'
[const.METH_METHOD]
    added = '3.7'

# The following were added in PC/python3.def in Python 3.8:

[function.PyImport_GetModule]
    added = '3.8'
[data.Py_UTF8Mode]
    added = '3.8'
[function.PyExceptionClass_Name]
    added = '3.8'
[function.PyIndex_Check]
    added = '3.8'
[function.PyIter_Check]
    added = '3.8'
[data.PyDictRevIterItem_Type]
    added = '3.8'
[data.PyDictRevIterKey_Type]
    added = '3.8'
[data.PyDictRevIterValue_Type]
    added = '3.8'
[function.PyInterpreterState_GetDict]
    added = '3.8'
[function.Py_BytesMain]
    added = '3.8'

# New type flag (PEP 590):

[const.Py_TPFLAGS_METHOD_DESCRIPTOR]
    added = '3.8'

# The following were added in PC/python3.def in Python 3.9:

[function.Py_EnterRecursiveCall]
    added = '3.9'
[function.Py_LeaveRecursiveCall]
    added = '3.9'
[function.Py_GenericAlias]
    added = '3.9'
[data.Py_GenericAliasType]
    added = '3.9'
[function.PyCMethod_New]
    added = '3.9'
[function.PyInterpreterState_Get]
    added = '3.9'
[function.PyObject_GC_IsFinalized]
    added = '3.9'
[function.PyObject_GC_IsTracked]
    added = '3.9'

# The following were added in PC/python3.def in Python 3.10:

[function.Py_GetArgcArgv]
    added = '3.10'
    abi_only = true
[function.PyIter_Send]
    added = '3.10'
[function.PyUnicode_AsUTF8AndSize]
    added = '3.10'
[function.PyObject_GenericGetDict]
    added = '3.10'
[function.Py_NewRef]
    added = '3.10'
[function.Py_XNewRef]
    added = '3.10'
[function.PyModule_AddType]
    added = '3.10'
[function.PyType_FromModuleAndSpec]
    added = '3.10'
[function.PyType_GetModule]
    added = '3.10'
[function.PyType_GetModuleState]
    added = '3.10'
[function.PyFrame_GetLineNumber]
    added = '3.10'
[function.PyFrame_GetCode]
    added = '3.10'
[function.PyObject_CallNoArgs]
    added = '3.10'
[function.PyThreadState_GetFrame]
    added = '3.10'
[function.PyThreadState_GetID]
    added = '3.10'
[function.PyThreadState_GetInterpreter]
    added = '3.10'
[function.PyModule_AddObjectRef]
    added = '3.10'
[data.Py_FileSystemDefaultEncodeErrors]
    added = '3.10'
[function.PyCodec_Unregister]
    added = '3.10'
[function.PyErr_SetInterruptEx]
    added = '3.10'
[function.Py_Is]
    added = '3.10'
[function.Py_IsTrue]
    added = '3.10'
[function.Py_IsFalse]
    added = '3.10'
[function.Py_IsNone]
    added = '3.10'
[function._Py_IncRef]
    added = '3.10'
    abi_only = true
[function._Py_DecRef]
    added = '3.10'
    abi_only = true
[function.PyAIter_Check]
    added = '3.10'
[function.PyObject_GetAIter]
    added = '3.10'
[data.PyExc_EncodingWarning]
    added = '3.10'

# Support for Stable ABI in debug builds

[data._Py_RefTotal]
    added = '3.10'
    ifdef = 'Py_REF_DEBUG'
    abi_only = true
[function._Py_NegativeRefcount]
    added = '3.10'
    ifdef = 'Py_REF_DEBUG'
    abi_only = true

# New slots in 3.10:

[const.Py_am_send]
    added = '3.10'


# New GC control functions in Py3.10 (https://bugs.python.org/issue28254)

[function.PyGC_Disable]
    added = '3.10'
[function.PyGC_Enable]
    added = '3.10'
[function.PyGC_IsEnabled]
    added = '3.10'

# Add new C API in Python 3.11

[function.PyType_GetName]
    added = '3.11'
[function.PyType_GetQualName]
    added = '3.11'
[data.PyStructSequence_UnnamedField]
    added = '3.11'

# Add stable Py_buffer API in Python 3.11 (https://bugs.python.org/issue45459)
[struct.Py_buffer]
    added = '3.11'
    struct_abi_kind = 'full-abi'
[function.PyObject_CheckBuffer]
    added = '3.11'
[function.PyObject_GetBuffer]
    added = '3.11'
[function.PyBuffer_GetPointer]
    added = '3.11'
[function.PyBuffer_SizeFromFormat]
    added = '3.11'
[function.PyBuffer_ToContiguous]
    added = '3.11'
[function.PyBuffer_FromContiguous]
    added = '3.11'
[function.PyObject_CopyData]
    added = '3.11'
[function.PyBuffer_IsContiguous]
    added = '3.11'
[function.PyBuffer_FillContiguousStrides]
    added = '3.11'
[function.PyBuffer_FillInfo]
    added = '3.11'
[function.PyBuffer_Release]
    added = '3.11'
[function.PyMemoryView_FromBuffer]
    added = '3.11'

# Constants for Py_buffer API added to this list in Python 3.11.1 (https://github.com/python/cpython/issues/98680)
# (they were available with 3.11.0)
[const.PyBUF_MAX_NDIM]
    added = '3.11'
[const.PyBUF_SIMPLE]
    added = '3.11'
[const.PyBUF_WRITABLE]
    added = '3.11'
[const.PyBUF_FORMAT]
    added = '3.11'
[const.PyBUF_ND]
    added = '3.11'
[const.PyBUF_STRIDES]
    added = '3.11'
[const.PyBUF_C_CONTIGUOUS]
    added = '3.11'
[const.PyBUF_F_CONTIGUOUS]
    added = '3.11'
[const.PyBUF_ANY_CONTIGUOUS]
    added = '3.11'
[const.PyBUF_INDIRECT]
    added = '3.11'
[const.PyBUF_CONTIG]
    added = '3.11'
[const.PyBUF_CONTIG_RO]
    added = '3.11'
[const.PyBUF_STRIDED]
    added = '3.11'
[const.PyBUF_STRIDED_RO]
    added = '3.11'
[const.PyBUF_RECORDS]
    added = '3.11'
[const.PyBUF_RECORDS_RO]
    added = '3.11'
[const.PyBUF_FULL]
    added = '3.11'
[const.PyBUF_FULL_RO]
    added = '3.11'
[const.PyBUF_READ]
    added = '3.11'
[const.PyBUF_WRITE]
    added = '3.11'


# (Detailed comments aren't really needed for further entries: from here on
#  we can use version control logs.)

[data.Py_Version]
    added = '3.11'
[function.PyErr_GetHandledException]
    added = '3.11'
[function.PyErr_SetHandledException]
    added = '3.11'

[function.PyType_FromMetaclass]
    added = '3.12'
[const.Py_TPFLAGS_HAVE_VECTORCALL]
    added = '3.12'
[function.PyVectorcall_NARGS]
    added = '3.12'
[function.PyVectorcall_Call]
    added = '3.12'
[function.PyErr_GetRaisedException]
    added = '3.12'
[function.PyErr_SetRaisedException]
    added = '3.12'
[function.PyException_GetArgs]
    added = '3.12'
[function.PyException_SetArgs]
    added = '3.12'

[typedef.vectorcallfunc]
    added = '3.12'
[function.PyObject_Vectorcall]
    added = '3.12'
[function.PyObject_VectorcallMethod]
    added = '3.12'
[macro.PY_VECTORCALL_ARGUMENTS_OFFSET]
    added = '3.12'
[typedef.getbufferproc]
    added = '3.12'
[typedef.releasebufferproc]
    added = '3.12'

[const.Py_T_BYTE]
    added = '3.12'  # Before 3.12, available in "structmember.h" w/o Py_ prefix
[const.Py_T_SHORT]
    added = '3.12'  # Before 3.12, available in "structmember.h" w/o Py_ prefix
[const.Py_T_INT]
    added = '3.12'  # Before 3.12, available in "structmember.h" w/o Py_ prefix
[const.Py_T_LONG]
    added = '3.12'  # Before 3.12, available in "structmember.h" w/o Py_ prefix
[const.Py_T_LONGLONG]
    added = '3.12'  # Before 3.12, available in "structmember.h" w/o Py_ prefix
[const.Py_T_UBYTE]
    added = '3.12'  # Before 3.12, available in "structmember.h" w/o Py_ prefix
[const.Py_T_UINT]
    added = '3.12'  # Before 3.12, available in "structmember.h" w/o Py_ prefix
[const.Py_T_USHORT]
    added = '3.12'  # Before 3.12, available in "structmember.h" w/o Py_ prefix
[const.Py_T_ULONG]
    added = '3.12'  # Before 3.12, available in "structmember.h" w/o Py_ prefix
[const.Py_T_ULONGLONG]
    added = '3.12'  # Before 3.12, available in "structmember.h" w/o Py_ prefix
[const.Py_T_PYSSIZET]
    added = '3.12'  # Before 3.12, available in "structmember.h" w/o Py_ prefix
[const.Py_T_FLOAT]
    added = '3.12'  # Before 3.12, available in "structmember.h" w/o Py_ prefix
[const.Py_T_DOUBLE]
    added = '3.12'  # Before 3.12, available in "structmember.h" w/o Py_ prefix
[const.Py_T_BOOL]
    added = '3.12'  # Before 3.12, available in "structmember.h" w/o Py_ prefix
[const.Py_T_STRING]
    added = '3.12'  # Before 3.12, available in "structmember.h" w/o Py_ prefix
[const.Py_T_STRING_INPLACE]
    added = '3.12'  # Before 3.12, available in "structmember.h" w/o Py_ prefix
[const.Py_T_CHAR]
    added = '3.12'  # Before 3.12, available in "structmember.h" w/o Py_ prefix
[const.Py_T_OBJECT_EX]
    added = '3.12'  # Before 3.12, available in "structmember.h" w/o Py_ prefix
[const.Py_READONLY]
    added = '3.12'  # Before 3.12, available in "structmember.h" w/o Py_ prefix
[const.Py_AUDIT_READ]
    added = '3.12'  # Before 3.12, available in "structmember.h"

[function.PyObject_GetTypeData]
    added = '3.12'
[function.PyType_GetTypeDataSize]
    added = '3.12'
[const.Py_RELATIVE_OFFSET]
    added = '3.12'
[const.Py_TPFLAGS_ITEMS_AT_END]
    added = '3.12'
[function.PyImport_AddModuleRef]
    added = '3.13'
[function.PyWeakref_GetRef]
    added = '3.13'
[function.PyObject_DelAttr]
    added = '3.13'
[function.PyObject_DelAttrString]
    added = '3.13'
[function.PyObject_GetOptionalAttr]
    added = '3.13'
[function.PyObject_GetOptionalAttrString]
    added = '3.13'
[function.PyMapping_GetOptionalItem]
    added = '3.13'
[function.PyMapping_GetOptionalItemString]
    added = '3.13'
[function.PyModule_Add]
    added = '3.13'
[function.PyDict_GetItemRef]
    added = '3.13'
[function.PyDict_GetItemStringRef]
    added = '3.13'
[function.PyLong_AsInt]
    added = '3.13'
[function.PyObject_HasAttrWithError]
    added = '3.13'
[function.PyObject_HasAttrStringWithError]
    added = '3.13'
[function.PyMapping_HasKeyWithError]
    added = '3.13'
[function.PyMapping_HasKeyStringWithError]
    added = '3.13'
[function.Py_IsFinalizing]
    added = '3.13'
[function.PyUnicode_EqualToUTF8]
    added = '3.13'
[function.PyUnicode_EqualToUTF8AndSize]
    added = '3.13'
[function.PyMem_RawMalloc]
    added = '3.13'
[function.PyMem_RawCalloc]
    added = '3.13'
[function.PyMem_RawRealloc]
    added = '3.13'
[function.PyMem_RawFree]
    added = '3.13'
[function.PySys_Audit]
    added = '3.13'
[function.PySys_AuditTuple]
    added = '3.13'
[function._Py_SetRefcnt]
    added = '3.13'
    abi_only = true
[function.PyList_GetItemRef]
    added = '3.13'
[typedef.PyCFunctionFast]
    added = '3.13'
    # "abi-only" since 3.10.  (Callback type names aren't used in C code,
    # but this function signature was expected with METH_FASTCALL.)
[typedef.PyCFunctionFastWithKeywords]
    added = '3.13'
    # "abi-only" since 3.10.  (Same story as PyCFunctionFast.)
[function.PyType_GetFullyQualifiedName]
    added = '3.13'
[function.PyType_GetModuleName]
    added = '3.13'
[function.Py_GetConstant]
    added = '3.13'
[function.Py_GetConstantBorrowed]
    added = '3.13'
[function.PyType_GetModuleByDef]
    added = '3.13'
[function.PyEval_GetFrameBuiltins]
    added = '3.13'
[function.PyEval_GetFrameGlobals]
    added = '3.13'
[function.PyEval_GetFrameLocals]
    added = '3.13'

[function.Py_TYPE]
    added = '3.14'
[function.Py_REFCNT]
    added = '3.14'
[function.PyIter_NextItem]
    added = '3.14'
[function.PyLong_FromInt32]
    added = '3.14'
[function.PyLong_FromUInt32]
    added = '3.14'
[function.PyLong_AsInt32]
    added = '3.14'
[function.PyLong_AsUInt32]
    added = '3.14'
[function.PyLong_FromInt64]
    added = '3.14'
[function.PyLong_FromUInt64]
    added = '3.14'
[function.PyLong_AsInt64]
    added = '3.14'
[function.PyLong_AsUInt64]
    added = '3.14'
[function.PyLong_AsNativeBytes]
    added = '3.14'
[function.PyLong_FromNativeBytes]
    added = '3.14'
[function.PyLong_FromUnsignedNativeBytes]
    added = '3.14'
[const.Py_ASNATIVEBYTES_DEFAULTS]
    added = '3.14'
[const.Py_ASNATIVEBYTES_BIG_ENDIAN]
    added = '3.14'
[const.Py_ASNATIVEBYTES_LITTLE_ENDIAN]
    added = '3.14'
[const.Py_ASNATIVEBYTES_NATIVE_ENDIAN]
    added = '3.14'
[const.Py_ASNATIVEBYTES_UNSIGNED_BUFFER]
    added = '3.14'
[const.Py_ASNATIVEBYTES_REJECT_NEGATIVE]
    added = '3.14'
[const.Py_ASNATIVEBYTES_ALLOW_INDEX]
    added = '3.14'
[const.Py_tp_vectorcall]
    added = '3.14'
[function.PyType_GetBaseByToken]
    added = '3.14'
[const.Py_tp_token]
    added = '3.14'
[const.Py_TP_USE_SPEC]
    added = '3.14'
[function.PyUnicode_Equal]
    added = '3.14'
[function.PyType_Freeze]
    added = '3.14'
[function.Py_PACK_FULL_VERSION]
    added = '3.14'
[function.Py_PACK_VERSION]
    added = '3.14'
<<<<<<< HEAD
[function.PyComplex_FromString]
    added = '3.14'
[function.PyNumber_Complex]
    added = '3.14'
=======

>>>>>>> 34503111
[function.PySys_GetAttr]
    added = '3.15'
[function.PySys_GetAttrString]
    added = '3.15'
[function.PySys_GetOptionalAttr]
    added = '3.15'
[function.PySys_GetOptionalAttrString]
    added = '3.15'
[function.PyABIInfo_Check]
    added = '3.15'
[macro.PyABIInfo_VAR]
    added = '3.15'
[struct.PyABIInfo]
    added = '3.15'
    struct_abi_kind = 'full-abi'
[const.Py_mod_abi]
    added = '3.15'
[const.PyABIInfo_DEFAULT_ABI_VERSION]
    added = '3.15'
[const.PyABIInfo_DEFAULT_FLAGS]
    added = '3.15'
[const.PyABIInfo_STABLE]
    added = '3.15'
[const.PyABIInfo_FREETHREADED]
    added = '3.15'
[const.PyABIInfo_GIL]
    added = '3.15'
[const.PyABIInfo_FREETHREADING_AGNOSTIC]
    added = '3.15'<|MERGE_RESOLUTION|>--- conflicted
+++ resolved
@@ -2579,14 +2579,10 @@
     added = '3.14'
 [function.Py_PACK_VERSION]
     added = '3.14'
-<<<<<<< HEAD
 [function.PyComplex_FromString]
     added = '3.14'
 [function.PyNumber_Complex]
     added = '3.14'
-=======
-
->>>>>>> 34503111
 [function.PySys_GetAttr]
     added = '3.15'
 [function.PySys_GetAttrString]
