--- conflicted
+++ resolved
@@ -2460,11 +2460,9 @@
     added = '3.13'
 [function.PyMapping_HasKeyStringWithError]
     added = '3.13'
-<<<<<<< HEAD
+[function.Py_IsFinalizing]
+    added = '3.13'
 [function.PyUnicode_EqualToUTF8]
     added = '3.13'
 [function.PyUnicode_EqualToUTF8AndSize]
-=======
-[function.Py_IsFinalizing]
->>>>>>> 732532b0
     added = '3.13'