Acknowledgements
----------------

This list is not complete and not in any useful order, but I would
like to thank everybody who contributed in any way, with code, hints,
bug reports, ideas, moral support, endorsement, or even complaints....
Without you, I would've stopped working on Python long ago!

	--Guido

PS: In the standard Python distribution, this file is encoded in UTF-8
and the list is in rough alphabetical order by last names.

Aahz
Michael Abbott
Rajiv Abraham
David Abrahams
Marc Abramowitz
Ron Adam
Ali Afshar
Jim Ahlstrom
Farhan Ahmad
Matthew Ahrens
Nir Aides
Yaniv Aknin
Jyrki Alakuijala
Steve Alexander
Fred Allen
Ray Allen
Billy G. Allie
Kevin Altis
Joe Amenta
A. Amoroso
Mark Anacker
Shashwat Anand
Anders Andersen
John Anderson
Pehr Anderson
Erik Andersén
Oliver Andrich
Ross Andrus
Juancarlo Añez
Jérémy Anger
Ankur Ankan
Jon Anglin
Heidi Annexstad
Ramchandra Apte
Éric Araujo
Alicia Arlen
Jeffrey Armstrong
Jason Asbahr
David Ascher
Chris AtLee
Aymeric Augustin
John Aycock
Donovan Baarda
Arne Babenhauserheide
Attila Babo
Matt Bachmann
Marcin Bachry
Alfonso Baciero
Dwayne Bailey
Stig Bakken
Greg Ball
Luigi Ballabio
Jeff Balogh
Manuel Balsera
Matt Bandy
Dmi Baranov
Michael J. Barber
Daniel Barclay
Nicolas Bareil
Chris Barker
Anton Barkovsky
Nick Barnes
Quentin Barnes
David Barnett
Matthew Barnett
Richard Barran
Cesar Eduardo Barros
Des Barry
Ulf Bartelt
Don Bashford
Pior Bastida
Nick Bastin
Ned Batchelder
Jeff Bauer
Michael R Bax
Anthony Baxter
Mike Bayer
Samuel L. Bayer
Donald Beaudry
David Beazley
Neal Becker
Robin Becker
Torsten Becker
Bill Bedford
Stefan Behnel
Reimer Behrends
Ben Bell
Thomas Bellman
Alexander “Саша” Belopolsky
Eli Bendersky
David Benjamin
Andrew Bennetts
Andy Bensky
Bennett Benson
Ezra Berch
Michel Van den Bergh
Julian Berman
Brice Berna
Olivier Bernard
Eric Beser
Steven Bethard
Stephen Bevan
Ron Bickers
Natalia B. Bidart
Adrian von Bidder
David Binger
Dominic Binks
Philippe Biondi
Michael Birtwell
Stuart Bishop
Roy Bixler
Daniel Black
Jonathan Black
Renaud Blanch
Mike Bland
Martin Bless
Pablo Bleyer
Erik van Blokland
Eric Blossom
Finn Bock
Paul Boddie
Matthew Boedicker
Robin Boerdijk
David Bolen
Wouter Bolsterlee
Gawain Bolton
Forest Bond
Gregory Bond
Matias Bordese
Jonas Borgström
Jurjen Bos
Peter Bosch
Dan Boswell
Eric Bouck
Thierry Bousch
Sebastian Boving
Michal Bozon
Jeff Bradberry
Aaron Brancotti
Monty Brandenberg
Georg Brandl
Christopher Brannon
Terrence Brannon
<<<<<<< HEAD
Sven Brauch
=======
Germán M. Bravo
>>>>>>> b0b34a97
Erik Bray
Brian Brazil
Demian Brecht
Dave Brennan
Tom Bridgman
Anthony Briggs
Keith Briggs
Tobias Brink
Richard Brodie
Michael Broghton
Daniel Brotsky
Jean Brouwers
Gary S. Brown
Titus Brown
Oleg Broytmann
Dave Brueck
Francisco Martín Brugué
Ian Bruntlett
Floris Bruynooghe
Matt Bryant
Stan Bubrouski
Erik de Bueger
Jan-Hein Bührman
Lars Buitinck
Dick Bulterman
Bill Bumgarner
Jimmy Burgett
Edmond Burnett
Tommy Burnette
Roger Burnham
Alastair Burt
Tarn Weisner Burton
Lee Busby
Ralph Butler
Nicolas Cadou
Jp Calderone
Arnaud Calmettes
Daniel Calvelo
Tony Campbell
Brett Cannon
Mike Carlton
Pierre Carrier
Terry Carroll
Edward Catmur
Lorenzo M. Catucci
Donn Cave
Charles Cazabon
Jesús Cea Avión
Per Cederqvist
Matej Cepl
Carl Cerecke
Octavian Cerna
Pascal Chambon
John Chandler
Hye-Shik Chang
Jeffrey Chang
Godefroid Chapelle
Brad Chapman
Greg Chapman
Mitch Chapman
Yogesh Chaudhari
David Chaum
Nicolas Chauvat
Jerry Chen
Michael Chermside
Ingrid Cheung
Albert Chin-A-Young
Adal Chiriliuc
Matt Chisholm
Anders Chrigström
Tom Christiansen
Vadim Chugunov
Mauro Cicognini
David Cinege
Craig Citro
Gilles Civario
Chris Clark
Laurie Clark-Michalek
Mike Clarkson
Andrew Clegg
Brad Clements
Robbie Clemons
Steve Clift
Hervé Coatanhay
Nick Coghlan
Josh Cogliati
Dave Cole
Terrence Cole
Benjamin Collar
Jeffery Collins
Robert Collins
Paul Colomiets
Christophe Combelles
Geremy Condra
Denver Coneybeare
Phil Connell
Juan José Conti
Matt Conway
David M. Cooke
Jason R. Coombs
Garrett Cooper
Greg Copeland
Aldo Cortesi
David Costanzo
Scott Cotton
Greg Couch
David Cournapeau
Julien Courteau
Steve Cousins
Alex Coventry
Matthew Dixon Cowles
Ryan Coyner
Christopher A. Craig
Jeremy Craven
Laura Creighton
Simon Cross
Felipe Cruz
Drew Csillag
Joaquin Cuenca Abela
John Cugini
Tom Culliton
Antonio Cuni
Brian Curtin
Lisandro Dalcin
Darren Dale
Andrew Dalke
Lars Damerow
Evan Dandrea
Eric Daniel
Scott David Daniels
Ben Darnell
Kushal Das
Jonathan Dasteel
Pierre-Yves David
A. Jesse Jiryu Davis
John DeGood
Ned Deily
Vincent Delft
Arnaud Delobelle
Konrad Delong
Erik Demaine
John Dennis
L. Peter Deutsch
Roger Dev
Philippe Devalkeneer
Raghuram Devarakonda
Caleb Deveraux
Catherine Devlin
Scott Dial
Toby Dickenson
Mark Dickinson
Jack Diederich
Daniel Diniz
Humberto Diogenes
Yves Dionne
Daniel Dittmar
Josip Djolonga
Jaromir Dolecek
Ismail Donmez
Robert Donohue
Marcos Donolo
Dima Dorfman
Yves Dorfsman
Cesar Douady
Dean Draayer
Fred L. Drake, Jr.
Derk Drukker
John DuBois
Paul Dubois
Jacques Ducasse
Graham Dumpleton
Quinn Dunkan
Robin Dunn
Luke Dunstan
Virgil Dupras
Bruno Dupuis
Andy Dustman
Gary Duzan
Eugene Dvurechenski
Josip Dzolonga
Maxim Dzumanenko
Walter Dörwald
Hans Eckardt
Rodolpho Eckhardt
David Edelsohn
John Edmonds
Grant Edwards
John Ehresman
Tal Einat
Eric Eisner
Andrew Eland
Julien Élie
Lance Ellinghaus
Daniel Ellis
Phil Elson
David Ely
Jeff Epler
Tom Epperly
Gökcen Eraslan
Stoffel Erasmus
Jürgen A. Erhard
Michael Ernst
Ben Escoto
Andy Eskilsson
André Espaze
Stefan Esser
Nicolas Estibals
Carey Evans
Stephen D Evans
Tim Everett
Paul Everitt
David Everly
Daniel Evers
Winston Ewert
Greg Ewing
Martijn Faassen
Clovis Fabricio
Andreas Faerber
Bill Fancher
Michael Farrell
Troy J. Farrell
Mark Favas
Boris Feld
Thomas Fenzl
Niels Ferguson
Sebastian Fernandez
Florian Festi
John Feuerstein
Carl Feynman
Vincent Fiack
Tomer Filiba
Jeffrey Finkelstein
Russell Finn
Dan Finnie
Nils Fischbeck
Frederik Fix
Matt Fleming
Hernán Martínez Foffani
Arnaud Fontaine
Michael Foord
Amaury Forgeot d'Arc
Doug Fort
John Fouhy
Andrew Francis
Stefan Franke
Martin Franklin
Bruce Frederiksen
Robin Friedrich
Bradley Froehle
Ivan Frohne
Matthias Fuchs
Jim Fulton
Tadayoshi Funaba
Gyro Funch
Peter Funk
Ethan Furman
Geoff Furnish
Ulisses Furquim
Hagen Fürstenau
Hallvard B Furuseth
Achim Gaedke
Martin von Gagern
Lele Gaifax
Santiago Gala
Yitzchak Gale
Matthew Gallagher
Quentin Gallet-Gilles
Riccardo Attilio Galli
Raymund Galvin
Nitin Ganatra
Fred Gansevles
Lars Marius Garshol
Dan Gass
Andrew Gaul
Stephen M. Gava
Xavier de Gaye
Harry Henry Gebel
Marius Gedminas
Thomas Gellekum
Gabriel Genellina
Christos Georgiou
Elazar Gershuni
Ben Gertzfield
Nadim Ghaznavi
Dinu Gherman
Jonathan Giddy
Johannes Gijsbers
Michael Gilfix
Yannick Gingras
Matt Giuca
Wim Glenn
Michael Goderbauer
Jeroen Van Goey
Christoph Gohlke
Tim Golden
Guilherme Gonçalves
Tiago Gonçalves
Chris Gonnerman
Shelley Gooch
David Goodger
Hans de Graaff
Nathaniel Gray
Eddy De Greef
Grant Griffin
Andrea Griffini
Duncan Grisby
Fabian Groffen
Eric Groo
Dag Gruneau
Filip Gruszczyński
Thomas Guettler
Anuj Gupta
Michael Guravage
Lars Gustäbel
Thomas Güttler
Jonas H.
Barry Haddow
Philipp Hagemeister
Paul ten Hagen
Rasmus Hahn
Peter Haight
Václav Haisman
Zbigniew Halas
Walker Hale IV
Bob Halley
Jesse Hallio
Jun Hamano
Alexandre Hamelin
Anders Hammarquist
Mark Hammond
Harald Hanche-Olsen
Manus Hand
Milton L. Hankins
Stephen Hansen
Barry Hantman
Lynda Hardman
Derek Harland
Jason Harper
Brian Harring
Jonathan Hartley
Travis B. Hartwell
Larry Hastings
Tim Hatch
Shane Hathaway
Janko Hauser
Rycharde Hawkes
Ben Hayden
Jochen Hayek
Henrik Heimbuerger
Christian Heimes
Thomas Heller
Malte Helmert
Lance Finn Helsten
Jonathan Hendry
Michael Henry
James Henstridge
Kasun Herath
Chris Herborth
Ivan Herman
Jürgen Hermann
Gary Herron
Ernie Hershey
Thomas Herve
Bernhard Herzog
Magnus L. Hetland
Raymond Hettinger
Kevan Heydon
Kelsey Hightower
Jason Hildebrand
Richie Hindle
Konrad Hinsen
David Hobley
Tim Hochberg
Joerg-Cyril Hoehle
Gregor Hoffleit
Chris Hoffman
Stefan Hoffmeister
Albert Hofkamp
Tomas Hoger
Jonathan Hogg
Steve Holden
Akintayo Holder
Thomas Holenstein
Gerrit Holl
Shane Holloway
Rune Holm
Thomas Holmes
Philip Homburg
Naofumi Honda
Jeffrey Honig
Rob Hooft
Michiel de Hoon
Brian Hooper
Randall Hopper
Nadav Horesh
Alon Horev
Jan Hosang
Ken Howard
Brad Howes
Mike Hoy
Chih-Hao Huang
Christian Hudon
Lawrence Hudson
Michael Hudson
Jim Hugunin
Greg Humphreys
Eric Huss
Taihyun Hwang
Jeremy Hylton
Ludwig Hähne
Gerhard Häring
Fredrik Håård
Catalin Iacob
Mihai Ibanescu
Ali Ikinci
Aaron Iles
Lars Immisch
Bobby Impollonia
Meador Inge
Tony Ingraldi
John Interrante
Bob Ippolito
Roger Irwin
Atsuo Ishimoto
Adam Jackson
Ben Jackson
Paul Jackson
Manuel Jacob
David Jacobs
Kevin Jacobs
Kjetil Jacobsen
Bertrand Janin
Geert Jansen
Jack Jansen
Bill Janssen
Thomas Jarosch
Juhana Jauhiainen
Rajagopalasarma Jayakrishnan
Zbigniew Jędrzejewski-Szmek
Julien Jehannet
Drew Jenkins
Flemming Kjær Jensen
Philip H. Jensen
Philip Jenvey
MunSic Jeong
Chris Jerdonek
Jim Jewett
Pedro Diaz Jimenez
Orjan Johansen
Fredrik Johansson
Gregory K. Johnson
Kent Johnson
Michael Johnson
Simon Johnston
Matt Joiner
Thomas Jollans
Nicolas Joly
Brian K. Jones
Evan Jones
Jeremy Jones
Richard Jones
Irmen de Jong
Lucas de Jonge
Kristján Valur Jónsson
Jens B. Jorgensen
John Jorgensen
Sijin Joseph
Andreas Jung
Tattoo Mabonzo K.
Sarah K.
Bohuslav Kabrda
Alexey Kachayev
Bob Kahn
Kurt B. Kaiser
Tamito Kajiyama
Jan Kaliszewski
Peter van Kampen
Rafe Kaplan
Jacob Kaplan-Moss
Janne Karila
Per Øyvind Karlsen
Anton Kasyanov
Lou Kates
Hiroaki Kawai
Sebastien Keim
Ryan Kelly
Dan Kenigsberg
Randall Kern
Robert Kern
Jim Kerr
Magnus Kessler
Lawrence Kesteloot
Vivek Khera
Mads Kiilerich
Jason Killen
Jan Kim
Taek Joo Kim
W. Trevor King
Paul Kippes
Steve Kirsch
Sebastian Kirsche
Kamil Kisiel
Akira Kitada
Ron Klatchko
Reid Kleckner
Bastian Kleineidam
Bob Kline
Matthias Klose
Jeremy Kloth
Thomas Kluyver
Kim Knapp
Lenny Kneler
Pat Knight
Jeff Knupp
Kubilay Kocak
Greg Kochanski
Damon Kohler
Marko Kohtala
Vajrasky Kok
Guido Kollerie
Jacek Konieczny
Марк Коренберг
Arkady Koplyarov
Peter A. Koren
Vlad Korolev
Joseph Koshy
Daniel Kozan
Jerzy Kozera
Maksim Kozyarchuk
Stefan Krah
Bob Kras
Sebastian Kreft
Holger Krekel
Michael Kremer
Fabian Kreutz
Cédric Krier
Pedro Kroger
Hannu Krosing
Andrej Krpic
Ivan Krstić
Steven Kryskalla
Andrew Kuchling
Dave Kuhlman
Jon Kuhn
Vladimir Kushnir
Erno Kuusela
Ross Lagerwall
Cameron Laird
David Lam
Thomas Lamb
Valerie Lambert
Jean-Baptiste "Jiba" Lamy
Ronan Lamy
Torsten Landschoff
Łukasz Langa
Tino Lange
Andrew Langmead
Detlef Lannert
Soren Larsen
Amos Latteier
Piers Lauder
Ben Laurie
Simon Law
Julia Lawall
Chris Lawrence
Brian Leair
Mathieu Leduc-Hamel
Christopher Lee
Inyeol Lee
James Lee
John J. Lee
Thomas Lee
Tennessee Leeuwenburg
Luc Lefebvre
Pierre Paul Lefebvre
Glyph Lefkowitz
Vincent Legoll
Kip Lehman
Joerg Lehmann
Robert Lehmann
Petri Lehtinen
Luke Kenneth Casson Leighton
Tshepang Lekhonkhobe
Marc-André Lemburg
Mateusz Lenik
John Lenton
Kostyantyn Leschenko
Benno Leslie
Christopher Tur Lesniewski-Laas
Alain Leufroy
Mark Levinson
Mark Levitt
William Lewis
Akira Li
Xuanji Li
Robert van Liere
Ross Light
Shawn Ligocki
Martin Ligr
Gediminas Liktaras
Grant Limberg
Christopher Lindblad
Ulf A. Lindgren
Björn Lindqvist
Per Lindqvist
Eric Lindvall
Gregor Lingl
Everett Lipman
Mirko Liss
Nick Lockwood
Stephanie Lockwood
Hugo Lopes Tavares
Anne Lord
Tom Loredo
Justin Love
Ned Jackson Lovely
Jason Lowe
Tony Lownds
Ray Loyzaga
Lukas Lueg
Loren Luke
Fredrik Lundh
Zhongyue Luo
Mark Lutz
Taras Lyapun
Jim Lynch
Mikael Lyngvig
Martin von Löwis
Guillermo López-Anglada
Jeff MacDonald
John Machin
Andrew I MacIntyre
Tim MacKenzie
Nick Maclaren
Don MacMillen
Tomasz Maćkowiak
Steve Majewski
Grzegorz Makarewicz
David Malcolm
Greg Malcolm
Ken Manheimer
Vladimir Marangozov
Colin Marc
Vincent Marchetti
David Marek
Doug Marien
Sven Marnach
Alex Martelli
Anthony Martin
Owen Martin
Westley Martínez
Sébastien Martini
Sidney San Martín
Roger Masse
Nick Mathewson
Simon Mathieu
Laura Matson
Graham Matthews
Dieter Maurer
Daniel May
Madison May
Lucas Maystre
Arnaud Mazin
Matt McClure
Rebecca McCreary
Kirk McDonald
Chris McDonough
Greg McFarlane
Alan McIntyre
Jessica McKellar
Michael McLay
Brendan McLoughlin
Mark Mc Mahon
Gordon McMillan
Andrew McNamara
Caolan McNamara
Jeff McNeil
Craig McPheeters
Lambert Meertens
Bill van Melle
Lucas Prado Melo
Ezio Melotti
Doug Mennella
Brian Merrell
Luke Mewburn
Carl Meyer
Mike Meyer
Piotr Meyer
Alexis Métaireau
Steven Miale
Trent Mick
Jason Michalski
Franck Michea
Tom Middleton
Thomas Miedema
Stan Mihai
Stefan Mihaila
Aristotelis Mikropoulos
Paolo Milani
Chad Miller
Damien Miller
Jason V. Miller
Jay T. Miller
Roman Milner
Julien Miotte
Andrii V. Mishkovskyi
Dom Mitchell
Dustin J. Mitchell
Zubin Mithra
Florian Mladitsch
Doug Moen
The Dragon De Monsyne
Skip Montanaro
Peter Moody
Paul Moore
Ross Moore
Ben Morgan
Derek Morr
James A Morrison
Martin Morrison
Derek McTavish Mounce
Alessandro Moura
Pablo Mouzo
Mher Movsisyan
Ruslan Mstoi
Valentina Mukhamedzhanova
Michael Mulich
Sape Mullender
Sjoerd Mullender
Michael Muller
Neil Muller
Louis Munro
R. David Murray
Matti Mäki
Jörg Müller
Dale Nagata
John Nagle
Takahiro Nakayama
Travers Naran
Charles-François Natali
Vilmos Nebehaj
Fredrik Nehr
Tony Nelson
Trent Nelson
Chad Netzer
Max Neunhöffer
George Neville-Neil
Hieu Nguyen
Johannes Nicolai
Samuel Nicolary
Jonathan Niehof
Gustavo Niemeyer
Oscar Nierstrasz
Hrvoje Niksic
Gregory Nofi
Jesse Noller
Bill Noon
Stefan Norberg
Tim Northover
Joe Norton
Neal Norwitz
Mikhail Novikov
Michal Nowikowski
Steffen Daode Nurpmeso
Nigel O'Brian
John O'Connor
Kevin O'Connor
Tim O'Malley
Zooko O'Whielacronx
Aaron Oakley
James Oakley
Elena Oat
Jon Oberheide
Pascal Oberndoerfer
Jeffrey Ollie
Adam Olsen
Grant Olson
Koray Oner
Piet van Oostrum
Tomas Oppelstrup
Jason Orendorff
Douglas Orr
Michele Orrù
Oleg Oshmyan
Denis S. Otkidach
Peter Otten
Michael Otteneder
R. M. Oudkerk
Russel Owen
Joonas Paalasmaa
Martin Packman
Shriphani Palakodety
Ondrej Palkovsky
Mike Pall
Todd R. Palmer
Juan David Ibáñez Palomar
Jan Palus
Mathias Panzenböck
M. Papillon
Peter Parente
Alexandre Parenteau
Dan Parisien
William Park
Heikki Partanen
Harri Pasanen
Gaël Pasgrimaud
Ashish Nitin Patil
Randy Pausch
Samuele Pedroni
Justin Peel
Marcel van der Peijl
Berker Peksag
Andreas Pelme
Steven Pemberton
Bo Peng
Santiago Peresón
George Peristerakis
Mathieu Perreault
Mark Perrego
Trevor Perrin
Gabriel de Perthuis
Tim Peters
Benjamin Peterson
Joe Peterson
Chris Petrilli
Roumen Petrov
Bjorn Pettersen
Justin D. Pettit
Ronny Pfannschmidt
Geoff Philbrick
Gavrie Philipson
Adrian Phillips
Christopher J. Phoenix
Neale Pickett
Jim St. Pierre
Dan Pierson
Martijn Pieters
Anand B. Pillai
François Pinard
Tom Pinckney
Zach Pincus
Michael Piotrowski
Antoine Pitrou
Jean-François Piéronne
Oleg Plakhotnyuk
Remi Pointel
Ariel Poliak
Guilherme Polo
Illia Polosukhin
Michael Pomraning
Iustin Pop
Claudiu Popa
John Popplewell
Guillaume Pratte
Amrit Prem
Paul Prescod
Donovan Preston
Paul Price
Iuliia Proskurnia
Jyrki Pulliainen
Steve Purcell
Eduardo Pérez
Fernando Pérez
Pierre Quentel
Brian Quinlan
Anders Qvist
Thomas Rachel
Ram Rachum
Jérôme Radix
Burton Radons
Jeff Ramnani
Brodie Rao
Senko Rasic
Antti Rasinen
Sridhar Ratnakumar
Ysj Ray
Eric S. Raymond
Edward K. Ream
Chris Rebert
Marc Recht
John Redford
Terry J. Reedy
Gareth Rees
Steve Reeves
Lennart Regebro
John Regehr
Federico Reghenzani
Ofir Reichenberg
Sean Reifschneider
Michael P. Reilly
Bernhard Reiter
Steven Reiz
Roeland Rengelink
Antoine Reversat
Flávio Ribeiro
Francesco Ricciardi
Tim Rice
Jan Pieter Riegel
Armin Rigo
Arc Riley
Nicholas Riley
Jean-Claude Rimbault
Vlad Riscutia
Wes Rishel
Daniel Riti
Juan M. Bello Rivas
Davide Rizzo
Anthony Roach
Carl Robben
Mark Roberts
Andy Robinson
Jim Robinson
Mark Roddy
Kevin Rodgers
Giampaolo Rodola
Elson Rodriguez
Adi Roiban
Luis Rojas
Mike Romberg
Armin Ronacher
Case Roole
Timothy Roscoe
Erik Rose
Jim Roskind
Brian Rosner
Guido van Rossum
Just van Rossum
Hugo van Rossum
Saskia van Rossum
Donald Wallace Rouse II
Liam Routt
Todd Rovito
Craig Rowland
Clinton Roy
Paul Rubin
Sam Ruby
Demur Rumed
Audun S. Runde
Eran Rundstein
Rauli Ruohonen
Jeff Rush
Sam Rushing
Mark Russell
Rusty Russell
Nick Russo
Chris Ryland
Constantina S.
Patrick Sabin
Sébastien Sablé
Suman Saha
Hajime Saitou
George Sakkis
Rich Salz
Kevin Samborn
Adrian Sampson
James Sanders
Ilya Sandler
Rafael Santos
Mark Sapiro
Ty Sarna
Hugh Sasse
Bob Savage
Ben Sayer
sbt
Marco Scataglini
Andrew Schaaf
Michael Scharf
Andreas Schawo
Neil Schemenauer
David Scherer
Wolfgang Scherer
Hynek Schlawack
Bob Schmertz
Gregor Schmid
Ralf Schmitt
Michael Schneider
Peter Schneider-Kamp
Arvin Schnell
Scott Schram
Robin Schreiber
Chad J. Schroeder
Christian Schubert
Sam Schulenburg
Stefan Schwarzer
Dietmar Schwertberger
Federico Schwindt
Barry Scott
Steven Scott
Nick Seidenman
Žiga Seilnacht
Yury Selivanov
Fred Sells
Jiwon Seo
Iñigo Serna
Joakim Sernbrant
Roger D. Serwy
Jerry Seutter
Pete Sevander
Denis Severson
Ian Seyer
Daniel Shahaf
Ha Shao
Mark Shannon
Richard Shapiro
Vlad Shcherbina
Justin Sheehy
Charlie Shepherd
Bruce Sherwood
Alexander Shigin
Pete Shinners
Michael Shiplett
John W. Shipman
Joel Shprentz
Itamar Shtull-Trauring
Yue Shuaijie
Terrel Shumway
Eric Siegerman
Paul Sijben
SilentGhost
Tim Silk
Michael Simcich
Ionel Simionescu
Kirill Simonov
Nathan Paul Simons
Guilherme Simões
Adam Simpkins
Ravi Sinha
Janne Sinkkonen
Ng Pheng Siong
George Sipe
J. Sipprell
Kragen Sitaker
Michael Sloan
Nick Sloan
Václav Šmilauer
Christopher Smith
Eric V. Smith
Gregory P. Smith
Mark Smith
Roy Smith
Rafal Smotrzyk
Eric Snow
Dirk Soede
Paul Sokolovsky
Evgeny Sologubov
Cody Somerville
Edoardo Spadolini
Clay Spence
Stefan Sperling
Nicholas Spies
Per Spilling
Joshua Spoerri
Noah Spurrier
Nathan Srebro
RajGopal Srinivasan
Tage Stabell-Kulo
Quentin Stafford-Fraser
Frank Stajano
Joel Stanley
Anthony Starks
Oliver Steele
Greg Stein
Baruch Sterin
Chris Stern
Alex Stewart
Victor Stinner
Richard Stoakley
Peter Stoehr
Casper Stoel
Michael Stone
Serhiy Storchaka
Ken Stox
Dan Stromberg
Daniel Stutzbach
Andreas Stührk
Colin Su
Pal Subbiah
Nathan Sullivan
Mark Summerfield
Reuben Sumner
Marek Šuppa
Hisao Suzuki
Kalle Svensson
Andrew Svetlov
Paul Swartz
Thenault Sylvain
Péter Szabó
Amir Szekely
Arfrever Frehtes Taifersar Arahesis
Hideaki Takahashi
Indra Talip
Neil Tallim
Geoff Talvola
Musashi Tamura
William Tanksley
Christian Tanzer
Steven Taschuk
Amy Taylor
Monty Taylor
Anatoly Techtonik
Mikhail Terekhov
Victor Terrón
Richard M. Tew
Tobias Thelen
Févry Thibault
Lowe Thiderman
Nicolas M. Thiéry
James Thomas
Robin Thomas
Brian Thorne
Stephen Thorne
Jeremy Thurgood
Eric Tiedemann
July Tikhonov
Tracy Tims
Oren Tirosh
Jason Tishler
Christian Tismer
Jim Tittsler
Frank J. Tobin
Bennett Todd
R Lindsay Todd
Eugene Toder
Erik Tollerud
Stephen Tonkin
Matias Torchinsky
Sandro Tosi
Richard Townsend
David Townshend
Nathan Trapuzzano
Laurence Tratt
Alberto Trevino
Matthias Troffaes
Tom Tromey
John Tromp
Diane Trout
Jason Trowbridge
Brent Tubbs
Anthony Tuininga
Erno Tukia
David Turner
Stephen Turner
Theodore Turocy
Bill Tutt
Fraser Tweedale
Doobee R. Tzeck
Eren Türkay
Lionel Ulmer
Roger Upole
Daniel Urban
Michael Urman
Hector Urtubia
Ville Vainio
Andi Vajda
Case Van Horsen
Kyle VanderBeek
Andrew Vant
Atul Varma
Dmitry Vasiliev
Sebastian Ortiz Vasquez
Alexandre Vassalotti
Nadeem Vawda
Frank Vercruesse
Mike Verdone
Jaap Vermeulen
Nikita Vetoshkin
Al Vezza
Jacques A. Vidrine
John Viega
Dino Viehland
Kannan Vijayan
Kurt Vile
Norman Vine
Pauli Virtanen
Frank Visser
Johannes Vogel
Alex Volkov
Martijn Vries
Sjoerd de Vries
Niki W. Waibel
Wojtek Walczak
Charles Waldman
Richard Walker
Larry Wall
Kevin Walzer
Rodrigo Steinmuller Wanderley
Ke Wang
Greg Ward
Tom Wardill
Zachary Ware
Jonas Wagner
Barry Warsaw
Steve Waterbury
Bob Watson
David Watson
Aaron Watters
Henrik Weber
Corran Webster
Glyn Webster
Phil Webster
Stefan Wehr
Zack Weinberg
Bob Weiner
Edward Welbourne
Cliff Wells
Rickard Westman
Jeff Wheeler
Christopher White
David White
Mats Wichmann
Truida Wiedijk
Felix Wiemann
Gerry Wiener
Frank Wierzbicki
Bryce "Zooko" Wilcox-O'Hearn
Timothy Wild
Jakub Wilk
Gerald S. Williams
Jason Williams
John Williams
Sue Williams
Steven Willis
Frank Willison
Geoff Wilson
Greg V. Wilson
J Derek Wilson
Paul Winkler
Jody Winston
Collin Winter
Dik Winter
Blake Winton
Jean-Claude Wippler
Lars Wirzenius
John Wiseman
Chris Withers
Stefan Witzel
Irek Wlizlo
David Wolever
Klaus-Juergen Wolf
Dan Wolfe
Richard Wolff
Adam Woodbeck
Steven Work
Gordon Worley
Darren Worrall
Thomas Wouters
Daniel Wozniak
Heiko Wundram
Doug Wyatt
Robert Xiao
Florent Xicluna
Hirokazu Yamamoto
Ka-Ping Yee
Jason Yeo
EungJun Yi
Bob Yodlowski
Danny Yoo
Rory Yorke
George Yoshida
Kazuhiro Yoshida
Masazumi Yoshikawa
Arnaud Ysmal
Bernard Yue
Moshe Zadka
Milan Zamazal
Artur Zaprzala
Mike Zarnstorff
Yury V. Zaytsev
Siebren van der Zee
Nickolai Zeldovich
Yuxiao Zeng
Uwe Zessin
Cheng Zhang
Kai Zhu
Tarek Ziadé
Peter Åstrand<|MERGE_RESOLUTION|>--- conflicted
+++ resolved
@@ -154,11 +154,8 @@
 Georg Brandl
 Christopher Brannon
 Terrence Brannon
-<<<<<<< HEAD
+Germán M. Bravo
 Sven Brauch
-=======
-Germán M. Bravo
->>>>>>> b0b34a97
 Erik Bray
 Brian Brazil
 Demian Brecht
