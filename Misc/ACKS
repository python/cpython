--- conflicted
+++ resolved
@@ -330,11 +330,8 @@
 Andrew Eland
 Julien Élie
 Lance Ellinghaus
-<<<<<<< HEAD
 Daniel Ellis
-=======
 Phil Elson
->>>>>>> f3c04978
 David Ely
 Jeff Epler
 Jeff McNeil
