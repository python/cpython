--- conflicted
+++ resolved
@@ -1190,11 +1190,8 @@
 Matias Torchinsky
 Sandro Tosi
 Richard Townsend
-<<<<<<< HEAD
 David Townshend
-=======
 Nathan Trapuzzano
->>>>>>> 0b7dc546
 Laurence Tratt
 Alberto Trevino
 Matthias Troffaes
