Acknowledgements
----------------

This list is not complete and not in any useful order, but I would
like to thank everybody who contributed in any way, with code, hints,
bug reports, ideas, moral support, endorsement, or even complaints....
Without you, I would've stopped working on Python long ago!

	--Guido

PS: In the standard Python distribution, this file is encoded in UTF-8
and the list is in rough alphabetical order by last names.

Aahz
Michael Abbott
Rajiv Abraham
David Abrahams
Marc Abramowitz
Ron Adam
Ali Afshar
Jim Ahlstrom
Farhan Ahmad
Matthew Ahrens
Nir Aides
Yaniv Aknin
Jyrki Alakuijala
Steve Alexander
Fred Allen
Ray Allen
Billy G. Allie
Kevin Altis
Joe Amenta
A. Amoroso
Mark Anacker
Shashwat Anand
Anders Andersen
John Anderson
Pehr Anderson
Erik Andersén
Oliver Andrich
Ross Andrus
Juancarlo Añez
Jérémy Anger
Ankur Ankan
Jon Anglin
Heidi Annexstad
Ramchandra Apte
Éric Araujo
Alicia Arlen
Jeffrey Armstrong
Jason Asbahr
David Ascher
Chris AtLee
Aymeric Augustin
John Aycock
Donovan Baarda
Arne Babenhauserheide
Attila Babo
Matt Bachmann
Marcin Bachry
Alfonso Baciero
Dwayne Bailey
Stig Bakken
Greg Ball
Luigi Ballabio
Jeff Balogh
Manuel Balsera
Matt Bandy
Michael J. Barber
Daniel Barclay
Nicolas Bareil
Chris Barker
Anton Barkovsky
Nick Barnes
Quentin Barnes
David Barnett
Matthew Barnett
Richard Barran
Cesar Eduardo Barros
Des Barry
Ulf Bartelt
Don Bashford
Pior Bastida
Nick Bastin
Ned Batchelder
Jeff Bauer
Michael R Bax
Anthony Baxter
Mike Bayer
Samuel L. Bayer
Donald Beaudry
David Beazley
Neal Becker
Robin Becker
Torsten Becker
Bill Bedford
Stefan Behnel
Reimer Behrends
Ben Bell
Thomas Bellman
Alexander “Саша” Belopolsky
Eli Bendersky
David Benjamin
Andrew Bennetts
Andy Bensky
Bennett Benson
Ezra Berch
Michel Van den Bergh
Julian Berman
Brice Berna
Olivier Bernard
Eric Beser
Steven Bethard
Stephen Bevan
Ron Bickers
Natalia B. Bidart
Adrian von Bidder
David Binger
Dominic Binks
Philippe Biondi
Stuart Bishop
Roy Bixler
Daniel Black
Jonathan Black
Renaud Blanch
Mike Bland
Martin Bless
Pablo Bleyer
Erik van Blokland
Eric Blossom
Finn Bock
Paul Boddie
Matthew Boedicker
Robin Boerdijk
David Bolen
Gawain Bolton
Forest Bond
Gregory Bond
Matias Bordese
Jurjen Bos
Peter Bosch
Dan Boswell
Eric Bouck
Thierry Bousch
Sebastian Boving
Michal Bozon
Jeff Bradberry
Aaron Brancotti
Monty Brandenberg
Georg Brandl
Christopher Brannon
Terrence Brannon
Sven Brauch
Erik Bray
Brian Brazil
Dave Brennan
Tom Bridgman
Anthony Briggs
Keith Briggs
Tobias Brink
Richard Brodie
Michael Broghton
Daniel Brotsky
Jean Brouwers
Gary S. Brown
Titus Brown
Oleg Broytmann
Dave Brueck
Francisco Martín Brugué
Ian Bruntlett
Floris Bruynooghe
Stan Bubrouski
Erik de Bueger
Jan-Hein Bührman
Dick Bulterman
Bill Bumgarner
Jimmy Burgett
Edmond Burnett
Tommy Burnette
Roger Burnham
Alastair Burt
Tarn Weisner Burton
Lee Busby
Ralph Butler
Nicolas Cadou
Jp Calderone
Arnaud Calmettes
Daniel Calvelo
Tony Campbell
Brett Cannon
Mike Carlton
Pierre Carrier
Terry Carroll
Lorenzo M. Catucci
Donn Cave
Charles Cazabon
Jesús Cea Avión
Per Cederqvist
Matej Cepl
Carl Cerecke
Octavian Cerna
Pascal Chambon
John Chandler
Hye-Shik Chang
Jeffrey Chang
Godefroid Chapelle
Brad Chapman
Greg Chapman
Mitch Chapman
David Chaum
Nicolas Chauvat
Jerry Chen
Michael Chermside
Albert Chin-A-Young
Adal Chiriliuc
Matt Chisholm
Anders Chrigström
Tom Christiansen
Vadim Chugunov
Mauro Cicognini
David Cinege
Craig Citro
Gilles Civario
Chris Clark
Laurie Clark-Michalek
Mike Clarkson
Andrew Clegg
Brad Clements
Robbie Clemons
Steve Clift
Hervé Coatanhay
Nick Coghlan
Josh Cogliati
Dave Cole
Terrence Cole
Benjamin Collar
Jeffery Collins
Robert Collins
Paul Colomiets
Christophe Combelles
Geremy Condra
Denver Coneybeare
Juan José Conti
Matt Conway
David M. Cooke
Jason R. Coombs
Garrett Cooper
Greg Copeland
Aldo Cortesi
David Costanzo
Scott Cotton
Greg Couch
David Cournapeau
Julien Courteau
Steve Cousins
Alex Coventry
Matthew Dixon Cowles
Ryan Coyner
Christopher A. Craig
Jeremy Craven
Laura Creighton
Simon Cross
Felipe Cruz
Drew Csillag
Joaquin Cuenca Abela
John Cugini
Tom Culliton
Antonio Cuni
Brian Curtin
Lisandro Dalcin
Darren Dale
Andrew Dalke
Lars Damerow
Evan Dandrea
Eric Daniel
Scott David Daniels
Ben Darnell
Kushal Das
Jonathan Dasteel
Pierre-Yves David
Xavier de Gaye
John DeGood
Ned Deily
Vincent Delft
Arnaud Delobelle
Konrad Delong
Erik Demaine
John Dennis
L. Peter Deutsch
Roger Dev
Philippe Devalkeneer
Raghuram Devarakonda
Caleb Deveraux
Catherine Devlin
Scott Dial
Toby Dickenson
Mark Dickinson
Jack Diederich
Daniel Diniz
Humberto Diogenes
Yves Dionne
Daniel Dittmar
Josip Djolonga
Jaromir Dolecek
Ismail Donmez
Robert Donohue
Marcos Donolo
Dima Dorfman
Yves Dorfsman
Cesar Douady
Dean Draayer
Fred L. Drake, Jr.
Derk Drukker
John DuBois
Paul Dubois
Jacques Ducasse
Graham Dumpleton
Quinn Dunkan
Robin Dunn
Luke Dunstan
Virgil Dupras
Bruno Dupuis
Andy Dustman
Gary Duzan
Eugene Dvurechenski
Josip Dzolonga
Maxim Dzumanenko
Walter Dörwald
Hans Eckardt
Rodolpho Eckhardt
John Edmonds
Grant Edwards
John Ehresman
Tal Einat
Eric Eisner
Andrew Eland
Julien Élie
Lance Ellinghaus
Daniel Ellis
Phil Elson
David Ely
Jeff Epler
Jeff McNeil
Tom Epperly
Gökcen Eraslan
Stoffel Erasmus
Jürgen A. Erhard
Michael Ernst
Ben Escoto
Andy Eskilsson
André Espaze
Stefan Esser
Nicolas Estibals
Carey Evans
Stephen D Evans
Tim Everett
Paul Everitt
David Everly
Daniel Evers
Winston Ewert
Greg Ewing
Martijn Faassen
Clovis Fabricio
Andreas Faerber
Bill Fancher
Michael Farrell
Troy J. Farrell
Mark Favas
Boris Feld
Niels Ferguson
Sebastian Fernandez
Florian Festi
John Feuerstein
Carl Feynman
Vincent Fiack
Tomer Filiba
Jeffrey Finkelstein
Russell Finn
Dan Finnie
Nils Fischbeck
Frederik Fix
Matt Fleming
Hernán Martínez Foffani
Arnaud Fontaine
Michael Foord
Amaury Forgeot d'Arc
Doug Fort
John Fouhy
Andrew Francis
Stefan Franke
Martin Franklin
Bruce Frederiksen
Robin Friedrich
Bradley Froehle
Ivan Frohne
Matthias Fuchs
Jim Fulton
Tadayoshi Funaba
Gyro Funch
Peter Funk
Ethan Furman
Geoff Furnish
Ulisses Furquim
Hagen Fürstenau
Hallvard B Furuseth
Achim Gaedke
Martin von Gagern
Lele Gaifax
Santiago Gala
Yitzchak Gale
Matthew Gallagher
Quentin Gallet-Gilles
Riccardo Attilio Galli
Raymund Galvin
Nitin Ganatra
Fred Gansevles
Lars Marius Garshol
Dan Gass
Andrew Gaul
Stephen M. Gava
Xavier de Gaye
Harry Henry Gebel
Marius Gedminas
Thomas Gellekum
Gabriel Genellina
Christos Georgiou
Ben Gertzfield
Nadim Ghaznavi
Dinu Gherman
Jonathan Giddy
Johannes Gijsbers
Michael Gilfix
Yannick Gingras
Matt Giuca
Wim Glenn
Michael Goderbauer
Christoph Gohlke
Tim Golden
Guilherme Gonçalves
Tiago Gonçalves
Chris Gonnerman
Shelley Gooch
David Goodger
Hans de Graaff
Nathaniel Gray
Eddy De Greef
Grant Griffin
Andrea Griffini
Duncan Grisby
Fabian Groffen
Eric Groo
Dag Gruneau
Filip Gruszczyński
Thomas Guettler
Anuj Gupta
Michael Guravage
Lars Gustäbel
Thomas Güttler
Jonas H.
Barry Haddow
Philipp Hagemeister
Paul ten Hagen
Rasmus Hahn
Peter Haight
Václav Haisman
Walker Hale IV
Bob Halley
Jesse Hallio
Jun Hamano
Alexandre Hamelin
Anders Hammarquist
Mark Hammond
Harald Hanche-Olsen
Manus Hand
Milton L. Hankins
Stephen Hansen
Barry Hantman
Lynda Hardman
Derek Harland
Jason Harper
Brian Harring
Jonathan Hartley
Travis B. Hartwell
Larry Hastings
Tim Hatch
Shane Hathaway
Janko Hauser
Rycharde Hawkes
Ben Hayden
Jochen Hayek
Henrik Heimbuerger
Christian Heimes
Thomas Heller
Malte Helmert
Lance Finn Helsten
Jonathan Hendry
Michael Henry
James Henstridge
Kasun Herath
Chris Herborth
Ivan Herman
Jürgen Hermann
Gary Herron
Ernie Hershey
Thomas Herve
Bernhard Herzog
Magnus L. Hetland
Raymond Hettinger
Kevan Heydon
Kelsey Hightower
Jason Hildebrand
Richie Hindle
Konrad Hinsen
David Hobley
Tim Hochberg
Joerg-Cyril Hoehle
Gregor Hoffleit
Chris Hoffman
Stefan Hoffmeister
Albert Hofkamp
Tomas Hoger
Jonathan Hogg
Steve Holden
Akintayo Holder
Thomas Holenstein
Gerrit Holl
Shane Holloway
Rune Holm
Thomas Holmes
Philip Homburg
Naofumi Honda
Jeffrey Honig
Rob Hooft
Michiel de Hoon
Brian Hooper
Randall Hopper
Nadav Horesh
Alon Horev
Jan Hosang
Ken Howard
Brad Howes
Mike Hoy
Chih-Hao Huang
Christian Hudon
Lawrence Hudson
Michael Hudson
Jim Hugunin
Greg Humphreys
Eric Huss
Taihyun Hwang
Jeremy Hylton
Ludwig Hähne
Gerhard Häring
Fredrik Håård
Catalin Iacob
Mihai Ibanescu
Ali Ikinci
Aaron Iles
Lars Immisch
Bobby Impollonia
Meador Inge
Tony Ingraldi
John Interrante
Bob Ippolito
Roger Irwin
Atsuo Ishimoto
Adam Jackson
Ben Jackson
Paul Jackson
Manuel Jacob
David Jacobs
Kevin Jacobs
Kjetil Jacobsen
Bertrand Janin
Geert Jansen
Jack Jansen
Bill Janssen
Thomas Jarosch
Juhana Jauhiainen
Zbigniew Jędrzejewski-Szmek
Julien Jehannet
Drew Jenkins
Flemming Kjær Jensen
Philip H. Jensen
Philip Jenvey
MunSic Jeong
Chris Jerdonek
Jim Jewett
Pedro Diaz Jimenez
Orjan Johansen
Fredrik Johansson
Gregory K. Johnson
Kent Johnson
Michael Johnson
Simon Johnston
Matt Joiner
Thomas Jollans
Nicolas Joly
Brian K. Jones
Evan Jones
Jeremy Jones
Richard Jones
Irmen de Jong
Lucas de Jonge
Kristján Valur Jónsson
Jens B. Jorgensen
John Jorgensen
Sijin Joseph
Andreas Jung
Tattoo Mabonzo K.
Bohuslav Kabrda
Alexey Kachayev
Bob Kahn
Kurt B. Kaiser
Tamito Kajiyama
Jan Kaliszewski
Peter van Kampen
Rafe Kaplan
Jacob Kaplan-Moss
Jan Kaliszewski
Janne Karila
Per Øyvind Karlsen
Anton Kasyanov
Lou Kates
Hiroaki Kawai
Sebastien Keim
Ryan Kelly
Dan Kenigsberg
Randall Kern
Robert Kern
Jim Kerr
Magnus Kessler
Lawrence Kesteloot
Vivek Khera
Mads Kiilerich
Jason Killen
Jan Kim
Taek Joo Kim
W. Trevor King
Paul Kippes
Steve Kirsch
Sebastian Kirsche
Kamil Kisiel
Akira Kitada
Ron Klatchko
Reid Kleckner
Bastian Kleineidam
Bob Kline
Matthias Klose
Jeremy Kloth
Thomas Kluyver
Kim Knapp
Lenny Kneler
Pat Knight
Jeff Knupp
Greg Kochanski
Damon Kohler
Marko Kohtala
Guido Kollerie
Jacek Konieczny
Марк Коренберг
Arkady Koplyarov
Peter A. Koren
Vlad Korolev
Joseph Koshy
Daniel Kozan
Jerzy Kozera
Maksim Kozyarchuk
Stefan Krah
Bob Kras
Sebastian Kreft
Holger Krekel
Michael Kremer
Fabian Kreutz
Cédric Krier
Pedro Kroger
Hannu Krosing
Andrej Krpic
Ivan Krstić
Steven Kryskalla
Andrew Kuchling
Dave Kuhlman
Jon Kuhn
Vladimir Kushnir
Erno Kuusela
Ross Lagerwall
Cameron Laird
David Lam
Thomas Lamb
Jean-Baptiste "Jiba" Lamy
Ronan Lamy
Torsten Landschoff
Łukasz Langa
Tino Lange
Andrew Langmead
Detlef Lannert
Soren Larsen
Amos Latteier
Piers Lauder
Ben Laurie
Simon Law
Julia Lawall
Chris Lawrence
Brian Leair
Mathieu Leduc-Hamel
Christopher Lee
Inyeol Lee
James Lee
John J. Lee
Thomas Lee
Tennessee Leeuwenburg
Luc Lefebvre
Pierre Paul Lefebvre
Glyph Lefkowitz
Vincent Legoll
Kip Lehman
Joerg Lehmann
Robert Lehmann
Petri Lehtinen
Luke Kenneth Casson Leighton
Tshepang Lekhonkhobe
Marc-André Lemburg
John Lenton
<<<<<<< HEAD
Benno Leslie
=======
Kostyantyn Leschenko
>>>>>>> 4d77b785
Christopher Tur Lesniewski-Laas
Alain Leufroy
Mark Levinson
William Lewis
Akira Li
Xuanji Li
Robert van Liere
Ross Light
Shawn Ligocki
Martin Ligr
Gediminas Liktaras
Grant Limberg
Christopher Lindblad
Ulf A. Lindgren
Björn Lindqvist
Per Lindqvist
Eric Lindvall
Gregor Lingl
Everett Lipman
Mirko Liss
Nick Lockwood
Stephanie Lockwood
Hugo Lopes Tavares
Anne Lord
Tom Loredo
Justin Love
Ned Jackson Lovely
Jason Lowe
Tony Lownds
Ray Loyzaga
Lukas Lueg
Loren Luke
Fredrik Lundh
Mark Lutz
Taras Lyapun
Jim Lynch
Mikael Lyngvig
Martin von Löwis
Guillermo López-Anglada
Jeff MacDonald
John Machin
Andrew I MacIntyre
Tim MacKenzie
Nick Maclaren
Don MacMillen
Steve Majewski
Grzegorz Makarewicz
David Malcolm
Ken Manheimer
Vladimir Marangozov
Colin Marc
Vincent Marchetti
David Marek
Doug Marien
Sven Marnach
Alex Martelli
Anthony Martin
Owen Martin
Westley Martínez
Sébastien Martini
Sidney San Martín
Roger Masse
Nick Mathewson
Simon Mathieu
Laura Matson
Graham Matthews
Dieter Maurer
Daniel May
Lucas Maystre
Arnaud Mazin
Rebecca McCreary
Kirk McDonald
Chris McDonough
Greg McFarlane
Alan McIntyre
Michael McLay
Mark Mc Mahon
Gordon McMillan
Andrew McNamara
Caolan McNamara
Jeff McNeil
Craig McPheeters
Lambert Meertens
Bill van Melle
Lucas Prado Melo
Ezio Melotti
Doug Mennella
Brian Merrell
Luke Mewburn
Carl Meyer
Mike Meyer
Piotr Meyer
Alexis Métaireau
Steven Miale
Trent Mick
Franck Michea
Tom Middleton
Stan Mihai
Stefan Mihaila
Aristotelis Mikropoulos
Paolo Milani
Chad Miller
Damien Miller
Jason V. Miller
Jay T. Miller
Roman Milner
Julien Miotte
Andrii V. Mishkovskyi
Dom Mitchell
Dustin J. Mitchell
Zubin Mithra
Florian Mladitsch
Doug Moen
The Dragon De Monsyne
Skip Montanaro
Peter Moody
Paul Moore
Ross Moore
Ben Morgan
Derek Morr
James A Morrison
Derek McTavish Mounce
Alessandro Moura
Pablo Mouzo
Mher Movsisyan
Ruslan Mstoi
Michael Mulich
Sape Mullender
Sjoerd Mullender
Michael Muller
Neil Muller
Louis Munro
R. David Murray
Matti Mäki
Dale Nagata
John Nagle
Takahiro Nakayama
Travers Naran
Charles-François Natali
Vilmos Nebehaj
Fredrik Nehr
Tony Nelson
Trent Nelson
Chad Netzer
Max Neunhöffer
George Neville-Neil
Hieu Nguyen
Johannes Nicolai
Samuel Nicolary
Jonathan Niehof
Gustavo Niemeyer
Oscar Nierstrasz
Hrvoje Niksic
Gregory Nofi
Jesse Noller
Bill Noon
Stefan Norberg
Tim Northover
Joe Norton
Neal Norwitz
Mikhail Novikov
Michal Nowikowski
Steffen Daode Nurpmeso
Nigel O'Brian
John O'Connor
Kevin O'Connor
Tim O'Malley
Zooko O'Whielacronx
James Oakley
Jon Oberheide
Pascal Oberndoerfer
Jeffrey Ollie
Adam Olsen
Grant Olson
Koray Oner
Piet van Oostrum
Tomas Oppelstrup
Jason Orendorff
Douglas Orr
Michele Orrù
Oleg Oshmyan
Denis S. Otkidach
Peter Otten
Michael Otteneder
R. M. Oudkerk
Russel Owen
Joonas Paalasmaa
Martin Packman
Shriphani Palakodety
Ondrej Palkovsky
Mike Pall
Todd R. Palmer
Juan David Ibáñez Palomar
Jan Palus
Mathias Panzenböck
M. Papillon
Peter Parente
Alexandre Parenteau
Dan Parisien
William Park
Heikki Partanen
Harri Pasanen
Gaël Pasgrimaud
Ashish Nitin Patil
Randy Pausch
Samuele Pedroni
Justin Peel
Marcel van der Peijl
Berker Peksag
Andreas Pelme
Steven Pemberton
Bo Peng
Santiago Peresón
George Peristerakis
Mathieu Perreault
Mark Perrego
Trevor Perrin
Gabriel de Perthuis
Tim Peters
Benjamin Peterson
Joe Peterson
Chris Petrilli
Roumen Petrov
Bjorn Pettersen
Justin D. Pettit
Ronny Pfannschmidt
Geoff Philbrick
Gavrie Philipson
Adrian Phillips
Christopher J. Phoenix
Neale Pickett
Jim St. Pierre
Dan Pierson
Martijn Pieters
Anand B. Pillai
François Pinard
Zach Pincus
Michael Piotrowski
Antoine Pitrou
Jean-François Piéronne
Oleg Plakhotnyuk
Remi Pointel
Ariel Poliak
Guilherme Polo
Michael Pomraning
Iustin Pop
Claudiu Popa
John Popplewell
Guillaume Pratte
Amrit Prem
Paul Prescod
Donovan Preston
Paul Price
Iuliia Proskurnia
Jyrki Pulliainen
Steve Purcell
Eduardo Pérez
Fernando Pérez
Pierre Quentel
Brian Quinlan
Anders Qvist
Ram Rachum
Jérôme Radix
Burton Radons
Jeff Ramnani
Brodie Rao
Antti Rasinen
Sridhar Ratnakumar
Ysj Ray
Eric S. Raymond
Edward K. Ream
Chris Rebert
Marc Recht
John Redford
Terry J. Reedy
Gareth Rees
Steve Reeves
Lennart Regebro
John Regehr
Federico Reghenzani
Ofir Reichenberg
Sean Reifschneider
Michael P. Reilly
Bernhard Reiter
Steven Reiz
Roeland Rengelink
Antoine Reversat
Flávio Ribeiro
Francesco Ricciardi
Tim Rice
Jan Pieter Riegel
Armin Rigo
Arc Riley
Nicholas Riley
Jean-Claude Rimbault
Vlad Riscutia
Wes Rishel
Juan M. Bello Rivas
Davide Rizzo
Anthony Roach
Carl Robben
Mark Roberts
Andy Robinson
Jim Robinson
Mark Roddy
Kevin Rodgers
Giampaolo Rodola
Elson Rodriguez
Adi Roiban
Luis Rojas
Mike Romberg
Armin Ronacher
Case Roole
Timothy Roscoe
Erik Rose
Jim Roskind
Brian Rosner
Guido van Rossum
Just van Rossum
Hugo van Rossum
Saskia van Rossum
Donald Wallace Rouse II
Liam Routt
Todd Rovito
Craig Rowland
Clinton Roy
Paul Rubin
Sam Ruby
Demur Rumed
Audun S. Runde
Eran Rundstein
Rauli Ruohonen
Jeff Rush
Sam Rushing
Mark Russell
Rusty Russell
Nick Russo
Chris Ryland
Constantina S.
Patrick Sabin
Sébastien Sablé
Suman Saha
Hajime Saitou
George Sakkis
Rich Salz
Kevin Samborn
Adrian Sampson
James Sanders
Ilya Sandler
Rafael Santos
Mark Sapiro
Ty Sarna
Hugh Sasse
Bob Savage
Ben Sayer
sbt
Marco Scataglini
Andrew Schaaf
Michael Scharf
Andreas Schawo
Neil Schemenauer
David Scherer
Wolfgang Scherer
Hynek Schlawack
Bob Schmertz
Gregor Schmid
Ralf Schmitt
Michael Schneider
Peter Schneider-Kamp
Arvin Schnell
Scott Schram
Robin Schreiber
Chad J. Schroeder
Sam Schulenburg
Stefan Schwarzer
Dietmar Schwertberger
Federico Schwindt
Barry Scott
Steven Scott
Nick Seidenman
Žiga Seilnacht
Yury Selivanov
Fred Sells
Jiwon Seo
Iñigo Serna
Joakim Sernbrant
Roger D. Serwy
Jerry Seutter
Pete Sevander
Denis Severson
Ian Seyer
Daniel Shahaf
Ha Shao
Mark Shannon
Richard Shapiro
Justin Sheehy
Charlie Shepherd
Bruce Sherwood
Alexander Shigin
Pete Shinners
Michael Shiplett
John W. Shipman
Joel Shprentz
Itamar Shtull-Trauring
Yue Shuaijie
Eric Siegerman
Paul Sijben
SilentGhost
Tim Silk
Michael Simcich
Ionel Simionescu
Kirill Simonov
Nathan Paul Simons
Adam Simpkins
Ravi Sinha
Janne Sinkkonen
Ng Pheng Siong
George Sipe
J. Sipprell
Kragen Sitaker
Michael Sloan
Václav Šmilauer
Christopher Smith
Eric V. Smith
Gregory P. Smith
Mark Smith
Roy Smith
Rafal Smotrzyk
Eric Snow
Dirk Soede
Paul Sokolovsky
Cody Somerville
Edoardo Spadolini
Clay Spence
Stefan Sperling
Nicholas Spies
Per Spilling
Joshua Spoerri
Noah Spurrier
Nathan Srebro
RajGopal Srinivasan
Tage Stabell-Kulo
Quentin Stafford-Fraser
Frank Stajano
Joel Stanley
Anthony Starks
Oliver Steele
Greg Stein
Baruch Sterin
Chris Stern
Alex Stewart
Victor Stinner
Richard Stoakley
Peter Stoehr
Casper Stoel
Michael Stone
Serhiy Storchaka
Ken Stox
Dan Stromberg
Daniel Stutzbach
Andreas Stührk
Colin Su
Pal Subbiah
Nathan Sullivan
Mark Summerfield
Reuben Sumner
Marek Šuppa
Hisao Suzuki
Kalle Svensson
Andrew Svetlov
Paul Swartz
Thenault Sylvain
Péter Szabó
Amir Szekely
Arfrever Frehtes Taifersar Arahesis
Neil Tallim
Geoff Talvola
Musashi Tamura
William Tanksley
Christian Tanzer
Steven Taschuk
Amy Taylor
Monty Taylor
Anatoly Techtonik
Mikhail Terekhov
Victor Terrón
Richard M. Tew
Tobias Thelen
Lowe Thiderman
Nicolas M. Thiéry
James Thomas
Robin Thomas
Brian Thorne
Stephen Thorne
Jeremy Thurgood
Eric Tiedemann
July Tikhonov
Tracy Tims
Oren Tirosh
Jason Tishler
Christian Tismer
Jim Tittsler
Frank J. Tobin
Bennett Todd
R Lindsay Todd
Eugene Toder
Erik Tollerud
Stephen Tonkin
Matias Torchinsky
Sandro Tosi
Richard Townsend
David Townshend
Nathan Trapuzzano
Laurence Tratt
Alberto Trevino
Matthias Troffaes
Tom Tromey
John Tromp
Diane Trout
Jason Trowbridge
Brent Tubbs
Anthony Tuininga
Erno Tukia
David Turner
Stephen Turner
Theodore Turocy
Bill Tutt
Doobee R. Tzeck
Eren Türkay
Lionel Ulmer
Roger Upole
Daniel Urban
Michael Urman
Hector Urtubia
Ville Vainio
Andi Vajda
Case Van Horsen
Kyle VanderBeek
Andrew Vant
Atul Varma
Dmitry Vasiliev
Alexandre Vassalotti
Nadeem Vawda
Frank Vercruesse
Mike Verdone
Jaap Vermeulen
Nikita Vetoshkin
Al Vezza
Jacques A. Vidrine
John Viega
Kannan Vijayan
Kurt Vile
Norman Vine
Pauli Virtanen
Frank Visser
Johannes Vogel
Martijn Vries
Sjoerd de Vries
Niki W. Waibel
Wojtek Walczak
Charles Waldman
Richard Walker
Larry Wall
Kevin Walzer
Rodrigo Steinmuller Wanderley
Ke Wang
Greg Ward
Zachary Ware
Barry Warsaw
Steve Waterbury
Bob Watson
David Watson
Aaron Watters
Henrik Weber
Corran Webster
Glyn Webster
Stefan Wehr
Zack Weinberg
Bob Weiner
Edward Welbourne
Cliff Wells
Rickard Westman
Jeff Wheeler
Christopher White
David White
Mats Wichmann
Truida Wiedijk
Felix Wiemann
Gerry Wiener
Frank Wierzbicki
Bryce "Zooko" Wilcox-O'Hearn
Timothy Wild
Jakub Wilk
Gerald S. Williams
Jason Williams
John Williams
Sue Williams
Steven Willis
Frank Willison
Geoff Wilson
Greg V. Wilson
J Derek Wilson
Paul Winkler
Jody Winston
Collin Winter
Dik Winter
Blake Winton
Jean-Claude Wippler
Lars Wirzenius
John Wiseman
Chris Withers
Stefan Witzel
Irek Wlizlo
David Wolever
Klaus-Juergen Wolf
Dan Wolfe
Richard Wolff
Adam Woodbeck
Steven Work
Gordon Worley
Darren Worrall
Thomas Wouters
Daniel Wozniak
Heiko Wundram
Doug Wyatt
Robert Xiao
Florent Xicluna
Hirokazu Yamamoto
Ka-Ping Yee
Jason Yeo
EungJun Yi
Bob Yodlowski
Danny Yoo
Rory Yorke
George Yoshida
Masazumi Yoshikawa
Arnaud Ysmal
Bernard Yue
Moshe Zadka
Milan Zamazal
Artur Zaprzala
Mike Zarnstorff
Siebren van der Zee
Yuxiao Zeng
Uwe Zessin
Cheng Zhang
Kai Zhu
Tarek Ziadé
Peter Åstrand<|MERGE_RESOLUTION|>--- conflicted
+++ resolved
@@ -721,11 +721,8 @@
 Tshepang Lekhonkhobe
 Marc-André Lemburg
 John Lenton
-<<<<<<< HEAD
+Kostyantyn Leschenko
 Benno Leslie
-=======
-Kostyantyn Leschenko
->>>>>>> 4d77b785
 Christopher Tur Lesniewski-Laas
 Alain Leufroy
 Mark Levinson
