--- conflicted
+++ resolved
@@ -476,15 +476,12 @@
                 or name.startswith("_sysconfig_vars_")
                 or name == "build-details.json"
             )
-<<<<<<< HEAD
-        )
+        }
     elif path.parts[-1] == "lib":
         ignored_names = {
             name
             for name in names
             if name.startswith("libpython") and name.endswith(".dylib")
-=======
->>>>>>> 17636ba4
         }
     else:
         ignored_names = set()
