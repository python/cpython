repos:
  - repo: https://github.com/astral-sh/ruff-pre-commit
<<<<<<< HEAD
    rev: v0.1.1
=======
    rev: v0.1.2
>>>>>>> 9da98c0d
    hooks:
      - id: ruff
        name: Run Ruff on Doc/
        args: [--exit-non-zero-on-fix]
        files: ^Doc/
      - id: ruff
        name: Run Ruff on Lib/test/
        args: [--exit-non-zero-on-fix]
        files: ^Lib/test/
      - id: ruff
        name: Run Ruff on Argument Clinic
        args: [--exit-non-zero-on-fix, --config=Tools/clinic/.ruff.toml]
        files: ^Tools/clinic/|Lib/test/test_clinic.py

  - repo: https://github.com/pre-commit/pre-commit-hooks
    rev: v4.5.0
    hooks:
      - id: check-toml
        exclude: ^Lib/test/test_tomllib/
      - id: check-yaml
      - id: end-of-file-fixer
        types: [python]
        exclude: Lib/test/tokenizedata/coding20731.py
      - id: trailing-whitespace
        types_or: [c, inc, python, rst]

  - repo: https://github.com/sphinx-contrib/sphinx-lint
    rev: v0.8.1
    hooks:
      - id: sphinx-lint
        args: [--enable=default-role]
        files: ^Doc/|^Misc/NEWS.d/next/

  - repo: meta
    hooks:
      - id: check-hooks-apply
      - id: check-useless-excludes<|MERGE_RESOLUTION|>--- conflicted
+++ resolved
@@ -1,10 +1,6 @@
 repos:
   - repo: https://github.com/astral-sh/ruff-pre-commit
-<<<<<<< HEAD
-    rev: v0.1.1
-=======
     rev: v0.1.2
->>>>>>> 9da98c0d
     hooks:
       - id: ruff
         name: Run Ruff on Doc/
