Pending removal in Python 3.17
------------------------------

* :mod:`collections.abc`:

  - :class:`collections.abc.ByteString` is scheduled for removal in Python 3.17.

    Use ``isinstance(obj, collections.abc.Buffer)`` to test if ``obj``
    implements the :ref:`buffer protocol <bufferobjects>` at runtime. For use
    in type annotations, either use :class:`~collections.abc.Buffer` or a union
    that explicitly specifies the types your code supports (e.g.,
    ``bytes | bytearray | memoryview``).

    :class:`!ByteString` was originally intended to be an abstract class that
    would serve as a supertype of both :class:`bytes` and :class:`bytearray`.
    However, since the ABC never had any methods, knowing that an object was an
    instance of :class:`!ByteString` never actually told you anything useful
    about the object. Other common buffer types such as :class:`memoryview`
    were also never understood as subtypes of :class:`!ByteString` (either at
    runtime or by static type checkers).

    See :pep:`PEP 688 <688#current-options>` for more details.
    (Contributed by Shantanu Jain in :gh:`91896`.)


* :mod:`typing`:

  - Before Python 3.14, old-style unions were implemented using the private class
    ``typing._UnionGenericAlias``. This class is no longer needed for the implementation,
    but it has been retained for backward compatibility, with removal scheduled for Python
    3.17. Users should use documented introspection helpers like :func:`typing.get_origin`
    and :func:`typing.get_args` instead of relying on private implementation details.
<<<<<<< HEAD

* :mod:`token`:

  - The :func:`token.ISTERMINAL`, :func:`token.ISNONTERMINAL` and
    :func:`token.ISEOF` tokens.
=======
  - :class:`typing.ByteString`, deprecated since Python 3.9, is scheduled for removal in
    Python 3.17.

    Use ``isinstance(obj, collections.abc.Buffer)`` to test if ``obj``
    implements the :ref:`buffer protocol <bufferobjects>` at runtime. For use
    in type annotations, either use :class:`~collections.abc.Buffer` or a union
    that explicitly specifies the types your code supports (e.g.,
    ``bytes | bytearray | memoryview``).

    :class:`!ByteString` was originally intended to be an abstract class that
    would serve as a supertype of both :class:`bytes` and :class:`bytearray`.
    However, since the ABC never had any methods, knowing that an object was an
    instance of :class:`!ByteString` never actually told you anything useful
    about the object. Other common buffer types such as :class:`memoryview`
    were also never understood as subtypes of :class:`!ByteString` (either at
    runtime or by static type checkers).

    See :pep:`PEP 688 <688#current-options>` for more details.
    (Contributed by Shantanu Jain in :gh:`91896`.)
>>>>>>> 20d5494c
<|MERGE_RESOLUTION|>--- conflicted
+++ resolved
@@ -22,6 +22,10 @@
     See :pep:`PEP 688 <688#current-options>` for more details.
     (Contributed by Shantanu Jain in :gh:`91896`.)
 
+* :mod:`token`:
+
+  - The :func:`token.ISTERMINAL`, :func:`token.ISNONTERMINAL` and
+    :func:`token.ISEOF` tokens.
 
 * :mod:`typing`:
 
@@ -30,13 +34,7 @@
     but it has been retained for backward compatibility, with removal scheduled for Python
     3.17. Users should use documented introspection helpers like :func:`typing.get_origin`
     and :func:`typing.get_args` instead of relying on private implementation details.
-<<<<<<< HEAD
 
-* :mod:`token`:
-
-  - The :func:`token.ISTERMINAL`, :func:`token.ISNONTERMINAL` and
-    :func:`token.ISEOF` tokens.
-=======
   - :class:`typing.ByteString`, deprecated since Python 3.9, is scheduled for removal in
     Python 3.17.
 
@@ -55,5 +53,4 @@
     runtime or by static type checkers).
 
     See :pep:`PEP 688 <688#current-options>` for more details.
-    (Contributed by Shantanu Jain in :gh:`91896`.)
->>>>>>> 20d5494c
+    (Contributed by Shantanu Jain in :gh:`91896`.)