--- conflicted
+++ resolved
@@ -8,11 +8,8 @@
   - :mod:`argparse`
   - :mod:`csv`
   - :mod:`!ctypes.macholib`
-<<<<<<< HEAD
   - :mod:`decimal` (Use :data:`decimal.SPEC_VERSION` instead)
-=======
   - :mod:`imaplib`
->>>>>>> 99c3c63d
   - :mod:`ipaddress`
   - :mod:`json`
   - :mod:`logging` (``__date__`` also deprecated)
