--- conflicted
+++ resolved
@@ -490,15 +490,10 @@
     app.add_role('gh', gh_issue_role)
     app.add_directive('impl-detail', ImplementationDetail)
     app.add_directive('availability', Availability)
-<<<<<<< HEAD
-    app.add_directive('audit-event', AuditEvent)
-    app.add_directive('audit-event-table', AuditEventListDirective)
     app.add_directive('versionadded', PyVersionChange, override=True)
     app.add_directive('versionchanged', PyVersionChange, override=True)
     app.add_directive('versionremoved', PyVersionChange, override=True)
     app.add_directive('deprecated', PyVersionChange, override=True)
-=======
->>>>>>> 17b3bc9c
     app.add_directive('deprecated-removed', DeprecatedRemoved)
     app.add_builder(PydocTopicsBuilder)
     app.add_object_type('opcode', 'opcode', '%s (opcode)', parse_opcode_signature)
