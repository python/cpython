# -*- coding: utf-8 -*-
"""
    pyspecific.py
    ~~~~~~~~~~~~~

    Sphinx extension with Python doc-specific markup.

    :copyright: 2008-2014 by Georg Brandl.
    :license: Python license.
"""

import re
import io
from os import getenv, path
from time import asctime
from pprint import pformat

from docutils import nodes, utils
from docutils.io import StringOutput
from docutils.parsers.rst import Directive
from docutils.utils import new_document
from sphinx import addnodes
from sphinx.builders import Builder
from sphinx.domains.python import PyFunction, PyMethod
from sphinx.errors import NoUri
from sphinx.locale import _ as sphinx_gettext
from sphinx.util import logging
from sphinx.util.docutils import SphinxDirective
from sphinx.util.nodes import split_explicit_title
from sphinx.writers.text import TextWriter, TextTranslator

try:
    # Sphinx 6+
    from sphinx.util.display import status_iterator
except ImportError:
<<<<<<< HEAD
    from sphinx.domains.python import PyClassmember as PyMethod
    from sphinx.domains.python import PyModulelevel as PyFunction
try:
    # Sphinx 6.1 onwards
    from sphinx.util.display import status_iterator
except ImportError:
    # Before Sphinx 6.1
=======
    # Deprecated in Sphinx 6.1, will be removed in Sphinx 8
>>>>>>> 6996b406
    from sphinx.util import status_iterator


ISSUE_URI = 'https://bugs.python.org/issue?@action=redirect&bpo=%s'
GH_ISSUE_URI = 'https://github.com/python/cpython/issues/%s'
SOURCE_URI = 'https://github.com/python/cpython/tree/3.12/%s'

# monkey-patch reST parser to disable alphabetic and roman enumerated lists
from docutils.parsers.rst.states import Body
Body.enum.converters['loweralpha'] = \
    Body.enum.converters['upperalpha'] = \
    Body.enum.converters['lowerroman'] = \
    Body.enum.converters['upperroman'] = lambda x: None


# Support for marking up and linking to bugs.python.org issues

def issue_role(typ, rawtext, text, lineno, inliner, options={}, content=[]):
    issue = utils.unescape(text)
    # sanity check: there are no bpo issues within these two values
    if 47261 < int(issue) < 400000:
        msg = inliner.reporter.error(f'The BPO ID {text!r} seems too high -- '
                                     'use :gh:`...` for GitHub IDs', line=lineno)
        prb = inliner.problematic(rawtext, rawtext, msg)
        return [prb], [msg]
    text = 'bpo-' + issue
    refnode = nodes.reference(text, text, refuri=ISSUE_URI % issue)
    return [refnode], []


# Support for marking up and linking to GitHub issues

def gh_issue_role(typ, rawtext, text, lineno, inliner, options={}, content=[]):
    issue = utils.unescape(text)
    # sanity check: all GitHub issues have ID >= 32426
    # even though some of them are also valid BPO IDs
    if int(issue) < 32426:
        msg = inliner.reporter.error(f'The GitHub ID {text!r} seems too low -- '
                                     'use :issue:`...` for BPO IDs', line=lineno)
        prb = inliner.problematic(rawtext, rawtext, msg)
        return [prb], [msg]
    text = 'gh-' + issue
    refnode = nodes.reference(text, text, refuri=GH_ISSUE_URI % issue)
    return [refnode], []


# Support for linking to Python source files easily

def source_role(typ, rawtext, text, lineno, inliner, options={}, content=[]):
    has_t, title, target = split_explicit_title(text)
    title = utils.unescape(title)
    target = utils.unescape(target)
    refnode = nodes.reference(title, title, refuri=SOURCE_URI % target)
    return [refnode], []


# Support for marking up implementation details

class ImplementationDetail(Directive):

    has_content = True
    final_argument_whitespace = True

    # This text is copied to templates/dummy.html
    label_text = 'CPython implementation detail:'

    def run(self):
        self.assert_has_content()
        pnode = nodes.compound(classes=['impl-detail'])
        label = sphinx_gettext(self.label_text)
        content = self.content
        add_text = nodes.strong(label, label)
        self.state.nested_parse(content, self.content_offset, pnode)
        content = nodes.inline(pnode[0].rawsource, translatable=True)
        content.source = pnode[0].source
        content.line = pnode[0].line
        content += pnode[0].children
        pnode[0].replace_self(nodes.paragraph(
            '', '', add_text, nodes.Text(' '), content, translatable=False))
        return [pnode]


# Support for documenting platform availability

class Availability(SphinxDirective):

    has_content = True
    required_arguments = 1
    optional_arguments = 0
    final_argument_whitespace = True

    # known platform, libc, and threading implementations
    known_platforms = frozenset({
        "AIX", "Android", "BSD", "DragonFlyBSD", "Emscripten", "FreeBSD",
        "Linux", "NetBSD", "OpenBSD", "POSIX", "Solaris", "Unix", "VxWorks",
        "WASI", "Windows", "macOS",
        # libc
        "BSD libc", "glibc", "musl",
        # POSIX platforms with pthreads
        "pthreads",
    })

    def run(self):
        availability_ref = ':ref:`Availability <availability>`: '
        avail_nodes, avail_msgs = self.state.inline_text(
            availability_ref + self.arguments[0],
            self.lineno)
        pnode = nodes.paragraph(availability_ref + self.arguments[0],
                                '', *avail_nodes, *avail_msgs)
        self.set_source_info(pnode)
        cnode = nodes.container("", pnode, classes=["availability"])
        self.set_source_info(cnode)
        if self.content:
            self.state.nested_parse(self.content, self.content_offset, cnode)
        self.parse_platforms()

        return [cnode]

    def parse_platforms(self):
        """Parse platform information from arguments

        Arguments is a comma-separated string of platforms. A platform may
        be prefixed with "not " to indicate that a feature is not available.

        Example::

           .. availability:: Windows, Linux >= 4.2, not Emscripten, not WASI

        Arguments like "Linux >= 3.17 with glibc >= 2.27" are currently not
        parsed into separate tokens.
        """
        platforms = {}
        for arg in self.arguments[0].rstrip(".").split(","):
            arg = arg.strip()
            platform, _, version = arg.partition(" >= ")
            if platform.startswith("not "):
                version = False
                platform = platform[4:]
            elif not version:
                version = True
            platforms[platform] = version

        unknown = set(platforms).difference(self.known_platforms)
        if unknown:
            cls = type(self)
            logger = logging.getLogger(cls.__qualname__)
            logger.warn(
                f"Unknown platform(s) or syntax '{' '.join(sorted(unknown))}' "
                f"in '.. availability:: {self.arguments[0]}', see "
                f"{__file__}:{cls.__qualname__}.known_platforms for a set "
                "known platforms."
            )

        return platforms



# Support for documenting audit event

def audit_events_purge(app, env, docname):
    """This is to remove from env.all_audit_events old traces of removed
    documents.
    """
    if not hasattr(env, 'all_audit_events'):
        return
    fresh_all_audit_events = {}
    for name, event in env.all_audit_events.items():
        event["source"] = [(d, t) for d, t in event["source"] if d != docname]
        if event["source"]:
            # Only keep audit_events that have at least one source.
            fresh_all_audit_events[name] = event
    env.all_audit_events = fresh_all_audit_events


def audit_events_merge(app, env, docnames, other):
    """In Sphinx parallel builds, this merges env.all_audit_events from
    subprocesses.

    all_audit_events is a dict of names, with values like:
    {'source': [(docname, target), ...], 'args': args}
    """
    if not hasattr(other, 'all_audit_events'):
        return
    if not hasattr(env, 'all_audit_events'):
        env.all_audit_events = {}
    for name, value in other.all_audit_events.items():
        if name in env.all_audit_events:
            env.all_audit_events[name]["source"].extend(value["source"])
        else:
            env.all_audit_events[name] = value


class AuditEvent(Directive):

    has_content = True
    required_arguments = 1
    optional_arguments = 2
    final_argument_whitespace = True

    _label = [
        "Raises an :ref:`auditing event <auditing>` {name} with no arguments.",
        "Raises an :ref:`auditing event <auditing>` {name} with argument {args}.",
        "Raises an :ref:`auditing event <auditing>` {name} with arguments {args}.",
    ]

    @property
    def logger(self):
        cls = type(self)
        return logging.getLogger(cls.__module__ + "." + cls.__name__)

    def run(self):
        name = self.arguments[0]
        if len(self.arguments) >= 2 and self.arguments[1]:
            args = (a.strip() for a in self.arguments[1].strip("'\"").split(","))
            args = [a for a in args if a]
        else:
            args = []

        label = sphinx_gettext(self._label[min(2, len(args))])
        text = label.format(name="``{}``".format(name),
                            args=", ".join("``{}``".format(a) for a in args if a))

        env = self.state.document.settings.env
        if not hasattr(env, 'all_audit_events'):
            env.all_audit_events = {}

        new_info = {
            'source': [],
            'args': args
        }
        info = env.all_audit_events.setdefault(name, new_info)
        if info is not new_info:
            if not self._do_args_match(info['args'], new_info['args']):
                self.logger.warn(
                    "Mismatched arguments for audit-event {}: {!r} != {!r}"
                    .format(name, info['args'], new_info['args'])
                )

        ids = []
        try:
            target = self.arguments[2].strip("\"'")
        except (IndexError, TypeError):
            target = None
        if not target:
            target = "audit_event_{}_{}".format(
                re.sub(r'\W', '_', name),
                len(info['source']),
            )
            ids.append(target)

        info['source'].append((env.docname, target))

        pnode = nodes.paragraph(text, classes=["audit-hook"], ids=ids)
        pnode.line = self.lineno
        if self.content:
            self.state.nested_parse(self.content, self.content_offset, pnode)
        else:
            n, m = self.state.inline_text(text, self.lineno)
            pnode.extend(n + m)

        return [pnode]

    # This list of sets are allowable synonyms for event argument names.
    # If two names are in the same set, they are treated as equal for the
    # purposes of warning. This won't help if number of arguments is
    # different!
    _SYNONYMS = [
        {"file", "path", "fd"},
    ]

    def _do_args_match(self, args1, args2):
        if args1 == args2:
            return True
        if len(args1) != len(args2):
            return False
        for a1, a2 in zip(args1, args2):
            if a1 == a2:
                continue
            if any(a1 in s and a2 in s for s in self._SYNONYMS):
                continue
            return False
        return True


class audit_event_list(nodes.General, nodes.Element):
    pass


class AuditEventListDirective(Directive):

    def run(self):
        return [audit_event_list('')]


# Support for documenting decorators

class PyDecoratorMixin(object):
    def handle_signature(self, sig, signode):
        ret = super(PyDecoratorMixin, self).handle_signature(sig, signode)
        signode.insert(0, addnodes.desc_addname('@', '@'))
        return ret

    def needs_arglist(self):
        return False


class PyDecoratorFunction(PyDecoratorMixin, PyFunction):
    def run(self):
        # a decorator function is a function after all
        self.name = 'py:function'
        return PyFunction.run(self)


# TODO: Use sphinx.domains.python.PyDecoratorMethod when possible
class PyDecoratorMethod(PyDecoratorMixin, PyMethod):
    def run(self):
        self.name = 'py:method'
        return PyMethod.run(self)


class PyCoroutineMixin(object):
    def handle_signature(self, sig, signode):
        ret = super(PyCoroutineMixin, self).handle_signature(sig, signode)
        signode.insert(0, addnodes.desc_annotation('coroutine ', 'coroutine '))
        return ret


class PyAwaitableMixin(object):
    def handle_signature(self, sig, signode):
        ret = super(PyAwaitableMixin, self).handle_signature(sig, signode)
        signode.insert(0, addnodes.desc_annotation('awaitable ', 'awaitable '))
        return ret


class PyCoroutineFunction(PyCoroutineMixin, PyFunction):
    def run(self):
        self.name = 'py:function'
        return PyFunction.run(self)


class PyCoroutineMethod(PyCoroutineMixin, PyMethod):
    def run(self):
        self.name = 'py:method'
        return PyMethod.run(self)


class PyAwaitableFunction(PyAwaitableMixin, PyFunction):
    def run(self):
        self.name = 'py:function'
        return PyFunction.run(self)


class PyAwaitableMethod(PyAwaitableMixin, PyMethod):
    def run(self):
        self.name = 'py:method'
        return PyMethod.run(self)


class PyAbstractMethod(PyMethod):

    def handle_signature(self, sig, signode):
        ret = super(PyAbstractMethod, self).handle_signature(sig, signode)
        signode.insert(0, addnodes.desc_annotation('abstractmethod ',
                                                   'abstractmethod '))
        return ret

    def run(self):
        self.name = 'py:method'
        return PyMethod.run(self)


# Support for documenting version of removal in deprecations

class DeprecatedRemoved(Directive):
    has_content = True
    required_arguments = 2
    optional_arguments = 1
    final_argument_whitespace = True
    option_spec = {}

    _deprecated_label = 'Deprecated since version {deprecated}, will be removed in version {removed}'
    _removed_label = 'Deprecated since version {deprecated}, removed in version {removed}'

    def run(self):
        node = addnodes.versionmodified()
        node.document = self.state.document
        node['type'] = 'deprecated-removed'
        version = (self.arguments[0], self.arguments[1])
        node['version'] = version
        env = self.state.document.settings.env
        current_version = tuple(int(e) for e in env.config.version.split('.'))
        removed_version = tuple(int(e) for e in self.arguments[1].split('.'))
        if current_version < removed_version:
            label = self._deprecated_label
        else:
            label = self._removed_label

        label = sphinx_gettext(label)
        text = label.format(deprecated=self.arguments[0], removed=self.arguments[1])
        if len(self.arguments) == 3:
            inodes, messages = self.state.inline_text(self.arguments[2],
                                                      self.lineno+1)
            para = nodes.paragraph(self.arguments[2], '', *inodes, translatable=False)
            node.append(para)
        else:
            messages = []
        if self.content:
            self.state.nested_parse(self.content, self.content_offset, node)
        if len(node):
            if isinstance(node[0], nodes.paragraph) and node[0].rawsource:
                content = nodes.inline(node[0].rawsource, translatable=True)
                content.source = node[0].source
                content.line = node[0].line
                content += node[0].children
                node[0].replace_self(nodes.paragraph('', '', content, translatable=False))
            node[0].insert(0, nodes.inline('', '%s: ' % text,
                                           classes=['versionmodified']))
        else:
            para = nodes.paragraph('', '',
                                   nodes.inline('', '%s.' % text,
                                                classes=['versionmodified']),
                                   translatable=False)
            node.append(para)
        env = self.state.document.settings.env
        env.get_domain('changeset').note_changeset(node)
        return [node] + messages


# Support for including Misc/NEWS

issue_re = re.compile('(?:[Ii]ssue #|bpo-)([0-9]+)', re.I)
gh_issue_re = re.compile('(?:gh-issue-|gh-)([0-9]+)', re.I)
whatsnew_re = re.compile(r"(?im)^what's new in (.*?)\??$")


class MiscNews(Directive):
    has_content = False
    required_arguments = 1
    optional_arguments = 0
    final_argument_whitespace = False
    option_spec = {}

    def run(self):
        fname = self.arguments[0]
        source = self.state_machine.input_lines.source(
            self.lineno - self.state_machine.input_offset - 1)
        source_dir = getenv('PY_MISC_NEWS_DIR')
        if not source_dir:
            source_dir = path.dirname(path.abspath(source))
        fpath = path.join(source_dir, fname)
        self.state.document.settings.record_dependencies.add(fpath)
        try:
            with io.open(fpath, encoding='utf-8') as fp:
                content = fp.read()
        except Exception:
            text = 'The NEWS file is not available.'
            node = nodes.strong(text, text)
            return [node]
        content = issue_re.sub(r':issue:`\1`', content)
        # Fallback handling for the GitHub issue
        content = gh_issue_re.sub(r':gh:`\1`', content)
        content = whatsnew_re.sub(r'\1', content)
        # remove first 3 lines as they are the main heading
        lines = ['.. default-role:: obj', ''] + content.splitlines()[3:]
        self.state_machine.insert_input(lines, fname)
        return []


# Support for building "topic help" for pydoc

pydoc_topic_labels = [
    'assert', 'assignment', 'async', 'atom-identifiers', 'atom-literals',
    'attribute-access', 'attribute-references', 'augassign', 'await',
    'binary', 'bitwise', 'bltin-code-objects', 'bltin-ellipsis-object',
    'bltin-null-object', 'bltin-type-objects', 'booleans',
    'break', 'callable-types', 'calls', 'class', 'comparisons', 'compound',
    'context-managers', 'continue', 'conversions', 'customization', 'debugger',
    'del', 'dict', 'dynamic-features', 'else', 'exceptions', 'execmodel',
    'exprlists', 'floating', 'for', 'formatstrings', 'function', 'global',
    'id-classes', 'identifiers', 'if', 'imaginary', 'import', 'in', 'integers',
    'lambda', 'lists', 'naming', 'nonlocal', 'numbers', 'numeric-types',
    'objects', 'operator-summary', 'pass', 'power', 'raise', 'return',
    'sequence-types', 'shifting', 'slicings', 'specialattrs', 'specialnames',
    'string-methods', 'strings', 'subscriptions', 'truth', 'try', 'types',
    'typesfunctions', 'typesmapping', 'typesmethods', 'typesmodules',
    'typesseq', 'typesseq-mutable', 'unary', 'while', 'with', 'yield'
]


class PydocTopicsBuilder(Builder):
    name = 'pydoc-topics'

    default_translator_class = TextTranslator

    def init(self):
        self.topics = {}
        self.secnumbers = {}

    def get_outdated_docs(self):
        return 'all pydoc topics'

    def get_target_uri(self, docname, typ=None):
        return ''  # no URIs

    def write(self, *ignored):
        writer = TextWriter(self)
        for label in status_iterator(pydoc_topic_labels,
                                     'building topics... ',
                                     length=len(pydoc_topic_labels)):
            if label not in self.env.domaindata['std']['labels']:
                self.env.logger.warn('label %r not in documentation' % label)
                continue
            docname, labelid, sectname = self.env.domaindata['std']['labels'][label]
            doctree = self.env.get_and_resolve_doctree(docname, self)
            document = new_document('<section node>')
            document.append(doctree.ids[labelid])
            destination = StringOutput(encoding='utf-8')
            writer.write(document, destination)
            self.topics[label] = writer.output

    def finish(self):
        f = open(path.join(self.outdir, 'topics.py'), 'wb')
        try:
            f.write('# -*- coding: utf-8 -*-\n'.encode('utf-8'))
            f.write(('# Autogenerated by Sphinx on %s\n' % asctime()).encode('utf-8'))
            f.write('# as part of the release process.\n'.encode('utf-8'))
            f.write(('topics = ' + pformat(self.topics) + '\n').encode('utf-8'))
        finally:
            f.close()


# Support for documenting Opcodes

opcode_sig_re = re.compile(r'(\w+(?:\+\d)?)(?:\s*\((.*)\))?')


def parse_opcode_signature(env, sig, signode):
    """Transform an opcode signature into RST nodes."""
    m = opcode_sig_re.match(sig)
    if m is None:
        raise ValueError
    opname, arglist = m.groups()
    signode += addnodes.desc_name(opname, opname)
    if arglist is not None:
        paramlist = addnodes.desc_parameterlist()
        signode += paramlist
        paramlist += addnodes.desc_parameter(arglist, arglist)
    return opname.strip()


# Support for documenting pdb commands

pdbcmd_sig_re = re.compile(r'([a-z()!]+)\s*(.*)')

# later...
# pdbargs_tokens_re = re.compile(r'''[a-zA-Z]+  |  # identifiers
#                                   [.,:]+     |  # punctuation
#                                   [\[\]()]   |  # parens
#                                   \s+           # whitespace
#                                   ''', re.X)


def parse_pdb_command(env, sig, signode):
    """Transform a pdb command signature into RST nodes."""
    m = pdbcmd_sig_re.match(sig)
    if m is None:
        raise ValueError
    name, args = m.groups()
    fullname = name.replace('(', '').replace(')', '')
    signode += addnodes.desc_name(name, name)
    if args:
        signode += addnodes.desc_addname(' '+args, ' '+args)
    return fullname


def process_audit_events(app, doctree, fromdocname):
    for node in doctree.traverse(audit_event_list):
        break
    else:
        return

    env = app.builder.env

    table = nodes.table(cols=3)
    group = nodes.tgroup(
        '',
        nodes.colspec(colwidth=30),
        nodes.colspec(colwidth=55),
        nodes.colspec(colwidth=15),
        cols=3,
    )
    head = nodes.thead()
    body = nodes.tbody()

    table += group
    group += head
    group += body

    row = nodes.row()
    row += nodes.entry('', nodes.paragraph('', nodes.Text('Audit event')))
    row += nodes.entry('', nodes.paragraph('', nodes.Text('Arguments')))
    row += nodes.entry('', nodes.paragraph('', nodes.Text('References')))
    head += row

    for name in sorted(getattr(env, "all_audit_events", ())):
        audit_event = env.all_audit_events[name]

        row = nodes.row()
        node = nodes.paragraph('', nodes.Text(name))
        row += nodes.entry('', node)

        node = nodes.paragraph()
        for i, a in enumerate(audit_event['args']):
            if i:
                node += nodes.Text(", ")
            node += nodes.literal(a, nodes.Text(a))
        row += nodes.entry('', node)

        node = nodes.paragraph()
        backlinks = enumerate(sorted(set(audit_event['source'])), start=1)
        for i, (doc, label) in backlinks:
            if isinstance(label, str):
                ref = nodes.reference("", nodes.Text("[{}]".format(i)), internal=True)
                try:
                    ref['refuri'] = "{}#{}".format(
                        app.builder.get_relative_uri(fromdocname, doc),
                        label,
                    )
                except NoUri:
                    continue
                node += ref
        row += nodes.entry('', node)

        body += row

    for node in doctree.traverse(audit_event_list):
        node.replace_self(table)


def patch_pairindextypes(app, _env) -> None:
    """Remove all entries from ``pairindextypes`` before writing POT files.

    We want to run this just before writing output files, as the check to
    circumvent is in ``I18nBuilder.write_doc()``.
    As such, we link this to ``env-check-consistency``, even though it has
    nothing to do with the environment consistency check.
    """
    if app.builder.name != 'gettext':
        return

    # allow translating deprecated index entries
    try:
        from sphinx.domains.python import pairindextypes
    except ImportError:
        pass
    else:
        # Sphinx checks if a 'pair' type entry on an index directive is one of
        # the Sphinx-translated pairindextypes values. As we intend to move
        # away from this, we need Sphinx to believe that these values don't
        # exist, by deleting them when using the gettext builder.
        pairindextypes.clear()


def setup(app):
    app.add_role('issue', issue_role)
    app.add_role('gh', gh_issue_role)
    app.add_role('source', source_role)
    app.add_directive('impl-detail', ImplementationDetail)
    app.add_directive('availability', Availability)
    app.add_directive('audit-event', AuditEvent)
    app.add_directive('audit-event-table', AuditEventListDirective)
    app.add_directive('deprecated-removed', DeprecatedRemoved)
    app.add_builder(PydocTopicsBuilder)
    app.add_object_type('opcode', 'opcode', '%s (opcode)', parse_opcode_signature)
    app.add_object_type('pdbcommand', 'pdbcmd', '%s (pdb command)', parse_pdb_command)
    app.add_directive_to_domain('py', 'decorator', PyDecoratorFunction)
    app.add_directive_to_domain('py', 'decoratormethod', PyDecoratorMethod)
    app.add_directive_to_domain('py', 'coroutinefunction', PyCoroutineFunction)
    app.add_directive_to_domain('py', 'coroutinemethod', PyCoroutineMethod)
    app.add_directive_to_domain('py', 'awaitablefunction', PyAwaitableFunction)
    app.add_directive_to_domain('py', 'awaitablemethod', PyAwaitableMethod)
    app.add_directive_to_domain('py', 'abstractmethod', PyAbstractMethod)
    app.add_directive('miscnews', MiscNews)
    app.connect('env-check-consistency', patch_pairindextypes)
    app.connect('doctree-resolved', process_audit_events)
    app.connect('env-merge-info', audit_events_merge)
    app.connect('env-purge-doc', audit_events_purge)
    return {'version': '1.0', 'parallel_read_safe': True}<|MERGE_RESOLUTION|>--- conflicted
+++ resolved
@@ -21,7 +21,6 @@
 from docutils.utils import new_document
 from sphinx import addnodes
 from sphinx.builders import Builder
-from sphinx.domains.python import PyFunction, PyMethod
 from sphinx.errors import NoUri
 from sphinx.locale import _ as sphinx_gettext
 from sphinx.util import logging
@@ -33,17 +32,7 @@
     # Sphinx 6+
     from sphinx.util.display import status_iterator
 except ImportError:
-<<<<<<< HEAD
-    from sphinx.domains.python import PyClassmember as PyMethod
-    from sphinx.domains.python import PyModulelevel as PyFunction
-try:
-    # Sphinx 6.1 onwards
-    from sphinx.util.display import status_iterator
-except ImportError:
-    # Before Sphinx 6.1
-=======
     # Deprecated in Sphinx 6.1, will be removed in Sphinx 8
->>>>>>> 6996b406
     from sphinx.util import status_iterator
 
 
