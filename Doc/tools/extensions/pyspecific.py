# -*- coding: utf-8 -*-
"""
    pyspecific.py
    ~~~~~~~~~~~~~

    Sphinx extension with Python doc-specific markup.

    :copyright: 2008-2014 by Georg Brandl.
    :license: Python license.
"""

import re
import io
from os import getenv, path
from time import asctime
from pprint import pformat

from docutils import nodes, utils
from docutils.io import StringOutput
from docutils.parsers.rst import Directive
from docutils.utils import new_document
from sphinx import addnodes
from sphinx.builders import Builder
<<<<<<< HEAD
try:
    from sphinx.errors import NoUri
except ImportError:
    from sphinx.environment import NoUri
from sphinx.locale import get_translation
from sphinx.util import status_iterator, logging
=======
from sphinx.domains.python import PyFunction, PyMethod
from sphinx.errors import NoUri
from sphinx.locale import _ as sphinx_gettext
from sphinx.util import logging
from sphinx.util.docutils import SphinxDirective
>>>>>>> 6996b406
from sphinx.util.nodes import split_explicit_title
from sphinx.writers.text import TextWriter, TextTranslator

try:
    # Sphinx 6+
    from sphinx.util.display import status_iterator
except ImportError:
    # Deprecated in Sphinx 6.1, will be removed in Sphinx 8
    from sphinx.util import status_iterator

_ = get_translation('sphinx')


ISSUE_URI = 'https://bugs.python.org/issue?@action=redirect&bpo=%s'
GH_ISSUE_URI = 'https://github.com/python/cpython/issues/%s'
SOURCE_URI = 'https://github.com/python/cpython/tree/3.12/%s'

# monkey-patch reST parser to disable alphabetic and roman enumerated lists
from docutils.parsers.rst.states import Body
Body.enum.converters['loweralpha'] = \
    Body.enum.converters['upperalpha'] = \
    Body.enum.converters['lowerroman'] = \
    Body.enum.converters['upperroman'] = lambda x: None


# Support for marking up and linking to bugs.python.org issues

def issue_role(typ, rawtext, text, lineno, inliner, options={}, content=[]):
    issue = utils.unescape(text)
    # sanity check: there are no bpo issues within these two values
    if 47261 < int(issue) < 400000:
        msg = inliner.reporter.error(f'The BPO ID {text!r} seems too high -- '
                                     'use :gh:`...` for GitHub IDs', line=lineno)
        prb = inliner.problematic(rawtext, rawtext, msg)
        return [prb], [msg]
    text = 'bpo-' + issue
    refnode = nodes.reference(text, text, refuri=ISSUE_URI % issue)
    return [refnode], []


# Support for marking up and linking to GitHub issues

def gh_issue_role(typ, rawtext, text, lineno, inliner, options={}, content=[]):
    issue = utils.unescape(text)
    # sanity check: all GitHub issues have ID >= 32426
    # even though some of them are also valid BPO IDs
    if int(issue) < 32426:
        msg = inliner.reporter.error(f'The GitHub ID {text!r} seems too low -- '
                                     'use :issue:`...` for BPO IDs', line=lineno)
        prb = inliner.problematic(rawtext, rawtext, msg)
        return [prb], [msg]
    text = 'gh-' + issue
    refnode = nodes.reference(text, text, refuri=GH_ISSUE_URI % issue)
    return [refnode], []


# Support for linking to Python source files easily

def source_role(typ, rawtext, text, lineno, inliner, options={}, content=[]):
    has_t, title, target = split_explicit_title(text)
    title = utils.unescape(title)
    target = utils.unescape(target)
    refnode = nodes.reference(title, title, refuri=SOURCE_URI % target)
    return [refnode], []


# Support for marking up implementation details

class ImplementationDetail(Directive):

    has_content = True
    final_argument_whitespace = True

    # This text is copied to templates/dummy.html
    label_text = _('CPython implementation detail:')

    def run(self):
        self.assert_has_content()
        pnode = nodes.compound(classes=['impl-detail'])
<<<<<<< HEAD
        content = self.content
        add_text = nodes.strong(self.label_text, self.label_text)
        if self.arguments:
            n, m = self.state.inline_text(self.arguments[0], self.lineno)
            pnode.append(nodes.paragraph('', '', *(n + m)))
=======
        label = sphinx_gettext(self.label_text)
        content = self.content
        add_text = nodes.strong(label, label)
>>>>>>> 6996b406
        self.state.nested_parse(content, self.content_offset, pnode)
        content = nodes.inline(pnode[0].rawsource, translatable=True)
        content.source = pnode[0].source
        content.line = pnode[0].line
        content += pnode[0].children
        pnode[0].replace_self(nodes.paragraph(
            '', '', add_text, nodes.Text(' '), content, translatable=False))
        return [pnode]


# Support for documenting platform availability

class Availability(SphinxDirective):

    has_content = True
    required_arguments = 1
    optional_arguments = 0
    final_argument_whitespace = True

    # known platform, libc, and threading implementations
    known_platforms = frozenset({
        "AIX", "Android", "BSD", "DragonFlyBSD", "Emscripten", "FreeBSD",
        "Linux", "NetBSD", "OpenBSD", "POSIX", "Solaris", "Unix", "VxWorks",
        "WASI", "Windows", "macOS",
        # libc
        "BSD libc", "glibc", "musl",
        # POSIX platforms with pthreads
        "pthreads",
    })

    def run(self):
        availability_ref = ':ref:`Availability <availability>`: '
        avail_nodes, avail_msgs = self.state.inline_text(
            availability_ref + self.arguments[0],
            self.lineno)
        pnode = nodes.paragraph(availability_ref + self.arguments[0],
                                '', *avail_nodes, *avail_msgs)
        self.set_source_info(pnode)
        cnode = nodes.container("", pnode, classes=["availability"])
        self.set_source_info(cnode)
        if self.content:
            self.state.nested_parse(self.content, self.content_offset, cnode)
        self.parse_platforms()

        return [cnode]

    def parse_platforms(self):
        """Parse platform information from arguments

        Arguments is a comma-separated string of platforms. A platform may
        be prefixed with "not " to indicate that a feature is not available.

        Example::

           .. availability:: Windows, Linux >= 4.2, not Emscripten, not WASI

        Arguments like "Linux >= 3.17 with glibc >= 2.27" are currently not
        parsed into separate tokens.
        """
        platforms = {}
        for arg in self.arguments[0].rstrip(".").split(","):
            arg = arg.strip()
            platform, _, version = arg.partition(" >= ")
            if platform.startswith("not "):
                version = False
                platform = platform[4:]
            elif not version:
                version = True
            platforms[platform] = version

        unknown = set(platforms).difference(self.known_platforms)
        if unknown:
            cls = type(self)
            logger = logging.getLogger(cls.__qualname__)
            logger.warn(
                f"Unknown platform(s) or syntax '{' '.join(sorted(unknown))}' "
                f"in '.. availability:: {self.arguments[0]}', see "
                f"{__file__}:{cls.__qualname__}.known_platforms for a set "
                "known platforms."
            )

        return platforms



# Support for documenting audit event

def audit_events_purge(app, env, docname):
    """This is to remove from env.all_audit_events old traces of removed
    documents.
    """
    if not hasattr(env, 'all_audit_events'):
        return
    fresh_all_audit_events = {}
    for name, event in env.all_audit_events.items():
        event["source"] = [(d, t) for d, t in event["source"] if d != docname]
        if event["source"]:
            # Only keep audit_events that have at least one source.
            fresh_all_audit_events[name] = event
    env.all_audit_events = fresh_all_audit_events


def audit_events_merge(app, env, docnames, other):
    """In Sphinx parallel builds, this merges env.all_audit_events from
    subprocesses.

    all_audit_events is a dict of names, with values like:
    {'source': [(docname, target), ...], 'args': args}
    """
    if not hasattr(other, 'all_audit_events'):
        return
    if not hasattr(env, 'all_audit_events'):
        env.all_audit_events = {}
    for name, value in other.all_audit_events.items():
        if name in env.all_audit_events:
            env.all_audit_events[name]["source"].extend(value["source"])
        else:
            env.all_audit_events[name] = value


class AuditEvent(Directive):

    has_content = True
    required_arguments = 1
    optional_arguments = 2
    final_argument_whitespace = True

    _label = [
        _("Raises an :ref:`auditing event <auditing>` {name} with no arguments."),
        _("Raises an :ref:`auditing event <auditing>` {name} with argument {args}."),
        _("Raises an :ref:`auditing event <auditing>` {name} with arguments {args}."),
    ]

    @property
    def logger(self):
        cls = type(self)
        return logging.getLogger(cls.__module__ + "." + cls.__name__)

    def run(self):
        name = self.arguments[0]
        if len(self.arguments) >= 2 and self.arguments[1]:
            args = (a.strip() for a in self.arguments[1].strip("'\"").split(","))
            args = [a for a in args if a]
        else:
            args = []

<<<<<<< HEAD
        label = self._label[min(2, len(args))]
=======
        label = sphinx_gettext(self._label[min(2, len(args))])
>>>>>>> 6996b406
        text = label.format(name="``{}``".format(name),
                            args=", ".join("``{}``".format(a) for a in args if a))

        env = self.state.document.settings.env
        if not hasattr(env, 'all_audit_events'):
            env.all_audit_events = {}

        new_info = {
            'source': [],
            'args': args
        }
        info = env.all_audit_events.setdefault(name, new_info)
        if info is not new_info:
            if not self._do_args_match(info['args'], new_info['args']):
                self.logger.warn(
                    "Mismatched arguments for audit-event {}: {!r} != {!r}"
                    .format(name, info['args'], new_info['args'])
                )

        ids = []
        try:
            target = self.arguments[2].strip("\"'")
        except (IndexError, TypeError):
            target = None
        if not target:
            target = "audit_event_{}_{}".format(
                re.sub(r'\W', '_', name),
                len(info['source']),
            )
            ids.append(target)

        info['source'].append((env.docname, target))

        pnode = nodes.paragraph(text, classes=["audit-hook"], ids=ids)
        pnode.line = self.lineno
        if self.content:
            self.state.nested_parse(self.content, self.content_offset, pnode)
        else:
            n, m = self.state.inline_text(text, self.lineno)
            pnode.extend(n + m)

        return [pnode]

    # This list of sets are allowable synonyms for event argument names.
    # If two names are in the same set, they are treated as equal for the
    # purposes of warning. This won't help if number of arguments is
    # different!
    _SYNONYMS = [
        {"file", "path", "fd"},
    ]

    def _do_args_match(self, args1, args2):
        if args1 == args2:
            return True
        if len(args1) != len(args2):
            return False
        for a1, a2 in zip(args1, args2):
            if a1 == a2:
                continue
            if any(a1 in s and a2 in s for s in self._SYNONYMS):
                continue
            return False
        return True


class audit_event_list(nodes.General, nodes.Element):
    pass


class AuditEventListDirective(Directive):

    def run(self):
        return [audit_event_list('')]


# Support for documenting decorators

class PyDecoratorMixin(object):
    def handle_signature(self, sig, signode):
        ret = super(PyDecoratorMixin, self).handle_signature(sig, signode)
        signode.insert(0, addnodes.desc_addname('@', '@'))
        return ret

    def needs_arglist(self):
        return False


class PyDecoratorFunction(PyDecoratorMixin, PyFunction):
    def run(self):
        # a decorator function is a function after all
        self.name = 'py:function'
        return PyFunction.run(self)


# TODO: Use sphinx.domains.python.PyDecoratorMethod when possible
class PyDecoratorMethod(PyDecoratorMixin, PyMethod):
    def run(self):
        self.name = 'py:method'
        return PyMethod.run(self)


class PyCoroutineMixin(object):
    def handle_signature(self, sig, signode):
        ret = super(PyCoroutineMixin, self).handle_signature(sig, signode)
        signode.insert(0, addnodes.desc_annotation('coroutine ', 'coroutine '))
        return ret


class PyAwaitableMixin(object):
    def handle_signature(self, sig, signode):
        ret = super(PyAwaitableMixin, self).handle_signature(sig, signode)
        signode.insert(0, addnodes.desc_annotation('awaitable ', 'awaitable '))
        return ret


class PyCoroutineFunction(PyCoroutineMixin, PyFunction):
    def run(self):
        self.name = 'py:function'
        return PyFunction.run(self)


class PyCoroutineMethod(PyCoroutineMixin, PyMethod):
    def run(self):
        self.name = 'py:method'
        return PyMethod.run(self)


class PyAwaitableFunction(PyAwaitableMixin, PyFunction):
    def run(self):
        self.name = 'py:function'
        return PyFunction.run(self)


class PyAwaitableMethod(PyAwaitableMixin, PyMethod):
    def run(self):
        self.name = 'py:method'
        return PyMethod.run(self)


class PyAbstractMethod(PyMethod):

    def handle_signature(self, sig, signode):
        ret = super(PyAbstractMethod, self).handle_signature(sig, signode)
        signode.insert(0, addnodes.desc_annotation('abstractmethod ',
                                                   'abstractmethod '))
        return ret

    def run(self):
        self.name = 'py:method'
        return PyMethod.run(self)


# Support for documenting version of removal in deprecations

class DeprecatedRemoved(Directive):
    has_content = True
    required_arguments = 2
    optional_arguments = 1
    final_argument_whitespace = True
    option_spec = {}

    _deprecated_label = _('Deprecated since version {deprecated}, will be removed in version {removed}')
    _removed_label = _('Deprecated since version {deprecated}, removed in version {removed}')

    def run(self):
        node = addnodes.versionmodified()
        node.document = self.state.document
        node['type'] = 'deprecated-removed'
        version = (self.arguments[0], self.arguments[1])
        node['version'] = version
        env = self.state.document.settings.env
        current_version = tuple(int(e) for e in env.config.version.split('.'))
        removed_version = tuple(int(e) for e in self.arguments[1].split('.'))
        if current_version < removed_version:
            label = self._deprecated_label
        else:
            label = self._removed_label
<<<<<<< HEAD
=======

        label = sphinx_gettext(label)
>>>>>>> 6996b406
        text = label.format(deprecated=self.arguments[0], removed=self.arguments[1])
        if len(self.arguments) == 3:
            inodes, messages = self.state.inline_text(self.arguments[2],
                                                      self.lineno+1)
            para = nodes.paragraph(self.arguments[2], '', *inodes, translatable=False)
            node.append(para)
        else:
            messages = []
        if self.content:
            self.state.nested_parse(self.content, self.content_offset, node)
        if len(node):
            if isinstance(node[0], nodes.paragraph) and node[0].rawsource:
                content = nodes.inline(node[0].rawsource, translatable=True)
                content.source = node[0].source
                content.line = node[0].line
                content += node[0].children
                node[0].replace_self(nodes.paragraph('', '', content, translatable=False))
            node[0].insert(0, nodes.inline('', '%s: ' % text,
                                           classes=['versionmodified']))
        else:
            para = nodes.paragraph('', '',
                                   nodes.inline('', '%s.' % text,
                                                classes=['versionmodified']),
                                   translatable=False)
            node.append(para)
        env = self.state.document.settings.env
        env.get_domain('changeset').note_changeset(node)
        return [node] + messages


# Support for including Misc/NEWS

issue_re = re.compile('(?:[Ii]ssue #|bpo-)([0-9]+)', re.I)
gh_issue_re = re.compile('(?:gh-issue-|gh-)([0-9]+)', re.I)
whatsnew_re = re.compile(r"(?im)^what's new in (.*?)\??$")


class MiscNews(Directive):
    has_content = False
    required_arguments = 1
    optional_arguments = 0
    final_argument_whitespace = False
    option_spec = {}

    def run(self):
        fname = self.arguments[0]
        source = self.state_machine.input_lines.source(
            self.lineno - self.state_machine.input_offset - 1)
        source_dir = getenv('PY_MISC_NEWS_DIR')
        if not source_dir:
            source_dir = path.dirname(path.abspath(source))
        fpath = path.join(source_dir, fname)
        self.state.document.settings.record_dependencies.add(fpath)
        try:
            with io.open(fpath, encoding='utf-8') as fp:
                content = fp.read()
        except Exception:
            text = 'The NEWS file is not available.'
            node = nodes.strong(text, text)
            return [node]
        content = issue_re.sub(r':issue:`\1`', content)
        # Fallback handling for the GitHub issue
        content = gh_issue_re.sub(r':gh:`\1`', content)
        content = whatsnew_re.sub(r'\1', content)
        # remove first 3 lines as they are the main heading
        lines = ['.. default-role:: obj', ''] + content.splitlines()[3:]
        self.state_machine.insert_input(lines, fname)
        return []


# Support for building "topic help" for pydoc

pydoc_topic_labels = [
    'assert', 'assignment', 'async', 'atom-identifiers', 'atom-literals',
    'attribute-access', 'attribute-references', 'augassign', 'await',
    'binary', 'bitwise', 'bltin-code-objects', 'bltin-ellipsis-object',
    'bltin-null-object', 'bltin-type-objects', 'booleans',
    'break', 'callable-types', 'calls', 'class', 'comparisons', 'compound',
    'context-managers', 'continue', 'conversions', 'customization', 'debugger',
    'del', 'dict', 'dynamic-features', 'else', 'exceptions', 'execmodel',
    'exprlists', 'floating', 'for', 'formatstrings', 'function', 'global',
    'id-classes', 'identifiers', 'if', 'imaginary', 'import', 'in', 'integers',
    'lambda', 'lists', 'naming', 'nonlocal', 'numbers', 'numeric-types',
    'objects', 'operator-summary', 'pass', 'power', 'raise', 'return',
    'sequence-types', 'shifting', 'slicings', 'specialattrs', 'specialnames',
    'string-methods', 'strings', 'subscriptions', 'truth', 'try', 'types',
    'typesfunctions', 'typesmapping', 'typesmethods', 'typesmodules',
    'typesseq', 'typesseq-mutable', 'unary', 'while', 'with', 'yield'
]


class PydocTopicsBuilder(Builder):
    name = 'pydoc-topics'

    default_translator_class = TextTranslator

    def init(self):
        self.topics = {}
        self.secnumbers = {}

    def get_outdated_docs(self):
        return 'all pydoc topics'

    def get_target_uri(self, docname, typ=None):
        return ''  # no URIs

    def write(self, *ignored):
        writer = TextWriter(self)
        for label in status_iterator(pydoc_topic_labels,
                                     'building topics... ',
                                     length=len(pydoc_topic_labels)):
            if label not in self.env.domaindata['std']['labels']:
                self.env.logger.warn('label %r not in documentation' % label)
                continue
            docname, labelid, sectname = self.env.domaindata['std']['labels'][label]
            doctree = self.env.get_and_resolve_doctree(docname, self)
            document = new_document('<section node>')
            document.append(doctree.ids[labelid])
            destination = StringOutput(encoding='utf-8')
            writer.write(document, destination)
            self.topics[label] = writer.output

    def finish(self):
        f = open(path.join(self.outdir, 'topics.py'), 'wb')
        try:
            f.write('# -*- coding: utf-8 -*-\n'.encode('utf-8'))
            f.write(('# Autogenerated by Sphinx on %s\n' % asctime()).encode('utf-8'))
            f.write('# as part of the release process.\n'.encode('utf-8'))
            f.write(('topics = ' + pformat(self.topics) + '\n').encode('utf-8'))
        finally:
            f.close()


# Support for documenting Opcodes

opcode_sig_re = re.compile(r'(\w+(?:\+\d)?)(?:\s*\((.*)\))?')


def parse_opcode_signature(env, sig, signode):
    """Transform an opcode signature into RST nodes."""
    m = opcode_sig_re.match(sig)
    if m is None:
        raise ValueError
    opname, arglist = m.groups()
    signode += addnodes.desc_name(opname, opname)
    if arglist is not None:
        paramlist = addnodes.desc_parameterlist()
        signode += paramlist
        paramlist += addnodes.desc_parameter(arglist, arglist)
    return opname.strip()


# Support for documenting pdb commands

pdbcmd_sig_re = re.compile(r'([a-z()!]+)\s*(.*)')

# later...
# pdbargs_tokens_re = re.compile(r'''[a-zA-Z]+  |  # identifiers
#                                   [.,:]+     |  # punctuation
#                                   [\[\]()]   |  # parens
#                                   \s+           # whitespace
#                                   ''', re.X)


def parse_pdb_command(env, sig, signode):
    """Transform a pdb command signature into RST nodes."""
    m = pdbcmd_sig_re.match(sig)
    if m is None:
        raise ValueError
    name, args = m.groups()
    fullname = name.replace('(', '').replace(')', '')
    signode += addnodes.desc_name(name, name)
    if args:
        signode += addnodes.desc_addname(' '+args, ' '+args)
    return fullname


def process_audit_events(app, doctree, fromdocname):
    for node in doctree.traverse(audit_event_list):
        break
    else:
        return

    env = app.builder.env

    table = nodes.table(cols=3)
    group = nodes.tgroup(
        '',
        nodes.colspec(colwidth=30),
        nodes.colspec(colwidth=55),
        nodes.colspec(colwidth=15),
        cols=3,
    )
    head = nodes.thead()
    body = nodes.tbody()

    table += group
    group += head
    group += body

    row = nodes.row()
    row += nodes.entry('', nodes.paragraph('', nodes.Text('Audit event')))
    row += nodes.entry('', nodes.paragraph('', nodes.Text('Arguments')))
    row += nodes.entry('', nodes.paragraph('', nodes.Text('References')))
    head += row

    for name in sorted(getattr(env, "all_audit_events", ())):
        audit_event = env.all_audit_events[name]

        row = nodes.row()
        node = nodes.paragraph('', nodes.Text(name))
        row += nodes.entry('', node)

        node = nodes.paragraph()
        for i, a in enumerate(audit_event['args']):
            if i:
                node += nodes.Text(", ")
            node += nodes.literal(a, nodes.Text(a))
        row += nodes.entry('', node)

        node = nodes.paragraph()
        backlinks = enumerate(sorted(set(audit_event['source'])), start=1)
        for i, (doc, label) in backlinks:
            if isinstance(label, str):
                ref = nodes.reference("", nodes.Text("[{}]".format(i)), internal=True)
                try:
                    ref['refuri'] = "{}#{}".format(
                        app.builder.get_relative_uri(fromdocname, doc),
                        label,
                    )
                except NoUri:
                    continue
                node += ref
        row += nodes.entry('', node)

        body += row

    for node in doctree.traverse(audit_event_list):
        node.replace_self(table)


def patch_pairindextypes(app, _env) -> None:
    """Remove all entries from ``pairindextypes`` before writing POT files.

    We want to run this just before writing output files, as the check to
    circumvent is in ``I18nBuilder.write_doc()``.
    As such, we link this to ``env-check-consistency``, even though it has
    nothing to do with the environment consistency check.
    """
    if app.builder.name != 'gettext':
        return

    # allow translating deprecated index entries
    try:
        from sphinx.domains.python import pairindextypes
    except ImportError:
        pass
    else:
        # Sphinx checks if a 'pair' type entry on an index directive is one of
        # the Sphinx-translated pairindextypes values. As we intend to move
        # away from this, we need Sphinx to believe that these values don't
        # exist, by deleting them when using the gettext builder.
        pairindextypes.clear()


def setup(app):
    app.add_role('issue', issue_role)
    app.add_role('gh', gh_issue_role)
    app.add_role('source', source_role)
    app.add_directive('impl-detail', ImplementationDetail)
    app.add_directive('availability', Availability)
    app.add_directive('audit-event', AuditEvent)
    app.add_directive('audit-event-table', AuditEventListDirective)
    app.add_directive('deprecated-removed', DeprecatedRemoved)
    app.add_builder(PydocTopicsBuilder)
    app.add_object_type('opcode', 'opcode', '%s (opcode)', parse_opcode_signature)
    app.add_object_type('pdbcommand', 'pdbcmd', '%s (pdb command)', parse_pdb_command)
    app.add_directive_to_domain('py', 'decorator', PyDecoratorFunction)
    app.add_directive_to_domain('py', 'decoratormethod', PyDecoratorMethod)
    app.add_directive_to_domain('py', 'coroutinefunction', PyCoroutineFunction)
    app.add_directive_to_domain('py', 'coroutinemethod', PyCoroutineMethod)
    app.add_directive_to_domain('py', 'awaitablefunction', PyAwaitableFunction)
    app.add_directive_to_domain('py', 'awaitablemethod', PyAwaitableMethod)
    app.add_directive_to_domain('py', 'abstractmethod', PyAbstractMethod)
    app.add_directive('miscnews', MiscNews)
    app.connect('env-check-consistency', patch_pairindextypes)
    app.connect('doctree-resolved', process_audit_events)
    app.connect('env-merge-info', audit_events_merge)
    app.connect('env-purge-doc', audit_events_purge)
    return {'version': '1.0', 'parallel_read_safe': True}<|MERGE_RESOLUTION|>--- conflicted
+++ resolved
@@ -21,20 +21,11 @@
 from docutils.utils import new_document
 from sphinx import addnodes
 from sphinx.builders import Builder
-<<<<<<< HEAD
-try:
-    from sphinx.errors import NoUri
-except ImportError:
-    from sphinx.environment import NoUri
-from sphinx.locale import get_translation
-from sphinx.util import status_iterator, logging
-=======
 from sphinx.domains.python import PyFunction, PyMethod
 from sphinx.errors import NoUri
-from sphinx.locale import _ as sphinx_gettext
+from sphinx.locale import _ as sphinx_gettext, get_translation
 from sphinx.util import logging
 from sphinx.util.docutils import SphinxDirective
->>>>>>> 6996b406
 from sphinx.util.nodes import split_explicit_title
 from sphinx.writers.text import TextWriter, TextTranslator
 
@@ -114,17 +105,9 @@
     def run(self):
         self.assert_has_content()
         pnode = nodes.compound(classes=['impl-detail'])
-<<<<<<< HEAD
-        content = self.content
-        add_text = nodes.strong(self.label_text, self.label_text)
-        if self.arguments:
-            n, m = self.state.inline_text(self.arguments[0], self.lineno)
-            pnode.append(nodes.paragraph('', '', *(n + m)))
-=======
         label = sphinx_gettext(self.label_text)
         content = self.content
         add_text = nodes.strong(label, label)
->>>>>>> 6996b406
         self.state.nested_parse(content, self.content_offset, pnode)
         content = nodes.inline(pnode[0].rawsource, translatable=True)
         content.source = pnode[0].source
@@ -271,11 +254,7 @@
         else:
             args = []
 
-<<<<<<< HEAD
-        label = self._label[min(2, len(args))]
-=======
         label = sphinx_gettext(self._label[min(2, len(args))])
->>>>>>> 6996b406
         text = label.format(name="``{}``".format(name),
                             args=", ".join("``{}``".format(a) for a in args if a))
 
@@ -453,11 +432,8 @@
             label = self._deprecated_label
         else:
             label = self._removed_label
-<<<<<<< HEAD
-=======
 
         label = sphinx_gettext(label)
->>>>>>> 6996b406
         text = label.format(deprecated=self.arguments[0], removed=self.arguments[1])
         if len(self.arguments) == 3:
             inodes, messages = self.state.inline_text(self.arguments[2],
