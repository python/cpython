--- conflicted
+++ resolved
@@ -2,11 +2,7 @@
 <p><a href="{{ pathto('download') }}">{% trans %}Download these documents{% endtrans %}</a></p>
 <h3>{% trans %}Docs for other versions{% endtrans %}</h3>
 <ul>
-<<<<<<< HEAD
-  <li><a href="https://docs.python.org/3.8/">{% trans %}Python 3.8 (in development){% endtrans %}</a></li>
-=======
   <li><a href="https://docs.python.org/3.7/">{% trans %}Python 3.7 (pre-release){% endtrans %}</a></li>
->>>>>>> c89b2217
   <li><a href="https://docs.python.org/3.6/">{% trans %}Python 3.6 (stable){% endtrans %}</a></li>
   <li><a href="https://docs.python.org/3.5/">{% trans %}Python 3.5 (stable){% endtrans %}</a></li>
   <li><a href="https://docs.python.org/2.7/">{% trans %}Python 2.7 (stable){% endtrans %}</a></li>
