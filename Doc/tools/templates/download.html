--- conflicted
+++ resolved
@@ -41,14 +41,6 @@
     <th>{% trans %}Packed as .tar.bz2{% endtrans %}</th>
   </tr>
   <tr>
-<<<<<<< HEAD
-    <td>{% trans %}PDF{% endtrans %}</td>
-    <td>{% trans %}<a href="{{ dl_base }}/python-{{ dl_version }}-docs-pdf-a4.zip">Download</a>{% endtrans %}</td>
-    <td>{% trans %}<a href="{{ dl_base }}/python-{{ dl_version }}-docs-pdf-a4.tar.bz2">Download</a>{% endtrans %}</td>
-  </tr>
-  <tr>
-=======
->>>>>>> 72e370c9
     <td>{% trans %}HTML{% endtrans %}</td>
     <td>{% trans %}<a href="{{ dl_base }}/python-{{ dl_version }}-docs-html.zip">Download</a>{% endtrans %}</td>
     <td>{% trans %}<a href="{{ dl_base }}/python-{{ dl_version }}-docs-html.tar.bz2">Download</a>{% endtrans %}</td>
@@ -70,12 +62,6 @@
   </tr>
 </table>
 
-<<<<<<< HEAD
-<p>{% trans archives = archives %}These archives contain all the content in the
-documentation.
-See the <a href="https://docs.python.org/{{ version }}/archives/">directory listing</a>
-for file sizes.{% endtrans %}</p>
-=======
 <p>{% trans %}These archives contain all the content in the documentation.{% endtrans %}</p>
 
 <p>{% trans %}
@@ -85,6 +71,9 @@
 and run <code>make dist-pdf</code> in the <code>Doc/</code> directory of a copy of the CPython repository.
 {% endtrans %}</p>
 
+<p>{% trans %}
+See the <a href="https://docs.python.org/{{ version }}/archives/">directory listing</a>
+for file sizes.{% endtrans %}</p>
 
 <h2>{% trans %}Unpacking{% endtrans %}</h2>
 
@@ -97,8 +86,6 @@
 <p>{% trans %}Windows users can use the ZIP archives since those are customary on that
 platform. These are created on Unix using the Info-ZIP zip program.{% endtrans %}</p>
 
->>>>>>> 72e370c9
-
 <h2>{% trans %}Problems{% endtrans %}</h2>
 {% set bugs = pathto('bugs') %}
 <p>{% trans bugs = bugs %}<a href="{{ bugs }}">Open an issue</a>
