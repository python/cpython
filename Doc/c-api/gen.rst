--- conflicted
+++ resolved
@@ -45,18 +45,7 @@
    A reference to *frame* is stolen by this function.  The *frame* argument
    must not be ``NULL``.
 
-<<<<<<< HEAD
 
-Deprecated API
-^^^^^^^^^^^^^^
-
-.. c:macro:: PyAsyncGenASend_CheckExact(op)
-
-   This is a :term:`soft deprecated` API that was included in Python's C API
-   by mistake.
-
-   It is solely here for completeness; do not use this API.
-=======
 .. c:function:: PyCodeObject* PyGen_GetCode(PyGenObject *gen)
 
    Return a new :term:`strong reference` to the code object wrapped by *gen*.
@@ -94,4 +83,14 @@
    This function always succeeds.
 
    .. versionadded:: 3.6
->>>>>>> 722f4bb8
+
+
+Deprecated API
+^^^^^^^^^^^^^^
+
+.. c:macro:: PyAsyncGenASend_CheckExact(op)
+
+   This is a :term:`soft deprecated` API that was included in Python's C API
+   by mistake.
+
+   It is solely here for completeness; do not use this API.