--- conflicted
+++ resolved
@@ -433,7 +433,52 @@
    .. versionadded:: 3.12
 
 
-<<<<<<< HEAD
+Dictionary View Objects
+^^^^^^^^^^^^^^^^^^^^^^^
+
+.. c:function:: int PyDictViewSet_Check(PyObject *op)
+
+   Return true if *op* is a view of a set inside a dictionary. This is currently
+   equivalent to :c:expr:`PyDictKeys_Check(op) || PyDictItems_Check(op)`. This
+   function always succeeds.
+
+
+.. c:var:: PyTypeObject PyDictKeys_Type
+
+   Type object for a view of dictionary keys. In Python, this is the type of
+   the object returned by :meth:`dict.keys`.
+
+
+.. c:function:: int PyDictKeys_Check(PyObject *op)
+
+   Return true if *op* is an instance of a dictionary keys view. This function
+   always succeeds.
+
+
+.. c:var:: PyTypeObject PyDictValues_Type
+
+   Type object for a view of dictionary values. In Python, this is the type of
+   the object returned by :meth:`dict.values`.
+
+
+.. c:function:: int PyDictValues_Check(PyObject *op)
+
+   Return true if *op* is an instance of a dictionary values view. This function
+   always succeeds.
+
+
+.. c:var:: PyTypeObject PyDictItems_Type
+
+   Type object for a view of dictionary items. In Python, this is the type of
+   the object returned by :meth:`dict.items`.
+
+
+.. c:function:: int PyDictItems_Check(PyObject *op)
+
+   Return true if *op* is an instance of a dictionary items view. This function
+   always succeeds.
+
+
 Ordered Dictionaries
 ^^^^^^^^^^^^^^^^^^^^
 
@@ -519,50 +564,4 @@
    * * .. c:macro:: PyODict_Contains(od, key)
      * :c:func:`PyDict_Contains`
    * * .. c:macro:: PyODict_SIZE(od)
-     * :c:func:`PyDict_GET_SIZE`
-=======
-Dictionary View Objects
-^^^^^^^^^^^^^^^^^^^^^^^
-
-.. c:function:: int PyDictViewSet_Check(PyObject *op)
-
-   Return true if *op* is a view of a set inside a dictionary. This is currently
-   equivalent to :c:expr:`PyDictKeys_Check(op) || PyDictItems_Check(op)`. This
-   function always succeeds.
-
-
-.. c:var:: PyTypeObject PyDictKeys_Type
-
-   Type object for a view of dictionary keys. In Python, this is the type of
-   the object returned by :meth:`dict.keys`.
-
-
-.. c:function:: int PyDictKeys_Check(PyObject *op)
-
-   Return true if *op* is an instance of a dictionary keys view. This function
-   always succeeds.
-
-
-.. c:var:: PyTypeObject PyDictValues_Type
-
-   Type object for a view of dictionary values. In Python, this is the type of
-   the object returned by :meth:`dict.values`.
-
-
-.. c:function:: int PyDictValues_Check(PyObject *op)
-
-   Return true if *op* is an instance of a dictionary values view. This function
-   always succeeds.
-
-
-.. c:var:: PyTypeObject PyDictItems_Type
-
-   Type object for a view of dictionary items. In Python, this is the type of
-   the object returned by :meth:`dict.items`.
-
-
-.. c:function:: int PyDictItems_Check(PyObject *op)
-
-   Return true if *op* is an instance of a dictionary items view. This function
-   always succeeds.
->>>>>>> a486d452
+     * :c:func:`PyDict_GET_SIZE`