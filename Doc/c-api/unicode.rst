.. highlight:: c

.. _unicodeobjects:

Unicode Objects and Codecs
--------------------------

.. sectionauthor:: Marc-André Lemburg <mal@lemburg.com>
.. sectionauthor:: Georg Brandl <georg@python.org>

Unicode Objects
^^^^^^^^^^^^^^^

Since the implementation of :pep:`393` in Python 3.3, Unicode objects internally
use a variety of representations, in order to allow handling the complete range
of Unicode characters while staying memory efficient.  There are special cases
for strings where all code points are below 128, 256, or 65536; otherwise, code
points must be below 1114112 (which is the full Unicode range).

UTF-8 representation is created on demand and cached in the Unicode object.

.. note::
   The :c:type:`Py_UNICODE` representation has been removed since Python 3.12
   with deprecated APIs.
   See :pep:`623` for more information.


Unicode Type
""""""""""""

These are the basic Unicode object types used for the Unicode implementation in
Python:

.. c:type:: Py_UCS4
            Py_UCS2
            Py_UCS1

   These types are typedefs for unsigned integer types wide enough to contain
   characters of 32 bits, 16 bits and 8 bits, respectively.  When dealing with
   single Unicode characters, use :c:type:`Py_UCS4`.

   .. versionadded:: 3.3


.. c:type:: Py_UNICODE

   This is a typedef of :c:type:`wchar_t`, which is a 16-bit type or 32-bit type
   depending on the platform.

   .. versionchanged:: 3.3
      In previous versions, this was a 16-bit type or a 32-bit type depending on
      whether you selected a "narrow" or "wide" Unicode version of Python at
      build time.

   .. deprecated-removed:: 3.13 3.15


.. c:type:: PyASCIIObject
            PyCompactUnicodeObject
            PyUnicodeObject

   These subtypes of :c:type:`PyObject` represent a Python Unicode object.  In
   almost all cases, they shouldn't be used directly, since all API functions
   that deal with Unicode objects take and return :c:type:`PyObject` pointers.

   .. versionadded:: 3.3


.. c:var:: PyTypeObject PyUnicode_Type

   This instance of :c:type:`PyTypeObject` represents the Python Unicode type.  It
   is exposed to Python code as ``str``.


The following APIs are C macros and static inlined functions for fast checks and
access to internal read-only data of Unicode objects:

.. c:function:: int PyUnicode_Check(PyObject *obj)

   Return true if the object *obj* is a Unicode object or an instance of a Unicode
   subtype.  This function always succeeds.


.. c:function:: int PyUnicode_CheckExact(PyObject *obj)

   Return true if the object *obj* is a Unicode object, but not an instance of a
   subtype.  This function always succeeds.


.. c:function:: int PyUnicode_READY(PyObject *unicode)

   Returns ``0``. This API is kept only for backward compatibility.

   .. versionadded:: 3.3

   .. deprecated:: 3.10
      This API does nothing since Python 3.12.


.. c:function:: Py_ssize_t PyUnicode_GET_LENGTH(PyObject *unicode)

   Return the length of the Unicode string, in code points.  *unicode* has to be a
   Unicode object in the "canonical" representation (not checked).

   .. versionadded:: 3.3


.. c:function:: Py_UCS1* PyUnicode_1BYTE_DATA(PyObject *unicode)
                Py_UCS2* PyUnicode_2BYTE_DATA(PyObject *unicode)
                Py_UCS4* PyUnicode_4BYTE_DATA(PyObject *unicode)

   Return a pointer to the canonical representation cast to UCS1, UCS2 or UCS4
   integer types for direct character access.  No checks are performed if the
   canonical representation has the correct character size; use
   :c:func:`PyUnicode_KIND` to select the right function.

   .. versionadded:: 3.3


.. c:macro:: PyUnicode_1BYTE_KIND
             PyUnicode_2BYTE_KIND
             PyUnicode_4BYTE_KIND

   Return values of the :c:func:`PyUnicode_KIND` macro.

   .. versionadded:: 3.3

   .. versionchanged:: 3.12
      ``PyUnicode_WCHAR_KIND`` has been removed.


.. c:function:: int PyUnicode_KIND(PyObject *unicode)

   Return one of the PyUnicode kind constants (see above) that indicate how many
   bytes per character this Unicode object uses to store its data.  *unicode* has to
   be a Unicode object in the "canonical" representation (not checked).

   .. versionadded:: 3.3


.. c:function:: void* PyUnicode_DATA(PyObject *unicode)

   Return a void pointer to the raw Unicode buffer.  *unicode* has to be a Unicode
   object in the "canonical" representation (not checked).

   .. versionadded:: 3.3


.. c:function:: void PyUnicode_WRITE(int kind, void *data, \
                                     Py_ssize_t index, Py_UCS4 value)

   Write into a canonical representation *data* (as obtained with
   :c:func:`PyUnicode_DATA`).  This function performs no sanity checks, and is
   intended for usage in loops.  The caller should cache the *kind* value and
   *data* pointer as obtained from other calls.  *index* is the index in
   the string (starts at 0) and *value* is the new code point value which should
   be written to that location.

   .. versionadded:: 3.3


.. c:function:: Py_UCS4 PyUnicode_READ(int kind, void *data, \
                                       Py_ssize_t index)

   Read a code point from a canonical representation *data* (as obtained with
   :c:func:`PyUnicode_DATA`).  No checks or ready calls are performed.

   .. versionadded:: 3.3


.. c:function:: Py_UCS4 PyUnicode_READ_CHAR(PyObject *unicode, Py_ssize_t index)

   Read a character from a Unicode object *unicode*, which must be in the "canonical"
   representation.  This is less efficient than :c:func:`PyUnicode_READ` if you
   do multiple consecutive reads.

   .. versionadded:: 3.3


.. c:function:: Py_UCS4 PyUnicode_MAX_CHAR_VALUE(PyObject *unicode)

   Return the maximum code point that is suitable for creating another string
   based on *unicode*, which must be in the "canonical" representation.  This is
   always an approximation but more efficient than iterating over the string.

   .. versionadded:: 3.3


.. c:function:: int PyUnicode_IsIdentifier(PyObject *unicode)

   Return ``1`` if the string is a valid identifier according to the language
   definition, section :ref:`identifiers`. Return ``0`` otherwise.

   .. versionchanged:: 3.9
      The function does not call :c:func:`Py_FatalError` anymore if the string
      is not ready.


Unicode Character Properties
""""""""""""""""""""""""""""

Unicode provides many different character properties. The most often needed ones
are available through these macros which are mapped to C functions depending on
the Python configuration.


.. c:function:: int Py_UNICODE_ISSPACE(Py_UCS4 ch)

   Return ``1`` or ``0`` depending on whether *ch* is a whitespace character.


.. c:function:: int Py_UNICODE_ISLOWER(Py_UCS4 ch)

   Return ``1`` or ``0`` depending on whether *ch* is a lowercase character.


.. c:function:: int Py_UNICODE_ISUPPER(Py_UCS4 ch)

   Return ``1`` or ``0`` depending on whether *ch* is an uppercase character.


.. c:function:: int Py_UNICODE_ISTITLE(Py_UCS4 ch)

   Return ``1`` or ``0`` depending on whether *ch* is a titlecase character.


.. c:function:: int Py_UNICODE_ISLINEBREAK(Py_UCS4 ch)

   Return ``1`` or ``0`` depending on whether *ch* is a linebreak character.


.. c:function:: int Py_UNICODE_ISDECIMAL(Py_UCS4 ch)

   Return ``1`` or ``0`` depending on whether *ch* is a decimal character.


.. c:function:: int Py_UNICODE_ISDIGIT(Py_UCS4 ch)

   Return ``1`` or ``0`` depending on whether *ch* is a digit character.


.. c:function:: int Py_UNICODE_ISNUMERIC(Py_UCS4 ch)

   Return ``1`` or ``0`` depending on whether *ch* is a numeric character.


.. c:function:: int Py_UNICODE_ISALPHA(Py_UCS4 ch)

   Return ``1`` or ``0`` depending on whether *ch* is an alphabetic character.


.. c:function:: int Py_UNICODE_ISALNUM(Py_UCS4 ch)

   Return ``1`` or ``0`` depending on whether *ch* is an alphanumeric character.


.. c:function:: int Py_UNICODE_ISPRINTABLE(Py_UCS4 ch)

   Return ``1`` or ``0`` depending on whether *ch* is a printable character,
   in the sense of :meth:`str.isprintable`.


These APIs can be used for fast direct character conversions:


.. c:function:: Py_UCS4 Py_UNICODE_TOLOWER(Py_UCS4 ch)

   Return the character *ch* converted to lower case.


.. c:function:: Py_UCS4 Py_UNICODE_TOUPPER(Py_UCS4 ch)

   Return the character *ch* converted to upper case.


.. c:function:: Py_UCS4 Py_UNICODE_TOTITLE(Py_UCS4 ch)

   Return the character *ch* converted to title case.


.. c:function:: int Py_UNICODE_TODECIMAL(Py_UCS4 ch)

   Return the character *ch* converted to a decimal positive integer.  Return
   ``-1`` if this is not possible.  This function does not raise exceptions.


.. c:function:: int Py_UNICODE_TODIGIT(Py_UCS4 ch)

   Return the character *ch* converted to a single digit integer. Return ``-1`` if
   this is not possible.  This function does not raise exceptions.


.. c:function:: double Py_UNICODE_TONUMERIC(Py_UCS4 ch)

   Return the character *ch* converted to a double. Return ``-1.0`` if this is not
   possible.  This function does not raise exceptions.


These APIs can be used to work with surrogates:

.. c:function:: int Py_UNICODE_IS_SURROGATE(Py_UCS4 ch)

   Check if *ch* is a surrogate (``0xD800 <= ch <= 0xDFFF``).

.. c:function:: int Py_UNICODE_IS_HIGH_SURROGATE(Py_UCS4 ch)

   Check if *ch* is a high surrogate (``0xD800 <= ch <= 0xDBFF``).

.. c:function:: int Py_UNICODE_IS_LOW_SURROGATE(Py_UCS4 ch)

   Check if *ch* is a low surrogate (``0xDC00 <= ch <= 0xDFFF``).

.. c:function:: Py_UCS4 Py_UNICODE_JOIN_SURROGATES(Py_UCS4 high, Py_UCS4 low)

   Join two surrogate code points and return a single :c:type:`Py_UCS4` value.
   *high* and *low* are respectively the leading and trailing surrogates in a
   surrogate pair. *high* must be in the range [0xD800; 0xDBFF] and *low* must
   be in the range [0xDC00; 0xDFFF].


Creating and accessing Unicode strings
""""""""""""""""""""""""""""""""""""""

To create Unicode objects and access their basic sequence properties, use these
APIs:

.. c:function:: PyObject* PyUnicode_New(Py_ssize_t size, Py_UCS4 maxchar)

   Create a new Unicode object.  *maxchar* should be the true maximum code point
   to be placed in the string.  As an approximation, it can be rounded up to the
   nearest value in the sequence 127, 255, 65535, 1114111.

   This is the recommended way to allocate a new Unicode object.  Objects
   created using this function are not resizable.

   On error, set an exception and return ``NULL``.

   .. versionadded:: 3.3


.. c:function:: PyObject* PyUnicode_FromKindAndData(int kind, const void *buffer, \
                                                    Py_ssize_t size)

   Create a new Unicode object with the given *kind* (possible values are
   :c:macro:`PyUnicode_1BYTE_KIND` etc., as returned by
   :c:func:`PyUnicode_KIND`).  The *buffer* must point to an array of *size*
   units of 1, 2 or 4 bytes per character, as given by the kind.

   If necessary, the input *buffer* is copied and transformed into the
   canonical representation.  For example, if the *buffer* is a UCS4 string
   (:c:macro:`PyUnicode_4BYTE_KIND`) and it consists only of codepoints in
   the UCS1 range, it will be transformed into UCS1
   (:c:macro:`PyUnicode_1BYTE_KIND`).

   .. versionadded:: 3.3


.. c:function:: PyObject* PyUnicode_FromStringAndSize(const char *str, Py_ssize_t size)

   Create a Unicode object from the char buffer *str*.  The bytes will be
   interpreted as being UTF-8 encoded.  The buffer is copied into the new
   object.
   The return value might be a shared object, i.e. modification of the data is
   not allowed.

   This function raises :exc:`SystemError` when:

   * *size* < 0,
   * *str* is ``NULL`` and *size* > 0

   .. versionchanged:: 3.12
      *str* == ``NULL`` with *size* > 0 is not allowed anymore.


.. c:function:: PyObject *PyUnicode_FromString(const char *str)

   Create a Unicode object from a UTF-8 encoded null-terminated char buffer
   *str*.


.. c:function:: PyObject* PyUnicode_FromFormat(const char *format, ...)

   Take a C :c:func:`printf`\ -style *format* string and a variable number of
   arguments, calculate the size of the resulting Python Unicode string and return
   a string with the values formatted into it.  The variable arguments must be C
   types and must correspond exactly to the format characters in the *format*
   ASCII-encoded string.

   A conversion specifier contains two or more characters and has the following
   components, which must occur in this order:

   #. The ``'%'`` character, which marks the start of the specifier.

   #. Conversion flags (optional), which affect the result of some conversion
      types.

   #. Minimum field width (optional).
      If specified as an ``'*'`` (asterisk), the actual width is given in the
      next argument, which must be of type :c:expr:`int`, and the object to
      convert comes after the minimum field width and optional precision.

   #. Precision (optional), given as a ``'.'`` (dot) followed by the precision.
      If specified as ``'*'`` (an asterisk), the actual precision is given in
      the next argument, which must be of type :c:expr:`int`, and the value to
      convert comes after the precision.

   #. Length modifier (optional).

   #. Conversion type.

   The conversion flag characters are:

   .. tabularcolumns:: |l|L|

   +-------+-------------------------------------------------------------+
   | Flag  | Meaning                                                     |
   +=======+=============================================================+
   | ``0`` | The conversion will be zero padded for numeric values.      |
   +-------+-------------------------------------------------------------+
   | ``-`` | The converted value is left adjusted (overrides the ``0``   |
   |       | flag if both are given).                                    |
   +-------+-------------------------------------------------------------+

   The length modifiers for following integer conversions (``d``, ``i``,
   ``o``, ``u``, ``x``, or ``X``) specify the type of the argument
   (:c:expr:`int` by default):

   .. tabularcolumns:: |l|L|

   +----------+-----------------------------------------------------+
   | Modifier | Types                                               |
   +==========+=====================================================+
   | ``l``    | :c:expr:`long` or :c:expr:`unsigned long`           |
   +----------+-----------------------------------------------------+
   | ``ll``   | :c:expr:`long long` or :c:expr:`unsigned long long` |
   +----------+-----------------------------------------------------+
   | ``j``    | :c:type:`intmax_t` or :c:type:`uintmax_t`           |
   +----------+-----------------------------------------------------+
   | ``z``    | :c:type:`size_t` or :c:type:`ssize_t`               |
   +----------+-----------------------------------------------------+
   | ``t``    | :c:type:`ptrdiff_t`                                 |
   +----------+-----------------------------------------------------+

   The length modifier ``l`` for following conversions ``s`` or ``V`` specify
   that the type of the argument is :c:expr:`const wchar_t*`.

   The conversion specifiers are:

   .. list-table::
      :widths: auto
      :header-rows: 1

      * - Conversion Specifier
        - Type
        - Comment

      * - ``%``
        - *n/a*
        - The literal ``%`` character.

      * - ``d``, ``i``
        - Specified by the length modifier
        - The decimal representation of a signed C integer.

      * - ``u``
        - Specified by the length modifier
        - The decimal representation of an unsigned C integer.

      * - ``o``
        - Specified by the length modifier
        - The octal representation of an unsigned C integer.

      * - ``x``
        - Specified by the length modifier
        - The hexadecimal representation of an unsigned C integer (lowercase).

      * - ``X``
        - Specified by the length modifier
        - The hexadecimal representation of an unsigned C integer (uppercase).

      * - ``c``
        - :c:expr:`int`
        - A single character.

      * - ``s``
        - :c:expr:`const char*` or :c:expr:`const wchar_t*`
        - A null-terminated C character array.

      * - ``p``
        - :c:expr:`const void*`
        - The hex representation of a C  pointer.
          Mostly equivalent to ``printf("%p")`` except that it is guaranteed to
          start with the literal ``0x`` regardless of what the platform's
          ``printf`` yields.

      * - ``A``
        - :c:expr:`PyObject*`
        - The result of calling :func:`ascii`.

      * - ``U``
        - :c:expr:`PyObject*`
        - A Unicode object.

      * - ``V``
        - :c:expr:`PyObject*`, :c:expr:`const char*` or :c:expr:`const wchar_t*`
        - A Unicode object (which may be ``NULL``) and a null-terminated
          C character array as a second parameter (which will be used,
          if the first parameter is ``NULL``).

      * - ``S``
        - :c:expr:`PyObject*`
        - The result of calling :c:func:`PyObject_Str`.

      * - ``R``
        - :c:expr:`PyObject*`
        - The result of calling :c:func:`PyObject_Repr`.

      * - ``T``
        - :c:expr:`PyObject*`
        - Get the fully qualified name of an object type;
          call :c:func:`PyType_GetFullyQualifiedName`.

      * - ``#T``
        - :c:expr:`PyObject*`
        - Similar to ``T`` format, but use a colon (``:``) as separator between
          the module name and the qualified name.

      * - ``N``
        - :c:expr:`PyTypeObject*`
        - Get the fully qualified name of a type;
          call :c:func:`PyType_GetFullyQualifiedName`.

      * - ``#N``
        - :c:expr:`PyTypeObject*`
        - Similar to ``N`` format, but use a colon (``:``) as separator between
          the module name and the qualified name.

   .. note::
      The width formatter unit is number of characters rather than bytes.
      The precision formatter unit is number of bytes or :c:type:`wchar_t`
      items (if the length modifier ``l`` is used) for ``"%s"`` and
      ``"%V"`` (if the ``PyObject*`` argument is ``NULL``), and a number of
      characters for ``"%A"``, ``"%U"``, ``"%S"``, ``"%R"`` and ``"%V"``
      (if the ``PyObject*`` argument is not ``NULL``).

   .. note::
      Unlike to C :c:func:`printf` the ``0`` flag has effect even when
      a precision is given for integer conversions (``d``, ``i``, ``u``, ``o``,
      ``x``, or ``X``).

   .. versionchanged:: 3.2
      Support for ``"%lld"`` and ``"%llu"`` added.

   .. versionchanged:: 3.3
      Support for ``"%li"``, ``"%lli"`` and ``"%zi"`` added.

   .. versionchanged:: 3.4
      Support width and precision formatter for ``"%s"``, ``"%A"``, ``"%U"``,
      ``"%V"``, ``"%S"``, ``"%R"`` added.

   .. versionchanged:: 3.12
      Support for conversion specifiers ``o`` and ``X``.
      Support for length modifiers ``j`` and ``t``.
      Length modifiers are now applied to all integer conversions.
      Length modifier ``l`` is now applied to conversion specifiers ``s`` and ``V``.
      Support for variable width and precision ``*``.
      Support for flag ``-``.

      An unrecognized format character now sets a :exc:`SystemError`.
      In previous versions it caused all the rest of the format string to be
      copied as-is to the result string, and any extra arguments discarded.

   .. versionchanged:: 3.13
      Support for ``%T``, ``%#T``, ``%N`` and ``%#N`` formats added.


.. c:function:: PyObject* PyUnicode_FromFormatV(const char *format, va_list vargs)

   Identical to :c:func:`PyUnicode_FromFormat` except that it takes exactly two
   arguments.


.. c:function:: PyObject* PyUnicode_FromObject(PyObject *obj)

   Copy an instance of a Unicode subtype to a new true Unicode object if
   necessary. If *obj* is already a true Unicode object (not a subtype),
   return a new :term:`strong reference` to the object.

   Objects other than Unicode or its subtypes will cause a :exc:`TypeError`.


.. c:function:: PyObject* PyUnicode_FromEncodedObject(PyObject *obj, \
                               const char *encoding, const char *errors)

   Decode an encoded object *obj* to a Unicode object.

   :class:`bytes`, :class:`bytearray` and other
   :term:`bytes-like objects <bytes-like object>`
   are decoded according to the given *encoding* and using the error handling
   defined by *errors*. Both can be ``NULL`` to have the interface use the default
   values (see :ref:`builtincodecs` for details).

   All other objects, including Unicode objects, cause a :exc:`TypeError` to be
   set.

   The API returns ``NULL`` if there was an error.  The caller is responsible for
   decref'ing the returned objects.


<<<<<<< HEAD
.. c:function:: void PyUnicode_Append(PyObject **p_left, PyObject *right)

   Append the string *right* to the end of *p_left*.  (In particular, a :exc:`SystemError`
   if *p_left* or *right* is NULL, or if either is not a Unicode object).
=======
.. c:function:: const char* PyUnicode_GetDefaultEncoding(void)

   Return the name of the default string encoding, ``"utf-8"``.
   See :func:`sys.getdefaultencoding`.

   The returned string does not need to be freed, and is valid
   until interpreter shutdown.
>>>>>>> 56e337d3


.. c:function:: Py_ssize_t PyUnicode_GetLength(PyObject *unicode)

   Return the length of the Unicode object, in code points.

   On error, set an exception and return ``-1``.

   .. versionadded:: 3.3


.. c:function:: Py_ssize_t PyUnicode_CopyCharacters(PyObject *to, \
                                                    Py_ssize_t to_start, \
                                                    PyObject *from, \
                                                    Py_ssize_t from_start, \
                                                    Py_ssize_t how_many)

   Copy characters from one Unicode object into another.  This function performs
   character conversion when necessary and falls back to :c:func:`!memcpy` if
   possible.  Returns ``-1`` and sets an exception on error, otherwise returns
   the number of copied characters.

   .. versionadded:: 3.3


.. c:function:: Py_ssize_t PyUnicode_Fill(PyObject *unicode, Py_ssize_t start, \
                        Py_ssize_t length, Py_UCS4 fill_char)

   Fill a string with a character: write *fill_char* into
   ``unicode[start:start+length]``.

   Fail if *fill_char* is bigger than the string maximum character, or if the
   string has more than 1 reference.

   Return the number of written character, or return ``-1`` and raise an
   exception on error.

   .. versionadded:: 3.3


.. c:function:: int PyUnicode_WriteChar(PyObject *unicode, Py_ssize_t index, \
                                        Py_UCS4 character)

   Write a character to a string.  The string must have been created through
   :c:func:`PyUnicode_New`.  Since Unicode strings are supposed to be immutable,
   the string must not be shared, or have been hashed yet.

   This function checks that *unicode* is a Unicode object, that the index is
   not out of bounds, and that the object can be modified safely (i.e. that it
   its reference count is one).

   Return ``0`` on success, ``-1`` on error with an exception set.

   .. versionadded:: 3.3


.. c:function:: Py_UCS4 PyUnicode_ReadChar(PyObject *unicode, Py_ssize_t index)

   Read a character from a string.  This function checks that *unicode* is a
   Unicode object and the index is not out of bounds, in contrast to
   :c:func:`PyUnicode_READ_CHAR`, which performs no error checking.

   Return character on success, ``-1`` on error with an exception set.

   .. versionadded:: 3.3


.. c:function:: PyObject* PyUnicode_Substring(PyObject *unicode, Py_ssize_t start, \
                                              Py_ssize_t end)

   Return a substring of *unicode*, from character index *start* (included) to
   character index *end* (excluded).  Negative indices are not supported.
   On error, set an exception and return ``NULL``.

   .. versionadded:: 3.3


.. c:function:: Py_UCS4* PyUnicode_AsUCS4(PyObject *unicode, Py_UCS4 *buffer, \
                                          Py_ssize_t buflen, int copy_null)

   Copy the string *unicode* into a UCS4 buffer, including a null character, if
   *copy_null* is set.  Returns ``NULL`` and sets an exception on error (in
   particular, a :exc:`SystemError` if *buflen* is smaller than the length of
   *unicode*).  *buffer* is returned on success.

   .. versionadded:: 3.3


.. c:function:: Py_UCS4* PyUnicode_AsUCS4Copy(PyObject *unicode)

   Copy the string *unicode* into a new UCS4 buffer that is allocated using
   :c:func:`PyMem_Malloc`.  If this fails, ``NULL`` is returned with a
   :exc:`MemoryError` set.  The returned buffer always has an extra
   null code point appended.

   .. versionadded:: 3.3


Locale Encoding
"""""""""""""""

The current locale encoding can be used to decode text from the operating
system.

.. c:function:: PyObject* PyUnicode_DecodeLocaleAndSize(const char *str, \
                                                        Py_ssize_t length, \
                                                        const char *errors)

   Decode a string from UTF-8 on Android and VxWorks, or from the current
   locale encoding on other platforms. The supported
   error handlers are ``"strict"`` and ``"surrogateescape"``
   (:pep:`383`). The decoder uses ``"strict"`` error handler if
   *errors* is ``NULL``.  *str* must end with a null character but
   cannot contain embedded null characters.

   Use :c:func:`PyUnicode_DecodeFSDefaultAndSize` to decode a string from
   the :term:`filesystem encoding and error handler`.

   This function ignores the :ref:`Python UTF-8 Mode <utf8-mode>`.

   .. seealso::

      The :c:func:`Py_DecodeLocale` function.

   .. versionadded:: 3.3

   .. versionchanged:: 3.7
      The function now also uses the current locale encoding for the
      ``surrogateescape`` error handler, except on Android. Previously, :c:func:`Py_DecodeLocale`
      was used for the ``surrogateescape``, and the current locale encoding was
      used for ``strict``.


.. c:function:: PyObject* PyUnicode_DecodeLocale(const char *str, const char *errors)

   Similar to :c:func:`PyUnicode_DecodeLocaleAndSize`, but compute the string
   length using :c:func:`!strlen`.

   .. versionadded:: 3.3


.. c:function:: PyObject* PyUnicode_EncodeLocale(PyObject *unicode, const char *errors)

   Encode a Unicode object to UTF-8 on Android and VxWorks, or to the current
   locale encoding on other platforms. The
   supported error handlers are ``"strict"`` and ``"surrogateescape"``
   (:pep:`383`). The encoder uses ``"strict"`` error handler if
   *errors* is ``NULL``. Return a :class:`bytes` object. *unicode* cannot
   contain embedded null characters.

   Use :c:func:`PyUnicode_EncodeFSDefault` to encode a string to the
   :term:`filesystem encoding and error handler`.

   This function ignores the :ref:`Python UTF-8 Mode <utf8-mode>`.

   .. seealso::

      The :c:func:`Py_EncodeLocale` function.

   .. versionadded:: 3.3

   .. versionchanged:: 3.7
      The function now also uses the current locale encoding for the
      ``surrogateescape`` error handler, except on Android. Previously,
      :c:func:`Py_EncodeLocale`
      was used for the ``surrogateescape``, and the current locale encoding was
      used for ``strict``.


File System Encoding
""""""""""""""""""""

Functions encoding to and decoding from the :term:`filesystem encoding and
error handler` (:pep:`383` and :pep:`529`).

To encode file names to :class:`bytes` during argument parsing, the ``"O&"``
converter should be used, passing :c:func:`!PyUnicode_FSConverter` as the
conversion function:

.. c:function:: int PyUnicode_FSConverter(PyObject* obj, void* result)

   :ref:`PyArg_Parse\* converter <arg-parsing>`: encode :class:`str` objects -- obtained directly or
   through the :class:`os.PathLike` interface -- to :class:`bytes` using
   :c:func:`PyUnicode_EncodeFSDefault`; :class:`bytes` objects are output as-is.
   *result* must be an address of a C variable of type :c:expr:`PyObject*`
   (or :c:expr:`PyBytesObject*`).
   On success, set the variable to a new :term:`strong reference` to
   a :ref:`bytes object <bytesobjects>` which must be released
   when it is no longer used and return a non-zero value
   (:c:macro:`Py_CLEANUP_SUPPORTED`).
   Embedded null bytes are not allowed in the result.
   On failure, return ``0`` with an exception set.

   If *obj* is ``NULL``, the function releases a strong reference
   stored in the variable referred by *result* and returns ``1``.

   .. versionadded:: 3.1

   .. versionchanged:: 3.6
      Accepts a :term:`path-like object`.

To decode file names to :class:`str` during argument parsing, the ``"O&"``
converter should be used, passing :c:func:`!PyUnicode_FSDecoder` as the
conversion function:

.. c:function:: int PyUnicode_FSDecoder(PyObject* obj, void* result)

   :ref:`PyArg_Parse\* converter <arg-parsing>`: decode :class:`bytes` objects -- obtained either
   directly or indirectly through the :class:`os.PathLike` interface -- to
   :class:`str` using :c:func:`PyUnicode_DecodeFSDefaultAndSize`; :class:`str`
   objects are output as-is.
   *result* must be an address of a C variable of type :c:expr:`PyObject*`
   (or :c:expr:`PyUnicodeObject*`).
   On success, set the variable to a new :term:`strong reference` to
   a :ref:`Unicode object <unicodeobjects>` which must be released
   when it is no longer used and return a non-zero value
   (:c:macro:`Py_CLEANUP_SUPPORTED`).
   Embedded null characters are not allowed in the result.
   On failure, return ``0`` with an exception set.

   If *obj* is ``NULL``, release the strong reference
   to the object referred to by *result* and return ``1``.

   .. versionadded:: 3.2

   .. versionchanged:: 3.6
      Accepts a :term:`path-like object`.


.. c:function:: PyObject* PyUnicode_DecodeFSDefaultAndSize(const char *str, Py_ssize_t size)

   Decode a string from the :term:`filesystem encoding and error handler`.

   If you need to decode a string from the current locale encoding, use
   :c:func:`PyUnicode_DecodeLocaleAndSize`.

   .. seealso::

      The :c:func:`Py_DecodeLocale` function.

   .. versionchanged:: 3.6
      The :term:`filesystem error handler <filesystem encoding and error
      handler>` is now used.


.. c:function:: PyObject* PyUnicode_DecodeFSDefault(const char *str)

   Decode a null-terminated string from the :term:`filesystem encoding and
   error handler`.

   If the string length is known, use
   :c:func:`PyUnicode_DecodeFSDefaultAndSize`.

   .. versionchanged:: 3.6
      The :term:`filesystem error handler <filesystem encoding and error
      handler>` is now used.


.. c:function:: PyObject* PyUnicode_EncodeFSDefault(PyObject *unicode)

   Encode a Unicode object to the :term:`filesystem encoding and error
   handler`, and return :class:`bytes`. Note that the resulting :class:`bytes`
   object can contain null bytes.

   If you need to encode a string to the current locale encoding, use
   :c:func:`PyUnicode_EncodeLocale`.

   .. seealso::

      The :c:func:`Py_EncodeLocale` function.

   .. versionadded:: 3.2

   .. versionchanged:: 3.6
      The :term:`filesystem error handler <filesystem encoding and error
      handler>` is now used.

wchar_t Support
"""""""""""""""

:c:type:`wchar_t` support for platforms which support it:

.. c:function:: PyObject* PyUnicode_FromWideChar(const wchar_t *wstr, Py_ssize_t size)

   Create a Unicode object from the :c:type:`wchar_t` buffer *wstr* of the given *size*.
   Passing ``-1`` as the *size* indicates that the function must itself compute the length,
   using :c:func:`!wcslen`.
   Return ``NULL`` on failure.


.. c:function:: Py_ssize_t PyUnicode_AsWideChar(PyObject *unicode, wchar_t *wstr, Py_ssize_t size)

   Copy the Unicode object contents into the :c:type:`wchar_t` buffer *wstr*.  At most
   *size* :c:type:`wchar_t` characters are copied (excluding a possibly trailing
   null termination character).  Return the number of :c:type:`wchar_t` characters
   copied or ``-1`` in case of an error.

   When *wstr* is ``NULL``, instead return the *size* that would be required
   to store all of *unicode* including a terminating null.

   Note that the resulting :c:expr:`wchar_t*`
   string may or may not be null-terminated.  It is the responsibility of the caller
   to make sure that the :c:expr:`wchar_t*` string is null-terminated in case this is
   required by the application. Also, note that the :c:expr:`wchar_t*` string
   might contain null characters, which would cause the string to be truncated
   when used with most C functions.


.. c:function:: wchar_t* PyUnicode_AsWideCharString(PyObject *unicode, Py_ssize_t *size)

   Convert the Unicode object to a wide character string. The output string
   always ends with a null character. If *size* is not ``NULL``, write the number
   of wide characters (excluding the trailing null termination character) into
   *\*size*. Note that the resulting :c:type:`wchar_t` string might contain
   null characters, which would cause the string to be truncated when used with
   most C functions. If *size* is ``NULL`` and the :c:expr:`wchar_t*` string
   contains null characters a :exc:`ValueError` is raised.

   Returns a buffer allocated by :c:macro:`PyMem_New` (use
   :c:func:`PyMem_Free` to free it) on success. On error, returns ``NULL``
   and *\*size* is undefined. Raises a :exc:`MemoryError` if memory allocation
   is failed.

   .. versionadded:: 3.2

   .. versionchanged:: 3.7
      Raises a :exc:`ValueError` if *size* is ``NULL`` and the :c:expr:`wchar_t*`
      string contains null characters.


.. _builtincodecs:

Built-in Codecs
^^^^^^^^^^^^^^^

Python provides a set of built-in codecs which are written in C for speed. All of
these codecs are directly usable via the following functions.

Many of the following APIs take two arguments encoding and errors, and they
have the same semantics as the ones of the built-in :func:`str` string object
constructor.

Setting encoding to ``NULL`` causes the default encoding to be used
which is UTF-8.  The file system calls should use
:c:func:`PyUnicode_FSConverter` for encoding file names. This uses the
:term:`filesystem encoding and error handler` internally.

Error handling is set by errors which may also be set to ``NULL`` meaning to use
the default handling defined for the codec.  Default error handling for all
built-in codecs is "strict" (:exc:`ValueError` is raised).

The codecs all use a similar interface.  Only deviations from the following
generic ones are documented for simplicity.


Generic Codecs
""""""""""""""

These are the generic codec APIs:


.. c:function:: PyObject* PyUnicode_Decode(const char *str, Py_ssize_t size, \
                              const char *encoding, const char *errors)

   Create a Unicode object by decoding *size* bytes of the encoded string *str*.
   *encoding* and *errors* have the same meaning as the parameters of the same name
   in the :func:`str` built-in function.  The codec to be used is looked up
   using the Python codec registry.  Return ``NULL`` if an exception was raised by
   the codec.


.. c:function:: PyObject* PyUnicode_AsEncodedString(PyObject *unicode, \
                              const char *encoding, const char *errors)

   Encode a Unicode object and return the result as Python bytes object.
   *encoding* and *errors* have the same meaning as the parameters of the same
   name in the Unicode :meth:`~str.encode` method. The codec to be used is looked up
   using the Python codec registry. Return ``NULL`` if an exception was raised by
   the codec.


UTF-8 Codecs
""""""""""""

These are the UTF-8 codec APIs:


.. c:function:: PyObject* PyUnicode_DecodeUTF8(const char *str, Py_ssize_t size, const char *errors)

   Create a Unicode object by decoding *size* bytes of the UTF-8 encoded string
   *str*. Return ``NULL`` if an exception was raised by the codec.


.. c:function:: PyObject* PyUnicode_DecodeUTF8Stateful(const char *str, Py_ssize_t size, \
                              const char *errors, Py_ssize_t *consumed)

   If *consumed* is ``NULL``, behave like :c:func:`PyUnicode_DecodeUTF8`. If
   *consumed* is not ``NULL``, trailing incomplete UTF-8 byte sequences will not be
   treated as an error. Those bytes will not be decoded and the number of bytes
   that have been decoded will be stored in *consumed*.


.. c:function:: PyObject* PyUnicode_AsUTF8String(PyObject *unicode)

   Encode a Unicode object using UTF-8 and return the result as Python bytes
   object.  Error handling is "strict".  Return ``NULL`` if an exception was
   raised by the codec.

   The function fails if the string contains surrogate code points
   (``U+D800`` - ``U+DFFF``).


.. c:function:: const char* PyUnicode_AsUTF8AndSize(PyObject *unicode, Py_ssize_t *size)

   Return a pointer to the UTF-8 encoding of the Unicode object, and
   store the size of the encoded representation (in bytes) in *size*.  The
   *size* argument can be ``NULL``; in this case no size will be stored.  The
   returned buffer always has an extra null byte appended (not included in
   *size*), regardless of whether there are any other null code points.

   On error, set an exception, set *size* to ``-1`` (if it's not NULL) and
   return ``NULL``.

   The function fails if the string contains surrogate code points
   (``U+D800`` - ``U+DFFF``).

   This caches the UTF-8 representation of the string in the Unicode object, and
   subsequent calls will return a pointer to the same buffer.  The caller is not
   responsible for deallocating the buffer. The buffer is deallocated and
   pointers to it become invalid when the Unicode object is garbage collected.

   .. versionadded:: 3.3

   .. versionchanged:: 3.7
      The return type is now ``const char *`` rather of ``char *``.

   .. versionchanged:: 3.10
      This function is a part of the :ref:`limited API <limited-c-api>`.


.. c:function:: const char* PyUnicode_AsUTF8(PyObject *unicode)

   As :c:func:`PyUnicode_AsUTF8AndSize`, but does not store the size.

   .. warning::

      This function does not have any special behavior for
      `null characters <https://en.wikipedia.org/wiki/Null_character>`_ embedded within
      *unicode*. As a result, strings containing null characters will remain in the returned
      string, which some C functions might interpret as the end of the string, leading to
      truncation. If truncation is an issue, it is recommended to use :c:func:`PyUnicode_AsUTF8AndSize`
      instead.

   .. versionadded:: 3.3

   .. versionchanged:: 3.7
      The return type is now ``const char *`` rather of ``char *``.


UTF-32 Codecs
"""""""""""""

These are the UTF-32 codec APIs:


.. c:function:: PyObject* PyUnicode_DecodeUTF32(const char *str, Py_ssize_t size, \
                              const char *errors, int *byteorder)

   Decode *size* bytes from a UTF-32 encoded buffer string and return the
   corresponding Unicode object.  *errors* (if non-``NULL``) defines the error
   handling. It defaults to "strict".

   If *byteorder* is non-``NULL``, the decoder starts decoding using the given byte
   order::

      *byteorder == -1: little endian
      *byteorder == 0:  native order
      *byteorder == 1:  big endian

   If ``*byteorder`` is zero, and the first four bytes of the input data are a
   byte order mark (BOM), the decoder switches to this byte order and the BOM is
   not copied into the resulting Unicode string.  If ``*byteorder`` is ``-1`` or
   ``1``, any byte order mark is copied to the output.

   After completion, *\*byteorder* is set to the current byte order at the end
   of input data.

   If *byteorder* is ``NULL``, the codec starts in native order mode.

   Return ``NULL`` if an exception was raised by the codec.


.. c:function:: PyObject* PyUnicode_DecodeUTF32Stateful(const char *str, Py_ssize_t size, \
                              const char *errors, int *byteorder, Py_ssize_t *consumed)

   If *consumed* is ``NULL``, behave like :c:func:`PyUnicode_DecodeUTF32`. If
   *consumed* is not ``NULL``, :c:func:`PyUnicode_DecodeUTF32Stateful` will not treat
   trailing incomplete UTF-32 byte sequences (such as a number of bytes not divisible
   by four) as an error. Those bytes will not be decoded and the number of bytes
   that have been decoded will be stored in *consumed*.


.. c:function:: PyObject* PyUnicode_AsUTF32String(PyObject *unicode)

   Return a Python byte string using the UTF-32 encoding in native byte
   order. The string always starts with a BOM mark.  Error handling is "strict".
   Return ``NULL`` if an exception was raised by the codec.


UTF-16 Codecs
"""""""""""""

These are the UTF-16 codec APIs:


.. c:function:: PyObject* PyUnicode_DecodeUTF16(const char *str, Py_ssize_t size, \
                              const char *errors, int *byteorder)

   Decode *size* bytes from a UTF-16 encoded buffer string and return the
   corresponding Unicode object.  *errors* (if non-``NULL``) defines the error
   handling. It defaults to "strict".

   If *byteorder* is non-``NULL``, the decoder starts decoding using the given byte
   order::

      *byteorder == -1: little endian
      *byteorder == 0:  native order
      *byteorder == 1:  big endian

   If ``*byteorder`` is zero, and the first two bytes of the input data are a
   byte order mark (BOM), the decoder switches to this byte order and the BOM is
   not copied into the resulting Unicode string.  If ``*byteorder`` is ``-1`` or
   ``1``, any byte order mark is copied to the output (where it will result in
   either a ``\ufeff`` or a ``\ufffe`` character).

   After completion, ``*byteorder`` is set to the current byte order at the end
   of input data.

   If *byteorder* is ``NULL``, the codec starts in native order mode.

   Return ``NULL`` if an exception was raised by the codec.


.. c:function:: PyObject* PyUnicode_DecodeUTF16Stateful(const char *str, Py_ssize_t size, \
                              const char *errors, int *byteorder, Py_ssize_t *consumed)

   If *consumed* is ``NULL``, behave like :c:func:`PyUnicode_DecodeUTF16`. If
   *consumed* is not ``NULL``, :c:func:`PyUnicode_DecodeUTF16Stateful` will not treat
   trailing incomplete UTF-16 byte sequences (such as an odd number of bytes or a
   split surrogate pair) as an error. Those bytes will not be decoded and the
   number of bytes that have been decoded will be stored in *consumed*.


.. c:function:: PyObject* PyUnicode_AsUTF16String(PyObject *unicode)

   Return a Python byte string using the UTF-16 encoding in native byte
   order. The string always starts with a BOM mark.  Error handling is "strict".
   Return ``NULL`` if an exception was raised by the codec.


UTF-7 Codecs
""""""""""""

These are the UTF-7 codec APIs:


.. c:function:: PyObject* PyUnicode_DecodeUTF7(const char *str, Py_ssize_t size, const char *errors)

   Create a Unicode object by decoding *size* bytes of the UTF-7 encoded string
   *str*.  Return ``NULL`` if an exception was raised by the codec.


.. c:function:: PyObject* PyUnicode_DecodeUTF7Stateful(const char *str, Py_ssize_t size, \
                              const char *errors, Py_ssize_t *consumed)

   If *consumed* is ``NULL``, behave like :c:func:`PyUnicode_DecodeUTF7`.  If
   *consumed* is not ``NULL``, trailing incomplete UTF-7 base-64 sections will not
   be treated as an error.  Those bytes will not be decoded and the number of
   bytes that have been decoded will be stored in *consumed*.


Unicode-Escape Codecs
"""""""""""""""""""""

These are the "Unicode Escape" codec APIs:


.. c:function:: PyObject* PyUnicode_DecodeUnicodeEscape(const char *str, \
                              Py_ssize_t size, const char *errors)

   Create a Unicode object by decoding *size* bytes of the Unicode-Escape encoded
   string *str*.  Return ``NULL`` if an exception was raised by the codec.


.. c:function:: PyObject* PyUnicode_AsUnicodeEscapeString(PyObject *unicode)

   Encode a Unicode object using Unicode-Escape and return the result as a
   bytes object.  Error handling is "strict".  Return ``NULL`` if an exception was
   raised by the codec.


Raw-Unicode-Escape Codecs
"""""""""""""""""""""""""

These are the "Raw Unicode Escape" codec APIs:


.. c:function:: PyObject* PyUnicode_DecodeRawUnicodeEscape(const char *str, \
                              Py_ssize_t size, const char *errors)

   Create a Unicode object by decoding *size* bytes of the Raw-Unicode-Escape
   encoded string *str*.  Return ``NULL`` if an exception was raised by the codec.


.. c:function:: PyObject* PyUnicode_AsRawUnicodeEscapeString(PyObject *unicode)

   Encode a Unicode object using Raw-Unicode-Escape and return the result as
   a bytes object.  Error handling is "strict".  Return ``NULL`` if an exception
   was raised by the codec.


Latin-1 Codecs
""""""""""""""

These are the Latin-1 codec APIs: Latin-1 corresponds to the first 256 Unicode
ordinals and only these are accepted by the codecs during encoding.


.. c:function:: PyObject* PyUnicode_DecodeLatin1(const char *str, Py_ssize_t size, const char *errors)

   Create a Unicode object by decoding *size* bytes of the Latin-1 encoded string
   *str*.  Return ``NULL`` if an exception was raised by the codec.


.. c:function:: PyObject* PyUnicode_AsLatin1String(PyObject *unicode)

   Encode a Unicode object using Latin-1 and return the result as Python bytes
   object.  Error handling is "strict".  Return ``NULL`` if an exception was
   raised by the codec.


ASCII Codecs
""""""""""""

These are the ASCII codec APIs.  Only 7-bit ASCII data is accepted. All other
codes generate errors.


.. c:function:: PyObject* PyUnicode_DecodeASCII(const char *str, Py_ssize_t size, const char *errors)

   Create a Unicode object by decoding *size* bytes of the ASCII encoded string
   *str*.  Return ``NULL`` if an exception was raised by the codec.


.. c:function:: PyObject* PyUnicode_AsASCIIString(PyObject *unicode)

   Encode a Unicode object using ASCII and return the result as Python bytes
   object.  Error handling is "strict".  Return ``NULL`` if an exception was
   raised by the codec.


Character Map Codecs
""""""""""""""""""""

This codec is special in that it can be used to implement many different codecs
(and this is in fact what was done to obtain most of the standard codecs
included in the :mod:`!encodings` package). The codec uses mappings to encode and
decode characters.  The mapping objects provided must support the
:meth:`~object.__getitem__` mapping interface; dictionaries and sequences work well.

These are the mapping codec APIs:

.. c:function:: PyObject* PyUnicode_DecodeCharmap(const char *str, Py_ssize_t length, \
                              PyObject *mapping, const char *errors)

   Create a Unicode object by decoding *size* bytes of the encoded string *str*
   using the given *mapping* object.  Return ``NULL`` if an exception was raised
   by the codec.

   If *mapping* is ``NULL``, Latin-1 decoding will be applied.  Else
   *mapping* must map bytes ordinals (integers in the range from 0 to 255)
   to Unicode strings, integers (which are then interpreted as Unicode
   ordinals) or ``None``.  Unmapped data bytes -- ones which cause a
   :exc:`LookupError`, as well as ones which get mapped to ``None``,
   ``0xFFFE`` or ``'\ufffe'``, are treated as undefined mappings and cause
   an error.


.. c:function:: PyObject* PyUnicode_AsCharmapString(PyObject *unicode, PyObject *mapping)

   Encode a Unicode object using the given *mapping* object and return the
   result as a bytes object.  Error handling is "strict".  Return ``NULL`` if an
   exception was raised by the codec.

   The *mapping* object must map Unicode ordinal integers to bytes objects,
   integers in the range from 0 to 255 or ``None``.  Unmapped character
   ordinals (ones which cause a :exc:`LookupError`) as well as mapped to
   ``None`` are treated as "undefined mapping" and cause an error.


The following codec API is special in that maps Unicode to Unicode.

.. c:function:: PyObject* PyUnicode_Translate(PyObject *unicode, PyObject *table, const char *errors)

   Translate a string by applying a character mapping table to it and return the
   resulting Unicode object. Return ``NULL`` if an exception was raised by the
   codec.

   The mapping table must map Unicode ordinal integers to Unicode ordinal integers
   or ``None`` (causing deletion of the character).

   Mapping tables need only provide the :meth:`~object.__getitem__` interface; dictionaries
   and sequences work well.  Unmapped character ordinals (ones which cause a
   :exc:`LookupError`) are left untouched and are copied as-is.

   *errors* has the usual meaning for codecs. It may be ``NULL`` which indicates to
   use the default error handling.


MBCS codecs for Windows
"""""""""""""""""""""""

These are the MBCS codec APIs. They are currently only available on Windows and
use the Win32 MBCS converters to implement the conversions.  Note that MBCS (or
DBCS) is a class of encodings, not just one.  The target encoding is defined by
the user settings on the machine running the codec.

.. c:function:: PyObject* PyUnicode_DecodeMBCS(const char *str, Py_ssize_t size, const char *errors)

   Create a Unicode object by decoding *size* bytes of the MBCS encoded string *str*.
   Return ``NULL`` if an exception was raised by the codec.


.. c:function:: PyObject* PyUnicode_DecodeMBCSStateful(const char *str, Py_ssize_t size, \
                              const char *errors, Py_ssize_t *consumed)

   If *consumed* is ``NULL``, behave like :c:func:`PyUnicode_DecodeMBCS`. If
   *consumed* is not ``NULL``, :c:func:`PyUnicode_DecodeMBCSStateful` will not decode
   trailing lead byte and the number of bytes that have been decoded will be stored
   in *consumed*.


.. c:function:: PyObject* PyUnicode_DecodeCodePageStateful(int code_page, const char *str, \
                              Py_ssize_t size, const char *errors, Py_ssize_t *consumed)

   Similar to :c:func:`PyUnicode_DecodeMBCSStateful`, except uses the code page
   specified by *code_page*.


.. c:function:: PyObject* PyUnicode_AsMBCSString(PyObject *unicode)

   Encode a Unicode object using MBCS and return the result as Python bytes
   object.  Error handling is "strict".  Return ``NULL`` if an exception was
   raised by the codec.


.. c:function:: PyObject* PyUnicode_EncodeCodePage(int code_page, PyObject *unicode, const char *errors)

   Encode the Unicode object using the specified code page and return a Python
   bytes object.  Return ``NULL`` if an exception was raised by the codec. Use
   :c:macro:`!CP_ACP` code page to get the MBCS encoder.

   .. versionadded:: 3.3


Methods & Slots
"""""""""""""""


.. _unicodemethodsandslots:

Methods and Slot Functions
^^^^^^^^^^^^^^^^^^^^^^^^^^

The following APIs are capable of handling Unicode objects and strings on input
(we refer to them as strings in the descriptions) and return Unicode objects or
integers as appropriate.

They all return ``NULL`` or ``-1`` if an exception occurs.


.. c:function:: PyObject* PyUnicode_Concat(PyObject *left, PyObject *right)

   Concat two strings giving a new Unicode string.


.. c:function:: PyObject* PyUnicode_Split(PyObject *unicode, PyObject *sep, Py_ssize_t maxsplit)

   Split a string giving a list of Unicode strings.  If *sep* is ``NULL``, splitting
   will be done at all whitespace substrings.  Otherwise, splits occur at the given
   separator.  At most *maxsplit* splits will be done.  If negative, no limit is
   set.  Separators are not included in the resulting list.

   On error, return ``NULL`` with an exception set.

   Equivalent to :py:meth:`str.split`.


.. c:function:: PyObject* PyUnicode_RSplit(PyObject *unicode, PyObject *sep, Py_ssize_t maxsplit)

   Similar to :c:func:`PyUnicode_Split`, but splitting will be done beginning
   at the end of the string.

   On error, return ``NULL`` with an exception set.

   Equivalent to :py:meth:`str.rsplit`.


.. c:function:: PyObject* PyUnicode_Splitlines(PyObject *unicode, int keepends)

   Split a Unicode string at line breaks, returning a list of Unicode strings.
   CRLF is considered to be one line break.  If *keepends* is ``0``, the Line break
   characters are not included in the resulting strings.


.. c:function:: PyObject* PyUnicode_Partition(PyObject *unicode, PyObject *sep)

   Split a Unicode string at the first occurrence of *sep*, and return
   a 3-tuple containing the part before the separator, the separator itself,
   and the part after the separator. If the separator is not found,
   return a 3-tuple containing the string itself, followed by two empty strings.

   *sep* must not be empty.

   On error, return ``NULL`` with an exception set.

   Equivalent to :py:meth:`str.partition`.


.. c:function:: PyObject* PyUnicode_RPartition(PyObject *unicode, PyObject *sep)

   Similar to :c:func:`PyUnicode_Partition`, but split a Unicode string at the
   last occurrence of *sep*. If the separator is not found, return a 3-tuple
   containing two empty strings, followed by the string itself.

   *sep* must not be empty.

   On error, return ``NULL`` with an exception set.

   Equivalent to :py:meth:`str.rpartition`.


.. c:function:: PyObject* PyUnicode_Join(PyObject *separator, PyObject *seq)

   Join a sequence of strings using the given *separator* and return the resulting
   Unicode string.


.. c:function:: Py_ssize_t PyUnicode_Tailmatch(PyObject *unicode, PyObject *substr, \
                        Py_ssize_t start, Py_ssize_t end, int direction)

   Return ``1`` if *substr* matches ``unicode[start:end]`` at the given tail end
   (*direction* == ``-1`` means to do a prefix match, *direction* == ``1`` a suffix match),
   ``0`` otherwise. Return ``-1`` if an error occurred.


.. c:function:: Py_ssize_t PyUnicode_Find(PyObject *unicode, PyObject *substr, \
                               Py_ssize_t start, Py_ssize_t end, int direction)

   Return the first position of *substr* in ``unicode[start:end]`` using the given
   *direction* (*direction* == ``1`` means to do a forward search, *direction* == ``-1`` a
   backward search).  The return value is the index of the first match; a value of
   ``-1`` indicates that no match was found, and ``-2`` indicates that an error
   occurred and an exception has been set.


.. c:function:: Py_ssize_t PyUnicode_FindChar(PyObject *unicode, Py_UCS4 ch, \
                               Py_ssize_t start, Py_ssize_t end, int direction)

   Return the first position of the character *ch* in ``unicode[start:end]`` using
   the given *direction* (*direction* == ``1`` means to do a forward search,
   *direction* == ``-1`` a backward search).  The return value is the index of the
   first match; a value of ``-1`` indicates that no match was found, and ``-2``
   indicates that an error occurred and an exception has been set.

   .. versionadded:: 3.3

   .. versionchanged:: 3.7
      *start* and *end* are now adjusted to behave like ``unicode[start:end]``.


.. c:function:: Py_ssize_t PyUnicode_Count(PyObject *unicode, PyObject *substr, \
                               Py_ssize_t start, Py_ssize_t end)

   Return the number of non-overlapping occurrences of *substr* in
   ``unicode[start:end]``.  Return ``-1`` if an error occurred.


.. c:function:: PyObject* PyUnicode_Replace(PyObject *unicode, PyObject *substr, \
                              PyObject *replstr, Py_ssize_t maxcount)

   Replace at most *maxcount* occurrences of *substr* in *unicode* with *replstr* and
   return the resulting Unicode object. *maxcount* == ``-1`` means replace all
   occurrences.


.. c:function:: int PyUnicode_Compare(PyObject *left, PyObject *right)

   Compare two strings and return ``-1``, ``0``, ``1`` for less than, equal, and greater than,
   respectively.

   This function returns ``-1`` upon failure, so one should call
   :c:func:`PyErr_Occurred` to check for errors.

   .. seealso::

      The :c:func:`PyUnicode_Equal` function.


.. c:function:: int PyUnicode_Equal(PyObject *a, PyObject *b)

   Test if two strings are equal:

   * Return ``1`` if *a* is equal to *b*.
   * Return ``0`` if *a* is not equal to *b*.
   * Set a :exc:`TypeError` exception and return ``-1`` if *a* or *b* is not a
     :class:`str` object.

   The function always succeeds if *a* and *b* are :class:`str` objects.

   The function works for :class:`str` subclasses, but does not honor custom
   ``__eq__()`` method.

   .. seealso::

      The :c:func:`PyUnicode_Compare` function.

   .. versionadded:: 3.14


.. c:function:: int PyUnicode_EqualToUTF8AndSize(PyObject *unicode, const char *string, Py_ssize_t size)

   Compare a Unicode object with a char buffer which is interpreted as
   being UTF-8 or ASCII encoded and return true (``1``) if they are equal,
   or false (``0``) otherwise.
   If the Unicode object contains surrogate code points
   (``U+D800`` - ``U+DFFF``) or the C string is not valid UTF-8,
   false (``0``) is returned.

   This function does not raise exceptions.

   .. versionadded:: 3.13


.. c:function:: int PyUnicode_EqualToUTF8(PyObject *unicode, const char *string)

   Similar to :c:func:`PyUnicode_EqualToUTF8AndSize`, but compute *string*
   length using :c:func:`!strlen`.
   If the Unicode object contains null characters, false (``0``) is returned.

   .. versionadded:: 3.13


.. c:function:: int PyUnicode_CompareWithASCIIString(PyObject *unicode, const char *string)

   Compare a Unicode object, *unicode*, with *string* and return ``-1``, ``0``, ``1`` for less
   than, equal, and greater than, respectively. It is best to pass only
   ASCII-encoded strings, but the function interprets the input string as
   ISO-8859-1 if it contains non-ASCII characters.

   This function does not raise exceptions.


.. c:function:: PyObject* PyUnicode_RichCompare(PyObject *left,  PyObject *right, int op)

   Rich compare two Unicode strings and return one of the following:

   * ``NULL`` in case an exception was raised
   * :c:data:`Py_True` or :c:data:`Py_False` for successful comparisons
   * :c:data:`Py_NotImplemented` in case the type combination is unknown

   Possible values for *op* are :c:macro:`Py_GT`, :c:macro:`Py_GE`, :c:macro:`Py_EQ`,
   :c:macro:`Py_NE`, :c:macro:`Py_LT`, and :c:macro:`Py_LE`.


.. c:function:: PyObject* PyUnicode_Format(PyObject *format, PyObject *args)

   Return a new string object from *format* and *args*; this is analogous to
   ``format % args``.


.. c:function:: int PyUnicode_Contains(PyObject *unicode, PyObject *substr)

   Check whether *substr* is contained in *unicode* and return true or false
   accordingly.

   *substr* has to coerce to a one element Unicode string. ``-1`` is returned
   if there was an error.


.. c:function:: void PyUnicode_InternInPlace(PyObject **p_unicode)

   Intern the argument :c:expr:`*p_unicode` in place.  The argument must be the address of a
   pointer variable pointing to a Python Unicode string object.  If there is an
   existing interned string that is the same as :c:expr:`*p_unicode`, it sets :c:expr:`*p_unicode` to
   it (releasing the reference to the old string object and creating a new
   :term:`strong reference` to the interned string object), otherwise it leaves
   :c:expr:`*p_unicode` alone and interns it.

   (Clarification: even though there is a lot of talk about references, think
   of this function as reference-neutral. You must own the object you pass in;
   after the call you no longer own the passed-in reference, but you newly own
   the result.)

   This function never raises an exception.
   On error, it leaves its argument unchanged without interning it.

   Instances of subclasses of :py:class:`str` may not be interned, that is,
   :c:expr:`PyUnicode_CheckExact(*p_unicode)` must be true. If it is not,
   then -- as with any other error -- the argument is left unchanged.

   Note that interned strings are not “immortal”.
   You must keep a reference to the result to benefit from interning.


.. c:function:: PyObject* PyUnicode_InternFromString(const char *str)

   A combination of :c:func:`PyUnicode_FromString` and
   :c:func:`PyUnicode_InternInPlace`, meant for statically allocated strings.

   Return a new ("owned") reference to either a new Unicode string object
   that has been interned, or an earlier interned string object with the
   same value.

   Python may keep a reference to the result, or make it :term:`immortal`,
   preventing it from being garbage-collected promptly.
   For interning an unbounded number of different strings, such as ones coming
   from user input, prefer calling :c:func:`PyUnicode_FromString` and
   :c:func:`PyUnicode_InternInPlace` directly.

   .. impl-detail::

      Strings interned this way are made :term:`immortal`.


PyUnicodeWriter
^^^^^^^^^^^^^^^

The :c:type:`PyUnicodeWriter` API can be used to create a Python :class:`str`
object.

.. versionadded:: 3.14

.. c:type:: PyUnicodeWriter

   A Unicode writer instance.

   The instance must be destroyed by :c:func:`PyUnicodeWriter_Finish` on
   success, or :c:func:`PyUnicodeWriter_Discard` on error.

.. c:function:: PyUnicodeWriter* PyUnicodeWriter_Create(Py_ssize_t length)

   Create a Unicode writer instance.

   *length* must be greater than or equal to ``0``.

   If *length* is greater than ``0``, preallocate an internal buffer of
   *length* characters.

   Set an exception and return ``NULL`` on error.

.. c:function:: PyObject* PyUnicodeWriter_Finish(PyUnicodeWriter *writer)

   Return the final Python :class:`str` object and destroy the writer instance.

   Set an exception and return ``NULL`` on error.

   The writer instance is invalid after this call.

.. c:function:: void PyUnicodeWriter_Discard(PyUnicodeWriter *writer)

   Discard the internal Unicode buffer and destroy the writer instance.

   If *writer* is ``NULL``, no operation is performed.

   The writer instance is invalid after this call.

.. c:function:: int PyUnicodeWriter_WriteChar(PyUnicodeWriter *writer, Py_UCS4 ch)

   Write the single Unicode character *ch* into *writer*.

   On success, return ``0``.
   On error, set an exception, leave the writer unchanged, and return ``-1``.

.. c:function:: int PyUnicodeWriter_WriteUTF8(PyUnicodeWriter *writer, const char *str, Py_ssize_t size)

   Decode the string *str* from UTF-8 in strict mode and write the output into *writer*.

   *size* is the string length in bytes. If *size* is equal to ``-1``, call
   ``strlen(str)`` to get the string length.

   On success, return ``0``.
   On error, set an exception, leave the writer unchanged, and return ``-1``.

   See also :c:func:`PyUnicodeWriter_DecodeUTF8Stateful`.

.. c:function:: int PyUnicodeWriter_WriteWideChar(PyUnicodeWriter *writer, const wchar_t *str, Py_ssize_t size)

   Writer the wide string *str* into *writer*.

   *size* is a number of wide characters. If *size* is equal to ``-1``, call
   ``wcslen(str)`` to get the string length.

   On success, return ``0``.
   On error, set an exception, leave the writer unchanged, and return ``-1``.

.. c:function:: int PyUnicodeWriter_WriteUCS4(PyUnicodeWriter *writer, Py_UCS4 *str, Py_ssize_t size)

   Writer the UCS4 string *str* into *writer*.

   *size* is a number of UCS4 characters.

   On success, return ``0``.
   On error, set an exception, leave the writer unchanged, and return ``-1``.

.. c:function:: int PyUnicodeWriter_WriteStr(PyUnicodeWriter *writer, PyObject *obj)

   Call :c:func:`PyObject_Str` on *obj* and write the output into *writer*.

   On success, return ``0``.
   On error, set an exception, leave the writer unchanged, and return ``-1``.

.. c:function:: int PyUnicodeWriter_WriteRepr(PyUnicodeWriter *writer, PyObject *obj)

   Call :c:func:`PyObject_Repr` on *obj* and write the output into *writer*.

   On success, return ``0``.
   On error, set an exception, leave the writer unchanged, and return ``-1``.

.. c:function:: int PyUnicodeWriter_WriteSubstring(PyUnicodeWriter *writer, PyObject *str, Py_ssize_t start, Py_ssize_t end)

   Write the substring ``str[start:end]`` into *writer*.

   *str* must be Python :class:`str` object. *start* must be greater than or
   equal to 0, and less than or equal to *end*. *end* must be less than or
   equal to *str* length.

   On success, return ``0``.
   On error, set an exception, leave the writer unchanged, and return ``-1``.

.. c:function:: int PyUnicodeWriter_Format(PyUnicodeWriter *writer, const char *format, ...)

   Similar to :c:func:`PyUnicode_FromFormat`, but write the output directly into *writer*.

   On success, return ``0``.
   On error, set an exception, leave the writer unchanged, and return ``-1``.

.. c:function:: int PyUnicodeWriter_DecodeUTF8Stateful(PyUnicodeWriter *writer, const char *string, Py_ssize_t length, const char *errors, Py_ssize_t *consumed)

   Decode the string *str* from UTF-8 with *errors* error handler and write the
   output into *writer*.

   *size* is the string length in bytes. If *size* is equal to ``-1``, call
   ``strlen(str)`` to get the string length.

   *errors* is an error handler name, such as ``"replace"``. If *errors* is
   ``NULL``, use the strict error handler.

   If *consumed* is not ``NULL``, set *\*consumed* to the number of decoded
   bytes on success.
   If *consumed* is ``NULL``, treat trailing incomplete UTF-8 byte sequences
   as an error.

   On success, return ``0``.
   On error, set an exception, leave the writer unchanged, and return ``-1``.

   See also :c:func:`PyUnicodeWriter_WriteUTF8`.<|MERGE_RESOLUTION|>--- conflicted
+++ resolved
@@ -607,12 +607,12 @@
    decref'ing the returned objects.
 
 
-<<<<<<< HEAD
 .. c:function:: void PyUnicode_Append(PyObject **p_left, PyObject *right)
 
    Append the string *right* to the end of *p_left*.  (In particular, a :exc:`SystemError`
    if *p_left* or *right* is NULL, or if either is not a Unicode object).
-=======
+
+
 .. c:function:: const char* PyUnicode_GetDefaultEncoding(void)
 
    Return the name of the default string encoding, ``"utf-8"``.
@@ -620,7 +620,6 @@
 
    The returned string does not need to be freed, and is valid
    until interpreter shutdown.
->>>>>>> 56e337d3
 
 
 .. c:function:: Py_ssize_t PyUnicode_GetLength(PyObject *unicode)
