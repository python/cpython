.. highlight:: c

.. _iterator-objects:

Iterator Objects
----------------

Python provides two general-purpose iterator objects.  The first, a sequence
iterator, works with an arbitrary sequence supporting the :meth:`~object.__getitem__`
method.  The second works with a callable object and a sentinel value, calling
the callable for each item in the sequence, and ending the iteration when the
sentinel value is returned.


.. c:var:: PyTypeObject PySeqIter_Type

   Type object for iterator objects returned by :c:func:`PySeqIter_New` and the
   one-argument form of the :func:`iter` built-in function for built-in sequence
   types.


.. c:function:: int PySeqIter_Check(PyObject *op)

   Return true if the type of *op* is :c:data:`PySeqIter_Type`.  This function
   always succeeds.


.. c:function:: PyObject* PySeqIter_New(PyObject *seq)

   Return an iterator that works with a general sequence object, *seq*.  The
   iteration ends when the sequence raises :exc:`IndexError` for the subscripting
   operation.


.. c:var:: PyTypeObject PyCallIter_Type

   Type object for iterator objects returned by :c:func:`PyCallIter_New` and the
   two-argument form of the :func:`iter` built-in function.


.. c:function:: int PyCallIter_Check(PyObject *op)

   Return true if the type of *op* is :c:data:`PyCallIter_Type`.  This
   function always succeeds.


.. c:function:: PyObject* PyCallIter_New(PyObject *callable, PyObject *sentinel)

   Return a new iterator.  The first parameter, *callable*, can be any Python
   callable object that can be called with no parameters; each call to it should
   return the next item in the iteration.  When *callable* returns a value equal to
   *sentinel*, the iteration will be terminated.


<<<<<<< HEAD
.. _range-objects:

Range Objects
^^^^^^^^^^^^^

.. c:var:: PyTypeObject PyRange_Type

   The type object for :class:`range` objects.


.. c:function:: int PyRange_Check(PyObject *o)

   Return true if the object *o* is an instance of a :class:`range` object.
   This function always succeeds.


.. _other-builtin-iterator-types:

Other Builtin Iterator Types
^^^^^^^^^^^^^^^^^^^^^^^^^^^^

These are built-in iteration types that are included in Python's C API, but
provide no additional functions. They are here for completeness.

.. c:var:: PyTypeObject PyEnum_Type

   The type object for :class:`enumerate` objects.


.. c:var:: PyTypeObject PyMap_Type

   The type object for :class:`map` objects.


.. c:var:: PyTypeObject PyReversed_Type

   The type object for :class:`reversed` objects.


.. c:var:: PyTypeObject PyZip_Type

   The type object for :class:`zip` objects.
=======
Other Iterator Objects
^^^^^^^^^^^^^^^^^^^^^^

.. c:var:: PyTypeObject PyByteArrayIter_Type
.. c:var:: PyTypeObject PyBytesIter_Type
.. c:var:: PyTypeObject PyListIter_Type
.. c:var:: PyTypeObject PyListRevIter_Type
.. c:var:: PyTypeObject PySetIter_Type
.. c:var:: PyTypeObject PyTupleIter_Type
.. c:var:: PyTypeObject PyRangeIter_Type
.. c:var:: PyTypeObject PyLongRangeIter_Type
.. c:var:: PyTypeObject PyDictIterKey_Type
.. c:var:: PyTypeObject PyDictRevIterKey_Type
.. c:var:: PyTypeObject PyDictIterValue_Type
.. c:var:: PyTypeObject PyDictRevIterValue_Type
.. c:var:: PyTypeObject PyDictIterItem_Type
.. c:var:: PyTypeObject PyDictRevIterItem_Type

   Type objects for iterators of various built-in objects.

   Do not create instances of these directly; prefer calling
   :c:func:`PyObject_GetIter` instead.

   Note that there is no guarantee that a given built-in type uses a given iterator
   type. For example, iterating over :class:`range` will use one of two iterator
   types depending on the size of the range. Other types may start using a
   similar scheme in the future, without warning.
>>>>>>> 35528fcc
<|MERGE_RESOLUTION|>--- conflicted
+++ resolved
@@ -52,9 +52,6 @@
    *sentinel*, the iteration will be terminated.
 
 
-<<<<<<< HEAD
-.. _range-objects:
-
 Range Objects
 ^^^^^^^^^^^^^
 
@@ -69,10 +66,8 @@
    This function always succeeds.
 
 
-.. _other-builtin-iterator-types:
-
-Other Builtin Iterator Types
-^^^^^^^^^^^^^^^^^^^^^^^^^^^^
+Builtin Iterator Types
+^^^^^^^^^^^^^^^^^^^^^^
 
 These are built-in iteration types that are included in Python's C API, but
 provide no additional functions. They are here for completeness.
@@ -95,7 +90,8 @@
 .. c:var:: PyTypeObject PyZip_Type
 
    The type object for :class:`zip` objects.
-=======
+
+
 Other Iterator Objects
 ^^^^^^^^^^^^^^^^^^^^^^
 
@@ -122,5 +118,4 @@
    Note that there is no guarantee that a given built-in type uses a given iterator
    type. For example, iterating over :class:`range` will use one of two iterator
    types depending on the size of the range. Other types may start using a
-   similar scheme in the future, without warning.
->>>>>>> 35528fcc
+   similar scheme in the future, without warning.