.. highlight:: c

.. _typeobjects:

Type Objects
------------

.. index:: object: type


.. c:type:: PyTypeObject

   The C structure of the objects used to describe built-in types.


.. c:var:: PyObject* PyType_Type

   This is the type object for type objects; it is the same object as
   :class:`type` in the Python layer.


.. c:function:: int PyType_Check(PyObject *o)

   Return true if the object *o* is a type object, including instances of types
   derived from the standard type object.  Return false in all other cases.


.. c:function:: int PyType_CheckExact(PyObject *o)

   Return true if the object *o* is a type object, but not a subtype of the
   standard type object.  Return false in all other cases.


.. c:function:: unsigned int PyType_ClearCache()

   Clear the internal lookup cache. Return the current version tag.

.. c:function:: unsigned long PyType_GetFlags(PyTypeObject* type)

   Return the :c:member:`~PyTypeObject.tp_flags` member of *type*. This function is primarily
   meant for use with `Py_LIMITED_API`; the individual flag bits are
   guaranteed to be stable across Python releases, but access to
   :c:member:`~PyTypeObject.tp_flags` itself is not part of the limited API.

   .. versionadded:: 3.2

   .. versionchanged:: 3.4
      The return type is now ``unsigned long`` rather than ``long``.


.. c:function:: void PyType_Modified(PyTypeObject *type)

   Invalidate the internal lookup cache for the type and all of its
   subtypes.  This function must be called after any manual
   modification of the attributes or base classes of the type.


.. c:function:: int PyType_HasFeature(PyTypeObject *o, int feature)

   Return true if the type object *o* sets the feature *feature*.  Type features
   are denoted by single bit flags.


.. c:function:: int PyType_IS_GC(PyTypeObject *o)

   Return true if the type object includes support for the cycle detector; this
   tests the type flag :const:`Py_TPFLAGS_HAVE_GC`.


.. c:function:: int PyType_IsSubtype(PyTypeObject *a, PyTypeObject *b)

   Return true if *a* is a subtype of *b*.

   This function only checks for actual subtypes, which means that
   :meth:`~class.__subclasscheck__` is not called on *b*.  Call
   :c:func:`PyObject_IsSubclass` to do the same check that :func:`issubclass`
   would do.


.. c:function:: PyObject* PyType_GenericAlloc(PyTypeObject *type, Py_ssize_t nitems)

   Generic handler for the :c:member:`~PyTypeObject.tp_alloc` slot of a type object.  Use
   Python's default memory allocation mechanism to allocate a new instance and
   initialize all its contents to *NULL*.

.. c:function:: PyObject* PyType_GenericNew(PyTypeObject *type, PyObject *args, PyObject *kwds)

   Generic handler for the :c:member:`~PyTypeObject.tp_new` slot of a type object.  Create a
   new instance using the type's :c:member:`~PyTypeObject.tp_alloc` slot.

.. c:function:: int PyType_Ready(PyTypeObject *type)

   Finalize a type object.  This should be called on all type objects to finish
   their initialization.  This function is responsible for adding inherited slots
   from a type's base class.  Return ``0`` on success, or return ``-1`` and sets an
   exception on error.

.. c:function:: void* PyType_GetSlot(PyTypeObject *type, int slot)

   Return the function pointer stored in the given slot. If the
   result is *NULL*, this indicates that either the slot is *NULL*,
   or that the function was called with invalid parameters.
   Callers will typically cast the result pointer into the appropriate
   function type.

   See :c:member:`PyType_Slot.slot` for possible values of the *slot* argument.

   An exception is raised if *type* is not a heap type.

   .. versionadded:: 3.4


Creating Heap-Allocated Types
.............................

The following functions and structs are used to create
:ref:`heap types <heap-types>`.

.. c:function:: PyObject* PyType_FromSpecWithBases(PyType_Spec *spec, PyObject *bases)

   Creates and returns a heap type object from the *spec*
   (:const:`Py_TPFLAGS_HEAPTYPE`).

   If *bases* is a tuple, the created heap type contains all types contained
   in it as base types.

   If *bases* is *NULL*, the *Py_tp_base* slot is used instead.
   If that also is *NULL*, the new type derives from :class:`object`.

   This function calls :c:func:`PyType_Ready` on the new type.

   .. versionadded:: 3.3

.. c:function:: PyObject* PyType_FromSpec(PyType_Spec *spec)

   Equivalent to ``PyType_FromSpecWithBases(spec, NULL)``.

.. c:type:: PyType_Spec

   Structure defining a type's behavior.

   .. c:member:: const char* PyType_Spec.name

      Name of the type, used to set :c:member:`PyTypeObject.tp_name`.

   .. c:member:: int PyType_Spec.basicsize
   .. c:member:: int PyType_Spec.itemsize

      Size of the instance in bytes, used to set
      :c:member:`PyTypeObject.tp_basicsize` and
      :c:member:`PyTypeObject.tp_itemsize`.

   .. c:member:: int PyType_Spec.flags

      Type flags, used to set :c:member:`PyTypeObject.tp_flags`.

      If the ``Py_TPFLAGS_HEAPTYPE`` flag is not set,
      :c:func:`PyType_FromSpecWithBases` sets it automatically.

   .. c:member:: PyType_Slot *PyType_Spec.slots

      Array of :c:type:`PyType_Slot` structures.
      Terminated by the special slot value ``{0, NULL}``.

.. c:type:: PyType_Slot

   Structure defining optional functionality of a type, containing a slot ID
   and a value pointer.

   .. c:member:: int PyType_Slot.slot

      A slot ID.

      Slot IDs are named like the field names of the structures
      :c:type:`PyTypeObject`, :c:type:`PyNumberMethods`,
      :c:type:`PySequenceMethods`, :c:type:`PyMappingMethods` and
      :c:type:`PyAsyncMethods` with an added ``Py_`` prefix.
      For example, use:

      * ``Py_tp_dealloc`` to set :c:member:`PyTypeObject.tp_dealloc`
      * ``Py_nb_add`` to set :c:member:`PyNumberMethods.nb_add`
      * ``Py_sq_length`` to set :c:member:`PySequenceMethods.sq_length`

      The following fields cannot be set using *PyType_Spec* and *PyType_Slot*:

      * :c:member:`~PyTypeObject.tp_dict`
      * :c:member:`~PyTypeObject.tp_mro`
      * :c:member:`~PyTypeObject.tp_cache`
      * :c:member:`~PyTypeObject.tp_subclasses`
      * :c:member:`~PyTypeObject.tp_weaklist`
<<<<<<< HEAD
=======
      * :c:member:`~PyTypeObject.tp_vectorcall`
>>>>>>> f548a3e4
      * :c:member:`~PyTypeObject.tp_weaklistoffset`
        (see :ref:`PyMemberDef <pymemberdef-offsets>`)
      * :c:member:`~PyTypeObject.tp_dictoffset`
<<<<<<< HEAD
      * :c:member:`~PyTypeObject.tp_vectorcall_offset`
      * :c:member:`~PyTypeObject.tp_vectorcall`
=======
        (see :ref:`PyMemberDef <pymemberdef-offsets>`)
>>>>>>> f548a3e4
      * :c:member:`~PyBufferProcs.bf_getbuffer`
      * :c:member:`~PyBufferProcs.bf_releasebuffer`

      Setting :c:data:`Py_tp_bases` may be problematic on some platforms.
      To avoid issues, use the *bases* argument of
      :py:func:`PyType_FromSpecWithBases` instead.

   .. c:member:: void *PyType_Slot.pfunc

      The desired value of the slot. In most cases, this is a pointer
      to a function.

      May not be *NULL*.<|MERGE_RESOLUTION|>--- conflicted
+++ resolved
@@ -188,19 +188,12 @@
       * :c:member:`~PyTypeObject.tp_cache`
       * :c:member:`~PyTypeObject.tp_subclasses`
       * :c:member:`~PyTypeObject.tp_weaklist`
-<<<<<<< HEAD
-=======
       * :c:member:`~PyTypeObject.tp_vectorcall`
->>>>>>> f548a3e4
       * :c:member:`~PyTypeObject.tp_weaklistoffset`
         (see :ref:`PyMemberDef <pymemberdef-offsets>`)
       * :c:member:`~PyTypeObject.tp_dictoffset`
-<<<<<<< HEAD
+        (see :ref:`PyMemberDef <pymemberdef-offsets>`)
       * :c:member:`~PyTypeObject.tp_vectorcall_offset`
-      * :c:member:`~PyTypeObject.tp_vectorcall`
-=======
-        (see :ref:`PyMemberDef <pymemberdef-offsets>`)
->>>>>>> f548a3e4
       * :c:member:`~PyBufferProcs.bf_getbuffer`
       * :c:member:`~PyBufferProcs.bf_releasebuffer`
 
