.. highlight:: c

.. _typeobjects:

Type Objects
------------

.. index:: pair: object; type


.. c:type:: PyTypeObject

   The C structure of the objects used to describe built-in types.


.. c:var:: PyTypeObject PyType_Type

   This is the type object for type objects; it is the same object as
   :class:`type` in the Python layer.


.. c:function:: int PyType_Check(PyObject *o)

   Return non-zero if the object *o* is a type object, including instances of
   types derived from the standard type object.  Return 0 in all other cases.
   This function always succeeds.


.. c:function:: int PyType_CheckExact(PyObject *o)

   Return non-zero if the object *o* is a type object, but not a subtype of
   the standard type object.  Return 0 in all other cases.  This function
   always succeeds.


.. c:function:: unsigned int PyType_ClearCache()

   Clear the internal lookup cache. Return the current version tag.

.. c:function:: unsigned long PyType_GetFlags(PyTypeObject* type)

   Return the :c:member:`~PyTypeObject.tp_flags` member of *type*. This function is primarily
   meant for use with ``Py_LIMITED_API``; the individual flag bits are
   guaranteed to be stable across Python releases, but access to
   :c:member:`~PyTypeObject.tp_flags` itself is not part of the :ref:`limited API <limited-c-api>`.

   .. versionadded:: 3.2

   .. versionchanged:: 3.4
      The return type is now ``unsigned long`` rather than ``long``.


.. c:function:: PyObject* PyType_GetDict(PyTypeObject* type)

   Return the type object's internal namespace, which is otherwise only
   exposed via a read-only proxy (:attr:`cls.__dict__ <type.__dict__>`).
   This is a
   replacement for accessing :c:member:`~PyTypeObject.tp_dict` directly.
   The returned dictionary must be treated as read-only.

   This function is meant for specific embedding and language-binding cases,
   where direct access to the dict is necessary and indirect access
   (e.g. via the proxy or :c:func:`PyObject_GetAttr`) isn't adequate.

   Extension modules should continue to use ``tp_dict``,
   directly or indirectly, when setting up their own types.

   .. versionadded:: 3.12


.. c:function:: void PyType_Modified(PyTypeObject *type)

   Invalidate the internal lookup cache for the type and all of its
   subtypes.  This function must be called after any manual
   modification of the attributes or base classes of the type.


.. c:function:: int PyType_AddWatcher(PyType_WatchCallback callback)

   Register *callback* as a type watcher. Return a non-negative integer ID
   which must be passed to future calls to :c:func:`PyType_Watch`. In case of
   error (e.g. no more watcher IDs available), return ``-1`` and set an
   exception.

   In free-threaded builds, :c:func:`PyType_AddWatcher` is not thread-safe,
   so it must be called at start up (before spawning the first thread).

   .. versionadded:: 3.12


.. c:function:: int PyType_ClearWatcher(int watcher_id)

   Clear watcher identified by *watcher_id* (previously returned from
   :c:func:`PyType_AddWatcher`). Return ``0`` on success, ``-1`` on error (e.g.
   if *watcher_id* was never registered.)

   An extension should never call ``PyType_ClearWatcher`` with a *watcher_id*
   that was not returned to it by a previous call to
   :c:func:`PyType_AddWatcher`.

   .. versionadded:: 3.12


.. c:function:: int PyType_Watch(int watcher_id, PyObject *type)

   Mark *type* as watched. The callback granted *watcher_id* by
   :c:func:`PyType_AddWatcher` will be called whenever
   :c:func:`PyType_Modified` reports a change to *type*. (The callback may be
   called only once for a series of consecutive modifications to *type*, if
   :c:func:`!_PyType_Lookup` is not called on *type* between the modifications;
   this is an implementation detail and subject to change.)

   An extension should never call ``PyType_Watch`` with a *watcher_id* that was
   not returned to it by a previous call to :c:func:`PyType_AddWatcher`.

   .. versionadded:: 3.12


.. c:function:: int PyType_Unwatch(int watcher_id, PyObject *type)

   Mark *type* as not watched. This undoes a previous call to
   :c:func:`PyType_Watch`. *type* must not be ``NULL``.

   An extension should never call this function with a *watcher_id* that was
   not returned to it by a previous call to :c:func:`PyType_AddWatcher`.

   On success, this function returns ``0``. On failure, this function returns
   ``-1`` with an exception set.

   .. versionadded:: 3.12


.. c:type:: int (*PyType_WatchCallback)(PyObject *type)

   Type of a type-watcher callback function.

   The callback must not modify *type* or cause :c:func:`PyType_Modified` to be
   called on *type* or any type in its MRO; violating this rule could cause
   infinite recursion.

   .. versionadded:: 3.12


.. c:function:: int PyType_HasFeature(PyTypeObject *o, int feature)

   Return non-zero if the type object *o* sets the feature *feature*.
   Type features are denoted by single bit flags.


.. c:function:: int PyType_FastSubclass(PyTypeObject *type, int flag)

   Return non-zero if the type object *type* sets the subclass flag *flag*.
   Subclass flags are denoted by
   :c:macro:`Py_TPFLAGS_*_SUBCLASS <Py_TPFLAGS_LONG_SUBCLASS>`.
   This function is used by many ``_Check`` functions for common types.

   .. seealso::
       :c:func:`PyObject_TypeCheck`, which is used as a slower alternative in
       ``_Check`` functions for types that don't come with subclass flags.


.. c:function:: int PyType_IS_GC(PyTypeObject *o)

   Return true if the type object includes support for the cycle detector; this
   tests the type flag :c:macro:`Py_TPFLAGS_HAVE_GC`.


.. c:function:: int PyType_IsSubtype(PyTypeObject *a, PyTypeObject *b)

   Return true if *a* is a subtype of *b*.

   This function only checks for actual subtypes, which means that
   :meth:`~type.__subclasscheck__` is not called on *b*.  Call
   :c:func:`PyObject_IsSubclass` to do the same check that :func:`issubclass`
   would do.


.. c:function:: PyObject* PyType_GenericAlloc(PyTypeObject *type, Py_ssize_t nitems)

   Generic handler for the :c:member:`~PyTypeObject.tp_alloc` slot of a type
   object.  Uses Python's default memory allocation mechanism to allocate memory
   for a new instance, zeros the memory, then initializes the memory as if by
   calling :c:func:`PyObject_Init` or :c:func:`PyObject_InitVar`.

   Do not call this directly to allocate memory for an object; call the type's
   :c:member:`~PyTypeObject.tp_alloc` slot instead.

   For types that support garbage collection (i.e., the
   :c:macro:`Py_TPFLAGS_HAVE_GC` flag is set), this function behaves like
   :c:macro:`PyObject_GC_New` or :c:macro:`PyObject_GC_NewVar` (except the
   memory is guaranteed to be zeroed before initialization), and should be
   paired with :c:func:`PyObject_GC_Del` in :c:member:`~PyTypeObject.tp_free`.
   Otherwise, it behaves like :c:macro:`PyObject_New` or
   :c:macro:`PyObject_NewVar` (except the memory is guaranteed to be zeroed
   before initialization) and should be paired with :c:func:`PyObject_Free` in
   :c:member:`~PyTypeObject.tp_free`.


.. c:function:: PyObject* PyType_GenericNew(PyTypeObject *type, PyObject *args, PyObject *kwds)

   Generic handler for the :c:member:`~PyTypeObject.tp_new` slot of a type
   object.  Creates a new instance using the type's
   :c:member:`~PyTypeObject.tp_alloc` slot and returns the resulting object.


.. c:function:: int PyType_Ready(PyTypeObject *type)

   Finalize a type object.  This should be called on all type objects to finish
   their initialization.  This function is responsible for adding inherited slots
   from a type's base class.  Return ``0`` on success, or return ``-1`` and sets an
   exception on error.

   .. note::
       If some of the base classes implements the GC protocol and the provided
       type does not include the :c:macro:`Py_TPFLAGS_HAVE_GC` in its flags, then
       the GC protocol will be automatically implemented from its parents. On
       the contrary, if the type being created does include
       :c:macro:`Py_TPFLAGS_HAVE_GC` in its flags then it **must** implement the
       GC protocol itself by at least implementing the
       :c:member:`~PyTypeObject.tp_traverse` handle.


.. c:function:: PyObject* PyType_GetName(PyTypeObject *type)

   Return the type's name. Equivalent to getting the type's
   :attr:`~type.__name__` attribute.

   .. versionadded:: 3.11


.. c:function:: PyObject* PyType_GetQualName(PyTypeObject *type)

   Return the type's qualified name. Equivalent to getting the
   type's :attr:`~type.__qualname__` attribute.

   .. versionadded:: 3.11

.. c:function:: PyObject* PyType_GetFullyQualifiedName(PyTypeObject *type)

   Return the type's fully qualified name. Equivalent to
   ``f"{type.__module__}.{type.__qualname__}"``, or :attr:`type.__qualname__`
   if :attr:`type.__module__` is not a string or is equal to ``"builtins"``.

   .. versionadded:: 3.13


.. c:function:: PyObject* PyType_GetModuleName(PyTypeObject *type)

   Return the type's module name. Equivalent to getting the
   :attr:`type.__module__` attribute.

   .. versionadded:: 3.13


.. c:function:: void* PyType_GetSlot(PyTypeObject *type, int slot)

   Return the function pointer stored in the given slot. If the
   result is ``NULL``, this indicates that either the slot is ``NULL``,
   or that the function was called with invalid parameters.
   Callers will typically cast the result pointer into the appropriate
   function type.

   See :c:member:`PyType_Slot.slot` for possible values of the *slot* argument.

   .. versionadded:: 3.4

   .. versionchanged:: 3.10
      :c:func:`PyType_GetSlot` can now accept all types.
      Previously, it was limited to :ref:`heap types <heap-types>`.


.. c:function:: PyObject* PyType_GetModule(PyTypeObject *type)

   Return the module object associated with the given type when the type was
   created using :c:func:`PyType_FromModuleAndSpec`.

   If no module is associated with the given type, sets :py:class:`TypeError`
   and returns ``NULL``.

   This function is usually used to get the module in which a method is defined.
   Note that in such a method, ``PyType_GetModule(Py_TYPE(self))``
   may not return the intended result.
   ``Py_TYPE(self)`` may be a *subclass* of the intended class, and subclasses
   are not necessarily defined in the same module as their superclass.
   See :c:type:`PyCMethod` to get the class that defines the method.
   See :c:func:`PyType_GetModuleByToken` for cases when :c:type:`!PyCMethod`
   cannot be used.

   .. versionadded:: 3.9


.. c:function:: void* PyType_GetModuleState(PyTypeObject *type)

   Return the state of the module object associated with the given type.
   This is a shortcut for calling :c:func:`PyModule_GetState()` on the result
   of :c:func:`PyType_GetModule`.

   If no module is associated with the given type, sets :py:class:`TypeError`
   and returns ``NULL``.

   If the *type* has an associated module but its state is ``NULL``,
   returns ``NULL`` without setting an exception.

   .. versionadded:: 3.9

<<<<<<< HEAD
.. c:function:: PyObject* PyType_GetModuleByToken(PyTypeObject *type, const void *token)
=======

.. c:function:: PyObject* PyType_GetModuleByDef(PyTypeObject *type, struct PyModuleDef *def)
>>>>>>> 2fbd3966

   Find the first superclass whose module has the given *token*, and
   return that module.

   If no module is found, raises a :py:class:`TypeError` and returns ``NULL``.

   This function is intended to be used together with
   :c:func:`PyModule_GetState()` to get module state from slot methods (such as
   :c:member:`~PyTypeObject.tp_init` or :c:member:`~PyNumberMethods.nb_add`)
   and other places where a method's defining class cannot be passed using the
   :c:type:`PyCMethod` calling convention.

   See :ref:`ext-module-token` for more information on module tokens.

   .. versionadded:: next

.. c:function:: PyObject* PyType_GetModuleByDef(PyTypeObject *type, struct PyModuleDef *def)

   Find the first superclass whose module was created from the given
   :c:type:`PyModuleDef` *def*, or whose *token* is equal to *def*,
   and return that module.

   Note that modules created from a :c:type:`PyModuleDef` always have their
   token set to the :c:type:`PyModuleDef`'s address.

   This function is equivalent to :c:func:`PyType_GetModuleByToken`, except
   it returns a borrowed reference.

   The returned reference is :term:`borrowed <borrowed reference>` from *type*,
   and will be valid as long as you hold a reference to *type*.
   Do not release it with :c:func:`Py_DECREF` or similar.

   .. versionadded:: 3.11


.. c:function:: int PyType_GetBaseByToken(PyTypeObject *type, void *token, PyTypeObject **result)

   Find the first superclass in *type*'s :term:`method resolution order` whose
   :c:macro:`Py_tp_token` token is equal to the given one.

   * If found, set *\*result* to a new :term:`strong reference`
     to it and return ``1``.
   * If not found, set *\*result* to ``NULL`` and return ``0``.
   * On error, set *\*result* to ``NULL`` and return ``-1`` with an
     exception set.

   The *result* argument may be ``NULL``, in which case *\*result* is not set.
   Use this if you need only the return value.

   The *token* argument may not be ``NULL``.

   .. versionadded:: 3.14


.. c:function:: int PyUnstable_Type_AssignVersionTag(PyTypeObject *type)

   Attempt to assign a version tag to the given type.

   Returns 1 if the type already had a valid version tag or a new one was
   assigned, or 0 if a new tag could not be assigned.

   .. versionadded:: 3.12


.. c:function:: int PyType_SUPPORTS_WEAKREFS(PyTypeObject *type)

   Return true if instances of *type* support creating weak references, false
   otherwise. This function always succeeds. *type* must not be ``NULL``.

   .. seealso::
      * :ref:`weakrefobjects`
      * :py:mod:`weakref`


Creating Heap-Allocated Types
.............................

The following functions and structs are used to create
:ref:`heap types <heap-types>`.

.. c:function:: PyObject* PyType_FromMetaclass(PyTypeObject *metaclass, PyObject *module, PyType_Spec *spec, PyObject *bases)

   Create and return a :ref:`heap type <heap-types>` from the *spec*
   (see :c:macro:`Py_TPFLAGS_HEAPTYPE`).

   The metaclass *metaclass* is used to construct the resulting type object.
   When *metaclass* is ``NULL``, the metaclass is derived from *bases*
   (or *Py_tp_base[s]* slots if *bases* is ``NULL``, see below).

   Metaclasses that override :c:member:`~PyTypeObject.tp_new` are not
   supported, except if ``tp_new`` is ``NULL``.

   The *bases* argument can be used to specify base classes; it can either
   be only one class or a tuple of classes.
   If *bases* is ``NULL``, the *Py_tp_bases* slot is used instead.
   If that also is ``NULL``, the *Py_tp_base* slot is used instead.
   If that also is ``NULL``, the new type derives from :class:`object`.

   The *module* argument can be used to record the module in which the new
   class is defined. It must be a module object or ``NULL``.
   If not ``NULL``, the module is associated with the new type and can later be
   retrieved with :c:func:`PyType_GetModule`.
   The associated module is not inherited by subclasses; it must be specified
   for each class individually.

   This function calls :c:func:`PyType_Ready` on the new type.

   Note that this function does *not* fully match the behavior of
   calling :py:class:`type() <type>` or using the :keyword:`class` statement.
   With user-provided base types or metaclasses, prefer
   :ref:`calling <capi-call>` :py:class:`type` (or the metaclass)
   over ``PyType_From*`` functions.
   Specifically:

   * :py:meth:`~object.__new__` is not called on the new class
     (and it must be set to ``type.__new__``).
   * :py:meth:`~object.__init__` is not called on the new class.
   * :py:meth:`~object.__init_subclass__` is not called on any bases.
   * :py:meth:`~object.__set_name__` is not called on new descriptors.

   .. versionadded:: 3.12


.. c:function:: PyObject* PyType_FromModuleAndSpec(PyObject *module, PyType_Spec *spec, PyObject *bases)

   Equivalent to ``PyType_FromMetaclass(NULL, module, spec, bases)``.

   .. versionadded:: 3.9

   .. versionchanged:: 3.10

      The function now accepts a single class as the *bases* argument and
      ``NULL`` as the ``tp_doc`` slot.

   .. versionchanged:: 3.12

      The function now finds and uses a metaclass corresponding to the provided
      base classes.  Previously, only :class:`type` instances were returned.

      The :c:member:`~PyTypeObject.tp_new` of the metaclass is *ignored*.
      which may result in incomplete initialization.
      Creating classes whose metaclass overrides
      :c:member:`~PyTypeObject.tp_new` is deprecated.

   .. versionchanged:: 3.14

      Creating classes whose metaclass overrides
      :c:member:`~PyTypeObject.tp_new` is no longer allowed.


.. c:function:: PyObject* PyType_FromSpecWithBases(PyType_Spec *spec, PyObject *bases)

   Equivalent to ``PyType_FromMetaclass(NULL, NULL, spec, bases)``.

   .. versionadded:: 3.3

   .. versionchanged:: 3.12

      The function now finds and uses a metaclass corresponding to the provided
      base classes.  Previously, only :class:`type` instances were returned.

      The :c:member:`~PyTypeObject.tp_new` of the metaclass is *ignored*.
      which may result in incomplete initialization.
      Creating classes whose metaclass overrides
      :c:member:`~PyTypeObject.tp_new` is deprecated.

   .. versionchanged:: 3.14

      Creating classes whose metaclass overrides
      :c:member:`~PyTypeObject.tp_new` is no longer allowed.


.. c:function:: PyObject* PyType_FromSpec(PyType_Spec *spec)

   Equivalent to ``PyType_FromMetaclass(NULL, NULL, spec, NULL)``.

   .. versionchanged:: 3.12

      The function now finds and uses a metaclass corresponding to the
      base classes provided in *Py_tp_base[s]* slots.
      Previously, only :class:`type` instances were returned.

      The :c:member:`~PyTypeObject.tp_new` of the metaclass is *ignored*.
      which may result in incomplete initialization.
      Creating classes whose metaclass overrides
      :c:member:`~PyTypeObject.tp_new` is deprecated.

   .. versionchanged:: 3.14

      Creating classes whose metaclass overrides
      :c:member:`~PyTypeObject.tp_new` is no longer allowed.


.. c:function:: int PyType_Freeze(PyTypeObject *type)

   Make a type immutable: set the :c:macro:`Py_TPFLAGS_IMMUTABLETYPE` flag.

   All base classes of *type* must be immutable.

   On success, return ``0``.
   On error, set an exception and return ``-1``.

   The type must not be used before it's made immutable. For example, type
   instances must not be created before the type is made immutable.

   .. versionadded:: 3.14

.. raw:: html

   <!-- Keep old URL fragments working (see gh-97908) -->
   <span id='c.PyType_Spec.PyType_Spec.name'></span>
   <span id='c.PyType_Spec.PyType_Spec.basicsize'></span>
   <span id='c.PyType_Spec.PyType_Spec.itemsize'></span>
   <span id='c.PyType_Spec.PyType_Spec.flags'></span>
   <span id='c.PyType_Spec.PyType_Spec.slots'></span>

.. c:type:: PyType_Spec

   Structure defining a type's behavior.

   .. c:member:: const char* name

      Name of the type, used to set :c:member:`PyTypeObject.tp_name`.

   .. c:member:: int basicsize

      If positive, specifies the size of the instance in bytes.
      It is used to set :c:member:`PyTypeObject.tp_basicsize`.

      If zero, specifies that :c:member:`~PyTypeObject.tp_basicsize`
      should be inherited.

      If negative, the absolute value specifies how much space instances of the
      class need *in addition* to the superclass.
      Use :c:func:`PyObject_GetTypeData` to get a pointer to subclass-specific
      memory reserved this way.
      For negative :c:member:`!basicsize`, Python will insert padding when
      needed to meet :c:member:`~PyTypeObject.tp_basicsize`'s alignment
      requirements.

      .. versionchanged:: 3.12

         Previously, this field could not be negative.

   .. c:member:: int itemsize

      Size of one element of a variable-size type, in bytes.
      Used to set :c:member:`PyTypeObject.tp_itemsize`.
      See ``tp_itemsize`` documentation for caveats.

      If zero, :c:member:`~PyTypeObject.tp_itemsize` is inherited.
      Extending arbitrary variable-sized classes is dangerous,
      since some types use a fixed offset for variable-sized memory,
      which can then overlap fixed-sized memory used by a subclass.
      To help prevent mistakes, inheriting ``itemsize`` is only possible
      in the following situations:

      - The base is not variable-sized (its
        :c:member:`~PyTypeObject.tp_itemsize`).
      - The requested :c:member:`PyType_Spec.basicsize` is positive,
        suggesting that the memory layout of the base class is known.
      - The requested :c:member:`PyType_Spec.basicsize` is zero,
        suggesting that the subclass does not access the instance's memory
        directly.
      - With the :c:macro:`Py_TPFLAGS_ITEMS_AT_END` flag.

   .. c:member:: unsigned int flags

      Type flags, used to set :c:member:`PyTypeObject.tp_flags`.

      If the ``Py_TPFLAGS_HEAPTYPE`` flag is not set,
      :c:func:`PyType_FromSpecWithBases` sets it automatically.

   .. c:member:: PyType_Slot *slots

      Array of :c:type:`PyType_Slot` structures.
      Terminated by the special slot value ``{0, NULL}``.

      Each slot ID should be specified at most once.

.. raw:: html

   <!-- Keep old URL fragments working (see gh-97908) -->
   <span id='c.PyType_Slot.PyType_Slot.slot'></span>
   <span id='c.PyType_Slot.PyType_Slot.pfunc'></span>

.. c:type:: PyType_Slot

   Structure defining optional functionality of a type, containing a slot ID
   and a value pointer.

   .. c:member:: int slot

      A slot ID.

      Slot IDs are named like the field names of the structures
      :c:type:`PyTypeObject`, :c:type:`PyNumberMethods`,
      :c:type:`PySequenceMethods`, :c:type:`PyMappingMethods` and
      :c:type:`PyAsyncMethods` with an added ``Py_`` prefix.
      For example, use:

      * ``Py_tp_dealloc`` to set :c:member:`PyTypeObject.tp_dealloc`
      * ``Py_nb_add`` to set :c:member:`PyNumberMethods.nb_add`
      * ``Py_sq_length`` to set :c:member:`PySequenceMethods.sq_length`

      An additional slot is supported that does not correspond to a
      :c:type:`!PyTypeObject` struct field:

      * :c:data:`Py_tp_token`

      The following “offset” fields cannot be set using :c:type:`PyType_Slot`:

      * :c:member:`~PyTypeObject.tp_weaklistoffset`
        (use :c:macro:`Py_TPFLAGS_MANAGED_WEAKREF` instead if possible)
      * :c:member:`~PyTypeObject.tp_dictoffset`
        (use :c:macro:`Py_TPFLAGS_MANAGED_DICT` instead if possible)
      * :c:member:`~PyTypeObject.tp_vectorcall_offset`
        (use ``"__vectorcalloffset__"`` in
        :ref:`PyMemberDef <pymemberdef-offsets>`)

      If it is not possible to switch to a ``MANAGED`` flag (for example,
      for vectorcall or to support Python older than 3.12), specify the
      offset in :c:member:`Py_tp_members <PyTypeObject.tp_members>`.
      See :ref:`PyMemberDef documentation <pymemberdef-offsets>`
      for details.

      The following internal fields cannot be set at all when creating a heap
      type:

      * :c:member:`~PyTypeObject.tp_dict`,
        :c:member:`~PyTypeObject.tp_mro`,
        :c:member:`~PyTypeObject.tp_cache`,
        :c:member:`~PyTypeObject.tp_subclasses`, and
        :c:member:`~PyTypeObject.tp_weaklist`.

      Setting :c:data:`Py_tp_bases` or :c:data:`Py_tp_base` may be
      problematic on some platforms.
      To avoid issues, use the *bases* argument of
      :c:func:`PyType_FromSpecWithBases` instead.

      .. versionchanged:: 3.9
         Slots in :c:type:`PyBufferProcs` may be set in the unlimited API.

      .. versionchanged:: 3.11
         :c:member:`~PyBufferProcs.bf_getbuffer` and
         :c:member:`~PyBufferProcs.bf_releasebuffer` are now available
         under the :ref:`limited API <limited-c-api>`.

      .. versionchanged:: 3.14
         The field :c:member:`~PyTypeObject.tp_vectorcall` can now set
         using ``Py_tp_vectorcall``.  See the field's documentation
         for details.

   .. c:member:: void *pfunc

      The desired value of the slot. In most cases, this is a pointer
      to a function.

      *pfunc* values may not be ``NULL``, except for the following slots:

      * ``Py_tp_doc``
      * :c:data:`Py_tp_token` (for clarity, prefer :c:data:`Py_TP_USE_SPEC`
        rather than ``NULL``)


.. c:macro:: Py_tp_token

   A :c:member:`~PyType_Slot.slot` that records a static memory layout ID
   for a class.

   If the :c:type:`PyType_Spec` of the class is statically
   allocated, the token can be set to the spec using the special value
   :c:data:`Py_TP_USE_SPEC`:

   .. code-block:: c

      static PyType_Slot foo_slots[] = {
         {Py_tp_token, Py_TP_USE_SPEC},

   It can also be set to an arbitrary pointer, but you must ensure that:

   * The pointer outlives the class, so it's not reused for something else
     while the class exists.
   * It "belongs" to the extension module where the class lives, so it will not
     clash with other extensions.

   Use :c:func:`PyType_GetBaseByToken` to check if a class's superclass has
   a given token -- that is, check whether the memory layout is compatible.

   To get the token for a given class (without considering superclasses),
   use :c:func:`PyType_GetSlot` with ``Py_tp_token``.

   .. versionadded:: 3.14

   .. c:namespace:: NULL

   .. c:macro:: Py_TP_USE_SPEC

      Used as a value with :c:data:`Py_tp_token` to set the token to the
      class's :c:type:`PyType_Spec`.
      Expands to ``NULL``.

      .. versionadded:: 3.14<|MERGE_RESOLUTION|>--- conflicted
+++ resolved
@@ -303,12 +303,8 @@
 
    .. versionadded:: 3.9
 
-<<<<<<< HEAD
+
 .. c:function:: PyObject* PyType_GetModuleByToken(PyTypeObject *type, const void *token)
-=======
-
-.. c:function:: PyObject* PyType_GetModuleByDef(PyTypeObject *type, struct PyModuleDef *def)
->>>>>>> 2fbd3966
 
    Find the first superclass whose module has the given *token*, and
    return that module.
@@ -324,6 +320,7 @@
    See :ref:`ext-module-token` for more information on module tokens.
 
    .. versionadded:: next
+
 
 .. c:function:: PyObject* PyType_GetModuleByDef(PyTypeObject *type, struct PyModuleDef *def)
 
