.. highlightlang:: c

<<<<<<< HEAD

.. _defining-new-types:

******************
Defining New Types
******************

.. sectionauthor:: Michael Hudson <mwh@python.net>
.. sectionauthor:: Dave Kuhlman <dkuhlman@rexx.com>
.. sectionauthor:: Jim Fulton <jim@zope.com>


As mentioned in the last chapter, Python allows the writer of an extension
module to define new types that can be manipulated from Python code, much like
strings and lists in core Python.

This is not hard; the code for all extension types follows a pattern, but there
are some details that you need to understand before you can get started.


.. _dnt-basics:

The Basics
==========

The Python runtime sees all Python objects as variables of type
:c:type:`PyObject\*`, which serves as a "base type" for all Python objects.
:c:type:`PyObject` itself only contains the refcount and a pointer to the
object's "type object".  This is where the action is; the type object determines
which (C) functions get called when, for instance, an attribute gets looked
up on an object or it is multiplied by another object.  These C functions
are called "type methods".

So, if you want to define a new object type, you need to create a new type
object.

This sort of thing can only be explained by example, so here's a minimal, but
complete, module that defines a new type:

.. literalinclude:: ../includes/noddy.c


Now that's quite a bit to take in at once, but hopefully bits will seem familiar
from the last chapter.

The first bit that will be new is::

   typedef struct {
       PyObject_HEAD
   } noddy_NoddyObject;

This is what a Noddy object will contain---in this case, nothing more than what
every Python object contains---a field called ``ob_base`` of type
:c:type:`PyObject`.  :c:type:`PyObject` in turn, contains an ``ob_refcnt``
field and a pointer to a type object.  These can be accessed using the macros
:c:macro:`Py_REFCNT` and :c:macro:`Py_TYPE` respectively.  These are the fields
the :c:macro:`PyObject_HEAD` macro brings in.  The reason for the macro is to
standardize the layout and to enable special debugging fields in debug builds.

Note that there is no semicolon after the :c:macro:`PyObject_HEAD` macro;
one is included in the macro definition.  Be wary of adding one by
accident; it's easy to do from habit, and your compiler might not complain,
but someone else's probably will!  (On Windows, MSVC is known to call this an
error and refuse to compile the code.)

For contrast, let's take a look at the corresponding definition for standard
Python floats::

   typedef struct {
       PyObject_HEAD
       double ob_fval;
   } PyFloatObject;

Moving on, we come to the crunch --- the type object. ::

   static PyTypeObject noddy_NoddyType = {
       PyVarObject_HEAD_INIT(NULL, 0)
       "noddy.Noddy",             /* tp_name */
       sizeof(noddy_NoddyObject), /* tp_basicsize */
       0,                         /* tp_itemsize */
       0,                         /* tp_dealloc */
       0,                         /* tp_print */
       0,                         /* tp_getattr */
       0,                         /* tp_setattr */
       0,                         /* tp_as_async */
       0,                         /* tp_repr */
       0,                         /* tp_as_number */
       0,                         /* tp_as_sequence */
       0,                         /* tp_as_mapping */
       0,                         /* tp_hash  */
       0,                         /* tp_call */
       0,                         /* tp_str */
       0,                         /* tp_getattro */
       0,                         /* tp_setattro */
       0,                         /* tp_as_buffer */
       Py_TPFLAGS_DEFAULT,        /* tp_flags */
       "Noddy objects",           /* tp_doc */
   };

Now if you go and look up the definition of :c:type:`PyTypeObject` in
:file:`object.h` you'll see that it has many more fields that the definition
above.  The remaining fields will be filled with zeros by the C compiler, and
it's common practice to not specify them explicitly unless you need them.

This is so important that we're going to pick the top of it apart still
further::

   PyVarObject_HEAD_INIT(NULL, 0)

This line is a bit of a wart; what we'd like to write is::

   PyVarObject_HEAD_INIT(&PyType_Type, 0)

as the type of a type object is "type", but this isn't strictly conforming C and
some compilers complain.  Fortunately, this member will be filled in for us by
:c:func:`PyType_Ready`. ::

   "noddy.Noddy",              /* tp_name */

The name of our type.  This will appear in the default textual representation of
our objects and in some error messages, for example::

   >>> "" + noddy.new_noddy()
   Traceback (most recent call last):
     File "<stdin>", line 1, in <module>
   TypeError: cannot add type "noddy.Noddy" to string

Note that the name is a dotted name that includes both the module name and the
name of the type within the module. The module in this case is :mod:`noddy` and
the type is :class:`Noddy`, so we set the type name to :class:`noddy.Noddy`.
One side effect of using an undotted name is that the pydoc documentation tool
will not list the new type in the module documentation. ::

   sizeof(noddy_NoddyObject),  /* tp_basicsize */

This is so that Python knows how much memory to allocate when you call
:c:func:`PyObject_New`.

.. note::

   If you want your type to be subclassable from Python, and your type has the same
   :c:member:`~PyTypeObject.tp_basicsize` as its base type, you may have problems with multiple
   inheritance.  A Python subclass of your type will have to list your type first
   in its :attr:`~class.__bases__`, or else it will not be able to call your type's
   :meth:`__new__` method without getting an error.  You can avoid this problem by
   ensuring that your type has a larger value for :c:member:`~PyTypeObject.tp_basicsize` than its
   base type does.  Most of the time, this will be true anyway, because either your
   base type will be :class:`object`, or else you will be adding data members to
   your base type, and therefore increasing its size.

::

   0,                          /* tp_itemsize */

This has to do with variable length objects like lists and strings. Ignore this
for now.

Skipping a number of type methods that we don't provide, we set the class flags
to :const:`Py_TPFLAGS_DEFAULT`. ::

   Py_TPFLAGS_DEFAULT,        /* tp_flags */

All types should include this constant in their flags.  It enables all of the
members defined until at least Python 3.3.  If you need further members,
you will need to OR the corresponding flags.

We provide a doc string for the type in :c:member:`~PyTypeObject.tp_doc`. ::

   "Noddy objects",           /* tp_doc */

Now we get into the type methods, the things that make your objects different
from the others.  We aren't going to implement any of these in this version of
the module.  We'll expand this example later to have more interesting behavior.

For now, all we want to be able to do is to create new :class:`Noddy` objects.
To enable object creation, we have to provide a :c:member:`~PyTypeObject.tp_new` implementation.
In this case, we can just use the default implementation provided by the API
function :c:func:`PyType_GenericNew`. ::

   PyType_GenericNew,         /* tp_new */

All the other type methods are *NULL*, so we'll go over them later --- that's
for a later section!

Everything else in the file should be familiar, except for some code in
:c:func:`PyInit_noddy`::

   if (PyType_Ready(&noddy_NoddyType) < 0)
       return;

This initializes the :class:`Noddy` type, filing in a number of members,
including :attr:`ob_type` that we initially set to *NULL*. ::

   PyModule_AddObject(m, "Noddy", (PyObject *)&noddy_NoddyType);

This adds the type to the module dictionary.  This allows us to create
:class:`Noddy` instances by calling the :class:`Noddy` class::

   >>> import noddy
   >>> mynoddy = noddy.Noddy()

That's it!  All that remains is to build it; put the above code in a file called
:file:`noddy.c` and ::

   from distutils.core import setup, Extension
   setup(name="noddy", version="1.0",
         ext_modules=[Extension("noddy", ["noddy.c"])])

in a file called :file:`setup.py`; then typing

.. code-block:: shell-session

   $ python setup.py build

at a shell should produce a file :file:`noddy.so` in a subdirectory; move to
that directory and fire up Python --- you should be able to ``import noddy`` and
play around with Noddy objects.

That wasn't so hard, was it?

Of course, the current Noddy type is pretty uninteresting. It has no data and
doesn't do anything. It can't even be subclassed.


Adding data and methods to the Basic example
--------------------------------------------

Let's extend the basic example to add some data and methods.  Let's also make
the type usable as a base class. We'll create a new module, :mod:`noddy2` that
adds these capabilities:

.. literalinclude:: ../includes/noddy2.c


This version of the module has a number of changes.

We've added an extra include::

   #include <structmember.h>

This include provides declarations that we use to handle attributes, as
described a bit later.

The name of the :class:`Noddy` object structure has been shortened to
:class:`Noddy`.  The type object name has been shortened to :class:`NoddyType`.

The  :class:`Noddy` type now has three data attributes, *first*, *last*, and
*number*.  The *first* and *last* variables are Python strings containing first
and last names. The *number* attribute is an integer.

The object structure is updated accordingly::

   typedef struct {
       PyObject_HEAD
       PyObject *first;
       PyObject *last;
       int number;
   } Noddy;

Because we now have data to manage, we have to be more careful about object
allocation and deallocation.  At a minimum, we need a deallocation method::

   static void
   Noddy_dealloc(Noddy* self)
   {
       Py_XDECREF(self->first);
       Py_XDECREF(self->last);
       Py_TYPE(self)->tp_free((PyObject*)self);
   }

which is assigned to the :c:member:`~PyTypeObject.tp_dealloc` member::

   (destructor)Noddy_dealloc, /*tp_dealloc*/

This method decrements the reference counts of the two Python attributes. We use
:c:func:`Py_XDECREF` here because the :attr:`first` and :attr:`last` members
could be *NULL*.  It then calls the :c:member:`~PyTypeObject.tp_free` member of the object's type
to free the object's memory.  Note that the object's type might not be
:class:`NoddyType`, because the object may be an instance of a subclass.

We want to make sure that the first and last names are initialized to empty
strings, so we provide a new method::

   static PyObject *
   Noddy_new(PyTypeObject *type, PyObject *args, PyObject *kwds)
   {
       Noddy *self;

       self = (Noddy *)type->tp_alloc(type, 0);
       if (self != NULL) {
           self->first = PyUnicode_FromString("");
           if (self->first == NULL) {
               Py_DECREF(self);
               return NULL;
           }

           self->last = PyUnicode_FromString("");
           if (self->last == NULL) {
               Py_DECREF(self);
               return NULL;
           }

           self->number = 0;
       }

       return (PyObject *)self;
   }

and install it in the :c:member:`~PyTypeObject.tp_new` member::

   Noddy_new,                 /* tp_new */

The new member is responsible for creating (as opposed to initializing) objects
of the type.  It is exposed in Python as the :meth:`__new__` method.  See the
paper titled "Unifying types and classes in Python" for a detailed discussion of
the :meth:`__new__` method.  One reason to implement a new method is to assure
the initial values of instance variables.  In this case, we use the new method
to make sure that the initial values of the members :attr:`first` and
:attr:`last` are not *NULL*. If we didn't care whether the initial values were
*NULL*, we could have used :c:func:`PyType_GenericNew` as our new method, as we
did before.  :c:func:`PyType_GenericNew` initializes all of the instance variable
members to *NULL*.

The new method is a static method that is passed the type being instantiated and
any arguments passed when the type was called, and that returns the new object
created. New methods always accept positional and keyword arguments, but they
often ignore the arguments, leaving the argument handling to initializer
methods. Note that if the type supports subclassing, the type passed may not be
the type being defined.  The new method calls the :c:member:`~PyTypeObject.tp_alloc` slot to
allocate memory. We don't fill the :c:member:`~PyTypeObject.tp_alloc` slot ourselves. Rather
:c:func:`PyType_Ready` fills it for us by inheriting it from our base class,
which is :class:`object` by default.  Most types use the default allocation.

.. note::

   If you are creating a co-operative :c:member:`~PyTypeObject.tp_new` (one that calls a base type's
   :c:member:`~PyTypeObject.tp_new` or :meth:`__new__`), you must *not* try to determine what method
   to call using method resolution order at runtime.  Always statically determine
   what type you are going to call, and call its :c:member:`~PyTypeObject.tp_new` directly, or via
   ``type->tp_base->tp_new``.  If you do not do this, Python subclasses of your
   type that also inherit from other Python-defined classes may not work correctly.
   (Specifically, you may not be able to create instances of such subclasses
   without getting a :exc:`TypeError`.)

We provide an initialization function::

   static int
   Noddy_init(Noddy *self, PyObject *args, PyObject *kwds)
   {
       PyObject *first=NULL, *last=NULL, *tmp;

       static char *kwlist[] = {"first", "last", "number", NULL};

       if (! PyArg_ParseTupleAndKeywords(args, kwds, "|OOi", kwlist,
                                         &first, &last,
                                         &self->number))
           return -1;

       if (first) {
           tmp = self->first;
           Py_INCREF(first);
           self->first = first;
           Py_XDECREF(tmp);
       }

       if (last) {
           tmp = self->last;
           Py_INCREF(last);
           self->last = last;
           Py_XDECREF(tmp);
       }

       return 0;
   }

by filling the :c:member:`~PyTypeObject.tp_init` slot. ::

   (initproc)Noddy_init,         /* tp_init */

The :c:member:`~PyTypeObject.tp_init` slot is exposed in Python as the :meth:`__init__` method. It
is used to initialize an object after it's created. Unlike the new method, we
can't guarantee that the initializer is called.  The initializer isn't called
when unpickling objects and it can be overridden.  Our initializer accepts
arguments to provide initial values for our instance. Initializers always accept
positional and keyword arguments. Initializers should return either ``0`` on
success or ``-1`` on error.

Initializers can be called multiple times.  Anyone can call the :meth:`__init__`
method on our objects.  For this reason, we have to be extra careful when
assigning the new values.  We might be tempted, for example to assign the
:attr:`first` member like this::

   if (first) {
       Py_XDECREF(self->first);
       Py_INCREF(first);
       self->first = first;
   }

But this would be risky.  Our type doesn't restrict the type of the
:attr:`first` member, so it could be any kind of object.  It could have a
destructor that causes code to be executed that tries to access the
:attr:`first` member.  To be paranoid and protect ourselves against this
possibility, we almost always reassign members before decrementing their
reference counts.  When don't we have to do this?

* when we absolutely know that the reference count is greater than 1

* when we know that deallocation of the object [#]_ will not cause any calls
  back into our type's code

* when decrementing a reference count in a :c:member:`~PyTypeObject.tp_dealloc` handler when
  garbage-collections is not supported [#]_

We want to expose our instance variables as attributes. There are a
number of ways to do that. The simplest way is to define member definitions::

   static PyMemberDef Noddy_members[] = {
       {"first", T_OBJECT_EX, offsetof(Noddy, first), 0,
        "first name"},
       {"last", T_OBJECT_EX, offsetof(Noddy, last), 0,
        "last name"},
       {"number", T_INT, offsetof(Noddy, number), 0,
        "noddy number"},
       {NULL}  /* Sentinel */
   };

and put the definitions in the :c:member:`~PyTypeObject.tp_members` slot::

   Noddy_members,             /* tp_members */

Each member definition has a member name, type, offset, access flags and
documentation string. See the :ref:`Generic-Attribute-Management` section below for
details.

A disadvantage of this approach is that it doesn't provide a way to restrict the
types of objects that can be assigned to the Python attributes.  We expect the
first and last names to be strings, but any Python objects can be assigned.
Further, the attributes can be deleted, setting the C pointers to *NULL*.  Even
though we can make sure the members are initialized to non-*NULL* values, the
members can be set to *NULL* if the attributes are deleted.

We define a single method, :meth:`name`, that outputs the objects name as the
concatenation of the first and last names. ::

   static PyObject *
   Noddy_name(Noddy* self)
   {
       if (self->first == NULL) {
           PyErr_SetString(PyExc_AttributeError, "first");
           return NULL;
       }

       if (self->last == NULL) {
           PyErr_SetString(PyExc_AttributeError, "last");
           return NULL;
       }

       return PyUnicode_FromFormat("%S %S", self->first, self->last);
   }

The method is implemented as a C function that takes a :class:`Noddy` (or
:class:`Noddy` subclass) instance as the first argument.  Methods always take an
instance as the first argument. Methods often take positional and keyword
arguments as well, but in this case we don't take any and don't need to accept
a positional argument tuple or keyword argument dictionary. This method is
equivalent to the Python method::

   def name(self):
      return "%s %s" % (self.first, self.last)

Note that we have to check for the possibility that our :attr:`first` and
:attr:`last` members are *NULL*.  This is because they can be deleted, in which
case they are set to *NULL*.  It would be better to prevent deletion of these
attributes and to restrict the attribute values to be strings.  We'll see how to
do that in the next section.

Now that we've defined the method, we need to create an array of method
definitions::

   static PyMethodDef Noddy_methods[] = {
       {"name", (PyCFunction)Noddy_name, METH_NOARGS,
        "Return the name, combining the first and last name"
       },
       {NULL}  /* Sentinel */
   };

and assign them to the :c:member:`~PyTypeObject.tp_methods` slot::

   Noddy_methods,             /* tp_methods */

Note that we used the :const:`METH_NOARGS` flag to indicate that the method is
passed no arguments.

Finally, we'll make our type usable as a base class.  We've written our methods
carefully so far so that they don't make any assumptions about the type of the
object being created or used, so all we need to do is to add the
:const:`Py_TPFLAGS_BASETYPE` to our class flag definition::

   Py_TPFLAGS_DEFAULT | Py_TPFLAGS_BASETYPE, /*tp_flags*/

We rename :c:func:`PyInit_noddy` to :c:func:`PyInit_noddy2` and update the module
name in the :c:type:`PyModuleDef` struct.

Finally, we update our :file:`setup.py` file to build the new module::

   from distutils.core import setup, Extension
   setup(name="noddy", version="1.0",
         ext_modules=[
            Extension("noddy", ["noddy.c"]),
            Extension("noddy2", ["noddy2.c"]),
            ])


Providing finer control over data attributes
--------------------------------------------

In this section, we'll provide finer control over how the :attr:`first` and
:attr:`last` attributes are set in the :class:`Noddy` example. In the previous
version of our module, the instance variables :attr:`first` and :attr:`last`
could be set to non-string values or even deleted. We want to make sure that
these attributes always contain strings.

.. literalinclude:: ../includes/noddy3.c


To provide greater control, over the :attr:`first` and :attr:`last` attributes,
we'll use custom getter and setter functions.  Here are the functions for
getting and setting the :attr:`first` attribute::

   Noddy_getfirst(Noddy *self, void *closure)
   {
       Py_INCREF(self->first);
       return self->first;
   }

   static int
   Noddy_setfirst(Noddy *self, PyObject *value, void *closure)
   {
     if (value == NULL) {
       PyErr_SetString(PyExc_TypeError, "Cannot delete the first attribute");
       return -1;
     }

     if (! PyUnicode_Check(value)) {
       PyErr_SetString(PyExc_TypeError,
                       "The first attribute value must be a str");
       return -1;
     }

     Py_DECREF(self->first);
     Py_INCREF(value);
     self->first = value;

     return 0;
   }

The getter function is passed a :class:`Noddy` object and a "closure", which is
void pointer. In this case, the closure is ignored. (The closure supports an
advanced usage in which definition data is passed to the getter and setter. This
could, for example, be used to allow a single set of getter and setter functions
that decide the attribute to get or set based on data in the closure.)

The setter function is passed the :class:`Noddy` object, the new value, and the
closure. The new value may be *NULL*, in which case the attribute is being
deleted.  In our setter, we raise an error if the attribute is deleted or if the
attribute value is not a string.

We create an array of :c:type:`PyGetSetDef` structures::

   static PyGetSetDef Noddy_getseters[] = {
       {"first",
        (getter)Noddy_getfirst, (setter)Noddy_setfirst,
        "first name",
        NULL},
       {"last",
        (getter)Noddy_getlast, (setter)Noddy_setlast,
        "last name",
        NULL},
       {NULL}  /* Sentinel */
   };

and register it in the :c:member:`~PyTypeObject.tp_getset` slot::

   Noddy_getseters,           /* tp_getset */

to register our attribute getters and setters.

The last item in a :c:type:`PyGetSetDef` structure is the closure mentioned
above. In this case, we aren't using the closure, so we just pass *NULL*.

We also remove the member definitions for these attributes::

   static PyMemberDef Noddy_members[] = {
       {"number", T_INT, offsetof(Noddy, number), 0,
        "noddy number"},
       {NULL}  /* Sentinel */
   };

We also need to update the :c:member:`~PyTypeObject.tp_init` handler to only allow strings [#]_ to
be passed::

   static int
   Noddy_init(Noddy *self, PyObject *args, PyObject *kwds)
   {
       PyObject *first=NULL, *last=NULL, *tmp;

       static char *kwlist[] = {"first", "last", "number", NULL};

       if (! PyArg_ParseTupleAndKeywords(args, kwds, "|SSi", kwlist,
                                         &first, &last,
                                         &self->number))
           return -1;

       if (first) {
           tmp = self->first;
           Py_INCREF(first);
           self->first = first;
           Py_DECREF(tmp);
       }

       if (last) {
           tmp = self->last;
           Py_INCREF(last);
           self->last = last;
           Py_DECREF(tmp);
       }

       return 0;
   }

With these changes, we can assure that the :attr:`first` and :attr:`last`
members are never *NULL* so we can remove checks for *NULL* values in almost all
cases. This means that most of the :c:func:`Py_XDECREF` calls can be converted to
:c:func:`Py_DECREF` calls. The only place we can't change these calls is in the
deallocator, where there is the possibility that the initialization of these
members failed in the constructor.

We also rename the module initialization function and module name in the
initialization function, as we did before, and we add an extra definition to the
:file:`setup.py` file.


Supporting cyclic garbage collection
------------------------------------

Python has a cyclic-garbage collector that can identify unneeded objects even
when their reference counts are not zero. This can happen when objects are
involved in cycles.  For example, consider::

   >>> l = []
   >>> l.append(l)
   >>> del l

In this example, we create a list that contains itself. When we delete it, it
still has a reference from itself. Its reference count doesn't drop to zero.
Fortunately, Python's cyclic-garbage collector will eventually figure out that
the list is garbage and free it.

In the second version of the :class:`Noddy` example, we allowed any kind of
object to be stored in the :attr:`first` or :attr:`last` attributes [#]_. This
means that :class:`Noddy` objects can participate in cycles::

   >>> import noddy2
   >>> n = noddy2.Noddy()
   >>> l = [n]
   >>> n.first = l

This is pretty silly, but it gives us an excuse to add support for the
cyclic-garbage collector to the :class:`Noddy` example.  To support cyclic
garbage collection, types need to fill two slots and set a class flag that
enables these slots:

.. literalinclude:: ../includes/noddy4.c


The traversal method provides access to subobjects that could participate in
cycles::

   static int
   Noddy_traverse(Noddy *self, visitproc visit, void *arg)
   {
       int vret;

       if (self->first) {
           vret = visit(self->first, arg);
           if (vret != 0)
               return vret;
       }
       if (self->last) {
           vret = visit(self->last, arg);
           if (vret != 0)
               return vret;
       }

       return 0;
   }

For each subobject that can participate in cycles, we need to call the
:c:func:`visit` function, which is passed to the traversal method. The
:c:func:`visit` function takes as arguments the subobject and the extra argument
*arg* passed to the traversal method.  It returns an integer value that must be
returned if it is non-zero.

Python provides a :c:func:`Py_VISIT` macro that automates calling visit
functions.  With :c:func:`Py_VISIT`, :c:func:`Noddy_traverse` can be simplified::

   static int
   Noddy_traverse(Noddy *self, visitproc visit, void *arg)
   {
       Py_VISIT(self->first);
       Py_VISIT(self->last);
       return 0;
   }

.. note::

   Note that the :c:member:`~PyTypeObject.tp_traverse` implementation must name its arguments exactly
   *visit* and *arg* in order to use :c:func:`Py_VISIT`.  This is to encourage
   uniformity across these boring implementations.

We also need to provide a method for clearing any subobjects that can
participate in cycles.

::

   static int
   Noddy_clear(Noddy *self)
   {
       PyObject *tmp;

       tmp = self->first;
       self->first = NULL;
       Py_XDECREF(tmp);

       tmp = self->last;
       self->last = NULL;
       Py_XDECREF(tmp);

       return 0;
   }

Notice the use of a temporary variable in :c:func:`Noddy_clear`. We use the
temporary variable so that we can set each member to *NULL* before decrementing
its reference count.  We do this because, as was discussed earlier, if the
reference count drops to zero, we might cause code to run that calls back into
the object.  In addition, because we now support garbage collection, we also
have to worry about code being run that triggers garbage collection.  If garbage
collection is run, our :c:member:`~PyTypeObject.tp_traverse` handler could get called. We can't
take a chance of having :c:func:`Noddy_traverse` called when a member's reference
count has dropped to zero and its value hasn't been set to *NULL*.

Python provides a :c:func:`Py_CLEAR` that automates the careful decrementing of
reference counts.  With :c:func:`Py_CLEAR`, the :c:func:`Noddy_clear` function can
be simplified::

   static int
   Noddy_clear(Noddy *self)
   {
       Py_CLEAR(self->first);
       Py_CLEAR(self->last);
       return 0;
   }

Note that :c:func:`Noddy_dealloc` may call arbitrary functions through
``__del__`` method or weakref callback. It means circular GC can be
triggered inside the function.  Since GC assumes reference count is not zero,
we need to untrack the object from GC by calling :c:func:`PyObject_GC_UnTrack`
before clearing members. Here is reimplemented deallocator which uses
:c:func:`PyObject_GC_UnTrack` and :c:func:`Noddy_clear`.

::

   static void
   Noddy_dealloc(Noddy* self)
   {
       PyObject_GC_UnTrack(self);
       Noddy_clear(self);
       Py_TYPE(self)->tp_free((PyObject*)self);
   }

Finally, we add the :const:`Py_TPFLAGS_HAVE_GC` flag to the class flags::

   Py_TPFLAGS_DEFAULT | Py_TPFLAGS_BASETYPE | Py_TPFLAGS_HAVE_GC, /* tp_flags */

That's pretty much it.  If we had written custom :c:member:`~PyTypeObject.tp_alloc` or
:c:member:`~PyTypeObject.tp_free` slots, we'd need to modify them for cyclic-garbage collection.
Most extensions will use the versions automatically provided.


Subclassing other types
-----------------------

It is possible to create new extension types that are derived from existing
types. It is easiest to inherit from the built in types, since an extension can
easily use the :class:`PyTypeObject` it needs. It can be difficult to share
these :class:`PyTypeObject` structures between extension modules.

In this example we will create a :class:`Shoddy` type that inherits from the
built-in :class:`list` type. The new type will be completely compatible with
regular lists, but will have an additional :meth:`increment` method that
increases an internal counter. ::

   >>> import shoddy
   >>> s = shoddy.Shoddy(range(3))
   >>> s.extend(s)
   >>> print(len(s))
   6
   >>> print(s.increment())
   1
   >>> print(s.increment())
   2

.. literalinclude:: ../includes/shoddy.c


As you can see, the source code closely resembles the :class:`Noddy` examples in
previous sections. We will break down the main differences between them. ::

   typedef struct {
       PyListObject list;
       int state;
   } Shoddy;

The primary difference for derived type objects is that the base type's object
structure must be the first value. The base type will already include the
:c:func:`PyObject_HEAD` at the beginning of its structure.

When a Python object is a :class:`Shoddy` instance, its *PyObject\** pointer can
be safely cast to both *PyListObject\** and *Shoddy\**. ::

   static int
   Shoddy_init(Shoddy *self, PyObject *args, PyObject *kwds)
   {
       if (PyList_Type.tp_init((PyObject *)self, args, kwds) < 0)
          return -1;
       self->state = 0;
       return 0;
   }

In the :attr:`__init__` method for our type, we can see how to call through to
the :attr:`__init__` method of the base type.

This pattern is important when writing a type with custom :attr:`new` and
:attr:`dealloc` methods. The :attr:`new` method should not actually create the
memory for the object with :c:member:`~PyTypeObject.tp_alloc`, that will be handled by the base
class when calling its :c:member:`~PyTypeObject.tp_new`.

When filling out the :c:func:`PyTypeObject` for the :class:`Shoddy` type, you see
a slot for :c:func:`tp_base`. Due to cross platform compiler issues, you can't
fill that field directly with the :c:func:`PyList_Type`; it can be done later in
the module's :c:func:`init` function. ::

   PyMODINIT_FUNC
   PyInit_shoddy(void)
   {
       PyObject *m;

       ShoddyType.tp_base = &PyList_Type;
       if (PyType_Ready(&ShoddyType) < 0)
           return NULL;

       m = PyModule_Create(&shoddymodule);
       if (m == NULL)
           return NULL;

       Py_INCREF(&ShoddyType);
       PyModule_AddObject(m, "Shoddy", (PyObject *) &ShoddyType);
       return m;
   }

Before calling :c:func:`PyType_Ready`, the type structure must have the
:c:member:`~PyTypeObject.tp_base` slot filled in. When we are deriving a new type, it is not
necessary to fill out the :c:member:`~PyTypeObject.tp_alloc` slot with :c:func:`PyType_GenericNew`
-- the allocate function from the base type will be inherited.

After that, calling :c:func:`PyType_Ready` and adding the type object to the
module is the same as with the basic :class:`Noddy` examples.

=======
*****************************************
Defining Extension Types: Assorted Topics
*****************************************
>>>>>>> c89b2217

.. _dnt-type-methods:

This section aims to give a quick fly-by on the various type methods you can
implement and what they do.

Here is the definition of :c:type:`PyTypeObject`, with some fields only used in
debug builds omitted:

.. literalinclude:: ../includes/typestruct.h


Now that's a *lot* of methods.  Don't worry too much though -- if you have
a type you want to define, the chances are very good that you will only
implement a handful of these.

As you probably expect by now, we're going to go over this and give more
information about the various handlers.  We won't go in the order they are
defined in the structure, because there is a lot of historical baggage that
impacts the ordering of the fields.  It's often easiest to find an example
that includes the fields you need and then change the values to suit your new
type. ::

   const char *tp_name; /* For printing */

The name of the type -- as mentioned in the previous chapter, this will appear in
various places, almost entirely for diagnostic purposes. Try to choose something
that will be helpful in such a situation! ::

   Py_ssize_t tp_basicsize, tp_itemsize; /* For allocation */

These fields tell the runtime how much memory to allocate when new objects of
this type are created.  Python has some built-in support for variable length
structures (think: strings, tuples) which is where the :c:member:`~PyTypeObject.tp_itemsize` field
comes in.  This will be dealt with later. ::

   const char *tp_doc;

Here you can put a string (or its address) that you want returned when the
Python script references ``obj.__doc__`` to retrieve the doc string.

Now we come to the basic type methods -- the ones most extension types will
implement.


Finalization and De-allocation
------------------------------

.. index::
   single: object; deallocation
   single: deallocation, object
   single: object; finalization
   single: finalization, of objects

::

   destructor tp_dealloc;

This function is called when the reference count of the instance of your type is
reduced to zero and the Python interpreter wants to reclaim it.  If your type
has memory to free or other clean-up to perform, you can put it here.  The
object itself needs to be freed here as well.  Here is an example of this
function::

   static void
   newdatatype_dealloc(newdatatypeobject *obj)
   {
       free(obj->obj_UnderlyingDatatypePtr);
       Py_TYPE(obj)->tp_free(obj);
   }

.. index::
   single: PyErr_Fetch()
   single: PyErr_Restore()

One important requirement of the deallocator function is that it leaves any
pending exceptions alone.  This is important since deallocators are frequently
called as the interpreter unwinds the Python stack; when the stack is unwound
due to an exception (rather than normal returns), nothing is done to protect the
deallocators from seeing that an exception has already been set.  Any actions
which a deallocator performs which may cause additional Python code to be
executed may detect that an exception has been set.  This can lead to misleading
errors from the interpreter.  The proper way to protect against this is to save
a pending exception before performing the unsafe action, and restoring it when
done.  This can be done using the :c:func:`PyErr_Fetch` and
:c:func:`PyErr_Restore` functions::

   static void
   my_dealloc(PyObject *obj)
   {
       MyObject *self = (MyObject *) obj;
       PyObject *cbresult;

       if (self->my_callback != NULL) {
           PyObject *err_type, *err_value, *err_traceback;

           /* This saves the current exception state */
           PyErr_Fetch(&err_type, &err_value, &err_traceback);

           cbresult = PyObject_CallObject(self->my_callback, NULL);
           if (cbresult == NULL)
               PyErr_WriteUnraisable(self->my_callback);
           else
               Py_DECREF(cbresult);

           /* This restores the saved exception state */
           PyErr_Restore(err_type, err_value, err_traceback);

           Py_DECREF(self->my_callback);
       }
       Py_TYPE(obj)->tp_free((PyObject*)self);
   }

.. note::
   There are limitations to what you can safely do in a deallocator function.
   First, if your type supports garbage collection (using :c:member:`~PyTypeObject.tp_traverse`
   and/or :c:member:`~PyTypeObject.tp_clear`), some of the object's members can have been
   cleared or finalized by the time :c:member:`~PyTypeObject.tp_dealloc` is called.  Second, in
   :c:member:`~PyTypeObject.tp_dealloc`, your object is in an unstable state: its reference
   count is equal to zero.  Any call to a non-trivial object or API (as in the
   example above) might end up calling :c:member:`~PyTypeObject.tp_dealloc` again, causing a
   double free and a crash.

   Starting with Python 3.4, it is recommended not to put any complex
   finalization code in :c:member:`~PyTypeObject.tp_dealloc`, and instead use the new
   :c:member:`~PyTypeObject.tp_finalize` type method.

   .. seealso::
      :pep:`442` explains the new finalization scheme.

.. index::
   single: string; object representation
   builtin: repr

Object Presentation
-------------------

In Python, there are two ways to generate a textual representation of an object:
the :func:`repr` function, and the :func:`str` function.  (The :func:`print`
function just calls :func:`str`.)  These handlers are both optional.

::

   reprfunc tp_repr;
   reprfunc tp_str;

The :c:member:`~PyTypeObject.tp_repr` handler should return a string object containing a
representation of the instance for which it is called.  Here is a simple
example::

   static PyObject *
   newdatatype_repr(newdatatypeobject * obj)
   {
       return PyUnicode_FromFormat("Repr-ified_newdatatype{{size:%d}}",
                                   obj->obj_UnderlyingDatatypePtr->size);
   }

If no :c:member:`~PyTypeObject.tp_repr` handler is specified, the interpreter will supply a
representation that uses the type's :c:member:`~PyTypeObject.tp_name` and a uniquely-identifying
value for the object.

The :c:member:`~PyTypeObject.tp_str` handler is to :func:`str` what the :c:member:`~PyTypeObject.tp_repr` handler
described above is to :func:`repr`; that is, it is called when Python code calls
:func:`str` on an instance of your object.  Its implementation is very similar
to the :c:member:`~PyTypeObject.tp_repr` function, but the resulting string is intended for human
consumption.  If :c:member:`~PyTypeObject.tp_str` is not specified, the :c:member:`~PyTypeObject.tp_repr` handler is
used instead.

Here is a simple example::

   static PyObject *
   newdatatype_str(newdatatypeobject * obj)
   {
       return PyUnicode_FromFormat("Stringified_newdatatype{{size:%d}}",
                                   obj->obj_UnderlyingDatatypePtr->size);
   }



Attribute Management
--------------------

For every object which can support attributes, the corresponding type must
provide the functions that control how the attributes are resolved.  There needs
to be a function which can retrieve attributes (if any are defined), and another
to set attributes (if setting attributes is allowed).  Removing an attribute is
a special case, for which the new value passed to the handler is *NULL*.

Python supports two pairs of attribute handlers; a type that supports attributes
only needs to implement the functions for one pair.  The difference is that one
pair takes the name of the attribute as a :c:type:`char\*`, while the other
accepts a :c:type:`PyObject\*`.  Each type can use whichever pair makes more
sense for the implementation's convenience. ::

   getattrfunc  tp_getattr;        /* char * version */
   setattrfunc  tp_setattr;
   /* ... */
   getattrofunc tp_getattro;       /* PyObject * version */
   setattrofunc tp_setattro;

If accessing attributes of an object is always a simple operation (this will be
explained shortly), there are generic implementations which can be used to
provide the :c:type:`PyObject\*` version of the attribute management functions.
The actual need for type-specific attribute handlers almost completely
disappeared starting with Python 2.2, though there are many examples which have
not been updated to use some of the new generic mechanism that is available.


.. _generic-attribute-management:

Generic Attribute Management
^^^^^^^^^^^^^^^^^^^^^^^^^^^^

Most extension types only use *simple* attributes.  So, what makes the
attributes simple?  There are only a couple of conditions that must be met:

#. The name of the attributes must be known when :c:func:`PyType_Ready` is
   called.

#. No special processing is needed to record that an attribute was looked up or
   set, nor do actions need to be taken based on the value.

Note that this list does not place any restrictions on the values of the
attributes, when the values are computed, or how relevant data is stored.

When :c:func:`PyType_Ready` is called, it uses three tables referenced by the
type object to create :term:`descriptor`\s which are placed in the dictionary of the
type object.  Each descriptor controls access to one attribute of the instance
object.  Each of the tables is optional; if all three are *NULL*, instances of
the type will only have attributes that are inherited from their base type, and
should leave the :c:member:`~PyTypeObject.tp_getattro` and :c:member:`~PyTypeObject.tp_setattro` fields *NULL* as
well, allowing the base type to handle attributes.

The tables are declared as three fields of the type object::

   struct PyMethodDef *tp_methods;
   struct PyMemberDef *tp_members;
   struct PyGetSetDef *tp_getset;

If :c:member:`~PyTypeObject.tp_methods` is not *NULL*, it must refer to an array of
:c:type:`PyMethodDef` structures.  Each entry in the table is an instance of this
structure::

   typedef struct PyMethodDef {
       const char  *ml_name;       /* method name */
       PyCFunction  ml_meth;       /* implementation function */
       int          ml_flags;      /* flags */
       const char  *ml_doc;        /* docstring */
   } PyMethodDef;

One entry should be defined for each method provided by the type; no entries are
needed for methods inherited from a base type.  One additional entry is needed
at the end; it is a sentinel that marks the end of the array.  The
:attr:`ml_name` field of the sentinel must be *NULL*.

The second table is used to define attributes which map directly to data stored
in the instance.  A variety of primitive C types are supported, and access may
be read-only or read-write.  The structures in the table are defined as::

   typedef struct PyMemberDef {
       const char *name;
       int         type;
       int         offset;
       int         flags;
       const char *doc;
   } PyMemberDef;

For each entry in the table, a :term:`descriptor` will be constructed and added to the
type which will be able to extract a value from the instance structure.  The
:attr:`type` field should contain one of the type codes defined in the
:file:`structmember.h` header; the value will be used to determine how to
convert Python values to and from C values.  The :attr:`flags` field is used to
store flags which control how the attribute can be accessed.

The following flag constants are defined in :file:`structmember.h`; they may be
combined using bitwise-OR.

+---------------------------+----------------------------------------------+
| Constant                  | Meaning                                      |
+===========================+==============================================+
| :const:`READONLY`         | Never writable.                              |
+---------------------------+----------------------------------------------+
| :const:`READ_RESTRICTED`  | Not readable in restricted mode.             |
+---------------------------+----------------------------------------------+
| :const:`WRITE_RESTRICTED` | Not writable in restricted mode.             |
+---------------------------+----------------------------------------------+
| :const:`RESTRICTED`       | Not readable or writable in restricted mode. |
+---------------------------+----------------------------------------------+

.. index::
   single: READONLY
   single: READ_RESTRICTED
   single: WRITE_RESTRICTED
   single: RESTRICTED

An interesting advantage of using the :c:member:`~PyTypeObject.tp_members` table to build
descriptors that are used at runtime is that any attribute defined this way can
have an associated doc string simply by providing the text in the table.  An
application can use the introspection API to retrieve the descriptor from the
class object, and get the doc string using its :attr:`__doc__` attribute.

As with the :c:member:`~PyTypeObject.tp_methods` table, a sentinel entry with a :attr:`name` value
of *NULL* is required.

.. XXX Descriptors need to be explained in more detail somewhere, but not here.

   Descriptor objects have two handler functions which correspond to the
   \member{tp_getattro} and \member{tp_setattro} handlers.  The
   \method{__get__()} handler is a function which is passed the descriptor,
   instance, and type objects, and returns the value of the attribute, or it
   returns \NULL{} and sets an exception.  The \method{__set__()} handler is
   passed the descriptor, instance, type, and new value;


Type-specific Attribute Management
^^^^^^^^^^^^^^^^^^^^^^^^^^^^^^^^^^

For simplicity, only the :c:type:`char\*` version will be demonstrated here; the
type of the name parameter is the only difference between the :c:type:`char\*`
and :c:type:`PyObject\*` flavors of the interface. This example effectively does
the same thing as the generic example above, but does not use the generic
support added in Python 2.2.  It explains how the handler functions are
called, so that if you do need to extend their functionality, you'll understand
what needs to be done.

The :c:member:`~PyTypeObject.tp_getattr` handler is called when the object requires an attribute
look-up.  It is called in the same situations where the :meth:`__getattr__`
method of a class would be called.

Here is an example::

   static PyObject *
   newdatatype_getattr(newdatatypeobject *obj, char *name)
   {
       if (strcmp(name, "data") == 0)
       {
           return PyLong_FromLong(obj->data);
       }

       PyErr_Format(PyExc_AttributeError,
                    "'%.50s' object has no attribute '%.400s'",
                    tp->tp_name, name);
       return NULL;
   }

The :c:member:`~PyTypeObject.tp_setattr` handler is called when the :meth:`__setattr__` or
:meth:`__delattr__` method of a class instance would be called.  When an
attribute should be deleted, the third parameter will be *NULL*.  Here is an
example that simply raises an exception; if this were really all you wanted, the
:c:member:`~PyTypeObject.tp_setattr` handler should be set to *NULL*. ::

   static int
   newdatatype_setattr(newdatatypeobject *obj, char *name, PyObject *v)
   {
       PyErr_Format(PyExc_RuntimeError, "Read-only attribute: %s", name);
       return -1;
   }

Object Comparison
-----------------

::

   richcmpfunc tp_richcompare;

The :c:member:`~PyTypeObject.tp_richcompare` handler is called when comparisons are needed.  It is
analogous to the :ref:`rich comparison methods <richcmpfuncs>`, like
:meth:`__lt__`, and also called by :c:func:`PyObject_RichCompare` and
:c:func:`PyObject_RichCompareBool`.

This function is called with two Python objects and the operator as arguments,
where the operator is one of ``Py_EQ``, ``Py_NE``, ``Py_LE``, ``Py_GT``,
``Py_LT`` or ``Py_GT``.  It should compare the two objects with respect to the
specified operator and return ``Py_True`` or ``Py_False`` if the comparison is
successful, ``Py_NotImplemented`` to indicate that comparison is not
implemented and the other object's comparison method should be tried, or *NULL*
if an exception was set.

Here is a sample implementation, for a datatype that is considered equal if the
size of an internal pointer is equal::

   static PyObject *
   newdatatype_richcmp(PyObject *obj1, PyObject *obj2, int op)
   {
       PyObject *result;
       int c, size1, size2;

       /* code to make sure that both arguments are of type
          newdatatype omitted */

       size1 = obj1->obj_UnderlyingDatatypePtr->size;
       size2 = obj2->obj_UnderlyingDatatypePtr->size;

       switch (op) {
       case Py_LT: c = size1 <  size2; break;
       case Py_LE: c = size1 <= size2; break;
       case Py_EQ: c = size1 == size2; break;
       case Py_NE: c = size1 != size2; break;
       case Py_GT: c = size1 >  size2; break;
       case Py_GE: c = size1 >= size2; break;
       }
       result = c ? Py_True : Py_False;
       Py_INCREF(result);
       return result;
    }


Abstract Protocol Support
-------------------------

Python supports a variety of *abstract* 'protocols;' the specific interfaces
provided to use these interfaces are documented in :ref:`abstract`.


A number of these abstract interfaces were defined early in the development of
the Python implementation.  In particular, the number, mapping, and sequence
protocols have been part of Python since the beginning.  Other protocols have
been added over time.  For protocols which depend on several handler routines
from the type implementation, the older protocols have been defined as optional
blocks of handlers referenced by the type object.  For newer protocols there are
additional slots in the main type object, with a flag bit being set to indicate
that the slots are present and should be checked by the interpreter.  (The flag
bit does not indicate that the slot values are non-*NULL*. The flag may be set
to indicate the presence of a slot, but a slot may still be unfilled.) ::

   PyNumberMethods   *tp_as_number;
   PySequenceMethods *tp_as_sequence;
   PyMappingMethods  *tp_as_mapping;

If you wish your object to be able to act like a number, a sequence, or a
mapping object, then you place the address of a structure that implements the C
type :c:type:`PyNumberMethods`, :c:type:`PySequenceMethods`, or
:c:type:`PyMappingMethods`, respectively. It is up to you to fill in this
structure with appropriate values. You can find examples of the use of each of
these in the :file:`Objects` directory of the Python source distribution. ::

   hashfunc tp_hash;

This function, if you choose to provide it, should return a hash number for an
instance of your data type. Here is a simple example::

   static Py_hash_t
   newdatatype_hash(newdatatypeobject *obj)
   {
       Py_hash_t result;
       result = obj->some_size + 32767 * obj->some_number;
       if (result == -1)
          result = -2;
       return result;
   }

:c:type:`Py_hash_t` is a signed integer type with a platform-varying width.
Returning ``-1`` from :c:member:`~PyTypeObject.tp_hash` indicates an error,
which is why you should be careful to avoid returning it when hash computation
is successful, as seen above.

::

   ternaryfunc tp_call;

This function is called when an instance of your data type is "called", for
example, if ``obj1`` is an instance of your data type and the Python script
contains ``obj1('hello')``, the :c:member:`~PyTypeObject.tp_call` handler is invoked.

This function takes three arguments:

#. *self* is the instance of the data type which is the subject of the call.
   If the call is ``obj1('hello')``, then *self* is ``obj1``.

#. *args* is a tuple containing the arguments to the call.  You can use
   :c:func:`PyArg_ParseTuple` to extract the arguments.

#. *kwds* is a dictionary of keyword arguments that were passed. If this is
   non-*NULL* and you support keyword arguments, use
   :c:func:`PyArg_ParseTupleAndKeywords` to extract the arguments.  If you
   do not want to support keyword arguments and this is non-*NULL*, raise a
   :exc:`TypeError` with a message saying that keyword arguments are not supported.

Here is a toy ``tp_call`` implementation::

   static PyObject *
   newdatatype_call(newdatatypeobject *self, PyObject *args, PyObject *kwds)
   {
       PyObject *result;
       const char *arg1;
       const char *arg2;
       const char *arg3;

       if (!PyArg_ParseTuple(args, "sss:call", &arg1, &arg2, &arg3)) {
           return NULL;
       }
       result = PyUnicode_FromFormat(
           "Returning -- value: [%d] arg1: [%s] arg2: [%s] arg3: [%s]\n",
           obj->obj_UnderlyingDatatypePtr->size,
           arg1, arg2, arg3);
       return result;
   }

::

   /* Iterators */
   getiterfunc tp_iter;
   iternextfunc tp_iternext;

These functions provide support for the iterator protocol.  Both handlers
take exactly one parameter, the instance for which they are being called,
and return a new reference.  In the case of an error, they should set an
exception and return *NULL*.  :c:member:`~PyTypeObject.tp_iter` corresponds
to the Python :meth:`__iter__` method, while :c:member:`~PyTypeObject.tp_iternext`
corresponds to the Python :meth:`~iterator.__next__` method.

Any :term:`iterable` object must implement the :c:member:`~PyTypeObject.tp_iter`
handler, which must return an :term:`iterator` object.  Here the same guidelines
apply as for Python classes:

* For collections (such as lists and tuples) which can support multiple
  independent iterators, a new iterator should be created and returned by
  each call to :c:member:`~PyTypeObject.tp_iter`.
* Objects which can only be iterated over once (usually due to side effects of
  iteration, such as file objects) can implement :c:member:`~PyTypeObject.tp_iter`
  by returning a new reference to themselves -- and should also therefore
  implement the :c:member:`~PyTypeObject.tp_iternext`  handler.

Any :term:`iterator` object should implement both :c:member:`~PyTypeObject.tp_iter`
and :c:member:`~PyTypeObject.tp_iternext`.  An iterator's
:c:member:`~PyTypeObject.tp_iter` handler should return a new reference
to the iterator.  Its :c:member:`~PyTypeObject.tp_iternext` handler should
return a new reference to the next object in the iteration, if there is one.
If the iteration has reached the end, :c:member:`~PyTypeObject.tp_iternext`
may return *NULL* without setting an exception, or it may set
:exc:`StopIteration` *in addition* to returning *NULL*; avoiding
the exception can yield slightly better performance.  If an actual error
occurs, :c:member:`~PyTypeObject.tp_iternext` should always set an exception
and return *NULL*.


.. _weakref-support:

Weak Reference Support
----------------------

One of the goals of Python's weak reference implementation is to allow any type
to participate in the weak reference mechanism without incurring the overhead on
performance-critical objects (such as numbers).

.. seealso::
   Documentation for the :mod:`weakref` module.

For an object to be weakly referencable, the extension type must do two things:

#. Include a :c:type:`PyObject\*` field in the C object structure dedicated to
   the weak reference mechanism.  The object's constructor should leave it
   *NULL* (which is automatic when using the default
   :c:member:`~PyTypeObject.tp_alloc`).

#. Set the :c:member:`~PyTypeObject.tp_weaklistoffset` type member
   to the offset of the aforementioned field in the C object structure,
   so that the interpreter knows how to access and modify that field.

Concretely, here is how a trivial object structure would be augmented
with the required field::

   typedef struct {
       PyObject_HEAD
       PyObject *weakreflist;  /* List of weak references */
   } TrivialObject;

And the corresponding member in the statically-declared type object::

   static PyTypeObject TrivialType = {
       PyVarObject_HEAD_INIT(NULL, 0)
       /* ... other members omitted for brevity ... */
       .tp_weaklistoffset = offsetof(TrivialObject, weakreflist),
   };

The only further addition is that ``tp_dealloc`` needs to clear any weak
references (by calling :c:func:`PyObject_ClearWeakRefs`) if the field is
non-*NULL*::

   static void
   Trivial_dealloc(TrivialObject *self)
   {
       /* Clear weakrefs first before calling any destructors */
       if (self->weakreflist != NULL)
           PyObject_ClearWeakRefs((PyObject *) self);
       /* ... remainder of destruction code omitted for brevity ... */
       Py_TYPE(self)->tp_free((PyObject *) self);
   }


More Suggestions
----------------

In order to learn how to implement any specific method for your new data type,
get the :term:`CPython` source code.  Go to the :file:`Objects` directory,
then search the C source files for ``tp_`` plus the function you want
(for example, ``tp_richcompare``).  You will find examples of the function
you want to implement.

When you need to verify that an object is a concrete instance of the type you
are implementing, use the :c:func:`PyObject_TypeCheck` function.  A sample of
its use might be something like the following::

   if (!PyObject_TypeCheck(some_object, &MyType)) {
       PyErr_SetString(PyExc_TypeError, "arg #1 not a mything");
       return NULL;
   }

.. seealso::
   Download CPython source releases.
      https://www.python.org/downloads/source/

   The CPython project on GitHub, where the CPython source code is developed.
      https://github.com/python/cpython<|MERGE_RESOLUTION|>--- conflicted
+++ resolved
@@ -1,889 +1,8 @@
 .. highlightlang:: c
 
-<<<<<<< HEAD
-
-.. _defining-new-types:
-
-******************
-Defining New Types
-******************
-
-.. sectionauthor:: Michael Hudson <mwh@python.net>
-.. sectionauthor:: Dave Kuhlman <dkuhlman@rexx.com>
-.. sectionauthor:: Jim Fulton <jim@zope.com>
-
-
-As mentioned in the last chapter, Python allows the writer of an extension
-module to define new types that can be manipulated from Python code, much like
-strings and lists in core Python.
-
-This is not hard; the code for all extension types follows a pattern, but there
-are some details that you need to understand before you can get started.
-
-
-.. _dnt-basics:
-
-The Basics
-==========
-
-The Python runtime sees all Python objects as variables of type
-:c:type:`PyObject\*`, which serves as a "base type" for all Python objects.
-:c:type:`PyObject` itself only contains the refcount and a pointer to the
-object's "type object".  This is where the action is; the type object determines
-which (C) functions get called when, for instance, an attribute gets looked
-up on an object or it is multiplied by another object.  These C functions
-are called "type methods".
-
-So, if you want to define a new object type, you need to create a new type
-object.
-
-This sort of thing can only be explained by example, so here's a minimal, but
-complete, module that defines a new type:
-
-.. literalinclude:: ../includes/noddy.c
-
-
-Now that's quite a bit to take in at once, but hopefully bits will seem familiar
-from the last chapter.
-
-The first bit that will be new is::
-
-   typedef struct {
-       PyObject_HEAD
-   } noddy_NoddyObject;
-
-This is what a Noddy object will contain---in this case, nothing more than what
-every Python object contains---a field called ``ob_base`` of type
-:c:type:`PyObject`.  :c:type:`PyObject` in turn, contains an ``ob_refcnt``
-field and a pointer to a type object.  These can be accessed using the macros
-:c:macro:`Py_REFCNT` and :c:macro:`Py_TYPE` respectively.  These are the fields
-the :c:macro:`PyObject_HEAD` macro brings in.  The reason for the macro is to
-standardize the layout and to enable special debugging fields in debug builds.
-
-Note that there is no semicolon after the :c:macro:`PyObject_HEAD` macro;
-one is included in the macro definition.  Be wary of adding one by
-accident; it's easy to do from habit, and your compiler might not complain,
-but someone else's probably will!  (On Windows, MSVC is known to call this an
-error and refuse to compile the code.)
-
-For contrast, let's take a look at the corresponding definition for standard
-Python floats::
-
-   typedef struct {
-       PyObject_HEAD
-       double ob_fval;
-   } PyFloatObject;
-
-Moving on, we come to the crunch --- the type object. ::
-
-   static PyTypeObject noddy_NoddyType = {
-       PyVarObject_HEAD_INIT(NULL, 0)
-       "noddy.Noddy",             /* tp_name */
-       sizeof(noddy_NoddyObject), /* tp_basicsize */
-       0,                         /* tp_itemsize */
-       0,                         /* tp_dealloc */
-       0,                         /* tp_print */
-       0,                         /* tp_getattr */
-       0,                         /* tp_setattr */
-       0,                         /* tp_as_async */
-       0,                         /* tp_repr */
-       0,                         /* tp_as_number */
-       0,                         /* tp_as_sequence */
-       0,                         /* tp_as_mapping */
-       0,                         /* tp_hash  */
-       0,                         /* tp_call */
-       0,                         /* tp_str */
-       0,                         /* tp_getattro */
-       0,                         /* tp_setattro */
-       0,                         /* tp_as_buffer */
-       Py_TPFLAGS_DEFAULT,        /* tp_flags */
-       "Noddy objects",           /* tp_doc */
-   };
-
-Now if you go and look up the definition of :c:type:`PyTypeObject` in
-:file:`object.h` you'll see that it has many more fields that the definition
-above.  The remaining fields will be filled with zeros by the C compiler, and
-it's common practice to not specify them explicitly unless you need them.
-
-This is so important that we're going to pick the top of it apart still
-further::
-
-   PyVarObject_HEAD_INIT(NULL, 0)
-
-This line is a bit of a wart; what we'd like to write is::
-
-   PyVarObject_HEAD_INIT(&PyType_Type, 0)
-
-as the type of a type object is "type", but this isn't strictly conforming C and
-some compilers complain.  Fortunately, this member will be filled in for us by
-:c:func:`PyType_Ready`. ::
-
-   "noddy.Noddy",              /* tp_name */
-
-The name of our type.  This will appear in the default textual representation of
-our objects and in some error messages, for example::
-
-   >>> "" + noddy.new_noddy()
-   Traceback (most recent call last):
-     File "<stdin>", line 1, in <module>
-   TypeError: cannot add type "noddy.Noddy" to string
-
-Note that the name is a dotted name that includes both the module name and the
-name of the type within the module. The module in this case is :mod:`noddy` and
-the type is :class:`Noddy`, so we set the type name to :class:`noddy.Noddy`.
-One side effect of using an undotted name is that the pydoc documentation tool
-will not list the new type in the module documentation. ::
-
-   sizeof(noddy_NoddyObject),  /* tp_basicsize */
-
-This is so that Python knows how much memory to allocate when you call
-:c:func:`PyObject_New`.
-
-.. note::
-
-   If you want your type to be subclassable from Python, and your type has the same
-   :c:member:`~PyTypeObject.tp_basicsize` as its base type, you may have problems with multiple
-   inheritance.  A Python subclass of your type will have to list your type first
-   in its :attr:`~class.__bases__`, or else it will not be able to call your type's
-   :meth:`__new__` method without getting an error.  You can avoid this problem by
-   ensuring that your type has a larger value for :c:member:`~PyTypeObject.tp_basicsize` than its
-   base type does.  Most of the time, this will be true anyway, because either your
-   base type will be :class:`object`, or else you will be adding data members to
-   your base type, and therefore increasing its size.
-
-::
-
-   0,                          /* tp_itemsize */
-
-This has to do with variable length objects like lists and strings. Ignore this
-for now.
-
-Skipping a number of type methods that we don't provide, we set the class flags
-to :const:`Py_TPFLAGS_DEFAULT`. ::
-
-   Py_TPFLAGS_DEFAULT,        /* tp_flags */
-
-All types should include this constant in their flags.  It enables all of the
-members defined until at least Python 3.3.  If you need further members,
-you will need to OR the corresponding flags.
-
-We provide a doc string for the type in :c:member:`~PyTypeObject.tp_doc`. ::
-
-   "Noddy objects",           /* tp_doc */
-
-Now we get into the type methods, the things that make your objects different
-from the others.  We aren't going to implement any of these in this version of
-the module.  We'll expand this example later to have more interesting behavior.
-
-For now, all we want to be able to do is to create new :class:`Noddy` objects.
-To enable object creation, we have to provide a :c:member:`~PyTypeObject.tp_new` implementation.
-In this case, we can just use the default implementation provided by the API
-function :c:func:`PyType_GenericNew`. ::
-
-   PyType_GenericNew,         /* tp_new */
-
-All the other type methods are *NULL*, so we'll go over them later --- that's
-for a later section!
-
-Everything else in the file should be familiar, except for some code in
-:c:func:`PyInit_noddy`::
-
-   if (PyType_Ready(&noddy_NoddyType) < 0)
-       return;
-
-This initializes the :class:`Noddy` type, filing in a number of members,
-including :attr:`ob_type` that we initially set to *NULL*. ::
-
-   PyModule_AddObject(m, "Noddy", (PyObject *)&noddy_NoddyType);
-
-This adds the type to the module dictionary.  This allows us to create
-:class:`Noddy` instances by calling the :class:`Noddy` class::
-
-   >>> import noddy
-   >>> mynoddy = noddy.Noddy()
-
-That's it!  All that remains is to build it; put the above code in a file called
-:file:`noddy.c` and ::
-
-   from distutils.core import setup, Extension
-   setup(name="noddy", version="1.0",
-         ext_modules=[Extension("noddy", ["noddy.c"])])
-
-in a file called :file:`setup.py`; then typing
-
-.. code-block:: shell-session
-
-   $ python setup.py build
-
-at a shell should produce a file :file:`noddy.so` in a subdirectory; move to
-that directory and fire up Python --- you should be able to ``import noddy`` and
-play around with Noddy objects.
-
-That wasn't so hard, was it?
-
-Of course, the current Noddy type is pretty uninteresting. It has no data and
-doesn't do anything. It can't even be subclassed.
-
-
-Adding data and methods to the Basic example
---------------------------------------------
-
-Let's extend the basic example to add some data and methods.  Let's also make
-the type usable as a base class. We'll create a new module, :mod:`noddy2` that
-adds these capabilities:
-
-.. literalinclude:: ../includes/noddy2.c
-
-
-This version of the module has a number of changes.
-
-We've added an extra include::
-
-   #include <structmember.h>
-
-This include provides declarations that we use to handle attributes, as
-described a bit later.
-
-The name of the :class:`Noddy` object structure has been shortened to
-:class:`Noddy`.  The type object name has been shortened to :class:`NoddyType`.
-
-The  :class:`Noddy` type now has three data attributes, *first*, *last*, and
-*number*.  The *first* and *last* variables are Python strings containing first
-and last names. The *number* attribute is an integer.
-
-The object structure is updated accordingly::
-
-   typedef struct {
-       PyObject_HEAD
-       PyObject *first;
-       PyObject *last;
-       int number;
-   } Noddy;
-
-Because we now have data to manage, we have to be more careful about object
-allocation and deallocation.  At a minimum, we need a deallocation method::
-
-   static void
-   Noddy_dealloc(Noddy* self)
-   {
-       Py_XDECREF(self->first);
-       Py_XDECREF(self->last);
-       Py_TYPE(self)->tp_free((PyObject*)self);
-   }
-
-which is assigned to the :c:member:`~PyTypeObject.tp_dealloc` member::
-
-   (destructor)Noddy_dealloc, /*tp_dealloc*/
-
-This method decrements the reference counts of the two Python attributes. We use
-:c:func:`Py_XDECREF` here because the :attr:`first` and :attr:`last` members
-could be *NULL*.  It then calls the :c:member:`~PyTypeObject.tp_free` member of the object's type
-to free the object's memory.  Note that the object's type might not be
-:class:`NoddyType`, because the object may be an instance of a subclass.
-
-We want to make sure that the first and last names are initialized to empty
-strings, so we provide a new method::
-
-   static PyObject *
-   Noddy_new(PyTypeObject *type, PyObject *args, PyObject *kwds)
-   {
-       Noddy *self;
-
-       self = (Noddy *)type->tp_alloc(type, 0);
-       if (self != NULL) {
-           self->first = PyUnicode_FromString("");
-           if (self->first == NULL) {
-               Py_DECREF(self);
-               return NULL;
-           }
-
-           self->last = PyUnicode_FromString("");
-           if (self->last == NULL) {
-               Py_DECREF(self);
-               return NULL;
-           }
-
-           self->number = 0;
-       }
-
-       return (PyObject *)self;
-   }
-
-and install it in the :c:member:`~PyTypeObject.tp_new` member::
-
-   Noddy_new,                 /* tp_new */
-
-The new member is responsible for creating (as opposed to initializing) objects
-of the type.  It is exposed in Python as the :meth:`__new__` method.  See the
-paper titled "Unifying types and classes in Python" for a detailed discussion of
-the :meth:`__new__` method.  One reason to implement a new method is to assure
-the initial values of instance variables.  In this case, we use the new method
-to make sure that the initial values of the members :attr:`first` and
-:attr:`last` are not *NULL*. If we didn't care whether the initial values were
-*NULL*, we could have used :c:func:`PyType_GenericNew` as our new method, as we
-did before.  :c:func:`PyType_GenericNew` initializes all of the instance variable
-members to *NULL*.
-
-The new method is a static method that is passed the type being instantiated and
-any arguments passed when the type was called, and that returns the new object
-created. New methods always accept positional and keyword arguments, but they
-often ignore the arguments, leaving the argument handling to initializer
-methods. Note that if the type supports subclassing, the type passed may not be
-the type being defined.  The new method calls the :c:member:`~PyTypeObject.tp_alloc` slot to
-allocate memory. We don't fill the :c:member:`~PyTypeObject.tp_alloc` slot ourselves. Rather
-:c:func:`PyType_Ready` fills it for us by inheriting it from our base class,
-which is :class:`object` by default.  Most types use the default allocation.
-
-.. note::
-
-   If you are creating a co-operative :c:member:`~PyTypeObject.tp_new` (one that calls a base type's
-   :c:member:`~PyTypeObject.tp_new` or :meth:`__new__`), you must *not* try to determine what method
-   to call using method resolution order at runtime.  Always statically determine
-   what type you are going to call, and call its :c:member:`~PyTypeObject.tp_new` directly, or via
-   ``type->tp_base->tp_new``.  If you do not do this, Python subclasses of your
-   type that also inherit from other Python-defined classes may not work correctly.
-   (Specifically, you may not be able to create instances of such subclasses
-   without getting a :exc:`TypeError`.)
-
-We provide an initialization function::
-
-   static int
-   Noddy_init(Noddy *self, PyObject *args, PyObject *kwds)
-   {
-       PyObject *first=NULL, *last=NULL, *tmp;
-
-       static char *kwlist[] = {"first", "last", "number", NULL};
-
-       if (! PyArg_ParseTupleAndKeywords(args, kwds, "|OOi", kwlist,
-                                         &first, &last,
-                                         &self->number))
-           return -1;
-
-       if (first) {
-           tmp = self->first;
-           Py_INCREF(first);
-           self->first = first;
-           Py_XDECREF(tmp);
-       }
-
-       if (last) {
-           tmp = self->last;
-           Py_INCREF(last);
-           self->last = last;
-           Py_XDECREF(tmp);
-       }
-
-       return 0;
-   }
-
-by filling the :c:member:`~PyTypeObject.tp_init` slot. ::
-
-   (initproc)Noddy_init,         /* tp_init */
-
-The :c:member:`~PyTypeObject.tp_init` slot is exposed in Python as the :meth:`__init__` method. It
-is used to initialize an object after it's created. Unlike the new method, we
-can't guarantee that the initializer is called.  The initializer isn't called
-when unpickling objects and it can be overridden.  Our initializer accepts
-arguments to provide initial values for our instance. Initializers always accept
-positional and keyword arguments. Initializers should return either ``0`` on
-success or ``-1`` on error.
-
-Initializers can be called multiple times.  Anyone can call the :meth:`__init__`
-method on our objects.  For this reason, we have to be extra careful when
-assigning the new values.  We might be tempted, for example to assign the
-:attr:`first` member like this::
-
-   if (first) {
-       Py_XDECREF(self->first);
-       Py_INCREF(first);
-       self->first = first;
-   }
-
-But this would be risky.  Our type doesn't restrict the type of the
-:attr:`first` member, so it could be any kind of object.  It could have a
-destructor that causes code to be executed that tries to access the
-:attr:`first` member.  To be paranoid and protect ourselves against this
-possibility, we almost always reassign members before decrementing their
-reference counts.  When don't we have to do this?
-
-* when we absolutely know that the reference count is greater than 1
-
-* when we know that deallocation of the object [#]_ will not cause any calls
-  back into our type's code
-
-* when decrementing a reference count in a :c:member:`~PyTypeObject.tp_dealloc` handler when
-  garbage-collections is not supported [#]_
-
-We want to expose our instance variables as attributes. There are a
-number of ways to do that. The simplest way is to define member definitions::
-
-   static PyMemberDef Noddy_members[] = {
-       {"first", T_OBJECT_EX, offsetof(Noddy, first), 0,
-        "first name"},
-       {"last", T_OBJECT_EX, offsetof(Noddy, last), 0,
-        "last name"},
-       {"number", T_INT, offsetof(Noddy, number), 0,
-        "noddy number"},
-       {NULL}  /* Sentinel */
-   };
-
-and put the definitions in the :c:member:`~PyTypeObject.tp_members` slot::
-
-   Noddy_members,             /* tp_members */
-
-Each member definition has a member name, type, offset, access flags and
-documentation string. See the :ref:`Generic-Attribute-Management` section below for
-details.
-
-A disadvantage of this approach is that it doesn't provide a way to restrict the
-types of objects that can be assigned to the Python attributes.  We expect the
-first and last names to be strings, but any Python objects can be assigned.
-Further, the attributes can be deleted, setting the C pointers to *NULL*.  Even
-though we can make sure the members are initialized to non-*NULL* values, the
-members can be set to *NULL* if the attributes are deleted.
-
-We define a single method, :meth:`name`, that outputs the objects name as the
-concatenation of the first and last names. ::
-
-   static PyObject *
-   Noddy_name(Noddy* self)
-   {
-       if (self->first == NULL) {
-           PyErr_SetString(PyExc_AttributeError, "first");
-           return NULL;
-       }
-
-       if (self->last == NULL) {
-           PyErr_SetString(PyExc_AttributeError, "last");
-           return NULL;
-       }
-
-       return PyUnicode_FromFormat("%S %S", self->first, self->last);
-   }
-
-The method is implemented as a C function that takes a :class:`Noddy` (or
-:class:`Noddy` subclass) instance as the first argument.  Methods always take an
-instance as the first argument. Methods often take positional and keyword
-arguments as well, but in this case we don't take any and don't need to accept
-a positional argument tuple or keyword argument dictionary. This method is
-equivalent to the Python method::
-
-   def name(self):
-      return "%s %s" % (self.first, self.last)
-
-Note that we have to check for the possibility that our :attr:`first` and
-:attr:`last` members are *NULL*.  This is because they can be deleted, in which
-case they are set to *NULL*.  It would be better to prevent deletion of these
-attributes and to restrict the attribute values to be strings.  We'll see how to
-do that in the next section.
-
-Now that we've defined the method, we need to create an array of method
-definitions::
-
-   static PyMethodDef Noddy_methods[] = {
-       {"name", (PyCFunction)Noddy_name, METH_NOARGS,
-        "Return the name, combining the first and last name"
-       },
-       {NULL}  /* Sentinel */
-   };
-
-and assign them to the :c:member:`~PyTypeObject.tp_methods` slot::
-
-   Noddy_methods,             /* tp_methods */
-
-Note that we used the :const:`METH_NOARGS` flag to indicate that the method is
-passed no arguments.
-
-Finally, we'll make our type usable as a base class.  We've written our methods
-carefully so far so that they don't make any assumptions about the type of the
-object being created or used, so all we need to do is to add the
-:const:`Py_TPFLAGS_BASETYPE` to our class flag definition::
-
-   Py_TPFLAGS_DEFAULT | Py_TPFLAGS_BASETYPE, /*tp_flags*/
-
-We rename :c:func:`PyInit_noddy` to :c:func:`PyInit_noddy2` and update the module
-name in the :c:type:`PyModuleDef` struct.
-
-Finally, we update our :file:`setup.py` file to build the new module::
-
-   from distutils.core import setup, Extension
-   setup(name="noddy", version="1.0",
-         ext_modules=[
-            Extension("noddy", ["noddy.c"]),
-            Extension("noddy2", ["noddy2.c"]),
-            ])
-
-
-Providing finer control over data attributes
---------------------------------------------
-
-In this section, we'll provide finer control over how the :attr:`first` and
-:attr:`last` attributes are set in the :class:`Noddy` example. In the previous
-version of our module, the instance variables :attr:`first` and :attr:`last`
-could be set to non-string values or even deleted. We want to make sure that
-these attributes always contain strings.
-
-.. literalinclude:: ../includes/noddy3.c
-
-
-To provide greater control, over the :attr:`first` and :attr:`last` attributes,
-we'll use custom getter and setter functions.  Here are the functions for
-getting and setting the :attr:`first` attribute::
-
-   Noddy_getfirst(Noddy *self, void *closure)
-   {
-       Py_INCREF(self->first);
-       return self->first;
-   }
-
-   static int
-   Noddy_setfirst(Noddy *self, PyObject *value, void *closure)
-   {
-     if (value == NULL) {
-       PyErr_SetString(PyExc_TypeError, "Cannot delete the first attribute");
-       return -1;
-     }
-
-     if (! PyUnicode_Check(value)) {
-       PyErr_SetString(PyExc_TypeError,
-                       "The first attribute value must be a str");
-       return -1;
-     }
-
-     Py_DECREF(self->first);
-     Py_INCREF(value);
-     self->first = value;
-
-     return 0;
-   }
-
-The getter function is passed a :class:`Noddy` object and a "closure", which is
-void pointer. In this case, the closure is ignored. (The closure supports an
-advanced usage in which definition data is passed to the getter and setter. This
-could, for example, be used to allow a single set of getter and setter functions
-that decide the attribute to get or set based on data in the closure.)
-
-The setter function is passed the :class:`Noddy` object, the new value, and the
-closure. The new value may be *NULL*, in which case the attribute is being
-deleted.  In our setter, we raise an error if the attribute is deleted or if the
-attribute value is not a string.
-
-We create an array of :c:type:`PyGetSetDef` structures::
-
-   static PyGetSetDef Noddy_getseters[] = {
-       {"first",
-        (getter)Noddy_getfirst, (setter)Noddy_setfirst,
-        "first name",
-        NULL},
-       {"last",
-        (getter)Noddy_getlast, (setter)Noddy_setlast,
-        "last name",
-        NULL},
-       {NULL}  /* Sentinel */
-   };
-
-and register it in the :c:member:`~PyTypeObject.tp_getset` slot::
-
-   Noddy_getseters,           /* tp_getset */
-
-to register our attribute getters and setters.
-
-The last item in a :c:type:`PyGetSetDef` structure is the closure mentioned
-above. In this case, we aren't using the closure, so we just pass *NULL*.
-
-We also remove the member definitions for these attributes::
-
-   static PyMemberDef Noddy_members[] = {
-       {"number", T_INT, offsetof(Noddy, number), 0,
-        "noddy number"},
-       {NULL}  /* Sentinel */
-   };
-
-We also need to update the :c:member:`~PyTypeObject.tp_init` handler to only allow strings [#]_ to
-be passed::
-
-   static int
-   Noddy_init(Noddy *self, PyObject *args, PyObject *kwds)
-   {
-       PyObject *first=NULL, *last=NULL, *tmp;
-
-       static char *kwlist[] = {"first", "last", "number", NULL};
-
-       if (! PyArg_ParseTupleAndKeywords(args, kwds, "|SSi", kwlist,
-                                         &first, &last,
-                                         &self->number))
-           return -1;
-
-       if (first) {
-           tmp = self->first;
-           Py_INCREF(first);
-           self->first = first;
-           Py_DECREF(tmp);
-       }
-
-       if (last) {
-           tmp = self->last;
-           Py_INCREF(last);
-           self->last = last;
-           Py_DECREF(tmp);
-       }
-
-       return 0;
-   }
-
-With these changes, we can assure that the :attr:`first` and :attr:`last`
-members are never *NULL* so we can remove checks for *NULL* values in almost all
-cases. This means that most of the :c:func:`Py_XDECREF` calls can be converted to
-:c:func:`Py_DECREF` calls. The only place we can't change these calls is in the
-deallocator, where there is the possibility that the initialization of these
-members failed in the constructor.
-
-We also rename the module initialization function and module name in the
-initialization function, as we did before, and we add an extra definition to the
-:file:`setup.py` file.
-
-
-Supporting cyclic garbage collection
-------------------------------------
-
-Python has a cyclic-garbage collector that can identify unneeded objects even
-when their reference counts are not zero. This can happen when objects are
-involved in cycles.  For example, consider::
-
-   >>> l = []
-   >>> l.append(l)
-   >>> del l
-
-In this example, we create a list that contains itself. When we delete it, it
-still has a reference from itself. Its reference count doesn't drop to zero.
-Fortunately, Python's cyclic-garbage collector will eventually figure out that
-the list is garbage and free it.
-
-In the second version of the :class:`Noddy` example, we allowed any kind of
-object to be stored in the :attr:`first` or :attr:`last` attributes [#]_. This
-means that :class:`Noddy` objects can participate in cycles::
-
-   >>> import noddy2
-   >>> n = noddy2.Noddy()
-   >>> l = [n]
-   >>> n.first = l
-
-This is pretty silly, but it gives us an excuse to add support for the
-cyclic-garbage collector to the :class:`Noddy` example.  To support cyclic
-garbage collection, types need to fill two slots and set a class flag that
-enables these slots:
-
-.. literalinclude:: ../includes/noddy4.c
-
-
-The traversal method provides access to subobjects that could participate in
-cycles::
-
-   static int
-   Noddy_traverse(Noddy *self, visitproc visit, void *arg)
-   {
-       int vret;
-
-       if (self->first) {
-           vret = visit(self->first, arg);
-           if (vret != 0)
-               return vret;
-       }
-       if (self->last) {
-           vret = visit(self->last, arg);
-           if (vret != 0)
-               return vret;
-       }
-
-       return 0;
-   }
-
-For each subobject that can participate in cycles, we need to call the
-:c:func:`visit` function, which is passed to the traversal method. The
-:c:func:`visit` function takes as arguments the subobject and the extra argument
-*arg* passed to the traversal method.  It returns an integer value that must be
-returned if it is non-zero.
-
-Python provides a :c:func:`Py_VISIT` macro that automates calling visit
-functions.  With :c:func:`Py_VISIT`, :c:func:`Noddy_traverse` can be simplified::
-
-   static int
-   Noddy_traverse(Noddy *self, visitproc visit, void *arg)
-   {
-       Py_VISIT(self->first);
-       Py_VISIT(self->last);
-       return 0;
-   }
-
-.. note::
-
-   Note that the :c:member:`~PyTypeObject.tp_traverse` implementation must name its arguments exactly
-   *visit* and *arg* in order to use :c:func:`Py_VISIT`.  This is to encourage
-   uniformity across these boring implementations.
-
-We also need to provide a method for clearing any subobjects that can
-participate in cycles.
-
-::
-
-   static int
-   Noddy_clear(Noddy *self)
-   {
-       PyObject *tmp;
-
-       tmp = self->first;
-       self->first = NULL;
-       Py_XDECREF(tmp);
-
-       tmp = self->last;
-       self->last = NULL;
-       Py_XDECREF(tmp);
-
-       return 0;
-   }
-
-Notice the use of a temporary variable in :c:func:`Noddy_clear`. We use the
-temporary variable so that we can set each member to *NULL* before decrementing
-its reference count.  We do this because, as was discussed earlier, if the
-reference count drops to zero, we might cause code to run that calls back into
-the object.  In addition, because we now support garbage collection, we also
-have to worry about code being run that triggers garbage collection.  If garbage
-collection is run, our :c:member:`~PyTypeObject.tp_traverse` handler could get called. We can't
-take a chance of having :c:func:`Noddy_traverse` called when a member's reference
-count has dropped to zero and its value hasn't been set to *NULL*.
-
-Python provides a :c:func:`Py_CLEAR` that automates the careful decrementing of
-reference counts.  With :c:func:`Py_CLEAR`, the :c:func:`Noddy_clear` function can
-be simplified::
-
-   static int
-   Noddy_clear(Noddy *self)
-   {
-       Py_CLEAR(self->first);
-       Py_CLEAR(self->last);
-       return 0;
-   }
-
-Note that :c:func:`Noddy_dealloc` may call arbitrary functions through
-``__del__`` method or weakref callback. It means circular GC can be
-triggered inside the function.  Since GC assumes reference count is not zero,
-we need to untrack the object from GC by calling :c:func:`PyObject_GC_UnTrack`
-before clearing members. Here is reimplemented deallocator which uses
-:c:func:`PyObject_GC_UnTrack` and :c:func:`Noddy_clear`.
-
-::
-
-   static void
-   Noddy_dealloc(Noddy* self)
-   {
-       PyObject_GC_UnTrack(self);
-       Noddy_clear(self);
-       Py_TYPE(self)->tp_free((PyObject*)self);
-   }
-
-Finally, we add the :const:`Py_TPFLAGS_HAVE_GC` flag to the class flags::
-
-   Py_TPFLAGS_DEFAULT | Py_TPFLAGS_BASETYPE | Py_TPFLAGS_HAVE_GC, /* tp_flags */
-
-That's pretty much it.  If we had written custom :c:member:`~PyTypeObject.tp_alloc` or
-:c:member:`~PyTypeObject.tp_free` slots, we'd need to modify them for cyclic-garbage collection.
-Most extensions will use the versions automatically provided.
-
-
-Subclassing other types
------------------------
-
-It is possible to create new extension types that are derived from existing
-types. It is easiest to inherit from the built in types, since an extension can
-easily use the :class:`PyTypeObject` it needs. It can be difficult to share
-these :class:`PyTypeObject` structures between extension modules.
-
-In this example we will create a :class:`Shoddy` type that inherits from the
-built-in :class:`list` type. The new type will be completely compatible with
-regular lists, but will have an additional :meth:`increment` method that
-increases an internal counter. ::
-
-   >>> import shoddy
-   >>> s = shoddy.Shoddy(range(3))
-   >>> s.extend(s)
-   >>> print(len(s))
-   6
-   >>> print(s.increment())
-   1
-   >>> print(s.increment())
-   2
-
-.. literalinclude:: ../includes/shoddy.c
-
-
-As you can see, the source code closely resembles the :class:`Noddy` examples in
-previous sections. We will break down the main differences between them. ::
-
-   typedef struct {
-       PyListObject list;
-       int state;
-   } Shoddy;
-
-The primary difference for derived type objects is that the base type's object
-structure must be the first value. The base type will already include the
-:c:func:`PyObject_HEAD` at the beginning of its structure.
-
-When a Python object is a :class:`Shoddy` instance, its *PyObject\** pointer can
-be safely cast to both *PyListObject\** and *Shoddy\**. ::
-
-   static int
-   Shoddy_init(Shoddy *self, PyObject *args, PyObject *kwds)
-   {
-       if (PyList_Type.tp_init((PyObject *)self, args, kwds) < 0)
-          return -1;
-       self->state = 0;
-       return 0;
-   }
-
-In the :attr:`__init__` method for our type, we can see how to call through to
-the :attr:`__init__` method of the base type.
-
-This pattern is important when writing a type with custom :attr:`new` and
-:attr:`dealloc` methods. The :attr:`new` method should not actually create the
-memory for the object with :c:member:`~PyTypeObject.tp_alloc`, that will be handled by the base
-class when calling its :c:member:`~PyTypeObject.tp_new`.
-
-When filling out the :c:func:`PyTypeObject` for the :class:`Shoddy` type, you see
-a slot for :c:func:`tp_base`. Due to cross platform compiler issues, you can't
-fill that field directly with the :c:func:`PyList_Type`; it can be done later in
-the module's :c:func:`init` function. ::
-
-   PyMODINIT_FUNC
-   PyInit_shoddy(void)
-   {
-       PyObject *m;
-
-       ShoddyType.tp_base = &PyList_Type;
-       if (PyType_Ready(&ShoddyType) < 0)
-           return NULL;
-
-       m = PyModule_Create(&shoddymodule);
-       if (m == NULL)
-           return NULL;
-
-       Py_INCREF(&ShoddyType);
-       PyModule_AddObject(m, "Shoddy", (PyObject *) &ShoddyType);
-       return m;
-   }
-
-Before calling :c:func:`PyType_Ready`, the type structure must have the
-:c:member:`~PyTypeObject.tp_base` slot filled in. When we are deriving a new type, it is not
-necessary to fill out the :c:member:`~PyTypeObject.tp_alloc` slot with :c:func:`PyType_GenericNew`
--- the allocate function from the base type will be inherited.
-
-After that, calling :c:func:`PyType_Ready` and adding the type object to the
-module is the same as with the basic :class:`Noddy` examples.
-
-=======
 *****************************************
 Defining Extension Types: Assorted Topics
 *****************************************
->>>>>>> c89b2217
 
 .. _dnt-type-methods:
 
