***************
 Python HOWTOs
***************

Python HOWTOs are documents that cover a specific topic in-depth.
Modeled on the Linux Documentation Project's HOWTO collection, this collection is an
effort to foster documentation that's more detailed than the
Python Library Reference.

.. toctree::
   :maxdepth: 1
   :hidden:

   cporting.rst
   curses.rst
   descriptor.rst
   gdb_helpers.rst
   enum.rst
   functional.rst
   logging.rst
   logging-cookbook.rst
   regex.rst
   sockets.rst
   sorting.rst
   unicode.rst
   urllib2.rst
   argparse.rst
   ipaddress.rst
   instrumentation.rst
   perf_profiling.rst
   annotations.rst
   isolating-extensions.rst
   timerfd.rst
   mro.rst
<<<<<<< HEAD

General:

* :ref:`annotations-howto`
* :ref:`argparse-tutorial`
* :ref:`descriptorhowto`
* :ref:`enum-howto`
* :ref:`functional-howto`
* :ref:`ipaddress-howto`
* :ref:`logging-howto`
* :ref:`logging-cookbook`
* :ref:`regex-howto`
* :ref:`sortinghowto`
* :ref:`unicode-howto`
* :ref:`urllib-howto`

Advanced development:

* :ref:`curses-howto`
* :ref:`freethreading-extensions-howto`
* :ref:`isolating-extensions-howto`
* :ref:`python_2.3_mro`
* :ref:`socket-howto`
* :ref:`timerfd-howto`
* :ref:`cporting-howto`

Debugging and profiling:

* :ref:`gdb`
* :ref:`instrumentation`
* :ref:`perf_profiling`
=======
   free-threading-extensions.rst
>>>>>>> 8cfd005b
<|MERGE_RESOLUTION|>--- conflicted
+++ resolved
@@ -32,7 +32,7 @@
    isolating-extensions.rst
    timerfd.rst
    mro.rst
-<<<<<<< HEAD
+   free-threading-extensions.rst
 
 General:
 
@@ -63,7 +63,4 @@
 
 * :ref:`gdb`
 * :ref:`instrumentation`
-* :ref:`perf_profiling`
-=======
-   free-threading-extensions.rst
->>>>>>> 8cfd005b
+* :ref:`perf_profiling`