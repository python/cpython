--- conflicted
+++ resolved
@@ -27,11 +27,8 @@
     'c_annotations',
     'changes',
     'glossary_search',
-<<<<<<< HEAD
+    'grammar_snippet',
     'implementation_detail',
-=======
-    'grammar_snippet',
->>>>>>> ded54c3b
     'lexers',
     'misc_news',
     'pydoc_topics',
