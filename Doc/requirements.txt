# Requirements to build the Python documentation

# Sphinx version is pinned so that new versions that introduce new warnings
# won't suddenly cause build failures. Updating the version is fine as long
# as no warnings are raised by doing so.
sphinx==4.5.0

blurb

sphinx-lint==0.6.7

# The theme used by the documentation is stored separately, so we need
# to install that as well.
<<<<<<< HEAD
shaphinx

bs4
=======
python-docs-theme>=2022.1
>>>>>>> 8749121b
<|MERGE_RESOLUTION|>--- conflicted
+++ resolved
@@ -11,10 +11,4 @@
 
 # The theme used by the documentation is stored separately, so we need
 # to install that as well.
-<<<<<<< HEAD
-shaphinx
-
-bs4
-=======
-python-docs-theme>=2022.1
->>>>>>> 8749121b
+python-docs-theme>=2022.1