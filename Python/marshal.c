--- conflicted
+++ resolved
@@ -12,14 +12,10 @@
 #include "pycore_hashtable.h"        // _Py_hashtable_t
 #include "pycore_long.h"             // _PyLong_IsZero()
 #include "pycore_pystate.h"          // _PyInterpreterState_GET()
-<<<<<<< HEAD
-#include "pycore_unicodeobject.h"    // _PyUnicode_InternalImmortal()
-=======
 #include "pycore_setobject.h"        // _PySet_NextEntryRef()
 #include "pycore_unicodeobject.h"    // _PyUnicode_InternImmortal()
 
 #include "marshal.h"                 // Py_MARSHAL_VERSION
->>>>>>> 978e37bb
 
 #ifdef __APPLE__
 #  include "TargetConditionals.h"
