/* AST Optimizer */
#include "Python.h"
#include "pycore_ast.h"           // _PyAST_GetDocString()
#include "pycore_format.h"        // F_LJUST
#include "pycore_long.h"          // _PyLong
#include "pycore_pystate.h"       // _PyThreadState_GET()
#include "pycore_setobject.h"     // _PySet_NextEntry()
#include "cpython/code.h"         // CO_MAXBLOCKS


/* See PEP 765 */
typedef struct {
    bool in_finally;
    bool in_funcdef;
    bool in_loop;
} ControlFlowInFinallyContext;

typedef struct {
    PyObject *filename;
    int optimize;
    int ff_features;
<<<<<<< HEAD
    int syntax_check_only;

    int recursion_depth;            /* current recursion depth */
    int recursion_limit;            /* recursion limit */

    int cf_finally_next;
    ControlFlowInFinallyContext cf_finally[CO_MAXBLOCKS];
=======
>>>>>>> 4f621895
} _PyASTOptimizeState;

#define ENTER_RECURSIVE() \
if (Py_EnterRecursiveCall(" during compilation")) { \
    return 0; \
}

#define LEAVE_RECURSIVE() Py_LeaveRecursiveCall();


static int
push_cf_context(_PyASTOptimizeState *state, stmt_ty node, bool finally, bool funcdef, bool loop)
{
    if (state->cf_finally_next == CO_MAXBLOCKS) {
        PyErr_SetString(PyExc_SyntaxError, "too many statically nested blocks");
        PyErr_RangedSyntaxLocationObject(state->filename, node->lineno, node->col_offset + 1,
                                         node->end_lineno, node->end_col_offset + 1);
        return 0;
    }
    ControlFlowInFinallyContext *ctx = &state->cf_finally[state->cf_finally_next++];
    ctx->in_finally = finally;
    ctx->in_funcdef = funcdef;
    ctx->in_loop = loop;
    return 1;
}

static void
pop_cf_context(_PyASTOptimizeState *state)
{
    assert(state->cf_finally_next > 0);
    state->cf_finally_next--;
}

static int
control_flow_in_finally_warning(const char *kw, stmt_ty n, _PyASTOptimizeState *state)
{
    PyObject *msg = PyUnicode_FromFormat("'%s' in a 'finally' block", kw);
    if (msg == NULL) {
        return 0;
    }
    int ret = _PyErr_EmitSyntaxWarning(msg, state->filename, n->lineno,
                                       n->col_offset + 1, n->end_lineno,
                                       n->end_col_offset + 1);
    Py_DECREF(msg);
    return ret < 0 ? 0 : 1;
}

static int
before_return(_PyASTOptimizeState *state, stmt_ty node_)
{
    if (state->cf_finally_next > 0) {
        ControlFlowInFinallyContext *ctx = &state->cf_finally[state->cf_finally_next - 1];
        if (ctx->in_finally && ! ctx->in_funcdef) {
            if (!control_flow_in_finally_warning("return", node_, state)) {
                return 0;
            }
        }
    }
    return 1;
}

static int
before_loop_exit(_PyASTOptimizeState *state, stmt_ty node_, const char *kw)
{
    if (state->cf_finally_next > 0) {
        ControlFlowInFinallyContext *ctx = &state->cf_finally[state->cf_finally_next - 1];
        if (ctx->in_finally && ! ctx->in_loop) {
            if (!control_flow_in_finally_warning(kw, node_, state)) {
                return 0;
            }
        }
    }
    return 1;
}

#define PUSH_CONTEXT(S, N, FINALLY, FUNCDEF, LOOP) \
    if (!push_cf_context((S), (N), (FINALLY), (FUNCDEF), (LOOP))) { \
        return 0; \
    }

#define POP_CONTEXT(S) pop_cf_context(S)

#define BEFORE_FINALLY(S, N)    PUSH_CONTEXT((S), (N), true, false, false)
#define AFTER_FINALLY(S)        POP_CONTEXT(S)
#define BEFORE_FUNC_BODY(S, N)  PUSH_CONTEXT((S), (N), false, true, false)
#define AFTER_FUNC_BODY(S)      POP_CONTEXT(S)
#define BEFORE_LOOP_BODY(S, N)  PUSH_CONTEXT((S), (N), false, false, true)
#define AFTER_LOOP_BODY(S)      POP_CONTEXT(S)

#define BEFORE_RETURN(S, N) \
    if (!before_return((S), (N))) { \
        return 0; \
    }

#define BEFORE_LOOP_EXIT(S, N, KW) \
    if (!before_loop_exit((S), (N), (KW))) { \
        return 0; \
    }

static int
make_const(expr_ty node, PyObject *val, PyArena *arena)
{
    // Even if no new value was calculated, make_const may still
    // need to clear an error (e.g. for division by zero)
    if (val == NULL) {
        if (PyErr_ExceptionMatches(PyExc_KeyboardInterrupt)) {
            return 0;
        }
        PyErr_Clear();
        return 1;
    }
    if (_PyArena_AddPyObject(arena, val) < 0) {
        Py_DECREF(val);
        return 0;
    }
    node->kind = Constant_kind;
    node->v.Constant.kind = NULL;
    node->v.Constant.value = val;
    return 1;
}

#define COPY_NODE(TO, FROM) (memcpy((TO), (FROM), sizeof(struct _expr)))

static int
has_starred(asdl_expr_seq *elts)
{
    Py_ssize_t n = asdl_seq_LEN(elts);
    for (Py_ssize_t i = 0; i < n; i++) {
        expr_ty e = (expr_ty)asdl_seq_GET(elts, i);
        if (e->kind == Starred_kind) {
            return 1;
        }
    }
    return 0;
}

<<<<<<< HEAD

static PyObject*
unary_not(PyObject *v)
{
    int r = PyObject_IsTrue(v);
    if (r < 0)
        return NULL;
    return PyBool_FromLong(!r);
}

static int
fold_unaryop(expr_ty node, PyArena *arena, _PyASTOptimizeState *state)
{
    if (state->syntax_check_only) {
        return 1;
    }
    expr_ty arg = node->v.UnaryOp.operand;

    if (arg->kind != Constant_kind) {
        /* Fold not into comparison */
        if (node->v.UnaryOp.op == Not && arg->kind == Compare_kind &&
                asdl_seq_LEN(arg->v.Compare.ops) == 1) {
            /* Eq and NotEq are often implemented in terms of one another, so
               folding not (self == other) into self != other breaks implementation
               of !=. Detecting such cases doesn't seem worthwhile.
               Python uses </> for 'is subset'/'is superset' operations on sets.
               They don't satisfy not folding laws. */
            cmpop_ty op = asdl_seq_GET(arg->v.Compare.ops, 0);
            switch (op) {
            case Is:
                op = IsNot;
                break;
            case IsNot:
                op = Is;
                break;
            case In:
                op = NotIn;
                break;
            case NotIn:
                op = In;
                break;
            // The remaining comparison operators can't be safely inverted
            case Eq:
            case NotEq:
            case Lt:
            case LtE:
            case Gt:
            case GtE:
                op = 0; // The AST enums leave "0" free as an "unused" marker
                break;
            // No default case, so the compiler will emit a warning if new
            // comparison operators are added without being handled here
            }
            if (op) {
                asdl_seq_SET(arg->v.Compare.ops, 0, op);
                COPY_NODE(node, arg);
                return 1;
            }
        }
        return 1;
    }

    typedef PyObject *(*unary_op)(PyObject*);
    static const unary_op ops[] = {
        [Invert] = PyNumber_Invert,
        [Not] = unary_not,
        [UAdd] = PyNumber_Positive,
        [USub] = PyNumber_Negative,
    };
    PyObject *newval = ops[node->v.UnaryOp.op](arg->v.Constant.value);
    return make_const(node, newval, arena);
}

/* Check whether a collection doesn't containing too much items (including
   subcollections).  This protects from creating a constant that needs
   too much time for calculating a hash.
   "limit" is the maximal number of items.
   Returns the negative number if the total number of items exceeds the
   limit.  Otherwise returns the limit minus the total number of items.
*/

static Py_ssize_t
check_complexity(PyObject *obj, Py_ssize_t limit)
{
    if (PyTuple_Check(obj)) {
        Py_ssize_t i;
        limit -= PyTuple_GET_SIZE(obj);
        for (i = 0; limit >= 0 && i < PyTuple_GET_SIZE(obj); i++) {
            limit = check_complexity(PyTuple_GET_ITEM(obj, i), limit);
        }
        return limit;
    }
    return limit;
}

#define MAX_INT_SIZE           128  /* bits */
#define MAX_COLLECTION_SIZE    256  /* items */
#define MAX_STR_SIZE          4096  /* characters */
#define MAX_TOTAL_ITEMS       1024  /* including nested collections */

static PyObject *
safe_multiply(PyObject *v, PyObject *w)
{
    if (PyLong_Check(v) && PyLong_Check(w) &&
        !_PyLong_IsZero((PyLongObject *)v) && !_PyLong_IsZero((PyLongObject *)w)
    ) {
        int64_t vbits = _PyLong_NumBits(v);
        int64_t wbits = _PyLong_NumBits(w);
        assert(vbits >= 0);
        assert(wbits >= 0);
        if (vbits + wbits > MAX_INT_SIZE) {
            return NULL;
        }
    }
    else if (PyLong_Check(v) && PyTuple_Check(w)) {
        Py_ssize_t size = PyTuple_GET_SIZE(w);
        if (size) {
            long n = PyLong_AsLong(v);
            if (n < 0 || n > MAX_COLLECTION_SIZE / size) {
                return NULL;
            }
            if (n && check_complexity(w, MAX_TOTAL_ITEMS / n) < 0) {
                return NULL;
            }
        }
    }
    else if (PyLong_Check(v) && (PyUnicode_Check(w) || PyBytes_Check(w))) {
        Py_ssize_t size = PyUnicode_Check(w) ? PyUnicode_GET_LENGTH(w) :
                                               PyBytes_GET_SIZE(w);
        if (size) {
            long n = PyLong_AsLong(v);
            if (n < 0 || n > MAX_STR_SIZE / size) {
                return NULL;
            }
        }
    }
    else if (PyLong_Check(w) &&
             (PyTuple_Check(v) || PyUnicode_Check(v) || PyBytes_Check(v)))
    {
        return safe_multiply(w, v);
    }

    return PyNumber_Multiply(v, w);
}

static PyObject *
safe_power(PyObject *v, PyObject *w)
{
    if (PyLong_Check(v) && PyLong_Check(w) &&
        !_PyLong_IsZero((PyLongObject *)v) && _PyLong_IsPositive((PyLongObject *)w)
    ) {
        int64_t vbits = _PyLong_NumBits(v);
        size_t wbits = PyLong_AsSize_t(w);
        assert(vbits >= 0);
        if (wbits == (size_t)-1) {
            return NULL;
        }
        if ((uint64_t)vbits > MAX_INT_SIZE / wbits) {
            return NULL;
        }
    }

    return PyNumber_Power(v, w, Py_None);
}

static PyObject *
safe_lshift(PyObject *v, PyObject *w)
{
    if (PyLong_Check(v) && PyLong_Check(w) &&
        !_PyLong_IsZero((PyLongObject *)v) && !_PyLong_IsZero((PyLongObject *)w)
    ) {
        int64_t vbits = _PyLong_NumBits(v);
        size_t wbits = PyLong_AsSize_t(w);
        assert(vbits >= 0);
        if (wbits == (size_t)-1) {
            return NULL;
        }
        if (wbits > MAX_INT_SIZE || (uint64_t)vbits > MAX_INT_SIZE - wbits) {
            return NULL;
        }
    }

    return PyNumber_Lshift(v, w);
}

static PyObject *
safe_mod(PyObject *v, PyObject *w)
{
    if (PyUnicode_Check(v) || PyBytes_Check(v)) {
        return NULL;
    }

    return PyNumber_Remainder(v, w);
}


=======
>>>>>>> 4f621895
static expr_ty
parse_literal(PyObject *fmt, Py_ssize_t *ppos, PyArena *arena)
{
    const void *data = PyUnicode_DATA(fmt);
    int kind = PyUnicode_KIND(fmt);
    Py_ssize_t size = PyUnicode_GET_LENGTH(fmt);
    Py_ssize_t start, pos;
    int has_percents = 0;
    start = pos = *ppos;
    while (pos < size) {
        if (PyUnicode_READ(kind, data, pos) != '%') {
            pos++;
        }
        else if (pos+1 < size && PyUnicode_READ(kind, data, pos+1) == '%') {
            has_percents = 1;
            pos += 2;
        }
        else {
            break;
        }
    }
    *ppos = pos;
    if (pos == start) {
        return NULL;
    }
    PyObject *str = PyUnicode_Substring(fmt, start, pos);
    /* str = str.replace('%%', '%') */
    if (str && has_percents) {
        _Py_DECLARE_STR(dbl_percent, "%%");
        Py_SETREF(str, PyUnicode_Replace(str, &_Py_STR(dbl_percent),
                                         _Py_LATIN1_CHR('%'), -1));
    }
    if (!str) {
        return NULL;
    }

    if (_PyArena_AddPyObject(arena, str) < 0) {
        Py_DECREF(str);
        return NULL;
    }
    return _PyAST_Constant(str, NULL, -1, -1, -1, -1, arena);
}

#define MAXDIGITS 3

static int
simple_format_arg_parse(PyObject *fmt, Py_ssize_t *ppos,
                        int *spec, int *flags, int *width, int *prec)
{
    Py_ssize_t pos = *ppos, len = PyUnicode_GET_LENGTH(fmt);
    Py_UCS4 ch;

#define NEXTC do {                      \
    if (pos >= len) {                   \
        return 0;                       \
    }                                   \
    ch = PyUnicode_READ_CHAR(fmt, pos); \
    pos++;                              \
} while (0)

    *flags = 0;
    while (1) {
        NEXTC;
        switch (ch) {
            case '-': *flags |= F_LJUST; continue;
            case '+': *flags |= F_SIGN; continue;
            case ' ': *flags |= F_BLANK; continue;
            case '#': *flags |= F_ALT; continue;
            case '0': *flags |= F_ZERO; continue;
        }
        break;
    }
    if ('0' <= ch && ch <= '9') {
        *width = 0;
        int digits = 0;
        while ('0' <= ch && ch <= '9') {
            *width = *width * 10 + (ch - '0');
            NEXTC;
            if (++digits >= MAXDIGITS) {
                return 0;
            }
        }
    }

    if (ch == '.') {
        NEXTC;
        *prec = 0;
        if ('0' <= ch && ch <= '9') {
            int digits = 0;
            while ('0' <= ch && ch <= '9') {
                *prec = *prec * 10 + (ch - '0');
                NEXTC;
                if (++digits >= MAXDIGITS) {
                    return 0;
                }
            }
        }
    }
    *spec = ch;
    *ppos = pos;
    return 1;

#undef NEXTC
}

static expr_ty
parse_format(PyObject *fmt, Py_ssize_t *ppos, expr_ty arg, PyArena *arena)
{
    int spec, flags, width = -1, prec = -1;
    if (!simple_format_arg_parse(fmt, ppos, &spec, &flags, &width, &prec)) {
        // Unsupported format.
        return NULL;
    }
    if (spec == 's' || spec == 'r' || spec == 'a') {
        char buf[1 + MAXDIGITS + 1 + MAXDIGITS + 1], *p = buf;
        if (!(flags & F_LJUST) && width > 0) {
            *p++ = '>';
        }
        if (width >= 0) {
            p += snprintf(p, MAXDIGITS + 1, "%d", width);
        }
        if (prec >= 0) {
            p += snprintf(p, MAXDIGITS + 2, ".%d", prec);
        }
        expr_ty format_spec = NULL;
        if (p != buf) {
            PyObject *str = PyUnicode_FromString(buf);
            if (str == NULL) {
                return NULL;
            }
            if (_PyArena_AddPyObject(arena, str) < 0) {
                Py_DECREF(str);
                return NULL;
            }
            format_spec = _PyAST_Constant(str, NULL, -1, -1, -1, -1, arena);
            if (format_spec == NULL) {
                return NULL;
            }
        }
        return _PyAST_FormattedValue(arg, spec, format_spec,
                                     arg->lineno, arg->col_offset,
                                     arg->end_lineno, arg->end_col_offset,
                                     arena);
    }
    // Unsupported format.
    return NULL;
}

static int
optimize_format(expr_ty node, PyObject *fmt, asdl_expr_seq *elts, PyArena *arena)
{
    Py_ssize_t pos = 0;
    Py_ssize_t cnt = 0;
    asdl_expr_seq *seq = _Py_asdl_expr_seq_new(asdl_seq_LEN(elts) * 2 + 1, arena);
    if (!seq) {
        return 0;
    }
    seq->size = 0;

    while (1) {
        expr_ty lit = parse_literal(fmt, &pos, arena);
        if (lit) {
            asdl_seq_SET(seq, seq->size++, lit);
        }
        else if (PyErr_Occurred()) {
            return 0;
        }

        if (pos >= PyUnicode_GET_LENGTH(fmt)) {
            break;
        }
        if (cnt >= asdl_seq_LEN(elts)) {
            // More format units than items.
            return 1;
        }
        assert(PyUnicode_READ_CHAR(fmt, pos) == '%');
        pos++;
        expr_ty expr = parse_format(fmt, &pos, asdl_seq_GET(elts, cnt), arena);
        cnt++;
        if (!expr) {
            return !PyErr_Occurred();
        }
        asdl_seq_SET(seq, seq->size++, expr);
    }
    if (cnt < asdl_seq_LEN(elts)) {
        // More items than format units.
        return 1;
    }
    expr_ty res = _PyAST_JoinedStr(seq,
                                   node->lineno, node->col_offset,
                                   node->end_lineno, node->end_col_offset,
                                   arena);
    if (!res) {
        return 0;
    }
    COPY_NODE(node, res);
//     PySys_FormatStderr("format = %R\n", fmt);
    return 1;
}

static int
fold_binop(expr_ty node, PyArena *arena, _PyASTOptimizeState *state)
{
    if (state->syntax_check_only) {
        return 1;
    }
    expr_ty lhs, rhs;
    lhs = node->v.BinOp.left;
    rhs = node->v.BinOp.right;
    if (lhs->kind != Constant_kind) {
        return 1;
    }
    PyObject *lv = lhs->v.Constant.value;

    if (node->v.BinOp.op == Mod &&
        rhs->kind == Tuple_kind &&
        PyUnicode_Check(lv) &&
        !has_starred(rhs->v.Tuple.elts))
    {
        return optimize_format(node, lv, rhs->v.Tuple.elts, arena);
    }

    return 1;
}

static PyObject*
make_const_tuple(asdl_expr_seq *elts)
{
    for (Py_ssize_t i = 0; i < asdl_seq_LEN(elts); i++) {
        expr_ty e = (expr_ty)asdl_seq_GET(elts, i);
        if (e->kind != Constant_kind) {
            return NULL;
        }
    }

    PyObject *newval = PyTuple_New(asdl_seq_LEN(elts));
    if (newval == NULL) {
        return NULL;
    }

    for (Py_ssize_t i = 0; i < asdl_seq_LEN(elts); i++) {
        expr_ty e = (expr_ty)asdl_seq_GET(elts, i);
        PyObject *v = e->v.Constant.value;
        PyTuple_SET_ITEM(newval, i, Py_NewRef(v));
    }
    return newval;
}

static int
fold_tuple(expr_ty node, PyArena *arena, _PyASTOptimizeState *state)
{
    if (state->syntax_check_only) {
        return 1;
    }
    PyObject *newval;

    if (node->v.Tuple.ctx != Load)
        return 1;

    newval = make_const_tuple(node->v.Tuple.elts);
    return make_const(node, newval, arena);
}

static int astfold_mod(mod_ty node_, PyArena *ctx_, _PyASTOptimizeState *state);
static int astfold_stmt(stmt_ty node_, PyArena *ctx_, _PyASTOptimizeState *state);
static int astfold_expr(expr_ty node_, PyArena *ctx_, _PyASTOptimizeState *state);
static int astfold_arguments(arguments_ty node_, PyArena *ctx_, _PyASTOptimizeState *state);
static int astfold_comprehension(comprehension_ty node_, PyArena *ctx_, _PyASTOptimizeState *state);
static int astfold_keyword(keyword_ty node_, PyArena *ctx_, _PyASTOptimizeState *state);
static int astfold_arg(arg_ty node_, PyArena *ctx_, _PyASTOptimizeState *state);
static int astfold_withitem(withitem_ty node_, PyArena *ctx_, _PyASTOptimizeState *state);
static int astfold_excepthandler(excepthandler_ty node_, PyArena *ctx_, _PyASTOptimizeState *state);
static int astfold_match_case(match_case_ty node_, PyArena *ctx_, _PyASTOptimizeState *state);
static int astfold_pattern(pattern_ty node_, PyArena *ctx_, _PyASTOptimizeState *state);
static int astfold_type_param(type_param_ty node_, PyArena *ctx_, _PyASTOptimizeState *state);

#define CALL(FUNC, TYPE, ARG) \
    if (!FUNC((ARG), ctx_, state)) \
        return 0;

#define CALL_OPT(FUNC, TYPE, ARG) \
    if ((ARG) != NULL && !FUNC((ARG), ctx_, state)) \
        return 0;

#define CALL_SEQ(FUNC, TYPE, ARG) { \
    Py_ssize_t i; \
    asdl_ ## TYPE ## _seq *seq = (ARG); /* avoid variable capture */ \
    for (i = 0; i < asdl_seq_LEN(seq); i++) { \
        TYPE ## _ty elt = (TYPE ## _ty)asdl_seq_GET(seq, i); \
        if (elt != NULL && !FUNC(elt, ctx_, state)) \
            return 0; \
    } \
}


static int
stmt_seq_remove_item(asdl_stmt_seq *stmts, Py_ssize_t idx)
{
    if (idx >= asdl_seq_LEN(stmts)) {
        return 0;
    }
    for (Py_ssize_t i = idx; i < asdl_seq_LEN(stmts) - 1; i++) {
        stmt_ty st = (stmt_ty)asdl_seq_GET(stmts, i+1);
        asdl_seq_SET(stmts, i, st);
    }
    stmts->size--;
    return 1;
}

static int
astfold_body(asdl_stmt_seq *stmts, PyArena *ctx_, _PyASTOptimizeState *state)
{
    int docstring = _PyAST_GetDocString(stmts) != NULL;
    if (docstring && (state->optimize >= 2)) {
        /* remove the docstring */
        if (!stmt_seq_remove_item(stmts, 0)) {
            return 0;
        }
        docstring = 0;
    }
    CALL_SEQ(astfold_stmt, stmt, stmts);
    if (!docstring && _PyAST_GetDocString(stmts) != NULL) {
        stmt_ty st = (stmt_ty)asdl_seq_GET(stmts, 0);
        asdl_expr_seq *values = _Py_asdl_expr_seq_new(1, ctx_);
        if (!values) {
            return 0;
        }
        asdl_seq_SET(values, 0, st->v.Expr.value);
        expr_ty expr = _PyAST_JoinedStr(values, st->lineno, st->col_offset,
                                        st->end_lineno, st->end_col_offset,
                                        ctx_);
        if (!expr) {
            return 0;
        }
        st->v.Expr.value = expr;
    }
    return 1;
}

static int
astfold_mod(mod_ty node_, PyArena *ctx_, _PyASTOptimizeState *state)
{
    switch (node_->kind) {
    case Module_kind:
        CALL(astfold_body, asdl_seq, node_->v.Module.body);
        break;
    case Interactive_kind:
        CALL_SEQ(astfold_stmt, stmt, node_->v.Interactive.body);
        break;
    case Expression_kind:
        CALL(astfold_expr, expr_ty, node_->v.Expression.body);
        break;
    // The following top level nodes don't participate in constant folding
    case FunctionType_kind:
        break;
    // No default case, so the compiler will emit a warning if new top level
    // compilation nodes are added without being handled here
    }
    return 1;
}

static int
astfold_expr(expr_ty node_, PyArena *ctx_, _PyASTOptimizeState *state)
{
    ENTER_RECURSIVE();
    switch (node_->kind) {
    case BoolOp_kind:
        CALL_SEQ(astfold_expr, expr, node_->v.BoolOp.values);
        break;
    case BinOp_kind:
        CALL(astfold_expr, expr_ty, node_->v.BinOp.left);
        CALL(astfold_expr, expr_ty, node_->v.BinOp.right);
        CALL(fold_binop, expr_ty, node_);
        break;
    case UnaryOp_kind:
        CALL(astfold_expr, expr_ty, node_->v.UnaryOp.operand);
        break;
    case Lambda_kind:
        CALL(astfold_arguments, arguments_ty, node_->v.Lambda.args);
        CALL(astfold_expr, expr_ty, node_->v.Lambda.body);
        break;
    case IfExp_kind:
        CALL(astfold_expr, expr_ty, node_->v.IfExp.test);
        CALL(astfold_expr, expr_ty, node_->v.IfExp.body);
        CALL(astfold_expr, expr_ty, node_->v.IfExp.orelse);
        break;
    case Dict_kind:
        CALL_SEQ(astfold_expr, expr, node_->v.Dict.keys);
        CALL_SEQ(astfold_expr, expr, node_->v.Dict.values);
        break;
    case Set_kind:
        CALL_SEQ(astfold_expr, expr, node_->v.Set.elts);
        break;
    case ListComp_kind:
        CALL(astfold_expr, expr_ty, node_->v.ListComp.elt);
        CALL_SEQ(astfold_comprehension, comprehension, node_->v.ListComp.generators);
        break;
    case SetComp_kind:
        CALL(astfold_expr, expr_ty, node_->v.SetComp.elt);
        CALL_SEQ(astfold_comprehension, comprehension, node_->v.SetComp.generators);
        break;
    case DictComp_kind:
        CALL(astfold_expr, expr_ty, node_->v.DictComp.key);
        CALL(astfold_expr, expr_ty, node_->v.DictComp.value);
        CALL_SEQ(astfold_comprehension, comprehension, node_->v.DictComp.generators);
        break;
    case GeneratorExp_kind:
        CALL(astfold_expr, expr_ty, node_->v.GeneratorExp.elt);
        CALL_SEQ(astfold_comprehension, comprehension, node_->v.GeneratorExp.generators);
        break;
    case Await_kind:
        CALL(astfold_expr, expr_ty, node_->v.Await.value);
        break;
    case Yield_kind:
        CALL_OPT(astfold_expr, expr_ty, node_->v.Yield.value);
        break;
    case YieldFrom_kind:
        CALL(astfold_expr, expr_ty, node_->v.YieldFrom.value);
        break;
    case Compare_kind:
        CALL(astfold_expr, expr_ty, node_->v.Compare.left);
        CALL_SEQ(astfold_expr, expr, node_->v.Compare.comparators);
        break;
    case Call_kind:
        CALL(astfold_expr, expr_ty, node_->v.Call.func);
        CALL_SEQ(astfold_expr, expr, node_->v.Call.args);
        CALL_SEQ(astfold_keyword, keyword, node_->v.Call.keywords);
        break;
    case FormattedValue_kind:
        CALL(astfold_expr, expr_ty, node_->v.FormattedValue.value);
        CALL_OPT(astfold_expr, expr_ty, node_->v.FormattedValue.format_spec);
        break;
    case JoinedStr_kind:
        CALL_SEQ(astfold_expr, expr, node_->v.JoinedStr.values);
        break;
    case Attribute_kind:
        CALL(astfold_expr, expr_ty, node_->v.Attribute.value);
        break;
    case Subscript_kind:
        CALL(astfold_expr, expr_ty, node_->v.Subscript.value);
        CALL(astfold_expr, expr_ty, node_->v.Subscript.slice);
        break;
    case Starred_kind:
        CALL(astfold_expr, expr_ty, node_->v.Starred.value);
        break;
    case Slice_kind:
        CALL_OPT(astfold_expr, expr_ty, node_->v.Slice.lower);
        CALL_OPT(astfold_expr, expr_ty, node_->v.Slice.upper);
        CALL_OPT(astfold_expr, expr_ty, node_->v.Slice.step);
        break;
    case List_kind:
        CALL_SEQ(astfold_expr, expr, node_->v.List.elts);
        break;
    case Tuple_kind:
        CALL_SEQ(astfold_expr, expr, node_->v.Tuple.elts);
        CALL(fold_tuple, expr_ty, node_);
        break;
    case Name_kind:
        if (state->syntax_check_only) {
            break;
        }
        if (node_->v.Name.ctx == Load &&
                _PyUnicode_EqualToASCIIString(node_->v.Name.id, "__debug__")) {
            LEAVE_RECURSIVE();
            return make_const(node_, PyBool_FromLong(!state->optimize), ctx_);
        }
        break;
    case NamedExpr_kind:
        CALL(astfold_expr, expr_ty, node_->v.NamedExpr.value);
        break;
    case Constant_kind:
        // Already a constant, nothing further to do
        break;
    // No default case, so the compiler will emit a warning if new expression
    // kinds are added without being handled here
    }
    LEAVE_RECURSIVE();
    return 1;
}

static int
astfold_keyword(keyword_ty node_, PyArena *ctx_, _PyASTOptimizeState *state)
{
    CALL(astfold_expr, expr_ty, node_->value);
    return 1;
}

static int
astfold_comprehension(comprehension_ty node_, PyArena *ctx_, _PyASTOptimizeState *state)
{
    CALL(astfold_expr, expr_ty, node_->target);
    CALL(astfold_expr, expr_ty, node_->iter);
    CALL_SEQ(astfold_expr, expr, node_->ifs);
    return 1;
}

static int
astfold_arguments(arguments_ty node_, PyArena *ctx_, _PyASTOptimizeState *state)
{
    CALL_SEQ(astfold_arg, arg, node_->posonlyargs);
    CALL_SEQ(astfold_arg, arg, node_->args);
    CALL_OPT(astfold_arg, arg_ty, node_->vararg);
    CALL_SEQ(astfold_arg, arg, node_->kwonlyargs);
    CALL_SEQ(astfold_expr, expr, node_->kw_defaults);
    CALL_OPT(astfold_arg, arg_ty, node_->kwarg);
    CALL_SEQ(astfold_expr, expr, node_->defaults);
    return 1;
}

static int
astfold_arg(arg_ty node_, PyArena *ctx_, _PyASTOptimizeState *state)
{
    if (!(state->ff_features & CO_FUTURE_ANNOTATIONS)) {
        CALL_OPT(astfold_expr, expr_ty, node_->annotation);
    }
    return 1;
}

static int
astfold_stmt(stmt_ty node_, PyArena *ctx_, _PyASTOptimizeState *state)
{
    ENTER_RECURSIVE();
    switch (node_->kind) {
    case FunctionDef_kind: {
        CALL_SEQ(astfold_type_param, type_param, node_->v.FunctionDef.type_params);
        CALL(astfold_arguments, arguments_ty, node_->v.FunctionDef.args);
        BEFORE_FUNC_BODY(state, node_);
        CALL(astfold_body, asdl_seq, node_->v.FunctionDef.body);
        AFTER_FUNC_BODY(state);
        CALL_SEQ(astfold_expr, expr, node_->v.FunctionDef.decorator_list);
        if (!(state->ff_features & CO_FUTURE_ANNOTATIONS)) {
            CALL_OPT(astfold_expr, expr_ty, node_->v.FunctionDef.returns);
        }
        break;
    }
    case AsyncFunctionDef_kind: {
        CALL_SEQ(astfold_type_param, type_param, node_->v.AsyncFunctionDef.type_params);
        CALL(astfold_arguments, arguments_ty, node_->v.AsyncFunctionDef.args);
        BEFORE_FUNC_BODY(state, node_);
        CALL(astfold_body, asdl_seq, node_->v.AsyncFunctionDef.body);
        AFTER_FUNC_BODY(state);
        CALL_SEQ(astfold_expr, expr, node_->v.AsyncFunctionDef.decorator_list);
        if (!(state->ff_features & CO_FUTURE_ANNOTATIONS)) {
            CALL_OPT(astfold_expr, expr_ty, node_->v.AsyncFunctionDef.returns);
        }
        break;
    }
    case ClassDef_kind:
        CALL_SEQ(astfold_type_param, type_param, node_->v.ClassDef.type_params);
        CALL_SEQ(astfold_expr, expr, node_->v.ClassDef.bases);
        CALL_SEQ(astfold_keyword, keyword, node_->v.ClassDef.keywords);
        CALL(astfold_body, asdl_seq, node_->v.ClassDef.body);
        CALL_SEQ(astfold_expr, expr, node_->v.ClassDef.decorator_list);
        break;
    case Return_kind:
        BEFORE_RETURN(state, node_);
        CALL_OPT(astfold_expr, expr_ty, node_->v.Return.value);
        break;
    case Delete_kind:
        CALL_SEQ(astfold_expr, expr, node_->v.Delete.targets);
        break;
    case Assign_kind:
        CALL_SEQ(astfold_expr, expr, node_->v.Assign.targets);
        CALL(astfold_expr, expr_ty, node_->v.Assign.value);
        break;
    case AugAssign_kind:
        CALL(astfold_expr, expr_ty, node_->v.AugAssign.target);
        CALL(astfold_expr, expr_ty, node_->v.AugAssign.value);
        break;
    case AnnAssign_kind:
        CALL(astfold_expr, expr_ty, node_->v.AnnAssign.target);
        if (!(state->ff_features & CO_FUTURE_ANNOTATIONS)) {
            CALL(astfold_expr, expr_ty, node_->v.AnnAssign.annotation);
        }
        CALL_OPT(astfold_expr, expr_ty, node_->v.AnnAssign.value);
        break;
    case TypeAlias_kind:
        CALL(astfold_expr, expr_ty, node_->v.TypeAlias.name);
        CALL_SEQ(astfold_type_param, type_param, node_->v.TypeAlias.type_params);
        CALL(astfold_expr, expr_ty, node_->v.TypeAlias.value);
        break;
    case For_kind: {
        CALL(astfold_expr, expr_ty, node_->v.For.target);
        CALL(astfold_expr, expr_ty, node_->v.For.iter);
        BEFORE_LOOP_BODY(state, node_);
        CALL_SEQ(astfold_stmt, stmt, node_->v.For.body);
        AFTER_LOOP_BODY(state);
        CALL_SEQ(astfold_stmt, stmt, node_->v.For.orelse);
        break;
    }
    case AsyncFor_kind: {
        CALL(astfold_expr, expr_ty, node_->v.AsyncFor.target);
        CALL(astfold_expr, expr_ty, node_->v.AsyncFor.iter);
        BEFORE_LOOP_BODY(state, node_);
        CALL_SEQ(astfold_stmt, stmt, node_->v.AsyncFor.body);
        AFTER_LOOP_BODY(state);
        CALL_SEQ(astfold_stmt, stmt, node_->v.AsyncFor.orelse);
        break;
    }
    case While_kind: {
        CALL(astfold_expr, expr_ty, node_->v.While.test);
        BEFORE_LOOP_BODY(state, node_);
        CALL_SEQ(astfold_stmt, stmt, node_->v.While.body);
        AFTER_LOOP_BODY(state);
        CALL_SEQ(astfold_stmt, stmt, node_->v.While.orelse);
        break;
    }
    case If_kind:
        CALL(astfold_expr, expr_ty, node_->v.If.test);
        CALL_SEQ(astfold_stmt, stmt, node_->v.If.body);
        CALL_SEQ(astfold_stmt, stmt, node_->v.If.orelse);
        break;
    case With_kind:
        CALL_SEQ(astfold_withitem, withitem, node_->v.With.items);
        CALL_SEQ(astfold_stmt, stmt, node_->v.With.body);
        break;
    case AsyncWith_kind:
        CALL_SEQ(astfold_withitem, withitem, node_->v.AsyncWith.items);
        CALL_SEQ(astfold_stmt, stmt, node_->v.AsyncWith.body);
        break;
    case Raise_kind:
        CALL_OPT(astfold_expr, expr_ty, node_->v.Raise.exc);
        CALL_OPT(astfold_expr, expr_ty, node_->v.Raise.cause);
        break;
    case Try_kind: {
        CALL_SEQ(astfold_stmt, stmt, node_->v.Try.body);
        CALL_SEQ(astfold_excepthandler, excepthandler, node_->v.Try.handlers);
        CALL_SEQ(astfold_stmt, stmt, node_->v.Try.orelse);
        BEFORE_FINALLY(state, node_);
        CALL_SEQ(astfold_stmt, stmt, node_->v.Try.finalbody);
        AFTER_FINALLY(state);
        break;
    }
    case TryStar_kind: {
        CALL_SEQ(astfold_stmt, stmt, node_->v.TryStar.body);
        CALL_SEQ(astfold_excepthandler, excepthandler, node_->v.TryStar.handlers);
        CALL_SEQ(astfold_stmt, stmt, node_->v.TryStar.orelse);
        BEFORE_FINALLY(state, node_);
        CALL_SEQ(astfold_stmt, stmt, node_->v.TryStar.finalbody);
        AFTER_FINALLY(state);
        break;
    }
    case Assert_kind:
        CALL(astfold_expr, expr_ty, node_->v.Assert.test);
        CALL_OPT(astfold_expr, expr_ty, node_->v.Assert.msg);
        break;
    case Expr_kind:
        CALL(astfold_expr, expr_ty, node_->v.Expr.value);
        break;
    case Match_kind:
        CALL(astfold_expr, expr_ty, node_->v.Match.subject);
        CALL_SEQ(astfold_match_case, match_case, node_->v.Match.cases);
        break;
    case Break_kind:
        BEFORE_LOOP_EXIT(state, node_, "break");
        break;
    case Continue_kind:
        BEFORE_LOOP_EXIT(state, node_, "continue");
        break;
    // The following statements don't contain any subexpressions to be folded
    case Import_kind:
    case ImportFrom_kind:
    case Global_kind:
    case Nonlocal_kind:
    case Pass_kind:
        break;
    // No default case, so the compiler will emit a warning if new statement
    // kinds are added without being handled here
    }
    LEAVE_RECURSIVE();
    return 1;
}

static int
astfold_excepthandler(excepthandler_ty node_, PyArena *ctx_, _PyASTOptimizeState *state)
{
    switch (node_->kind) {
    case ExceptHandler_kind:
        CALL_OPT(astfold_expr, expr_ty, node_->v.ExceptHandler.type);
        CALL_SEQ(astfold_stmt, stmt, node_->v.ExceptHandler.body);
        break;
    // No default case, so the compiler will emit a warning if new handler
    // kinds are added without being handled here
    }
    return 1;
}

static int
astfold_withitem(withitem_ty node_, PyArena *ctx_, _PyASTOptimizeState *state)
{
    CALL(astfold_expr, expr_ty, node_->context_expr);
    CALL_OPT(astfold_expr, expr_ty, node_->optional_vars);
    return 1;
}

static int
fold_const_match_patterns(expr_ty node, PyArena *ctx_, _PyASTOptimizeState *state)
{
    switch (node->kind)
    {
        case UnaryOp_kind:
        {
            if (node->v.UnaryOp.op == USub &&
                node->v.UnaryOp.operand->kind == Constant_kind)
            {
                PyObject *operand = node->v.UnaryOp.operand->v.Constant.value;
                PyObject *folded = PyNumber_Negative(operand);
                return make_const(node, folded, ctx_);
            }
            break;
        }
        case BinOp_kind:
        {
            operator_ty op = node->v.BinOp.op;
            if ((op == Add || op == Sub) &&
                node->v.BinOp.right->kind == Constant_kind)
            {
                CALL(fold_const_match_patterns, expr_ty, node->v.BinOp.left);
                if (node->v.BinOp.left->kind == Constant_kind) {
                    PyObject *left = node->v.BinOp.left->v.Constant.value;
                    PyObject *right = node->v.BinOp.right->v.Constant.value;
                    PyObject *folded = op == Add ? PyNumber_Add(left, right) : PyNumber_Subtract(left, right);
                    return make_const(node, folded, ctx_);
                }
            }
            break;
        }
        default:
            break;
    }
    return 1;
}

static int
astfold_pattern(pattern_ty node_, PyArena *ctx_, _PyASTOptimizeState *state)
{
    // Currently, this is really only used to form complex/negative numeric
    // constants in MatchValue and MatchMapping nodes
    // We still recurse into all subexpressions and subpatterns anyway
    ENTER_RECURSIVE();
    switch (node_->kind) {
        case MatchValue_kind:
            CALL(fold_const_match_patterns, expr_ty, node_->v.MatchValue.value);
            break;
        case MatchSingleton_kind:
            break;
        case MatchSequence_kind:
            CALL_SEQ(astfold_pattern, pattern, node_->v.MatchSequence.patterns);
            break;
        case MatchMapping_kind:
            CALL_SEQ(fold_const_match_patterns, expr, node_->v.MatchMapping.keys);
            CALL_SEQ(astfold_pattern, pattern, node_->v.MatchMapping.patterns);
            break;
        case MatchClass_kind:
            CALL(astfold_expr, expr_ty, node_->v.MatchClass.cls);
            CALL_SEQ(astfold_pattern, pattern, node_->v.MatchClass.patterns);
            CALL_SEQ(astfold_pattern, pattern, node_->v.MatchClass.kwd_patterns);
            break;
        case MatchStar_kind:
            break;
        case MatchAs_kind:
            if (node_->v.MatchAs.pattern) {
                CALL(astfold_pattern, pattern_ty, node_->v.MatchAs.pattern);
            }
            break;
        case MatchOr_kind:
            CALL_SEQ(astfold_pattern, pattern, node_->v.MatchOr.patterns);
            break;
    // No default case, so the compiler will emit a warning if new pattern
    // kinds are added without being handled here
    }
    LEAVE_RECURSIVE();
    return 1;
}

static int
astfold_match_case(match_case_ty node_, PyArena *ctx_, _PyASTOptimizeState *state)
{
    CALL(astfold_pattern, expr_ty, node_->pattern);
    CALL_OPT(astfold_expr, expr_ty, node_->guard);
    CALL_SEQ(astfold_stmt, stmt, node_->body);
    return 1;
}

static int
astfold_type_param(type_param_ty node_, PyArena *ctx_, _PyASTOptimizeState *state)
{
    switch (node_->kind) {
        case TypeVar_kind:
            CALL_OPT(astfold_expr, expr_ty, node_->v.TypeVar.bound);
            CALL_OPT(astfold_expr, expr_ty, node_->v.TypeVar.default_value);
            break;
        case ParamSpec_kind:
            CALL_OPT(astfold_expr, expr_ty, node_->v.ParamSpec.default_value);
            break;
        case TypeVarTuple_kind:
            CALL_OPT(astfold_expr, expr_ty, node_->v.TypeVarTuple.default_value);
            break;
    }
    return 1;
}

#undef CALL
#undef CALL_OPT
#undef CALL_SEQ

int
_PyAST_Optimize(mod_ty mod, PyArena *arena, PyObject *filename, int optimize,
                int ff_features, int syntax_check_only)
{
    _PyASTOptimizeState state;
    memset(&state, 0, sizeof(_PyASTOptimizeState));
    state.filename = filename;
    state.optimize = optimize;
    state.ff_features = ff_features;
    state.syntax_check_only = syntax_check_only;

    int ret = astfold_mod(mod, arena, &state);
    assert(ret || PyErr_Occurred());

    return ret;
}<|MERGE_RESOLUTION|>--- conflicted
+++ resolved
@@ -19,7 +19,6 @@
     PyObject *filename;
     int optimize;
     int ff_features;
-<<<<<<< HEAD
     int syntax_check_only;
 
     int recursion_depth;            /* current recursion depth */
@@ -27,8 +26,6 @@
 
     int cf_finally_next;
     ControlFlowInFinallyContext cf_finally[CO_MAXBLOCKS];
-=======
->>>>>>> 4f621895
 } _PyASTOptimizeState;
 
 #define ENTER_RECURSIVE() \
@@ -165,205 +162,6 @@
     return 0;
 }
 
-<<<<<<< HEAD
-
-static PyObject*
-unary_not(PyObject *v)
-{
-    int r = PyObject_IsTrue(v);
-    if (r < 0)
-        return NULL;
-    return PyBool_FromLong(!r);
-}
-
-static int
-fold_unaryop(expr_ty node, PyArena *arena, _PyASTOptimizeState *state)
-{
-    if (state->syntax_check_only) {
-        return 1;
-    }
-    expr_ty arg = node->v.UnaryOp.operand;
-
-    if (arg->kind != Constant_kind) {
-        /* Fold not into comparison */
-        if (node->v.UnaryOp.op == Not && arg->kind == Compare_kind &&
-                asdl_seq_LEN(arg->v.Compare.ops) == 1) {
-            /* Eq and NotEq are often implemented in terms of one another, so
-               folding not (self == other) into self != other breaks implementation
-               of !=. Detecting such cases doesn't seem worthwhile.
-               Python uses </> for 'is subset'/'is superset' operations on sets.
-               They don't satisfy not folding laws. */
-            cmpop_ty op = asdl_seq_GET(arg->v.Compare.ops, 0);
-            switch (op) {
-            case Is:
-                op = IsNot;
-                break;
-            case IsNot:
-                op = Is;
-                break;
-            case In:
-                op = NotIn;
-                break;
-            case NotIn:
-                op = In;
-                break;
-            // The remaining comparison operators can't be safely inverted
-            case Eq:
-            case NotEq:
-            case Lt:
-            case LtE:
-            case Gt:
-            case GtE:
-                op = 0; // The AST enums leave "0" free as an "unused" marker
-                break;
-            // No default case, so the compiler will emit a warning if new
-            // comparison operators are added without being handled here
-            }
-            if (op) {
-                asdl_seq_SET(arg->v.Compare.ops, 0, op);
-                COPY_NODE(node, arg);
-                return 1;
-            }
-        }
-        return 1;
-    }
-
-    typedef PyObject *(*unary_op)(PyObject*);
-    static const unary_op ops[] = {
-        [Invert] = PyNumber_Invert,
-        [Not] = unary_not,
-        [UAdd] = PyNumber_Positive,
-        [USub] = PyNumber_Negative,
-    };
-    PyObject *newval = ops[node->v.UnaryOp.op](arg->v.Constant.value);
-    return make_const(node, newval, arena);
-}
-
-/* Check whether a collection doesn't containing too much items (including
-   subcollections).  This protects from creating a constant that needs
-   too much time for calculating a hash.
-   "limit" is the maximal number of items.
-   Returns the negative number if the total number of items exceeds the
-   limit.  Otherwise returns the limit minus the total number of items.
-*/
-
-static Py_ssize_t
-check_complexity(PyObject *obj, Py_ssize_t limit)
-{
-    if (PyTuple_Check(obj)) {
-        Py_ssize_t i;
-        limit -= PyTuple_GET_SIZE(obj);
-        for (i = 0; limit >= 0 && i < PyTuple_GET_SIZE(obj); i++) {
-            limit = check_complexity(PyTuple_GET_ITEM(obj, i), limit);
-        }
-        return limit;
-    }
-    return limit;
-}
-
-#define MAX_INT_SIZE           128  /* bits */
-#define MAX_COLLECTION_SIZE    256  /* items */
-#define MAX_STR_SIZE          4096  /* characters */
-#define MAX_TOTAL_ITEMS       1024  /* including nested collections */
-
-static PyObject *
-safe_multiply(PyObject *v, PyObject *w)
-{
-    if (PyLong_Check(v) && PyLong_Check(w) &&
-        !_PyLong_IsZero((PyLongObject *)v) && !_PyLong_IsZero((PyLongObject *)w)
-    ) {
-        int64_t vbits = _PyLong_NumBits(v);
-        int64_t wbits = _PyLong_NumBits(w);
-        assert(vbits >= 0);
-        assert(wbits >= 0);
-        if (vbits + wbits > MAX_INT_SIZE) {
-            return NULL;
-        }
-    }
-    else if (PyLong_Check(v) && PyTuple_Check(w)) {
-        Py_ssize_t size = PyTuple_GET_SIZE(w);
-        if (size) {
-            long n = PyLong_AsLong(v);
-            if (n < 0 || n > MAX_COLLECTION_SIZE / size) {
-                return NULL;
-            }
-            if (n && check_complexity(w, MAX_TOTAL_ITEMS / n) < 0) {
-                return NULL;
-            }
-        }
-    }
-    else if (PyLong_Check(v) && (PyUnicode_Check(w) || PyBytes_Check(w))) {
-        Py_ssize_t size = PyUnicode_Check(w) ? PyUnicode_GET_LENGTH(w) :
-                                               PyBytes_GET_SIZE(w);
-        if (size) {
-            long n = PyLong_AsLong(v);
-            if (n < 0 || n > MAX_STR_SIZE / size) {
-                return NULL;
-            }
-        }
-    }
-    else if (PyLong_Check(w) &&
-             (PyTuple_Check(v) || PyUnicode_Check(v) || PyBytes_Check(v)))
-    {
-        return safe_multiply(w, v);
-    }
-
-    return PyNumber_Multiply(v, w);
-}
-
-static PyObject *
-safe_power(PyObject *v, PyObject *w)
-{
-    if (PyLong_Check(v) && PyLong_Check(w) &&
-        !_PyLong_IsZero((PyLongObject *)v) && _PyLong_IsPositive((PyLongObject *)w)
-    ) {
-        int64_t vbits = _PyLong_NumBits(v);
-        size_t wbits = PyLong_AsSize_t(w);
-        assert(vbits >= 0);
-        if (wbits == (size_t)-1) {
-            return NULL;
-        }
-        if ((uint64_t)vbits > MAX_INT_SIZE / wbits) {
-            return NULL;
-        }
-    }
-
-    return PyNumber_Power(v, w, Py_None);
-}
-
-static PyObject *
-safe_lshift(PyObject *v, PyObject *w)
-{
-    if (PyLong_Check(v) && PyLong_Check(w) &&
-        !_PyLong_IsZero((PyLongObject *)v) && !_PyLong_IsZero((PyLongObject *)w)
-    ) {
-        int64_t vbits = _PyLong_NumBits(v);
-        size_t wbits = PyLong_AsSize_t(w);
-        assert(vbits >= 0);
-        if (wbits == (size_t)-1) {
-            return NULL;
-        }
-        if (wbits > MAX_INT_SIZE || (uint64_t)vbits > MAX_INT_SIZE - wbits) {
-            return NULL;
-        }
-    }
-
-    return PyNumber_Lshift(v, w);
-}
-
-static PyObject *
-safe_mod(PyObject *v, PyObject *w)
-{
-    if (PyUnicode_Check(v) || PyBytes_Check(v)) {
-        return NULL;
-    }
-
-    return PyNumber_Remainder(v, w);
-}
-
-
-=======
->>>>>>> 4f621895
 static expr_ty
 parse_literal(PyObject *fmt, Py_ssize_t *ppos, PyArena *arena)
 {
