
/* Thread and interpreter state structures and their interfaces */

#include "Python.h"
#include "pycore_abstract.h"      // _PyIndex_Check()
#include "pycore_audit.h"         // _Py_AuditHookEntry
#include "pycore_ceval.h"         // _PyEval_AcquireLock()
#include "pycore_codecs.h"        // _PyCodec_Fini()
#include "pycore_critical_section.h" // _PyCriticalSection_Resume()
#include "pycore_dtoa.h"          // _dtoa_state_INIT()
#include "pycore_emscripten_trampoline.h" // _Py_EmscriptenTrampoline_Init()
#include "pycore_freelist.h"      // _PyObject_ClearFreeLists()
#include "pycore_initconfig.h"    // _PyStatus_OK()
#include "pycore_interpframe.h"   // _PyThreadState_HasStackSpace()
#include "pycore_object.h"        // _PyType_InitCache()
#include "pycore_obmalloc.h"      // _PyMem_obmalloc_state_on_heap()
#include "pycore_optimizer.h"     // JIT_CLEANUP_THRESHOLD
#include "pycore_parking_lot.h"   // _PyParkingLot_AfterFork()
#include "pycore_pyerrors.h"      // _PyErr_Clear()
#include "pycore_pylifecycle.h"   // _PyAST_Fini()
#include "pycore_pymem.h"         // _PyMem_DebugEnabled()
#include "pycore_runtime.h"       // _PyRuntime
#include "pycore_runtime_init.h"  // _PyRuntimeState_INIT
#include "pycore_stackref.h"      // Py_STACKREF_DEBUG
#include "pycore_time.h"          // _PyTime_Init()
#include "pycore_uniqueid.h"      // _PyObject_FinalizePerThreadRefcounts()


/* --------------------------------------------------------------------------
CAUTION

Always use PyMem_RawMalloc() and PyMem_RawFree() directly in this file.  A
number of these functions are advertised as safe to call when the GIL isn't
held, and in a debug build Python redirects (e.g.) PyMem_NEW (etc) to Python's
debugging obmalloc functions.  Those aren't thread-safe (they rely on the GIL
to avoid the expense of doing their own locking).
-------------------------------------------------------------------------- */

#ifdef HAVE_DLOPEN
#  ifdef HAVE_DLFCN_H
#    include <dlfcn.h>
#  endif
#  if !HAVE_DECL_RTLD_LAZY
#    define RTLD_LAZY 1
#  endif
#endif


/****************************************/
/* helpers for the current thread state */
/****************************************/

// API for the current thread state is further down.

/* "current" means one of:
   - bound to the current OS thread
   - holds the GIL
 */

//-------------------------------------------------
// a highly efficient lookup for the current thread
//-------------------------------------------------

/*
   The stored thread state is set by PyThreadState_Swap().

   For each of these functions, the GIL must be held by the current thread.
 */


#ifdef HAVE_THREAD_LOCAL
/* The attached thread state for the current thread. */
_Py_thread_local PyThreadState *_Py_tss_tstate = NULL;

/* The "bound" thread state used by PyGILState_Ensure(),
   also known as a "gilstate." */
_Py_thread_local PyThreadState *_Py_tss_gilstate = NULL;
#endif

static inline PyThreadState *
current_fast_get(void)
{
#ifdef HAVE_THREAD_LOCAL
    return _Py_tss_tstate;
#else
    // XXX Fall back to the PyThread_tss_*() API.
#  error "no supported thread-local variable storage classifier"
#endif
}

static inline void
current_fast_set(_PyRuntimeState *Py_UNUSED(runtime), PyThreadState *tstate)
{
    assert(tstate != NULL);
#ifdef HAVE_THREAD_LOCAL
    _Py_tss_tstate = tstate;
#else
    // XXX Fall back to the PyThread_tss_*() API.
#  error "no supported thread-local variable storage classifier"
#endif
}

static inline void
current_fast_clear(_PyRuntimeState *Py_UNUSED(runtime))
{
#ifdef HAVE_THREAD_LOCAL
    _Py_tss_tstate = NULL;
#else
    // XXX Fall back to the PyThread_tss_*() API.
#  error "no supported thread-local variable storage classifier"
#endif
}

#define tstate_verify_not_active(tstate) \
    if (tstate == current_fast_get()) { \
        _Py_FatalErrorFormat(__func__, "tstate %p is still current", tstate); \
    }

PyThreadState *
_PyThreadState_GetCurrent(void)
{
    return current_fast_get();
}


//---------------------------------------------
// The thread state used by PyGILState_Ensure()
//---------------------------------------------

/*
   The stored thread state is set by bind_tstate() (AKA PyThreadState_Bind().

   The GIL does no need to be held for these.
  */

static inline PyThreadState *
gilstate_get(void)
{
    return _Py_tss_gilstate;
}

static inline void
gilstate_set(PyThreadState *tstate)
{
    assert(tstate != NULL);
    _Py_tss_gilstate = tstate;
}

static inline void
gilstate_clear(void)
{
    _Py_tss_gilstate = NULL;
}


#ifndef NDEBUG
static inline int tstate_is_alive(PyThreadState *tstate);

static inline int
tstate_is_bound(PyThreadState *tstate)
{
    return tstate->_status.bound && !tstate->_status.unbound;
}
#endif  // !NDEBUG

static void bind_gilstate_tstate(PyThreadState *);
static void unbind_gilstate_tstate(PyThreadState *);

static void tstate_mimalloc_bind(PyThreadState *);

static void
bind_tstate(PyThreadState *tstate)
{
    assert(tstate != NULL);
    assert(tstate_is_alive(tstate) && !tstate->_status.bound);
    assert(!tstate->_status.unbound);  // just in case
    assert(!tstate->_status.bound_gilstate);
    assert(tstate != gilstate_get());
    assert(!tstate->_status.active);
    assert(tstate->thread_id == 0);
    assert(tstate->native_thread_id == 0);

    // Currently we don't necessarily store the thread state
    // in thread-local storage (e.g. per-interpreter).

    tstate->thread_id = PyThread_get_thread_ident();
#ifdef PY_HAVE_THREAD_NATIVE_ID
    tstate->native_thread_id = PyThread_get_thread_native_id();
#endif

#ifdef Py_GIL_DISABLED
    // Initialize biased reference counting inter-thread queue. Note that this
    // needs to be initialized from the active thread.
    _Py_brc_init_thread(tstate);
#endif

    // mimalloc state needs to be initialized from the active thread.
    tstate_mimalloc_bind(tstate);

    tstate->_status.bound = 1;
}

static void
unbind_tstate(PyThreadState *tstate)
{
    assert(tstate != NULL);
    assert(tstate_is_bound(tstate));
#ifndef HAVE_PTHREAD_STUBS
    assert(tstate->thread_id > 0);
#endif
#ifdef PY_HAVE_THREAD_NATIVE_ID
    assert(tstate->native_thread_id > 0);
#endif

    // We leave thread_id and native_thread_id alone
    // since they can be useful for debugging.
    // Check the `_status` field to know if these values
    // are still valid.

    // We leave tstate->_status.bound set to 1
    // to indicate it was previously bound.
    tstate->_status.unbound = 1;
}


/* Stick the thread state for this thread in thread specific storage.

   When a thread state is created for a thread by some mechanism
   other than PyGILState_Ensure(), it's important that the GILState
   machinery knows about it so it doesn't try to create another
   thread state for the thread.
   (This is a better fix for SF bug #1010677 than the first one attempted.)

   The only situation where you can legitimately have more than one
   thread state for an OS level thread is when there are multiple
   interpreters.

   Before 3.12, the PyGILState_*() APIs didn't work with multiple
   interpreters (see bpo-10915 and bpo-15751), so this function used
   to set TSS only once.  Thus, the first thread state created for that
   given OS level thread would "win", which seemed reasonable behaviour.
*/

static void
bind_gilstate_tstate(PyThreadState *tstate)
{
    assert(tstate != NULL);
    assert(tstate_is_alive(tstate));
    assert(tstate_is_bound(tstate));
    // XXX assert(!tstate->_status.active);
    assert(!tstate->_status.bound_gilstate);

    PyThreadState *tcur = gilstate_get();
    assert(tstate != tcur);

    if (tcur != NULL) {
        tcur->_status.bound_gilstate = 0;
    }
    gilstate_set(tstate);
    tstate->_status.bound_gilstate = 1;
}

static void
unbind_gilstate_tstate(PyThreadState *tstate)
{
    assert(tstate != NULL);
    // XXX assert(tstate_is_alive(tstate));
    assert(tstate_is_bound(tstate));
    // XXX assert(!tstate->_status.active);
    assert(tstate->_status.bound_gilstate);
    assert(tstate == gilstate_get());
    gilstate_clear();
    tstate->_status.bound_gilstate = 0;
}


//----------------------------------------------
// the thread state that currently holds the GIL
//----------------------------------------------

/* This is not exported, as it is not reliable!  It can only
   ever be compared to the state for the *current* thread.
   * If not equal, then it doesn't matter that the actual
     value may change immediately after comparison, as it can't
     possibly change to the current thread's state.
   * If equal, then the current thread holds the lock, so the value can't
     change until we yield the lock.
*/
static int
holds_gil(PyThreadState *tstate)
{
    // XXX Fall back to tstate->interp->runtime->ceval.gil.last_holder
    // (and tstate->interp->runtime->ceval.gil.locked).
    assert(tstate != NULL);
    /* Must be the tstate for this thread */
    assert(tstate == gilstate_get());
    return tstate == current_fast_get();
}


/****************************/
/* the global runtime state */
/****************************/

//----------
// lifecycle
//----------

/* Suppress deprecation warning for PyBytesObject.ob_shash */
_Py_COMP_DIAG_PUSH
_Py_COMP_DIAG_IGNORE_DEPR_DECLS
/* We use "initial" if the runtime gets re-used
   (e.g. Py_Finalize() followed by Py_Initialize().
   Note that we initialize "initial" relative to _PyRuntime,
   to ensure pre-initialized pointers point to the active
   runtime state (and not "initial"). */
static const _PyRuntimeState initial = _PyRuntimeState_INIT(_PyRuntime, "");
_Py_COMP_DIAG_POP

#define LOCKS_INIT(runtime) \
    { \
        &(runtime)->interpreters.mutex, \
        &(runtime)->xi.data_lookup.registry.mutex, \
        &(runtime)->unicode_state.ids.mutex, \
        &(runtime)->imports.extensions.mutex, \
        &(runtime)->ceval.pending_mainthread.mutex, \
        &(runtime)->atexit.mutex, \
        &(runtime)->audit_hooks.mutex, \
        &(runtime)->allocators.mutex, \
        &(runtime)->_main_interpreter.types.mutex, \
        &(runtime)->_main_interpreter.code_state.mutex, \
    }

static void
init_runtime(_PyRuntimeState *runtime,
             void *open_code_hook, void *open_code_userdata,
             _Py_AuditHookEntry *audit_hook_head,
             Py_ssize_t unicode_next_index)
{
    assert(!runtime->preinitializing);
    assert(!runtime->preinitialized);
    assert(!runtime->core_initialized);
    assert(!runtime->initialized);
    assert(!runtime->_initialized);

    runtime->open_code_hook = open_code_hook;
    runtime->open_code_userdata = open_code_userdata;
    runtime->audit_hooks.head = audit_hook_head;

    PyPreConfig_InitPythonConfig(&runtime->preconfig);

    // Set it to the ID of the main thread of the main interpreter.
    runtime->main_thread = PyThread_get_thread_ident();

    runtime->unicode_state.ids.next_index = unicode_next_index;

#if defined(__EMSCRIPTEN__) && defined(PY_CALL_TRAMPOLINE)
    _Py_EmscriptenTrampoline_Init(runtime);
#endif

    runtime->_initialized = 1;
}

PyStatus
_PyRuntimeState_Init(_PyRuntimeState *runtime)
{
    /* We preserve the hook across init, because there is
       currently no public API to set it between runtime
       initialization and interpreter initialization. */
    void *open_code_hook = runtime->open_code_hook;
    void *open_code_userdata = runtime->open_code_userdata;
    _Py_AuditHookEntry *audit_hook_head = runtime->audit_hooks.head;
    // bpo-42882: Preserve next_index value if Py_Initialize()/Py_Finalize()
    // is called multiple times.
    Py_ssize_t unicode_next_index = runtime->unicode_state.ids.next_index;

    if (runtime->_initialized) {
        // Py_Initialize() must be running again.
        // Reset to _PyRuntimeState_INIT.
        memcpy(runtime, &initial, sizeof(*runtime));
        // Preserve the cookie from the original runtime.
        memcpy(runtime->debug_offsets.cookie, _Py_Debug_Cookie, 8);
        assert(!runtime->_initialized);
    }

    PyStatus status = _PyTime_Init(&runtime->time);
    if (_PyStatus_EXCEPTION(status)) {
        return status;
    }

    init_runtime(runtime, open_code_hook, open_code_userdata, audit_hook_head,
                 unicode_next_index);

    return _PyStatus_OK();
}

void
_PyRuntimeState_Fini(_PyRuntimeState *runtime)
{
#ifdef Py_REF_DEBUG
    /* The count is cleared by _Py_FinalizeRefTotal(). */
    assert(runtime->object_state.interpreter_leaks == 0);
#endif
    gilstate_clear();
}

#ifdef HAVE_FORK
/* This function is called from PyOS_AfterFork_Child to ensure that
   newly created child processes do not share locks with the parent. */
PyStatus
_PyRuntimeState_ReInitThreads(_PyRuntimeState *runtime)
{
    // This was initially set in _PyRuntimeState_Init().
    runtime->main_thread = PyThread_get_thread_ident();

    // Clears the parking lot. Any waiting threads are dead. This must be
    // called before releasing any locks that use the parking lot.
    _PyParkingLot_AfterFork();

    // Re-initialize global locks
    PyMutex *locks[] = LOCKS_INIT(runtime);
    for (size_t i = 0; i < Py_ARRAY_LENGTH(locks); i++) {
        _PyMutex_at_fork_reinit(locks[i]);
    }
#ifdef Py_GIL_DISABLED
    for (PyInterpreterState *interp = runtime->interpreters.head;
         interp != NULL; interp = interp->next)
    {
        for (int i = 0; i < NUM_WEAKREF_LIST_LOCKS; i++) {
            _PyMutex_at_fork_reinit(&interp->weakref_locks[i]);
        }
    }
#endif

    _PyTypes_AfterFork();

    _PyThread_AfterFork(&runtime->threads);

    return _PyStatus_OK();
}
#endif


/*************************************/
/* the per-interpreter runtime state */
/*************************************/

//----------
// lifecycle
//----------

/* Calling this indicates that the runtime is ready to create interpreters. */

PyStatus
_PyInterpreterState_Enable(_PyRuntimeState *runtime)
{
    struct pyinterpreters *interpreters = &runtime->interpreters;
    interpreters->next_id = 0;
    return _PyStatus_OK();
}

static PyInterpreterState *
alloc_interpreter(void)
{
    size_t alignment = _Alignof(PyInterpreterState);
    size_t allocsize = sizeof(PyInterpreterState) + alignment - 1;
    void *mem = PyMem_RawCalloc(1, allocsize);
    if (mem == NULL) {
        return NULL;
    }
    PyInterpreterState *interp = _Py_ALIGN_UP(mem, alignment);
    assert(_Py_IS_ALIGNED(interp, alignment));
    interp->_malloced = mem;
    return interp;
}

static void
free_interpreter(PyInterpreterState *interp)
{
    // The main interpreter is statically allocated so
    // should not be freed.
    if (interp != &_PyRuntime._main_interpreter) {
        if (_PyMem_obmalloc_state_on_heap(interp)) {
            // interpreter has its own obmalloc state, free it
            PyMem_RawFree(interp->obmalloc);
            interp->obmalloc = NULL;
        }
        assert(_Py_IS_ALIGNED(interp, _Alignof(PyInterpreterState)));
        PyMem_RawFree(interp->_malloced);
    }
}

#ifndef NDEBUG
static inline int check_interpreter_whence(long);
#endif

/* Get the interpreter state to a minimal consistent state.
   Further init happens in pylifecycle.c before it can be used.
   All fields not initialized here are expected to be zeroed out,
   e.g. by PyMem_RawCalloc() or memset(), or otherwise pre-initialized.
   The runtime state is not manipulated.  Instead it is assumed that
   the interpreter is getting added to the runtime.

   Note that the main interpreter was statically initialized as part
   of the runtime and most state is already set properly.  That leaves
   a small number of fields to initialize dynamically, as well as some
   that are initialized lazily.

   For subinterpreters we memcpy() the main interpreter in
   PyInterpreterState_New(), leaving it in the same mostly-initialized
   state.  The only difference is that the interpreter has some
   self-referential state that is statically initializexd to the
   main interpreter.  We fix those fields here, in addition
   to the other dynamically initialized fields.
  */
static PyStatus
init_interpreter(PyInterpreterState *interp,
                 _PyRuntimeState *runtime, int64_t id,
                 PyInterpreterState *next,
                 long whence)
{
    if (interp->_initialized) {
        return _PyStatus_ERR("interpreter already initialized");
    }

    assert(interp->_whence == _PyInterpreterState_WHENCE_NOTSET);
    assert(check_interpreter_whence(whence) == 0);
    interp->_whence = whence;

    assert(runtime != NULL);
    interp->runtime = runtime;

    assert(id > 0 || (id == 0 && interp == runtime->interpreters.main));
    interp->id = id;

    interp->id_refcount = 0;

    assert(runtime->interpreters.head == interp);
    assert(next != NULL || (interp == runtime->interpreters.main));
    interp->next = next;

    interp->threads.preallocated = &interp->_initial_thread;

    // We would call _PyObject_InitState() at this point
    // if interp->feature_flags were alredy set.

    _PyEval_InitState(interp);
    _PyGC_InitState(&interp->gc);
    PyConfig_InitPythonConfig(&interp->config);
    _PyType_InitCache(interp);
#ifdef Py_GIL_DISABLED
    _Py_brc_init_state(interp);
#endif
    llist_init(&interp->mem_free_queue.head);
    llist_init(&interp->asyncio_tasks_head);
    interp->asyncio_tasks_lock = (PyMutex){0};
    for (int i = 0; i < _PY_MONITORING_UNGROUPED_EVENTS; i++) {
        interp->monitors.tools[i] = 0;
    }
    for (int t = 0; t < PY_MONITORING_TOOL_IDS; t++) {
        for (int e = 0; e < _PY_MONITORING_EVENTS; e++) {
            interp->monitoring_callables[t][e] = NULL;

        }
        interp->monitoring_tool_versions[t] = 0;
    }
    interp->_code_object_generation = 0;
    interp->jit = false;
    interp->executor_list_head = NULL;
    interp->executor_deletion_list_head = NULL;
    interp->executor_deletion_list_remaining_capacity = 0;
    interp->trace_run_counter = JIT_CLEANUP_THRESHOLD;
    if (interp != &runtime->_main_interpreter) {
        /* Fix the self-referential, statically initialized fields. */
        interp->dtoa = (struct _dtoa_state)_dtoa_state_INIT(interp);
    }
#if !defined(Py_GIL_DISABLED) && defined(Py_STACKREF_DEBUG)
    interp->next_stackref = INITIAL_STACKREF_INDEX;
    _Py_hashtable_allocator_t alloc = {
        .malloc = malloc,
        .free = free,
    };
    interp->open_stackrefs_table = _Py_hashtable_new_full(
        _Py_hashtable_hash_ptr,
        _Py_hashtable_compare_direct,
        NULL,
        NULL,
        &alloc
    );
#  ifdef Py_STACKREF_CLOSE_DEBUG
    interp->closed_stackrefs_table = _Py_hashtable_new_full(
        _Py_hashtable_hash_ptr,
        _Py_hashtable_compare_direct,
        NULL,
        NULL,
        &alloc
    );
#  endif
    _Py_stackref_associate(interp, Py_None, PyStackRef_None);
    _Py_stackref_associate(interp, Py_False, PyStackRef_False);
    _Py_stackref_associate(interp, Py_True, PyStackRef_True);
#endif

    interp->_initialized = 1;
    return _PyStatus_OK();
}


PyStatus
_PyInterpreterState_New(PyThreadState *tstate, PyInterpreterState **pinterp)
{
    *pinterp = NULL;

    // Don't get runtime from tstate since tstate can be NULL
    _PyRuntimeState *runtime = &_PyRuntime;

    // tstate is NULL when pycore_create_interpreter() calls
    // _PyInterpreterState_New() to create the main interpreter.
    if (tstate != NULL) {
        if (_PySys_Audit(tstate, "cpython.PyInterpreterState_New", NULL) < 0) {
            return _PyStatus_ERR("sys.audit failed");
        }
    }

    /* We completely serialize creation of multiple interpreters, since
       it simplifies things here and blocking concurrent calls isn't a problem.
       Regardless, we must fully block subinterpreter creation until
       after the main interpreter is created. */
    HEAD_LOCK(runtime);

    struct pyinterpreters *interpreters = &runtime->interpreters;
    int64_t id = interpreters->next_id;
    interpreters->next_id += 1;

    // Allocate the interpreter and add it to the runtime state.
    PyInterpreterState *interp;
    PyStatus status;
    PyInterpreterState *old_head = interpreters->head;
    if (old_head == NULL) {
        // We are creating the main interpreter.
        assert(interpreters->main == NULL);
        assert(id == 0);

        interp = &runtime->_main_interpreter;
        assert(interp->id == 0);
        assert(interp->next == NULL);

        interpreters->main = interp;
    }
    else {
        assert(interpreters->main != NULL);
        assert(id != 0);

        interp = alloc_interpreter();
        if (interp == NULL) {
            status = _PyStatus_NO_MEMORY();
            goto error;
        }
        // Set to _PyInterpreterState_INIT.
        memcpy(interp, &initial._main_interpreter, sizeof(*interp));

        if (id < 0) {
            /* overflow or Py_Initialize() not called yet! */
            status = _PyStatus_ERR("failed to get an interpreter ID");
            goto error;
        }
    }
    interpreters->head = interp;

    long whence = _PyInterpreterState_WHENCE_UNKNOWN;
    status = init_interpreter(interp, runtime,
                              id, old_head, whence);
    if (_PyStatus_EXCEPTION(status)) {
        goto error;
    }

    HEAD_UNLOCK(runtime);

    assert(interp != NULL);
    *pinterp = interp;
    return _PyStatus_OK();

error:
    HEAD_UNLOCK(runtime);

    if (interp != NULL) {
        free_interpreter(interp);
    }
    return status;
}


PyInterpreterState *
PyInterpreterState_New(void)
{
    // tstate can be NULL
    PyThreadState *tstate = current_fast_get();

    PyInterpreterState *interp;
    PyStatus status = _PyInterpreterState_New(tstate, &interp);
    if (_PyStatus_EXCEPTION(status)) {
        Py_ExitStatusException(status);
    }
    assert(interp != NULL);
    return interp;
}

#if !defined(Py_GIL_DISABLED) && defined(Py_STACKREF_DEBUG)
extern void
_Py_stackref_report_leaks(PyInterpreterState *interp);
#endif

static void
interpreter_clear(PyInterpreterState *interp, PyThreadState *tstate)
{
    assert(interp != NULL);
    assert(tstate != NULL);
    _PyRuntimeState *runtime = interp->runtime;

    /* XXX Conditions we need to enforce:

       * the GIL must be held by the current thread
       * tstate must be the "current" thread state (current_fast_get())
       * tstate->interp must be interp
       * for the main interpreter, tstate must be the main thread
     */
    // XXX Ideally, we would not rely on any thread state in this function
    // (and we would drop the "tstate" argument).

    if (_PySys_Audit(tstate, "cpython.PyInterpreterState_Clear", NULL) < 0) {
        _PyErr_Clear(tstate);
    }

    // Clear the current/main thread state last.
    _Py_FOR_EACH_TSTATE_BEGIN(interp, p) {
        // See https://github.com/python/cpython/issues/102126
        // Must be called without HEAD_LOCK held as it can deadlock
        // if any finalizer tries to acquire that lock.
        HEAD_UNLOCK(runtime);
        PyThreadState_Clear(p);
        HEAD_LOCK(runtime);
    }
    _Py_FOR_EACH_TSTATE_END(interp);
    if (tstate->interp == interp) {
        /* We fix tstate->_status below when we for sure aren't using it
           (e.g. no longer need the GIL). */
        // XXX Eliminate the need to do this.
        tstate->_status.cleared = 0;
    }

    /* It is possible that any of the objects below have a finalizer
       that runs Python code or otherwise relies on a thread state
       or even the interpreter state.  For now we trust that isn't
       a problem.
     */
    // XXX Make sure we properly deal with problematic finalizers.

    Py_CLEAR(interp->audit_hooks);

    // At this time, all the threads should be cleared so we don't need atomic
    // operations for instrumentation_version or eval_breaker.
    interp->ceval.instrumentation_version = 0;
    tstate->eval_breaker = 0;

    for (int i = 0; i < _PY_MONITORING_UNGROUPED_EVENTS; i++) {
        interp->monitors.tools[i] = 0;
    }
    for (int t = 0; t < PY_MONITORING_TOOL_IDS; t++) {
        for (int e = 0; e < _PY_MONITORING_EVENTS; e++) {
            Py_CLEAR(interp->monitoring_callables[t][e]);
        }
    }
    for (int t = 0; t < PY_MONITORING_TOOL_IDS; t++) {
        Py_CLEAR(interp->monitoring_tool_names[t]);
    }
    interp->_code_object_generation = 0;
#ifdef Py_GIL_DISABLED
    interp->tlbc_indices.tlbc_generation = 0;
#endif

    PyConfig_Clear(&interp->config);
    _PyCodec_Fini(interp);

    assert(interp->imports.modules == NULL);
    assert(interp->imports.modules_by_index == NULL);
    assert(interp->imports.importlib == NULL);
    assert(interp->imports.import_func == NULL);

    Py_CLEAR(interp->sysdict_copy);
    Py_CLEAR(interp->builtins_copy);
    Py_CLEAR(interp->dict);
#ifdef HAVE_FORK
    Py_CLEAR(interp->before_forkers);
    Py_CLEAR(interp->after_forkers_parent);
    Py_CLEAR(interp->after_forkers_child);
#endif


#ifdef _Py_TIER2
    _Py_ClearExecutorDeletionList(interp);
#endif
    _PyAST_Fini(interp);
    _PyWarnings_Fini(interp);
    _PyAtExit_Fini(interp);

    // All Python types must be destroyed before the last GC collection. Python
    // types create a reference cycle to themselves in their in their
    // PyTypeObject.tp_mro member (the tuple contains the type).

    /* Last garbage collection on this interpreter */
    _PyGC_CollectNoFail(tstate);
    _PyGC_Fini(interp);
    struct _PyExecutorObject *cold = interp->cold_executor;
    if (cold != NULL) {
        interp->cold_executor = NULL;
        assert(cold->vm_data.valid);
        assert(cold->vm_data.warm);
        _PyExecutor_Free(cold);
    }
    /* We don't clear sysdict and builtins until the end of this function.
       Because clearing other attributes can execute arbitrary Python code
       which requires sysdict and builtins. */
    PyDict_Clear(interp->sysdict);
    PyDict_Clear(interp->builtins);
    Py_CLEAR(interp->sysdict);
    Py_CLEAR(interp->builtins);

#if !defined(Py_GIL_DISABLED) && defined(Py_STACKREF_DEBUG)
#  ifdef Py_STACKREF_CLOSE_DEBUG
    _Py_hashtable_destroy(interp->closed_stackrefs_table);
    interp->closed_stackrefs_table = NULL;
#  endif
    _Py_stackref_report_leaks(interp);
    _Py_hashtable_destroy(interp->open_stackrefs_table);
    interp->open_stackrefs_table = NULL;
#endif

    if (tstate->interp == interp) {
        /* We are now safe to fix tstate->_status.cleared. */
        // XXX Do this (much) earlier?
        tstate->_status.cleared = 1;
    }

    for (int i=0; i < DICT_MAX_WATCHERS; i++) {
        interp->dict_state.watchers[i] = NULL;
    }

    for (int i=0; i < TYPE_MAX_WATCHERS; i++) {
        interp->type_watchers[i] = NULL;
    }

    for (int i=0; i < FUNC_MAX_WATCHERS; i++) {
        interp->func_watchers[i] = NULL;
    }
    interp->active_func_watchers = 0;

    for (int i=0; i < CODE_MAX_WATCHERS; i++) {
        interp->code_watchers[i] = NULL;
    }
    interp->active_code_watchers = 0;

    for (int i=0; i < CONTEXT_MAX_WATCHERS; i++) {
        interp->context_watchers[i] = NULL;
    }
    interp->active_context_watchers = 0;
    // XXX Once we have one allocator per interpreter (i.e.
    // per-interpreter GC) we must ensure that all of the interpreter's
    // objects have been cleaned up at the point.

    // We could clear interp->threads.freelist here
    // if it held more than just the initial thread state.
}


void
PyInterpreterState_Clear(PyInterpreterState *interp)
{
    // Use the current Python thread state to call audit hooks and to collect
    // garbage. It can be different than the current Python thread state
    // of 'interp'.
    PyThreadState *current_tstate = current_fast_get();
    _PyImport_ClearCore(interp);
    interpreter_clear(interp, current_tstate);
}


void
_PyInterpreterState_Clear(PyThreadState *tstate)
{
    _PyImport_ClearCore(tstate->interp);
    interpreter_clear(tstate->interp, tstate);
}


static inline void tstate_deactivate(PyThreadState *tstate);
static void tstate_set_detached(PyThreadState *tstate, int detached_state);
static void zapthreads(PyInterpreterState *interp);

void
PyInterpreterState_Delete(PyInterpreterState *interp)
{
    _PyRuntimeState *runtime = interp->runtime;
    struct pyinterpreters *interpreters = &runtime->interpreters;

    // XXX Clearing the "current" thread state should happen before
    // we start finalizing the interpreter (or the current thread state).
    PyThreadState *tcur = current_fast_get();
    if (tcur != NULL && interp == tcur->interp) {
        /* Unset current thread.  After this, many C API calls become crashy. */
        _PyThreadState_Detach(tcur);
    }

    zapthreads(interp);

    // XXX These two calls should be done at the end of clear_interpreter(),
    // but currently some objects get decref'ed after that.
#ifdef Py_REF_DEBUG
    _PyInterpreterState_FinalizeRefTotal(interp);
#endif
    _PyInterpreterState_FinalizeAllocatedBlocks(interp);

    HEAD_LOCK(runtime);
    PyInterpreterState **p;
    for (p = &interpreters->head; ; p = &(*p)->next) {
        if (*p == NULL) {
            Py_FatalError("NULL interpreter");
        }
        if (*p == interp) {
            break;
        }
    }
    if (interp->threads.head != NULL) {
        Py_FatalError("remaining threads");
    }
    *p = interp->next;

    if (interpreters->main == interp) {
        interpreters->main = NULL;
        if (interpreters->head != NULL) {
            Py_FatalError("remaining subinterpreters");
        }
    }
    HEAD_UNLOCK(runtime);

    _Py_qsbr_fini(interp);

    _PyObject_FiniState(interp);

    free_interpreter(interp);
}


#ifdef HAVE_FORK
/*
 * Delete all interpreter states except the main interpreter.  If there
 * is a current interpreter state, it *must* be the main interpreter.
 */
PyStatus
_PyInterpreterState_DeleteExceptMain(_PyRuntimeState *runtime)
{
    struct pyinterpreters *interpreters = &runtime->interpreters;

    PyThreadState *tstate = _PyThreadState_Swap(runtime, NULL);
    if (tstate != NULL && tstate->interp != interpreters->main) {
        return _PyStatus_ERR("not main interpreter");
    }

    HEAD_LOCK(runtime);
    PyInterpreterState *interp = interpreters->head;
    interpreters->head = NULL;
    while (interp != NULL) {
        if (interp == interpreters->main) {
            interpreters->main->next = NULL;
            interpreters->head = interp;
            interp = interp->next;
            continue;
        }

        // XXX Won't this fail since PyInterpreterState_Clear() requires
        // the "current" tstate to be set?
        PyInterpreterState_Clear(interp);  // XXX must activate?
        zapthreads(interp);
        PyInterpreterState *prev_interp = interp;
        interp = interp->next;
        free_interpreter(prev_interp);
    }
    HEAD_UNLOCK(runtime);

    if (interpreters->head == NULL) {
        return _PyStatus_ERR("missing main interpreter");
    }
    _PyThreadState_Swap(runtime, tstate);
    return _PyStatus_OK();
}
#endif

static inline void
set_main_thread(PyInterpreterState *interp, PyThreadState *tstate)
{
    _Py_atomic_store_ptr_relaxed(&interp->threads.main, tstate);
}

static inline PyThreadState *
get_main_thread(PyInterpreterState *interp)
{
    return _Py_atomic_load_ptr_relaxed(&interp->threads.main);
}

void
_PyErr_SetInterpreterAlreadyRunning(void)
{
    PyErr_SetString(PyExc_InterpreterError, "interpreter already running");
}

int
_PyInterpreterState_SetRunningMain(PyInterpreterState *interp)
{
    if (get_main_thread(interp) != NULL) {
        _PyErr_SetInterpreterAlreadyRunning();
        return -1;
    }
    PyThreadState *tstate = current_fast_get();
    _Py_EnsureTstateNotNULL(tstate);
    if (tstate->interp != interp) {
        PyErr_SetString(PyExc_RuntimeError,
                        "current tstate has wrong interpreter");
        return -1;
    }
    set_main_thread(interp, tstate);

    return 0;
}

void
_PyInterpreterState_SetNotRunningMain(PyInterpreterState *interp)
{
    assert(get_main_thread(interp) == current_fast_get());
    set_main_thread(interp, NULL);
}

int
_PyInterpreterState_IsRunningMain(PyInterpreterState *interp)
{
    if (get_main_thread(interp) != NULL) {
        return 1;
    }
    // Embedders might not know to call _PyInterpreterState_SetRunningMain(),
    // so their main thread wouldn't show it is running the main interpreter's
    // program.  (Py_Main() doesn't have this problem.)  For now this isn't
    // critical.  If it were, we would need to infer "running main" from other
    // information, like if it's the main interpreter.  We used to do that
    // but the naive approach led to some inconsistencies that caused problems.
    return 0;
}

int
_PyThreadState_IsRunningMain(PyThreadState *tstate)
{
    PyInterpreterState *interp = tstate->interp;
    // See the note in _PyInterpreterState_IsRunningMain() about
    // possible false negatives here for embedders.
    return get_main_thread(interp) == tstate;
}

void
_PyInterpreterState_ReinitRunningMain(PyThreadState *tstate)
{
    PyInterpreterState *interp = tstate->interp;
    if (get_main_thread(interp) != tstate) {
        set_main_thread(interp, NULL);
    }
}


//----------
// accessors
//----------

int
_PyInterpreterState_IsReady(PyInterpreterState *interp)
{
    return interp->_ready;
}

#ifndef NDEBUG
static inline int
check_interpreter_whence(long whence)
{
    if(whence < 0) {
        return -1;
    }
    if (whence > _PyInterpreterState_WHENCE_MAX) {
        return -1;
    }
    return 0;
}
#endif

long
_PyInterpreterState_GetWhence(PyInterpreterState *interp)
{
    assert(check_interpreter_whence(interp->_whence) == 0);
    return interp->_whence;
}

void
_PyInterpreterState_SetWhence(PyInterpreterState *interp, long whence)
{
    assert(interp->_whence != _PyInterpreterState_WHENCE_NOTSET);
    assert(check_interpreter_whence(whence) == 0);
    interp->_whence = whence;
}


PyObject *
_Py_GetMainModule(PyThreadState *tstate)
{
    // We return None to indicate "not found" or "bogus".
    PyObject *modules = _PyImport_GetModulesRef(tstate->interp);
    if (modules == Py_None) {
        return modules;
    }
    PyObject *module = NULL;
    (void)PyMapping_GetOptionalItem(modules, &_Py_ID(__main__), &module);
    Py_DECREF(modules);
    if (module == NULL && !PyErr_Occurred()) {
        Py_RETURN_NONE;
    }
    return module;
}

int
_Py_CheckMainModule(PyObject *module)
{
    if (module == NULL || module == Py_None) {
        if (!PyErr_Occurred()) {
            (void)_PyErr_SetModuleNotFoundError(&_Py_ID(__main__));
        }
        return -1;
    }
    if (!Py_IS_TYPE(module, &PyModule_Type)) {
        /* The __main__ module has been tampered with. */
        PyObject *msg = PyUnicode_FromString("invalid __main__ module");
        if (msg != NULL) {
            (void)PyErr_SetImportError(msg, &_Py_ID(__main__), NULL);
            Py_DECREF(msg);
        }
        return -1;
    }
    return 0;
}


PyObject *
PyInterpreterState_GetDict(PyInterpreterState *interp)
{
    if (interp->dict == NULL) {
        interp->dict = PyDict_New();
        if (interp->dict == NULL) {
            PyErr_Clear();
        }
    }
    /* Returning NULL means no per-interpreter dict is available. */
    return interp->dict;
}


//----------
// interp ID
//----------

int64_t
_PyInterpreterState_ObjectToID(PyObject *idobj)
{
    if (!_PyIndex_Check(idobj)) {
        PyErr_Format(PyExc_TypeError,
                     "interpreter ID must be an int, got %.100s",
                     Py_TYPE(idobj)->tp_name);
        return -1;
    }

    // This may raise OverflowError.
    // For now, we don't worry about if LLONG_MAX < INT64_MAX.
    long long id = PyLong_AsLongLong(idobj);
    if (id == -1 && PyErr_Occurred()) {
        return -1;
    }

    if (id < 0) {
        PyErr_Format(PyExc_ValueError,
                     "interpreter ID must be a non-negative int, got %R",
                     idobj);
        return -1;
    }
#if LLONG_MAX > INT64_MAX
    else if (id > INT64_MAX) {
        PyErr_SetString(PyExc_OverflowError, "int too big to convert");
        return -1;
    }
#endif
    else {
        return (int64_t)id;
    }
}

int64_t
PyInterpreterState_GetID(PyInterpreterState *interp)
{
    if (interp == NULL) {
        PyErr_SetString(PyExc_RuntimeError, "no interpreter provided");
        return -1;
    }
    return interp->id;
}

PyObject *
_PyInterpreterState_GetIDObject(PyInterpreterState *interp)
{
    int64_t interpid = interp->id;
    if (interpid < 0) {
        return NULL;
    }
    assert(interpid < LLONG_MAX);
    return PyLong_FromLongLong(interpid);
}



void
_PyInterpreterState_IDIncref(PyInterpreterState *interp)
{
    _Py_atomic_add_ssize(&interp->id_refcount, 1);
}


void
_PyInterpreterState_IDDecref(PyInterpreterState *interp)
{
    _PyRuntimeState *runtime = interp->runtime;

    Py_ssize_t refcount = _Py_atomic_add_ssize(&interp->id_refcount, -1);

    if (refcount == 1 && interp->requires_idref) {
        PyThreadState *tstate =
            _PyThreadState_NewBound(interp, _PyThreadState_WHENCE_FINI);

        // XXX Possible GILState issues?
        PyThreadState *save_tstate = _PyThreadState_Swap(runtime, tstate);
        Py_EndInterpreter(tstate);
        _PyThreadState_Swap(runtime, save_tstate);
    }
}

int
_PyInterpreterState_RequiresIDRef(PyInterpreterState *interp)
{
    return interp->requires_idref;
}

void
_PyInterpreterState_RequireIDRef(PyInterpreterState *interp, int required)
{
    interp->requires_idref = required ? 1 : 0;
}


//-----------------------------
// look up an interpreter state
//-----------------------------

/* Return the interpreter associated with the current OS thread.

   The GIL must be held.
  */

PyInterpreterState*
PyInterpreterState_Get(void)
{
    PyThreadState *tstate = current_fast_get();
    _Py_EnsureTstateNotNULL(tstate);
    PyInterpreterState *interp = tstate->interp;
    if (interp == NULL) {
        Py_FatalError("no current interpreter");
    }
    return interp;
}


static PyInterpreterState *
interp_look_up_id(_PyRuntimeState *runtime, int64_t requested_id)
{
    PyInterpreterState *interp = runtime->interpreters.head;
    while (interp != NULL) {
        int64_t id = interp->id;
        assert(id >= 0);
        if (requested_id == id) {
            return interp;
        }
        interp = PyInterpreterState_Next(interp);
    }
    return NULL;
}

/* Return the interpreter state with the given ID.

   Fail with RuntimeError if the interpreter is not found. */

PyInterpreterState *
_PyInterpreterState_LookUpID(int64_t requested_id)
{
    PyInterpreterState *interp = NULL;
    if (requested_id >= 0) {
        _PyRuntimeState *runtime = &_PyRuntime;
        HEAD_LOCK(runtime);
        interp = interp_look_up_id(runtime, requested_id);
        HEAD_UNLOCK(runtime);
    }
    if (interp == NULL && !PyErr_Occurred()) {
        PyErr_Format(PyExc_InterpreterNotFoundError,
                     "unrecognized interpreter ID %lld", requested_id);
    }
    return interp;
}

PyInterpreterState *
_PyInterpreterState_LookUpIDObject(PyObject *requested_id)
{
    int64_t id = _PyInterpreterState_ObjectToID(requested_id);
    if (id < 0) {
        return NULL;
    }
    return _PyInterpreterState_LookUpID(id);
}


/********************************/
/* the per-thread runtime state */
/********************************/

#ifndef NDEBUG
static inline int
tstate_is_alive(PyThreadState *tstate)
{
    return (tstate->_status.initialized &&
            !tstate->_status.finalized &&
            !tstate->_status.cleared &&
            !tstate->_status.finalizing);
}
#endif


//----------
// lifecycle
//----------

static _PyStackChunk*
allocate_chunk(int size_in_bytes, _PyStackChunk* previous)
{
    assert(size_in_bytes % sizeof(PyObject **) == 0);
    _PyStackChunk *res = _PyObject_VirtualAlloc(size_in_bytes);
    if (res == NULL) {
        return NULL;
    }
    res->previous = previous;
    res->size = size_in_bytes;
    res->top = 0;
    return res;
}

static void
reset_threadstate(_PyThreadStateImpl *tstate)
{
    // Set to _PyThreadState_INIT directly?
    memcpy(tstate,
           &initial._main_interpreter._initial_thread,
           sizeof(*tstate));
}

static _PyThreadStateImpl *
alloc_threadstate(PyInterpreterState *interp)
{
    _PyThreadStateImpl *tstate;

    // Try the preallocated tstate first.
    tstate = _Py_atomic_exchange_ptr(&interp->threads.preallocated, NULL);

    // Fall back to the allocator.
    if (tstate == NULL) {
        tstate = PyMem_RawCalloc(1, sizeof(_PyThreadStateImpl));
        if (tstate == NULL) {
            return NULL;
        }
        reset_threadstate(tstate);
    }
    return tstate;
}

static void
free_threadstate(_PyThreadStateImpl *tstate)
{
    PyInterpreterState *interp = tstate->base.interp;
    // The initial thread state of the interpreter is allocated
    // as part of the interpreter state so should not be freed.
    if (tstate == &interp->_initial_thread) {
        // Make it available again.
        reset_threadstate(tstate);
        assert(interp->threads.preallocated == NULL);
        _Py_atomic_store_ptr(&interp->threads.preallocated, tstate);
    }
    else {
        PyMem_RawFree(tstate);
    }
}

static void
decref_threadstate(_PyThreadStateImpl *tstate)
{
    if (_Py_atomic_add_ssize(&tstate->refcount, -1) == 1) {
        // The last reference to the thread state is gone.
        free_threadstate(tstate);
    }
}

/* Get the thread state to a minimal consistent state.
   Further init happens in pylifecycle.c before it can be used.
   All fields not initialized here are expected to be zeroed out,
   e.g. by PyMem_RawCalloc() or memset(), or otherwise pre-initialized.
   The interpreter state is not manipulated.  Instead it is assumed that
   the thread is getting added to the interpreter.
  */

static void
init_threadstate(_PyThreadStateImpl *_tstate,
                 PyInterpreterState *interp, uint64_t id, int whence)
{
    PyThreadState *tstate = (PyThreadState *)_tstate;
    if (tstate->_status.initialized) {
        Py_FatalError("thread state already initialized");
    }

    assert(interp != NULL);
    tstate->interp = interp;
    tstate->eval_breaker =
        _Py_atomic_load_uintptr_relaxed(&interp->ceval.instrumentation_version);

    // next/prev are set in add_threadstate().
    assert(tstate->next == NULL);
    assert(tstate->prev == NULL);

    assert(tstate->_whence == _PyThreadState_WHENCE_NOTSET);
    assert(whence >= 0 && whence <= _PyThreadState_WHENCE_EXEC);
    tstate->_whence = whence;

    assert(id > 0);
    tstate->id = id;

    // thread_id and native_thread_id are set in bind_tstate().

    tstate->py_recursion_limit = interp->ceval.recursion_limit;
    tstate->py_recursion_remaining = interp->ceval.recursion_limit;
    tstate->exc_info = &tstate->exc_state;

    // PyGILState_Release must not try to delete this thread state.
    // This is cleared when PyGILState_Ensure() creates the thread state.
    tstate->gilstate_counter = 1;

    tstate->current_frame = NULL;
    tstate->datastack_chunk = NULL;
    tstate->datastack_top = NULL;
    tstate->datastack_limit = NULL;
    tstate->what_event = -1;
    tstate->current_executor = NULL;
    tstate->jit_exit = NULL;
    tstate->dict_global_version = 0;

    _tstate->c_stack_soft_limit = UINTPTR_MAX;
    _tstate->c_stack_top = 0;
    _tstate->c_stack_hard_limit = 0;

    _tstate->asyncio_running_loop = NULL;
    _tstate->asyncio_running_task = NULL;

    tstate->delete_later = NULL;

    llist_init(&_tstate->mem_free_queue);
    llist_init(&_tstate->asyncio_tasks_head);
    if (interp->stoptheworld.requested || _PyRuntime.stoptheworld.requested) {
        // Start in the suspended state if there is an ongoing stop-the-world.
        tstate->state = _Py_THREAD_SUSPENDED;
    }

    tstate->_status.initialized = 1;
}

static void
add_threadstate(PyInterpreterState *interp, PyThreadState *tstate,
                PyThreadState *next)
{
    assert(interp->threads.head != tstate);
    if (next != NULL) {
        assert(next->prev == NULL || next->prev == tstate);
        next->prev = tstate;
    }
    tstate->next = next;
    assert(tstate->prev == NULL);
    interp->threads.head = tstate;
}

static PyThreadState *
new_threadstate(PyInterpreterState *interp, int whence)
{
    // Allocate the thread state.
    _PyThreadStateImpl *tstate = alloc_threadstate(interp);
    if (tstate == NULL) {
        return NULL;
    }

#ifdef Py_GIL_DISABLED
    Py_ssize_t qsbr_idx = _Py_qsbr_reserve(interp);
    if (qsbr_idx < 0) {
        free_threadstate(tstate);
        return NULL;
    }
    int32_t tlbc_idx = _Py_ReserveTLBCIndex(interp);
    if (tlbc_idx < 0) {
        free_threadstate(tstate);
        return NULL;
    }
#endif

    /* We serialize concurrent creation to protect global state. */
    HEAD_LOCK(interp->runtime);

    // Initialize the new thread state.
    interp->threads.next_unique_id += 1;
    uint64_t id = interp->threads.next_unique_id;
    init_threadstate(tstate, interp, id, whence);

    // Add the new thread state to the interpreter.
    PyThreadState *old_head = interp->threads.head;
    add_threadstate(interp, (PyThreadState *)tstate, old_head);

    HEAD_UNLOCK(interp->runtime);

#ifdef Py_GIL_DISABLED
    // Must be called with lock unlocked to avoid lock ordering deadlocks.
    _Py_qsbr_register(tstate, interp, qsbr_idx);
    tstate->tlbc_index = tlbc_idx;
#endif

    return (PyThreadState *)tstate;
}

PyThreadState *
PyThreadState_New(PyInterpreterState *interp)
{
    return _PyThreadState_NewBound(interp, _PyThreadState_WHENCE_UNKNOWN);
}

PyThreadState *
_PyThreadState_NewBound(PyInterpreterState *interp, int whence)
{
    PyThreadState *tstate = new_threadstate(interp, whence);
    if (tstate) {
        bind_tstate(tstate);
        // This makes sure there's a gilstate tstate bound
        // as soon as possible.
        if (gilstate_get() == NULL) {
            bind_gilstate_tstate(tstate);
        }
    }
    return tstate;
}

// This must be followed by a call to _PyThreadState_Bind();
PyThreadState *
_PyThreadState_New(PyInterpreterState *interp, int whence)
{
    return new_threadstate(interp, whence);
}

// We keep this for stable ABI compabibility.
PyAPI_FUNC(PyThreadState*)
_PyThreadState_Prealloc(PyInterpreterState *interp)
{
    return _PyThreadState_New(interp, _PyThreadState_WHENCE_UNKNOWN);
}

// We keep this around for (accidental) stable ABI compatibility.
// Realistically, no extensions are using it.
PyAPI_FUNC(void)
_PyThreadState_Init(PyThreadState *tstate)
{
    Py_FatalError("_PyThreadState_Init() is for internal use only");
}


static void
clear_datastack(PyThreadState *tstate)
{
    _PyStackChunk *chunk = tstate->datastack_chunk;
    tstate->datastack_chunk = NULL;
    while (chunk != NULL) {
        _PyStackChunk *prev = chunk->previous;
        _PyObject_VirtualFree(chunk, chunk->size);
        chunk = prev;
    }
}

void
PyThreadState_Clear(PyThreadState *tstate)
{
    assert(tstate->_status.initialized && !tstate->_status.cleared);
    assert(current_fast_get()->interp == tstate->interp);
    assert(!_PyThreadState_IsRunningMain(tstate));
    // XXX assert(!tstate->_status.bound || tstate->_status.unbound);
    tstate->_status.finalizing = 1;  // just in case

    /* XXX Conditions we need to enforce:

       * the GIL must be held by the current thread
       * current_fast_get()->interp must match tstate->interp
       * for the main interpreter, current_fast_get() must be the main thread
     */

    int verbose = _PyInterpreterState_GetConfig(tstate->interp)->verbose;

    if (verbose && tstate->current_frame != NULL) {
        /* bpo-20526: After the main thread calls
           _PyInterpreterState_SetFinalizing() in Py_FinalizeEx()
           (or in Py_EndInterpreter() for subinterpreters),
           threads must exit when trying to take the GIL.
           If a thread exit in the middle of _PyEval_EvalFrameDefault(),
           tstate->frame is not reset to its previous value.
           It is more likely with daemon threads, but it can happen
           with regular threads if threading._shutdown() fails
           (ex: interrupted by CTRL+C). */
        fprintf(stderr,
          "PyThreadState_Clear: warning: thread still has a frame\n");
    }

    if (verbose && tstate->current_exception != NULL) {
        fprintf(stderr, "PyThreadState_Clear: warning: thread has an exception set\n");
        _PyErr_Print(tstate);
    }

    /* At this point tstate shouldn't be used any more,
       neither to run Python code nor for other uses.

       This is tricky when current_fast_get() == tstate, in the same way
       as noted in interpreter_clear() above.  The below finalizers
       can possibly run Python code or otherwise use the partially
       cleared thread state.  For now we trust that isn't a problem
       in practice.
     */
    // XXX Deal with the possibility of problematic finalizers.

    /* Don't clear tstate->pyframe: it is a borrowed reference */

    Py_CLEAR(tstate->threading_local_key);
    Py_CLEAR(tstate->threading_local_sentinel);

    Py_CLEAR(((_PyThreadStateImpl *)tstate)->asyncio_running_loop);
    Py_CLEAR(((_PyThreadStateImpl *)tstate)->asyncio_running_task);


    PyMutex_Lock(&tstate->interp->asyncio_tasks_lock);
    // merge any lingering tasks from thread state to interpreter's
    // tasks list
    llist_concat(&tstate->interp->asyncio_tasks_head,
                 &((_PyThreadStateImpl *)tstate)->asyncio_tasks_head);
    PyMutex_Unlock(&tstate->interp->asyncio_tasks_lock);

    Py_CLEAR(tstate->dict);
    Py_CLEAR(tstate->async_exc);

    Py_CLEAR(tstate->current_exception);

    Py_CLEAR(tstate->exc_state.exc_value);

    /* The stack of exception states should contain just this thread. */
    if (verbose && tstate->exc_info != &tstate->exc_state) {
        fprintf(stderr,
          "PyThreadState_Clear: warning: thread still has a generator\n");
    }

<<<<<<< HEAD
=======
    FT_MUTEX_LOCK(&_PyRuntime.ceval.sys_trace_profile_mutex);

>>>>>>> 082f370c
    if (tstate->c_profilefunc != NULL) {
        _Py_atomic_add_ssize(&tstate->interp->sys_profiling_threads, -1);
        tstate->c_profilefunc = NULL;
    }
    if (tstate->c_tracefunc != NULL) {
        _Py_atomic_add_ssize(&tstate->interp->sys_tracing_threads, -1);
        tstate->c_tracefunc = NULL;
    }

<<<<<<< HEAD
=======
    FT_MUTEX_UNLOCK(&_PyRuntime.ceval.sys_trace_profile_mutex);

>>>>>>> 082f370c
    Py_CLEAR(tstate->c_profileobj);
    Py_CLEAR(tstate->c_traceobj);

    Py_CLEAR(tstate->async_gen_firstiter);
    Py_CLEAR(tstate->async_gen_finalizer);

    Py_CLEAR(tstate->context);

#ifdef Py_GIL_DISABLED
    // Each thread should clear own freelists in free-threading builds.
    struct _Py_freelists *freelists = _Py_freelists_GET();
    _PyObject_ClearFreeLists(freelists, 1);

    // Merge our thread-local refcounts into the type's own refcount and
    // free our local refcount array.
    _PyObject_FinalizePerThreadRefcounts((_PyThreadStateImpl *)tstate);

    // Remove ourself from the biased reference counting table of threads.
    _Py_brc_remove_thread(tstate);

    // Release our thread-local copies of the bytecode for reuse by another
    // thread
    _Py_ClearTLBCIndex((_PyThreadStateImpl *)tstate);
#endif

    // Merge our queue of pointers to be freed into the interpreter queue.
    _PyMem_AbandonDelayed(tstate);

    _PyThreadState_ClearMimallocHeaps(tstate);

    tstate->_status.cleared = 1;

    // XXX Call _PyThreadStateSwap(runtime, NULL) here if "current".
    // XXX Do it as early in the function as possible.
}

static void
decrement_stoptheworld_countdown(struct _stoptheworld_state *stw);

/* Common code for PyThreadState_Delete() and PyThreadState_DeleteCurrent() */
static void
tstate_delete_common(PyThreadState *tstate, int release_gil)
{
    assert(tstate->_status.cleared && !tstate->_status.finalized);
    tstate_verify_not_active(tstate);
    assert(!_PyThreadState_IsRunningMain(tstate));

    PyInterpreterState *interp = tstate->interp;
    if (interp == NULL) {
        Py_FatalError("NULL interpreter");
    }
    _PyRuntimeState *runtime = interp->runtime;

    HEAD_LOCK(runtime);
    if (tstate->prev) {
        tstate->prev->next = tstate->next;
    }
    else {
        interp->threads.head = tstate->next;
    }
    if (tstate->next) {
        tstate->next->prev = tstate->prev;
    }
    if (tstate->state != _Py_THREAD_SUSPENDED) {
        // Any ongoing stop-the-world request should not wait for us because
        // our thread is getting deleted.
        if (interp->stoptheworld.requested) {
            decrement_stoptheworld_countdown(&interp->stoptheworld);
        }
        if (runtime->stoptheworld.requested) {
            decrement_stoptheworld_countdown(&runtime->stoptheworld);
        }
    }

#if defined(Py_REF_DEBUG) && defined(Py_GIL_DISABLED)
    // Add our portion of the total refcount to the interpreter's total.
    _PyThreadStateImpl *tstate_impl = (_PyThreadStateImpl *)tstate;
    tstate->interp->object_state.reftotal += tstate_impl->reftotal;
    tstate_impl->reftotal = 0;
    assert(tstate_impl->refcounts.values == NULL);
#endif

    HEAD_UNLOCK(runtime);

    // XXX Unbind in PyThreadState_Clear(), or earlier
    // (and assert not-equal here)?
    if (tstate->_status.bound_gilstate) {
        unbind_gilstate_tstate(tstate);
    }
    if (tstate->_status.bound) {
        unbind_tstate(tstate);
    }

    // XXX Move to PyThreadState_Clear()?
    clear_datastack(tstate);

    if (release_gil) {
        _PyEval_ReleaseLock(tstate->interp, tstate, 1);
    }

#ifdef Py_GIL_DISABLED
    _Py_qsbr_unregister(tstate);
#endif

    tstate->_status.finalized = 1;
}

static void
zapthreads(PyInterpreterState *interp)
{
    PyThreadState *tstate;
    /* No need to lock the mutex here because this should only happen
       when the threads are all really dead (XXX famous last words).

       Cannot use _Py_FOR_EACH_TSTATE_UNLOCKED because we are freeing
       the thread states here.
    */
    while ((tstate = interp->threads.head) != NULL) {
        tstate_verify_not_active(tstate);
        tstate_delete_common(tstate, 0);
        free_threadstate((_PyThreadStateImpl *)tstate);
    }
}


void
PyThreadState_Delete(PyThreadState *tstate)
{
    _Py_EnsureTstateNotNULL(tstate);
    tstate_verify_not_active(tstate);
    tstate_delete_common(tstate, 0);
    free_threadstate((_PyThreadStateImpl *)tstate);
}


void
_PyThreadState_DeleteCurrent(PyThreadState *tstate)
{
    _Py_EnsureTstateNotNULL(tstate);
#ifdef Py_GIL_DISABLED
    _Py_qsbr_detach(((_PyThreadStateImpl *)tstate)->qsbr);
#endif
    current_fast_clear(tstate->interp->runtime);
    tstate_delete_common(tstate, 1);  // release GIL as part of call
    free_threadstate((_PyThreadStateImpl *)tstate);
}

void
PyThreadState_DeleteCurrent(void)
{
    PyThreadState *tstate = current_fast_get();
    _PyThreadState_DeleteCurrent(tstate);
}


// Unlinks and removes all thread states from `tstate->interp`, with the
// exception of the one passed as an argument. However, it does not delete
// these thread states. Instead, it returns the removed thread states as a
// linked list.
//
// Note that if there is a current thread state, it *must* be the one
// passed as argument.  Also, this won't touch any interpreters other
// than the current one, since we don't know which thread state should
// be kept in those other interpreters.
PyThreadState *
_PyThreadState_RemoveExcept(PyThreadState *tstate)
{
    assert(tstate != NULL);
    PyInterpreterState *interp = tstate->interp;
    _PyRuntimeState *runtime = interp->runtime;

#ifdef Py_GIL_DISABLED
    assert(runtime->stoptheworld.world_stopped);
#endif

    HEAD_LOCK(runtime);
    /* Remove all thread states, except tstate, from the linked list of
       thread states. */
    PyThreadState *list = interp->threads.head;
    if (list == tstate) {
        list = tstate->next;
    }
    if (tstate->prev) {
        tstate->prev->next = tstate->next;
    }
    if (tstate->next) {
        tstate->next->prev = tstate->prev;
    }
    tstate->prev = tstate->next = NULL;
    interp->threads.head = tstate;
    HEAD_UNLOCK(runtime);

    return list;
}

// Deletes the thread states in the linked list `list`.
//
// This is intended to be used in conjunction with _PyThreadState_RemoveExcept.
//
// If `is_after_fork` is true, the thread states are immediately freed.
// Otherwise, they are decref'd because they may still be referenced by an
// OS thread.
void
_PyThreadState_DeleteList(PyThreadState *list, int is_after_fork)
{
    // The world can't be stopped because we PyThreadState_Clear() can
    // call destructors.
    assert(!_PyRuntime.stoptheworld.world_stopped);

    PyThreadState *p, *next;
    for (p = list; p; p = next) {
        next = p->next;
        PyThreadState_Clear(p);
        if (is_after_fork) {
            free_threadstate((_PyThreadStateImpl *)p);
        }
        else {
            decref_threadstate((_PyThreadStateImpl *)p);
        }
    }
}


//----------
// accessors
//----------

/* An extension mechanism to store arbitrary additional per-thread state.
   PyThreadState_GetDict() returns a dictionary that can be used to hold such
   state; the caller should pick a unique key and store its state there.  If
   PyThreadState_GetDict() returns NULL, an exception has *not* been raised
   and the caller should assume no per-thread state is available. */

PyObject *
_PyThreadState_GetDict(PyThreadState *tstate)
{
    assert(tstate != NULL);
    if (tstate->dict == NULL) {
        tstate->dict = PyDict_New();
        if (tstate->dict == NULL) {
            _PyErr_Clear(tstate);
        }
    }
    return tstate->dict;
}


PyObject *
PyThreadState_GetDict(void)
{
    PyThreadState *tstate = current_fast_get();
    if (tstate == NULL) {
        return NULL;
    }
    return _PyThreadState_GetDict(tstate);
}


PyInterpreterState *
PyThreadState_GetInterpreter(PyThreadState *tstate)
{
    assert(tstate != NULL);
    return tstate->interp;
}


PyFrameObject*
PyThreadState_GetFrame(PyThreadState *tstate)
{
    assert(tstate != NULL);
    _PyInterpreterFrame *f = _PyThreadState_GetFrame(tstate);
    if (f == NULL) {
        return NULL;
    }
    PyFrameObject *frame = _PyFrame_GetFrameObject(f);
    if (frame == NULL) {
        PyErr_Clear();
    }
    return (PyFrameObject*)Py_XNewRef(frame);
}


uint64_t
PyThreadState_GetID(PyThreadState *tstate)
{
    assert(tstate != NULL);
    return tstate->id;
}


static inline void
tstate_activate(PyThreadState *tstate)
{
    assert(tstate != NULL);
    // XXX assert(tstate_is_alive(tstate));
    assert(tstate_is_bound(tstate));
    assert(!tstate->_status.active);

    assert(!tstate->_status.bound_gilstate ||
           tstate == gilstate_get());
    if (!tstate->_status.bound_gilstate) {
        bind_gilstate_tstate(tstate);
    }

    tstate->_status.active = 1;
}

static inline void
tstate_deactivate(PyThreadState *tstate)
{
    assert(tstate != NULL);
    // XXX assert(tstate_is_alive(tstate));
    assert(tstate_is_bound(tstate));
    assert(tstate->_status.active);

    tstate->_status.active = 0;

    // We do not unbind the gilstate tstate here.
    // It will still be used in PyGILState_Ensure().
}

static int
tstate_try_attach(PyThreadState *tstate)
{
#ifdef Py_GIL_DISABLED
    int expected = _Py_THREAD_DETACHED;
    return _Py_atomic_compare_exchange_int(&tstate->state,
                                           &expected,
                                           _Py_THREAD_ATTACHED);
#else
    assert(tstate->state == _Py_THREAD_DETACHED);
    tstate->state = _Py_THREAD_ATTACHED;
    return 1;
#endif
}

static void
tstate_set_detached(PyThreadState *tstate, int detached_state)
{
    assert(_Py_atomic_load_int_relaxed(&tstate->state) == _Py_THREAD_ATTACHED);
#ifdef Py_GIL_DISABLED
    _Py_atomic_store_int(&tstate->state, detached_state);
#else
    tstate->state = detached_state;
#endif
}

static void
tstate_wait_attach(PyThreadState *tstate)
{
    do {
        int state = _Py_atomic_load_int_relaxed(&tstate->state);
        if (state == _Py_THREAD_SUSPENDED) {
            // Wait until we're switched out of SUSPENDED to DETACHED.
            _PyParkingLot_Park(&tstate->state, &state, sizeof(tstate->state),
                               /*timeout=*/-1, NULL, /*detach=*/0);
        }
        else if (state == _Py_THREAD_SHUTTING_DOWN) {
            // We're shutting down, so we can't attach.
            _PyThreadState_HangThread(tstate);
        }
        else {
            assert(state == _Py_THREAD_DETACHED);
        }
        // Once we're back in DETACHED we can re-attach
    } while (!tstate_try_attach(tstate));
}

void
_PyThreadState_Attach(PyThreadState *tstate)
{
#if defined(Py_DEBUG)
    // This is called from PyEval_RestoreThread(). Similar
    // to it, we need to ensure errno doesn't change.
    int err = errno;
#endif

    _Py_EnsureTstateNotNULL(tstate);
    if (current_fast_get() != NULL) {
        Py_FatalError("non-NULL old thread state");
    }
    _PyThreadStateImpl *_tstate = (_PyThreadStateImpl *)tstate;
    if (_tstate->c_stack_hard_limit == 0) {
        _Py_InitializeRecursionLimits(tstate);
    }

    while (1) {
        _PyEval_AcquireLock(tstate);

        // XXX assert(tstate_is_alive(tstate));
        current_fast_set(&_PyRuntime, tstate);
        if (!tstate_try_attach(tstate)) {
            tstate_wait_attach(tstate);
        }
        tstate_activate(tstate);

#ifdef Py_GIL_DISABLED
        if (_PyEval_IsGILEnabled(tstate) && !tstate->holds_gil) {
            // The GIL was enabled between our call to _PyEval_AcquireLock()
            // and when we attached (the GIL can't go from enabled to disabled
            // here because only a thread holding the GIL can disable
            // it). Detach and try again.
            tstate_set_detached(tstate, _Py_THREAD_DETACHED);
            tstate_deactivate(tstate);
            current_fast_clear(&_PyRuntime);
            continue;
        }
        _Py_qsbr_attach(((_PyThreadStateImpl *)tstate)->qsbr);
#endif
        break;
    }

    // Resume previous critical section. This acquires the lock(s) from the
    // top-most critical section.
    if (tstate->critical_section != 0) {
        _PyCriticalSection_Resume(tstate);
    }

#if defined(Py_DEBUG)
    errno = err;
#endif
}

static void
detach_thread(PyThreadState *tstate, int detached_state)
{
    // XXX assert(tstate_is_alive(tstate) && tstate_is_bound(tstate));
    assert(_Py_atomic_load_int_relaxed(&tstate->state) == _Py_THREAD_ATTACHED);
    assert(tstate == current_fast_get());
    if (tstate->critical_section != 0) {
        _PyCriticalSection_SuspendAll(tstate);
    }
#ifdef Py_GIL_DISABLED
    _Py_qsbr_detach(((_PyThreadStateImpl *)tstate)->qsbr);
#endif
    tstate_deactivate(tstate);
    tstate_set_detached(tstate, detached_state);
    current_fast_clear(&_PyRuntime);
    _PyEval_ReleaseLock(tstate->interp, tstate, 0);
}

void
_PyThreadState_Detach(PyThreadState *tstate)
{
    detach_thread(tstate, _Py_THREAD_DETACHED);
}

void
_PyThreadState_Suspend(PyThreadState *tstate)
{
    _PyRuntimeState *runtime = &_PyRuntime;

    assert(_Py_atomic_load_int_relaxed(&tstate->state) == _Py_THREAD_ATTACHED);

    struct _stoptheworld_state *stw = NULL;
    HEAD_LOCK(runtime);
    if (runtime->stoptheworld.requested) {
        stw = &runtime->stoptheworld;
    }
    else if (tstate->interp->stoptheworld.requested) {
        stw = &tstate->interp->stoptheworld;
    }
    HEAD_UNLOCK(runtime);

    if (stw == NULL) {
        // Switch directly to "detached" if there is no active stop-the-world
        // request.
        detach_thread(tstate, _Py_THREAD_DETACHED);
        return;
    }

    // Switch to "suspended" state.
    detach_thread(tstate, _Py_THREAD_SUSPENDED);

    // Decrease the count of remaining threads needing to park.
    HEAD_LOCK(runtime);
    decrement_stoptheworld_countdown(stw);
    HEAD_UNLOCK(runtime);
}

void
_PyThreadState_SetShuttingDown(PyThreadState *tstate)
{
    _Py_atomic_store_int(&tstate->state, _Py_THREAD_SHUTTING_DOWN);
#ifdef Py_GIL_DISABLED
    _PyParkingLot_UnparkAll(&tstate->state);
#endif
}

// Decrease stop-the-world counter of remaining number of threads that need to
// pause. If we are the final thread to pause, notify the requesting thread.
static void
decrement_stoptheworld_countdown(struct _stoptheworld_state *stw)
{
    assert(stw->thread_countdown > 0);
    if (--stw->thread_countdown == 0) {
        _PyEvent_Notify(&stw->stop_event);
    }
}

#ifdef Py_GIL_DISABLED
// Interpreter for _Py_FOR_EACH_STW_INTERP(). For global stop-the-world events,
// we start with the first interpreter and then iterate over all interpreters.
// For per-interpreter stop-the-world events, we only operate on the one
// interpreter.
static PyInterpreterState *
interp_for_stop_the_world(struct _stoptheworld_state *stw)
{
    return (stw->is_global
        ? PyInterpreterState_Head()
        : _Py_CONTAINER_OF(stw, PyInterpreterState, stoptheworld));
}

// Loops over threads for a stop-the-world event.
// For global: all threads in all interpreters
// For per-interpreter: all threads in the interpreter
#define _Py_FOR_EACH_STW_INTERP(stw, i)                                     \
    for (PyInterpreterState *i = interp_for_stop_the_world((stw));          \
            i != NULL; i = ((stw->is_global) ? i->next : NULL))


// Try to transition threads atomically from the "detached" state to the
// "gc stopped" state. Returns true if all threads are in the "gc stopped"
static bool
park_detached_threads(struct _stoptheworld_state *stw)
{
    int num_parked = 0;
    _Py_FOR_EACH_STW_INTERP(stw, i) {
        _Py_FOR_EACH_TSTATE_UNLOCKED(i, t) {
            int state = _Py_atomic_load_int_relaxed(&t->state);
            if (state == _Py_THREAD_DETACHED) {
                // Atomically transition to "suspended" if in "detached" state.
                if (_Py_atomic_compare_exchange_int(
                                &t->state, &state, _Py_THREAD_SUSPENDED)) {
                    num_parked++;
                }
            }
            else if (state == _Py_THREAD_ATTACHED && t != stw->requester) {
                _Py_set_eval_breaker_bit(t, _PY_EVAL_PLEASE_STOP_BIT);
            }
        }
    }
    stw->thread_countdown -= num_parked;
    assert(stw->thread_countdown >= 0);
    return num_parked > 0 && stw->thread_countdown == 0;
}

static void
stop_the_world(struct _stoptheworld_state *stw)
{
    _PyRuntimeState *runtime = &_PyRuntime;

    PyMutex_Lock(&stw->mutex);
    if (stw->is_global) {
        _PyRWMutex_Lock(&runtime->stoptheworld_mutex);
    }
    else {
        _PyRWMutex_RLock(&runtime->stoptheworld_mutex);
    }

    HEAD_LOCK(runtime);
    stw->requested = 1;
    stw->thread_countdown = 0;
    stw->stop_event = (PyEvent){0};  // zero-initialize (unset)
    stw->requester = _PyThreadState_GET();  // may be NULL

    _Py_FOR_EACH_STW_INTERP(stw, i) {
        _Py_FOR_EACH_TSTATE_UNLOCKED(i, t) {
            if (t != stw->requester) {
                // Count all the other threads (we don't wait on ourself).
                stw->thread_countdown++;
            }
        }
    }

    if (stw->thread_countdown == 0) {
        HEAD_UNLOCK(runtime);
        stw->world_stopped = 1;
        return;
    }

    for (;;) {
        // Switch threads that are detached to the GC stopped state
        bool stopped_all_threads = park_detached_threads(stw);
        HEAD_UNLOCK(runtime);

        if (stopped_all_threads) {
            break;
        }

        PyTime_t wait_ns = 1000*1000;  // 1ms (arbitrary, may need tuning)
        int detach = 0;
        if (PyEvent_WaitTimed(&stw->stop_event, wait_ns, detach)) {
            assert(stw->thread_countdown == 0);
            break;
        }

        HEAD_LOCK(runtime);
    }
    stw->world_stopped = 1;
}

static void
start_the_world(struct _stoptheworld_state *stw)
{
    _PyRuntimeState *runtime = &_PyRuntime;
    assert(PyMutex_IsLocked(&stw->mutex));

    HEAD_LOCK(runtime);
    stw->requested = 0;
    stw->world_stopped = 0;
    // Switch threads back to the detached state.
    _Py_FOR_EACH_STW_INTERP(stw, i) {
        _Py_FOR_EACH_TSTATE_UNLOCKED(i, t) {
            if (t != stw->requester) {
                assert(_Py_atomic_load_int_relaxed(&t->state) ==
                       _Py_THREAD_SUSPENDED);
                _Py_atomic_store_int(&t->state, _Py_THREAD_DETACHED);
                _PyParkingLot_UnparkAll(&t->state);
            }
        }
    }
    stw->requester = NULL;
    HEAD_UNLOCK(runtime);
    if (stw->is_global) {
        _PyRWMutex_Unlock(&runtime->stoptheworld_mutex);
    }
    else {
        _PyRWMutex_RUnlock(&runtime->stoptheworld_mutex);
    }
    PyMutex_Unlock(&stw->mutex);
}
#endif  // Py_GIL_DISABLED

void
_PyEval_StopTheWorldAll(_PyRuntimeState *runtime)
{
#ifdef Py_GIL_DISABLED
    stop_the_world(&runtime->stoptheworld);
#endif
}

void
_PyEval_StartTheWorldAll(_PyRuntimeState *runtime)
{
#ifdef Py_GIL_DISABLED
    start_the_world(&runtime->stoptheworld);
#endif
}

void
_PyEval_StopTheWorld(PyInterpreterState *interp)
{
#ifdef Py_GIL_DISABLED
    stop_the_world(&interp->stoptheworld);
#endif
}

void
_PyEval_StartTheWorld(PyInterpreterState *interp)
{
#ifdef Py_GIL_DISABLED
    start_the_world(&interp->stoptheworld);
#endif
}

//----------
// other API
//----------

/* Asynchronously raise an exception in a thread.
   Requested by Just van Rossum and Alex Martelli.
   To prevent naive misuse, you must write your own extension
   to call this, or use ctypes.  Must be called with the GIL held.
   Returns the number of tstates modified (normally 1, but 0 if `id` didn't
   match any known thread id).  Can be called with exc=NULL to clear an
   existing async exception.  This raises no exceptions. */

// XXX Move this to Python/ceval_gil.c?
// XXX Deprecate this.
int
PyThreadState_SetAsyncExc(unsigned long id, PyObject *exc)
{
    PyInterpreterState *interp = _PyInterpreterState_GET();

    /* Although the GIL is held, a few C API functions can be called
     * without the GIL held, and in particular some that create and
     * destroy thread and interpreter states.  Those can mutate the
     * list of thread states we're traversing, so to prevent that we lock
     * head_mutex for the duration.
     */
    PyThreadState *tstate = NULL;
    _Py_FOR_EACH_TSTATE_BEGIN(interp, t) {
        if (t->thread_id == id) {
            tstate = t;
            break;
        }
    }
    _Py_FOR_EACH_TSTATE_END(interp);

    if (tstate != NULL) {
        /* Tricky:  we need to decref the current value
         * (if any) in tstate->async_exc, but that can in turn
         * allow arbitrary Python code to run, including
         * perhaps calls to this function.  To prevent
         * deadlock, we need to release head_mutex before
         * the decref.
         */
        Py_XINCREF(exc);
        PyObject *old_exc = _Py_atomic_exchange_ptr(&tstate->async_exc, exc);

        Py_XDECREF(old_exc);
        _Py_set_eval_breaker_bit(tstate, _PY_ASYNC_EXCEPTION_BIT);
    }

    return tstate != NULL;
}

//---------------------------------
// API for the current thread state
//---------------------------------

PyThreadState *
PyThreadState_GetUnchecked(void)
{
    return current_fast_get();
}


PyThreadState *
PyThreadState_Get(void)
{
    PyThreadState *tstate = current_fast_get();
    _Py_EnsureTstateNotNULL(tstate);
    return tstate;
}

PyThreadState *
_PyThreadState_Swap(_PyRuntimeState *runtime, PyThreadState *newts)
{
    PyThreadState *oldts = current_fast_get();
    if (oldts != NULL) {
        _PyThreadState_Detach(oldts);
    }
    if (newts != NULL) {
        _PyThreadState_Attach(newts);
    }
    return oldts;
}

PyThreadState *
PyThreadState_Swap(PyThreadState *newts)
{
    return _PyThreadState_Swap(&_PyRuntime, newts);
}


void
_PyThreadState_Bind(PyThreadState *tstate)
{
    // gh-104690: If Python is being finalized and PyInterpreterState_Delete()
    // was called, tstate becomes a dangling pointer.
    assert(_PyThreadState_CheckConsistency(tstate));

    bind_tstate(tstate);
    // This makes sure there's a gilstate tstate bound
    // as soon as possible.
    if (gilstate_get() == NULL) {
        bind_gilstate_tstate(tstate);
    }
}

#if defined(Py_GIL_DISABLED) && !defined(Py_LIMITED_API)
uintptr_t
_Py_GetThreadLocal_Addr(void)
{
#ifdef HAVE_THREAD_LOCAL
    // gh-112535: Use the address of the thread-local PyThreadState variable as
    // a unique identifier for the current thread. Each thread has a unique
    // _Py_tss_tstate variable with a unique address.
    return (uintptr_t)&_Py_tss_tstate;
#else
#  error "no supported thread-local variable storage classifier"
#endif
}
#endif

/***********************************/
/* routines for advanced debuggers */
/***********************************/

// (requested by David Beazley)
// Don't use unless you know what you are doing!

PyInterpreterState *
PyInterpreterState_Head(void)
{
    return _PyRuntime.interpreters.head;
}

PyInterpreterState *
PyInterpreterState_Main(void)
{
    return _PyInterpreterState_Main();
}

PyInterpreterState *
PyInterpreterState_Next(PyInterpreterState *interp) {
    return interp->next;
}

PyThreadState *
PyInterpreterState_ThreadHead(PyInterpreterState *interp) {
    return interp->threads.head;
}

PyThreadState *
PyThreadState_Next(PyThreadState *tstate) {
    return tstate->next;
}


/********************************************/
/* reporting execution state of all threads */
/********************************************/

/* The implementation of sys._current_frames().  This is intended to be
   called with the GIL held, as it will be when called via
   sys._current_frames().  It's possible it would work fine even without
   the GIL held, but haven't thought enough about that.
*/
PyObject *
_PyThread_CurrentFrames(void)
{
    _PyRuntimeState *runtime = &_PyRuntime;
    PyThreadState *tstate = current_fast_get();
    if (_PySys_Audit(tstate, "sys._current_frames", NULL) < 0) {
        return NULL;
    }

    PyObject *result = PyDict_New();
    if (result == NULL) {
        return NULL;
    }

    /* for i in all interpreters:
     *     for t in all of i's thread states:
     *          if t's frame isn't NULL, map t's id to its frame
     * Because these lists can mutate even when the GIL is held, we
     * need to grab head_mutex for the duration.
     */
    _PyEval_StopTheWorldAll(runtime);
    HEAD_LOCK(runtime);
    PyInterpreterState *i;
    for (i = runtime->interpreters.head; i != NULL; i = i->next) {
        _Py_FOR_EACH_TSTATE_UNLOCKED(i, t) {
            _PyInterpreterFrame *frame = t->current_frame;
            frame = _PyFrame_GetFirstComplete(frame);
            if (frame == NULL) {
                continue;
            }
            PyObject *id = PyLong_FromUnsignedLong(t->thread_id);
            if (id == NULL) {
                goto fail;
            }
            PyObject *frameobj = (PyObject *)_PyFrame_GetFrameObject(frame);
            if (frameobj == NULL) {
                Py_DECREF(id);
                goto fail;
            }
            int stat = PyDict_SetItem(result, id, frameobj);
            Py_DECREF(id);
            if (stat < 0) {
                goto fail;
            }
        }
    }
    goto done;

fail:
    Py_CLEAR(result);

done:
    HEAD_UNLOCK(runtime);
    _PyEval_StartTheWorldAll(runtime);
    return result;
}

/* The implementation of sys._current_exceptions().  This is intended to be
   called with the GIL held, as it will be when called via
   sys._current_exceptions().  It's possible it would work fine even without
   the GIL held, but haven't thought enough about that.
*/
PyObject *
_PyThread_CurrentExceptions(void)
{
    _PyRuntimeState *runtime = &_PyRuntime;
    PyThreadState *tstate = current_fast_get();

    _Py_EnsureTstateNotNULL(tstate);

    if (_PySys_Audit(tstate, "sys._current_exceptions", NULL) < 0) {
        return NULL;
    }

    PyObject *result = PyDict_New();
    if (result == NULL) {
        return NULL;
    }

    /* for i in all interpreters:
     *     for t in all of i's thread states:
     *          if t's frame isn't NULL, map t's id to its frame
     * Because these lists can mutate even when the GIL is held, we
     * need to grab head_mutex for the duration.
     */
    _PyEval_StopTheWorldAll(runtime);
    HEAD_LOCK(runtime);
    PyInterpreterState *i;
    for (i = runtime->interpreters.head; i != NULL; i = i->next) {
        _Py_FOR_EACH_TSTATE_UNLOCKED(i, t) {
            _PyErr_StackItem *err_info = _PyErr_GetTopmostException(t);
            if (err_info == NULL) {
                continue;
            }
            PyObject *id = PyLong_FromUnsignedLong(t->thread_id);
            if (id == NULL) {
                goto fail;
            }
            PyObject *exc = err_info->exc_value;
            assert(exc == NULL ||
                   exc == Py_None ||
                   PyExceptionInstance_Check(exc));

            int stat = PyDict_SetItem(result, id, exc == NULL ? Py_None : exc);
            Py_DECREF(id);
            if (stat < 0) {
                goto fail;
            }
        }
    }
    goto done;

fail:
    Py_CLEAR(result);

done:
    HEAD_UNLOCK(runtime);
    _PyEval_StartTheWorldAll(runtime);
    return result;
}


/***********************************/
/* Python "auto thread state" API. */
/***********************************/

/* Internal initialization/finalization functions called by
   Py_Initialize/Py_FinalizeEx
*/
PyStatus
_PyGILState_Init(PyInterpreterState *interp)
{
    if (!_Py_IsMainInterpreter(interp)) {
        /* Currently, PyGILState is shared by all interpreters. The main
         * interpreter is responsible to initialize it. */
        return _PyStatus_OK();
    }
    _PyRuntimeState *runtime = interp->runtime;
    assert(gilstate_get() == NULL);
    assert(runtime->gilstate.autoInterpreterState == NULL);
    runtime->gilstate.autoInterpreterState = interp;
    return _PyStatus_OK();
}

void
_PyGILState_Fini(PyInterpreterState *interp)
{
    if (!_Py_IsMainInterpreter(interp)) {
        /* Currently, PyGILState is shared by all interpreters. The main
         * interpreter is responsible to initialize it. */
        return;
    }
    interp->runtime->gilstate.autoInterpreterState = NULL;
}


// XXX Drop this.
void
_PyGILState_SetTstate(PyThreadState *tstate)
{
    /* must init with valid states */
    assert(tstate != NULL);
    assert(tstate->interp != NULL);

    if (!_Py_IsMainInterpreter(tstate->interp)) {
        /* Currently, PyGILState is shared by all interpreters. The main
         * interpreter is responsible to initialize it. */
        return;
    }

#ifndef NDEBUG
    _PyRuntimeState *runtime = tstate->interp->runtime;

    assert(runtime->gilstate.autoInterpreterState == tstate->interp);
    assert(gilstate_get() == tstate);
    assert(tstate->gilstate_counter == 1);
#endif
}

PyInterpreterState *
_PyGILState_GetInterpreterStateUnsafe(void)
{
    return _PyRuntime.gilstate.autoInterpreterState;
}

/* The public functions */

PyThreadState *
PyGILState_GetThisThreadState(void)
{
    return gilstate_get();
}

int
PyGILState_Check(void)
{
    _PyRuntimeState *runtime = &_PyRuntime;
    if (!runtime->gilstate.check_enabled) {
        return 1;
    }

    PyThreadState *tstate = current_fast_get();
    if (tstate == NULL) {
        return 0;
    }

    PyThreadState *tcur = gilstate_get();
    return (tstate == tcur);
}

PyGILState_STATE
PyGILState_Ensure(void)
{
    _PyRuntimeState *runtime = &_PyRuntime;

    /* Note that we do not auto-init Python here - apart from
       potential races with 2 threads auto-initializing, pep-311
       spells out other issues.  Embedders are expected to have
       called Py_Initialize(). */

    /* Ensure that _PyEval_InitThreads() and _PyGILState_Init() have been
       called by Py_Initialize()

       TODO: This isn't thread-safe. There's no protection here against
       concurrent finalization of the interpreter; it's simply a guard
       for *after* the interpreter has finalized.
     */
    if (!_PyEval_ThreadsInitialized() || runtime->gilstate.autoInterpreterState == NULL) {
        PyThread_hang_thread();
    }

    PyThreadState *tcur = gilstate_get();
    int has_gil;
    if (tcur == NULL) {
        /* Create a new Python thread state for this thread */
        // XXX Use PyInterpreterState_EnsureThreadState()?
        tcur = new_threadstate(runtime->gilstate.autoInterpreterState,
                               _PyThreadState_WHENCE_GILSTATE);
        if (tcur == NULL) {
            Py_FatalError("Couldn't create thread-state for new thread");
        }
        bind_tstate(tcur);
        bind_gilstate_tstate(tcur);

        /* This is our thread state!  We'll need to delete it in the
           matching call to PyGILState_Release(). */
        assert(tcur->gilstate_counter == 1);
        tcur->gilstate_counter = 0;
        has_gil = 0; /* new thread state is never current */
    }
    else {
        has_gil = holds_gil(tcur);
    }

    if (!has_gil) {
        PyEval_RestoreThread(tcur);
    }

    /* Update our counter in the thread-state - no need for locks:
       - tcur will remain valid as we hold the GIL.
       - the counter is safe as we are the only thread "allowed"
         to modify this value
    */
    ++tcur->gilstate_counter;

    return has_gil ? PyGILState_LOCKED : PyGILState_UNLOCKED;
}

void
PyGILState_Release(PyGILState_STATE oldstate)
{
    PyThreadState *tstate = gilstate_get();
    if (tstate == NULL) {
        Py_FatalError("auto-releasing thread-state, "
                      "but no thread-state for this thread");
    }

    /* We must hold the GIL and have our thread state current */
    if (!holds_gil(tstate)) {
        _Py_FatalErrorFormat(__func__,
                             "thread state %p must be current when releasing",
                             tstate);
    }
    --tstate->gilstate_counter;
    assert(tstate->gilstate_counter >= 0); /* illegal counter value */

    /* If we're going to destroy this thread-state, we must
     * clear it while the GIL is held, as destructors may run.
     */
    if (tstate->gilstate_counter == 0) {
        /* can't have been locked when we created it */
        assert(oldstate == PyGILState_UNLOCKED);
        // XXX Unbind tstate here.
        // gh-119585: `PyThreadState_Clear()` may call destructors that
        // themselves use PyGILState_Ensure and PyGILState_Release, so make
        // sure that gilstate_counter is not zero when calling it.
        ++tstate->gilstate_counter;
        PyThreadState_Clear(tstate);
        --tstate->gilstate_counter;
        /* Delete the thread-state.  Note this releases the GIL too!
         * It's vital that the GIL be held here, to avoid shutdown
         * races; see bugs 225673 and 1061968 (that nasty bug has a
         * habit of coming back).
         */
        assert(tstate->gilstate_counter == 0);
        assert(current_fast_get() == tstate);
        _PyThreadState_DeleteCurrent(tstate);
    }
    /* Release the lock if necessary */
    else if (oldstate == PyGILState_UNLOCKED) {
        PyEval_SaveThread();
    }
}


/*************/
/* Other API */
/*************/

_PyFrameEvalFunction
_PyInterpreterState_GetEvalFrameFunc(PyInterpreterState *interp)
{
    if (interp->eval_frame == NULL) {
        return _PyEval_EvalFrameDefault;
    }
    return interp->eval_frame;
}


void
_PyInterpreterState_SetEvalFrameFunc(PyInterpreterState *interp,
                                     _PyFrameEvalFunction eval_frame)
{
    if (eval_frame == _PyEval_EvalFrameDefault) {
        eval_frame = NULL;
    }
    if (eval_frame == interp->eval_frame) {
        return;
    }
#ifdef _Py_TIER2
    if (eval_frame != NULL) {
        _Py_Executors_InvalidateAll(interp, 1);
    }
#endif
    RARE_EVENT_INC(set_eval_frame_func);
    _PyEval_StopTheWorld(interp);
    interp->eval_frame = eval_frame;
    _PyEval_StartTheWorld(interp);
}


const PyConfig*
_PyInterpreterState_GetConfig(PyInterpreterState *interp)
{
    return &interp->config;
}


const PyConfig*
_Py_GetConfig(void)
{
    PyThreadState *tstate = current_fast_get();
    _Py_EnsureTstateNotNULL(tstate);
    return _PyInterpreterState_GetConfig(tstate->interp);
}


int
_PyInterpreterState_HasFeature(PyInterpreterState *interp, unsigned long feature)
{
    return ((interp->feature_flags & feature) != 0);
}


#define MINIMUM_OVERHEAD 1000

static PyObject **
push_chunk(PyThreadState *tstate, int size)
{
    int allocate_size = _PY_DATA_STACK_CHUNK_SIZE;
    while (allocate_size < (int)sizeof(PyObject*)*(size + MINIMUM_OVERHEAD)) {
        allocate_size *= 2;
    }
    _PyStackChunk *new = allocate_chunk(allocate_size, tstate->datastack_chunk);
    if (new == NULL) {
        return NULL;
    }
    if (tstate->datastack_chunk) {
        tstate->datastack_chunk->top = tstate->datastack_top -
                                       &tstate->datastack_chunk->data[0];
    }
    tstate->datastack_chunk = new;
    tstate->datastack_limit = (PyObject **)(((char *)new) + allocate_size);
    // When new is the "root" chunk (i.e. new->previous == NULL), we can keep
    // _PyThreadState_PopFrame from freeing it later by "skipping" over the
    // first element:
    PyObject **res = &new->data[new->previous == NULL];
    tstate->datastack_top = res + size;
    return res;
}

_PyInterpreterFrame *
_PyThreadState_PushFrame(PyThreadState *tstate, size_t size)
{
    assert(size < INT_MAX/sizeof(PyObject *));
    if (_PyThreadState_HasStackSpace(tstate, (int)size)) {
        _PyInterpreterFrame *res = (_PyInterpreterFrame *)tstate->datastack_top;
        tstate->datastack_top += size;
        return res;
    }
    return (_PyInterpreterFrame *)push_chunk(tstate, (int)size);
}

void
_PyThreadState_PopFrame(PyThreadState *tstate, _PyInterpreterFrame * frame)
{
    assert(tstate->datastack_chunk);
    PyObject **base = (PyObject **)frame;
    if (base == &tstate->datastack_chunk->data[0]) {
        _PyStackChunk *chunk = tstate->datastack_chunk;
        _PyStackChunk *previous = chunk->previous;
        // push_chunk ensures that the root chunk is never popped:
        assert(previous);
        tstate->datastack_top = &previous->data[previous->top];
        tstate->datastack_chunk = previous;
        _PyObject_VirtualFree(chunk, chunk->size);
        tstate->datastack_limit = (PyObject **)(((char *)previous) + previous->size);
    }
    else {
        assert(tstate->datastack_top);
        assert(tstate->datastack_top >= base);
        tstate->datastack_top = base;
    }
}


#ifndef NDEBUG
// Check that a Python thread state valid. In practice, this function is used
// on a Python debug build to check if 'tstate' is a dangling pointer, if the
// PyThreadState memory has been freed.
//
// Usage:
//
//     assert(_PyThreadState_CheckConsistency(tstate));
int
_PyThreadState_CheckConsistency(PyThreadState *tstate)
{
    assert(!_PyMem_IsPtrFreed(tstate));
    assert(!_PyMem_IsPtrFreed(tstate->interp));
    return 1;
}
#endif


// Check if a Python thread must call _PyThreadState_HangThread(), rather than
// taking the GIL or attaching to the interpreter if Py_Finalize() has been
// called.
//
// When this function is called by a daemon thread after Py_Finalize() has been
// called, the GIL may no longer exist.
//
// tstate must be non-NULL.
int
_PyThreadState_MustExit(PyThreadState *tstate)
{
    int state = _Py_atomic_load_int_relaxed(&tstate->state);
    return state == _Py_THREAD_SHUTTING_DOWN;
}

void
_PyThreadState_HangThread(PyThreadState *tstate)
{
    _PyThreadStateImpl *tstate_impl = (_PyThreadStateImpl *)tstate;
    decref_threadstate(tstate_impl);
    PyThread_hang_thread();
}

/********************/
/* mimalloc support */
/********************/

static void
tstate_mimalloc_bind(PyThreadState *tstate)
{
#ifdef Py_GIL_DISABLED
    struct _mimalloc_thread_state *mts = &((_PyThreadStateImpl*)tstate)->mimalloc;

    // Initialize the mimalloc thread state. This must be called from the
    // same thread that will use the thread state. The "mem" heap doubles as
    // the "backing" heap.
    mi_tld_t *tld = &mts->tld;
    _mi_tld_init(tld, &mts->heaps[_Py_MIMALLOC_HEAP_MEM]);
    llist_init(&mts->page_list);

    // Exiting threads push any remaining in-use segments to the abandoned
    // pool to be re-claimed later by other threads. We use per-interpreter
    // pools to keep Python objects from different interpreters separate.
    tld->segments.abandoned = &tstate->interp->mimalloc.abandoned_pool;

    // Don't fill in the first N bytes up to ob_type in debug builds. We may
    // access ob_tid and the refcount fields in the dict and list lock-less
    // accesses, so they must remain valid for a while after deallocation.
    size_t base_offset = offsetof(PyObject, ob_type);
    if (_PyMem_DebugEnabled()) {
        // The debug allocator adds two words at the beginning of each block.
        base_offset += 2 * sizeof(size_t);
    }
    size_t debug_offsets[_Py_MIMALLOC_HEAP_COUNT] = {
        [_Py_MIMALLOC_HEAP_OBJECT] = base_offset,
        [_Py_MIMALLOC_HEAP_GC] = base_offset,
        [_Py_MIMALLOC_HEAP_GC_PRE] = base_offset + 2 * sizeof(PyObject *),
    };

    // Initialize each heap
    for (uint8_t i = 0; i < _Py_MIMALLOC_HEAP_COUNT; i++) {
        _mi_heap_init_ex(&mts->heaps[i], tld, _mi_arena_id_none(), false, i);
        mts->heaps[i].debug_offset = (uint8_t)debug_offsets[i];
    }

    // Heaps that store Python objects should use QSBR to delay freeing
    // mimalloc pages while there may be concurrent lock-free readers.
    mts->heaps[_Py_MIMALLOC_HEAP_OBJECT].page_use_qsbr = true;
    mts->heaps[_Py_MIMALLOC_HEAP_GC].page_use_qsbr = true;
    mts->heaps[_Py_MIMALLOC_HEAP_GC_PRE].page_use_qsbr = true;

    // By default, object allocations use _Py_MIMALLOC_HEAP_OBJECT.
    // _PyObject_GC_New() and similar functions temporarily override this to
    // use one of the GC heaps.
    mts->current_object_heap = &mts->heaps[_Py_MIMALLOC_HEAP_OBJECT];

    _Py_atomic_store_int(&mts->initialized, 1);
#endif
}

void
_PyThreadState_ClearMimallocHeaps(PyThreadState *tstate)
{
#ifdef Py_GIL_DISABLED
    if (!tstate->_status.bound) {
        // The mimalloc heaps are only initialized when the thread is bound.
        return;
    }

    _PyThreadStateImpl *tstate_impl = (_PyThreadStateImpl *)tstate;
    for (Py_ssize_t i = 0; i < _Py_MIMALLOC_HEAP_COUNT; i++) {
        // Abandon all segments in use by this thread. This pushes them to
        // a shared pool to later be reclaimed by other threads. It's important
        // to do this before the thread state is destroyed so that objects
        // remain visible to the GC.
        _mi_heap_collect_abandon(&tstate_impl->mimalloc.heaps[i]);
    }
#endif
}


int
_Py_IsMainThread(void)
{
    unsigned long thread = PyThread_get_thread_ident();
    return (thread == _PyRuntime.main_thread);
}


PyInterpreterState *
_PyInterpreterState_Main(void)
{
    return _PyRuntime.interpreters.main;
}


int
_Py_IsMainInterpreterFinalizing(PyInterpreterState *interp)
{
    /* bpo-39877: Access _PyRuntime directly rather than using
       tstate->interp->runtime to support calls from Python daemon threads.
       After Py_Finalize() has been called, tstate can be a dangling pointer:
       point to PyThreadState freed memory. */
    return (_PyRuntimeState_GetFinalizing(&_PyRuntime) != NULL &&
            interp == &_PyRuntime._main_interpreter);
}


const PyConfig *
_Py_GetMainConfig(void)
{
    PyInterpreterState *interp = _PyInterpreterState_Main();
    if (interp == NULL) {
        return NULL;
    }
    return _PyInterpreterState_GetConfig(interp);
}<|MERGE_RESOLUTION|>--- conflicted
+++ resolved
@@ -1684,25 +1684,15 @@
           "PyThreadState_Clear: warning: thread still has a generator\n");
     }
 
-<<<<<<< HEAD
-=======
-    FT_MUTEX_LOCK(&_PyRuntime.ceval.sys_trace_profile_mutex);
-
->>>>>>> 082f370c
     if (tstate->c_profilefunc != NULL) {
-        _Py_atomic_add_ssize(&tstate->interp->sys_profiling_threads, -1);
+        FT_ATOMIC_ADD_SSIZE(tstate->interp->sys_profiling_threads, -1);
         tstate->c_profilefunc = NULL;
     }
     if (tstate->c_tracefunc != NULL) {
-        _Py_atomic_add_ssize(&tstate->interp->sys_tracing_threads, -1);
+        FT_ATOMIC_ADD_SSIZE(tstate->interp->sys_tracing_threads, -1);
         tstate->c_tracefunc = NULL;
     }
 
-<<<<<<< HEAD
-=======
-    FT_MUTEX_UNLOCK(&_PyRuntime.ceval.sys_trace_profile_mutex);
-
->>>>>>> 082f370c
     Py_CLEAR(tstate->c_profileobj);
     Py_CLEAR(tstate->c_traceobj);
 
