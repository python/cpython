--- conflicted
+++ resolved
@@ -1702,14 +1702,10 @@
 
     /* Don't clear tstate->pyframe: it is a borrowed reference */
 
-<<<<<<< HEAD
     Py_CLEAR(tstate->threading_local_key);
     Py_CLEAR(tstate->threading_local_sentinel);
 
-    Py_CLEAR(tstate->asyncio_running_loop);
-=======
     Py_CLEAR(((_PyThreadStateImpl *)tstate)->asyncio_running_loop);
->>>>>>> a1df1b44
 
     Py_CLEAR(tstate->dict);
     Py_CLEAR(tstate->async_exc);
