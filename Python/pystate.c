
/* Thread and interpreter state structures and their interfaces */

#include "Python.h"
#include "pycore_ceval.h"
#include "pycore_code.h"          // stats
#include "pycore_dtoa.h"          // _dtoa_state_INIT()
#include "pycore_frame.h"
#include "pycore_initconfig.h"
#include "pycore_object.h"        // _PyType_InitCache()
#include "pycore_pyerrors.h"
#include "pycore_pylifecycle.h"
#include "pycore_pymem.h"         // _PyMem_SetDefaultAllocator()
#include "pycore_pystate.h"
#include "pycore_runtime_init.h"  // _PyRuntimeState_INIT
#include "pycore_sysmodule.h"

/* --------------------------------------------------------------------------
CAUTION

Always use PyMem_RawMalloc() and PyMem_RawFree() directly in this file.  A
number of these functions are advertised as safe to call when the GIL isn't
held, and in a debug build Python redirects (e.g.) PyMem_NEW (etc) to Python's
debugging obmalloc functions.  Those aren't thread-safe (they rely on the GIL
to avoid the expense of doing their own locking).
-------------------------------------------------------------------------- */

#ifdef HAVE_DLOPEN
#ifdef HAVE_DLFCN_H
#include <dlfcn.h>
#endif
#if !HAVE_DECL_RTLD_LAZY
#define RTLD_LAZY 1
#endif
#endif

#ifdef __cplusplus
extern "C" {
#endif


/****************************************/
/* helpers for the current thread state */
/****************************************/

// API for the current thread state is further down.

/* "current" means one of:
   - bound to the current OS thread
   - holds the GIL
 */

//-------------------------------------------------
// a highly efficient lookup for the current thread
//-------------------------------------------------

/*
   The stored thread state is set by PyThreadState_Swap().

   For each of these functions, the GIL must be held by the current thread.
 */


#ifdef HAVE_THREAD_LOCAL
_Py_thread_local PyThreadState *_Py_tss_tstate = NULL;
#endif

static inline PyThreadState *
current_fast_get(_PyRuntimeState *Py_UNUSED(runtime))
{
#ifdef HAVE_THREAD_LOCAL
    return _Py_tss_tstate;
#else
    // XXX Fall back to the PyThread_tss_*() API.
#  error "no supported thread-local variable storage classifier"
#endif
}

static inline void
current_fast_set(_PyRuntimeState *Py_UNUSED(runtime), PyThreadState *tstate)
{
    assert(tstate != NULL);
#ifdef HAVE_THREAD_LOCAL
    _Py_tss_tstate = tstate;
#else
    // XXX Fall back to the PyThread_tss_*() API.
#  error "no supported thread-local variable storage classifier"
#endif
}

static inline void
current_fast_clear(_PyRuntimeState *Py_UNUSED(runtime))
{
#ifdef HAVE_THREAD_LOCAL
    _Py_tss_tstate = NULL;
#else
    // XXX Fall back to the PyThread_tss_*() API.
#  error "no supported thread-local variable storage classifier"
#endif
}

#define tstate_verify_not_active(tstate) \
    if (tstate == current_fast_get((tstate)->interp->runtime)) { \
        _Py_FatalErrorFormat(__func__, "tstate %p is still current", tstate); \
    }

PyThreadState *
_PyThreadState_GetCurrent(void)
{
    return current_fast_get(&_PyRuntime);
}


//------------------------------------------------
// the thread state bound to the current OS thread
//------------------------------------------------

static inline int
tstate_tss_initialized(Py_tss_t *key)
{
    return PyThread_tss_is_created(key);
}

static inline int
tstate_tss_init(Py_tss_t *key)
{
    assert(!tstate_tss_initialized(key));
    return PyThread_tss_create(key);
}

static inline void
tstate_tss_fini(Py_tss_t *key)
{
    assert(tstate_tss_initialized(key));
    PyThread_tss_delete(key);
}

static inline PyThreadState *
tstate_tss_get(Py_tss_t *key)
{
    assert(tstate_tss_initialized(key));
    return (PyThreadState *)PyThread_tss_get(key);
}

static inline int
tstate_tss_set(Py_tss_t *key, PyThreadState *tstate)
{
    assert(tstate != NULL);
    assert(tstate_tss_initialized(key));
    return PyThread_tss_set(key, (void *)tstate);
}

static inline int
tstate_tss_clear(Py_tss_t *key)
{
    assert(tstate_tss_initialized(key));
    return PyThread_tss_set(key, (void *)NULL);
}

#ifdef HAVE_FORK
/* Reset the TSS key - called by PyOS_AfterFork_Child().
 * This should not be necessary, but some - buggy - pthread implementations
 * don't reset TSS upon fork(), see issue #10517.
 */
static PyStatus
tstate_tss_reinit(Py_tss_t *key)
{
    if (!tstate_tss_initialized(key)) {
        return _PyStatus_OK();
    }
    PyThreadState *tstate = tstate_tss_get(key);

    tstate_tss_fini(key);
    if (tstate_tss_init(key) != 0) {
        return _PyStatus_NO_MEMORY();
    }

    /* If the thread had an associated auto thread state, reassociate it with
     * the new key. */
    if (tstate && tstate_tss_set(key, tstate) != 0) {
        return _PyStatus_ERR("failed to re-set autoTSSkey");
    }
    return _PyStatus_OK();
}
#endif


/*
   The stored thread state is set by bind_tstate() (AKA PyThreadState_Bind().

   The GIL does no need to be held for these.
  */

#define gilstate_tss_initialized(runtime) \
    tstate_tss_initialized(&(runtime)->autoTSSkey)
#define gilstate_tss_init(runtime) \
    tstate_tss_init(&(runtime)->autoTSSkey)
#define gilstate_tss_fini(runtime) \
    tstate_tss_fini(&(runtime)->autoTSSkey)
#define gilstate_tss_get(runtime) \
    tstate_tss_get(&(runtime)->autoTSSkey)
#define _gilstate_tss_set(runtime, tstate) \
    tstate_tss_set(&(runtime)->autoTSSkey, tstate)
#define _gilstate_tss_clear(runtime) \
    tstate_tss_clear(&(runtime)->autoTSSkey)
#define gilstate_tss_reinit(runtime) \
    tstate_tss_reinit(&(runtime)->autoTSSkey)

static inline void
gilstate_tss_set(_PyRuntimeState *runtime, PyThreadState *tstate)
{
    assert(tstate != NULL && tstate->interp->runtime == runtime);
    if (_gilstate_tss_set(runtime, tstate) != 0) {
        Py_FatalError("failed to set current tstate (TSS)");
    }
}

static inline void
gilstate_tss_clear(_PyRuntimeState *runtime)
{
    if (_gilstate_tss_clear(runtime) != 0) {
        Py_FatalError("failed to clear current tstate (TSS)");
    }
}


#ifndef NDEBUG
static inline int tstate_is_alive(PyThreadState *tstate);

static inline int
tstate_is_bound(PyThreadState *tstate)
{
    return tstate->_status.bound && !tstate->_status.unbound;
}
#endif  // !NDEBUG

static void bind_gilstate_tstate(PyThreadState *);
static void unbind_gilstate_tstate(PyThreadState *);

static void
bind_tstate(PyThreadState *tstate)
{
    assert(tstate != NULL);
    assert(tstate_is_alive(tstate) && !tstate->_status.bound);
    assert(!tstate->_status.unbound);  // just in case
    assert(!tstate->_status.bound_gilstate);
    assert(tstate != gilstate_tss_get(tstate->interp->runtime));
    assert(!tstate->_status.active);
    assert(tstate->thread_id == 0);
    assert(tstate->native_thread_id == 0);

    // Currently we don't necessarily store the thread state
    // in thread-local storage (e.g. per-interpreter).

    tstate->thread_id = PyThread_get_thread_ident();
#ifdef PY_HAVE_THREAD_NATIVE_ID
    tstate->native_thread_id = PyThread_get_thread_native_id();
#endif

    tstate->_status.bound = 1;
}

static void
unbind_tstate(PyThreadState *tstate)
{
    assert(tstate != NULL);
    // XXX assert(tstate_is_alive(tstate));
    assert(tstate_is_bound(tstate));
    // XXX assert(!tstate->_status.active);
    assert(tstate->thread_id > 0);
#ifdef PY_HAVE_THREAD_NATIVE_ID
    assert(tstate->native_thread_id > 0);
#endif

    // We leave thread_id and native_thread_id alone
    // since they can be useful for debugging.
    // Check the `_status` field to know if these values
    // are still valid.

    // We leave tstate->_status.bound set to 1
    // to indicate it was previously bound.
    tstate->_status.unbound = 1;
}


/* Stick the thread state for this thread in thread specific storage.

   When a thread state is created for a thread by some mechanism
   other than PyGILState_Ensure(), it's important that the GILState
   machinery knows about it so it doesn't try to create another
   thread state for the thread.
   (This is a better fix for SF bug #1010677 than the first one attempted.)

   The only situation where you can legitimately have more than one
   thread state for an OS level thread is when there are multiple
   interpreters.

   Before 3.12, the PyGILState_*() APIs didn't work with multiple
   interpreters (see bpo-10915 and bpo-15751), so this function used
   to set TSS only once.  Thus, the first thread state created for that
   given OS level thread would "win", which seemed reasonable behaviour.
*/

static void
bind_gilstate_tstate(PyThreadState *tstate)
{
    assert(tstate != NULL);
    assert(tstate_is_alive(tstate));
    assert(tstate_is_bound(tstate));
    // XXX assert(!tstate->_status.active);
    assert(!tstate->_status.bound_gilstate);

    _PyRuntimeState *runtime = tstate->interp->runtime;
    PyThreadState *tcur = gilstate_tss_get(runtime);
    assert(tstate != tcur);

    if (tcur != NULL) {
        tcur->_status.bound_gilstate = 0;
    }
    gilstate_tss_set(runtime, tstate);
    tstate->_status.bound_gilstate = 1;
}

static void
unbind_gilstate_tstate(PyThreadState *tstate)
{
    assert(tstate != NULL);
    // XXX assert(tstate_is_alive(tstate));
    assert(tstate_is_bound(tstate));
    // XXX assert(!tstate->_status.active);
    assert(tstate->_status.bound_gilstate);
    assert(tstate == gilstate_tss_get(tstate->interp->runtime));

    gilstate_tss_clear(tstate->interp->runtime);
    tstate->_status.bound_gilstate = 0;
}


//----------------------------------------------
// the thread state that currently holds the GIL
//----------------------------------------------

/* This is not exported, as it is not reliable!  It can only
   ever be compared to the state for the *current* thread.
   * If not equal, then it doesn't matter that the actual
     value may change immediately after comparison, as it can't
     possibly change to the current thread's state.
   * If equal, then the current thread holds the lock, so the value can't
     change until we yield the lock.
*/
static int
holds_gil(PyThreadState *tstate)
{
    // XXX Fall back to tstate->interp->runtime->ceval.gil.last_holder
    // (and tstate->interp->runtime->ceval.gil.locked).
    assert(tstate != NULL);
    _PyRuntimeState *runtime = tstate->interp->runtime;
    /* Must be the tstate for this thread */
    assert(tstate == gilstate_tss_get(runtime));
    return tstate == current_fast_get(runtime);
}


/****************************/
/* the global runtime state */
/****************************/

//----------
// lifecycle
//----------

/* Suppress deprecation warning for PyBytesObject.ob_shash */
_Py_COMP_DIAG_PUSH
_Py_COMP_DIAG_IGNORE_DEPR_DECLS
/* We use "initial" if the runtime gets re-used
   (e.g. Py_Finalize() followed by Py_Initialize().
   Note that we initialize "initial" relative to _PyRuntime,
   to ensure pre-initialized pointers point to the active
   runtime state (and not "initial"). */
static const _PyRuntimeState initial = _PyRuntimeState_INIT(_PyRuntime);
_Py_COMP_DIAG_POP

#define NUMLOCKS 7
#define LOCKS_INIT(runtime) \
    { \
        &(runtime)->interpreters.mutex, \
        &(runtime)->xidregistry.mutex, \
        &(runtime)->getargs.mutex, \
        &(runtime)->unicode_state.ids.lock, \
        &(runtime)->imports.extensions.mutex, \
        &(runtime)->atexit.mutex, \
<<<<<<< HEAD
        &(runtime)->allocators.mutex, \
=======
        &(runtime)->audit_hooks.mutex, \
>>>>>>> 4ff5690e
    }

static int
alloc_for_runtime(PyThread_type_lock locks[NUMLOCKS])
{
    /* Force default allocator, since _PyRuntimeState_Fini() must
       use the same allocator than this function. */
    PyMemAllocatorEx old_alloc;
    _PyMem_SetDefaultAllocator(PYMEM_DOMAIN_RAW, &old_alloc);

    for (int i = 0; i < NUMLOCKS; i++) {
        PyThread_type_lock lock = PyThread_allocate_lock();
        if (lock == NULL) {
            for (int j = 0; j < i; j++) {
                PyThread_free_lock(locks[j]);
                locks[j] = NULL;
            }
            break;
        }
        locks[i] = lock;
    }

    PyMem_SetAllocator(PYMEM_DOMAIN_RAW, &old_alloc);
    return 0;
}

static void
init_runtime(_PyRuntimeState *runtime,
             void *open_code_hook, void *open_code_userdata,
             _Py_AuditHookEntry *audit_hook_head,
             Py_ssize_t unicode_next_index,
             PyThread_type_lock locks[NUMLOCKS])
{
    if (runtime->_initialized) {
        Py_FatalError("runtime already initialized");
    }
    assert(!runtime->preinitializing &&
           !runtime->preinitialized &&
           !runtime->core_initialized &&
           !runtime->initialized);

    runtime->open_code_hook = open_code_hook;
    runtime->open_code_userdata = open_code_userdata;
    runtime->audit_hooks.head = audit_hook_head;

    PyPreConfig_InitPythonConfig(&runtime->preconfig);

    PyThread_type_lock *lockptrs[NUMLOCKS] = LOCKS_INIT(runtime);
    for (int i = 0; i < NUMLOCKS; i++) {
        assert(locks[i] != NULL);
        *lockptrs[i] = locks[i];
    }

    // Set it to the ID of the main thread of the main interpreter.
    runtime->main_thread = PyThread_get_thread_ident();

    runtime->unicode_state.ids.next_index = unicode_next_index;

    runtime->_initialized = 1;
}

PyStatus
_PyRuntimeState_Init(_PyRuntimeState *runtime)
{
    /* We preserve the hook across init, because there is
       currently no public API to set it between runtime
       initialization and interpreter initialization. */
    void *open_code_hook = runtime->open_code_hook;
    void *open_code_userdata = runtime->open_code_userdata;
    _Py_AuditHookEntry *audit_hook_head = runtime->audit_hooks.head;
    // bpo-42882: Preserve next_index value if Py_Initialize()/Py_Finalize()
    // is called multiple times.
    Py_ssize_t unicode_next_index = runtime->unicode_state.ids.next_index;

    PyThread_type_lock locks[NUMLOCKS];
    if (alloc_for_runtime(locks) != 0) {
        return _PyStatus_NO_MEMORY();
    }

    if (runtime->_initialized) {
        // Py_Initialize() must be running again.
        // Reset to _PyRuntimeState_INIT.
        memcpy(runtime, &initial, sizeof(*runtime));
    }

    if (gilstate_tss_init(runtime) != 0) {
        _PyRuntimeState_Fini(runtime);
        return _PyStatus_NO_MEMORY();
    }

    if (PyThread_tss_create(&runtime->trashTSSkey) != 0) {
        _PyRuntimeState_Fini(runtime);
        return _PyStatus_NO_MEMORY();
    }

    init_runtime(runtime, open_code_hook, open_code_userdata, audit_hook_head,
                 unicode_next_index, locks);

    return _PyStatus_OK();
}

void
_PyRuntimeState_Fini(_PyRuntimeState *runtime)
{
#ifdef Py_REF_DEBUG
    /* The count is cleared by _Py_FinalizeRefTotal(). */
    assert(runtime->object_state.interpreter_leaks == 0);
#endif

    if (gilstate_tss_initialized(runtime)) {
        gilstate_tss_fini(runtime);
    }

    if (PyThread_tss_is_created(&runtime->trashTSSkey)) {
        PyThread_tss_delete(&runtime->trashTSSkey);
    }

    /* Force the allocator used by _PyRuntimeState_Init(). */
    PyMemAllocatorEx old_alloc;
    _PyMem_SetDefaultAllocator(PYMEM_DOMAIN_RAW, &old_alloc);
#define FREE_LOCK(LOCK) \
    if (LOCK != NULL) { \
        PyThread_free_lock(LOCK); \
        LOCK = NULL; \
    }

    PyThread_type_lock *lockptrs[NUMLOCKS] = LOCKS_INIT(runtime);
    for (int i = 0; i < NUMLOCKS; i++) {
        FREE_LOCK(*lockptrs[i]);
    }

#undef FREE_LOCK
    PyMem_SetAllocator(PYMEM_DOMAIN_RAW, &old_alloc);
}

#ifdef HAVE_FORK
/* This function is called from PyOS_AfterFork_Child to ensure that
   newly created child processes do not share locks with the parent. */
PyStatus
_PyRuntimeState_ReInitThreads(_PyRuntimeState *runtime)
{
    // This was initially set in _PyRuntimeState_Init().
    runtime->main_thread = PyThread_get_thread_ident();

    /* Force default allocator, since _PyRuntimeState_Fini() must
       use the same allocator than this function. */
    PyMemAllocatorEx old_alloc;
    _PyMem_SetDefaultAllocator(PYMEM_DOMAIN_RAW, &old_alloc);

    PyThread_type_lock *lockptrs[NUMLOCKS] = LOCKS_INIT(runtime);
    int reinit_err = 0;
    for (int i = 0; i < NUMLOCKS; i++) {
        reinit_err += _PyThread_at_fork_reinit(lockptrs[i]);
    }

    PyMem_SetAllocator(PYMEM_DOMAIN_RAW, &old_alloc);

    /* bpo-42540: id_mutex is freed by _PyInterpreterState_Delete, which does
     * not force the default allocator. */
    reinit_err += _PyThread_at_fork_reinit(&runtime->interpreters.main->id_mutex);

    if (reinit_err < 0) {
        return _PyStatus_ERR("Failed to reinitialize runtime locks");
    }

    PyStatus status = gilstate_tss_reinit(runtime);
    if (_PyStatus_EXCEPTION(status)) {
        return status;
    }

    if (PyThread_tss_is_created(&runtime->trashTSSkey)) {
        PyThread_tss_delete(&runtime->trashTSSkey);
    }
    if (PyThread_tss_create(&runtime->trashTSSkey) != 0) {
        return _PyStatus_NO_MEMORY();
    }

    return _PyStatus_OK();
}
#endif


/*************************************/
/* the per-interpreter runtime state */
/*************************************/

//----------
// lifecycle
//----------

/* Calling this indicates that the runtime is ready to create interpreters. */

PyStatus
_PyInterpreterState_Enable(_PyRuntimeState *runtime)
{
    struct pyinterpreters *interpreters = &runtime->interpreters;
    interpreters->next_id = 0;

    /* Py_Finalize() calls _PyRuntimeState_Fini() which clears the mutex.
       Create a new mutex if needed. */
    if (interpreters->mutex == NULL) {
        /* Force default allocator, since _PyRuntimeState_Fini() must
           use the same allocator than this function. */
        PyMemAllocatorEx old_alloc;
        _PyMem_SetDefaultAllocator(PYMEM_DOMAIN_RAW, &old_alloc);

        interpreters->mutex = PyThread_allocate_lock();

        PyMem_SetAllocator(PYMEM_DOMAIN_RAW, &old_alloc);

        if (interpreters->mutex == NULL) {
            return _PyStatus_ERR("Can't initialize threads for interpreter");
        }
    }

    return _PyStatus_OK();
}


static PyInterpreterState *
alloc_interpreter(void)
{
    return PyMem_RawCalloc(1, sizeof(PyInterpreterState));
}

static void
free_interpreter(PyInterpreterState *interp)
{
    // The main interpreter is statically allocated so
    // should not be freed.
    if (interp != &_PyRuntime._main_interpreter) {
        PyMem_RawFree(interp);
    }
}

/* Get the interpreter state to a minimal consistent state.
   Further init happens in pylifecycle.c before it can be used.
   All fields not initialized here are expected to be zeroed out,
   e.g. by PyMem_RawCalloc() or memset(), or otherwise pre-initialized.
   The runtime state is not manipulated.  Instead it is assumed that
   the interpreter is getting added to the runtime.

   Note that the main interpreter was statically initialized as part
   of the runtime and most state is already set properly.  That leaves
   a small number of fields to initialize dynamically, as well as some
   that are initialized lazily.

   For subinterpreters we memcpy() the main interpreter in
   PyInterpreterState_New(), leaving it in the same mostly-initialized
   state.  The only difference is that the interpreter has some
   self-referential state that is statically initializexd to the
   main interpreter.  We fix those fields here, in addition
   to the other dynamically initialized fields.
  */
static void
init_interpreter(PyInterpreterState *interp,
                 _PyRuntimeState *runtime, int64_t id,
                 PyInterpreterState *next,
                 PyThread_type_lock pending_lock)
{
    if (interp->_initialized) {
        Py_FatalError("interpreter already initialized");
    }

    assert(runtime != NULL);
    interp->runtime = runtime;

    assert(id > 0 || (id == 0 && interp == runtime->interpreters.main));
    interp->id = id;

    assert(runtime->interpreters.head == interp);
    assert(next != NULL || (interp == runtime->interpreters.main));
    interp->next = next;

    /* Initialize obmalloc, but only for subinterpreters,
       since the main interpreter is initialized statically. */
    if (interp != &runtime->_main_interpreter) {
        poolp temp[OBMALLOC_USED_POOLS_SIZE] = \
                _obmalloc_pools_INIT(interp->obmalloc.pools);
        memcpy(&interp->obmalloc.pools.used, temp, sizeof(temp));
    }

    _PyEval_InitState(interp, pending_lock);
    _PyGC_InitState(&interp->gc);
    PyConfig_InitPythonConfig(&interp->config);
    _PyType_InitCache(interp);
    for (int i = 0; i < PY_MONITORING_UNGROUPED_EVENTS; i++) {
        interp->monitors.tools[i] = 0;
    }
    for (int t = 0; t < PY_MONITORING_TOOL_IDS; t++) {
        for (int e = 0; e < PY_MONITORING_EVENTS; e++) {
            interp->monitoring_callables[t][e] = NULL;

        }
    }
    interp->sys_profile_initialized = false;
    interp->sys_trace_initialized = false;
    interp->optimizer = &_PyOptimizer_Default;
    interp->optimizer_backedge_threshold = _PyOptimizer_Default.backedge_threshold;
    interp->optimizer_resume_threshold = _PyOptimizer_Default.backedge_threshold;
    if (interp != &runtime->_main_interpreter) {
        /* Fix the self-referential, statically initialized fields. */
        interp->dtoa = (struct _dtoa_state)_dtoa_state_INIT(interp);
    }
    interp->f_opcode_trace_set = false;
    interp->_initialized = 1;
}

PyInterpreterState *
PyInterpreterState_New(void)
{
    PyInterpreterState *interp;
    _PyRuntimeState *runtime = &_PyRuntime;
    PyThreadState *tstate = current_fast_get(runtime);

    /* tstate is NULL when Py_InitializeFromConfig() calls
       PyInterpreterState_New() to create the main interpreter. */
    if (_PySys_Audit(tstate, "cpython.PyInterpreterState_New", NULL) < 0) {
        return NULL;
    }

    PyThread_type_lock pending_lock = PyThread_allocate_lock();
    if (pending_lock == NULL) {
        if (tstate != NULL) {
            _PyErr_NoMemory(tstate);
        }
        return NULL;
    }

    /* Don't get runtime from tstate since tstate can be NULL. */
    struct pyinterpreters *interpreters = &runtime->interpreters;

    /* We completely serialize creation of multiple interpreters, since
       it simplifies things here and blocking concurrent calls isn't a problem.
       Regardless, we must fully block subinterpreter creation until
       after the main interpreter is created. */
    HEAD_LOCK(runtime);

    int64_t id = interpreters->next_id;
    interpreters->next_id += 1;

    // Allocate the interpreter and add it to the runtime state.
    PyInterpreterState *old_head = interpreters->head;
    if (old_head == NULL) {
        // We are creating the main interpreter.
        assert(interpreters->main == NULL);
        assert(id == 0);

        interp = &runtime->_main_interpreter;
        assert(interp->id == 0);
        assert(interp->next == NULL);

        interpreters->main = interp;
    }
    else {
        assert(interpreters->main != NULL);
        assert(id != 0);

        interp = alloc_interpreter();
        if (interp == NULL) {
            goto error;
        }
        // Set to _PyInterpreterState_INIT.
        memcpy(interp, &initial._main_interpreter,
               sizeof(*interp));

        if (id < 0) {
            /* overflow or Py_Initialize() not called yet! */
            if (tstate != NULL) {
                _PyErr_SetString(tstate, PyExc_RuntimeError,
                                 "failed to get an interpreter ID");
            }
            goto error;
        }
    }
    interpreters->head = interp;

    init_interpreter(interp, runtime, id, old_head, pending_lock);

    HEAD_UNLOCK(runtime);
    return interp;

error:
    HEAD_UNLOCK(runtime);

    PyThread_free_lock(pending_lock);
    if (interp != NULL) {
        free_interpreter(interp);
    }
    return NULL;
}


static void
interpreter_clear(PyInterpreterState *interp, PyThreadState *tstate)
{
    assert(interp != NULL);
    assert(tstate != NULL);
    _PyRuntimeState *runtime = interp->runtime;

    /* XXX Conditions we need to enforce:

       * the GIL must be held by the current thread
       * tstate must be the "current" thread state (current_fast_get())
       * tstate->interp must be interp
       * for the main interpreter, tstate must be the main thread
     */
    // XXX Ideally, we would not rely on any thread state in this function
    // (and we would drop the "tstate" argument).

    if (_PySys_Audit(tstate, "cpython.PyInterpreterState_Clear", NULL) < 0) {
        _PyErr_Clear(tstate);
    }

    // Clear the current/main thread state last.
    HEAD_LOCK(runtime);
    PyThreadState *p = interp->threads.head;
    HEAD_UNLOCK(runtime);
    while (p != NULL) {
        // See https://github.com/python/cpython/issues/102126
        // Must be called without HEAD_LOCK held as it can deadlock
        // if any finalizer tries to acquire that lock.
        PyThreadState_Clear(p);
        HEAD_LOCK(runtime);
        p = p->next;
        HEAD_UNLOCK(runtime);
    }
    if (tstate->interp == interp) {
        /* We fix tstate->_status below when we for sure aren't using it
           (e.g. no longer need the GIL). */
        // XXX Eliminate the need to do this.
        tstate->_status.cleared = 0;
    }

    Py_CLEAR(interp->optimizer);
    interp->optimizer = &_PyOptimizer_Default;
    interp->optimizer_backedge_threshold = _PyOptimizer_Default.backedge_threshold;
    interp->optimizer_resume_threshold = _PyOptimizer_Default.backedge_threshold;

    /* It is possible that any of the objects below have a finalizer
       that runs Python code or otherwise relies on a thread state
       or even the interpreter state.  For now we trust that isn't
       a problem.
     */
    // XXX Make sure we properly deal with problematic finalizers.

    Py_CLEAR(interp->audit_hooks);

    for (int i = 0; i < PY_MONITORING_UNGROUPED_EVENTS; i++) {
        interp->monitors.tools[i] = 0;
    }
    for (int t = 0; t < PY_MONITORING_TOOL_IDS; t++) {
        for (int e = 0; e < PY_MONITORING_EVENTS; e++) {
            Py_CLEAR(interp->monitoring_callables[t][e]);
        }
    }
    interp->sys_profile_initialized = false;
    interp->sys_trace_initialized = false;
    for (int t = 0; t < PY_MONITORING_TOOL_IDS; t++) {
        Py_CLEAR(interp->monitoring_tool_names[t]);
    }

    PyConfig_Clear(&interp->config);
    Py_CLEAR(interp->codec_search_path);
    Py_CLEAR(interp->codec_search_cache);
    Py_CLEAR(interp->codec_error_registry);

    assert(interp->imports.modules == NULL);
    assert(interp->imports.modules_by_index == NULL);
    assert(interp->imports.importlib == NULL);
    assert(interp->imports.import_func == NULL);

    Py_CLEAR(interp->sysdict_copy);
    Py_CLEAR(interp->builtins_copy);
    Py_CLEAR(interp->dict);
#ifdef HAVE_FORK
    Py_CLEAR(interp->before_forkers);
    Py_CLEAR(interp->after_forkers_parent);
    Py_CLEAR(interp->after_forkers_child);
#endif

    _PyAST_Fini(interp);
    _PyWarnings_Fini(interp);
    _PyAtExit_Fini(interp);

    // All Python types must be destroyed before the last GC collection. Python
    // types create a reference cycle to themselves in their in their
    // PyTypeObject.tp_mro member (the tuple contains the type).

    /* Last garbage collection on this interpreter */
    _PyGC_CollectNoFail(tstate);
    _PyGC_Fini(interp);

    /* We don't clear sysdict and builtins until the end of this function.
       Because clearing other attributes can execute arbitrary Python code
       which requires sysdict and builtins. */
    PyDict_Clear(interp->sysdict);
    PyDict_Clear(interp->builtins);
    Py_CLEAR(interp->sysdict);
    Py_CLEAR(interp->builtins);
    Py_CLEAR(interp->interpreter_trampoline);

    if (tstate->interp == interp) {
        /* We are now safe to fix tstate->_status.cleared. */
        // XXX Do this (much) earlier?
        tstate->_status.cleared = 1;
    }

    for (int i=0; i < DICT_MAX_WATCHERS; i++) {
        interp->dict_state.watchers[i] = NULL;
    }

    for (int i=0; i < TYPE_MAX_WATCHERS; i++) {
        interp->type_watchers[i] = NULL;
    }

    for (int i=0; i < FUNC_MAX_WATCHERS; i++) {
        interp->func_watchers[i] = NULL;
    }
    interp->active_func_watchers = 0;

    for (int i=0; i < CODE_MAX_WATCHERS; i++) {
        interp->code_watchers[i] = NULL;
    }
    interp->active_code_watchers = 0;
    interp->f_opcode_trace_set = false;
    // XXX Once we have one allocator per interpreter (i.e.
    // per-interpreter GC) we must ensure that all of the interpreter's
    // objects have been cleaned up at the point.
}


void
PyInterpreterState_Clear(PyInterpreterState *interp)
{
    // Use the current Python thread state to call audit hooks and to collect
    // garbage. It can be different than the current Python thread state
    // of 'interp'.
    PyThreadState *current_tstate = current_fast_get(interp->runtime);
    _PyImport_ClearCore(interp);
    interpreter_clear(interp, current_tstate);
}


void
_PyInterpreterState_Clear(PyThreadState *tstate)
{
    _PyImport_ClearCore(tstate->interp);
    interpreter_clear(tstate->interp, tstate);
}


static inline void tstate_deactivate(PyThreadState *tstate);
static void zapthreads(PyInterpreterState *interp);

void
PyInterpreterState_Delete(PyInterpreterState *interp)
{
    _PyRuntimeState *runtime = interp->runtime;
    struct pyinterpreters *interpreters = &runtime->interpreters;

    // XXX Clearing the "current" thread state should happen before
    // we start finalizing the interpreter (or the current thread state).
    PyThreadState *tcur = current_fast_get(runtime);
    if (tcur != NULL && interp == tcur->interp) {
        /* Unset current thread.  After this, many C API calls become crashy. */
        current_fast_clear(runtime);
        tstate_deactivate(tcur);
        _PyEval_ReleaseLock(interp, NULL);
    }

    zapthreads(interp);

    _PyEval_FiniState(&interp->ceval);

    // XXX These two calls should be done at the end of clear_interpreter(),
    // but currently some objects get decref'ed after that.
#ifdef Py_REF_DEBUG
    _PyInterpreterState_FinalizeRefTotal(interp);
#endif
    _PyInterpreterState_FinalizeAllocatedBlocks(interp);

    HEAD_LOCK(runtime);
    PyInterpreterState **p;
    for (p = &interpreters->head; ; p = &(*p)->next) {
        if (*p == NULL) {
            Py_FatalError("NULL interpreter");
        }
        if (*p == interp) {
            break;
        }
    }
    if (interp->threads.head != NULL) {
        Py_FatalError("remaining threads");
    }
    *p = interp->next;

    if (interpreters->main == interp) {
        interpreters->main = NULL;
        if (interpreters->head != NULL) {
            Py_FatalError("remaining subinterpreters");
        }
    }
    HEAD_UNLOCK(runtime);

    if (interp->id_mutex != NULL) {
        PyThread_free_lock(interp->id_mutex);
    }
    free_interpreter(interp);
}


#ifdef HAVE_FORK
/*
 * Delete all interpreter states except the main interpreter.  If there
 * is a current interpreter state, it *must* be the main interpreter.
 */
PyStatus
_PyInterpreterState_DeleteExceptMain(_PyRuntimeState *runtime)
{
    struct pyinterpreters *interpreters = &runtime->interpreters;

    PyThreadState *tstate = _PyThreadState_Swap(runtime, NULL);
    if (tstate != NULL && tstate->interp != interpreters->main) {
        return _PyStatus_ERR("not main interpreter");
    }

    HEAD_LOCK(runtime);
    PyInterpreterState *interp = interpreters->head;
    interpreters->head = NULL;
    while (interp != NULL) {
        if (interp == interpreters->main) {
            interpreters->main->next = NULL;
            interpreters->head = interp;
            interp = interp->next;
            continue;
        }

        // XXX Won't this fail since PyInterpreterState_Clear() requires
        // the "current" tstate to be set?
        PyInterpreterState_Clear(interp);  // XXX must activate?
        zapthreads(interp);
        if (interp->id_mutex != NULL) {
            PyThread_free_lock(interp->id_mutex);
        }
        PyInterpreterState *prev_interp = interp;
        interp = interp->next;
        free_interpreter(prev_interp);
    }
    HEAD_UNLOCK(runtime);

    if (interpreters->head == NULL) {
        return _PyStatus_ERR("missing main interpreter");
    }
    _PyThreadState_Swap(runtime, tstate);
    return _PyStatus_OK();
}
#endif


//----------
// accessors
//----------

int64_t
PyInterpreterState_GetID(PyInterpreterState *interp)
{
    if (interp == NULL) {
        PyErr_SetString(PyExc_RuntimeError, "no interpreter provided");
        return -1;
    }
    return interp->id;
}


int
_PyInterpreterState_IDInitref(PyInterpreterState *interp)
{
    if (interp->id_mutex != NULL) {
        return 0;
    }
    interp->id_mutex = PyThread_allocate_lock();
    if (interp->id_mutex == NULL) {
        PyErr_SetString(PyExc_RuntimeError,
                        "failed to create init interpreter ID mutex");
        return -1;
    }
    interp->id_refcount = 0;
    return 0;
}


int
_PyInterpreterState_IDIncref(PyInterpreterState *interp)
{
    if (_PyInterpreterState_IDInitref(interp) < 0) {
        return -1;
    }

    PyThread_acquire_lock(interp->id_mutex, WAIT_LOCK);
    interp->id_refcount += 1;
    PyThread_release_lock(interp->id_mutex);
    return 0;
}


void
_PyInterpreterState_IDDecref(PyInterpreterState *interp)
{
    assert(interp->id_mutex != NULL);
    _PyRuntimeState *runtime = interp->runtime;

    PyThread_acquire_lock(interp->id_mutex, WAIT_LOCK);
    assert(interp->id_refcount != 0);
    interp->id_refcount -= 1;
    int64_t refcount = interp->id_refcount;
    PyThread_release_lock(interp->id_mutex);

    if (refcount == 0 && interp->requires_idref) {
        // XXX Using the "head" thread isn't strictly correct.
        PyThreadState *tstate = PyInterpreterState_ThreadHead(interp);
        // XXX Possible GILState issues?
        PyThreadState *save_tstate = _PyThreadState_Swap(runtime, tstate);
        Py_EndInterpreter(tstate);
        _PyThreadState_Swap(runtime, save_tstate);
    }
}

int
_PyInterpreterState_RequiresIDRef(PyInterpreterState *interp)
{
    return interp->requires_idref;
}

void
_PyInterpreterState_RequireIDRef(PyInterpreterState *interp, int required)
{
    interp->requires_idref = required ? 1 : 0;
}

PyObject *
_PyInterpreterState_GetMainModule(PyInterpreterState *interp)
{
    PyObject *modules = _PyImport_GetModules(interp);
    if (modules == NULL) {
        PyErr_SetString(PyExc_RuntimeError, "interpreter not initialized");
        return NULL;
    }
    return PyMapping_GetItemString(modules, "__main__");
}

PyObject *
PyInterpreterState_GetDict(PyInterpreterState *interp)
{
    if (interp->dict == NULL) {
        interp->dict = PyDict_New();
        if (interp->dict == NULL) {
            PyErr_Clear();
        }
    }
    /* Returning NULL means no per-interpreter dict is available. */
    return interp->dict;
}


//-----------------------------
// look up an interpreter state
//-----------------------------

/* Return the interpreter associated with the current OS thread.

   The GIL must be held.
  */

PyInterpreterState *
PyInterpreterState_Get(void)
{
    PyThreadState *tstate = current_fast_get(&_PyRuntime);
    _Py_EnsureTstateNotNULL(tstate);
    PyInterpreterState *interp = tstate->interp;
    if (interp == NULL) {
        Py_FatalError("no current interpreter");
    }
    return interp;
}


static PyInterpreterState *
interp_look_up_id(_PyRuntimeState *runtime, int64_t requested_id)
{
    PyInterpreterState *interp = runtime->interpreters.head;
    while (interp != NULL) {
        int64_t id = PyInterpreterState_GetID(interp);
        if (id < 0) {
            return NULL;
        }
        if (requested_id == id) {
            return interp;
        }
        interp = PyInterpreterState_Next(interp);
    }
    return NULL;
}

/* Return the interpreter state with the given ID.

   Fail with RuntimeError if the interpreter is not found. */

PyInterpreterState *
_PyInterpreterState_LookUpID(int64_t requested_id)
{
    PyInterpreterState *interp = NULL;
    if (requested_id >= 0) {
        _PyRuntimeState *runtime = &_PyRuntime;
        HEAD_LOCK(runtime);
        interp = interp_look_up_id(runtime, requested_id);
        HEAD_UNLOCK(runtime);
    }
    if (interp == NULL && !PyErr_Occurred()) {
        PyErr_Format(PyExc_RuntimeError,
                     "unrecognized interpreter ID %lld", requested_id);
    }
    return interp;
}


/********************************/
/* the per-thread runtime state */
/********************************/

#ifndef NDEBUG
static inline int
tstate_is_alive(PyThreadState *tstate)
{
    return (tstate->_status.initialized &&
            !tstate->_status.finalized &&
            !tstate->_status.cleared &&
            !tstate->_status.finalizing);
}
#endif


//----------
// lifecycle
//----------

/* Minimum size of data stack chunk */
#define DATA_STACK_CHUNK_SIZE (16*1024)

static _PyStackChunk*
allocate_chunk(int size_in_bytes, _PyStackChunk* previous)
{
    assert(size_in_bytes % sizeof(PyObject **) == 0);
    _PyStackChunk *res = _PyObject_VirtualAlloc(size_in_bytes);
    if (res == NULL) {
        return NULL;
    }
    res->previous = previous;
    res->size = size_in_bytes;
    res->top = 0;
    return res;
}

static PyThreadState *
alloc_threadstate(void)
{
    return PyMem_RawCalloc(1, sizeof(PyThreadState));
}

static void
free_threadstate(PyThreadState *tstate)
{
    // The initial thread state of the interpreter is allocated
    // as part of the interpreter state so should not be freed.
    if (tstate != &tstate->interp->_initial_thread) {
        PyMem_RawFree(tstate);
    }
}

/* Get the thread state to a minimal consistent state.
   Further init happens in pylifecycle.c before it can be used.
   All fields not initialized here are expected to be zeroed out,
   e.g. by PyMem_RawCalloc() or memset(), or otherwise pre-initialized.
   The interpreter state is not manipulated.  Instead it is assumed that
   the thread is getting added to the interpreter.
  */

static void
init_threadstate(PyThreadState *tstate,
                 PyInterpreterState *interp, uint64_t id)
{
    if (tstate->_status.initialized) {
        Py_FatalError("thread state already initialized");
    }

    assert(interp != NULL);
    tstate->interp = interp;

    // next/prev are set in add_threadstate().
    assert(tstate->next == NULL);
    assert(tstate->prev == NULL);

    assert(id > 0);
    tstate->id = id;

    // thread_id and native_thread_id are set in bind_tstate().

    tstate->py_recursion_limit = interp->ceval.recursion_limit,
    tstate->py_recursion_remaining = interp->ceval.recursion_limit,
    tstate->c_recursion_remaining = C_RECURSION_LIMIT;

    tstate->exc_info = &tstate->exc_state;

    // PyGILState_Release must not try to delete this thread state.
    // This is cleared when PyGILState_Ensure() creates the thread state.
    tstate->gilstate_counter = 1;

    tstate->cframe = &tstate->root_cframe;
    tstate->datastack_chunk = NULL;
    tstate->datastack_top = NULL;
    tstate->datastack_limit = NULL;
    tstate->what_event = -1;

    tstate->_status.initialized = 1;
}

static void
add_threadstate(PyInterpreterState *interp, PyThreadState *tstate,
                PyThreadState *next)
{
    assert(interp->threads.head != tstate);
    assert((next != NULL && tstate->id != 1) ||
           (next == NULL && tstate->id == 1));
    if (next != NULL) {
        assert(next->prev == NULL || next->prev == tstate);
        next->prev = tstate;
    }
    tstate->next = next;
    assert(tstate->prev == NULL);
    interp->threads.head = tstate;
}

static PyThreadState *
new_threadstate(PyInterpreterState *interp)
{
    PyThreadState *tstate;
    _PyRuntimeState *runtime = interp->runtime;
    // We don't need to allocate a thread state for the main interpreter
    // (the common case), but doing it later for the other case revealed a
    // reentrancy problem (deadlock).  So for now we always allocate before
    // taking the interpreters lock.  See GH-96071.
    PyThreadState *new_tstate = alloc_threadstate();
    int used_newtstate;
    if (new_tstate == NULL) {
        return NULL;
    }
    /* We serialize concurrent creation to protect global state. */
    HEAD_LOCK(runtime);

    interp->threads.next_unique_id += 1;
    uint64_t id = interp->threads.next_unique_id;

    // Allocate the thread state and add it to the interpreter.
    PyThreadState *old_head = interp->threads.head;
    if (old_head == NULL) {
        // It's the interpreter's initial thread state.
        assert(id == 1);
        used_newtstate = 0;
        tstate = &interp->_initial_thread;
    }
    else {
        // Every valid interpreter must have at least one thread.
        assert(id > 1);
        assert(old_head->prev == NULL);
        used_newtstate = 1;
        tstate = new_tstate;
        // Set to _PyThreadState_INIT.
        memcpy(tstate,
               &initial._main_interpreter._initial_thread,
               sizeof(*tstate));
    }

    init_threadstate(tstate, interp, id);
    add_threadstate(interp, tstate, old_head);

    HEAD_UNLOCK(runtime);
    if (!used_newtstate) {
        // Must be called with lock unlocked to avoid re-entrancy deadlock.
        PyMem_RawFree(new_tstate);
    }
    return tstate;
}

PyThreadState *
PyThreadState_New(PyInterpreterState *interp)
{
    PyThreadState *tstate = new_threadstate(interp);
    if (tstate) {
        bind_tstate(tstate);
        // This makes sure there's a gilstate tstate bound
        // as soon as possible.
        if (gilstate_tss_get(tstate->interp->runtime) == NULL) {
            bind_gilstate_tstate(tstate);
        }
    }
    return tstate;
}

// This must be followed by a call to _PyThreadState_Bind();
PyThreadState *
_PyThreadState_New(PyInterpreterState *interp)
{
    return new_threadstate(interp);
}

// We keep this for stable ABI compabibility.
PyThreadState *
_PyThreadState_Prealloc(PyInterpreterState *interp)
{
    return _PyThreadState_New(interp);
}

// We keep this around for (accidental) stable ABI compatibility.
// Realistically, no extensions are using it.
void
_PyThreadState_Init(PyThreadState *tstate)
{
    Py_FatalError("_PyThreadState_Init() is for internal use only");
}


static void
clear_datastack(PyThreadState *tstate)
{
    _PyStackChunk *chunk = tstate->datastack_chunk;
    tstate->datastack_chunk = NULL;
    while (chunk != NULL) {
        _PyStackChunk *prev = chunk->previous;
        _PyObject_VirtualFree(chunk, chunk->size);
        chunk = prev;
    }
}

void
PyThreadState_Clear(PyThreadState *tstate)
{
    assert(tstate->_status.initialized && !tstate->_status.cleared);
    // XXX assert(!tstate->_status.bound || tstate->_status.unbound);
    tstate->_status.finalizing = 1;  // just in case

    /* XXX Conditions we need to enforce:

       * the GIL must be held by the current thread
       * current_fast_get()->interp must match tstate->interp
       * for the main interpreter, current_fast_get() must be the main thread
     */

    int verbose = _PyInterpreterState_GetConfig(tstate->interp)->verbose;

    if (verbose && tstate->cframe->current_frame != NULL) {
        /* bpo-20526: After the main thread calls
           _PyInterpreterState_SetFinalizing() in Py_FinalizeEx()
           (or in Py_EndInterpreter() for subinterpreters),
           threads must exit when trying to take the GIL.
           If a thread exit in the middle of _PyEval_EvalFrameDefault(),
           tstate->frame is not reset to its previous value.
           It is more likely with daemon threads, but it can happen
           with regular threads if threading._shutdown() fails
           (ex: interrupted by CTRL+C). */
        fprintf(stderr,
          "PyThreadState_Clear: warning: thread still has a frame\n");
    }

    /* At this point tstate shouldn't be used any more,
       neither to run Python code nor for other uses.

       This is tricky when current_fast_get() == tstate, in the same way
       as noted in interpreter_clear() above.  The below finalizers
       can possibly run Python code or otherwise use the partially
       cleared thread state.  For now we trust that isn't a problem
       in practice.
     */
    // XXX Deal with the possibility of problematic finalizers.

    /* Don't clear tstate->pyframe: it is a borrowed reference */

    Py_CLEAR(tstate->dict);
    Py_CLEAR(tstate->async_exc);

    Py_CLEAR(tstate->current_exception);

    Py_CLEAR(tstate->exc_state.exc_value);

    /* The stack of exception states should contain just this thread. */
    if (verbose && tstate->exc_info != &tstate->exc_state) {
        fprintf(stderr,
          "PyThreadState_Clear: warning: thread still has a generator\n");
    }

    if (tstate->c_profilefunc != NULL) {
        tstate->interp->sys_profiling_threads--;
        tstate->c_profilefunc = NULL;
    }
    if (tstate->c_tracefunc != NULL) {
        tstate->interp->sys_tracing_threads--;
        tstate->c_tracefunc = NULL;
    }
    Py_CLEAR(tstate->c_profileobj);
    Py_CLEAR(tstate->c_traceobj);

    Py_CLEAR(tstate->async_gen_firstiter);
    Py_CLEAR(tstate->async_gen_finalizer);

    Py_CLEAR(tstate->context);

    if (tstate->on_delete != NULL) {
        tstate->on_delete(tstate->on_delete_data);
    }

    tstate->_status.cleared = 1;

    // XXX Call _PyThreadStateSwap(runtime, NULL) here if "current".
    // XXX Do it as early in the function as possible.
}

/* Common code for PyThreadState_Delete() and PyThreadState_DeleteCurrent() */
static void
tstate_delete_common(PyThreadState *tstate)
{
    assert(tstate->_status.cleared && !tstate->_status.finalized);

    PyInterpreterState *interp = tstate->interp;
    if (interp == NULL) {
        Py_FatalError("NULL interpreter");
    }
    _PyRuntimeState *runtime = interp->runtime;

    HEAD_LOCK(runtime);
    if (tstate->prev) {
        tstate->prev->next = tstate->next;
    }
    else {
        interp->threads.head = tstate->next;
    }
    if (tstate->next) {
        tstate->next->prev = tstate->prev;
    }
    HEAD_UNLOCK(runtime);

    // XXX Unbind in PyThreadState_Clear(), or earlier
    // (and assert not-equal here)?
    if (tstate->_status.bound_gilstate) {
        unbind_gilstate_tstate(tstate);
    }
    unbind_tstate(tstate);

    // XXX Move to PyThreadState_Clear()?
    clear_datastack(tstate);

    tstate->_status.finalized = 1;
}

static void
zapthreads(PyInterpreterState *interp)
{
    PyThreadState *tstate;
    /* No need to lock the mutex here because this should only happen
       when the threads are all really dead (XXX famous last words). */
    while ((tstate = interp->threads.head) != NULL) {
        tstate_verify_not_active(tstate);
        tstate_delete_common(tstate);
        free_threadstate(tstate);
    }
}


void
PyThreadState_Delete(PyThreadState *tstate)
{
    _Py_EnsureTstateNotNULL(tstate);
    tstate_verify_not_active(tstate);
    tstate_delete_common(tstate);
    free_threadstate(tstate);
}


void
_PyThreadState_DeleteCurrent(PyThreadState *tstate)
{
    _Py_EnsureTstateNotNULL(tstate);
    tstate_delete_common(tstate);
    current_fast_clear(tstate->interp->runtime);
    _PyEval_ReleaseLock(tstate->interp, NULL);
    free_threadstate(tstate);
}

void
PyThreadState_DeleteCurrent(void)
{
    PyThreadState *tstate = current_fast_get(&_PyRuntime);
    _PyThreadState_DeleteCurrent(tstate);
}


/*
 * Delete all thread states except the one passed as argument.
 * Note that, if there is a current thread state, it *must* be the one
 * passed as argument.  Also, this won't touch any other interpreters
 * than the current one, since we don't know which thread state should
 * be kept in those other interpreters.
 */
void
_PyThreadState_DeleteExcept(PyThreadState *tstate)
{
    assert(tstate != NULL);
    PyInterpreterState *interp = tstate->interp;
    _PyRuntimeState *runtime = interp->runtime;

    HEAD_LOCK(runtime);
    /* Remove all thread states, except tstate, from the linked list of
       thread states.  This will allow calling PyThreadState_Clear()
       without holding the lock. */
    PyThreadState *list = interp->threads.head;
    if (list == tstate) {
        list = tstate->next;
    }
    if (tstate->prev) {
        tstate->prev->next = tstate->next;
    }
    if (tstate->next) {
        tstate->next->prev = tstate->prev;
    }
    tstate->prev = tstate->next = NULL;
    interp->threads.head = tstate;
    HEAD_UNLOCK(runtime);

    /* Clear and deallocate all stale thread states.  Even if this
       executes Python code, we should be safe since it executes
       in the current thread, not one of the stale threads. */
    PyThreadState *p, *next;
    for (p = list; p; p = next) {
        next = p->next;
        PyThreadState_Clear(p);
        free_threadstate(p);
    }
}


//-------------------------
// "detached" thread states
//-------------------------

void
_PyThreadState_InitDetached(PyThreadState *tstate, PyInterpreterState *interp)
{
    _PyRuntimeState *runtime = interp->runtime;

    HEAD_LOCK(runtime);
    interp->threads.next_unique_id += 1;
    uint64_t id = interp->threads.next_unique_id;
    HEAD_UNLOCK(runtime);

    init_threadstate(tstate, interp, id);
    // We do not call add_threadstate().
}

void
_PyThreadState_ClearDetached(PyThreadState *tstate)
{
    assert(!tstate->_status.bound);
    assert(!tstate->_status.bound_gilstate);
    assert(tstate->datastack_chunk == NULL);
    assert(tstate->thread_id == 0);
    assert(tstate->native_thread_id == 0);
    assert(tstate->next == NULL);
    assert(tstate->prev == NULL);

    PyThreadState_Clear(tstate);
    clear_datastack(tstate);
}

void
_PyThreadState_BindDetached(PyThreadState *tstate)
{
    assert(!_Py_IsMainInterpreter(
        current_fast_get(tstate->interp->runtime)->interp));
    assert(_Py_IsMainInterpreter(tstate->interp));
    bind_tstate(tstate);
    /* Unlike _PyThreadState_Bind(), we do not modify gilstate TSS. */
}

void
_PyThreadState_UnbindDetached(PyThreadState *tstate)
{
    assert(!_Py_IsMainInterpreter(
        current_fast_get(tstate->interp->runtime)->interp));
    assert(_Py_IsMainInterpreter(tstate->interp));
    assert(tstate_is_alive(tstate));
    assert(!tstate->_status.active);
    assert(gilstate_tss_get(tstate->interp->runtime) != tstate);

    unbind_tstate(tstate);

    /* This thread state may be bound/unbound repeatedly,
       so we must erase evidence that it was ever bound (or unbound). */
    tstate->_status.bound = 0;
    tstate->_status.unbound = 0;

    /* We must fully unlink the thread state from any OS thread,
       to allow it to be bound more than once. */
    tstate->thread_id = 0;
#ifdef PY_HAVE_THREAD_NATIVE_ID
    tstate->native_thread_id = 0;
#endif
}


//----------
// accessors
//----------

/* An extension mechanism to store arbitrary additional per-thread state.
   PyThreadState_GetDict() returns a dictionary that can be used to hold such
   state; the caller should pick a unique key and store its state there.  If
   PyThreadState_GetDict() returns NULL, an exception has *not* been raised
   and the caller should assume no per-thread state is available. */

PyObject *
_PyThreadState_GetDict(PyThreadState *tstate)
{
    assert(tstate != NULL);
    if (tstate->dict == NULL) {
        tstate->dict = PyDict_New();
        if (tstate->dict == NULL) {
            _PyErr_Clear(tstate);
        }
    }
    return tstate->dict;
}


PyObject *
PyThreadState_GetDict(void)
{
    PyThreadState *tstate = current_fast_get(&_PyRuntime);
    if (tstate == NULL) {
        return NULL;
    }
    return _PyThreadState_GetDict(tstate);
}


PyInterpreterState *
PyThreadState_GetInterpreter(PyThreadState *tstate)
{
    assert(tstate != NULL);
    return tstate->interp;
}


PyFrameObject*
PyThreadState_GetFrame(PyThreadState *tstate)
{
    assert(tstate != NULL);
    _PyInterpreterFrame *f = _PyThreadState_GetFrame(tstate);
    if (f == NULL) {
        return NULL;
    }
    PyFrameObject *frame = _PyFrame_GetFrameObject(f);
    if (frame == NULL) {
        PyErr_Clear();
    }
    return (PyFrameObject*)Py_XNewRef(frame);
}


uint64_t
PyThreadState_GetID(PyThreadState *tstate)
{
    assert(tstate != NULL);
    return tstate->id;
}


static inline void
tstate_activate(PyThreadState *tstate)
{
    assert(tstate != NULL);
    // XXX assert(tstate_is_alive(tstate));
    assert(tstate_is_bound(tstate));
    assert(!tstate->_status.active);

    assert(!tstate->_status.bound_gilstate ||
           tstate == gilstate_tss_get((tstate->interp->runtime)));
    if (!tstate->_status.bound_gilstate) {
        bind_gilstate_tstate(tstate);
    }

    tstate->_status.active = 1;
}

static inline void
tstate_deactivate(PyThreadState *tstate)
{
    assert(tstate != NULL);
    // XXX assert(tstate_is_alive(tstate));
    assert(tstate_is_bound(tstate));
    assert(tstate->_status.active);

    tstate->_status.active = 0;

    // We do not unbind the gilstate tstate here.
    // It will still be used in PyGILState_Ensure().
}


//----------
// other API
//----------

/* Asynchronously raise an exception in a thread.
   Requested by Just van Rossum and Alex Martelli.
   To prevent naive misuse, you must write your own extension
   to call this, or use ctypes.  Must be called with the GIL held.
   Returns the number of tstates modified (normally 1, but 0 if `id` didn't
   match any known thread id).  Can be called with exc=NULL to clear an
   existing async exception.  This raises no exceptions. */

// XXX Move this to Python/ceval_gil.c?
// XXX Deprecate this.
int
PyThreadState_SetAsyncExc(unsigned long id, PyObject *exc)
{
    _PyRuntimeState *runtime = &_PyRuntime;
    PyInterpreterState *interp = _PyInterpreterState_GET();

    /* Although the GIL is held, a few C API functions can be called
     * without the GIL held, and in particular some that create and
     * destroy thread and interpreter states.  Those can mutate the
     * list of thread states we're traversing, so to prevent that we lock
     * head_mutex for the duration.
     */
    HEAD_LOCK(runtime);
    for (PyThreadState *tstate = interp->threads.head; tstate != NULL; tstate = tstate->next) {
        if (tstate->thread_id != id) {
            continue;
        }

        /* Tricky:  we need to decref the current value
         * (if any) in tstate->async_exc, but that can in turn
         * allow arbitrary Python code to run, including
         * perhaps calls to this function.  To prevent
         * deadlock, we need to release head_mutex before
         * the decref.
         */
        PyObject *old_exc = tstate->async_exc;
        tstate->async_exc = Py_XNewRef(exc);
        HEAD_UNLOCK(runtime);

        Py_XDECREF(old_exc);
        _PyEval_SignalAsyncExc(tstate->interp);
        return 1;
    }
    HEAD_UNLOCK(runtime);
    return 0;
}


//---------------------------------
// API for the current thread state
//---------------------------------

PyThreadState *
_PyThreadState_UncheckedGet(void)
{
    return current_fast_get(&_PyRuntime);
}


PyThreadState *
PyThreadState_Get(void)
{
    PyThreadState *tstate = current_fast_get(&_PyRuntime);
    _Py_EnsureTstateNotNULL(tstate);
    return tstate;
}


static void
_swap_thread_states(_PyRuntimeState *runtime,
                    PyThreadState *oldts, PyThreadState *newts)
{
    // XXX Do this only if oldts != NULL?
    current_fast_clear(runtime);

    if (oldts != NULL) {
        // XXX assert(tstate_is_alive(oldts) && tstate_is_bound(oldts));
        tstate_deactivate(oldts);
    }

    if (newts != NULL) {
        // XXX assert(tstate_is_alive(newts));
        assert(tstate_is_bound(newts));
        current_fast_set(runtime, newts);
        tstate_activate(newts);
    }
}

PyThreadState *
_PyThreadState_SwapNoGIL(PyThreadState *newts)
{
#if defined(Py_DEBUG)
    /* This can be called from PyEval_RestoreThread(). Similar
       to it, we need to ensure errno doesn't change.
    */
    int err = errno;
#endif

    PyThreadState *oldts = current_fast_get(&_PyRuntime);
    _swap_thread_states(&_PyRuntime, oldts, newts);

#if defined(Py_DEBUG)
    errno = err;
#endif
    return oldts;
}

PyThreadState *
_PyThreadState_Swap(_PyRuntimeState *runtime, PyThreadState *newts)
{
    PyThreadState *oldts = current_fast_get(runtime);
    if (oldts != NULL) {
        _PyEval_ReleaseLock(oldts->interp, oldts);
    }
    _swap_thread_states(runtime, oldts, newts);
    if (newts != NULL) {
        _PyEval_AcquireLock(newts);
    }
    return oldts;
}

PyThreadState *
PyThreadState_Swap(PyThreadState *newts)
{
    return _PyThreadState_Swap(&_PyRuntime, newts);
}


void
_PyThreadState_Bind(PyThreadState *tstate)
{
    bind_tstate(tstate);
    // This makes sure there's a gilstate tstate bound
    // as soon as possible.
    if (gilstate_tss_get(tstate->interp->runtime) == NULL) {
        bind_gilstate_tstate(tstate);
    }
}


/***********************************/
/* routines for advanced debuggers */
/***********************************/

// (requested by David Beazley)
// Don't use unless you know what you are doing!

PyInterpreterState *
PyInterpreterState_Head(void)
{
    return _PyRuntime.interpreters.head;
}

PyInterpreterState *
PyInterpreterState_Main(void)
{
    return _PyInterpreterState_Main();
}

PyInterpreterState *
PyInterpreterState_Next(PyInterpreterState *interp) {
    return interp->next;
}

PyThreadState *
PyInterpreterState_ThreadHead(PyInterpreterState *interp) {
    return interp->threads.head;
}

PyThreadState *
PyThreadState_Next(PyThreadState *tstate) {
    return tstate->next;
}


/********************************************/
/* reporting execution state of all threads */
/********************************************/

/* The implementation of sys._current_frames().  This is intended to be
   called with the GIL held, as it will be when called via
   sys._current_frames().  It's possible it would work fine even without
   the GIL held, but haven't thought enough about that.
*/
PyObject *
_PyThread_CurrentFrames(void)
{
    _PyRuntimeState *runtime = &_PyRuntime;
    PyThreadState *tstate = current_fast_get(runtime);
    if (_PySys_Audit(tstate, "sys._current_frames", NULL) < 0) {
        return NULL;
    }

    PyObject *result = PyDict_New();
    if (result == NULL) {
        return NULL;
    }

    /* for i in all interpreters:
     *     for t in all of i's thread states:
     *          if t's frame isn't NULL, map t's id to its frame
     * Because these lists can mutate even when the GIL is held, we
     * need to grab head_mutex for the duration.
     */
    HEAD_LOCK(runtime);
    PyInterpreterState *i;
    for (i = runtime->interpreters.head; i != NULL; i = i->next) {
        PyThreadState *t;
        for (t = i->threads.head; t != NULL; t = t->next) {
            _PyInterpreterFrame *frame = t->cframe->current_frame;
            frame = _PyFrame_GetFirstComplete(frame);
            if (frame == NULL) {
                continue;
            }
            PyObject *id = PyLong_FromUnsignedLong(t->thread_id);
            if (id == NULL) {
                goto fail;
            }
            PyObject *frameobj = (PyObject *)_PyFrame_GetFrameObject(frame);
            if (frameobj == NULL) {
                Py_DECREF(id);
                goto fail;
            }
            int stat = PyDict_SetItem(result, id, frameobj);
            Py_DECREF(id);
            if (stat < 0) {
                goto fail;
            }
        }
    }
    goto done;

fail:
    Py_CLEAR(result);

done:
    HEAD_UNLOCK(runtime);
    return result;
}

/* The implementation of sys._current_exceptions().  This is intended to be
   called with the GIL held, as it will be when called via
   sys._current_exceptions().  It's possible it would work fine even without
   the GIL held, but haven't thought enough about that.
*/
PyObject *
_PyThread_CurrentExceptions(void)
{
    _PyRuntimeState *runtime = &_PyRuntime;
    PyThreadState *tstate = current_fast_get(runtime);

    _Py_EnsureTstateNotNULL(tstate);

    if (_PySys_Audit(tstate, "sys._current_exceptions", NULL) < 0) {
        return NULL;
    }

    PyObject *result = PyDict_New();
    if (result == NULL) {
        return NULL;
    }

    /* for i in all interpreters:
     *     for t in all of i's thread states:
     *          if t's frame isn't NULL, map t's id to its frame
     * Because these lists can mutate even when the GIL is held, we
     * need to grab head_mutex for the duration.
     */
    HEAD_LOCK(runtime);
    PyInterpreterState *i;
    for (i = runtime->interpreters.head; i != NULL; i = i->next) {
        PyThreadState *t;
        for (t = i->threads.head; t != NULL; t = t->next) {
            _PyErr_StackItem *err_info = _PyErr_GetTopmostException(t);
            if (err_info == NULL) {
                continue;
            }
            PyObject *id = PyLong_FromUnsignedLong(t->thread_id);
            if (id == NULL) {
                goto fail;
            }
            PyObject *exc = err_info->exc_value;
            assert(exc == NULL ||
                   exc == Py_None ||
                   PyExceptionInstance_Check(exc));

            int stat = PyDict_SetItem(result, id, exc == NULL ? Py_None : exc);
            Py_DECREF(id);
            if (stat < 0) {
                goto fail;
            }
        }
    }
    goto done;

fail:
    Py_CLEAR(result);

done:
    HEAD_UNLOCK(runtime);
    return result;
}


/***********************************/
/* Python "auto thread state" API. */
/***********************************/

/* Internal initialization/finalization functions called by
   Py_Initialize/Py_FinalizeEx
*/
PyStatus
_PyGILState_Init(PyInterpreterState *interp)
{
    if (!_Py_IsMainInterpreter(interp)) {
        /* Currently, PyGILState is shared by all interpreters. The main
         * interpreter is responsible to initialize it. */
        return _PyStatus_OK();
    }
    _PyRuntimeState *runtime = interp->runtime;
    assert(gilstate_tss_get(runtime) == NULL);
    assert(runtime->gilstate.autoInterpreterState == NULL);
    runtime->gilstate.autoInterpreterState = interp;
    return _PyStatus_OK();
}

void
_PyGILState_Fini(PyInterpreterState *interp)
{
    if (!_Py_IsMainInterpreter(interp)) {
        /* Currently, PyGILState is shared by all interpreters. The main
         * interpreter is responsible to initialize it. */
        return;
    }
    interp->runtime->gilstate.autoInterpreterState = NULL;
}


// XXX Drop this.
PyStatus
_PyGILState_SetTstate(PyThreadState *tstate)
{
    /* must init with valid states */
    assert(tstate != NULL);
    assert(tstate->interp != NULL);

    if (!_Py_IsMainInterpreter(tstate->interp)) {
        /* Currently, PyGILState is shared by all interpreters. The main
         * interpreter is responsible to initialize it. */
        return _PyStatus_OK();
    }

#ifndef NDEBUG
    _PyRuntimeState *runtime = tstate->interp->runtime;

    assert(runtime->gilstate.autoInterpreterState == tstate->interp);
    assert(gilstate_tss_get(runtime) == tstate);
    assert(tstate->gilstate_counter == 1);
#endif

    return _PyStatus_OK();
}

PyInterpreterState *
_PyGILState_GetInterpreterStateUnsafe(void)
{
    return _PyRuntime.gilstate.autoInterpreterState;
}

/* The public functions */

PyThreadState *
PyGILState_GetThisThreadState(void)
{
    _PyRuntimeState *runtime = &_PyRuntime;
    if (!gilstate_tss_initialized(runtime)) {
        return NULL;
    }
    return gilstate_tss_get(runtime);
}

int
PyGILState_Check(void)
{
    _PyRuntimeState *runtime = &_PyRuntime;
    if (!runtime->gilstate.check_enabled) {
        return 1;
    }

    if (!gilstate_tss_initialized(runtime)) {
        return 1;
    }

    PyThreadState *tstate = current_fast_get(runtime);
    if (tstate == NULL) {
        return 0;
    }

    return (tstate == gilstate_tss_get(runtime));
}

PyGILState_STATE
PyGILState_Ensure(void)
{
    _PyRuntimeState *runtime = &_PyRuntime;

    /* Note that we do not auto-init Python here - apart from
       potential races with 2 threads auto-initializing, pep-311
       spells out other issues.  Embedders are expected to have
       called Py_Initialize(). */

    /* Ensure that _PyEval_InitThreads() and _PyGILState_Init() have been
       called by Py_Initialize() */
    assert(_PyEval_ThreadsInitialized());
    assert(gilstate_tss_initialized(runtime));
    assert(runtime->gilstate.autoInterpreterState != NULL);

    PyThreadState *tcur = gilstate_tss_get(runtime);
    int has_gil;
    if (tcur == NULL) {
        /* Create a new Python thread state for this thread */
        tcur = new_threadstate(runtime->gilstate.autoInterpreterState);
        if (tcur == NULL) {
            Py_FatalError("Couldn't create thread-state for new thread");
        }
        bind_tstate(tcur);
        bind_gilstate_tstate(tcur);

        /* This is our thread state!  We'll need to delete it in the
           matching call to PyGILState_Release(). */
        assert(tcur->gilstate_counter == 1);
        tcur->gilstate_counter = 0;
        has_gil = 0; /* new thread state is never current */
    }
    else {
        has_gil = holds_gil(tcur);
    }

    if (!has_gil) {
        PyEval_RestoreThread(tcur);
    }

    /* Update our counter in the thread-state - no need for locks:
       - tcur will remain valid as we hold the GIL.
       - the counter is safe as we are the only thread "allowed"
         to modify this value
    */
    ++tcur->gilstate_counter;

    return has_gil ? PyGILState_LOCKED : PyGILState_UNLOCKED;
}

void
PyGILState_Release(PyGILState_STATE oldstate)
{
    _PyRuntimeState *runtime = &_PyRuntime;
    PyThreadState *tstate = gilstate_tss_get(runtime);
    if (tstate == NULL) {
        Py_FatalError("auto-releasing thread-state, "
                      "but no thread-state for this thread");
    }

    /* We must hold the GIL and have our thread state current */
    /* XXX - remove the check - the assert should be fine,
       but while this is very new (April 2003), the extra check
       by release-only users can't hurt.
    */
    if (!holds_gil(tstate)) {
        _Py_FatalErrorFormat(__func__,
                             "thread state %p must be current when releasing",
                             tstate);
    }
    assert(holds_gil(tstate));
    --tstate->gilstate_counter;
    assert(tstate->gilstate_counter >= 0); /* illegal counter value */

    /* If we're going to destroy this thread-state, we must
     * clear it while the GIL is held, as destructors may run.
     */
    if (tstate->gilstate_counter == 0) {
        /* can't have been locked when we created it */
        assert(oldstate == PyGILState_UNLOCKED);
        // XXX Unbind tstate here.
        PyThreadState_Clear(tstate);
        /* Delete the thread-state.  Note this releases the GIL too!
         * It's vital that the GIL be held here, to avoid shutdown
         * races; see bugs 225673 and 1061968 (that nasty bug has a
         * habit of coming back).
         */
        assert(current_fast_get(runtime) == tstate);
        _PyThreadState_DeleteCurrent(tstate);
    }
    /* Release the lock if necessary */
    else if (oldstate == PyGILState_UNLOCKED) {
        PyEval_SaveThread();
    }
}


/**************************/
/* cross-interpreter data */
/**************************/

/* cross-interpreter data */

static inline void
_xidata_init(_PyCrossInterpreterData *data)
{
    // If the value is being reused
    // then _xidata_clear() should have been called already.
    assert(data->data == NULL);
    assert(data->obj == NULL);
    *data = (_PyCrossInterpreterData){0};
    data->interp = -1;
}

static inline void
_xidata_clear(_PyCrossInterpreterData *data)
{
    if (data->free != NULL) {
        data->free(data->data);
    }
    data->data = NULL;
    Py_CLEAR(data->obj);
}

void
_PyCrossInterpreterData_Init(_PyCrossInterpreterData *data,
                             PyInterpreterState *interp,
                             void *shared, PyObject *obj,
                             xid_newobjectfunc new_object)
{
    assert(data != NULL);
    assert(new_object != NULL);
    _xidata_init(data);
    data->data = shared;
    if (obj != NULL) {
        assert(interp != NULL);
        // released in _PyCrossInterpreterData_Clear()
        data->obj = Py_NewRef(obj);
    }
    // Ideally every object would know its owning interpreter.
    // Until then, we have to rely on the caller to identify it
    // (but we don't need it in all cases).
    data->interp = (interp != NULL) ? interp->id : -1;
    data->new_object = new_object;
}

int
_PyCrossInterpreterData_InitWithSize(_PyCrossInterpreterData *data,
                                     PyInterpreterState *interp,
                                     const size_t size, PyObject *obj,
                                     xid_newobjectfunc new_object)
{
    assert(size > 0);
    // For now we always free the shared data in the same interpreter
    // where it was allocated, so the interpreter is required.
    assert(interp != NULL);
    _PyCrossInterpreterData_Init(data, interp, NULL, obj, new_object);
    data->data = PyMem_RawMalloc(size);
    if (data->data == NULL) {
        return -1;
    }
    data->free = PyMem_RawFree;
    return 0;
}

void
_PyCrossInterpreterData_Clear(PyInterpreterState *interp,
                              _PyCrossInterpreterData *data)
{
    assert(data != NULL);
    // This must be called in the owning interpreter.
    assert(interp == NULL || data->interp == interp->id);
    _xidata_clear(data);
}

static int
_check_xidata(PyThreadState *tstate, _PyCrossInterpreterData *data)
{
    // data->data can be anything, including NULL, so we don't check it.

    // data->obj may be NULL, so we don't check it.

    if (data->interp < 0) {
        _PyErr_SetString(tstate, PyExc_SystemError, "missing interp");
        return -1;
    }

    if (data->new_object == NULL) {
        _PyErr_SetString(tstate, PyExc_SystemError, "missing new_object func");
        return -1;
    }

    // data->free may be NULL, so we don't check it.

    return 0;
}

crossinterpdatafunc _PyCrossInterpreterData_Lookup(PyObject *);

/* This is a separate func from _PyCrossInterpreterData_Lookup in order
   to keep the registry code separate. */
static crossinterpdatafunc
_lookup_getdata(PyObject *obj)
{
    crossinterpdatafunc getdata = _PyCrossInterpreterData_Lookup(obj);
    if (getdata == NULL && PyErr_Occurred() == 0)
        PyErr_Format(PyExc_ValueError,
                     "%S does not support cross-interpreter data", obj);
    return getdata;
}

int
_PyObject_CheckCrossInterpreterData(PyObject *obj)
{
    crossinterpdatafunc getdata = _lookup_getdata(obj);
    if (getdata == NULL) {
        return -1;
    }
    return 0;
}

int
_PyObject_GetCrossInterpreterData(PyObject *obj, _PyCrossInterpreterData *data)
{
    _PyRuntimeState *runtime = &_PyRuntime;
    PyThreadState *tstate = current_fast_get(runtime);
#ifdef Py_DEBUG
    // The caller must hold the GIL
    _Py_EnsureTstateNotNULL(tstate);
#endif
    PyInterpreterState *interp = tstate->interp;

    // Reset data before re-populating.
    *data = (_PyCrossInterpreterData){0};
    data->interp = -1;

    // Call the "getdata" func for the object.
    Py_INCREF(obj);
    crossinterpdatafunc getdata = _lookup_getdata(obj);
    if (getdata == NULL) {
        Py_DECREF(obj);
        return -1;
    }
    int res = getdata(tstate, obj, data);
    Py_DECREF(obj);
    if (res != 0) {
        return -1;
    }

    // Fill in the blanks and validate the result.
    data->interp = interp->id;
    if (_check_xidata(tstate, data) != 0) {
        (void)_PyCrossInterpreterData_Release(data);
        return -1;
    }

    return 0;
}

PyObject *
_PyCrossInterpreterData_NewObject(_PyCrossInterpreterData *data)
{
    return data->new_object(data);
}

typedef void (*releasefunc)(PyInterpreterState *, void *);

static void
_call_in_interpreter(PyInterpreterState *interp, releasefunc func, void *arg)
{
    /* We would use Py_AddPendingCall() if it weren't specific to the
     * main interpreter (see bpo-33608).  In the meantime we take a
     * naive approach.
     */
    _PyRuntimeState *runtime = interp->runtime;
    PyThreadState *save_tstate = NULL;
    if (interp != current_fast_get(runtime)->interp) {
        // XXX Using the "head" thread isn't strictly correct.
        PyThreadState *tstate = PyInterpreterState_ThreadHead(interp);
        // XXX Possible GILState issues?
        save_tstate = _PyThreadState_Swap(runtime, tstate);
    }

    // XXX Once the GIL is per-interpreter, this should be called with the
    // calling interpreter's GIL released and the target interpreter's held.
    func(interp, arg);

    // Switch back.
    if (save_tstate != NULL) {
        _PyThreadState_Swap(runtime, save_tstate);
    }
}

int
_PyCrossInterpreterData_Release(_PyCrossInterpreterData *data)
{
    if (data->free == NULL && data->obj == NULL) {
        // Nothing to release!
        data->data = NULL;
        return 0;
    }

    // Switch to the original interpreter.
    PyInterpreterState *interp = _PyInterpreterState_LookUpID(data->interp);
    if (interp == NULL) {
        // The interpreter was already destroyed.
        // This function shouldn't have been called.
        // XXX Someone leaked some memory...
        assert(PyErr_Occurred());
        return -1;
    }

    // "Release" the data and/or the object.
    _call_in_interpreter(interp,
                         (releasefunc)_PyCrossInterpreterData_Clear, data);
    return 0;
}

/* registry of {type -> crossinterpdatafunc} */

/* For now we use a global registry of shareable classes.  An
   alternative would be to add a tp_* slot for a class's
   crossinterpdatafunc. It would be simpler and more efficient. */

static int
_xidregistry_add_type(struct _xidregistry *xidregistry, PyTypeObject *cls,
                 crossinterpdatafunc getdata)
{
    // Note that we effectively replace already registered classes
    // rather than failing.
    struct _xidregitem *newhead = PyMem_RawMalloc(sizeof(struct _xidregitem));
    if (newhead == NULL) {
        return -1;
    }
    // XXX Assign a callback to clear the entry from the registry?
    newhead->cls = PyWeakref_NewRef((PyObject *)cls, NULL);
    if (newhead->cls == NULL) {
        PyMem_RawFree(newhead);
        return -1;
    }
    newhead->getdata = getdata;
    newhead->prev = NULL;
    newhead->next = xidregistry->head;
    if (newhead->next != NULL) {
        newhead->next->prev = newhead;
    }
    xidregistry->head = newhead;
    return 0;
}

static struct _xidregitem *
_xidregistry_remove_entry(struct _xidregistry *xidregistry,
                          struct _xidregitem *entry)
{
    struct _xidregitem *next = entry->next;
    if (entry->prev != NULL) {
        assert(entry->prev->next == entry);
        entry->prev->next = next;
    }
    else {
        assert(xidregistry->head == entry);
        xidregistry->head = next;
    }
    if (next != NULL) {
        next->prev = entry->prev;
    }
    Py_DECREF(entry->cls);
    PyMem_RawFree(entry);
    return next;
}

static struct _xidregitem *
_xidregistry_find_type(struct _xidregistry *xidregistry, PyTypeObject *cls)
{
    struct _xidregitem *cur = xidregistry->head;
    while (cur != NULL) {
        PyObject *registered = PyWeakref_GetObject(cur->cls);
        if (registered == Py_None) {
            // The weakly ref'ed object was freed.
            cur = _xidregistry_remove_entry(xidregistry, cur);
        }
        else {
            assert(PyType_Check(registered));
            if (registered == (PyObject *)cls) {
                return cur;
            }
            cur = cur->next;
        }
    }
    return NULL;
}

static void _register_builtins_for_crossinterpreter_data(struct _xidregistry *xidregistry);

int
_PyCrossInterpreterData_RegisterClass(PyTypeObject *cls,
                                       crossinterpdatafunc getdata)
{
    if (!PyType_Check(cls)) {
        PyErr_Format(PyExc_ValueError, "only classes may be registered");
        return -1;
    }
    if (getdata == NULL) {
        PyErr_Format(PyExc_ValueError, "missing 'getdata' func");
        return -1;
    }

    struct _xidregistry *xidregistry = &_PyRuntime.xidregistry ;
    PyThread_acquire_lock(xidregistry->mutex, WAIT_LOCK);
    if (xidregistry->head == NULL) {
        _register_builtins_for_crossinterpreter_data(xidregistry);
    }
    int res = _xidregistry_add_type(xidregistry, cls, getdata);
    PyThread_release_lock(xidregistry->mutex);
    return res;
}

int
_PyCrossInterpreterData_UnregisterClass(PyTypeObject *cls)
{
    int res = 0;
    struct _xidregistry *xidregistry = &_PyRuntime.xidregistry ;
    PyThread_acquire_lock(xidregistry->mutex, WAIT_LOCK);
    struct _xidregitem *matched = _xidregistry_find_type(xidregistry, cls);
    if (matched != NULL) {
        (void)_xidregistry_remove_entry(xidregistry, matched);
        res = 1;
    }
    PyThread_release_lock(xidregistry->mutex);
    return res;
}


/* Cross-interpreter objects are looked up by exact match on the class.
   We can reassess this policy when we move from a global registry to a
   tp_* slot. */

crossinterpdatafunc
_PyCrossInterpreterData_Lookup(PyObject *obj)
{
    struct _xidregistry *xidregistry = &_PyRuntime.xidregistry ;
    PyObject *cls = PyObject_Type(obj);
    PyThread_acquire_lock(xidregistry->mutex, WAIT_LOCK);
    if (xidregistry->head == NULL) {
        _register_builtins_for_crossinterpreter_data(xidregistry);
    }
    struct _xidregitem *matched = _xidregistry_find_type(xidregistry,
                                                         (PyTypeObject *)cls);
    Py_DECREF(cls);
    PyThread_release_lock(xidregistry->mutex);
    return matched != NULL ? matched->getdata : NULL;
}

/* cross-interpreter data for builtin types */

struct _shared_bytes_data {
    char *bytes;
    Py_ssize_t len;
};

static PyObject *
_new_bytes_object(_PyCrossInterpreterData *data)
{
    struct _shared_bytes_data *shared = (struct _shared_bytes_data *)(data->data);
    return PyBytes_FromStringAndSize(shared->bytes, shared->len);
}

static int
_bytes_shared(PyThreadState *tstate, PyObject *obj,
              _PyCrossInterpreterData *data)
{
    if (_PyCrossInterpreterData_InitWithSize(
            data, tstate->interp, sizeof(struct _shared_bytes_data), obj,
            _new_bytes_object
            ) < 0)
    {
        return -1;
    }
    struct _shared_bytes_data *shared = (struct _shared_bytes_data *)data->data;
    if (PyBytes_AsStringAndSize(obj, &shared->bytes, &shared->len) < 0) {
        _PyCrossInterpreterData_Clear(tstate->interp, data);
        return -1;
    }
    return 0;
}

struct _shared_str_data {
    int kind;
    const void *buffer;
    Py_ssize_t len;
};

static PyObject *
_new_str_object(_PyCrossInterpreterData *data)
{
    struct _shared_str_data *shared = (struct _shared_str_data *)(data->data);
    return PyUnicode_FromKindAndData(shared->kind, shared->buffer, shared->len);
}

static int
_str_shared(PyThreadState *tstate, PyObject *obj,
            _PyCrossInterpreterData *data)
{
    if (_PyCrossInterpreterData_InitWithSize(
            data, tstate->interp, sizeof(struct _shared_str_data), obj,
            _new_str_object
            ) < 0)
    {
        return -1;
    }
    struct _shared_str_data *shared = (struct _shared_str_data *)data->data;
    shared->kind = PyUnicode_KIND(obj);
    shared->buffer = PyUnicode_DATA(obj);
    shared->len = PyUnicode_GET_LENGTH(obj);
    return 0;
}

static PyObject *
_new_long_object(_PyCrossInterpreterData *data)
{
    return PyLong_FromSsize_t((Py_ssize_t)(data->data));
}

static int
_long_shared(PyThreadState *tstate, PyObject *obj,
             _PyCrossInterpreterData *data)
{
    /* Note that this means the size of shareable ints is bounded by
     * sys.maxsize.  Hence on 32-bit architectures that is half the
     * size of maximum shareable ints on 64-bit.
     */
    Py_ssize_t value = PyLong_AsSsize_t(obj);
    if (value == -1 && PyErr_Occurred()) {
        if (PyErr_ExceptionMatches(PyExc_OverflowError)) {
            PyErr_SetString(PyExc_OverflowError, "try sending as bytes");
        }
        return -1;
    }
    _PyCrossInterpreterData_Init(data, tstate->interp, (void *)value, NULL,
            _new_long_object);
    // data->obj and data->free remain NULL
    return 0;
}

static PyObject *
_new_none_object(_PyCrossInterpreterData *data)
{
    // XXX Singleton refcounts are problematic across interpreters...
    return Py_NewRef(Py_None);
}

static int
_none_shared(PyThreadState *tstate, PyObject *obj,
             _PyCrossInterpreterData *data)
{
    _PyCrossInterpreterData_Init(data, tstate->interp, NULL, NULL,
            _new_none_object);
    // data->data, data->obj and data->free remain NULL
    return 0;
}

static void
_register_builtins_for_crossinterpreter_data(struct _xidregistry *xidregistry)
{
    // None
    if (_xidregistry_add_type(xidregistry, (PyTypeObject *)PyObject_Type(Py_None), _none_shared) != 0) {
        Py_FatalError("could not register None for cross-interpreter sharing");
    }

    // int
    if (_xidregistry_add_type(xidregistry, &PyLong_Type, _long_shared) != 0) {
        Py_FatalError("could not register int for cross-interpreter sharing");
    }

    // bytes
    if (_xidregistry_add_type(xidregistry, &PyBytes_Type, _bytes_shared) != 0) {
        Py_FatalError("could not register bytes for cross-interpreter sharing");
    }

    // str
    if (_xidregistry_add_type(xidregistry, &PyUnicode_Type, _str_shared) != 0) {
        Py_FatalError("could not register str for cross-interpreter sharing");
    }
}


_PyFrameEvalFunction
_PyInterpreterState_GetEvalFrameFunc(PyInterpreterState *interp)
{
    if (interp->eval_frame == NULL) {
        return _PyEval_EvalFrameDefault;
    }
    return interp->eval_frame;
}


void
_PyInterpreterState_SetEvalFrameFunc(PyInterpreterState *interp,
                                     _PyFrameEvalFunction eval_frame)
{
    if (eval_frame == _PyEval_EvalFrameDefault) {
        interp->eval_frame = NULL;
    }
    else {
        interp->eval_frame = eval_frame;
    }
}


const PyConfig*
_PyInterpreterState_GetConfig(PyInterpreterState *interp)
{
    return &interp->config;
}


int
_PyInterpreterState_GetConfigCopy(PyConfig *config)
{
    PyInterpreterState *interp = PyInterpreterState_Get();

    PyStatus status = _PyConfig_Copy(config, &interp->config);
    if (PyStatus_Exception(status)) {
        _PyErr_SetFromPyStatus(status);
        return -1;
    }
    return 0;
}


const PyConfig*
_Py_GetConfig(void)
{
    _PyRuntimeState *runtime = &_PyRuntime;
    assert(PyGILState_Check());
    PyThreadState *tstate = current_fast_get(runtime);
    _Py_EnsureTstateNotNULL(tstate);
    return _PyInterpreterState_GetConfig(tstate->interp);
}


int
_PyInterpreterState_HasFeature(PyInterpreterState *interp, unsigned long feature)
{
    return ((interp->feature_flags & feature) != 0);
}


#define MINIMUM_OVERHEAD 1000

static PyObject **
push_chunk(PyThreadState *tstate, int size)
{
    int allocate_size = DATA_STACK_CHUNK_SIZE;
    while (allocate_size < (int)sizeof(PyObject*)*(size + MINIMUM_OVERHEAD)) {
        allocate_size *= 2;
    }
    _PyStackChunk *new = allocate_chunk(allocate_size, tstate->datastack_chunk);
    if (new == NULL) {
        return NULL;
    }
    if (tstate->datastack_chunk) {
        tstate->datastack_chunk->top = tstate->datastack_top -
                                       &tstate->datastack_chunk->data[0];
    }
    tstate->datastack_chunk = new;
    tstate->datastack_limit = (PyObject **)(((char *)new) + allocate_size);
    // When new is the "root" chunk (i.e. new->previous == NULL), we can keep
    // _PyThreadState_PopFrame from freeing it later by "skipping" over the
    // first element:
    PyObject **res = &new->data[new->previous == NULL];
    tstate->datastack_top = res + size;
    return res;
}

_PyInterpreterFrame *
_PyThreadState_PushFrame(PyThreadState *tstate, size_t size)
{
    assert(size < INT_MAX/sizeof(PyObject *));
    if (_PyThreadState_HasStackSpace(tstate, (int)size)) {
        _PyInterpreterFrame *res = (_PyInterpreterFrame *)tstate->datastack_top;
        tstate->datastack_top += size;
        return res;
    }
    return (_PyInterpreterFrame *)push_chunk(tstate, (int)size);
}

void
_PyThreadState_PopFrame(PyThreadState *tstate, _PyInterpreterFrame * frame)
{
    assert(tstate->datastack_chunk);
    PyObject **base = (PyObject **)frame;
    if (base == &tstate->datastack_chunk->data[0]) {
        _PyStackChunk *chunk = tstate->datastack_chunk;
        _PyStackChunk *previous = chunk->previous;
        // push_chunk ensures that the root chunk is never popped:
        assert(previous);
        tstate->datastack_top = &previous->data[previous->top];
        tstate->datastack_chunk = previous;
        _PyObject_VirtualFree(chunk, chunk->size);
        tstate->datastack_limit = (PyObject **)(((char *)previous) + previous->size);
    }
    else {
        assert(tstate->datastack_top);
        assert(tstate->datastack_top >= base);
        tstate->datastack_top = base;
    }
}


#ifdef __cplusplus
}
#endif<|MERGE_RESOLUTION|>--- conflicted
+++ resolved
@@ -380,7 +380,7 @@
 static const _PyRuntimeState initial = _PyRuntimeState_INIT(_PyRuntime);
 _Py_COMP_DIAG_POP
 
-#define NUMLOCKS 7
+#define NUMLOCKS 8
 #define LOCKS_INIT(runtime) \
     { \
         &(runtime)->interpreters.mutex, \
@@ -389,11 +389,8 @@
         &(runtime)->unicode_state.ids.lock, \
         &(runtime)->imports.extensions.mutex, \
         &(runtime)->atexit.mutex, \
-<<<<<<< HEAD
+        &(runtime)->audit_hooks.mutex, \
         &(runtime)->allocators.mutex, \
-=======
-        &(runtime)->audit_hooks.mutex, \
->>>>>>> 4ff5690e
     }
 
 static int
