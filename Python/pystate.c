
/* Thread and interpreter state structures and their interfaces */

#include "Python.h"
#include "pycore_ceval.h"
#include "pycore_frame.h"
#include "pycore_initconfig.h"
#include "pycore_object.h"        // _PyType_InitCache()
#include "pycore_pyerrors.h"
#include "pycore_pylifecycle.h"
#include "pycore_pymem.h"         // _PyMem_SetDefaultAllocator()
#include "pycore_pystate.h"       // _PyThreadState_GET()
#include "pycore_sysmodule.h"

/* --------------------------------------------------------------------------
CAUTION

Always use PyMem_RawMalloc() and PyMem_RawFree() directly in this file.  A
number of these functions are advertised as safe to call when the GIL isn't
held, and in a debug build Python redirects (e.g.) PyMem_NEW (etc) to Python's
debugging obmalloc functions.  Those aren't thread-safe (they rely on the GIL
to avoid the expense of doing their own locking).
-------------------------------------------------------------------------- */

#ifdef HAVE_DLOPEN
#ifdef HAVE_DLFCN_H
#include <dlfcn.h>
#endif
#if !HAVE_DECL_RTLD_LAZY
#define RTLD_LAZY 1
#endif
#endif

#ifdef __cplusplus
extern "C" {
#endif

#define _PyRuntimeGILState_GetThreadState(gilstate) \
    ((PyThreadState*)_Py_atomic_load_relaxed(&(gilstate)->tstate_current))
#define _PyRuntimeGILState_SetThreadState(gilstate, value) \
    _Py_atomic_store_relaxed(&(gilstate)->tstate_current, \
                             (uintptr_t)(value))

/* Forward declarations */
static PyThreadState *_PyGILState_GetThisThreadState(struct _gilstate_runtime_state *gilstate);
static void _PyThreadState_Delete(PyThreadState *tstate, int check_current);


static int
alloc_for_runtime(PyThread_type_lock *plock1, PyThread_type_lock *plock2,
                  PyThread_type_lock *plock3)
{
    /* Force default allocator, since _PyRuntimeState_Fini() must
       use the same allocator than this function. */
    PyMemAllocatorEx old_alloc;
    _PyMem_SetDefaultAllocator(PYMEM_DOMAIN_RAW, &old_alloc);

    PyThread_type_lock lock1 = PyThread_allocate_lock();
    if (lock1 == NULL) {
        return -1;
    }

    PyThread_type_lock lock2 = PyThread_allocate_lock();
    if (lock2 == NULL) {
        PyThread_free_lock(lock1);
        return -1;
    }

    PyThread_type_lock lock3 = PyThread_allocate_lock();
    if (lock3 == NULL) {
        PyThread_free_lock(lock1);
        PyThread_free_lock(lock2);
        return -1;
    }

<<<<<<< HEAD
    if (runtime->_initialized) {
        // Py_Initialize() must be running again.
        _PyRuntimeState_reset(runtime);
        assert(!runtime->_initialized);
    }
    assert(!runtime->preinitializing &&
           !runtime->preinitialized &&
           !runtime->core_initialized &&
           !runtime->initialized);
=======
    PyMem_SetAllocator(PYMEM_DOMAIN_RAW, &old_alloc);

    *plock1 = lock1;
    *plock2 = lock2;
    *plock3 = lock3;
    return 0;
}

static void
init_runtime(_PyRuntimeState *runtime,
             void *open_code_hook, void *open_code_userdata,
             _Py_AuditHookEntry *audit_hook_head,
             Py_ssize_t unicode_next_index,
             PyThread_type_lock unicode_ids_mutex,
             PyThread_type_lock interpreters_mutex,
             PyThread_type_lock xidregistry_mutex)
{
    if (runtime->_initialized) {
        _PyRuntimeState_reset(runtime);
        assert(!runtime->initialized);
    }
>>>>>>> 7b376d4d

    runtime->open_code_hook = open_code_hook;
    runtime->open_code_userdata = open_code_userdata;
    runtime->audit_hook_head = audit_hook_head;

    _PyEval_InitRuntimeState(&runtime->ceval);

    PyPreConfig_InitPythonConfig(&runtime->preconfig);

    runtime->gilstate.check_enabled = 1;

    /* A TSS key must be initialized with Py_tss_NEEDS_INIT
       in accordance with the specification. */
    Py_tss_t initial = Py_tss_NEEDS_INIT;
    runtime->gilstate.autoTSSkey = initial;

    runtime->interpreters.mutex = interpreters_mutex;
    // This prevents interpreters from getting created
    // until _PyInterpreterState_Enable() is called.
    runtime->interpreters.next_id = -1;

    runtime->xidregistry.mutex = xidregistry_mutex;

    // Set it to the ID of the main thread of the main interpreter.
    runtime->main_thread = PyThread_get_thread_ident();

    runtime->unicode_ids.next_index = unicode_next_index;
    runtime->unicode_ids.lock = unicode_ids_mutex;

    runtime->_initialized = 1;
<<<<<<< HEAD

    return _PyStatus_OK();
=======
>>>>>>> 7b376d4d
}

PyStatus
_PyRuntimeState_Init(_PyRuntimeState *runtime)
{
    /* We preserve the hook across init, because there is
       currently no public API to set it between runtime
       initialization and interpreter initialization. */
    void *open_code_hook = runtime->open_code_hook;
    void *open_code_userdata = runtime->open_code_userdata;
    _Py_AuditHookEntry *audit_hook_head = runtime->audit_hook_head;
    // bpo-42882: Preserve next_index value if Py_Initialize()/Py_Finalize()
    // is called multiple times.
    Py_ssize_t unicode_next_index = runtime->unicode_ids.next_index;

    PyThread_type_lock lock1, lock2, lock3;
    if (alloc_for_runtime(&lock1, &lock2, &lock3) != 0) {
        return _PyStatus_NO_MEMORY();
    }

    init_runtime(runtime, open_code_hook, open_code_userdata, audit_hook_head,
                 unicode_next_index, lock1, lock2, lock3);

    return _PyStatus_OK();
}

void
_PyRuntimeState_Fini(_PyRuntimeState *runtime)
{
    /* Force the allocator used by _PyRuntimeState_Init(). */
    PyMemAllocatorEx old_alloc;
    _PyMem_SetDefaultAllocator(PYMEM_DOMAIN_RAW, &old_alloc);
#define FREE_LOCK(LOCK) \
    if (LOCK != NULL) { \
        PyThread_free_lock(LOCK); \
        LOCK = NULL; \
    }

    FREE_LOCK(runtime->interpreters.mutex);
    FREE_LOCK(runtime->xidregistry.mutex);
    FREE_LOCK(runtime->unicode_ids.lock);

#undef FREE_LOCK
    PyMem_SetAllocator(PYMEM_DOMAIN_RAW, &old_alloc);
}

#ifdef HAVE_FORK
/* This function is called from PyOS_AfterFork_Child to ensure that
   newly created child processes do not share locks with the parent. */
PyStatus
_PyRuntimeState_ReInitThreads(_PyRuntimeState *runtime)
{
    // This was initially set in _PyRuntimeState_Init().
    runtime->main_thread = PyThread_get_thread_ident();

    /* Force default allocator, since _PyRuntimeState_Fini() must
       use the same allocator than this function. */
    PyMemAllocatorEx old_alloc;
    _PyMem_SetDefaultAllocator(PYMEM_DOMAIN_RAW, &old_alloc);

    int reinit_interp = _PyThread_at_fork_reinit(&runtime->interpreters.mutex);
    int reinit_xidregistry = _PyThread_at_fork_reinit(&runtime->xidregistry.mutex);
    int reinit_unicode_ids = _PyThread_at_fork_reinit(&runtime->unicode_ids.lock);

    PyMem_SetAllocator(PYMEM_DOMAIN_RAW, &old_alloc);

    /* bpo-42540: id_mutex is freed by _PyInterpreterState_Delete, which does
     * not force the default allocator. */
    int reinit_main_id = _PyThread_at_fork_reinit(&runtime->interpreters.main->id_mutex);

    if (reinit_interp < 0
        || reinit_main_id < 0
        || reinit_xidregistry < 0
        || reinit_unicode_ids < 0)
    {
        return _PyStatus_ERR("Failed to reinitialize runtime locks");

    }
    return _PyStatus_OK();
}
#endif

#define HEAD_LOCK(runtime) \
    PyThread_acquire_lock((runtime)->interpreters.mutex, WAIT_LOCK)
#define HEAD_UNLOCK(runtime) \
    PyThread_release_lock((runtime)->interpreters.mutex)

/* Forward declaration */
static void _PyGILState_NoteThreadState(
    struct _gilstate_runtime_state *gilstate, PyThreadState* tstate);

PyStatus
_PyInterpreterState_Enable(_PyRuntimeState *runtime)
{
    struct pyinterpreters *interpreters = &runtime->interpreters;
    interpreters->next_id = 0;

    /* Py_Finalize() calls _PyRuntimeState_Fini() which clears the mutex.
       Create a new mutex if needed. */
    if (interpreters->mutex == NULL) {
        /* Force default allocator, since _PyRuntimeState_Fini() must
           use the same allocator than this function. */
        PyMemAllocatorEx old_alloc;
        _PyMem_SetDefaultAllocator(PYMEM_DOMAIN_RAW, &old_alloc);

        interpreters->mutex = PyThread_allocate_lock();

        PyMem_SetAllocator(PYMEM_DOMAIN_RAW, &old_alloc);

        if (interpreters->mutex == NULL) {
            return _PyStatus_ERR("Can't initialize threads for interpreter");
        }
    }

    return _PyStatus_OK();
}

<<<<<<< HEAD
static void init_threadstate_static_data(PyThreadState *, PyThreadState *);

static void
init_interpreter_static_data(PyInterpreterState *interp,
                             PyInterpreterState *other)
{
    assert(other != NULL);
    assert(other != interp);
    assert(other->_preallocated.initialized);
    assert(!interp->_preallocated.initialized);

    // We only want to copy static data that every interpreter has in common.
    // Hence, if "other" was statically initialized
    // then we only want that data.

    /* Initialize interp->_preallocated. */
    init_threadstate_static_data(&interp->_preallocated.tstate,
                                 &other->_preallocated.tstate);
    interp->_preallocated.initialized = 1;
}

/* Fully initialize the (low-level) interpreter state.
   Other (high-level) init happens in pylifecycle.c.
   If this is a re-used interpreter state then it will be zeroed out first.
   Otherwise all fields not initialized here are expected to be zeroed out,
   e.g. by PyMem_RawCalloc() or memset().
   The runtime state is not manipulated.  Instead it is assumed that
   the interpreter is getting added to the runtime.
  */

static void
init_interpreter(PyInterpreterState *interp,
                 _PyRuntimeState *runtime, int64_t id,
                 PyInterpreterState *next,
                 PyThread_type_lock pending_lock)
{
    if (interp->_initialized) {
        assert(interp->_preallocated.initialized);
        _PyInterpreterState_reset(interp);
        assert(!interp->_initialized);
        assert(interp->_preallocated.initialized);
    }

    assert(runtime != NULL);
    interp->runtime = runtime;

    assert(id > 0 || (id == 0 && interp == runtime->interpreters.main));
    interp->id = id;
    interp->id_refcount = -1;

    assert(runtime->interpreters.head == interp);
    assert(next != NULL || (interp == runtime->interpreters.main));
    interp->next = next;

=======
static PyInterpreterState *
alloc_interpreter(void)
{
    return PyMem_RawCalloc(1, sizeof(PyInterpreterState));
}

static void
free_interpreter(PyInterpreterState *interp)
{
    PyMem_RawFree(interp);
}

/* Get the interpreter state to a minimal consistent state.
   Further init happens in pylifecycle.c before it can be used.
   All fields not initialized here are expected to be zeroed out,
   e.g. by PyMem_RawCalloc() or memset().
   The runtime state is not manipulated.  Instead it is assumed that
   the interpreter is getting added to the runtime.
  */

static void
init_interpreter(PyInterpreterState *interp,
                 _PyRuntimeState *runtime, int64_t id,
                 PyInterpreterState *next,
                 PyThread_type_lock pending_lock)
{
    if (interp->_initialized) {
        Py_FatalError("interpreter already initialized");
    }

    assert(runtime != NULL);
    interp->runtime = runtime;

    assert(id > 0 || (id == 0 && interp == runtime->interpreters.main));
    interp->id = id;
    interp->id_refcount = -1;

    assert(runtime->interpreters.head == interp);
    assert(next != NULL || (interp == runtime->interpreters.main));
    interp->next = next;

>>>>>>> 7b376d4d
    _PyEval_InitState(&interp->ceval, pending_lock);
    _PyGC_InitState(&interp->gc);
    PyConfig_InitPythonConfig(&interp->config);
    _PyType_InitCache(interp);
    interp->eval_frame = NULL;
#ifdef HAVE_DLOPEN
#if HAVE_DECL_RTLD_NOW
    interp->dlopenflags = RTLD_NOW;
#else
    interp->dlopenflags = RTLD_LAZY;
#endif
#endif

<<<<<<< HEAD
    interp->threads.next_unique_id = 0;

    interp->audit_hooks = NULL;

    // If needed, we could initialize _preallocated manually, instead
    // of expecting it to be pre-initialized.
    assert(interp->_preallocated.initialized);

    interp->_initialized = 1;
}

PyInterpreterState *
PyInterpreterState_New(void)
{
    PyInterpreterState *interp;
    PyThreadState *tstate = _PyThreadState_GET();

    /* tstate is NULL when Py_InitializeFromConfig() calls
       PyInterpreterState_New() to create the main interpreter. */
    if (_PySys_Audit(tstate, "cpython.PyInterpreterState_New", NULL) < 0) {
        return NULL;
    }

    PyThread_type_lock pending_lock = PyThread_allocate_lock();
    if (pending_lock == NULL) {
        if (tstate != NULL) {
            _PyErr_NoMemory(tstate);
        }
        return NULL;
    }

    /* Don't get runtime from tstate since tstate can be NULL. */
    _PyRuntimeState *runtime = &_PyRuntime;
    struct pyinterpreters *interpreters = &runtime->interpreters;

    /* We completely serialize creation of multiple interpreters, since
       it simplifies things here and blocking concurrent calls isn't a problem.

       Regardless, we must fully block subinterpreter creation until
       after the main interpreter is created. */
    HEAD_LOCK(runtime);

    int64_t id = interpreters->next_id;
    interpreters->next_id += 1;
    PyInterpreterState *old_head = interpreters->head;
    if (interpreters->main == NULL) {
        // We are creating the main interpreter.
        assert(id == 0);
        assert(old_head == NULL);

        interp = &runtime->_preallocated.interpreters_main;
        assert(interp->_preallocated.initialized);
=======
    interp->_initialized = 1;
}

PyInterpreterState *
PyInterpreterState_New(void)
{
    PyInterpreterState *interp;
    PyThreadState *tstate = _PyThreadState_GET();

    /* tstate is NULL when Py_InitializeFromConfig() calls
       PyInterpreterState_New() to create the main interpreter. */
    if (_PySys_Audit(tstate, "cpython.PyInterpreterState_New", NULL) < 0) {
        return NULL;
    }

    PyThread_type_lock pending_lock = PyThread_allocate_lock();
    if (pending_lock == NULL) {
        if (tstate != NULL) {
            _PyErr_NoMemory(tstate);
        }
        return NULL;
    }

    /* Don't get runtime from tstate since tstate can be NULL. */
    _PyRuntimeState *runtime = &_PyRuntime;
    struct pyinterpreters *interpreters = &runtime->interpreters;

    /* We completely serialize creation of multiple interpreters, since
       it simplifies things here and blocking concurrent calls isn't a problem.
       Regardless, we must fully block subinterpreter creation until
       after the main interpreter is created. */
    HEAD_LOCK(runtime);

    int64_t id = interpreters->next_id;
    interpreters->next_id += 1;

    // Allocate the interpreter and add it to the runtime state.
    PyInterpreterState *old_head = interpreters->head;
    if (old_head == NULL) {
        // We are creating the main interpreter.
        assert(interpreters->main == NULL);
        assert(id == 0);

        interp = alloc_interpreter();
        if (interp == NULL) {
            goto error;
        }
>>>>>>> 7b376d4d
        assert(interp->id == 0);
        assert(interp->next == NULL);

        interpreters->main = interp;
    }
    else {
        assert(id != 0);
<<<<<<< HEAD
        assert(old_head != NULL);

        interp = PyMem_RawCalloc(1, sizeof(PyInterpreterState));
        if (interp == NULL) {
            PyThread_free_lock(pending_lock);
=======
        assert(interpreters->main != NULL);

        interp = alloc_interpreter();
        if (interp == NULL) {
>>>>>>> 7b376d4d
            goto error;
        }

        if (id < 0) {
            /* overflow or Py_Initialize() not called yet! */
            if (tstate != NULL) {
                _PyErr_SetString(tstate, PyExc_RuntimeError,
                                 "failed to get an interpreter ID");
            }
            goto error;
        }
<<<<<<< HEAD
        init_interpreter_static_data(interp, interpreters->main);
=======
>>>>>>> 7b376d4d
    }
    interpreters->head = interp;

<<<<<<< HEAD
    // Add the interpreter to the runtime state.
    interpreters->head = interp;

=======
>>>>>>> 7b376d4d
    init_interpreter(interp, runtime, id, old_head, pending_lock);

    HEAD_UNLOCK(runtime);
    return interp;

error:
    HEAD_UNLOCK(runtime);

    PyThread_free_lock(pending_lock);
    if (interp != NULL) {
<<<<<<< HEAD
        PyMem_RawFree(interp);
=======
        free_interpreter(interp);
>>>>>>> 7b376d4d
    }
    return NULL;
}


static void
interpreter_clear(PyInterpreterState *interp, PyThreadState *tstate)
{
    _PyRuntimeState *runtime = interp->runtime;

    if (_PySys_Audit(tstate, "cpython.PyInterpreterState_Clear", NULL) < 0) {
        _PyErr_Clear(tstate);
    }

    HEAD_LOCK(runtime);
    for (PyThreadState *p = interp->threads.head; p != NULL; p = p->next) {
        PyThreadState_Clear(p);
    }
    HEAD_UNLOCK(runtime);

    Py_CLEAR(interp->audit_hooks);

    PyConfig_Clear(&interp->config);
    Py_CLEAR(interp->codec_search_path);
    Py_CLEAR(interp->codec_search_cache);
    Py_CLEAR(interp->codec_error_registry);
    Py_CLEAR(interp->modules);
    Py_CLEAR(interp->modules_by_index);
    Py_CLEAR(interp->builtins_copy);
    Py_CLEAR(interp->importlib);
    Py_CLEAR(interp->import_func);
    Py_CLEAR(interp->dict);
#ifdef HAVE_FORK
    Py_CLEAR(interp->before_forkers);
    Py_CLEAR(interp->after_forkers_parent);
    Py_CLEAR(interp->after_forkers_child);
#endif

    _PyAST_Fini(interp);
    _PyWarnings_Fini(interp);
    _PyAtExit_Fini(interp);

    // All Python types must be destroyed before the last GC collection. Python
    // types create a reference cycle to themselves in their in their
    // PyTypeObject.tp_mro member (the tuple contains the type).

    /* Last garbage collection on this interpreter */
    _PyGC_CollectNoFail(tstate);
    _PyGC_Fini(interp);

    /* We don't clear sysdict and builtins until the end of this function.
       Because clearing other attributes can execute arbitrary Python code
       which requires sysdict and builtins. */
    PyDict_Clear(interp->sysdict);
    PyDict_Clear(interp->builtins);
    Py_CLEAR(interp->sysdict);
    Py_CLEAR(interp->builtins);

    // XXX Once we have one allocator per interpreter (i.e.
    // per-interpreter GC) we must ensure that all of the interpreter's
    // objects have been cleaned up at the point.
}


void
PyInterpreterState_Clear(PyInterpreterState *interp)
{
    // Use the current Python thread state to call audit hooks and to collect
    // garbage. It can be different than the current Python thread state
    // of 'interp'.
    PyThreadState *current_tstate = _PyThreadState_GET();

    interpreter_clear(interp, current_tstate);
}


void
_PyInterpreterState_Clear(PyThreadState *tstate)
{
    interpreter_clear(tstate->interp, tstate);
}


static void
zapthreads(PyInterpreterState *interp, int check_current)
{
    PyThreadState *tstate;
    /* No need to lock the mutex here because this should only happen
       when the threads are all really dead (XXX famous last words). */
    while ((tstate = interp->threads.head) != NULL) {
        _PyThreadState_Delete(tstate, check_current);
    }
}


static void
free_interpreter(PyInterpreterState *interp)
{
    if (interp != &interp->runtime->_preallocated.interpreters_main) {
        PyMem_RawFree(interp);
    }
}


void
PyInterpreterState_Delete(PyInterpreterState *interp)
{
    _PyRuntimeState *runtime = interp->runtime;
    struct pyinterpreters *interpreters = &runtime->interpreters;
    zapthreads(interp, 0);

    _PyEval_FiniState(&interp->ceval);

    /* Delete current thread. After this, many C API calls become crashy. */
    _PyThreadState_Swap(&runtime->gilstate, NULL);

    HEAD_LOCK(runtime);
    PyInterpreterState **p;
    for (p = &interpreters->head; ; p = &(*p)->next) {
        if (*p == NULL) {
            Py_FatalError("NULL interpreter");
        }
        if (*p == interp) {
            break;
        }
    }
    if (interp->threads.head != NULL) {
        Py_FatalError("remaining threads");
    }
    *p = interp->next;

    if (interpreters->main == interp) {
        interpreters->main = NULL;
        if (interpreters->head != NULL) {
            Py_FatalError("remaining subinterpreters");
        }
    }
    HEAD_UNLOCK(runtime);

    if (interp->id_mutex != NULL) {
        PyThread_free_lock(interp->id_mutex);
    }
    free_interpreter(interp);
}


#ifdef HAVE_FORK
/*
 * Delete all interpreter states except the main interpreter.  If there
 * is a current interpreter state, it *must* be the main interpreter.
 */
PyStatus
_PyInterpreterState_DeleteExceptMain(_PyRuntimeState *runtime)
{
    struct _gilstate_runtime_state *gilstate = &runtime->gilstate;
    struct pyinterpreters *interpreters = &runtime->interpreters;

    PyThreadState *tstate = _PyThreadState_Swap(gilstate, NULL);
    if (tstate != NULL && tstate->interp != interpreters->main) {
        return _PyStatus_ERR("not main interpreter");
    }

    HEAD_LOCK(runtime);
    PyInterpreterState *interp = interpreters->head;
    interpreters->head = NULL;
    while (interp != NULL) {
        if (interp == interpreters->main) {
            interpreters->main->next = NULL;
            interpreters->head = interp;
            interp = interp->next;
            continue;
        }

        PyInterpreterState_Clear(interp);  // XXX must activate?
        zapthreads(interp, 1);
        if (interp->id_mutex != NULL) {
            PyThread_free_lock(interp->id_mutex);
        }
        PyInterpreterState *prev_interp = interp;
        interp = interp->next;
        free_interpreter(prev_interp);
    }
    HEAD_UNLOCK(runtime);

    if (interpreters->head == NULL) {
        return _PyStatus_ERR("missing main interpreter");
    }
    _PyThreadState_Swap(gilstate, tstate);
    return _PyStatus_OK();
}
#endif


PyInterpreterState *
PyInterpreterState_Get(void)
{
    PyThreadState *tstate = _PyThreadState_GET();
    _Py_EnsureTstateNotNULL(tstate);
    PyInterpreterState *interp = tstate->interp;
    if (interp == NULL) {
        Py_FatalError("no current interpreter");
    }
    return interp;
}


int64_t
PyInterpreterState_GetID(PyInterpreterState *interp)
{
    if (interp == NULL) {
        PyErr_SetString(PyExc_RuntimeError, "no interpreter provided");
        return -1;
    }
    return interp->id;
}


static PyInterpreterState *
interp_look_up_id(_PyRuntimeState *runtime, int64_t requested_id)
{
    PyInterpreterState *interp = runtime->interpreters.head;
    while (interp != NULL) {
        int64_t id = PyInterpreterState_GetID(interp);
        if (id < 0) {
            return NULL;
        }
        if (requested_id == id) {
            return interp;
        }
        interp = PyInterpreterState_Next(interp);
    }
    return NULL;
}

PyInterpreterState *
_PyInterpreterState_LookUpID(int64_t requested_id)
{
    PyInterpreterState *interp = NULL;
    if (requested_id >= 0) {
        _PyRuntimeState *runtime = &_PyRuntime;
        HEAD_LOCK(runtime);
        interp = interp_look_up_id(runtime, requested_id);
        HEAD_UNLOCK(runtime);
    }
    if (interp == NULL && !PyErr_Occurred()) {
        PyErr_Format(PyExc_RuntimeError,
                     "unrecognized interpreter ID %lld", requested_id);
    }
    return interp;
}


int
_PyInterpreterState_IDInitref(PyInterpreterState *interp)
{
    if (interp->id_mutex != NULL) {
        return 0;
    }
    interp->id_mutex = PyThread_allocate_lock();
    if (interp->id_mutex == NULL) {
        PyErr_SetString(PyExc_RuntimeError,
                        "failed to create init interpreter ID mutex");
        return -1;
    }
    interp->id_refcount = 0;
    return 0;
}


int
_PyInterpreterState_IDIncref(PyInterpreterState *interp)
{
    if (_PyInterpreterState_IDInitref(interp) < 0) {
        return -1;
    }

    PyThread_acquire_lock(interp->id_mutex, WAIT_LOCK);
    interp->id_refcount += 1;
    PyThread_release_lock(interp->id_mutex);
    return 0;
}


void
_PyInterpreterState_IDDecref(PyInterpreterState *interp)
{
    assert(interp->id_mutex != NULL);

    struct _gilstate_runtime_state *gilstate = &_PyRuntime.gilstate;
    PyThread_acquire_lock(interp->id_mutex, WAIT_LOCK);
    assert(interp->id_refcount != 0);
    interp->id_refcount -= 1;
    int64_t refcount = interp->id_refcount;
    PyThread_release_lock(interp->id_mutex);

    if (refcount == 0 && interp->requires_idref) {
        // XXX Using the "head" thread isn't strictly correct.
        PyThreadState *tstate = PyInterpreterState_ThreadHead(interp);
        // XXX Possible GILState issues?
        PyThreadState *save_tstate = _PyThreadState_Swap(gilstate, tstate);
        Py_EndInterpreter(tstate);
        _PyThreadState_Swap(gilstate, save_tstate);
    }
}

int
_PyInterpreterState_RequiresIDRef(PyInterpreterState *interp)
{
    return interp->requires_idref;
}

void
_PyInterpreterState_RequireIDRef(PyInterpreterState *interp, int required)
{
    interp->requires_idref = required ? 1 : 0;
}

PyObject *
_PyInterpreterState_GetMainModule(PyInterpreterState *interp)
{
    if (interp->modules == NULL) {
        PyErr_SetString(PyExc_RuntimeError, "interpreter not initialized");
        return NULL;
    }
    return PyMapping_GetItemString(interp->modules, "__main__");
}

PyObject *
PyInterpreterState_GetDict(PyInterpreterState *interp)
{
    if (interp->dict == NULL) {
        interp->dict = PyDict_New();
        if (interp->dict == NULL) {
            PyErr_Clear();
        }
    }
    /* Returning NULL means no per-interpreter dict is available. */
    return interp->dict;
}

/* Minimum size of data stack chunk */
#define DATA_STACK_CHUNK_SIZE (16*1024)

static _PyStackChunk*
allocate_chunk(int size_in_bytes, _PyStackChunk* previous)
{
    assert(size_in_bytes % sizeof(PyObject **) == 0);
    _PyStackChunk *res = _PyObject_VirtualAlloc(size_in_bytes);
    if (res == NULL) {
        return NULL;
    }
    res->previous = previous;
    res->size = size_in_bytes;
    res->top = 0;
    return res;
}

<<<<<<< HEAD
static void
init_threadstate_static_data(PyThreadState *tstate, PyThreadState *other)
{
    assert(other != NULL);
    assert(other != tstate);
    assert(other->_preallocated.initialized);
    assert(!tstate->_preallocated.initialized);

    // We only want to copy static data that every thread state has in common.
    // Hence, if "other" was statically initialized
    // then we only want that data.

    /* Initialize tstate->_preallocated. */
    tstate->_preallocated.initialized = 1;
}

/* Fully initialize the (low-level) thread state.
   Other (high-level) init happens in pylifecycle.c.
   If this is a re-used thread state then it will be zeroed out first.
   Otherwise all fields not initialized here are expected to be zeroed out,
   e.g. by PyMem_RawCalloc() or memset().
   The interpreter is not manipulated.  Instead it is assumed that
   the thread state is getting added to the interpreter.
=======
static PyThreadState *
alloc_threadstate(void)
{
    return PyMem_RawCalloc(1, sizeof(PyThreadState));
}

static void
free_threadstate(PyThreadState *tstate)
{
    PyMem_RawFree(tstate);
}

/* Get the thread state to a minimal consistent state.
   Further init happens in pylifecycle.c before it can be used.
   All fields not initialized here are expected to be zeroed out,
   e.g. by PyMem_RawCalloc() or memset().
   The interpreter state is not manipulated.  Instead it is assumed that
   the thread is getting added to the interpreter.
>>>>>>> 7b376d4d
  */

static void
init_threadstate(PyThreadState *tstate,
                 PyInterpreterState *interp, uint64_t id,
                 PyThreadState *next,
                 _PyStackChunk *datastack_chunk)
{
    if (tstate->_initialized) {
<<<<<<< HEAD
        assert(tstate->_preallocated.initialized);
        _PyThreadState_reset(tstate);
        assert(!tstate->_initialized);
        assert(tstate->_preallocated.initialized);
=======
        Py_FatalError("thread state already initialized");
>>>>>>> 7b376d4d
    }

    assert(interp != NULL);
    tstate->interp = interp;

    assert(id > 0);
    tstate->id = id;

    assert(interp->threads.head == tstate);
    assert((next != NULL && id != 1) || (next == NULL && id == 1));
    if (next != NULL) {
        assert(next->prev == NULL || next->prev == tstate);
        next->prev = tstate;
    }
    tstate->next = next;
    tstate->prev = NULL;

    tstate->thread_id = PyThread_get_thread_ident();
#ifdef PY_HAVE_THREAD_NATIVE_ID
    tstate->native_thread_id = PyThread_get_thread_native_id();
#endif

    tstate->context_ver = 1;

    tstate->recursion_limit = interp->ceval.recursion_limit,
    tstate->recursion_remaining = interp->ceval.recursion_limit,

    tstate->exc_info = &tstate->exc_state;

    tstate->cframe = &tstate->root_cframe;
    assert(datastack_chunk != NULL);
    tstate->datastack_chunk = datastack_chunk;
    /* If top points to entry 0, then _PyThreadState_PopFrame will try to pop this chunk */
    tstate->datastack_top = &tstate->datastack_chunk->data[1];
    tstate->datastack_limit = (PyObject **)(((char *)tstate->datastack_chunk) + DATA_STACK_CHUNK_SIZE);
<<<<<<< HEAD

    // If needed, we could initialize _preallocated manually, instead
    // of expecting it to be pre-initialized.
    assert(tstate->_preallocated.initialized);

    tstate->_initialized = 1;
}

static inline void
activate_threadstate(PyThreadState *tstate)
{
    _PyGILState_NoteThreadState(&tstate->interp->runtime->gilstate, tstate);
=======

    tstate->_initialized = 1;
>>>>>>> 7b376d4d
}

static PyThreadState *
new_threadstate(PyInterpreterState *interp)
{
    PyThreadState *tstate;
    _PyRuntimeState *runtime = interp->runtime;

    _PyStackChunk *datastack_chunk = allocate_chunk(DATA_STACK_CHUNK_SIZE, NULL);
    if (datastack_chunk == NULL) {
        return NULL;
    }

    /* We serialize concurrent creation to protect global state. */
    HEAD_LOCK(runtime);

    interp->threads.next_unique_id += 1;
    uint64_t id = interp->threads.next_unique_id;
<<<<<<< HEAD
    PyThreadState *old_head = interp->threads.head;
    if (interp->threads._preallocated_used == 0) {
        assert(id == 1);
        assert(old_head == NULL);

        tstate = &interp->_preallocated.tstate;
        assert(tstate->_preallocated.initialized);

        interp->threads._preallocated_used += 1;
    }
    else {
        assert(id > 1);
        // Every valid interprter must have at least one thread state.
        assert(old_head != NULL);
        assert(old_head->prev == NULL);

        tstate = PyMem_RawCalloc(1, sizeof(PyThreadState));
        if (tstate == NULL) {
            goto error;
        }

        init_threadstate_static_data(tstate, &interp->_preallocated.tstate);

        interp->threads.next_unique_id += 1;
=======

    // Allocate the thread state and add it to the interpreter.
    PyThreadState *old_head = interp->threads.head;
    if (old_head == NULL) {
        // It's the interpreter's initial thread state.
        assert(id == 1);

        tstate = alloc_threadstate();
        if (tstate == NULL) {
            goto error;
        }
    }
    else {
        // Every valid interpreter must have at least one thread.
        assert(id > 1);
        assert(old_head->prev == NULL);

        tstate = alloc_threadstate();
        if (tstate == NULL) {
            goto error;
        }
>>>>>>> 7b376d4d
    }
    interp->threads.head = tstate;

    init_threadstate(tstate, interp, id, old_head, datastack_chunk);

    HEAD_UNLOCK(runtime);
    return tstate;

error:
    HEAD_UNLOCK(runtime);
    _PyObject_VirtualFree(datastack_chunk, datastack_chunk->size);
    return NULL;
}

PyThreadState *
PyThreadState_New(PyInterpreterState *interp)
{
    PyThreadState *tstate = new_threadstate(interp);
<<<<<<< HEAD
    activate_threadstate(tstate);
=======
    _PyThreadState_SetCurrent(tstate);
>>>>>>> 7b376d4d
    return tstate;
}

PyThreadState *
_PyThreadState_Prealloc(PyInterpreterState *interp)
{
    return new_threadstate(interp);
}

// We keep this around for (accidental) stable ABI compatibility.
// Realisically, no extensions are using it.
void
_PyThreadState_Init(PyThreadState *tstate)
{
<<<<<<< HEAD
    activate_threadstate(tstate);
=======
    Py_FatalError("_PyThreadState_Init() is for internal use only");
}

void
_PyThreadState_SetCurrent(PyThreadState *tstate)
{
    _PyGILState_NoteThreadState(&tstate->interp->runtime->gilstate, tstate);
>>>>>>> 7b376d4d
}

PyObject*
PyState_FindModule(struct PyModuleDef* module)
{
    Py_ssize_t index = module->m_base.m_index;
    PyInterpreterState *state = _PyInterpreterState_GET();
    PyObject *res;
    if (module->m_slots) {
        return NULL;
    }
    if (index == 0)
        return NULL;
    if (state->modules_by_index == NULL)
        return NULL;
    if (index >= PyList_GET_SIZE(state->modules_by_index))
        return NULL;
    res = PyList_GET_ITEM(state->modules_by_index, index);
    return res==Py_None ? NULL : res;
}

int
_PyState_AddModule(PyThreadState *tstate, PyObject* module, struct PyModuleDef* def)
{
    if (!def) {
        assert(_PyErr_Occurred(tstate));
        return -1;
    }
    if (def->m_slots) {
        _PyErr_SetString(tstate,
                         PyExc_SystemError,
                         "PyState_AddModule called on module with slots");
        return -1;
    }

    PyInterpreterState *interp = tstate->interp;
    if (!interp->modules_by_index) {
        interp->modules_by_index = PyList_New(0);
        if (!interp->modules_by_index) {
            return -1;
        }
    }

    while (PyList_GET_SIZE(interp->modules_by_index) <= def->m_base.m_index) {
        if (PyList_Append(interp->modules_by_index, Py_None) < 0) {
            return -1;
        }
    }

    Py_INCREF(module);
    return PyList_SetItem(interp->modules_by_index,
                          def->m_base.m_index, module);
}

int
PyState_AddModule(PyObject* module, struct PyModuleDef* def)
{
    if (!def) {
        Py_FatalError("module definition is NULL");
        return -1;
    }

    PyThreadState *tstate = _PyThreadState_GET();
    PyInterpreterState *interp = tstate->interp;
    Py_ssize_t index = def->m_base.m_index;
    if (interp->modules_by_index &&
        index < PyList_GET_SIZE(interp->modules_by_index) &&
        module == PyList_GET_ITEM(interp->modules_by_index, index))
    {
        _Py_FatalErrorFormat(__func__, "module %p already added", module);
        return -1;
    }
    return _PyState_AddModule(tstate, module, def);
}

int
PyState_RemoveModule(struct PyModuleDef* def)
{
    PyThreadState *tstate = _PyThreadState_GET();
    PyInterpreterState *interp = tstate->interp;

    if (def->m_slots) {
        _PyErr_SetString(tstate,
                         PyExc_SystemError,
                         "PyState_RemoveModule called on module with slots");
        return -1;
    }

    Py_ssize_t index = def->m_base.m_index;
    if (index == 0) {
        Py_FatalError("invalid module index");
    }
    if (interp->modules_by_index == NULL) {
        Py_FatalError("Interpreters module-list not accessible.");
    }
    if (index > PyList_GET_SIZE(interp->modules_by_index)) {
        Py_FatalError("Module index out of bounds.");
    }

    Py_INCREF(Py_None);
    return PyList_SetItem(interp->modules_by_index, index, Py_None);
}

// Used by finalize_modules()
void
_PyInterpreterState_ClearModules(PyInterpreterState *interp)
{
    if (!interp->modules_by_index) {
        return;
    }

    Py_ssize_t i;
    for (i = 0; i < PyList_GET_SIZE(interp->modules_by_index); i++) {
        PyObject *m = PyList_GET_ITEM(interp->modules_by_index, i);
        if (PyModule_Check(m)) {
            /* cleanup the saved copy of module dicts */
            PyModuleDef *md = PyModule_GetDef(m);
            if (md) {
                Py_CLEAR(md->m_base.m_copy);
            }
        }
    }

    /* Setting modules_by_index to NULL could be dangerous, so we
       clear the list instead. */
    if (PyList_SetSlice(interp->modules_by_index,
                        0, PyList_GET_SIZE(interp->modules_by_index),
                        NULL)) {
        PyErr_WriteUnraisable(interp->modules_by_index);
    }
}

void
PyThreadState_Clear(PyThreadState *tstate)
{
    int verbose = _PyInterpreterState_GetConfig(tstate->interp)->verbose;

    if (verbose && tstate->cframe->current_frame != NULL) {
        /* bpo-20526: After the main thread calls
           _PyRuntimeState_SetFinalizing() in Py_FinalizeEx(), threads must
           exit when trying to take the GIL. If a thread exit in the middle of
           _PyEval_EvalFrameDefault(), tstate->frame is not reset to its
           previous value. It is more likely with daemon threads, but it can
           happen with regular threads if threading._shutdown() fails
           (ex: interrupted by CTRL+C). */
        fprintf(stderr,
          "PyThreadState_Clear: warning: thread still has a frame\n");
    }

    /* Don't clear tstate->pyframe: it is a borrowed reference */

    Py_CLEAR(tstate->dict);
    Py_CLEAR(tstate->async_exc);

    Py_CLEAR(tstate->curexc_type);
    Py_CLEAR(tstate->curexc_value);
    Py_CLEAR(tstate->curexc_traceback);

    Py_CLEAR(tstate->exc_state.exc_type);
    Py_CLEAR(tstate->exc_state.exc_value);
    Py_CLEAR(tstate->exc_state.exc_traceback);

    /* The stack of exception states should contain just this thread. */
    if (verbose && tstate->exc_info != &tstate->exc_state) {
        fprintf(stderr,
          "PyThreadState_Clear: warning: thread still has a generator\n");
    }

    tstate->c_profilefunc = NULL;
    tstate->c_tracefunc = NULL;
    Py_CLEAR(tstate->c_profileobj);
    Py_CLEAR(tstate->c_traceobj);

    Py_CLEAR(tstate->async_gen_firstiter);
    Py_CLEAR(tstate->async_gen_finalizer);

    Py_CLEAR(tstate->context);

    if (tstate->on_delete != NULL) {
        tstate->on_delete(tstate->on_delete_data);
    }
}


/* Common code for PyThreadState_Delete() and PyThreadState_DeleteCurrent() */
static void
tstate_delete_common(PyThreadState *tstate,
                     struct _gilstate_runtime_state *gilstate)
{
    _Py_EnsureTstateNotNULL(tstate);
    PyInterpreterState *interp = tstate->interp;
    if (interp == NULL) {
        Py_FatalError("NULL interpreter");
    }
    _PyRuntimeState *runtime = interp->runtime;

    HEAD_LOCK(runtime);
    if (tstate->prev) {
        tstate->prev->next = tstate->next;
    }
    else {
        interp->threads.head = tstate->next;
    }
    if (tstate->next) {
        tstate->next->prev = tstate->prev;
    }
    HEAD_UNLOCK(runtime);

    if (gilstate->autoInterpreterState &&
        PyThread_tss_get(&gilstate->autoTSSkey) == tstate)
    {
        PyThread_tss_set(&gilstate->autoTSSkey, NULL);
    }
    _PyStackChunk *chunk = tstate->datastack_chunk;
    tstate->datastack_chunk = NULL;
    while (chunk != NULL) {
        _PyStackChunk *prev = chunk->previous;
        _PyObject_VirtualFree(chunk, chunk->size);
        chunk = prev;
    }
}

static void
free_threadstate(PyThreadState *tstate)
{
    if (tstate != &tstate->interp->_preallocated.tstate) {
        PyMem_RawFree(tstate);
    }
}

static void
_PyThreadState_Delete(PyThreadState *tstate, int check_current)
{
    struct _gilstate_runtime_state *gilstate = &tstate->interp->runtime->gilstate;
    if (check_current) {
        if (tstate == _PyRuntimeGILState_GetThreadState(gilstate)) {
            _Py_FatalErrorFormat(__func__, "tstate %p is still current", tstate);
        }
    }
    tstate_delete_common(tstate, gilstate);
    free_threadstate(tstate);
}


void
PyThreadState_Delete(PyThreadState *tstate)
{
    _PyThreadState_Delete(tstate, 1);
}


void
_PyThreadState_DeleteCurrent(PyThreadState *tstate)
{
    _Py_EnsureTstateNotNULL(tstate);
    struct _gilstate_runtime_state *gilstate = &tstate->interp->runtime->gilstate;
    tstate_delete_common(tstate, gilstate);
    _PyRuntimeGILState_SetThreadState(gilstate, NULL);
    _PyEval_ReleaseLock(tstate);
    free_threadstate(tstate);
}

void
PyThreadState_DeleteCurrent(void)
{
    struct _gilstate_runtime_state *gilstate = &_PyRuntime.gilstate;
    PyThreadState *tstate = _PyRuntimeGILState_GetThreadState(gilstate);
    _PyThreadState_DeleteCurrent(tstate);
}


/*
 * Delete all thread states except the one passed as argument.
 * Note that, if there is a current thread state, it *must* be the one
 * passed as argument.  Also, this won't touch any other interpreters
 * than the current one, since we don't know which thread state should
 * be kept in those other interpreters.
 */
void
_PyThreadState_DeleteExcept(_PyRuntimeState *runtime, PyThreadState *tstate)
{
    PyInterpreterState *interp = tstate->interp;

    HEAD_LOCK(runtime);
    /* Remove all thread states, except tstate, from the linked list of
       thread states.  This will allow calling PyThreadState_Clear()
       without holding the lock. */
    PyThreadState *list = interp->threads.head;
    if (list == tstate) {
        list = tstate->next;
    }
    if (tstate->prev) {
        tstate->prev->next = tstate->next;
    }
    if (tstate->next) {
        tstate->next->prev = tstate->prev;
    }
    tstate->prev = tstate->next = NULL;
    interp->threads.head = tstate;
    HEAD_UNLOCK(runtime);

    /* Clear and deallocate all stale thread states.  Even if this
       executes Python code, we should be safe since it executes
       in the current thread, not one of the stale threads. */
    PyThreadState *p, *next;
    for (p = list; p; p = next) {
        next = p->next;
        PyThreadState_Clear(p);
        free_threadstate(p);
    }
}


#ifdef EXPERIMENTAL_ISOLATED_SUBINTERPRETERS
PyThreadState*
_PyThreadState_GetTSS(void) {
    return PyThread_tss_get(&_PyRuntime.gilstate.autoTSSkey);
}
#endif


PyThreadState *
_PyThreadState_UncheckedGet(void)
{
    return _PyThreadState_GET();
}


PyThreadState *
PyThreadState_Get(void)
{
    PyThreadState *tstate = _PyThreadState_GET();
    _Py_EnsureTstateNotNULL(tstate);
    return tstate;
}


PyThreadState *
_PyThreadState_Swap(struct _gilstate_runtime_state *gilstate, PyThreadState *newts)
{
#ifdef EXPERIMENTAL_ISOLATED_SUBINTERPRETERS
    PyThreadState *oldts = _PyThreadState_GetTSS();
#else
    PyThreadState *oldts = _PyRuntimeGILState_GetThreadState(gilstate);
#endif

    _PyRuntimeGILState_SetThreadState(gilstate, newts);
    /* It should not be possible for more than one thread state
       to be used for a thread.  Check this the best we can in debug
       builds.
    */
#if defined(Py_DEBUG)
    if (newts) {
        /* This can be called from PyEval_RestoreThread(). Similar
           to it, we need to ensure errno doesn't change.
        */
        int err = errno;
        PyThreadState *check = _PyGILState_GetThisThreadState(gilstate);
        if (check && check->interp == newts->interp && check != newts)
            Py_FatalError("Invalid thread state for this thread");
        errno = err;
    }
#endif
#ifdef EXPERIMENTAL_ISOLATED_SUBINTERPRETERS
    PyThread_tss_set(&gilstate->autoTSSkey, newts);
#endif
    return oldts;
}

PyThreadState *
PyThreadState_Swap(PyThreadState *newts)
{
    return _PyThreadState_Swap(&_PyRuntime.gilstate, newts);
}

/* An extension mechanism to store arbitrary additional per-thread state.
   PyThreadState_GetDict() returns a dictionary that can be used to hold such
   state; the caller should pick a unique key and store its state there.  If
   PyThreadState_GetDict() returns NULL, an exception has *not* been raised
   and the caller should assume no per-thread state is available. */

PyObject *
_PyThreadState_GetDict(PyThreadState *tstate)
{
    assert(tstate != NULL);
    if (tstate->dict == NULL) {
        tstate->dict = PyDict_New();
        if (tstate->dict == NULL) {
            _PyErr_Clear(tstate);
        }
    }
    return tstate->dict;
}


PyObject *
PyThreadState_GetDict(void)
{
    PyThreadState *tstate = _PyThreadState_GET();
    if (tstate == NULL) {
        return NULL;
    }
    return _PyThreadState_GetDict(tstate);
}


PyInterpreterState *
PyThreadState_GetInterpreter(PyThreadState *tstate)
{
    assert(tstate != NULL);
    return tstate->interp;
}


PyFrameObject*
PyThreadState_GetFrame(PyThreadState *tstate)
{
    assert(tstate != NULL);
    if (tstate->cframe->current_frame == NULL) {
        return NULL;
    }
    PyFrameObject *frame = _PyFrame_GetFrameObject(tstate->cframe->current_frame);
    if (frame == NULL) {
        PyErr_Clear();
    }
    Py_XINCREF(frame);
    return frame;
}


uint64_t
PyThreadState_GetID(PyThreadState *tstate)
{
    assert(tstate != NULL);
    return tstate->id;
}


/* Asynchronously raise an exception in a thread.
   Requested by Just van Rossum and Alex Martelli.
   To prevent naive misuse, you must write your own extension
   to call this, or use ctypes.  Must be called with the GIL held.
   Returns the number of tstates modified (normally 1, but 0 if `id` didn't
   match any known thread id).  Can be called with exc=NULL to clear an
   existing async exception.  This raises no exceptions. */

int
PyThreadState_SetAsyncExc(unsigned long id, PyObject *exc)
{
    _PyRuntimeState *runtime = &_PyRuntime;
    PyInterpreterState *interp = _PyRuntimeState_GetThreadState(runtime)->interp;

    /* Although the GIL is held, a few C API functions can be called
     * without the GIL held, and in particular some that create and
     * destroy thread and interpreter states.  Those can mutate the
     * list of thread states we're traversing, so to prevent that we lock
     * head_mutex for the duration.
     */
    HEAD_LOCK(runtime);
    for (PyThreadState *tstate = interp->threads.head; tstate != NULL; tstate = tstate->next) {
        if (tstate->thread_id != id) {
            continue;
        }

        /* Tricky:  we need to decref the current value
         * (if any) in tstate->async_exc, but that can in turn
         * allow arbitrary Python code to run, including
         * perhaps calls to this function.  To prevent
         * deadlock, we need to release head_mutex before
         * the decref.
         */
        PyObject *old_exc = tstate->async_exc;
        Py_XINCREF(exc);
        tstate->async_exc = exc;
        HEAD_UNLOCK(runtime);

        Py_XDECREF(old_exc);
        _PyEval_SignalAsyncExc(tstate->interp);
        return 1;
    }
    HEAD_UNLOCK(runtime);
    return 0;
}


void
PyThreadState_EnterTracing(PyThreadState *tstate)
{
    tstate->tracing++;
    _PyThreadState_PauseTracing(tstate);
}

void
PyThreadState_LeaveTracing(PyThreadState *tstate)
{
    tstate->tracing--;
    _PyThreadState_ResumeTracing(tstate);
}



/* Routines for advanced debuggers, requested by David Beazley.
   Don't use unless you know what you are doing! */

PyInterpreterState *
PyInterpreterState_Head(void)
{
    return _PyRuntime.interpreters.head;
}

PyInterpreterState *
PyInterpreterState_Main(void)
{
    return _PyInterpreterState_Main();
}

PyInterpreterState *
PyInterpreterState_Next(PyInterpreterState *interp) {
    return interp->next;
}

PyThreadState *
PyInterpreterState_ThreadHead(PyInterpreterState *interp) {
    return interp->threads.head;
}

PyThreadState *
PyThreadState_Next(PyThreadState *tstate) {
    return tstate->next;
}

/* The implementation of sys._current_frames().  This is intended to be
   called with the GIL held, as it will be when called via
   sys._current_frames().  It's possible it would work fine even without
   the GIL held, but haven't thought enough about that.
*/
PyObject *
_PyThread_CurrentFrames(void)
{
    PyThreadState *tstate = _PyThreadState_GET();
    if (_PySys_Audit(tstate, "sys._current_frames", NULL) < 0) {
        return NULL;
    }

    PyObject *result = PyDict_New();
    if (result == NULL) {
        return NULL;
    }

    /* for i in all interpreters:
     *     for t in all of i's thread states:
     *          if t's frame isn't NULL, map t's id to its frame
     * Because these lists can mutate even when the GIL is held, we
     * need to grab head_mutex for the duration.
     */
    _PyRuntimeState *runtime = tstate->interp->runtime;
    HEAD_LOCK(runtime);
    PyInterpreterState *i;
    for (i = runtime->interpreters.head; i != NULL; i = i->next) {
        PyThreadState *t;
        for (t = i->threads.head; t != NULL; t = t->next) {
            InterpreterFrame *frame = t->cframe->current_frame;
            if (frame == NULL) {
                continue;
            }
            PyObject *id = PyLong_FromUnsignedLong(t->thread_id);
            if (id == NULL) {
                goto fail;
            }
            int stat = PyDict_SetItem(result, id, (PyObject *)_PyFrame_GetFrameObject(frame));
            Py_DECREF(id);
            if (stat < 0) {
                goto fail;
            }
        }
    }
    goto done;

fail:
    Py_CLEAR(result);

done:
    HEAD_UNLOCK(runtime);
    return result;
}

PyObject *
_PyThread_CurrentExceptions(void)
{
    PyThreadState *tstate = _PyThreadState_GET();

    _Py_EnsureTstateNotNULL(tstate);

    if (_PySys_Audit(tstate, "sys._current_exceptions", NULL) < 0) {
        return NULL;
    }

    PyObject *result = PyDict_New();
    if (result == NULL) {
        return NULL;
    }

    /* for i in all interpreters:
     *     for t in all of i's thread states:
     *          if t's frame isn't NULL, map t's id to its frame
     * Because these lists can mutate even when the GIL is held, we
     * need to grab head_mutex for the duration.
     */
    _PyRuntimeState *runtime = tstate->interp->runtime;
    HEAD_LOCK(runtime);
    PyInterpreterState *i;
    for (i = runtime->interpreters.head; i != NULL; i = i->next) {
        PyThreadState *t;
        for (t = i->threads.head; t != NULL; t = t->next) {
            _PyErr_StackItem *err_info = _PyErr_GetTopmostException(t);
            if (err_info == NULL) {
                continue;
            }
            PyObject *id = PyLong_FromUnsignedLong(t->thread_id);
            if (id == NULL) {
                goto fail;
            }
            PyObject *exc_info = _PyErr_StackItemToExcInfoTuple(err_info);
            if (exc_info == NULL) {
                Py_DECREF(id);
                goto fail;
            }
            int stat = PyDict_SetItem(result, id, exc_info);
            Py_DECREF(id);
            Py_DECREF(exc_info);
            if (stat < 0) {
                goto fail;
            }
        }
    }
    goto done;

fail:
    Py_CLEAR(result);

done:
    HEAD_UNLOCK(runtime);
    return result;
}

/* Python "auto thread state" API. */

/* Keep this as a static, as it is not reliable!  It can only
   ever be compared to the state for the *current* thread.
   * If not equal, then it doesn't matter that the actual
     value may change immediately after comparison, as it can't
     possibly change to the current thread's state.
   * If equal, then the current thread holds the lock, so the value can't
     change until we yield the lock.
*/
static int
PyThreadState_IsCurrent(PyThreadState *tstate)
{
    /* Must be the tstate for this thread */
    struct _gilstate_runtime_state *gilstate = &_PyRuntime.gilstate;
    assert(_PyGILState_GetThisThreadState(gilstate) == tstate);
    return tstate == _PyRuntimeGILState_GetThreadState(gilstate);
}

/* Internal initialization/finalization functions called by
   Py_Initialize/Py_FinalizeEx
*/
PyStatus
_PyGILState_Init(_PyRuntimeState *runtime)
{
    struct _gilstate_runtime_state *gilstate = &runtime->gilstate;
    if (PyThread_tss_create(&gilstate->autoTSSkey) != 0) {
        return _PyStatus_NO_MEMORY();
    }
    // PyThreadState_New() calls _PyGILState_NoteThreadState() which does
    // nothing before autoInterpreterState is set.
    assert(gilstate->autoInterpreterState == NULL);
    return _PyStatus_OK();
}


PyStatus
_PyGILState_SetTstate(PyThreadState *tstate)
{
    if (!_Py_IsMainInterpreter(tstate->interp)) {
        /* Currently, PyGILState is shared by all interpreters. The main
         * interpreter is responsible to initialize it. */
        return _PyStatus_OK();
    }

    /* must init with valid states */
    assert(tstate != NULL);
    assert(tstate->interp != NULL);

    struct _gilstate_runtime_state *gilstate = &tstate->interp->runtime->gilstate;

    gilstate->autoInterpreterState = tstate->interp;
    assert(PyThread_tss_get(&gilstate->autoTSSkey) == NULL);
    assert(tstate->gilstate_counter == 0);

    _PyGILState_NoteThreadState(gilstate, tstate);
    return _PyStatus_OK();
}

PyInterpreterState *
_PyGILState_GetInterpreterStateUnsafe(void)
{
    return _PyRuntime.gilstate.autoInterpreterState;
}

void
_PyGILState_Fini(PyInterpreterState *interp)
{
    struct _gilstate_runtime_state *gilstate = &interp->runtime->gilstate;
    PyThread_tss_delete(&gilstate->autoTSSkey);
    gilstate->autoInterpreterState = NULL;
}

#ifdef HAVE_FORK
/* Reset the TSS key - called by PyOS_AfterFork_Child().
 * This should not be necessary, but some - buggy - pthread implementations
 * don't reset TSS upon fork(), see issue #10517.
 */
PyStatus
_PyGILState_Reinit(_PyRuntimeState *runtime)
{
    struct _gilstate_runtime_state *gilstate = &runtime->gilstate;
    PyThreadState *tstate = _PyGILState_GetThisThreadState(gilstate);

    PyThread_tss_delete(&gilstate->autoTSSkey);
    if (PyThread_tss_create(&gilstate->autoTSSkey) != 0) {
        return _PyStatus_NO_MEMORY();
    }

    /* If the thread had an associated auto thread state, reassociate it with
     * the new key. */
    if (tstate &&
        PyThread_tss_set(&gilstate->autoTSSkey, (void *)tstate) != 0)
    {
        return _PyStatus_ERR("failed to set autoTSSkey");
    }
    return _PyStatus_OK();
}
#endif

/* When a thread state is created for a thread by some mechanism other than
   PyGILState_Ensure, it's important that the GILState machinery knows about
   it so it doesn't try to create another thread state for the thread (this is
   a better fix for SF bug #1010677 than the first one attempted).
*/
static void
_PyGILState_NoteThreadState(struct _gilstate_runtime_state *gilstate, PyThreadState* tstate)
{
    /* If autoTSSkey isn't initialized, this must be the very first
       threadstate created in Py_Initialize().  Don't do anything for now
       (we'll be back here when _PyGILState_Init is called). */
    if (!gilstate->autoInterpreterState) {
        return;
    }

    /* Stick the thread state for this thread in thread specific storage.

       The only situation where you can legitimately have more than one
       thread state for an OS level thread is when there are multiple
       interpreters.

       You shouldn't really be using the PyGILState_ APIs anyway (see issues
       #10915 and #15751).

       The first thread state created for that given OS level thread will
       "win", which seems reasonable behaviour.
    */
    if (PyThread_tss_get(&gilstate->autoTSSkey) == NULL) {
        if ((PyThread_tss_set(&gilstate->autoTSSkey, (void *)tstate)) != 0) {
            Py_FatalError("Couldn't create autoTSSkey mapping");
        }
    }

    /* PyGILState_Release must not try to delete this thread state. */
    tstate->gilstate_counter = 1;
}

/* The public functions */
static PyThreadState *
_PyGILState_GetThisThreadState(struct _gilstate_runtime_state *gilstate)
{
    if (gilstate->autoInterpreterState == NULL)
        return NULL;
    return (PyThreadState *)PyThread_tss_get(&gilstate->autoTSSkey);
}

PyThreadState *
PyGILState_GetThisThreadState(void)
{
    return _PyGILState_GetThisThreadState(&_PyRuntime.gilstate);
}

int
PyGILState_Check(void)
{
    struct _gilstate_runtime_state *gilstate = &_PyRuntime.gilstate;
    if (!gilstate->check_enabled) {
        return 1;
    }

    if (!PyThread_tss_is_created(&gilstate->autoTSSkey)) {
        return 1;
    }

    PyThreadState *tstate = _PyRuntimeGILState_GetThreadState(gilstate);
    if (tstate == NULL) {
        return 0;
    }

    return (tstate == _PyGILState_GetThisThreadState(gilstate));
}

PyGILState_STATE
PyGILState_Ensure(void)
{
    _PyRuntimeState *runtime = &_PyRuntime;
    struct _gilstate_runtime_state *gilstate = &runtime->gilstate;

    /* Note that we do not auto-init Python here - apart from
       potential races with 2 threads auto-initializing, pep-311
       spells out other issues.  Embedders are expected to have
       called Py_Initialize(). */

    /* Ensure that _PyEval_InitThreads() and _PyGILState_Init() have been
       called by Py_Initialize() */
#ifndef EXPERIMENTAL_ISOLATED_SUBINTERPRETERS
    assert(_PyEval_ThreadsInitialized(runtime));
#endif
    assert(gilstate->autoInterpreterState);

    PyThreadState *tcur = (PyThreadState *)PyThread_tss_get(&gilstate->autoTSSkey);
    int current;
    if (tcur == NULL) {
        /* Create a new Python thread state for this thread */
        tcur = PyThreadState_New(gilstate->autoInterpreterState);
        if (tcur == NULL) {
            Py_FatalError("Couldn't create thread-state for new thread");
        }

        /* This is our thread state!  We'll need to delete it in the
           matching call to PyGILState_Release(). */
        tcur->gilstate_counter = 0;
        current = 0; /* new thread state is never current */
    }
    else {
        current = PyThreadState_IsCurrent(tcur);
    }

    if (current == 0) {
        PyEval_RestoreThread(tcur);
    }

    /* Update our counter in the thread-state - no need for locks:
       - tcur will remain valid as we hold the GIL.
       - the counter is safe as we are the only thread "allowed"
         to modify this value
    */
    ++tcur->gilstate_counter;

    return current ? PyGILState_LOCKED : PyGILState_UNLOCKED;
}

void
PyGILState_Release(PyGILState_STATE oldstate)
{
    _PyRuntimeState *runtime = &_PyRuntime;
    PyThreadState *tstate = PyThread_tss_get(&runtime->gilstate.autoTSSkey);
    if (tstate == NULL) {
        Py_FatalError("auto-releasing thread-state, "
                      "but no thread-state for this thread");
    }

    /* We must hold the GIL and have our thread state current */
    /* XXX - remove the check - the assert should be fine,
       but while this is very new (April 2003), the extra check
       by release-only users can't hurt.
    */
    if (!PyThreadState_IsCurrent(tstate)) {
        _Py_FatalErrorFormat(__func__,
                             "thread state %p must be current when releasing",
                             tstate);
    }
    assert(PyThreadState_IsCurrent(tstate));
    --tstate->gilstate_counter;
    assert(tstate->gilstate_counter >= 0); /* illegal counter value */

    /* If we're going to destroy this thread-state, we must
     * clear it while the GIL is held, as destructors may run.
     */
    if (tstate->gilstate_counter == 0) {
        /* can't have been locked when we created it */
        assert(oldstate == PyGILState_UNLOCKED);
        PyThreadState_Clear(tstate);
        /* Delete the thread-state.  Note this releases the GIL too!
         * It's vital that the GIL be held here, to avoid shutdown
         * races; see bugs 225673 and 1061968 (that nasty bug has a
         * habit of coming back).
         */
        assert(_PyRuntimeGILState_GetThreadState(&runtime->gilstate) == tstate);
        _PyThreadState_DeleteCurrent(tstate);
    }
    /* Release the lock if necessary */
    else if (oldstate == PyGILState_UNLOCKED)
        PyEval_SaveThread();
}


/**************************/
/* cross-interpreter data */
/**************************/

/* cross-interpreter data */

crossinterpdatafunc _PyCrossInterpreterData_Lookup(PyObject *);

/* This is a separate func from _PyCrossInterpreterData_Lookup in order
   to keep the registry code separate. */
static crossinterpdatafunc
_lookup_getdata(PyObject *obj)
{
    crossinterpdatafunc getdata = _PyCrossInterpreterData_Lookup(obj);
    if (getdata == NULL && PyErr_Occurred() == 0)
        PyErr_Format(PyExc_ValueError,
                     "%S does not support cross-interpreter data", obj);
    return getdata;
}

int
_PyObject_CheckCrossInterpreterData(PyObject *obj)
{
    crossinterpdatafunc getdata = _lookup_getdata(obj);
    if (getdata == NULL) {
        return -1;
    }
    return 0;
}

static int
_check_xidata(PyThreadState *tstate, _PyCrossInterpreterData *data)
{
    // data->data can be anything, including NULL, so we don't check it.

    // data->obj may be NULL, so we don't check it.

    if (data->interp < 0) {
        _PyErr_SetString(tstate, PyExc_SystemError, "missing interp");
        return -1;
    }

    if (data->new_object == NULL) {
        _PyErr_SetString(tstate, PyExc_SystemError, "missing new_object func");
        return -1;
    }

    // data->free may be NULL, so we don't check it.

    return 0;
}

int
_PyObject_GetCrossInterpreterData(PyObject *obj, _PyCrossInterpreterData *data)
{
    PyThreadState *tstate = _PyThreadState_GET();
#ifdef Py_DEBUG
    // The caller must hold the GIL
    _Py_EnsureTstateNotNULL(tstate);
#endif
    PyInterpreterState *interp = tstate->interp;

    // Reset data before re-populating.
    *data = (_PyCrossInterpreterData){0};
    data->free = PyMem_RawFree;  // Set a default that may be overridden.

    // Call the "getdata" func for the object.
    Py_INCREF(obj);
    crossinterpdatafunc getdata = _lookup_getdata(obj);
    if (getdata == NULL) {
        Py_DECREF(obj);
        return -1;
    }
    int res = getdata(obj, data);
    Py_DECREF(obj);
    if (res != 0) {
        return -1;
    }

    // Fill in the blanks and validate the result.
    data->interp = interp->id;
    if (_check_xidata(tstate, data) != 0) {
        _PyCrossInterpreterData_Release(data);
        return -1;
    }

    return 0;
}

static void
_release_xidata(void *arg)
{
    _PyCrossInterpreterData *data = (_PyCrossInterpreterData *)arg;
    if (data->free != NULL) {
        data->free(data->data);
    }
    Py_XDECREF(data->obj);
}

static void
_call_in_interpreter(struct _gilstate_runtime_state *gilstate,
                     PyInterpreterState *interp,
                     void (*func)(void *), void *arg)
{
    /* We would use Py_AddPendingCall() if it weren't specific to the
     * main interpreter (see bpo-33608).  In the meantime we take a
     * naive approach.
     */
    PyThreadState *save_tstate = NULL;
    if (interp != _PyRuntimeGILState_GetThreadState(gilstate)->interp) {
        // XXX Using the "head" thread isn't strictly correct.
        PyThreadState *tstate = PyInterpreterState_ThreadHead(interp);
        // XXX Possible GILState issues?
        save_tstate = _PyThreadState_Swap(gilstate, tstate);
    }

    func(arg);

    // Switch back.
    if (save_tstate != NULL) {
        _PyThreadState_Swap(gilstate, save_tstate);
    }
}

void
_PyCrossInterpreterData_Release(_PyCrossInterpreterData *data)
{
    if (data->data == NULL && data->obj == NULL) {
        // Nothing to release!
        return;
    }

    // Switch to the original interpreter.
    PyInterpreterState *interp = _PyInterpreterState_LookUpID(data->interp);
    if (interp == NULL) {
        // The interpreter was already destroyed.
        if (data->free != NULL) {
            // XXX Someone leaked some memory...
        }
        return;
    }

    // "Release" the data and/or the object.
    struct _gilstate_runtime_state *gilstate = &_PyRuntime.gilstate;
    _call_in_interpreter(gilstate, interp, _release_xidata, data);
}

PyObject *
_PyCrossInterpreterData_NewObject(_PyCrossInterpreterData *data)
{
    return data->new_object(data);
}

/* registry of {type -> crossinterpdatafunc} */

/* For now we use a global registry of shareable classes.  An
   alternative would be to add a tp_* slot for a class's
   crossinterpdatafunc. It would be simpler and more efficient. */

static int
_register_xidata(struct _xidregistry *xidregistry, PyTypeObject *cls,
                 crossinterpdatafunc getdata)
{
    // Note that we effectively replace already registered classes
    // rather than failing.
    struct _xidregitem *newhead = PyMem_RawMalloc(sizeof(struct _xidregitem));
    if (newhead == NULL)
        return -1;
    newhead->cls = cls;
    newhead->getdata = getdata;
    newhead->next = xidregistry->head;
    xidregistry->head = newhead;
    return 0;
}

static void _register_builtins_for_crossinterpreter_data(struct _xidregistry *xidregistry);

int
_PyCrossInterpreterData_RegisterClass(PyTypeObject *cls,
                                       crossinterpdatafunc getdata)
{
    if (!PyType_Check(cls)) {
        PyErr_Format(PyExc_ValueError, "only classes may be registered");
        return -1;
    }
    if (getdata == NULL) {
        PyErr_Format(PyExc_ValueError, "missing 'getdata' func");
        return -1;
    }

    // Make sure the class isn't ever deallocated.
    Py_INCREF((PyObject *)cls);

    struct _xidregistry *xidregistry = &_PyRuntime.xidregistry ;
    PyThread_acquire_lock(xidregistry->mutex, WAIT_LOCK);
    if (xidregistry->head == NULL) {
        _register_builtins_for_crossinterpreter_data(xidregistry);
    }
    int res = _register_xidata(xidregistry, cls, getdata);
    PyThread_release_lock(xidregistry->mutex);
    return res;
}

/* Cross-interpreter objects are looked up by exact match on the class.
   We can reassess this policy when we move from a global registry to a
   tp_* slot. */

crossinterpdatafunc
_PyCrossInterpreterData_Lookup(PyObject *obj)
{
    struct _xidregistry *xidregistry = &_PyRuntime.xidregistry ;
    PyObject *cls = PyObject_Type(obj);
    crossinterpdatafunc getdata = NULL;
    PyThread_acquire_lock(xidregistry->mutex, WAIT_LOCK);
    struct _xidregitem *cur = xidregistry->head;
    if (cur == NULL) {
        _register_builtins_for_crossinterpreter_data(xidregistry);
        cur = xidregistry->head;
    }
    for(; cur != NULL; cur = cur->next) {
        if (cur->cls == (PyTypeObject *)cls) {
            getdata = cur->getdata;
            break;
        }
    }
    Py_DECREF(cls);
    PyThread_release_lock(xidregistry->mutex);
    return getdata;
}

/* cross-interpreter data for builtin types */

struct _shared_bytes_data {
    char *bytes;
    Py_ssize_t len;
};

static PyObject *
_new_bytes_object(_PyCrossInterpreterData *data)
{
    struct _shared_bytes_data *shared = (struct _shared_bytes_data *)(data->data);
    return PyBytes_FromStringAndSize(shared->bytes, shared->len);
}

static int
_bytes_shared(PyObject *obj, _PyCrossInterpreterData *data)
{
    struct _shared_bytes_data *shared = PyMem_NEW(struct _shared_bytes_data, 1);
    if (PyBytes_AsStringAndSize(obj, &shared->bytes, &shared->len) < 0) {
        return -1;
    }
    data->data = (void *)shared;
    Py_INCREF(obj);
    data->obj = obj;  // Will be "released" (decref'ed) when data released.
    data->new_object = _new_bytes_object;
    data->free = PyMem_Free;
    return 0;
}

struct _shared_str_data {
    int kind;
    const void *buffer;
    Py_ssize_t len;
};

static PyObject *
_new_str_object(_PyCrossInterpreterData *data)
{
    struct _shared_str_data *shared = (struct _shared_str_data *)(data->data);
    return PyUnicode_FromKindAndData(shared->kind, shared->buffer, shared->len);
}

static int
_str_shared(PyObject *obj, _PyCrossInterpreterData *data)
{
    struct _shared_str_data *shared = PyMem_NEW(struct _shared_str_data, 1);
    shared->kind = PyUnicode_KIND(obj);
    shared->buffer = PyUnicode_DATA(obj);
    shared->len = PyUnicode_GET_LENGTH(obj);
    data->data = (void *)shared;
    Py_INCREF(obj);
    data->obj = obj;  // Will be "released" (decref'ed) when data released.
    data->new_object = _new_str_object;
    data->free = PyMem_Free;
    return 0;
}

static PyObject *
_new_long_object(_PyCrossInterpreterData *data)
{
    return PyLong_FromSsize_t((Py_ssize_t)(data->data));
}

static int
_long_shared(PyObject *obj, _PyCrossInterpreterData *data)
{
    /* Note that this means the size of shareable ints is bounded by
     * sys.maxsize.  Hence on 32-bit architectures that is half the
     * size of maximum shareable ints on 64-bit.
     */
    Py_ssize_t value = PyLong_AsSsize_t(obj);
    if (value == -1 && PyErr_Occurred()) {
        if (PyErr_ExceptionMatches(PyExc_OverflowError)) {
            PyErr_SetString(PyExc_OverflowError, "try sending as bytes");
        }
        return -1;
    }
    data->data = (void *)value;
    data->obj = NULL;
    data->new_object = _new_long_object;
    data->free = NULL;
    return 0;
}

static PyObject *
_new_none_object(_PyCrossInterpreterData *data)
{
    // XXX Singleton refcounts are problematic across interpreters...
    Py_INCREF(Py_None);
    return Py_None;
}

static int
_none_shared(PyObject *obj, _PyCrossInterpreterData *data)
{
    data->data = NULL;
    // data->obj remains NULL
    data->new_object = _new_none_object;
    data->free = NULL;  // There is nothing to free.
    return 0;
}

static void
_register_builtins_for_crossinterpreter_data(struct _xidregistry *xidregistry)
{
    // None
    if (_register_xidata(xidregistry, (PyTypeObject *)PyObject_Type(Py_None), _none_shared) != 0) {
        Py_FatalError("could not register None for cross-interpreter sharing");
    }

    // int
    if (_register_xidata(xidregistry, &PyLong_Type, _long_shared) != 0) {
        Py_FatalError("could not register int for cross-interpreter sharing");
    }

    // bytes
    if (_register_xidata(xidregistry, &PyBytes_Type, _bytes_shared) != 0) {
        Py_FatalError("could not register bytes for cross-interpreter sharing");
    }

    // str
    if (_register_xidata(xidregistry, &PyUnicode_Type, _str_shared) != 0) {
        Py_FatalError("could not register str for cross-interpreter sharing");
    }
}


_PyFrameEvalFunction
_PyInterpreterState_GetEvalFrameFunc(PyInterpreterState *interp)
{
    if (interp->eval_frame == NULL) {
        return _PyEval_EvalFrameDefault;
    }
    return interp->eval_frame;
}


void
_PyInterpreterState_SetEvalFrameFunc(PyInterpreterState *interp,
                                     _PyFrameEvalFunction eval_frame)
{
    if (eval_frame == _PyEval_EvalFrameDefault) {
        interp->eval_frame = NULL;
    }
    else {
        interp->eval_frame = eval_frame;
    }
}


const PyConfig*
_PyInterpreterState_GetConfig(PyInterpreterState *interp)
{
    return &interp->config;
}


int
_PyInterpreterState_GetConfigCopy(PyConfig *config)
{
    PyInterpreterState *interp = PyInterpreterState_Get();

    PyStatus status = _PyConfig_Copy(config, &interp->config);
    if (PyStatus_Exception(status)) {
        _PyErr_SetFromPyStatus(status);
        return -1;
    }
    return 0;
}


const PyConfig*
_Py_GetConfig(void)
{
    assert(PyGILState_Check());
    PyThreadState *tstate = _PyThreadState_GET();
    return _PyInterpreterState_GetConfig(tstate->interp);
}

#define MINIMUM_OVERHEAD 1000

static PyObject **
push_chunk(PyThreadState *tstate, int size)
{
    assert(tstate->datastack_top + size >= tstate->datastack_limit);

    int allocate_size = DATA_STACK_CHUNK_SIZE;
    while (allocate_size < (int)sizeof(PyObject*)*(size + MINIMUM_OVERHEAD)) {
        allocate_size *= 2;
    }
    _PyStackChunk *new = allocate_chunk(allocate_size, tstate->datastack_chunk);
    if (new == NULL) {
        return NULL;
    }
    tstate->datastack_chunk->top = tstate->datastack_top - &tstate->datastack_chunk->data[0];
    tstate->datastack_chunk = new;
    tstate->datastack_limit = (PyObject **)(((char *)new) + allocate_size);
    PyObject **res = &new->data[0];
    tstate->datastack_top = res + size;
    return res;
}

InterpreterFrame *
_PyThreadState_BumpFramePointerSlow(PyThreadState *tstate, size_t size)
{
    assert(size < INT_MAX/sizeof(PyObject *));
    PyObject **base = tstate->datastack_top;
    PyObject **top = base + size;
    if (top >= tstate->datastack_limit) {
        base = push_chunk(tstate, (int)size);
        if (base == NULL) {
            return NULL;
        }
    }
    else {
        tstate->datastack_top = top;
    }
    return (InterpreterFrame *)base;
}


InterpreterFrame *
_PyThreadState_PushFrame(PyThreadState *tstate, PyFunctionObject *func, PyObject *locals)
{
    PyCodeObject *code = (PyCodeObject *)func->func_code;
    int nlocalsplus = code->co_nlocalsplus;
    size_t size = nlocalsplus + code->co_stacksize +
        FRAME_SPECIALS_SIZE;
    InterpreterFrame *frame  = _PyThreadState_BumpFramePointer(tstate, size);
    if (frame == NULL) {
        return NULL;
    }
    _PyFrame_InitializeSpecials(frame, func, locals, nlocalsplus);
    for (int i=0; i < nlocalsplus; i++) {
        frame->localsplus[i] = NULL;
    }
    return frame;
}

void
_PyThreadState_PopFrame(PyThreadState *tstate, InterpreterFrame * frame)
{
    PyObject **base = (PyObject **)frame;
    if (base == &tstate->datastack_chunk->data[0]) {
        _PyStackChunk *chunk = tstate->datastack_chunk;
        _PyStackChunk *previous = chunk->previous;
        tstate->datastack_top = &previous->data[previous->top];
        tstate->datastack_chunk = previous;
        _PyObject_VirtualFree(chunk, chunk->size);
        tstate->datastack_limit = (PyObject **)(((char *)previous) + previous->size);
    }
    else {
        assert(tstate->datastack_top >= base);
        tstate->datastack_top = base;
    }
}


#ifdef __cplusplus
}
#endif<|MERGE_RESOLUTION|>--- conflicted
+++ resolved
@@ -73,17 +73,6 @@
         return -1;
     }
 
-<<<<<<< HEAD
-    if (runtime->_initialized) {
-        // Py_Initialize() must be running again.
-        _PyRuntimeState_reset(runtime);
-        assert(!runtime->_initialized);
-    }
-    assert(!runtime->preinitializing &&
-           !runtime->preinitialized &&
-           !runtime->core_initialized &&
-           !runtime->initialized);
-=======
     PyMem_SetAllocator(PYMEM_DOMAIN_RAW, &old_alloc);
 
     *plock1 = lock1;
@@ -102,10 +91,14 @@
              PyThread_type_lock xidregistry_mutex)
 {
     if (runtime->_initialized) {
+        // Py_Initialize() must be running again.
         _PyRuntimeState_reset(runtime);
         assert(!runtime->initialized);
     }
->>>>>>> 7b376d4d
+    assert(!runtime->preinitializing &&
+           !runtime->preinitialized &&
+           !runtime->core_initialized &&
+           !runtime->initialized);
 
     runtime->open_code_hook = open_code_hook;
     runtime->open_code_userdata = open_code_userdata;
@@ -136,11 +129,6 @@
     runtime->unicode_ids.lock = unicode_ids_mutex;
 
     runtime->_initialized = 1;
-<<<<<<< HEAD
-
-    return _PyStatus_OK();
-=======
->>>>>>> 7b376d4d
 }
 
 PyStatus
@@ -258,7 +246,20 @@
     return _PyStatus_OK();
 }
 
-<<<<<<< HEAD
+static PyInterpreterState *
+alloc_interpreter(void)
+{
+    return PyMem_RawCalloc(1, sizeof(PyInterpreterState));
+}
+
+static void
+free_interpreter(PyInterpreterState *interp)
+{
+    if (interp != &interp->runtime->_preallocated.interpreters_main) {
+        PyMem_RawFree(interp);
+    }
+}
+
 static void init_threadstate_static_data(PyThreadState *, PyThreadState *);
 
 static void
@@ -280,8 +281,8 @@
     interp->_preallocated.initialized = 1;
 }
 
-/* Fully initialize the (low-level) interpreter state.
-   Other (high-level) init happens in pylifecycle.c.
+/* Get the interpreter state to a minimal consistent state.
+   Further init happens in pylifecycle.c before it can be used.
    If this is a re-used interpreter state then it will be zeroed out first.
    Otherwise all fields not initialized here are expected to be zeroed out,
    e.g. by PyMem_RawCalloc() or memset().
@@ -313,49 +314,6 @@
     assert(next != NULL || (interp == runtime->interpreters.main));
     interp->next = next;
 
-=======
-static PyInterpreterState *
-alloc_interpreter(void)
-{
-    return PyMem_RawCalloc(1, sizeof(PyInterpreterState));
-}
-
-static void
-free_interpreter(PyInterpreterState *interp)
-{
-    PyMem_RawFree(interp);
-}
-
-/* Get the interpreter state to a minimal consistent state.
-   Further init happens in pylifecycle.c before it can be used.
-   All fields not initialized here are expected to be zeroed out,
-   e.g. by PyMem_RawCalloc() or memset().
-   The runtime state is not manipulated.  Instead it is assumed that
-   the interpreter is getting added to the runtime.
-  */
-
-static void
-init_interpreter(PyInterpreterState *interp,
-                 _PyRuntimeState *runtime, int64_t id,
-                 PyInterpreterState *next,
-                 PyThread_type_lock pending_lock)
-{
-    if (interp->_initialized) {
-        Py_FatalError("interpreter already initialized");
-    }
-
-    assert(runtime != NULL);
-    interp->runtime = runtime;
-
-    assert(id > 0 || (id == 0 && interp == runtime->interpreters.main));
-    interp->id = id;
-    interp->id_refcount = -1;
-
-    assert(runtime->interpreters.head == interp);
-    assert(next != NULL || (interp == runtime->interpreters.main));
-    interp->next = next;
-
->>>>>>> 7b376d4d
     _PyEval_InitState(&interp->ceval, pending_lock);
     _PyGC_InitState(&interp->gc);
     PyConfig_InitPythonConfig(&interp->config);
@@ -369,60 +327,10 @@
 #endif
 #endif
 
-<<<<<<< HEAD
-    interp->threads.next_unique_id = 0;
-
-    interp->audit_hooks = NULL;
-
     // If needed, we could initialize _preallocated manually, instead
     // of expecting it to be pre-initialized.
     assert(interp->_preallocated.initialized);
 
-    interp->_initialized = 1;
-}
-
-PyInterpreterState *
-PyInterpreterState_New(void)
-{
-    PyInterpreterState *interp;
-    PyThreadState *tstate = _PyThreadState_GET();
-
-    /* tstate is NULL when Py_InitializeFromConfig() calls
-       PyInterpreterState_New() to create the main interpreter. */
-    if (_PySys_Audit(tstate, "cpython.PyInterpreterState_New", NULL) < 0) {
-        return NULL;
-    }
-
-    PyThread_type_lock pending_lock = PyThread_allocate_lock();
-    if (pending_lock == NULL) {
-        if (tstate != NULL) {
-            _PyErr_NoMemory(tstate);
-        }
-        return NULL;
-    }
-
-    /* Don't get runtime from tstate since tstate can be NULL. */
-    _PyRuntimeState *runtime = &_PyRuntime;
-    struct pyinterpreters *interpreters = &runtime->interpreters;
-
-    /* We completely serialize creation of multiple interpreters, since
-       it simplifies things here and blocking concurrent calls isn't a problem.
-
-       Regardless, we must fully block subinterpreter creation until
-       after the main interpreter is created. */
-    HEAD_LOCK(runtime);
-
-    int64_t id = interpreters->next_id;
-    interpreters->next_id += 1;
-    PyInterpreterState *old_head = interpreters->head;
-    if (interpreters->main == NULL) {
-        // We are creating the main interpreter.
-        assert(id == 0);
-        assert(old_head == NULL);
-
-        interp = &runtime->_preallocated.interpreters_main;
-        assert(interp->_preallocated.initialized);
-=======
     interp->_initialized = 1;
 }
 
@@ -466,30 +374,19 @@
         assert(interpreters->main == NULL);
         assert(id == 0);
 
+        interp = &runtime->_preallocated.interpreters_main;
+        assert(interp->_preallocated.initialized);
+        assert(interp->id == 0);
+        assert(interp->next == NULL);
+
+        interpreters->main = interp;
+    }
+    else {
+        assert(id != 0);
+        assert(interpreters->main != NULL);
+
         interp = alloc_interpreter();
         if (interp == NULL) {
-            goto error;
-        }
->>>>>>> 7b376d4d
-        assert(interp->id == 0);
-        assert(interp->next == NULL);
-
-        interpreters->main = interp;
-    }
-    else {
-        assert(id != 0);
-<<<<<<< HEAD
-        assert(old_head != NULL);
-
-        interp = PyMem_RawCalloc(1, sizeof(PyInterpreterState));
-        if (interp == NULL) {
-            PyThread_free_lock(pending_lock);
-=======
-        assert(interpreters->main != NULL);
-
-        interp = alloc_interpreter();
-        if (interp == NULL) {
->>>>>>> 7b376d4d
             goto error;
         }
 
@@ -501,19 +398,10 @@
             }
             goto error;
         }
-<<<<<<< HEAD
         init_interpreter_static_data(interp, interpreters->main);
-=======
->>>>>>> 7b376d4d
     }
     interpreters->head = interp;
 
-<<<<<<< HEAD
-    // Add the interpreter to the runtime state.
-    interpreters->head = interp;
-
-=======
->>>>>>> 7b376d4d
     init_interpreter(interp, runtime, id, old_head, pending_lock);
 
     HEAD_UNLOCK(runtime);
@@ -524,11 +412,7 @@
 
     PyThread_free_lock(pending_lock);
     if (interp != NULL) {
-<<<<<<< HEAD
-        PyMem_RawFree(interp);
-=======
         free_interpreter(interp);
->>>>>>> 7b376d4d
     }
     return NULL;
 }
@@ -624,15 +508,6 @@
 }
 
 
-static void
-free_interpreter(PyInterpreterState *interp)
-{
-    if (interp != &interp->runtime->_preallocated.interpreters_main) {
-        PyMem_RawFree(interp);
-    }
-}
-
-
 void
 PyInterpreterState_Delete(PyInterpreterState *interp)
 {
@@ -886,7 +761,20 @@
     return res;
 }
 
-<<<<<<< HEAD
+static PyThreadState *
+alloc_threadstate(void)
+{
+    return PyMem_RawCalloc(1, sizeof(PyThreadState));
+}
+
+static void
+free_threadstate(PyThreadState *tstate)
+{
+    if (tstate != &tstate->interp->_preallocated.tstate) {
+        PyMem_RawFree(tstate);
+    }
+}
+
 static void
 init_threadstate_static_data(PyThreadState *tstate, PyThreadState *other)
 {
@@ -903,33 +791,13 @@
     tstate->_preallocated.initialized = 1;
 }
 
-/* Fully initialize the (low-level) thread state.
-   Other (high-level) init happens in pylifecycle.c.
+/* Get the thread state to a minimal consistent state.
+   Further init happens in pylifecycle.c before it can be used.
    If this is a re-used thread state then it will be zeroed out first.
    Otherwise all fields not initialized here are expected to be zeroed out,
    e.g. by PyMem_RawCalloc() or memset().
-   The interpreter is not manipulated.  Instead it is assumed that
-   the thread state is getting added to the interpreter.
-=======
-static PyThreadState *
-alloc_threadstate(void)
-{
-    return PyMem_RawCalloc(1, sizeof(PyThreadState));
-}
-
-static void
-free_threadstate(PyThreadState *tstate)
-{
-    PyMem_RawFree(tstate);
-}
-
-/* Get the thread state to a minimal consistent state.
-   Further init happens in pylifecycle.c before it can be used.
-   All fields not initialized here are expected to be zeroed out,
-   e.g. by PyMem_RawCalloc() or memset().
    The interpreter state is not manipulated.  Instead it is assumed that
    the thread is getting added to the interpreter.
->>>>>>> 7b376d4d
   */
 
 static void
@@ -939,14 +807,10 @@
                  _PyStackChunk *datastack_chunk)
 {
     if (tstate->_initialized) {
-<<<<<<< HEAD
         assert(tstate->_preallocated.initialized);
         _PyThreadState_reset(tstate);
         assert(!tstate->_initialized);
         assert(tstate->_preallocated.initialized);
-=======
-        Py_FatalError("thread state already initialized");
->>>>>>> 7b376d4d
     }
 
     assert(interp != NULL);
@@ -982,7 +846,6 @@
     /* If top points to entry 0, then _PyThreadState_PopFrame will try to pop this chunk */
     tstate->datastack_top = &tstate->datastack_chunk->data[1];
     tstate->datastack_limit = (PyObject **)(((char *)tstate->datastack_chunk) + DATA_STACK_CHUNK_SIZE);
-<<<<<<< HEAD
 
     // If needed, we could initialize _preallocated manually, instead
     // of expecting it to be pre-initialized.
@@ -991,16 +854,6 @@
     tstate->_initialized = 1;
 }
 
-static inline void
-activate_threadstate(PyThreadState *tstate)
-{
-    _PyGILState_NoteThreadState(&tstate->interp->runtime->gilstate, tstate);
-=======
-
-    tstate->_initialized = 1;
->>>>>>> 7b376d4d
-}
-
 static PyThreadState *
 new_threadstate(PyInterpreterState *interp)
 {
@@ -1017,54 +870,31 @@
 
     interp->threads.next_unique_id += 1;
     uint64_t id = interp->threads.next_unique_id;
-<<<<<<< HEAD
-    PyThreadState *old_head = interp->threads.head;
-    if (interp->threads._preallocated_used == 0) {
-        assert(id == 1);
-        assert(old_head == NULL);
-
-        tstate = &interp->_preallocated.tstate;
-        assert(tstate->_preallocated.initialized);
-
-        interp->threads._preallocated_used += 1;
-    }
-    else {
-        assert(id > 1);
-        // Every valid interprter must have at least one thread state.
-        assert(old_head != NULL);
-        assert(old_head->prev == NULL);
-
-        tstate = PyMem_RawCalloc(1, sizeof(PyThreadState));
-        if (tstate == NULL) {
-            goto error;
-        }
-
-        init_threadstate_static_data(tstate, &interp->_preallocated.tstate);
-
-        interp->threads.next_unique_id += 1;
-=======
 
     // Allocate the thread state and add it to the interpreter.
     PyThreadState *old_head = interp->threads.head;
     if (old_head == NULL) {
         // It's the interpreter's initial thread state.
         assert(id == 1);
-
-        tstate = alloc_threadstate();
-        if (tstate == NULL) {
-            goto error;
-        }
+        assert(interp->threads._preallocated_used == 0);
+
+        tstate = &interp->_preallocated.tstate;
+        assert(tstate->_preallocated.initialized);
+
+        interp->threads._preallocated_used += 1;
     }
     else {
         // Every valid interpreter must have at least one thread.
         assert(id > 1);
         assert(old_head->prev == NULL);
+        assert(interp->threads._preallocated_used > 0);
 
         tstate = alloc_threadstate();
         if (tstate == NULL) {
             goto error;
         }
->>>>>>> 7b376d4d
+
+        init_threadstate_static_data(tstate, &interp->_preallocated.tstate);
     }
     interp->threads.head = tstate;
 
@@ -1083,11 +913,7 @@
 PyThreadState_New(PyInterpreterState *interp)
 {
     PyThreadState *tstate = new_threadstate(interp);
-<<<<<<< HEAD
-    activate_threadstate(tstate);
-=======
     _PyThreadState_SetCurrent(tstate);
->>>>>>> 7b376d4d
     return tstate;
 }
 
@@ -1102,9 +928,6 @@
 void
 _PyThreadState_Init(PyThreadState *tstate)
 {
-<<<<<<< HEAD
-    activate_threadstate(tstate);
-=======
     Py_FatalError("_PyThreadState_Init() is for internal use only");
 }
 
@@ -1112,7 +935,6 @@
 _PyThreadState_SetCurrent(PyThreadState *tstate)
 {
     _PyGILState_NoteThreadState(&tstate->interp->runtime->gilstate, tstate);
->>>>>>> 7b376d4d
 }
 
 PyObject*
@@ -1332,14 +1154,6 @@
         _PyStackChunk *prev = chunk->previous;
         _PyObject_VirtualFree(chunk, chunk->size);
         chunk = prev;
-    }
-}
-
-static void
-free_threadstate(PyThreadState *tstate)
-{
-    if (tstate != &tstate->interp->_preallocated.tstate) {
-        PyMem_RawFree(tstate);
     }
 }
 
