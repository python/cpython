--- conflicted
+++ resolved
@@ -1530,11 +1530,7 @@
         return 0;
     }
     /* Insert instrumentation */
-<<<<<<< HEAD
-    for (int i = 0; i < code_len; i+= _PyInstruction_GetLength(code, i)) {
-=======
     for (int i = code->_co_firsttraceable; i < code_len; i+= _PyInstruction_GetLength(code, i)) {
->>>>>>> 67a79888
         _Py_CODEUNIT *instr = &_PyCode_CODE(code)[i];
         CHECK(instr->op.code != 0);
         int base_opcode = _Py_GetBaseOpcode(code, i);
