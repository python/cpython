// This file contains instruction definitions.
// It is read by generators stored in Tools/cases_generator/
// to generate Python/generated_cases.c.h and others.
// Note that there is some dummy C code at the top and bottom of the file
// to fool text editors like VS Code into believing this is valid C code.
// The actual instruction definitions start at // BEGIN BYTECODES //.
// See Tools/cases_generator/README.md for more information.

#include "Python.h"
#include "pycore_abstract.h"      // _PyIndex_Check()
#include "pycore_audit.h"         // _PySys_Audit()
#include "pycore_backoff.h"
#include "pycore_cell.h"          // PyCell_GetRef()
#include "pycore_ceval.h"
#include "pycore_code.h"
#include "pycore_emscripten_signal.h"  // _Py_CHECK_EMSCRIPTEN_SIGNALS
#include "pycore_function.h"
#include "pycore_instruments.h"
#include "pycore_interpolation.h" // _PyInterpolation_Build()
#include "pycore_intrinsics.h"
#include "pycore_long.h"          // _PyLong_ExactDealloc(), _PyLong_GetZero()
#include "pycore_moduleobject.h"  // PyModuleObject
#include "pycore_object.h"        // _PyObject_GC_TRACK()
#include "pycore_opcode_metadata.h"  // uop names
#include "pycore_opcode_utils.h"  // MAKE_FUNCTION_*
#include "pycore_pyatomic_ft_wrappers.h" // FT_ATOMIC_*
#include "pycore_pyerrors.h"      // _PyErr_GetRaisedException()
#include "pycore_pystate.h"       // _PyInterpreterState_GET()
#include "pycore_range.h"         // _PyRangeIterObject
#include "pycore_setobject.h"     // _PySet_NextEntry()
#include "pycore_sliceobject.h"   // _PyBuildSlice_ConsumeRefs
#include "pycore_stackref.h"
#include "pycore_template.h"      // _PyTemplate_Build()
#include "pycore_tuple.h"         // _PyTuple_ITEMS()
#include "pycore_typeobject.h"    // _PySuper_Lookup()

#include "pycore_dict.h"
#include "dictobject.h"
#include "pycore_frame.h"
#include "opcode.h"
#include "optimizer.h"
#include "pydtrace.h"
#include "setobject.h"


#define USE_COMPUTED_GOTOS 0
#include "ceval_macros.h"
#include "../Include/internal/pycore_code.h"
#include "../Include/internal/pycore_stackref.h"

/* Flow control macros */

#define inst(name, ...) case name:
#define op(name, ...) /* NAME is ignored */
#define macro(name) static int MACRO_##name
#define super(name) static int SUPER_##name
#define family(name, ...) static int family_##name
#define pseudo(name) static int pseudo_##name
#define label(name) name:

/* Annotations */
#define guard
#define override
#define specializing
#define replicate(TIMES)
#define tier1
#define no_save_ip

// Dummy variables for stack effects.
static PyObject *value, *value1, *value2, *left, *right, *res, *sum, *prod, *sub;
static PyObject *container, *start, *stop, *v, *lhs, *rhs, *res2;
static PyObject *list, *tuple, *dict, *owner, *set, *str, *tup, *map, *keys;
static PyObject *exit_func, *lasti, *val, *retval, *obj, *iter, *exhausted;
static PyObject *aiter, *awaitable, *iterable, *w, *exc_value, *bc, *locals;
static PyObject *orig, *excs, *update, *b, *fromlist, *level, *from;
static PyObject **pieces, **values;
static size_t jump;
// Dummy variables for cache effects
static uint16_t invert, counter, index, hint;
#define unused 0  // Used in a macro def, can't be static
static uint32_t type_version;
static _PyExecutorObject *current_executor;

static PyObject *
dummy_func(
    PyThreadState *tstate,
    _PyInterpreterFrame *frame,
    unsigned char opcode,
    unsigned int oparg,
    _Py_CODEUNIT *next_instr,
    PyObject **stack_pointer,
    int throwflag,
    PyObject *args[]
)
{
    // Dummy labels.
    pop_1_error:
    // Dummy locals.
    PyObject *dummy;
    _Py_CODEUNIT *this_instr;
    PyObject *attr;
    PyObject *attrs;
    PyObject *bottom;
    PyObject *callable;
    PyObject *callargs;
    PyObject *codeobj;
    PyObject *cond;
    PyObject *descr;
    PyObject *exc;
    PyObject *exit;
    PyObject *fget;
    PyObject *fmt_spec;
    PyObject *func;
    uint32_t func_version;
    PyObject *getattribute;
    PyObject *kwargs;
    PyObject *kwdefaults;
    PyObject *len_o;
    PyObject *match;
    PyObject *match_type;
    PyObject *method;
    PyObject *mgr;
    Py_ssize_t min_args;
    PyObject *names;
    PyObject *new_exc;
    PyObject *next;
    PyObject *none;
    PyObject *null;
    PyObject *prev_exc;
    PyObject *receiver;
    PyObject *rest;
    int result;
    PyObject *self;
    PyObject *seq;
    PyObject *slice;
    PyObject *step;
    PyObject *subject;
    PyObject *top;
    PyObject *type;
    PyObject *typevars;
    PyObject *val0;
    PyObject *val1;
    int values_or_none;

    switch (opcode) {

// BEGIN BYTECODES //
        pure inst(NOP, (--)) {
        }

        family(RESUME, 0) = {
            RESUME_CHECK,
        };

        macro(NOT_TAKEN) = NOP;

        op(_CHECK_PERIODIC, (--)) {
            int err = check_periodics(tstate);
            ERROR_IF(err != 0);
        }

        replaced op(_CHECK_PERIODIC_AT_END, (--)) {
            int err = check_periodics(tstate);
            ERROR_IF(err != 0);
        }

        op(_CHECK_PERIODIC_IF_NOT_YIELD_FROM, (--)) {
            if ((oparg & RESUME_OPARG_LOCATION_MASK) < RESUME_AFTER_YIELD_FROM) {
                int err = check_periodics(tstate);
                ERROR_IF(err != 0);
            }
        }

        op(_QUICKEN_RESUME, (--)) {
            #if ENABLE_SPECIALIZATION_FT
            if (tstate->tracing == 0 && this_instr->op.code == RESUME) {
                FT_ATOMIC_STORE_UINT8_RELAXED(this_instr->op.code, RESUME_CHECK);
            }
            #endif  /* ENABLE_SPECIALIZATION_FT */
        }

        tier1 op(_MAYBE_INSTRUMENT, (--)) {
            #ifdef Py_GIL_DISABLED
            // For thread-safety, we need to check instrumentation version
            // even when tracing. Otherwise, another thread may concurrently
            // re-write the bytecode while we are executing this function.
            int check_instrumentation = 1;
            #else
            int check_instrumentation = (tstate->tracing == 0);
            #endif
            if (check_instrumentation) {
                uintptr_t global_version = _Py_atomic_load_uintptr_relaxed(&tstate->eval_breaker) & ~_PY_EVAL_EVENTS_MASK;
                uintptr_t code_version = FT_ATOMIC_LOAD_UINTPTR_ACQUIRE(_PyFrame_GetCode(frame)->_co_instrumentation_version);
                if (code_version != global_version) {
                    int err = _Py_Instrument(_PyFrame_GetCode(frame), tstate->interp);
                    if (err) {
                        ERROR_NO_POP();
                    }
                    next_instr = this_instr;
                    DISPATCH();
                }
            }
        }

        op(_LOAD_BYTECODE, (--)) {
            #ifdef Py_GIL_DISABLED
            if (frame->tlbc_index !=
                ((_PyThreadStateImpl *)tstate)->tlbc_index) {
                _Py_CODEUNIT *bytecode =
                    _PyEval_GetExecutableCode(tstate, _PyFrame_GetCode(frame));
                ERROR_IF(bytecode == NULL);
                ptrdiff_t off = this_instr - _PyFrame_GetBytecode(frame);
                frame->tlbc_index = ((_PyThreadStateImpl *)tstate)->tlbc_index;
                frame->instr_ptr = bytecode + off;
                // Make sure this_instr gets reset correctly for any uops that
                // follow
                next_instr = frame->instr_ptr;
                DISPATCH();
            }
            #endif
        }

        macro(RESUME) =
            _LOAD_BYTECODE +
            _MAYBE_INSTRUMENT +
            _QUICKEN_RESUME +
            _CHECK_PERIODIC_IF_NOT_YIELD_FROM;

        inst(RESUME_CHECK, (--)) {
#if defined(__EMSCRIPTEN__)
            DEOPT_IF(_Py_emscripten_signal_clock == 0);
            _Py_emscripten_signal_clock -= Py_EMSCRIPTEN_SIGNAL_HANDLING;
#endif
            uintptr_t eval_breaker = _Py_atomic_load_uintptr_relaxed(&tstate->eval_breaker);
            uintptr_t version = FT_ATOMIC_LOAD_UINTPTR_ACQUIRE(_PyFrame_GetCode(frame)->_co_instrumentation_version);
            assert((version & _PY_EVAL_EVENTS_MASK) == 0);
            DEOPT_IF(eval_breaker != version);
            #ifdef Py_GIL_DISABLED
            DEOPT_IF(frame->tlbc_index !=
                     ((_PyThreadStateImpl *)tstate)->tlbc_index);
            #endif
        }

        op(_MONITOR_RESUME, (--)) {
            int err = _Py_call_instrumentation(
                    tstate, oparg > 0, frame, this_instr);
            ERROR_IF(err);
            if (frame->instr_ptr != this_instr) {
                /* Instrumentation has jumped */
                next_instr = frame->instr_ptr;
            }
        }

        macro(INSTRUMENTED_RESUME) =
            _LOAD_BYTECODE +
            _MAYBE_INSTRUMENT +
            _CHECK_PERIODIC_IF_NOT_YIELD_FROM +
            _MONITOR_RESUME;

        pseudo(LOAD_CLOSURE, (-- unused)) = {
            LOAD_FAST,
        };

        inst(LOAD_FAST_CHECK, (-- value)) {
            _PyStackRef value_s = GETLOCAL(oparg);
            if (PyStackRef_IsNull(value_s)) {
                _PyEval_FormatExcCheckArg(tstate, PyExc_UnboundLocalError,
                    UNBOUNDLOCAL_ERROR_MSG,
                    PyTuple_GetItem(_PyFrame_GetCode(frame)->co_localsplusnames, oparg)
                );
                ERROR_IF(true);
            }
            value = PyStackRef_DUP(value_s);
        }

        replicate(8) pure inst(LOAD_FAST, (-- value)) {
            assert(!PyStackRef_IsNull(GETLOCAL(oparg)));
            value = PyStackRef_DUP(GETLOCAL(oparg));
        }

        replicate(8) pure inst (LOAD_FAST_BORROW, (-- value)) {
            assert(!PyStackRef_IsNull(GETLOCAL(oparg)));
            value = PyStackRef_Borrow(GETLOCAL(oparg));
        }

        inst(LOAD_FAST_AND_CLEAR, (-- value)) {
            value = GETLOCAL(oparg);
            GETLOCAL(oparg) = PyStackRef_NULL;
        }

        inst(LOAD_FAST_LOAD_FAST, ( -- value1, value2)) {
            uint32_t oparg1 = oparg >> 4;
            uint32_t oparg2 = oparg & 15;
            value1 = PyStackRef_DUP(GETLOCAL(oparg1));
            value2 = PyStackRef_DUP(GETLOCAL(oparg2));
        }

        inst(LOAD_FAST_BORROW_LOAD_FAST_BORROW, ( -- value1, value2)) {
            uint32_t oparg1 = oparg >> 4;
            uint32_t oparg2 = oparg & 15;
            value1 = PyStackRef_Borrow(GETLOCAL(oparg1));
            value2 = PyStackRef_Borrow(GETLOCAL(oparg2));
        }

        inst(LOAD_CONST, (-- value)) {
            PyObject *obj = GETITEM(FRAME_CO_CONSTS, oparg);
            value = PyStackRef_FromPyObjectBorrow(obj);
        }

        replicate(4) inst(LOAD_SMALL_INT, (-- value)) {
            assert(oparg < _PY_NSMALLPOSINTS);
            PyObject *obj = (PyObject *)&_PyLong_SMALL_INTS[_PY_NSMALLNEGINTS + oparg];
            value = PyStackRef_FromPyObjectBorrow(obj);
        }

        replicate(8) inst(STORE_FAST, (value --)) {
            _PyStackRef tmp = GETLOCAL(oparg);
            GETLOCAL(oparg) = value;
            DEAD(value);
            PyStackRef_XCLOSE(tmp);
        }

        pseudo(STORE_FAST_MAYBE_NULL, (unused --)) = {
            STORE_FAST,
        };

        inst(STORE_FAST_LOAD_FAST, (value1 -- value2)) {
            uint32_t oparg1 = oparg >> 4;
            uint32_t oparg2 = oparg & 15;
            _PyStackRef tmp = GETLOCAL(oparg1);
            GETLOCAL(oparg1) = value1;
            DEAD(value1);
            value2 = PyStackRef_DUP(GETLOCAL(oparg2));
            PyStackRef_XCLOSE(tmp);
        }

        inst(STORE_FAST_STORE_FAST, (value2, value1 --)) {
            uint32_t oparg1 = oparg >> 4;
            uint32_t oparg2 = oparg & 15;
            _PyStackRef tmp = GETLOCAL(oparg1);
            GETLOCAL(oparg1) = value1;
            DEAD(value1);
            PyStackRef_XCLOSE(tmp);
            tmp = GETLOCAL(oparg2);
            GETLOCAL(oparg2) = value2;
            DEAD(value2);
            PyStackRef_XCLOSE(tmp);
        }

        pure inst(POP_TOP, (value --)) {
            PyStackRef_XCLOSE(value);
        }

        op(_POP_TOP_NOP, (value --)) {
            assert(PyStackRef_IsNull(value) || (!PyStackRef_RefcountOnObject(value)) ||
                _Py_IsImmortal((PyStackRef_AsPyObjectBorrow(value))));
            DEAD(value);
        }

        op(_POP_TOP_INT, (value --)) {
            assert(PyLong_CheckExact(PyStackRef_AsPyObjectBorrow(value)));
            PyStackRef_CLOSE_SPECIALIZED(value, _PyLong_ExactDealloc);
        }

        op(_POP_TOP_FLOAT, (value --)) {
            assert(PyFloat_CheckExact(PyStackRef_AsPyObjectBorrow(value)));
            PyStackRef_CLOSE_SPECIALIZED(value, _PyFloat_ExactDealloc);
        }

        op(_POP_TOP_UNICODE, (value --)) {
            assert(PyUnicode_CheckExact(PyStackRef_AsPyObjectBorrow(value)));
            PyStackRef_CLOSE_SPECIALIZED(value, _PyUnicode_ExactDealloc);
        }

        tier2 op(_POP_TWO, (nos, tos --)) {
            PyStackRef_CLOSE(tos);
            PyStackRef_CLOSE(nos);
        }

        pure inst(PUSH_NULL, (-- res)) {
            res = PyStackRef_NULL;
        }

        no_save_ip inst(END_FOR, (value -- )) {
            /* Don't update instr_ptr, so that POP_ITER sees
             * the FOR_ITER as the previous instruction.
             * This has the benign side effect that if value is
             * finalized it will see the location as the FOR_ITER's.
             */
            PyStackRef_CLOSE(value);
        }


        inst(POP_ITER, (iter, index_or_null -- )) {
            (void)index_or_null;
            DEAD(index_or_null);
            PyStackRef_CLOSE(iter);
        }

        no_save_ip tier1 inst(INSTRUMENTED_END_FOR, (receiver, index_or_null, value -- receiver, index_or_null)) {
            /* Need to create a fake StopIteration error here,
             * to conform to PEP 380 */
            if (PyStackRef_GenCheck(receiver)) {
                int err = monitor_stop_iteration(tstate, frame, this_instr, PyStackRef_AsPyObjectBorrow(value));
                if (err) {
                    ERROR_NO_POP();
                }
            }
            PyStackRef_CLOSE(value);
        }

        tier1 inst(INSTRUMENTED_POP_ITER, (iter, index_or_null -- )) {
            (void)index_or_null;
            DEAD(index_or_null);
            INSTRUMENTED_JUMP(prev_instr, this_instr+1, PY_MONITORING_EVENT_BRANCH_RIGHT);
            PyStackRef_CLOSE(iter);
        }

        pure inst(END_SEND, (receiver, value -- val)) {
            val = value;
            DEAD(value);
            PyStackRef_CLOSE(receiver);
        }

        tier1 inst(INSTRUMENTED_END_SEND, (receiver, value -- val)) {
            PyObject *receiver_o = PyStackRef_AsPyObjectBorrow(receiver);
            if (PyGen_Check(receiver_o) || PyCoro_CheckExact(receiver_o)) {
                int err = monitor_stop_iteration(tstate, frame, this_instr, PyStackRef_AsPyObjectBorrow(value));
                if (err) {
                    ERROR_NO_POP();
                }
            }
            val = value;
            DEAD(value);
            PyStackRef_CLOSE(receiver);
        }

        inst(UNARY_NEGATIVE, (value -- res)) {
            PyObject *res_o = PyNumber_Negative(PyStackRef_AsPyObjectBorrow(value));
            PyStackRef_CLOSE(value);
            ERROR_IF(res_o == NULL);
            res = PyStackRef_FromPyObjectSteal(res_o);
        }

        pure inst(UNARY_NOT, (value -- res)) {
            assert(PyStackRef_BoolCheck(value));
            res = PyStackRef_IsFalse(value)
                ? PyStackRef_True : PyStackRef_False;
            DEAD(value);
        }

        family(TO_BOOL, INLINE_CACHE_ENTRIES_TO_BOOL) = {
            TO_BOOL_ALWAYS_TRUE,
            TO_BOOL_BOOL,
            TO_BOOL_INT,
            TO_BOOL_LIST,
            TO_BOOL_NONE,
            TO_BOOL_STR,
        };

        specializing op(_SPECIALIZE_TO_BOOL, (counter/1, value -- value)) {
            #if ENABLE_SPECIALIZATION_FT
            if (ADAPTIVE_COUNTER_TRIGGERS(counter)) {
                next_instr = this_instr;
                _Py_Specialize_ToBool(value, next_instr);
                DISPATCH_SAME_OPARG();
            }
            OPCODE_DEFERRED_INC(TO_BOOL);
            ADVANCE_ADAPTIVE_COUNTER(this_instr[1].counter);
            #endif  /* ENABLE_SPECIALIZATION_FT */
        }

        op(_TO_BOOL, (value -- res)) {
            int err = PyObject_IsTrue(PyStackRef_AsPyObjectBorrow(value));
            PyStackRef_CLOSE(value);
            ERROR_IF(err < 0);
            res = err ? PyStackRef_True : PyStackRef_False;
        }

        macro(TO_BOOL) = _SPECIALIZE_TO_BOOL + unused/2 + _TO_BOOL;

        inst(TO_BOOL_BOOL, (unused/1, unused/2, value -- value)) {
            EXIT_IF(!PyStackRef_BoolCheck(value));
            STAT_INC(TO_BOOL, hit);
        }

        inst(TO_BOOL_INT, (unused/1, unused/2, value -- res)) {
            PyObject *value_o = PyStackRef_AsPyObjectBorrow(value);
            EXIT_IF(!PyLong_CheckExact(value_o));
            STAT_INC(TO_BOOL, hit);
            if (_PyLong_IsZero((PyLongObject *)value_o)) {
                assert(_Py_IsImmortal(value_o));
                DEAD(value);
                res = PyStackRef_False;
            }
            else {
                PyStackRef_CLOSE(value);
                res = PyStackRef_True;
            }
        }

        op(_GUARD_NOS_LIST, (nos, unused -- nos, unused)) {
            PyObject *o = PyStackRef_AsPyObjectBorrow(nos);
            EXIT_IF(!PyList_CheckExact(o));
        }

        op(_GUARD_TOS_LIST, (tos -- tos)) {
            PyObject *o = PyStackRef_AsPyObjectBorrow(tos);
            EXIT_IF(!PyList_CheckExact(o));
        }

        op(_GUARD_TOS_SLICE, (tos -- tos)) {
            PyObject *o = PyStackRef_AsPyObjectBorrow(tos);
            EXIT_IF(!PySlice_Check(o));
        }

        macro(TO_BOOL_LIST) = _GUARD_TOS_LIST + unused/1 + unused/2 + _TO_BOOL_LIST;

        op(_TO_BOOL_LIST, (value -- res)) {
            PyObject *value_o = PyStackRef_AsPyObjectBorrow(value);
            assert(PyList_CheckExact(value_o));
            STAT_INC(TO_BOOL, hit);
            res = PyList_GET_SIZE(value_o) ? PyStackRef_True : PyStackRef_False;
            DECREF_INPUTS();
        }

        inst(TO_BOOL_NONE, (unused/1, unused/2, value -- res)) {
            // This one is a bit weird, because we expect *some* failures:
            EXIT_IF(!PyStackRef_IsNone(value));
            DEAD(value);
            STAT_INC(TO_BOOL, hit);
            res = PyStackRef_False;
        }

        op(_GUARD_NOS_UNICODE, (nos, unused -- nos, unused)) {
            PyObject *o = PyStackRef_AsPyObjectBorrow(nos);
            EXIT_IF(!PyUnicode_CheckExact(o));
        }

        op(_GUARD_TOS_UNICODE, (value -- value)) {
            PyObject *value_o = PyStackRef_AsPyObjectBorrow(value);
            EXIT_IF(!PyUnicode_CheckExact(value_o));
        }

        op(_TO_BOOL_STR, (value -- res)) {
            STAT_INC(TO_BOOL, hit);
            PyObject *value_o = PyStackRef_AsPyObjectBorrow(value);
            if (value_o == &_Py_STR(empty)) {
                assert(_Py_IsImmortal(value_o));
                DEAD(value);
                res = PyStackRef_False;
            }
            else {
                assert(Py_SIZE(value_o));
                PyStackRef_CLOSE(value);
                res = PyStackRef_True;
            }
        }

        macro(TO_BOOL_STR) =
            _GUARD_TOS_UNICODE + unused/1 + unused/2 + _TO_BOOL_STR;

        op(_REPLACE_WITH_TRUE, (value -- res)) {
            PyStackRef_CLOSE(value);
            res = PyStackRef_True;
        }

        macro(TO_BOOL_ALWAYS_TRUE) =
            unused/1 +
            _GUARD_TYPE_VERSION +
            _REPLACE_WITH_TRUE;

        inst(UNARY_INVERT, (value -- res)) {
            PyObject *res_o = PyNumber_Invert(PyStackRef_AsPyObjectBorrow(value));
            PyStackRef_CLOSE(value);
            ERROR_IF(res_o == NULL);
            res = PyStackRef_FromPyObjectSteal(res_o);
        }

        family(BINARY_OP, INLINE_CACHE_ENTRIES_BINARY_OP) = {
            BINARY_OP_MULTIPLY_INT,
            BINARY_OP_ADD_INT,
            BINARY_OP_SUBTRACT_INT,
            BINARY_OP_MULTIPLY_FLOAT,
            BINARY_OP_ADD_FLOAT,
            BINARY_OP_SUBTRACT_FLOAT,
            BINARY_OP_ADD_UNICODE,
            BINARY_OP_SUBSCR_LIST_INT,
            BINARY_OP_SUBSCR_LIST_SLICE,
            BINARY_OP_SUBSCR_TUPLE_INT,
            BINARY_OP_SUBSCR_STR_INT,
            BINARY_OP_SUBSCR_DICT,
            BINARY_OP_SUBSCR_GETITEM,
            // BINARY_OP_INPLACE_ADD_UNICODE,  // See comments at that opcode.
            BINARY_OP_EXTEND,
        };

        op(_GUARD_NOS_INT, (left, unused -- left, unused)) {
            PyObject *left_o = PyStackRef_AsPyObjectBorrow(left);
            EXIT_IF(!_PyLong_CheckExactAndCompact(left_o));
        }

        op(_GUARD_TOS_INT, (value -- value)) {
            PyObject *value_o = PyStackRef_AsPyObjectBorrow(value);
            EXIT_IF(!_PyLong_CheckExactAndCompact(value_o));
        }

        op(_GUARD_NOS_OVERFLOWED, (left, unused -- left, unused)) {
            PyObject *left_o = PyStackRef_AsPyObjectBorrow(left);
            assert(Py_TYPE(left_o) == &PyLong_Type);
            EXIT_IF(!_PyLong_IsCompact((PyLongObject *)left_o));
        }

        op(_GUARD_TOS_OVERFLOWED, (value -- value)) {
            PyObject *value_o = PyStackRef_AsPyObjectBorrow(value);
            assert(Py_TYPE(value_o) == &PyLong_Type);
            EXIT_IF(!_PyLong_IsCompact((PyLongObject *)value_o));
        }

        pure op(_BINARY_OP_MULTIPLY_INT, (left, right -- res)) {
            PyObject *left_o = PyStackRef_AsPyObjectBorrow(left);
            PyObject *right_o = PyStackRef_AsPyObjectBorrow(right);
            assert(PyLong_CheckExact(left_o));
            assert(PyLong_CheckExact(right_o));
            assert(_PyLong_BothAreCompact((PyLongObject *)left_o, (PyLongObject *)right_o));

            STAT_INC(BINARY_OP, hit);
            res = _PyCompactLong_Multiply((PyLongObject *)left_o, (PyLongObject *)right_o);
            EXIT_IF(PyStackRef_IsNull(res));
            PyStackRef_CLOSE_SPECIALIZED(right, _PyLong_ExactDealloc);
            PyStackRef_CLOSE_SPECIALIZED(left, _PyLong_ExactDealloc);
            INPUTS_DEAD();
        }

        pure op(_BINARY_OP_ADD_INT, (left, right -- res)) {
            PyObject *left_o = PyStackRef_AsPyObjectBorrow(left);
            PyObject *right_o = PyStackRef_AsPyObjectBorrow(right);
            assert(PyLong_CheckExact(left_o));
            assert(PyLong_CheckExact(right_o));
            assert(_PyLong_BothAreCompact((PyLongObject *)left_o, (PyLongObject *)right_o));

            STAT_INC(BINARY_OP, hit);
            res = _PyCompactLong_Add((PyLongObject *)left_o, (PyLongObject *)right_o);
            EXIT_IF(PyStackRef_IsNull(res));
            PyStackRef_CLOSE_SPECIALIZED(right, _PyLong_ExactDealloc);
            PyStackRef_CLOSE_SPECIALIZED(left, _PyLong_ExactDealloc);
            INPUTS_DEAD();
        }

        pure op(_BINARY_OP_SUBTRACT_INT, (left, right -- res)) {
            PyObject *left_o = PyStackRef_AsPyObjectBorrow(left);
            PyObject *right_o = PyStackRef_AsPyObjectBorrow(right);
            assert(PyLong_CheckExact(left_o));
            assert(PyLong_CheckExact(right_o));
            assert(_PyLong_BothAreCompact((PyLongObject *)left_o, (PyLongObject *)right_o));

            STAT_INC(BINARY_OP, hit);
            res = _PyCompactLong_Subtract((PyLongObject *)left_o, (PyLongObject *)right_o);
            EXIT_IF(PyStackRef_IsNull(res));
            PyStackRef_CLOSE_SPECIALIZED(right, _PyLong_ExactDealloc);
            PyStackRef_CLOSE_SPECIALIZED(left, _PyLong_ExactDealloc);
            INPUTS_DEAD();
        }

        macro(BINARY_OP_MULTIPLY_INT) =
            _GUARD_TOS_INT + _GUARD_NOS_INT + unused/5 + _BINARY_OP_MULTIPLY_INT;

        macro(BINARY_OP_ADD_INT) =
            _GUARD_TOS_INT + _GUARD_NOS_INT + unused/5 + _BINARY_OP_ADD_INT;

        macro(BINARY_OP_SUBTRACT_INT) =
            _GUARD_TOS_INT + _GUARD_NOS_INT + unused/5 + _BINARY_OP_SUBTRACT_INT;

        op(_GUARD_NOS_FLOAT, (left, unused -- left, unused)) {
            PyObject *left_o = PyStackRef_AsPyObjectBorrow(left);
            EXIT_IF(!PyFloat_CheckExact(left_o));
        }

        op(_GUARD_TOS_FLOAT, (value -- value)) {
            PyObject *value_o = PyStackRef_AsPyObjectBorrow(value);
            EXIT_IF(!PyFloat_CheckExact(value_o));
        }

        pure op(_BINARY_OP_MULTIPLY_FLOAT, (left, right -- res)) {
            PyObject *left_o = PyStackRef_AsPyObjectBorrow(left);
            PyObject *right_o = PyStackRef_AsPyObjectBorrow(right);
            assert(PyFloat_CheckExact(left_o));
            assert(PyFloat_CheckExact(right_o));

            STAT_INC(BINARY_OP, hit);
            double dres =
                ((PyFloatObject *)left_o)->ob_fval *
                ((PyFloatObject *)right_o)->ob_fval;
            res = _PyFloat_FromDouble_ConsumeInputs(left, right, dres);
            INPUTS_DEAD();
            ERROR_IF(PyStackRef_IsNull(res));
        }

        pure op(_BINARY_OP_ADD_FLOAT, (left, right -- res)) {
            PyObject *left_o = PyStackRef_AsPyObjectBorrow(left);
            PyObject *right_o = PyStackRef_AsPyObjectBorrow(right);
            assert(PyFloat_CheckExact(left_o));
            assert(PyFloat_CheckExact(right_o));

            STAT_INC(BINARY_OP, hit);
            double dres =
                ((PyFloatObject *)left_o)->ob_fval +
                ((PyFloatObject *)right_o)->ob_fval;
            res = _PyFloat_FromDouble_ConsumeInputs(left, right, dres);
            INPUTS_DEAD();
            ERROR_IF(PyStackRef_IsNull(res));
        }

        pure op(_BINARY_OP_SUBTRACT_FLOAT, (left, right -- res)) {
            PyObject *left_o = PyStackRef_AsPyObjectBorrow(left);
            PyObject *right_o = PyStackRef_AsPyObjectBorrow(right);
            assert(PyFloat_CheckExact(left_o));
            assert(PyFloat_CheckExact(right_o));

            STAT_INC(BINARY_OP, hit);
            double dres =
                ((PyFloatObject *)left_o)->ob_fval -
                ((PyFloatObject *)right_o)->ob_fval;
            res = _PyFloat_FromDouble_ConsumeInputs(left, right, dres);
            INPUTS_DEAD();
            ERROR_IF(PyStackRef_IsNull(res));
        }


        pure op(_BINARY_OP_MULTIPLY_FLOAT__NO_DECREF_INPUTS, (left, right -- res)) {
            PyObject *left_o = PyStackRef_AsPyObjectBorrow(left);
            PyObject *right_o = PyStackRef_AsPyObjectBorrow(right);
            assert(PyFloat_CheckExact(left_o));
            assert(PyFloat_CheckExact(right_o));

            STAT_INC(BINARY_OP, hit);
            double dres =
                ((PyFloatObject *)left_o)->ob_fval *
                ((PyFloatObject *)right_o)->ob_fval;
            res = PyStackRef_FromPyObjectSteal(PyFloat_FromDouble(dres));
            INPUTS_DEAD();
            ERROR_IF(PyStackRef_IsNull(res));
        }

        pure op(_BINARY_OP_ADD_FLOAT__NO_DECREF_INPUTS, (left, right -- res)) {
            PyObject *left_o = PyStackRef_AsPyObjectBorrow(left);
            PyObject *right_o = PyStackRef_AsPyObjectBorrow(right);
            assert(PyFloat_CheckExact(left_o));
            assert(PyFloat_CheckExact(right_o));

            STAT_INC(BINARY_OP, hit);
            double dres =
                ((PyFloatObject *)left_o)->ob_fval +
                ((PyFloatObject *)right_o)->ob_fval;
            res = PyStackRef_FromPyObjectSteal(PyFloat_FromDouble(dres));
            INPUTS_DEAD();
            ERROR_IF(PyStackRef_IsNull(res));
        }

        pure op(_BINARY_OP_SUBTRACT_FLOAT__NO_DECREF_INPUTS, (left, right -- res)) {
            PyObject *left_o = PyStackRef_AsPyObjectBorrow(left);
            PyObject *right_o = PyStackRef_AsPyObjectBorrow(right);
            assert(PyFloat_CheckExact(left_o));
            assert(PyFloat_CheckExact(right_o));

            STAT_INC(BINARY_OP, hit);
            double dres =
                ((PyFloatObject *)left_o)->ob_fval -
                ((PyFloatObject *)right_o)->ob_fval;
            res = PyStackRef_FromPyObjectSteal(PyFloat_FromDouble(dres));
            INPUTS_DEAD();
            ERROR_IF(PyStackRef_IsNull(res));
        }

        macro(BINARY_OP_MULTIPLY_FLOAT) =
            _GUARD_TOS_FLOAT + _GUARD_NOS_FLOAT + unused/5 + _BINARY_OP_MULTIPLY_FLOAT;
        macro(BINARY_OP_ADD_FLOAT) =
            _GUARD_TOS_FLOAT + _GUARD_NOS_FLOAT + unused/5 + _BINARY_OP_ADD_FLOAT;
        macro(BINARY_OP_SUBTRACT_FLOAT) =
            _GUARD_TOS_FLOAT + _GUARD_NOS_FLOAT + unused/5 + _BINARY_OP_SUBTRACT_FLOAT;

        pure op(_BINARY_OP_ADD_UNICODE, (left, right -- res)) {
            PyObject *left_o = PyStackRef_AsPyObjectBorrow(left);
            PyObject *right_o = PyStackRef_AsPyObjectBorrow(right);
            assert(PyUnicode_CheckExact(left_o));
            assert(PyUnicode_CheckExact(right_o));

            STAT_INC(BINARY_OP, hit);
            PyObject *res_o = PyUnicode_Concat(left_o, right_o);
            PyStackRef_CLOSE_SPECIALIZED(right, _PyUnicode_ExactDealloc);
            PyStackRef_CLOSE_SPECIALIZED(left, _PyUnicode_ExactDealloc);
            INPUTS_DEAD();
            ERROR_IF(res_o == NULL);
            res = PyStackRef_FromPyObjectSteal(res_o);
        }

        macro(BINARY_OP_ADD_UNICODE) =
            _GUARD_TOS_UNICODE + _GUARD_NOS_UNICODE + unused/5 + _BINARY_OP_ADD_UNICODE;

        // This is a subtle one. It's a super-instruction for
        // BINARY_OP_ADD_UNICODE followed by STORE_FAST
        // where the store goes into the left argument.
        // So the inputs are the same as for all BINARY_OP
        // specializations, but there is no output.
        // At the end we just skip over the STORE_FAST.
        op(_BINARY_OP_INPLACE_ADD_UNICODE, (left, right --)) {
            PyObject *left_o = PyStackRef_AsPyObjectBorrow(left);
            assert(PyUnicode_CheckExact(left_o));
            assert(PyUnicode_CheckExact(PyStackRef_AsPyObjectBorrow(right)));

            int next_oparg;
        #if TIER_ONE
            assert(next_instr->op.code == STORE_FAST);
            next_oparg = next_instr->op.arg;
        #else
            next_oparg = (int)CURRENT_OPERAND0();
        #endif
            _PyStackRef *target_local = &GETLOCAL(next_oparg);
            assert(PyUnicode_CheckExact(left_o));
            DEOPT_IF(PyStackRef_AsPyObjectBorrow(*target_local) != left_o);
            STAT_INC(BINARY_OP, hit);
            /* Handle `left = left + right` or `left += right` for str.
             *
             * When possible, extend `left` in place rather than
             * allocating a new PyUnicodeObject. This attempts to avoid
             * quadratic behavior when one neglects to use str.join().
             *
             * If `left` has only two references remaining (one from
             * the stack, one in the locals), DECREFing `left` leaves
             * only the locals reference, so PyUnicode_Append knows
             * that the string is safe to mutate.
             */
            assert(Py_REFCNT(left_o) >= 2 || !PyStackRef_IsHeapSafe(left));
            PyStackRef_CLOSE_SPECIALIZED(left, _PyUnicode_ExactDealloc);
            DEAD(left);
            PyObject *temp = PyStackRef_AsPyObjectSteal(*target_local);
            PyObject *right_o = PyStackRef_AsPyObjectSteal(right);
            PyUnicode_Append(&temp, right_o);
            *target_local = PyStackRef_FromPyObjectSteal(temp);
            Py_DECREF(right_o);
            ERROR_IF(PyStackRef_IsNull(*target_local));
        #if TIER_ONE
            // The STORE_FAST is already done. This is done here in tier one,
            // and during trace projection in tier two:
            assert(next_instr->op.code == STORE_FAST);
            SKIP_OVER(1);
        #endif
        }

       op(_GUARD_BINARY_OP_EXTEND, (descr/4, left, right -- left, right)) {
            PyObject *left_o = PyStackRef_AsPyObjectBorrow(left);
            PyObject *right_o = PyStackRef_AsPyObjectBorrow(right);
            _PyBinaryOpSpecializationDescr *d = (_PyBinaryOpSpecializationDescr*)descr;
            assert(INLINE_CACHE_ENTRIES_BINARY_OP == 5);
            assert(d && d->guard);
            int res = d->guard(left_o, right_o);
            DEOPT_IF(!res);
        }

       op(_BINARY_OP_EXTEND, (descr/4, left, right -- res)) {
            PyObject *left_o = PyStackRef_AsPyObjectBorrow(left);
            PyObject *right_o = PyStackRef_AsPyObjectBorrow(right);
            assert(INLINE_CACHE_ENTRIES_BINARY_OP == 5);
            _PyBinaryOpSpecializationDescr *d = (_PyBinaryOpSpecializationDescr*)descr;

            STAT_INC(BINARY_OP, hit);

            PyObject *res_o = d->action(left_o, right_o);
            DECREF_INPUTS();
            res = PyStackRef_FromPyObjectSteal(res_o);
        }

        macro(BINARY_OP_EXTEND) =
            unused/1 + _GUARD_BINARY_OP_EXTEND + rewind/-4 + _BINARY_OP_EXTEND;

        macro(BINARY_OP_INPLACE_ADD_UNICODE) =
            _GUARD_TOS_UNICODE + _GUARD_NOS_UNICODE + unused/5 + _BINARY_OP_INPLACE_ADD_UNICODE;

        specializing op(_SPECIALIZE_BINARY_SLICE, (container, start, stop -- container, start, stop)) {
            // Placeholder until we implement BINARY_SLICE specialization
            #if ENABLE_SPECIALIZATION
            OPCODE_DEFERRED_INC(BINARY_SLICE);
            #endif  /* ENABLE_SPECIALIZATION */
        }

        op(_BINARY_SLICE, (container, start, stop -- res)) {
            PyObject *slice = _PyBuildSlice_ConsumeRefs(PyStackRef_AsPyObjectSteal(start),
                                                        PyStackRef_AsPyObjectSteal(stop));
            PyObject *res_o;
            // Can't use ERROR_IF() here, because we haven't
            // DECREF'ed container yet, and we still own slice.
            if (slice == NULL) {
                res_o = NULL;
            }
            else {
                res_o = PyObject_GetItem(PyStackRef_AsPyObjectBorrow(container), slice);
                Py_DECREF(slice);
            }
            PyStackRef_CLOSE(container);
            ERROR_IF(res_o == NULL);
            res = PyStackRef_FromPyObjectSteal(res_o);
        }

        macro(BINARY_SLICE) = _SPECIALIZE_BINARY_SLICE + _BINARY_SLICE;

        specializing op(_SPECIALIZE_STORE_SLICE, (v, container, start, stop -- v, container, start, stop)) {
            // Placeholder until we implement STORE_SLICE specialization
            #if ENABLE_SPECIALIZATION
            OPCODE_DEFERRED_INC(STORE_SLICE);
            #endif  /* ENABLE_SPECIALIZATION */
        }

        op(_STORE_SLICE, (v, container, start, stop -- )) {
            PyObject *slice = _PyBuildSlice_ConsumeRefs(PyStackRef_AsPyObjectSteal(start),
                                                        PyStackRef_AsPyObjectSteal(stop));
            int err;
            if (slice == NULL) {
                err = 1;
            }
            else {
                err = PyObject_SetItem(PyStackRef_AsPyObjectBorrow(container), slice, PyStackRef_AsPyObjectBorrow(v));
                Py_DECREF(slice);
            }
            DECREF_INPUTS();
            ERROR_IF(err);
        }

        macro(STORE_SLICE) = _SPECIALIZE_STORE_SLICE + _STORE_SLICE;

        macro(BINARY_OP_SUBSCR_LIST_INT) =
            _GUARD_TOS_INT + _GUARD_NOS_LIST + unused/5 + _BINARY_OP_SUBSCR_LIST_INT;

        op(_BINARY_OP_SUBSCR_LIST_INT, (list_st, sub_st -- res)) {
            PyObject *sub = PyStackRef_AsPyObjectBorrow(sub_st);
            PyObject *list = PyStackRef_AsPyObjectBorrow(list_st);

            assert(PyLong_CheckExact(sub));
            assert(PyList_CheckExact(list));

            // Deopt unless 0 <= sub < PyList_Size(list)
            DEOPT_IF(!_PyLong_IsNonNegativeCompact((PyLongObject *)sub));
            Py_ssize_t index = ((PyLongObject*)sub)->long_value.ob_digit[0];
#ifdef Py_GIL_DISABLED
            PyObject *res_o = _PyList_GetItemRef((PyListObject*)list, index);
            DEOPT_IF(res_o == NULL);
            STAT_INC(BINARY_OP, hit);
            res = PyStackRef_FromPyObjectSteal(res_o);
#else
            DEOPT_IF(index >= PyList_GET_SIZE(list));
            STAT_INC(BINARY_OP, hit);
            PyObject *res_o = PyList_GET_ITEM(list, index);
            assert(res_o != NULL);
            res = PyStackRef_FromPyObjectNew(res_o);
#endif
            STAT_INC(BINARY_OP, hit);
            DECREF_INPUTS();
        }

        macro(BINARY_OP_SUBSCR_LIST_SLICE) =
            _GUARD_TOS_SLICE + _GUARD_NOS_LIST + unused/5 + _BINARY_OP_SUBSCR_LIST_SLICE;

        op(_BINARY_OP_SUBSCR_LIST_SLICE, (list_st, sub_st -- res)) {
            PyObject *sub = PyStackRef_AsPyObjectBorrow(sub_st);
            PyObject *list = PyStackRef_AsPyObjectBorrow(list_st);

            assert(PySlice_Check(sub));
            assert(PyList_CheckExact(list));

            PyObject *res_o = _PyList_SliceSubscript(list, sub);
            STAT_INC(BINARY_OP, hit);
            DECREF_INPUTS();
            ERROR_IF(res_o == NULL);
            res = PyStackRef_FromPyObjectSteal(res_o);
        }

        macro(BINARY_OP_SUBSCR_STR_INT) =
            _GUARD_TOS_INT + _GUARD_NOS_UNICODE + unused/5 + _BINARY_OP_SUBSCR_STR_INT;

        op(_BINARY_OP_SUBSCR_STR_INT, (str_st, sub_st -- res)) {
            PyObject *sub = PyStackRef_AsPyObjectBorrow(sub_st);
            PyObject *str = PyStackRef_AsPyObjectBorrow(str_st);

            assert(PyLong_CheckExact(sub));
            assert(PyUnicode_CheckExact(str));
            DEOPT_IF(!_PyLong_IsNonNegativeCompact((PyLongObject *)sub));
            Py_ssize_t index = ((PyLongObject*)sub)->long_value.ob_digit[0];
            DEOPT_IF(PyUnicode_GET_LENGTH(str) <= index);
            // Specialize for reading an ASCII character from any string:
            Py_UCS4 c = PyUnicode_READ_CHAR(str, index);
            DEOPT_IF(Py_ARRAY_LENGTH(_Py_SINGLETON(strings).ascii) <= c);
            STAT_INC(BINARY_OP, hit);
            PyObject *res_o = (PyObject*)&_Py_SINGLETON(strings).ascii[c];
            PyStackRef_CLOSE_SPECIALIZED(sub_st, _PyLong_ExactDealloc);
            DEAD(sub_st);
            PyStackRef_CLOSE(str_st);
            res = PyStackRef_FromPyObjectBorrow(res_o);
        }

        op(_GUARD_NOS_TUPLE, (nos, unused -- nos, unused)) {
            PyObject *o = PyStackRef_AsPyObjectBorrow(nos);
            EXIT_IF(!PyTuple_CheckExact(o));
        }

        op(_GUARD_TOS_TUPLE, (tos -- tos)) {
            PyObject *o = PyStackRef_AsPyObjectBorrow(tos);
            EXIT_IF(!PyTuple_CheckExact(o));
        }

        macro(BINARY_OP_SUBSCR_TUPLE_INT) =
            _GUARD_TOS_INT + _GUARD_NOS_TUPLE + unused/5 + _BINARY_OP_SUBSCR_TUPLE_INT;

        op(_BINARY_OP_SUBSCR_TUPLE_INT, (tuple_st, sub_st -- res)) {
            PyObject *sub = PyStackRef_AsPyObjectBorrow(sub_st);
            PyObject *tuple = PyStackRef_AsPyObjectBorrow(tuple_st);

            assert(PyLong_CheckExact(sub));
            assert(PyTuple_CheckExact(tuple));

            // Deopt unless 0 <= sub < PyTuple_Size(list)
            DEOPT_IF(!_PyLong_IsNonNegativeCompact((PyLongObject *)sub));
            Py_ssize_t index = ((PyLongObject*)sub)->long_value.ob_digit[0];
            DEOPT_IF(index >= PyTuple_GET_SIZE(tuple));
            STAT_INC(BINARY_OP, hit);
            PyObject *res_o = PyTuple_GET_ITEM(tuple, index);
            assert(res_o != NULL);
            PyStackRef_CLOSE_SPECIALIZED(sub_st, _PyLong_ExactDealloc);
            res = PyStackRef_FromPyObjectNew(res_o);
            DECREF_INPUTS();
        }

        op(_GUARD_NOS_DICT, (nos, unused -- nos, unused)) {
            PyObject *o = PyStackRef_AsPyObjectBorrow(nos);
            EXIT_IF(!PyDict_CheckExact(o));
        }

        op(_GUARD_TOS_DICT, (tos -- tos)) {
            PyObject *o = PyStackRef_AsPyObjectBorrow(tos);
            EXIT_IF(!PyDict_CheckExact(o));
        }

        macro(BINARY_OP_SUBSCR_DICT) =
            _GUARD_NOS_DICT + unused/5 + _BINARY_OP_SUBSCR_DICT;

        op(_BINARY_OP_SUBSCR_DICT, (dict_st, sub_st -- res)) {
            PyObject *sub = PyStackRef_AsPyObjectBorrow(sub_st);
            PyObject *dict = PyStackRef_AsPyObjectBorrow(dict_st);

            assert(PyDict_CheckExact(dict));
            STAT_INC(BINARY_OP, hit);
            PyObject *res_o;
            int rc = PyDict_GetItemRef(dict, sub, &res_o);
            if (rc == 0) {
                _PyErr_SetKeyError(sub);
            }
            DECREF_INPUTS();
            ERROR_IF(rc <= 0); // not found or error
            res = PyStackRef_FromPyObjectSteal(res_o);
        }

        op(_BINARY_OP_SUBSCR_CHECK_FUNC, (container, unused -- container, unused, getitem)) {
            PyTypeObject *tp = Py_TYPE(PyStackRef_AsPyObjectBorrow(container));
            DEOPT_IF(!PyType_HasFeature(tp, Py_TPFLAGS_HEAPTYPE));
            PyHeapTypeObject *ht = (PyHeapTypeObject *)tp;
            PyObject *getitem_o = FT_ATOMIC_LOAD_PTR_ACQUIRE(ht->_spec_cache.getitem);
            DEOPT_IF(getitem_o == NULL);
            assert(PyFunction_Check(getitem_o));
            uint32_t cached_version = FT_ATOMIC_LOAD_UINT32_RELAXED(ht->_spec_cache.getitem_version);
            DEOPT_IF(((PyFunctionObject *)getitem_o)->func_version != cached_version);
            PyCodeObject *code = (PyCodeObject *)PyFunction_GET_CODE(getitem_o);
            assert(code->co_argcount == 2);
            DEOPT_IF(!_PyThreadState_HasStackSpace(tstate, code->co_framesize));
            getitem = PyStackRef_FromPyObjectNew(getitem_o);
            STAT_INC(BINARY_OP, hit);
        }

        op(_BINARY_OP_SUBSCR_INIT_CALL, (container, sub, getitem -- new_frame)) {
            _PyInterpreterFrame* pushed_frame = _PyFrame_PushUnchecked(tstate, getitem, 2, frame);
            pushed_frame->localsplus[0] = container;
            pushed_frame->localsplus[1] = sub;
            INPUTS_DEAD();
            frame->return_offset = INSTRUCTION_SIZE;
            new_frame = PyStackRef_Wrap(pushed_frame);
        }

        macro(BINARY_OP_SUBSCR_GETITEM) =
            unused/5 + // Skip over the counter and cache
            _CHECK_PEP_523 +
            _BINARY_OP_SUBSCR_CHECK_FUNC +
            _BINARY_OP_SUBSCR_INIT_CALL +
            _PUSH_FRAME;

        inst(LIST_APPEND, (list, unused[oparg-1], v -- list, unused[oparg-1])) {
            int err = _PyList_AppendTakeRef((PyListObject *)PyStackRef_AsPyObjectBorrow(list),
                                           PyStackRef_AsPyObjectSteal(v));
            ERROR_IF(err < 0);
        }

        inst(SET_ADD, (set, unused[oparg-1], v -- set, unused[oparg-1])) {
            int err = _PySet_AddTakeRef((PySetObject *)PyStackRef_AsPyObjectBorrow(set),
                                        PyStackRef_AsPyObjectSteal(v));
            ERROR_IF(err);
        }

        family(STORE_SUBSCR, INLINE_CACHE_ENTRIES_STORE_SUBSCR) = {
            STORE_SUBSCR_DICT,
            STORE_SUBSCR_LIST_INT,
        };

        specializing op(_SPECIALIZE_STORE_SUBSCR, (counter/1, container, sub -- container, sub)) {
            #if ENABLE_SPECIALIZATION_FT
            if (ADAPTIVE_COUNTER_TRIGGERS(counter)) {
                next_instr = this_instr;
                _Py_Specialize_StoreSubscr(container, sub, next_instr);
                DISPATCH_SAME_OPARG();
            }
            OPCODE_DEFERRED_INC(STORE_SUBSCR);
            ADVANCE_ADAPTIVE_COUNTER(this_instr[1].counter);
            #endif  /* ENABLE_SPECIALIZATION_FT */
        }

        op(_STORE_SUBSCR, (v, container, sub -- )) {
            /* container[sub] = v */
            int err = PyObject_SetItem(PyStackRef_AsPyObjectBorrow(container), PyStackRef_AsPyObjectBorrow(sub), PyStackRef_AsPyObjectBorrow(v));
            DECREF_INPUTS();
            ERROR_IF(err);
        }

        macro(STORE_SUBSCR) = _SPECIALIZE_STORE_SUBSCR + _STORE_SUBSCR;

        macro(STORE_SUBSCR_LIST_INT) =
            _GUARD_TOS_INT + _GUARD_NOS_LIST + unused/1 + _STORE_SUBSCR_LIST_INT;

        op(_STORE_SUBSCR_LIST_INT, (value, list_st, sub_st -- )) {
            PyObject *sub = PyStackRef_AsPyObjectBorrow(sub_st);
            PyObject *list = PyStackRef_AsPyObjectBorrow(list_st);

            assert(PyLong_CheckExact(sub));
            assert(PyList_CheckExact(list));

            // Ensure nonnegative, zero-or-one-digit ints.
            DEOPT_IF(!_PyLong_IsNonNegativeCompact((PyLongObject *)sub));
            Py_ssize_t index = ((PyLongObject*)sub)->long_value.ob_digit[0];
            DEOPT_IF(!LOCK_OBJECT(list));
            // Ensure index < len(list)
            if (index >= PyList_GET_SIZE(list)) {
                UNLOCK_OBJECT(list);
                DEOPT_IF(true);
            }
            STAT_INC(STORE_SUBSCR, hit);

            PyObject *old_value = PyList_GET_ITEM(list, index);
            FT_ATOMIC_STORE_PTR_RELEASE(_PyList_ITEMS(list)[index],
                                        PyStackRef_AsPyObjectSteal(value));
            assert(old_value != NULL);
            UNLOCK_OBJECT(list);  // unlock before decrefs!
            PyStackRef_CLOSE_SPECIALIZED(sub_st, _PyLong_ExactDealloc);
            DEAD(sub_st);
            PyStackRef_CLOSE(list_st);
            Py_DECREF(old_value);
        }

        macro(STORE_SUBSCR_DICT) =
            _GUARD_NOS_DICT + unused/1 + _STORE_SUBSCR_DICT;

        op(_STORE_SUBSCR_DICT, (value, dict_st, sub -- )) {
            PyObject *dict = PyStackRef_AsPyObjectBorrow(dict_st);

            assert(PyDict_CheckExact(dict));
            STAT_INC(STORE_SUBSCR, hit);
            int err = _PyDict_SetItem_Take2((PyDictObject *)dict,
                                            PyStackRef_AsPyObjectSteal(sub),
                                            PyStackRef_AsPyObjectSteal(value));
            PyStackRef_CLOSE(dict_st);
            ERROR_IF(err);
        }

        inst(DELETE_SUBSCR, (container, sub --)) {
            /* del container[sub] */
            int err = PyObject_DelItem(PyStackRef_AsPyObjectBorrow(container),
                                       PyStackRef_AsPyObjectBorrow(sub));
            DECREF_INPUTS();
            ERROR_IF(err);
        }

        inst(CALL_INTRINSIC_1, (value -- res)) {
            assert(oparg <= MAX_INTRINSIC_1);
            PyObject *res_o = _PyIntrinsics_UnaryFunctions[oparg].func(tstate, PyStackRef_AsPyObjectBorrow(value));
            PyStackRef_CLOSE(value);
            ERROR_IF(res_o == NULL);
            res = PyStackRef_FromPyObjectSteal(res_o);
        }

        inst(CALL_INTRINSIC_2, (value2_st, value1_st -- res)) {
            assert(oparg <= MAX_INTRINSIC_2);
            PyObject *value1 = PyStackRef_AsPyObjectBorrow(value1_st);
            PyObject *value2 = PyStackRef_AsPyObjectBorrow(value2_st);

            PyObject *res_o = _PyIntrinsics_BinaryFunctions[oparg].func(tstate, value2, value1);
            DECREF_INPUTS();
            ERROR_IF(res_o == NULL);
            res = PyStackRef_FromPyObjectSteal(res_o);
        }

        tier1 inst(RAISE_VARARGS, (args[oparg] -- )) {
            assert(oparg < 3);
            PyObject *cause = oparg == 2 ? PyStackRef_AsPyObjectSteal(args[1]) : NULL;
            PyObject *exc = oparg > 0 ? PyStackRef_AsPyObjectSteal(args[0]) : NULL;
            int err = do_raise(tstate, exc, cause);
            if (err) {
                assert(oparg == 0);
                monitor_reraise(tstate, frame, this_instr);
                goto exception_unwind;
            }
            ERROR_IF(true);
        }

        tier1 inst(INTERPRETER_EXIT, (retval --)) {
            assert(frame->owner == FRAME_OWNED_BY_INTERPRETER);
            assert(_PyFrame_IsIncomplete(frame));
            /* Restore previous frame and return. */
            tstate->current_frame = frame->previous;
            assert(!_PyErr_Occurred(tstate));
            PyObject *result = PyStackRef_AsPyObjectSteal(retval);
#if !_Py_TAIL_CALL_INTERP
            assert(frame == &entry.frame);
#endif
#ifdef _Py_TIER2
            _PyStackRef executor = frame->localsplus[0];
            assert(tstate->current_executor == NULL);
            if (!PyStackRef_IsNull(executor)) {
                tstate->current_executor = PyStackRef_AsPyObjectBorrow(executor);
                PyStackRef_CLOSE(executor);
            }
#endif
            LLTRACE_RESUME_FRAME();
            return result;
        }

        // The stack effect here is a bit misleading.
        // retval is popped from the stack, but res
        // is pushed to a different frame, the callers' frame.
        inst(RETURN_VALUE, (retval -- res)) {
            assert(frame->owner != FRAME_OWNED_BY_INTERPRETER);
            _PyStackRef temp = PyStackRef_MakeHeapSafe(retval);
            DEAD(retval);
            SAVE_STACK();
            assert(STACK_LEVEL() == 0);
            _Py_LeaveRecursiveCallPy(tstate);
            // GH-99729: We need to unlink the frame *before* clearing it:
            _PyInterpreterFrame *dying = frame;
            frame = tstate->current_frame = dying->previous;
            _PyEval_FrameClearAndPop(tstate, dying);
            RELOAD_STACK();
            #if TIER_ONE
            LOAD_IP(frame->return_offset);
            #endif
            #if TIER_TWO
            TIER2_STORE_IP(frame->return_offset);
            #endif
            res = temp;
            LLTRACE_RESUME_FRAME();
        }

        tier1 op(_RETURN_VALUE_EVENT, (val -- val)) {
            int err = _Py_call_instrumentation_arg(
                    tstate, PY_MONITORING_EVENT_PY_RETURN,
                    frame, this_instr, PyStackRef_AsPyObjectBorrow(val));
            ERROR_IF(err);
        }

        macro(INSTRUMENTED_RETURN_VALUE) =
            _RETURN_VALUE_EVENT +
            RETURN_VALUE;

        inst(GET_AITER, (obj -- iter)) {
            unaryfunc getter = NULL;
            PyObject *obj_o = PyStackRef_AsPyObjectBorrow(obj);
            PyObject *iter_o;
            PyTypeObject *type = Py_TYPE(obj_o);

            if (type->tp_as_async != NULL) {
                getter = type->tp_as_async->am_aiter;
            }

            if (getter == NULL) {
                _PyErr_Format(tstate, PyExc_TypeError,
                              "'async for' requires an object with "
                              "__aiter__ method, got %.100s",
                              type->tp_name);
                PyStackRef_CLOSE(obj);
                ERROR_IF(true);
            }

            iter_o = (*getter)(obj_o);
            PyStackRef_CLOSE(obj);
            ERROR_IF(iter_o == NULL);

            if (Py_TYPE(iter_o)->tp_as_async == NULL ||
                    Py_TYPE(iter_o)->tp_as_async->am_anext == NULL) {

                _PyErr_Format(tstate, PyExc_TypeError,
                              "'async for' received an object from __aiter__ "
                              "that does not implement __anext__: %.100s",
                              Py_TYPE(iter_o)->tp_name);
                Py_DECREF(iter_o);
                ERROR_IF(true);
            }
            iter = PyStackRef_FromPyObjectSteal(iter_o);
        }

        inst(GET_ANEXT, (aiter -- aiter, awaitable)) {
            PyObject *awaitable_o = _PyEval_GetANext(PyStackRef_AsPyObjectBorrow(aiter));
            if (awaitable_o == NULL) {
                ERROR_NO_POP();
            }
            awaitable = PyStackRef_FromPyObjectSteal(awaitable_o);
        }

        inst(GET_AWAITABLE, (iterable -- iter)) {
            PyObject *iter_o = _PyEval_GetAwaitable(PyStackRef_AsPyObjectBorrow(iterable), oparg);
            PyStackRef_CLOSE(iterable);
            ERROR_IF(iter_o == NULL);
            iter = PyStackRef_FromPyObjectSteal(iter_o);
        }

        family(SEND, INLINE_CACHE_ENTRIES_SEND) = {
            SEND_GEN,
        };

        specializing op(_SPECIALIZE_SEND, (counter/1, receiver, unused -- receiver, unused)) {
            #if ENABLE_SPECIALIZATION_FT
            if (ADAPTIVE_COUNTER_TRIGGERS(counter)) {
                next_instr = this_instr;
                _Py_Specialize_Send(receiver, next_instr);
                DISPATCH_SAME_OPARG();
            }
            OPCODE_DEFERRED_INC(SEND);
            ADVANCE_ADAPTIVE_COUNTER(this_instr[1].counter);
            #endif  /* ENABLE_SPECIALIZATION_FT */
        }

        op(_SEND, (receiver, v -- receiver, retval)) {
            PyObject *receiver_o = PyStackRef_AsPyObjectBorrow(receiver);
            PyObject *retval_o;
            assert(frame->owner != FRAME_OWNED_BY_INTERPRETER);
            if ((tstate->interp->eval_frame == NULL) &&
                (Py_TYPE(receiver_o) == &PyGen_Type || Py_TYPE(receiver_o) == &PyCoro_Type) &&
                ((PyGenObject *)receiver_o)->gi_frame_state < FRAME_EXECUTING)
            {
                PyGenObject *gen = (PyGenObject *)receiver_o;
                _PyInterpreterFrame *gen_frame = &gen->gi_iframe;
                _PyFrame_StackPush(gen_frame, PyStackRef_MakeHeapSafe(v));
                DEAD(v);
                SYNC_SP();
                gen->gi_frame_state = FRAME_EXECUTING;
                gen->gi_exc_state.previous_item = tstate->exc_info;
                tstate->exc_info = &gen->gi_exc_state;
                assert(INSTRUCTION_SIZE + oparg <= UINT16_MAX);
                frame->return_offset = (uint16_t)(INSTRUCTION_SIZE + oparg);
                assert(gen_frame->previous == NULL);
                gen_frame->previous = frame;
                DISPATCH_INLINED(gen_frame);
            }
            if (PyStackRef_IsNone(v) && PyIter_Check(receiver_o)) {
                retval_o = Py_TYPE(receiver_o)->tp_iternext(receiver_o);
            }
            else {
                retval_o = PyObject_CallMethodOneArg(receiver_o,
                                                     &_Py_ID(send),
                                                     PyStackRef_AsPyObjectBorrow(v));
            }
            if (retval_o == NULL) {
                int matches = _PyErr_ExceptionMatches(tstate, PyExc_StopIteration);
                if (matches) {
                    _PyEval_MonitorRaise(tstate, frame, this_instr);
                }
                int err = _PyGen_FetchStopIterationValue(&retval_o);
                if (err == 0) {
                    assert(retval_o != NULL);
                    JUMPBY(oparg);
                }
                else {
                    PyStackRef_CLOSE(v);
                    ERROR_IF(true);
                }
            }
            PyStackRef_CLOSE(v);
            retval = PyStackRef_FromPyObjectSteal(retval_o);
        }

        macro(SEND) = _SPECIALIZE_SEND + _SEND;

        op(_SEND_GEN_FRAME, (receiver, v -- receiver, gen_frame)) {
            PyGenObject *gen = (PyGenObject *)PyStackRef_AsPyObjectBorrow(receiver);
            DEOPT_IF(Py_TYPE(gen) != &PyGen_Type && Py_TYPE(gen) != &PyCoro_Type);
            DEOPT_IF(gen->gi_frame_state >= FRAME_EXECUTING);
            STAT_INC(SEND, hit);
            _PyInterpreterFrame *pushed_frame = &gen->gi_iframe;
            _PyFrame_StackPush(pushed_frame, PyStackRef_MakeHeapSafe(v));
            DEAD(v);
            gen->gi_frame_state = FRAME_EXECUTING;
            gen->gi_exc_state.previous_item = tstate->exc_info;
            tstate->exc_info = &gen->gi_exc_state;
            assert(INSTRUCTION_SIZE + oparg <= UINT16_MAX);
            frame->return_offset = (uint16_t)(INSTRUCTION_SIZE + oparg);
            pushed_frame->previous = frame;
            gen_frame = PyStackRef_Wrap(pushed_frame);
        }

        macro(SEND_GEN) =
            unused/1 +
            _CHECK_PEP_523 +
            _SEND_GEN_FRAME +
            _PUSH_FRAME;

        inst(YIELD_VALUE, (retval -- value)) {
            // NOTE: It's important that YIELD_VALUE never raises an exception!
            // The compiler treats any exception raised here as a failed close()
            // or throw() call.
            assert(frame->owner != FRAME_OWNED_BY_INTERPRETER);
            frame->instr_ptr++;
            PyGenObject *gen = _PyGen_GetGeneratorFromFrame(frame);
            assert(FRAME_SUSPENDED_YIELD_FROM == FRAME_SUSPENDED + 1);
            assert(oparg == 0 || oparg == 1);
            gen->gi_frame_state = FRAME_SUSPENDED + oparg;
            _PyStackRef temp = retval;
            DEAD(retval);
            SAVE_STACK();
            tstate->exc_info = gen->gi_exc_state.previous_item;
            gen->gi_exc_state.previous_item = NULL;
            _Py_LeaveRecursiveCallPy(tstate);
            _PyInterpreterFrame *gen_frame = frame;
            frame = tstate->current_frame = frame->previous;
            gen_frame->previous = NULL;
            /* We don't know which of these is relevant here, so keep them equal */
            assert(INLINE_CACHE_ENTRIES_SEND == INLINE_CACHE_ENTRIES_FOR_ITER);
            #if TIER_ONE
            assert(frame->instr_ptr->op.code == INSTRUMENTED_LINE ||
                   frame->instr_ptr->op.code == INSTRUMENTED_INSTRUCTION ||
                   _PyOpcode_Deopt[frame->instr_ptr->op.code] == SEND ||
                   _PyOpcode_Deopt[frame->instr_ptr->op.code] == FOR_ITER ||
                   _PyOpcode_Deopt[frame->instr_ptr->op.code] == INTERPRETER_EXIT ||
                   _PyOpcode_Deopt[frame->instr_ptr->op.code] == ENTER_EXECUTOR);
            #endif
            RELOAD_STACK();
            #if TIER_ONE
            LOAD_IP(1 + INLINE_CACHE_ENTRIES_SEND);
            #endif
            #if TIER_TWO
            TIER2_STORE_IP(1 + INLINE_CACHE_ENTRIES_SEND);
            #endif
            value = PyStackRef_MakeHeapSafe(temp);
            LLTRACE_RESUME_FRAME();
        }

        tier1 op(_YIELD_VALUE_EVENT, (val -- val)) {
            int err = _Py_call_instrumentation_arg(
                    tstate, PY_MONITORING_EVENT_PY_YIELD,
                    frame, this_instr, PyStackRef_AsPyObjectBorrow(val));
            if (err) {
                ERROR_NO_POP();
            }
            if (frame->instr_ptr != this_instr) {
                next_instr = frame->instr_ptr;
                DISPATCH();
            }
        }

        macro(INSTRUMENTED_YIELD_VALUE) =
            _YIELD_VALUE_EVENT +
            YIELD_VALUE;

        inst(POP_EXCEPT, (exc_value -- )) {
            _PyErr_StackItem *exc_info = tstate->exc_info;
            Py_XSETREF(exc_info->exc_value,
                   PyStackRef_IsNone(exc_value)
                    ? NULL : PyStackRef_AsPyObjectSteal(exc_value));
        }

        tier1 inst(RERAISE, (values[oparg], exc_st -- values[oparg])) {
            PyObject *exc = PyStackRef_AsPyObjectSteal(exc_st);

            assert(oparg >= 0 && oparg <= 2);
            if (oparg) {
                frame->instr_ptr = _PyFrame_GetBytecode(frame) + PyStackRef_UntagInt(values[0]);
            }
            assert(exc && PyExceptionInstance_Check(exc));
            _PyErr_SetRaisedException(tstate, exc);
            monitor_reraise(tstate, frame, this_instr);
            goto exception_unwind;
        }

        tier1 op(_END_ASYNC_FOR, (awaitable_st, exc_st -- )) {
            JUMPBY(0); // Pretend jump as we need source offset for monitoring
            (void)oparg;
            PyObject *exc = PyStackRef_AsPyObjectBorrow(exc_st);

            assert(exc && PyExceptionInstance_Check(exc));
            int matches = PyErr_GivenExceptionMatches(exc, PyExc_StopAsyncIteration);
            if (matches) {
                DECREF_INPUTS();
            }
            else {
                Py_INCREF(exc);
                _PyErr_SetRaisedException(tstate, exc);
                monitor_reraise(tstate, frame, this_instr);
                goto exception_unwind;
            }
        }

        tier1 op(_MONITOR_END_ASYNC_FOR, ( -- )) {
            assert((next_instr-oparg)->op.code == END_SEND || (next_instr-oparg)->op.code >= MIN_INSTRUMENTED_OPCODE);
            INSTRUMENTED_JUMP(next_instr-oparg, this_instr+1, PY_MONITORING_EVENT_BRANCH_RIGHT);
        }

        macro(INSTRUMENTED_END_ASYNC_FOR) =
            _MONITOR_END_ASYNC_FOR +
            _END_ASYNC_FOR;

        macro(END_ASYNC_FOR) = _END_ASYNC_FOR;

        tier1 inst(CLEANUP_THROW, (sub_iter, last_sent_val, exc_value_st -- none, value)) {
            PyObject *exc_value = PyStackRef_AsPyObjectBorrow(exc_value_st);
            #if !_Py_TAIL_CALL_INTERP
            assert(throwflag);
            #endif
            assert(exc_value && PyExceptionInstance_Check(exc_value));

            int matches = PyErr_GivenExceptionMatches(exc_value, PyExc_StopIteration);
            if (matches) {
                value = PyStackRef_FromPyObjectNew(((PyStopIterationObject *)exc_value)->value);
                DECREF_INPUTS();
                none = PyStackRef_None;
            }
            else {
                _PyErr_SetRaisedException(tstate, Py_NewRef(exc_value));
                monitor_reraise(tstate, frame, this_instr);
                goto exception_unwind;
            }
        }

        inst(LOAD_COMMON_CONSTANT, ( -- value)) {
            // Keep in sync with _common_constants in opcode.py
            assert(oparg < NUM_COMMON_CONSTANTS);
            value = PyStackRef_FromPyObjectNew(tstate->interp->common_consts[oparg]);
        }

        inst(LOAD_BUILD_CLASS, ( -- bc)) {
            PyObject *bc_o;
            int err = PyMapping_GetOptionalItem(BUILTINS(), &_Py_ID(__build_class__), &bc_o);
            ERROR_IF(err < 0);
            if (bc_o == NULL) {
                _PyErr_SetString(tstate, PyExc_NameError,
                                 "__build_class__ not found");
                ERROR_IF(true);
            }
            bc = PyStackRef_FromPyObjectSteal(bc_o);
        }

        inst(STORE_NAME, (v -- )) {
            PyObject *name = GETITEM(FRAME_CO_NAMES, oparg);
            PyObject *ns = LOCALS();
            int err;
            if (ns == NULL) {
                _PyErr_Format(tstate, PyExc_SystemError,
                              "no locals found when storing %R", name);
                PyStackRef_CLOSE(v);
                ERROR_IF(true);
            }
            if (PyDict_CheckExact(ns)) {
                err = PyDict_SetItem(ns, name, PyStackRef_AsPyObjectBorrow(v));
            }
            else {
                err = PyObject_SetItem(ns, name, PyStackRef_AsPyObjectBorrow(v));
            }
            PyStackRef_CLOSE(v);
            ERROR_IF(err);
        }

        inst(DELETE_NAME, (--)) {
            PyObject *name = GETITEM(FRAME_CO_NAMES, oparg);
            PyObject *ns = LOCALS();
            int err;
            if (ns == NULL) {
                _PyErr_Format(tstate, PyExc_SystemError,
                              "no locals when deleting %R", name);
                ERROR_NO_POP();
            }
            err = PyObject_DelItem(ns, name);
            // Can't use ERROR_IF here.
            if (err != 0) {
                _PyEval_FormatExcCheckArg(tstate, PyExc_NameError,
                                          NAME_ERROR_MSG,
                                          name);
                ERROR_NO_POP();
            }
        }

        family(UNPACK_SEQUENCE, INLINE_CACHE_ENTRIES_UNPACK_SEQUENCE) = {
            UNPACK_SEQUENCE_TWO_TUPLE,
            UNPACK_SEQUENCE_TUPLE,
            UNPACK_SEQUENCE_LIST,
        };

        specializing op(_SPECIALIZE_UNPACK_SEQUENCE, (counter/1, seq -- seq)) {
            #if ENABLE_SPECIALIZATION_FT
            if (ADAPTIVE_COUNTER_TRIGGERS(counter)) {
                next_instr = this_instr;
                _Py_Specialize_UnpackSequence(seq, next_instr, oparg);
                DISPATCH_SAME_OPARG();
            }
            OPCODE_DEFERRED_INC(UNPACK_SEQUENCE);
            ADVANCE_ADAPTIVE_COUNTER(this_instr[1].counter);
            #endif  /* ENABLE_SPECIALIZATION_FT */
            (void)seq;
            (void)counter;
        }

        op(_UNPACK_SEQUENCE, (seq -- unused[oparg], top[0])) {
            PyObject *seq_o = PyStackRef_AsPyObjectSteal(seq);
            int res = _PyEval_UnpackIterableStackRef(tstate, seq_o, oparg, -1, top);
            Py_DECREF(seq_o);
            ERROR_IF(res == 0);
        }

        macro(UNPACK_SEQUENCE) = _SPECIALIZE_UNPACK_SEQUENCE + _UNPACK_SEQUENCE;

        macro(UNPACK_SEQUENCE_TWO_TUPLE) =
            _GUARD_TOS_TUPLE + unused/1 + _UNPACK_SEQUENCE_TWO_TUPLE;

        op(_UNPACK_SEQUENCE_TWO_TUPLE, (seq -- val1, val0)) {
            assert(oparg == 2);
            PyObject *seq_o = PyStackRef_AsPyObjectBorrow(seq);
            assert(PyTuple_CheckExact(seq_o));
            DEOPT_IF(PyTuple_GET_SIZE(seq_o) != 2);
            STAT_INC(UNPACK_SEQUENCE, hit);
            val0 = PyStackRef_FromPyObjectNew(PyTuple_GET_ITEM(seq_o, 0));
            val1 = PyStackRef_FromPyObjectNew(PyTuple_GET_ITEM(seq_o, 1));
            PyStackRef_CLOSE(seq);
        }

        macro(UNPACK_SEQUENCE_TUPLE) =
            _GUARD_TOS_TUPLE + unused/1 + _UNPACK_SEQUENCE_TUPLE;

        op(_UNPACK_SEQUENCE_TUPLE, (seq -- values[oparg])) {
            PyObject *seq_o = PyStackRef_AsPyObjectBorrow(seq);
            assert(PyTuple_CheckExact(seq_o));
            DEOPT_IF(PyTuple_GET_SIZE(seq_o) != oparg);
            STAT_INC(UNPACK_SEQUENCE, hit);
            PyObject **items = _PyTuple_ITEMS(seq_o);
            for (int i = oparg; --i >= 0; ) {
                *values++ = PyStackRef_FromPyObjectNew(items[i]);
            }
            DECREF_INPUTS();
        }

        macro(UNPACK_SEQUENCE_LIST) =
            _GUARD_TOS_LIST + unused/1 + _UNPACK_SEQUENCE_LIST;

        op(_UNPACK_SEQUENCE_LIST, (seq -- values[oparg])) {
            PyObject *seq_o = PyStackRef_AsPyObjectBorrow(seq);
            assert(PyList_CheckExact(seq_o));
            DEOPT_IF(!LOCK_OBJECT(seq_o));
            if (PyList_GET_SIZE(seq_o) != oparg) {
                UNLOCK_OBJECT(seq_o);
                DEOPT_IF(true);
            }
            STAT_INC(UNPACK_SEQUENCE, hit);
            PyObject **items = _PyList_ITEMS(seq_o);
            for (int i = oparg; --i >= 0; ) {
                *values++ = PyStackRef_FromPyObjectNew(items[i]);
            }
            UNLOCK_OBJECT(seq_o);
            DECREF_INPUTS();
        }

        inst(UNPACK_EX, (seq -- unused[oparg & 0xFF], unused, unused[oparg >> 8], top[0])) {
            PyObject *seq_o = PyStackRef_AsPyObjectSteal(seq);
            int res = _PyEval_UnpackIterableStackRef(tstate, seq_o, oparg & 0xFF, oparg >> 8, top);
            Py_DECREF(seq_o);
            ERROR_IF(res == 0);
        }

        family(STORE_ATTR, INLINE_CACHE_ENTRIES_STORE_ATTR) = {
            STORE_ATTR_INSTANCE_VALUE,
            STORE_ATTR_SLOT,
            STORE_ATTR_WITH_HINT,
        };

        specializing op(_SPECIALIZE_STORE_ATTR, (counter/1, owner -- owner)) {
            #if ENABLE_SPECIALIZATION_FT
            if (ADAPTIVE_COUNTER_TRIGGERS(counter)) {
                PyObject *name = GETITEM(FRAME_CO_NAMES, oparg);
                next_instr = this_instr;
                _Py_Specialize_StoreAttr(owner, next_instr, name);
                DISPATCH_SAME_OPARG();
            }
            OPCODE_DEFERRED_INC(STORE_ATTR);
            ADVANCE_ADAPTIVE_COUNTER(this_instr[1].counter);
            #endif  /* ENABLE_SPECIALIZATION_FT */
        }

        op(_STORE_ATTR, (v, owner --)) {
            PyObject *name = GETITEM(FRAME_CO_NAMES, oparg);
            int err = PyObject_SetAttr(PyStackRef_AsPyObjectBorrow(owner),
                                       name, PyStackRef_AsPyObjectBorrow(v));
            DECREF_INPUTS();
            ERROR_IF(err);
        }

        macro(STORE_ATTR) = _SPECIALIZE_STORE_ATTR + unused/3 + _STORE_ATTR;

        inst(DELETE_ATTR, (owner --)) {
            PyObject *name = GETITEM(FRAME_CO_NAMES, oparg);
            int err = PyObject_DelAttr(PyStackRef_AsPyObjectBorrow(owner), name);
            PyStackRef_CLOSE(owner);
            ERROR_IF(err);
        }

        inst(STORE_GLOBAL, (v --)) {
            PyObject *name = GETITEM(FRAME_CO_NAMES, oparg);
            int err = PyDict_SetItem(GLOBALS(), name, PyStackRef_AsPyObjectBorrow(v));
            PyStackRef_CLOSE(v);
            ERROR_IF(err);
        }

        inst(DELETE_GLOBAL, (--)) {
            PyObject *name = GETITEM(FRAME_CO_NAMES, oparg);
            int err = PyDict_Pop(GLOBALS(), name, NULL);
            // Can't use ERROR_IF here.
            if (err < 0) {
                ERROR_NO_POP();
            }
            if (err == 0) {
                _PyEval_FormatExcCheckArg(tstate, PyExc_NameError,
                                          NAME_ERROR_MSG, name);
                ERROR_NO_POP();
            }
        }

        inst(LOAD_LOCALS, ( -- locals)) {
            PyObject *l = LOCALS();
            if (l == NULL) {
                _PyErr_SetString(tstate, PyExc_SystemError,
                                 "no locals found");
                ERROR_IF(true);
            }
            locals = PyStackRef_FromPyObjectNew(l);
        }

        inst(LOAD_FROM_DICT_OR_GLOBALS, (mod_or_class_dict -- v)) {
            PyObject *name = GETITEM(FRAME_CO_NAMES, oparg);
            PyObject *v_o;
            int err = PyMapping_GetOptionalItem(PyStackRef_AsPyObjectBorrow(mod_or_class_dict), name, &v_o);
            PyStackRef_CLOSE(mod_or_class_dict);
            ERROR_IF(err < 0);
            if (v_o == NULL) {
                if (PyDict_CheckExact(GLOBALS())
                    && PyDict_CheckExact(BUILTINS()))
                {
                    v_o = _PyDict_LoadGlobal((PyDictObject *)GLOBALS(),
                                             (PyDictObject *)BUILTINS(),
                                             name);
                    if (v_o == NULL) {
                        if (!_PyErr_Occurred(tstate)) {
                            /* _PyDict_LoadGlobal() returns NULL without raising
                            * an exception if the key doesn't exist */
                            _PyEval_FormatExcCheckArg(tstate, PyExc_NameError,
                                                    NAME_ERROR_MSG, name);
                        }
                        ERROR_NO_POP();
                    }
                }
                else {
                    /* Slow-path if globals or builtins is not a dict */
                    /* namespace 1: globals */
                    int err = PyMapping_GetOptionalItem(GLOBALS(), name, &v_o);
                    ERROR_IF(err < 0);
                    if (v_o == NULL) {
                        /* namespace 2: builtins */
                        int err = PyMapping_GetOptionalItem(BUILTINS(), name, &v_o);
                        ERROR_IF(err < 0);
                        if (v_o == NULL) {
                            _PyEval_FormatExcCheckArg(
                                        tstate, PyExc_NameError,
                                        NAME_ERROR_MSG, name);
                            ERROR_IF(true);
                        }
                    }
                }
            }
            v = PyStackRef_FromPyObjectSteal(v_o);
        }

        inst(LOAD_NAME, (-- v)) {
            PyObject *name = GETITEM(FRAME_CO_NAMES, oparg);
            PyObject *v_o = _PyEval_LoadName(tstate, frame, name);
            ERROR_IF(v_o == NULL);
            v = PyStackRef_FromPyObjectSteal(v_o);
        }

        family(LOAD_GLOBAL, INLINE_CACHE_ENTRIES_LOAD_GLOBAL) = {
            LOAD_GLOBAL_MODULE,
            LOAD_GLOBAL_BUILTIN,
        };

        specializing op(_SPECIALIZE_LOAD_GLOBAL, (counter/1 -- )) {
            #if ENABLE_SPECIALIZATION_FT
            if (ADAPTIVE_COUNTER_TRIGGERS(counter)) {
                PyObject *name = GETITEM(FRAME_CO_NAMES, oparg>>1);
                next_instr = this_instr;
                _Py_Specialize_LoadGlobal(GLOBALS(), BUILTINS(), next_instr, name);
                DISPATCH_SAME_OPARG();
            }
            OPCODE_DEFERRED_INC(LOAD_GLOBAL);
            ADVANCE_ADAPTIVE_COUNTER(this_instr[1].counter);
            #endif  /* ENABLE_SPECIALIZATION_FT */
        }

        // res[1] because we need a pointer to res to pass it to _PyEval_LoadGlobalStackRef
        op(_LOAD_GLOBAL, ( -- res[1])) {
            PyObject *name = GETITEM(FRAME_CO_NAMES, oparg>>1);
            _PyEval_LoadGlobalStackRef(GLOBALS(), BUILTINS(), name, res);
            ERROR_IF(PyStackRef_IsNull(*res));
        }

        op(_PUSH_NULL_CONDITIONAL, ( -- null[oparg & 1])) {
            if (oparg & 1) {
                null[0] = PyStackRef_NULL;
            }
        }

        macro(LOAD_GLOBAL) =
            _SPECIALIZE_LOAD_GLOBAL +
            counter/1 +
            globals_version/1 +
            builtins_version/1 +
            _LOAD_GLOBAL +
            _PUSH_NULL_CONDITIONAL;

        op(_GUARD_GLOBALS_VERSION, (version/1 --)) {
            PyDictObject *dict = (PyDictObject *)GLOBALS();
            DEOPT_IF(!PyDict_CheckExact(dict));
            PyDictKeysObject *keys = FT_ATOMIC_LOAD_PTR_ACQUIRE(dict->ma_keys);
            DEOPT_IF(FT_ATOMIC_LOAD_UINT32_RELAXED(keys->dk_version) != version);
            assert(DK_IS_UNICODE(keys));
        }

        op(_LOAD_GLOBAL_MODULE, (version/1, unused/1, index/1 -- res))
        {
            PyDictObject *dict = (PyDictObject *)GLOBALS();
            DEOPT_IF(!PyDict_CheckExact(dict));
            PyDictKeysObject *keys = FT_ATOMIC_LOAD_PTR_ACQUIRE(dict->ma_keys);
            DEOPT_IF(FT_ATOMIC_LOAD_UINT32_RELAXED(keys->dk_version) != version);
            assert(DK_IS_UNICODE(keys));
            PyDictUnicodeEntry *entries = DK_UNICODE_ENTRIES(keys);
            assert(index < DK_SIZE(keys));
            PyObject *res_o = FT_ATOMIC_LOAD_PTR_RELAXED(entries[index].me_value);
            DEOPT_IF(res_o == NULL);
            #if Py_GIL_DISABLED
            int increfed = _Py_TryIncrefCompareStackRef(&entries[index].me_value, res_o, &res);
            DEOPT_IF(!increfed);
            #else
            res = PyStackRef_FromPyObjectNew(res_o);
            #endif
            STAT_INC(LOAD_GLOBAL, hit);
        }

        op(_LOAD_GLOBAL_BUILTINS, (version/1, index/1 -- res))
        {
            PyDictObject *dict = (PyDictObject *)BUILTINS();
            DEOPT_IF(!PyDict_CheckExact(dict));
            PyDictKeysObject *keys = FT_ATOMIC_LOAD_PTR_ACQUIRE(dict->ma_keys);
            DEOPT_IF(FT_ATOMIC_LOAD_UINT32_RELAXED(keys->dk_version) != version);
            assert(DK_IS_UNICODE(keys));
            PyDictUnicodeEntry *entries = DK_UNICODE_ENTRIES(keys);
            PyObject *res_o = FT_ATOMIC_LOAD_PTR_RELAXED(entries[index].me_value);
            DEOPT_IF(res_o == NULL);
            #if Py_GIL_DISABLED
            int increfed = _Py_TryIncrefCompareStackRef(&entries[index].me_value, res_o, &res);
            DEOPT_IF(!increfed);
            #else
            res = PyStackRef_FromPyObjectNew(res_o);
            #endif
            STAT_INC(LOAD_GLOBAL, hit);
        }

        macro(LOAD_GLOBAL_MODULE) =
            unused/1 + // Skip over the counter
            NOP + // For guard insertion in the JIT optimizer
            _LOAD_GLOBAL_MODULE +
            _PUSH_NULL_CONDITIONAL;

        macro(LOAD_GLOBAL_BUILTIN) =
            unused/1 + // Skip over the counter
            _GUARD_GLOBALS_VERSION +
            _LOAD_GLOBAL_BUILTINS +
            _PUSH_NULL_CONDITIONAL;

        inst(DELETE_FAST, (--)) {
            _PyStackRef v = GETLOCAL(oparg);
            if (PyStackRef_IsNull(v)) {
                _PyEval_FormatExcCheckArg(tstate, PyExc_UnboundLocalError,
                    UNBOUNDLOCAL_ERROR_MSG,
                    PyTuple_GetItem(_PyFrame_GetCode(frame)->co_localsplusnames, oparg)
                );
                ERROR_IF(true);
            }
            _PyStackRef tmp = GETLOCAL(oparg);
            GETLOCAL(oparg) = PyStackRef_NULL;
            PyStackRef_XCLOSE(tmp);
        }

        inst(MAKE_CELL, (--)) {
            // "initial" is probably NULL but not if it's an arg (or set
            // via the f_locals proxy before MAKE_CELL has run).
            PyObject *initial = PyStackRef_AsPyObjectBorrow(GETLOCAL(oparg));
            PyObject *cell = PyCell_New(initial);
            if (cell == NULL) {
                ERROR_NO_POP();
            }
            _PyStackRef tmp = GETLOCAL(oparg);
            GETLOCAL(oparg) = PyStackRef_FromPyObjectSteal(cell);
            PyStackRef_XCLOSE(tmp);
        }

        inst(DELETE_DEREF, (--)) {
            PyObject *cell = PyStackRef_AsPyObjectBorrow(GETLOCAL(oparg));
            // Can't use ERROR_IF here.
            // Fortunately we don't need its superpower.
            PyObject *oldobj = PyCell_SwapTakeRef((PyCellObject *)cell, NULL);
            if (oldobj == NULL) {
                _PyEval_FormatExcUnbound(tstate, _PyFrame_GetCode(frame), oparg);
                ERROR_NO_POP();
            }
            Py_DECREF(oldobj);
        }

        inst(LOAD_FROM_DICT_OR_DEREF, (class_dict_st -- value)) {
            PyObject *value_o;
            PyObject *name;
            PyObject *class_dict = PyStackRef_AsPyObjectBorrow(class_dict_st);

            assert(class_dict);
            assert(oparg >= 0 && oparg < _PyFrame_GetCode(frame)->co_nlocalsplus);
            name = PyTuple_GET_ITEM(_PyFrame_GetCode(frame)->co_localsplusnames, oparg);
            int err = PyMapping_GetOptionalItem(class_dict, name, &value_o);
            if (err < 0) {
                ERROR_NO_POP();
            }
            if (!value_o) {
                PyCellObject *cell = (PyCellObject *)PyStackRef_AsPyObjectBorrow(GETLOCAL(oparg));
                value_o = PyCell_GetRef(cell);
                if (value_o == NULL) {
                    _PyEval_FormatExcUnbound(tstate, _PyFrame_GetCode(frame), oparg);
                    ERROR_NO_POP();
                }
            }
            PyStackRef_CLOSE(class_dict_st);
            value = PyStackRef_FromPyObjectSteal(value_o);
        }

        inst(LOAD_DEREF, ( -- value)) {
            PyCellObject *cell = (PyCellObject *)PyStackRef_AsPyObjectBorrow(GETLOCAL(oparg));
            value = _PyCell_GetStackRef(cell);
            if (PyStackRef_IsNull(value)) {
                _PyEval_FormatExcUnbound(tstate, _PyFrame_GetCode(frame), oparg);
                ERROR_IF(true);
            }
        }

        inst(STORE_DEREF, (v --)) {
            PyCellObject *cell = (PyCellObject *)PyStackRef_AsPyObjectBorrow(GETLOCAL(oparg));
            PyCell_SetTakeRef(cell, PyStackRef_AsPyObjectSteal(v));
        }

        inst(COPY_FREE_VARS, (--)) {
            /* Copy closure variables to free variables */
            PyCodeObject *co = _PyFrame_GetCode(frame);
            assert(PyStackRef_FunctionCheck(frame->f_funcobj));
            PyFunctionObject *func = (PyFunctionObject *)PyStackRef_AsPyObjectBorrow(frame->f_funcobj);
            PyObject *closure = func->func_closure;
            assert(oparg == co->co_nfreevars);
            int offset = co->co_nlocalsplus - oparg;
            for (int i = 0; i < oparg; ++i) {
                PyObject *o = PyTuple_GET_ITEM(closure, i);
                frame->localsplus[offset + i] = PyStackRef_FromPyObjectNew(o);
            }
        }

        inst(BUILD_STRING, (pieces[oparg] -- str)) {
            STACKREFS_TO_PYOBJECTS(pieces, oparg, pieces_o);
            if (CONVERSION_FAILED(pieces_o)) {
                DECREF_INPUTS();
                ERROR_IF(true);
            }
            PyObject *str_o = _PyUnicode_JoinArray(&_Py_STR(empty), pieces_o, oparg);
            STACKREFS_TO_PYOBJECTS_CLEANUP(pieces_o);
            DECREF_INPUTS();
            ERROR_IF(str_o == NULL);
            str = PyStackRef_FromPyObjectSteal(str_o);
        }

        inst(BUILD_INTERPOLATION, (value, str, format[oparg & 1] -- interpolation)) {
            PyObject *value_o = PyStackRef_AsPyObjectBorrow(value);
            PyObject *str_o = PyStackRef_AsPyObjectBorrow(str);
            int conversion = oparg >> 2;
            PyObject *format_o;
            if (oparg & 1) {
                format_o = PyStackRef_AsPyObjectBorrow(format[0]);
            }
            else {
                format_o = &_Py_STR(empty);
            }
            PyObject *interpolation_o = _PyInterpolation_Build(value_o, str_o, conversion, format_o);
            if (oparg & 1) {
                PyStackRef_CLOSE(format[0]);
            }
            else {
                DEAD(format);
            }
            PyStackRef_CLOSE(str);
            PyStackRef_CLOSE(value);
            ERROR_IF(interpolation_o == NULL);
            interpolation = PyStackRef_FromPyObjectSteal(interpolation_o);
        }

        inst(BUILD_TEMPLATE, (strings, interpolations -- template)) {
            PyObject *strings_o = PyStackRef_AsPyObjectBorrow(strings);
            PyObject *interpolations_o = PyStackRef_AsPyObjectBorrow(interpolations);
            PyObject *template_o = _PyTemplate_Build(strings_o, interpolations_o);
            PyStackRef_CLOSE(interpolations);
            PyStackRef_CLOSE(strings);
            ERROR_IF(template_o == NULL);
            template = PyStackRef_FromPyObjectSteal(template_o);
        }

        inst(BUILD_TUPLE, (values[oparg] -- tup)) {
            PyObject *tup_o = _PyTuple_FromStackRefStealOnSuccess(values, oparg);
            if (tup_o == NULL) {
                ERROR_NO_POP();
            }
            INPUTS_DEAD();
            tup = PyStackRef_FromPyObjectStealMortal(tup_o);
        }

        inst(BUILD_LIST, (values[oparg] -- list)) {
            PyObject *list_o = _PyList_FromStackRefStealOnSuccess(values, oparg);
            if (list_o == NULL) {
                ERROR_NO_POP();
            }
            INPUTS_DEAD();
            list = PyStackRef_FromPyObjectStealMortal(list_o);
        }

        inst(LIST_EXTEND, (list_st, unused[oparg-1], iterable_st -- list_st, unused[oparg-1])) {
            PyObject *list = PyStackRef_AsPyObjectBorrow(list_st);
            PyObject *iterable = PyStackRef_AsPyObjectBorrow(iterable_st);

            PyObject *none_val = _PyList_Extend((PyListObject *)list, iterable);
            if (none_val == NULL) {
                int matches = _PyErr_ExceptionMatches(tstate, PyExc_TypeError);
                if (matches &&
                   (Py_TYPE(iterable)->tp_iter == NULL && !PySequence_Check(iterable)))
                {
                    _PyErr_Clear(tstate);
                    _PyErr_Format(tstate, PyExc_TypeError,
                          "Value after * must be an iterable, not %.200s",
                          Py_TYPE(iterable)->tp_name);
                }
                PyStackRef_CLOSE(iterable_st);
                ERROR_IF(true);
            }
            assert(Py_IsNone(none_val));
            PyStackRef_CLOSE(iterable_st);
        }

        inst(SET_UPDATE, (set, unused[oparg-1], iterable -- set, unused[oparg-1])) {
            int err = _PySet_Update(PyStackRef_AsPyObjectBorrow(set),
                                    PyStackRef_AsPyObjectBorrow(iterable));
            PyStackRef_CLOSE(iterable);
            ERROR_IF(err < 0);
        }

        inst(BUILD_SET, (values[oparg] -- set)) {
            PyObject *set_o = PySet_New(NULL);
            if (set_o == NULL) {
                DECREF_INPUTS();
                ERROR_IF(true);
            }

            int err = 0;
            for (Py_ssize_t i = 0; i < oparg; i++) {
                _PyStackRef value = values[i];
                values[i] = PyStackRef_NULL;
                if (err == 0) {
                    err = _PySet_AddTakeRef((PySetObject *)set_o, PyStackRef_AsPyObjectSteal(value));
                }
                else {
                    PyStackRef_CLOSE(value);
                }
            }
            DEAD(values);
            if (err) {
                Py_DECREF(set_o);
                ERROR_IF(true);
            }

            INPUTS_DEAD();
            set = PyStackRef_FromPyObjectStealMortal(set_o);
        }

        inst(BUILD_MAP, (values[oparg*2] -- map)) {
            STACKREFS_TO_PYOBJECTS(values, oparg*2, values_o);
            if (CONVERSION_FAILED(values_o)) {
                DECREF_INPUTS();
                ERROR_IF(true);
            }
            PyObject *map_o = _PyDict_FromItems(
                    values_o, 2,
                    values_o+1, 2,
                    oparg);
            STACKREFS_TO_PYOBJECTS_CLEANUP(values_o);
            DECREF_INPUTS();
            ERROR_IF(map_o == NULL);
            map = PyStackRef_FromPyObjectStealMortal(map_o);
        }

        inst(SETUP_ANNOTATIONS, (--)) {
            PyObject *ann_dict;
            if (LOCALS() == NULL) {
                _PyErr_Format(tstate, PyExc_SystemError,
                              "no locals found when setting up annotations");
                ERROR_IF(true);
            }
            /* check if __annotations__ in locals()... */
            int err = PyMapping_GetOptionalItem(LOCALS(), &_Py_ID(__annotations__), &ann_dict);
            ERROR_IF(err < 0);
            if (ann_dict == NULL) {
                ann_dict = PyDict_New();
                ERROR_IF(ann_dict == NULL);
                err = PyObject_SetItem(LOCALS(), &_Py_ID(__annotations__),
                                       ann_dict);
                Py_DECREF(ann_dict);
                ERROR_IF(err);
            }
            else {
                Py_DECREF(ann_dict);
            }
        }

        pseudo(ANNOTATIONS_PLACEHOLDER, (--)) = {
            NOP,
        };

        inst(DICT_UPDATE, (dict, unused[oparg - 1], update -- dict, unused[oparg - 1])) {
            PyObject *dict_o = PyStackRef_AsPyObjectBorrow(dict);
            PyObject *update_o = PyStackRef_AsPyObjectBorrow(update);

            int err = PyDict_Update(dict_o, update_o);
            if (err < 0) {
                int matches = _PyErr_ExceptionMatches(tstate, PyExc_AttributeError);
                if (matches) {
                    _PyErr_Format(tstate, PyExc_TypeError,
                                    "'%.200s' object is not a mapping",
                                    Py_TYPE(update_o)->tp_name);
                }
                PyStackRef_CLOSE(update);
                ERROR_IF(true);
            }
            PyStackRef_CLOSE(update);
        }

        inst(DICT_MERGE, (callable, unused, unused, dict, unused[oparg - 1], update -- callable, unused, unused, dict, unused[oparg - 1])) {
            PyObject *callable_o = PyStackRef_AsPyObjectBorrow(callable);
            PyObject *dict_o = PyStackRef_AsPyObjectBorrow(dict);
            PyObject *update_o = PyStackRef_AsPyObjectBorrow(update);

            int err = _PyDict_MergeEx(dict_o, update_o, 2);
            if (err < 0) {
                _PyEval_FormatKwargsError(tstate, callable_o, update_o);
                PyStackRef_CLOSE(update);
                ERROR_IF(true);
            }
            PyStackRef_CLOSE(update);
        }

        inst(MAP_ADD, (dict_st, unused[oparg - 1], key, value -- dict_st, unused[oparg - 1])) {
            PyObject *dict = PyStackRef_AsPyObjectBorrow(dict_st);
            assert(PyDict_CheckExact(dict));
            /* dict[key] = value */
            // Do not DECREF INPUTS because the function steals the references
            int err = _PyDict_SetItem_Take2(
                (PyDictObject *)dict,
                PyStackRef_AsPyObjectSteal(key),
                PyStackRef_AsPyObjectSteal(value)
            );
            ERROR_IF(err != 0);
        }

        macro(INSTRUMENTED_LOAD_SUPER_ATTR) =
            counter/1 +
            _LOAD_SUPER_ATTR +
            _PUSH_NULL_CONDITIONAL;

        family(LOAD_SUPER_ATTR, INLINE_CACHE_ENTRIES_LOAD_SUPER_ATTR) = {
            LOAD_SUPER_ATTR_ATTR,
            LOAD_SUPER_ATTR_METHOD,
        };

        specializing op(_SPECIALIZE_LOAD_SUPER_ATTR, (counter/1, global_super_st, class_st, unused -- global_super_st, class_st, unused)) {
            #if ENABLE_SPECIALIZATION_FT
            int load_method = oparg & 1;
            if (ADAPTIVE_COUNTER_TRIGGERS(counter)) {
                next_instr = this_instr;
                _Py_Specialize_LoadSuperAttr(global_super_st, class_st, next_instr, load_method);
                DISPATCH_SAME_OPARG();
            }
            OPCODE_DEFERRED_INC(LOAD_SUPER_ATTR);
            ADVANCE_ADAPTIVE_COUNTER(this_instr[1].counter);
            #endif  /* ENABLE_SPECIALIZATION_FT */
        }

        tier1 op(_LOAD_SUPER_ATTR, (global_super_st, class_st, self_st -- attr)) {
            PyObject *global_super = PyStackRef_AsPyObjectBorrow(global_super_st);
            PyObject *class = PyStackRef_AsPyObjectBorrow(class_st);
            PyObject *self = PyStackRef_AsPyObjectBorrow(self_st);

            if (opcode == INSTRUMENTED_LOAD_SUPER_ATTR) {
                PyObject *arg = oparg & 2 ? class : &_PyInstrumentation_MISSING;
                int err = _Py_call_instrumentation_2args(
                        tstate, PY_MONITORING_EVENT_CALL,
                        frame, this_instr, global_super, arg);
                if (err) {
                    DECREF_INPUTS();
                    ERROR_IF(true);
                }
            }
            // we make no attempt to optimize here; specializations should
            // handle any case whose performance we care about
            PyObject *stack[] = {class, self};
            PyObject *super = PyObject_Vectorcall(global_super, stack, oparg & 2, NULL);
            if (opcode == INSTRUMENTED_LOAD_SUPER_ATTR) {
                PyObject *arg = oparg & 2 ? class : &_PyInstrumentation_MISSING;
                if (super == NULL) {
                    _Py_call_instrumentation_exc2(
                        tstate, PY_MONITORING_EVENT_C_RAISE,
                        frame, this_instr, global_super, arg);
                }
                else {
                    int err = _Py_call_instrumentation_2args(
                        tstate, PY_MONITORING_EVENT_C_RETURN,
                        frame, this_instr, global_super, arg);
                    if (err < 0) {
                        Py_CLEAR(super);
                    }
                }
            }
            DECREF_INPUTS();
            ERROR_IF(super == NULL);
            PyObject *name = GETITEM(FRAME_CO_NAMES, oparg >> 2);
            PyObject *attr_o = PyObject_GetAttr(super, name);
            Py_DECREF(super);
            ERROR_IF(attr_o == NULL);
            attr = PyStackRef_FromPyObjectSteal(attr_o);
        }

        macro(LOAD_SUPER_ATTR) =
            _SPECIALIZE_LOAD_SUPER_ATTR +
            _LOAD_SUPER_ATTR +
            _PUSH_NULL_CONDITIONAL;

        inst(LOAD_SUPER_ATTR_ATTR, (unused/1, global_super_st, class_st, self_st -- attr_st)) {
            PyObject *global_super = PyStackRef_AsPyObjectBorrow(global_super_st);
            PyObject *class = PyStackRef_AsPyObjectBorrow(class_st);
            PyObject *self = PyStackRef_AsPyObjectBorrow(self_st);

            assert(!(oparg & 1));
            DEOPT_IF(global_super != (PyObject *)&PySuper_Type);
            DEOPT_IF(!PyType_Check(class));
            STAT_INC(LOAD_SUPER_ATTR, hit);
            PyObject *name = GETITEM(FRAME_CO_NAMES, oparg >> 2);
            PyObject *attr = _PySuper_Lookup((PyTypeObject *)class, self, name, NULL);
            DECREF_INPUTS();
            ERROR_IF(attr == NULL);
            attr_st = PyStackRef_FromPyObjectSteal(attr);
        }

        inst(LOAD_SUPER_ATTR_METHOD, (unused/1, global_super_st, class_st, self_st -- attr, self_or_null)) {
            PyObject *global_super = PyStackRef_AsPyObjectBorrow(global_super_st);
            PyObject *class = PyStackRef_AsPyObjectBorrow(class_st);
            PyObject *self = PyStackRef_AsPyObjectBorrow(self_st);

            assert(oparg & 1);
            DEOPT_IF(global_super != (PyObject *)&PySuper_Type);
            DEOPT_IF(!PyType_Check(class));
            STAT_INC(LOAD_SUPER_ATTR, hit);
            PyObject *name = GETITEM(FRAME_CO_NAMES, oparg >> 2);
            PyTypeObject *cls = (PyTypeObject *)class;
            int method_found = 0;
            PyObject *attr_o = _PySuper_Lookup(cls, self, name,
                                   Py_TYPE(self)->tp_getattro == PyObject_GenericGetAttr ? &method_found : NULL);
            if (attr_o == NULL) {
                ERROR_NO_POP();
            }
            if (method_found) {
                self_or_null = self_st; // transfer ownership
                DEAD(self_st);
            } else {
                PyStackRef_CLOSE(self_st);
                self_or_null = PyStackRef_NULL;
            }
            DECREF_INPUTS();

            attr = PyStackRef_FromPyObjectSteal(attr_o);
        }

        family(LOAD_ATTR, INLINE_CACHE_ENTRIES_LOAD_ATTR) = {
            LOAD_ATTR_INSTANCE_VALUE,
            LOAD_ATTR_MODULE,
            LOAD_ATTR_WITH_HINT,
            LOAD_ATTR_SLOT,
            LOAD_ATTR_CLASS,
            LOAD_ATTR_CLASS_WITH_METACLASS_CHECK,
            LOAD_ATTR_PROPERTY,
            LOAD_ATTR_GETATTRIBUTE_OVERRIDDEN,
            LOAD_ATTR_METHOD_WITH_VALUES,
            LOAD_ATTR_METHOD_NO_DICT,
            LOAD_ATTR_METHOD_LAZY_DICT,
            LOAD_ATTR_NONDESCRIPTOR_WITH_VALUES,
            LOAD_ATTR_NONDESCRIPTOR_NO_DICT,
        };

        specializing op(_SPECIALIZE_LOAD_ATTR, (counter/1, owner -- owner)) {
            #if ENABLE_SPECIALIZATION_FT
            if (ADAPTIVE_COUNTER_TRIGGERS(counter)) {
                PyObject *name = GETITEM(FRAME_CO_NAMES, oparg>>1);
                next_instr = this_instr;
                _Py_Specialize_LoadAttr(owner, next_instr, name);
                DISPATCH_SAME_OPARG();
            }
            OPCODE_DEFERRED_INC(LOAD_ATTR);
            ADVANCE_ADAPTIVE_COUNTER(this_instr[1].counter);
            #endif  /* ENABLE_SPECIALIZATION_FT */
        }

        op(_LOAD_ATTR, (owner -- attr[1], self_or_null[oparg&1])) {
            PyObject *name = GETITEM(FRAME_CO_NAMES, oparg >> 1);
            if (oparg & 1) {
                /* Designed to work in tandem with CALL, pushes two values. */
                *attr = PyStackRef_NULL;
                int is_meth = _PyObject_GetMethodStackRef(tstate, PyStackRef_AsPyObjectBorrow(owner), name, attr);
                if (is_meth) {
                    /* We can bypass temporary bound method object.
                       meth is unbound method and obj is self.
                       meth | self | arg1 | ... | argN
                     */
                    assert(!PyStackRef_IsNull(*attr));  // No errors on this branch
                    self_or_null[0] = owner;  // Transfer ownership
                    DEAD(owner);
                }
                else {
                    /* meth is not an unbound method (but a regular attr, or
                       something was returned by a descriptor protocol).  Set
                       the second element of the stack to NULL, to signal
                       CALL that it's not a method call.
                       meth | NULL | arg1 | ... | argN
                    */
                    PyStackRef_CLOSE(owner);
                    ERROR_IF(PyStackRef_IsNull(*attr));
                    self_or_null[0] = PyStackRef_NULL;
                }
            }
            else {
                /* Classic, pushes one value. */
                PyObject *attr_o = PyObject_GetAttr(PyStackRef_AsPyObjectBorrow(owner), name);
                PyStackRef_CLOSE(owner);
                ERROR_IF(attr_o == NULL);
                *attr = PyStackRef_FromPyObjectSteal(attr_o);
            }
        }

        macro(LOAD_ATTR) =
            _SPECIALIZE_LOAD_ATTR +
            unused/8 +
            _LOAD_ATTR;

        op(_GUARD_TYPE_VERSION, (type_version/2, owner -- owner)) {
            PyTypeObject *tp = Py_TYPE(PyStackRef_AsPyObjectBorrow(owner));
            assert(type_version != 0);
            EXIT_IF(FT_ATOMIC_LOAD_UINT_RELAXED(tp->tp_version_tag) != type_version);
        }

        op(_GUARD_TYPE_VERSION_AND_LOCK, (type_version/2, owner -- owner)) {
            PyObject *owner_o = PyStackRef_AsPyObjectBorrow(owner);
            assert(type_version != 0);
            EXIT_IF(!LOCK_OBJECT(owner_o));
            PyTypeObject *tp = Py_TYPE(owner_o);
            if (FT_ATOMIC_LOAD_UINT_RELAXED(tp->tp_version_tag) != type_version) {
                UNLOCK_OBJECT(owner_o);
                EXIT_IF(true);
            }
        }

        op(_CHECK_MANAGED_OBJECT_HAS_VALUES, (owner -- owner)) {
            PyObject *owner_o = PyStackRef_AsPyObjectBorrow(owner);
            assert(Py_TYPE(owner_o)->tp_dictoffset < 0);
            assert(Py_TYPE(owner_o)->tp_flags & Py_TPFLAGS_INLINE_VALUES);
            DEOPT_IF(!FT_ATOMIC_LOAD_UINT8(_PyObject_InlineValues(owner_o)->valid));
        }

        op(_LOAD_ATTR_INSTANCE_VALUE, (offset/1, owner -- attr)) {
            PyObject *owner_o = PyStackRef_AsPyObjectBorrow(owner);
            PyObject **value_ptr = (PyObject**)(((char *)owner_o) + offset);
            PyObject *attr_o = FT_ATOMIC_LOAD_PTR_ACQUIRE(*value_ptr);
            DEOPT_IF(attr_o == NULL);
            #ifdef Py_GIL_DISABLED
            int increfed = _Py_TryIncrefCompareStackRef(value_ptr, attr_o, &attr);
            if (!increfed) {
                DEOPT_IF(true);
            }
            #else
            attr = PyStackRef_FromPyObjectNew(attr_o);
            #endif
            STAT_INC(LOAD_ATTR, hit);
            PyStackRef_CLOSE(owner);
        }

        macro(LOAD_ATTR_INSTANCE_VALUE) =
            unused/1 + // Skip over the counter
            _GUARD_TYPE_VERSION +
            _CHECK_MANAGED_OBJECT_HAS_VALUES +
            _LOAD_ATTR_INSTANCE_VALUE +
            unused/5 +
            _PUSH_NULL_CONDITIONAL;

        op(_LOAD_ATTR_MODULE, (dict_version/2, index/1, owner -- attr)) {
            PyObject *owner_o = PyStackRef_AsPyObjectBorrow(owner);
            DEOPT_IF(Py_TYPE(owner_o)->tp_getattro != PyModule_Type.tp_getattro);
            PyDictObject *dict = (PyDictObject *)((PyModuleObject *)owner_o)->md_dict;
            assert(dict != NULL);
            PyDictKeysObject *keys = FT_ATOMIC_LOAD_PTR_ACQUIRE(dict->ma_keys);
            DEOPT_IF(FT_ATOMIC_LOAD_UINT32_RELAXED(keys->dk_version) != dict_version);
            assert(keys->dk_kind == DICT_KEYS_UNICODE);
            assert(index < FT_ATOMIC_LOAD_SSIZE_RELAXED(keys->dk_nentries));
            PyDictUnicodeEntry *ep = DK_UNICODE_ENTRIES(keys) + index;
            PyObject *attr_o = FT_ATOMIC_LOAD_PTR_RELAXED(ep->me_value);
            DEOPT_IF(attr_o == NULL);
            #ifdef Py_GIL_DISABLED
            int increfed = _Py_TryIncrefCompareStackRef(&ep->me_value, attr_o, &attr);
            if (!increfed) {
                DEOPT_IF(true);
            }
            #else
            attr = PyStackRef_FromPyObjectNew(attr_o);
            #endif
            STAT_INC(LOAD_ATTR, hit);
            PyStackRef_CLOSE(owner);
        }

        macro(LOAD_ATTR_MODULE) =
            unused/1 +
            _LOAD_ATTR_MODULE +
            unused/5 +
            _PUSH_NULL_CONDITIONAL;

        op(_LOAD_ATTR_WITH_HINT, (hint/1, owner -- attr)) {
            PyObject *owner_o = PyStackRef_AsPyObjectBorrow(owner);
            assert(Py_TYPE(owner_o)->tp_flags & Py_TPFLAGS_MANAGED_DICT);
            PyDictObject *dict = _PyObject_GetManagedDict(owner_o);
            DEOPT_IF(dict == NULL);
            PyDictKeysObject *dk = FT_ATOMIC_LOAD_PTR(dict->ma_keys);
            assert(PyDict_CheckExact((PyObject *)dict));
#ifdef Py_GIL_DISABLED
            DEOPT_IF(!_Py_IsOwnedByCurrentThread((PyObject *)dict) && !_PyObject_GC_IS_SHARED(dict));
#endif
            PyObject *attr_o;
            if (hint >= (size_t)FT_ATOMIC_LOAD_SSIZE_RELAXED(dk->dk_nentries)) {
                DEOPT_IF(true);
            }

            PyObject *name = GETITEM(FRAME_CO_NAMES, oparg>>1);
            if (dk->dk_kind != DICT_KEYS_UNICODE) {
                DEOPT_IF(true);
            }
            PyDictUnicodeEntry *ep = DK_UNICODE_ENTRIES(dk) + hint;
            if (FT_ATOMIC_LOAD_PTR_RELAXED(ep->me_key) != name) {
                DEOPT_IF(true);
            }
            attr_o = FT_ATOMIC_LOAD_PTR(ep->me_value);
            if (attr_o == NULL) {
                DEOPT_IF(true);
            }
            STAT_INC(LOAD_ATTR, hit);
#ifdef Py_GIL_DISABLED
            int increfed = _Py_TryIncrefCompareStackRef(&ep->me_value, attr_o, &attr);
            if (!increfed) {
                DEOPT_IF(true);
            }
#else
            attr = PyStackRef_FromPyObjectNew(attr_o);
#endif
            PyStackRef_CLOSE(owner);
        }

        macro(LOAD_ATTR_WITH_HINT) =
            unused/1 +
            _GUARD_TYPE_VERSION +
            _LOAD_ATTR_WITH_HINT +
            unused/5 +
            _PUSH_NULL_CONDITIONAL;

        op(_LOAD_ATTR_SLOT, (index/1, owner -- attr)) {
            PyObject *owner_o = PyStackRef_AsPyObjectBorrow(owner);

            PyObject **addr = (PyObject **)((char *)owner_o + index);
            PyObject *attr_o = FT_ATOMIC_LOAD_PTR(*addr);
            DEOPT_IF(attr_o == NULL);
            #ifdef Py_GIL_DISABLED
            int increfed = _Py_TryIncrefCompareStackRef(addr, attr_o, &attr);
            DEOPT_IF(!increfed);
            #else
            attr = PyStackRef_FromPyObjectNew(attr_o);
            #endif
            STAT_INC(LOAD_ATTR, hit);
            DECREF_INPUTS();
        }

        macro(LOAD_ATTR_SLOT) =
            unused/1 +
            _GUARD_TYPE_VERSION +
            _LOAD_ATTR_SLOT +  // NOTE: This action may also deopt
            unused/5 +
            _PUSH_NULL_CONDITIONAL;

        op(_CHECK_ATTR_CLASS, (type_version/2, owner -- owner)) {
            PyObject *owner_o = PyStackRef_AsPyObjectBorrow(owner);

            EXIT_IF(!PyType_Check(owner_o));
            assert(type_version != 0);
            EXIT_IF(FT_ATOMIC_LOAD_UINT_RELAXED(((PyTypeObject *)owner_o)->tp_version_tag) != type_version);
        }

        op(_LOAD_ATTR_CLASS, (descr/4, owner -- attr)) {
            STAT_INC(LOAD_ATTR, hit);
            assert(descr != NULL);
            attr = PyStackRef_FromPyObjectNew(descr);
            DECREF_INPUTS();
        }

        macro(LOAD_ATTR_CLASS) =
            unused/1 +
            _CHECK_ATTR_CLASS +
            unused/2 +
            _LOAD_ATTR_CLASS +
            _PUSH_NULL_CONDITIONAL;

        macro(LOAD_ATTR_CLASS_WITH_METACLASS_CHECK) =
            unused/1 +
            _CHECK_ATTR_CLASS +
            _GUARD_TYPE_VERSION +
            _LOAD_ATTR_CLASS +
            _PUSH_NULL_CONDITIONAL;

        op(_LOAD_ATTR_PROPERTY_FRAME, (fget/4, owner -- new_frame)) {
            assert((oparg & 1) == 0);
            assert(Py_IS_TYPE(fget, &PyFunction_Type));
            PyFunctionObject *f = (PyFunctionObject *)fget;
            PyCodeObject *code = (PyCodeObject *)f->func_code;
            DEOPT_IF((code->co_flags & (CO_VARKEYWORDS | CO_VARARGS | CO_OPTIMIZED)) != CO_OPTIMIZED);
            DEOPT_IF(code->co_kwonlyargcount);
            DEOPT_IF(code->co_argcount != 1);
            DEOPT_IF(!_PyThreadState_HasStackSpace(tstate, code->co_framesize));
            STAT_INC(LOAD_ATTR, hit);
            _PyInterpreterFrame *pushed_frame = _PyFrame_PushUnchecked(tstate, PyStackRef_FromPyObjectNew(fget), 1, frame);
            pushed_frame->localsplus[0] = owner;
            DEAD(owner);
            new_frame = PyStackRef_Wrap(pushed_frame);
        }

        macro(LOAD_ATTR_PROPERTY) =
            unused/1 +
            _CHECK_PEP_523 +
            _GUARD_TYPE_VERSION +
            unused/2 +
            _LOAD_ATTR_PROPERTY_FRAME +
            _SAVE_RETURN_OFFSET +
            _PUSH_FRAME;

        inst(LOAD_ATTR_GETATTRIBUTE_OVERRIDDEN, (unused/1, type_version/2, func_version/2, getattribute/4, owner -- unused)) {
            PyObject *owner_o = PyStackRef_AsPyObjectBorrow(owner);

            assert((oparg & 1) == 0);
            DEOPT_IF(tstate->interp->eval_frame);
            PyTypeObject *cls = Py_TYPE(owner_o);
            assert(type_version != 0);
            DEOPT_IF(FT_ATOMIC_LOAD_UINT_RELAXED(cls->tp_version_tag) != type_version);
            assert(Py_IS_TYPE(getattribute, &PyFunction_Type));
            PyFunctionObject *f = (PyFunctionObject *)getattribute;
            assert(func_version != 0);
            DEOPT_IF(f->func_version != func_version);
            PyCodeObject *code = (PyCodeObject *)f->func_code;
            assert(code->co_argcount == 2);
            DEOPT_IF(!_PyThreadState_HasStackSpace(tstate, code->co_framesize));
            STAT_INC(LOAD_ATTR, hit);

            PyObject *name = GETITEM(FRAME_CO_NAMES, oparg >> 1);
            _PyInterpreterFrame *new_frame = _PyFrame_PushUnchecked(
                tstate, PyStackRef_FromPyObjectNew(f), 2, frame);
            new_frame->localsplus[0] = owner;
            DEAD(owner);
            // Manipulate stack directly because we exit with DISPATCH_INLINED().
            SYNC_SP();
            new_frame->localsplus[1] = PyStackRef_FromPyObjectNew(name);
            frame->return_offset = INSTRUCTION_SIZE;
            DISPATCH_INLINED(new_frame);
        }

        op(_GUARD_DORV_NO_DICT, (owner -- owner)) {
            PyObject *owner_o = PyStackRef_AsPyObjectBorrow(owner);

            assert(Py_TYPE(owner_o)->tp_dictoffset < 0);
            assert(Py_TYPE(owner_o)->tp_flags & Py_TPFLAGS_INLINE_VALUES);
            if (_PyObject_GetManagedDict(owner_o) ||
                    !FT_ATOMIC_LOAD_UINT8(_PyObject_InlineValues(owner_o)->valid)) {
                UNLOCK_OBJECT(owner_o);
                EXIT_IF(true);
            }
        }

        op(_STORE_ATTR_INSTANCE_VALUE, (offset/1, value, owner --)) {
            PyObject *owner_o = PyStackRef_AsPyObjectBorrow(owner);

            STAT_INC(STORE_ATTR, hit);
            assert(_PyObject_GetManagedDict(owner_o) == NULL);
            PyObject **value_ptr = (PyObject**)(((char *)owner_o) + offset);
            PyObject *old_value = *value_ptr;
            FT_ATOMIC_STORE_PTR_RELEASE(*value_ptr, PyStackRef_AsPyObjectSteal(value));
            if (old_value == NULL) {
                PyDictValues *values = _PyObject_InlineValues(owner_o);
                Py_ssize_t index = value_ptr - values->values;
                _PyDictValues_AddToInsertionOrder(values, index);
            }
            UNLOCK_OBJECT(owner_o);
            PyStackRef_CLOSE(owner);
            Py_XDECREF(old_value);
        }

        macro(STORE_ATTR_INSTANCE_VALUE) =
            unused/1 +
            _GUARD_TYPE_VERSION_AND_LOCK +
            _GUARD_DORV_NO_DICT +
            _STORE_ATTR_INSTANCE_VALUE;

        op(_STORE_ATTR_WITH_HINT, (hint/1, value, owner --)) {
            PyObject *owner_o = PyStackRef_AsPyObjectBorrow(owner);
            assert(Py_TYPE(owner_o)->tp_flags & Py_TPFLAGS_MANAGED_DICT);
            PyDictObject *dict = _PyObject_GetManagedDict(owner_o);
            DEOPT_IF(dict == NULL);
            DEOPT_IF(!LOCK_OBJECT(dict));
            assert(PyDict_CheckExact((PyObject *)dict));
            PyObject *name = GETITEM(FRAME_CO_NAMES, oparg);
            if (hint >= (size_t)dict->ma_keys->dk_nentries ||
                    !DK_IS_UNICODE(dict->ma_keys)) {
                UNLOCK_OBJECT(dict);
                DEOPT_IF(true);
            }
            PyDictUnicodeEntry *ep = DK_UNICODE_ENTRIES(dict->ma_keys) + hint;
            if (ep->me_key != name) {
                UNLOCK_OBJECT(dict);
                DEOPT_IF(true);
            }
            PyObject *old_value = ep->me_value;
            if (old_value == NULL) {
                UNLOCK_OBJECT(dict);
                DEOPT_IF(true);
            }
            _PyDict_NotifyEvent(tstate->interp, PyDict_EVENT_MODIFIED, dict, name, PyStackRef_AsPyObjectBorrow(value));
            FT_ATOMIC_STORE_PTR_RELEASE(ep->me_value, PyStackRef_AsPyObjectSteal(value));
            UNLOCK_OBJECT(dict);

            // old_value should be DECREFed after GC track checking is done, if not, it could raise a segmentation fault,
            // when dict only holds the strong reference to value in ep->me_value.
            STAT_INC(STORE_ATTR, hit);
            PyStackRef_CLOSE(owner);
            Py_XDECREF(old_value);
        }

        macro(STORE_ATTR_WITH_HINT) =
            unused/1 +
            _GUARD_TYPE_VERSION +
            _STORE_ATTR_WITH_HINT;

        op(_STORE_ATTR_SLOT, (index/1, value, owner --)) {
            PyObject *owner_o = PyStackRef_AsPyObjectBorrow(owner);

            DEOPT_IF(!LOCK_OBJECT(owner_o));
            char *addr = (char *)owner_o + index;
            STAT_INC(STORE_ATTR, hit);
            PyObject *old_value = *(PyObject **)addr;
            FT_ATOMIC_STORE_PTR_RELEASE(*(PyObject **)addr, PyStackRef_AsPyObjectSteal(value));
            UNLOCK_OBJECT(owner_o);
            PyStackRef_CLOSE(owner);
            Py_XDECREF(old_value);
        }

        macro(STORE_ATTR_SLOT) =
            unused/1 +
            _GUARD_TYPE_VERSION +
            _STORE_ATTR_SLOT;

        family(COMPARE_OP, INLINE_CACHE_ENTRIES_COMPARE_OP) = {
            COMPARE_OP_FLOAT,
            COMPARE_OP_INT,
            COMPARE_OP_STR,
        };

        specializing op(_SPECIALIZE_COMPARE_OP, (counter/1, left, right -- left, right)) {
            #if ENABLE_SPECIALIZATION_FT
            if (ADAPTIVE_COUNTER_TRIGGERS(counter)) {
                next_instr = this_instr;
                _Py_Specialize_CompareOp(left, right, next_instr, oparg);
                DISPATCH_SAME_OPARG();
            }
            OPCODE_DEFERRED_INC(COMPARE_OP);
            ADVANCE_ADAPTIVE_COUNTER(this_instr[1].counter);
            #endif  /* ENABLE_SPECIALIZATION_FT */
        }

        op(_COMPARE_OP, (left, right -- res)) {
            PyObject *left_o = PyStackRef_AsPyObjectBorrow(left);
            PyObject *right_o = PyStackRef_AsPyObjectBorrow(right);

            assert((oparg >> 5) <= Py_GE);
            PyObject *res_o = PyObject_RichCompare(left_o, right_o, oparg >> 5);
            DECREF_INPUTS();
            ERROR_IF(res_o == NULL);
            if (oparg & 16) {
                int res_bool = PyObject_IsTrue(res_o);
                Py_DECREF(res_o);
                ERROR_IF(res_bool < 0);
                res = res_bool ? PyStackRef_True : PyStackRef_False;
            }
            else {
                res = PyStackRef_FromPyObjectSteal(res_o);
            }
        }

        macro(COMPARE_OP) = _SPECIALIZE_COMPARE_OP + _COMPARE_OP;

        macro(COMPARE_OP_FLOAT) =
            _GUARD_TOS_FLOAT + _GUARD_NOS_FLOAT + unused/1 + _COMPARE_OP_FLOAT;

        macro(COMPARE_OP_INT) =
            _GUARD_TOS_INT + _GUARD_NOS_INT + unused/1 + _COMPARE_OP_INT;

        macro(COMPARE_OP_STR) =
            _GUARD_TOS_UNICODE + _GUARD_NOS_UNICODE + unused/1 + _COMPARE_OP_STR;

        op(_COMPARE_OP_FLOAT, (left, right -- res)) {
            PyObject *left_o = PyStackRef_AsPyObjectBorrow(left);
            PyObject *right_o = PyStackRef_AsPyObjectBorrow(right);

            STAT_INC(COMPARE_OP, hit);
            double dleft = PyFloat_AS_DOUBLE(left_o);
            double dright = PyFloat_AS_DOUBLE(right_o);
            // 1 if NaN, 2 if <, 4 if >, 8 if ==; this matches low four bits of the oparg
            int sign_ish = COMPARISON_BIT(dleft, dright);
            PyStackRef_CLOSE_SPECIALIZED(left, _PyFloat_ExactDealloc);
            DEAD(left);
            PyStackRef_CLOSE_SPECIALIZED(right, _PyFloat_ExactDealloc);
            DEAD(right);
            res = (sign_ish & oparg) ? PyStackRef_True : PyStackRef_False;
            // It's always a bool, so we don't care about oparg & 16.
        }

        // Similar to COMPARE_OP_FLOAT
        op(_COMPARE_OP_INT, (left, right -- res)) {
            PyObject *left_o = PyStackRef_AsPyObjectBorrow(left);
            PyObject *right_o = PyStackRef_AsPyObjectBorrow(right);

            assert(_PyLong_IsCompact((PyLongObject *)left_o));
            assert(_PyLong_IsCompact((PyLongObject *)right_o));
            STAT_INC(COMPARE_OP, hit);
            assert(_PyLong_DigitCount((PyLongObject *)left_o) <= 1 &&
                   _PyLong_DigitCount((PyLongObject *)right_o) <= 1);
            Py_ssize_t ileft = _PyLong_CompactValue((PyLongObject *)left_o);
            Py_ssize_t iright = _PyLong_CompactValue((PyLongObject *)right_o);
            // 2 if <, 4 if >, 8 if ==; this matches the low 4 bits of the oparg
            int sign_ish = COMPARISON_BIT(ileft, iright);
            PyStackRef_CLOSE_SPECIALIZED(left, _PyLong_ExactDealloc);
            DEAD(left);
            PyStackRef_CLOSE_SPECIALIZED(right, _PyLong_ExactDealloc);
            DEAD(right);
            res =  (sign_ish & oparg) ? PyStackRef_True : PyStackRef_False;
            // It's always a bool, so we don't care about oparg & 16.
        }

        // Similar to COMPARE_OP_FLOAT, but for ==, != only
        op(_COMPARE_OP_STR, (left, right -- res)) {
            PyObject *left_o = PyStackRef_AsPyObjectBorrow(left);
            PyObject *right_o = PyStackRef_AsPyObjectBorrow(right);

            STAT_INC(COMPARE_OP, hit);
            int eq = _PyUnicode_Equal(left_o, right_o);
            assert((oparg >> 5) == Py_EQ || (oparg >> 5) == Py_NE);
            PyStackRef_CLOSE_SPECIALIZED(left, _PyUnicode_ExactDealloc);
            DEAD(left);
            PyStackRef_CLOSE_SPECIALIZED(right, _PyUnicode_ExactDealloc);
            DEAD(right);
            assert(eq == 0 || eq == 1);
            assert((oparg & 0xf) == COMPARISON_NOT_EQUALS || (oparg & 0xf) == COMPARISON_EQUALS);
            assert(COMPARISON_NOT_EQUALS + 1 == COMPARISON_EQUALS);
            res = ((COMPARISON_NOT_EQUALS + eq) & oparg) ? PyStackRef_True : PyStackRef_False;
            // It's always a bool, so we don't care about oparg & 16.
        }

        inst(IS_OP, (left, right -- b)) {
            int res = Py_Is(PyStackRef_AsPyObjectBorrow(left), PyStackRef_AsPyObjectBorrow(right)) ^ oparg;
            DECREF_INPUTS();
            b = res ? PyStackRef_True : PyStackRef_False;
        }

        family(CONTAINS_OP, INLINE_CACHE_ENTRIES_CONTAINS_OP) = {
            CONTAINS_OP_SET,
            CONTAINS_OP_DICT,
        };

        op(_CONTAINS_OP, (left, right -- b)) {
            PyObject *left_o = PyStackRef_AsPyObjectBorrow(left);
            PyObject *right_o = PyStackRef_AsPyObjectBorrow(right);

            int res = PySequence_Contains(right_o, left_o);
            DECREF_INPUTS();
            ERROR_IF(res < 0);
            b = (res ^ oparg) ? PyStackRef_True : PyStackRef_False;
        }

        specializing op(_SPECIALIZE_CONTAINS_OP, (counter/1, left, right -- left, right)) {
            #if ENABLE_SPECIALIZATION_FT
            if (ADAPTIVE_COUNTER_TRIGGERS(counter)) {
                next_instr = this_instr;
                _Py_Specialize_ContainsOp(right, next_instr);
                DISPATCH_SAME_OPARG();
            }
            OPCODE_DEFERRED_INC(CONTAINS_OP);
            ADVANCE_ADAPTIVE_COUNTER(this_instr[1].counter);
            #endif  /* ENABLE_SPECIALIZATION_FT */
        }

        macro(CONTAINS_OP) = _SPECIALIZE_CONTAINS_OP + _CONTAINS_OP;

        op(_GUARD_TOS_ANY_SET, (tos -- tos)) {
            PyObject *o = PyStackRef_AsPyObjectBorrow(tos);
            DEOPT_IF(!PyAnySet_CheckExact(o));
        }

        macro(CONTAINS_OP_SET) = _GUARD_TOS_ANY_SET + unused/1 + _CONTAINS_OP_SET;

        op(_CONTAINS_OP_SET, (left, right -- b)) {
            PyObject *left_o = PyStackRef_AsPyObjectBorrow(left);
            PyObject *right_o = PyStackRef_AsPyObjectBorrow(right);

            assert(PyAnySet_CheckExact(right_o));
            STAT_INC(CONTAINS_OP, hit);
            // Note: both set and frozenset use the same seq_contains method!
            int res = _PySet_Contains((PySetObject *)right_o, left_o);
            DECREF_INPUTS();
            ERROR_IF(res < 0);
            b = (res ^ oparg) ? PyStackRef_True : PyStackRef_False;
        }

        macro(CONTAINS_OP_DICT) = _GUARD_TOS_DICT + unused/1 + _CONTAINS_OP_DICT;

        op(_CONTAINS_OP_DICT, (left, right -- b)) {
            PyObject *left_o = PyStackRef_AsPyObjectBorrow(left);
            PyObject *right_o = PyStackRef_AsPyObjectBorrow(right);

            assert(PyDict_CheckExact(right_o));
            STAT_INC(CONTAINS_OP, hit);
            int res = PyDict_Contains(right_o, left_o);
            DECREF_INPUTS();
            ERROR_IF(res < 0);
            b = (res ^ oparg) ? PyStackRef_True : PyStackRef_False;
        }

        inst(CHECK_EG_MATCH, (exc_value_st, match_type_st -- rest, match)) {
            PyObject *exc_value = PyStackRef_AsPyObjectBorrow(exc_value_st);
            PyObject *match_type = PyStackRef_AsPyObjectBorrow(match_type_st);
            int err = _PyEval_CheckExceptStarTypeValid(tstate, match_type);
            if (err < 0) {
                DECREF_INPUTS();
                ERROR_IF(true);
            }

            PyObject *match_o = NULL;
            PyObject *rest_o = NULL;
            int res = _PyEval_ExceptionGroupMatch(frame, exc_value, match_type,
                                                  &match_o, &rest_o);
            DECREF_INPUTS();
            ERROR_IF(res < 0);

            assert((match_o == NULL) == (rest_o == NULL));
            ERROR_IF(match_o == NULL);

            if (!Py_IsNone(match_o)) {
                PyErr_SetHandledException(match_o);
            }
            rest = PyStackRef_FromPyObjectSteal(rest_o);
            match = PyStackRef_FromPyObjectSteal(match_o);
        }

        inst(CHECK_EXC_MATCH, (left, right -- left, b)) {
            PyObject *left_o = PyStackRef_AsPyObjectBorrow(left);
            PyObject *right_o = PyStackRef_AsPyObjectBorrow(right);

            assert(PyExceptionInstance_Check(left_o));
            int err = _PyEval_CheckExceptTypeValid(tstate, right_o);
            if (err < 0) {
                ERROR_NO_POP();
            }

            int res = PyErr_GivenExceptionMatches(left_o, right_o);
            PyStackRef_CLOSE(right);
            b = res ? PyStackRef_True : PyStackRef_False;
        }

         inst(IMPORT_NAME, (level, fromlist -- res)) {
            PyObject *name = GETITEM(FRAME_CO_NAMES, oparg);
            PyObject *res_o = _PyEval_ImportName(tstate, frame, name,
                              PyStackRef_AsPyObjectBorrow(fromlist),
                              PyStackRef_AsPyObjectBorrow(level));
            DECREF_INPUTS();
            ERROR_IF(res_o == NULL);
            res = PyStackRef_FromPyObjectSteal(res_o);
        }

        inst(IMPORT_FROM, (from -- from, res)) {
            PyObject *name = GETITEM(FRAME_CO_NAMES, oparg);
            PyObject *res_o = _PyEval_ImportFrom(tstate, PyStackRef_AsPyObjectBorrow(from), name);
            ERROR_IF(res_o == NULL);
            res = PyStackRef_FromPyObjectSteal(res_o);
        }

        tier1 inst(JUMP_FORWARD, (--)) {
            JUMPBY(oparg);
        }

        family(JUMP_BACKWARD, 1) = {
            JUMP_BACKWARD_NO_JIT,
            JUMP_BACKWARD_JIT,
        };

        tier1 op(_SPECIALIZE_JUMP_BACKWARD, (--)) {
        #if ENABLE_SPECIALIZATION_FT
            if (this_instr->op.code == JUMP_BACKWARD) {
<<<<<<< HEAD
                this_instr->op.code = (tstate->interp->jit && !PyStackRef_IsNull(frame->f_funcobj)) ? JUMP_BACKWARD_JIT : JUMP_BACKWARD_NO_JIT;
=======
                uint8_t desired = tstate->interp->jit ? JUMP_BACKWARD_JIT : JUMP_BACKWARD_NO_JIT;
                FT_ATOMIC_STORE_UINT8_RELAXED(this_instr->op.code, desired);
>>>>>>> 920de7cc
                // Need to re-dispatch so the warmup counter isn't off by one:
                next_instr = this_instr;
                DISPATCH_SAME_OPARG();
            }
        #endif
        }

        tier1 op(_JIT, (--)) {
        #ifdef _Py_TIER2
            _Py_BackoffCounter counter = this_instr[1].counter;
            if (!IS_JIT_TRACING() && backoff_counter_triggers(counter) &&
                this_instr->op.code == JUMP_BACKWARD_JIT &&
                next_instr->op.code != ENTER_EXECUTOR) {
                if (tstate->interp->jit_state.jit_tracer_code_buffer == NULL) {
                    tstate->interp->jit_state.jit_tracer_code_buffer = (_PyUOpInstruction *)_PyObject_VirtualAlloc(UOP_BUFFER_SIZE);
                    if (tstate->interp->jit_state.jit_tracer_code_buffer == NULL) {
                        // Don't error, just go to next instruction.
                        DISPATCH();
                    }
                }
                int _is_sys_tracing = (tstate->c_tracefunc != NULL) || (tstate->c_profilefunc != NULL);
                if (!_is_sys_tracing) {
                    _PyJIT_InitializeTracing(tstate, frame, this_instr, STACK_LEVEL(), 0, NULL);
                    ENTER_TRACING();
                }
                // Don't add the JUMP_BACKWARD_JIT instruction to the trace.
                DISPATCH();
            }
            else {
                ADVANCE_ADAPTIVE_COUNTER(this_instr[1].counter);
            }
        #endif
        }

        macro(JUMP_BACKWARD) =
            unused/1 +
            _SPECIALIZE_JUMP_BACKWARD +
            _CHECK_PERIODIC +
            JUMP_BACKWARD_NO_INTERRUPT;

        macro(JUMP_BACKWARD_NO_JIT) =
            unused/1 +
            _CHECK_PERIODIC +
            JUMP_BACKWARD_NO_INTERRUPT;

        macro(JUMP_BACKWARD_JIT) =
            unused/1 +
            _CHECK_PERIODIC +
            JUMP_BACKWARD_NO_INTERRUPT +
            _JIT;

        pseudo(JUMP, (--)) = {
            JUMP_FORWARD,
            JUMP_BACKWARD,
        };

        pseudo(JUMP_NO_INTERRUPT, (--)) = {
            JUMP_FORWARD,
            JUMP_BACKWARD_NO_INTERRUPT,
        };

        pseudo(JUMP_IF_FALSE, (cond -- cond)) = [
            COPY, TO_BOOL, POP_JUMP_IF_FALSE,
        ];

        pseudo(JUMP_IF_TRUE, (cond -- cond)) = [
            COPY, TO_BOOL, POP_JUMP_IF_TRUE,
        ];

        tier1 inst(ENTER_EXECUTOR, (--)) {
            #ifdef _Py_TIER2
            PyCodeObject *code = _PyFrame_GetCode(frame);
            _PyExecutorObject *executor = code->co_executors->executors[oparg & 255];
            assert(executor->vm_data.index == INSTR_OFFSET() - 1);
            assert(executor->vm_data.code == code);
            assert(executor->vm_data.valid);
            assert(tstate->current_executor == NULL);
            /* If the eval breaker is set then stay in tier 1.
             * This avoids any potentially infinite loops
             * involving _RESUME_CHECK */
            if (_Py_atomic_load_uintptr_relaxed(&tstate->eval_breaker) & _PY_EVAL_EVENTS_MASK) {
                opcode = executor->vm_data.opcode;
                oparg = (oparg & ~255) | executor->vm_data.oparg;
                next_instr = this_instr;
                if (_PyOpcode_Caches[_PyOpcode_Deopt[opcode]]) {
                    PAUSE_ADAPTIVE_COUNTER(this_instr[1].counter);
                }
                DISPATCH_GOTO();
            }
            assert(executor != tstate->interp->cold_executor);
            tstate->jit_exit = NULL;
            #if TRACING_JIT
            RECORD_TRACE_NO_DISPATCH();
            #endif
            TIER1_TO_TIER2(executor);
            #else
            Py_FatalError("ENTER_EXECUTOR is not supported in this build");
            #endif /* _Py_TIER2 */
        }

        replaced op(_POP_JUMP_IF_FALSE, (cond -- )) {
            assert(PyStackRef_BoolCheck(cond));
            int flag = PyStackRef_IsFalse(cond);
            DEAD(cond);
            JUMPBY(flag ? oparg : next_instr->op.code == NOT_TAKEN);
        }

        replaced op(_POP_JUMP_IF_TRUE, (cond -- )) {
            assert(PyStackRef_BoolCheck(cond));
            int flag = PyStackRef_IsTrue(cond);
            DEAD(cond);
            JUMPBY(flag ? oparg : next_instr->op.code == NOT_TAKEN);
        }

        op(_IS_NONE, (value -- b)) {
            if (PyStackRef_IsNone(value)) {
                b = PyStackRef_True;
                DEAD(value);
            }
            else {
                b = PyStackRef_False;
                DECREF_INPUTS();
            }
        }

        macro(POP_JUMP_IF_TRUE) = unused/1 + _POP_JUMP_IF_TRUE;

        macro(POP_JUMP_IF_FALSE) = unused/1 + _POP_JUMP_IF_FALSE;

        macro(POP_JUMP_IF_NONE) = unused/1 + _IS_NONE + _POP_JUMP_IF_TRUE;

        macro(POP_JUMP_IF_NOT_NONE) = unused/1 + _IS_NONE + _POP_JUMP_IF_FALSE;

        replaced inst(JUMP_BACKWARD_NO_INTERRUPT, (--)) {
            /* This bytecode is used in the `yield from` or `await` loop.
             * If there is an interrupt, we want it handled in the innermost
             * generator or coroutine, so we deliberately do not check it here.
             * (see bpo-30039).
             */
            assert(oparg <= INSTR_OFFSET());
            JUMPBY(-oparg);
        }

        inst(GET_LEN, (obj -- obj, len)) {
            // PUSH(len(TOS))
            Py_ssize_t len_i = PyObject_Length(PyStackRef_AsPyObjectBorrow(obj));
            ERROR_IF(len_i < 0);
            PyObject *len_o = PyLong_FromSsize_t(len_i);
            ERROR_IF(len_o == NULL);
            len = PyStackRef_FromPyObjectSteal(len_o);
        }

        inst(MATCH_CLASS, (subject, type, names -- attrs)) {
            // Pop TOS and TOS1. Set TOS to a tuple of attributes on success, or
            // None on failure.
            assert(PyTuple_CheckExact(PyStackRef_AsPyObjectBorrow(names)));
            PyObject *attrs_o = _PyEval_MatchClass(tstate,
                PyStackRef_AsPyObjectBorrow(subject),
                PyStackRef_AsPyObjectBorrow(type), oparg,
                PyStackRef_AsPyObjectBorrow(names));
            DECREF_INPUTS();
            if (attrs_o) {
                assert(PyTuple_CheckExact(attrs_o));  // Success!
                attrs = PyStackRef_FromPyObjectSteal(attrs_o);
            }
            else {
                ERROR_IF(_PyErr_Occurred(tstate));  // Error!
                attrs = PyStackRef_None;  // Failure!
            }
        }

        inst(MATCH_MAPPING, (subject -- subject, res)) {
            int match = PyStackRef_TYPE(subject)->tp_flags & Py_TPFLAGS_MAPPING;
            res = match ? PyStackRef_True : PyStackRef_False;
        }

        inst(MATCH_SEQUENCE, (subject -- subject, res)) {
            int match = PyStackRef_TYPE(subject)->tp_flags & Py_TPFLAGS_SEQUENCE;
            res = match ? PyStackRef_True : PyStackRef_False;
        }

        inst(MATCH_KEYS, (subject, keys -- subject, keys, values_or_none)) {
            // On successful match, PUSH(values). Otherwise, PUSH(None).
            PyObject *values_or_none_o = _PyEval_MatchKeys(tstate,
                PyStackRef_AsPyObjectBorrow(subject), PyStackRef_AsPyObjectBorrow(keys));
            ERROR_IF(values_or_none_o == NULL);
            values_or_none = PyStackRef_FromPyObjectSteal(values_or_none_o);
        }

        inst(GET_ITER, (iterable -- iter, index_or_null)) {
            #ifdef Py_STATS
            _Py_GatherStats_GetIter(iterable);
            #endif
            /* before: [obj]; after [getiter(obj)] */
            PyTypeObject *tp = PyStackRef_TYPE(iterable);
            if (tp == &PyTuple_Type || tp == &PyList_Type) {
                iter = iterable;
                DEAD(iterable);
                index_or_null = PyStackRef_TagInt(0);
            }
            else {
                PyObject *iter_o = PyObject_GetIter(PyStackRef_AsPyObjectBorrow(iterable));
                PyStackRef_CLOSE(iterable);
                ERROR_IF(iter_o == NULL);
                iter = PyStackRef_FromPyObjectSteal(iter_o);
                index_or_null = PyStackRef_NULL;
            }
        }

        inst(GET_YIELD_FROM_ITER, (iterable -- iter)) {
            /* before: [obj]; after [getiter(obj)] */
            PyObject *iterable_o = PyStackRef_AsPyObjectBorrow(iterable);
            if (PyCoro_CheckExact(iterable_o)) {
                /* `iterable` is a coroutine */
                if (!(_PyFrame_GetCode(frame)->co_flags & (CO_COROUTINE | CO_ITERABLE_COROUTINE))) {
                    /* and it is used in a 'yield from' expression of a
                       regular generator. */
                    _PyErr_SetString(tstate, PyExc_TypeError,
                                     "cannot 'yield from' a coroutine object "
                                     "in a non-coroutine generator");
                    ERROR_NO_POP();
                }
                iter = iterable;
                DEAD(iterable);
            }
            else if (PyGen_CheckExact(iterable_o)) {
                iter = iterable;
                DEAD(iterable);
            }
            else {
                /* `iterable` is not a generator. */
                PyObject *iter_o = PyObject_GetIter(iterable_o);
                if (iter_o == NULL) {
                    ERROR_NO_POP();
                }
                iter = PyStackRef_FromPyObjectSteal(iter_o);
                DECREF_INPUTS();
            }
        }

        // Most members of this family are "secretly" super-instructions.
        // When the loop is exhausted, they jump, and the jump target is
        // always END_FOR, which pops two values off the stack.
        // This is optimized by skipping that instruction and combining
        // its effect (popping 'iter' instead of pushing 'next'.)

        family(FOR_ITER, INLINE_CACHE_ENTRIES_FOR_ITER) = {
            FOR_ITER_LIST,
            FOR_ITER_TUPLE,
            FOR_ITER_RANGE,
            FOR_ITER_GEN,
        };

        specializing op(_SPECIALIZE_FOR_ITER, (counter/1, iter, null_or_index -- iter, null_or_index)) {
            #if ENABLE_SPECIALIZATION_FT
            if (ADAPTIVE_COUNTER_TRIGGERS(counter)) {
                next_instr = this_instr;
                _Py_Specialize_ForIter(iter, null_or_index, next_instr, oparg);
                DISPATCH_SAME_OPARG();
            }
            OPCODE_DEFERRED_INC(FOR_ITER);
            ADVANCE_ADAPTIVE_COUNTER(this_instr[1].counter);
            #endif  /* ENABLE_SPECIALIZATION_FT */
        }

        replaced op(_FOR_ITER, (iter, null_or_index -- iter, null_or_index, next)) {
            _PyStackRef item = _PyForIter_VirtualIteratorNext(tstate, frame, iter, &null_or_index);
            if (!PyStackRef_IsValid(item)) {
                if (PyStackRef_IsError(item)) {
                    ERROR_NO_POP();
                }
                // Jump forward by oparg and skip the following END_FOR
                JUMPBY(oparg + 1);
                RECORD_JUMP_TAKEN();
                DISPATCH();
            }
            next = item;
        }

        op(_FOR_ITER_TIER_TWO, (iter, null_or_index -- iter, null_or_index, next)) {
            TIER2_STORE_IP(1 + INLINE_CACHE_ENTRIES_FOR_ITER);
            _PyStackRef item = _PyForIter_VirtualIteratorNext(tstate, frame, iter, &null_or_index);
            if (!PyStackRef_IsValid(item)) {
                if (PyStackRef_IsError(item)) {
                    ERROR_NO_POP();
                }
                /* iterator ended normally */
                /* This just sets the IP to what it expects */
                TIER2_STORE_IP(oparg + 1);
                EXIT_IF(true);
            }
            next = item;
        }


        macro(FOR_ITER) = _SPECIALIZE_FOR_ITER + _FOR_ITER;


        inst(INSTRUMENTED_FOR_ITER, (unused/1, iter, null_or_index -- iter, null_or_index, next)) {
            _PyStackRef item = _PyForIter_VirtualIteratorNext(tstate, frame, iter, &null_or_index);
            if (!PyStackRef_IsValid(item)) {
                if (PyStackRef_IsError(item)) {
                    ERROR_NO_POP();
                }
                // Jump forward by oparg and skip the following END_FOR
                JUMPBY(oparg + 1);
                DISPATCH();
            }
            next = item;
            INSTRUMENTED_JUMP(this_instr, next_instr, PY_MONITORING_EVENT_BRANCH_LEFT);
        }

        op(_ITER_CHECK_LIST, (iter, null_or_index -- iter, null_or_index)) {
            PyObject *iter_o = PyStackRef_AsPyObjectBorrow(iter);
            EXIT_IF(Py_TYPE(iter_o) != &PyList_Type);
            assert(PyStackRef_IsTaggedInt(null_or_index));
#ifdef Py_GIL_DISABLED
            EXIT_IF(!_Py_IsOwnedByCurrentThread(iter_o) && !_PyObject_GC_IS_SHARED(iter_o));
#endif
        }

        replaced op(_ITER_JUMP_LIST, (iter, null_or_index -- iter, null_or_index)) {
#ifdef Py_GIL_DISABLED
            // For free-threaded Python, the loop exit can happen at any point during
            // item retrieval, so it doesn't make much sense to check and jump
            // separately before item retrieval. Any length check we do here can be
            // invalid by the time we actually try to fetch the item.
#else
            PyObject *list_o = PyStackRef_AsPyObjectBorrow(iter);
            assert(Py_TYPE(list_o) == &PyList_Type);
            STAT_INC(FOR_ITER, hit);
            if ((size_t)PyStackRef_UntagInt(null_or_index) >= (size_t)PyList_GET_SIZE(list_o)) {
                null_or_index = PyStackRef_TagInt(-1);
                /* Jump forward oparg, then skip following END_FOR instruction */
                JUMPBY(oparg + 1);
                RECORD_JUMP_TAKEN();
                DISPATCH();
            }
#endif
        }

        // Only used by Tier 2
        op(_GUARD_NOT_EXHAUSTED_LIST, (iter, null_or_index -- iter, null_or_index)) {
#ifndef Py_GIL_DISABLED
            PyObject *list_o = PyStackRef_AsPyObjectBorrow(iter);
            assert(Py_TYPE(list_o) == &PyList_Type);
            EXIT_IF((size_t)PyStackRef_UntagInt(null_or_index) >= (size_t)PyList_GET_SIZE(list_o));
#endif
        }

        replaced op(_ITER_NEXT_LIST, (iter, null_or_index -- iter, null_or_index, next)) {
            PyObject *list_o = PyStackRef_AsPyObjectBorrow(iter);
            assert(PyList_CheckExact(list_o));
#ifdef Py_GIL_DISABLED
            assert(_Py_IsOwnedByCurrentThread(list_o) ||
                   _PyObject_GC_IS_SHARED(list_o));
            STAT_INC(FOR_ITER, hit);
            int result = _PyList_GetItemRefNoLock((PyListObject *)list_o, PyStackRef_UntagInt(null_or_index), &next);
            // A negative result means we lost a race with another thread
            // and we need to take the slow path.
            DEOPT_IF(result < 0);
            if (result == 0) {
                null_or_index = PyStackRef_TagInt(-1);
                /* Jump forward oparg, then skip following END_FOR instruction */
                JUMPBY(oparg + 1);
                DISPATCH();
            }
#else
            next = PyStackRef_FromPyObjectNew(PyList_GET_ITEM(list_o, PyStackRef_UntagInt(null_or_index)));
#endif
            null_or_index = PyStackRef_IncrementTaggedIntNoOverflow(null_or_index);
        }

        // Only used by Tier 2
        op(_ITER_NEXT_LIST_TIER_TWO, (iter, null_or_index -- iter, null_or_index, next)) {
            PyObject *list_o = PyStackRef_AsPyObjectBorrow(iter);
            assert(PyList_CheckExact(list_o));
#ifdef Py_GIL_DISABLED
            assert(_Py_IsOwnedByCurrentThread((PyObject *)list_o) ||
                   _PyObject_GC_IS_SHARED(list_o));
            STAT_INC(FOR_ITER, hit);
            int result = _PyList_GetItemRefNoLock((PyListObject *)list_o, PyStackRef_UntagInt(null_or_index), &next);
            // A negative result means we lost a race with another thread
            // and we need to take the slow path.
            DEOPT_IF(result <= 0);
#else
            assert(PyStackRef_UntagInt(null_or_index) < PyList_GET_SIZE(list_o));
            next = PyStackRef_FromPyObjectNew(PyList_GET_ITEM(list_o, PyStackRef_UntagInt(null_or_index)));
#endif
            null_or_index = PyStackRef_IncrementTaggedIntNoOverflow(null_or_index);
        }

        macro(FOR_ITER_LIST) =
            unused/1 +  // Skip over the counter
            _ITER_CHECK_LIST +
            _ITER_JUMP_LIST +
            _ITER_NEXT_LIST;

        op(_ITER_CHECK_TUPLE, (iter, null_or_index -- iter, null_or_index)) {
            PyObject *iter_o = PyStackRef_AsPyObjectBorrow(iter);
            EXIT_IF(Py_TYPE(iter_o) != &PyTuple_Type);
            assert(PyStackRef_IsTaggedInt(null_or_index));
        }

        replaced op(_ITER_JUMP_TUPLE, (iter, null_or_index -- iter, null_or_index)) {
            PyObject *tuple_o = PyStackRef_AsPyObjectBorrow(iter);
            (void)tuple_o;
            assert(Py_TYPE(tuple_o) == &PyTuple_Type);
            STAT_INC(FOR_ITER, hit);
            if ((size_t)PyStackRef_UntagInt(null_or_index) >= (size_t)PyTuple_GET_SIZE(tuple_o)) {
                null_or_index = PyStackRef_TagInt(-1);
                /* Jump forward oparg, then skip following END_FOR instruction */
                JUMPBY(oparg + 1);
                RECORD_JUMP_TAKEN();
                DISPATCH();
            }
        }

        // Only used by Tier 2
        op(_GUARD_NOT_EXHAUSTED_TUPLE, (iter, null_or_index -- iter, null_or_index)) {
            PyObject *tuple_o = PyStackRef_AsPyObjectBorrow(iter);
            assert(Py_TYPE(tuple_o) == &PyTuple_Type);
            EXIT_IF((size_t)PyStackRef_UntagInt(null_or_index) >= (size_t)PyTuple_GET_SIZE(tuple_o));
        }

        op(_ITER_NEXT_TUPLE, (iter, null_or_index -- iter, null_or_index, next)) {
            PyObject *tuple_o = PyStackRef_AsPyObjectBorrow(iter);
            assert(Py_TYPE(tuple_o) == &PyTuple_Type);
            uintptr_t i = PyStackRef_UntagInt(null_or_index);
            assert((size_t)i < (size_t)PyTuple_GET_SIZE(tuple_o));
            next = PyStackRef_FromPyObjectNew(PyTuple_GET_ITEM(tuple_o, i));
            null_or_index = PyStackRef_IncrementTaggedIntNoOverflow(null_or_index);
        }

        macro(FOR_ITER_TUPLE) =
            unused/1 +  // Skip over the counter
            _ITER_CHECK_TUPLE +
            _ITER_JUMP_TUPLE +
            _ITER_NEXT_TUPLE;

        op(_ITER_CHECK_RANGE, (iter, null_or_index -- iter, null_or_index)) {
            _PyRangeIterObject *r = (_PyRangeIterObject *)PyStackRef_AsPyObjectBorrow(iter);
            EXIT_IF(Py_TYPE(r) != &PyRangeIter_Type);
#ifdef Py_GIL_DISABLED
            EXIT_IF(!_PyObject_IsUniquelyReferenced((PyObject *)r));
#endif
        }

        replaced op(_ITER_JUMP_RANGE, (iter, null_or_index -- iter, null_or_index)) {
            _PyRangeIterObject *r = (_PyRangeIterObject *)PyStackRef_AsPyObjectBorrow(iter);
            assert(Py_TYPE(r) == &PyRangeIter_Type);
#ifdef Py_GIL_DISABLED
            assert(_PyObject_IsUniquelyReferenced((PyObject *)r));
#endif
            STAT_INC(FOR_ITER, hit);
            if (r->len <= 0) {
                // Jump over END_FOR instruction.
                JUMPBY(oparg + 1);
                RECORD_JUMP_TAKEN();
                DISPATCH();
            }
        }

        // Only used by Tier 2
        op(_GUARD_NOT_EXHAUSTED_RANGE, (iter, null_or_index -- iter, null_or_index)) {
            _PyRangeIterObject *r = (_PyRangeIterObject *)PyStackRef_AsPyObjectBorrow(iter);
            assert(Py_TYPE(r) == &PyRangeIter_Type);
            EXIT_IF(r->len <= 0);
        }

        op(_ITER_NEXT_RANGE, (iter, null_or_index -- iter, null_or_index, next)) {
            _PyRangeIterObject *r = (_PyRangeIterObject *)PyStackRef_AsPyObjectBorrow(iter);
            assert(Py_TYPE(r) == &PyRangeIter_Type);
#ifdef Py_GIL_DISABLED
            assert(_PyObject_IsUniquelyReferenced((PyObject *)r));
#endif
            assert(r->len > 0);
            long value = r->start;
            r->start = value + r->step;
            r->len--;
            PyObject *res = PyLong_FromLong(value);
            ERROR_IF(res == NULL);
            next = PyStackRef_FromPyObjectSteal(res);
        }

        macro(FOR_ITER_RANGE) =
            unused/1 +  // Skip over the counter
            _ITER_CHECK_RANGE +
            _ITER_JUMP_RANGE +
            _ITER_NEXT_RANGE;

        op(_FOR_ITER_GEN_FRAME, (iter, null -- iter, null, gen_frame)) {
            PyGenObject *gen = (PyGenObject *)PyStackRef_AsPyObjectBorrow(iter);
            DEOPT_IF(Py_TYPE(gen) != &PyGen_Type);
#ifdef Py_GIL_DISABLED
            // Since generators can't be used by multiple threads anyway we
            // don't need to deopt here, but this lets us work on making
            // generators thread-safe without necessarily having to
            // specialize them thread-safely as well.
            DEOPT_IF(!_PyObject_IsUniquelyReferenced((PyObject *)gen));
#endif
            DEOPT_IF(gen->gi_frame_state >= FRAME_EXECUTING);
            STAT_INC(FOR_ITER, hit);
            _PyInterpreterFrame *pushed_frame = &gen->gi_iframe;
            _PyFrame_StackPush(pushed_frame, PyStackRef_None);
            gen->gi_frame_state = FRAME_EXECUTING;
            gen->gi_exc_state.previous_item = tstate->exc_info;
            tstate->exc_info = &gen->gi_exc_state;
            pushed_frame->previous = frame;
            // oparg is the return offset from the next instruction.
            frame->return_offset = (uint16_t)(INSTRUCTION_SIZE + oparg);
            gen_frame = PyStackRef_Wrap(pushed_frame);
        }

        macro(FOR_ITER_GEN) =
            unused/1 +
            _CHECK_PEP_523 +
            _FOR_ITER_GEN_FRAME +
            _PUSH_FRAME;

        op(_INSERT_NULL, (self -- method_and_self[2])) {
            method_and_self[1] = self;
            method_and_self[0] = PyStackRef_NULL;
            DEAD(self);
        }

        op(_LOAD_SPECIAL, (method_and_self[2] -- method_and_self[2])) {
            PyObject *name = _Py_SpecialMethods[oparg].name;
            int err = _PyObject_LookupSpecialMethod(name, method_and_self);
            if (err <= 0) {
                if (err == 0) {
                    PyObject *owner = PyStackRef_AsPyObjectBorrow(method_and_self[1]);
                    const char *errfmt = _PyEval_SpecialMethodCanSuggest(owner, oparg)
                        ? _Py_SpecialMethods[oparg].error_suggestion
                        : _Py_SpecialMethods[oparg].error;
                    assert(!_PyErr_Occurred(tstate));
                    assert(errfmt != NULL);
                    _PyErr_Format(tstate, PyExc_TypeError, errfmt, owner);
                }
                ERROR_NO_POP();
            }
        }

        macro(LOAD_SPECIAL) =
            _INSERT_NULL +
            _LOAD_SPECIAL;

        inst(WITH_EXCEPT_START, (exit_func, exit_self, lasti, unused, val -- exit_func, exit_self, lasti, unused, val, res)) {
            /* At the top of the stack are 4 values:
               - val: TOP = exc_info()
               - unused: SECOND = previous exception
               - lasti: THIRD = lasti of exception in exc_info()
               - exit_self: FOURTH = the context or NULL
               - exit_func: FIFTH = the context.__exit__ function or context.__exit__ bound method
               We call FOURTH(type(TOP), TOP, GetTraceback(TOP)).
               Then we push the __exit__ return value.
            */
            PyObject *exc, *tb;

            PyObject *val_o = PyStackRef_AsPyObjectBorrow(val);
            PyObject *exit_func_o = PyStackRef_AsPyObjectBorrow(exit_func);

            assert(val_o && PyExceptionInstance_Check(val_o));
            exc = PyExceptionInstance_Class(val_o);
            PyObject *original_tb = tb = PyException_GetTraceback(val_o);
            if (tb == NULL) {
                tb = Py_None;
            }
            assert(PyStackRef_IsTaggedInt(lasti));
            (void)lasti; // Shut up compiler warning if asserts are off
            PyObject *stack[5] = {NULL, PyStackRef_AsPyObjectBorrow(exit_self), exc, val_o, tb};
            int has_self = !PyStackRef_IsNull(exit_self);
            PyObject *res_o = PyObject_Vectorcall(exit_func_o, stack + 2 - has_self,
                    (3 + has_self) | PY_VECTORCALL_ARGUMENTS_OFFSET, NULL);
            Py_XDECREF(original_tb);
            ERROR_IF(res_o == NULL);
            res = PyStackRef_FromPyObjectSteal(res_o);
        }

        pseudo(SETUP_FINALLY, (-- unused), (HAS_ARG)) = {
            /* If an exception is raised, restore the stack position
             * and push one value before jumping to the handler.
             */
            NOP,
        };

        pseudo(SETUP_CLEANUP, (-- unused, unused), (HAS_ARG)) = {
            /* As SETUP_FINALLY, but push lasti as well */
            NOP,
        };

        pseudo(SETUP_WITH, (-- unused), (HAS_ARG)) = {
            /* If an exception is raised, restore the stack position to the
             * position before the result of __(a)enter__ and push 2 values
             * before jumping to the handler.
             */
            NOP,
        };

        pseudo(POP_BLOCK, (--)) = {
            NOP,
        };

        inst(PUSH_EXC_INFO, (exc -- prev_exc, new_exc)) {

            _PyErr_StackItem *exc_info = tstate->exc_info;
            if (exc_info->exc_value != NULL) {
                prev_exc = PyStackRef_FromPyObjectSteal(exc_info->exc_value);
            }
            else {
                prev_exc = PyStackRef_None;
            }
            assert(PyStackRef_ExceptionInstanceCheck(exc));
            exc_info->exc_value = PyStackRef_AsPyObjectNew(exc);
            new_exc = exc;
            DEAD(exc);
        }

        op(_GUARD_DORV_VALUES_INST_ATTR_FROM_DICT, (owner -- owner)) {
            PyObject *owner_o = PyStackRef_AsPyObjectBorrow(owner);
            assert(Py_TYPE(owner_o)->tp_flags & Py_TPFLAGS_INLINE_VALUES);
            PyDictValues *ivs = _PyObject_InlineValues(owner_o);
            DEOPT_IF(!FT_ATOMIC_LOAD_UINT8(ivs->valid));
        }

        op(_GUARD_KEYS_VERSION, (keys_version/2, owner -- owner)) {
            PyTypeObject *owner_cls = Py_TYPE(PyStackRef_AsPyObjectBorrow(owner));
            PyHeapTypeObject *owner_heap_type = (PyHeapTypeObject *)owner_cls;
            PyDictKeysObject *keys = owner_heap_type->ht_cached_keys;
            DEOPT_IF(FT_ATOMIC_LOAD_UINT32_RELAXED(keys->dk_version) != keys_version);
        }

        op(_LOAD_ATTR_METHOD_WITH_VALUES, (descr/4, owner -- attr, self)) {
            assert(oparg & 1);
            /* Cached method object */
            STAT_INC(LOAD_ATTR, hit);
            assert(descr != NULL);
            assert(_PyType_HasFeature(Py_TYPE(descr), Py_TPFLAGS_METHOD_DESCRIPTOR));
            attr = PyStackRef_FromPyObjectNew(descr);
            self = owner;
            DEAD(owner);
        }

        macro(LOAD_ATTR_METHOD_WITH_VALUES) =
            unused/1 +
            _GUARD_TYPE_VERSION +
            _GUARD_DORV_VALUES_INST_ATTR_FROM_DICT +
            _GUARD_KEYS_VERSION +
            _LOAD_ATTR_METHOD_WITH_VALUES;

        op(_LOAD_ATTR_METHOD_NO_DICT, (descr/4, owner -- attr, self)) {
            assert(oparg & 1);
            assert(Py_TYPE(PyStackRef_AsPyObjectBorrow(owner))->tp_dictoffset == 0);
            STAT_INC(LOAD_ATTR, hit);
            assert(descr != NULL);
            assert(_PyType_HasFeature(Py_TYPE(descr), Py_TPFLAGS_METHOD_DESCRIPTOR));
            attr = PyStackRef_FromPyObjectNew(descr);
            self = owner;
            DEAD(owner);
        }

        macro(LOAD_ATTR_METHOD_NO_DICT) =
            unused/1 +
            _GUARD_TYPE_VERSION +
            unused/2 +
            _LOAD_ATTR_METHOD_NO_DICT;

        op(_LOAD_ATTR_NONDESCRIPTOR_WITH_VALUES, (descr/4, owner -- attr)) {
            assert((oparg & 1) == 0);
            STAT_INC(LOAD_ATTR, hit);
            assert(descr != NULL);
            PyStackRef_CLOSE(owner);
            attr = PyStackRef_FromPyObjectNew(descr);
        }

        macro(LOAD_ATTR_NONDESCRIPTOR_WITH_VALUES) =
            unused/1 +
            _GUARD_TYPE_VERSION +
            _GUARD_DORV_VALUES_INST_ATTR_FROM_DICT +
            _GUARD_KEYS_VERSION +
            _LOAD_ATTR_NONDESCRIPTOR_WITH_VALUES;

        op(_LOAD_ATTR_NONDESCRIPTOR_NO_DICT, (descr/4, owner -- attr)) {
            assert((oparg & 1) == 0);
            assert(Py_TYPE(PyStackRef_AsPyObjectBorrow(owner))->tp_dictoffset == 0);
            STAT_INC(LOAD_ATTR, hit);
            assert(descr != NULL);
            PyStackRef_CLOSE(owner);
            attr = PyStackRef_FromPyObjectNew(descr);
        }

        macro(LOAD_ATTR_NONDESCRIPTOR_NO_DICT) =
            unused/1 +
            _GUARD_TYPE_VERSION +
            unused/2 +
            _LOAD_ATTR_NONDESCRIPTOR_NO_DICT;

        op(_CHECK_ATTR_METHOD_LAZY_DICT, (dictoffset/1, owner -- owner)) {
            char *ptr = ((char *)PyStackRef_AsPyObjectBorrow(owner)) + MANAGED_DICT_OFFSET + dictoffset;
            PyObject *dict = FT_ATOMIC_LOAD_PTR_ACQUIRE(*(PyObject **)ptr);
            /* This object has a __dict__, just not yet created */
            DEOPT_IF(dict != NULL);
        }

        op(_LOAD_ATTR_METHOD_LAZY_DICT, (descr/4, owner -- attr, self)) {
            assert(oparg & 1);
            STAT_INC(LOAD_ATTR, hit);
            assert(descr != NULL);
            assert(_PyType_HasFeature(Py_TYPE(descr), Py_TPFLAGS_METHOD_DESCRIPTOR));
            attr = PyStackRef_FromPyObjectNew(descr);
            self = owner;
            DEAD(owner);
        }

        macro(LOAD_ATTR_METHOD_LAZY_DICT) =
            unused/1 +
            _GUARD_TYPE_VERSION +
            _CHECK_ATTR_METHOD_LAZY_DICT +
            unused/1 +
            _LOAD_ATTR_METHOD_LAZY_DICT;

        // Cache layout: counter/1, func_version/2
        // CALL_INTRINSIC_1/2, CALL_KW, and CALL_FUNCTION_EX aren't members!
        family(CALL, INLINE_CACHE_ENTRIES_CALL) = {
            CALL_BOUND_METHOD_EXACT_ARGS,
            CALL_PY_EXACT_ARGS,
            CALL_TYPE_1,
            CALL_STR_1,
            CALL_TUPLE_1,
            CALL_BUILTIN_CLASS,
            CALL_BUILTIN_O,
            CALL_BUILTIN_FAST,
            CALL_BUILTIN_FAST_WITH_KEYWORDS,
            CALL_LEN,
            CALL_ISINSTANCE,
            CALL_LIST_APPEND,
            CALL_METHOD_DESCRIPTOR_O,
            CALL_METHOD_DESCRIPTOR_FAST_WITH_KEYWORDS,
            CALL_METHOD_DESCRIPTOR_NOARGS,
            CALL_METHOD_DESCRIPTOR_FAST,
            CALL_ALLOC_AND_ENTER_INIT,
            CALL_PY_GENERAL,
            CALL_BOUND_METHOD_GENERAL,
            CALL_NON_PY_GENERAL,
        };

        specializing op(_SPECIALIZE_CALL, (counter/1, callable, self_or_null, unused[oparg] -- callable, self_or_null, unused[oparg])) {
            #if ENABLE_SPECIALIZATION_FT
            if (ADAPTIVE_COUNTER_TRIGGERS(counter)) {
                next_instr = this_instr;
                _Py_Specialize_Call(callable, next_instr, oparg + !PyStackRef_IsNull(self_or_null));
                DISPATCH_SAME_OPARG();
            }
            OPCODE_DEFERRED_INC(CALL);
            ADVANCE_ADAPTIVE_COUNTER(this_instr[1].counter);
            #endif  /* ENABLE_SPECIALIZATION_FT */
        }

        op(_MAYBE_EXPAND_METHOD, (callable, self_or_null, unused[oparg] -- callable, self_or_null, unused[oparg])) {
            if (PyStackRef_TYPE(callable) == &PyMethod_Type && PyStackRef_IsNull(self_or_null)) {
                PyObject *callable_o = PyStackRef_AsPyObjectBorrow(callable);
                PyObject *self = ((PyMethodObject *)callable_o)->im_self;
                self_or_null = PyStackRef_FromPyObjectNew(self);
                PyObject *method = ((PyMethodObject *)callable_o)->im_func;
                _PyStackRef temp = callable;
                callable = PyStackRef_FromPyObjectNew(method);
                PyStackRef_CLOSE(temp);
            }
        }

        // When calling Python, inline the call using DISPATCH_INLINED().
        op(_DO_CALL, (callable, self_or_null, args[oparg] -- res)) {
            PyObject *callable_o = PyStackRef_AsPyObjectBorrow(callable);

            // oparg counts all of the args, but *not* self:
            int total_args = oparg;
            _PyStackRef *arguments = args;
            if (!PyStackRef_IsNull(self_or_null)) {
                arguments--;
                total_args++;
            }
            // Check if the call can be inlined or not
            if (Py_TYPE(callable_o) == &PyFunction_Type &&
                tstate->interp->eval_frame == NULL &&
                ((PyFunctionObject *)callable_o)->vectorcall == _PyFunction_Vectorcall)
            {
                int code_flags = ((PyCodeObject*)PyFunction_GET_CODE(callable_o))->co_flags;
                PyObject *locals = code_flags & CO_OPTIMIZED ? NULL : Py_NewRef(PyFunction_GET_GLOBALS(callable_o));
                _PyInterpreterFrame *new_frame = _PyEvalFramePushAndInit(
                    tstate, callable, locals,
                    arguments, total_args, NULL, frame
                );
                DEAD(args);
                DEAD(self_or_null);
                DEAD(callable);
                // Manipulate stack directly since we leave using DISPATCH_INLINED().
                SYNC_SP();
                // The frame has stolen all the arguments from the stack,
                // so there is no need to clean them up.
                if (new_frame == NULL) {
                    ERROR_NO_POP();
                }
                frame->return_offset = INSTRUCTION_SIZE;
                DISPATCH_INLINED(new_frame);
            }
            /* Callable is not a normal Python function */
            STACKREFS_TO_PYOBJECTS(arguments, total_args, args_o);
            if (CONVERSION_FAILED(args_o)) {
                DECREF_INPUTS();
                ERROR_IF(true);
            }
            PyObject *res_o = PyObject_Vectorcall(
                callable_o, args_o,
                total_args | PY_VECTORCALL_ARGUMENTS_OFFSET,
                NULL);
            STACKREFS_TO_PYOBJECTS_CLEANUP(args_o);
            if (opcode == INSTRUMENTED_CALL) {
                PyObject *arg = total_args == 0 ?
                    &_PyInstrumentation_MISSING : PyStackRef_AsPyObjectBorrow(arguments[0]);
                if (res_o == NULL) {
                    _Py_call_instrumentation_exc2(
                        tstate, PY_MONITORING_EVENT_C_RAISE,
                        frame, this_instr, callable_o, arg);
                }
                else {
                    int err = _Py_call_instrumentation_2args(
                        tstate, PY_MONITORING_EVENT_C_RETURN,
                        frame, this_instr, callable_o, arg);
                    if (err < 0) {
                        Py_CLEAR(res_o);
                    }
                }
            }
            assert((res_o != NULL) ^ (_PyErr_Occurred(tstate) != NULL));
            DECREF_INPUTS();
            ERROR_IF(res_o == NULL);
            res = PyStackRef_FromPyObjectSteal(res_o);
        }

        op(_MONITOR_CALL, (func, maybe_self, args[oparg] -- func, maybe_self, args[oparg])) {
            int is_meth = !PyStackRef_IsNull(maybe_self);
            PyObject *function = PyStackRef_AsPyObjectBorrow(func);
            PyObject *arg0;
            if (is_meth) {
                arg0 = PyStackRef_AsPyObjectBorrow(maybe_self);
            }
            else if (oparg) {
                arg0 = PyStackRef_AsPyObjectBorrow(args[0]);
            }
            else {
                arg0 = &_PyInstrumentation_MISSING;
            }
            SYNC_SP();
            int err = _Py_call_instrumentation_2args(
                tstate, PY_MONITORING_EVENT_CALL,
                frame, this_instr, function, arg0
            );
            ERROR_IF(err);
        }

        macro(CALL) = _SPECIALIZE_CALL + unused/2 + _MAYBE_EXPAND_METHOD + _DO_CALL + _CHECK_PERIODIC_AT_END;
        macro(INSTRUMENTED_CALL) = unused/3 + _MAYBE_EXPAND_METHOD + _MONITOR_CALL + _DO_CALL + _CHECK_PERIODIC_AT_END;

        op(_PY_FRAME_GENERAL, (callable, self_or_null, args[oparg] -- new_frame)) {
            PyObject *callable_o = PyStackRef_AsPyObjectBorrow(callable);

            // oparg counts all of the args, but *not* self:
            int total_args = oparg;
            if (!PyStackRef_IsNull(self_or_null)) {
                args--;
                total_args++;
            }
            assert(Py_TYPE(callable_o) == &PyFunction_Type);
            int code_flags = ((PyCodeObject*)PyFunction_GET_CODE(callable_o))->co_flags;
            PyObject *locals = code_flags & CO_OPTIMIZED ? NULL : Py_NewRef(PyFunction_GET_GLOBALS(callable_o));
            _PyInterpreterFrame *temp = _PyEvalFramePushAndInit(
                tstate, callable, locals,
                args, total_args, NULL, frame
            );
            // The frame has stolen all the arguments from the stack.
            INPUTS_DEAD();
            SYNC_SP();
            if (temp == NULL) {
                ERROR_NO_POP();
            }
            new_frame = PyStackRef_Wrap(temp);
        }

        op(_CHECK_FUNCTION_VERSION, (func_version/2, callable, unused, unused[oparg] -- callable, unused, unused[oparg])) {
            PyObject *callable_o = PyStackRef_AsPyObjectBorrow(callable);
            EXIT_IF(!PyFunction_Check(callable_o));
            PyFunctionObject *func = (PyFunctionObject *)callable_o;
            EXIT_IF(func->func_version != func_version);
        }

        tier2 op(_CHECK_FUNCTION_VERSION_INLINE, (func_version/2, callable_o/4 --)) {
            assert(PyFunction_Check(callable_o));
            PyFunctionObject *func = (PyFunctionObject *)callable_o;
            EXIT_IF(func->func_version != func_version);
        }

        macro(CALL_PY_GENERAL) =
            unused/1 + // Skip over the counter
            _CHECK_PEP_523 +
            _CHECK_FUNCTION_VERSION +
            _CHECK_RECURSION_REMAINING +
            _PY_FRAME_GENERAL +
            _SAVE_RETURN_OFFSET +
            _PUSH_FRAME;

        op(_CHECK_METHOD_VERSION, (func_version/2, callable, null, unused[oparg] -- callable, null, unused[oparg])) {
            PyObject *callable_o = PyStackRef_AsPyObjectBorrow(callable);

            EXIT_IF(Py_TYPE(callable_o) != &PyMethod_Type);
            PyObject *func = ((PyMethodObject *)callable_o)->im_func;
            EXIT_IF(!PyFunction_Check(func));
            EXIT_IF(((PyFunctionObject *)func)->func_version != func_version);
            EXIT_IF(!PyStackRef_IsNull(null));
        }

        op(_EXPAND_METHOD, (callable, self_or_null, unused[oparg] -- callable, self_or_null, unused[oparg])) {
            PyObject *callable_o = PyStackRef_AsPyObjectBorrow(callable);
            assert(PyStackRef_IsNull(self_or_null));
            assert(Py_TYPE(callable_o) == &PyMethod_Type);
            self_or_null = PyStackRef_FromPyObjectNew(((PyMethodObject *)callable_o)->im_self);
            _PyStackRef temp = callable;
            callable = PyStackRef_FromPyObjectNew(((PyMethodObject *)callable_o)->im_func);
            assert(PyStackRef_FunctionCheck(callable));
            PyStackRef_CLOSE(temp);
        }

        macro(CALL_BOUND_METHOD_GENERAL) =
            unused/1 + // Skip over the counter
            _CHECK_PEP_523 +
            _CHECK_METHOD_VERSION +
            _EXPAND_METHOD +
            flush + // so that self is in the argument array
            _CHECK_RECURSION_REMAINING +
            _PY_FRAME_GENERAL +
            _SAVE_RETURN_OFFSET +
            _PUSH_FRAME;

        op(_CHECK_IS_NOT_PY_CALLABLE, (callable, unused, unused[oparg] -- callable, unused, unused[oparg])) {
            PyObject *callable_o = PyStackRef_AsPyObjectBorrow(callable);
            EXIT_IF(PyFunction_Check(callable_o));
            EXIT_IF(Py_TYPE(callable_o) == &PyMethod_Type);
        }

        op(_CALL_NON_PY_GENERAL, (callable, self_or_null, args[oparg] -- res)) {
#if TIER_ONE
            assert(opcode != INSTRUMENTED_CALL);
#endif
            PyObject *callable_o = PyStackRef_AsPyObjectBorrow(callable);

            int total_args = oparg;
            _PyStackRef *arguments = args;
            if (!PyStackRef_IsNull(self_or_null)) {
                arguments--;
                total_args++;
            }
            /* Callable is not a normal Python function */
            STACKREFS_TO_PYOBJECTS(arguments, total_args, args_o);
            if (CONVERSION_FAILED(args_o)) {
                DECREF_INPUTS();
                ERROR_IF(true);
            }
            PyObject *res_o = PyObject_Vectorcall(
                callable_o, args_o,
                total_args | PY_VECTORCALL_ARGUMENTS_OFFSET,
                NULL);
            STACKREFS_TO_PYOBJECTS_CLEANUP(args_o);
            assert((res_o != NULL) ^ (_PyErr_Occurred(tstate) != NULL));
            DECREF_INPUTS();
            ERROR_IF(res_o == NULL);
            res = PyStackRef_FromPyObjectSteal(res_o);
        }

        macro(CALL_NON_PY_GENERAL) =
            unused/1 + // Skip over the counter
            unused/2 +
            _CHECK_IS_NOT_PY_CALLABLE +
            _CALL_NON_PY_GENERAL +
            _CHECK_PERIODIC_AT_END;

        op(_CHECK_CALL_BOUND_METHOD_EXACT_ARGS, (callable, null, unused[oparg] -- callable, null, unused[oparg])) {
            EXIT_IF(!PyStackRef_IsNull(null));
            EXIT_IF(Py_TYPE(PyStackRef_AsPyObjectBorrow(callable)) != &PyMethod_Type);
        }

        op(_INIT_CALL_BOUND_METHOD_EXACT_ARGS, (callable, self_or_null, unused[oparg] -- callable, self_or_null, unused[oparg])) {
            assert(PyStackRef_IsNull(self_or_null));
            PyObject *callable_o = PyStackRef_AsPyObjectBorrow(callable);
            STAT_INC(CALL, hit);
            self_or_null = PyStackRef_FromPyObjectNew(((PyMethodObject *)callable_o)->im_self);
            _PyStackRef temp = callable;
            callable = PyStackRef_FromPyObjectNew(((PyMethodObject *)callable_o)->im_func);
            PyStackRef_CLOSE(temp);
        }

        op(_CHECK_PEP_523, (--)) {
            DEOPT_IF(tstate->interp->eval_frame);
        }

        op(_CHECK_FUNCTION_EXACT_ARGS, (callable, self_or_null, unused[oparg] -- callable, self_or_null, unused[oparg])) {
            PyObject *callable_o = PyStackRef_AsPyObjectBorrow(callable);
            assert(PyFunction_Check(callable_o));
            PyFunctionObject *func = (PyFunctionObject *)callable_o;
            PyCodeObject *code = (PyCodeObject *)func->func_code;
            EXIT_IF(code->co_argcount != oparg + (!PyStackRef_IsNull(self_or_null)));
        }

        op(_CHECK_STACK_SPACE, (callable, unused, unused[oparg] -- callable, unused, unused[oparg])) {
            PyObject *callable_o = PyStackRef_AsPyObjectBorrow(callable);
            PyFunctionObject *func = (PyFunctionObject *)callable_o;
            PyCodeObject *code = (PyCodeObject *)func->func_code;
            DEOPT_IF(!_PyThreadState_HasStackSpace(tstate, code->co_framesize));
        }

        op(_CHECK_RECURSION_REMAINING, (--)) {
            DEOPT_IF(tstate->py_recursion_remaining <= 1);
        }

        replicate(5) pure op(_INIT_CALL_PY_EXACT_ARGS, (callable, self_or_null, args[oparg] -- new_frame)) {
            int has_self = !PyStackRef_IsNull(self_or_null);
            STAT_INC(CALL, hit);
            _PyInterpreterFrame *pushed_frame = _PyFrame_PushUnchecked(tstate, callable, oparg + has_self, frame);
            _PyStackRef *first_non_self_local = pushed_frame->localsplus + has_self;
            pushed_frame->localsplus[0] = self_or_null;
            for (int i = 0; i < oparg; i++) {
                first_non_self_local[i] = args[i];
            }
            INPUTS_DEAD();
            new_frame = PyStackRef_Wrap(pushed_frame);
        }

        op(_PUSH_FRAME, (new_frame -- )) {
            assert(tstate->interp->eval_frame == NULL);
            _PyInterpreterFrame *temp = PyStackRef_Unwrap(new_frame);
            DEAD(new_frame);
            SYNC_SP();
            _PyFrame_SetStackPointer(frame, stack_pointer);
            assert(temp->previous == frame || temp->previous->previous == frame);
            CALL_STAT_INC(inlined_py_calls);
            frame = tstate->current_frame = temp;
            tstate->py_recursion_remaining--;
            LOAD_SP();
            LOAD_IP(0);
            LLTRACE_RESUME_FRAME();
        }

        macro(CALL_BOUND_METHOD_EXACT_ARGS) =
            unused/1 + // Skip over the counter
            _CHECK_PEP_523 +
            _CHECK_CALL_BOUND_METHOD_EXACT_ARGS +
            _INIT_CALL_BOUND_METHOD_EXACT_ARGS +
            flush + // In case the following deopt
            _CHECK_FUNCTION_VERSION +
            _CHECK_FUNCTION_EXACT_ARGS +
            _CHECK_STACK_SPACE +
            _CHECK_RECURSION_REMAINING +
            _INIT_CALL_PY_EXACT_ARGS +
            _SAVE_RETURN_OFFSET +
            _PUSH_FRAME;

        macro(CALL_PY_EXACT_ARGS) =
            unused/1 + // Skip over the counter
            _CHECK_PEP_523 +
            _CHECK_FUNCTION_VERSION +
            _CHECK_FUNCTION_EXACT_ARGS +
            _CHECK_STACK_SPACE +
            _CHECK_RECURSION_REMAINING +
            _INIT_CALL_PY_EXACT_ARGS +
            _SAVE_RETURN_OFFSET +
            _PUSH_FRAME;

        op(_GUARD_NOS_NULL, (null, unused -- null, unused)) {
            DEOPT_IF(!PyStackRef_IsNull(null));
        }

        op(_GUARD_NOS_NOT_NULL, (nos, unused -- nos, unused)) {
            PyObject *o = PyStackRef_AsPyObjectBorrow(nos);
            EXIT_IF(o == NULL);
        }

        op(_GUARD_THIRD_NULL, (null, unused, unused -- null, unused, unused)) {
            DEOPT_IF(!PyStackRef_IsNull(null));
        }

        op(_GUARD_CALLABLE_TYPE_1, (callable, unused, unused -- callable, unused, unused)) {
            PyObject *callable_o = PyStackRef_AsPyObjectBorrow(callable);
            DEOPT_IF(callable_o != (PyObject *)&PyType_Type);
        }

        op(_CALL_TYPE_1, (callable, null, arg -- res)) {
            PyObject *arg_o = PyStackRef_AsPyObjectBorrow(arg);

            assert(oparg == 1);
            DEAD(null);
            DEAD(callable);
            (void)callable; // Silence compiler warnings about unused variables
            (void)null;
            STAT_INC(CALL, hit);
            res = PyStackRef_FromPyObjectNew(Py_TYPE(arg_o));
            PyStackRef_CLOSE(arg);
        }

        macro(CALL_TYPE_1) =
            unused/1 +
            unused/2 +
            _GUARD_NOS_NULL +
            _GUARD_CALLABLE_TYPE_1 +
            _CALL_TYPE_1;

        op(_GUARD_CALLABLE_STR_1, (callable, unused, unused -- callable, unused, unused)) {
            PyObject *callable_o = PyStackRef_AsPyObjectBorrow(callable);
            DEOPT_IF(callable_o != (PyObject *)&PyUnicode_Type);
        }

        op(_CALL_STR_1, (callable, null, arg -- res)) {
            PyObject *arg_o = PyStackRef_AsPyObjectBorrow(arg);

            assert(oparg == 1);
            STAT_INC(CALL, hit);
            PyObject *res_o = PyObject_Str(arg_o);
            DEAD(null);
            DEAD(callable);
            (void)callable; // Silence compiler warnings about unused variables
            (void)null;
            PyStackRef_CLOSE(arg);
            ERROR_IF(res_o == NULL);
            res = PyStackRef_FromPyObjectSteal(res_o);
        }

        macro(CALL_STR_1) =
            unused/1 +
            unused/2 +
            _GUARD_NOS_NULL +
            _GUARD_CALLABLE_STR_1 +
            _CALL_STR_1 +
            _CHECK_PERIODIC_AT_END;

        op(_GUARD_CALLABLE_TUPLE_1, (callable, unused, unused -- callable, unused, unused)) {
            PyObject *callable_o = PyStackRef_AsPyObjectBorrow(callable);
            DEOPT_IF(callable_o != (PyObject *)&PyTuple_Type);
        }

        op(_CALL_TUPLE_1, (callable, null, arg -- res)) {
            PyObject *arg_o = PyStackRef_AsPyObjectBorrow(arg);

            assert(oparg == 1);
            STAT_INC(CALL, hit);
            PyObject *res_o = PySequence_Tuple(arg_o);
            DEAD(null);
            DEAD(callable);
            (void)callable; // Silence compiler warnings about unused variables
            (void)null;
            PyStackRef_CLOSE(arg);
            ERROR_IF(res_o == NULL);
            res = PyStackRef_FromPyObjectSteal(res_o);
        }

        macro(CALL_TUPLE_1) =
            unused/1 +
            unused/2 +
            _GUARD_NOS_NULL +
            _GUARD_CALLABLE_TUPLE_1 +
            _CALL_TUPLE_1 +
            _CHECK_PERIODIC_AT_END;

        op(_CHECK_AND_ALLOCATE_OBJECT, (type_version/2, callable, self_or_null, unused[oparg] -- callable, self_or_null, unused[oparg])) {
            PyObject *callable_o = PyStackRef_AsPyObjectBorrow(callable);
            DEOPT_IF(!PyStackRef_IsNull(self_or_null));
            DEOPT_IF(!PyType_Check(callable_o));
            PyTypeObject *tp = (PyTypeObject *)callable_o;
            DEOPT_IF(FT_ATOMIC_LOAD_UINT32_RELAXED(tp->tp_version_tag) != type_version);
            assert(tp->tp_new == PyBaseObject_Type.tp_new);
            assert(tp->tp_flags & Py_TPFLAGS_HEAPTYPE);
            assert(tp->tp_alloc == PyType_GenericAlloc);
            PyHeapTypeObject *cls = (PyHeapTypeObject *)callable_o;
            PyFunctionObject *init_func = (PyFunctionObject *)FT_ATOMIC_LOAD_PTR_ACQUIRE(cls->_spec_cache.init);
            PyCodeObject *code = (PyCodeObject *)init_func->func_code;
            DEOPT_IF(!_PyThreadState_HasStackSpace(tstate, code->co_framesize + _Py_InitCleanup.co_framesize));
            STAT_INC(CALL, hit);
            PyObject *self_o = PyType_GenericAlloc(tp, 0);
            if (self_o == NULL) {
                ERROR_NO_POP();
            }
            self_or_null = PyStackRef_FromPyObjectSteal(self_o);
            _PyStackRef temp = callable;
            callable = PyStackRef_FromPyObjectNew(init_func);
            PyStackRef_CLOSE(temp);
        }

        op(_CREATE_INIT_FRAME, (init, self, args[oparg] -- init_frame)) {
            _PyInterpreterFrame *shim = _PyFrame_PushTrampolineUnchecked(
                tstate, (PyCodeObject *)&_Py_InitCleanup, 1, frame);
            assert(_PyFrame_GetBytecode(shim)[0].op.code == EXIT_INIT_CHECK);
            assert(_PyFrame_GetBytecode(shim)[1].op.code == RETURN_VALUE);
            /* Push self onto stack of shim */
            shim->localsplus[0] = PyStackRef_DUP(self);
            _PyInterpreterFrame *temp = _PyEvalFramePushAndInit(
                tstate, init, NULL, args-1, oparg+1, NULL, shim);
            DEAD(init);
            DEAD(self);
            DEAD(args);
            SYNC_SP();
            if (temp == NULL) {
                _PyEval_FrameClearAndPop(tstate, shim);
                ERROR_NO_POP();
            }
            frame->return_offset = 1 + INLINE_CACHE_ENTRIES_CALL;
            /* Account for pushing the extra frame.
             * We don't check recursion depth here,
             * as it will be checked after start_frame */
            tstate->py_recursion_remaining--;
            init_frame = PyStackRef_Wrap(temp);
        }

        macro(CALL_ALLOC_AND_ENTER_INIT) =
            unused/1 +
            _CHECK_PEP_523 +
            _CHECK_AND_ALLOCATE_OBJECT +
            _CREATE_INIT_FRAME +
            _PUSH_FRAME;

        inst(EXIT_INIT_CHECK, (should_be_none -- )) {
            if (!PyStackRef_IsNone(should_be_none)) {
                PyErr_Format(PyExc_TypeError,
                    "__init__() should return None, not '%.200s'",
                    Py_TYPE(PyStackRef_AsPyObjectBorrow(should_be_none))->tp_name);
                ERROR_NO_POP();
            }
            DEAD(should_be_none);
        }

        op(_CALL_BUILTIN_CLASS, (callable, self_or_null, args[oparg] -- res)) {
            PyObject *callable_o = PyStackRef_AsPyObjectBorrow(callable);
            DEOPT_IF(!PyType_Check(callable_o));
            PyTypeObject *tp = (PyTypeObject *)callable_o;
            int total_args = oparg;
            _PyStackRef *arguments = args;
            if (!PyStackRef_IsNull(self_or_null)) {
                arguments--;
                total_args++;
            }
            DEOPT_IF(tp->tp_vectorcall == NULL);
            STAT_INC(CALL, hit);
            STACKREFS_TO_PYOBJECTS(arguments, total_args, args_o);
            if (CONVERSION_FAILED(args_o)) {
                DECREF_INPUTS();
                ERROR_IF(true);
            }
            PyObject *res_o = tp->tp_vectorcall((PyObject *)tp, args_o, total_args, NULL);
            STACKREFS_TO_PYOBJECTS_CLEANUP(args_o);
            DECREF_INPUTS();
            ERROR_IF(res_o == NULL);
            res = PyStackRef_FromPyObjectSteal(res_o);
        }

        macro(CALL_BUILTIN_CLASS) =
            unused/1 +
            unused/2 +
            _CALL_BUILTIN_CLASS +
            _CHECK_PERIODIC_AT_END;

        op(_CALL_BUILTIN_O, (callable, self_or_null, args[oparg] -- res)) {
            /* Builtin METH_O functions */
            PyObject *callable_o = PyStackRef_AsPyObjectBorrow(callable);

            int total_args = oparg;
            if (!PyStackRef_IsNull(self_or_null)) {
                args--;
                total_args++;
            }
            EXIT_IF(total_args != 1);
            EXIT_IF(!PyCFunction_CheckExact(callable_o));
            EXIT_IF(PyCFunction_GET_FLAGS(callable_o) != METH_O);
            // CPython promises to check all non-vectorcall function calls.
            EXIT_IF(_Py_ReachedRecursionLimit(tstate));
            STAT_INC(CALL, hit);
            PyCFunction cfunc = PyCFunction_GET_FUNCTION(callable_o);
            _PyStackRef arg = args[0];
            PyObject *res_o = _PyCFunction_TrampolineCall(cfunc, PyCFunction_GET_SELF(callable_o), PyStackRef_AsPyObjectBorrow(arg));
            _Py_LeaveRecursiveCallTstate(tstate);
            assert((res_o != NULL) ^ (_PyErr_Occurred(tstate) != NULL));

            PyStackRef_CLOSE(arg);
            DEAD(args);
            DEAD(self_or_null);
            PyStackRef_CLOSE(callable);
            ERROR_IF(res_o == NULL);
            res = PyStackRef_FromPyObjectSteal(res_o);
        }

        macro(CALL_BUILTIN_O) =
            unused/1 +
            unused/2 +
            _CALL_BUILTIN_O +
            _CHECK_PERIODIC_AT_END;

        op(_CALL_BUILTIN_FAST, (callable, self_or_null, args[oparg] -- res)) {
            /* Builtin METH_FASTCALL functions, without keywords */
            PyObject *callable_o = PyStackRef_AsPyObjectBorrow(callable);

            int total_args = oparg;
            _PyStackRef *arguments = args;
            if (!PyStackRef_IsNull(self_or_null)) {
                arguments--;
                total_args++;
            }
            DEOPT_IF(!PyCFunction_CheckExact(callable_o));
            DEOPT_IF(PyCFunction_GET_FLAGS(callable_o) != METH_FASTCALL);
            STAT_INC(CALL, hit);
            PyCFunction cfunc = PyCFunction_GET_FUNCTION(callable_o);
            /* res = func(self, args, nargs) */
            STACKREFS_TO_PYOBJECTS(arguments, total_args, args_o);
            if (CONVERSION_FAILED(args_o)) {
                DECREF_INPUTS();
                ERROR_IF(true);
            }
            PyObject *res_o = _PyCFunctionFast_CAST(cfunc)(
                PyCFunction_GET_SELF(callable_o),
                args_o,
                total_args);
            STACKREFS_TO_PYOBJECTS_CLEANUP(args_o);
            assert((res_o != NULL) ^ (_PyErr_Occurred(tstate) != NULL));
            DECREF_INPUTS();
            ERROR_IF(res_o == NULL);
            res = PyStackRef_FromPyObjectSteal(res_o);
        }

        macro(CALL_BUILTIN_FAST) =
            unused/1 +
            unused/2 +
            _CALL_BUILTIN_FAST +
            _CHECK_PERIODIC_AT_END;

        op(_CALL_BUILTIN_FAST_WITH_KEYWORDS, (callable, self_or_null, args[oparg] -- res)) {
            /* Builtin METH_FASTCALL | METH_KEYWORDS functions */
            PyObject *callable_o = PyStackRef_AsPyObjectBorrow(callable);

            int total_args = oparg;
            _PyStackRef *arguments = args;
            if (!PyStackRef_IsNull(self_or_null)) {
                arguments--;
                total_args++;
            }
            DEOPT_IF(!PyCFunction_CheckExact(callable_o));
            DEOPT_IF(PyCFunction_GET_FLAGS(callable_o) != (METH_FASTCALL | METH_KEYWORDS));
            STAT_INC(CALL, hit);
            /* res = func(self, arguments, nargs, kwnames) */
            PyCFunctionFastWithKeywords cfunc =
                _PyCFunctionFastWithKeywords_CAST(PyCFunction_GET_FUNCTION(callable_o));

            STACKREFS_TO_PYOBJECTS(arguments, total_args, args_o);
            if (CONVERSION_FAILED(args_o)) {
                DECREF_INPUTS();
                ERROR_IF(true);
            }
            PyObject *res_o = cfunc(PyCFunction_GET_SELF(callable_o), args_o, total_args, NULL);
            STACKREFS_TO_PYOBJECTS_CLEANUP(args_o);
            assert((res_o != NULL) ^ (_PyErr_Occurred(tstate) != NULL));
            DECREF_INPUTS();
            ERROR_IF(res_o == NULL);
            res = PyStackRef_FromPyObjectSteal(res_o);
        }

        macro(CALL_BUILTIN_FAST_WITH_KEYWORDS) =
            unused/1 +
            unused/2 +
            _CALL_BUILTIN_FAST_WITH_KEYWORDS +
            _CHECK_PERIODIC_AT_END;

        macro(CALL_LEN) =
            unused/1 +
            unused/2 +
            _GUARD_NOS_NULL +
            _GUARD_CALLABLE_LEN +
            _CALL_LEN;

        op(_GUARD_CALLABLE_LEN, (callable, unused, unused -- callable, unused, unused)){
            PyObject *callable_o = PyStackRef_AsPyObjectBorrow(callable);
            PyInterpreterState *interp = tstate->interp;
            DEOPT_IF(callable_o != interp->callable_cache.len);
        }

        op(_CALL_LEN, (callable, null, arg -- res)) {
            /* len(o) */
            (void)null;
            STAT_INC(CALL, hit);
            PyObject *arg_o = PyStackRef_AsPyObjectBorrow(arg);
            Py_ssize_t len_i = PyObject_Length(arg_o);
            if (len_i < 0) {
                ERROR_NO_POP();
            }
            PyObject *res_o = PyLong_FromSsize_t(len_i);
            assert((res_o != NULL) ^ (_PyErr_Occurred(tstate) != NULL));
            if (res_o == NULL) {
                ERROR_NO_POP();
            }
            PyStackRef_CLOSE(arg);
            DEAD(null);
            PyStackRef_CLOSE(callable);
            res = PyStackRef_FromPyObjectSteal(res_o);
        }

        op(_GUARD_CALLABLE_ISINSTANCE, (callable, unused, unused, unused -- callable, unused, unused, unused)) {
            PyObject *callable_o = PyStackRef_AsPyObjectBorrow(callable);
            PyInterpreterState *interp = tstate->interp;
            DEOPT_IF(callable_o != interp->callable_cache.isinstance);
        }

        op(_CALL_ISINSTANCE, (callable, null, instance, cls -- res)) {
            /* isinstance(o, o2) */
            STAT_INC(CALL, hit);
            PyObject *inst_o = PyStackRef_AsPyObjectBorrow(instance);
            PyObject *cls_o = PyStackRef_AsPyObjectBorrow(cls);
            int retval = PyObject_IsInstance(inst_o, cls_o);
            if (retval < 0) {
                ERROR_NO_POP();
            }
            (void)null; // Silence compiler warnings about unused variables
            PyStackRef_CLOSE(cls);
            PyStackRef_CLOSE(instance);
            DEAD(null);
            PyStackRef_CLOSE(callable);
            res = retval ? PyStackRef_True : PyStackRef_False;
            assert((!PyStackRef_IsNull(res)) ^ (_PyErr_Occurred(tstate) != NULL));
        }

        macro(CALL_ISINSTANCE) =
            unused/1 +
            unused/2 +
            _GUARD_THIRD_NULL +
            _GUARD_CALLABLE_ISINSTANCE +
            _CALL_ISINSTANCE;

        macro(CALL_LIST_APPEND) =
            unused/1 +
            unused/2 +
            _GUARD_CALLABLE_LIST_APPEND +
            _GUARD_NOS_NOT_NULL +
            _GUARD_NOS_LIST +
            _CALL_LIST_APPEND;

        op(_GUARD_CALLABLE_LIST_APPEND, (callable, unused, unused -- callable, unused, unused)){
            PyObject *callable_o = PyStackRef_AsPyObjectBorrow(callable);
            PyInterpreterState *interp = tstate->interp;
            DEOPT_IF(callable_o != interp->callable_cache.list_append);
        }

        // This is secretly a super-instruction
        op(_CALL_LIST_APPEND, (callable, self, arg -- )) {
            assert(oparg == 1);
            PyObject *self_o = PyStackRef_AsPyObjectBorrow(self);

            DEOPT_IF(!PyList_CheckExact(self_o));
            DEOPT_IF(!LOCK_OBJECT(self_o));
            STAT_INC(CALL, hit);
            int err = _PyList_AppendTakeRef((PyListObject *)self_o, PyStackRef_AsPyObjectSteal(arg));
            UNLOCK_OBJECT(self_o);
            PyStackRef_CLOSE(self);
            PyStackRef_CLOSE(callable);
            ERROR_IF(err);
        #if TIER_ONE
            // Skip the following POP_TOP. This is done here in tier one, and
            // during trace projection in tier two:
            assert(next_instr->op.code == POP_TOP);
            SKIP_OVER(1);
        #endif
        }

         op(_CALL_METHOD_DESCRIPTOR_O, (callable, self_or_null, args[oparg] -- res)) {
            PyObject *callable_o = PyStackRef_AsPyObjectBorrow(callable);

            int total_args = oparg;
            _PyStackRef *arguments = args;
            if (!PyStackRef_IsNull(self_or_null)) {
                arguments--;
                total_args++;
            }

            PyMethodDescrObject *method = (PyMethodDescrObject *)callable_o;
            EXIT_IF(total_args != 2);
            EXIT_IF(!Py_IS_TYPE(method, &PyMethodDescr_Type));
            PyMethodDef *meth = method->d_method;
            EXIT_IF(meth->ml_flags != METH_O);
            // CPython promises to check all non-vectorcall function calls.
            EXIT_IF(_Py_ReachedRecursionLimit(tstate));
            _PyStackRef arg_stackref = arguments[1];
            _PyStackRef self_stackref = arguments[0];
            EXIT_IF(!Py_IS_TYPE(PyStackRef_AsPyObjectBorrow(self_stackref),
                                 method->d_common.d_type));
            STAT_INC(CALL, hit);
            PyCFunction cfunc = meth->ml_meth;
            PyObject *res_o = _PyCFunction_TrampolineCall(cfunc,
                                  PyStackRef_AsPyObjectBorrow(self_stackref),
                                  PyStackRef_AsPyObjectBorrow(arg_stackref));
            _Py_LeaveRecursiveCallTstate(tstate);
            assert((res_o != NULL) ^ (_PyErr_Occurred(tstate) != NULL));
            DECREF_INPUTS();
            ERROR_IF(res_o == NULL);
            res = PyStackRef_FromPyObjectSteal(res_o);
        }

        macro(CALL_METHOD_DESCRIPTOR_O) =
            unused/1 +
            unused/2 +
            _CALL_METHOD_DESCRIPTOR_O +
            _CHECK_PERIODIC_AT_END;

        op(_CALL_METHOD_DESCRIPTOR_FAST_WITH_KEYWORDS, (callable, self_or_null, args[oparg] -- res)) {
            PyObject *callable_o = PyStackRef_AsPyObjectBorrow(callable);

            int total_args = oparg;
            _PyStackRef *arguments = args;
            if (!PyStackRef_IsNull(self_or_null)) {
                arguments--;
                total_args++;
            }
            EXIT_IF(total_args == 0);
            PyMethodDescrObject *method = (PyMethodDescrObject *)callable_o;
            EXIT_IF(!Py_IS_TYPE(method, &PyMethodDescr_Type));
            PyMethodDef *meth = method->d_method;
            EXIT_IF(meth->ml_flags != (METH_FASTCALL|METH_KEYWORDS));
            PyTypeObject *d_type = method->d_common.d_type;
            PyObject *self = PyStackRef_AsPyObjectBorrow(arguments[0]);
            assert(self != NULL);
            EXIT_IF(!Py_IS_TYPE(self, d_type));
            STAT_INC(CALL, hit);
            int nargs = total_args - 1;

            STACKREFS_TO_PYOBJECTS(arguments, total_args, args_o);
            if (CONVERSION_FAILED(args_o)) {
                DECREF_INPUTS();
                ERROR_IF(true);
            }
            PyCFunctionFastWithKeywords cfunc =
                _PyCFunctionFastWithKeywords_CAST(meth->ml_meth);
            PyObject *res_o = cfunc(self, (args_o + 1), nargs, NULL);
            STACKREFS_TO_PYOBJECTS_CLEANUP(args_o);
            assert((res_o != NULL) ^ (_PyErr_Occurred(tstate) != NULL));
            DECREF_INPUTS();
            ERROR_IF(res_o == NULL);
            res = PyStackRef_FromPyObjectSteal(res_o);
        }

        macro(CALL_METHOD_DESCRIPTOR_FAST_WITH_KEYWORDS) =
            unused/1 +
            unused/2 +
            _CALL_METHOD_DESCRIPTOR_FAST_WITH_KEYWORDS +
            _CHECK_PERIODIC_AT_END;

        op(_CALL_METHOD_DESCRIPTOR_NOARGS, (callable, self_or_null, args[oparg] -- res)) {
            assert(oparg == 0 || oparg == 1);
            PyObject *callable_o = PyStackRef_AsPyObjectBorrow(callable);

            int total_args = oparg;
            if (!PyStackRef_IsNull(self_or_null)) {
                args--;
                total_args++;
            }
            EXIT_IF(total_args != 1);
            PyMethodDescrObject *method = (PyMethodDescrObject *)callable_o;
            EXIT_IF(!Py_IS_TYPE(method, &PyMethodDescr_Type));
            PyMethodDef *meth = method->d_method;
            _PyStackRef self_stackref = args[0];
            PyObject *self = PyStackRef_AsPyObjectBorrow(self_stackref);
            EXIT_IF(!Py_IS_TYPE(self, method->d_common.d_type));
            EXIT_IF(meth->ml_flags != METH_NOARGS);
            // CPython promises to check all non-vectorcall function calls.
            EXIT_IF(_Py_ReachedRecursionLimit(tstate));
            STAT_INC(CALL, hit);
            PyCFunction cfunc = meth->ml_meth;
            PyObject *res_o = _PyCFunction_TrampolineCall(cfunc, self, NULL);
            _Py_LeaveRecursiveCallTstate(tstate);
            assert((res_o != NULL) ^ (_PyErr_Occurred(tstate) != NULL));
            PyStackRef_CLOSE(self_stackref);
            DEAD(args);
            DEAD(self_or_null);
            PyStackRef_CLOSE(callable);
            ERROR_IF(res_o == NULL);
            res = PyStackRef_FromPyObjectSteal(res_o);
        }

        macro(CALL_METHOD_DESCRIPTOR_NOARGS) =
            unused/1 +
            unused/2 +
            _CALL_METHOD_DESCRIPTOR_NOARGS +
            _CHECK_PERIODIC_AT_END;

        op(_CALL_METHOD_DESCRIPTOR_FAST, (callable, self_or_null, args[oparg] -- res)) {
            PyObject *callable_o = PyStackRef_AsPyObjectBorrow(callable);

            int total_args = oparg;
            _PyStackRef *arguments = args;
            if (!PyStackRef_IsNull(self_or_null)) {
                arguments--;
                total_args++;
            }
            EXIT_IF(total_args == 0);
            PyMethodDescrObject *method = (PyMethodDescrObject *)callable_o;
            /* Builtin METH_FASTCALL methods, without keywords */
            EXIT_IF(!Py_IS_TYPE(method, &PyMethodDescr_Type));
            PyMethodDef *meth = method->d_method;
            EXIT_IF(meth->ml_flags != METH_FASTCALL);
            PyObject *self = PyStackRef_AsPyObjectBorrow(arguments[0]);
            assert(self != NULL);
            EXIT_IF(!Py_IS_TYPE(self, method->d_common.d_type));
            STAT_INC(CALL, hit);
            int nargs = total_args - 1;

            STACKREFS_TO_PYOBJECTS(arguments, total_args, args_o);
            if (CONVERSION_FAILED(args_o)) {
                DECREF_INPUTS();
                ERROR_IF(true);
            }
            PyCFunctionFast cfunc = _PyCFunctionFast_CAST(meth->ml_meth);
            PyObject *res_o = cfunc(self, (args_o + 1), nargs);
            STACKREFS_TO_PYOBJECTS_CLEANUP(args_o);
            assert((res_o != NULL) ^ (_PyErr_Occurred(tstate) != NULL));
            DECREF_INPUTS();
            ERROR_IF(res_o == NULL);
            res = PyStackRef_FromPyObjectSteal(res_o);
        }

        macro(CALL_METHOD_DESCRIPTOR_FAST) =
            unused/1 +
            unused/2 +
            _CALL_METHOD_DESCRIPTOR_FAST +
            _CHECK_PERIODIC_AT_END;

        // Cache layout: counter/1, func_version/2
        family(CALL_KW, INLINE_CACHE_ENTRIES_CALL_KW) = {
            CALL_KW_BOUND_METHOD,
            CALL_KW_PY,
            CALL_KW_NON_PY,
        };

        op(_MONITOR_CALL_KW, (callable, self_or_null, args[oparg], unused -- callable, self_or_null, args[oparg], unused)) {
            int is_meth = !PyStackRef_IsNull(self_or_null);
            PyObject *arg;
            if (is_meth) {
                arg = PyStackRef_AsPyObjectBorrow(self_or_null);
            }
            else if (args) {
                arg = PyStackRef_AsPyObjectBorrow(args[0]);
            }
            else {
                arg = &_PyInstrumentation_MISSING;
            }
            PyObject *function = PyStackRef_AsPyObjectBorrow(callable);
            int err = _Py_call_instrumentation_2args(
                    tstate, PY_MONITORING_EVENT_CALL,
                    frame, this_instr, function, arg);
            ERROR_IF(err);
        }

        op(_MAYBE_EXPAND_METHOD_KW, (callable, self_or_null, unused[oparg], unused -- callable, self_or_null, unused[oparg], unused)) {
            if (PyStackRef_TYPE(callable) == &PyMethod_Type && PyStackRef_IsNull(self_or_null)) {
                PyObject *callable_o = PyStackRef_AsPyObjectBorrow(callable);
                PyObject *self = ((PyMethodObject *)callable_o)->im_self;
                self_or_null = PyStackRef_FromPyObjectNew(self);
                PyObject *method = ((PyMethodObject *)callable_o)->im_func;
                _PyStackRef temp = callable;
                callable = PyStackRef_FromPyObjectNew(method);
                PyStackRef_CLOSE(temp);
            }
        }

        op(_DO_CALL_KW, (callable, self_or_null, args[oparg], kwnames -- res)) {
            PyObject *callable_o = PyStackRef_AsPyObjectBorrow(callable);
            PyObject *kwnames_o = PyStackRef_AsPyObjectBorrow(kwnames);

            // oparg counts all of the args, but *not* self:
            int total_args = oparg;
            _PyStackRef *arguments = args;
            if (!PyStackRef_IsNull(self_or_null)) {
                arguments--;
                total_args++;
            }
            int positional_args = total_args - (int)PyTuple_GET_SIZE(kwnames_o);
            // Check if the call can be inlined or not
            if (Py_TYPE(callable_o) == &PyFunction_Type &&
                tstate->interp->eval_frame == NULL &&
                ((PyFunctionObject *)callable_o)->vectorcall == _PyFunction_Vectorcall)
            {
                int code_flags = ((PyCodeObject*)PyFunction_GET_CODE(callable_o))->co_flags;
                PyObject *locals = code_flags & CO_OPTIMIZED ? NULL : Py_NewRef(PyFunction_GET_GLOBALS(callable_o));
                _PyInterpreterFrame *new_frame = _PyEvalFramePushAndInit(
                    tstate, callable, locals,
                    arguments, positional_args, kwnames_o, frame
                );
                DEAD(args);
                DEAD(self_or_null);
                DEAD(callable);
                PyStackRef_CLOSE(kwnames);
                // Sync stack explicitly since we leave using DISPATCH_INLINED().
                SYNC_SP();
                // The frame has stolen all the arguments from the stack,
                // so there is no need to clean them up.
                if (new_frame == NULL) {
                    ERROR_NO_POP();
                }
                assert(INSTRUCTION_SIZE == 1 + INLINE_CACHE_ENTRIES_CALL_KW);
                frame->return_offset = INSTRUCTION_SIZE;
                DISPATCH_INLINED(new_frame);
            }
            /* Callable is not a normal Python function */
            STACKREFS_TO_PYOBJECTS(arguments, total_args, args_o);
            if (CONVERSION_FAILED(args_o)) {
                DECREF_INPUTS();
                ERROR_IF(true);
            }
            PyObject *res_o = PyObject_Vectorcall(
                callable_o, args_o,
                positional_args | PY_VECTORCALL_ARGUMENTS_OFFSET,
                kwnames_o);
            STACKREFS_TO_PYOBJECTS_CLEANUP(args_o);
            if (opcode == INSTRUMENTED_CALL_KW) {
                PyObject *arg = total_args == 0 ?
                    &_PyInstrumentation_MISSING : PyStackRef_AsPyObjectBorrow(arguments[0]);
                if (res_o == NULL) {
                    _Py_call_instrumentation_exc2(
                        tstate, PY_MONITORING_EVENT_C_RAISE,
                        frame, this_instr, callable_o, arg);
                }
                else {
                    int err = _Py_call_instrumentation_2args(
                        tstate, PY_MONITORING_EVENT_C_RETURN,
                        frame, this_instr, callable_o, arg);
                    if (err < 0) {
                        Py_CLEAR(res_o);
                    }
                }
            }
            DECREF_INPUTS();
            ERROR_IF(res_o == NULL);
            res = PyStackRef_FromPyObjectSteal(res_o);
        }

        op(_PY_FRAME_KW, (callable, self_or_null, args[oparg], kwnames -- new_frame)) {
            PyObject *callable_o = PyStackRef_AsPyObjectBorrow(callable);

            // oparg counts all of the args, but *not* self:
            int total_args = oparg;
            _PyStackRef *arguments = args;
            if (!PyStackRef_IsNull(self_or_null)) {
                arguments--;
                total_args++;
            }
            PyObject *kwnames_o = PyStackRef_AsPyObjectBorrow(kwnames);
            int positional_args = total_args - (int)PyTuple_GET_SIZE(kwnames_o);
            assert(Py_TYPE(callable_o) == &PyFunction_Type);
            int code_flags = ((PyCodeObject*)PyFunction_GET_CODE(callable_o))->co_flags;
            PyObject *locals = code_flags & CO_OPTIMIZED ? NULL : Py_NewRef(PyFunction_GET_GLOBALS(callable_o));
            _PyInterpreterFrame *temp = _PyEvalFramePushAndInit(
                tstate, callable, locals,
                arguments, positional_args, kwnames_o, frame
            );
            PyStackRef_CLOSE(kwnames);
            // The frame has stolen all the arguments from the stack,
            // so there is no need to clean them up.
            DEAD(args);
            DEAD(self_or_null);
            DEAD(callable);
            SYNC_SP();
            ERROR_IF(temp == NULL);
            new_frame = PyStackRef_Wrap(temp);
        }

        op(_CHECK_FUNCTION_VERSION_KW, (func_version/2, callable, unused, unused[oparg], unused -- callable, unused, unused[oparg], unused)) {
            PyObject *callable_o = PyStackRef_AsPyObjectBorrow(callable);
            EXIT_IF(!PyFunction_Check(callable_o));
            PyFunctionObject *func = (PyFunctionObject *)callable_o;
            EXIT_IF(func->func_version != func_version);
        }

        macro(CALL_KW_PY) =
            unused/1 + // Skip over the counter
            _CHECK_PEP_523 +
            _CHECK_FUNCTION_VERSION_KW +
            _CHECK_RECURSION_REMAINING +
            _PY_FRAME_KW +
            _SAVE_RETURN_OFFSET +
            _PUSH_FRAME;

        op(_CHECK_METHOD_VERSION_KW, (func_version/2, callable, null, unused[oparg], unused -- callable, null, unused[oparg], unused)) {
            PyObject *callable_o = PyStackRef_AsPyObjectBorrow(callable);

            EXIT_IF(Py_TYPE(callable_o) != &PyMethod_Type);
            PyObject *func = ((PyMethodObject *)callable_o)->im_func;
            EXIT_IF(!PyFunction_Check(func));
            EXIT_IF(((PyFunctionObject *)func)->func_version != func_version);
            EXIT_IF(!PyStackRef_IsNull(null));
        }

        op(_EXPAND_METHOD_KW, (callable, self_or_null, unused[oparg], unused -- callable, self_or_null, unused[oparg], unused)) {
            assert(PyStackRef_IsNull(self_or_null));
            _PyStackRef callable_s = callable;
            PyObject *callable_o = PyStackRef_AsPyObjectBorrow(callable);
            assert(Py_TYPE(callable_o) == &PyMethod_Type);
            self_or_null = PyStackRef_FromPyObjectNew(((PyMethodObject *)callable_o)->im_self);
            callable = PyStackRef_FromPyObjectNew(((PyMethodObject *)callable_o)->im_func);
            assert(PyStackRef_FunctionCheck(callable));
            PyStackRef_CLOSE(callable_s);
        }

        macro(CALL_KW_BOUND_METHOD) =
            unused/1 + // Skip over the counter
            _CHECK_PEP_523 +
            _CHECK_METHOD_VERSION_KW +
            _EXPAND_METHOD_KW +
            flush + // so that self is in the argument array
            _PY_FRAME_KW +
            _SAVE_RETURN_OFFSET +
            _PUSH_FRAME;

        specializing op(_SPECIALIZE_CALL_KW, (counter/1, callable, self_or_null, unused[oparg], unused -- callable, self_or_null, unused[oparg], unused)) {
            #if ENABLE_SPECIALIZATION_FT
            if (ADAPTIVE_COUNTER_TRIGGERS(counter)) {
                next_instr = this_instr;
                _Py_Specialize_CallKw(callable, next_instr, oparg + !PyStackRef_IsNull(self_or_null));
                DISPATCH_SAME_OPARG();
            }
            OPCODE_DEFERRED_INC(CALL_KW);
            ADVANCE_ADAPTIVE_COUNTER(this_instr[1].counter);
            #endif  /* ENABLE_SPECIALIZATION_FT */
        }

        macro(CALL_KW) =
            _SPECIALIZE_CALL_KW +
            unused/2 +
            _MAYBE_EXPAND_METHOD_KW +
            _DO_CALL_KW;

        macro(INSTRUMENTED_CALL_KW) =
            counter/1 +
            unused/2 +
            _MAYBE_EXPAND_METHOD_KW +
            _MONITOR_CALL_KW +
            _DO_CALL_KW;

        op(_CHECK_IS_NOT_PY_CALLABLE_KW, (callable, unused, unused[oparg], unused -- callable, unused, unused[oparg], unused)) {
            PyObject *callable_o = PyStackRef_AsPyObjectBorrow(callable);
            EXIT_IF(PyFunction_Check(callable_o));
            EXIT_IF(Py_TYPE(callable_o) == &PyMethod_Type);
        }


        op(_CALL_KW_NON_PY, (callable, self_or_null, args[oparg], kwnames -- res)) {
#if TIER_ONE
            assert(opcode != INSTRUMENTED_CALL);
#endif
            PyObject *callable_o = PyStackRef_AsPyObjectBorrow(callable);

            int total_args = oparg;
            _PyStackRef *arguments = args;
            if (!PyStackRef_IsNull(self_or_null)) {
                arguments--;
                total_args++;
            }
            /* Callable is not a normal Python function */
            STACKREFS_TO_PYOBJECTS(arguments, total_args, args_o);
            if (CONVERSION_FAILED(args_o)) {
                DECREF_INPUTS();
                ERROR_IF(true);
            }
            PyObject *kwnames_o = PyStackRef_AsPyObjectBorrow(kwnames);
            int positional_args = total_args - (int)PyTuple_GET_SIZE(kwnames_o);
            PyObject *res_o = PyObject_Vectorcall(
                callable_o, args_o,
                positional_args | PY_VECTORCALL_ARGUMENTS_OFFSET,
                kwnames_o);
            PyStackRef_CLOSE(kwnames);
            STACKREFS_TO_PYOBJECTS_CLEANUP(args_o);
            assert((res_o != NULL) ^ (_PyErr_Occurred(tstate) != NULL));
            DECREF_INPUTS();
            ERROR_IF(res_o == NULL);
            res = PyStackRef_FromPyObjectSteal(res_o);
        }

        macro(CALL_KW_NON_PY) =
            unused/1 + // Skip over the counter
            unused/2 +
            _CHECK_IS_NOT_PY_CALLABLE_KW +
            _CALL_KW_NON_PY +
            _CHECK_PERIODIC_AT_END;

        op(_MAKE_CALLARGS_A_TUPLE, (func, unused, callargs, kwargs -- func, unused, callargs, kwargs)) {
            PyObject *callargs_o = PyStackRef_AsPyObjectBorrow(callargs);
            if (!PyTuple_CheckExact(callargs_o)) {
                int err = _Py_Check_ArgsIterable(tstate, PyStackRef_AsPyObjectBorrow(func), callargs_o);
                if (err < 0) {
                    ERROR_NO_POP();
                }
                PyObject *tuple_o = PySequence_Tuple(callargs_o);
                if (tuple_o == NULL) {
                    ERROR_NO_POP();
                }
                _PyStackRef temp = callargs;
                callargs = PyStackRef_FromPyObjectSteal(tuple_o);
                PyStackRef_CLOSE(temp);
            }
        }

        op(_DO_CALL_FUNCTION_EX, (func_st, null, callargs_st, kwargs_st -- result)) {
            (void)null;
            PyObject *func = PyStackRef_AsPyObjectBorrow(func_st);

            // DICT_MERGE is called before this opcode if there are kwargs.
            // It converts all dict subtypes in kwargs into regular dicts.
            EVAL_CALL_STAT_INC_IF_FUNCTION(EVAL_CALL_FUNCTION_EX, func);
            PyObject *result_o;
            assert(!_PyErr_Occurred(tstate));
            if (opcode == INSTRUMENTED_CALL_FUNCTION_EX) {
                PyObject *callargs = PyStackRef_AsPyObjectBorrow(callargs_st);
                PyObject *kwargs = PyStackRef_AsPyObjectBorrow(kwargs_st);
                assert(kwargs == NULL || PyDict_CheckExact(kwargs));
                assert(PyTuple_CheckExact(callargs));
                PyObject *arg = PyTuple_GET_SIZE(callargs) > 0 ?
                    PyTuple_GET_ITEM(callargs, 0) : &_PyInstrumentation_MISSING;
                int err = _Py_call_instrumentation_2args(
                    tstate, PY_MONITORING_EVENT_CALL,
                    frame, this_instr, func, arg);
                if (err) {
                    ERROR_NO_POP();
                }
                result_o = PyObject_Call(func, callargs, kwargs);

                if (!PyFunction_Check(func) && !PyMethod_Check(func)) {
                    if (result_o == NULL) {
                        _Py_call_instrumentation_exc2(
                            tstate, PY_MONITORING_EVENT_C_RAISE,
                            frame, this_instr, func, arg);
                    }
                    else {
                        int err = _Py_call_instrumentation_2args(
                            tstate, PY_MONITORING_EVENT_C_RETURN,
                            frame, this_instr, func, arg);
                        if (err < 0) {
                            Py_CLEAR(result_o);
                        }
                    }
                }
            }
            else {
                if (Py_TYPE(func) == &PyFunction_Type &&
                    tstate->interp->eval_frame == NULL &&
                    ((PyFunctionObject *)func)->vectorcall == _PyFunction_Vectorcall) {
                    PyObject *callargs = PyStackRef_AsPyObjectSteal(callargs_st);
                    assert(PyTuple_CheckExact(callargs));
                    PyObject *kwargs = PyStackRef_IsNull(kwargs_st) ? NULL : PyStackRef_AsPyObjectSteal(kwargs_st);
                    assert(kwargs == NULL || PyDict_CheckExact(kwargs));
                    Py_ssize_t nargs = PyTuple_GET_SIZE(callargs);
                    int code_flags = ((PyCodeObject *)PyFunction_GET_CODE(func))->co_flags;
                    PyObject *locals = code_flags & CO_OPTIMIZED ? NULL : Py_NewRef(PyFunction_GET_GLOBALS(func));

                    _PyInterpreterFrame *new_frame = _PyEvalFramePushAndInit_Ex(
                        tstate, func_st, locals,
                        nargs, callargs, kwargs, frame);
                    // Need to sync the stack since we exit with DISPATCH_INLINED.
                    INPUTS_DEAD();
                    SYNC_SP();
                    if (new_frame == NULL) {
                        ERROR_NO_POP();
                    }
                    assert(INSTRUCTION_SIZE == 1);
                    frame->return_offset = 1;
                    DISPATCH_INLINED(new_frame);
                }
                PyObject *callargs = PyStackRef_AsPyObjectBorrow(callargs_st);
                assert(PyTuple_CheckExact(callargs));
                PyObject *kwargs = PyStackRef_AsPyObjectBorrow(kwargs_st);
                assert(kwargs == NULL || PyDict_CheckExact(kwargs));
                result_o = PyObject_Call(func, callargs, kwargs);
            }
            PyStackRef_XCLOSE(kwargs_st);
            PyStackRef_CLOSE(callargs_st);
            DEAD(null);
            PyStackRef_CLOSE(func_st);
            ERROR_IF(result_o == NULL);
            result = PyStackRef_FromPyObjectSteal(result_o);
        }

        macro(CALL_FUNCTION_EX) =
            _MAKE_CALLARGS_A_TUPLE +
            _DO_CALL_FUNCTION_EX +
            _CHECK_PERIODIC_AT_END;

        macro(INSTRUMENTED_CALL_FUNCTION_EX) =
            _MAKE_CALLARGS_A_TUPLE +
            _DO_CALL_FUNCTION_EX +
            _CHECK_PERIODIC_AT_END;

        inst(MAKE_FUNCTION, (codeobj_st -- func)) {
            PyObject *codeobj = PyStackRef_AsPyObjectBorrow(codeobj_st);

            PyFunctionObject *func_obj = (PyFunctionObject *)
                PyFunction_New(codeobj, GLOBALS());

            PyStackRef_CLOSE(codeobj_st);
            ERROR_IF(func_obj == NULL);

            _PyFunction_SetVersion(
                func_obj, ((PyCodeObject *)codeobj)->co_version);
            func = PyStackRef_FromPyObjectSteal((PyObject *)func_obj);
        }

        inst(SET_FUNCTION_ATTRIBUTE, (attr_st, func_in -- func_out)) {
            PyObject *func = PyStackRef_AsPyObjectBorrow(func_in);
            PyObject *attr = PyStackRef_AsPyObjectSteal(attr_st);
            func_out = func_in;
            DEAD(func_in);
            assert(PyFunction_Check(func));
            size_t offset = _Py_FunctionAttributeOffsets[oparg];
            assert(offset != 0);
            PyObject **ptr = (PyObject **)(((char *)func) + offset);
            assert(*ptr == NULL);
            *ptr = attr;
        }

        inst(RETURN_GENERATOR, (-- res)) {
            assert(PyStackRef_FunctionCheck(frame->f_funcobj));
            PyFunctionObject *func = (PyFunctionObject *)PyStackRef_AsPyObjectBorrow(frame->f_funcobj);
            PyGenObject *gen = (PyGenObject *)_Py_MakeCoro(func);
            ERROR_IF(gen == NULL);
            assert(STACK_LEVEL() == 0);
            SAVE_STACK();
            _PyInterpreterFrame *gen_frame = &gen->gi_iframe;
            frame->instr_ptr++;
            _PyFrame_Copy(frame, gen_frame);
            assert(frame->frame_obj == NULL);
            gen->gi_frame_state = FRAME_CREATED;
            gen_frame->owner = FRAME_OWNED_BY_GENERATOR;
            _Py_LeaveRecursiveCallPy(tstate);
            _PyInterpreterFrame *prev = frame->previous;
            _PyThreadState_PopFrame(tstate, frame);
            frame = tstate->current_frame = prev;
            #if TIER_ONE
            LOAD_IP(frame->return_offset);
            #endif
            #if TIER_TWO
            frame->instr_ptr += (frame->return_offset);
            #endif
            RELOAD_STACK();
            res = PyStackRef_FromPyObjectStealMortal((PyObject *)gen);
            LLTRACE_RESUME_FRAME();
        }

        inst(BUILD_SLICE, (args[oparg] -- slice)) {
            PyObject *start_o = PyStackRef_AsPyObjectBorrow(args[0]);
            PyObject *stop_o = PyStackRef_AsPyObjectBorrow(args[1]);
            PyObject *step_o = oparg == 3 ? PyStackRef_AsPyObjectBorrow(args[2]) : NULL;
            PyObject *slice_o = PySlice_New(start_o, stop_o, step_o);
            DECREF_INPUTS();
            ERROR_IF(slice_o == NULL);
            slice = PyStackRef_FromPyObjectStealMortal(slice_o);
        }

        inst(CONVERT_VALUE, (value -- result)) {
            conversion_func conv_fn;
            assert(oparg >= FVC_STR && oparg <= FVC_ASCII);
            conv_fn = _PyEval_ConversionFuncs[oparg];
            PyObject *result_o = conv_fn(PyStackRef_AsPyObjectBorrow(value));
            PyStackRef_CLOSE(value);
            ERROR_IF(result_o == NULL);
            result = PyStackRef_FromPyObjectSteal(result_o);
        }

        inst(FORMAT_SIMPLE, (value -- res)) {
            PyObject *value_o = PyStackRef_AsPyObjectBorrow(value);
            /* If value is a unicode object, then we know the result
             * of format(value) is value itself. */
            if (!PyUnicode_CheckExact(value_o)) {
                PyObject *res_o = PyObject_Format(value_o, NULL);
                PyStackRef_CLOSE(value);
                ERROR_IF(res_o == NULL);
                res = PyStackRef_FromPyObjectSteal(res_o);
            }
            else {
                res = value;
                DEAD(value);
            }
        }

        inst(FORMAT_WITH_SPEC, (value, fmt_spec -- res)) {
            PyObject *res_o = PyObject_Format(PyStackRef_AsPyObjectBorrow(value), PyStackRef_AsPyObjectBorrow(fmt_spec));
            DECREF_INPUTS();
            ERROR_IF(res_o == NULL);
            res = PyStackRef_FromPyObjectSteal(res_o);
        }

        pure replicate(1:4) inst(COPY, (bottom, unused[oparg-1] -- bottom, unused[oparg-1], top)) {
            top = PyStackRef_DUP(bottom);
        }

        specializing op(_SPECIALIZE_BINARY_OP, (counter/1, lhs, rhs -- lhs, rhs)) {
            #if ENABLE_SPECIALIZATION_FT
            if (ADAPTIVE_COUNTER_TRIGGERS(counter)) {
                next_instr = this_instr;
                _Py_Specialize_BinaryOp(lhs, rhs, next_instr, oparg, LOCALS_ARRAY);
                DISPATCH_SAME_OPARG();
            }
            OPCODE_DEFERRED_INC(BINARY_OP);
            ADVANCE_ADAPTIVE_COUNTER(this_instr[1].counter);
            #endif  /* ENABLE_SPECIALIZATION_FT */
            assert(NB_ADD <= oparg);
            assert(oparg <= NB_OPARG_LAST);
        }

        op(_BINARY_OP, (lhs, rhs -- res)) {
            PyObject *lhs_o = PyStackRef_AsPyObjectBorrow(lhs);
            PyObject *rhs_o = PyStackRef_AsPyObjectBorrow(rhs);

            assert(_PyEval_BinaryOps[oparg]);
            PyObject *res_o = _PyEval_BinaryOps[oparg](lhs_o, rhs_o);
            if (res_o == NULL) {
                ERROR_NO_POP();
            }
            res = PyStackRef_FromPyObjectSteal(res_o);
            DECREF_INPUTS();
        }

        macro(BINARY_OP) = _SPECIALIZE_BINARY_OP + unused/4 + _BINARY_OP;

        pure replicate(2:4) inst(SWAP, (bottom, unused[oparg-2], top --
                    bottom, unused[oparg-2], top)) {
            _PyStackRef temp = bottom;
            bottom = top;
            top = temp;
        }

        inst(INSTRUMENTED_LINE, ( -- )) {
            int original_opcode = 0;
            if (tstate->tracing) {
                PyCodeObject *code = _PyFrame_GetCode(frame);
                int index = (int)(this_instr - _PyFrame_GetBytecode(frame));
                original_opcode = code->_co_monitoring->lines->data[index*code->_co_monitoring->lines->bytes_per_entry];
                next_instr = this_instr;
            } else {
                original_opcode = _Py_call_instrumentation_line(
                        tstate, frame, this_instr, prev_instr);
                if (original_opcode < 0) {
                    next_instr = this_instr+1;
                    goto error;
                }
                next_instr = frame->instr_ptr;
                if (next_instr != this_instr) {
                    SYNC_SP();
                    DISPATCH();
                }
            }
            if (_PyOpcode_Caches[original_opcode]) {
                _PyBinaryOpCache *cache = (_PyBinaryOpCache *)(next_instr+1);
                /* Prevent the underlying instruction from specializing
                * and overwriting the instrumentation. */
                PAUSE_ADAPTIVE_COUNTER(cache->counter);
            }
            opcode = original_opcode;
            DISPATCH_GOTO();
        }

        inst(INSTRUMENTED_INSTRUCTION, ( -- )) {
            int next_opcode = _Py_call_instrumentation_instruction(
                tstate, frame, this_instr);
            ERROR_IF(next_opcode < 0);
            next_instr = this_instr;
            if (_PyOpcode_Caches[next_opcode]) {
                PAUSE_ADAPTIVE_COUNTER(next_instr[1].counter);
            }
            assert(next_opcode > 0 && next_opcode < 256);
            opcode = next_opcode;
            DISPATCH_GOTO();
        }

        inst(INSTRUMENTED_JUMP_FORWARD, ( -- )) {
            INSTRUMENTED_JUMP(this_instr, next_instr + oparg, PY_MONITORING_EVENT_JUMP);
        }

        op(_MONITOR_JUMP_BACKWARD, (-- )) {
            INSTRUMENTED_JUMP(this_instr, next_instr - oparg, PY_MONITORING_EVENT_JUMP);
        }

        inst(INSTRUMENTED_NOT_TAKEN, ( -- )) {
            (void)this_instr; // INSTRUMENTED_JUMP requires this_instr
            INSTRUMENTED_JUMP(prev_instr, next_instr, PY_MONITORING_EVENT_BRANCH_LEFT);
        }

        macro(INSTRUMENTED_JUMP_BACKWARD) =
            unused/1 +
            _CHECK_PERIODIC +
            _MONITOR_JUMP_BACKWARD;

        inst(INSTRUMENTED_POP_JUMP_IF_TRUE, (unused/1, cond -- )) {
            assert(PyStackRef_BoolCheck(cond));
            int jump = PyStackRef_IsTrue(cond);
            DEAD(cond);
            RECORD_BRANCH_TAKEN(this_instr[1].cache, jump);
            if (jump) {
                INSTRUMENTED_JUMP(this_instr, next_instr + oparg, PY_MONITORING_EVENT_BRANCH_RIGHT);
            }
        }

        inst(INSTRUMENTED_POP_JUMP_IF_FALSE, (unused/1, cond -- )) {
            assert(PyStackRef_BoolCheck(cond));
            int jump = PyStackRef_IsFalse(cond);
            DEAD(cond);
            RECORD_BRANCH_TAKEN(this_instr[1].cache, jump);
            if (jump) {
                INSTRUMENTED_JUMP(this_instr, next_instr + oparg, PY_MONITORING_EVENT_BRANCH_RIGHT);
            }
        }

        inst(INSTRUMENTED_POP_JUMP_IF_NONE, (unused/1, value -- )) {
            int jump = PyStackRef_IsNone(value);
            RECORD_BRANCH_TAKEN(this_instr[1].cache, jump);
            if (jump) {
                DEAD(value);
                INSTRUMENTED_JUMP(this_instr, next_instr + oparg, PY_MONITORING_EVENT_BRANCH_RIGHT);
            }
            else {
                PyStackRef_CLOSE(value);
            }
        }

        inst(INSTRUMENTED_POP_JUMP_IF_NOT_NONE, (unused/1, value -- )) {
            int jump = !PyStackRef_IsNone(value);
            RECORD_BRANCH_TAKEN(this_instr[1].cache, jump);
            if (jump) {
                PyStackRef_CLOSE(value);
                INSTRUMENTED_JUMP(this_instr, next_instr + oparg, PY_MONITORING_EVENT_BRANCH_RIGHT);
            }
            else {
                DEAD(value);
            }
        }

        tier1 inst(EXTENDED_ARG, ( -- )) {
            assert(oparg);
            opcode = next_instr->op.code;
            oparg = oparg << 8 | next_instr->op.arg;
            PRE_DISPATCH_GOTO();
            DISPATCH_GOTO();
        }

        tier1 inst(CACHE, (--)) {
            assert(0 && "Executing a cache.");
            Py_FatalError("Executing a cache.");
        }

        tier1 inst(RESERVED, (--)) {
            assert(0 && "Executing RESERVED instruction.");
            Py_FatalError("Executing RESERVED instruction.");
        }

        ///////// Tier-2 only opcodes /////////

        op (_GUARD_IS_TRUE_POP, (flag -- )) {
            int is_true = PyStackRef_IsTrue(flag);
            DEAD(flag);
            AT_END_EXIT_IF(!is_true);
        }

        op (_GUARD_IS_FALSE_POP, (flag -- )) {
            int is_false = PyStackRef_IsFalse(flag);
            DEAD(flag);
            AT_END_EXIT_IF(!is_false);
        }

        op (_GUARD_IS_NONE_POP, (val -- )) {
            int is_none = PyStackRef_IsNone(val);
            if (!is_none) {
                PyStackRef_CLOSE(val);
                AT_END_EXIT_IF(1);
            }
            DEAD(val);
        }

        op (_GUARD_IS_NOT_NONE_POP, (val -- )) {
            int is_none = PyStackRef_IsNone(val);
            PyStackRef_CLOSE(val);
            AT_END_EXIT_IF(is_none);
        }

        op(_JUMP_TO_TOP, (--)) {
            JUMP_TO_JUMP_TARGET();
        }

        tier2 op(_SET_IP, (instr_ptr/4 --)) {
            frame->instr_ptr = (_Py_CODEUNIT *)instr_ptr;
        }

        tier2 op(_CHECK_STACK_SPACE_OPERAND, (framesize/2 --)) {
            assert(framesize <= INT_MAX);
            DEOPT_IF(!_PyThreadState_HasStackSpace(tstate, framesize));
            DEOPT_IF(tstate->py_recursion_remaining <= 1);
        }

        op(_SAVE_RETURN_OFFSET, (--)) {
            #if TIER_ONE
            frame->return_offset = (uint16_t)(next_instr - this_instr);
            #endif
            #if TIER_TWO
            frame->return_offset = oparg;
            #endif
        }

        tier2 op(_EXIT_TRACE, (exit_p/4 --)) {
            _PyExitData *exit = (_PyExitData *)exit_p;
            assert(!exit->is_dynamic);
        #if defined(Py_DEBUG) && !defined(_Py_JIT)
            _Py_CODEUNIT *target = _PyFrame_GetBytecode(frame) + exit->target;
            OPT_HIST(trace_uop_execution_counter, trace_run_length_hist);
            if (frame->lltrace >= 2) {
                printf("SIDE EXIT: [UOp ");
                _PyUOpPrint(&next_uop[-1]);
                printf(", exit %tu, temp %d, target %d -> %s]\n",
                    exit - current_executor->exits, exit->temperature.value_and_backoff,
                    (int)(target - _PyFrame_GetBytecode(frame)),
                    _PyOpcode_OpName[target->op.code]);
            }
        #endif
            tstate->jit_exit = exit;
            TIER2_TO_TIER2(exit->executor);
        }

        tier2 op(_CHECK_VALIDITY, (--)) {
            DEOPT_IF(!current_executor->vm_data.valid);
        }

        tier2 pure op(_LOAD_CONST_INLINE, (ptr/4 -- value)) {
            value = PyStackRef_FromPyObjectNew(ptr);
        }

        tier2 pure op (_POP_TOP_LOAD_CONST_INLINE, (ptr/4, pop -- value)) {
            PyStackRef_CLOSE(pop);
            value = PyStackRef_FromPyObjectNew(ptr);
        }

        tier2 pure op(_LOAD_CONST_INLINE_BORROW, (ptr/4 -- value)) {
            value = PyStackRef_FromPyObjectBorrow(ptr);
        }

        tier2 op(_POP_CALL, (callable, null --)) {
            (void)null; // Silence compiler warnings about unused variables
            DEAD(null);
            PyStackRef_CLOSE(callable);
        }

        tier2 op(_POP_CALL_ONE, (callable, null, pop --)) {
            PyStackRef_CLOSE(pop);
            (void)null; // Silence compiler warnings about unused variables
            DEAD(null);
            PyStackRef_CLOSE(callable);
        }

        tier2 op(_POP_CALL_TWO, (callable, null, pop1, pop2 --)) {
            PyStackRef_CLOSE(pop2);
            PyStackRef_CLOSE(pop1);
            (void)null; // Silence compiler warnings about unused variables
            DEAD(null);
            PyStackRef_CLOSE(callable);
        }

        tier2 op(_POP_TOP_LOAD_CONST_INLINE_BORROW, (ptr/4, pop -- value)) {
            PyStackRef_CLOSE(pop);
            value = PyStackRef_FromPyObjectBorrow(ptr);
        }

        tier2 op(_POP_TWO_LOAD_CONST_INLINE_BORROW, (ptr/4, pop1, pop2 -- value)) {
            PyStackRef_CLOSE(pop2);
            PyStackRef_CLOSE(pop1);
            value = PyStackRef_FromPyObjectBorrow(ptr);
        }

        tier2 op(_POP_CALL_LOAD_CONST_INLINE_BORROW, (ptr/4, callable, null -- value)) {
            (void)null; // Silence compiler warnings about unused variables
            DEAD(null);
            PyStackRef_CLOSE(callable);
            value = PyStackRef_FromPyObjectBorrow(ptr);
        }

        tier2 op(_POP_CALL_ONE_LOAD_CONST_INLINE_BORROW, (ptr/4, callable, null, pop -- value)) {
            PyStackRef_CLOSE(pop);
            (void)null; // Silence compiler warnings about unused variables
            DEAD(null);
            PyStackRef_CLOSE(callable);
            value = PyStackRef_FromPyObjectBorrow(ptr);
        }

        tier2 op(_POP_CALL_TWO_LOAD_CONST_INLINE_BORROW, (ptr/4, callable, null, pop1, pop2 -- value)) {
            PyStackRef_CLOSE(pop2);
            PyStackRef_CLOSE(pop1);
            (void)null; // Silence compiler warnings about unused variables
            DEAD(null);
            PyStackRef_CLOSE(callable);
            value = PyStackRef_FromPyObjectBorrow(ptr);
        }

        tier2 op(_LOAD_CONST_UNDER_INLINE, (ptr/4, old -- value, new)) {
            new = old;
            DEAD(old);
            value = PyStackRef_FromPyObjectNew(ptr);
        }

        tier2 op(_LOAD_CONST_UNDER_INLINE_BORROW, (ptr/4, old -- value, new)) {
            new = old;
            DEAD(old);
            value = PyStackRef_FromPyObjectBorrow(ptr);
        }

        tier2 op(_START_EXECUTOR, (executor/4 --)) {
#ifndef _Py_JIT
            assert(current_executor == (_PyExecutorObject*)executor);
#endif
            assert(tstate->jit_exit == NULL || tstate->jit_exit->executor == current_executor);
            tstate->current_executor = (PyObject *)executor;
            if (!current_executor->vm_data.valid) {
                assert(tstate->jit_exit->executor == current_executor);
                assert(tstate->current_executor == executor);
                _PyExecutor_ClearExit(tstate->jit_exit);
                DEOPT_IF(true);
            }
        }

        tier2 op(_MAKE_WARM, (--)) {
            current_executor->vm_data.warm = true;
            // It's okay if this ends up going negative.
            if (--tstate->interp->trace_run_counter == 0) {
                _Py_set_eval_breaker_bit(tstate, _PY_EVAL_JIT_INVALIDATE_COLD_BIT);
            }
        }

        tier2 op(_FATAL_ERROR, (--)) {
            assert(0);
            Py_FatalError("Fatal error uop executed.");
        }

        tier2 op(_DEOPT, (--)) {
            GOTO_TIER_ONE(_PyFrame_GetBytecode(frame) + CURRENT_TARGET(), 0);
        }

        tier2 op(_HANDLE_PENDING_AND_DEOPT, (--)) {
            int err = _Py_HandlePending(tstate);
            GOTO_TIER_ONE(err ? NULL : _PyFrame_GetBytecode(frame) + CURRENT_TARGET(), 0);
        }

        tier2 op(_ERROR_POP_N, (target/2 --)) {
            assert(oparg == 0);
            _Py_CODEUNIT *current_instr = _PyFrame_GetBytecode(frame) + target;
            _Py_CODEUNIT *next_instr = current_instr + 1 + _PyOpcode_Caches[_PyOpcode_Deopt[current_instr->op.code]];
            // gh-140104: The exception handler expects frame->instr_ptr to be pointing to next_instr, not this_instr!
            frame->instr_ptr = next_instr;
            SYNC_SP();
            GOTO_TIER_ONE(NULL, 0);
        }

        /* Progress is guaranteed if we DEOPT on the eval breaker, because
         * ENTER_EXECUTOR will not re-enter tier 2 with the eval breaker set. */
        tier2 op(_TIER2_RESUME_CHECK, (--)) {
#if defined(__EMSCRIPTEN__)
            HANDLE_PENDING_AND_DEOPT_IF(_Py_emscripten_signal_clock == 0);
            _Py_emscripten_signal_clock -= Py_EMSCRIPTEN_SIGNAL_HANDLING;
#endif
            uintptr_t eval_breaker = _Py_atomic_load_uintptr_relaxed(&tstate->eval_breaker);
            HANDLE_PENDING_AND_DEOPT_IF(eval_breaker & _PY_EVAL_EVENTS_MASK);
            assert(tstate->tracing || eval_breaker == FT_ATOMIC_LOAD_UINTPTR_ACQUIRE(_PyFrame_GetCode(frame)->_co_instrumentation_version));
        }

        tier2 op(_COLD_EXIT, ( -- )) {
            _PyExitData *exit = tstate->jit_exit;
            assert(exit != NULL);
            _Py_CODEUNIT *target = _PyFrame_GetBytecode(frame) + exit->target;
            _Py_BackoffCounter temperature = exit->temperature;
            if (!backoff_counter_triggers(temperature)) {
                exit->temperature = advance_backoff_counter(temperature);
                GOTO_TIER_ONE(target, 0);
            }
            _PyExecutorObject *executor;
            if (target->op.code == ENTER_EXECUTOR) {
                PyCodeObject *code = _PyFrame_GetCode(frame);
                executor = code->co_executors->executors[target->op.arg];
                Py_INCREF(executor);
            }
            else {
                _PyExecutorObject *previous_executor = _PyExecutor_FromExit(exit);
                assert(tstate->current_executor == (PyObject *)previous_executor);
                int chain_depth = previous_executor->vm_data.chain_depth + 1;
                _PyJIT_InitializeTracing(tstate, frame, target, STACK_LEVEL(), chain_depth, exit);
                exit->temperature = initial_temperature_backoff_counter();
                GOTO_TIER_ONE(target, 1);
            }
            assert(tstate->jit_exit == exit);
            exit->executor = executor;
            TIER2_TO_TIER2(exit->executor);
        }

        tier2 op(_GUARD_IP, (ip/4 --)) {
            EXIT_IF(frame->instr_ptr != (_Py_CODEUNIT *)ip);
        }

        // Note: this is different than _COLD_EXIT/_EXIT_TRACE, as it may lead to multiple executors
        // from a single exit!
        tier2 op(_DYNAMIC_EXIT, (exit_p/4 --)) {
            _Py_CODEUNIT *target = frame->instr_ptr;
            _PyExitData *exit = (_PyExitData *)exit_p;
            _Py_BackoffCounter temperature = exit->temperature;
#if defined(Py_DEBUG) && !defined(_Py_JIT)
            OPT_HIST(trace_uop_execution_counter, trace_run_length_hist);
            if (frame->lltrace >= 2) {
                printf("DYNAMIC EXIT: [UOp ");
                _PyUOpPrint(&next_uop[-1]);
                printf(", exit %tu, temp %d, target %d -> %s]\n",
                    exit - current_executor->exits, exit->temperature.value_and_backoff,
                    (int)(target - _PyFrame_GetBytecode(frame)),
                    _PyOpcode_OpName[target->op.code]);
            }
#endif
            if (target->op.code == ENTER_EXECUTOR) {
                PyCodeObject *code = _PyFrame_GetCode(frame);
                _PyExecutorObject *executor = code->co_executors->executors[target->op.arg];
                tstate->jit_exit = NULL;
                TIER2_TO_TIER2(executor);
            }
            else {
                if (frame->owner >= FRAME_OWNED_BY_INTERPRETER) {
                    GOTO_TIER_ONE(target, 0);
                }
                if (!backoff_counter_triggers(temperature)) {
                    exit->temperature = advance_backoff_counter(temperature);
                    GOTO_TIER_ONE(target, 0);
                }
                exit->temperature = initial_temperature_backoff_counter();
                _PyJIT_InitializeTracing(tstate, frame, target, STACK_LEVEL(), 0, NULL);
                GOTO_TIER_ONE(target, 1);
            }
        }

        label(pop_2_error) {
            stack_pointer -= 2;
            assert(WITHIN_STACK_BOUNDS());
            goto error;
        }

        label(pop_1_error) {
            stack_pointer -= 1;
            assert(WITHIN_STACK_BOUNDS());
            goto error;
        }

        label(error) {
            /* Double-check exception status. */
#ifdef NDEBUG
            if (!_PyErr_Occurred(tstate)) {
            _PyErr_SetString(tstate, PyExc_SystemError,
                             "error return without exception set");
        }
#else
            assert(_PyErr_Occurred(tstate));
#endif

            /* Log traceback info. */
            assert(frame->owner != FRAME_OWNED_BY_INTERPRETER);
            if (!_PyFrame_IsIncomplete(frame)) {
                PyFrameObject *f = _PyFrame_GetFrameObject(frame);
                if (f != NULL) {
                    PyTraceBack_Here(f);
                }
            }
            _PyEval_MonitorRaise(tstate, frame, next_instr-1);
            goto exception_unwind;
        }

        spilled label(exception_unwind) {
            /* We can't use frame->instr_ptr here, as RERAISE may have set it */
            int offset = INSTR_OFFSET()-1;
            int level, handler, lasti;
            int handled = get_exception_handler(_PyFrame_GetCode(frame), offset, &level, &handler, &lasti);
            if (handled == 0) {
                // No handlers, so exit.
                assert(_PyErr_Occurred(tstate));
                /* Pop remaining stack entries. */
                _PyStackRef *stackbase = _PyFrame_Stackbase(frame);
                while (frame->stackpointer > stackbase) {
                    _PyStackRef ref = _PyFrame_StackPop(frame);
                    PyStackRef_XCLOSE(ref);
                }
                monitor_unwind(tstate, frame, next_instr-1);
                goto exit_unwind;
            }
            assert(STACK_LEVEL() >= level);
            _PyStackRef *new_top = _PyFrame_Stackbase(frame) + level;
            assert(frame->stackpointer >= new_top);
            while (frame->stackpointer > new_top) {
                _PyStackRef ref = _PyFrame_StackPop(frame);
                PyStackRef_XCLOSE(ref);
            }
            if (lasti) {
                int frame_lasti = _PyInterpreterFrame_LASTI(frame);
                _PyStackRef lasti = PyStackRef_TagInt(frame_lasti);
                _PyFrame_StackPush(frame, lasti);
            }

            /* Make the raw exception data
                available to the handler,
                so a program can emulate the
                Python main loop. */
            PyObject *exc = _PyErr_GetRaisedException(tstate);
            _PyFrame_StackPush(frame, PyStackRef_FromPyObjectSteal(exc));
            next_instr = _PyFrame_GetBytecode(frame) + handler;

            int err = monitor_handled(tstate, frame, next_instr, exc);
            if (err < 0) {
                goto exception_unwind;
            }
            /* Resume normal execution */
#ifdef Py_DEBUG
            if (frame->lltrace >= 5) {
                lltrace_resume_frame(frame);
            }
#endif
            RELOAD_STACK();
#if _Py_TAIL_CALL_INTERP
            int opcode;
#endif
            DISPATCH();
        }

        spilled label(exit_unwind) {
            assert(_PyErr_Occurred(tstate));
            _Py_LeaveRecursiveCallPy(tstate);
            assert(frame->owner != FRAME_OWNED_BY_INTERPRETER);
            // GH-99729: We need to unlink the frame *before* clearing it:
            _PyInterpreterFrame *dying = frame;
            frame = tstate->current_frame = dying->previous;
            _PyEval_FrameClearAndPop(tstate, dying);
            frame->return_offset = 0;
            if (frame->owner == FRAME_OWNED_BY_INTERPRETER) {
                /* Restore previous frame and exit */
                tstate->current_frame = frame->previous;
#if !_Py_TAIL_CALL_INTERP
                assert(frame == &entry.frame);
#endif
#ifdef _Py_TIER2
                _PyStackRef executor = frame->localsplus[0];
                assert(tstate->current_executor == NULL);
                if (!PyStackRef_IsNull(executor)) {
                    tstate->current_executor = PyStackRef_AsPyObjectBorrow(executor);
                    PyStackRef_CLOSE(executor);
                }
#endif
                return NULL;
            }
            next_instr = frame->instr_ptr;
            RELOAD_STACK();
            goto error;
        }

        spilled label(start_frame) {
            int too_deep = _Py_EnterRecursivePy(tstate);
            if (too_deep) {
                goto exit_unwind;
            }
            next_instr = frame->instr_ptr;
        #ifdef Py_DEBUG
            int lltrace = maybe_lltrace_resume_frame(frame, GLOBALS());
            if (lltrace < 0) {
                JUMP_TO_LABEL(exit_unwind);
            }
            frame->lltrace = lltrace;
            /* _PyEval_EvalFrameDefault() must not be called with an exception set,
            because it can clear it (directly or indirectly) and so the
            caller loses its exception */
            assert(!_PyErr_Occurred(tstate));
        #endif
            RELOAD_STACK();
#if _Py_TAIL_CALL_INTERP
            int opcode;
#endif
            DISPATCH();
        }



// END BYTECODES //

    }
 dispatch_opcode:
 error:
 exception_unwind:
 exit_unwind:
 handle_eval_breaker:
 resume_frame:
 start_frame:
 unbound_local_error:
    ;
}

// Future families go below this point //<|MERGE_RESOLUTION|>--- conflicted
+++ resolved
@@ -2954,12 +2954,8 @@
         tier1 op(_SPECIALIZE_JUMP_BACKWARD, (--)) {
         #if ENABLE_SPECIALIZATION_FT
             if (this_instr->op.code == JUMP_BACKWARD) {
-<<<<<<< HEAD
-                this_instr->op.code = (tstate->interp->jit && !PyStackRef_IsNull(frame->f_funcobj)) ? JUMP_BACKWARD_JIT : JUMP_BACKWARD_NO_JIT;
-=======
                 uint8_t desired = tstate->interp->jit ? JUMP_BACKWARD_JIT : JUMP_BACKWARD_NO_JIT;
                 FT_ATOMIC_STORE_UINT8_RELAXED(this_instr->op.code, desired);
->>>>>>> 920de7cc
                 // Need to re-dispatch so the warmup counter isn't off by one:
                 next_instr = this_instr;
                 DISPATCH_SAME_OPARG();
