// This file contains instruction definitions.
// It is read by generators stored in Tools/cases_generator/
// to generate Python/generated_cases.c.h and others.
// Note that there is some dummy C code at the top and bottom of the file
// to fool text editors like VS Code into believing this is valid C code.
// The actual instruction definitions start at // BEGIN BYTECODES //.
// See Tools/cases_generator/README.md for more information.

#include "Python.h"
#include "pycore_abstract.h"      // _PyIndex_Check()
#include "pycore_audit.h"         // _PySys_Audit()
#include "pycore_backoff.h"
#include "pycore_cell.h"          // PyCell_GetRef()
#include "pycore_ceval.h"
#include "pycore_code.h"
#include "pycore_emscripten_signal.h"  // _Py_CHECK_EMSCRIPTEN_SIGNALS
#include "pycore_function.h"
#include "pycore_instruments.h"
#include "pycore_interpolation.h" // _PyInterpolation_Build()
#include "pycore_intrinsics.h"
#include "pycore_long.h"          // _PyLong_ExactDealloc(), _PyLong_GetZero()
#include "pycore_moduleobject.h"  // PyModuleObject
#include "pycore_object.h"        // _PyObject_GC_TRACK()
#include "pycore_opcode_metadata.h"  // uop names
#include "pycore_opcode_utils.h"  // MAKE_FUNCTION_*
#include "pycore_pyatomic_ft_wrappers.h" // FT_ATOMIC_*
#include "pycore_pyerrors.h"      // _PyErr_GetRaisedException()
#include "pycore_pystate.h"       // _PyInterpreterState_GET()
#include "pycore_range.h"         // _PyRangeIterObject
#include "pycore_setobject.h"     // _PySet_NextEntry()
#include "pycore_sliceobject.h"   // _PyBuildSlice_ConsumeRefs
#include "pycore_stackref.h"
#include "pycore_template.h"      // _PyTemplate_Build()
#include "pycore_tuple.h"         // _PyTuple_ITEMS()
#include "pycore_typeobject.h"    // _PySuper_Lookup()

#include "pycore_dict.h"
#include "dictobject.h"
#include "pycore_frame.h"
#include "opcode.h"
#include "optimizer.h"
#include "pydtrace.h"
#include "setobject.h"


#define USE_COMPUTED_GOTOS 0
#include "ceval_macros.h"

/* Flow control macros */

#define inst(name, ...) case name:
#define op(name, ...) /* NAME is ignored */
#define macro(name) static int MACRO_##name
#define super(name) static int SUPER_##name
#define family(name, ...) static int family_##name
#define pseudo(name) static int pseudo_##name
#define label(name) name:

/* Annotations */
#define guard
#define override
#define specializing
#define replicate(TIMES)
#define tier1
#define no_save_ip

// Dummy variables for stack effects.
static PyObject *value, *value1, *value2, *left, *right, *res, *sum, *prod, *sub;
static PyObject *container, *start, *stop, *v, *lhs, *rhs, *res2;
static PyObject *list, *tuple, *dict, *owner, *set, *str, *tup, *map, *keys;
static PyObject *exit_func, *lasti, *val, *retval, *obj, *iter, *exhausted;
static PyObject *aiter, *awaitable, *iterable, *w, *exc_value, *bc, *locals;
static PyObject *orig, *excs, *update, *b, *fromlist, *level, *from;
static PyObject **pieces, **values;
static size_t jump;
// Dummy variables for cache effects
static uint16_t invert, counter, index, hint;
#define unused 0  // Used in a macro def, can't be static
static uint32_t type_version;
static _PyExecutorObject *current_executor;

static PyObject *
dummy_func(
    PyThreadState *tstate,
    _PyInterpreterFrame *frame,
    unsigned char opcode,
    unsigned int oparg,
    _Py_CODEUNIT *next_instr,
    PyObject **stack_pointer,
    int throwflag,
    PyObject *args[]
)
{
    // Dummy labels.
    pop_1_error:
    // Dummy locals.
    PyObject *dummy;
    _Py_CODEUNIT *this_instr;
    PyObject *attr;
    PyObject *attrs;
    PyObject *bottom;
    PyObject *callable;
    PyObject *callargs;
    PyObject *codeobj;
    PyObject *cond;
    PyObject *descr;
    PyObject *exc;
    PyObject *exit;
    PyObject *fget;
    PyObject *fmt_spec;
    PyObject *func;
    uint32_t func_version;
    PyObject *getattribute;
    PyObject *kwargs;
    PyObject *kwdefaults;
    PyObject *len_o;
    PyObject *match;
    PyObject *match_type;
    PyObject *method;
    PyObject *mgr;
    Py_ssize_t min_args;
    PyObject *names;
    PyObject *new_exc;
    PyObject *next;
    PyObject *none;
    PyObject *null;
    PyObject *prev_exc;
    PyObject *receiver;
    PyObject *rest;
    int result;
    PyObject *self;
    PyObject *seq;
    PyObject *slice;
    PyObject *step;
    PyObject *subject;
    PyObject *top;
    PyObject *type;
    PyObject *typevars;
    PyObject *val0;
    PyObject *val1;
    int values_or_none;

    switch (opcode) {

// BEGIN BYTECODES //
        inst(NOP, (--)) {
        }

        family(RESUME, 0) = {
            RESUME_CHECK,
        };

        macro(NOT_TAKEN) = NOP;

        op(_CHECK_PERIODIC, (--)) {
            _Py_CHECK_EMSCRIPTEN_SIGNALS_PERIODICALLY();
            QSBR_QUIESCENT_STATE(tstate);
            if (_Py_atomic_load_uintptr_relaxed(&tstate->eval_breaker) & _PY_EVAL_EVENTS_MASK) {
                int err = _Py_HandlePending(tstate);
                ERROR_IF(err != 0);
            }
        }

        op(_CHECK_PERIODIC_IF_NOT_YIELD_FROM, (--)) {
            if ((oparg & RESUME_OPARG_LOCATION_MASK) < RESUME_AFTER_YIELD_FROM) {
                _Py_CHECK_EMSCRIPTEN_SIGNALS_PERIODICALLY();
                QSBR_QUIESCENT_STATE(tstate);
                if (_Py_atomic_load_uintptr_relaxed(&tstate->eval_breaker) & _PY_EVAL_EVENTS_MASK) {
                    int err = _Py_HandlePending(tstate);
                    ERROR_IF(err != 0);
                }
            }
        }

        op(_QUICKEN_RESUME, (--)) {
            #if ENABLE_SPECIALIZATION_FT
            if (tstate->tracing == 0 && this_instr->op.code == RESUME) {
                FT_ATOMIC_STORE_UINT8_RELAXED(this_instr->op.code, RESUME_CHECK);
            }
            #endif  /* ENABLE_SPECIALIZATION_FT */
        }

        tier1 op(_MAYBE_INSTRUMENT, (--)) {
            if (tstate->tracing == 0) {
                uintptr_t global_version = _Py_atomic_load_uintptr_relaxed(&tstate->eval_breaker) & ~_PY_EVAL_EVENTS_MASK;
                uintptr_t code_version = FT_ATOMIC_LOAD_UINTPTR_ACQUIRE(_PyFrame_GetCode(frame)->_co_instrumentation_version);
                if (code_version != global_version) {
                    int err = _Py_Instrument(_PyFrame_GetCode(frame), tstate->interp);
                    if (err) {
                        ERROR_NO_POP();
                    }
                    next_instr = this_instr;
                    DISPATCH();
                }
            }
        }

        op(_LOAD_BYTECODE, (--)) {
            #ifdef Py_GIL_DISABLED
            if (frame->tlbc_index !=
                ((_PyThreadStateImpl *)tstate)->tlbc_index) {
                _Py_CODEUNIT *bytecode =
                    _PyEval_GetExecutableCode(tstate, _PyFrame_GetCode(frame));
                ERROR_IF(bytecode == NULL);
                ptrdiff_t off = this_instr - _PyFrame_GetBytecode(frame);
                frame->tlbc_index = ((_PyThreadStateImpl *)tstate)->tlbc_index;
                frame->instr_ptr = bytecode + off;
                // Make sure this_instr gets reset correctly for any uops that
                // follow
                next_instr = frame->instr_ptr;
                DISPATCH();
            }
            #endif
        }

        macro(RESUME) =
            _LOAD_BYTECODE +
            _MAYBE_INSTRUMENT +
            _QUICKEN_RESUME +
            _CHECK_PERIODIC_IF_NOT_YIELD_FROM;

        inst(RESUME_CHECK, (--)) {
#if defined(__EMSCRIPTEN__)
            DEOPT_IF(_Py_emscripten_signal_clock == 0);
            _Py_emscripten_signal_clock -= Py_EMSCRIPTEN_SIGNAL_HANDLING;
#endif
            uintptr_t eval_breaker = _Py_atomic_load_uintptr_relaxed(&tstate->eval_breaker);
            uintptr_t version = FT_ATOMIC_LOAD_UINTPTR_ACQUIRE(_PyFrame_GetCode(frame)->_co_instrumentation_version);
            assert((version & _PY_EVAL_EVENTS_MASK) == 0);
            DEOPT_IF(eval_breaker != version);
            #ifdef Py_GIL_DISABLED
            DEOPT_IF(frame->tlbc_index !=
                     ((_PyThreadStateImpl *)tstate)->tlbc_index);
            #endif
        }

        op(_MONITOR_RESUME, (--)) {
            int err = _Py_call_instrumentation(
                    tstate, oparg > 0, frame, this_instr);
            ERROR_IF(err);
            if (frame->instr_ptr != this_instr) {
                /* Instrumentation has jumped */
                next_instr = frame->instr_ptr;
            }
        }

        macro(INSTRUMENTED_RESUME) =
            _LOAD_BYTECODE +
            _MAYBE_INSTRUMENT +
            _CHECK_PERIODIC_IF_NOT_YIELD_FROM +
            _MONITOR_RESUME;

        pseudo(LOAD_CLOSURE, (-- unused)) = {
            LOAD_FAST,
        };

        inst(LOAD_FAST_CHECK, (-- value)) {
            _PyStackRef value_s = GETLOCAL(oparg);
            if (PyStackRef_IsNull(value_s)) {
                _PyEval_FormatExcCheckArg(tstate, PyExc_UnboundLocalError,
                    UNBOUNDLOCAL_ERROR_MSG,
                    PyTuple_GetItem(_PyFrame_GetCode(frame)->co_localsplusnames, oparg)
                );
                ERROR_IF(true);
            }
            value = PyStackRef_DUP(value_s);
        }

        replicate(8) inst(LOAD_FAST, (-- value)) {
            assert(!PyStackRef_IsNull(GETLOCAL(oparg)));
            value = PyStackRef_DUP(GETLOCAL(oparg));
        }

        replicate(8) inst (LOAD_FAST_BORROW, (-- value)) {
            assert(!PyStackRef_IsNull(GETLOCAL(oparg)));
            value = PyStackRef_Borrow(GETLOCAL(oparg));
        }

        inst(LOAD_FAST_AND_CLEAR, (-- value)) {
            value = GETLOCAL(oparg);
            GETLOCAL(oparg) = PyStackRef_NULL;
        }

        inst(LOAD_FAST_LOAD_FAST, ( -- value1, value2)) {
            uint32_t oparg1 = oparg >> 4;
            uint32_t oparg2 = oparg & 15;
            value1 = PyStackRef_DUP(GETLOCAL(oparg1));
            value2 = PyStackRef_DUP(GETLOCAL(oparg2));
        }

        inst(LOAD_FAST_BORROW_LOAD_FAST_BORROW, ( -- value1, value2)) {
            uint32_t oparg1 = oparg >> 4;
            uint32_t oparg2 = oparg & 15;
            value1 = PyStackRef_Borrow(GETLOCAL(oparg1));
            value2 = PyStackRef_Borrow(GETLOCAL(oparg2));
        }

        inst(LOAD_CONST, (-- value)) {
            PyObject *obj = GETITEM(FRAME_CO_CONSTS, oparg);
            value = PyStackRef_FromPyObjectBorrow(obj);
        }

        replicate(4) inst(LOAD_SMALL_INT, (-- value)) {
            assert(oparg < _PY_NSMALLPOSINTS);
            PyObject *obj = (PyObject *)&_PyLong_SMALL_INTS[_PY_NSMALLNEGINTS + oparg];
            value = PyStackRef_FromPyObjectBorrow(obj);
        }

        replicate(8) inst(STORE_FAST, (value --)) {
            _PyStackRef tmp = GETLOCAL(oparg);
            GETLOCAL(oparg) = value;
            DEAD(value);
            PyStackRef_XCLOSE(tmp);
        }

        pseudo(STORE_FAST_MAYBE_NULL, (unused --)) = {
            STORE_FAST,
        };

        inst(STORE_FAST_LOAD_FAST, (value1 -- value2)) {
            uint32_t oparg1 = oparg >> 4;
            uint32_t oparg2 = oparg & 15;
            _PyStackRef tmp = GETLOCAL(oparg1);
            GETLOCAL(oparg1) = value1;
            DEAD(value1);
            value2 = PyStackRef_DUP(GETLOCAL(oparg2));
            PyStackRef_XCLOSE(tmp);
        }

        inst(STORE_FAST_STORE_FAST, (value2, value1 --)) {
            uint32_t oparg1 = oparg >> 4;
            uint32_t oparg2 = oparg & 15;
            _PyStackRef tmp = GETLOCAL(oparg1);
            GETLOCAL(oparg1) = value1;
            DEAD(value1);
            PyStackRef_XCLOSE(tmp);
            tmp = GETLOCAL(oparg2);
            GETLOCAL(oparg2) = value2;
            DEAD(value2);
            PyStackRef_XCLOSE(tmp);
        }

<<<<<<< HEAD
        inst(POP_TOP, (value --)) {
            PyStackRef_CLOSE(value);
=======
        pure inst(POP_TOP, (value --)) {
            PyStackRef_XCLOSE(value);
>>>>>>> 9b5e8000
        }

        tier2 op(_POP_TWO, (nos, tos --)) {
            PyStackRef_CLOSE(tos);
            PyStackRef_CLOSE(nos);
        }

        inst(PUSH_NULL, (-- res)) {
            res = PyStackRef_NULL;
        }

        no_save_ip inst(END_FOR, (value -- )) {
            /* Don't update instr_ptr, so that POP_ITER sees
             * the FOR_ITER as the previous instruction.
             * This has the benign side effect that if value is
             * finalized it will see the location as the FOR_ITER's.
             */
            PyStackRef_CLOSE(value);
        }


        inst(POP_ITER, (iter, index_or_null -- )) {
            (void)index_or_null;
            DEAD(index_or_null);
            PyStackRef_CLOSE(iter);
        }

        no_save_ip tier1 inst(INSTRUMENTED_END_FOR, (receiver, index_or_null, value -- receiver, index_or_null)) {
            /* Need to create a fake StopIteration error here,
             * to conform to PEP 380 */
            if (PyStackRef_GenCheck(receiver)) {
                int err = monitor_stop_iteration(tstate, frame, this_instr, PyStackRef_AsPyObjectBorrow(value));
                if (err) {
                    ERROR_NO_POP();
                }
            }
            PyStackRef_CLOSE(value);
        }

        tier1 inst(INSTRUMENTED_POP_ITER, (iter, index_or_null -- )) {
            (void)index_or_null;
            DEAD(index_or_null);
            INSTRUMENTED_JUMP(prev_instr, this_instr+1, PY_MONITORING_EVENT_BRANCH_RIGHT);
            PyStackRef_CLOSE(iter);
        }

        inst(END_SEND, (receiver, value -- val)) {
            val = value;
            DEAD(value);
            PyStackRef_CLOSE(receiver);
        }

        tier1 inst(INSTRUMENTED_END_SEND, (receiver, value -- val)) {
            PyObject *receiver_o = PyStackRef_AsPyObjectBorrow(receiver);
            if (PyGen_Check(receiver_o) || PyCoro_CheckExact(receiver_o)) {
                int err = monitor_stop_iteration(tstate, frame, this_instr, PyStackRef_AsPyObjectBorrow(value));
                if (err) {
                    ERROR_NO_POP();
                }
            }
            val = value;
            DEAD(value);
            PyStackRef_CLOSE(receiver);
        }

        inst(UNARY_NEGATIVE, (value -- res)) {
            PyObject *res_o = PyNumber_Negative(PyStackRef_AsPyObjectBorrow(value));
            PyStackRef_CLOSE(value);
            ERROR_IF(res_o == NULL);
            res = PyStackRef_FromPyObjectSteal(res_o);
        }

        pure inst(UNARY_NOT, (value -- res)) {
            assert(PyStackRef_BoolCheck(value));
            res = PyStackRef_IsFalse(value)
                ? PyStackRef_True : PyStackRef_False;
            DEAD(value);
        }

        family(TO_BOOL, INLINE_CACHE_ENTRIES_TO_BOOL) = {
            TO_BOOL_ALWAYS_TRUE,
            TO_BOOL_BOOL,
            TO_BOOL_INT,
            TO_BOOL_LIST,
            TO_BOOL_NONE,
            TO_BOOL_STR,
        };

        specializing op(_SPECIALIZE_TO_BOOL, (counter/1, value -- value)) {
            #if ENABLE_SPECIALIZATION_FT
            if (ADAPTIVE_COUNTER_TRIGGERS(counter)) {
                next_instr = this_instr;
                _Py_Specialize_ToBool(value, next_instr);
                DISPATCH_SAME_OPARG();
            }
            OPCODE_DEFERRED_INC(TO_BOOL);
            ADVANCE_ADAPTIVE_COUNTER(this_instr[1].counter);
            #endif  /* ENABLE_SPECIALIZATION_FT */
        }

        op(_TO_BOOL, (value -- res)) {
            int err = PyObject_IsTrue(PyStackRef_AsPyObjectBorrow(value));
            PyStackRef_CLOSE(value);
            ERROR_IF(err < 0);
            res = err ? PyStackRef_True : PyStackRef_False;
        }

        macro(TO_BOOL) = _SPECIALIZE_TO_BOOL + unused/2 + _TO_BOOL;

        inst(TO_BOOL_BOOL, (unused/1, unused/2, value -- value)) {
            EXIT_IF(!PyStackRef_BoolCheck(value));
            STAT_INC(TO_BOOL, hit);
        }

        inst(TO_BOOL_INT, (unused/1, unused/2, value -- res)) {
            PyObject *value_o = PyStackRef_AsPyObjectBorrow(value);
            EXIT_IF(!PyLong_CheckExact(value_o));
            STAT_INC(TO_BOOL, hit);
            if (_PyLong_IsZero((PyLongObject *)value_o)) {
                assert(_Py_IsImmortal(value_o));
                DEAD(value);
                res = PyStackRef_False;
            }
            else {
                PyStackRef_CLOSE(value);
                res = PyStackRef_True;
            }
        }

        op(_GUARD_NOS_LIST, (nos, unused -- nos, unused)) {
            PyObject *o = PyStackRef_AsPyObjectBorrow(nos);
            EXIT_IF(!PyList_CheckExact(o));
        }

        op(_GUARD_TOS_LIST, (tos -- tos)) {
            PyObject *o = PyStackRef_AsPyObjectBorrow(tos);
            EXIT_IF(!PyList_CheckExact(o));
        }

        op(_GUARD_TOS_SLICE, (tos -- tos)) {
            PyObject *o = PyStackRef_AsPyObjectBorrow(tos);
            EXIT_IF(!PySlice_Check(o));
        }

        macro(TO_BOOL_LIST) = _GUARD_TOS_LIST + unused/1 + unused/2 + _TO_BOOL_LIST;

        op(_TO_BOOL_LIST, (value -- res)) {
            PyObject *value_o = PyStackRef_AsPyObjectBorrow(value);
            assert(PyList_CheckExact(value_o));
            STAT_INC(TO_BOOL, hit);
            res = PyList_GET_SIZE(value_o) ? PyStackRef_True : PyStackRef_False;
            DECREF_INPUTS();
        }

        inst(TO_BOOL_NONE, (unused/1, unused/2, value -- res)) {
            // This one is a bit weird, because we expect *some* failures:
            EXIT_IF(!PyStackRef_IsNone(value));
            DEAD(value);
            STAT_INC(TO_BOOL, hit);
            res = PyStackRef_False;
        }

        op(_GUARD_NOS_UNICODE, (nos, unused -- nos, unused)) {
            PyObject *o = PyStackRef_AsPyObjectBorrow(nos);
            EXIT_IF(!PyUnicode_CheckExact(o));
        }

        op(_GUARD_TOS_UNICODE, (value -- value)) {
            PyObject *value_o = PyStackRef_AsPyObjectBorrow(value);
            EXIT_IF(!PyUnicode_CheckExact(value_o));
        }

        op(_TO_BOOL_STR, (value -- res)) {
            STAT_INC(TO_BOOL, hit);
            PyObject *value_o = PyStackRef_AsPyObjectBorrow(value);
            if (value_o == &_Py_STR(empty)) {
                assert(_Py_IsImmortal(value_o));
                DEAD(value);
                res = PyStackRef_False;
            }
            else {
                assert(Py_SIZE(value_o));
                PyStackRef_CLOSE(value);
                res = PyStackRef_True;
            }
        }

        macro(TO_BOOL_STR) =
            _GUARD_TOS_UNICODE + unused/1 + unused/2 + _TO_BOOL_STR;

        op(_REPLACE_WITH_TRUE, (value -- res)) {
            PyStackRef_CLOSE(value);
            res = PyStackRef_True;
        }

        macro(TO_BOOL_ALWAYS_TRUE) =
            unused/1 +
            _GUARD_TYPE_VERSION +
            _REPLACE_WITH_TRUE;

        inst(UNARY_INVERT, (value -- res)) {
            PyObject *res_o = PyNumber_Invert(PyStackRef_AsPyObjectBorrow(value));
            PyStackRef_CLOSE(value);
            ERROR_IF(res_o == NULL);
            res = PyStackRef_FromPyObjectSteal(res_o);
        }

        family(BINARY_OP, INLINE_CACHE_ENTRIES_BINARY_OP) = {
            BINARY_OP_MULTIPLY_INT,
            BINARY_OP_ADD_INT,
            BINARY_OP_SUBTRACT_INT,
            BINARY_OP_MULTIPLY_FLOAT,
            BINARY_OP_ADD_FLOAT,
            BINARY_OP_SUBTRACT_FLOAT,
            BINARY_OP_ADD_UNICODE,
            BINARY_OP_SUBSCR_LIST_INT,
            BINARY_OP_SUBSCR_LIST_SLICE,
            BINARY_OP_SUBSCR_TUPLE_INT,
            BINARY_OP_SUBSCR_STR_INT,
            BINARY_OP_SUBSCR_DICT,
            BINARY_OP_SUBSCR_GETITEM,
            // BINARY_OP_INPLACE_ADD_UNICODE,  // See comments at that opcode.
            BINARY_OP_EXTEND,
        };

        op(_GUARD_NOS_INT, (left, unused -- left, unused)) {
            PyObject *left_o = PyStackRef_AsPyObjectBorrow(left);
            EXIT_IF(!PyLong_CheckExact(left_o));
        }

        op(_GUARD_TOS_INT, (value -- value)) {
            PyObject *value_o = PyStackRef_AsPyObjectBorrow(value);
            EXIT_IF(!PyLong_CheckExact(value_o));
        }

        pure op(_BINARY_OP_MULTIPLY_INT, (left, right -- res)) {
            PyObject *left_o = PyStackRef_AsPyObjectBorrow(left);
            PyObject *right_o = PyStackRef_AsPyObjectBorrow(right);
            assert(PyLong_CheckExact(left_o));
            assert(PyLong_CheckExact(right_o));

            STAT_INC(BINARY_OP, hit);
            PyObject *res_o = _PyLong_Multiply((PyLongObject *)left_o, (PyLongObject *)right_o);
            PyStackRef_CLOSE_SPECIALIZED(right, _PyLong_ExactDealloc);
            PyStackRef_CLOSE_SPECIALIZED(left, _PyLong_ExactDealloc);
            INPUTS_DEAD();
            ERROR_IF(res_o == NULL);
            res = PyStackRef_FromPyObjectSteal(res_o);
        }

        pure op(_BINARY_OP_ADD_INT, (left, right -- res)) {
            PyObject *left_o = PyStackRef_AsPyObjectBorrow(left);
            PyObject *right_o = PyStackRef_AsPyObjectBorrow(right);
            assert(PyLong_CheckExact(left_o));
            assert(PyLong_CheckExact(right_o));

            STAT_INC(BINARY_OP, hit);
            PyObject *res_o = _PyLong_Add((PyLongObject *)left_o, (PyLongObject *)right_o);
            PyStackRef_CLOSE_SPECIALIZED(right, _PyLong_ExactDealloc);
            PyStackRef_CLOSE_SPECIALIZED(left, _PyLong_ExactDealloc);
            INPUTS_DEAD();
            ERROR_IF(res_o == NULL);
            res = PyStackRef_FromPyObjectSteal(res_o);
        }

        pure op(_BINARY_OP_SUBTRACT_INT, (left, right -- res)) {
            PyObject *left_o = PyStackRef_AsPyObjectBorrow(left);
            PyObject *right_o = PyStackRef_AsPyObjectBorrow(right);
            assert(PyLong_CheckExact(left_o));
            assert(PyLong_CheckExact(right_o));

            STAT_INC(BINARY_OP, hit);
            PyObject *res_o = _PyLong_Subtract((PyLongObject *)left_o, (PyLongObject *)right_o);
            PyStackRef_CLOSE_SPECIALIZED(right, _PyLong_ExactDealloc);
            PyStackRef_CLOSE_SPECIALIZED(left, _PyLong_ExactDealloc);
            INPUTS_DEAD();
            ERROR_IF(res_o == NULL);
            res = PyStackRef_FromPyObjectSteal(res_o);
        }

        macro(BINARY_OP_MULTIPLY_INT) =
            _GUARD_TOS_INT + _GUARD_NOS_INT + unused/5 + _BINARY_OP_MULTIPLY_INT;
        macro(BINARY_OP_ADD_INT) =
            _GUARD_TOS_INT + _GUARD_NOS_INT + unused/5 + _BINARY_OP_ADD_INT;
        macro(BINARY_OP_SUBTRACT_INT) =
            _GUARD_TOS_INT + _GUARD_NOS_INT + unused/5 + _BINARY_OP_SUBTRACT_INT;

        op(_GUARD_NOS_FLOAT, (left, unused -- left, unused)) {
            PyObject *left_o = PyStackRef_AsPyObjectBorrow(left);
            EXIT_IF(!PyFloat_CheckExact(left_o));
        }

        op(_GUARD_TOS_FLOAT, (value -- value)) {
            PyObject *value_o = PyStackRef_AsPyObjectBorrow(value);
            EXIT_IF(!PyFloat_CheckExact(value_o));
        }

        pure op(_BINARY_OP_MULTIPLY_FLOAT, (left, right -- res)) {
            PyObject *left_o = PyStackRef_AsPyObjectBorrow(left);
            PyObject *right_o = PyStackRef_AsPyObjectBorrow(right);
            assert(PyFloat_CheckExact(left_o));
            assert(PyFloat_CheckExact(right_o));

            STAT_INC(BINARY_OP, hit);
            double dres =
                ((PyFloatObject *)left_o)->ob_fval *
                ((PyFloatObject *)right_o)->ob_fval;
            res = _PyFloat_FromDouble_ConsumeInputs(left, right, dres);
            INPUTS_DEAD();
            ERROR_IF(PyStackRef_IsNull(res));
        }

        pure op(_BINARY_OP_ADD_FLOAT, (left, right -- res)) {
            PyObject *left_o = PyStackRef_AsPyObjectBorrow(left);
            PyObject *right_o = PyStackRef_AsPyObjectBorrow(right);
            assert(PyFloat_CheckExact(left_o));
            assert(PyFloat_CheckExact(right_o));

            STAT_INC(BINARY_OP, hit);
            double dres =
                ((PyFloatObject *)left_o)->ob_fval +
                ((PyFloatObject *)right_o)->ob_fval;
            res = _PyFloat_FromDouble_ConsumeInputs(left, right, dres);
            INPUTS_DEAD();
            ERROR_IF(PyStackRef_IsNull(res));
        }

        pure op(_BINARY_OP_SUBTRACT_FLOAT, (left, right -- res)) {
            PyObject *left_o = PyStackRef_AsPyObjectBorrow(left);
            PyObject *right_o = PyStackRef_AsPyObjectBorrow(right);
            assert(PyFloat_CheckExact(left_o));
            assert(PyFloat_CheckExact(right_o));

            STAT_INC(BINARY_OP, hit);
            double dres =
                ((PyFloatObject *)left_o)->ob_fval -
                ((PyFloatObject *)right_o)->ob_fval;
            res = _PyFloat_FromDouble_ConsumeInputs(left, right, dres);
            INPUTS_DEAD();
            ERROR_IF(PyStackRef_IsNull(res));
        }

        macro(BINARY_OP_MULTIPLY_FLOAT) =
            _GUARD_TOS_FLOAT + _GUARD_NOS_FLOAT + unused/5 + _BINARY_OP_MULTIPLY_FLOAT;
        macro(BINARY_OP_ADD_FLOAT) =
            _GUARD_TOS_FLOAT + _GUARD_NOS_FLOAT + unused/5 + _BINARY_OP_ADD_FLOAT;
        macro(BINARY_OP_SUBTRACT_FLOAT) =
            _GUARD_TOS_FLOAT + _GUARD_NOS_FLOAT + unused/5 + _BINARY_OP_SUBTRACT_FLOAT;

        pure op(_BINARY_OP_ADD_UNICODE, (left, right -- res)) {
            PyObject *left_o = PyStackRef_AsPyObjectBorrow(left);
            PyObject *right_o = PyStackRef_AsPyObjectBorrow(right);
            assert(PyUnicode_CheckExact(left_o));
            assert(PyUnicode_CheckExact(right_o));

            STAT_INC(BINARY_OP, hit);
            PyObject *res_o = PyUnicode_Concat(left_o, right_o);
            PyStackRef_CLOSE_SPECIALIZED(right, _PyUnicode_ExactDealloc);
            PyStackRef_CLOSE_SPECIALIZED(left, _PyUnicode_ExactDealloc);
            INPUTS_DEAD();
            ERROR_IF(res_o == NULL);
            res = PyStackRef_FromPyObjectSteal(res_o);
        }

        macro(BINARY_OP_ADD_UNICODE) =
            _GUARD_TOS_UNICODE + _GUARD_NOS_UNICODE + unused/5 + _BINARY_OP_ADD_UNICODE;

        // This is a subtle one. It's a super-instruction for
        // BINARY_OP_ADD_UNICODE followed by STORE_FAST
        // where the store goes into the left argument.
        // So the inputs are the same as for all BINARY_OP
        // specializations, but there is no output.
        // At the end we just skip over the STORE_FAST.
        op(_BINARY_OP_INPLACE_ADD_UNICODE, (left, right --)) {
            PyObject *left_o = PyStackRef_AsPyObjectBorrow(left);
            assert(PyUnicode_CheckExact(left_o));
            assert(PyUnicode_CheckExact(PyStackRef_AsPyObjectBorrow(right)));

            int next_oparg;
        #if TIER_ONE
            assert(next_instr->op.code == STORE_FAST);
            next_oparg = next_instr->op.arg;
        #else
            next_oparg = CURRENT_OPERAND0();
        #endif
            _PyStackRef *target_local = &GETLOCAL(next_oparg);
            assert(PyUnicode_CheckExact(left_o));
            DEOPT_IF(PyStackRef_AsPyObjectBorrow(*target_local) != left_o);
            STAT_INC(BINARY_OP, hit);
            /* Handle `left = left + right` or `left += right` for str.
             *
             * When possible, extend `left` in place rather than
             * allocating a new PyUnicodeObject. This attempts to avoid
             * quadratic behavior when one neglects to use str.join().
             *
             * If `left` has only two references remaining (one from
             * the stack, one in the locals), DECREFing `left` leaves
             * only the locals reference, so PyUnicode_Append knows
             * that the string is safe to mutate.
             */
            assert(Py_REFCNT(left_o) >= 2 || !PyStackRef_IsHeapSafe(left));
            PyStackRef_CLOSE_SPECIALIZED(left, _PyUnicode_ExactDealloc);
            DEAD(left);
            PyObject *temp = PyStackRef_AsPyObjectSteal(*target_local);
            PyObject *right_o = PyStackRef_AsPyObjectSteal(right);
            PyUnicode_Append(&temp, right_o);
            *target_local = PyStackRef_FromPyObjectSteal(temp);
            Py_DECREF(right_o);
            ERROR_IF(PyStackRef_IsNull(*target_local));
        #if TIER_ONE
            // The STORE_FAST is already done. This is done here in tier one,
            // and during trace projection in tier two:
            assert(next_instr->op.code == STORE_FAST);
            SKIP_OVER(1);
        #endif
        }

       op(_GUARD_BINARY_OP_EXTEND, (descr/4, left, right -- left, right)) {
            PyObject *left_o = PyStackRef_AsPyObjectBorrow(left);
            PyObject *right_o = PyStackRef_AsPyObjectBorrow(right);
            _PyBinaryOpSpecializationDescr *d = (_PyBinaryOpSpecializationDescr*)descr;
            assert(INLINE_CACHE_ENTRIES_BINARY_OP == 5);
            assert(d && d->guard);
            int res = d->guard(left_o, right_o);
            DEOPT_IF(!res);
        }

       op(_BINARY_OP_EXTEND, (descr/4, left, right -- res)) {
            PyObject *left_o = PyStackRef_AsPyObjectBorrow(left);
            PyObject *right_o = PyStackRef_AsPyObjectBorrow(right);
            assert(INLINE_CACHE_ENTRIES_BINARY_OP == 5);
            _PyBinaryOpSpecializationDescr *d = (_PyBinaryOpSpecializationDescr*)descr;

            STAT_INC(BINARY_OP, hit);

            PyObject *res_o = d->action(left_o, right_o);
            DECREF_INPUTS();
            res = PyStackRef_FromPyObjectSteal(res_o);
        }

        macro(BINARY_OP_EXTEND) =
            unused/1 + _GUARD_BINARY_OP_EXTEND + rewind/-4 + _BINARY_OP_EXTEND;

        macro(BINARY_OP_INPLACE_ADD_UNICODE) =
            _GUARD_TOS_UNICODE + _GUARD_NOS_UNICODE + unused/5 + _BINARY_OP_INPLACE_ADD_UNICODE;

        specializing op(_SPECIALIZE_BINARY_SLICE, (container, start, stop -- container, start, stop)) {
            // Placeholder until we implement BINARY_SLICE specialization
            #if ENABLE_SPECIALIZATION
            OPCODE_DEFERRED_INC(BINARY_SLICE);
            #endif  /* ENABLE_SPECIALIZATION */
        }

        op(_BINARY_SLICE, (container, start, stop -- res)) {
            PyObject *slice = _PyBuildSlice_ConsumeRefs(PyStackRef_AsPyObjectSteal(start),
                                                        PyStackRef_AsPyObjectSteal(stop));
            PyObject *res_o;
            // Can't use ERROR_IF() here, because we haven't
            // DECREF'ed container yet, and we still own slice.
            if (slice == NULL) {
                res_o = NULL;
            }
            else {
                res_o = PyObject_GetItem(PyStackRef_AsPyObjectBorrow(container), slice);
                Py_DECREF(slice);
            }
            PyStackRef_CLOSE(container);
            ERROR_IF(res_o == NULL);
            res = PyStackRef_FromPyObjectSteal(res_o);
        }

        macro(BINARY_SLICE) = _SPECIALIZE_BINARY_SLICE + _BINARY_SLICE;

        specializing op(_SPECIALIZE_STORE_SLICE, (v, container, start, stop -- v, container, start, stop)) {
            // Placeholder until we implement STORE_SLICE specialization
            #if ENABLE_SPECIALIZATION
            OPCODE_DEFERRED_INC(STORE_SLICE);
            #endif  /* ENABLE_SPECIALIZATION */
        }

        op(_STORE_SLICE, (v, container, start, stop -- )) {
            PyObject *slice = _PyBuildSlice_ConsumeRefs(PyStackRef_AsPyObjectSteal(start),
                                                        PyStackRef_AsPyObjectSteal(stop));
            int err;
            if (slice == NULL) {
                err = 1;
            }
            else {
                err = PyObject_SetItem(PyStackRef_AsPyObjectBorrow(container), slice, PyStackRef_AsPyObjectBorrow(v));
                Py_DECREF(slice);
            }
            DECREF_INPUTS();
            ERROR_IF(err);
        }

        macro(STORE_SLICE) = _SPECIALIZE_STORE_SLICE + _STORE_SLICE;

        macro(BINARY_OP_SUBSCR_LIST_INT) =
            _GUARD_TOS_INT + _GUARD_NOS_LIST + unused/5 + _BINARY_OP_SUBSCR_LIST_INT;

        op(_BINARY_OP_SUBSCR_LIST_INT, (list_st, sub_st -- res)) {
            PyObject *sub = PyStackRef_AsPyObjectBorrow(sub_st);
            PyObject *list = PyStackRef_AsPyObjectBorrow(list_st);

            assert(PyLong_CheckExact(sub));
            assert(PyList_CheckExact(list));

            // Deopt unless 0 <= sub < PyList_Size(list)
            DEOPT_IF(!_PyLong_IsNonNegativeCompact((PyLongObject *)sub));
            Py_ssize_t index = ((PyLongObject*)sub)->long_value.ob_digit[0];
#ifdef Py_GIL_DISABLED
            PyObject *res_o = _PyList_GetItemRef((PyListObject*)list, index);
            DEOPT_IF(res_o == NULL);
            STAT_INC(BINARY_OP, hit);
            res = PyStackRef_FromPyObjectSteal(res_o);
#else
            DEOPT_IF(index >= PyList_GET_SIZE(list));
            STAT_INC(BINARY_OP, hit);
            PyObject *res_o = PyList_GET_ITEM(list, index);
            assert(res_o != NULL);
            res = PyStackRef_FromPyObjectNew(res_o);
#endif
            STAT_INC(BINARY_OP, hit);
            DECREF_INPUTS();
        }

        macro(BINARY_OP_SUBSCR_LIST_SLICE) =
            _GUARD_TOS_SLICE + _GUARD_NOS_LIST + unused/5 + _BINARY_OP_SUBSCR_LIST_SLICE;

        op(_BINARY_OP_SUBSCR_LIST_SLICE, (list_st, sub_st -- res)) {
            PyObject *sub = PyStackRef_AsPyObjectBorrow(sub_st);
            PyObject *list = PyStackRef_AsPyObjectBorrow(list_st);

            assert(PySlice_Check(sub));
            assert(PyList_CheckExact(list));

            PyObject *res_o = _PyList_SliceSubscript(list, sub);
            STAT_INC(BINARY_OP, hit);
            DECREF_INPUTS();
            ERROR_IF(res_o == NULL);
            res = PyStackRef_FromPyObjectSteal(res_o);
        }

        macro(BINARY_OP_SUBSCR_STR_INT) =
            _GUARD_TOS_INT + _GUARD_NOS_UNICODE + unused/5 + _BINARY_OP_SUBSCR_STR_INT;

        op(_BINARY_OP_SUBSCR_STR_INT, (str_st, sub_st -- res)) {
            PyObject *sub = PyStackRef_AsPyObjectBorrow(sub_st);
            PyObject *str = PyStackRef_AsPyObjectBorrow(str_st);

            assert(PyLong_CheckExact(sub));
            assert(PyUnicode_CheckExact(str));
            DEOPT_IF(!_PyLong_IsNonNegativeCompact((PyLongObject *)sub));
            Py_ssize_t index = ((PyLongObject*)sub)->long_value.ob_digit[0];
            DEOPT_IF(PyUnicode_GET_LENGTH(str) <= index);
            // Specialize for reading an ASCII character from any string:
            Py_UCS4 c = PyUnicode_READ_CHAR(str, index);
            DEOPT_IF(Py_ARRAY_LENGTH(_Py_SINGLETON(strings).ascii) <= c);
            STAT_INC(BINARY_OP, hit);
            PyObject *res_o = (PyObject*)&_Py_SINGLETON(strings).ascii[c];
            PyStackRef_CLOSE_SPECIALIZED(sub_st, _PyLong_ExactDealloc);
            DEAD(sub_st);
            PyStackRef_CLOSE(str_st);
            res = PyStackRef_FromPyObjectBorrow(res_o);
        }

        op(_GUARD_NOS_TUPLE, (nos, unused -- nos, unused)) {
            PyObject *o = PyStackRef_AsPyObjectBorrow(nos);
            EXIT_IF(!PyTuple_CheckExact(o));
        }

        op(_GUARD_TOS_TUPLE, (tos -- tos)) {
            PyObject *o = PyStackRef_AsPyObjectBorrow(tos);
            EXIT_IF(!PyTuple_CheckExact(o));
        }

        macro(BINARY_OP_SUBSCR_TUPLE_INT) =
            _GUARD_TOS_INT + _GUARD_NOS_TUPLE + unused/5 + _BINARY_OP_SUBSCR_TUPLE_INT;

        op(_BINARY_OP_SUBSCR_TUPLE_INT, (tuple_st, sub_st -- res)) {
            PyObject *sub = PyStackRef_AsPyObjectBorrow(sub_st);
            PyObject *tuple = PyStackRef_AsPyObjectBorrow(tuple_st);

            assert(PyLong_CheckExact(sub));
            assert(PyTuple_CheckExact(tuple));

            // Deopt unless 0 <= sub < PyTuple_Size(list)
            DEOPT_IF(!_PyLong_IsNonNegativeCompact((PyLongObject *)sub));
            Py_ssize_t index = ((PyLongObject*)sub)->long_value.ob_digit[0];
            DEOPT_IF(index >= PyTuple_GET_SIZE(tuple));
            STAT_INC(BINARY_OP, hit);
            PyObject *res_o = PyTuple_GET_ITEM(tuple, index);
            assert(res_o != NULL);
            PyStackRef_CLOSE_SPECIALIZED(sub_st, _PyLong_ExactDealloc);
            res = PyStackRef_FromPyObjectNew(res_o);
            DECREF_INPUTS();
        }

        op(_GUARD_NOS_DICT, (nos, unused -- nos, unused)) {
            PyObject *o = PyStackRef_AsPyObjectBorrow(nos);
            EXIT_IF(!PyDict_CheckExact(o));
        }

        op(_GUARD_TOS_DICT, (tos -- tos)) {
            PyObject *o = PyStackRef_AsPyObjectBorrow(tos);
            EXIT_IF(!PyDict_CheckExact(o));
        }

        macro(BINARY_OP_SUBSCR_DICT) =
            _GUARD_NOS_DICT + unused/5 + _BINARY_OP_SUBSCR_DICT;

        op(_BINARY_OP_SUBSCR_DICT, (dict_st, sub_st -- res)) {
            PyObject *sub = PyStackRef_AsPyObjectBorrow(sub_st);
            PyObject *dict = PyStackRef_AsPyObjectBorrow(dict_st);

            assert(PyDict_CheckExact(dict));
            STAT_INC(BINARY_OP, hit);
            PyObject *res_o;
            int rc = PyDict_GetItemRef(dict, sub, &res_o);
            if (rc == 0) {
                _PyErr_SetKeyError(sub);
            }
            DECREF_INPUTS();
            ERROR_IF(rc <= 0); // not found or error
            res = PyStackRef_FromPyObjectSteal(res_o);
        }

        op(_BINARY_OP_SUBSCR_CHECK_FUNC, (container, unused -- container, unused, getitem)) {
            PyTypeObject *tp = Py_TYPE(PyStackRef_AsPyObjectBorrow(container));
            DEOPT_IF(!PyType_HasFeature(tp, Py_TPFLAGS_HEAPTYPE));
            PyHeapTypeObject *ht = (PyHeapTypeObject *)tp;
            PyObject *getitem_o = FT_ATOMIC_LOAD_PTR_ACQUIRE(ht->_spec_cache.getitem);
            DEOPT_IF(getitem_o == NULL);
            assert(PyFunction_Check(getitem_o));
            uint32_t cached_version = FT_ATOMIC_LOAD_UINT32_RELAXED(ht->_spec_cache.getitem_version);
            DEOPT_IF(((PyFunctionObject *)getitem_o)->func_version != cached_version);
            PyCodeObject *code = (PyCodeObject *)PyFunction_GET_CODE(getitem_o);
            assert(code->co_argcount == 2);
            DEOPT_IF(!_PyThreadState_HasStackSpace(tstate, code->co_framesize));
            getitem = PyStackRef_FromPyObjectNew(getitem_o);
            STAT_INC(BINARY_OP, hit);
        }

        op(_BINARY_OP_SUBSCR_INIT_CALL, (container, sub, getitem -- new_frame: _PyInterpreterFrame* )) {
            new_frame = _PyFrame_PushUnchecked(tstate, getitem, 2, frame);
            new_frame->localsplus[0] = container;
            new_frame->localsplus[1] = sub;
            INPUTS_DEAD();
            frame->return_offset = INSTRUCTION_SIZE;
        }

        macro(BINARY_OP_SUBSCR_GETITEM) =
            unused/5 + // Skip over the counter and cache
            _CHECK_PEP_523 +
            _BINARY_OP_SUBSCR_CHECK_FUNC +
            _BINARY_OP_SUBSCR_INIT_CALL +
            _PUSH_FRAME;

        inst(LIST_APPEND, (list, unused[oparg-1], v -- list, unused[oparg-1])) {
            int err = _PyList_AppendTakeRef((PyListObject *)PyStackRef_AsPyObjectBorrow(list),
                                           PyStackRef_AsPyObjectSteal(v));
            ERROR_IF(err < 0);
        }

        inst(SET_ADD, (set, unused[oparg-1], v -- set, unused[oparg-1])) {
            int err = _PySet_AddTakeRef((PySetObject *)PyStackRef_AsPyObjectBorrow(set),
                                        PyStackRef_AsPyObjectSteal(v));
            ERROR_IF(err);
        }

        family(STORE_SUBSCR, INLINE_CACHE_ENTRIES_STORE_SUBSCR) = {
            STORE_SUBSCR_DICT,
            STORE_SUBSCR_LIST_INT,
        };

        specializing op(_SPECIALIZE_STORE_SUBSCR, (counter/1, container, sub -- container, sub)) {
            #if ENABLE_SPECIALIZATION_FT
            if (ADAPTIVE_COUNTER_TRIGGERS(counter)) {
                next_instr = this_instr;
                _Py_Specialize_StoreSubscr(container, sub, next_instr);
                DISPATCH_SAME_OPARG();
            }
            OPCODE_DEFERRED_INC(STORE_SUBSCR);
            ADVANCE_ADAPTIVE_COUNTER(this_instr[1].counter);
            #endif  /* ENABLE_SPECIALIZATION_FT */
        }

        op(_STORE_SUBSCR, (v, container, sub -- )) {
            /* container[sub] = v */
            int err = PyObject_SetItem(PyStackRef_AsPyObjectBorrow(container), PyStackRef_AsPyObjectBorrow(sub), PyStackRef_AsPyObjectBorrow(v));
            DECREF_INPUTS();
            ERROR_IF(err);
        }

        macro(STORE_SUBSCR) = _SPECIALIZE_STORE_SUBSCR + _STORE_SUBSCR;

        macro(STORE_SUBSCR_LIST_INT) =
            _GUARD_TOS_INT + _GUARD_NOS_LIST + unused/1 + _STORE_SUBSCR_LIST_INT;

        op(_STORE_SUBSCR_LIST_INT, (value, list_st, sub_st -- )) {
            PyObject *sub = PyStackRef_AsPyObjectBorrow(sub_st);
            PyObject *list = PyStackRef_AsPyObjectBorrow(list_st);

            assert(PyLong_CheckExact(sub));
            assert(PyList_CheckExact(list));

            // Ensure nonnegative, zero-or-one-digit ints.
            DEOPT_IF(!_PyLong_IsNonNegativeCompact((PyLongObject *)sub));
            Py_ssize_t index = ((PyLongObject*)sub)->long_value.ob_digit[0];
            DEOPT_IF(!LOCK_OBJECT(list));
            // Ensure index < len(list)
            if (index >= PyList_GET_SIZE(list)) {
                UNLOCK_OBJECT(list);
                DEOPT_IF(true);
            }
            STAT_INC(STORE_SUBSCR, hit);

            PyObject *old_value = PyList_GET_ITEM(list, index);
            FT_ATOMIC_STORE_PTR_RELEASE(_PyList_ITEMS(list)[index],
                                        PyStackRef_AsPyObjectSteal(value));
            assert(old_value != NULL);
            UNLOCK_OBJECT(list);  // unlock before decrefs!
            PyStackRef_CLOSE_SPECIALIZED(sub_st, _PyLong_ExactDealloc);
            DEAD(sub_st);
            PyStackRef_CLOSE(list_st);
            Py_DECREF(old_value);
        }

        macro(STORE_SUBSCR_DICT) =
            _GUARD_NOS_DICT + unused/1 + _STORE_SUBSCR_DICT;

        op(_STORE_SUBSCR_DICT, (value, dict_st, sub -- )) {
            PyObject *dict = PyStackRef_AsPyObjectBorrow(dict_st);

            assert(PyDict_CheckExact(dict));
            STAT_INC(STORE_SUBSCR, hit);
            int err = _PyDict_SetItem_Take2((PyDictObject *)dict,
                                            PyStackRef_AsPyObjectSteal(sub),
                                            PyStackRef_AsPyObjectSteal(value));
            PyStackRef_CLOSE(dict_st);
            ERROR_IF(err);
        }

        inst(DELETE_SUBSCR, (container, sub --)) {
            /* del container[sub] */
            int err = PyObject_DelItem(PyStackRef_AsPyObjectBorrow(container),
                                       PyStackRef_AsPyObjectBorrow(sub));
            DECREF_INPUTS();
            ERROR_IF(err);
        }

        inst(CALL_INTRINSIC_1, (value -- res)) {
            assert(oparg <= MAX_INTRINSIC_1);
            PyObject *res_o = _PyIntrinsics_UnaryFunctions[oparg].func(tstate, PyStackRef_AsPyObjectBorrow(value));
            PyStackRef_CLOSE(value);
            ERROR_IF(res_o == NULL);
            res = PyStackRef_FromPyObjectSteal(res_o);
        }

        inst(CALL_INTRINSIC_2, (value2_st, value1_st -- res)) {
            assert(oparg <= MAX_INTRINSIC_2);
            PyObject *value1 = PyStackRef_AsPyObjectBorrow(value1_st);
            PyObject *value2 = PyStackRef_AsPyObjectBorrow(value2_st);

            PyObject *res_o = _PyIntrinsics_BinaryFunctions[oparg].func(tstate, value2, value1);
            DECREF_INPUTS();
            ERROR_IF(res_o == NULL);
            res = PyStackRef_FromPyObjectSteal(res_o);
        }

        tier1 inst(RAISE_VARARGS, (args[oparg] -- )) {
            assert(oparg < 3);
            PyObject *cause = oparg == 2 ? PyStackRef_AsPyObjectSteal(args[1]) : NULL;
            PyObject *exc = oparg > 0 ? PyStackRef_AsPyObjectSteal(args[0]) : NULL;
            int err = do_raise(tstate, exc, cause);
            if (err) {
                assert(oparg == 0);
                monitor_reraise(tstate, frame, this_instr);
                goto exception_unwind;
            }
            ERROR_IF(true);
        }

        tier1 inst(INTERPRETER_EXIT, (retval --)) {
            assert(frame->owner == FRAME_OWNED_BY_INTERPRETER);
            assert(_PyFrame_IsIncomplete(frame));
            /* Restore previous frame and return. */
            tstate->current_frame = frame->previous;
            assert(!_PyErr_Occurred(tstate));
            PyObject *result = PyStackRef_AsPyObjectSteal(retval);
#if !Py_TAIL_CALL_INTERP
            assert(frame == &entry.frame);
#endif
#ifdef _Py_TIER2
            _PyStackRef executor = frame->localsplus[0];
            assert(tstate->current_executor == NULL);
            if (!PyStackRef_IsNull(executor)) {
                tstate->current_executor = PyStackRef_AsPyObjectBorrow(executor);
                PyStackRef_CLOSE(executor);
            }
#endif
            LLTRACE_RESUME_FRAME();
            return result;
        }

        // The stack effect here is a bit misleading.
        // retval is popped from the stack, but res
        // is pushed to a different frame, the callers' frame.
        inst(RETURN_VALUE, (retval -- res)) {
            assert(frame->owner != FRAME_OWNED_BY_INTERPRETER);
            _PyStackRef temp = PyStackRef_MakeHeapSafe(retval);
            DEAD(retval);
            SAVE_STACK();
            assert(STACK_LEVEL() == 0);
            _Py_LeaveRecursiveCallPy(tstate);
            // GH-99729: We need to unlink the frame *before* clearing it:
            _PyInterpreterFrame *dying = frame;
            frame = tstate->current_frame = dying->previous;
            _PyEval_FrameClearAndPop(tstate, dying);
            RELOAD_STACK();
            LOAD_IP(frame->return_offset);
            res = temp;
            LLTRACE_RESUME_FRAME();
        }

        tier1 op(_RETURN_VALUE_EVENT, (val -- val)) {
            int err = _Py_call_instrumentation_arg(
                    tstate, PY_MONITORING_EVENT_PY_RETURN,
                    frame, this_instr, PyStackRef_AsPyObjectBorrow(val));
            ERROR_IF(err);
        }

        macro(INSTRUMENTED_RETURN_VALUE) =
            _RETURN_VALUE_EVENT +
            RETURN_VALUE;

        inst(GET_AITER, (obj -- iter)) {
            unaryfunc getter = NULL;
            PyObject *obj_o = PyStackRef_AsPyObjectBorrow(obj);
            PyObject *iter_o;
            PyTypeObject *type = Py_TYPE(obj_o);

            if (type->tp_as_async != NULL) {
                getter = type->tp_as_async->am_aiter;
            }

            if (getter == NULL) {
                _PyErr_Format(tstate, PyExc_TypeError,
                              "'async for' requires an object with "
                              "__aiter__ method, got %.100s",
                              type->tp_name);
                PyStackRef_CLOSE(obj);
                ERROR_IF(true);
            }

            iter_o = (*getter)(obj_o);
            PyStackRef_CLOSE(obj);
            ERROR_IF(iter_o == NULL);

            if (Py_TYPE(iter_o)->tp_as_async == NULL ||
                    Py_TYPE(iter_o)->tp_as_async->am_anext == NULL) {

                _PyErr_Format(tstate, PyExc_TypeError,
                              "'async for' received an object from __aiter__ "
                              "that does not implement __anext__: %.100s",
                              Py_TYPE(iter_o)->tp_name);
                Py_DECREF(iter_o);
                ERROR_IF(true);
            }
            iter = PyStackRef_FromPyObjectSteal(iter_o);
        }

        inst(GET_ANEXT, (aiter -- aiter, awaitable)) {
            PyObject *awaitable_o = _PyEval_GetANext(PyStackRef_AsPyObjectBorrow(aiter));
            if (awaitable_o == NULL) {
                ERROR_NO_POP();
            }
            awaitable = PyStackRef_FromPyObjectSteal(awaitable_o);
        }

        inst(GET_AWAITABLE, (iterable -- iter)) {
            PyObject *iter_o = _PyEval_GetAwaitable(PyStackRef_AsPyObjectBorrow(iterable), oparg);
            PyStackRef_CLOSE(iterable);
            ERROR_IF(iter_o == NULL);
            iter = PyStackRef_FromPyObjectSteal(iter_o);
        }

        family(SEND, INLINE_CACHE_ENTRIES_SEND) = {
            SEND_GEN,
        };

        specializing op(_SPECIALIZE_SEND, (counter/1, receiver, unused -- receiver, unused)) {
            #if ENABLE_SPECIALIZATION_FT
            if (ADAPTIVE_COUNTER_TRIGGERS(counter)) {
                next_instr = this_instr;
                _Py_Specialize_Send(receiver, next_instr);
                DISPATCH_SAME_OPARG();
            }
            OPCODE_DEFERRED_INC(SEND);
            ADVANCE_ADAPTIVE_COUNTER(this_instr[1].counter);
            #endif  /* ENABLE_SPECIALIZATION_FT */
        }

        op(_SEND, (receiver, v -- receiver, retval)) {
            PyObject *receiver_o = PyStackRef_AsPyObjectBorrow(receiver);
            PyObject *retval_o;
            assert(frame->owner != FRAME_OWNED_BY_INTERPRETER);
            if ((tstate->interp->eval_frame == NULL) &&
                (Py_TYPE(receiver_o) == &PyGen_Type || Py_TYPE(receiver_o) == &PyCoro_Type) &&
                ((PyGenObject *)receiver_o)->gi_frame_state < FRAME_EXECUTING)
            {
                PyGenObject *gen = (PyGenObject *)receiver_o;
                _PyInterpreterFrame *gen_frame = &gen->gi_iframe;
                _PyFrame_StackPush(gen_frame, PyStackRef_MakeHeapSafe(v));
                DEAD(v);
                SYNC_SP();
                gen->gi_frame_state = FRAME_EXECUTING;
                gen->gi_exc_state.previous_item = tstate->exc_info;
                tstate->exc_info = &gen->gi_exc_state;
                assert(INSTRUCTION_SIZE + oparg <= UINT16_MAX);
                frame->return_offset = (uint16_t)(INSTRUCTION_SIZE + oparg);
                assert(gen_frame->previous == NULL);
                gen_frame->previous = frame;
                DISPATCH_INLINED(gen_frame);
            }
            if (PyStackRef_IsNone(v) && PyIter_Check(receiver_o)) {
                retval_o = Py_TYPE(receiver_o)->tp_iternext(receiver_o);
            }
            else {
                retval_o = PyObject_CallMethodOneArg(receiver_o,
                                                     &_Py_ID(send),
                                                     PyStackRef_AsPyObjectBorrow(v));
            }
            if (retval_o == NULL) {
                int matches = _PyErr_ExceptionMatches(tstate, PyExc_StopIteration);
                if (matches) {
                    _PyEval_MonitorRaise(tstate, frame, this_instr);
                }
                int err = _PyGen_FetchStopIterationValue(&retval_o);
                if (err == 0) {
                    assert(retval_o != NULL);
                    JUMPBY(oparg);
                }
                else {
                    PyStackRef_CLOSE(v);
                    ERROR_IF(true);
                }
            }
            PyStackRef_CLOSE(v);
            retval = PyStackRef_FromPyObjectSteal(retval_o);
        }

        macro(SEND) = _SPECIALIZE_SEND + _SEND;

        op(_SEND_GEN_FRAME, (receiver, v -- receiver, gen_frame: _PyInterpreterFrame *)) {
            PyGenObject *gen = (PyGenObject *)PyStackRef_AsPyObjectBorrow(receiver);
            DEOPT_IF(Py_TYPE(gen) != &PyGen_Type && Py_TYPE(gen) != &PyCoro_Type);
            DEOPT_IF(gen->gi_frame_state >= FRAME_EXECUTING);
            STAT_INC(SEND, hit);
            gen_frame = &gen->gi_iframe;
            _PyFrame_StackPush(gen_frame, PyStackRef_MakeHeapSafe(v));
            DEAD(v);
            gen->gi_frame_state = FRAME_EXECUTING;
            gen->gi_exc_state.previous_item = tstate->exc_info;
            tstate->exc_info = &gen->gi_exc_state;
            assert(INSTRUCTION_SIZE + oparg <= UINT16_MAX);
            frame->return_offset = (uint16_t)(INSTRUCTION_SIZE + oparg);
            gen_frame->previous = frame;
        }

        macro(SEND_GEN) =
            unused/1 +
            _CHECK_PEP_523 +
            _SEND_GEN_FRAME +
            _PUSH_FRAME;

        inst(YIELD_VALUE, (retval -- value)) {
            // NOTE: It's important that YIELD_VALUE never raises an exception!
            // The compiler treats any exception raised here as a failed close()
            // or throw() call.
            assert(frame->owner != FRAME_OWNED_BY_INTERPRETER);
            frame->instr_ptr++;
            PyGenObject *gen = _PyGen_GetGeneratorFromFrame(frame);
            assert(FRAME_SUSPENDED_YIELD_FROM == FRAME_SUSPENDED + 1);
            assert(oparg == 0 || oparg == 1);
            gen->gi_frame_state = FRAME_SUSPENDED + oparg;
            _PyStackRef temp = retval;
            DEAD(retval);
            SAVE_STACK();
            tstate->exc_info = gen->gi_exc_state.previous_item;
            gen->gi_exc_state.previous_item = NULL;
            _Py_LeaveRecursiveCallPy(tstate);
            _PyInterpreterFrame *gen_frame = frame;
            frame = tstate->current_frame = frame->previous;
            gen_frame->previous = NULL;
            /* We don't know which of these is relevant here, so keep them equal */
            assert(INLINE_CACHE_ENTRIES_SEND == INLINE_CACHE_ENTRIES_FOR_ITER);
            #if TIER_ONE
            assert(frame->instr_ptr->op.code == INSTRUMENTED_LINE ||
                   frame->instr_ptr->op.code == INSTRUMENTED_INSTRUCTION ||
                   _PyOpcode_Deopt[frame->instr_ptr->op.code] == SEND ||
                   _PyOpcode_Deopt[frame->instr_ptr->op.code] == FOR_ITER ||
                   _PyOpcode_Deopt[frame->instr_ptr->op.code] == INTERPRETER_EXIT ||
                   _PyOpcode_Deopt[frame->instr_ptr->op.code] == ENTER_EXECUTOR);
            #endif
            RELOAD_STACK();
            LOAD_IP(1 + INLINE_CACHE_ENTRIES_SEND);
            value = PyStackRef_MakeHeapSafe(temp);
            LLTRACE_RESUME_FRAME();
        }

        tier1 op(_YIELD_VALUE_EVENT, (val -- val)) {
            int err = _Py_call_instrumentation_arg(
                    tstate, PY_MONITORING_EVENT_PY_YIELD,
                    frame, this_instr, PyStackRef_AsPyObjectBorrow(val));
            if (err) {
                ERROR_NO_POP();
            }
            if (frame->instr_ptr != this_instr) {
                next_instr = frame->instr_ptr;
                DISPATCH();
            }
        }

        macro(INSTRUMENTED_YIELD_VALUE) =
            _YIELD_VALUE_EVENT +
            YIELD_VALUE;

        inst(POP_EXCEPT, (exc_value -- )) {
            _PyErr_StackItem *exc_info = tstate->exc_info;
            Py_XSETREF(exc_info->exc_value,
                   PyStackRef_IsNone(exc_value)
                    ? NULL : PyStackRef_AsPyObjectSteal(exc_value));
        }

        tier1 inst(RERAISE, (values[oparg], exc_st -- values[oparg])) {
            PyObject *exc = PyStackRef_AsPyObjectSteal(exc_st);

            assert(oparg >= 0 && oparg <= 2);
            if (oparg) {
                frame->instr_ptr = _PyFrame_GetBytecode(frame) + PyStackRef_UntagInt(values[0]);
            }
            assert(exc && PyExceptionInstance_Check(exc));
            _PyErr_SetRaisedException(tstate, exc);
            monitor_reraise(tstate, frame, this_instr);
            goto exception_unwind;
        }

        tier1 op(_END_ASYNC_FOR, (awaitable_st, exc_st -- )) {
            JUMPBY(0); // Pretend jump as we need source offset for monitoring
            (void)oparg;
            PyObject *exc = PyStackRef_AsPyObjectBorrow(exc_st);

            assert(exc && PyExceptionInstance_Check(exc));
            int matches = PyErr_GivenExceptionMatches(exc, PyExc_StopAsyncIteration);
            if (matches) {
                DECREF_INPUTS();
            }
            else {
                Py_INCREF(exc);
                _PyErr_SetRaisedException(tstate, exc);
                monitor_reraise(tstate, frame, this_instr);
                goto exception_unwind;
            }
        }

        tier1 op(_MONITOR_END_ASYNC_FOR, ( -- )) {
            assert((next_instr-oparg)->op.code == END_SEND || (next_instr-oparg)->op.code >= MIN_INSTRUMENTED_OPCODE);
            INSTRUMENTED_JUMP(next_instr-oparg, this_instr+1, PY_MONITORING_EVENT_BRANCH_RIGHT);
        }

        macro(INSTRUMENTED_END_ASYNC_FOR) =
            _MONITOR_END_ASYNC_FOR +
            _END_ASYNC_FOR;

        macro(END_ASYNC_FOR) = _END_ASYNC_FOR;

        tier1 inst(CLEANUP_THROW, (sub_iter, last_sent_val, exc_value_st -- none, value)) {
            PyObject *exc_value = PyStackRef_AsPyObjectBorrow(exc_value_st);
            #if !Py_TAIL_CALL_INTERP
            assert(throwflag);
            #endif
            assert(exc_value && PyExceptionInstance_Check(exc_value));

            int matches = PyErr_GivenExceptionMatches(exc_value, PyExc_StopIteration);
            if (matches) {
                value = PyStackRef_FromPyObjectNew(((PyStopIterationObject *)exc_value)->value);
                DECREF_INPUTS();
                none = PyStackRef_None;
            }
            else {
                _PyErr_SetRaisedException(tstate, Py_NewRef(exc_value));
                monitor_reraise(tstate, frame, this_instr);
                goto exception_unwind;
            }
        }

        inst(LOAD_COMMON_CONSTANT, ( -- value)) {
            // Keep in sync with _common_constants in opcode.py
            assert(oparg < NUM_COMMON_CONSTANTS);
            value = PyStackRef_FromPyObjectNew(tstate->interp->common_consts[oparg]);
        }

        inst(LOAD_BUILD_CLASS, ( -- bc)) {
            PyObject *bc_o;
            int err = PyMapping_GetOptionalItem(BUILTINS(), &_Py_ID(__build_class__), &bc_o);
            ERROR_IF(err < 0);
            if (bc_o == NULL) {
                _PyErr_SetString(tstate, PyExc_NameError,
                                 "__build_class__ not found");
                ERROR_IF(true);
            }
            bc = PyStackRef_FromPyObjectSteal(bc_o);
        }

        inst(STORE_NAME, (v -- )) {
            PyObject *name = GETITEM(FRAME_CO_NAMES, oparg);
            PyObject *ns = LOCALS();
            int err;
            if (ns == NULL) {
                _PyErr_Format(tstate, PyExc_SystemError,
                              "no locals found when storing %R", name);
                PyStackRef_CLOSE(v);
                ERROR_IF(true);
            }
            if (PyDict_CheckExact(ns)) {
                err = PyDict_SetItem(ns, name, PyStackRef_AsPyObjectBorrow(v));
            }
            else {
                err = PyObject_SetItem(ns, name, PyStackRef_AsPyObjectBorrow(v));
            }
            PyStackRef_CLOSE(v);
            ERROR_IF(err);
        }

        inst(DELETE_NAME, (--)) {
            PyObject *name = GETITEM(FRAME_CO_NAMES, oparg);
            PyObject *ns = LOCALS();
            int err;
            if (ns == NULL) {
                _PyErr_Format(tstate, PyExc_SystemError,
                              "no locals when deleting %R", name);
                ERROR_NO_POP();
            }
            err = PyObject_DelItem(ns, name);
            // Can't use ERROR_IF here.
            if (err != 0) {
                _PyEval_FormatExcCheckArg(tstate, PyExc_NameError,
                                          NAME_ERROR_MSG,
                                          name);
                ERROR_NO_POP();
            }
        }

        family(UNPACK_SEQUENCE, INLINE_CACHE_ENTRIES_UNPACK_SEQUENCE) = {
            UNPACK_SEQUENCE_TWO_TUPLE,
            UNPACK_SEQUENCE_TUPLE,
            UNPACK_SEQUENCE_LIST,
        };

        specializing op(_SPECIALIZE_UNPACK_SEQUENCE, (counter/1, seq -- seq)) {
            #if ENABLE_SPECIALIZATION_FT
            if (ADAPTIVE_COUNTER_TRIGGERS(counter)) {
                next_instr = this_instr;
                _Py_Specialize_UnpackSequence(seq, next_instr, oparg);
                DISPATCH_SAME_OPARG();
            }
            OPCODE_DEFERRED_INC(UNPACK_SEQUENCE);
            ADVANCE_ADAPTIVE_COUNTER(this_instr[1].counter);
            #endif  /* ENABLE_SPECIALIZATION_FT */
            (void)seq;
            (void)counter;
        }

        op(_UNPACK_SEQUENCE, (seq -- unused[oparg], top[0])) {
            PyObject *seq_o = PyStackRef_AsPyObjectSteal(seq);
            int res = _PyEval_UnpackIterableStackRef(tstate, seq_o, oparg, -1, top);
            Py_DECREF(seq_o);
            ERROR_IF(res == 0);
        }

        macro(UNPACK_SEQUENCE) = _SPECIALIZE_UNPACK_SEQUENCE + _UNPACK_SEQUENCE;

        macro(UNPACK_SEQUENCE_TWO_TUPLE) =
            _GUARD_TOS_TUPLE + unused/1 + _UNPACK_SEQUENCE_TWO_TUPLE;

        op(_UNPACK_SEQUENCE_TWO_TUPLE, (seq -- val1, val0)) {
            assert(oparg == 2);
            PyObject *seq_o = PyStackRef_AsPyObjectBorrow(seq);
            assert(PyTuple_CheckExact(seq_o));
            DEOPT_IF(PyTuple_GET_SIZE(seq_o) != 2);
            STAT_INC(UNPACK_SEQUENCE, hit);
            val0 = PyStackRef_FromPyObjectNew(PyTuple_GET_ITEM(seq_o, 0));
            val1 = PyStackRef_FromPyObjectNew(PyTuple_GET_ITEM(seq_o, 1));
            PyStackRef_CLOSE(seq);
        }

        macro(UNPACK_SEQUENCE_TUPLE) =
            _GUARD_TOS_TUPLE + unused/1 + _UNPACK_SEQUENCE_TUPLE;

        op(_UNPACK_SEQUENCE_TUPLE, (seq -- values[oparg])) {
            PyObject *seq_o = PyStackRef_AsPyObjectBorrow(seq);
            assert(PyTuple_CheckExact(seq_o));
            DEOPT_IF(PyTuple_GET_SIZE(seq_o) != oparg);
            STAT_INC(UNPACK_SEQUENCE, hit);
            PyObject **items = _PyTuple_ITEMS(seq_o);
            for (int i = oparg; --i >= 0; ) {
                *values++ = PyStackRef_FromPyObjectNew(items[i]);
            }
            DECREF_INPUTS();
        }

        macro(UNPACK_SEQUENCE_LIST) =
            _GUARD_TOS_LIST + unused/1 + _UNPACK_SEQUENCE_LIST;

        op(_UNPACK_SEQUENCE_LIST, (seq -- values[oparg])) {
            PyObject *seq_o = PyStackRef_AsPyObjectBorrow(seq);
            assert(PyList_CheckExact(seq_o));
            DEOPT_IF(!LOCK_OBJECT(seq_o));
            if (PyList_GET_SIZE(seq_o) != oparg) {
                UNLOCK_OBJECT(seq_o);
                DEOPT_IF(true);
            }
            STAT_INC(UNPACK_SEQUENCE, hit);
            PyObject **items = _PyList_ITEMS(seq_o);
            for (int i = oparg; --i >= 0; ) {
                *values++ = PyStackRef_FromPyObjectNew(items[i]);
            }
            UNLOCK_OBJECT(seq_o);
            DECREF_INPUTS();
        }

        inst(UNPACK_EX, (seq -- unused[oparg & 0xFF], unused, unused[oparg >> 8], top[0])) {
            PyObject *seq_o = PyStackRef_AsPyObjectSteal(seq);
            int res = _PyEval_UnpackIterableStackRef(tstate, seq_o, oparg & 0xFF, oparg >> 8, top);
            Py_DECREF(seq_o);
            ERROR_IF(res == 0);
        }

        family(STORE_ATTR, INLINE_CACHE_ENTRIES_STORE_ATTR) = {
            STORE_ATTR_INSTANCE_VALUE,
            STORE_ATTR_SLOT,
            STORE_ATTR_WITH_HINT,
        };

        specializing op(_SPECIALIZE_STORE_ATTR, (counter/1, owner -- owner)) {
            #if ENABLE_SPECIALIZATION_FT
            if (ADAPTIVE_COUNTER_TRIGGERS(counter)) {
                PyObject *name = GETITEM(FRAME_CO_NAMES, oparg);
                next_instr = this_instr;
                _Py_Specialize_StoreAttr(owner, next_instr, name);
                DISPATCH_SAME_OPARG();
            }
            OPCODE_DEFERRED_INC(STORE_ATTR);
            ADVANCE_ADAPTIVE_COUNTER(this_instr[1].counter);
            #endif  /* ENABLE_SPECIALIZATION_FT */
        }

        op(_STORE_ATTR, (v, owner --)) {
            PyObject *name = GETITEM(FRAME_CO_NAMES, oparg);
            int err = PyObject_SetAttr(PyStackRef_AsPyObjectBorrow(owner),
                                       name, PyStackRef_AsPyObjectBorrow(v));
            DECREF_INPUTS();
            ERROR_IF(err);
        }

        macro(STORE_ATTR) = _SPECIALIZE_STORE_ATTR + unused/3 + _STORE_ATTR;

        inst(DELETE_ATTR, (owner --)) {
            PyObject *name = GETITEM(FRAME_CO_NAMES, oparg);
            int err = PyObject_DelAttr(PyStackRef_AsPyObjectBorrow(owner), name);
            PyStackRef_CLOSE(owner);
            ERROR_IF(err);
        }

        inst(STORE_GLOBAL, (v --)) {
            PyObject *name = GETITEM(FRAME_CO_NAMES, oparg);
            int err = PyDict_SetItem(GLOBALS(), name, PyStackRef_AsPyObjectBorrow(v));
            PyStackRef_CLOSE(v);
            ERROR_IF(err);
        }

        inst(DELETE_GLOBAL, (--)) {
            PyObject *name = GETITEM(FRAME_CO_NAMES, oparg);
            int err = PyDict_Pop(GLOBALS(), name, NULL);
            // Can't use ERROR_IF here.
            if (err < 0) {
                ERROR_NO_POP();
            }
            if (err == 0) {
                _PyEval_FormatExcCheckArg(tstate, PyExc_NameError,
                                          NAME_ERROR_MSG, name);
                ERROR_NO_POP();
            }
        }

        inst(LOAD_LOCALS, ( -- locals)) {
            PyObject *l = LOCALS();
            if (l == NULL) {
                _PyErr_SetString(tstate, PyExc_SystemError,
                                 "no locals found");
                ERROR_IF(true);
            }
            locals = PyStackRef_FromPyObjectNew(l);
        }

        inst(LOAD_FROM_DICT_OR_GLOBALS, (mod_or_class_dict -- v)) {
            PyObject *name = GETITEM(FRAME_CO_NAMES, oparg);
            PyObject *v_o;
            int err = PyMapping_GetOptionalItem(PyStackRef_AsPyObjectBorrow(mod_or_class_dict), name, &v_o);
            PyStackRef_CLOSE(mod_or_class_dict);
            ERROR_IF(err < 0);
            if (v_o == NULL) {
                if (PyDict_CheckExact(GLOBALS())
                    && PyDict_CheckExact(BUILTINS()))
                {
                    v_o = _PyDict_LoadGlobal((PyDictObject *)GLOBALS(),
                                             (PyDictObject *)BUILTINS(),
                                             name);
                    if (v_o == NULL) {
                        if (!_PyErr_Occurred(tstate)) {
                            /* _PyDict_LoadGlobal() returns NULL without raising
                            * an exception if the key doesn't exist */
                            _PyEval_FormatExcCheckArg(tstate, PyExc_NameError,
                                                    NAME_ERROR_MSG, name);
                        }
                        ERROR_NO_POP();
                    }
                }
                else {
                    /* Slow-path if globals or builtins is not a dict */
                    /* namespace 1: globals */
                    int err = PyMapping_GetOptionalItem(GLOBALS(), name, &v_o);
                    ERROR_IF(err < 0);
                    if (v_o == NULL) {
                        /* namespace 2: builtins */
                        int err = PyMapping_GetOptionalItem(BUILTINS(), name, &v_o);
                        ERROR_IF(err < 0);
                        if (v_o == NULL) {
                            _PyEval_FormatExcCheckArg(
                                        tstate, PyExc_NameError,
                                        NAME_ERROR_MSG, name);
                            ERROR_IF(true);
                        }
                    }
                }
            }
            v = PyStackRef_FromPyObjectSteal(v_o);
        }

        inst(LOAD_NAME, (-- v)) {
            PyObject *name = GETITEM(FRAME_CO_NAMES, oparg);
            PyObject *v_o = _PyEval_LoadName(tstate, frame, name);
            ERROR_IF(v_o == NULL);
            v = PyStackRef_FromPyObjectSteal(v_o);
        }

        family(LOAD_GLOBAL, INLINE_CACHE_ENTRIES_LOAD_GLOBAL) = {
            LOAD_GLOBAL_MODULE,
            LOAD_GLOBAL_BUILTIN,
        };

        specializing op(_SPECIALIZE_LOAD_GLOBAL, (counter/1 -- )) {
            #if ENABLE_SPECIALIZATION_FT
            if (ADAPTIVE_COUNTER_TRIGGERS(counter)) {
                PyObject *name = GETITEM(FRAME_CO_NAMES, oparg>>1);
                next_instr = this_instr;
                _Py_Specialize_LoadGlobal(GLOBALS(), BUILTINS(), next_instr, name);
                DISPATCH_SAME_OPARG();
            }
            OPCODE_DEFERRED_INC(LOAD_GLOBAL);
            ADVANCE_ADAPTIVE_COUNTER(this_instr[1].counter);
            #endif  /* ENABLE_SPECIALIZATION_FT */
        }

        // res[1] because we need a pointer to res to pass it to _PyEval_LoadGlobalStackRef
        op(_LOAD_GLOBAL, ( -- res[1])) {
            PyObject *name = GETITEM(FRAME_CO_NAMES, oparg>>1);
            _PyEval_LoadGlobalStackRef(GLOBALS(), BUILTINS(), name, res);
            ERROR_IF(PyStackRef_IsNull(*res));
        }

        op(_PUSH_NULL_CONDITIONAL, ( -- null[oparg & 1])) {
            if (oparg & 1) {
                null[0] = PyStackRef_NULL;
            }
        }

        macro(LOAD_GLOBAL) =
            _SPECIALIZE_LOAD_GLOBAL +
            counter/1 +
            globals_version/1 +
            builtins_version/1 +
            _LOAD_GLOBAL +
            _PUSH_NULL_CONDITIONAL;

        op(_GUARD_GLOBALS_VERSION, (version/1 --)) {
            PyDictObject *dict = (PyDictObject *)GLOBALS();
            DEOPT_IF(!PyDict_CheckExact(dict));
            PyDictKeysObject *keys = FT_ATOMIC_LOAD_PTR_ACQUIRE(dict->ma_keys);
            DEOPT_IF(FT_ATOMIC_LOAD_UINT32_RELAXED(keys->dk_version) != version);
            assert(DK_IS_UNICODE(keys));
        }

        op(_LOAD_GLOBAL_MODULE, (version/1, unused/1, index/1 -- res))
        {
            PyDictObject *dict = (PyDictObject *)GLOBALS();
            DEOPT_IF(!PyDict_CheckExact(dict));
            PyDictKeysObject *keys = FT_ATOMIC_LOAD_PTR_ACQUIRE(dict->ma_keys);
            DEOPT_IF(FT_ATOMIC_LOAD_UINT32_RELAXED(keys->dk_version) != version);
            assert(DK_IS_UNICODE(keys));
            PyDictUnicodeEntry *entries = DK_UNICODE_ENTRIES(keys);
            assert(index < DK_SIZE(keys));
            PyObject *res_o = FT_ATOMIC_LOAD_PTR_RELAXED(entries[index].me_value);
            DEOPT_IF(res_o == NULL);
            #if Py_GIL_DISABLED
            int increfed = _Py_TryIncrefCompareStackRef(&entries[index].me_value, res_o, &res);
            DEOPT_IF(!increfed);
            #else
            res = PyStackRef_FromPyObjectNew(res_o);
            #endif
            STAT_INC(LOAD_GLOBAL, hit);
        }

        op(_LOAD_GLOBAL_BUILTINS, (version/1, index/1 -- res))
        {
            PyDictObject *dict = (PyDictObject *)BUILTINS();
            DEOPT_IF(!PyDict_CheckExact(dict));
            PyDictKeysObject *keys = FT_ATOMIC_LOAD_PTR_ACQUIRE(dict->ma_keys);
            DEOPT_IF(FT_ATOMIC_LOAD_UINT32_RELAXED(keys->dk_version) != version);
            assert(DK_IS_UNICODE(keys));
            PyDictUnicodeEntry *entries = DK_UNICODE_ENTRIES(keys);
            PyObject *res_o = FT_ATOMIC_LOAD_PTR_RELAXED(entries[index].me_value);
            DEOPT_IF(res_o == NULL);
            #if Py_GIL_DISABLED
            int increfed = _Py_TryIncrefCompareStackRef(&entries[index].me_value, res_o, &res);
            DEOPT_IF(!increfed);
            #else
            res = PyStackRef_FromPyObjectNew(res_o);
            #endif
            STAT_INC(LOAD_GLOBAL, hit);
        }

        macro(LOAD_GLOBAL_MODULE) =
            unused/1 + // Skip over the counter
            NOP + // For guard insertion in the JIT optimizer
            _LOAD_GLOBAL_MODULE +
            _PUSH_NULL_CONDITIONAL;

        macro(LOAD_GLOBAL_BUILTIN) =
            unused/1 + // Skip over the counter
            _GUARD_GLOBALS_VERSION +
            _LOAD_GLOBAL_BUILTINS +
            _PUSH_NULL_CONDITIONAL;

        inst(DELETE_FAST, (--)) {
            _PyStackRef v = GETLOCAL(oparg);
            if (PyStackRef_IsNull(v)) {
                _PyEval_FormatExcCheckArg(tstate, PyExc_UnboundLocalError,
                    UNBOUNDLOCAL_ERROR_MSG,
                    PyTuple_GetItem(_PyFrame_GetCode(frame)->co_localsplusnames, oparg)
                );
                ERROR_IF(true);
            }
            _PyStackRef tmp = GETLOCAL(oparg);
            GETLOCAL(oparg) = PyStackRef_NULL;
            PyStackRef_XCLOSE(tmp);
        }

        inst(MAKE_CELL, (--)) {
            // "initial" is probably NULL but not if it's an arg (or set
            // via the f_locals proxy before MAKE_CELL has run).
            PyObject *initial = PyStackRef_AsPyObjectBorrow(GETLOCAL(oparg));
            PyObject *cell = PyCell_New(initial);
            if (cell == NULL) {
                ERROR_NO_POP();
            }
            _PyStackRef tmp = GETLOCAL(oparg);
            GETLOCAL(oparg) = PyStackRef_FromPyObjectSteal(cell);
            PyStackRef_XCLOSE(tmp);
        }

        inst(DELETE_DEREF, (--)) {
            PyObject *cell = PyStackRef_AsPyObjectBorrow(GETLOCAL(oparg));
            // Can't use ERROR_IF here.
            // Fortunately we don't need its superpower.
            PyObject *oldobj = PyCell_SwapTakeRef((PyCellObject *)cell, NULL);
            if (oldobj == NULL) {
                _PyEval_FormatExcUnbound(tstate, _PyFrame_GetCode(frame), oparg);
                ERROR_NO_POP();
            }
            Py_DECREF(oldobj);
        }

        inst(LOAD_FROM_DICT_OR_DEREF, (class_dict_st -- value)) {
            PyObject *value_o;
            PyObject *name;
            PyObject *class_dict = PyStackRef_AsPyObjectBorrow(class_dict_st);

            assert(class_dict);
            assert(oparg >= 0 && oparg < _PyFrame_GetCode(frame)->co_nlocalsplus);
            name = PyTuple_GET_ITEM(_PyFrame_GetCode(frame)->co_localsplusnames, oparg);
            int err = PyMapping_GetOptionalItem(class_dict, name, &value_o);
            if (err < 0) {
                ERROR_NO_POP();
            }
            if (!value_o) {
                PyCellObject *cell = (PyCellObject *)PyStackRef_AsPyObjectBorrow(GETLOCAL(oparg));
                value_o = PyCell_GetRef(cell);
                if (value_o == NULL) {
                    _PyEval_FormatExcUnbound(tstate, _PyFrame_GetCode(frame), oparg);
                    ERROR_NO_POP();
                }
            }
            PyStackRef_CLOSE(class_dict_st);
            value = PyStackRef_FromPyObjectSteal(value_o);
        }

        inst(LOAD_DEREF, ( -- value)) {
            PyCellObject *cell = (PyCellObject *)PyStackRef_AsPyObjectBorrow(GETLOCAL(oparg));
            value = _PyCell_GetStackRef(cell);
            if (PyStackRef_IsNull(value)) {
                _PyEval_FormatExcUnbound(tstate, _PyFrame_GetCode(frame), oparg);
                ERROR_IF(true);
            }
        }

        inst(STORE_DEREF, (v --)) {
            PyCellObject *cell = (PyCellObject *)PyStackRef_AsPyObjectBorrow(GETLOCAL(oparg));
            PyCell_SetTakeRef(cell, PyStackRef_AsPyObjectSteal(v));
        }

        inst(COPY_FREE_VARS, (--)) {
            /* Copy closure variables to free variables */
            PyCodeObject *co = _PyFrame_GetCode(frame);
            assert(PyStackRef_FunctionCheck(frame->f_funcobj));
            PyFunctionObject *func = (PyFunctionObject *)PyStackRef_AsPyObjectBorrow(frame->f_funcobj);
            PyObject *closure = func->func_closure;
            assert(oparg == co->co_nfreevars);
            int offset = co->co_nlocalsplus - oparg;
            for (int i = 0; i < oparg; ++i) {
                PyObject *o = PyTuple_GET_ITEM(closure, i);
                frame->localsplus[offset + i] = PyStackRef_FromPyObjectNew(o);
            }
        }

        inst(BUILD_STRING, (pieces[oparg] -- str)) {
            STACKREFS_TO_PYOBJECTS(pieces, oparg, pieces_o);
            if (CONVERSION_FAILED(pieces_o)) {
                DECREF_INPUTS();
                ERROR_IF(true);
            }
            PyObject *str_o = _PyUnicode_JoinArray(&_Py_STR(empty), pieces_o, oparg);
            STACKREFS_TO_PYOBJECTS_CLEANUP(pieces_o);
            DECREF_INPUTS();
            ERROR_IF(str_o == NULL);
            str = PyStackRef_FromPyObjectSteal(str_o);
        }

        inst(BUILD_INTERPOLATION, (value, str, format[oparg & 1] -- interpolation)) {
            PyObject *value_o = PyStackRef_AsPyObjectBorrow(value);
            PyObject *str_o = PyStackRef_AsPyObjectBorrow(str);
            int conversion = oparg >> 2;
            PyObject *format_o;
            if (oparg & 1) {
                format_o = PyStackRef_AsPyObjectBorrow(format[0]);
            }
            else {
                format_o = &_Py_STR(empty);
            }
            PyObject *interpolation_o = _PyInterpolation_Build(value_o, str_o, conversion, format_o);
            if (oparg & 1) {
                PyStackRef_CLOSE(format[0]);
            }
            else {
                DEAD(format);
            }
            PyStackRef_CLOSE(str);
            PyStackRef_CLOSE(value);
            ERROR_IF(interpolation_o == NULL);
            interpolation = PyStackRef_FromPyObjectSteal(interpolation_o);
        }

        inst(BUILD_TEMPLATE, (strings, interpolations -- template)) {
            PyObject *strings_o = PyStackRef_AsPyObjectBorrow(strings);
            PyObject *interpolations_o = PyStackRef_AsPyObjectBorrow(interpolations);
            PyObject *template_o = _PyTemplate_Build(strings_o, interpolations_o);
            PyStackRef_CLOSE(interpolations);
            PyStackRef_CLOSE(strings);
            ERROR_IF(template_o == NULL);
            template = PyStackRef_FromPyObjectSteal(template_o);
        }

        inst(BUILD_TUPLE, (values[oparg] -- tup)) {
            PyObject *tup_o = _PyTuple_FromStackRefStealOnSuccess(values, oparg);
            if (tup_o == NULL) {
                ERROR_NO_POP();
            }
            INPUTS_DEAD();
            tup = PyStackRef_FromPyObjectStealMortal(tup_o);
        }

        inst(BUILD_LIST, (values[oparg] -- list)) {
            PyObject *list_o = _PyList_FromStackRefStealOnSuccess(values, oparg);
            if (list_o == NULL) {
                ERROR_NO_POP();
            }
            INPUTS_DEAD();
            list = PyStackRef_FromPyObjectStealMortal(list_o);
        }

        inst(LIST_EXTEND, (list_st, unused[oparg-1], iterable_st -- list_st, unused[oparg-1])) {
            PyObject *list = PyStackRef_AsPyObjectBorrow(list_st);
            PyObject *iterable = PyStackRef_AsPyObjectBorrow(iterable_st);

            PyObject *none_val = _PyList_Extend((PyListObject *)list, iterable);
            if (none_val == NULL) {
                int matches = _PyErr_ExceptionMatches(tstate, PyExc_TypeError);
                if (matches &&
                   (Py_TYPE(iterable)->tp_iter == NULL && !PySequence_Check(iterable)))
                {
                    _PyErr_Clear(tstate);
                    _PyErr_Format(tstate, PyExc_TypeError,
                          "Value after * must be an iterable, not %.200s",
                          Py_TYPE(iterable)->tp_name);
                }
                PyStackRef_CLOSE(iterable_st);
                ERROR_IF(true);
            }
            assert(Py_IsNone(none_val));
            PyStackRef_CLOSE(iterable_st);
        }

        inst(SET_UPDATE, (set, unused[oparg-1], iterable -- set, unused[oparg-1])) {
            int err = _PySet_Update(PyStackRef_AsPyObjectBorrow(set),
                                    PyStackRef_AsPyObjectBorrow(iterable));
            PyStackRef_CLOSE(iterable);
            ERROR_IF(err < 0);
        }

        inst(BUILD_SET, (values[oparg] -- set)) {
            PyObject *set_o = PySet_New(NULL);
            if (set_o == NULL) {
                DECREF_INPUTS();
                ERROR_IF(true);
            }

            int err = 0;
            for (Py_ssize_t i = 0; i < oparg; i++) {
                _PyStackRef value = values[i];
                values[i] = PyStackRef_NULL;
                if (err == 0) {
                    err = _PySet_AddTakeRef((PySetObject *)set_o, PyStackRef_AsPyObjectSteal(value));
                }
                else {
                    PyStackRef_CLOSE(value);
                }
            }
            DEAD(values);
            if (err) {
                Py_DECREF(set_o);
                ERROR_IF(true);
            }

            INPUTS_DEAD();
            set = PyStackRef_FromPyObjectStealMortal(set_o);
        }

        inst(BUILD_MAP, (values[oparg*2] -- map)) {
            STACKREFS_TO_PYOBJECTS(values, oparg*2, values_o);
            if (CONVERSION_FAILED(values_o)) {
                DECREF_INPUTS();
                ERROR_IF(true);
            }
            PyObject *map_o = _PyDict_FromItems(
                    values_o, 2,
                    values_o+1, 2,
                    oparg);
            STACKREFS_TO_PYOBJECTS_CLEANUP(values_o);
            DECREF_INPUTS();
            ERROR_IF(map_o == NULL);
            map = PyStackRef_FromPyObjectStealMortal(map_o);
        }

        inst(SETUP_ANNOTATIONS, (--)) {
            PyObject *ann_dict;
            if (LOCALS() == NULL) {
                _PyErr_Format(tstate, PyExc_SystemError,
                              "no locals found when setting up annotations");
                ERROR_IF(true);
            }
            /* check if __annotations__ in locals()... */
            int err = PyMapping_GetOptionalItem(LOCALS(), &_Py_ID(__annotations__), &ann_dict);
            ERROR_IF(err < 0);
            if (ann_dict == NULL) {
                ann_dict = PyDict_New();
                ERROR_IF(ann_dict == NULL);
                err = PyObject_SetItem(LOCALS(), &_Py_ID(__annotations__),
                                       ann_dict);
                Py_DECREF(ann_dict);
                ERROR_IF(err);
            }
            else {
                Py_DECREF(ann_dict);
            }
        }

        pseudo(ANNOTATIONS_PLACEHOLDER, (--)) = {
            NOP,
        };

        inst(DICT_UPDATE, (dict, unused[oparg - 1], update -- dict, unused[oparg - 1])) {
            PyObject *dict_o = PyStackRef_AsPyObjectBorrow(dict);
            PyObject *update_o = PyStackRef_AsPyObjectBorrow(update);

            int err = PyDict_Update(dict_o, update_o);
            if (err < 0) {
                int matches = _PyErr_ExceptionMatches(tstate, PyExc_AttributeError);
                if (matches) {
                    _PyErr_Format(tstate, PyExc_TypeError,
                                    "'%.200s' object is not a mapping",
                                    Py_TYPE(update_o)->tp_name);
                }
                PyStackRef_CLOSE(update);
                ERROR_IF(true);
            }
            PyStackRef_CLOSE(update);
        }

        inst(DICT_MERGE, (callable, unused, unused, dict, unused[oparg - 1], update -- callable, unused, unused, dict, unused[oparg - 1])) {
            PyObject *callable_o = PyStackRef_AsPyObjectBorrow(callable);
            PyObject *dict_o = PyStackRef_AsPyObjectBorrow(dict);
            PyObject *update_o = PyStackRef_AsPyObjectBorrow(update);

            int err = _PyDict_MergeEx(dict_o, update_o, 2);
            if (err < 0) {
                _PyEval_FormatKwargsError(tstate, callable_o, update_o);
                PyStackRef_CLOSE(update);
                ERROR_IF(true);
            }
            PyStackRef_CLOSE(update);
        }

        inst(MAP_ADD, (dict_st, unused[oparg - 1], key, value -- dict_st, unused[oparg - 1])) {
            PyObject *dict = PyStackRef_AsPyObjectBorrow(dict_st);
            assert(PyDict_CheckExact(dict));
            /* dict[key] = value */
            // Do not DECREF INPUTS because the function steals the references
            int err = _PyDict_SetItem_Take2(
                (PyDictObject *)dict,
                PyStackRef_AsPyObjectSteal(key),
                PyStackRef_AsPyObjectSteal(value)
            );
            ERROR_IF(err != 0);
        }

        macro(INSTRUMENTED_LOAD_SUPER_ATTR) =
            counter/1 +
            _LOAD_SUPER_ATTR +
            _PUSH_NULL_CONDITIONAL;

        family(LOAD_SUPER_ATTR, INLINE_CACHE_ENTRIES_LOAD_SUPER_ATTR) = {
            LOAD_SUPER_ATTR_ATTR,
            LOAD_SUPER_ATTR_METHOD,
        };

        specializing op(_SPECIALIZE_LOAD_SUPER_ATTR, (counter/1, global_super_st, class_st, unused -- global_super_st, class_st, unused)) {
            #if ENABLE_SPECIALIZATION_FT
            int load_method = oparg & 1;
            if (ADAPTIVE_COUNTER_TRIGGERS(counter)) {
                next_instr = this_instr;
                _Py_Specialize_LoadSuperAttr(global_super_st, class_st, next_instr, load_method);
                DISPATCH_SAME_OPARG();
            }
            OPCODE_DEFERRED_INC(LOAD_SUPER_ATTR);
            ADVANCE_ADAPTIVE_COUNTER(this_instr[1].counter);
            #endif  /* ENABLE_SPECIALIZATION_FT */
        }

        tier1 op(_LOAD_SUPER_ATTR, (global_super_st, class_st, self_st -- attr)) {
            PyObject *global_super = PyStackRef_AsPyObjectBorrow(global_super_st);
            PyObject *class = PyStackRef_AsPyObjectBorrow(class_st);
            PyObject *self = PyStackRef_AsPyObjectBorrow(self_st);

            if (opcode == INSTRUMENTED_LOAD_SUPER_ATTR) {
                PyObject *arg = oparg & 2 ? class : &_PyInstrumentation_MISSING;
                int err = _Py_call_instrumentation_2args(
                        tstate, PY_MONITORING_EVENT_CALL,
                        frame, this_instr, global_super, arg);
                if (err) {
                    DECREF_INPUTS();
                    ERROR_IF(true);
                }
            }
            // we make no attempt to optimize here; specializations should
            // handle any case whose performance we care about
            PyObject *stack[] = {class, self};
            PyObject *super = PyObject_Vectorcall(global_super, stack, oparg & 2, NULL);
            if (opcode == INSTRUMENTED_LOAD_SUPER_ATTR) {
                PyObject *arg = oparg & 2 ? class : &_PyInstrumentation_MISSING;
                if (super == NULL) {
                    _Py_call_instrumentation_exc2(
                        tstate, PY_MONITORING_EVENT_C_RAISE,
                        frame, this_instr, global_super, arg);
                }
                else {
                    int err = _Py_call_instrumentation_2args(
                        tstate, PY_MONITORING_EVENT_C_RETURN,
                        frame, this_instr, global_super, arg);
                    if (err < 0) {
                        Py_CLEAR(super);
                    }
                }
            }
            DECREF_INPUTS();
            ERROR_IF(super == NULL);
            PyObject *name = GETITEM(FRAME_CO_NAMES, oparg >> 2);
            PyObject *attr_o = PyObject_GetAttr(super, name);
            Py_DECREF(super);
            ERROR_IF(attr_o == NULL);
            attr = PyStackRef_FromPyObjectSteal(attr_o);
        }

        macro(LOAD_SUPER_ATTR) =
            _SPECIALIZE_LOAD_SUPER_ATTR +
            _LOAD_SUPER_ATTR +
            _PUSH_NULL_CONDITIONAL;

        inst(LOAD_SUPER_ATTR_ATTR, (unused/1, global_super_st, class_st, self_st -- attr_st)) {
            PyObject *global_super = PyStackRef_AsPyObjectBorrow(global_super_st);
            PyObject *class = PyStackRef_AsPyObjectBorrow(class_st);
            PyObject *self = PyStackRef_AsPyObjectBorrow(self_st);

            assert(!(oparg & 1));
            DEOPT_IF(global_super != (PyObject *)&PySuper_Type);
            DEOPT_IF(!PyType_Check(class));
            STAT_INC(LOAD_SUPER_ATTR, hit);
            PyObject *name = GETITEM(FRAME_CO_NAMES, oparg >> 2);
            PyObject *attr = _PySuper_Lookup((PyTypeObject *)class, self, name, NULL);
            DECREF_INPUTS();
            ERROR_IF(attr == NULL);
            attr_st = PyStackRef_FromPyObjectSteal(attr);
        }

        inst(LOAD_SUPER_ATTR_METHOD, (unused/1, global_super_st, class_st, self_st -- attr, self_or_null)) {
            PyObject *global_super = PyStackRef_AsPyObjectBorrow(global_super_st);
            PyObject *class = PyStackRef_AsPyObjectBorrow(class_st);
            PyObject *self = PyStackRef_AsPyObjectBorrow(self_st);

            assert(oparg & 1);
            DEOPT_IF(global_super != (PyObject *)&PySuper_Type);
            DEOPT_IF(!PyType_Check(class));
            STAT_INC(LOAD_SUPER_ATTR, hit);
            PyObject *name = GETITEM(FRAME_CO_NAMES, oparg >> 2);
            PyTypeObject *cls = (PyTypeObject *)class;
            int method_found = 0;
            PyObject *attr_o = _PySuper_Lookup(cls, self, name,
                                   Py_TYPE(self)->tp_getattro == PyObject_GenericGetAttr ? &method_found : NULL);
            if (attr_o == NULL) {
                ERROR_NO_POP();
            }
            if (method_found) {
                self_or_null = self_st; // transfer ownership
                DEAD(self_st);
            } else {
                PyStackRef_CLOSE(self_st);
                self_or_null = PyStackRef_NULL;
            }
            DECREF_INPUTS();

            attr = PyStackRef_FromPyObjectSteal(attr_o);
        }

        family(LOAD_ATTR, INLINE_CACHE_ENTRIES_LOAD_ATTR) = {
            LOAD_ATTR_INSTANCE_VALUE,
            LOAD_ATTR_MODULE,
            LOAD_ATTR_WITH_HINT,
            LOAD_ATTR_SLOT,
            LOAD_ATTR_CLASS,
            LOAD_ATTR_CLASS_WITH_METACLASS_CHECK,
            LOAD_ATTR_PROPERTY,
            LOAD_ATTR_GETATTRIBUTE_OVERRIDDEN,
            LOAD_ATTR_METHOD_WITH_VALUES,
            LOAD_ATTR_METHOD_NO_DICT,
            LOAD_ATTR_METHOD_LAZY_DICT,
            LOAD_ATTR_NONDESCRIPTOR_WITH_VALUES,
            LOAD_ATTR_NONDESCRIPTOR_NO_DICT,
        };

        specializing op(_SPECIALIZE_LOAD_ATTR, (counter/1, owner -- owner)) {
            #if ENABLE_SPECIALIZATION_FT
            if (ADAPTIVE_COUNTER_TRIGGERS(counter)) {
                PyObject *name = GETITEM(FRAME_CO_NAMES, oparg>>1);
                next_instr = this_instr;
                _Py_Specialize_LoadAttr(owner, next_instr, name);
                DISPATCH_SAME_OPARG();
            }
            OPCODE_DEFERRED_INC(LOAD_ATTR);
            ADVANCE_ADAPTIVE_COUNTER(this_instr[1].counter);
            #endif  /* ENABLE_SPECIALIZATION_FT */
        }

        op(_LOAD_ATTR, (owner -- attr, self_or_null[oparg&1])) {
            PyObject *name = GETITEM(FRAME_CO_NAMES, oparg >> 1);
            PyObject *attr_o;
            if (oparg & 1) {
                /* Designed to work in tandem with CALL, pushes two values. */
                attr_o = NULL;
                int is_meth = _PyObject_GetMethod(PyStackRef_AsPyObjectBorrow(owner), name, &attr_o);
                if (is_meth) {
                    /* We can bypass temporary bound method object.
                       meth is unbound method and obj is self.
                       meth | self | arg1 | ... | argN
                     */
                    assert(attr_o != NULL);  // No errors on this branch
                    self_or_null[0] = owner;  // Transfer ownership
                    DEAD(owner);
                }
                else {
                    /* meth is not an unbound method (but a regular attr, or
                       something was returned by a descriptor protocol).  Set
                       the second element of the stack to NULL, to signal
                       CALL that it's not a method call.
                       meth | NULL | arg1 | ... | argN
                    */
                    PyStackRef_CLOSE(owner);
                    ERROR_IF(attr_o == NULL);
                    self_or_null[0] = PyStackRef_NULL;
                }
            }
            else {
                /* Classic, pushes one value. */
                attr_o = PyObject_GetAttr(PyStackRef_AsPyObjectBorrow(owner), name);
                PyStackRef_CLOSE(owner);
                ERROR_IF(attr_o == NULL);
            }
            attr = PyStackRef_FromPyObjectSteal(attr_o);
        }

        macro(LOAD_ATTR) =
            _SPECIALIZE_LOAD_ATTR +
            unused/8 +
            _LOAD_ATTR;

        op(_GUARD_TYPE_VERSION, (type_version/2, owner -- owner)) {
            PyTypeObject *tp = Py_TYPE(PyStackRef_AsPyObjectBorrow(owner));
            assert(type_version != 0);
            EXIT_IF(FT_ATOMIC_LOAD_UINT_RELAXED(tp->tp_version_tag) != type_version);
        }

        op(_GUARD_TYPE_VERSION_AND_LOCK, (type_version/2, owner -- owner)) {
            PyObject *owner_o = PyStackRef_AsPyObjectBorrow(owner);
            assert(type_version != 0);
            EXIT_IF(!LOCK_OBJECT(owner_o));
            PyTypeObject *tp = Py_TYPE(owner_o);
            if (FT_ATOMIC_LOAD_UINT_RELAXED(tp->tp_version_tag) != type_version) {
                UNLOCK_OBJECT(owner_o);
                EXIT_IF(true);
            }
        }

        op(_CHECK_MANAGED_OBJECT_HAS_VALUES, (owner -- owner)) {
            PyObject *owner_o = PyStackRef_AsPyObjectBorrow(owner);
            assert(Py_TYPE(owner_o)->tp_dictoffset < 0);
            assert(Py_TYPE(owner_o)->tp_flags & Py_TPFLAGS_INLINE_VALUES);
            DEOPT_IF(!FT_ATOMIC_LOAD_UINT8(_PyObject_InlineValues(owner_o)->valid));
        }

        op(_LOAD_ATTR_INSTANCE_VALUE, (offset/1, owner -- attr)) {
            PyObject *owner_o = PyStackRef_AsPyObjectBorrow(owner);
            PyObject **value_ptr = (PyObject**)(((char *)owner_o) + offset);
            PyObject *attr_o = FT_ATOMIC_LOAD_PTR_ACQUIRE(*value_ptr);
            DEOPT_IF(attr_o == NULL);
            #ifdef Py_GIL_DISABLED
            int increfed = _Py_TryIncrefCompareStackRef(value_ptr, attr_o, &attr);
            if (!increfed) {
                DEOPT_IF(true);
            }
            #else
            attr = PyStackRef_FromPyObjectNew(attr_o);
            #endif
            STAT_INC(LOAD_ATTR, hit);
            PyStackRef_CLOSE(owner);
        }

        macro(LOAD_ATTR_INSTANCE_VALUE) =
            unused/1 + // Skip over the counter
            _GUARD_TYPE_VERSION +
            _CHECK_MANAGED_OBJECT_HAS_VALUES +
            _LOAD_ATTR_INSTANCE_VALUE +
            unused/5 +
            _PUSH_NULL_CONDITIONAL;

        op(_LOAD_ATTR_MODULE, (dict_version/2, index/1, owner -- attr)) {
            PyObject *owner_o = PyStackRef_AsPyObjectBorrow(owner);
            DEOPT_IF(Py_TYPE(owner_o)->tp_getattro != PyModule_Type.tp_getattro);
            PyDictObject *dict = (PyDictObject *)((PyModuleObject *)owner_o)->md_dict;
            assert(dict != NULL);
            PyDictKeysObject *keys = FT_ATOMIC_LOAD_PTR_ACQUIRE(dict->ma_keys);
            DEOPT_IF(FT_ATOMIC_LOAD_UINT32_RELAXED(keys->dk_version) != dict_version);
            assert(keys->dk_kind == DICT_KEYS_UNICODE);
            assert(index < FT_ATOMIC_LOAD_SSIZE_RELAXED(keys->dk_nentries));
            PyDictUnicodeEntry *ep = DK_UNICODE_ENTRIES(keys) + index;
            PyObject *attr_o = FT_ATOMIC_LOAD_PTR_RELAXED(ep->me_value);
            DEOPT_IF(attr_o == NULL);
            #ifdef Py_GIL_DISABLED
            int increfed = _Py_TryIncrefCompareStackRef(&ep->me_value, attr_o, &attr);
            if (!increfed) {
                DEOPT_IF(true);
            }
            #else
            attr = PyStackRef_FromPyObjectNew(attr_o);
            #endif
            STAT_INC(LOAD_ATTR, hit);
            PyStackRef_CLOSE(owner);
        }

        macro(LOAD_ATTR_MODULE) =
            unused/1 +
            _LOAD_ATTR_MODULE +
            unused/5 +
            _PUSH_NULL_CONDITIONAL;

        op(_LOAD_ATTR_WITH_HINT, (hint/1, owner -- attr)) {
            PyObject *owner_o = PyStackRef_AsPyObjectBorrow(owner);
            assert(Py_TYPE(owner_o)->tp_flags & Py_TPFLAGS_MANAGED_DICT);
            PyDictObject *dict = _PyObject_GetManagedDict(owner_o);
            DEOPT_IF(dict == NULL);
            PyDictKeysObject *dk = FT_ATOMIC_LOAD_PTR(dict->ma_keys);
            assert(PyDict_CheckExact((PyObject *)dict));
#ifdef Py_GIL_DISABLED
            DEOPT_IF(!_Py_IsOwnedByCurrentThread((PyObject *)dict) && !_PyObject_GC_IS_SHARED(dict));
#endif
            PyObject *attr_o;
            if (hint >= (size_t)FT_ATOMIC_LOAD_SSIZE_RELAXED(dk->dk_nentries)) {
                DEOPT_IF(true);
            }

            PyObject *name = GETITEM(FRAME_CO_NAMES, oparg>>1);
            if (dk->dk_kind != DICT_KEYS_UNICODE) {
                DEOPT_IF(true);
            }
            PyDictUnicodeEntry *ep = DK_UNICODE_ENTRIES(dk) + hint;
            if (FT_ATOMIC_LOAD_PTR_RELAXED(ep->me_key) != name) {
                DEOPT_IF(true);
            }
            attr_o = FT_ATOMIC_LOAD_PTR(ep->me_value);
            if (attr_o == NULL) {
                DEOPT_IF(true);
            }
            STAT_INC(LOAD_ATTR, hit);
#ifdef Py_GIL_DISABLED
            int increfed = _Py_TryIncrefCompareStackRef(&ep->me_value, attr_o, &attr);
            if (!increfed) {
                DEOPT_IF(true);
            }
#else
            attr = PyStackRef_FromPyObjectNew(attr_o);
#endif
            PyStackRef_CLOSE(owner);
        }

        macro(LOAD_ATTR_WITH_HINT) =
            unused/1 +
            _GUARD_TYPE_VERSION +
            _LOAD_ATTR_WITH_HINT +
            unused/5 +
            _PUSH_NULL_CONDITIONAL;

        op(_LOAD_ATTR_SLOT, (index/1, owner -- attr)) {
            PyObject *owner_o = PyStackRef_AsPyObjectBorrow(owner);

            PyObject **addr = (PyObject **)((char *)owner_o + index);
            PyObject *attr_o = FT_ATOMIC_LOAD_PTR(*addr);
            DEOPT_IF(attr_o == NULL);
            #ifdef Py_GIL_DISABLED
            int increfed = _Py_TryIncrefCompareStackRef(addr, attr_o, &attr);
            DEOPT_IF(!increfed);
            #else
            attr = PyStackRef_FromPyObjectNew(attr_o);
            #endif
            STAT_INC(LOAD_ATTR, hit);
            DECREF_INPUTS();
        }

        macro(LOAD_ATTR_SLOT) =
            unused/1 +
            _GUARD_TYPE_VERSION +
            _LOAD_ATTR_SLOT +  // NOTE: This action may also deopt
            unused/5 +
            _PUSH_NULL_CONDITIONAL;

        op(_CHECK_ATTR_CLASS, (type_version/2, owner -- owner)) {
            PyObject *owner_o = PyStackRef_AsPyObjectBorrow(owner);

            EXIT_IF(!PyType_Check(owner_o));
            assert(type_version != 0);
            EXIT_IF(FT_ATOMIC_LOAD_UINT_RELAXED(((PyTypeObject *)owner_o)->tp_version_tag) != type_version);
        }

        op(_LOAD_ATTR_CLASS, (descr/4, owner -- attr)) {
            STAT_INC(LOAD_ATTR, hit);
            assert(descr != NULL);
            attr = PyStackRef_FromPyObjectNew(descr);
            DECREF_INPUTS();
        }

        macro(LOAD_ATTR_CLASS) =
            unused/1 +
            _CHECK_ATTR_CLASS +
            unused/2 +
            _LOAD_ATTR_CLASS +
            _PUSH_NULL_CONDITIONAL;

        macro(LOAD_ATTR_CLASS_WITH_METACLASS_CHECK) =
            unused/1 +
            _CHECK_ATTR_CLASS +
            _GUARD_TYPE_VERSION +
            _LOAD_ATTR_CLASS +
            _PUSH_NULL_CONDITIONAL;

        op(_LOAD_ATTR_PROPERTY_FRAME, (fget/4, owner -- new_frame: _PyInterpreterFrame *)) {
            assert((oparg & 1) == 0);
            assert(Py_IS_TYPE(fget, &PyFunction_Type));
            PyFunctionObject *f = (PyFunctionObject *)fget;
            PyCodeObject *code = (PyCodeObject *)f->func_code;
            DEOPT_IF((code->co_flags & (CO_VARKEYWORDS | CO_VARARGS | CO_OPTIMIZED)) != CO_OPTIMIZED);
            DEOPT_IF(code->co_kwonlyargcount);
            DEOPT_IF(code->co_argcount != 1);
            DEOPT_IF(!_PyThreadState_HasStackSpace(tstate, code->co_framesize));
            STAT_INC(LOAD_ATTR, hit);
            new_frame = _PyFrame_PushUnchecked(tstate, PyStackRef_FromPyObjectNew(fget), 1, frame);
            new_frame->localsplus[0] = owner;
            DEAD(owner);
        }

        macro(LOAD_ATTR_PROPERTY) =
            unused/1 +
            _CHECK_PEP_523 +
            _GUARD_TYPE_VERSION +
            unused/2 +
            _LOAD_ATTR_PROPERTY_FRAME +
            _SAVE_RETURN_OFFSET +
            _PUSH_FRAME;

        inst(LOAD_ATTR_GETATTRIBUTE_OVERRIDDEN, (unused/1, type_version/2, func_version/2, getattribute/4, owner -- unused)) {
            PyObject *owner_o = PyStackRef_AsPyObjectBorrow(owner);

            assert((oparg & 1) == 0);
            DEOPT_IF(tstate->interp->eval_frame);
            PyTypeObject *cls = Py_TYPE(owner_o);
            assert(type_version != 0);
            DEOPT_IF(FT_ATOMIC_LOAD_UINT_RELAXED(cls->tp_version_tag) != type_version);
            assert(Py_IS_TYPE(getattribute, &PyFunction_Type));
            PyFunctionObject *f = (PyFunctionObject *)getattribute;
            assert(func_version != 0);
            DEOPT_IF(f->func_version != func_version);
            PyCodeObject *code = (PyCodeObject *)f->func_code;
            assert(code->co_argcount == 2);
            DEOPT_IF(!_PyThreadState_HasStackSpace(tstate, code->co_framesize));
            STAT_INC(LOAD_ATTR, hit);

            PyObject *name = GETITEM(FRAME_CO_NAMES, oparg >> 1);
            _PyInterpreterFrame *new_frame = _PyFrame_PushUnchecked(
                tstate, PyStackRef_FromPyObjectNew(f), 2, frame);
            new_frame->localsplus[0] = owner;
            DEAD(owner);
            // Manipulate stack directly because we exit with DISPATCH_INLINED().
            SYNC_SP();
            new_frame->localsplus[1] = PyStackRef_FromPyObjectNew(name);
            frame->return_offset = INSTRUCTION_SIZE;
            DISPATCH_INLINED(new_frame);
        }

        op(_GUARD_DORV_NO_DICT, (owner -- owner)) {
            PyObject *owner_o = PyStackRef_AsPyObjectBorrow(owner);

            assert(Py_TYPE(owner_o)->tp_dictoffset < 0);
            assert(Py_TYPE(owner_o)->tp_flags & Py_TPFLAGS_INLINE_VALUES);
            if (_PyObject_GetManagedDict(owner_o) ||
                    !FT_ATOMIC_LOAD_UINT8(_PyObject_InlineValues(owner_o)->valid)) {
                UNLOCK_OBJECT(owner_o);
                EXIT_IF(true);
            }
        }

        op(_STORE_ATTR_INSTANCE_VALUE, (offset/1, value, owner --)) {
            PyObject *owner_o = PyStackRef_AsPyObjectBorrow(owner);

            STAT_INC(STORE_ATTR, hit);
            assert(_PyObject_GetManagedDict(owner_o) == NULL);
            PyObject **value_ptr = (PyObject**)(((char *)owner_o) + offset);
            PyObject *old_value = *value_ptr;
            FT_ATOMIC_STORE_PTR_RELEASE(*value_ptr, PyStackRef_AsPyObjectSteal(value));
            if (old_value == NULL) {
                PyDictValues *values = _PyObject_InlineValues(owner_o);
                Py_ssize_t index = value_ptr - values->values;
                _PyDictValues_AddToInsertionOrder(values, index);
            }
            UNLOCK_OBJECT(owner_o);
            PyStackRef_CLOSE(owner);
            Py_XDECREF(old_value);
        }

        macro(STORE_ATTR_INSTANCE_VALUE) =
            unused/1 +
            _GUARD_TYPE_VERSION_AND_LOCK +
            _GUARD_DORV_NO_DICT +
            _STORE_ATTR_INSTANCE_VALUE;

        op(_STORE_ATTR_WITH_HINT, (hint/1, value, owner --)) {
            PyObject *owner_o = PyStackRef_AsPyObjectBorrow(owner);
            assert(Py_TYPE(owner_o)->tp_flags & Py_TPFLAGS_MANAGED_DICT);
            PyDictObject *dict = _PyObject_GetManagedDict(owner_o);
            DEOPT_IF(dict == NULL);
            DEOPT_IF(!LOCK_OBJECT(dict));
            #ifdef Py_GIL_DISABLED
            if (dict != _PyObject_GetManagedDict(owner_o)) {
                UNLOCK_OBJECT(dict);
                DEOPT_IF(true);
            }
            #endif
            assert(PyDict_CheckExact((PyObject *)dict));
            PyObject *name = GETITEM(FRAME_CO_NAMES, oparg);
            if (hint >= (size_t)dict->ma_keys->dk_nentries ||
                    !DK_IS_UNICODE(dict->ma_keys)) {
                UNLOCK_OBJECT(dict);
                DEOPT_IF(true);
            }
            PyDictUnicodeEntry *ep = DK_UNICODE_ENTRIES(dict->ma_keys) + hint;
            if (ep->me_key != name) {
                UNLOCK_OBJECT(dict);
                DEOPT_IF(true);
            }
            PyObject *old_value = ep->me_value;
            if (old_value == NULL) {
                UNLOCK_OBJECT(dict);
                DEOPT_IF(true);
            }
            _PyDict_NotifyEvent(tstate->interp, PyDict_EVENT_MODIFIED, dict, name, PyStackRef_AsPyObjectBorrow(value));
            FT_ATOMIC_STORE_PTR_RELEASE(ep->me_value, PyStackRef_AsPyObjectSteal(value));
            UNLOCK_OBJECT(dict);

            // old_value should be DECREFed after GC track checking is done, if not, it could raise a segmentation fault,
            // when dict only holds the strong reference to value in ep->me_value.
            STAT_INC(STORE_ATTR, hit);
            PyStackRef_CLOSE(owner);
            Py_XDECREF(old_value);
        }

        macro(STORE_ATTR_WITH_HINT) =
            unused/1 +
            _GUARD_TYPE_VERSION +
            _STORE_ATTR_WITH_HINT;

        op(_STORE_ATTR_SLOT, (index/1, value, owner --)) {
            PyObject *owner_o = PyStackRef_AsPyObjectBorrow(owner);

            DEOPT_IF(!LOCK_OBJECT(owner_o));
            char *addr = (char *)owner_o + index;
            STAT_INC(STORE_ATTR, hit);
            PyObject *old_value = *(PyObject **)addr;
            FT_ATOMIC_STORE_PTR_RELEASE(*(PyObject **)addr, PyStackRef_AsPyObjectSteal(value));
            UNLOCK_OBJECT(owner_o);
            PyStackRef_CLOSE(owner);
            Py_XDECREF(old_value);
        }

        macro(STORE_ATTR_SLOT) =
            unused/1 +
            _GUARD_TYPE_VERSION +
            _STORE_ATTR_SLOT;

        family(COMPARE_OP, INLINE_CACHE_ENTRIES_COMPARE_OP) = {
            COMPARE_OP_FLOAT,
            COMPARE_OP_INT,
            COMPARE_OP_STR,
        };

        specializing op(_SPECIALIZE_COMPARE_OP, (counter/1, left, right -- left, right)) {
            #if ENABLE_SPECIALIZATION_FT
            if (ADAPTIVE_COUNTER_TRIGGERS(counter)) {
                next_instr = this_instr;
                _Py_Specialize_CompareOp(left, right, next_instr, oparg);
                DISPATCH_SAME_OPARG();
            }
            OPCODE_DEFERRED_INC(COMPARE_OP);
            ADVANCE_ADAPTIVE_COUNTER(this_instr[1].counter);
            #endif  /* ENABLE_SPECIALIZATION_FT */
        }

        op(_COMPARE_OP, (left, right -- res)) {
            PyObject *left_o = PyStackRef_AsPyObjectBorrow(left);
            PyObject *right_o = PyStackRef_AsPyObjectBorrow(right);

            assert((oparg >> 5) <= Py_GE);
            PyObject *res_o = PyObject_RichCompare(left_o, right_o, oparg >> 5);
            DECREF_INPUTS();
            ERROR_IF(res_o == NULL);
            if (oparg & 16) {
                int res_bool = PyObject_IsTrue(res_o);
                Py_DECREF(res_o);
                ERROR_IF(res_bool < 0);
                res = res_bool ? PyStackRef_True : PyStackRef_False;
            }
            else {
                res = PyStackRef_FromPyObjectSteal(res_o);
            }
        }

        macro(COMPARE_OP) = _SPECIALIZE_COMPARE_OP + _COMPARE_OP;

        macro(COMPARE_OP_FLOAT) =
            _GUARD_TOS_FLOAT + _GUARD_NOS_FLOAT + unused/1 + _COMPARE_OP_FLOAT;

        macro(COMPARE_OP_INT) =
            _GUARD_TOS_INT + _GUARD_NOS_INT + unused/1 + _COMPARE_OP_INT;

        macro(COMPARE_OP_STR) =
            _GUARD_TOS_UNICODE + _GUARD_NOS_UNICODE + unused/1 + _COMPARE_OP_STR;

        op(_COMPARE_OP_FLOAT, (left, right -- res)) {
            PyObject *left_o = PyStackRef_AsPyObjectBorrow(left);
            PyObject *right_o = PyStackRef_AsPyObjectBorrow(right);

            STAT_INC(COMPARE_OP, hit);
            double dleft = PyFloat_AS_DOUBLE(left_o);
            double dright = PyFloat_AS_DOUBLE(right_o);
            // 1 if NaN, 2 if <, 4 if >, 8 if ==; this matches low four bits of the oparg
            int sign_ish = COMPARISON_BIT(dleft, dright);
            PyStackRef_CLOSE_SPECIALIZED(left, _PyFloat_ExactDealloc);
            DEAD(left);
            PyStackRef_CLOSE_SPECIALIZED(right, _PyFloat_ExactDealloc);
            DEAD(right);
            res = (sign_ish & oparg) ? PyStackRef_True : PyStackRef_False;
            // It's always a bool, so we don't care about oparg & 16.
        }

        // Similar to COMPARE_OP_FLOAT
        op(_COMPARE_OP_INT, (left, right -- res)) {
            PyObject *left_o = PyStackRef_AsPyObjectBorrow(left);
            PyObject *right_o = PyStackRef_AsPyObjectBorrow(right);

            DEOPT_IF(!_PyLong_IsCompact((PyLongObject *)left_o));
            DEOPT_IF(!_PyLong_IsCompact((PyLongObject *)right_o));
            STAT_INC(COMPARE_OP, hit);
            assert(_PyLong_DigitCount((PyLongObject *)left_o) <= 1 &&
                   _PyLong_DigitCount((PyLongObject *)right_o) <= 1);
            Py_ssize_t ileft = _PyLong_CompactValue((PyLongObject *)left_o);
            Py_ssize_t iright = _PyLong_CompactValue((PyLongObject *)right_o);
            // 2 if <, 4 if >, 8 if ==; this matches the low 4 bits of the oparg
            int sign_ish = COMPARISON_BIT(ileft, iright);
            PyStackRef_CLOSE_SPECIALIZED(left, _PyLong_ExactDealloc);
            DEAD(left);
            PyStackRef_CLOSE_SPECIALIZED(right, _PyLong_ExactDealloc);
            DEAD(right);
            res =  (sign_ish & oparg) ? PyStackRef_True : PyStackRef_False;
            // It's always a bool, so we don't care about oparg & 16.
        }

        // Similar to COMPARE_OP_FLOAT, but for ==, != only
        op(_COMPARE_OP_STR, (left, right -- res)) {
            PyObject *left_o = PyStackRef_AsPyObjectBorrow(left);
            PyObject *right_o = PyStackRef_AsPyObjectBorrow(right);

            STAT_INC(COMPARE_OP, hit);
            int eq = _PyUnicode_Equal(left_o, right_o);
            assert((oparg >> 5) == Py_EQ || (oparg >> 5) == Py_NE);
            PyStackRef_CLOSE_SPECIALIZED(left, _PyUnicode_ExactDealloc);
            DEAD(left);
            PyStackRef_CLOSE_SPECIALIZED(right, _PyUnicode_ExactDealloc);
            DEAD(right);
            assert(eq == 0 || eq == 1);
            assert((oparg & 0xf) == COMPARISON_NOT_EQUALS || (oparg & 0xf) == COMPARISON_EQUALS);
            assert(COMPARISON_NOT_EQUALS + 1 == COMPARISON_EQUALS);
            res = ((COMPARISON_NOT_EQUALS + eq) & oparg) ? PyStackRef_True : PyStackRef_False;
            // It's always a bool, so we don't care about oparg & 16.
        }

        inst(IS_OP, (left, right -- b)) {
            int res = Py_Is(PyStackRef_AsPyObjectBorrow(left), PyStackRef_AsPyObjectBorrow(right)) ^ oparg;
            DECREF_INPUTS();
            b = res ? PyStackRef_True : PyStackRef_False;
        }

        family(CONTAINS_OP, INLINE_CACHE_ENTRIES_CONTAINS_OP) = {
            CONTAINS_OP_SET,
            CONTAINS_OP_DICT,
        };

        op(_CONTAINS_OP, (left, right -- b)) {
            PyObject *left_o = PyStackRef_AsPyObjectBorrow(left);
            PyObject *right_o = PyStackRef_AsPyObjectBorrow(right);

            int res = PySequence_Contains(right_o, left_o);
            DECREF_INPUTS();
            ERROR_IF(res < 0);
            b = (res ^ oparg) ? PyStackRef_True : PyStackRef_False;
        }

        specializing op(_SPECIALIZE_CONTAINS_OP, (counter/1, left, right -- left, right)) {
            #if ENABLE_SPECIALIZATION_FT
            if (ADAPTIVE_COUNTER_TRIGGERS(counter)) {
                next_instr = this_instr;
                _Py_Specialize_ContainsOp(right, next_instr);
                DISPATCH_SAME_OPARG();
            }
            OPCODE_DEFERRED_INC(CONTAINS_OP);
            ADVANCE_ADAPTIVE_COUNTER(this_instr[1].counter);
            #endif  /* ENABLE_SPECIALIZATION_FT */
        }

        macro(CONTAINS_OP) = _SPECIALIZE_CONTAINS_OP + _CONTAINS_OP;

        op(_GUARD_TOS_ANY_SET, (tos -- tos)) {
            PyObject *o = PyStackRef_AsPyObjectBorrow(tos);
            DEOPT_IF(!PyAnySet_CheckExact(o));
        }

        macro(CONTAINS_OP_SET) = _GUARD_TOS_ANY_SET + unused/1 + _CONTAINS_OP_SET;

        op(_CONTAINS_OP_SET, (left, right -- b)) {
            PyObject *left_o = PyStackRef_AsPyObjectBorrow(left);
            PyObject *right_o = PyStackRef_AsPyObjectBorrow(right);

            assert(PyAnySet_CheckExact(right_o));
            STAT_INC(CONTAINS_OP, hit);
            // Note: both set and frozenset use the same seq_contains method!
            int res = _PySet_Contains((PySetObject *)right_o, left_o);
            DECREF_INPUTS();
            ERROR_IF(res < 0);
            b = (res ^ oparg) ? PyStackRef_True : PyStackRef_False;
        }

        macro(CONTAINS_OP_DICT) = _GUARD_TOS_DICT + unused/1 + _CONTAINS_OP_DICT;

        op(_CONTAINS_OP_DICT, (left, right -- b)) {
            PyObject *left_o = PyStackRef_AsPyObjectBorrow(left);
            PyObject *right_o = PyStackRef_AsPyObjectBorrow(right);

            assert(PyDict_CheckExact(right_o));
            STAT_INC(CONTAINS_OP, hit);
            int res = PyDict_Contains(right_o, left_o);
            DECREF_INPUTS();
            ERROR_IF(res < 0);
            b = (res ^ oparg) ? PyStackRef_True : PyStackRef_False;
        }

        inst(CHECK_EG_MATCH, (exc_value_st, match_type_st -- rest, match)) {
            PyObject *exc_value = PyStackRef_AsPyObjectBorrow(exc_value_st);
            PyObject *match_type = PyStackRef_AsPyObjectBorrow(match_type_st);
            int err = _PyEval_CheckExceptStarTypeValid(tstate, match_type);
            if (err < 0) {
                DECREF_INPUTS();
                ERROR_IF(true);
            }

            PyObject *match_o = NULL;
            PyObject *rest_o = NULL;
            int res = _PyEval_ExceptionGroupMatch(frame, exc_value, match_type,
                                                  &match_o, &rest_o);
            DECREF_INPUTS();
            ERROR_IF(res < 0);

            assert((match_o == NULL) == (rest_o == NULL));
            ERROR_IF(match_o == NULL);

            if (!Py_IsNone(match_o)) {
                PyErr_SetHandledException(match_o);
            }
            rest = PyStackRef_FromPyObjectSteal(rest_o);
            match = PyStackRef_FromPyObjectSteal(match_o);
        }

        inst(CHECK_EXC_MATCH, (left, right -- left, b)) {
            PyObject *left_o = PyStackRef_AsPyObjectBorrow(left);
            PyObject *right_o = PyStackRef_AsPyObjectBorrow(right);

            assert(PyExceptionInstance_Check(left_o));
            int err = _PyEval_CheckExceptTypeValid(tstate, right_o);
            if (err < 0) {
                ERROR_NO_POP();
            }

            int res = PyErr_GivenExceptionMatches(left_o, right_o);
            PyStackRef_CLOSE(right);
            b = res ? PyStackRef_True : PyStackRef_False;
        }

         inst(IMPORT_NAME, (level, fromlist -- res)) {
            PyObject *name = GETITEM(FRAME_CO_NAMES, oparg);
            PyObject *res_o = _PyEval_ImportName(tstate, frame, name,
                              PyStackRef_AsPyObjectBorrow(fromlist),
                              PyStackRef_AsPyObjectBorrow(level));
            DECREF_INPUTS();
            ERROR_IF(res_o == NULL);
            res = PyStackRef_FromPyObjectSteal(res_o);
        }

        inst(IMPORT_FROM, (from -- from, res)) {
            PyObject *name = GETITEM(FRAME_CO_NAMES, oparg);
            PyObject *res_o = _PyEval_ImportFrom(tstate, PyStackRef_AsPyObjectBorrow(from), name);
            ERROR_IF(res_o == NULL);
            res = PyStackRef_FromPyObjectSteal(res_o);
        }

        tier1 inst(JUMP_FORWARD, (--)) {
            JUMPBY(oparg);
        }

        family(JUMP_BACKWARD, 1) = {
            JUMP_BACKWARD_NO_JIT,
            JUMP_BACKWARD_JIT,
        };

        tier1 op(_SPECIALIZE_JUMP_BACKWARD, (--)) {
        #if ENABLE_SPECIALIZATION
            if (this_instr->op.code == JUMP_BACKWARD) {
                this_instr->op.code = tstate->interp->jit ? JUMP_BACKWARD_JIT : JUMP_BACKWARD_NO_JIT;
                // Need to re-dispatch so the warmup counter isn't off by one:
                next_instr = this_instr;
                DISPATCH_SAME_OPARG();
            }
        #endif
        }

        tier1 op(_JIT, (--)) {
        #ifdef _Py_TIER2
            _Py_BackoffCounter counter = this_instr[1].counter;
            if (backoff_counter_triggers(counter) && this_instr->op.code == JUMP_BACKWARD_JIT) {
                _Py_CODEUNIT *start = this_instr;
                /* Back up over EXTENDED_ARGs so optimizer sees the whole instruction */
                while (oparg > 255) {
                    oparg >>= 8;
                    start--;
                }
                _PyExecutorObject *executor;
                int optimized = _PyOptimizer_Optimize(frame, start, &executor, 0);
                if (optimized <= 0) {
                    this_instr[1].counter = restart_backoff_counter(counter);
                    ERROR_IF(optimized < 0);
                }
                else {
                    this_instr[1].counter = initial_jump_backoff_counter();
                    assert(tstate->current_executor == NULL);
                    GOTO_TIER_TWO(executor);
                }
            }
            else {
                ADVANCE_ADAPTIVE_COUNTER(this_instr[1].counter);
            }
        #endif
        }

        macro(JUMP_BACKWARD) =
            unused/1 +
            _SPECIALIZE_JUMP_BACKWARD +
            _CHECK_PERIODIC +
            JUMP_BACKWARD_NO_INTERRUPT;

        macro(JUMP_BACKWARD_NO_JIT) =
            unused/1 +
            _CHECK_PERIODIC +
            JUMP_BACKWARD_NO_INTERRUPT;

        macro(JUMP_BACKWARD_JIT) =
            unused/1 +
            _CHECK_PERIODIC +
            JUMP_BACKWARD_NO_INTERRUPT +
            _JIT;

        pseudo(JUMP, (--)) = {
            JUMP_FORWARD,
            JUMP_BACKWARD,
        };

        pseudo(JUMP_NO_INTERRUPT, (--)) = {
            JUMP_FORWARD,
            JUMP_BACKWARD_NO_INTERRUPT,
        };

        pseudo(JUMP_IF_FALSE, (cond -- cond)) = [
            COPY, TO_BOOL, POP_JUMP_IF_FALSE,
        ];

        pseudo(JUMP_IF_TRUE, (cond -- cond)) = [
            COPY, TO_BOOL, POP_JUMP_IF_TRUE,
        ];

        tier1 inst(ENTER_EXECUTOR, (--)) {
            #ifdef _Py_TIER2
            PyCodeObject *code = _PyFrame_GetCode(frame);
            _PyExecutorObject *executor = code->co_executors->executors[oparg & 255];
            assert(executor->vm_data.index == INSTR_OFFSET() - 1);
            assert(executor->vm_data.code == code);
            assert(executor->vm_data.valid);
            assert(tstate->current_executor == NULL);
            /* If the eval breaker is set then stay in tier 1.
             * This avoids any potentially infinite loops
             * involving _RESUME_CHECK */
            if (_Py_atomic_load_uintptr_relaxed(&tstate->eval_breaker) & _PY_EVAL_EVENTS_MASK) {
                opcode = executor->vm_data.opcode;
                oparg = (oparg & ~255) | executor->vm_data.oparg;
                next_instr = this_instr;
                if (_PyOpcode_Caches[_PyOpcode_Deopt[opcode]]) {
                    PAUSE_ADAPTIVE_COUNTER(this_instr[1].counter);
                }
                DISPATCH_GOTO();
            }
            GOTO_TIER_TWO(executor);
            #else
            Py_FatalError("ENTER_EXECUTOR is not supported in this build");
            #endif /* _Py_TIER2 */
        }

        replaced op(_POP_JUMP_IF_FALSE, (cond -- )) {
            assert(PyStackRef_BoolCheck(cond));
            int flag = PyStackRef_IsFalse(cond);
            DEAD(cond);
            RECORD_BRANCH_TAKEN(this_instr[1].cache, flag);
            JUMPBY(flag ? oparg : next_instr->op.code == NOT_TAKEN);
        }

        replaced op(_POP_JUMP_IF_TRUE, (cond -- )) {
            assert(PyStackRef_BoolCheck(cond));
            int flag = PyStackRef_IsTrue(cond);
            DEAD(cond);
            RECORD_BRANCH_TAKEN(this_instr[1].cache, flag);
            JUMPBY(flag ? oparg : next_instr->op.code == NOT_TAKEN);
        }

        op(_IS_NONE, (value -- b)) {
            if (PyStackRef_IsNone(value)) {
                b = PyStackRef_True;
                DEAD(value);
            }
            else {
                b = PyStackRef_False;
                DECREF_INPUTS();
            }
        }

        macro(POP_JUMP_IF_TRUE) = unused/1 + _POP_JUMP_IF_TRUE;

        macro(POP_JUMP_IF_FALSE) = unused/1 + _POP_JUMP_IF_FALSE;

        macro(POP_JUMP_IF_NONE) = unused/1 + _IS_NONE + _POP_JUMP_IF_TRUE;

        macro(POP_JUMP_IF_NOT_NONE) = unused/1 + _IS_NONE + _POP_JUMP_IF_FALSE;

        tier1 inst(JUMP_BACKWARD_NO_INTERRUPT, (--)) {
            /* This bytecode is used in the `yield from` or `await` loop.
             * If there is an interrupt, we want it handled in the innermost
             * generator or coroutine, so we deliberately do not check it here.
             * (see bpo-30039).
             */
            assert(oparg <= INSTR_OFFSET());
            JUMPBY(-oparg);
        }

        inst(GET_LEN, (obj -- obj, len)) {
            // PUSH(len(TOS))
            Py_ssize_t len_i = PyObject_Length(PyStackRef_AsPyObjectBorrow(obj));
            ERROR_IF(len_i < 0);
            PyObject *len_o = PyLong_FromSsize_t(len_i);
            ERROR_IF(len_o == NULL);
            len = PyStackRef_FromPyObjectSteal(len_o);
        }

        inst(MATCH_CLASS, (subject, type, names -- attrs)) {
            // Pop TOS and TOS1. Set TOS to a tuple of attributes on success, or
            // None on failure.
            assert(PyTuple_CheckExact(PyStackRef_AsPyObjectBorrow(names)));
            PyObject *attrs_o = _PyEval_MatchClass(tstate,
                PyStackRef_AsPyObjectBorrow(subject),
                PyStackRef_AsPyObjectBorrow(type), oparg,
                PyStackRef_AsPyObjectBorrow(names));
            DECREF_INPUTS();
            if (attrs_o) {
                assert(PyTuple_CheckExact(attrs_o));  // Success!
                attrs = PyStackRef_FromPyObjectSteal(attrs_o);
            }
            else {
                ERROR_IF(_PyErr_Occurred(tstate));  // Error!
                attrs = PyStackRef_None;  // Failure!
            }
        }

        inst(MATCH_MAPPING, (subject -- subject, res)) {
            int match = PyStackRef_TYPE(subject)->tp_flags & Py_TPFLAGS_MAPPING;
            res = match ? PyStackRef_True : PyStackRef_False;
        }

        inst(MATCH_SEQUENCE, (subject -- subject, res)) {
            int match = PyStackRef_TYPE(subject)->tp_flags & Py_TPFLAGS_SEQUENCE;
            res = match ? PyStackRef_True : PyStackRef_False;
        }

        inst(MATCH_KEYS, (subject, keys -- subject, keys, values_or_none)) {
            // On successful match, PUSH(values). Otherwise, PUSH(None).
            PyObject *values_or_none_o = _PyEval_MatchKeys(tstate,
                PyStackRef_AsPyObjectBorrow(subject), PyStackRef_AsPyObjectBorrow(keys));
            ERROR_IF(values_or_none_o == NULL);
            values_or_none = PyStackRef_FromPyObjectSteal(values_or_none_o);
        }

        inst(GET_ITER, (iterable -- iter, index_or_null)) {
            #ifdef Py_STATS
            _Py_GatherStats_GetIter(iterable);
            #endif
            /* before: [obj]; after [getiter(obj)] */
            PyTypeObject *tp = PyStackRef_TYPE(iterable);
            if (tp == &PyTuple_Type || tp == &PyList_Type) {
                iter = iterable;
                DEAD(iterable);
                index_or_null = PyStackRef_TagInt(0);
            }
            else {
                PyObject *iter_o = PyObject_GetIter(PyStackRef_AsPyObjectBorrow(iterable));
                PyStackRef_CLOSE(iterable);
                ERROR_IF(iter_o == NULL);
                iter = PyStackRef_FromPyObjectSteal(iter_o);
                index_or_null = PyStackRef_NULL;
            }
        }

        inst(GET_YIELD_FROM_ITER, (iterable -- iter)) {
            /* before: [obj]; after [getiter(obj)] */
            PyObject *iterable_o = PyStackRef_AsPyObjectBorrow(iterable);
            if (PyCoro_CheckExact(iterable_o)) {
                /* `iterable` is a coroutine */
                if (!(_PyFrame_GetCode(frame)->co_flags & (CO_COROUTINE | CO_ITERABLE_COROUTINE))) {
                    /* and it is used in a 'yield from' expression of a
                       regular generator. */
                    _PyErr_SetString(tstate, PyExc_TypeError,
                                     "cannot 'yield from' a coroutine object "
                                     "in a non-coroutine generator");
                    ERROR_NO_POP();
                }
                iter = iterable;
                DEAD(iterable);
            }
            else if (PyGen_CheckExact(iterable_o)) {
                iter = iterable;
                DEAD(iterable);
            }
            else {
                /* `iterable` is not a generator. */
                PyObject *iter_o = PyObject_GetIter(iterable_o);
                if (iter_o == NULL) {
                    ERROR_NO_POP();
                }
                iter = PyStackRef_FromPyObjectSteal(iter_o);
                DECREF_INPUTS();
            }
        }

        // Most members of this family are "secretly" super-instructions.
        // When the loop is exhausted, they jump, and the jump target is
        // always END_FOR, which pops two values off the stack.
        // This is optimized by skipping that instruction and combining
        // its effect (popping 'iter' instead of pushing 'next'.)

        family(FOR_ITER, INLINE_CACHE_ENTRIES_FOR_ITER) = {
            FOR_ITER_LIST,
            FOR_ITER_TUPLE,
            FOR_ITER_RANGE,
            FOR_ITER_GEN,
        };

        specializing op(_SPECIALIZE_FOR_ITER, (counter/1, iter, null_or_index -- iter, null_or_index)) {
            #if ENABLE_SPECIALIZATION_FT
            if (ADAPTIVE_COUNTER_TRIGGERS(counter)) {
                next_instr = this_instr;
                _Py_Specialize_ForIter(iter, null_or_index, next_instr, oparg);
                DISPATCH_SAME_OPARG();
            }
            OPCODE_DEFERRED_INC(FOR_ITER);
            ADVANCE_ADAPTIVE_COUNTER(this_instr[1].counter);
            #endif  /* ENABLE_SPECIALIZATION_FT */
        }

        replaced op(_FOR_ITER, (iter, null_or_index -- iter, null_or_index, next)) {
            /* before: [iter]; after: [iter, iter()] *or* [] (and jump over END_FOR.) */
            PyObject *iter_o = PyStackRef_AsPyObjectBorrow(iter);
            if (PyStackRef_IsTaggedInt(null_or_index)) {
                next = _PyForIter_NextWithIndex(iter_o, null_or_index);
                if (PyStackRef_IsNull(next)) {
                    null_or_index = PyStackRef_TagInt(-1);
                    JUMPBY(oparg + 1);
                    DISPATCH();
                }
                null_or_index = PyStackRef_IncrementTaggedIntNoOverflow(null_or_index);
            }
            else {
                PyObject *next_o = (*Py_TYPE(iter_o)->tp_iternext)(iter_o);
                if (next_o == NULL) {
                    if (_PyErr_Occurred(tstate)) {
                        int matches = _PyErr_ExceptionMatches(tstate, PyExc_StopIteration);
                        if (!matches) {
                            ERROR_NO_POP();
                        }
                        _PyEval_MonitorRaise(tstate, frame, this_instr);
                        _PyErr_Clear(tstate);
                    }
                    /* iterator ended normally */
                    assert(next_instr[oparg].op.code == END_FOR ||
                        next_instr[oparg].op.code == INSTRUMENTED_END_FOR);
                    /* Jump forward oparg, then skip following END_FOR */
                    JUMPBY(oparg + 1);
                    DISPATCH();
                }
                next = PyStackRef_FromPyObjectSteal(next_o);
            }
        }

        op(_FOR_ITER_TIER_TWO, (iter, null_or_index -- iter, null_or_index, next)) {
            /* before: [iter]; after: [iter, iter()] *or* [] (and jump over END_FOR.) */
            PyObject *iter_o = PyStackRef_AsPyObjectBorrow(iter);
            EXIT_IF(!PyStackRef_IsNull(null_or_index));
            PyObject *next_o = (*Py_TYPE(iter_o)->tp_iternext)(iter_o);
            if (next_o == NULL) {
                if (_PyErr_Occurred(tstate)) {
                    int matches = _PyErr_ExceptionMatches(tstate, PyExc_StopIteration);
                    if (!matches) {
                        ERROR_NO_POP();
                    }
                    _PyEval_MonitorRaise(tstate, frame, frame->instr_ptr);
                    _PyErr_Clear(tstate);
                }
                /* iterator ended normally */
                /* The translator sets the deopt target just past the matching END_FOR */
                EXIT_IF(true);
            }
            next = PyStackRef_FromPyObjectSteal(next_o);
            // Common case: no jump, leave it to the code generator
        }

        macro(FOR_ITER) = _SPECIALIZE_FOR_ITER + _FOR_ITER;


        inst(INSTRUMENTED_FOR_ITER, (unused/1, iter, null_or_index -- iter, null_or_index, next)) {
            PyObject *iter_o = PyStackRef_AsPyObjectBorrow(iter);
            if (PyStackRef_IsTaggedInt(null_or_index)) {
                next = _PyForIter_NextWithIndex(iter_o, null_or_index);
                if (PyStackRef_IsNull(next)) {
                    JUMPBY(oparg + 1);
                    DISPATCH();
                }
                INSTRUMENTED_JUMP(this_instr, next_instr, PY_MONITORING_EVENT_BRANCH_LEFT);
            }
            else {
                PyObject *next_o = (*Py_TYPE(iter_o)->tp_iternext)(iter_o);
                if (next_o != NULL) {
                    next = PyStackRef_FromPyObjectSteal(next_o);
                    INSTRUMENTED_JUMP(this_instr, next_instr, PY_MONITORING_EVENT_BRANCH_LEFT);
                }
                else {
                    if (_PyErr_Occurred(tstate)) {
                        int matches = _PyErr_ExceptionMatches(tstate, PyExc_StopIteration);
                        if (!matches) {
                            ERROR_NO_POP();
                        }
                        _PyEval_MonitorRaise(tstate, frame, this_instr);
                        _PyErr_Clear(tstate);
                    }
                    /* iterator ended normally */
                    assert(next_instr[oparg].op.code == END_FOR ||
                        next_instr[oparg].op.code == INSTRUMENTED_END_FOR);
                    /* Skip END_FOR */
                    JUMPBY(oparg + 1);
                    DISPATCH();
                }
            }
        }


        op(_ITER_CHECK_LIST, (iter, null_or_index -- iter, null_or_index)) {
            PyObject *iter_o = PyStackRef_AsPyObjectBorrow(iter);
            EXIT_IF(Py_TYPE(iter_o) != &PyList_Type);
            assert(PyStackRef_IsTaggedInt(null_or_index));
#ifdef Py_GIL_DISABLED
            EXIT_IF(!_Py_IsOwnedByCurrentThread(iter_o) && !_PyObject_GC_IS_SHARED(iter_o));
#endif
        }

        replaced op(_ITER_JUMP_LIST, (iter, null_or_index -- iter, null_or_index)) {
#ifdef Py_GIL_DISABLED
            // For free-threaded Python, the loop exit can happen at any point during
            // item retrieval, so it doesn't make much sense to check and jump
            // separately before item retrieval. Any length check we do here can be
            // invalid by the time we actually try to fetch the item.
#else
            PyObject *list_o = PyStackRef_AsPyObjectBorrow(iter);
            assert(Py_TYPE(list_o) == &PyList_Type);
            STAT_INC(FOR_ITER, hit);
            if ((size_t)PyStackRef_UntagInt(null_or_index) >= (size_t)PyList_GET_SIZE(list_o)) {
                null_or_index = PyStackRef_TagInt(-1);
                /* Jump forward oparg, then skip following END_FOR instruction */
                JUMPBY(oparg + 1);
                DISPATCH();
            }
#endif
        }

        // Only used by Tier 2
        op(_GUARD_NOT_EXHAUSTED_LIST, (iter, null_or_index -- iter, null_or_index)) {
#ifndef Py_GIL_DISABLED
            PyObject *list_o = PyStackRef_AsPyObjectBorrow(iter);
            assert(Py_TYPE(list_o) == &PyList_Type);
            EXIT_IF((size_t)PyStackRef_UntagInt(null_or_index) >= (size_t)PyList_GET_SIZE(list_o));
#endif
        }

        replaced op(_ITER_NEXT_LIST, (iter, null_or_index -- iter, null_or_index, next)) {
            PyObject *list_o = PyStackRef_AsPyObjectBorrow(iter);
            assert(PyList_CheckExact(list_o));
#ifdef Py_GIL_DISABLED
            assert(_Py_IsOwnedByCurrentThread(list_o) ||
                   _PyObject_GC_IS_SHARED(list_o));
            STAT_INC(FOR_ITER, hit);
            int result = _PyList_GetItemRefNoLock((PyListObject *)list_o, PyStackRef_UntagInt(null_or_index), &next);
            // A negative result means we lost a race with another thread
            // and we need to take the slow path.
            DEOPT_IF(result < 0);
            if (result == 0) {
                null_or_index = PyStackRef_TagInt(-1);
                /* Jump forward oparg, then skip following END_FOR instruction */
                JUMPBY(oparg + 1);
                DISPATCH();
            }
#else
            next = PyStackRef_FromPyObjectNew(PyList_GET_ITEM(list_o, PyStackRef_UntagInt(null_or_index)));
#endif
            null_or_index = PyStackRef_IncrementTaggedIntNoOverflow(null_or_index);
        }

        // Only used by Tier 2
        op(_ITER_NEXT_LIST_TIER_TWO, (iter, null_or_index -- iter, null_or_index, next)) {
            PyObject *list_o = PyStackRef_AsPyObjectBorrow(iter);
            assert(PyList_CheckExact(list_o));
#ifdef Py_GIL_DISABLED
            assert(_Py_IsOwnedByCurrentThread((PyObject *)list_o) ||
                   _PyObject_GC_IS_SHARED(list_o));
            STAT_INC(FOR_ITER, hit);
            int result = _PyList_GetItemRefNoLock((PyListObject *)list_o, PyStackRef_UntagInt(null_or_index), &next);
            // A negative result means we lost a race with another thread
            // and we need to take the slow path.
            DEOPT_IF(result <= 0);
#else
            assert(PyStackRef_UntagInt(null_or_index) < PyList_GET_SIZE(list_o));
            next = PyStackRef_FromPyObjectNew(PyList_GET_ITEM(list_o, PyStackRef_UntagInt(null_or_index)));
#endif
            null_or_index = PyStackRef_IncrementTaggedIntNoOverflow(null_or_index);
        }

        macro(FOR_ITER_LIST) =
            unused/1 +  // Skip over the counter
            _ITER_CHECK_LIST +
            _ITER_JUMP_LIST +
            _ITER_NEXT_LIST;

        op(_ITER_CHECK_TUPLE, (iter, null_or_index -- iter, null_or_index)) {
            PyObject *iter_o = PyStackRef_AsPyObjectBorrow(iter);
            EXIT_IF(Py_TYPE(iter_o) != &PyTuple_Type);
            assert(PyStackRef_IsTaggedInt(null_or_index));
        }

        replaced op(_ITER_JUMP_TUPLE, (iter, null_or_index -- iter, null_or_index)) {
            PyObject *tuple_o = PyStackRef_AsPyObjectBorrow(iter);
            (void)tuple_o;
            assert(Py_TYPE(tuple_o) == &PyTuple_Type);
            STAT_INC(FOR_ITER, hit);
            if ((size_t)PyStackRef_UntagInt(null_or_index) >= (size_t)PyTuple_GET_SIZE(tuple_o)) {
                null_or_index = PyStackRef_TagInt(-1);
                /* Jump forward oparg, then skip following END_FOR instruction */
                JUMPBY(oparg + 1);
                DISPATCH();
            }
        }

        // Only used by Tier 2
        op(_GUARD_NOT_EXHAUSTED_TUPLE, (iter, null_or_index -- iter, null_or_index)) {
            PyObject *tuple_o = PyStackRef_AsPyObjectBorrow(iter);
            assert(Py_TYPE(tuple_o) == &PyTuple_Type);
            EXIT_IF((size_t)PyStackRef_UntagInt(null_or_index) >= (size_t)PyTuple_GET_SIZE(tuple_o));
        }

        op(_ITER_NEXT_TUPLE, (iter, null_or_index -- iter, null_or_index, next)) {
            PyObject *tuple_o = PyStackRef_AsPyObjectBorrow(iter);
            assert(Py_TYPE(tuple_o) == &PyTuple_Type);
            uintptr_t i = PyStackRef_UntagInt(null_or_index);
            assert((size_t)i < (size_t)PyTuple_GET_SIZE(tuple_o));
            next = PyStackRef_FromPyObjectNew(PyTuple_GET_ITEM(tuple_o, i));
            null_or_index = PyStackRef_IncrementTaggedIntNoOverflow(null_or_index);
        }

        macro(FOR_ITER_TUPLE) =
            unused/1 +  // Skip over the counter
            _ITER_CHECK_TUPLE +
            _ITER_JUMP_TUPLE +
            _ITER_NEXT_TUPLE;

        op(_ITER_CHECK_RANGE, (iter, null_or_index -- iter, null_or_index)) {
            _PyRangeIterObject *r = (_PyRangeIterObject *)PyStackRef_AsPyObjectBorrow(iter);
            EXIT_IF(Py_TYPE(r) != &PyRangeIter_Type);
#ifdef Py_GIL_DISABLED
            EXIT_IF(!_PyObject_IsUniquelyReferenced((PyObject *)r));
#endif
        }

        replaced op(_ITER_JUMP_RANGE, (iter, null_or_index -- iter, null_or_index)) {
            _PyRangeIterObject *r = (_PyRangeIterObject *)PyStackRef_AsPyObjectBorrow(iter);
            assert(Py_TYPE(r) == &PyRangeIter_Type);
#ifdef Py_GIL_DISABLED
            assert(_PyObject_IsUniquelyReferenced((PyObject *)r));
#endif
            STAT_INC(FOR_ITER, hit);
            if (r->len <= 0) {
                // Jump over END_FOR instruction.
                JUMPBY(oparg + 1);
                DISPATCH();
            }
        }

        // Only used by Tier 2
        op(_GUARD_NOT_EXHAUSTED_RANGE, (iter, null_or_index -- iter, null_or_index)) {
            _PyRangeIterObject *r = (_PyRangeIterObject *)PyStackRef_AsPyObjectBorrow(iter);
            assert(Py_TYPE(r) == &PyRangeIter_Type);
            EXIT_IF(r->len <= 0);
        }

        op(_ITER_NEXT_RANGE, (iter, null_or_index -- iter, null_or_index, next)) {
            _PyRangeIterObject *r = (_PyRangeIterObject *)PyStackRef_AsPyObjectBorrow(iter);
            assert(Py_TYPE(r) == &PyRangeIter_Type);
#ifdef Py_GIL_DISABLED
            assert(_PyObject_IsUniquelyReferenced((PyObject *)r));
#endif
            assert(r->len > 0);
            long value = r->start;
            r->start = value + r->step;
            r->len--;
            PyObject *res = PyLong_FromLong(value);
            ERROR_IF(res == NULL);
            next = PyStackRef_FromPyObjectSteal(res);
        }

        macro(FOR_ITER_RANGE) =
            unused/1 +  // Skip over the counter
            _ITER_CHECK_RANGE +
            _ITER_JUMP_RANGE +
            _ITER_NEXT_RANGE;

        op(_FOR_ITER_GEN_FRAME, (iter, null -- iter, null, gen_frame: _PyInterpreterFrame*)) {
            PyGenObject *gen = (PyGenObject *)PyStackRef_AsPyObjectBorrow(iter);
            DEOPT_IF(Py_TYPE(gen) != &PyGen_Type);
#ifdef Py_GIL_DISABLED
            // Since generators can't be used by multiple threads anyway we
            // don't need to deopt here, but this lets us work on making
            // generators thread-safe without necessarily having to
            // specialize them thread-safely as well.
            DEOPT_IF(!_PyObject_IsUniquelyReferenced((PyObject *)gen));
#endif
            DEOPT_IF(gen->gi_frame_state >= FRAME_EXECUTING);
            STAT_INC(FOR_ITER, hit);
            gen_frame = &gen->gi_iframe;
            _PyFrame_StackPush(gen_frame, PyStackRef_None);
            gen->gi_frame_state = FRAME_EXECUTING;
            gen->gi_exc_state.previous_item = tstate->exc_info;
            tstate->exc_info = &gen->gi_exc_state;
            gen_frame->previous = frame;
            // oparg is the return offset from the next instruction.
            frame->return_offset = (uint16_t)(INSTRUCTION_SIZE + oparg);
        }

        macro(FOR_ITER_GEN) =
            unused/1 +
            _CHECK_PEP_523 +
            _FOR_ITER_GEN_FRAME +
            _PUSH_FRAME;

        op(_INSERT_NULL, (self -- method_and_self[2])) {
            method_and_self[1] = self;
            method_and_self[0] = PyStackRef_NULL;
            DEAD(self);
        }

        op(_LOAD_SPECIAL, (method_and_self[2] -- method_and_self[2])) {
            PyObject *name = _Py_SpecialMethods[oparg].name;
            int err = _PyObject_LookupSpecialMethod(name, method_and_self);
            if (err <= 0) {
                if (err == 0) {
                    PyObject *owner = PyStackRef_AsPyObjectBorrow(method_and_self[1]);
                    const char *errfmt = _PyEval_SpecialMethodCanSuggest(owner, oparg)
                        ? _Py_SpecialMethods[oparg].error_suggestion
                        : _Py_SpecialMethods[oparg].error;
                    assert(!_PyErr_Occurred(tstate));
                    assert(errfmt != NULL);
                    _PyErr_Format(tstate, PyExc_TypeError, errfmt, owner);
                }
                ERROR_NO_POP();
            }
        }

        macro(LOAD_SPECIAL) =
            _INSERT_NULL +
            _LOAD_SPECIAL;

        inst(WITH_EXCEPT_START, (exit_func, exit_self, lasti, unused, val -- exit_func, exit_self, lasti, unused, val, res)) {
            /* At the top of the stack are 4 values:
               - val: TOP = exc_info()
               - unused: SECOND = previous exception
               - lasti: THIRD = lasti of exception in exc_info()
               - exit_self: FOURTH = the context or NULL
               - exit_func: FIFTH = the context.__exit__ function or context.__exit__ bound method
               We call FOURTH(type(TOP), TOP, GetTraceback(TOP)).
               Then we push the __exit__ return value.
            */
            PyObject *exc, *tb;

            PyObject *val_o = PyStackRef_AsPyObjectBorrow(val);
            PyObject *exit_func_o = PyStackRef_AsPyObjectBorrow(exit_func);

            assert(val_o && PyExceptionInstance_Check(val_o));
            exc = PyExceptionInstance_Class(val_o);
            PyObject *original_tb = tb = PyException_GetTraceback(val_o);
            if (tb == NULL) {
                tb = Py_None;
            }
            assert(PyStackRef_IsTaggedInt(lasti));
            (void)lasti; // Shut up compiler warning if asserts are off
            PyObject *stack[5] = {NULL, PyStackRef_AsPyObjectBorrow(exit_self), exc, val_o, tb};
            int has_self = !PyStackRef_IsNull(exit_self);
            PyObject *res_o = PyObject_Vectorcall(exit_func_o, stack + 2 - has_self,
                    (3 + has_self) | PY_VECTORCALL_ARGUMENTS_OFFSET, NULL);
            Py_XDECREF(original_tb);
            ERROR_IF(res_o == NULL);
            res = PyStackRef_FromPyObjectSteal(res_o);
        }

        pseudo(SETUP_FINALLY, (-- unused), (HAS_ARG)) = {
            /* If an exception is raised, restore the stack position
             * and push one value before jumping to the handler.
             */
            NOP,
        };

        pseudo(SETUP_CLEANUP, (-- unused, unused), (HAS_ARG)) = {
            /* As SETUP_FINALLY, but push lasti as well */
            NOP,
        };

        pseudo(SETUP_WITH, (-- unused), (HAS_ARG)) = {
            /* If an exception is raised, restore the stack position to the
             * position before the result of __(a)enter__ and push 2 values
             * before jumping to the handler.
             */
            NOP,
        };

        pseudo(POP_BLOCK, (--)) = {
            NOP,
        };

        inst(PUSH_EXC_INFO, (exc -- prev_exc, new_exc)) {

            _PyErr_StackItem *exc_info = tstate->exc_info;
            if (exc_info->exc_value != NULL) {
                prev_exc = PyStackRef_FromPyObjectSteal(exc_info->exc_value);
            }
            else {
                prev_exc = PyStackRef_None;
            }
            assert(PyStackRef_ExceptionInstanceCheck(exc));
            exc_info->exc_value = PyStackRef_AsPyObjectNew(exc);
            new_exc = exc;
            DEAD(exc);
        }

        op(_GUARD_DORV_VALUES_INST_ATTR_FROM_DICT, (owner -- owner)) {
            PyObject *owner_o = PyStackRef_AsPyObjectBorrow(owner);
            assert(Py_TYPE(owner_o)->tp_flags & Py_TPFLAGS_INLINE_VALUES);
            PyDictValues *ivs = _PyObject_InlineValues(owner_o);
            DEOPT_IF(!FT_ATOMIC_LOAD_UINT8(ivs->valid));
        }

        op(_GUARD_KEYS_VERSION, (keys_version/2, owner -- owner)) {
            PyTypeObject *owner_cls = Py_TYPE(PyStackRef_AsPyObjectBorrow(owner));
            PyHeapTypeObject *owner_heap_type = (PyHeapTypeObject *)owner_cls;
            PyDictKeysObject *keys = owner_heap_type->ht_cached_keys;
            DEOPT_IF(FT_ATOMIC_LOAD_UINT32_RELAXED(keys->dk_version) != keys_version);
        }

        op(_LOAD_ATTR_METHOD_WITH_VALUES, (descr/4, owner -- attr, self)) {
            assert(oparg & 1);
            /* Cached method object */
            STAT_INC(LOAD_ATTR, hit);
            assert(descr != NULL);
            assert(_PyType_HasFeature(Py_TYPE(descr), Py_TPFLAGS_METHOD_DESCRIPTOR));
            attr = PyStackRef_FromPyObjectNew(descr);
            self = owner;
            DEAD(owner);
        }

        macro(LOAD_ATTR_METHOD_WITH_VALUES) =
            unused/1 +
            _GUARD_TYPE_VERSION +
            _GUARD_DORV_VALUES_INST_ATTR_FROM_DICT +
            _GUARD_KEYS_VERSION +
            _LOAD_ATTR_METHOD_WITH_VALUES;

        op(_LOAD_ATTR_METHOD_NO_DICT, (descr/4, owner -- attr, self)) {
            assert(oparg & 1);
            assert(Py_TYPE(PyStackRef_AsPyObjectBorrow(owner))->tp_dictoffset == 0);
            STAT_INC(LOAD_ATTR, hit);
            assert(descr != NULL);
            assert(_PyType_HasFeature(Py_TYPE(descr), Py_TPFLAGS_METHOD_DESCRIPTOR));
            attr = PyStackRef_FromPyObjectNew(descr);
            self = owner;
            DEAD(owner);
        }

        macro(LOAD_ATTR_METHOD_NO_DICT) =
            unused/1 +
            _GUARD_TYPE_VERSION +
            unused/2 +
            _LOAD_ATTR_METHOD_NO_DICT;

        op(_LOAD_ATTR_NONDESCRIPTOR_WITH_VALUES, (descr/4, owner -- attr)) {
            assert((oparg & 1) == 0);
            STAT_INC(LOAD_ATTR, hit);
            assert(descr != NULL);
            PyStackRef_CLOSE(owner);
            attr = PyStackRef_FromPyObjectNew(descr);
        }

        macro(LOAD_ATTR_NONDESCRIPTOR_WITH_VALUES) =
            unused/1 +
            _GUARD_TYPE_VERSION +
            _GUARD_DORV_VALUES_INST_ATTR_FROM_DICT +
            _GUARD_KEYS_VERSION +
            _LOAD_ATTR_NONDESCRIPTOR_WITH_VALUES;

        op(_LOAD_ATTR_NONDESCRIPTOR_NO_DICT, (descr/4, owner -- attr)) {
            assert((oparg & 1) == 0);
            assert(Py_TYPE(PyStackRef_AsPyObjectBorrow(owner))->tp_dictoffset == 0);
            STAT_INC(LOAD_ATTR, hit);
            assert(descr != NULL);
            PyStackRef_CLOSE(owner);
            attr = PyStackRef_FromPyObjectNew(descr);
        }

        macro(LOAD_ATTR_NONDESCRIPTOR_NO_DICT) =
            unused/1 +
            _GUARD_TYPE_VERSION +
            unused/2 +
            _LOAD_ATTR_NONDESCRIPTOR_NO_DICT;

        op(_CHECK_ATTR_METHOD_LAZY_DICT, (dictoffset/1, owner -- owner)) {
            char *ptr = ((char *)PyStackRef_AsPyObjectBorrow(owner)) + MANAGED_DICT_OFFSET + dictoffset;
            PyObject *dict = FT_ATOMIC_LOAD_PTR_ACQUIRE(*(PyObject **)ptr);
            /* This object has a __dict__, just not yet created */
            DEOPT_IF(dict != NULL);
        }

        op(_LOAD_ATTR_METHOD_LAZY_DICT, (descr/4, owner -- attr, self)) {
            assert(oparg & 1);
            STAT_INC(LOAD_ATTR, hit);
            assert(descr != NULL);
            assert(_PyType_HasFeature(Py_TYPE(descr), Py_TPFLAGS_METHOD_DESCRIPTOR));
            attr = PyStackRef_FromPyObjectNew(descr);
            self = owner;
            DEAD(owner);
        }

        macro(LOAD_ATTR_METHOD_LAZY_DICT) =
            unused/1 +
            _GUARD_TYPE_VERSION +
            _CHECK_ATTR_METHOD_LAZY_DICT +
            unused/1 +
            _LOAD_ATTR_METHOD_LAZY_DICT;

        // Cache layout: counter/1, func_version/2
        // CALL_INTRINSIC_1/2, CALL_KW, and CALL_FUNCTION_EX aren't members!
        family(CALL, INLINE_CACHE_ENTRIES_CALL) = {
            CALL_BOUND_METHOD_EXACT_ARGS,
            CALL_PY_EXACT_ARGS,
            CALL_TYPE_1,
            CALL_STR_1,
            CALL_TUPLE_1,
            CALL_BUILTIN_CLASS,
            CALL_BUILTIN_O,
            CALL_BUILTIN_FAST,
            CALL_BUILTIN_FAST_WITH_KEYWORDS,
            CALL_LEN,
            CALL_ISINSTANCE,
            CALL_LIST_APPEND,
            CALL_METHOD_DESCRIPTOR_O,
            CALL_METHOD_DESCRIPTOR_FAST_WITH_KEYWORDS,
            CALL_METHOD_DESCRIPTOR_NOARGS,
            CALL_METHOD_DESCRIPTOR_FAST,
            CALL_ALLOC_AND_ENTER_INIT,
            CALL_PY_GENERAL,
            CALL_BOUND_METHOD_GENERAL,
            CALL_NON_PY_GENERAL,
        };

        specializing op(_SPECIALIZE_CALL, (counter/1, callable, self_or_null, unused[oparg] -- callable, self_or_null, unused[oparg])) {
            #if ENABLE_SPECIALIZATION_FT
            if (ADAPTIVE_COUNTER_TRIGGERS(counter)) {
                next_instr = this_instr;
                _Py_Specialize_Call(callable, next_instr, oparg + !PyStackRef_IsNull(self_or_null));
                DISPATCH_SAME_OPARG();
            }
            OPCODE_DEFERRED_INC(CALL);
            ADVANCE_ADAPTIVE_COUNTER(this_instr[1].counter);
            #endif  /* ENABLE_SPECIALIZATION_FT */
        }

        op(_MAYBE_EXPAND_METHOD, (callable, self_or_null, unused[oparg] -- callable, self_or_null, unused[oparg])) {
            if (PyStackRef_TYPE(callable) == &PyMethod_Type && PyStackRef_IsNull(self_or_null)) {
                PyObject *callable_o = PyStackRef_AsPyObjectBorrow(callable);
                PyObject *self = ((PyMethodObject *)callable_o)->im_self;
                self_or_null = PyStackRef_FromPyObjectNew(self);
                PyObject *method = ((PyMethodObject *)callable_o)->im_func;
                _PyStackRef temp = callable;
                callable = PyStackRef_FromPyObjectNew(method);
                PyStackRef_CLOSE(temp);
            }
        }

        // When calling Python, inline the call using DISPATCH_INLINED().
        op(_DO_CALL, (callable, self_or_null, args[oparg] -- res)) {
            PyObject *callable_o = PyStackRef_AsPyObjectBorrow(callable);

            // oparg counts all of the args, but *not* self:
            int total_args = oparg;
            _PyStackRef *arguments = args;
            if (!PyStackRef_IsNull(self_or_null)) {
                arguments--;
                total_args++;
            }
            // Check if the call can be inlined or not
            if (Py_TYPE(callable_o) == &PyFunction_Type &&
                tstate->interp->eval_frame == NULL &&
                ((PyFunctionObject *)callable_o)->vectorcall == _PyFunction_Vectorcall)
            {
                int code_flags = ((PyCodeObject*)PyFunction_GET_CODE(callable_o))->co_flags;
                PyObject *locals = code_flags & CO_OPTIMIZED ? NULL : Py_NewRef(PyFunction_GET_GLOBALS(callable_o));
                _PyInterpreterFrame *new_frame = _PyEvalFramePushAndInit(
                    tstate, callable, locals,
                    arguments, total_args, NULL, frame
                );
                DEAD(args);
                DEAD(self_or_null);
                DEAD(callable);
                // Manipulate stack directly since we leave using DISPATCH_INLINED().
                SYNC_SP();
                // The frame has stolen all the arguments from the stack,
                // so there is no need to clean them up.
                if (new_frame == NULL) {
                    ERROR_NO_POP();
                }
                frame->return_offset = INSTRUCTION_SIZE;
                DISPATCH_INLINED(new_frame);
            }
            /* Callable is not a normal Python function */
            STACKREFS_TO_PYOBJECTS(arguments, total_args, args_o);
            if (CONVERSION_FAILED(args_o)) {
                DECREF_INPUTS();
                ERROR_IF(true);
            }
            PyObject *res_o = PyObject_Vectorcall(
                callable_o, args_o,
                total_args | PY_VECTORCALL_ARGUMENTS_OFFSET,
                NULL);
            STACKREFS_TO_PYOBJECTS_CLEANUP(args_o);
            if (opcode == INSTRUMENTED_CALL) {
                PyObject *arg = total_args == 0 ?
                    &_PyInstrumentation_MISSING : PyStackRef_AsPyObjectBorrow(arguments[0]);
                if (res_o == NULL) {
                    _Py_call_instrumentation_exc2(
                        tstate, PY_MONITORING_EVENT_C_RAISE,
                        frame, this_instr, callable_o, arg);
                }
                else {
                    int err = _Py_call_instrumentation_2args(
                        tstate, PY_MONITORING_EVENT_C_RETURN,
                        frame, this_instr, callable_o, arg);
                    if (err < 0) {
                        Py_CLEAR(res_o);
                    }
                }
            }
            assert((res_o != NULL) ^ (_PyErr_Occurred(tstate) != NULL));
            DECREF_INPUTS();
            ERROR_IF(res_o == NULL);
            res = PyStackRef_FromPyObjectSteal(res_o);
        }

        op(_MONITOR_CALL, (func, maybe_self, args[oparg] -- func, maybe_self, args[oparg])) {
            int is_meth = !PyStackRef_IsNull(maybe_self);
            PyObject *function = PyStackRef_AsPyObjectBorrow(func);
            PyObject *arg0;
            if (is_meth) {
                arg0 = PyStackRef_AsPyObjectBorrow(maybe_self);
            }
            else if (oparg) {
                arg0 = PyStackRef_AsPyObjectBorrow(args[0]);
            }
            else {
                arg0 = &_PyInstrumentation_MISSING;
            }
            SYNC_SP();
            int err = _Py_call_instrumentation_2args(
                tstate, PY_MONITORING_EVENT_CALL,
                frame, this_instr, function, arg0
            );
            ERROR_IF(err);
        }

        macro(CALL) = _SPECIALIZE_CALL + unused/2 + _MAYBE_EXPAND_METHOD + _DO_CALL + _CHECK_PERIODIC;
        macro(INSTRUMENTED_CALL) = unused/3 + _MAYBE_EXPAND_METHOD + _MONITOR_CALL + _DO_CALL + _CHECK_PERIODIC;

        op(_PY_FRAME_GENERAL, (callable, self_or_null, args[oparg] -- new_frame: _PyInterpreterFrame*)) {
            PyObject *callable_o = PyStackRef_AsPyObjectBorrow(callable);

            // oparg counts all of the args, but *not* self:
            int total_args = oparg;
            if (!PyStackRef_IsNull(self_or_null)) {
                args--;
                total_args++;
            }
            assert(Py_TYPE(callable_o) == &PyFunction_Type);
            int code_flags = ((PyCodeObject*)PyFunction_GET_CODE(callable_o))->co_flags;
            PyObject *locals = code_flags & CO_OPTIMIZED ? NULL : Py_NewRef(PyFunction_GET_GLOBALS(callable_o));
            _PyInterpreterFrame *temp = _PyEvalFramePushAndInit(
                tstate, callable, locals,
                args, total_args, NULL, frame
            );
            // The frame has stolen all the arguments from the stack.
            INPUTS_DEAD();
            SYNC_SP();
            if (temp == NULL) {
                ERROR_NO_POP();
            }
            new_frame = temp;
        }

        op(_CHECK_FUNCTION_VERSION, (func_version/2, callable, unused, unused[oparg] -- callable, unused, unused[oparg])) {
            PyObject *callable_o = PyStackRef_AsPyObjectBorrow(callable);
            EXIT_IF(!PyFunction_Check(callable_o));
            PyFunctionObject *func = (PyFunctionObject *)callable_o;
            EXIT_IF(func->func_version != func_version);
        }

        tier2 op(_CHECK_FUNCTION_VERSION_INLINE, (func_version/2, callable_o/4 --)) {
            assert(PyFunction_Check(callable_o));
            PyFunctionObject *func = (PyFunctionObject *)callable_o;
            EXIT_IF(func->func_version != func_version);
        }

        macro(CALL_PY_GENERAL) =
            unused/1 + // Skip over the counter
            _CHECK_PEP_523 +
            _CHECK_FUNCTION_VERSION +
            _CHECK_RECURSION_REMAINING +
            _PY_FRAME_GENERAL +
            _SAVE_RETURN_OFFSET +
            _PUSH_FRAME;

        op(_CHECK_METHOD_VERSION, (func_version/2, callable, null, unused[oparg] -- callable, null, unused[oparg])) {
            PyObject *callable_o = PyStackRef_AsPyObjectBorrow(callable);

            EXIT_IF(Py_TYPE(callable_o) != &PyMethod_Type);
            PyObject *func = ((PyMethodObject *)callable_o)->im_func;
            EXIT_IF(!PyFunction_Check(func));
            EXIT_IF(((PyFunctionObject *)func)->func_version != func_version);
            EXIT_IF(!PyStackRef_IsNull(null));
        }

        op(_EXPAND_METHOD, (callable, self_or_null, unused[oparg] -- callable, self_or_null, unused[oparg])) {
            PyObject *callable_o = PyStackRef_AsPyObjectBorrow(callable);
            assert(PyStackRef_IsNull(self_or_null));
            assert(Py_TYPE(callable_o) == &PyMethod_Type);
            self_or_null = PyStackRef_FromPyObjectNew(((PyMethodObject *)callable_o)->im_self);
            _PyStackRef temp = callable;
            callable = PyStackRef_FromPyObjectNew(((PyMethodObject *)callable_o)->im_func);
            assert(PyStackRef_FunctionCheck(callable));
            PyStackRef_CLOSE(temp);
        }

        macro(CALL_BOUND_METHOD_GENERAL) =
            unused/1 + // Skip over the counter
            _CHECK_PEP_523 +
            _CHECK_METHOD_VERSION +
            _EXPAND_METHOD +
            flush + // so that self is in the argument array
            _CHECK_RECURSION_REMAINING +
            _PY_FRAME_GENERAL +
            _SAVE_RETURN_OFFSET +
            _PUSH_FRAME;

        op(_CHECK_IS_NOT_PY_CALLABLE, (callable, unused, unused[oparg] -- callable, unused, unused[oparg])) {
            PyObject *callable_o = PyStackRef_AsPyObjectBorrow(callable);
            EXIT_IF(PyFunction_Check(callable_o));
            EXIT_IF(Py_TYPE(callable_o) == &PyMethod_Type);
        }

        op(_CALL_NON_PY_GENERAL, (callable, self_or_null, args[oparg] -- res)) {
#if TIER_ONE
            assert(opcode != INSTRUMENTED_CALL);
#endif
            PyObject *callable_o = PyStackRef_AsPyObjectBorrow(callable);

            int total_args = oparg;
            _PyStackRef *arguments = args;
            if (!PyStackRef_IsNull(self_or_null)) {
                arguments--;
                total_args++;
            }
            /* Callable is not a normal Python function */
            STACKREFS_TO_PYOBJECTS(arguments, total_args, args_o);
            if (CONVERSION_FAILED(args_o)) {
                DECREF_INPUTS();
                ERROR_IF(true);
            }
            PyObject *res_o = PyObject_Vectorcall(
                callable_o, args_o,
                total_args | PY_VECTORCALL_ARGUMENTS_OFFSET,
                NULL);
            STACKREFS_TO_PYOBJECTS_CLEANUP(args_o);
            assert((res_o != NULL) ^ (_PyErr_Occurred(tstate) != NULL));
            DECREF_INPUTS();
            ERROR_IF(res_o == NULL);
            res = PyStackRef_FromPyObjectSteal(res_o);
        }

        macro(CALL_NON_PY_GENERAL) =
            unused/1 + // Skip over the counter
            unused/2 +
            _CHECK_IS_NOT_PY_CALLABLE +
            _CALL_NON_PY_GENERAL +
            _CHECK_PERIODIC;

        op(_CHECK_CALL_BOUND_METHOD_EXACT_ARGS, (callable, null, unused[oparg] -- callable, null, unused[oparg])) {
            EXIT_IF(!PyStackRef_IsNull(null));
            EXIT_IF(Py_TYPE(PyStackRef_AsPyObjectBorrow(callable)) != &PyMethod_Type);
        }

        op(_INIT_CALL_BOUND_METHOD_EXACT_ARGS, (callable, self_or_null, unused[oparg] -- callable, self_or_null, unused[oparg])) {
            assert(PyStackRef_IsNull(self_or_null));
            PyObject *callable_o = PyStackRef_AsPyObjectBorrow(callable);
            STAT_INC(CALL, hit);
            self_or_null = PyStackRef_FromPyObjectNew(((PyMethodObject *)callable_o)->im_self);
            _PyStackRef temp = callable;
            callable = PyStackRef_FromPyObjectNew(((PyMethodObject *)callable_o)->im_func);
            PyStackRef_CLOSE(temp);
        }

        op(_CHECK_PEP_523, (--)) {
            DEOPT_IF(tstate->interp->eval_frame);
        }

        op(_CHECK_FUNCTION_EXACT_ARGS, (callable, self_or_null, unused[oparg] -- callable, self_or_null, unused[oparg])) {
            PyObject *callable_o = PyStackRef_AsPyObjectBorrow(callable);
            assert(PyFunction_Check(callable_o));
            PyFunctionObject *func = (PyFunctionObject *)callable_o;
            PyCodeObject *code = (PyCodeObject *)func->func_code;
            EXIT_IF(code->co_argcount != oparg + (!PyStackRef_IsNull(self_or_null)));
        }

        op(_CHECK_STACK_SPACE, (callable, unused, unused[oparg] -- callable, unused, unused[oparg])) {
            PyObject *callable_o = PyStackRef_AsPyObjectBorrow(callable);
            PyFunctionObject *func = (PyFunctionObject *)callable_o;
            PyCodeObject *code = (PyCodeObject *)func->func_code;
            DEOPT_IF(!_PyThreadState_HasStackSpace(tstate, code->co_framesize));
        }

        op(_CHECK_RECURSION_REMAINING, (--)) {
            DEOPT_IF(tstate->py_recursion_remaining <= 1);
        }

        replicate(5) op(_INIT_CALL_PY_EXACT_ARGS, (callable, self_or_null, args[oparg] -- new_frame: _PyInterpreterFrame*)) {
            int has_self = !PyStackRef_IsNull(self_or_null);
            STAT_INC(CALL, hit);
            new_frame = _PyFrame_PushUnchecked(tstate, callable, oparg + has_self, frame);
            _PyStackRef *first_non_self_local = new_frame->localsplus + has_self;
            new_frame->localsplus[0] = self_or_null;
            for (int i = 0; i < oparg; i++) {
                first_non_self_local[i] = args[i];
            }
            INPUTS_DEAD();
        }

        op(_PUSH_FRAME, (new_frame: _PyInterpreterFrame* -- )) {
            // Write it out explicitly because it's subtly different.
            // Eventually this should be the only occurrence of this code.
            assert(tstate->interp->eval_frame == NULL);
            _PyInterpreterFrame *temp = new_frame;
            DEAD(new_frame);
            SYNC_SP();
            _PyFrame_SetStackPointer(frame, stack_pointer);
            assert(new_frame->previous == frame || new_frame->previous->previous == frame);
            CALL_STAT_INC(inlined_py_calls);
            frame = tstate->current_frame = temp;
            tstate->py_recursion_remaining--;
            LOAD_SP();
            LOAD_IP(0);
            LLTRACE_RESUME_FRAME();
        }

        macro(CALL_BOUND_METHOD_EXACT_ARGS) =
            unused/1 + // Skip over the counter
            _CHECK_PEP_523 +
            _CHECK_CALL_BOUND_METHOD_EXACT_ARGS +
            _INIT_CALL_BOUND_METHOD_EXACT_ARGS +
            flush + // In case the following deopt
            _CHECK_FUNCTION_VERSION +
            _CHECK_FUNCTION_EXACT_ARGS +
            _CHECK_STACK_SPACE +
            _CHECK_RECURSION_REMAINING +
            _INIT_CALL_PY_EXACT_ARGS +
            _SAVE_RETURN_OFFSET +
            _PUSH_FRAME;

        macro(CALL_PY_EXACT_ARGS) =
            unused/1 + // Skip over the counter
            _CHECK_PEP_523 +
            _CHECK_FUNCTION_VERSION +
            _CHECK_FUNCTION_EXACT_ARGS +
            _CHECK_STACK_SPACE +
            _CHECK_RECURSION_REMAINING +
            _INIT_CALL_PY_EXACT_ARGS +
            _SAVE_RETURN_OFFSET +
            _PUSH_FRAME;

        op(_GUARD_NOS_NULL, (null, unused -- null, unused)) {
            DEOPT_IF(!PyStackRef_IsNull(null));
        }

        op(_GUARD_NOS_NOT_NULL, (nos, unused -- nos, unused)) {
            PyObject *o = PyStackRef_AsPyObjectBorrow(nos);
            EXIT_IF(o == NULL);
        }

        op(_GUARD_THIRD_NULL, (null, unused, unused -- null, unused, unused)) {
            DEOPT_IF(!PyStackRef_IsNull(null));
        }

        op(_GUARD_CALLABLE_TYPE_1, (callable, unused, unused -- callable, unused, unused)) {
            PyObject *callable_o = PyStackRef_AsPyObjectBorrow(callable);
            DEOPT_IF(callable_o != (PyObject *)&PyType_Type);
        }

        op(_CALL_TYPE_1, (callable, null, arg -- res)) {
            PyObject *arg_o = PyStackRef_AsPyObjectBorrow(arg);

            assert(oparg == 1);
            DEAD(null);
            DEAD(callable);
            (void)callable; // Silence compiler warnings about unused variables
            (void)null;
            STAT_INC(CALL, hit);
            res = PyStackRef_FromPyObjectNew(Py_TYPE(arg_o));
            PyStackRef_CLOSE(arg);
        }

        macro(CALL_TYPE_1) =
            unused/1 +
            unused/2 +
            _GUARD_NOS_NULL +
            _GUARD_CALLABLE_TYPE_1 +
            _CALL_TYPE_1;

        op(_GUARD_CALLABLE_STR_1, (callable, unused, unused -- callable, unused, unused)) {
            PyObject *callable_o = PyStackRef_AsPyObjectBorrow(callable);
            DEOPT_IF(callable_o != (PyObject *)&PyUnicode_Type);
        }

        op(_CALL_STR_1, (callable, null, arg -- res)) {
            PyObject *arg_o = PyStackRef_AsPyObjectBorrow(arg);

            assert(oparg == 1);
            STAT_INC(CALL, hit);
            PyObject *res_o = PyObject_Str(arg_o);
            DEAD(null);
            DEAD(callable);
            (void)callable; // Silence compiler warnings about unused variables
            (void)null;
            PyStackRef_CLOSE(arg);
            ERROR_IF(res_o == NULL);
            res = PyStackRef_FromPyObjectSteal(res_o);
        }

        macro(CALL_STR_1) =
            unused/1 +
            unused/2 +
            _GUARD_NOS_NULL +
            _GUARD_CALLABLE_STR_1 +
            _CALL_STR_1 +
            _CHECK_PERIODIC;

        op(_GUARD_CALLABLE_TUPLE_1, (callable, unused, unused -- callable, unused, unused)) {
            PyObject *callable_o = PyStackRef_AsPyObjectBorrow(callable);
            DEOPT_IF(callable_o != (PyObject *)&PyTuple_Type);
        }

        op(_CALL_TUPLE_1, (callable, null, arg -- res)) {
            PyObject *arg_o = PyStackRef_AsPyObjectBorrow(arg);

            assert(oparg == 1);
            STAT_INC(CALL, hit);
            PyObject *res_o = PySequence_Tuple(arg_o);
            DEAD(null);
            DEAD(callable);
            (void)callable; // Silence compiler warnings about unused variables
            (void)null;
            PyStackRef_CLOSE(arg);
            ERROR_IF(res_o == NULL);
            res = PyStackRef_FromPyObjectSteal(res_o);
        }

        macro(CALL_TUPLE_1) =
            unused/1 +
            unused/2 +
            _GUARD_NOS_NULL +
            _GUARD_CALLABLE_TUPLE_1 +
            _CALL_TUPLE_1 +
            _CHECK_PERIODIC;

        op(_CHECK_AND_ALLOCATE_OBJECT, (type_version/2, callable, self_or_null, unused[oparg] -- callable, self_or_null, unused[oparg])) {
            PyObject *callable_o = PyStackRef_AsPyObjectBorrow(callable);
            DEOPT_IF(!PyStackRef_IsNull(self_or_null));
            DEOPT_IF(!PyType_Check(callable_o));
            PyTypeObject *tp = (PyTypeObject *)callable_o;
            DEOPT_IF(FT_ATOMIC_LOAD_UINT32_RELAXED(tp->tp_version_tag) != type_version);
            assert(tp->tp_new == PyBaseObject_Type.tp_new);
            assert(tp->tp_flags & Py_TPFLAGS_HEAPTYPE);
            assert(tp->tp_alloc == PyType_GenericAlloc);
            PyHeapTypeObject *cls = (PyHeapTypeObject *)callable_o;
            PyFunctionObject *init_func = (PyFunctionObject *)FT_ATOMIC_LOAD_PTR_ACQUIRE(cls->_spec_cache.init);
            PyCodeObject *code = (PyCodeObject *)init_func->func_code;
            DEOPT_IF(!_PyThreadState_HasStackSpace(tstate, code->co_framesize + _Py_InitCleanup.co_framesize));
            STAT_INC(CALL, hit);
            PyObject *self_o = PyType_GenericAlloc(tp, 0);
            if (self_o == NULL) {
                ERROR_NO_POP();
            }
            self_or_null = PyStackRef_FromPyObjectSteal(self_o);
            _PyStackRef temp = callable;
            callable = PyStackRef_FromPyObjectNew(init_func);
            PyStackRef_CLOSE(temp);
        }

        op(_CREATE_INIT_FRAME, (init, self, args[oparg] -- init_frame: _PyInterpreterFrame *)) {
            _PyInterpreterFrame *shim = _PyFrame_PushTrampolineUnchecked(
                tstate, (PyCodeObject *)&_Py_InitCleanup, 1, frame);
            assert(_PyFrame_GetBytecode(shim)[0].op.code == EXIT_INIT_CHECK);
            assert(_PyFrame_GetBytecode(shim)[1].op.code == RETURN_VALUE);
            /* Push self onto stack of shim */
            shim->localsplus[0] = PyStackRef_DUP(self);
            _PyInterpreterFrame *temp = _PyEvalFramePushAndInit(
                tstate, init, NULL, args-1, oparg+1, NULL, shim);
            DEAD(init);
            DEAD(self);
            DEAD(args);
            SYNC_SP();
            if (temp == NULL) {
                _PyEval_FrameClearAndPop(tstate, shim);
                ERROR_NO_POP();
            }
            init_frame = temp;
            frame->return_offset = 1 + INLINE_CACHE_ENTRIES_CALL;
            /* Account for pushing the extra frame.
             * We don't check recursion depth here,
             * as it will be checked after start_frame */
            tstate->py_recursion_remaining--;
        }

        macro(CALL_ALLOC_AND_ENTER_INIT) =
            unused/1 +
            _CHECK_PEP_523 +
            _CHECK_AND_ALLOCATE_OBJECT +
            _CREATE_INIT_FRAME +
            _PUSH_FRAME;

        inst(EXIT_INIT_CHECK, (should_be_none -- )) {
            if (!PyStackRef_IsNone(should_be_none)) {
                PyErr_Format(PyExc_TypeError,
                    "__init__() should return None, not '%.200s'",
                    Py_TYPE(PyStackRef_AsPyObjectBorrow(should_be_none))->tp_name);
                ERROR_NO_POP();
            }
            DEAD(should_be_none);
        }

        op(_CALL_BUILTIN_CLASS, (callable, self_or_null, args[oparg] -- res)) {
            PyObject *callable_o = PyStackRef_AsPyObjectBorrow(callable);
            DEOPT_IF(!PyType_Check(callable_o));
            PyTypeObject *tp = (PyTypeObject *)callable_o;
            int total_args = oparg;
            _PyStackRef *arguments = args;
            if (!PyStackRef_IsNull(self_or_null)) {
                arguments--;
                total_args++;
            }
            DEOPT_IF(tp->tp_vectorcall == NULL);
            STAT_INC(CALL, hit);
            STACKREFS_TO_PYOBJECTS(arguments, total_args, args_o);
            if (CONVERSION_FAILED(args_o)) {
                DECREF_INPUTS();
                ERROR_IF(true);
            }
            PyObject *res_o = tp->tp_vectorcall((PyObject *)tp, args_o, total_args, NULL);
            STACKREFS_TO_PYOBJECTS_CLEANUP(args_o);
            DECREF_INPUTS();
            ERROR_IF(res_o == NULL);
            res = PyStackRef_FromPyObjectSteal(res_o);
        }

        macro(CALL_BUILTIN_CLASS) =
            unused/1 +
            unused/2 +
            _CALL_BUILTIN_CLASS +
            _CHECK_PERIODIC;

        op(_CALL_BUILTIN_O, (callable, self_or_null, args[oparg] -- res)) {
            /* Builtin METH_O functions */
            PyObject *callable_o = PyStackRef_AsPyObjectBorrow(callable);

            int total_args = oparg;
            if (!PyStackRef_IsNull(self_or_null)) {
                args--;
                total_args++;
            }
            EXIT_IF(total_args != 1);
            EXIT_IF(!PyCFunction_CheckExact(callable_o));
            EXIT_IF(PyCFunction_GET_FLAGS(callable_o) != METH_O);
            // CPython promises to check all non-vectorcall function calls.
            EXIT_IF(_Py_ReachedRecursionLimit(tstate));
            STAT_INC(CALL, hit);
            PyCFunction cfunc = PyCFunction_GET_FUNCTION(callable_o);
            _PyStackRef arg = args[0];
            PyObject *res_o = _PyCFunction_TrampolineCall(cfunc, PyCFunction_GET_SELF(callable_o), PyStackRef_AsPyObjectBorrow(arg));
            _Py_LeaveRecursiveCallTstate(tstate);
            assert((res_o != NULL) ^ (_PyErr_Occurred(tstate) != NULL));

            PyStackRef_CLOSE(arg);
            DEAD(args);
            DEAD(self_or_null);
            PyStackRef_CLOSE(callable);
            ERROR_IF(res_o == NULL);
            res = PyStackRef_FromPyObjectSteal(res_o);
        }

        macro(CALL_BUILTIN_O) =
            unused/1 +
            unused/2 +
            _CALL_BUILTIN_O +
            _CHECK_PERIODIC;

        op(_CALL_BUILTIN_FAST, (callable, self_or_null, args[oparg] -- res)) {
            /* Builtin METH_FASTCALL functions, without keywords */
            PyObject *callable_o = PyStackRef_AsPyObjectBorrow(callable);

            int total_args = oparg;
            _PyStackRef *arguments = args;
            if (!PyStackRef_IsNull(self_or_null)) {
                arguments--;
                total_args++;
            }
            DEOPT_IF(!PyCFunction_CheckExact(callable_o));
            DEOPT_IF(PyCFunction_GET_FLAGS(callable_o) != METH_FASTCALL);
            STAT_INC(CALL, hit);
            PyCFunction cfunc = PyCFunction_GET_FUNCTION(callable_o);
            /* res = func(self, args, nargs) */
            STACKREFS_TO_PYOBJECTS(arguments, total_args, args_o);
            if (CONVERSION_FAILED(args_o)) {
                DECREF_INPUTS();
                ERROR_IF(true);
            }
            PyObject *res_o = _PyCFunctionFast_CAST(cfunc)(
                PyCFunction_GET_SELF(callable_o),
                args_o,
                total_args);
            STACKREFS_TO_PYOBJECTS_CLEANUP(args_o);
            assert((res_o != NULL) ^ (_PyErr_Occurred(tstate) != NULL));
            DECREF_INPUTS();
            ERROR_IF(res_o == NULL);
            res = PyStackRef_FromPyObjectSteal(res_o);
        }

        macro(CALL_BUILTIN_FAST) =
            unused/1 +
            unused/2 +
            _CALL_BUILTIN_FAST +
            _CHECK_PERIODIC;

        op(_CALL_BUILTIN_FAST_WITH_KEYWORDS, (callable, self_or_null, args[oparg] -- res)) {
            /* Builtin METH_FASTCALL | METH_KEYWORDS functions */
            PyObject *callable_o = PyStackRef_AsPyObjectBorrow(callable);

            int total_args = oparg;
            _PyStackRef *arguments = args;
            if (!PyStackRef_IsNull(self_or_null)) {
                arguments--;
                total_args++;
            }
            DEOPT_IF(!PyCFunction_CheckExact(callable_o));
            DEOPT_IF(PyCFunction_GET_FLAGS(callable_o) != (METH_FASTCALL | METH_KEYWORDS));
            STAT_INC(CALL, hit);
            /* res = func(self, arguments, nargs, kwnames) */
            PyCFunctionFastWithKeywords cfunc =
                _PyCFunctionFastWithKeywords_CAST(PyCFunction_GET_FUNCTION(callable_o));

            STACKREFS_TO_PYOBJECTS(arguments, total_args, args_o);
            if (CONVERSION_FAILED(args_o)) {
                DECREF_INPUTS();
                ERROR_IF(true);
            }
            PyObject *res_o = cfunc(PyCFunction_GET_SELF(callable_o), args_o, total_args, NULL);
            STACKREFS_TO_PYOBJECTS_CLEANUP(args_o);
            assert((res_o != NULL) ^ (_PyErr_Occurred(tstate) != NULL));
            DECREF_INPUTS();
            ERROR_IF(res_o == NULL);
            res = PyStackRef_FromPyObjectSteal(res_o);
        }

        macro(CALL_BUILTIN_FAST_WITH_KEYWORDS) =
            unused/1 +
            unused/2 +
            _CALL_BUILTIN_FAST_WITH_KEYWORDS +
            _CHECK_PERIODIC;

        macro(CALL_LEN) =
            unused/1 +
            unused/2 +
            _GUARD_NOS_NULL +
            _GUARD_CALLABLE_LEN +
            _CALL_LEN;

        op(_GUARD_CALLABLE_LEN, (callable, unused, unused -- callable, unused, unused)){
            PyObject *callable_o = PyStackRef_AsPyObjectBorrow(callable);
            PyInterpreterState *interp = tstate->interp;
            DEOPT_IF(callable_o != interp->callable_cache.len);
        }

        op(_CALL_LEN, (callable, null, arg -- res)) {
            /* len(o) */
            (void)null;
            STAT_INC(CALL, hit);
            PyObject *arg_o = PyStackRef_AsPyObjectBorrow(arg);
            Py_ssize_t len_i = PyObject_Length(arg_o);
            if (len_i < 0) {
                ERROR_NO_POP();
            }
            PyObject *res_o = PyLong_FromSsize_t(len_i);
            assert((res_o != NULL) ^ (_PyErr_Occurred(tstate) != NULL));
            if (res_o == NULL) {
                ERROR_NO_POP();
            }
            PyStackRef_CLOSE(arg);
            DEAD(null);
            PyStackRef_CLOSE(callable);
            res = PyStackRef_FromPyObjectSteal(res_o);
        }

        op(_GUARD_CALLABLE_ISINSTANCE, (callable, unused, unused, unused -- callable, unused, unused, unused)) {
            PyObject *callable_o = PyStackRef_AsPyObjectBorrow(callable);
            PyInterpreterState *interp = tstate->interp;
            DEOPT_IF(callable_o != interp->callable_cache.isinstance);
        }

        op(_CALL_ISINSTANCE, (callable, null, instance, cls -- res)) {
            /* isinstance(o, o2) */
            STAT_INC(CALL, hit);
            PyObject *inst_o = PyStackRef_AsPyObjectBorrow(instance);
            PyObject *cls_o = PyStackRef_AsPyObjectBorrow(cls);
            int retval = PyObject_IsInstance(inst_o, cls_o);
            if (retval < 0) {
                ERROR_NO_POP();
            }
            (void)null; // Silence compiler warnings about unused variables
            PyStackRef_CLOSE(cls);
            PyStackRef_CLOSE(instance);
            DEAD(null);
            PyStackRef_CLOSE(callable);
            res = retval ? PyStackRef_True : PyStackRef_False;
            assert((!PyStackRef_IsNull(res)) ^ (_PyErr_Occurred(tstate) != NULL));
        }

        macro(CALL_ISINSTANCE) =
            unused/1 +
            unused/2 +
            _GUARD_THIRD_NULL +
            _GUARD_CALLABLE_ISINSTANCE +
            _CALL_ISINSTANCE;

        macro(CALL_LIST_APPEND) =
            unused/1 +
            unused/2 +
            _GUARD_CALLABLE_LIST_APPEND +
            _GUARD_NOS_NOT_NULL +
            _GUARD_NOS_LIST +
            _CALL_LIST_APPEND;

        op(_GUARD_CALLABLE_LIST_APPEND, (callable, unused, unused -- callable, unused, unused)){
            PyObject *callable_o = PyStackRef_AsPyObjectBorrow(callable);
            PyInterpreterState *interp = tstate->interp;
            DEOPT_IF(callable_o != interp->callable_cache.list_append);
        }

        // This is secretly a super-instruction
        op(_CALL_LIST_APPEND, (callable, self, arg -- )) {
            assert(oparg == 1);
            PyObject *self_o = PyStackRef_AsPyObjectBorrow(self);

            DEOPT_IF(!PyList_CheckExact(self_o));
            DEOPT_IF(!LOCK_OBJECT(self_o));
            STAT_INC(CALL, hit);
            int err = _PyList_AppendTakeRef((PyListObject *)self_o, PyStackRef_AsPyObjectSteal(arg));
            UNLOCK_OBJECT(self_o);
            PyStackRef_CLOSE(self);
            PyStackRef_CLOSE(callable);
            ERROR_IF(err);
        #if TIER_ONE
            // Skip the following POP_TOP. This is done here in tier one, and
            // during trace projection in tier two:
            assert(next_instr->op.code == POP_TOP);
            SKIP_OVER(1);
        #endif
        }

         op(_CALL_METHOD_DESCRIPTOR_O, (callable, self_or_null, args[oparg] -- res)) {
            PyObject *callable_o = PyStackRef_AsPyObjectBorrow(callable);

            int total_args = oparg;
            _PyStackRef *arguments = args;
            if (!PyStackRef_IsNull(self_or_null)) {
                arguments--;
                total_args++;
            }

            PyMethodDescrObject *method = (PyMethodDescrObject *)callable_o;
            EXIT_IF(total_args != 2);
            EXIT_IF(!Py_IS_TYPE(method, &PyMethodDescr_Type));
            PyMethodDef *meth = method->d_method;
            EXIT_IF(meth->ml_flags != METH_O);
            // CPython promises to check all non-vectorcall function calls.
            EXIT_IF(_Py_ReachedRecursionLimit(tstate));
            _PyStackRef arg_stackref = arguments[1];
            _PyStackRef self_stackref = arguments[0];
            EXIT_IF(!Py_IS_TYPE(PyStackRef_AsPyObjectBorrow(self_stackref),
                                 method->d_common.d_type));
            STAT_INC(CALL, hit);
            PyCFunction cfunc = meth->ml_meth;
            PyObject *res_o = _PyCFunction_TrampolineCall(cfunc,
                                  PyStackRef_AsPyObjectBorrow(self_stackref),
                                  PyStackRef_AsPyObjectBorrow(arg_stackref));
            _Py_LeaveRecursiveCallTstate(tstate);
            assert((res_o != NULL) ^ (_PyErr_Occurred(tstate) != NULL));
            DECREF_INPUTS();
            ERROR_IF(res_o == NULL);
            res = PyStackRef_FromPyObjectSteal(res_o);
        }

        macro(CALL_METHOD_DESCRIPTOR_O) =
            unused/1 +
            unused/2 +
            _CALL_METHOD_DESCRIPTOR_O +
            _CHECK_PERIODIC;

        op(_CALL_METHOD_DESCRIPTOR_FAST_WITH_KEYWORDS, (callable, self_or_null, args[oparg] -- res)) {
            PyObject *callable_o = PyStackRef_AsPyObjectBorrow(callable);

            int total_args = oparg;
            _PyStackRef *arguments = args;
            if (!PyStackRef_IsNull(self_or_null)) {
                arguments--;
                total_args++;
            }
            EXIT_IF(total_args == 0);
            PyMethodDescrObject *method = (PyMethodDescrObject *)callable_o;
            EXIT_IF(!Py_IS_TYPE(method, &PyMethodDescr_Type));
            PyMethodDef *meth = method->d_method;
            EXIT_IF(meth->ml_flags != (METH_FASTCALL|METH_KEYWORDS));
            PyTypeObject *d_type = method->d_common.d_type;
            PyObject *self = PyStackRef_AsPyObjectBorrow(arguments[0]);
            assert(self != NULL);
            EXIT_IF(!Py_IS_TYPE(self, d_type));
            STAT_INC(CALL, hit);
            int nargs = total_args - 1;

            STACKREFS_TO_PYOBJECTS(arguments, total_args, args_o);
            if (CONVERSION_FAILED(args_o)) {
                DECREF_INPUTS();
                ERROR_IF(true);
            }
            PyCFunctionFastWithKeywords cfunc =
                _PyCFunctionFastWithKeywords_CAST(meth->ml_meth);
            PyObject *res_o = cfunc(self, (args_o + 1), nargs, NULL);
            STACKREFS_TO_PYOBJECTS_CLEANUP(args_o);
            assert((res_o != NULL) ^ (_PyErr_Occurred(tstate) != NULL));
            DECREF_INPUTS();
            ERROR_IF(res_o == NULL);
            res = PyStackRef_FromPyObjectSteal(res_o);
        }

        macro(CALL_METHOD_DESCRIPTOR_FAST_WITH_KEYWORDS) =
            unused/1 +
            unused/2 +
            _CALL_METHOD_DESCRIPTOR_FAST_WITH_KEYWORDS +
            _CHECK_PERIODIC;

        op(_CALL_METHOD_DESCRIPTOR_NOARGS, (callable, self_or_null, args[oparg] -- res)) {
            assert(oparg == 0 || oparg == 1);
            PyObject *callable_o = PyStackRef_AsPyObjectBorrow(callable);

            int total_args = oparg;
            if (!PyStackRef_IsNull(self_or_null)) {
                args--;
                total_args++;
            }
            EXIT_IF(total_args != 1);
            PyMethodDescrObject *method = (PyMethodDescrObject *)callable_o;
            EXIT_IF(!Py_IS_TYPE(method, &PyMethodDescr_Type));
            PyMethodDef *meth = method->d_method;
            _PyStackRef self_stackref = args[0];
            PyObject *self = PyStackRef_AsPyObjectBorrow(self_stackref);
            EXIT_IF(!Py_IS_TYPE(self, method->d_common.d_type));
            EXIT_IF(meth->ml_flags != METH_NOARGS);
            // CPython promises to check all non-vectorcall function calls.
            EXIT_IF(_Py_ReachedRecursionLimit(tstate));
            STAT_INC(CALL, hit);
            PyCFunction cfunc = meth->ml_meth;
            PyObject *res_o = _PyCFunction_TrampolineCall(cfunc, self, NULL);
            _Py_LeaveRecursiveCallTstate(tstate);
            assert((res_o != NULL) ^ (_PyErr_Occurred(tstate) != NULL));
            PyStackRef_CLOSE(self_stackref);
            DEAD(args);
            DEAD(self_or_null);
            PyStackRef_CLOSE(callable);
            ERROR_IF(res_o == NULL);
            res = PyStackRef_FromPyObjectSteal(res_o);
        }

        macro(CALL_METHOD_DESCRIPTOR_NOARGS) =
            unused/1 +
            unused/2 +
            _CALL_METHOD_DESCRIPTOR_NOARGS +
            _CHECK_PERIODIC;

        op(_CALL_METHOD_DESCRIPTOR_FAST, (callable, self_or_null, args[oparg] -- res)) {
            PyObject *callable_o = PyStackRef_AsPyObjectBorrow(callable);

            int total_args = oparg;
            _PyStackRef *arguments = args;
            if (!PyStackRef_IsNull(self_or_null)) {
                arguments--;
                total_args++;
            }
            EXIT_IF(total_args == 0);
            PyMethodDescrObject *method = (PyMethodDescrObject *)callable_o;
            /* Builtin METH_FASTCALL methods, without keywords */
            EXIT_IF(!Py_IS_TYPE(method, &PyMethodDescr_Type));
            PyMethodDef *meth = method->d_method;
            EXIT_IF(meth->ml_flags != METH_FASTCALL);
            PyObject *self = PyStackRef_AsPyObjectBorrow(arguments[0]);
            assert(self != NULL);
            EXIT_IF(!Py_IS_TYPE(self, method->d_common.d_type));
            STAT_INC(CALL, hit);
            int nargs = total_args - 1;

            STACKREFS_TO_PYOBJECTS(arguments, total_args, args_o);
            if (CONVERSION_FAILED(args_o)) {
                DECREF_INPUTS();
                ERROR_IF(true);
            }
            PyCFunctionFast cfunc = _PyCFunctionFast_CAST(meth->ml_meth);
            PyObject *res_o = cfunc(self, (args_o + 1), nargs);
            STACKREFS_TO_PYOBJECTS_CLEANUP(args_o);
            assert((res_o != NULL) ^ (_PyErr_Occurred(tstate) != NULL));
            DECREF_INPUTS();
            ERROR_IF(res_o == NULL);
            res = PyStackRef_FromPyObjectSteal(res_o);
        }

        macro(CALL_METHOD_DESCRIPTOR_FAST) =
            unused/1 +
            unused/2 +
            _CALL_METHOD_DESCRIPTOR_FAST +
            _CHECK_PERIODIC;

        // Cache layout: counter/1, func_version/2
        family(CALL_KW, INLINE_CACHE_ENTRIES_CALL_KW) = {
            CALL_KW_BOUND_METHOD,
            CALL_KW_PY,
            CALL_KW_NON_PY,
        };

        op(_MONITOR_CALL_KW, (callable, self_or_null, args[oparg], unused -- callable, self_or_null, args[oparg], unused)) {
            int is_meth = !PyStackRef_IsNull(self_or_null);
            PyObject *arg;
            if (is_meth) {
                arg = PyStackRef_AsPyObjectBorrow(self_or_null);
            }
            else if (args) {
                arg = PyStackRef_AsPyObjectBorrow(args[0]);
            }
            else {
                arg = &_PyInstrumentation_MISSING;
            }
            PyObject *function = PyStackRef_AsPyObjectBorrow(callable);
            int err = _Py_call_instrumentation_2args(
                    tstate, PY_MONITORING_EVENT_CALL,
                    frame, this_instr, function, arg);
            ERROR_IF(err);
        }

        op(_MAYBE_EXPAND_METHOD_KW, (callable, self_or_null, unused[oparg], unused -- callable, self_or_null, unused[oparg], unused)) {
            if (PyStackRef_TYPE(callable) == &PyMethod_Type && PyStackRef_IsNull(self_or_null)) {
                PyObject *callable_o = PyStackRef_AsPyObjectBorrow(callable);
                PyObject *self = ((PyMethodObject *)callable_o)->im_self;
                self_or_null = PyStackRef_FromPyObjectNew(self);
                PyObject *method = ((PyMethodObject *)callable_o)->im_func;
                _PyStackRef temp = callable;
                callable = PyStackRef_FromPyObjectNew(method);
                PyStackRef_CLOSE(temp);
            }
        }

        op(_DO_CALL_KW, (callable, self_or_null, args[oparg], kwnames -- res)) {
            PyObject *callable_o = PyStackRef_AsPyObjectBorrow(callable);
            PyObject *kwnames_o = PyStackRef_AsPyObjectBorrow(kwnames);

            // oparg counts all of the args, but *not* self:
            int total_args = oparg;
            _PyStackRef *arguments = args;
            if (!PyStackRef_IsNull(self_or_null)) {
                arguments--;
                total_args++;
            }
            int positional_args = total_args - (int)PyTuple_GET_SIZE(kwnames_o);
            // Check if the call can be inlined or not
            if (Py_TYPE(callable_o) == &PyFunction_Type &&
                tstate->interp->eval_frame == NULL &&
                ((PyFunctionObject *)callable_o)->vectorcall == _PyFunction_Vectorcall)
            {
                int code_flags = ((PyCodeObject*)PyFunction_GET_CODE(callable_o))->co_flags;
                PyObject *locals = code_flags & CO_OPTIMIZED ? NULL : Py_NewRef(PyFunction_GET_GLOBALS(callable_o));
                _PyInterpreterFrame *new_frame = _PyEvalFramePushAndInit(
                    tstate, callable, locals,
                    arguments, positional_args, kwnames_o, frame
                );
                DEAD(args);
                DEAD(self_or_null);
                DEAD(callable);
                PyStackRef_CLOSE(kwnames);
                // Sync stack explicitly since we leave using DISPATCH_INLINED().
                SYNC_SP();
                // The frame has stolen all the arguments from the stack,
                // so there is no need to clean them up.
                if (new_frame == NULL) {
                    ERROR_NO_POP();
                }
                assert(INSTRUCTION_SIZE == 1 + INLINE_CACHE_ENTRIES_CALL_KW);
                frame->return_offset = INSTRUCTION_SIZE;
                DISPATCH_INLINED(new_frame);
            }
            /* Callable is not a normal Python function */
            STACKREFS_TO_PYOBJECTS(arguments, total_args, args_o);
            if (CONVERSION_FAILED(args_o)) {
                DECREF_INPUTS();
                ERROR_IF(true);
            }
            PyObject *res_o = PyObject_Vectorcall(
                callable_o, args_o,
                positional_args | PY_VECTORCALL_ARGUMENTS_OFFSET,
                kwnames_o);
            STACKREFS_TO_PYOBJECTS_CLEANUP(args_o);
            if (opcode == INSTRUMENTED_CALL_KW) {
                PyObject *arg = total_args == 0 ?
                    &_PyInstrumentation_MISSING : PyStackRef_AsPyObjectBorrow(arguments[0]);
                if (res_o == NULL) {
                    _Py_call_instrumentation_exc2(
                        tstate, PY_MONITORING_EVENT_C_RAISE,
                        frame, this_instr, callable_o, arg);
                }
                else {
                    int err = _Py_call_instrumentation_2args(
                        tstate, PY_MONITORING_EVENT_C_RETURN,
                        frame, this_instr, callable_o, arg);
                    if (err < 0) {
                        Py_CLEAR(res_o);
                    }
                }
            }
            DECREF_INPUTS();
            ERROR_IF(res_o == NULL);
            res = PyStackRef_FromPyObjectSteal(res_o);
        }

        op(_PY_FRAME_KW, (callable, self_or_null, args[oparg], kwnames -- new_frame: _PyInterpreterFrame*)) {
            PyObject *callable_o = PyStackRef_AsPyObjectBorrow(callable);

            // oparg counts all of the args, but *not* self:
            int total_args = oparg;
            _PyStackRef *arguments = args;
            if (!PyStackRef_IsNull(self_or_null)) {
                arguments--;
                total_args++;
            }
            PyObject *kwnames_o = PyStackRef_AsPyObjectBorrow(kwnames);
            int positional_args = total_args - (int)PyTuple_GET_SIZE(kwnames_o);
            assert(Py_TYPE(callable_o) == &PyFunction_Type);
            int code_flags = ((PyCodeObject*)PyFunction_GET_CODE(callable_o))->co_flags;
            PyObject *locals = code_flags & CO_OPTIMIZED ? NULL : Py_NewRef(PyFunction_GET_GLOBALS(callable_o));
            _PyInterpreterFrame *temp = _PyEvalFramePushAndInit(
                tstate, callable, locals,
                arguments, positional_args, kwnames_o, frame
            );
            PyStackRef_CLOSE(kwnames);
            // The frame has stolen all the arguments from the stack,
            // so there is no need to clean them up.
            DEAD(args);
            DEAD(self_or_null);
            DEAD(callable);
            SYNC_SP();
            ERROR_IF(temp == NULL);
            new_frame = temp;
        }

        op(_CHECK_FUNCTION_VERSION_KW, (func_version/2, callable, unused, unused[oparg], unused -- callable, unused, unused[oparg], unused)) {
            PyObject *callable_o = PyStackRef_AsPyObjectBorrow(callable);
            EXIT_IF(!PyFunction_Check(callable_o));
            PyFunctionObject *func = (PyFunctionObject *)callable_o;
            EXIT_IF(func->func_version != func_version);
        }

        macro(CALL_KW_PY) =
            unused/1 + // Skip over the counter
            _CHECK_PEP_523 +
            _CHECK_FUNCTION_VERSION_KW +
            _PY_FRAME_KW +
            _SAVE_RETURN_OFFSET +
            _PUSH_FRAME;

        op(_CHECK_METHOD_VERSION_KW, (func_version/2, callable, null, unused[oparg], unused -- callable, null, unused[oparg], unused)) {
            PyObject *callable_o = PyStackRef_AsPyObjectBorrow(callable);

            EXIT_IF(Py_TYPE(callable_o) != &PyMethod_Type);
            PyObject *func = ((PyMethodObject *)callable_o)->im_func;
            EXIT_IF(!PyFunction_Check(func));
            EXIT_IF(((PyFunctionObject *)func)->func_version != func_version);
            EXIT_IF(!PyStackRef_IsNull(null));
        }

        op(_EXPAND_METHOD_KW, (callable, self_or_null, unused[oparg], unused -- callable, self_or_null, unused[oparg], unused)) {
            assert(PyStackRef_IsNull(self_or_null));
            _PyStackRef callable_s = callable;
            PyObject *callable_o = PyStackRef_AsPyObjectBorrow(callable);
            assert(Py_TYPE(callable_o) == &PyMethod_Type);
            self_or_null = PyStackRef_FromPyObjectNew(((PyMethodObject *)callable_o)->im_self);
            callable = PyStackRef_FromPyObjectNew(((PyMethodObject *)callable_o)->im_func);
            assert(PyStackRef_FunctionCheck(callable));
            PyStackRef_CLOSE(callable_s);
        }

        macro(CALL_KW_BOUND_METHOD) =
            unused/1 + // Skip over the counter
            _CHECK_PEP_523 +
            _CHECK_METHOD_VERSION_KW +
            _EXPAND_METHOD_KW +
            flush + // so that self is in the argument array
            _PY_FRAME_KW +
            _SAVE_RETURN_OFFSET +
            _PUSH_FRAME;

        specializing op(_SPECIALIZE_CALL_KW, (counter/1, callable, self_or_null, unused[oparg], unused -- callable, self_or_null, unused[oparg], unused)) {
            #if ENABLE_SPECIALIZATION_FT
            if (ADAPTIVE_COUNTER_TRIGGERS(counter)) {
                next_instr = this_instr;
                _Py_Specialize_CallKw(callable, next_instr, oparg + !PyStackRef_IsNull(self_or_null));
                DISPATCH_SAME_OPARG();
            }
            OPCODE_DEFERRED_INC(CALL_KW);
            ADVANCE_ADAPTIVE_COUNTER(this_instr[1].counter);
            #endif  /* ENABLE_SPECIALIZATION_FT */
        }

        macro(CALL_KW) =
            _SPECIALIZE_CALL_KW +
            unused/2 +
            _MAYBE_EXPAND_METHOD_KW +
            _DO_CALL_KW;

        macro(INSTRUMENTED_CALL_KW) =
            counter/1 +
            unused/2 +
            _MAYBE_EXPAND_METHOD_KW +
            _MONITOR_CALL_KW +
            _DO_CALL_KW;

        op(_CHECK_IS_NOT_PY_CALLABLE_KW, (callable, unused, unused[oparg], unused -- callable, unused, unused[oparg], unused)) {
            PyObject *callable_o = PyStackRef_AsPyObjectBorrow(callable);
            EXIT_IF(PyFunction_Check(callable_o));
            EXIT_IF(Py_TYPE(callable_o) == &PyMethod_Type);
        }


        op(_CALL_KW_NON_PY, (callable, self_or_null, args[oparg], kwnames -- res)) {
#if TIER_ONE
            assert(opcode != INSTRUMENTED_CALL);
#endif
            PyObject *callable_o = PyStackRef_AsPyObjectBorrow(callable);

            int total_args = oparg;
            _PyStackRef *arguments = args;
            if (!PyStackRef_IsNull(self_or_null)) {
                arguments--;
                total_args++;
            }
            /* Callable is not a normal Python function */
            STACKREFS_TO_PYOBJECTS(arguments, total_args, args_o);
            if (CONVERSION_FAILED(args_o)) {
                DECREF_INPUTS();
                ERROR_IF(true);
            }
            PyObject *kwnames_o = PyStackRef_AsPyObjectBorrow(kwnames);
            int positional_args = total_args - (int)PyTuple_GET_SIZE(kwnames_o);
            PyObject *res_o = PyObject_Vectorcall(
                callable_o, args_o,
                positional_args | PY_VECTORCALL_ARGUMENTS_OFFSET,
                kwnames_o);
            PyStackRef_CLOSE(kwnames);
            STACKREFS_TO_PYOBJECTS_CLEANUP(args_o);
            assert((res_o != NULL) ^ (_PyErr_Occurred(tstate) != NULL));
            DECREF_INPUTS();
            ERROR_IF(res_o == NULL);
            res = PyStackRef_FromPyObjectSteal(res_o);
        }

        macro(CALL_KW_NON_PY) =
            unused/1 + // Skip over the counter
            unused/2 +
            _CHECK_IS_NOT_PY_CALLABLE_KW +
            _CALL_KW_NON_PY +
            _CHECK_PERIODIC;

        op(_MAKE_CALLARGS_A_TUPLE, (func, unused, callargs, kwargs -- func, unused, callargs, kwargs)) {
            PyObject *callargs_o = PyStackRef_AsPyObjectBorrow(callargs);
            if (!PyTuple_CheckExact(callargs_o)) {
                int err = _Py_Check_ArgsIterable(tstate, PyStackRef_AsPyObjectBorrow(func), callargs_o);
                if (err < 0) {
                    ERROR_NO_POP();
                }
                PyObject *tuple_o = PySequence_Tuple(callargs_o);
                if (tuple_o == NULL) {
                    ERROR_NO_POP();
                }
                _PyStackRef temp = callargs;
                callargs = PyStackRef_FromPyObjectSteal(tuple_o);
                PyStackRef_CLOSE(temp);
            }
        }

        op(_DO_CALL_FUNCTION_EX, (func_st, null, callargs_st, kwargs_st -- result)) {
            (void)null;
            PyObject *func = PyStackRef_AsPyObjectBorrow(func_st);

            // DICT_MERGE is called before this opcode if there are kwargs.
            // It converts all dict subtypes in kwargs into regular dicts.
            EVAL_CALL_STAT_INC_IF_FUNCTION(EVAL_CALL_FUNCTION_EX, func);
            PyObject *result_o;
            assert(!_PyErr_Occurred(tstate));
            if (opcode == INSTRUMENTED_CALL_FUNCTION_EX) {
                PyObject *callargs = PyStackRef_AsPyObjectBorrow(callargs_st);
                PyObject *kwargs = PyStackRef_AsPyObjectBorrow(kwargs_st);
                assert(kwargs == NULL || PyDict_CheckExact(kwargs));
                assert(PyTuple_CheckExact(callargs));
                PyObject *arg = PyTuple_GET_SIZE(callargs) > 0 ?
                    PyTuple_GET_ITEM(callargs, 0) : &_PyInstrumentation_MISSING;
                int err = _Py_call_instrumentation_2args(
                    tstate, PY_MONITORING_EVENT_CALL,
                    frame, this_instr, func, arg);
                if (err) {
                    ERROR_NO_POP();
                }
                result_o = PyObject_Call(func, callargs, kwargs);

                if (!PyFunction_Check(func) && !PyMethod_Check(func)) {
                    if (result_o == NULL) {
                        _Py_call_instrumentation_exc2(
                            tstate, PY_MONITORING_EVENT_C_RAISE,
                            frame, this_instr, func, arg);
                    }
                    else {
                        int err = _Py_call_instrumentation_2args(
                            tstate, PY_MONITORING_EVENT_C_RETURN,
                            frame, this_instr, func, arg);
                        if (err < 0) {
                            Py_CLEAR(result_o);
                        }
                    }
                }
            }
            else {
                if (Py_TYPE(func) == &PyFunction_Type &&
                    tstate->interp->eval_frame == NULL &&
                    ((PyFunctionObject *)func)->vectorcall == _PyFunction_Vectorcall) {
                    PyObject *callargs = PyStackRef_AsPyObjectSteal(callargs_st);
                    assert(PyTuple_CheckExact(callargs));
                    PyObject *kwargs = PyStackRef_IsNull(kwargs_st) ? NULL : PyStackRef_AsPyObjectSteal(kwargs_st);
                    assert(kwargs == NULL || PyDict_CheckExact(kwargs));
                    Py_ssize_t nargs = PyTuple_GET_SIZE(callargs);
                    int code_flags = ((PyCodeObject *)PyFunction_GET_CODE(func))->co_flags;
                    PyObject *locals = code_flags & CO_OPTIMIZED ? NULL : Py_NewRef(PyFunction_GET_GLOBALS(func));

                    _PyInterpreterFrame *new_frame = _PyEvalFramePushAndInit_Ex(
                        tstate, func_st, locals,
                        nargs, callargs, kwargs, frame);
                    // Need to sync the stack since we exit with DISPATCH_INLINED.
                    INPUTS_DEAD();
                    SYNC_SP();
                    if (new_frame == NULL) {
                        ERROR_NO_POP();
                    }
                    assert(INSTRUCTION_SIZE == 1);
                    frame->return_offset = 1;
                    DISPATCH_INLINED(new_frame);
                }
                PyObject *callargs = PyStackRef_AsPyObjectBorrow(callargs_st);
                assert(PyTuple_CheckExact(callargs));
                PyObject *kwargs = PyStackRef_AsPyObjectBorrow(kwargs_st);
                assert(kwargs == NULL || PyDict_CheckExact(kwargs));
                result_o = PyObject_Call(func, callargs, kwargs);
            }
            PyStackRef_XCLOSE(kwargs_st);
            PyStackRef_CLOSE(callargs_st);
            DEAD(null);
            PyStackRef_CLOSE(func_st);
            ERROR_IF(result_o == NULL);
            result = PyStackRef_FromPyObjectSteal(result_o);
        }

        macro(CALL_FUNCTION_EX) =
            _MAKE_CALLARGS_A_TUPLE +
            _DO_CALL_FUNCTION_EX +
            _CHECK_PERIODIC;

        macro(INSTRUMENTED_CALL_FUNCTION_EX) =
            _MAKE_CALLARGS_A_TUPLE +
            _DO_CALL_FUNCTION_EX +
            _CHECK_PERIODIC;

        inst(MAKE_FUNCTION, (codeobj_st -- func)) {
            PyObject *codeobj = PyStackRef_AsPyObjectBorrow(codeobj_st);

            PyFunctionObject *func_obj = (PyFunctionObject *)
                PyFunction_New(codeobj, GLOBALS());

            PyStackRef_CLOSE(codeobj_st);
            ERROR_IF(func_obj == NULL);

            _PyFunction_SetVersion(
                func_obj, ((PyCodeObject *)codeobj)->co_version);
            func = PyStackRef_FromPyObjectSteal((PyObject *)func_obj);
        }

        inst(SET_FUNCTION_ATTRIBUTE, (attr_st, func_in -- func_out)) {
            PyObject *func = PyStackRef_AsPyObjectBorrow(func_in);
            PyObject *attr = PyStackRef_AsPyObjectSteal(attr_st);
            func_out = func_in;
            DEAD(func_in);
            assert(PyFunction_Check(func));
            size_t offset = _Py_FunctionAttributeOffsets[oparg];
            assert(offset != 0);
            PyObject **ptr = (PyObject **)(((char *)func) + offset);
            assert(*ptr == NULL);
            *ptr = attr;
        }

        inst(RETURN_GENERATOR, (-- res)) {
            assert(PyStackRef_FunctionCheck(frame->f_funcobj));
            PyFunctionObject *func = (PyFunctionObject *)PyStackRef_AsPyObjectBorrow(frame->f_funcobj);
            PyGenObject *gen = (PyGenObject *)_Py_MakeCoro(func);
            ERROR_IF(gen == NULL);
            assert(STACK_LEVEL() == 0);
            SAVE_STACK();
            _PyInterpreterFrame *gen_frame = &gen->gi_iframe;
            frame->instr_ptr++;
            _PyFrame_Copy(frame, gen_frame);
            assert(frame->frame_obj == NULL);
            gen->gi_frame_state = FRAME_CREATED;
            gen_frame->owner = FRAME_OWNED_BY_GENERATOR;
            _Py_LeaveRecursiveCallPy(tstate);
            _PyInterpreterFrame *prev = frame->previous;
            _PyThreadState_PopFrame(tstate, frame);
            frame = tstate->current_frame = prev;
            LOAD_IP(frame->return_offset);
            RELOAD_STACK();
            res = PyStackRef_FromPyObjectStealMortal((PyObject *)gen);
            LLTRACE_RESUME_FRAME();
        }

        inst(BUILD_SLICE, (args[oparg] -- slice)) {
            PyObject *start_o = PyStackRef_AsPyObjectBorrow(args[0]);
            PyObject *stop_o = PyStackRef_AsPyObjectBorrow(args[1]);
            PyObject *step_o = oparg == 3 ? PyStackRef_AsPyObjectBorrow(args[2]) : NULL;
            PyObject *slice_o = PySlice_New(start_o, stop_o, step_o);
            DECREF_INPUTS();
            ERROR_IF(slice_o == NULL);
            slice = PyStackRef_FromPyObjectStealMortal(slice_o);
        }

        inst(CONVERT_VALUE, (value -- result)) {
            conversion_func conv_fn;
            assert(oparg >= FVC_STR && oparg <= FVC_ASCII);
            conv_fn = _PyEval_ConversionFuncs[oparg];
            PyObject *result_o = conv_fn(PyStackRef_AsPyObjectBorrow(value));
            PyStackRef_CLOSE(value);
            ERROR_IF(result_o == NULL);
            result = PyStackRef_FromPyObjectSteal(result_o);
        }

        inst(FORMAT_SIMPLE, (value -- res)) {
            PyObject *value_o = PyStackRef_AsPyObjectBorrow(value);
            /* If value is a unicode object, then we know the result
             * of format(value) is value itself. */
            if (!PyUnicode_CheckExact(value_o)) {
                PyObject *res_o = PyObject_Format(value_o, NULL);
                PyStackRef_CLOSE(value);
                ERROR_IF(res_o == NULL);
                res = PyStackRef_FromPyObjectSteal(res_o);
            }
            else {
                res = value;
                DEAD(value);
            }
        }

        inst(FORMAT_WITH_SPEC, (value, fmt_spec -- res)) {
            PyObject *res_o = PyObject_Format(PyStackRef_AsPyObjectBorrow(value), PyStackRef_AsPyObjectBorrow(fmt_spec));
            DECREF_INPUTS();
            ERROR_IF(res_o == NULL);
            res = PyStackRef_FromPyObjectSteal(res_o);
        }

        inst(COPY, (bottom, unused[oparg-1] -- bottom, unused[oparg-1], top)) {
            assert(oparg > 0);
            top = PyStackRef_DUP(bottom);
        }

        specializing op(_SPECIALIZE_BINARY_OP, (counter/1, lhs, rhs -- lhs, rhs)) {
            #if ENABLE_SPECIALIZATION_FT
            if (ADAPTIVE_COUNTER_TRIGGERS(counter)) {
                next_instr = this_instr;
                _Py_Specialize_BinaryOp(lhs, rhs, next_instr, oparg, LOCALS_ARRAY);
                DISPATCH_SAME_OPARG();
            }
            OPCODE_DEFERRED_INC(BINARY_OP);
            ADVANCE_ADAPTIVE_COUNTER(this_instr[1].counter);
            #endif  /* ENABLE_SPECIALIZATION_FT */
            assert(NB_ADD <= oparg);
            assert(oparg <= NB_OPARG_LAST);
        }

        op(_BINARY_OP, (lhs, rhs -- res)) {
            PyObject *lhs_o = PyStackRef_AsPyObjectBorrow(lhs);
            PyObject *rhs_o = PyStackRef_AsPyObjectBorrow(rhs);

            assert(_PyEval_BinaryOps[oparg]);
            PyObject *res_o = _PyEval_BinaryOps[oparg](lhs_o, rhs_o);
            if (res_o == NULL) {
                ERROR_NO_POP();
            }
            res = PyStackRef_FromPyObjectSteal(res_o);
            DECREF_INPUTS();
        }

        macro(BINARY_OP) = _SPECIALIZE_BINARY_OP + unused/4 + _BINARY_OP;

        inst(SWAP, (bottom, unused[oparg-2], top --
                    bottom, unused[oparg-2], top)) {
            _PyStackRef temp = bottom;
            bottom = top;
            top = temp;
            assert(oparg >= 2);
        }

        inst(INSTRUMENTED_LINE, ( -- )) {
            int original_opcode = 0;
            if (tstate->tracing) {
                PyCodeObject *code = _PyFrame_GetCode(frame);
                int index = (int)(this_instr - _PyFrame_GetBytecode(frame));
                original_opcode = code->_co_monitoring->lines->data[index*code->_co_monitoring->lines->bytes_per_entry];
                next_instr = this_instr;
            } else {
                original_opcode = _Py_call_instrumentation_line(
                        tstate, frame, this_instr, prev_instr);
                if (original_opcode < 0) {
                    next_instr = this_instr+1;
                    goto error;
                }
                next_instr = frame->instr_ptr;
                if (next_instr != this_instr) {
                    SYNC_SP();
                    DISPATCH();
                }
            }
            if (_PyOpcode_Caches[original_opcode]) {
                _PyBinaryOpCache *cache = (_PyBinaryOpCache *)(next_instr+1);
                /* Prevent the underlying instruction from specializing
                * and overwriting the instrumentation. */
                PAUSE_ADAPTIVE_COUNTER(cache->counter);
            }
            opcode = original_opcode;
            DISPATCH_GOTO();
        }

        inst(INSTRUMENTED_INSTRUCTION, ( -- )) {
            int next_opcode = _Py_call_instrumentation_instruction(
                tstate, frame, this_instr);
            ERROR_IF(next_opcode < 0);
            next_instr = this_instr;
            if (_PyOpcode_Caches[next_opcode]) {
                PAUSE_ADAPTIVE_COUNTER(next_instr[1].counter);
            }
            assert(next_opcode > 0 && next_opcode < 256);
            opcode = next_opcode;
            DISPATCH_GOTO();
        }

        inst(INSTRUMENTED_JUMP_FORWARD, ( -- )) {
            INSTRUMENTED_JUMP(this_instr, next_instr + oparg, PY_MONITORING_EVENT_JUMP);
        }

        op(_MONITOR_JUMP_BACKWARD, (-- )) {
            INSTRUMENTED_JUMP(this_instr, next_instr - oparg, PY_MONITORING_EVENT_JUMP);
        }

        inst(INSTRUMENTED_NOT_TAKEN, ( -- )) {
            (void)this_instr; // INSTRUMENTED_JUMP requires this_instr
            INSTRUMENTED_JUMP(prev_instr, next_instr, PY_MONITORING_EVENT_BRANCH_LEFT);
        }

        macro(INSTRUMENTED_JUMP_BACKWARD) =
            unused/1 +
            _CHECK_PERIODIC +
            _MONITOR_JUMP_BACKWARD;

        inst(INSTRUMENTED_POP_JUMP_IF_TRUE, (unused/1, cond -- )) {
            assert(PyStackRef_BoolCheck(cond));
            int jump = PyStackRef_IsTrue(cond);
            DEAD(cond);
            RECORD_BRANCH_TAKEN(this_instr[1].cache, jump);
            if (jump) {
                INSTRUMENTED_JUMP(this_instr, next_instr + oparg, PY_MONITORING_EVENT_BRANCH_RIGHT);
            }
        }

        inst(INSTRUMENTED_POP_JUMP_IF_FALSE, (unused/1, cond -- )) {
            assert(PyStackRef_BoolCheck(cond));
            int jump = PyStackRef_IsFalse(cond);
            DEAD(cond);
            RECORD_BRANCH_TAKEN(this_instr[1].cache, jump);
            if (jump) {
                INSTRUMENTED_JUMP(this_instr, next_instr + oparg, PY_MONITORING_EVENT_BRANCH_RIGHT);
            }
        }

        inst(INSTRUMENTED_POP_JUMP_IF_NONE, (unused/1, value -- )) {
            int jump = PyStackRef_IsNone(value);
            RECORD_BRANCH_TAKEN(this_instr[1].cache, jump);
            if (jump) {
                DEAD(value);
                INSTRUMENTED_JUMP(this_instr, next_instr + oparg, PY_MONITORING_EVENT_BRANCH_RIGHT);
            }
            else {
                PyStackRef_CLOSE(value);
            }
        }

        inst(INSTRUMENTED_POP_JUMP_IF_NOT_NONE, (unused/1, value -- )) {
            int jump = !PyStackRef_IsNone(value);
            RECORD_BRANCH_TAKEN(this_instr[1].cache, jump);
            if (jump) {
                PyStackRef_CLOSE(value);
                INSTRUMENTED_JUMP(this_instr, next_instr + oparg, PY_MONITORING_EVENT_BRANCH_RIGHT);
            }
            else {
                DEAD(value);
            }
        }

        tier1 inst(EXTENDED_ARG, ( -- )) {
            assert(oparg);
            opcode = next_instr->op.code;
            oparg = oparg << 8 | next_instr->op.arg;
            PRE_DISPATCH_GOTO();
            DISPATCH_GOTO();
        }

        tier1 inst(CACHE, (--)) {
            assert(0 && "Executing a cache.");
            Py_FatalError("Executing a cache.");
        }

        tier1 inst(RESERVED, (--)) {
            assert(0 && "Executing RESERVED instruction.");
            Py_FatalError("Executing RESERVED instruction.");
        }

        ///////// Tier-2 only opcodes /////////

        op (_GUARD_IS_TRUE_POP, (flag -- )) {
            int is_true = PyStackRef_IsTrue(flag);
            DEAD(flag);
            SYNC_SP();
            EXIT_IF(!is_true);
        }

        op (_GUARD_IS_FALSE_POP, (flag -- )) {
            int is_false = PyStackRef_IsFalse(flag);
            DEAD(flag);
            SYNC_SP();
            EXIT_IF(!is_false);
        }

        op (_GUARD_IS_NONE_POP, (val -- )) {
            int is_none = PyStackRef_IsNone(val);
            if (!is_none) {
                PyStackRef_CLOSE(val);
                SYNC_SP();
                EXIT_IF(1);
            }
            DEAD(val);
        }

        op (_GUARD_IS_NOT_NONE_POP, (val -- )) {
            int is_none = PyStackRef_IsNone(val);
            PyStackRef_CLOSE(val);
            SYNC_SP();
            EXIT_IF(is_none);
        }

        op(_JUMP_TO_TOP, (--)) {
            JUMP_TO_JUMP_TARGET();
        }

        tier2 op(_SET_IP, (instr_ptr/4 --)) {
            frame->instr_ptr = (_Py_CODEUNIT *)instr_ptr;
        }

        tier2 op(_CHECK_STACK_SPACE_OPERAND, (framesize/2 --)) {
            assert(framesize <= INT_MAX);
            DEOPT_IF(!_PyThreadState_HasStackSpace(tstate, framesize));
            DEOPT_IF(tstate->py_recursion_remaining <= 1);
        }

        op(_SAVE_RETURN_OFFSET, (--)) {
            #if TIER_ONE
            frame->return_offset = (uint16_t)(next_instr - this_instr);
            #endif
            #if TIER_TWO
            frame->return_offset = oparg;
            #endif
        }

        tier2 op(_EXIT_TRACE, (exit_p/4 --)) {
            _PyExitData *exit = (_PyExitData *)exit_p;
            PyCodeObject *code = _PyFrame_GetCode(frame);
            _Py_CODEUNIT *target = _PyFrame_GetBytecode(frame) + exit->target;
        #if defined(Py_DEBUG) && !defined(_Py_JIT)
            OPT_HIST(trace_uop_execution_counter, trace_run_length_hist);
            if (frame->lltrace >= 2) {
                printf("SIDE EXIT: [UOp ");
                _PyUOpPrint(&next_uop[-1]);
                printf(", exit %lu, temp %d, target %d -> %s]\n",
                    exit - current_executor->exits, exit->temperature.value_and_backoff,
                    (int)(target - _PyFrame_GetBytecode(frame)),
                    _PyOpcode_OpName[target->op.code]);
            }
        #endif
            if (exit->executor && !exit->executor->vm_data.valid) {
                exit->temperature = initial_temperature_backoff_counter();
                Py_CLEAR(exit->executor);
            }
            if (exit->executor == NULL) {
                _Py_BackoffCounter temperature = exit->temperature;
                if (!backoff_counter_triggers(temperature)) {
                    exit->temperature = advance_backoff_counter(temperature);
                    GOTO_TIER_ONE(target);
                }
                _PyExecutorObject *executor;
                if (target->op.code == ENTER_EXECUTOR) {
                    executor = code->co_executors->executors[target->op.arg];
                    Py_INCREF(executor);
                }
                else {
                    int chain_depth = current_executor->vm_data.chain_depth + 1;
                    int optimized = _PyOptimizer_Optimize(frame, target, &executor, chain_depth);
                    if (optimized <= 0) {
                        exit->temperature = restart_backoff_counter(temperature);
                        GOTO_TIER_ONE(optimized < 0 ? NULL : target);
                    }
                    exit->temperature = initial_temperature_backoff_counter();
                }
                exit->executor = executor;
            }
            GOTO_TIER_TWO(exit->executor);
        }

        tier2 op(_CHECK_VALIDITY, (--)) {
            DEOPT_IF(!current_executor->vm_data.valid);
        }

        tier2 op(_LOAD_CONST_INLINE, (ptr/4 -- value)) {
            value = PyStackRef_FromPyObjectNew(ptr);
        }

        tier2 op (_POP_TOP_LOAD_CONST_INLINE, (ptr/4, pop -- value)) {
            PyStackRef_CLOSE(pop);
            value = PyStackRef_FromPyObjectNew(ptr);
        }

        tier2 op(_LOAD_CONST_INLINE_BORROW, (ptr/4 -- value)) {
            value = PyStackRef_FromPyObjectBorrow(ptr);
        }

        tier2 op(_POP_CALL, (callable, null --)) {
            (void)null; // Silence compiler warnings about unused variables
            DEAD(null);
            PyStackRef_CLOSE(callable);
        }

        tier2 op(_POP_CALL_ONE, (callable, null, pop --)) {
            PyStackRef_CLOSE(pop);
            (void)null; // Silence compiler warnings about unused variables
            DEAD(null);
            PyStackRef_CLOSE(callable);
        }

        tier2 op(_POP_CALL_TWO, (callable, null, pop1, pop2 --)) {
            PyStackRef_CLOSE(pop2);
            PyStackRef_CLOSE(pop1);
            (void)null; // Silence compiler warnings about unused variables
            DEAD(null);
            PyStackRef_CLOSE(callable);
        }

        tier2 op(_POP_TOP_LOAD_CONST_INLINE_BORROW, (ptr/4, pop -- value)) {
            PyStackRef_CLOSE(pop);
            value = PyStackRef_FromPyObjectBorrow(ptr);
        }

        tier2 op(_POP_TWO_LOAD_CONST_INLINE_BORROW, (ptr/4, pop1, pop2 -- value)) {
            PyStackRef_CLOSE(pop2);
            PyStackRef_CLOSE(pop1);
            value = PyStackRef_FromPyObjectBorrow(ptr);
        }

        tier2 op(_POP_CALL_LOAD_CONST_INLINE_BORROW, (ptr/4, callable, null -- value)) {
            (void)null; // Silence compiler warnings about unused variables
            DEAD(null);
            PyStackRef_CLOSE(callable);
            value = PyStackRef_FromPyObjectBorrow(ptr);
        }

        tier2 op(_POP_CALL_ONE_LOAD_CONST_INLINE_BORROW, (ptr/4, callable, null, pop -- value)) {
            PyStackRef_CLOSE(pop);
            (void)null; // Silence compiler warnings about unused variables
            DEAD(null);
            PyStackRef_CLOSE(callable);
            value = PyStackRef_FromPyObjectBorrow(ptr);
        }

        tier2 op(_POP_CALL_TWO_LOAD_CONST_INLINE_BORROW, (ptr/4, callable, null, pop1, pop2 -- value)) {
            PyStackRef_CLOSE(pop2);
            PyStackRef_CLOSE(pop1);
            (void)null; // Silence compiler warnings about unused variables
            DEAD(null);
            PyStackRef_CLOSE(callable);
            value = PyStackRef_FromPyObjectBorrow(ptr);
        }

        tier2 op(_LOAD_CONST_UNDER_INLINE, (ptr/4, old -- value, new)) {
            new = old;
            DEAD(old);
            value = PyStackRef_FromPyObjectNew(ptr);
        }

        tier2 op(_LOAD_CONST_UNDER_INLINE_BORROW, (ptr/4, old -- value, new)) {
            new = old;
            DEAD(old);
            value = PyStackRef_FromPyObjectBorrow(ptr);
        }

        tier2 op(_CHECK_FUNCTION, (func_version/2 -- )) {
            assert(PyStackRef_FunctionCheck(frame->f_funcobj));
            PyFunctionObject *func = (PyFunctionObject *)PyStackRef_AsPyObjectBorrow(frame->f_funcobj);
            DEOPT_IF(func->func_version != func_version);
        }

        tier2 op(_START_EXECUTOR, (executor/4 --)) {
#ifndef _Py_JIT
            current_executor = (_PyExecutorObject*)executor;
#endif
            assert(((_PyExecutorObject *)executor)->vm_data.valid);
        }

        tier2 op(_MAKE_WARM, (--)) {
            current_executor->vm_data.warm = true;
            // It's okay if this ends up going negative.
            if (--tstate->interp->trace_run_counter == 0) {
                _Py_set_eval_breaker_bit(tstate, _PY_EVAL_JIT_INVALIDATE_COLD_BIT);
            }
        }

        tier2 op(_FATAL_ERROR, (--)) {
            assert(0);
            Py_FatalError("Fatal error uop executed.");
        }

        tier2 op(_DEOPT, (--)) {
            GOTO_TIER_ONE(_PyFrame_GetBytecode(frame) + CURRENT_TARGET());
        }

        tier2 op(_ERROR_POP_N, (target/2 --)) {
            assert(oparg == 0);
            frame->instr_ptr = _PyFrame_GetBytecode(frame) + target;
            SYNC_SP();
            GOTO_TIER_ONE(NULL);
        }

        /* Progress is guaranteed if we DEOPT on the eval breaker, because
         * ENTER_EXECUTOR will not re-enter tier 2 with the eval breaker set. */
        tier2 op(_TIER2_RESUME_CHECK, (--)) {
#if defined(__EMSCRIPTEN__)
            DEOPT_IF(_Py_emscripten_signal_clock == 0);
            _Py_emscripten_signal_clock -= Py_EMSCRIPTEN_SIGNAL_HANDLING;
#endif
            uintptr_t eval_breaker = _Py_atomic_load_uintptr_relaxed(&tstate->eval_breaker);
            DEOPT_IF(eval_breaker & _PY_EVAL_EVENTS_MASK);
            assert(tstate->tracing || eval_breaker == FT_ATOMIC_LOAD_UINTPTR_ACQUIRE(_PyFrame_GetCode(frame)->_co_instrumentation_version));
        }

        label(pop_2_error) {
            stack_pointer -= 2;
            assert(WITHIN_STACK_BOUNDS());
            goto error;
        }

        label(pop_1_error) {
            stack_pointer -= 1;
            assert(WITHIN_STACK_BOUNDS());
            goto error;
        }

        label(error) {
            /* Double-check exception status. */
#ifdef NDEBUG
            if (!_PyErr_Occurred(tstate)) {
            _PyErr_SetString(tstate, PyExc_SystemError,
                             "error return without exception set");
        }
#else
            assert(_PyErr_Occurred(tstate));
#endif

            /* Log traceback info. */
            assert(frame->owner != FRAME_OWNED_BY_INTERPRETER);
            if (!_PyFrame_IsIncomplete(frame)) {
                PyFrameObject *f = _PyFrame_GetFrameObject(frame);
                if (f != NULL) {
                    PyTraceBack_Here(f);
                }
            }
            _PyEval_MonitorRaise(tstate, frame, next_instr-1);
            goto exception_unwind;
        }

        spilled label(exception_unwind) {
            /* We can't use frame->instr_ptr here, as RERAISE may have set it */
            int offset = INSTR_OFFSET()-1;
            int level, handler, lasti;
            int handled = get_exception_handler(_PyFrame_GetCode(frame), offset, &level, &handler, &lasti);
            if (handled == 0) {
                // No handlers, so exit.
                assert(_PyErr_Occurred(tstate));
                /* Pop remaining stack entries. */
                _PyStackRef *stackbase = _PyFrame_Stackbase(frame);
                while (frame->stackpointer > stackbase) {
                    _PyStackRef ref = _PyFrame_StackPop(frame);
                    PyStackRef_XCLOSE(ref);
                }
                monitor_unwind(tstate, frame, next_instr-1);
                goto exit_unwind;
            }
            assert(STACK_LEVEL() >= level);
            _PyStackRef *new_top = _PyFrame_Stackbase(frame) + level;
            assert(frame->stackpointer >= new_top);
            while (frame->stackpointer > new_top) {
                _PyStackRef ref = _PyFrame_StackPop(frame);
                PyStackRef_XCLOSE(ref);
            }
            if (lasti) {
                int frame_lasti = _PyInterpreterFrame_LASTI(frame);
                _PyStackRef lasti = PyStackRef_TagInt(frame_lasti);
                _PyFrame_StackPush(frame, lasti);
            }

            /* Make the raw exception data
                available to the handler,
                so a program can emulate the
                Python main loop. */
            PyObject *exc = _PyErr_GetRaisedException(tstate);
            _PyFrame_StackPush(frame, PyStackRef_FromPyObjectSteal(exc));
            next_instr = _PyFrame_GetBytecode(frame) + handler;

            int err = monitor_handled(tstate, frame, next_instr, exc);
            if (err < 0) {
                goto exception_unwind;
            }
            /* Resume normal execution */
#ifdef Py_DEBUG
            if (frame->lltrace >= 5) {
                lltrace_resume_frame(frame);
            }
#endif
            RELOAD_STACK();
#if Py_TAIL_CALL_INTERP
            int opcode;
#endif
            DISPATCH();
        }

        spilled label(exit_unwind) {
            assert(_PyErr_Occurred(tstate));
            _Py_LeaveRecursiveCallPy(tstate);
            assert(frame->owner != FRAME_OWNED_BY_INTERPRETER);
            // GH-99729: We need to unlink the frame *before* clearing it:
            _PyInterpreterFrame *dying = frame;
            frame = tstate->current_frame = dying->previous;
            _PyEval_FrameClearAndPop(tstate, dying);
            frame->return_offset = 0;
            if (frame->owner == FRAME_OWNED_BY_INTERPRETER) {
                /* Restore previous frame and exit */
                tstate->current_frame = frame->previous;
#if !Py_TAIL_CALL_INTERP
                assert(frame == &entry.frame);
#endif
#ifdef _Py_TIER2
                _PyStackRef executor = frame->localsplus[0];
                assert(tstate->current_executor == NULL);
                if (!PyStackRef_IsNull(executor)) {
                    tstate->current_executor = PyStackRef_AsPyObjectBorrow(executor);
                    PyStackRef_CLOSE(executor);
                }
#endif
                return NULL;
            }
            next_instr = frame->instr_ptr;
            RELOAD_STACK();
            goto error;
        }

        spilled label(start_frame) {
            int too_deep = _Py_EnterRecursivePy(tstate);
            if (too_deep) {
                goto exit_unwind;
            }
            next_instr = frame->instr_ptr;
        #ifdef Py_DEBUG
            int lltrace = maybe_lltrace_resume_frame(frame, GLOBALS());
            if (lltrace < 0) {
                JUMP_TO_LABEL(exit_unwind);
            }
            frame->lltrace = lltrace;
            /* _PyEval_EvalFrameDefault() must not be called with an exception set,
            because it can clear it (directly or indirectly) and so the
            caller loses its exception */
            assert(!_PyErr_Occurred(tstate));
        #endif
            RELOAD_STACK();
#if Py_TAIL_CALL_INTERP
            int opcode;
#endif
            DISPATCH();
        }



// END BYTECODES //

    }
 dispatch_opcode:
 error:
 exception_unwind:
 exit_unwind:
 handle_eval_breaker:
 resume_frame:
 start_frame:
 unbound_local_error:
    ;
}

// Future families go below this point //<|MERGE_RESOLUTION|>--- conflicted
+++ resolved
@@ -340,13 +340,8 @@
             PyStackRef_XCLOSE(tmp);
         }
 
-<<<<<<< HEAD
         inst(POP_TOP, (value --)) {
-            PyStackRef_CLOSE(value);
-=======
-        pure inst(POP_TOP, (value --)) {
             PyStackRef_XCLOSE(value);
->>>>>>> 9b5e8000
         }
 
         tier2 op(_POP_TWO, (nos, tos --)) {
