--- conflicted
+++ resolved
@@ -3440,11 +3440,7 @@
                     assert(errfmt != NULL);
                     _PyErr_Format(tstate, PyExc_TypeError, errfmt, owner);
                 }
-<<<<<<< HEAD
-                ERROR_IF(true);
-=======
                 ERROR_NO_POP();
->>>>>>> 22f0730d
             }
         }
 
@@ -4179,13 +4175,8 @@
             PyStackRef_CLOSE(arg);
             DEAD(args);
             DEAD(self_or_null);
-<<<<<<< HEAD
-            PyStackRef_CLOSE(callable[0]);
+            PyStackRef_CLOSE(callable);
             ERROR_IF(res_o == NULL);
-=======
-            PyStackRef_CLOSE(callable);
-            ERROR_IF(res_o == NULL, error);
->>>>>>> 22f0730d
             res = PyStackRef_FromPyObjectSteal(res_o);
         }
 
@@ -4457,13 +4448,8 @@
             PyStackRef_CLOSE(self_stackref);
             DEAD(args);
             DEAD(self_or_null);
-<<<<<<< HEAD
-            PyStackRef_CLOSE(callable[0]);
+            PyStackRef_CLOSE(callable);
             ERROR_IF(res_o == NULL);
-=======
-            PyStackRef_CLOSE(callable);
-            ERROR_IF(res_o == NULL, error);
->>>>>>> 22f0730d
             res = PyStackRef_FromPyObjectSteal(res_o);
         }
 
