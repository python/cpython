--- conflicted
+++ resolved
@@ -159,16 +159,10 @@
             DEOPT_IF(_Py_emscripten_signal_clock == 0);
             _Py_emscripten_signal_clock -= Py_EMSCRIPTEN_SIGNAL_HANDLING;
 #endif
-<<<<<<< HEAD
             uintptr_t eval_breaker = _Py_atomic_load_uintptr_relaxed(&tstate->interp->ceval.eval_breaker);
             uintptr_t version = _PyFrame_GetCode(frame)->_co_instrumentation_version;
             assert((version & _PY_EVAL_EVENTS_MASK) == 0);
-            DEOPT_IF(eval_breaker != version, RESUME);
-=======
-            /* Possibly combine these two checks */
-            DEOPT_IF(_PyFrame_GetCode(frame)->_co_instrumentation_version != tstate->interp->monitoring_version);
-            DEOPT_IF(_Py_atomic_load_relaxed_int32(&tstate->interp->ceval.eval_breaker));
->>>>>>> efd8c7a7
+            DEOPT_IF(eval_breaker != version);
         }
 
         inst(INSTRUMENTED_RESUME, (--)) {
