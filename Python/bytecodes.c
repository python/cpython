// This file contains instruction definitions.
// It is read by generators stored in Tools/cases_generator/
// to generate Python/generated_cases.c.h and others.
// Note that there is some dummy C code at the top and bottom of the file
// to fool text editors like VS Code into believing this is valid C code.
// The actual instruction definitions start at // BEGIN BYTECODES //.
// See Tools/cases_generator/README.md for more information.

#include "Python.h"
#include "pycore_abstract.h"      // _PyIndex_Check()
#include "pycore_backoff.h"
#include "pycore_cell.h"          // PyCell_GetRef()
#include "pycore_code.h"
#include "pycore_emscripten_signal.h"  // _Py_CHECK_EMSCRIPTEN_SIGNALS
#include "pycore_function.h"
#include "pycore_instruments.h"
#include "pycore_intrinsics.h"
#include "pycore_long.h"          // _PyLong_GetZero()
#include "pycore_moduleobject.h"  // PyModuleObject
#include "pycore_object.h"        // _PyObject_GC_TRACK()
#include "pycore_opcode_metadata.h"  // uop names
#include "pycore_opcode_utils.h"  // MAKE_FUNCTION_*
#include "pycore_pyatomic_ft_wrappers.h" // FT_ATOMIC_*
#include "pycore_pyerrors.h"      // _PyErr_GetRaisedException()
#include "pycore_pystate.h"       // _PyInterpreterState_GET()
#include "pycore_range.h"         // _PyRangeIterObject
#include "pycore_setobject.h"     // _PySet_NextEntry()
#include "pycore_sliceobject.h"   // _PyBuildSlice_ConsumeRefs
#include "pycore_sysmodule.h"     // _PySys_Audit()
#include "pycore_tuple.h"         // _PyTuple_ITEMS()
#include "pycore_typeobject.h"    // _PySuper_Lookup()

#include "pycore_dict.h"
#include "dictobject.h"
#include "pycore_frame.h"
#include "opcode.h"
#include "optimizer.h"
#include "pydtrace.h"
#include "setobject.h"


#define USE_COMPUTED_GOTOS 0
#include "ceval_macros.h"

/* Flow control macros */
#define GO_TO_INSTRUCTION(instname) ((void)0)

#define inst(name, ...) case name:
#define op(name, ...) /* NAME is ignored */
#define macro(name) static int MACRO_##name
#define super(name) static int SUPER_##name
#define family(name, ...) static int family_##name
#define pseudo(name) static int pseudo_##name

/* Annotations */
#define guard
#define override
#define specializing
#define split
#define replicate(TIMES)

// Dummy variables for stack effects.
static PyObject *value, *value1, *value2, *left, *right, *res, *sum, *prod, *sub;
static PyObject *container, *start, *stop, *v, *lhs, *rhs, *res2;
static PyObject *list, *tuple, *dict, *owner, *set, *str, *tup, *map, *keys;
static PyObject *exit_func, *lasti, *val, *retval, *obj, *iter, *exhausted;
static PyObject *aiter, *awaitable, *iterable, *w, *exc_value, *bc, *locals;
static PyObject *orig, *excs, *update, *b, *fromlist, *level, *from;
static PyObject **pieces, **values;
static size_t jump;
// Dummy variables for cache effects
static uint16_t invert, counter, index, hint;
#define unused 0  // Used in a macro def, can't be static
static uint32_t type_version;
static _PyExecutorObject *current_executor;

static PyObject *
dummy_func(
    PyThreadState *tstate,
    _PyInterpreterFrame *frame,
    unsigned char opcode,
    unsigned int oparg,
    _Py_CODEUNIT *next_instr,
    PyObject **stack_pointer,
    int throwflag,
    PyObject *args[]
)
{
    // Dummy labels.
    pop_1_error:
    // Dummy locals.
    PyObject *dummy;
    _Py_CODEUNIT *this_instr;
    PyObject *attr;
    PyObject *attrs;
    PyObject *bottom;
    PyObject *callable;
    PyObject *callargs;
    PyObject *codeobj;
    PyObject *cond;
    PyObject *descr;
    _PyInterpreterFrame  entry_frame;
    PyObject *exc;
    PyObject *exit;
    PyObject *fget;
    PyObject *fmt_spec;
    PyObject *func;
    uint32_t func_version;
    PyObject *getattribute;
    PyObject *kwargs;
    PyObject *kwdefaults;
    PyObject *len_o;
    PyObject *match;
    PyObject *match_type;
    PyObject *method;
    PyObject *mgr;
    Py_ssize_t min_args;
    PyObject *names;
    PyObject *new_exc;
    PyObject *next;
    PyObject *none;
    PyObject *null;
    PyObject *prev_exc;
    PyObject *receiver;
    PyObject *rest;
    int result;
    PyObject *self;
    PyObject *seq;
    PyObject *slice;
    PyObject *step;
    PyObject *subject;
    PyObject *top;
    PyObject *type;
    PyObject *typevars;
    PyObject *val0;
    PyObject *val1;
    int values_or_none;

    switch (opcode) {

// BEGIN BYTECODES //
        pure inst(NOP, (--)) {
        }

        family(RESUME, 0) = {
            RESUME_CHECK,
        };

        tier1 inst(RESUME, (--)) {
            assert(frame == tstate->current_frame);
            if (tstate->tracing == 0) {
                uintptr_t global_version =
                    _Py_atomic_load_uintptr_relaxed(&tstate->eval_breaker) &
                    ~_PY_EVAL_EVENTS_MASK;
                PyCodeObject* code = _PyFrame_GetCode(frame);
                uintptr_t code_version = FT_ATOMIC_LOAD_UINTPTR_ACQUIRE(code->_co_instrumentation_version);
                assert((code_version & 255) == 0);
                if (code_version != global_version) {
                    int err = _Py_Instrument(_PyFrame_GetCode(frame), tstate->interp);
                    ERROR_IF(err, error);
                    next_instr = this_instr;
                    DISPATCH();
                }
                assert(this_instr->op.code == RESUME ||
                       this_instr->op.code == RESUME_CHECK ||
                       this_instr->op.code == INSTRUMENTED_RESUME ||
                       this_instr->op.code == ENTER_EXECUTOR);
                if (this_instr->op.code == RESUME) {
                    #if ENABLE_SPECIALIZATION
                    FT_ATOMIC_STORE_UINT8_RELAXED(this_instr->op.code, RESUME_CHECK);
                    #endif  /* ENABLE_SPECIALIZATION */
                }
            }
            if ((oparg & RESUME_OPARG_LOCATION_MASK) < RESUME_AFTER_YIELD_FROM) {
                CHECK_EVAL_BREAKER();
            }
        }

        inst(RESUME_CHECK, (--)) {
#if defined(__EMSCRIPTEN__)
            DEOPT_IF(_Py_emscripten_signal_clock == 0);
            _Py_emscripten_signal_clock -= Py_EMSCRIPTEN_SIGNAL_HANDLING;
#endif
            uintptr_t eval_breaker = _Py_atomic_load_uintptr_relaxed(&tstate->eval_breaker);
            uintptr_t version = FT_ATOMIC_LOAD_UINTPTR_ACQUIRE(_PyFrame_GetCode(frame)->_co_instrumentation_version);
            assert((version & _PY_EVAL_EVENTS_MASK) == 0);
            DEOPT_IF(eval_breaker != version);
        }

        inst(INSTRUMENTED_RESUME, (--)) {
            uintptr_t global_version = _Py_atomic_load_uintptr_relaxed(&tstate->eval_breaker) & ~_PY_EVAL_EVENTS_MASK;
            uintptr_t code_version = FT_ATOMIC_LOAD_UINTPTR_ACQUIRE(_PyFrame_GetCode(frame)->_co_instrumentation_version);
            if (code_version != global_version && tstate->tracing == 0) {
                if (_Py_Instrument(_PyFrame_GetCode(frame), tstate->interp)) {
                    ERROR_NO_POP();
                }
                next_instr = this_instr;
            }
            else {
                if ((oparg & RESUME_OPARG_LOCATION_MASK) < RESUME_AFTER_YIELD_FROM) {
                    CHECK_EVAL_BREAKER();
                }
                _PyFrame_SetStackPointer(frame, stack_pointer);
                int err = _Py_call_instrumentation(
                        tstate, oparg > 0, frame, this_instr);
                stack_pointer = _PyFrame_GetStackPointer(frame);
                ERROR_IF(err, error);
                if (frame->instr_ptr != this_instr) {
                    /* Instrumentation has jumped */
                    next_instr = frame->instr_ptr;
                    DISPATCH();
                }
            }
        }

        pseudo(LOAD_CLOSURE) = {
            LOAD_FAST,
        };

        inst(LOAD_FAST_CHECK, (-- value)) {
            value = GETLOCAL(oparg);
            if (PyStackRef_IsNull(value)) {
                _PyEval_FormatExcCheckArg(tstate, PyExc_UnboundLocalError,
                    UNBOUNDLOCAL_ERROR_MSG,
                    PyTuple_GetItem(_PyFrame_GetCode(frame)->co_localsplusnames, oparg)
                );
                ERROR_IF(1, error);
            }
            PyStackRef_INCREF(value);
        }

        replicate(8) pure inst(LOAD_FAST, (-- value)) {
            value = GETLOCAL(oparg);
            assert(PyStackRef_To_PyObject_Borrow(value) != NULL);
            PyStackRef_INCREF(value);
        }

        inst(LOAD_FAST_AND_CLEAR, (-- value)) {
            value = GETLOCAL(oparg);
            // do not use SETLOCAL here, it decrefs the old value
            GETLOCAL(oparg) = Py_STACKREF_NULL;
        }

        inst(LOAD_FAST_LOAD_FAST, ( -- value1, value2)) {
            uint32_t oparg1 = oparg >> 4;
            uint32_t oparg2 = oparg & 15;
            value1 = GETLOCAL(oparg1);
            value2 = GETLOCAL(oparg2);
            PyStackRef_INCREF(value1);
            PyStackRef_INCREF(value2);
        }

        pure inst(LOAD_CONST, (-- value)) {
            value = PyObject_To_StackRef_New(GETITEM(FRAME_CO_CONSTS, oparg));
        }

        replicate(8) inst(STORE_FAST, (value --)) {
            SETLOCAL(oparg, value);
        }

        pseudo(STORE_FAST_MAYBE_NULL) = {
            STORE_FAST,
        };

        inst(STORE_FAST_LOAD_FAST, (value1 -- value2)) {
            uint32_t oparg1 = oparg >> 4;
            uint32_t oparg2 = oparg & 15;
            SETLOCAL(oparg1, value1);
            value2 = GETLOCAL(oparg2);
            PyStackRef_INCREF(value2);
        }

        inst(STORE_FAST_STORE_FAST, (value2, value1 --)) {
            uint32_t oparg1 = oparg >> 4;
            uint32_t oparg2 = oparg & 15;
            SETLOCAL(oparg1, value1);
            SETLOCAL(oparg2, value2);
        }

        pure inst(POP_TOP, (value --)) {
            DECREF_INPUTS();
        }

        pure inst(PUSH_NULL, (-- res)) {
            res = Py_STACKREF_NULL;
        }

        macro(END_FOR) = POP_TOP;

        tier1 inst(INSTRUMENTED_END_FOR, (receiver, value -- receiver)) {
            /* Need to create a fake StopIteration error here,
             * to conform to PEP 380 */
<<<<<<< HEAD
            if (PyGen_Check(PyStackRef_To_PyObject_Borrow(receiver))) {
                PyErr_SetObject(PyExc_StopIteration, PyStackRef_To_PyObject_Borrow(value));
                if (monitor_stop_iteration(tstate, frame, this_instr)) {
=======
            if (PyGen_Check(receiver)) {
                if (monitor_stop_iteration(tstate, frame, this_instr, value)) {
>>>>>>> 5d04cc50
                    ERROR_NO_POP();
                }
            }
            DECREF_INPUTS();
        }

        pure inst(END_SEND, (receiver, value -- value)) {
            (void)receiver;
            PyStackRef_DECREF(receiver);
        }

        tier1 inst(INSTRUMENTED_END_SEND, (receiver, value -- value)) {
<<<<<<< HEAD
            PyObject *receiver_o = PyStackRef_To_PyObject_Borrow(receiver);
            if (PyGen_Check(receiver_o) || PyCoro_CheckExact(receiver_o)) {
                PyErr_SetObject(PyExc_StopIteration, PyStackRef_To_PyObject_Borrow(value));
                if (monitor_stop_iteration(tstate, frame, this_instr)) {
=======
            if (PyGen_Check(receiver) || PyCoro_CheckExact(receiver)) {
                if (monitor_stop_iteration(tstate, frame, this_instr, value)) {
>>>>>>> 5d04cc50
                    ERROR_NO_POP();
                }
            }
            PyStackRef_DECREF(receiver);
        }

        inst(UNARY_NEGATIVE, (value -- res: PyObject *)) {
            res = PyNumber_Negative(PyStackRef_To_PyObject_Borrow(value));
            DECREF_INPUTS();
            ERROR_IF(res == NULL, error);
        }

        pure inst(UNARY_NOT, (value -- res)) {
            assert(PyBool_Check(PyStackRef_To_PyObject_Borrow(value)));
            res = PyObject_To_StackRef_Steal(Py_IsFalse(PyStackRef_To_PyObject_Borrow(value))
                ? Py_True : Py_False);
        }

        family(TO_BOOL, INLINE_CACHE_ENTRIES_TO_BOOL) = {
            TO_BOOL_ALWAYS_TRUE,
            TO_BOOL_BOOL,
            TO_BOOL_INT,
            TO_BOOL_LIST,
            TO_BOOL_NONE,
            TO_BOOL_STR,
        };

        specializing op(_SPECIALIZE_TO_BOOL, (counter/1, value -- value)) {
            #if ENABLE_SPECIALIZATION
            if (ADAPTIVE_COUNTER_TRIGGERS(counter)) {
                next_instr = this_instr;
                _Py_Specialize_ToBool(value, next_instr);
                DISPATCH_SAME_OPARG();
            }
            STAT_INC(TO_BOOL, deferred);
            ADVANCE_ADAPTIVE_COUNTER(this_instr[1].counter);
            #endif  /* ENABLE_SPECIALIZATION */
        }

        op(_TO_BOOL, (value -- res)) {
            int err = PyObject_IsTrue(PyStackRef_To_PyObject_Borrow(value));
            DECREF_INPUTS();
            ERROR_IF(err < 0, error);
            res = PyObject_To_StackRef_Steal(err ? Py_True : Py_False);
        }

        macro(TO_BOOL) = _SPECIALIZE_TO_BOOL + unused/2 + _TO_BOOL;

        inst(TO_BOOL_BOOL, (unused/1, unused/2, value -- value)) {
            EXIT_IF(!PyBool_Check(PyStackRef_To_PyObject_Borrow(value)));
            STAT_INC(TO_BOOL, hit);
        }

        inst(TO_BOOL_INT, (unused/1, unused/2, value -- res)) {
            PyObject *value_o = PyStackRef_To_PyObject_Borrow(value);
            EXIT_IF(!PyLong_CheckExact(value_o));
            STAT_INC(TO_BOOL, hit);
            if (_PyLong_IsZero((PyLongObject *)value_o)) {
                assert(_Py_IsImmortal(value_o));
                res = PyObject_To_StackRef_Steal(Py_False);
            }
            else {
                DECREF_INPUTS();
                res = PyObject_To_StackRef_Steal(Py_True);
            }
        }

        inst(TO_BOOL_LIST, (unused/1, unused/2, value -- res)) {
            PyObject *value_o = PyStackRef_To_PyObject_Borrow(value);
            EXIT_IF(!PyList_CheckExact(value_o));
            STAT_INC(TO_BOOL, hit);
            res = PyObject_To_StackRef_Steal(Py_SIZE(value_o) ? Py_True : Py_False);
            DECREF_INPUTS();
        }

        inst(TO_BOOL_NONE, (unused/1, unused/2, value -- res)) {
            // This one is a bit weird, because we expect *some* failures:
            EXIT_IF(!Py_IsNone(PyStackRef_To_PyObject_Borrow(value)));
            STAT_INC(TO_BOOL, hit);
            res = PyObject_To_StackRef_Steal(Py_False);
        }

        inst(TO_BOOL_STR, (unused/1, unused/2, value -- res)) {
            PyObject *value_o = PyStackRef_To_PyObject_Borrow(value);
            EXIT_IF(!PyUnicode_CheckExact(value_o));
            STAT_INC(TO_BOOL, hit);
            if (value_o == &_Py_STR(empty)) {
                assert(_Py_IsImmortal(PyStackRef_To_PyObject_Borrow(value)));
                res = PyObject_To_StackRef_Steal(Py_False);
            }
            else {
                assert(Py_SIZE(value_o));
                DECREF_INPUTS();
                res = PyObject_To_StackRef_Steal(Py_True);
            }
        }

        op(_REPLACE_WITH_TRUE, (value -- res)) {
            DECREF_INPUTS();
            res = PyObject_To_StackRef_Steal(Py_True);
        }

        macro(TO_BOOL_ALWAYS_TRUE) =
            unused/1 +
            _GUARD_TYPE_VERSION +
            _REPLACE_WITH_TRUE;

        inst(UNARY_INVERT, (value -- res: PyObject *)) {
            res = PyNumber_Invert(PyStackRef_To_PyObject_Borrow(value));
            DECREF_INPUTS();
            ERROR_IF(res == NULL, error);
        }

        family(BINARY_OP, INLINE_CACHE_ENTRIES_BINARY_OP) = {
            BINARY_OP_MULTIPLY_INT,
            BINARY_OP_ADD_INT,
            BINARY_OP_SUBTRACT_INT,
            BINARY_OP_MULTIPLY_FLOAT,
            BINARY_OP_ADD_FLOAT,
            BINARY_OP_SUBTRACT_FLOAT,
            BINARY_OP_ADD_UNICODE,
            // BINARY_OP_INPLACE_ADD_UNICODE,  // See comments at that opcode.
        };

        op(_GUARD_BOTH_INT, (left, right -- left, right)) {
            PyObject *left_o = PyStackRef_To_PyObject_Borrow(left);
            PyObject *right_o = PyStackRef_To_PyObject_Borrow(right);
            EXIT_IF(!PyLong_CheckExact(left_o));
            EXIT_IF(!PyLong_CheckExact(right_o));
        }

        op(_GUARD_NOS_INT, (left, unused -- left, unused)) {
            PyObject *left_o = PyStackRef_To_PyObject_Borrow(left);
            EXIT_IF(!PyLong_CheckExact(left_o));
        }

        op(_GUARD_TOS_INT, (value -- value)) {
            PyObject *value_o = PyStackRef_To_PyObject_Borrow(value);
            EXIT_IF(!PyLong_CheckExact(value_o));
        }

        pure op(_BINARY_OP_MULTIPLY_INT, (left, right -- res)) {
            PyObject *left_o = PyStackRef_To_PyObject_Borrow(left);
            PyObject *right_o = PyStackRef_To_PyObject_Borrow(right);

            STAT_INC(BINARY_OP, hit);
            PyObject *res_o = _PyLong_Multiply((PyLongObject *)left_o, (PyLongObject *)right_o);
            _Py_DECREF_SPECIALIZED(right_o, (destructor)PyObject_Free);
            _Py_DECREF_SPECIALIZED(left_o, (destructor)PyObject_Free);
            ERROR_IF(res_o == NULL, error);
            res = PyObject_To_StackRef_Steal(res_o);
        }

        pure op(_BINARY_OP_ADD_INT, (left, right -- res)) {
            PyObject *left_o = PyStackRef_To_PyObject_Borrow(left);
            PyObject *right_o = PyStackRef_To_PyObject_Borrow(right);

            STAT_INC(BINARY_OP, hit);
            PyObject *res_o = _PyLong_Add((PyLongObject *)left_o, (PyLongObject *)right_o);
            _Py_DECREF_SPECIALIZED(right_o, (destructor)PyObject_Free);
            _Py_DECREF_SPECIALIZED(left_o, (destructor)PyObject_Free);
            ERROR_IF(res_o == NULL, error);
            res = PyObject_To_StackRef_Steal(res_o);
        }

        pure op(_BINARY_OP_SUBTRACT_INT, (left, right -- res)) {
            PyObject *left_o = PyStackRef_To_PyObject_Borrow(left);
            PyObject *right_o = PyStackRef_To_PyObject_Borrow(right);

            STAT_INC(BINARY_OP, hit);
            PyObject *res_o = _PyLong_Subtract((PyLongObject *)left_o, (PyLongObject *)right_o);
            _Py_DECREF_SPECIALIZED(right_o, (destructor)PyObject_Free);
            _Py_DECREF_SPECIALIZED(left_o, (destructor)PyObject_Free);;
            ERROR_IF(res_o == NULL, error);
            res = PyObject_To_StackRef_Steal(res_o);
        }

        macro(BINARY_OP_MULTIPLY_INT) =
            _GUARD_BOTH_INT + unused/1 + _BINARY_OP_MULTIPLY_INT;
        macro(BINARY_OP_ADD_INT) =
            _GUARD_BOTH_INT + unused/1 + _BINARY_OP_ADD_INT;
        macro(BINARY_OP_SUBTRACT_INT) =
            _GUARD_BOTH_INT + unused/1 + _BINARY_OP_SUBTRACT_INT;

        op(_GUARD_BOTH_FLOAT, (left, right -- left, right)) {
            PyObject *left_o = PyStackRef_To_PyObject_Borrow(left);
            PyObject *right_o = PyStackRef_To_PyObject_Borrow(right);
            EXIT_IF(!PyFloat_CheckExact(left_o));
            EXIT_IF(!PyFloat_CheckExact(right_o));
        }

        op(_GUARD_NOS_FLOAT, (left, unused -- left, unused)) {
            PyObject *left_o = PyStackRef_To_PyObject_Borrow(left);
            EXIT_IF(!PyFloat_CheckExact(left_o));
        }

        op(_GUARD_TOS_FLOAT, (value -- value)) {
            PyObject *value_o = PyStackRef_To_PyObject_Borrow(value);
            EXIT_IF(!PyFloat_CheckExact(value_o));
        }

        pure op(_BINARY_OP_MULTIPLY_FLOAT, (left, right -- res)) {
            PyObject *left_o = PyStackRef_To_PyObject_Borrow(left);
            PyObject *right_o = PyStackRef_To_PyObject_Borrow(right);

            STAT_INC(BINARY_OP, hit);
            double dres =
                ((PyFloatObject *)left_o)->ob_fval *
                ((PyFloatObject *)right_o)->ob_fval;
            PyObject *res_o;
            DECREF_INPUTS_AND_REUSE_FLOAT(left_o, right_o, dres, res_o);
            res = PyObject_To_StackRef_Steal(res_o);
        }

        pure op(_BINARY_OP_ADD_FLOAT, (left, right -- res)) {
            PyObject *left_o = PyStackRef_To_PyObject_Borrow(left);
            PyObject *right_o = PyStackRef_To_PyObject_Borrow(right);

            STAT_INC(BINARY_OP, hit);
            double dres =
                ((PyFloatObject *)left_o)->ob_fval +
                ((PyFloatObject *)right_o)->ob_fval;
            PyObject *res_o;
            DECREF_INPUTS_AND_REUSE_FLOAT(left_o, right_o, dres, res_o);
            res = PyObject_To_StackRef_Steal(res_o);
        }

        pure op(_BINARY_OP_SUBTRACT_FLOAT, (left, right -- res)) {
            PyObject *left_o = PyStackRef_To_PyObject_Borrow(left);
            PyObject *right_o = PyStackRef_To_PyObject_Borrow(right);

            STAT_INC(BINARY_OP, hit);
            double dres =
                ((PyFloatObject *)left_o)->ob_fval -
                ((PyFloatObject *)right_o)->ob_fval;
            PyObject *res_o;
            DECREF_INPUTS_AND_REUSE_FLOAT(left_o, right_o, dres, res_o);
            res = PyObject_To_StackRef_Steal(res_o);
        }

        macro(BINARY_OP_MULTIPLY_FLOAT) =
            _GUARD_BOTH_FLOAT + unused/1 + _BINARY_OP_MULTIPLY_FLOAT;
        macro(BINARY_OP_ADD_FLOAT) =
            _GUARD_BOTH_FLOAT + unused/1 + _BINARY_OP_ADD_FLOAT;
        macro(BINARY_OP_SUBTRACT_FLOAT) =
            _GUARD_BOTH_FLOAT + unused/1 + _BINARY_OP_SUBTRACT_FLOAT;

        op(_GUARD_BOTH_UNICODE, (left, right -- left, right)) {
            PyObject *left_o = PyStackRef_To_PyObject_Borrow(left);
            PyObject *right_o = PyStackRef_To_PyObject_Borrow(right);

            EXIT_IF(!PyUnicode_CheckExact(left_o));
            EXIT_IF(!PyUnicode_CheckExact(right_o));
        }

        pure op(_BINARY_OP_ADD_UNICODE, (left, right -- res)) {
            PyObject *left_o = PyStackRef_To_PyObject_Borrow(left);
            PyObject *right_o = PyStackRef_To_PyObject_Borrow(right);

            STAT_INC(BINARY_OP, hit);
            PyObject *res_o = PyUnicode_Concat(left_o, right_o);
            _Py_DECREF_SPECIALIZED(left_o, _PyUnicode_ExactDealloc);
            _Py_DECREF_SPECIALIZED(right_o, _PyUnicode_ExactDealloc);
            ERROR_IF(res_o == NULL, error);
            res = PyObject_To_StackRef_Steal(res_o);
        }

        macro(BINARY_OP_ADD_UNICODE) =
            _GUARD_BOTH_UNICODE + unused/1 + _BINARY_OP_ADD_UNICODE;

        // This is a subtle one. It's a super-instruction for
        // BINARY_OP_ADD_UNICODE followed by STORE_FAST
        // where the store goes into the left argument.
        // So the inputs are the same as for all BINARY_OP
        // specializations, but there is no output.
        // At the end we just skip over the STORE_FAST.
        tier1 op(_BINARY_OP_INPLACE_ADD_UNICODE, (left, right --)) {
            PyObject *left_o = PyStackRef_To_PyObject_Borrow(left);
            PyObject *right_o = PyStackRef_To_PyObject_Borrow(right);

            assert(next_instr->op.code == STORE_FAST);
            _PyStackRef *target_local = &GETLOCAL(next_instr->op.arg);
            DEOPT_IF(PyStackRef_To_PyObject_Borrow(*target_local) != left_o);
            STAT_INC(BINARY_OP, hit);
            /* Handle `left = left + right` or `left += right` for str.
             *
             * When possible, extend `left` in place rather than
             * allocating a new PyUnicodeObject. This attempts to avoid
             * quadratic behavior when one neglects to use str.join().
             *
             * If `left` has only two references remaining (one from
             * the stack, one in the locals), DECREFing `left` leaves
             * only the locals reference, so PyUnicode_Append knows
             * that the string is safe to mutate.
             */
            assert(Py_REFCNT(left_o) >= 2);
            _Py_DECREF_NO_DEALLOC(left_o);
            PyObject *temp = PyStackRef_To_PyObject_Borrow(*target_local);
            PyUnicode_Append(&temp, right_o);
            *target_local = PyObject_To_StackRef_Steal(temp);
            _Py_DECREF_SPECIALIZED(right_o, _PyUnicode_ExactDealloc);
            ERROR_IF(PyStackRef_IsNull(*target_local), error);
            // The STORE_FAST is already done.
            assert(next_instr->op.code == STORE_FAST);
            SKIP_OVER(1);
        }

        macro(BINARY_OP_INPLACE_ADD_UNICODE) =
            _GUARD_BOTH_UNICODE + unused/1 + _BINARY_OP_INPLACE_ADD_UNICODE;

        family(BINARY_SUBSCR, INLINE_CACHE_ENTRIES_BINARY_SUBSCR) = {
            BINARY_SUBSCR_DICT,
            BINARY_SUBSCR_GETITEM,
            BINARY_SUBSCR_LIST_INT,
            BINARY_SUBSCR_STR_INT,
            BINARY_SUBSCR_TUPLE_INT,
        };

        specializing op(_SPECIALIZE_BINARY_SUBSCR, (counter/1, container, sub -- container, sub)) {
            #if ENABLE_SPECIALIZATION
            if (ADAPTIVE_COUNTER_TRIGGERS(counter)) {
                next_instr = this_instr;
                _Py_Specialize_BinarySubscr(container, sub, next_instr);
                DISPATCH_SAME_OPARG();
            }
            STAT_INC(BINARY_SUBSCR, deferred);
            ADVANCE_ADAPTIVE_COUNTER(this_instr[1].counter);
            #endif  /* ENABLE_SPECIALIZATION */
        }

        op(_BINARY_SUBSCR, (container, sub -- res)) {
            PyObject *container_o = PyStackRef_To_PyObject_Borrow(container);
            PyObject *sub_o = PyStackRef_To_PyObject_Borrow(sub);

            PyObject *res_o = PyObject_GetItem(container_o, sub_o);
            DECREF_INPUTS();
            ERROR_IF(res_o == NULL, error);
            res = PyObject_To_StackRef_Steal(res_o);
        }

        macro(BINARY_SUBSCR) = _SPECIALIZE_BINARY_SUBSCR + _BINARY_SUBSCR;

        inst(BINARY_SLICE, (container, start, stop -- res: PyObject *)) {
            PyObject *slice = _PyBuildSlice_ConsumeStackRefs(start, stop);
            // Can't use ERROR_IF() here, because we haven't
            // DECREF'ed container yet, and we still own slice.
            if (slice == NULL) {
                res = NULL;
            }
            else {
                res = PyObject_GetItem(PyStackRef_To_PyObject_Borrow(container), slice);
                Py_DECREF(slice);
            }
            PyStackRef_DECREF(container);
            ERROR_IF(res == NULL, error);
        }

        inst(STORE_SLICE, (v, container, start, stop -- )) {
            PyObject *slice = _PyBuildSlice_ConsumeStackRefs(start, stop);
            int err;
            if (slice == NULL) {
                err = 1;
            }
            else {
                err = PyObject_SetItem(PyStackRef_To_PyObject_Borrow(container), slice, PyStackRef_To_PyObject_New(v));
                Py_DECREF(slice);
            }
            PyStackRef_DECREF(v);
            PyStackRef_DECREF(container);
            ERROR_IF(err, error);
        }

        inst(BINARY_SUBSCR_LIST_INT, (unused/1, list_st, sub_st -- res)) {
            PyObject *sub = PyStackRef_To_PyObject_Borrow(sub_st);
            PyObject *list = PyStackRef_To_PyObject_Borrow(list_st);

            DEOPT_IF(!PyLong_CheckExact(sub));
            DEOPT_IF(!PyList_CheckExact(list));

            // Deopt unless 0 <= sub < PyList_Size(list)
            DEOPT_IF(!_PyLong_IsNonNegativeCompact((PyLongObject *)sub));
            Py_ssize_t index = ((PyLongObject*)sub)->long_value.ob_digit[0];
            DEOPT_IF(index >= PyList_GET_SIZE(list));
            STAT_INC(BINARY_SUBSCR, hit);
            PyObject *res_o = PyList_GET_ITEM(list, index);
            assert(res_o != NULL);
            Py_INCREF(res_o);
            _Py_DECREF_SPECIALIZED(sub, (destructor)PyObject_Free);
            PyStackRef_DECREF(list_st);
            res = PyObject_To_StackRef_Steal(res_o);
        }

        inst(BINARY_SUBSCR_STR_INT, (unused/1, str_st, sub_st -- res)) {
            PyObject *sub = PyStackRef_To_PyObject_Borrow(sub_st);
            PyObject *str = PyStackRef_To_PyObject_Borrow(str_st);

            DEOPT_IF(!PyLong_CheckExact(sub));
            DEOPT_IF(!PyUnicode_CheckExact(str));
            DEOPT_IF(!_PyLong_IsNonNegativeCompact((PyLongObject *)sub));
            Py_ssize_t index = ((PyLongObject*)sub)->long_value.ob_digit[0];
            DEOPT_IF(PyUnicode_GET_LENGTH(str) <= index);
            // Specialize for reading an ASCII character from any string:
            Py_UCS4 c = PyUnicode_READ_CHAR(str, index);
            DEOPT_IF(Py_ARRAY_LENGTH(_Py_SINGLETON(strings).ascii) <= c);
            STAT_INC(BINARY_SUBSCR, hit);
            PyObject *res_o = (PyObject*)&_Py_SINGLETON(strings).ascii[c];
            _Py_DECREF_SPECIALIZED(sub, (destructor)PyObject_Free);
            PyStackRef_DECREF(str_st);
            res = PyObject_To_StackRef_Steal(res_o);
        }

        inst(BINARY_SUBSCR_TUPLE_INT, (unused/1, tuple_st, sub_st -- res)) {
            PyObject *sub = PyStackRef_To_PyObject_Borrow(sub_st);
            PyObject *tuple = PyStackRef_To_PyObject_Borrow(tuple_st);

            DEOPT_IF(!PyLong_CheckExact(sub));
            DEOPT_IF(!PyTuple_CheckExact(tuple));

            // Deopt unless 0 <= sub < PyTuple_Size(list)
            DEOPT_IF(!_PyLong_IsNonNegativeCompact((PyLongObject *)sub));
            Py_ssize_t index = ((PyLongObject*)sub)->long_value.ob_digit[0];
            DEOPT_IF(index >= PyTuple_GET_SIZE(tuple));
            STAT_INC(BINARY_SUBSCR, hit);
            PyObject *res_o = PyTuple_GET_ITEM(tuple, index);
            assert(res_o != NULL);
            Py_INCREF(res_o);
            _Py_DECREF_SPECIALIZED(sub, (destructor)PyObject_Free);
            PyStackRef_DECREF(tuple_st);
            res = PyObject_To_StackRef_Steal(res_o);
        }

        inst(BINARY_SUBSCR_DICT, (unused/1, dict_st, sub_st -- res)) {
            PyObject *sub = PyStackRef_To_PyObject_Borrow(sub_st);
            PyObject *dict = PyStackRef_To_PyObject_Borrow(dict_st);

            DEOPT_IF(!PyDict_CheckExact(dict));
            STAT_INC(BINARY_SUBSCR, hit);
            PyObject *res_o;
            int rc = PyDict_GetItemRef(dict, sub, &res_o);
            if (rc == 0) {
                _PyErr_SetKeyError(sub);
            }
            DECREF_INPUTS();
            ERROR_IF(rc <= 0, error); // not found or error
            res = PyObject_To_StackRef_Steal(res_o);
        }

        inst(BINARY_SUBSCR_GETITEM, (unused/1, container_st, sub_st -- unused)) {
            PyObject *container = PyStackRef_To_PyObject_Borrow(container_st);

            DEOPT_IF(tstate->interp->eval_frame);
            PyTypeObject *tp = Py_TYPE(container);
            DEOPT_IF(!PyType_HasFeature(tp, Py_TPFLAGS_HEAPTYPE));
            PyHeapTypeObject *ht = (PyHeapTypeObject *)tp;
            PyObject *cached = ht->_spec_cache.getitem;
            DEOPT_IF(cached == NULL);
            assert(PyFunction_Check(cached));
            PyFunctionObject *getitem = (PyFunctionObject *)cached;
            uint32_t cached_version = ht->_spec_cache.getitem_version;
            DEOPT_IF(getitem->func_version != cached_version);
            PyCodeObject *code = (PyCodeObject *)getitem->func_code;
            assert(code->co_argcount == 2);
            DEOPT_IF(!_PyThreadState_HasStackSpace(tstate, code->co_framesize));
            STAT_INC(BINARY_SUBSCR, hit);
            Py_INCREF(getitem);
            _PyInterpreterFrame *new_frame = _PyFrame_PushUnchecked(tstate, getitem, 2);
            STACK_SHRINK(2);
            new_frame->localsplus[0] = container_st;
            new_frame->localsplus[1] = sub_st;
            frame->return_offset = (uint16_t)(next_instr - this_instr);
            DISPATCH_INLINED(new_frame);
        }

        inst(LIST_APPEND, (list, unused[oparg-1], v -- list, unused[oparg-1])) {
            ERROR_IF(_PyList_AppendTakeRef((PyListObject *)PyStackRef_To_PyObject_Borrow(list),
                                           PyStackRef_To_PyObject_New(v)) < 0, error);
        }

        inst(SET_ADD, (set, unused[oparg-1], v -- set, unused[oparg-1])) {
            int err = PySet_Add(PyStackRef_To_PyObject_Borrow(set),
                                PyStackRef_To_PyObject_New(v));
            DECREF_INPUTS();
            ERROR_IF(err, error);
        }

        family(STORE_SUBSCR, INLINE_CACHE_ENTRIES_STORE_SUBSCR) = {
            STORE_SUBSCR_DICT,
            STORE_SUBSCR_LIST_INT,
        };

        specializing op(_SPECIALIZE_STORE_SUBSCR, (counter/1, container, sub -- container, sub)) {
            #if ENABLE_SPECIALIZATION
            if (ADAPTIVE_COUNTER_TRIGGERS(counter)) {
                next_instr = this_instr;
                _Py_Specialize_StoreSubscr(container, sub, next_instr);
                DISPATCH_SAME_OPARG();
            }
            STAT_INC(STORE_SUBSCR, deferred);
            ADVANCE_ADAPTIVE_COUNTER(this_instr[1].counter);
            #endif  /* ENABLE_SPECIALIZATION */
        }

        op(_STORE_SUBSCR, (v, container, sub -- )) {
            /* container[sub] = v */
            int err = PyObject_SetItem(PyStackRef_To_PyObject_Borrow(container), PyStackRef_To_PyObject_New(sub), PyStackRef_To_PyObject_New(v));
            DECREF_INPUTS();
            ERROR_IF(err, error);
        }

        macro(STORE_SUBSCR) = _SPECIALIZE_STORE_SUBSCR + _STORE_SUBSCR;

        inst(STORE_SUBSCR_LIST_INT, (unused/1, value, list_st, sub_st -- )) {
            PyObject *sub = PyStackRef_To_PyObject_Borrow(sub_st);
            PyObject *list = PyStackRef_To_PyObject_Borrow(list_st);

            DEOPT_IF(!PyLong_CheckExact(sub));
            DEOPT_IF(!PyList_CheckExact(list));

            // Ensure nonnegative, zero-or-one-digit ints.
            DEOPT_IF(!_PyLong_IsNonNegativeCompact((PyLongObject *)sub));
            Py_ssize_t index = ((PyLongObject*)sub)->long_value.ob_digit[0];
            // Ensure index < len(list)
            DEOPT_IF(index >= PyList_GET_SIZE(list));
            STAT_INC(STORE_SUBSCR, hit);

            PyObject *old_value = PyList_GET_ITEM(list, index);
            PyList_SET_ITEM(list, index, PyStackRef_To_PyObject_New(value));
            assert(old_value != NULL);
            Py_DECREF(old_value);
            _Py_DECREF_SPECIALIZED(sub, (destructor)PyObject_Free);
            PyStackRef_DECREF(list_st);
        }

        inst(STORE_SUBSCR_DICT, (unused/1, value, dict_st, sub_st -- )) {
            PyObject *sub = PyStackRef_To_PyObject_Borrow(sub_st);
            PyObject *dict = PyStackRef_To_PyObject_Borrow(dict_st);

            DEOPT_IF(!PyDict_CheckExact(dict));
            STAT_INC(STORE_SUBSCR, hit);
            int err = _PyDict_SetItem_Take2((PyDictObject *)dict, sub, PyStackRef_To_PyObject_New(value));
            PyStackRef_DECREF(dict_st);
            ERROR_IF(err, error);
        }

        inst(DELETE_SUBSCR, (container, sub --)) {
            /* del container[sub] */
            int err = PyObject_DelItem(PyStackRef_To_PyObject_Borrow(container),
                                       PyStackRef_To_PyObject_Borrow(sub));
            DECREF_INPUTS();
            ERROR_IF(err, error);
        }

        inst(CALL_INTRINSIC_1, (value -- res)) {
            assert(oparg <= MAX_INTRINSIC_1);
            PyObject *res_o = _PyIntrinsics_UnaryFunctions[oparg].func(tstate, PyStackRef_To_PyObject_Borrow(value));
            DECREF_INPUTS();
            ERROR_IF(res_o == NULL, error);
            res = PyObject_To_StackRef_Steal(res_o);
        }

        inst(CALL_INTRINSIC_2, (value2_st, value1_st -- res)) {
            assert(oparg <= MAX_INTRINSIC_2);
            PyObject *value1 = PyStackRef_To_PyObject_Borrow(value1_st);
            PyObject *value2 = PyStackRef_To_PyObject_Borrow(value2_st);

            PyObject *res_o = _PyIntrinsics_BinaryFunctions[oparg].func(tstate, value2, value1);
            DECREF_INPUTS();
            ERROR_IF(res_o == NULL, error);
            res = PyObject_To_StackRef_Steal(res_o);
        }

        tier1 inst(RAISE_VARARGS, (args[oparg] -- )) {
            PyObject *cause = NULL, *exc = NULL;
            switch (oparg) {
            case 2:
                cause = PyStackRef_To_PyObject_New(args[1]);
                /* fall through */
            case 1:
                exc = PyStackRef_To_PyObject_New(args[0]);
                /* fall through */
            case 0:
                if (do_raise(tstate, exc, cause)) {
                    assert(oparg == 0);
                    monitor_reraise(tstate, frame, this_instr);
                    goto exception_unwind;
                }
                break;
            default:
                _PyErr_SetString(tstate, PyExc_SystemError,
                                 "bad RAISE_VARARGS oparg");
                break;
            }
            ERROR_IF(true, error);
        }

        tier1 inst(INTERPRETER_EXIT, (retval --)) {
            assert(frame == &entry_frame);
            assert(_PyFrame_IsIncomplete(frame));
            /* Restore previous frame and return. */
            tstate->current_frame = frame->previous;
            assert(!_PyErr_Occurred(tstate));
            tstate->c_recursion_remaining += PY_EVAL_C_STACK_UNITS;
            return PyStackRef_To_PyObject_New(retval);
        }

        // The stack effect here is ambiguous.
        // We definitely pop the return value off the stack on entry.
        // We also push it onto the stack on exit, but that's a
        // different frame, and it's accounted for by _PUSH_FRAME.
        op(_POP_FRAME, (retval --)) {
            #if TIER_ONE
            assert(frame != &entry_frame);
            #endif
            SYNC_SP();
            _PyFrame_SetStackPointer(frame, stack_pointer);
            assert(EMPTY());
            _Py_LeaveRecursiveCallPy(tstate);
            // GH-99729: We need to unlink the frame *before* clearing it:
            _PyInterpreterFrame *dying = frame;
            frame = tstate->current_frame = dying->previous;
            _PyEval_FrameClearAndPop(tstate, dying);
            _PyFrame_StackPush(frame, retval);
            LOAD_SP();
            LOAD_IP(frame->return_offset);
            LLTRACE_RESUME_FRAME();
        }

        macro(RETURN_VALUE) =
            _POP_FRAME;

        inst(INSTRUMENTED_RETURN_VALUE, (retval --)) {
            int err = _Py_call_instrumentation_arg(
                    tstate, PY_MONITORING_EVENT_PY_RETURN,
                    frame, this_instr, PyStackRef_To_PyObject_Borrow(retval));
            if (err) ERROR_NO_POP();
            STACK_SHRINK(1);
            assert(EMPTY());
            _PyFrame_SetStackPointer(frame, stack_pointer);
            _Py_LeaveRecursiveCallPy(tstate);
            assert(frame != &entry_frame);
            // GH-99729: We need to unlink the frame *before* clearing it:
            _PyInterpreterFrame *dying = frame;
            frame = tstate->current_frame = dying->previous;
            _PyEval_FrameClearAndPop(tstate, dying);
            _PyFrame_StackPush(frame, retval);
            LOAD_IP(frame->return_offset);
            goto resume_frame;
        }

        macro(RETURN_CONST) =
            LOAD_CONST +
            _POP_FRAME;

        inst(INSTRUMENTED_RETURN_CONST, (--)) {
            PyObject *retval = GETITEM(FRAME_CO_CONSTS, oparg);
            int err = _Py_call_instrumentation_arg(
                    tstate, PY_MONITORING_EVENT_PY_RETURN,
                    frame, this_instr, retval);
            if (err) ERROR_NO_POP();
            Py_INCREF(retval);
            assert(EMPTY());
            _PyFrame_SetStackPointer(frame, stack_pointer);
            _Py_LeaveRecursiveCallPy(tstate);
            assert(frame != &entry_frame);
            // GH-99729: We need to unlink the frame *before* clearing it:
            _PyInterpreterFrame *dying = frame;
            frame = tstate->current_frame = dying->previous;
            _PyEval_FrameClearAndPop(tstate, dying);
            _PyFrame_StackPush(frame, PyObject_To_StackRef_Steal(retval));
            LOAD_IP(frame->return_offset);
            goto resume_frame;
        }

        inst(GET_AITER, (obj -- iter)) {
            unaryfunc getter = NULL;
            PyObject *obj_o = PyStackRef_To_PyObject_Borrow(obj);
            PyObject *iter_o;
            PyTypeObject *type = Py_TYPE(obj_o);

            if (type->tp_as_async != NULL) {
                getter = type->tp_as_async->am_aiter;
            }

            if (getter == NULL) {
                _PyErr_Format(tstate, PyExc_TypeError,
                              "'async for' requires an object with "
                              "__aiter__ method, got %.100s",
                              type->tp_name);
                DECREF_INPUTS();
                ERROR_IF(true, error);
            }

            iter_o = (*getter)(obj_o);
            DECREF_INPUTS();
            ERROR_IF(iter_o == NULL, error);

            if (Py_TYPE(iter_o)->tp_as_async == NULL ||
                    Py_TYPE(iter_o)->tp_as_async->am_anext == NULL) {

                _PyErr_Format(tstate, PyExc_TypeError,
                              "'async for' received an object from __aiter__ "
                              "that does not implement __anext__: %.100s",
                              Py_TYPE(iter_o)->tp_name);
                Py_DECREF(iter_o);
                ERROR_IF(true, error);
            }
            iter = PyObject_To_StackRef_Steal(iter_o);
        }

        inst(GET_ANEXT, (aiter -- aiter, awaitable)) {
            unaryfunc getter = NULL;
            PyObject *next_iter = NULL;
            PyObject *awaitable_o;
            PyObject *aiter_o = PyStackRef_To_PyObject_Borrow(aiter);
            PyTypeObject *type = Py_TYPE(aiter_o);

            if (PyAsyncGen_CheckExact(aiter_o)) {
                awaitable_o = type->tp_as_async->am_anext(aiter_o);
                if (awaitable_o == NULL) {
                    ERROR_NO_POP();
                }
            } else {
                if (type->tp_as_async != NULL){
                    getter = type->tp_as_async->am_anext;
                }

                if (getter != NULL) {
                    next_iter = (*getter)(aiter_o);
                    if (next_iter == NULL) {
                        ERROR_NO_POP();
                    }
                }
                else {
                    _PyErr_Format(tstate, PyExc_TypeError,
                                  "'async for' requires an iterator with "
                                  "__anext__ method, got %.100s",
                                  type->tp_name);
                    ERROR_NO_POP();
                }

                awaitable_o = _PyCoro_GetAwaitableIter(next_iter);
                if (awaitable_o == NULL) {
                    _PyErr_FormatFromCause(
                        PyExc_TypeError,
                        "'async for' received an invalid object "
                        "from __anext__: %.100s",
                        Py_TYPE(next_iter)->tp_name);

                    Py_DECREF(next_iter);
                    ERROR_NO_POP();
                } else {
                    Py_DECREF(next_iter);
                }
            }
            awaitable = PyObject_To_StackRef_Steal(awaitable_o);
        }

        inst(GET_AWAITABLE, (iterable -- iter)) {
            PyObject *iter_o = _PyCoro_GetAwaitableIter(PyStackRef_To_PyObject_Borrow(iterable));

            if (iter_o == NULL) {
                _PyEval_FormatAwaitableError(tstate,
                    Py_TYPE(PyStackRef_To_PyObject_Borrow(iterable)), oparg);
            }

            DECREF_INPUTS();

            if (iter_o != NULL && PyCoro_CheckExact(iter_o)) {
                PyObject *yf = _PyGen_yf((PyGenObject*)iter_o);
                if (yf != NULL) {
                    /* `iter` is a coroutine object that is being
                       awaited, `yf` is a pointer to the current awaitable
                       being awaited on. */
                    Py_DECREF(yf);
                    Py_CLEAR(iter_o);
                    _PyErr_SetString(tstate, PyExc_RuntimeError,
                                     "coroutine is being awaited already");
                    /* The code below jumps to `error` if `iter` is NULL. */
                }
            }

            ERROR_IF(iter_o == NULL, error);
            iter = PyObject_To_StackRef_Steal(iter_o);
        }

        family(SEND, INLINE_CACHE_ENTRIES_SEND) = {
            SEND_GEN,
        };

        specializing op(_SPECIALIZE_SEND, (counter/1, receiver, unused -- receiver, unused)) {
            #if ENABLE_SPECIALIZATION
            if (ADAPTIVE_COUNTER_TRIGGERS(counter)) {
                next_instr = this_instr;
                _Py_Specialize_Send(receiver, next_instr);
                DISPATCH_SAME_OPARG();
            }
            STAT_INC(SEND, deferred);
            ADVANCE_ADAPTIVE_COUNTER(this_instr[1].counter);
            #endif  /* ENABLE_SPECIALIZATION */
        }

        op(_SEND, (receiver, v -- receiver, retval)) {
            PyObject *receiver_o = PyStackRef_To_PyObject_Borrow(receiver);
            PyObject *v_o = PyStackRef_To_PyObject_Borrow(v);

            PyObject *retval_o;
            assert(frame != &entry_frame);
            if ((tstate->interp->eval_frame == NULL) &&
                (Py_TYPE(receiver_o) == &PyGen_Type || Py_TYPE(receiver_o) == &PyCoro_Type) &&
                ((PyGenObject *)receiver_o)->gi_frame_state < FRAME_EXECUTING)
            {
                PyGenObject *gen = (PyGenObject *)receiver_o;
                _PyInterpreterFrame *gen_frame = (_PyInterpreterFrame *)gen->gi_iframe;
                STACK_SHRINK(1);
                _PyFrame_StackPush(gen_frame, v);
                gen->gi_frame_state = FRAME_EXECUTING;
                gen->gi_exc_state.previous_item = tstate->exc_info;
                tstate->exc_info = &gen->gi_exc_state;
                assert(next_instr - this_instr + oparg <= UINT16_MAX);
                frame->return_offset = (uint16_t)(next_instr - this_instr + oparg);
                DISPATCH_INLINED(gen_frame);
            }
            if (Py_IsNone(v_o) && PyIter_Check(receiver_o)) {
                retval_o = Py_TYPE(receiver_o)->tp_iternext(receiver_o);
            }
            else {
                retval_o = PyObject_CallMethodOneArg(receiver_o,
                                                     &_Py_ID(send),
                                                     v_o);
            }
            if (retval_o == NULL) {
                if (_PyErr_ExceptionMatches(tstate, PyExc_StopIteration)
                ) {
                    monitor_raise(tstate, frame, this_instr);
                }
                if (_PyGen_FetchStopIterationValue(&retval_o) == 0) {
                    assert(retval_o != NULL);
                    JUMPBY(oparg);
                }
                else {
                    ERROR_NO_POP();
                }
            }
            PyStackRef_DECREF(v);
            retval = PyObject_To_StackRef_Steal(retval_o);
        }

        macro(SEND) = _SPECIALIZE_SEND + _SEND;

        inst(SEND_GEN, (unused/1, receiver, v -- receiver, unused)) {
            DEOPT_IF(tstate->interp->eval_frame);
            PyGenObject *gen = (PyGenObject *)PyStackRef_To_PyObject_Borrow(receiver);
            DEOPT_IF(Py_TYPE(gen) != &PyGen_Type && Py_TYPE(gen) != &PyCoro_Type);
            DEOPT_IF(gen->gi_frame_state >= FRAME_EXECUTING);
            STAT_INC(SEND, hit);
            _PyInterpreterFrame *gen_frame = (_PyInterpreterFrame *)gen->gi_iframe;
            STACK_SHRINK(1);
            _PyFrame_StackPush(gen_frame, v);
            gen->gi_frame_state = FRAME_EXECUTING;
            gen->gi_exc_state.previous_item = tstate->exc_info;
            tstate->exc_info = &gen->gi_exc_state;
            assert(next_instr - this_instr + oparg <= UINT16_MAX);
            frame->return_offset = (uint16_t)(next_instr - this_instr + oparg);
            DISPATCH_INLINED(gen_frame);
        }

        inst(INSTRUMENTED_YIELD_VALUE, (retval -- unused)) {
            assert(frame != &entry_frame);
            frame->instr_ptr = next_instr;
            PyGenObject *gen = _PyFrame_GetGenerator(frame);
            assert(FRAME_SUSPENDED_YIELD_FROM == FRAME_SUSPENDED + 1);
            assert(oparg == 0 || oparg == 1);
            gen->gi_frame_state = FRAME_SUSPENDED + oparg;
            _PyFrame_SetStackPointer(frame, stack_pointer - 1);
            int err = _Py_call_instrumentation_arg(
                    tstate, PY_MONITORING_EVENT_PY_YIELD,
                    frame, this_instr, PyStackRef_To_PyObject_Borrow(retval));
            if (err) ERROR_NO_POP();
            tstate->exc_info = gen->gi_exc_state.previous_item;
            gen->gi_exc_state.previous_item = NULL;
            _Py_LeaveRecursiveCallPy(tstate);
            _PyInterpreterFrame *gen_frame = frame;
            frame = tstate->current_frame = frame->previous;
            gen_frame->previous = NULL;
            _PyFrame_StackPush(frame, retval);
            /* We don't know which of these is relevant here, so keep them equal */
            assert(INLINE_CACHE_ENTRIES_SEND == INLINE_CACHE_ENTRIES_FOR_ITER);
            LOAD_IP(1 + INLINE_CACHE_ENTRIES_SEND);
            goto resume_frame;
        }

        inst(YIELD_VALUE, (retval -- value)) {
            // NOTE: It's important that YIELD_VALUE never raises an exception!
            // The compiler treats any exception raised here as a failed close()
            // or throw() call.
            #if TIER_ONE
            assert(frame != &entry_frame);
            #endif
            frame->instr_ptr++;
            PyGenObject *gen = _PyFrame_GetGenerator(frame);
            assert(FRAME_SUSPENDED_YIELD_FROM == FRAME_SUSPENDED + 1);
            assert(oparg == 0 || oparg == 1);
            gen->gi_frame_state = FRAME_SUSPENDED + oparg;
            SYNC_SP();
            _PyFrame_SetStackPointer(frame, stack_pointer);
            tstate->exc_info = gen->gi_exc_state.previous_item;
            gen->gi_exc_state.previous_item = NULL;
            _Py_LeaveRecursiveCallPy(tstate);
            _PyInterpreterFrame *gen_frame = frame;
            frame = tstate->current_frame = frame->previous;
            gen_frame->previous = NULL;
            /* We don't know which of these is relevant here, so keep them equal */
            assert(INLINE_CACHE_ENTRIES_SEND == INLINE_CACHE_ENTRIES_FOR_ITER);
            #if TIER_ONE
            assert(frame->instr_ptr->op.code == INSTRUMENTED_LINE ||
                   frame->instr_ptr->op.code == INSTRUMENTED_INSTRUCTION ||
                   _PyOpcode_Deopt[frame->instr_ptr->op.code] == SEND ||
                   _PyOpcode_Deopt[frame->instr_ptr->op.code] == FOR_ITER ||
                   _PyOpcode_Deopt[frame->instr_ptr->op.code] == INTERPRETER_EXIT ||
                   _PyOpcode_Deopt[frame->instr_ptr->op.code] == ENTER_EXECUTOR);
            #endif
            LOAD_IP(1 + INLINE_CACHE_ENTRIES_SEND);
            LOAD_SP();
            value = retval;
            LLTRACE_RESUME_FRAME();
        }

        inst(POP_EXCEPT, (exc_value -- )) {
            _PyErr_StackItem *exc_info = tstate->exc_info;
            Py_XSETREF(exc_info->exc_value,
                PyStackRef_To_PyObject_Borrow(exc_value) == Py_None
                    ? NULL : PyStackRef_To_PyObject_New(exc_value));
        }

        tier1 inst(RERAISE, (values[oparg], exc_st -- values[oparg])) {
            PyObject *exc = PyStackRef_To_PyObject_Borrow(exc_st);

            assert(oparg >= 0 && oparg <= 2);
            if (oparg) {
                PyObject *lasti = PyStackRef_To_PyObject_Borrow(values[0]);
                if (PyLong_Check(lasti)) {
                    frame->instr_ptr = _PyCode_CODE(_PyFrame_GetCode(frame)) + PyLong_AsLong(lasti);
                    assert(!_PyErr_Occurred(tstate));
                }
                else {
                    assert(PyLong_Check(lasti));
                    _PyErr_SetString(tstate, PyExc_SystemError, "lasti is not an int");
                    ERROR_NO_POP();
                }
            }
            assert(exc && PyExceptionInstance_Check(exc));
            Py_INCREF(exc);
            _PyErr_SetRaisedException(tstate, exc);
            monitor_reraise(tstate, frame, this_instr);
            goto exception_unwind;
        }

        tier1 inst(END_ASYNC_FOR, (awaitable_st, exc_st -- )) {
            PyObject *exc = PyStackRef_To_PyObject_Borrow(exc_st);

            assert(exc && PyExceptionInstance_Check(exc));
            if (PyErr_GivenExceptionMatches(exc, PyExc_StopAsyncIteration)) {
                DECREF_INPUTS();
            }
            else {
                Py_INCREF(exc);
                _PyErr_SetRaisedException(tstate, exc);
                monitor_reraise(tstate, frame, this_instr);
                goto exception_unwind;
            }
        }

        tier1 inst(CLEANUP_THROW, (sub_iter_st, last_sent_val_st, exc_value_st -- none, value)) {
            PyObject *exc_value = PyStackRef_To_PyObject_Borrow(exc_value_st);
            assert(throwflag);
            assert(exc_value && PyExceptionInstance_Check(exc_value));

            if (PyErr_GivenExceptionMatches(exc_value, PyExc_StopIteration)) {
                value = PyObject_To_StackRef_Steal(Py_NewRef(((PyStopIterationObject *)exc_value)->value));
                DECREF_INPUTS();
                none = PyObject_To_StackRef_Steal(Py_None);
            }
            else {
                _PyErr_SetRaisedException(tstate, Py_NewRef(exc_value));
                monitor_reraise(tstate, frame, this_instr);
                goto exception_unwind;
            }
        }

<<<<<<< HEAD
        inst(LOAD_ASSERTION_ERROR, ( -- value)) {
            value = PyObject_To_StackRef_New(PyExc_AssertionError);
=======
        inst(LOAD_COMMON_CONSTANT, ( -- value)) {
            // Keep in sync with _common_constants in opcode.py
            switch(oparg) {
            case CONSTANT_ASSERTIONERROR:
                value = PyExc_AssertionError;
                break;
            case CONSTANT_NOTIMPLEMENTEDERROR:
                value = PyExc_NotImplementedError;
                break;
            default:
                Py_FatalError("bad LOAD_COMMON_CONSTANT oparg");
            }
>>>>>>> 5d04cc50
        }

        inst(LOAD_BUILD_CLASS, ( -- bc: PyObject *)) {
            ERROR_IF(PyMapping_GetOptionalItem(BUILTINS(), &_Py_ID(__build_class__), &bc) < 0, error);
            if (bc == NULL) {
                _PyErr_SetString(tstate, PyExc_NameError,
                                 "__build_class__ not found");
                ERROR_IF(true, error);
            }
        }

        inst(STORE_NAME, (v -- )) {
            PyObject *name = GETITEM(FRAME_CO_NAMES, oparg);
            PyObject *ns = LOCALS();
            int err;
            if (ns == NULL) {
                _PyErr_Format(tstate, PyExc_SystemError,
                              "no locals found when storing %R", name);
                DECREF_INPUTS();
                ERROR_IF(true, error);
            }
            if (PyDict_CheckExact(ns))
                err = PyDict_SetItem(ns, name, PyStackRef_To_PyObject_New(v));
            else
                err = PyObject_SetItem(ns, name, PyStackRef_To_PyObject_New(v));
            DECREF_INPUTS();
            ERROR_IF(err, error);
        }

        inst(DELETE_NAME, (--)) {
            PyObject *name = GETITEM(FRAME_CO_NAMES, oparg);
            PyObject *ns = LOCALS();
            int err;
            if (ns == NULL) {
                _PyErr_Format(tstate, PyExc_SystemError,
                              "no locals when deleting %R", name);
                ERROR_NO_POP();
            }
            err = PyObject_DelItem(ns, name);
            // Can't use ERROR_IF here.
            if (err != 0) {
                _PyEval_FormatExcCheckArg(tstate, PyExc_NameError,
                                          NAME_ERROR_MSG,
                                          name);
                ERROR_NO_POP();
            }
        }

        family(UNPACK_SEQUENCE, INLINE_CACHE_ENTRIES_UNPACK_SEQUENCE) = {
            UNPACK_SEQUENCE_TWO_TUPLE,
            UNPACK_SEQUENCE_TUPLE,
            UNPACK_SEQUENCE_LIST,
        };

        specializing op(_SPECIALIZE_UNPACK_SEQUENCE, (counter/1, seq -- seq)) {
            #if ENABLE_SPECIALIZATION
            if (ADAPTIVE_COUNTER_TRIGGERS(counter)) {
                next_instr = this_instr;
                _Py_Specialize_UnpackSequence(seq, next_instr, oparg);
                DISPATCH_SAME_OPARG();
            }
            STAT_INC(UNPACK_SEQUENCE, deferred);
            ADVANCE_ADAPTIVE_COUNTER(this_instr[1].counter);
            #endif  /* ENABLE_SPECIALIZATION */
            (void)seq;
            (void)counter;
        }

        op(_UNPACK_SEQUENCE, (seq -- unused[oparg])) {
            _PyStackRef *top = stack_pointer + oparg - 1;
            int res = _PyEval_UnpackIterableStackRef(tstate, seq, oparg, -1, top);
            DECREF_INPUTS();
            ERROR_IF(res == 0, error);
        }

        macro(UNPACK_SEQUENCE) = _SPECIALIZE_UNPACK_SEQUENCE + _UNPACK_SEQUENCE;

        inst(UNPACK_SEQUENCE_TWO_TUPLE, (unused/1, seq -- val1: PyObject *, val0: PyObject *)) {
            assert(oparg == 2);
            PyObject *seq_o = PyStackRef_To_PyObject_Borrow(seq);
            DEOPT_IF(!PyTuple_CheckExact(seq_o));
            DEOPT_IF(PyTuple_GET_SIZE(seq_o) != 2);
            STAT_INC(UNPACK_SEQUENCE, hit);
            val0 = Py_NewRef(PyTuple_GET_ITEM(seq_o, 0));
            val1 = Py_NewRef(PyTuple_GET_ITEM(seq_o, 1));
            DECREF_INPUTS();
        }

        inst(UNPACK_SEQUENCE_TUPLE, (unused/1, seq -- values[oparg])) {
            PyObject *seq_o = PyStackRef_To_PyObject_Borrow(seq);
            DEOPT_IF(!PyTuple_CheckExact(seq_o));
            DEOPT_IF(PyTuple_GET_SIZE(seq_o) != oparg);
            STAT_INC(UNPACK_SEQUENCE, hit);
            PyObject **items = _PyTuple_ITEMS(seq_o);
            for (int i = oparg; --i >= 0; ) {
                *values++ = PyObject_To_StackRef_New(items[i]);
            }
            DECREF_INPUTS();
        }

        inst(UNPACK_SEQUENCE_LIST, (unused/1, seq -- values[oparg])) {
            PyObject *seq_o = PyStackRef_To_PyObject_Borrow(seq);
            DEOPT_IF(!PyList_CheckExact(seq_o));
            DEOPT_IF(PyList_GET_SIZE(seq_o) != oparg);
            STAT_INC(UNPACK_SEQUENCE, hit);
            PyObject **items = _PyList_ITEMS(seq_o);
            for (int i = oparg; --i >= 0; ) {
                *values++ = PyObject_To_StackRef_New(items[i]);
            }
            DECREF_INPUTS();
        }

        inst(UNPACK_EX, (seq -- unused[oparg & 0xFF], unused, unused[oparg >> 8])) {
            int totalargs = 1 + (oparg & 0xFF) + (oparg >> 8);
            _PyStackRef *top = stack_pointer + totalargs - 1;
            int res = _PyEval_UnpackIterableStackRef(tstate, seq, oparg & 0xFF, oparg >> 8, top);
            DECREF_INPUTS();
            ERROR_IF(res == 0, error);
        }

        family(STORE_ATTR, INLINE_CACHE_ENTRIES_STORE_ATTR) = {
            STORE_ATTR_INSTANCE_VALUE,
            STORE_ATTR_SLOT,
            STORE_ATTR_WITH_HINT,
        };

        specializing op(_SPECIALIZE_STORE_ATTR, (counter/1, owner -- owner)) {
            #if ENABLE_SPECIALIZATION
            if (ADAPTIVE_COUNTER_TRIGGERS(counter)) {
                PyObject *name = GETITEM(FRAME_CO_NAMES, oparg);
                next_instr = this_instr;
                _Py_Specialize_StoreAttr(owner, next_instr, name);
                DISPATCH_SAME_OPARG();
            }
            STAT_INC(STORE_ATTR, deferred);
            ADVANCE_ADAPTIVE_COUNTER(this_instr[1].counter);
            #endif  /* ENABLE_SPECIALIZATION */
        }

        op(_STORE_ATTR, (v, owner --)) {
            PyObject *name = GETITEM(FRAME_CO_NAMES, oparg);
            int err = PyObject_SetAttr(PyStackRef_To_PyObject_Borrow(owner),
                                       name, PyStackRef_To_PyObject_New(v));
            DECREF_INPUTS();
            ERROR_IF(err, error);
        }

        macro(STORE_ATTR) = _SPECIALIZE_STORE_ATTR + unused/3 + _STORE_ATTR;

        inst(DELETE_ATTR, (owner --)) {
            PyObject *name = GETITEM(FRAME_CO_NAMES, oparg);
            int err = PyObject_DelAttr(PyStackRef_To_PyObject_Borrow(owner), name);
            DECREF_INPUTS();
            ERROR_IF(err, error);
        }

        inst(STORE_GLOBAL, (v --)) {
            PyObject *name = GETITEM(FRAME_CO_NAMES, oparg);
            int err = PyDict_SetItem(GLOBALS(), name, PyStackRef_To_PyObject_New(v));
            DECREF_INPUTS();
            ERROR_IF(err, error);
        }

        inst(DELETE_GLOBAL, (--)) {
            PyObject *name = GETITEM(FRAME_CO_NAMES, oparg);
            int err = PyDict_Pop(GLOBALS(), name, NULL);
            // Can't use ERROR_IF here.
            if (err < 0) {
                ERROR_NO_POP();
            }
            if (err == 0) {
                _PyEval_FormatExcCheckArg(tstate, PyExc_NameError,
                                          NAME_ERROR_MSG, name);
                ERROR_NO_POP();
            }
        }

        inst(LOAD_LOCALS, ( -- locals: PyObject *)) {
            locals = LOCALS();
            if (locals == NULL) {
                _PyErr_SetString(tstate, PyExc_SystemError,
                                 "no locals found");
                ERROR_IF(true, error);
            }
            Py_INCREF(locals);
        }

        inst(LOAD_FROM_DICT_OR_GLOBALS, (mod_or_class_dict -- v)) {
            PyObject *name = GETITEM(FRAME_CO_NAMES, oparg);
            PyObject *v_o;
            if (PyMapping_GetOptionalItem(PyStackRef_To_PyObject_Borrow(mod_or_class_dict), name, &v_o) < 0) {
                ERROR_NO_POP();
            }
            if (v_o == NULL) {
                if (PyDict_GetItemRef(GLOBALS(), name, &v_o) < 0) {
                    ERROR_NO_POP();
                }
                if (v_o == NULL) {
                    if (PyMapping_GetOptionalItem(BUILTINS(), name, &v_o) < 0) {
                        ERROR_NO_POP();
                    }
                    if (v_o == NULL) {
                        _PyEval_FormatExcCheckArg(
                                    tstate, PyExc_NameError,
                                    NAME_ERROR_MSG, name);
                        ERROR_NO_POP();
                    }
                }
            }
            DECREF_INPUTS();
            v = PyObject_To_StackRef_Steal(v_o);
        }

        inst(LOAD_NAME, (-- v: PyObject *)) {
            PyObject *mod_or_class_dict = LOCALS();
            if (mod_or_class_dict == NULL) {
                _PyErr_SetString(tstate, PyExc_SystemError,
                                 "no locals found");
                ERROR_IF(true, error);
            }
            PyObject *name = GETITEM(FRAME_CO_NAMES, oparg);
            if (PyMapping_GetOptionalItem(mod_or_class_dict, name, &v) < 0) {
                ERROR_NO_POP();
            }
            if (v == NULL) {
                if (PyDict_GetItemRef(GLOBALS(), name, &v) < 0) {
                    ERROR_NO_POP();
                }
                if (v == NULL) {
                    if (PyMapping_GetOptionalItem(BUILTINS(), name, &v) < 0) {
                        ERROR_NO_POP();
                    }
                    if (v == NULL) {
                        _PyEval_FormatExcCheckArg(
                                    tstate, PyExc_NameError,
                                    NAME_ERROR_MSG, name);
                        ERROR_NO_POP();
                    }
                }
            }
        }

        family(LOAD_GLOBAL, INLINE_CACHE_ENTRIES_LOAD_GLOBAL) = {
            LOAD_GLOBAL_MODULE,
            LOAD_GLOBAL_BUILTIN,
        };

        specializing op(_SPECIALIZE_LOAD_GLOBAL, (counter/1 -- )) {
            #if ENABLE_SPECIALIZATION
            if (ADAPTIVE_COUNTER_TRIGGERS(counter)) {
                PyObject *name = GETITEM(FRAME_CO_NAMES, oparg>>1);
                next_instr = this_instr;
                _Py_Specialize_LoadGlobal(GLOBALS(), BUILTINS(), next_instr, name);
                DISPATCH_SAME_OPARG();
            }
            STAT_INC(LOAD_GLOBAL, deferred);
            ADVANCE_ADAPTIVE_COUNTER(this_instr[1].counter);
            #endif  /* ENABLE_SPECIALIZATION */
        }

        op(_LOAD_GLOBAL, ( -- res, null if (oparg & 1))) {
            PyObject *name = GETITEM(FRAME_CO_NAMES, oparg>>1);
            PyObject *res_o;
            if (PyDict_CheckExact(GLOBALS())
                && PyDict_CheckExact(BUILTINS()))
            {
                res_o = _PyDict_LoadGlobal((PyDictObject *)GLOBALS(),
                                         (PyDictObject *)BUILTINS(),
                                         name);
                if (res_o == NULL) {
                    if (!_PyErr_Occurred(tstate)) {
                        /* _PyDict_LoadGlobal() returns NULL without raising
                         * an exception if the key doesn't exist */
                        _PyEval_FormatExcCheckArg(tstate, PyExc_NameError,
                                                  NAME_ERROR_MSG, name);
                    }
                    ERROR_IF(true, error);
                }
            }
            else {
                /* Slow-path if globals or builtins is not a dict */
                /* namespace 1: globals */
                ERROR_IF(PyMapping_GetOptionalItem(GLOBALS(), name, &res_o) < 0, error);
                if (res_o == NULL) {
                    /* namespace 2: builtins */
                    ERROR_IF(PyMapping_GetOptionalItem(BUILTINS(), name, &res_o) < 0, error);
                    if (res_o == NULL) {
                        _PyEval_FormatExcCheckArg(
                                    tstate, PyExc_NameError,
                                    NAME_ERROR_MSG, name);
                        ERROR_IF(true, error);
                    }
                }
            }
            null = Py_STACKREF_NULL;
            res = PyObject_To_StackRef_Steal(res_o);
        }

        macro(LOAD_GLOBAL) =
            _SPECIALIZE_LOAD_GLOBAL +
            counter/1 +
            globals_version/1 +
            builtins_version/1 +
            _LOAD_GLOBAL;

        op(_GUARD_GLOBALS_VERSION, (version/1 --)) {
            PyDictObject *dict = (PyDictObject *)GLOBALS();
            DEOPT_IF(!PyDict_CheckExact(dict));
            DEOPT_IF(dict->ma_keys->dk_version != version);
            assert(DK_IS_UNICODE(dict->ma_keys));
        }

        op(_GUARD_BUILTINS_VERSION, (version/1 --)) {
            PyDictObject *dict = (PyDictObject *)BUILTINS();
            DEOPT_IF(!PyDict_CheckExact(dict));
            DEOPT_IF(dict->ma_keys->dk_version != version);
            assert(DK_IS_UNICODE(dict->ma_keys));
        }

        op(_LOAD_GLOBAL_MODULE, (index/1 -- res, null if (oparg & 1))) {
            PyDictObject *dict = (PyDictObject *)GLOBALS();
            PyDictUnicodeEntry *entries = DK_UNICODE_ENTRIES(dict->ma_keys);
            PyObject *res_o = entries[index].me_value;
            DEOPT_IF(res_o == NULL);
            Py_INCREF(res_o);
            STAT_INC(LOAD_GLOBAL, hit);
            null = Py_STACKREF_NULL;
            res = PyObject_To_StackRef_Steal(res_o);
        }

        op(_LOAD_GLOBAL_BUILTINS, (index/1 -- res, null if (oparg & 1))) {
            PyDictObject *bdict = (PyDictObject *)BUILTINS();
            PyDictUnicodeEntry *entries = DK_UNICODE_ENTRIES(bdict->ma_keys);
            PyObject *res_o = entries[index].me_value;
            DEOPT_IF(res_o == NULL);
            Py_INCREF(res_o);
            STAT_INC(LOAD_GLOBAL, hit);
            null = Py_STACKREF_NULL;
            res = PyObject_To_StackRef_Steal(res_o);
        }

        macro(LOAD_GLOBAL_MODULE) =
            unused/1 + // Skip over the counter
            _GUARD_GLOBALS_VERSION +
            unused/1 + // Skip over the builtins version
            _LOAD_GLOBAL_MODULE;

        macro(LOAD_GLOBAL_BUILTIN) =
            unused/1 + // Skip over the counter
            _GUARD_GLOBALS_VERSION +
            _GUARD_BUILTINS_VERSION +
            _LOAD_GLOBAL_BUILTINS;

        inst(DELETE_FAST, (--)) {
            PyObject *v = PyStackRef_To_PyObject_Borrow(GETLOCAL(oparg));
            if (v == NULL) {
                _PyEval_FormatExcCheckArg(tstate, PyExc_UnboundLocalError,
                    UNBOUNDLOCAL_ERROR_MSG,
                    PyTuple_GetItem(_PyFrame_GetCode(frame)->co_localsplusnames, oparg)
                );
                ERROR_IF(1, error);
            }
            SETLOCAL(oparg, Py_STACKREF_NULL);
        }

        inst(MAKE_CELL, (--)) {
            // "initial" is probably NULL but not if it's an arg (or set
            // via PyFrame_LocalsToFast() before MAKE_CELL has run).
            PyObject *initial = PyStackRef_To_PyObject_Borrow(GETLOCAL(oparg));
            PyObject *cell = PyCell_New(initial);
            if (cell == NULL) {
                ERROR_NO_POP();
            }
            SETLOCAL(oparg, PyObject_To_StackRef_Steal(cell));
        }

        inst(DELETE_DEREF, (--)) {
            PyObject *cell = PyStackRef_To_PyObject_Borrow(GETLOCAL(oparg));
            // Can't use ERROR_IF here.
            // Fortunately we don't need its superpower.
            PyObject *oldobj = PyCell_SwapTakeRef((PyCellObject *)cell, NULL);
            if (oldobj == NULL) {
                _PyEval_FormatExcUnbound(tstate, _PyFrame_GetCode(frame), oparg);
                ERROR_NO_POP();
            }
            PyStackRef_DECREF(PyObject_To_StackRef_Steal(oldobj));
        }

        inst(LOAD_FROM_DICT_OR_DEREF, (class_dict_st -- value: PyObject *)) {
            PyObject *name;
            PyObject *class_dict = PyStackRef_To_PyObject_Borrow(class_dict_st);

            assert(class_dict);
            assert(oparg >= 0 && oparg < _PyFrame_GetCode(frame)->co_nlocalsplus);
            name = PyTuple_GET_ITEM(_PyFrame_GetCode(frame)->co_localsplusnames, oparg);
            if (PyMapping_GetOptionalItem(class_dict, name, &value) < 0) {
                ERROR_NO_POP();
            }
            if (!value) {
                PyCellObject *cell = (PyCellObject *)PyStackRef_To_PyObject_Borrow(GETLOCAL(oparg));
                value = PyCell_GetRef(cell);
                if (value == NULL) {
                    _PyEval_FormatExcUnbound(tstate, _PyFrame_GetCode(frame), oparg);
                    ERROR_NO_POP();
                }
            }
            PyStackRef_DECREF(class_dict_st);
        }

        inst(LOAD_DEREF, ( -- value: PyObject *)) {
            PyCellObject *cell = (PyCellObject *)PyStackRef_To_PyObject_Borrow(GETLOCAL(oparg));
            value = PyCell_GetRef(cell);
            if (value == NULL) {
                _PyEval_FormatExcUnbound(tstate, _PyFrame_GetCode(frame), oparg);
                ERROR_IF(true, error);
            }
        }

        inst(STORE_DEREF, (v --)) {
            PyCellObject *cell = (PyCellObject *)PyStackRef_To_PyObject_Borrow(GETLOCAL(oparg));
            PyCell_SetTakeRef(cell, PyStackRef_To_PyObject_New(v));
        }

        inst(COPY_FREE_VARS, (--)) {
            /* Copy closure variables to free variables */
            PyCodeObject *co = _PyFrame_GetCode(frame);
            assert(PyFunction_Check(frame->f_funcobj));
            PyObject *closure = ((PyFunctionObject *)frame->f_funcobj)->func_closure;
            assert(oparg == co->co_nfreevars);
            int offset = co->co_nlocalsplus - oparg;
            for (int i = 0; i < oparg; ++i) {
                PyObject *o = PyTuple_GET_ITEM(closure, i);
                frame->localsplus[offset + i] = PyObject_To_StackRef_New(o);
            }
        }

        inst(BUILD_STRING, (pieces[oparg] -- str)) {
            PyObject *str_o = _PyUnicode_JoinStackRef(&_Py_STR(empty), pieces, oparg);
            DECREF_INPUTS();
            ERROR_IF(str_o == NULL, error);
            str = PyObject_To_StackRef_Steal(str_o);
        }

        inst(BUILD_TUPLE, (values[oparg] -- tup)) {
            PyObject *tup_o = _PyTuple_FromStackSteal(values, oparg);
            ERROR_IF(tup_o == NULL, error);
            tup = PyObject_To_StackRef_Steal(tup_o);
        }

        inst(BUILD_LIST, (values[oparg] -- list)) {
            PyObject *list_o = _PyList_FromStackSteal(values, oparg);
            ERROR_IF(list_o == NULL, error);
            list = PyObject_To_StackRef_Steal(list_o);
        }

        inst(LIST_EXTEND, (list_st, unused[oparg-1], iterable_st -- list_st, unused[oparg-1])) {
            PyObject *list = PyStackRef_To_PyObject_Borrow(list_st);
            PyObject *iterable = PyStackRef_To_PyObject_Borrow(iterable_st);

            PyObject *none_val = _PyList_Extend((PyListObject *)list, iterable);
            if (none_val == NULL) {
                if (_PyErr_ExceptionMatches(tstate, PyExc_TypeError) &&
                   (Py_TYPE(iterable)->tp_iter == NULL && !PySequence_Check(iterable)))
                {
                    _PyErr_Clear(tstate);
                    _PyErr_Format(tstate, PyExc_TypeError,
                          "Value after * must be an iterable, not %.200s",
                          Py_TYPE(iterable)->tp_name);
                }
                DECREF_INPUTS();
                ERROR_IF(true, error);
            }
            assert(Py_IsNone(none_val));
            DECREF_INPUTS();
        }

        inst(SET_UPDATE, (set, unused[oparg-1], iterable -- set, unused[oparg-1])) {
            int err = _PySet_Update(PyStackRef_To_PyObject_Borrow(set),
                                    PyStackRef_To_PyObject_Borrow(iterable));
            DECREF_INPUTS();
            ERROR_IF(err < 0, error);
        }

        inst(BUILD_SET, (values[oparg] -- set)) {
            PyObject *set_o = PySet_New(NULL);
            if (set_o == NULL) {
                ERROR_NO_POP();
            }
            int err = 0;
            for (int i = 0; i < oparg; i++) {
                _PyStackRef item = values[i];
                if (err == 0) {
                    err = PySet_Add(set_o, PyStackRef_To_PyObject_New(item));
                }
                PyStackRef_DECREF(item);
            }
            if (err != 0) {
                Py_DECREF(set_o);
                ERROR_IF(true, error);
            }
            set = PyObject_To_StackRef_Steal(set_o);
        }

        inst(BUILD_MAP, (values[oparg*2] -- map)) {
            PyObject *map_o = _PyDict_FromStackRefItems(
                    values, 2,
                    values+1, 2,
                    oparg);
            DECREF_INPUTS();
            ERROR_IF(map_o == NULL, error);
            map = PyObject_To_StackRef_Steal(map_o);
        }

        inst(SETUP_ANNOTATIONS, (--)) {
            int err;
            PyObject *ann_dict;
            if (LOCALS() == NULL) {
                _PyErr_Format(tstate, PyExc_SystemError,
                              "no locals found when setting up annotations");
                ERROR_IF(true, error);
            }
            /* check if __annotations__ in locals()... */
            ERROR_IF(PyMapping_GetOptionalItem(LOCALS(), &_Py_ID(__annotations__), &ann_dict) < 0, error);
            if (ann_dict == NULL) {
                ann_dict = PyDict_New();
                ERROR_IF(ann_dict == NULL, error);
                err = PyObject_SetItem(LOCALS(), &_Py_ID(__annotations__),
                                       ann_dict);
                Py_DECREF(ann_dict);
                ERROR_IF(err, error);
            }
            else {
                Py_DECREF(ann_dict);
            }
        }

        inst(BUILD_CONST_KEY_MAP, (values[oparg], keys -- map)) {
            PyObject *keys_o = PyStackRef_To_PyObject_Borrow(keys);

            assert(PyTuple_CheckExact(keys_o));
            assert(PyTuple_GET_SIZE(keys_o) == (Py_ssize_t)oparg);
            PyObject *map_o = _PyDict_FromStackRefItems(
                    (_PyStackRef *)&PyTuple_GET_ITEM(keys_o, 0), 1,
                    values, 1, oparg);
            DECREF_INPUTS();
            ERROR_IF(map_o == NULL, error);
            map = PyObject_To_StackRef_Steal(map_o);
        }

        inst(DICT_UPDATE, (dict, unused[oparg - 1], update -- dict, unused[oparg - 1])) {
            PyObject *dict_o = PyStackRef_To_PyObject_Borrow(dict);
            PyObject *update_o = PyStackRef_To_PyObject_Borrow(update);

            if (PyDict_Update(dict_o, update_o) < 0) {
                if (_PyErr_ExceptionMatches(tstate, PyExc_AttributeError)) {
                    _PyErr_Format(tstate, PyExc_TypeError,
                                    "'%.200s' object is not a mapping",
                                    Py_TYPE(update_o)->tp_name);
                }
                DECREF_INPUTS();
                ERROR_IF(true, error);
            }
            DECREF_INPUTS();
        }

        inst(DICT_MERGE, (callable, unused, unused, dict, unused[oparg - 1], update -- callable, unused, unused, dict, unused[oparg - 1])) {
            PyObject *callable_o = PyStackRef_To_PyObject_Borrow(callable);
            PyObject *dict_o = PyStackRef_To_PyObject_Borrow(dict);
            PyObject *update_o = PyStackRef_To_PyObject_Borrow(update);

            if (_PyDict_MergeEx(dict_o, update_o, 2) < 0) {
                _PyEval_FormatKwargsError(tstate, callable_o, update_o);
                DECREF_INPUTS();
                ERROR_IF(true, error);
            }
            DECREF_INPUTS();
        }

        inst(MAP_ADD, (dict_st, unused[oparg - 1], key, value -- dict_st, unused[oparg - 1])) {
            PyObject *dict = PyStackRef_To_PyObject_Borrow(dict_st);
            assert(PyDict_CheckExact(dict));
            /* dict[key] = value */
            // Do not DECREF INPUTS because the function steals the references
            ERROR_IF(_PyDict_SetItem_Take2((PyDictObject *)dict, PyStackRef_To_PyObject_New(key), PyStackRef_To_PyObject_New(value)) != 0, error);
        }

        inst(INSTRUMENTED_LOAD_SUPER_ATTR, (unused/1, unused, unused, unused -- unused, unused if (oparg & 1))) {
            // cancel out the decrement that will happen in LOAD_SUPER_ATTR; we
            // don't want to specialize instrumented instructions
            PAUSE_ADAPTIVE_COUNTER(this_instr[1].counter);
            GO_TO_INSTRUCTION(LOAD_SUPER_ATTR);
        }

        family(LOAD_SUPER_ATTR, INLINE_CACHE_ENTRIES_LOAD_SUPER_ATTR) = {
            LOAD_SUPER_ATTR_ATTR,
            LOAD_SUPER_ATTR_METHOD,
        };

        specializing op(_SPECIALIZE_LOAD_SUPER_ATTR, (counter/1, global_super_st, class_st, unused -- global_super_st, class_st, unused)) {
            #if ENABLE_SPECIALIZATION
            int load_method = oparg & 1;
            if (ADAPTIVE_COUNTER_TRIGGERS(counter)) {
                next_instr = this_instr;
                _Py_Specialize_LoadSuperAttr(global_super_st, class_st, next_instr, load_method);
                DISPATCH_SAME_OPARG();
            }
            STAT_INC(LOAD_SUPER_ATTR, deferred);
            ADVANCE_ADAPTIVE_COUNTER(this_instr[1].counter);
            #endif  /* ENABLE_SPECIALIZATION */
        }

        tier1 op(_LOAD_SUPER_ATTR, (global_super_st, class_st, self_st -- attr: PyObject *, null if (oparg & 1))) {
            PyObject *global_super = PyStackRef_To_PyObject_Borrow(global_super_st);
            PyObject *class = PyStackRef_To_PyObject_Borrow(class_st);
            PyObject *self = PyStackRef_To_PyObject_Borrow(self_st);

            if (opcode == INSTRUMENTED_LOAD_SUPER_ATTR) {
                PyObject *arg = oparg & 2 ? class : &_PyInstrumentation_MISSING;
                int err = _Py_call_instrumentation_2args(
                        tstate, PY_MONITORING_EVENT_CALL,
                        frame, this_instr, global_super, arg);
                ERROR_IF(err, error);
            }
            // we make no attempt to optimize here; specializations should
            // handle any case whose performance we care about
            PyObject *stack[] = {class, self};
            PyObject *super = PyObject_Vectorcall(global_super, stack, oparg & 2, NULL);
            if (opcode == INSTRUMENTED_LOAD_SUPER_ATTR) {
                PyObject *arg = oparg & 2 ? class : &_PyInstrumentation_MISSING;
                if (super == NULL) {
                    _Py_call_instrumentation_exc2(
                        tstate, PY_MONITORING_EVENT_C_RAISE,
                        frame, this_instr, global_super, arg);
                }
                else {
                    int err = _Py_call_instrumentation_2args(
                        tstate, PY_MONITORING_EVENT_C_RETURN,
                        frame, this_instr, global_super, arg);
                    if (err < 0) {
                        Py_CLEAR(super);
                    }
                }
            }
            DECREF_INPUTS();
            ERROR_IF(super == NULL, error);
            PyObject *name = GETITEM(FRAME_CO_NAMES, oparg >> 2);
            attr = PyObject_GetAttr(super, name);
            Py_DECREF(super);
            ERROR_IF(attr == NULL, error);
            null = Py_STACKREF_NULL;
        }

        macro(LOAD_SUPER_ATTR) = _SPECIALIZE_LOAD_SUPER_ATTR + _LOAD_SUPER_ATTR;

        pseudo(LOAD_SUPER_METHOD) = {
            LOAD_SUPER_ATTR,
        };

        pseudo(LOAD_ZERO_SUPER_METHOD) = {
            LOAD_SUPER_ATTR,
        };

        pseudo(LOAD_ZERO_SUPER_ATTR) = {
            LOAD_SUPER_ATTR,
        };

        inst(LOAD_SUPER_ATTR_ATTR, (unused/1, global_super_st, class_st, self_st -- attr: PyObject *, unused if (0))) {
            PyObject *global_super = PyStackRef_To_PyObject_Borrow(global_super_st);
            PyObject *class = PyStackRef_To_PyObject_Borrow(class_st);
            PyObject *self = PyStackRef_To_PyObject_Borrow(self_st);

            assert(!(oparg & 1));
            DEOPT_IF(global_super != (PyObject *)&PySuper_Type);
            DEOPT_IF(!PyType_Check(class));
            STAT_INC(LOAD_SUPER_ATTR, hit);
            PyObject *name = GETITEM(FRAME_CO_NAMES, oparg >> 2);
            attr = _PySuper_Lookup((PyTypeObject *)class, self, name, NULL);
            DECREF_INPUTS();
            ERROR_IF(attr == NULL, error);
        }

        inst(LOAD_SUPER_ATTR_METHOD, (unused/1, global_super_st, class_st, self_st -- attr: PyObject *, self_or_null)) {
            PyObject *global_super = PyStackRef_To_PyObject_Borrow(global_super_st);
            PyObject *class = PyStackRef_To_PyObject_Borrow(class_st);
            PyObject *self = PyStackRef_To_PyObject_Borrow(self_st);

            assert(oparg & 1);
            DEOPT_IF(global_super != (PyObject *)&PySuper_Type);
            DEOPT_IF(!PyType_Check(class));
            STAT_INC(LOAD_SUPER_ATTR, hit);
            PyObject *name = GETITEM(FRAME_CO_NAMES, oparg >> 2);
            PyTypeObject *cls = (PyTypeObject *)class;
            int method_found = 0;
            attr = _PySuper_Lookup(cls, self, name,
                                   Py_TYPE(self)->tp_getattro == PyObject_GenericGetAttr ? &method_found : NULL);
            PyStackRef_DECREF(global_super_st);
            PyStackRef_DECREF(class_st);
            if (attr == NULL) {
                PyStackRef_DECREF(self_st);
                ERROR_IF(true, error);
            }
            if (method_found) {
                self_or_null = self_st; // transfer ownership
            } else {
                PyStackRef_DECREF(self_st);
                self_or_null = Py_STACKREF_NULL;
            }
        }

        family(LOAD_ATTR, INLINE_CACHE_ENTRIES_LOAD_ATTR) = {
            LOAD_ATTR_INSTANCE_VALUE,
            LOAD_ATTR_MODULE,
            LOAD_ATTR_WITH_HINT,
            LOAD_ATTR_SLOT,
            LOAD_ATTR_CLASS,
            LOAD_ATTR_PROPERTY,
            LOAD_ATTR_GETATTRIBUTE_OVERRIDDEN,
            LOAD_ATTR_METHOD_WITH_VALUES,
            LOAD_ATTR_METHOD_NO_DICT,
            LOAD_ATTR_METHOD_LAZY_DICT,
            LOAD_ATTR_NONDESCRIPTOR_WITH_VALUES,
            LOAD_ATTR_NONDESCRIPTOR_NO_DICT,
        };

        specializing op(_SPECIALIZE_LOAD_ATTR, (counter/1, owner -- owner)) {
            #if ENABLE_SPECIALIZATION
            if (ADAPTIVE_COUNTER_TRIGGERS(counter)) {
                PyObject *name = GETITEM(FRAME_CO_NAMES, oparg>>1);
                next_instr = this_instr;
                _Py_Specialize_LoadAttr(owner, next_instr, name);
                DISPATCH_SAME_OPARG();
            }
            STAT_INC(LOAD_ATTR, deferred);
            ADVANCE_ADAPTIVE_COUNTER(this_instr[1].counter);
            #endif  /* ENABLE_SPECIALIZATION */
        }

        op(_LOAD_ATTR, (owner -- attr: PyObject *, self_or_null if (oparg & 1))) {
            PyObject *name = GETITEM(FRAME_CO_NAMES, oparg >> 1);
            if (oparg & 1) {
                /* Designed to work in tandem with CALL, pushes two values. */
                attr = NULL;
                if (_PyObject_GetMethod(PyStackRef_To_PyObject_Borrow(owner), name, &attr)) {
                    /* We can bypass temporary bound method object.
                       meth is unbound method and obj is self.
                       meth | self | arg1 | ... | argN
                     */
                    assert(attr != NULL);  // No errors on this branch
                    self_or_null = owner;  // Transfer ownership
                }
                else {
                    /* meth is not an unbound method (but a regular attr, or
                       something was returned by a descriptor protocol).  Set
                       the second element of the stack to NULL, to signal
                       CALL that it's not a method call.
                       meth | NULL | arg1 | ... | argN
                    */
                    DECREF_INPUTS();
                    ERROR_IF(attr == NULL, error);
                    self_or_null = Py_STACKREF_NULL;
                }
            }
            else {
                /* Classic, pushes one value. */
                attr = PyObject_GetAttr(PyStackRef_To_PyObject_Borrow(owner), name);
                DECREF_INPUTS();
                ERROR_IF(attr == NULL, error);
            }
        }

        macro(LOAD_ATTR) =
            _SPECIALIZE_LOAD_ATTR +
            unused/8 +
            _LOAD_ATTR;

        pseudo(LOAD_METHOD) = {
            LOAD_ATTR,
        };

        op(_GUARD_TYPE_VERSION, (type_version/2, owner -- owner)) {
            PyTypeObject *tp = Py_TYPE(PyStackRef_To_PyObject_Borrow(owner));
            assert(type_version != 0);
            EXIT_IF(tp->tp_version_tag != type_version);
        }

        op(_CHECK_MANAGED_OBJECT_HAS_VALUES, (owner -- owner)) {
            PyObject *owner_o = PyStackRef_To_PyObject_Borrow(owner);
            assert(Py_TYPE(owner_o)->tp_dictoffset < 0);
            assert(Py_TYPE(owner_o)->tp_flags & Py_TPFLAGS_INLINE_VALUES);
            DEOPT_IF(!_PyObject_InlineValues(owner_o)->valid);
        }

        split op(_LOAD_ATTR_INSTANCE_VALUE, (index/1, owner -- attr, null if (oparg & 1))) {
            PyObject *owner_o = PyStackRef_To_PyObject_Borrow(owner);
            PyObject *attr_o = _PyObject_InlineValues(owner_o)->values[index];
            DEOPT_IF(attr_o == NULL);
            STAT_INC(LOAD_ATTR, hit);
            Py_INCREF(attr_o);
            null = Py_STACKREF_NULL;
            attr = PyObject_To_StackRef_Steal(attr_o);
            DECREF_INPUTS();
        }

        macro(LOAD_ATTR_INSTANCE_VALUE) =
            unused/1 + // Skip over the counter
            _GUARD_TYPE_VERSION +
            _CHECK_MANAGED_OBJECT_HAS_VALUES +
            _LOAD_ATTR_INSTANCE_VALUE +
            unused/5;  // Skip over rest of cache

        op(_CHECK_ATTR_MODULE, (dict_version/2, owner -- owner)) {
            PyObject *owner_o = PyStackRef_To_PyObject_Borrow(owner);
            DEOPT_IF(!PyModule_CheckExact(owner_o));
            PyDictObject *dict = (PyDictObject *)((PyModuleObject *)owner_o)->md_dict;
            assert(dict != NULL);
            DEOPT_IF(dict->ma_keys->dk_version != dict_version);
        }

        op(_LOAD_ATTR_MODULE, (index/1, owner -- attr, null if (oparg & 1))) {
            PyObject *owner_o = PyStackRef_To_PyObject_Borrow(owner);
            PyDictObject *dict = (PyDictObject *)((PyModuleObject *)owner_o)->md_dict;
            assert(dict->ma_keys->dk_kind == DICT_KEYS_UNICODE);
            assert(index < dict->ma_keys->dk_nentries);
            PyDictUnicodeEntry *ep = DK_UNICODE_ENTRIES(dict->ma_keys) + index;
            PyObject *attr_o = ep->me_value;
            DEOPT_IF(attr_o == NULL);
            STAT_INC(LOAD_ATTR, hit);
            Py_INCREF(attr_o);
            attr = PyObject_To_StackRef_Steal(attr_o);
            null = Py_STACKREF_NULL;
            DECREF_INPUTS();
        }

        macro(LOAD_ATTR_MODULE) =
            unused/1 +
            _CHECK_ATTR_MODULE +
            _LOAD_ATTR_MODULE +
            unused/5;

        op(_CHECK_ATTR_WITH_HINT, (owner -- owner)) {
            PyObject *owner_o = PyStackRef_To_PyObject_Borrow(owner);

            assert(Py_TYPE(owner_o)->tp_flags & Py_TPFLAGS_MANAGED_DICT);
            PyDictObject *dict = _PyObject_GetManagedDict(owner_o);
            DEOPT_IF(dict == NULL);
            assert(PyDict_CheckExact((PyObject *)dict));
        }

        op(_LOAD_ATTR_WITH_HINT, (hint/1, owner -- attr, null if (oparg & 1))) {
            PyObject *owner_o = PyStackRef_To_PyObject_Borrow(owner);
            PyObject *attr_o;

            PyDictObject *dict = _PyObject_GetManagedDict(owner_o);
            DEOPT_IF(hint >= (size_t)dict->ma_keys->dk_nentries);
            PyObject *name = GETITEM(FRAME_CO_NAMES, oparg>>1);
            if (DK_IS_UNICODE(dict->ma_keys)) {
                PyDictUnicodeEntry *ep = DK_UNICODE_ENTRIES(dict->ma_keys) + hint;
                DEOPT_IF(ep->me_key != name);
                attr_o = ep->me_value;
            }
            else {
                PyDictKeyEntry *ep = DK_ENTRIES(dict->ma_keys) + hint;
                DEOPT_IF(ep->me_key != name);
                attr_o = ep->me_value;
            }
            DEOPT_IF(attr_o == NULL);
            STAT_INC(LOAD_ATTR, hit);
            Py_INCREF(attr_o);
            attr = PyObject_To_StackRef_Steal(attr_o);
            null = Py_STACKREF_NULL;
            DECREF_INPUTS();
        }

        macro(LOAD_ATTR_WITH_HINT) =
            unused/1 +
            _GUARD_TYPE_VERSION +
            _CHECK_ATTR_WITH_HINT +
            _LOAD_ATTR_WITH_HINT +
            unused/5;

        split op(_LOAD_ATTR_SLOT, (index/1, owner -- attr, null if (oparg & 1))) {
            PyObject *owner_o = PyStackRef_To_PyObject_Borrow(owner);

            char *addr = (char *)owner_o + index;
            PyObject *attr_o = *(PyObject **)addr;
            DEOPT_IF(attr_o == NULL);
            STAT_INC(LOAD_ATTR, hit);
            Py_INCREF(attr_o);
            null = Py_STACKREF_NULL;
            attr = PyObject_To_StackRef_Steal(attr_o);
            DECREF_INPUTS();
        }

        macro(LOAD_ATTR_SLOT) =
            unused/1 +
            _GUARD_TYPE_VERSION +
            _LOAD_ATTR_SLOT +  // NOTE: This action may also deopt
            unused/5;

        op(_CHECK_ATTR_CLASS, (type_version/2, owner -- owner)) {
            PyObject *owner_o = PyStackRef_To_PyObject_Borrow(owner);

            DEOPT_IF(!PyType_Check(owner_o));
            assert(type_version != 0);
            DEOPT_IF(((PyTypeObject *)owner_o)->tp_version_tag != type_version);

        }

        split op(_LOAD_ATTR_CLASS, (descr/4, owner -- attr, null if (oparg & 1))) {
            STAT_INC(LOAD_ATTR, hit);
            assert(descr != NULL);
            attr = PyObject_To_StackRef_Steal(Py_NewRef(descr));
            null = Py_STACKREF_NULL;
            DECREF_INPUTS();
        }

        macro(LOAD_ATTR_CLASS) =
            unused/1 +
            _CHECK_ATTR_CLASS +
            unused/2 +
            _LOAD_ATTR_CLASS;

        inst(LOAD_ATTR_PROPERTY, (unused/1, type_version/2, func_version/2, fget/4, owner -- unused, unused if (0))) {
            PyObject *owner_o = PyStackRef_To_PyObject_Borrow(owner);

            assert((oparg & 1) == 0);
            DEOPT_IF(tstate->interp->eval_frame);

            PyTypeObject *cls = Py_TYPE(owner_o);
            assert(type_version != 0);
            DEOPT_IF(cls->tp_version_tag != type_version);
            assert(Py_IS_TYPE(fget, &PyFunction_Type));
            PyFunctionObject *f = (PyFunctionObject *)fget;
            assert(func_version != 0);
            DEOPT_IF(f->func_version != func_version);
            PyCodeObject *code = (PyCodeObject *)f->func_code;
            assert(code->co_argcount == 1);
            DEOPT_IF(!_PyThreadState_HasStackSpace(tstate, code->co_framesize));
            STAT_INC(LOAD_ATTR, hit);
            Py_INCREF(fget);
            _PyInterpreterFrame *new_frame = _PyFrame_PushUnchecked(tstate, f, 1);
            // Manipulate stack directly because we exit with DISPATCH_INLINED().
            STACK_SHRINK(1);
            new_frame->localsplus[0] = owner;
            frame->return_offset = (uint16_t)(next_instr - this_instr);
            DISPATCH_INLINED(new_frame);
        }

        inst(LOAD_ATTR_GETATTRIBUTE_OVERRIDDEN, (unused/1, type_version/2, func_version/2, getattribute/4, owner -- unused, unused if (0))) {
            PyObject *owner_o = PyStackRef_To_PyObject_Borrow(owner);

            assert((oparg & 1) == 0);
            DEOPT_IF(tstate->interp->eval_frame);
            PyTypeObject *cls = Py_TYPE(owner_o);
            assert(type_version != 0);
            DEOPT_IF(cls->tp_version_tag != type_version);
            assert(Py_IS_TYPE(getattribute, &PyFunction_Type));
            PyFunctionObject *f = (PyFunctionObject *)getattribute;
            assert(func_version != 0);
            DEOPT_IF(f->func_version != func_version);
            PyCodeObject *code = (PyCodeObject *)f->func_code;
            assert(code->co_argcount == 2);
            DEOPT_IF(!_PyThreadState_HasStackSpace(tstate, code->co_framesize));
            STAT_INC(LOAD_ATTR, hit);

            PyObject *name = GETITEM(FRAME_CO_NAMES, oparg >> 1);
            Py_INCREF(f);
            _PyInterpreterFrame *new_frame = _PyFrame_PushUnchecked(tstate, f, 2);
            // Manipulate stack directly because we exit with DISPATCH_INLINED().
            STACK_SHRINK(1);
            new_frame->localsplus[0] = owner;
            new_frame->localsplus[1] = PyObject_To_StackRef_New(name);
            frame->return_offset = (uint16_t)(next_instr - this_instr);
            DISPATCH_INLINED(new_frame);
        }

        op(_GUARD_DORV_NO_DICT, (owner -- owner)) {
            PyObject *owner_o = PyStackRef_To_PyObject_Borrow(owner);

            assert(Py_TYPE(owner_o)->tp_dictoffset < 0);
            assert(Py_TYPE(owner_o)->tp_flags & Py_TPFLAGS_INLINE_VALUES);
            DEOPT_IF(_PyObject_GetManagedDict(owner_o));
            DEOPT_IF(_PyObject_InlineValues(owner_o)->valid == 0);
        }

        op(_STORE_ATTR_INSTANCE_VALUE, (index/1, value, owner --)) {
            PyObject *owner_o = PyStackRef_To_PyObject_Borrow(owner);

            STAT_INC(STORE_ATTR, hit);
            assert(_PyObject_GetManagedDict(owner_o) == NULL);
            PyDictValues *values = _PyObject_InlineValues(owner_o);

            PyObject *old_value = values->values[index];
            values->values[index] = PyStackRef_To_PyObject_New(value);
            if (old_value == NULL) {
                _PyDictValues_AddToInsertionOrder(values, index);
            }
            else {
                Py_DECREF(old_value);
            }
            PyStackRef_DECREF(owner);
        }

        macro(STORE_ATTR_INSTANCE_VALUE) =
            unused/1 +
            _GUARD_TYPE_VERSION +
            _GUARD_DORV_NO_DICT +
            _STORE_ATTR_INSTANCE_VALUE;

        inst(STORE_ATTR_WITH_HINT, (unused/1, type_version/2, hint/1, value, owner --)) {
            PyObject *owner_o = PyStackRef_To_PyObject_Borrow(owner);

            PyTypeObject *tp = Py_TYPE(owner_o);
            assert(type_version != 0);
            DEOPT_IF(tp->tp_version_tag != type_version);
            assert(tp->tp_flags & Py_TPFLAGS_MANAGED_DICT);
            PyDictObject *dict = _PyObject_GetManagedDict(owner_o);
            DEOPT_IF(dict == NULL);
            assert(PyDict_CheckExact((PyObject *)dict));
            PyObject *name = GETITEM(FRAME_CO_NAMES, oparg);
            DEOPT_IF(hint >= (size_t)dict->ma_keys->dk_nentries);
            PyObject *old_value;
            uint64_t new_version;
            if (DK_IS_UNICODE(dict->ma_keys)) {
                PyDictUnicodeEntry *ep = DK_UNICODE_ENTRIES(dict->ma_keys) + hint;
                DEOPT_IF(ep->me_key != name);
                old_value = ep->me_value;
                DEOPT_IF(old_value == NULL);
                new_version = _PyDict_NotifyEvent(tstate->interp, PyDict_EVENT_MODIFIED, dict, name, PyStackRef_To_PyObject_Borrow(value));
                ep->me_value = PyStackRef_To_PyObject_New(value);
            }
            else {
                PyDictKeyEntry *ep = DK_ENTRIES(dict->ma_keys) + hint;
                DEOPT_IF(ep->me_key != name);
                old_value = ep->me_value;
                DEOPT_IF(old_value == NULL);
                new_version = _PyDict_NotifyEvent(tstate->interp, PyDict_EVENT_MODIFIED, dict, name, PyStackRef_To_PyObject_Borrow(value));
                ep->me_value = PyStackRef_To_PyObject_New(value);
            }
            Py_DECREF(old_value);
            STAT_INC(STORE_ATTR, hit);
            /* Ensure dict is GC tracked if it needs to be */
            if (!_PyObject_GC_IS_TRACKED(dict) && _PyObject_GC_MAY_BE_TRACKED(PyStackRef_To_PyObject_Borrow(value))) {
                _PyObject_GC_TRACK(dict);
            }
            /* PEP 509 */
            dict->ma_version_tag = new_version;
            PyStackRef_DECREF(owner);
        }

        op(_STORE_ATTR_SLOT, (index/1, value, owner --)) {
            PyObject *owner_o = PyStackRef_To_PyObject_Borrow(owner);

            char *addr = (char *)owner_o + index;
            STAT_INC(STORE_ATTR, hit);
            PyObject *old_value = *(PyObject **)addr;
            *(PyObject **)addr = PyStackRef_To_PyObject_New(value);
            Py_XDECREF(old_value);
            PyStackRef_DECREF(owner);
        }

        macro(STORE_ATTR_SLOT) =
            unused/1 +
            _GUARD_TYPE_VERSION +
            _STORE_ATTR_SLOT;

        family(COMPARE_OP, INLINE_CACHE_ENTRIES_COMPARE_OP) = {
            COMPARE_OP_FLOAT,
            COMPARE_OP_INT,
            COMPARE_OP_STR,
        };

        specializing op(_SPECIALIZE_COMPARE_OP, (counter/1, left, right -- left, right)) {
            #if ENABLE_SPECIALIZATION
            if (ADAPTIVE_COUNTER_TRIGGERS(counter)) {
                next_instr = this_instr;
                _Py_Specialize_CompareOp(left, right, next_instr, oparg);
                DISPATCH_SAME_OPARG();
            }
            STAT_INC(COMPARE_OP, deferred);
            ADVANCE_ADAPTIVE_COUNTER(this_instr[1].counter);
            #endif  /* ENABLE_SPECIALIZATION */
        }

        op(_COMPARE_OP, (left, right -- res)) {
            PyObject *left_o = PyStackRef_To_PyObject_Borrow(left);
            PyObject *right_o = PyStackRef_To_PyObject_Borrow(right);

            assert((oparg >> 5) <= Py_GE);
            PyObject *res_o = PyObject_RichCompare(left_o, right_o, oparg >> 5);
            DECREF_INPUTS();
            ERROR_IF(res_o == NULL, error);
            if (oparg & 16) {
                int res_bool = PyObject_IsTrue(res_o);
                Py_DECREF(res_o);
                ERROR_IF(res_bool < 0, error);
                res = PyObject_To_StackRef_Steal(res_bool ? Py_True : Py_False);
            }
            else {
                res = PyObject_To_StackRef_Steal(res_o);
            }
        }

        macro(COMPARE_OP) = _SPECIALIZE_COMPARE_OP + _COMPARE_OP;

        macro(COMPARE_OP_FLOAT) =
            _GUARD_BOTH_FLOAT + unused/1 + _COMPARE_OP_FLOAT;

        macro(COMPARE_OP_INT) =
            _GUARD_BOTH_INT + unused/1 + _COMPARE_OP_INT;

        macro(COMPARE_OP_STR) =
            _GUARD_BOTH_UNICODE + unused/1 + _COMPARE_OP_STR;

        op(_COMPARE_OP_FLOAT, (left, right -- res)) {
            PyObject *left_o = PyStackRef_To_PyObject_Borrow(left);
            PyObject *right_o = PyStackRef_To_PyObject_Borrow(right);

            STAT_INC(COMPARE_OP, hit);
            double dleft = PyFloat_AS_DOUBLE(left_o);
            double dright = PyFloat_AS_DOUBLE(right_o);
            // 1 if NaN, 2 if <, 4 if >, 8 if ==; this matches low four bits of the oparg
            int sign_ish = COMPARISON_BIT(dleft, dright);
            _Py_DECREF_SPECIALIZED(left_o, _PyFloat_ExactDealloc);
            _Py_DECREF_SPECIALIZED(right_o, _PyFloat_ExactDealloc);
            res = PyObject_To_StackRef_Steal((sign_ish & oparg) ? Py_True : Py_False);
            // It's always a bool, so we don't care about oparg & 16.
        }

        // Similar to COMPARE_OP_FLOAT
        op(_COMPARE_OP_INT, (left, right -- res)) {
            PyObject *left_o = PyStackRef_To_PyObject_Borrow(left);
            PyObject *right_o = PyStackRef_To_PyObject_Borrow(right);

            DEOPT_IF(!_PyLong_IsCompact((PyLongObject *)left_o));
            DEOPT_IF(!_PyLong_IsCompact((PyLongObject *)right_o));
            STAT_INC(COMPARE_OP, hit);
            assert(_PyLong_DigitCount((PyLongObject *)left_o) <= 1 &&
                   _PyLong_DigitCount((PyLongObject *)right_o) <= 1);
            Py_ssize_t ileft = _PyLong_CompactValue((PyLongObject *)left_o);
            Py_ssize_t iright = _PyLong_CompactValue((PyLongObject *)right_o);
            // 2 if <, 4 if >, 8 if ==; this matches the low 4 bits of the oparg
            int sign_ish = COMPARISON_BIT(ileft, iright);
            _Py_DECREF_SPECIALIZED(left_o, (destructor)PyObject_Free);
            _Py_DECREF_SPECIALIZED(right_o, (destructor)PyObject_Free);
            res = PyObject_To_StackRef_Steal((sign_ish & oparg) ? Py_True : Py_False);
            // It's always a bool, so we don't care about oparg & 16.
        }

        // Similar to COMPARE_OP_FLOAT, but for ==, != only
        op(_COMPARE_OP_STR, (left, right -- res)) {
            PyObject *left_o = PyStackRef_To_PyObject_Borrow(left);
            PyObject *right_o = PyStackRef_To_PyObject_Borrow(right);

            STAT_INC(COMPARE_OP, hit);
            int eq = _PyUnicode_Equal(left_o, right_o);
            assert((oparg >> 5) == Py_EQ || (oparg >> 5) == Py_NE);
            _Py_DECREF_SPECIALIZED(left_o, _PyUnicode_ExactDealloc);
            _Py_DECREF_SPECIALIZED(right_o, _PyUnicode_ExactDealloc);
            assert(eq == 0 || eq == 1);
            assert((oparg & 0xf) == COMPARISON_NOT_EQUALS || (oparg & 0xf) == COMPARISON_EQUALS);
            assert(COMPARISON_NOT_EQUALS + 1 == COMPARISON_EQUALS);
            res = PyObject_To_StackRef_Steal(((COMPARISON_NOT_EQUALS + eq) & oparg) ? Py_True : Py_False);
            // It's always a bool, so we don't care about oparg & 16.
        }

        inst(IS_OP, (left, right -- b)) {
            PyObject *left_o = PyStackRef_To_PyObject_Borrow(left);
            PyObject *right_o = PyStackRef_To_PyObject_Borrow(right);

            int res = Py_Is(left_o, right_o) ^ oparg;
            DECREF_INPUTS();
            b = PyObject_To_StackRef_Steal(res ? Py_True : Py_False);
        }

        family(CONTAINS_OP, INLINE_CACHE_ENTRIES_CONTAINS_OP) = {
            CONTAINS_OP_SET,
            CONTAINS_OP_DICT,
        };

        op(_CONTAINS_OP, (left, right -- b)) {
            PyObject *left_o = PyStackRef_To_PyObject_Borrow(left);
            PyObject *right_o = PyStackRef_To_PyObject_Borrow(right);

            int res = PySequence_Contains(right_o, left_o);
            DECREF_INPUTS();
            ERROR_IF(res < 0, error);
            b = PyObject_To_StackRef_Steal((res ^ oparg) ? Py_True : Py_False);
        }

        specializing op(_SPECIALIZE_CONTAINS_OP, (counter/1, left, right -- left, right)) {
            #if ENABLE_SPECIALIZATION
            if (ADAPTIVE_COUNTER_TRIGGERS(counter)) {
                next_instr = this_instr;
                _Py_Specialize_ContainsOp(right, next_instr);
                DISPATCH_SAME_OPARG();
            }
            STAT_INC(CONTAINS_OP, deferred);
            ADVANCE_ADAPTIVE_COUNTER(this_instr[1].counter);
            #endif  /* ENABLE_SPECIALIZATION */
        }

        macro(CONTAINS_OP) = _SPECIALIZE_CONTAINS_OP + _CONTAINS_OP;

        inst(CONTAINS_OP_SET, (unused/1, left, right -- b)) {
            PyObject *left_o = PyStackRef_To_PyObject_Borrow(left);
            PyObject *right_o = PyStackRef_To_PyObject_Borrow(right);

            DEOPT_IF(!(PySet_CheckExact(right_o) || PyFrozenSet_CheckExact(right_o)));
            STAT_INC(CONTAINS_OP, hit);
            // Note: both set and frozenset use the same seq_contains method!
            int res = _PySet_Contains((PySetObject *)right_o, left_o);
            DECREF_INPUTS();
            ERROR_IF(res < 0, error);
            b = PyObject_To_StackRef_Steal((res ^ oparg) ? Py_True : Py_False);
        }

        inst(CONTAINS_OP_DICT, (unused/1, left, right -- b)) {
            PyObject *left_o = PyStackRef_To_PyObject_Borrow(left);
            PyObject *right_o = PyStackRef_To_PyObject_Borrow(right);

            DEOPT_IF(!PyDict_CheckExact(right_o));
            STAT_INC(CONTAINS_OP, hit);
            int res = PyDict_Contains(right_o, left_o);
            DECREF_INPUTS();
            ERROR_IF(res < 0, error);
            b = PyObject_To_StackRef_Steal((res ^ oparg) ? Py_True : Py_False);
        }

        inst(CHECK_EG_MATCH, (exc_value_st, match_type_st -- rest, match)) {
            PyObject *exc_value = PyStackRef_To_PyObject_Borrow(exc_value_st);
            PyObject *match_type = PyStackRef_To_PyObject_Borrow(match_type_st);

            if (_PyEval_CheckExceptStarTypeValid(tstate, match_type) < 0) {
                DECREF_INPUTS();
                ERROR_IF(true, error);
            }

            PyObject *match_o = NULL;
            PyObject *rest_o = NULL;
            int res = _PyEval_ExceptionGroupMatch(exc_value, match_type,
                                                  &match_o, &rest_o);
            DECREF_INPUTS();
            ERROR_IF(res < 0, error);

            assert((match_o == NULL) == (rest_o == NULL));
            ERROR_IF(match_o == NULL, error);

            if (!Py_IsNone(match_o)) {
                PyErr_SetHandledException(match_o);
            }
            rest = PyObject_To_StackRef_Steal(rest_o);
            match = PyObject_To_StackRef_Steal(match_o);
        }

        inst(CHECK_EXC_MATCH, (left, right -- left, b)) {
            PyObject *left_o = PyStackRef_To_PyObject_Borrow(left);
            PyObject *right_o = PyStackRef_To_PyObject_Borrow(right);

            assert(PyExceptionInstance_Check(left_o));
            if (_PyEval_CheckExceptTypeValid(tstate, right_o) < 0) {
                 DECREF_INPUTS();
                 ERROR_IF(true, error);
            }

            int res = PyErr_GivenExceptionMatches(left_o, right_o);
            DECREF_INPUTS();
            b = PyObject_To_StackRef_Steal(res ? Py_True : Py_False);
        }

         tier1 inst(IMPORT_NAME, (level, fromlist -- res)) {
            PyObject *name = GETITEM(FRAME_CO_NAMES, oparg);
            PyObject *res_o = import_name(tstate, frame, name,
                              PyStackRef_To_PyObject_Borrow(fromlist),
                              PyStackRef_To_PyObject_Borrow(level));
            DECREF_INPUTS();
            ERROR_IF(res_o == NULL, error);
            res = PyObject_To_StackRef_Steal(res_o);
        }

        tier1 inst(IMPORT_FROM, (from -- from, res)) {
            PyObject *name = GETITEM(FRAME_CO_NAMES, oparg);
            PyObject *res_o = import_from(tstate, PyStackRef_To_PyObject_Borrow(from), name);
            ERROR_IF(res_o == NULL, error);
            res = PyObject_To_StackRef_Steal(res_o);
        }

        tier1 inst(JUMP_FORWARD, (--)) {
            JUMPBY(oparg);
        }

        tier1 inst(JUMP_BACKWARD, (unused/1 --)) {
            CHECK_EVAL_BREAKER();
            assert(oparg <= INSTR_OFFSET());
            JUMPBY(-oparg);
            #ifdef _Py_TIER2
            #if ENABLE_SPECIALIZATION
            _Py_BackoffCounter counter = this_instr[1].counter;
            if (backoff_counter_triggers(counter) && this_instr->op.code == JUMP_BACKWARD) {
                _Py_CODEUNIT *start = this_instr;
                /* Back up over EXTENDED_ARGs so optimizer sees the whole instruction */
                while (oparg > 255) {
                    oparg >>= 8;
                    start--;
                }
                _PyExecutorObject *executor;
                int optimized = _PyOptimizer_Optimize(frame, start, stack_pointer, &executor);
                ERROR_IF(optimized < 0, error);
                if (optimized) {
                    assert(tstate->previous_executor == NULL);
                    tstate->previous_executor = Py_None;
                    GOTO_TIER_TWO(executor);
                }
                else {
                    this_instr[1].counter = restart_backoff_counter(counter);
                }
            }
            else {
                ADVANCE_ADAPTIVE_COUNTER(this_instr[1].counter);
            }
            #endif  /* ENABLE_SPECIALIZATION */
            #endif /* _Py_TIER2 */
        }

        pseudo(JUMP) = {
            JUMP_FORWARD,
            JUMP_BACKWARD,
        };

        pseudo(JUMP_NO_INTERRUPT) = {
            JUMP_FORWARD,
            JUMP_BACKWARD_NO_INTERRUPT,
        };

        tier1 inst(ENTER_EXECUTOR, (--)) {
            #ifdef _Py_TIER2
            PyCodeObject *code = _PyFrame_GetCode(frame);
            _PyExecutorObject *executor = code->co_executors->executors[oparg & 255];
            assert(executor->vm_data.index == INSTR_OFFSET() - 1);
            assert(executor->vm_data.code == code);
            assert(executor->vm_data.valid);
            assert(tstate->previous_executor == NULL);
            /* If the eval breaker is set then stay in tier 1.
             * This avoids any potentially infinite loops
             * involving _RESUME_CHECK */
            if (_Py_atomic_load_uintptr_relaxed(&tstate->eval_breaker) & _PY_EVAL_EVENTS_MASK) {
                opcode = executor->vm_data.opcode;
                oparg = (oparg & ~255) | executor->vm_data.oparg;
                next_instr = this_instr;
                if (_PyOpcode_Caches[_PyOpcode_Deopt[opcode]]) {
                    PAUSE_ADAPTIVE_COUNTER(this_instr[1].counter);
                }
                DISPATCH_GOTO();
            }
            tstate->previous_executor = Py_None;
            Py_INCREF(executor);
            GOTO_TIER_TWO(executor);
            #else
            Py_FatalError("ENTER_EXECUTOR is not supported in this build");
            #endif /* _Py_TIER2 */
        }

        replaced op(_POP_JUMP_IF_FALSE, (cond -- )) {
            assert(PyBool_Check(PyStackRef_To_PyObject_Borrow(cond)));
            int flag = Py_IsFalse(PyStackRef_To_PyObject_Borrow(cond));
            #if ENABLE_SPECIALIZATION
            this_instr[1].cache = (this_instr[1].cache << 1) | flag;
            #endif
            JUMPBY(oparg * flag);
        }

        replaced op(_POP_JUMP_IF_TRUE, (cond -- )) {
            assert(PyBool_Check(PyStackRef_To_PyObject_Borrow(cond)));
            int flag = Py_IsTrue(PyStackRef_To_PyObject_Borrow(cond));
            #if ENABLE_SPECIALIZATION
            this_instr[1].cache = (this_instr[1].cache << 1) | flag;
            #endif
            JUMPBY(oparg * flag);
        }

        op(_IS_NONE, (value -- b)) {
            if (Py_IsNone(PyStackRef_To_PyObject_Borrow(value))) {
                b = PyObject_To_StackRef_Steal(Py_True);
            }
            else {
                b = PyObject_To_StackRef_Steal(Py_False);
                DECREF_INPUTS();
            }
        }

        macro(POP_JUMP_IF_TRUE) = unused/1 + _POP_JUMP_IF_TRUE;

        macro(POP_JUMP_IF_FALSE) = unused/1 + _POP_JUMP_IF_FALSE;

        macro(POP_JUMP_IF_NONE) = unused/1 + _IS_NONE + _POP_JUMP_IF_TRUE;

        macro(POP_JUMP_IF_NOT_NONE) = unused/1 + _IS_NONE + _POP_JUMP_IF_FALSE;

        tier1 inst(JUMP_BACKWARD_NO_INTERRUPT, (--)) {
            /* This bytecode is used in the `yield from` or `await` loop.
             * If there is an interrupt, we want it handled in the innermost
             * generator or coroutine, so we deliberately do not check it here.
             * (see bpo-30039).
             */
            JUMPBY(-oparg);
        }

        inst(GET_LEN, (obj -- obj, len)) {
            // PUSH(len(TOS))
            Py_ssize_t len_i = PyObject_Length(PyStackRef_To_PyObject_Borrow(obj));
            ERROR_IF(len_i < 0, error);
            PyObject *len_o = PyLong_FromSsize_t(len_i);
            ERROR_IF(len_o == NULL, error);
            len = PyObject_To_StackRef_Steal(len_o);
        }

        inst(MATCH_CLASS, (subject, type, names -- attrs)) {
            // Pop TOS and TOS1. Set TOS to a tuple of attributes on success, or
            // None on failure.
            assert(PyTuple_CheckExact(PyStackRef_To_PyObject_Borrow(names)));
            PyObject *attrs_o = _PyEval_MatchClass(tstate,
                PyStackRef_To_PyObject_Borrow(subject),
                PyStackRef_To_PyObject_Borrow(type), oparg,
                PyStackRef_To_PyObject_Borrow(names));
            DECREF_INPUTS();
            if (attrs_o) {
                assert(PyTuple_CheckExact(attrs_o));  // Success!
            }
            else {
                ERROR_IF(_PyErr_Occurred(tstate), error);  // Error!
                attrs_o = Py_None;  // Failure!
            }
            attrs = PyObject_To_StackRef_Steal(attrs_o);
        }

        inst(MATCH_MAPPING, (subject -- subject, res)) {
            int match = Py_TYPE(PyStackRef_To_PyObject_Borrow(subject))->tp_flags & Py_TPFLAGS_MAPPING;
            res = PyObject_To_StackRef_Steal(match ? Py_True : Py_False);
        }

        inst(MATCH_SEQUENCE, (subject -- subject, res)) {
            int match = Py_TYPE(PyStackRef_To_PyObject_Borrow(subject))->tp_flags & Py_TPFLAGS_SEQUENCE;
            res = PyObject_To_StackRef_Steal(match ? Py_True : Py_False);
        }

        inst(MATCH_KEYS, (subject, keys -- subject, keys, values_or_none)) {
            // On successful match, PUSH(values). Otherwise, PUSH(None).
            PyObject *values_or_none_o = _PyEval_MatchKeys(tstate,
                PyStackRef_To_PyObject_Borrow(subject), PyStackRef_To_PyObject_Borrow(keys));
            ERROR_IF(values_or_none_o == NULL, error);
            values_or_none = PyObject_To_StackRef_Steal(values_or_none_o);
        }

        inst(GET_ITER, (iterable -- iter)) {
            /* before: [obj]; after [getiter(obj)] */
            iter = PyObject_To_StackRef_Steal(PyObject_GetIter(PyStackRef_To_PyObject_Borrow(iterable)));
            DECREF_INPUTS();
            ERROR_IF(PyStackRef_IsNull(iter), error);
        }

        inst(GET_YIELD_FROM_ITER, (iterable -- iter)) {
            /* before: [obj]; after [getiter(obj)] */
            PyObject *iterable_o = PyStackRef_To_PyObject_Borrow(iterable);
            if (PyCoro_CheckExact(iterable_o)) {
                /* `iterable` is a coroutine */
                if (!(_PyFrame_GetCode(frame)->co_flags & (CO_COROUTINE | CO_ITERABLE_COROUTINE))) {
                    /* and it is used in a 'yield from' expression of a
                       regular generator. */
                    _PyErr_SetString(tstate, PyExc_TypeError,
                                     "cannot 'yield from' a coroutine object "
                                     "in a non-coroutine generator");
                    ERROR_NO_POP();
                }
                iter = iterable;
            }
            else if (PyGen_CheckExact(iterable_o)) {
                iter = iterable;
            }
            else {
                /* `iterable` is not a generator. */
                iter = PyObject_To_StackRef_Steal(PyObject_GetIter(iterable_o));
                if (PyStackRef_IsNull(iter)) {
                    ERROR_NO_POP();
                }
                DECREF_INPUTS();
            }
        }

        // Most members of this family are "secretly" super-instructions.
        // When the loop is exhausted, they jump, and the jump target is
        // always END_FOR, which pops two values off the stack.
        // This is optimized by skipping that instruction and combining
        // its effect (popping 'iter' instead of pushing 'next'.)

        family(FOR_ITER, INLINE_CACHE_ENTRIES_FOR_ITER) = {
            FOR_ITER_LIST,
            FOR_ITER_TUPLE,
            FOR_ITER_RANGE,
            FOR_ITER_GEN,
        };

        specializing op(_SPECIALIZE_FOR_ITER, (counter/1, iter -- iter)) {
            #if ENABLE_SPECIALIZATION
            if (ADAPTIVE_COUNTER_TRIGGERS(counter)) {
                next_instr = this_instr;
                _Py_Specialize_ForIter(iter, next_instr, oparg);
                DISPATCH_SAME_OPARG();
            }
            STAT_INC(FOR_ITER, deferred);
            ADVANCE_ADAPTIVE_COUNTER(this_instr[1].counter);
            #endif  /* ENABLE_SPECIALIZATION */
        }

        replaced op(_FOR_ITER, (iter -- iter, next)) {
            /* before: [iter]; after: [iter, iter()] *or* [] (and jump over END_FOR.) */
            PyObject *iter_o = PyStackRef_To_PyObject_Borrow(iter);
            PyObject *next_o = (*Py_TYPE(iter_o)->tp_iternext)(iter_o);
            if (next_o == NULL) {
                next = Py_STACKREF_NULL;
                if (_PyErr_Occurred(tstate)) {
                    if (!_PyErr_ExceptionMatches(tstate, PyExc_StopIteration)) {
                        ERROR_NO_POP();
                    }
                    monitor_raise(tstate, frame, this_instr);
                    _PyErr_Clear(tstate);
                }
                /* iterator ended normally */
                assert(next_instr[oparg].op.code == END_FOR ||
                       next_instr[oparg].op.code == INSTRUMENTED_END_FOR);
                PyStackRef_DECREF(iter);
                STACK_SHRINK(1);
                /* Jump forward oparg, then skip following END_FOR and POP_TOP instruction */
                JUMPBY(oparg + 2);
                DISPATCH();
            }
            next = PyObject_To_StackRef_Steal(next_o);
            // Common case: no jump, leave it to the code generator
        }

        op(_FOR_ITER_TIER_TWO, (iter -- iter, next: PyObject *)) {
            /* before: [iter]; after: [iter, iter()] *or* [] (and jump over END_FOR.) */
            PyObject *iter_o = PyStackRef_To_PyObject_Borrow(iter);
            next = (*Py_TYPE(iter_o)->tp_iternext)(iter_o);
            if (next == NULL) {
                if (_PyErr_Occurred(tstate)) {
                    if (!_PyErr_ExceptionMatches(tstate, PyExc_StopIteration)) {
                        ERROR_NO_POP();
                    }
                    _PyErr_Clear(tstate);
                }
                /* iterator ended normally */
                /* The translator sets the deopt target just past the matching END_FOR */
                DEOPT_IF(true);
            }
            // Common case: no jump, leave it to the code generator
        }

        macro(FOR_ITER) = _SPECIALIZE_FOR_ITER + _FOR_ITER;

        inst(INSTRUMENTED_FOR_ITER, (unused/1 -- )) {
            _Py_CODEUNIT *target;
            _PyStackRef iter_stackref = TOP();
            PyObject *iter = PyStackRef_To_PyObject_Borrow(iter_stackref);
            PyObject *next = (*Py_TYPE(iter)->tp_iternext)(iter);
            if (next != NULL) {
                PUSH(PyObject_To_StackRef_Steal(next));
                target = next_instr;
            }
            else {
                if (_PyErr_Occurred(tstate)) {
                    if (!_PyErr_ExceptionMatches(tstate, PyExc_StopIteration)) {
                        ERROR_NO_POP();
                    }
                    monitor_raise(tstate, frame, this_instr);
                    _PyErr_Clear(tstate);
                }
                /* iterator ended normally */
                assert(next_instr[oparg].op.code == END_FOR ||
                       next_instr[oparg].op.code == INSTRUMENTED_END_FOR);
                STACK_SHRINK(1);
                PyStackRef_DECREF(iter_stackref);
                /* Skip END_FOR and POP_TOP */
                target = next_instr + oparg + 2;
            }
            INSTRUMENTED_JUMP(this_instr, target, PY_MONITORING_EVENT_BRANCH);
        }

        op(_ITER_CHECK_LIST, (iter -- iter)) {
            EXIT_IF(Py_TYPE(PyStackRef_To_PyObject_Borrow(iter)) != &PyListIter_Type);
        }

        replaced op(_ITER_JUMP_LIST, (iter -- iter)) {
            PyObject *iter_o = PyStackRef_To_PyObject_Borrow(iter);
            _PyListIterObject *it = (_PyListIterObject *)iter_o;
            assert(Py_TYPE(iter_o) == &PyListIter_Type);
            STAT_INC(FOR_ITER, hit);
            PyListObject *seq = it->it_seq;
            if (seq == NULL || (size_t)it->it_index >= (size_t)PyList_GET_SIZE(seq)) {
                it->it_index = -1;
                #ifndef Py_GIL_DISABLED
                if (seq != NULL) {
                    it->it_seq = NULL;
                    Py_DECREF(seq);
                }
                #endif
                PyStackRef_DECREF(iter);
                STACK_SHRINK(1);
                /* Jump forward oparg, then skip following END_FOR and POP_TOP instructions */
                JUMPBY(oparg + 2);
                DISPATCH();
            }
        }

        // Only used by Tier 2
        op(_GUARD_NOT_EXHAUSTED_LIST, (iter -- iter)) {
            PyObject *iter_o = PyStackRef_To_PyObject_Borrow(iter);
            _PyListIterObject *it = (_PyListIterObject *)iter_o;
            assert(Py_TYPE(iter_o) == &PyListIter_Type);
            PyListObject *seq = it->it_seq;
            EXIT_IF(seq == NULL);
            EXIT_IF((size_t)it->it_index >= (size_t)PyList_GET_SIZE(seq));
        }

        op(_ITER_NEXT_LIST, (iter -- iter, next: PyObject *)) {
            PyObject *iter_o = PyStackRef_To_PyObject_Borrow(iter);
            _PyListIterObject *it = (_PyListIterObject *)iter_o;
            assert(Py_TYPE(iter_o) == &PyListIter_Type);
            PyListObject *seq = it->it_seq;
            assert(seq);
            assert(it->it_index < PyList_GET_SIZE(seq));
            next = Py_NewRef(PyList_GET_ITEM(seq, it->it_index++));
        }

        macro(FOR_ITER_LIST) =
            unused/1 +  // Skip over the counter
            _ITER_CHECK_LIST +
            _ITER_JUMP_LIST +
            _ITER_NEXT_LIST;

        op(_ITER_CHECK_TUPLE, (iter -- iter)) {
            EXIT_IF(Py_TYPE(PyStackRef_To_PyObject_Borrow(iter)) != &PyTupleIter_Type);
        }

        replaced op(_ITER_JUMP_TUPLE, (iter -- iter)) {
            PyObject *iter_o = PyStackRef_To_PyObject_Borrow(iter);
            _PyTupleIterObject *it = (_PyTupleIterObject *)iter_o;
            assert(Py_TYPE(iter_o) == &PyTupleIter_Type);
            STAT_INC(FOR_ITER, hit);
            PyTupleObject *seq = it->it_seq;
            if (seq == NULL || it->it_index >= PyTuple_GET_SIZE(seq)) {
                if (seq != NULL) {
                    it->it_seq = NULL;
                    Py_DECREF(seq);
                }
                PyStackRef_DECREF(iter);
                STACK_SHRINK(1);
                /* Jump forward oparg, then skip following END_FOR and POP_TOP instructions */
                JUMPBY(oparg + 2);
                DISPATCH();
            }
        }

        // Only used by Tier 2
        op(_GUARD_NOT_EXHAUSTED_TUPLE, (iter -- iter)) {
            PyObject *iter_o = PyStackRef_To_PyObject_Borrow(iter);
            _PyTupleIterObject *it = (_PyTupleIterObject *)iter_o;
            assert(Py_TYPE(iter_o) == &PyTupleIter_Type);
            PyTupleObject *seq = it->it_seq;
            EXIT_IF(seq == NULL);
            EXIT_IF(it->it_index >= PyTuple_GET_SIZE(seq));
        }

        op(_ITER_NEXT_TUPLE, (iter -- iter, next: PyObject *)) {
            PyObject *iter_o = PyStackRef_To_PyObject_Borrow(iter);
            _PyTupleIterObject *it = (_PyTupleIterObject *)iter_o;
            assert(Py_TYPE(iter_o) == &PyTupleIter_Type);
            PyTupleObject *seq = it->it_seq;
            assert(seq);
            assert(it->it_index < PyTuple_GET_SIZE(seq));
            next = Py_NewRef(PyTuple_GET_ITEM(seq, it->it_index++));
        }

        macro(FOR_ITER_TUPLE) =
            unused/1 +  // Skip over the counter
            _ITER_CHECK_TUPLE +
            _ITER_JUMP_TUPLE +
            _ITER_NEXT_TUPLE;

        op(_ITER_CHECK_RANGE, (iter -- iter)) {
            _PyRangeIterObject *r = (_PyRangeIterObject *)PyStackRef_To_PyObject_Borrow(iter);
            EXIT_IF(Py_TYPE(r) != &PyRangeIter_Type);
        }

        replaced op(_ITER_JUMP_RANGE, (iter -- iter)) {
            _PyRangeIterObject *r = (_PyRangeIterObject *)PyStackRef_To_PyObject_Borrow(iter);
            assert(Py_TYPE(r) == &PyRangeIter_Type);
            STAT_INC(FOR_ITER, hit);
            if (r->len <= 0) {
                STACK_SHRINK(1);
                PyStackRef_DECREF(iter);
                // Jump over END_FOR and POP_TOP instructions.
                JUMPBY(oparg + 2);
                DISPATCH();
            }
        }

        // Only used by Tier 2
        op(_GUARD_NOT_EXHAUSTED_RANGE, (iter -- iter)) {
            _PyRangeIterObject *r = (_PyRangeIterObject *)PyStackRef_To_PyObject_Borrow(iter);
            assert(Py_TYPE(r) == &PyRangeIter_Type);
            EXIT_IF(r->len <= 0);
        }

        op(_ITER_NEXT_RANGE, (iter -- iter, next: PyObject *)) {
            _PyRangeIterObject *r = (_PyRangeIterObject *)PyStackRef_To_PyObject_Borrow(iter);
            assert(Py_TYPE(r) == &PyRangeIter_Type);
            assert(r->len > 0);
            long value = r->start;
            r->start = value + r->step;
            r->len--;
            next = PyLong_FromLong(value);
            ERROR_IF(next == NULL, error);
        }

        macro(FOR_ITER_RANGE) =
            unused/1 +  // Skip over the counter
            _ITER_CHECK_RANGE +
            _ITER_JUMP_RANGE +
            _ITER_NEXT_RANGE;

        op(_FOR_ITER_GEN_FRAME, (iter -- iter, gen_frame)) {
            PyGenObject *gen = (PyGenObject *)PyStackRef_To_PyObject_Borrow(iter);
            DEOPT_IF(Py_TYPE(gen) != &PyGen_Type);
            DEOPT_IF(gen->gi_frame_state >= FRAME_EXECUTING);
            STAT_INC(FOR_ITER, hit);
            _PyInterpreterFrame *gen_frame_o = (_PyInterpreterFrame *)(_PyInterpreterFrame *)gen->gi_iframe;
            _PyFrame_StackPush(gen_frame_o, PyObject_To_StackRef_Steal(Py_None));
            gen->gi_frame_state = FRAME_EXECUTING;
            gen->gi_exc_state.previous_item = tstate->exc_info;
            tstate->exc_info = &gen->gi_exc_state;
            // oparg is the return offset from the next instruction.
            frame->return_offset = (uint16_t)(1 + INLINE_CACHE_ENTRIES_FOR_ITER + oparg);
            gen_frame = (_PyStackRef) { .bits = (uintptr_t)gen_frame_o };
        }

        macro(FOR_ITER_GEN) =
            unused/1 +
            _CHECK_PEP_523 +
            _FOR_ITER_GEN_FRAME +
            _PUSH_FRAME;

        inst(BEFORE_ASYNC_WITH, (mgr -- exit, res)) {
            PyObject *exit_o;
            PyObject *mgr_o = PyStackRef_To_PyObject_Borrow(mgr);
            PyObject *res_o;

            PyObject *enter = _PyObject_LookupSpecial(mgr_o, &_Py_ID(__aenter__));
            if (enter == NULL) {
                if (!_PyErr_Occurred(tstate)) {
                    _PyErr_Format(tstate, PyExc_TypeError,
                                  "'%.200s' object does not support the "
                                  "asynchronous context manager protocol",
                                  Py_TYPE(mgr_o)->tp_name);
                }
                ERROR_NO_POP();
            }
            exit_o = _PyObject_LookupSpecial(mgr_o, &_Py_ID(__aexit__));
            if (exit_o == NULL) {
                if (!_PyErr_Occurred(tstate)) {
                    _PyErr_Format(tstate, PyExc_TypeError,
                                  "'%.200s' object does not support the "
                                  "asynchronous context manager protocol "
                                  "(missed __aexit__ method)",
                                  Py_TYPE(mgr_o)->tp_name);
                }
                Py_DECREF(enter);
                ERROR_NO_POP();
            }

            DECREF_INPUTS();
            res_o = PyObject_CallNoArgs(enter);
            Py_DECREF(enter);
            if (res_o == NULL) {
                Py_DECREF(exit_o);
                ERROR_IF(true, error);
            }
            exit = PyObject_To_StackRef_Steal(exit_o);
            res = PyObject_To_StackRef_Steal(res_o);
        }

        inst(BEFORE_WITH, (mgr -- exit, res)) {
            PyObject *exit_o;
            PyObject *mgr_o = PyStackRef_To_PyObject_Borrow(mgr);
            PyObject *res_o;
            /* pop the context manager, push its __exit__ and the
             * value returned from calling its __enter__
             */
            PyObject *enter = _PyObject_LookupSpecial(mgr_o, &_Py_ID(__enter__));
            if (enter == NULL) {
                if (!_PyErr_Occurred(tstate)) {
                    _PyErr_Format(tstate, PyExc_TypeError,
                                  "'%.200s' object does not support the "
                                  "context manager protocol",
                                  Py_TYPE(mgr_o)->tp_name);
                }
                ERROR_NO_POP();
            }
            exit_o = _PyObject_LookupSpecial(mgr_o, &_Py_ID(__exit__));
            if (exit_o == NULL) {
                if (!_PyErr_Occurred(tstate)) {
                    _PyErr_Format(tstate, PyExc_TypeError,
                                  "'%.200s' object does not support the "
                                  "context manager protocol "
                                  "(missed __exit__ method)",
                                  Py_TYPE(mgr_o)->tp_name);
                }
                Py_DECREF(enter);
                ERROR_NO_POP();
            }
            DECREF_INPUTS();
            res_o = PyObject_CallNoArgs(enter);
            Py_DECREF(enter);
            if (res_o == NULL) {
                Py_DECREF(exit_o);
                ERROR_IF(true, error);
            }
            exit = PyObject_To_StackRef_Steal(exit_o);
            res = PyObject_To_StackRef_Steal(res_o);
        }

        inst(WITH_EXCEPT_START, (exit_func, lasti, unused, val -- exit_func, lasti, unused, val, res: PyObject *)) {
            /* At the top of the stack are 4 values:
               - val: TOP = exc_info()
               - unused: SECOND = previous exception
               - lasti: THIRD = lasti of exception in exc_info()
               - exit_func: FOURTH = the context.__exit__ bound method
               We call FOURTH(type(TOP), TOP, GetTraceback(TOP)).
               Then we push the __exit__ return value.
            */
            PyObject *exc, *tb;

            PyObject *val_o = PyStackRef_To_PyObject_Borrow(val);
            PyObject *exit_func_o = PyStackRef_To_PyObject_Borrow(exit_func);

            assert(val_o && PyExceptionInstance_Check(val_o));
            exc = PyExceptionInstance_Class(val_o);
            tb = PyException_GetTraceback(val_o);
            if (tb == NULL) {
                tb = Py_None;
            }
            else {
                Py_DECREF(tb);
            }
            assert(PyLong_Check(PyStackRef_To_PyObject_Borrow(lasti)));
            (void)lasti; // Shut up compiler warning if asserts are off
            _PyStackRef stack[4] = {Py_STACKREF_NULL, PyObject_To_StackRef_Steal(exc), val, PyObject_To_StackRef_Steal(tb)};
            res = PyObject_Vectorcall_StackRef(exit_func_o, stack + 1,
                    3 | PY_VECTORCALL_ARGUMENTS_OFFSET, NULL);
            ERROR_IF(res == NULL, error);
        }

        pseudo(SETUP_FINALLY, (HAS_ARG)) = {
            NOP,
        };

        pseudo(SETUP_CLEANUP, (HAS_ARG)) = {
            NOP,
        };

        pseudo(SETUP_WITH, (HAS_ARG)) = {
            NOP,
        };

        pseudo(POP_BLOCK) = {
            NOP,
        };

        inst(PUSH_EXC_INFO, (new_exc -- prev_exc, new_exc)) {

            _PyErr_StackItem *exc_info = tstate->exc_info;
            if (exc_info->exc_value != NULL) {
                prev_exc = PyObject_To_StackRef_Steal(exc_info->exc_value);
            }
            else {
                prev_exc = PyObject_To_StackRef_Steal(Py_None);
            }
            assert(PyExceptionInstance_Check(PyStackRef_To_PyObject_Borrow(new_exc)));
            exc_info->exc_value = Py_NewRef(PyStackRef_To_PyObject_Borrow(new_exc));
        }

        op(_GUARD_DORV_VALUES_INST_ATTR_FROM_DICT, (owner -- owner)) {
            PyObject *owner_o = PyStackRef_To_PyObject_Borrow(owner);
            assert(Py_TYPE(owner_o)->tp_flags & Py_TPFLAGS_INLINE_VALUES);
            DEOPT_IF(!_PyObject_InlineValues(owner_o)->valid);
        }

        op(_GUARD_KEYS_VERSION, (keys_version/2, owner -- owner)) {
            PyTypeObject *owner_cls = Py_TYPE(PyStackRef_To_PyObject_Borrow(owner));
            PyHeapTypeObject *owner_heap_type = (PyHeapTypeObject *)owner_cls;
            DEOPT_IF(owner_heap_type->ht_cached_keys->dk_version != keys_version);
        }

        split op(_LOAD_ATTR_METHOD_WITH_VALUES, (descr/4, owner -- attr, self if (1))) {
            assert(oparg & 1);
            /* Cached method object */
            STAT_INC(LOAD_ATTR, hit);
            assert(descr != NULL);
            PyObject *attr_o = Py_NewRef(descr);
            assert(_PyType_HasFeature(Py_TYPE(attr_o), Py_TPFLAGS_METHOD_DESCRIPTOR));
            attr = PyObject_To_StackRef_Steal(attr_o);
            self = owner;
        }

        macro(LOAD_ATTR_METHOD_WITH_VALUES) =
            unused/1 +
            _GUARD_TYPE_VERSION +
            _GUARD_DORV_VALUES_INST_ATTR_FROM_DICT +
            _GUARD_KEYS_VERSION +
            _LOAD_ATTR_METHOD_WITH_VALUES;

        op(_LOAD_ATTR_METHOD_NO_DICT, (descr/4, owner -- attr, self if (1))) {
            assert(oparg & 1);
            assert(Py_TYPE(PyStackRef_To_PyObject_Borrow(owner))->tp_dictoffset == 0);
            STAT_INC(LOAD_ATTR, hit);
            assert(descr != NULL);
            assert(_PyType_HasFeature(Py_TYPE(descr), Py_TPFLAGS_METHOD_DESCRIPTOR));
            attr = PyObject_To_StackRef_Steal(Py_NewRef(descr));
            self = owner;
        }

        macro(LOAD_ATTR_METHOD_NO_DICT) =
            unused/1 +
            _GUARD_TYPE_VERSION +
            unused/2 +
            _LOAD_ATTR_METHOD_NO_DICT;

        op(_LOAD_ATTR_NONDESCRIPTOR_WITH_VALUES, (descr/4, owner -- attr, unused if (0))) {
            assert((oparg & 1) == 0);
            STAT_INC(LOAD_ATTR, hit);
            assert(descr != NULL);
            DECREF_INPUTS();
            attr = PyObject_To_StackRef_Steal(Py_NewRef(descr));
        }

        macro(LOAD_ATTR_NONDESCRIPTOR_WITH_VALUES) =
            unused/1 +
            _GUARD_TYPE_VERSION +
            _GUARD_DORV_VALUES_INST_ATTR_FROM_DICT +
            _GUARD_KEYS_VERSION +
            _LOAD_ATTR_NONDESCRIPTOR_WITH_VALUES;

        op(_LOAD_ATTR_NONDESCRIPTOR_NO_DICT, (descr/4, owner -- attr, unused if (0))) {
            assert((oparg & 1) == 0);
            assert(Py_TYPE(PyStackRef_To_PyObject_Borrow(owner))->tp_dictoffset == 0);
            STAT_INC(LOAD_ATTR, hit);
            assert(descr != NULL);
            DECREF_INPUTS();
            attr = PyObject_To_StackRef_Steal(Py_NewRef(descr));
        }

        macro(LOAD_ATTR_NONDESCRIPTOR_NO_DICT) =
            unused/1 +
            _GUARD_TYPE_VERSION +
            unused/2 +
            _LOAD_ATTR_NONDESCRIPTOR_NO_DICT;

        op(_CHECK_ATTR_METHOD_LAZY_DICT, (dictoffset/1, owner -- owner)) {
            char *ptr = ((char *)PyStackRef_To_PyObject_Borrow(owner)) + MANAGED_DICT_OFFSET + dictoffset;
            PyObject *dict = *(PyObject **)ptr;
            /* This object has a __dict__, just not yet created */
            DEOPT_IF(dict != NULL);
        }

        op(_LOAD_ATTR_METHOD_LAZY_DICT, (descr/4, owner -- attr, self if (1))) {
            assert(oparg & 1);
            STAT_INC(LOAD_ATTR, hit);
            assert(descr != NULL);
            assert(_PyType_HasFeature(Py_TYPE(descr), Py_TPFLAGS_METHOD_DESCRIPTOR));
            attr = PyObject_To_StackRef_Steal(Py_NewRef(descr));
            self = owner;
        }

        macro(LOAD_ATTR_METHOD_LAZY_DICT) =
            unused/1 +
            _GUARD_TYPE_VERSION +
            _CHECK_ATTR_METHOD_LAZY_DICT +
            unused/1 +
            _LOAD_ATTR_METHOD_LAZY_DICT;

        inst(INSTRUMENTED_CALL, (unused/3 -- )) {
            int is_meth = PyStackRef_To_PyObject_Borrow(PEEK(oparg + 1)) != NULL;
            int total_args = oparg + is_meth;
            PyObject *function = PyStackRef_To_PyObject_Borrow(PEEK(oparg + 2));
            PyObject *arg = total_args == 0 ?
                &_PyInstrumentation_MISSING : PyStackRef_To_PyObject_Borrow(PEEK(total_args));
            int err = _Py_call_instrumentation_2args(
                    tstate, PY_MONITORING_EVENT_CALL,
                    frame, this_instr, function, arg);
            ERROR_IF(err, error);
            PAUSE_ADAPTIVE_COUNTER(this_instr[1].counter);
            GO_TO_INSTRUCTION(CALL);
        }

        // Cache layout: counter/1, func_version/2
        // CALL_INTRINSIC_1/2, CALL_KW, and CALL_FUNCTION_EX aren't members!
        family(CALL, INLINE_CACHE_ENTRIES_CALL) = {
            CALL_BOUND_METHOD_EXACT_ARGS,
            CALL_PY_EXACT_ARGS,
            CALL_TYPE_1,
            CALL_STR_1,
            CALL_TUPLE_1,
            CALL_BUILTIN_CLASS,
            CALL_BUILTIN_O,
            CALL_BUILTIN_FAST,
            CALL_BUILTIN_FAST_WITH_KEYWORDS,
            CALL_LEN,
            CALL_ISINSTANCE,
            CALL_LIST_APPEND,
            CALL_METHOD_DESCRIPTOR_O,
            CALL_METHOD_DESCRIPTOR_FAST_WITH_KEYWORDS,
            CALL_METHOD_DESCRIPTOR_NOARGS,
            CALL_METHOD_DESCRIPTOR_FAST,
            CALL_ALLOC_AND_ENTER_INIT,
            CALL_PY_GENERAL,
            CALL_BOUND_METHOD_GENERAL,
            CALL_NON_PY_GENERAL,
        };

        specializing op(_SPECIALIZE_CALL, (counter/1, callable, self_or_null, args[oparg] -- callable, self_or_null, args[oparg])) {
            #if ENABLE_SPECIALIZATION
            if (ADAPTIVE_COUNTER_TRIGGERS(counter)) {
                next_instr = this_instr;
                _Py_Specialize_Call(callable, next_instr, oparg + !PyStackRef_IsNull(self_or_null));
                DISPATCH_SAME_OPARG();
            }
            STAT_INC(CALL, deferred);
            ADVANCE_ADAPTIVE_COUNTER(this_instr[1].counter);
            #endif  /* ENABLE_SPECIALIZATION */
        }

        // When calling Python, inline the call using DISPATCH_INLINED().
        op(_CALL, (callable, self_or_null, args[oparg] -- res)) {
            PyObject *callable_o = PyStackRef_To_PyObject_Borrow(callable);
            PyObject *self_or_null_o = PyStackRef_To_PyObject_Borrow(self_or_null);

            // oparg counts all of the args, but *not* self:
            int total_args = oparg;
            if (self_or_null_o != NULL) {
                args--;
                total_args++;
            }
            else if (Py_TYPE(callable_o) == &PyMethod_Type) {
                args--;
                total_args++;
                PyObject *self = ((PyMethodObject *)callable_o)->im_self;
                args[0] = PyObject_To_StackRef_New(self);
                PyObject *method = ((PyMethodObject *)callable_o)->im_func;
                args[-1] = PyObject_To_StackRef_New(method);
                PyStackRef_DECREF(callable);
                callable_o = method;
                callable = args[-1];
            }
            // Check if the call can be inlined or not
            if (Py_TYPE(callable_o) == &PyFunction_Type &&
                tstate->interp->eval_frame == NULL &&
                ((PyFunctionObject *)callable_o)->vectorcall == _PyFunction_Vectorcall)
            {
                int code_flags = ((PyCodeObject*)PyFunction_GET_CODE(callable_o))->co_flags;
                PyObject *locals = code_flags & CO_OPTIMIZED ? NULL : Py_NewRef(PyFunction_GET_GLOBALS(callable_o));
                _PyInterpreterFrame *new_frame = _PyEvalFramePushAndInit(
                    tstate, (PyFunctionObject *)PyStackRef_To_PyObject_New(callable), locals,
                    args, total_args, NULL
                );
                // Manipulate stack directly since we leave using DISPATCH_INLINED().
                STACK_SHRINK(oparg + 2);
                // The frame has stolen all the arguments from the stack,
                // so there is no need to clean them up.
                if (new_frame == NULL) {
                    ERROR_NO_POP();
                }
                frame->return_offset = (uint16_t)(next_instr - this_instr);
                DISPATCH_INLINED(new_frame);
            }
            /* Callable is not a normal Python function */
            PyObject *res_o = PyObject_Vectorcall_StackRef(
                callable_o, args,
                total_args | PY_VECTORCALL_ARGUMENTS_OFFSET,
                NULL);
            if (opcode == INSTRUMENTED_CALL) {
                PyObject *arg = total_args == 0 ?
                    &_PyInstrumentation_MISSING : PyStackRef_To_PyObject_Borrow(args[0]);
                if (res_o == NULL) {
                    _Py_call_instrumentation_exc2(
                        tstate, PY_MONITORING_EVENT_C_RAISE,
                        frame, this_instr, callable_o, arg);
                }
                else {
                    int err = _Py_call_instrumentation_2args(
                        tstate, PY_MONITORING_EVENT_C_RETURN,
                        frame, this_instr, callable_o, arg);
                    if (err < 0) {
                        Py_CLEAR(res_o);
                    }
                }
            }
            assert((res_o != NULL) ^ (_PyErr_Occurred(tstate) != NULL));
            PyStackRef_DECREF(callable);
            for (int i = 0; i < total_args; i++) {
                PyStackRef_DECREF(args[i]);
            }
            ERROR_IF(res_o == NULL, error);
            res = PyObject_To_StackRef_Steal(res_o);
        }

        op(_CHECK_PERIODIC, (--)) {
            CHECK_EVAL_BREAKER();
        }

        macro(CALL) = _SPECIALIZE_CALL + unused/2 + _CALL + _CHECK_PERIODIC;

        op(_PY_FRAME_GENERAL, (callable, self_or_null, args[oparg] -- new_frame)) {
            PyObject *callable_o = PyStackRef_To_PyObject_Borrow(callable);
            PyObject *self_or_null_o = PyStackRef_To_PyObject_Borrow(self_or_null);

            // oparg counts all of the args, but *not* self:
            int total_args = oparg;
            if (self_or_null_o != NULL) {
                args--;
                total_args++;
            }
            assert(Py_TYPE(callable_o) == &PyFunction_Type);
            int code_flags = ((PyCodeObject*)PyFunction_GET_CODE(callable_o))->co_flags;
            PyObject *locals = code_flags & CO_OPTIMIZED ? NULL : Py_NewRef(PyFunction_GET_GLOBALS(callable_o));
            _PyInterpreterFrame *new_frame_o = _PyEvalFramePushAndInit(
                tstate, (PyFunctionObject *)PyStackRef_To_PyObject_New(callable), locals,
                args, total_args, NULL
            );
            // The frame has stolen all the arguments from the stack,
            // so there is no need to clean them up.
            SYNC_SP();
            if (new_frame_o == NULL) {
                ERROR_NO_POP();
            }
            new_frame = (_PyStackRef) { .bits = (uintptr_t)new_frame_o };
        }

        op(_CHECK_FUNCTION_VERSION, (func_version/2, callable, unused, unused[oparg] -- callable, unused, unused[oparg])) {
            PyObject *callable_o = PyStackRef_To_PyObject_Borrow(callable);
            EXIT_IF(!PyFunction_Check(callable_o));
            PyFunctionObject *func = (PyFunctionObject *)callable_o;
            EXIT_IF(func->func_version != func_version);
        }

        macro(CALL_PY_GENERAL) =
            unused/1 + // Skip over the counter
            _CHECK_PEP_523 +
            _CHECK_FUNCTION_VERSION +
            _PY_FRAME_GENERAL +
            _SAVE_RETURN_OFFSET +
            _PUSH_FRAME;

        op(_CHECK_METHOD_VERSION, (func_version/2, callable, null, unused[oparg] -- callable, null, unused[oparg])) {
            PyObject *callable_o = PyStackRef_To_PyObject_Borrow(callable);

            EXIT_IF(Py_TYPE(callable_o) != &PyMethod_Type);
            PyObject *func = ((PyMethodObject *)callable_o)->im_func;
            EXIT_IF(!PyFunction_Check(func));
            EXIT_IF(((PyFunctionObject *)func)->func_version != func_version);
            EXIT_IF(!PyStackRef_IsNull(null));
        }

        op(_EXPAND_METHOD, (callable, null, unused[oparg] -- method, self, unused[oparg])) {
            PyObject *callable_o = PyStackRef_To_PyObject_Borrow(callable);

            assert(PyStackRef_IsNull(null));
            assert(Py_TYPE(callable_o) == &PyMethod_Type);
            self = PyObject_To_StackRef_New(((PyMethodObject *)callable_o)->im_self);
            stack_pointer[-1 - oparg] = self;  // Patch stack as it is used by _PY_FRAME_GENERAL
            method = PyObject_To_StackRef_Steal(((PyMethodObject *)callable_o)->im_func);
            assert(PyFunction_Check(PyStackRef_To_PyObject_Borrow(method)));
            PyStackRef_INCREF(method);
            PyStackRef_DECREF(callable);
        }

        macro(CALL_BOUND_METHOD_GENERAL) =
            unused/1 + // Skip over the counter
            _CHECK_PEP_523 +
            _CHECK_METHOD_VERSION +
            _EXPAND_METHOD +
            _PY_FRAME_GENERAL +
            _SAVE_RETURN_OFFSET +
            _PUSH_FRAME;

        op(_CHECK_IS_NOT_PY_CALLABLE, (callable, unused, unused[oparg] -- callable, unused, unused[oparg])) {
            PyObject *callable_o = PyStackRef_To_PyObject_Borrow(callable);
            EXIT_IF(PyFunction_Check(callable_o));
            EXIT_IF(Py_TYPE(callable_o) == &PyMethod_Type);
        }

        op(_CALL_NON_PY_GENERAL, (callable, self_or_null, args[oparg] -- res)) {
#if TIER_ONE
            assert(opcode != INSTRUMENTED_CALL);
#endif
            PyObject *callable_o = PyStackRef_To_PyObject_Borrow(callable);
            PyObject *self_or_null_o = PyStackRef_To_PyObject_Borrow(self_or_null);

            int total_args = oparg;
            if (self_or_null_o != NULL) {
                args--;
                total_args++;
            }
            /* Callable is not a normal Python function */
            PyObject *res_o = PyObject_Vectorcall_StackRef(
                callable_o, args,
                total_args | PY_VECTORCALL_ARGUMENTS_OFFSET,
                NULL);
            assert((res_o != NULL) ^ (_PyErr_Occurred(tstate) != NULL));
            PyStackRef_DECREF(callable);
            for (int i = 0; i < total_args; i++) {
                PyStackRef_DECREF(args[i]);
            }
            ERROR_IF(res_o == NULL, error);
            res = PyObject_To_StackRef_Steal(res_o);
        }

        macro(CALL_NON_PY_GENERAL) =
            unused/1 + // Skip over the counter
            unused/2 +
            _CHECK_IS_NOT_PY_CALLABLE +
            _CALL_NON_PY_GENERAL +
            _CHECK_PERIODIC;

        op(_CHECK_CALL_BOUND_METHOD_EXACT_ARGS, (callable, null, unused[oparg] -- callable, null, unused[oparg])) {
            EXIT_IF(!PyStackRef_IsNull(null));
            EXIT_IF(Py_TYPE(PyStackRef_To_PyObject_Borrow(callable)) != &PyMethod_Type);
        }

        op(_INIT_CALL_BOUND_METHOD_EXACT_ARGS, (callable, unused, unused[oparg] -- func, self, unused[oparg])) {
            PyObject *callable_o = PyStackRef_To_PyObject_Borrow(callable);
            STAT_INC(CALL, hit);
            stack_pointer[-1 - oparg] = PyObject_To_StackRef_New(((PyMethodObject *)callable_o)->im_self);  // Patch stack as it is used by _INIT_CALL_PY_EXACT_ARGS
            stack_pointer[-2 - oparg] = PyObject_To_StackRef_New(((PyMethodObject *)callable_o)->im_func);  // This is used by CALL, upon deoptimization
            self = stack_pointer[-1 - oparg];
            func = stack_pointer[-2 - oparg];
            PyStackRef_DECREF(callable);
        }

        op(_CHECK_PEP_523, (--)) {
            DEOPT_IF(tstate->interp->eval_frame);
        }

        op(_CHECK_FUNCTION_EXACT_ARGS, (func_version/2, callable, self_or_null, unused[oparg] -- callable, self_or_null, unused[oparg])) {
            PyObject *callable_o = PyStackRef_To_PyObject_Borrow(callable);
            EXIT_IF(!PyFunction_Check(callable_o));
            PyFunctionObject *func = (PyFunctionObject *)callable_o;
            EXIT_IF(func->func_version != func_version);
            PyCodeObject *code = (PyCodeObject *)func->func_code;
            EXIT_IF(code->co_argcount != oparg + (!PyStackRef_IsNull(self_or_null)));
        }

        op(_CHECK_STACK_SPACE, (callable, unused, unused[oparg] -- callable, unused, unused[oparg])) {
            PyObject *callable_o = PyStackRef_To_PyObject_Borrow(callable);
            PyFunctionObject *func = (PyFunctionObject *)callable_o;
            PyCodeObject *code = (PyCodeObject *)func->func_code;
            DEOPT_IF(!_PyThreadState_HasStackSpace(tstate, code->co_framesize));
            DEOPT_IF(tstate->py_recursion_remaining <= 1);
        }

        replicate(5) pure op(_INIT_CALL_PY_EXACT_ARGS, (callable, self_or_null, args[oparg] -- new_frame)) {
            PyObject *callable_o = PyStackRef_To_PyObject_Borrow(callable);
            int has_self = !PyStackRef_IsNull(self_or_null);
            STAT_INC(CALL, hit);
            PyFunctionObject *func = (PyFunctionObject *)callable_o;
            _PyInterpreterFrame *new_frame_o = _PyFrame_PushUnchecked(tstate, func, oparg + has_self);
            _PyStackRef *first_non_self_local = new_frame_o->localsplus + has_self;
            new_frame_o->localsplus[0] = self_or_null;
            for (int i = 0; i < oparg; i++) {
                first_non_self_local[i] = args[i];
            }
            new_frame = (_PyStackRef) { .bits = (uintptr_t)new_frame_o };
        }

        op(_PUSH_FRAME, (new_frame -- )) {
            // Write it out explicitly because it's subtly different.
            // Eventually this should be the only occurrence of this code.
            _PyInterpreterFrame *new_frame_o = (_PyInterpreterFrame *)new_frame.bits;
            assert(tstate->interp->eval_frame == NULL);
            SYNC_SP();
            _PyFrame_SetStackPointer(frame, stack_pointer);
            new_frame_o->previous = frame;
            CALL_STAT_INC(inlined_py_calls);
            frame = tstate->current_frame = new_frame_o;
            tstate->py_recursion_remaining--;
            LOAD_SP();
            LOAD_IP(0);
            LLTRACE_RESUME_FRAME();
        }

        macro(CALL_BOUND_METHOD_EXACT_ARGS) =
            unused/1 + // Skip over the counter
            _CHECK_PEP_523 +
            _CHECK_CALL_BOUND_METHOD_EXACT_ARGS +
            _INIT_CALL_BOUND_METHOD_EXACT_ARGS +
            _CHECK_FUNCTION_EXACT_ARGS +
            _CHECK_STACK_SPACE +
            _INIT_CALL_PY_EXACT_ARGS +
            _SAVE_RETURN_OFFSET +
            _PUSH_FRAME;

        macro(CALL_PY_EXACT_ARGS) =
            unused/1 + // Skip over the counter
            _CHECK_PEP_523 +
            _CHECK_FUNCTION_EXACT_ARGS +
            _CHECK_STACK_SPACE +
            _INIT_CALL_PY_EXACT_ARGS +
            _SAVE_RETURN_OFFSET +
            _PUSH_FRAME;

        inst(CALL_TYPE_1, (unused/1, unused/2, callable, null, arg -- res)) {
            PyObject *callable_o = PyStackRef_To_PyObject_Borrow(callable);
            PyObject *arg_o = PyStackRef_To_PyObject_Borrow(arg);

            assert(oparg == 1);
            DEOPT_IF(!PyStackRef_IsNull(null));
            DEOPT_IF(callable_o != (PyObject *)&PyType_Type);
            STAT_INC(CALL, hit);
            res = PyObject_To_StackRef_Steal(Py_NewRef(Py_TYPE(arg_o)));
            PyStackRef_DECREF(arg);
        }

        op(_CALL_STR_1, (callable, null, arg -- res)) {
            PyObject *callable_o = PyStackRef_To_PyObject_Borrow(callable);
            PyObject *arg_o = PyStackRef_To_PyObject_Borrow(arg);

            assert(oparg == 1);
            DEOPT_IF(!PyStackRef_IsNull(null));
            DEOPT_IF(callable_o != (PyObject *)&PyUnicode_Type);
            STAT_INC(CALL, hit);
            res = PyObject_To_StackRef_Steal(PyObject_Str(arg_o));
            PyStackRef_DECREF(arg);
            ERROR_IF(PyStackRef_IsNull(res), error);
        }

        macro(CALL_STR_1) =
            unused/1 +
            unused/2 +
            _CALL_STR_1 +
            _CHECK_PERIODIC;

        op(_CALL_TUPLE_1, (callable, null, arg -- res)) {
            PyObject *callable_o = PyStackRef_To_PyObject_Borrow(callable);
            PyObject *arg_o = PyStackRef_To_PyObject_Borrow(arg);

            assert(oparg == 1);
            DEOPT_IF(!PyStackRef_IsNull(null));
            DEOPT_IF(callable_o != (PyObject *)&PyTuple_Type);
            STAT_INC(CALL, hit);
            res = PyObject_To_StackRef_Steal(PySequence_Tuple(arg_o));
            PyStackRef_DECREF(arg);
            ERROR_IF(PyStackRef_IsNull(res), error);
        }

        macro(CALL_TUPLE_1) =
            unused/1 +
            unused/2 +
            _CALL_TUPLE_1 +
            _CHECK_PERIODIC;

        inst(CALL_ALLOC_AND_ENTER_INIT, (unused/1, unused/2, callable, null, args[oparg] -- unused)) {
            PyObject *callable_o = PyStackRef_To_PyObject_Borrow(callable);
            /* This instruction does the following:
             * 1. Creates the object (by calling ``object.__new__``)
             * 2. Pushes a shim frame to the frame stack (to cleanup after ``__init__``)
             * 3. Pushes the frame for ``__init__`` to the frame stack
             * */
            _PyCallCache *cache = (_PyCallCache *)&this_instr[1];
            DEOPT_IF(!PyStackRef_IsNull(null));
            DEOPT_IF(!PyType_Check(callable_o));
            PyTypeObject *tp = (PyTypeObject *)callable_o;
            DEOPT_IF(tp->tp_version_tag != read_u32(cache->func_version));
            assert(tp->tp_flags & Py_TPFLAGS_INLINE_VALUES);
            PyHeapTypeObject *cls = (PyHeapTypeObject *)callable_o;
            PyFunctionObject *init = (PyFunctionObject *)cls->_spec_cache.init;
            PyCodeObject *code = (PyCodeObject *)init->func_code;
            DEOPT_IF(code->co_argcount != oparg+1);
            DEOPT_IF(!_PyThreadState_HasStackSpace(tstate, code->co_framesize + _Py_InitCleanup.co_framesize));
            STAT_INC(CALL, hit);
            PyObject *self = _PyType_NewManagedObject(tp);
            if (self == NULL) {
                ERROR_NO_POP();
            }
            PyStackRef_DECREF(callable);
            _PyInterpreterFrame *shim = _PyFrame_PushTrampolineUnchecked(
                tstate, (PyCodeObject *)&_Py_InitCleanup, 1);
            assert(_PyCode_CODE((PyCodeObject *)shim->f_executable)[0].op.code == EXIT_INIT_CHECK);
            /* Push self onto stack of shim */
            Py_INCREF(self);
            shim->localsplus[0] = PyObject_To_StackRef_Steal(self);
            Py_INCREF(init);
            _PyInterpreterFrame *init_frame = _PyFrame_PushUnchecked(tstate, init, oparg+1);
            /* Copy self followed by args to __init__ frame */
            init_frame->localsplus[0] = PyObject_To_StackRef_Steal(self);
            for (int i = 0; i < oparg; i++) {
                init_frame->localsplus[i+1] = args[i];
            }
            frame->return_offset = (uint16_t)(next_instr - this_instr);
            STACK_SHRINK(oparg+2);
            _PyFrame_SetStackPointer(frame, stack_pointer);
            /* Link frames */
            init_frame->previous = shim;
            shim->previous = frame;
            frame = tstate->current_frame = init_frame;
            CALL_STAT_INC(inlined_py_calls);
            /* Account for pushing the extra frame.
             * We don't check recursion depth here,
             * as it will be checked after start_frame */
            tstate->py_recursion_remaining--;
            goto start_frame;
        }

        inst(EXIT_INIT_CHECK, (should_be_none -- )) {
            assert(STACK_LEVEL() == 2);
            PyObject *should_be_none_o = PyStackRef_To_PyObject_Borrow(should_be_none);
            if (should_be_none_o != Py_None) {
                PyErr_Format(PyExc_TypeError,
                    "__init__() should return None, not '%.200s'",
                    Py_TYPE(should_be_none_o)->tp_name);
                ERROR_NO_POP();
            }
        }

        op(_CALL_BUILTIN_CLASS, (callable, self_or_null, args[oparg] -- res)) {
            PyObject *callable_o = PyStackRef_To_PyObject_Borrow(callable);

            int total_args = oparg;
            if (!PyStackRef_IsNull(self_or_null)) {
                args--;
                total_args++;
            }
            DEOPT_IF(!PyType_Check(callable_o));
            PyTypeObject *tp = (PyTypeObject *)callable_o;
            DEOPT_IF(tp->tp_vectorcall == NULL);
            STAT_INC(CALL, hit);
            PyObject *res_o = PyObject_TypeVectorcall_StackRef(tp, args, total_args, NULL);
            /* Free the arguments. */
            for (int i = 0; i < total_args; i++) {
                PyStackRef_DECREF(args[i]);
            }
            PyStackRef_DECREF(callable);
            ERROR_IF(res_o == NULL, error);
            res = PyObject_To_StackRef_Steal(res_o);
        }

        macro(CALL_BUILTIN_CLASS) =
            unused/1 +
            unused/2 +
            _CALL_BUILTIN_CLASS +
            _CHECK_PERIODIC;

        op(_CALL_BUILTIN_O, (callable, self_or_null, args[oparg] -- res)) {
            /* Builtin METH_O functions */
            PyObject *callable_o = PyStackRef_To_PyObject_Borrow(callable);

            int total_args = oparg;
            if (!PyStackRef_IsNull(self_or_null)) {
                args--;
                total_args++;
            }
            DEOPT_IF(total_args != 1);
            DEOPT_IF(!PyCFunction_CheckExact(callable_o));
            DEOPT_IF(PyCFunction_GET_FLAGS(callable_o) != METH_O);
            // CPython promises to check all non-vectorcall function calls.
            DEOPT_IF(tstate->c_recursion_remaining <= 0);
            STAT_INC(CALL, hit);
            PyCFunction cfunc = PyCFunction_GET_FUNCTION(callable_o);
            _PyStackRef arg = args[0];
            _Py_EnterRecursiveCallTstateUnchecked(tstate);
            PyObject *res_o = _PyCFunction_TrampolineCall(cfunc, PyCFunction_GET_SELF(callable_o), PyStackRef_To_PyObject_Borrow(arg));
            _Py_LeaveRecursiveCallTstate(tstate);
            assert((res_o != NULL) ^ (_PyErr_Occurred(tstate) != NULL));

            PyStackRef_DECREF(arg);
            PyStackRef_DECREF(callable);
            ERROR_IF(res_o == NULL, error);
            res = PyObject_To_StackRef_Steal(res_o);
        }

        macro(CALL_BUILTIN_O) =
            unused/1 +
            unused/2 +
            _CALL_BUILTIN_O +
            _CHECK_PERIODIC;

        op(_CALL_BUILTIN_FAST, (callable, self_or_null, args[oparg] -- res)) {
            /* Builtin METH_FASTCALL functions, without keywords */
            PyObject *callable_o = PyStackRef_To_PyObject_Borrow(callable);

            int total_args = oparg;
            if (!PyStackRef_IsNull(self_or_null)) {
                args--;
                total_args++;
            }
            DEOPT_IF(!PyCFunction_CheckExact(callable_o));
            DEOPT_IF(PyCFunction_GET_FLAGS(callable_o) != METH_FASTCALL);
            STAT_INC(CALL, hit);
            PyCFunction cfunc = PyCFunction_GET_FUNCTION(callable_o);
            /* res = func(self, args, nargs) */
            PyObject *res_o = PyObject_PyCFunctionFastCall_StackRef(
                ((PyCFunctionFast)(void(*)(void))cfunc),
                PyCFunction_GET_SELF(callable_o),
                args,
                total_args);
            assert((res_o != NULL) ^ (_PyErr_Occurred(tstate) != NULL));

            /* Free the arguments. */
            for (int i = 0; i < total_args; i++) {
                PyStackRef_DECREF(args[i]);
            }
            PyStackRef_DECREF(callable);
            ERROR_IF(res_o == NULL, error);
            res = PyObject_To_StackRef_Steal(res_o);
        }

        macro(CALL_BUILTIN_FAST) =
            unused/1 +
            unused/2 +
            _CALL_BUILTIN_FAST +
            _CHECK_PERIODIC;

        op(_CALL_BUILTIN_FAST_WITH_KEYWORDS, (callable, self_or_null, args[oparg] -- res)) {
            /* Builtin METH_FASTCALL | METH_KEYWORDS functions */
            PyObject *callable_o = PyStackRef_To_PyObject_Borrow(callable);

            int total_args = oparg;
            if (!PyStackRef_IsNull(self_or_null)) {
                args--;
                total_args++;
            }
            DEOPT_IF(!PyCFunction_CheckExact(callable_o));
            DEOPT_IF(PyCFunction_GET_FLAGS(callable_o) != (METH_FASTCALL | METH_KEYWORDS));
            STAT_INC(CALL, hit);
            /* res = func(self, args, nargs, kwnames) */
            PyCFunctionFastWithKeywords cfunc =
                (PyCFunctionFastWithKeywords)(void(*)(void))
                PyCFunction_GET_FUNCTION(callable_o);
            PyObject *res_o = PyObject_PyCFunctionFastWithKeywordsCall_StackRef(
                cfunc, PyCFunction_GET_SELF(callable_o), args, total_args, NULL
            );
            assert((res_o != NULL) ^ (_PyErr_Occurred(tstate) != NULL));

            /* Free the arguments. */
            for (int i = 0; i < total_args; i++) {
                PyStackRef_DECREF(args[i]);
            }
            PyStackRef_DECREF(callable);
            ERROR_IF(res_o == NULL, error);
            res = PyObject_To_StackRef_Steal(res_o);
        }

        macro(CALL_BUILTIN_FAST_WITH_KEYWORDS) =
            unused/1 +
            unused/2 +
            _CALL_BUILTIN_FAST_WITH_KEYWORDS +
            _CHECK_PERIODIC;

        inst(CALL_LEN, (unused/1, unused/2, callable, self_or_null, args[oparg] -- res)) {
            /* len(o) */
            PyObject *callable_o = PyStackRef_To_PyObject_Borrow(callable);

            int total_args = oparg;
            if (!PyStackRef_IsNull(self_or_null)) {
                args--;
                total_args++;
            }
            DEOPT_IF(total_args != 1);
            PyInterpreterState *interp = tstate->interp;
            DEOPT_IF(callable_o != interp->callable_cache.len);
            STAT_INC(CALL, hit);
            _PyStackRef arg_stackref = args[0];
            PyObject *arg = PyStackRef_To_PyObject_Borrow(arg_stackref);
            Py_ssize_t len_i = PyObject_Length(arg);
            if (len_i < 0) {
                ERROR_NO_POP();
            }
            PyObject *res_o = PyLong_FromSsize_t(len_i);
            assert((res_o != NULL) ^ (_PyErr_Occurred(tstate) != NULL));
            if (res_o == NULL) {
                GOTO_ERROR(error);
            }
            PyStackRef_DECREF(callable);
            PyStackRef_DECREF(arg_stackref);
            res = PyObject_To_StackRef_Steal(res_o);
        }

        inst(CALL_ISINSTANCE, (unused/1, unused/2, callable, self_or_null, args[oparg] -- res)) {
            /* isinstance(o, o2) */
            PyObject *callable_o = PyStackRef_To_PyObject_Borrow(callable);

            int total_args = oparg;
            if (!PyStackRef_IsNull(self_or_null)) {
                args--;
                total_args++;
            }
            DEOPT_IF(total_args != 2);
            PyInterpreterState *interp = tstate->interp;
            DEOPT_IF(callable_o != interp->callable_cache.isinstance);
            STAT_INC(CALL, hit);
            _PyStackRef cls_stackref = args[1];
            _PyStackRef inst_stackref = args[0];
            int retval = PyObject_IsInstance(PyStackRef_To_PyObject_Borrow(inst_stackref), PyStackRef_To_PyObject_Borrow(cls_stackref));
            if (retval < 0) {
                ERROR_NO_POP();
            }
            PyObject *res_o = PyBool_FromLong(retval);
            assert((res_o != NULL) ^ (_PyErr_Occurred(tstate) != NULL));
            if (res_o == NULL) {
                GOTO_ERROR(error);
            }
            PyStackRef_DECREF(inst_stackref);
            PyStackRef_DECREF(cls_stackref);
            PyStackRef_DECREF(callable);
            res = PyObject_To_StackRef_Steal(res_o);
        }

        // This is secretly a super-instruction
        tier1 inst(CALL_LIST_APPEND, (unused/1, unused/2, callable, self, arg -- unused)) {
            assert(oparg == 1);
            PyObject *callable_o = PyStackRef_To_PyObject_Borrow(callable);
            PyObject *self_o = PyStackRef_To_PyObject_Borrow(self);

            PyInterpreterState *interp = tstate->interp;
            DEOPT_IF(callable_o != interp->callable_cache.list_append);
            assert(self_o != NULL);
            DEOPT_IF(!PyList_Check(self_o));
            STAT_INC(CALL, hit);
            if (_PyList_AppendTakeRef((PyListObject *)self_o, PyStackRef_To_PyObject_New(arg)) < 0) {
                goto pop_1_error;  // Since arg is DECREF'ed already
            }
            PyStackRef_DECREF(self);
            PyStackRef_DECREF(callable);
            STACK_SHRINK(3);
            // Skip POP_TOP
            assert(next_instr->op.code == POP_TOP);
            SKIP_OVER(1);
            DISPATCH();
        }

         op(_CALL_METHOD_DESCRIPTOR_O, (callable, self_or_null, args[oparg] -- res)) {
            PyObject *callable_o = PyStackRef_To_PyObject_Borrow(callable);

            int total_args = oparg;
            if (!PyStackRef_IsNull(self_or_null)) {
                args--;
                total_args++;
            }

            PyMethodDescrObject *method = (PyMethodDescrObject *)callable_o;
            DEOPT_IF(total_args != 2);
            DEOPT_IF(!Py_IS_TYPE(method, &PyMethodDescr_Type));
            PyMethodDef *meth = method->d_method;
            DEOPT_IF(meth->ml_flags != METH_O);
            // CPython promises to check all non-vectorcall function calls.
            DEOPT_IF(tstate->c_recursion_remaining <= 0);
            _PyStackRef arg_stackref = args[1];
            _PyStackRef self_stackref = args[0];
            PyObject *self = PyStackRef_To_PyObject_Borrow(self_stackref);
            PyObject *arg = PyStackRef_To_PyObject_Borrow(arg_stackref);
            DEOPT_IF(!Py_IS_TYPE(self, method->d_common.d_type));
            STAT_INC(CALL, hit);
            PyCFunction cfunc = meth->ml_meth;
            _Py_EnterRecursiveCallTstateUnchecked(tstate);
            PyObject *res_o = _PyCFunction_TrampolineCall(cfunc, self, arg);
            _Py_LeaveRecursiveCallTstate(tstate);
            assert((res_o != NULL) ^ (_PyErr_Occurred(tstate) != NULL));
            PyStackRef_DECREF(self_stackref);
            PyStackRef_DECREF(arg_stackref);
            PyStackRef_DECREF(callable);
            ERROR_IF(res_o == NULL, error);
            res = PyObject_To_StackRef_Steal(res_o);
        }

        macro(CALL_METHOD_DESCRIPTOR_O) =
            unused/1 +
            unused/2 +
            _CALL_METHOD_DESCRIPTOR_O +
            _CHECK_PERIODIC;

        op(_CALL_METHOD_DESCRIPTOR_FAST_WITH_KEYWORDS, (callable, self_or_null, args[oparg] -- res)) {
            PyObject *callable_o = PyStackRef_To_PyObject_Borrow(callable);

            int total_args = oparg;
            if (!PyStackRef_IsNull(self_or_null)) {
                args--;
                total_args++;
            }
            PyMethodDescrObject *method = (PyMethodDescrObject *)callable_o;
            DEOPT_IF(!Py_IS_TYPE(method, &PyMethodDescr_Type));
            PyMethodDef *meth = method->d_method;
            DEOPT_IF(meth->ml_flags != (METH_FASTCALL|METH_KEYWORDS));
            PyTypeObject *d_type = method->d_common.d_type;
            PyObject *self = PyStackRef_To_PyObject_Borrow(args[0]);
            DEOPT_IF(!Py_IS_TYPE(self, d_type));
            STAT_INC(CALL, hit);
            int nargs = total_args - 1;
            PyCFunctionFastWithKeywords cfunc =
                (PyCFunctionFastWithKeywords)(void(*)(void))meth->ml_meth;
            PyObject *res_o = PyObject_PyCFunctionFastWithKeywordsCall_StackRef(
                cfunc, self, (args + 1), nargs, NULL
            );
            assert((res_o != NULL) ^ (_PyErr_Occurred(tstate) != NULL));

            /* Free the arguments. */
            for (int i = 0; i < total_args; i++) {
                PyStackRef_DECREF(args[i]);
            }
            PyStackRef_DECREF(callable);
            ERROR_IF(res_o == NULL, error);
            res = PyObject_To_StackRef_Steal(res_o);
        }

        macro(CALL_METHOD_DESCRIPTOR_FAST_WITH_KEYWORDS) =
            unused/1 +
            unused/2 +
            _CALL_METHOD_DESCRIPTOR_FAST_WITH_KEYWORDS +
            _CHECK_PERIODIC;

        op(_CALL_METHOD_DESCRIPTOR_NOARGS, (callable, self_or_null, args[oparg] -- res)) {
            assert(oparg == 0 || oparg == 1);
            PyObject *callable_o = PyStackRef_To_PyObject_Borrow(callable);

            int total_args = oparg;
            if (!PyStackRef_IsNull(self_or_null)) {
                args--;
                total_args++;
            }
            DEOPT_IF(total_args != 1);
            PyMethodDescrObject *method = (PyMethodDescrObject *)callable_o;
            DEOPT_IF(!Py_IS_TYPE(method, &PyMethodDescr_Type));
            PyMethodDef *meth = method->d_method;
            _PyStackRef self_stackref = args[0];
            PyObject *self = PyStackRef_To_PyObject_Borrow(self_stackref);
            DEOPT_IF(!Py_IS_TYPE(self, method->d_common.d_type));
            DEOPT_IF(meth->ml_flags != METH_NOARGS);
            // CPython promises to check all non-vectorcall function calls.
            DEOPT_IF(tstate->c_recursion_remaining <= 0);
            STAT_INC(CALL, hit);
            PyCFunction cfunc = meth->ml_meth;
            _Py_EnterRecursiveCallTstateUnchecked(tstate);
            PyObject *res_o = _PyCFunction_TrampolineCall(cfunc, self, NULL);
            _Py_LeaveRecursiveCallTstate(tstate);
            assert((res_o != NULL) ^ (_PyErr_Occurred(tstate) != NULL));
            PyStackRef_DECREF(self_stackref);
            PyStackRef_DECREF(callable);
            ERROR_IF(res_o == NULL, error);
            res = PyObject_To_StackRef_Steal(res_o);
        }

        macro(CALL_METHOD_DESCRIPTOR_NOARGS) =
            unused/1 +
            unused/2 +
            _CALL_METHOD_DESCRIPTOR_NOARGS +
            _CHECK_PERIODIC;

        op(_CALL_METHOD_DESCRIPTOR_FAST, (callable, self_or_null, args[oparg] -- res)) {
            PyObject *callable_o = PyStackRef_To_PyObject_Borrow(callable);

            int total_args = oparg;
            if (!PyStackRef_IsNull(self_or_null)) {
                args--;
                total_args++;
            }
            PyMethodDescrObject *method = (PyMethodDescrObject *)callable_o;
            /* Builtin METH_FASTCALL methods, without keywords */
            DEOPT_IF(!Py_IS_TYPE(method, &PyMethodDescr_Type));
            PyMethodDef *meth = method->d_method;
            DEOPT_IF(meth->ml_flags != METH_FASTCALL);
            PyObject *self = PyStackRef_To_PyObject_Borrow(args[0]);
            DEOPT_IF(!Py_IS_TYPE(self, method->d_common.d_type));
            STAT_INC(CALL, hit);
            PyCFunctionFast cfunc =
                (PyCFunctionFast)(void(*)(void))meth->ml_meth;
            int nargs = total_args - 1;

            PyObject *res_o = PyObject_PyCFunctionFastCall_StackRef(
                cfunc, self, (args + 1), nargs
            );
            assert((res_o != NULL) ^ (_PyErr_Occurred(tstate) != NULL));
            /* Clear the stack of the arguments. */
            for (int i = 0; i < total_args; i++) {
                PyStackRef_DECREF(args[i]);
            }
            PyStackRef_DECREF(callable);
            ERROR_IF(res_o == NULL, error);
            res = PyObject_To_StackRef_Steal(res_o);
        }

        macro(CALL_METHOD_DESCRIPTOR_FAST) =
            unused/1 +
            unused/2 +
            _CALL_METHOD_DESCRIPTOR_FAST +
            _CHECK_PERIODIC;

        inst(INSTRUMENTED_CALL_KW, ( -- )) {
            int is_meth = !PyStackRef_IsNull(PEEK(oparg + 2));
            int total_args = oparg + is_meth;
            PyObject *function = PyStackRef_To_PyObject_Borrow(PEEK(oparg + 3));
            PyObject *arg = total_args == 0 ? &_PyInstrumentation_MISSING
                                            : PyStackRef_To_PyObject_Borrow(PEEK(total_args + 1));
            int err = _Py_call_instrumentation_2args(
                    tstate, PY_MONITORING_EVENT_CALL,
                    frame, this_instr, function, arg);
            ERROR_IF(err, error);
            GO_TO_INSTRUCTION(CALL_KW);
        }

        inst(CALL_KW, (callable, self_or_null, args[oparg], kwnames -- res)) {
            PyObject *callable_o = PyStackRef_To_PyObject_Borrow(callable);
            PyObject *self_or_null_o = PyStackRef_To_PyObject_Borrow(self_or_null);
            PyObject *kwnames_o = PyStackRef_To_PyObject_Borrow(kwnames);

            // oparg counts all of the args, but *not* self:
            int total_args = oparg;
            if (self_or_null_o != NULL) {
                args--;
                total_args++;
            }
            if (self_or_null_o == NULL && Py_TYPE(callable_o) == &PyMethod_Type) {
                args--;
                total_args++;
                PyObject *self = ((PyMethodObject *)callable_o)->im_self;
                args[0] = PyObject_To_StackRef_New(self);
                PyObject *method = ((PyMethodObject *)callable_o)->im_func;
                args[-1] = PyObject_To_StackRef_New(method);
                PyStackRef_DECREF(callable);
                callable_o = method;
                callable = args[-1];
            }
            int positional_args = total_args - (int)PyTuple_GET_SIZE(kwnames_o);
            // Check if the call can be inlined or not
            if (Py_TYPE(callable_o) == &PyFunction_Type &&
                tstate->interp->eval_frame == NULL &&
                ((PyFunctionObject *)callable_o)->vectorcall == _PyFunction_Vectorcall)
            {
                int code_flags = ((PyCodeObject*)PyFunction_GET_CODE(callable_o))->co_flags;
                PyObject *locals = code_flags & CO_OPTIMIZED ? NULL : Py_NewRef(PyFunction_GET_GLOBALS(callable_o));
                _PyInterpreterFrame *new_frame = _PyEvalFramePushAndInit(
                    tstate, (PyFunctionObject *)PyStackRef_To_PyObject_New(callable), locals,
                    args, positional_args, kwnames_o
                );
                PyStackRef_DECREF(kwnames);
                // Manipulate stack directly since we leave using DISPATCH_INLINED().
                STACK_SHRINK(oparg + 3);
                // The frame has stolen all the arguments from the stack,
                // so there is no need to clean them up.
                if (new_frame == NULL) {
                    ERROR_NO_POP();
                }
                assert(next_instr - this_instr == 1);
                frame->return_offset = 1;
                DISPATCH_INLINED(new_frame);
            }
            /* Callable is not a normal Python function */
            PyObject *res_o = PyObject_Vectorcall_StackRef(
                callable_o, args,
                positional_args | PY_VECTORCALL_ARGUMENTS_OFFSET,
                kwnames_o);
            if (opcode == INSTRUMENTED_CALL_KW) {
                PyObject *arg = total_args == 0 ?
                    &_PyInstrumentation_MISSING : PyStackRef_To_PyObject_Borrow(args[0]);
                if (res_o == NULL) {
                    _Py_call_instrumentation_exc2(
                        tstate, PY_MONITORING_EVENT_C_RAISE,
                        frame, this_instr, callable_o, arg);
                }
                else {
                    int err = _Py_call_instrumentation_2args(
                        tstate, PY_MONITORING_EVENT_C_RETURN,
                        frame, this_instr, callable_o, arg);
                    if (err < 0) {
                        Py_CLEAR(res_o);
                    }
                }
            }
            PyStackRef_DECREF(kwnames);
            assert((res_o != NULL) ^ (_PyErr_Occurred(tstate) != NULL));
            PyStackRef_DECREF(callable);
            for (int i = 0; i < total_args; i++) {
                PyStackRef_DECREF(args[i]);
            }
            ERROR_IF(res_o == NULL, error);
            res = PyObject_To_StackRef_Steal(res_o);
            CHECK_EVAL_BREAKER();
        }

        inst(INSTRUMENTED_CALL_FUNCTION_EX, ( -- )) {
            GO_TO_INSTRUCTION(CALL_FUNCTION_EX);
        }

        inst(CALL_FUNCTION_EX, (func_st, unused, callargs_st, kwargs_st if (oparg & 1) -- result: PyObject *)) {
            PyObject *func = PyStackRef_To_PyObject_Borrow(func_st);
            PyObject *callargs = PyStackRef_To_PyObject_Borrow(callargs_st);
            PyObject *kwargs = PyStackRef_To_PyObject_Borrow(kwargs_st);

            // DICT_MERGE is called before this opcode if there are kwargs.
            // It converts all dict subtypes in kwargs into regular dicts.
            assert(kwargs == NULL || PyDict_CheckExact(kwargs));
            if (!PyTuple_CheckExact(callargs)) {
                if (check_args_iterable(tstate, func, callargs) < 0) {
                    ERROR_NO_POP();
                }
                PyObject *tuple = PySequence_Tuple(callargs);
                if (tuple == NULL) {
                    ERROR_NO_POP();
                }
                PyStackRef_SETREF(callargs_st, PyObject_To_StackRef_Steal(tuple));
                callargs = tuple;
            }
            assert(PyTuple_CheckExact(callargs));
            EVAL_CALL_STAT_INC_IF_FUNCTION(EVAL_CALL_FUNCTION_EX, func);
            if (opcode == INSTRUMENTED_CALL_FUNCTION_EX) {
                PyObject *arg = PyTuple_GET_SIZE(callargs) > 0 ?
                    PyTuple_GET_ITEM(callargs, 0) : &_PyInstrumentation_MISSING;
                int err = _Py_call_instrumentation_2args(
                    tstate, PY_MONITORING_EVENT_CALL,
                    frame, this_instr, func, arg);
                if (err) ERROR_NO_POP();
                result = PyObject_Call(func, callargs, kwargs);

                if (!PyFunction_Check(func) && !PyMethod_Check(func)) {
                    if (result == NULL) {
                        _Py_call_instrumentation_exc2(
                            tstate, PY_MONITORING_EVENT_C_RAISE,
                            frame, this_instr, func, arg);
                    }
                    else {
                        int err = _Py_call_instrumentation_2args(
                            tstate, PY_MONITORING_EVENT_C_RETURN,
                            frame, this_instr, func, arg);
                        if (err < 0) {
                            Py_CLEAR(result);
                        }
                    }
                }
            }
            else {
                if (Py_TYPE(func) == &PyFunction_Type &&
                    tstate->interp->eval_frame == NULL &&
                    ((PyFunctionObject *)func)->vectorcall == _PyFunction_Vectorcall) {
                    assert(PyTuple_CheckExact(callargs));
                    Py_ssize_t nargs = PyTuple_GET_SIZE(callargs);
                    int code_flags = ((PyCodeObject *)PyFunction_GET_CODE(func))->co_flags;
                    PyObject *locals = code_flags & CO_OPTIMIZED ? NULL : Py_NewRef(PyFunction_GET_GLOBALS(func));

                    _PyInterpreterFrame *new_frame = _PyEvalFramePushAndInit_Ex(tstate,
                                                                                (PyFunctionObject *)PyStackRef_To_PyObject_New(func_st), locals,
                                                                                nargs, callargs, kwargs);
                    // Need to manually shrink the stack since we exit with DISPATCH_INLINED.
                    STACK_SHRINK(oparg + 3);
                    if (new_frame == NULL) {
                        ERROR_NO_POP();
                    }
                    assert(next_instr - this_instr == 1);
                    frame->return_offset = 1;
                    DISPATCH_INLINED(new_frame);
                }
                result = PyObject_Call(func, callargs, kwargs);
            }
            DECREF_INPUTS();
            assert(PyStackRef_To_PyObject_Borrow(PEEK(2 + (oparg & 1))) == NULL);
            ERROR_IF(result == NULL, error);
            CHECK_EVAL_BREAKER();
        }

        inst(MAKE_FUNCTION, (codeobj_st -- func)) {
            PyObject *codeobj = PyStackRef_To_PyObject_Borrow(codeobj_st);

            PyFunctionObject *func_obj = (PyFunctionObject *)
                PyFunction_New(codeobj, GLOBALS());

            PyStackRef_DECREF(codeobj_st);
            if (func_obj == NULL) {
                ERROR_NO_POP();
            }

            _PyFunction_SetVersion(
                func_obj, ((PyCodeObject *)codeobj)->co_version);
            func = PyObject_To_StackRef_Steal((PyObject *)func_obj);
        }

        inst(SET_FUNCTION_ATTRIBUTE, (attr_st, func_st -- func_st)) {
            PyObject *func = PyStackRef_To_PyObject_Borrow(func_st);
            PyObject *attr = PyStackRef_To_PyObject_Borrow(attr_st);

            assert(PyFunction_Check(func));
            PyFunctionObject *func_obj = (PyFunctionObject *)func;
            switch(oparg) {
                case MAKE_FUNCTION_CLOSURE:
                    assert(func_obj->func_closure == NULL);
                    func_obj->func_closure = attr;
                    break;
                case MAKE_FUNCTION_ANNOTATIONS:
                    assert(func_obj->func_annotations == NULL);
                    func_obj->func_annotations = attr;
                    break;
                case MAKE_FUNCTION_KWDEFAULTS:
                    assert(PyDict_CheckExact(attr));
                    assert(func_obj->func_kwdefaults == NULL);
                    func_obj->func_kwdefaults = attr;
                    break;
                case MAKE_FUNCTION_DEFAULTS:
                    assert(PyTuple_CheckExact(attr));
                    assert(func_obj->func_defaults == NULL);
                    func_obj->func_defaults = attr;
                    break;
                default:
                    Py_UNREACHABLE();
            }
        }

        inst(RETURN_GENERATOR, (-- res)) {
            assert(PyFunction_Check(frame->f_funcobj));
            PyFunctionObject *func = (PyFunctionObject *)frame->f_funcobj;
            PyGenObject *gen = (PyGenObject *)_Py_MakeCoro(func);
            if (gen == NULL) {
                ERROR_NO_POP();
            }
            assert(EMPTY());
            _PyFrame_SetStackPointer(frame, stack_pointer);
            _PyInterpreterFrame *gen_frame = (_PyInterpreterFrame *)gen->gi_iframe;
            frame->instr_ptr++;
            _PyFrame_Copy(frame, gen_frame);
            assert(frame->frame_obj == NULL);
            gen->gi_frame_state = FRAME_CREATED;
            gen_frame->owner = FRAME_OWNED_BY_GENERATOR;
            _Py_LeaveRecursiveCallPy(tstate);
            res = PyObject_To_StackRef_Steal((PyObject *)gen);
            _PyInterpreterFrame *prev = frame->previous;
            _PyThreadState_PopFrame(tstate, frame);
            frame = tstate->current_frame = prev;
            LOAD_IP(frame->return_offset);
            LOAD_SP();
            LLTRACE_RESUME_FRAME();
        }

        inst(BUILD_SLICE, (start, stop, step if (oparg == 3) -- slice)) {
            PyObject *start_o = PyStackRef_To_PyObject_Borrow(start);
            PyObject *stop_o = PyStackRef_To_PyObject_Borrow(stop);
            PyObject *step_o = PyStackRef_To_PyObject_Borrow(step);

            PyObject *slice_o = PySlice_New(start_o, stop_o, step_o);
            DECREF_INPUTS();
            ERROR_IF(slice_o == NULL, error);
            slice = PyObject_To_StackRef_Steal(slice_o);
        }

        inst(CONVERT_VALUE, (value -- result)) {
            conversion_func conv_fn;
            assert(oparg >= FVC_STR && oparg <= FVC_ASCII);
            conv_fn = _PyEval_ConversionFuncs[oparg];
            PyObject *result_o = conv_fn(PyStackRef_To_PyObject_Borrow(value));
            PyStackRef_DECREF(value);
            ERROR_IF(result_o == NULL, error);
            result = PyObject_To_StackRef_Steal(result_o);
        }

        inst(FORMAT_SIMPLE, (value -- res)) {
            PyObject *value_o = PyStackRef_To_PyObject_Borrow(value);
            /* If value is a unicode object, then we know the result
             * of format(value) is value itself. */
            if (!PyUnicode_CheckExact(value_o)) {
                res = PyObject_To_StackRef_Steal(PyObject_Format(value_o, NULL));
                PyStackRef_DECREF(value);
                ERROR_IF(PyStackRef_IsNull(res), error);
            }
            else {
                res = value;
            }
        }

        inst(FORMAT_WITH_SPEC, (value, fmt_spec -- res)) {
            PyObject *res_o = PyObject_Format(PyStackRef_To_PyObject_Borrow(value), PyStackRef_To_PyObject_Borrow(fmt_spec));
            PyStackRef_DECREF(value);
            PyStackRef_DECREF(fmt_spec);
            ERROR_IF(res_o == NULL, error);
            res = PyObject_To_StackRef_Steal(res_o);
        }

        pure inst(COPY, (bottom, unused[oparg-1] -- bottom, unused[oparg-1], top)) {
            assert(oparg > 0);
            top = PyStackRef_NewRef(bottom);
        }

        specializing op(_SPECIALIZE_BINARY_OP, (counter/1, lhs, rhs -- lhs, rhs)) {
            #if ENABLE_SPECIALIZATION
            if (ADAPTIVE_COUNTER_TRIGGERS(counter)) {
                next_instr = this_instr;
                _Py_Specialize_BinaryOp(lhs, rhs, next_instr, oparg, LOCALS_ARRAY);
                DISPATCH_SAME_OPARG();
            }
            STAT_INC(BINARY_OP, deferred);
            ADVANCE_ADAPTIVE_COUNTER(this_instr[1].counter);
            #endif  /* ENABLE_SPECIALIZATION */
            assert(NB_ADD <= oparg);
            assert(oparg <= NB_INPLACE_XOR);
        }

        op(_BINARY_OP, (lhs, rhs -- res)) {
            PyObject *lhs_o = PyStackRef_To_PyObject_Borrow(lhs);
            PyObject *rhs_o = PyStackRef_To_PyObject_Borrow(rhs);

            assert(_PyEval_BinaryOps[oparg]);
            PyObject *res_o = _PyEval_BinaryOps[oparg](lhs_o, rhs_o);
            DECREF_INPUTS();
            ERROR_IF(res_o == NULL, error);
            res = PyObject_To_StackRef_Steal(res_o);
        }

        macro(BINARY_OP) = _SPECIALIZE_BINARY_OP + _BINARY_OP;

        pure inst(SWAP, (bottom, unused[oparg-2], top --
                    top, unused[oparg-2], bottom)) {
            assert(oparg >= 2);
        }

        inst(INSTRUMENTED_INSTRUCTION, ( -- )) {
            int next_opcode = _Py_call_instrumentation_instruction(
                tstate, frame, this_instr);
            ERROR_IF(next_opcode < 0, error);
            next_instr = this_instr;
            if (_PyOpcode_Caches[next_opcode]) {
                PAUSE_ADAPTIVE_COUNTER(next_instr[1].counter);
            }
            assert(next_opcode > 0 && next_opcode < 256);
            opcode = next_opcode;
            DISPATCH_GOTO();
        }

        inst(INSTRUMENTED_JUMP_FORWARD, ( -- )) {
            INSTRUMENTED_JUMP(this_instr, next_instr + oparg, PY_MONITORING_EVENT_JUMP);
        }

        inst(INSTRUMENTED_JUMP_BACKWARD, (unused/1 -- )) {
            CHECK_EVAL_BREAKER();
            INSTRUMENTED_JUMP(this_instr, next_instr - oparg, PY_MONITORING_EVENT_JUMP);
        }

        inst(INSTRUMENTED_POP_JUMP_IF_TRUE, (unused/1 -- )) {
            PyObject *cond = PyStackRef_To_PyObject_Borrow(POP());
            assert(PyBool_Check(cond));
            int flag = Py_IsTrue(cond);
            int offset = flag * oparg;
            #if ENABLE_SPECIALIZATION
            this_instr[1].cache = (this_instr[1].cache << 1) | flag;
            #endif
            INSTRUMENTED_JUMP(this_instr, next_instr + offset, PY_MONITORING_EVENT_BRANCH);
        }

        inst(INSTRUMENTED_POP_JUMP_IF_FALSE, (unused/1 -- )) {
            PyObject *cond = PyStackRef_To_PyObject_Borrow(POP());
            assert(PyBool_Check(cond));
            int flag = Py_IsFalse(cond);
            int offset = flag * oparg;
            #if ENABLE_SPECIALIZATION
            this_instr[1].cache = (this_instr[1].cache << 1) | flag;
            #endif
            INSTRUMENTED_JUMP(this_instr, next_instr + offset, PY_MONITORING_EVENT_BRANCH);
        }

        inst(INSTRUMENTED_POP_JUMP_IF_NONE, (unused/1 -- )) {
            _PyStackRef value_stackref = POP();
            PyObject *value = PyStackRef_To_PyObject_Borrow(value_stackref);
            int flag = Py_IsNone(value);
            int offset;
            if (flag) {
                offset = oparg;
            }
            else {
                PyStackRef_DECREF(value_stackref);
                offset = 0;
            }
            #if ENABLE_SPECIALIZATION
            this_instr[1].cache = (this_instr[1].cache << 1) | flag;
            #endif
            INSTRUMENTED_JUMP(this_instr, next_instr + offset, PY_MONITORING_EVENT_BRANCH);
        }

        inst(INSTRUMENTED_POP_JUMP_IF_NOT_NONE, (unused/1 -- )) {
            _PyStackRef value_stackref = POP();
            PyObject *value = PyStackRef_To_PyObject_Borrow(value_stackref);
            int offset;
            int nflag = Py_IsNone(value);
            if (nflag) {
                offset = 0;
            }
            else {
                PyStackRef_DECREF(value_stackref);
                offset = oparg;
            }
            #if ENABLE_SPECIALIZATION
            this_instr[1].cache = (this_instr[1].cache << 1) | !nflag;
            #endif
            INSTRUMENTED_JUMP(this_instr, next_instr + offset, PY_MONITORING_EVENT_BRANCH);
        }

        tier1 inst(EXTENDED_ARG, ( -- )) {
            assert(oparg);
            opcode = next_instr->op.code;
            oparg = oparg << 8 | next_instr->op.arg;
            PRE_DISPATCH_GOTO();
            DISPATCH_GOTO();
        }

        tier1 inst(CACHE, (--)) {
            assert(0 && "Executing a cache.");
            Py_FatalError("Executing a cache.");
        }

        tier1 inst(RESERVED, (--)) {
            assert(0 && "Executing RESERVED instruction.");
            Py_FatalError("Executing RESERVED instruction.");
        }

        ///////// Tier-2 only opcodes /////////

        op (_GUARD_IS_TRUE_POP, (flag -- )) {
            PyObject *flag_o = PyStackRef_To_PyObject_Borrow(flag);

            SYNC_SP();
            EXIT_IF(!Py_IsTrue(flag_o));
            assert(Py_IsTrue(flag_o));
        }

        op (_GUARD_IS_FALSE_POP, (flag -- )) {
            PyObject *flag_o = PyStackRef_To_PyObject_Borrow(flag);

            SYNC_SP();
            EXIT_IF(!Py_IsFalse(flag_o));
            assert(Py_IsFalse(flag_o));
        }

        op (_GUARD_IS_NONE_POP, (val -- )) {
            PyObject *val_o = PyStackRef_To_PyObject_Borrow(val);

            SYNC_SP();
            if (!Py_IsNone(val_o)) {
                PyStackRef_DECREF(val);
                EXIT_IF(1);
            }
        }

        op (_GUARD_IS_NOT_NONE_POP, (val -- )) {
            PyObject *val_o = PyStackRef_To_PyObject_Borrow(val);

            SYNC_SP();
            EXIT_IF(Py_IsNone(val_o));
            PyStackRef_DECREF(val);
        }

        op(_JUMP_TO_TOP, (--)) {
#ifndef _Py_JIT
            next_uop = &current_executor->trace[1];
#endif
        }

        tier2 op(_SET_IP, (instr_ptr/4 --)) {
            frame->instr_ptr = (_Py_CODEUNIT *)instr_ptr;
        }

        tier2 op(_CHECK_STACK_SPACE_OPERAND, (framesize/2 --)) {
            assert(framesize <= INT_MAX);
            DEOPT_IF(!_PyThreadState_HasStackSpace(tstate, framesize));
            DEOPT_IF(tstate->py_recursion_remaining <= 1);
        }

        op(_SAVE_RETURN_OFFSET, (--)) {
            #if TIER_ONE
            frame->return_offset = (uint16_t)(next_instr - this_instr);
            #endif
            #if TIER_TWO
            frame->return_offset = oparg;
            #endif
        }

        tier2 op(_EXIT_TRACE, (--)) {
            EXIT_TO_TRACE();
        }

        tier2 op(_CHECK_VALIDITY, (--)) {
            DEOPT_IF(!current_executor->vm_data.valid);
        }

        tier2 pure op(_LOAD_CONST_INLINE, (ptr/4 -- value)) {
            value = PyObject_To_StackRef_New(ptr);
        }

        tier2 pure op(_LOAD_CONST_INLINE_BORROW, (ptr/4 -- value)) {
            value = PyObject_To_StackRef_Steal(ptr);
        }

        tier2 pure op (_POP_TOP_LOAD_CONST_INLINE_BORROW, (ptr/4, pop -- value)) {
            DECREF_INPUTS();
            value = PyObject_To_StackRef_Steal(ptr);
        }

        tier2 pure op(_LOAD_CONST_INLINE_WITH_NULL, (ptr/4 -- value, null)) {
            value = PyObject_To_StackRef_New(ptr);
            null = Py_STACKREF_NULL;
        }

        tier2 pure op(_LOAD_CONST_INLINE_BORROW_WITH_NULL, (ptr/4 -- value, null)) {
            value = PyObject_To_StackRef_Steal(ptr);
            null = Py_STACKREF_NULL;
        }

        tier2 op(_CHECK_FUNCTION, (func_version/2 -- )) {
            assert(PyFunction_Check(frame->f_funcobj));
            DEOPT_IF(((PyFunctionObject *)frame->f_funcobj)->func_version != func_version);
        }

        /* Internal -- for testing executors */
        op(_INTERNAL_INCREMENT_OPT_COUNTER, (opt --)) {
            _PyCounterOptimizerObject *exe = (_PyCounterOptimizerObject *)PyStackRef_To_PyObject_Borrow(opt);
            exe->count++;
        }

        /* Only used for handling cold side exits, should never appear in
         * a normal trace or as part of an instruction.
         */
        tier2 op(_COLD_EXIT, (--)) {
            _PyExecutorObject *previous = (_PyExecutorObject *)tstate->previous_executor;
            _PyExitData *exit = &previous->exits[oparg];
            PyCodeObject *code = _PyFrame_GetCode(frame);
            _Py_CODEUNIT *target = _PyCode_CODE(code) + exit->target;
            _Py_BackoffCounter temperature = exit->temperature;
            if (!backoff_counter_triggers(temperature)) {
                exit->temperature = advance_backoff_counter(temperature);
                GOTO_TIER_ONE(target);
            }
            _PyExecutorObject *executor;
            if (target->op.code == ENTER_EXECUTOR) {
                executor = code->co_executors->executors[target->op.arg];
                Py_INCREF(executor);
            }
            else {
                int optimized = _PyOptimizer_Optimize(frame, target, stack_pointer, &executor);
                if (optimized <= 0) {
                    exit->temperature = restart_backoff_counter(temperature);
                    if (optimized < 0) {
                        Py_DECREF(previous);
                        tstate->previous_executor = Py_None;
                        GOTO_UNWIND();
                    }
                    GOTO_TIER_ONE(target);
                }
            }
            /* We need two references. One to store in exit->executor and
            * one to keep the executor alive when executing. */
            Py_INCREF(executor);
            exit->executor = executor;
            GOTO_TIER_TWO(executor);
        }

        tier2 op(_DYNAMIC_EXIT, (--)) {
            tstate->previous_executor = (PyObject *)current_executor;
            _PyExitData *exit = (_PyExitData *)&current_executor->exits[oparg];
            _Py_CODEUNIT *target = frame->instr_ptr;
            _PyExecutorObject *executor;
            if (target->op.code == ENTER_EXECUTOR) {
                PyCodeObject *code = (PyCodeObject *)frame->f_executable;
                executor = code->co_executors->executors[target->op.arg];
                Py_INCREF(executor);
            }
            else {
                if (!backoff_counter_triggers(exit->temperature)) {
                    exit->temperature = advance_backoff_counter(exit->temperature);
                    GOTO_TIER_ONE(target);
                }
                int optimized = _PyOptimizer_Optimize(frame, target, stack_pointer, &executor);
                if (optimized <= 0) {
                    exit->temperature = restart_backoff_counter(exit->temperature);
                    if (optimized < 0) {
                        Py_DECREF(current_executor);
                        tstate->previous_executor = Py_None;
                        GOTO_UNWIND();
                    }
                    GOTO_TIER_ONE(target);
                }
                else {
                    exit->temperature = initial_temperature_backoff_counter();
                }
            }
            GOTO_TIER_TWO(executor);
        }

        tier2 op(_START_EXECUTOR, (executor/4 --)) {
            Py_DECREF(tstate->previous_executor);
            tstate->previous_executor = NULL;
#ifndef _Py_JIT
            current_executor = (_PyExecutorObject*)executor;
#endif
            DEOPT_IF(!((_PyExecutorObject *)executor)->vm_data.valid);
        }

        tier2 op(_FATAL_ERROR, (--)) {
            assert(0);
            Py_FatalError("Fatal error uop executed.");
        }

        tier2 op(_CHECK_VALIDITY_AND_SET_IP, (instr_ptr/4 --)) {
            DEOPT_IF(!current_executor->vm_data.valid);
            frame->instr_ptr = (_Py_CODEUNIT *)instr_ptr;
        }

        tier2 op(_DEOPT, (--)) {
            EXIT_TO_TIER1();
        }

        tier2 op(_ERROR_POP_N, (target/2, unused[oparg] --)) {
            frame->instr_ptr = ((_Py_CODEUNIT *)_PyFrame_GetCode(frame)->co_code_adaptive) + target;
            SYNC_SP();
            GOTO_UNWIND();
        }

        /* Progress is guaranteed if we DEOPT on the eval breaker, because
         * ENTER_EXECUTOR will not re-enter tier 2 with the eval breaker set. */
        tier2 op(_TIER2_RESUME_CHECK, (--)) {
#if defined(__EMSCRIPTEN__)
            DEOPT_IF(_Py_emscripten_signal_clock == 0);
            _Py_emscripten_signal_clock -= Py_EMSCRIPTEN_SIGNAL_HANDLING;
#endif
            uintptr_t eval_breaker = _Py_atomic_load_uintptr_relaxed(&tstate->eval_breaker);
            DEOPT_IF(eval_breaker & _PY_EVAL_EVENTS_MASK);
            assert(tstate->tracing || eval_breaker == FT_ATOMIC_LOAD_UINTPTR_ACQUIRE(_PyFrame_GetCode(frame)->_co_instrumentation_version));
        }

// END BYTECODES //

    }
 dispatch_opcode:
 error:
 exception_unwind:
 exit_unwind:
 handle_eval_breaker:
 resume_frame:
 resume_with_error:
 start_frame:
 unbound_local_error:
    ;
}

// Future families go below this point //<|MERGE_RESOLUTION|>--- conflicted
+++ resolved
@@ -290,14 +290,8 @@
         tier1 inst(INSTRUMENTED_END_FOR, (receiver, value -- receiver)) {
             /* Need to create a fake StopIteration error here,
              * to conform to PEP 380 */
-<<<<<<< HEAD
             if (PyGen_Check(PyStackRef_To_PyObject_Borrow(receiver))) {
-                PyErr_SetObject(PyExc_StopIteration, PyStackRef_To_PyObject_Borrow(value));
-                if (monitor_stop_iteration(tstate, frame, this_instr)) {
-=======
-            if (PyGen_Check(receiver)) {
-                if (monitor_stop_iteration(tstate, frame, this_instr, value)) {
->>>>>>> 5d04cc50
+                if (monitor_stop_iteration(tstate, frame, this_instr, PyStackRef_To_PyObject_Borrow(value))) {
                     ERROR_NO_POP();
                 }
             }
@@ -310,15 +304,9 @@
         }
 
         tier1 inst(INSTRUMENTED_END_SEND, (receiver, value -- value)) {
-<<<<<<< HEAD
             PyObject *receiver_o = PyStackRef_To_PyObject_Borrow(receiver);
             if (PyGen_Check(receiver_o) || PyCoro_CheckExact(receiver_o)) {
-                PyErr_SetObject(PyExc_StopIteration, PyStackRef_To_PyObject_Borrow(value));
-                if (monitor_stop_iteration(tstate, frame, this_instr)) {
-=======
-            if (PyGen_Check(receiver) || PyCoro_CheckExact(receiver)) {
-                if (monitor_stop_iteration(tstate, frame, this_instr, value)) {
->>>>>>> 5d04cc50
+                if (monitor_stop_iteration(tstate, frame, this_instr, PyStackRef_To_PyObject_Borrow(value))) {
                     ERROR_NO_POP();
                 }
             }
@@ -1308,23 +1296,18 @@
             }
         }
 
-<<<<<<< HEAD
-        inst(LOAD_ASSERTION_ERROR, ( -- value)) {
-            value = PyObject_To_StackRef_New(PyExc_AssertionError);
-=======
         inst(LOAD_COMMON_CONSTANT, ( -- value)) {
             // Keep in sync with _common_constants in opcode.py
             switch(oparg) {
             case CONSTANT_ASSERTIONERROR:
-                value = PyExc_AssertionError;
+                value = PyObject_To_StackRef_New(PyExc_AssertionError);
                 break;
             case CONSTANT_NOTIMPLEMENTEDERROR:
-                value = PyExc_NotImplementedError;
+                value = PyObject_To_StackRef_New(PyExc_NotImplementedError);
                 break;
             default:
                 Py_FatalError("bad LOAD_COMMON_CONSTANT oparg");
             }
->>>>>>> 5d04cc50
         }
 
         inst(LOAD_BUILD_CLASS, ( -- bc: PyObject *)) {
