--- conflicted
+++ resolved
@@ -756,15 +756,8 @@
             res = PyStackRef_FromPyObjectSteal(res_o);
         }
 
-<<<<<<< HEAD
         op(_BINARY_SUBSCR_CHECK_FUNC, (container, unused -- container, unused)) {
-=======
-        inst(BINARY_SUBSCR_GETITEM, (unused/1, container_st, sub_st -- unused)) {
-            PyObject *container = PyStackRef_AsPyObjectBorrow(container_st);
-
-            DEOPT_IF(tstate->interp->eval_frame);
->>>>>>> 3eacfc1a
-            PyTypeObject *tp = Py_TYPE(container);
+            PyTypeObject *tp = Py_TYPE(PyStackRef_AsPyObjectBorrow(container));
             DEOPT_IF(!PyType_HasFeature(tp, Py_TPFLAGS_HEAPTYPE));
             PyHeapTypeObject *ht = (PyHeapTypeObject *)tp;
             PyObject *getitem = ht->_spec_cache.getitem;
@@ -777,25 +770,16 @@
             DEOPT_IF(!_PyThreadState_HasStackSpace(tstate, code->co_framesize));
             STAT_INC(BINARY_SUBSCR, hit);
             Py_INCREF(getitem);
-<<<<<<< HEAD
         }
 
         op(_BINARY_SUBSCR_INIT_CALL, (container, sub -- new_frame: _PyInterpreterFrame* )) {
-            PyTypeObject *tp = Py_TYPE(container);
+            PyTypeObject *tp = Py_TYPE(PyStackRef_AsPyObjectBorrow(container));
             PyHeapTypeObject *ht = (PyHeapTypeObject *)tp;
             PyObject *getitem = ht->_spec_cache.getitem;
             new_frame = _PyFrame_PushUnchecked(tstate, (PyFunctionObject *)getitem, 2);
             new_frame->localsplus[0] = container;
             new_frame->localsplus[1] = sub;
             frame->return_offset = (uint16_t)(1 + INLINE_CACHE_ENTRIES_BINARY_SUBSCR);
-=======
-            _PyInterpreterFrame *new_frame = _PyFrame_PushUnchecked(tstate, getitem, 2);
-            STACK_SHRINK(2);
-            new_frame->localsplus[0] = container_st;
-            new_frame->localsplus[1] = sub_st;
-            frame->return_offset = (uint16_t)(next_instr - this_instr);
-            DISPATCH_INLINED(new_frame);
->>>>>>> 3eacfc1a
         }
 
         macro(BINARY_SUBSCR_GETITEM) =
