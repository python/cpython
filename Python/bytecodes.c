--- conflicted
+++ resolved
@@ -119,15 +119,11 @@
             Py_INCREF(value);
         }
 
-<<<<<<< HEAD
         inst(LOAD_FAST_NO_INCREF, (-- value : locals[oparg])) {
             value = GETLOCAL(oparg);
         }
 
         inst(LOAD_CONST, (-- value : consts[oparg])) {
-=======
-        inst(LOAD_CONST, (-- value)) {
->>>>>>> f4ed2c6a
             value = GETITEM(frame->f_code->co_consts, oparg);
             Py_INCREF(value);
         }
@@ -2018,7 +2014,6 @@
                 bb_test = BB_TEST(0, 0);
             }
             else {
-<<<<<<< HEAD
                 _Py_DECREF_NO_DEALLOC(value);
                 bb_test = BB_TEST(1, 0);
             }
@@ -2040,11 +2035,8 @@
                 bb_test = BB_TEST(0, 0);
             }
             else {
-                _Py_DECREF_NO_DEALLOC(value);
+                DECREF_INPUTS();
                 bb_test = BB_TEST(1, 0);
-=======
-                DECREF_INPUTS();
->>>>>>> f4ed2c6a
             }
         }
 
