// This file contains instruction definitions.
// It is read by generators stored in Tools/cases_generator/
// to generate Python/generated_cases.c.h and others.
// Note that there is some dummy C code at the top and bottom of the file
// to fool text editors like VS Code into believing this is valid C code.
// The actual instruction definitions start at // BEGIN BYTECODES //.
// See Tools/cases_generator/README.md for more information.

#include "Python.h"
#include "pycore_abstract.h"      // _PyIndex_Check()
#include "pycore_audit.h"         // _PySys_Audit()
#include "pycore_backoff.h"
#include "pycore_cell.h"          // PyCell_GetRef()
#include "pycore_ceval.h"
#include "pycore_code.h"
#include "pycore_emscripten_signal.h"  // _Py_CHECK_EMSCRIPTEN_SIGNALS
#include "pycore_function.h"
#include "pycore_instruments.h"
#include "pycore_intrinsics.h"
#include "pycore_long.h"          // _PyLong_GetZero()
#include "pycore_moduleobject.h"  // PyModuleObject
#include "pycore_object.h"        // _PyObject_GC_TRACK()
#include "pycore_opcode_metadata.h"  // uop names
#include "pycore_opcode_utils.h"  // MAKE_FUNCTION_*
#include "pycore_pyatomic_ft_wrappers.h" // FT_ATOMIC_*
#include "pycore_pyerrors.h"      // _PyErr_GetRaisedException()
#include "pycore_pystate.h"       // _PyInterpreterState_GET()
#include "pycore_range.h"         // _PyRangeIterObject
#include "pycore_long.h"          // _PyLong_ExactDealloc()
#include "pycore_setobject.h"     // _PySet_NextEntry()
#include "pycore_sliceobject.h"   // _PyBuildSlice_ConsumeRefs
#include "pycore_tuple.h"         // _PyTuple_ITEMS()
#include "pycore_typeobject.h"    // _PySuper_Lookup()

#include "pycore_dict.h"
#include "dictobject.h"
#include "pycore_frame.h"
#include "opcode.h"
#include "optimizer.h"
#include "pydtrace.h"
#include "setobject.h"


#define USE_COMPUTED_GOTOS 0
#include "ceval_macros.h"

/* Flow control macros */
#define GO_TO_INSTRUCTION(instname) ((void)0)

#define inst(name, ...) case name:
#define op(name, ...) /* NAME is ignored */
#define macro(name) static int MACRO_##name
#define super(name) static int SUPER_##name
#define family(name, ...) static int family_##name
#define pseudo(name) static int pseudo_##name

/* Annotations */
#define guard
#define override
#define specializing
#define split
#define replicate(TIMES)

// Dummy variables for stack effects.
static PyObject *value, *value1, *value2, *left, *right, *res, *sum, *prod, *sub;
static PyObject *container, *start, *stop, *v, *lhs, *rhs, *res2;
static PyObject *list, *tuple, *dict, *owner, *set, *str, *tup, *map, *keys;
static PyObject *exit_func, *lasti, *val, *retval, *obj, *iter, *exhausted;
static PyObject *aiter, *awaitable, *iterable, *w, *exc_value, *bc, *locals;
static PyObject *orig, *excs, *update, *b, *fromlist, *level, *from;
static PyObject **pieces, **values;
static size_t jump;
// Dummy variables for cache effects
static uint16_t invert, counter, index, hint;
#define unused 0  // Used in a macro def, can't be static
static uint32_t type_version;
static _PyExecutorObject *current_executor;

static PyObject *
dummy_func(
    PyThreadState *tstate,
    _PyInterpreterFrame *frame,
    unsigned char opcode,
    unsigned int oparg,
    _Py_CODEUNIT *next_instr,
    PyObject **stack_pointer,
    int throwflag,
    PyObject *args[]
)
{
    // Dummy labels.
    pop_1_error:
    // Dummy locals.
    PyObject *dummy;
    _Py_CODEUNIT *this_instr;
    PyObject *attr;
    PyObject *attrs;
    PyObject *bottom;
    PyObject *callable;
    PyObject *callargs;
    PyObject *codeobj;
    PyObject *cond;
    PyObject *descr;
    _PyInterpreterFrame  entry_frame;
    PyObject *exc;
    PyObject *exit;
    PyObject *fget;
    PyObject *fmt_spec;
    PyObject *func;
    uint32_t func_version;
    PyObject *getattribute;
    PyObject *kwargs;
    PyObject *kwdefaults;
    PyObject *len_o;
    PyObject *match;
    PyObject *match_type;
    PyObject *method;
    PyObject *mgr;
    Py_ssize_t min_args;
    PyObject *names;
    PyObject *new_exc;
    PyObject *next;
    PyObject *none;
    PyObject *null;
    PyObject *prev_exc;
    PyObject *receiver;
    PyObject *rest;
    int result;
    PyObject *self;
    PyObject *seq;
    PyObject *slice;
    PyObject *step;
    PyObject *subject;
    PyObject *top;
    PyObject *type;
    PyObject *typevars;
    PyObject *val0;
    PyObject *val1;
    int values_or_none;

    switch (opcode) {

// BEGIN BYTECODES //
        pure inst(NOP, (--)) {
        }

        family(RESUME, 0) = {
            RESUME_CHECK,
        };

        op(_CHECK_PERIODIC, (--)) {
            _Py_CHECK_EMSCRIPTEN_SIGNALS_PERIODICALLY();
            QSBR_QUIESCENT_STATE(tstate);
            if (_Py_atomic_load_uintptr_relaxed(&tstate->eval_breaker) & _PY_EVAL_EVENTS_MASK) {
                int err = _Py_HandlePending(tstate);
                ERROR_IF(err != 0, error);
            }
        }

        op(_CHECK_PERIODIC_IF_NOT_YIELD_FROM, (--)) {
            if ((oparg & RESUME_OPARG_LOCATION_MASK) < RESUME_AFTER_YIELD_FROM) {
                _Py_CHECK_EMSCRIPTEN_SIGNALS_PERIODICALLY();
                QSBR_QUIESCENT_STATE(tstate); \
                if (_Py_atomic_load_uintptr_relaxed(&tstate->eval_breaker) & _PY_EVAL_EVENTS_MASK) {
                    int err = _Py_HandlePending(tstate);
                    ERROR_IF(err != 0, error);
                }
            }
        }

        op(_QUICKEN_RESUME, (--)) {
            #if ENABLE_SPECIALIZATION_FT
            if (tstate->tracing == 0 && this_instr->op.code == RESUME) {
                FT_ATOMIC_STORE_UINT8_RELAXED(this_instr->op.code, RESUME_CHECK);
            }
            #endif  /* ENABLE_SPECIALIZATION_FT */
        }

        tier1 op(_MAYBE_INSTRUMENT, (--)) {
            if (tstate->tracing == 0) {
                uintptr_t global_version = _Py_atomic_load_uintptr_relaxed(&tstate->eval_breaker) & ~_PY_EVAL_EVENTS_MASK;
                uintptr_t code_version = FT_ATOMIC_LOAD_UINTPTR_ACQUIRE(_PyFrame_GetCode(frame)->_co_instrumentation_version);
                if (code_version != global_version) {
                    int err = _Py_Instrument(_PyFrame_GetCode(frame), tstate->interp);
                    if (err) {
                        ERROR_NO_POP();
                    }
                    next_instr = this_instr;
                    DISPATCH();
                }
            }
        }

        op(_LOAD_BYTECODE, (--)) {
            #ifdef Py_GIL_DISABLED
            if (frame->tlbc_index !=
                ((_PyThreadStateImpl *)tstate)->tlbc_index) {
                _Py_CODEUNIT *bytecode =
                    _PyEval_GetExecutableCode(tstate, _PyFrame_GetCode(frame));
                ERROR_IF(bytecode == NULL, error);
                ptrdiff_t off = this_instr - _PyFrame_GetBytecode(frame);
                frame->tlbc_index = ((_PyThreadStateImpl *)tstate)->tlbc_index;
                frame->instr_ptr = bytecode + off;
                // Make sure this_instr gets reset correctley for any uops that
                // follow
                next_instr = frame->instr_ptr;
                DISPATCH();
            }
            #endif
        }

        macro(RESUME) =
            _LOAD_BYTECODE +
            _MAYBE_INSTRUMENT +
            _QUICKEN_RESUME +
            _CHECK_PERIODIC_IF_NOT_YIELD_FROM;

        inst(RESUME_CHECK, (--)) {
#if defined(__EMSCRIPTEN__)
            DEOPT_IF(_Py_emscripten_signal_clock == 0);
            _Py_emscripten_signal_clock -= Py_EMSCRIPTEN_SIGNAL_HANDLING;
#endif
            uintptr_t eval_breaker = _Py_atomic_load_uintptr_relaxed(&tstate->eval_breaker);
            uintptr_t version = FT_ATOMIC_LOAD_UINTPTR_ACQUIRE(_PyFrame_GetCode(frame)->_co_instrumentation_version);
            assert((version & _PY_EVAL_EVENTS_MASK) == 0);
            DEOPT_IF(eval_breaker != version);
            #ifdef Py_GIL_DISABLED
            DEOPT_IF(frame->tlbc_index !=
                     ((_PyThreadStateImpl *)tstate)->tlbc_index);
            #endif
        }

        op(_MONITOR_RESUME, (--)) {
            int err = _Py_call_instrumentation(
                    tstate, oparg > 0, frame, this_instr);
            ERROR_IF(err, error);
            if (frame->instr_ptr != this_instr) {
                /* Instrumentation has jumped */
                next_instr = frame->instr_ptr;
            }
        }

        macro(INSTRUMENTED_RESUME) =
            _LOAD_BYTECODE +
            _MAYBE_INSTRUMENT +
            _CHECK_PERIODIC_IF_NOT_YIELD_FROM +
            _MONITOR_RESUME;

        pseudo(LOAD_CLOSURE, (-- unused)) = {
            LOAD_FAST,
        };

        inst(LOAD_FAST_CHECK, (-- value)) {
            _PyStackRef value_s = GETLOCAL(oparg);
            if (PyStackRef_IsNull(value_s)) {
                _PyEval_FormatExcCheckArg(tstate, PyExc_UnboundLocalError,
                    UNBOUNDLOCAL_ERROR_MSG,
                    PyTuple_GetItem(_PyFrame_GetCode(frame)->co_localsplusnames, oparg)
                );
                ERROR_IF(1, error);
            }
            value = PyStackRef_DUP(value_s);
        }

        replicate(8) pure inst(LOAD_FAST, (-- value)) {
            assert(!PyStackRef_IsNull(GETLOCAL(oparg)));
            value = PyStackRef_DUP(GETLOCAL(oparg));
        }

        inst(LOAD_FAST_AND_CLEAR, (-- value)) {
            value = GETLOCAL(oparg);
            // do not use SETLOCAL here, it decrefs the old value
            GETLOCAL(oparg) = PyStackRef_NULL;
        }

        inst(LOAD_FAST_LOAD_FAST, ( -- value1, value2)) {
            uint32_t oparg1 = oparg >> 4;
            uint32_t oparg2 = oparg & 15;
            value1 = PyStackRef_DUP(GETLOCAL(oparg1));
            value2 = PyStackRef_DUP(GETLOCAL(oparg2));
        }

        family(LOAD_CONST, 0) = {
            LOAD_CONST_IMMORTAL,
        };

        pure inst(LOAD_CONST, (-- value)) {
            value = _PyStackRef_FromPyObjectNew(GETITEM(FRAME_CO_CONSTS, oparg));
        }

        inst(LOAD_CONST_IMMORTAL, (-- value)) {
            PyObject *obj = GETITEM(FRAME_CO_CONSTS, oparg);
            assert(_Py_IsImmortal(obj));
            value = PyStackRef_FromPyObjectImmortal(obj);
        }

        replicate(4) inst(LOAD_SMALL_INT, (-- value)) {
            assert(oparg < _PY_NSMALLPOSINTS);
            PyObject *obj = (PyObject *)&_PyLong_SMALL_INTS[_PY_NSMALLNEGINTS + oparg];
            value = PyStackRef_FromPyObjectImmortal(obj);
        }

        replicate(8) inst(STORE_FAST, (value --)) {
            assert(
                ((_PyFrame_GetCode(frame)->co_flags & (CO_COROUTINE | CO_GENERATOR)) == 0) ||
                PyStackRef_IsHeapSafe(value)
            );
            SETLOCAL(oparg, value);
            DEAD(value);
        }

        pseudo(STORE_FAST_MAYBE_NULL, (unused --)) = {
            STORE_FAST,
        };

        inst(STORE_FAST_LOAD_FAST, (value1 -- value2)) {
            assert(
                ((_PyFrame_GetCode(frame)->co_flags & (CO_COROUTINE | CO_GENERATOR)) == 0) ||
                PyStackRef_IsHeapSafe(value1)
            );
            uint32_t oparg1 = oparg >> 4;
            uint32_t oparg2 = oparg & 15;
            SETLOCAL(oparg1, value1);
            DEAD(value1);
            value2 = PyStackRef_DUP(GETLOCAL(oparg2));
        }

        inst(STORE_FAST_STORE_FAST, (value2, value1 --)) {
            assert(
                ((_PyFrame_GetCode(frame)->co_flags & (CO_COROUTINE | CO_GENERATOR)) == 0) ||
                PyStackRef_IsHeapSafe(value1)
            );
            assert(
                ((_PyFrame_GetCode(frame)->co_flags & (CO_COROUTINE | CO_GENERATOR)) == 0) ||
                PyStackRef_IsHeapSafe(value2)
            );
            uint32_t oparg1 = oparg >> 4;
            uint32_t oparg2 = oparg & 15;
            SETLOCAL(oparg1, value1);
            DEAD(value1);
            SETLOCAL(oparg2, value2);
            DEAD(value2);
        }

        pure inst(POP_TOP, (value --)) {
            DECREF_INPUTS();
        }

        pure inst(PUSH_NULL, (-- res)) {
            res = PyStackRef_NULL;
        }

        macro(END_FOR) = POP_TOP;

        tier1 inst(INSTRUMENTED_END_FOR, (receiver, value -- receiver)) {
            /* Need to create a fake StopIteration error here,
             * to conform to PEP 380 */
            if (PyStackRef_GenCheck(receiver)) {
                int err = monitor_stop_iteration(tstate, frame, this_instr, PyStackRef_AsPyObjectBorrow(value));
                if (err) {
                    ERROR_NO_POP();
                }
            }
            DECREF_INPUTS();
        }

        pure inst(END_SEND, (receiver, value -- val)) {
            (void)receiver;
            val = value;
            DEAD(value);
            PyStackRef_CLOSE(receiver);
        }

        tier1 inst(INSTRUMENTED_END_SEND, (receiver, value -- val)) {
            PyObject *receiver_o = PyStackRef_AsPyObjectBorrow(receiver);
            if (PyGen_Check(receiver_o) || PyCoro_CheckExact(receiver_o)) {
                int err = monitor_stop_iteration(tstate, frame, this_instr, PyStackRef_AsPyObjectBorrow(value));
                if (err) {
                    ERROR_NO_POP();
                }
            }
            val = value;
            DEAD(value);
            PyStackRef_CLOSE(receiver);
        }

        inst(UNARY_NEGATIVE, (value -- res)) {
            PyObject *res_o = PyNumber_Negative(PyStackRef_AsPyObjectBorrow(value));
            DECREF_INPUTS();
            ERROR_IF(res_o == NULL, error);
            res = PyStackRef_FromPyObjectSteal(res_o);
        }

        pure inst(UNARY_NOT, (value -- res)) {
            assert(PyStackRef_BoolCheck(value));
            res = PyStackRef_IsFalse(value)
                ? PyStackRef_True : PyStackRef_False;
            DEAD(value);
        }

        family(TO_BOOL, INLINE_CACHE_ENTRIES_TO_BOOL) = {
            TO_BOOL_ALWAYS_TRUE,
            TO_BOOL_BOOL,
            TO_BOOL_INT,
            TO_BOOL_LIST,
            TO_BOOL_NONE,
            TO_BOOL_STR,
        };

        specializing op(_SPECIALIZE_TO_BOOL, (counter/1, value -- value)) {
            #if ENABLE_SPECIALIZATION_FT
            if (ADAPTIVE_COUNTER_TRIGGERS(counter)) {
                next_instr = this_instr;
                _Py_Specialize_ToBool(value, next_instr);
                DISPATCH_SAME_OPARG();
            }
            OPCODE_DEFERRED_INC(TO_BOOL);
            ADVANCE_ADAPTIVE_COUNTER(this_instr[1].counter);
            #endif  /* ENABLE_SPECIALIZATION_FT */
        }

        op(_TO_BOOL, (value -- res)) {
            int err = PyObject_IsTrue(PyStackRef_AsPyObjectBorrow(value));
            DECREF_INPUTS();
            ERROR_IF(err < 0, error);
            res = err ? PyStackRef_True : PyStackRef_False;
        }

        macro(TO_BOOL) = _SPECIALIZE_TO_BOOL + unused/2 + _TO_BOOL;

        inst(TO_BOOL_BOOL, (unused/1, unused/2, value -- value)) {
            EXIT_IF(!PyStackRef_BoolCheck(value));
            STAT_INC(TO_BOOL, hit);
        }

        inst(TO_BOOL_INT, (unused/1, unused/2, value -- res)) {
            PyObject *value_o = PyStackRef_AsPyObjectBorrow(value);
            EXIT_IF(!PyLong_CheckExact(value_o));
            STAT_INC(TO_BOOL, hit);
            if (_PyLong_IsZero((PyLongObject *)value_o)) {
                assert(_Py_IsImmortal(value_o));
                DEAD(value);
                res = PyStackRef_False;
            }
            else {
                DECREF_INPUTS();
                res = PyStackRef_True;
            }
        }

        inst(TO_BOOL_LIST, (unused/1, unused/2, value -- res)) {
            PyObject *value_o = PyStackRef_AsPyObjectBorrow(value);
            EXIT_IF(!PyList_CheckExact(value_o));
            STAT_INC(TO_BOOL, hit);
            res = PyList_GET_SIZE(value_o) ? PyStackRef_True : PyStackRef_False;
            DECREF_INPUTS();
        }

        inst(TO_BOOL_NONE, (unused/1, unused/2, value -- res)) {
            // This one is a bit weird, because we expect *some* failures:
            EXIT_IF(!PyStackRef_IsNone(value));
            DEAD(value);
            STAT_INC(TO_BOOL, hit);
            res = PyStackRef_False;
        }

        inst(TO_BOOL_STR, (unused/1, unused/2, value -- res)) {
            PyObject *value_o = PyStackRef_AsPyObjectBorrow(value);
            EXIT_IF(!PyUnicode_CheckExact(value_o));
            STAT_INC(TO_BOOL, hit);
            if (value_o == &_Py_STR(empty)) {
                assert(_Py_IsImmortal(value_o));
                DEAD(value);
                res = PyStackRef_False;
            }
            else {
                assert(Py_SIZE(value_o));
                DECREF_INPUTS();
                res = PyStackRef_True;
            }
        }

        op(_REPLACE_WITH_TRUE, (value -- res)) {
            DECREF_INPUTS();
            res = PyStackRef_True;
        }

        macro(TO_BOOL_ALWAYS_TRUE) =
            unused/1 +
            _GUARD_TYPE_VERSION +
            _REPLACE_WITH_TRUE;

        inst(UNARY_INVERT, (value -- res)) {
            PyObject *res_o = PyNumber_Invert(PyStackRef_AsPyObjectBorrow(value));
            DECREF_INPUTS();
            ERROR_IF(res_o == NULL, error);
            res = PyStackRef_FromPyObjectSteal(res_o);
        }

        family(BINARY_OP, INLINE_CACHE_ENTRIES_BINARY_OP) = {
            BINARY_OP_MULTIPLY_INT,
            BINARY_OP_ADD_INT,
            BINARY_OP_SUBTRACT_INT,
            BINARY_OP_MULTIPLY_FLOAT,
            BINARY_OP_ADD_FLOAT,
            BINARY_OP_SUBTRACT_FLOAT,
            BINARY_OP_ADD_UNICODE,
            // BINARY_OP_INPLACE_ADD_UNICODE,  // See comments at that opcode.
        };

        op(_GUARD_BOTH_INT, (left, right -- left, right)) {
            PyObject *left_o = PyStackRef_AsPyObjectBorrow(left);
            PyObject *right_o = PyStackRef_AsPyObjectBorrow(right);
            EXIT_IF(!PyLong_CheckExact(left_o));
            EXIT_IF(!PyLong_CheckExact(right_o));
        }

        op(_GUARD_NOS_INT, (left, unused -- left, unused)) {
            PyObject *left_o = PyStackRef_AsPyObjectBorrow(left);
            EXIT_IF(!PyLong_CheckExact(left_o));
        }

        op(_GUARD_TOS_INT, (value -- value)) {
            PyObject *value_o = PyStackRef_AsPyObjectBorrow(value);
            EXIT_IF(!PyLong_CheckExact(value_o));
        }

        pure op(_BINARY_OP_MULTIPLY_INT, (left, right -- res)) {
            PyObject *left_o = PyStackRef_AsPyObjectBorrow(left);
            PyObject *right_o = PyStackRef_AsPyObjectBorrow(right);

            STAT_INC(BINARY_OP, hit);
            PyObject *res_o = _PyLong_Multiply((PyLongObject *)left_o, (PyLongObject *)right_o);
            PyStackRef_CLOSE_SPECIALIZED(right, _PyLong_ExactDealloc);
            PyStackRef_CLOSE_SPECIALIZED(left, _PyLong_ExactDealloc);
            INPUTS_DEAD();
            ERROR_IF(res_o == NULL, error);
            res = PyStackRef_FromPyObjectSteal(res_o);
        }

        pure op(_BINARY_OP_ADD_INT, (left, right -- res)) {
            PyObject *left_o = PyStackRef_AsPyObjectBorrow(left);
            PyObject *right_o = PyStackRef_AsPyObjectBorrow(right);

            STAT_INC(BINARY_OP, hit);
<<<<<<< HEAD
            res = _PyLong_Add((PyLongObject *)left_o, (PyLongObject *)right_o);
            PyStackRef_CLOSE_SPECIALIZED(right, (destructor)PyObject_Free);
            PyStackRef_CLOSE_SPECIALIZED(left, (destructor)PyObject_Free);
=======
            PyObject *res_o = _PyLong_Add((PyLongObject *)left_o, (PyLongObject *)right_o);
            PyStackRef_CLOSE_SPECIALIZED(right, _PyLong_ExactDealloc);
            PyStackRef_CLOSE_SPECIALIZED(left, _PyLong_ExactDealloc);
>>>>>>> e62e1ca4
            INPUTS_DEAD();
            ERROR_IF(PyStackRef_IsNull(res), error);
        }

        pure op(_BINARY_OP_SUBTRACT_INT, (left, right -- res)) {
            PyObject *left_o = PyStackRef_AsPyObjectBorrow(left);
            PyObject *right_o = PyStackRef_AsPyObjectBorrow(right);

            STAT_INC(BINARY_OP, hit);
            PyObject *res_o = _PyLong_Subtract((PyLongObject *)left_o, (PyLongObject *)right_o);
            PyStackRef_CLOSE_SPECIALIZED(right, _PyLong_ExactDealloc);
            PyStackRef_CLOSE_SPECIALIZED(left, _PyLong_ExactDealloc);
            INPUTS_DEAD();
            ERROR_IF(res_o == NULL, error);
            res = PyStackRef_FromPyObjectSteal(res_o);
        }

        macro(BINARY_OP_MULTIPLY_INT) =
            _GUARD_BOTH_INT + unused/1 + _BINARY_OP_MULTIPLY_INT;
        macro(BINARY_OP_ADD_INT) =
            _GUARD_BOTH_INT + unused/1 + _BINARY_OP_ADD_INT;
        macro(BINARY_OP_SUBTRACT_INT) =
            _GUARD_BOTH_INT + unused/1 + _BINARY_OP_SUBTRACT_INT;

        op(_GUARD_BOTH_FLOAT, (left, right -- left, right)) {
            PyObject *left_o = PyStackRef_AsPyObjectBorrow(left);
            PyObject *right_o = PyStackRef_AsPyObjectBorrow(right);
            EXIT_IF(!PyFloat_CheckExact(left_o));
            EXIT_IF(!PyFloat_CheckExact(right_o));
        }

        op(_GUARD_NOS_FLOAT, (left, unused -- left, unused)) {
            PyObject *left_o = PyStackRef_AsPyObjectBorrow(left);
            EXIT_IF(!PyFloat_CheckExact(left_o));
        }

        op(_GUARD_TOS_FLOAT, (value -- value)) {
            PyObject *value_o = PyStackRef_AsPyObjectBorrow(value);
            EXIT_IF(!PyFloat_CheckExact(value_o));
        }

        pure op(_BINARY_OP_MULTIPLY_FLOAT, (left, right -- res)) {
            PyObject *left_o = PyStackRef_AsPyObjectBorrow(left);
            PyObject *right_o = PyStackRef_AsPyObjectBorrow(right);

            STAT_INC(BINARY_OP, hit);
            double dres =
                ((PyFloatObject *)left_o)->ob_fval *
                ((PyFloatObject *)right_o)->ob_fval;
            res = _PyFloat_FromDouble_ConsumeInputs(left, right, dres);
            INPUTS_DEAD();
            ERROR_IF(PyStackRef_IsNull(res), error);
        }

        pure op(_BINARY_OP_ADD_FLOAT, (left, right -- res)) {
            PyObject *left_o = PyStackRef_AsPyObjectBorrow(left);
            PyObject *right_o = PyStackRef_AsPyObjectBorrow(right);

            STAT_INC(BINARY_OP, hit);
            double dres =
                ((PyFloatObject *)left_o)->ob_fval +
                ((PyFloatObject *)right_o)->ob_fval;
            res = _PyFloat_FromDouble_ConsumeInputs(left, right, dres);
            INPUTS_DEAD();
            ERROR_IF(PyStackRef_IsNull(res), error);
        }

        pure op(_BINARY_OP_SUBTRACT_FLOAT, (left, right -- res)) {
            PyObject *left_o = PyStackRef_AsPyObjectBorrow(left);
            PyObject *right_o = PyStackRef_AsPyObjectBorrow(right);

            STAT_INC(BINARY_OP, hit);
            double dres =
                ((PyFloatObject *)left_o)->ob_fval -
                ((PyFloatObject *)right_o)->ob_fval;
            res = _PyFloat_FromDouble_ConsumeInputs(left, right, dres);
            INPUTS_DEAD();
            ERROR_IF(PyStackRef_IsNull(res), error);
        }

        macro(BINARY_OP_MULTIPLY_FLOAT) =
            _GUARD_BOTH_FLOAT + unused/1 + _BINARY_OP_MULTIPLY_FLOAT;
        macro(BINARY_OP_ADD_FLOAT) =
            _GUARD_BOTH_FLOAT + unused/1 + _BINARY_OP_ADD_FLOAT;
        macro(BINARY_OP_SUBTRACT_FLOAT) =
            _GUARD_BOTH_FLOAT + unused/1 + _BINARY_OP_SUBTRACT_FLOAT;

        op(_GUARD_BOTH_UNICODE, (left, right -- left, right)) {
            PyObject *left_o = PyStackRef_AsPyObjectBorrow(left);
            PyObject *right_o = PyStackRef_AsPyObjectBorrow(right);

            EXIT_IF(!PyUnicode_CheckExact(left_o));
            EXIT_IF(!PyUnicode_CheckExact(right_o));
        }

        pure op(_BINARY_OP_ADD_UNICODE, (left, right -- res)) {
            PyObject *left_o = PyStackRef_AsPyObjectBorrow(left);
            PyObject *right_o = PyStackRef_AsPyObjectBorrow(right);

            STAT_INC(BINARY_OP, hit);
            PyObject *res_o = PyUnicode_Concat(left_o, right_o);
            PyStackRef_CLOSE_SPECIALIZED(left, _PyUnicode_ExactDealloc);
            PyStackRef_CLOSE_SPECIALIZED(right, _PyUnicode_ExactDealloc);
            INPUTS_DEAD();
            ERROR_IF(res_o == NULL, error);
            res = PyStackRef_FromPyObjectSteal(res_o);
        }

        macro(BINARY_OP_ADD_UNICODE) =
            _GUARD_BOTH_UNICODE + unused/1 + _BINARY_OP_ADD_UNICODE;

        // This is a subtle one. It's a super-instruction for
        // BINARY_OP_ADD_UNICODE followed by STORE_FAST
        // where the store goes into the left argument.
        // So the inputs are the same as for all BINARY_OP
        // specializations, but there is no output.
        // At the end we just skip over the STORE_FAST.
        op(_BINARY_OP_INPLACE_ADD_UNICODE, (left, right --)) {
            int next_oparg;
        #if TIER_ONE
            assert(next_instr->op.code == STORE_FAST);
            next_oparg = next_instr->op.arg;
        #else
            next_oparg = CURRENT_OPERAND0();
        #endif
            _PyStackRef *target_local = &GETLOCAL(next_oparg);
            PyObject *left_o = PyStackRef_AsPyObjectSteal(left);
            DEOPT_IF(PyStackRef_AsPyObjectBorrow(*target_local) != left_o);
            STAT_INC(BINARY_OP, hit);
            /* Handle `left = left + right` or `left += right` for str.
             *
             * When possible, extend `left` in place rather than
             * allocating a new PyUnicodeObject. This attempts to avoid
             * quadratic behavior when one neglects to use str.join().
             *
             * If `left` has only two references remaining (one from
             * the stack, one in the locals), DECREFing `left` leaves
             * only the locals reference, so PyUnicode_Append knows
             * that the string is safe to mutate.
             */
            PyObject *right_o = PyStackRef_AsPyObjectBorrow(right);
            PyStackRef_CLEAR(*target_local);
            assert(Py_REFCNT(left_o) >= 1);
            PyUnicode_Append(&left_o, right_o);
            *target_local = PyStackRef_FromPyObjectSteal(left_o);
            PyStackRef_CLOSE_SPECIALIZED(right, _PyUnicode_ExactDealloc);
            DEAD(right);
            ERROR_IF(PyStackRef_IsNull(*target_local), error);
        #if TIER_ONE
            // The STORE_FAST is already done. This is done here in tier one,
            // and during trace projection in tier two:
            assert(next_instr->op.code == STORE_FAST);
            SKIP_OVER(1);
        #endif
        }

        macro(BINARY_OP_INPLACE_ADD_UNICODE) =
            _GUARD_BOTH_UNICODE + unused/1 + _BINARY_OP_INPLACE_ADD_UNICODE;

        family(BINARY_SUBSCR, INLINE_CACHE_ENTRIES_BINARY_SUBSCR) = {
            BINARY_SUBSCR_DICT,
            BINARY_SUBSCR_GETITEM,
            BINARY_SUBSCR_LIST_INT,
            BINARY_SUBSCR_STR_INT,
            BINARY_SUBSCR_TUPLE_INT,
        };

        specializing op(_SPECIALIZE_BINARY_SUBSCR, (counter/1, container, sub -- container, sub)) {
            #if ENABLE_SPECIALIZATION_FT
            assert(frame->stackpointer == NULL);
            if (ADAPTIVE_COUNTER_TRIGGERS(counter)) {
                next_instr = this_instr;
                _Py_Specialize_BinarySubscr(container, sub, next_instr);
                DISPATCH_SAME_OPARG();
            }
            OPCODE_DEFERRED_INC(BINARY_SUBSCR);
            ADVANCE_ADAPTIVE_COUNTER(this_instr[1].counter);
            #endif  /* ENABLE_SPECIALIZATION_FT */
        }

        op(_BINARY_SUBSCR, (container, sub -- res)) {
            PyObject *container_o = PyStackRef_AsPyObjectBorrow(container);
            PyObject *sub_o = PyStackRef_AsPyObjectBorrow(sub);

            PyObject *res_o = PyObject_GetItem(container_o, sub_o);
            DECREF_INPUTS();
            ERROR_IF(res_o == NULL, error);
            res = PyStackRef_FromPyObjectSteal(res_o);
        }

        macro(BINARY_SUBSCR) = _SPECIALIZE_BINARY_SUBSCR + _BINARY_SUBSCR;

        specializing op(_SPECIALIZE_BINARY_SLICE, (container, start, stop -- container, start, stop)) {
            // Placeholder until we implement BINARY_SLICE specialization
            #if ENABLE_SPECIALIZATION
            OPCODE_DEFERRED_INC(BINARY_SLICE);
            #endif  /* ENABLE_SPECIALIZATION */
        }

        op(_BINARY_SLICE, (container, start, stop -- res)) {
            PyObject *slice = _PyBuildSlice_ConsumeRefs(PyStackRef_AsPyObjectSteal(start),
                                                        PyStackRef_AsPyObjectSteal(stop));
            PyObject *res_o;
            // Can't use ERROR_IF() here, because we haven't
            // DECREF'ed container yet, and we still own slice.
            if (slice == NULL) {
                res_o = NULL;
            }
            else {
                res_o = PyObject_GetItem(PyStackRef_AsPyObjectBorrow(container), slice);
                Py_DECREF(slice);
            }
            PyStackRef_CLOSE(container);
            ERROR_IF(res_o == NULL, error);
            res = PyStackRef_FromPyObjectSteal(res_o);
        }

        macro(BINARY_SLICE) = _SPECIALIZE_BINARY_SLICE + _BINARY_SLICE;

        specializing op(_SPECIALIZE_STORE_SLICE, (v, container, start, stop -- v, container, start, stop)) {
            // Placeholder until we implement STORE_SLICE specialization
            #if ENABLE_SPECIALIZATION
            OPCODE_DEFERRED_INC(STORE_SLICE);
            #endif  /* ENABLE_SPECIALIZATION */
        }

        op(_STORE_SLICE, (v, container, start, stop -- )) {
            PyObject *slice = _PyBuildSlice_ConsumeRefs(PyStackRef_AsPyObjectSteal(start),
                                                        PyStackRef_AsPyObjectSteal(stop));
            int err;
            if (slice == NULL) {
                err = 1;
            }
            else {
                err = PyObject_SetItem(PyStackRef_AsPyObjectBorrow(container), slice, PyStackRef_AsPyObjectBorrow(v));
                Py_DECREF(slice);
            }
            PyStackRef_CLOSE(v);
            PyStackRef_CLOSE(container);
            ERROR_IF(err, error);
        }

        macro(STORE_SLICE) = _SPECIALIZE_STORE_SLICE + _STORE_SLICE;

        inst(BINARY_SUBSCR_LIST_INT, (unused/1, list_st, sub_st -- res)) {
            PyObject *sub = PyStackRef_AsPyObjectBorrow(sub_st);
            PyObject *list = PyStackRef_AsPyObjectBorrow(list_st);

            DEOPT_IF(!PyLong_CheckExact(sub));
            DEOPT_IF(!PyList_CheckExact(list));

            // Deopt unless 0 <= sub < PyList_Size(list)
            DEOPT_IF(!_PyLong_IsNonNegativeCompact((PyLongObject *)sub));
            Py_ssize_t index = ((PyLongObject*)sub)->long_value.ob_digit[0];
#ifdef Py_GIL_DISABLED
            PyObject *res_o = _PyList_GetItemRef((PyListObject*)list, index);
            DEOPT_IF(res_o == NULL);
            STAT_INC(BINARY_SUBSCR, hit);
            PyStackRef_CLOSE_SPECIALIZED(sub_st, (destructor)PyObject_Free);
            DEAD(sub_st);
            PyStackRef_CLOSE(list_st);
            res = PyStackRef_FromPyObjectSteal(res_o);
#else
            DEOPT_IF(index >= PyList_GET_SIZE(list));
            STAT_INC(BINARY_SUBSCR, hit);
            PyObject *res_o = PyList_GET_ITEM(list, index);
            assert(res_o != NULL);
            res = PyStackRef_FromPyObjectNew(res_o);
            DECREF_INPUTS();
#endif
<<<<<<< HEAD
=======
            PyStackRef_CLOSE_SPECIALIZED(sub_st, _PyLong_ExactDealloc);
            DEAD(sub_st);
            PyStackRef_CLOSE(list_st);
            res = PyStackRef_FromPyObjectSteal(res_o);
>>>>>>> e62e1ca4
        }

        inst(BINARY_SUBSCR_STR_INT, (unused/1, str_st, sub_st -- res)) {
            PyObject *sub = PyStackRef_AsPyObjectBorrow(sub_st);
            PyObject *str = PyStackRef_AsPyObjectBorrow(str_st);

            DEOPT_IF(!PyLong_CheckExact(sub));
            DEOPT_IF(!PyUnicode_CheckExact(str));
            DEOPT_IF(!_PyLong_IsNonNegativeCompact((PyLongObject *)sub));
            Py_ssize_t index = ((PyLongObject*)sub)->long_value.ob_digit[0];
            DEOPT_IF(PyUnicode_GET_LENGTH(str) <= index);
            // Specialize for reading an ASCII character from any string:
            Py_UCS4 c = PyUnicode_READ_CHAR(str, index);
            DEOPT_IF(Py_ARRAY_LENGTH(_Py_SINGLETON(strings).ascii) <= c);
            STAT_INC(BINARY_SUBSCR, hit);
            PyObject *res_o = (PyObject*)&_Py_SINGLETON(strings).ascii[c];
            PyStackRef_CLOSE_SPECIALIZED(sub_st, _PyLong_ExactDealloc);
            DEAD(sub_st);
            PyStackRef_CLOSE(str_st);
            res = PyStackRef_FromPyObjectImmortal(res_o);
        }

        inst(BINARY_SUBSCR_TUPLE_INT, (unused/1, tuple_st, sub_st -- res)) {
            PyObject *sub = PyStackRef_AsPyObjectBorrow(sub_st);
            PyObject *tuple = PyStackRef_AsPyObjectBorrow(tuple_st);

            DEOPT_IF(!PyLong_CheckExact(sub));
            DEOPT_IF(!PyTuple_CheckExact(tuple));

            // Deopt unless 0 <= sub < PyTuple_Size(list)
            DEOPT_IF(!_PyLong_IsNonNegativeCompact((PyLongObject *)sub));
            Py_ssize_t index = ((PyLongObject*)sub)->long_value.ob_digit[0];
            DEOPT_IF(index >= PyTuple_GET_SIZE(tuple));
            STAT_INC(BINARY_SUBSCR, hit);
            PyObject *res_o = PyTuple_GET_ITEM(tuple, index);
            assert(res_o != NULL);
<<<<<<< HEAD
            res = PyStackRef_FromPyObjectNew(res_o);
            DECREF_INPUTS();
=======
            Py_INCREF(res_o);
            PyStackRef_CLOSE_SPECIALIZED(sub_st, _PyLong_ExactDealloc);
            DEAD(sub_st);
            PyStackRef_CLOSE(tuple_st);
            res = PyStackRef_FromPyObjectSteal(res_o);
>>>>>>> e62e1ca4
        }

        inst(BINARY_SUBSCR_DICT, (unused/1, dict_st, sub_st -- res)) {
            PyObject *sub = PyStackRef_AsPyObjectBorrow(sub_st);
            PyObject *dict = PyStackRef_AsPyObjectBorrow(dict_st);

            DEOPT_IF(!PyDict_CheckExact(dict));
            STAT_INC(BINARY_SUBSCR, hit);
            PyObject *res_o;
            int rc = PyDict_GetItemRef(dict, sub, &res_o);
            if (rc == 0) {
                _PyErr_SetKeyError(sub);
            }
            DECREF_INPUTS();
            ERROR_IF(rc <= 0, error); // not found or error
            res = PyStackRef_FromPyObjectSteal(res_o);
        }

        op(_BINARY_SUBSCR_CHECK_FUNC, (container, unused -- container, unused)) {
            PyTypeObject *tp = Py_TYPE(PyStackRef_AsPyObjectBorrow(container));
            DEOPT_IF(!PyType_HasFeature(tp, Py_TPFLAGS_HEAPTYPE));
            PyHeapTypeObject *ht = (PyHeapTypeObject *)tp;
            PyObject *getitem = ht->_spec_cache.getitem;
            DEOPT_IF(getitem == NULL);
            assert(PyFunction_Check(getitem));
            uint32_t cached_version = ht->_spec_cache.getitem_version;
            DEOPT_IF(((PyFunctionObject *)getitem)->func_version != cached_version);
            PyCodeObject *code = (PyCodeObject *)PyFunction_GET_CODE(getitem);
            assert(code->co_argcount == 2);
            DEOPT_IF(!_PyThreadState_HasStackSpace(tstate, code->co_framesize));
            STAT_INC(BINARY_SUBSCR, hit);
        }

        op(_BINARY_SUBSCR_INIT_CALL, (container, sub -- new_frame: _PyInterpreterFrame* )) {
            PyTypeObject *tp = Py_TYPE(PyStackRef_AsPyObjectBorrow(container));
            PyHeapTypeObject *ht = (PyHeapTypeObject *)tp;
            PyObject *getitem = ht->_spec_cache.getitem;
            new_frame = _PyFrame_PushUnchecked(tstate, PyStackRef_FromPyObjectNew(getitem), 2, frame);
            new_frame->localsplus[0] = container;
            new_frame->localsplus[1] = sub;
            INPUTS_DEAD();
            frame->return_offset = INSTRUCTION_SIZE;
        }

        macro(BINARY_SUBSCR_GETITEM) =
            unused/1 + // Skip over the counter
            _CHECK_PEP_523 +
            _BINARY_SUBSCR_CHECK_FUNC +
            _BINARY_SUBSCR_INIT_CALL +
            _PUSH_FRAME;

        inst(LIST_APPEND, (list, unused[oparg-1], v -- list, unused[oparg-1])) {
            int err = _PyList_AppendTakeRef((PyListObject *)PyStackRef_AsPyObjectBorrow(list),
                                           PyStackRef_AsPyObjectSteal(v));
            ERROR_IF(err < 0, error);
        }

        inst(SET_ADD, (set, unused[oparg-1], v -- set, unused[oparg-1])) {
            int err = PySet_Add(PyStackRef_AsPyObjectBorrow(set),
                                PyStackRef_AsPyObjectBorrow(v));
            DECREF_INPUTS();
            ERROR_IF(err, error);
        }

        family(STORE_SUBSCR, INLINE_CACHE_ENTRIES_STORE_SUBSCR) = {
            STORE_SUBSCR_DICT,
            STORE_SUBSCR_LIST_INT,
        };

        specializing op(_SPECIALIZE_STORE_SUBSCR, (counter/1, container, sub -- container, sub)) {
            #if ENABLE_SPECIALIZATION_FT
            if (ADAPTIVE_COUNTER_TRIGGERS(counter)) {
                next_instr = this_instr;
                _Py_Specialize_StoreSubscr(container, sub, next_instr);
                DISPATCH_SAME_OPARG();
            }
            OPCODE_DEFERRED_INC(STORE_SUBSCR);
            ADVANCE_ADAPTIVE_COUNTER(this_instr[1].counter);
            #endif  /* ENABLE_SPECIALIZATION_FT */
        }

        op(_STORE_SUBSCR, (v, container, sub -- )) {
            /* container[sub] = v */
            int err = PyObject_SetItem(PyStackRef_AsPyObjectBorrow(container), PyStackRef_AsPyObjectBorrow(sub), PyStackRef_AsPyObjectBorrow(v));
            DECREF_INPUTS();
            ERROR_IF(err, error);
        }

        macro(STORE_SUBSCR) = _SPECIALIZE_STORE_SUBSCR + _STORE_SUBSCR;

        inst(STORE_SUBSCR_LIST_INT, (unused/1, value, list_st, sub_st -- )) {
            PyObject *sub = PyStackRef_AsPyObjectBorrow(sub_st);
            PyObject *list = PyStackRef_AsPyObjectBorrow(list_st);

            DEOPT_IF(!PyLong_CheckExact(sub));
            DEOPT_IF(!PyList_CheckExact(list));

            // Ensure nonnegative, zero-or-one-digit ints.
            DEOPT_IF(!_PyLong_IsNonNegativeCompact((PyLongObject *)sub));
            Py_ssize_t index = ((PyLongObject*)sub)->long_value.ob_digit[0];
            DEOPT_IF(!LOCK_OBJECT(list));
            // Ensure index < len(list)
            if (index >= PyList_GET_SIZE(list)) {
                UNLOCK_OBJECT(list);
                DEOPT_IF(true);
            }
            STAT_INC(STORE_SUBSCR, hit);

            PyObject *old_value = PyList_GET_ITEM(list, index);
            PyList_SET_ITEM(list, index, PyStackRef_AsPyObjectSteal(value));
            assert(old_value != NULL);
            UNLOCK_OBJECT(list);  // unlock before decrefs!
            Py_DECREF(old_value);
            PyStackRef_CLOSE_SPECIALIZED(sub_st, _PyLong_ExactDealloc);
            DEAD(sub_st);
            PyStackRef_CLOSE(list_st);
        }

        inst(STORE_SUBSCR_DICT, (unused/1, value, dict_st, sub -- )) {
            PyObject *dict = PyStackRef_AsPyObjectBorrow(dict_st);

            DEOPT_IF(!PyDict_CheckExact(dict));
            STAT_INC(STORE_SUBSCR, hit);
            int err = _PyDict_SetItem_Take2((PyDictObject *)dict,
                                            PyStackRef_AsPyObjectSteal(sub),
                                            PyStackRef_AsPyObjectSteal(value));
            PyStackRef_CLOSE(dict_st);
            ERROR_IF(err, error);
        }

        inst(DELETE_SUBSCR, (container, sub --)) {
            /* del container[sub] */
            int err = PyObject_DelItem(PyStackRef_AsPyObjectBorrow(container),
                                       PyStackRef_AsPyObjectBorrow(sub));
            DECREF_INPUTS();
            ERROR_IF(err, error);
        }

        inst(CALL_INTRINSIC_1, (value -- res)) {
            assert(oparg <= MAX_INTRINSIC_1);
            PyObject *res_o = _PyIntrinsics_UnaryFunctions[oparg].func(tstate, PyStackRef_AsPyObjectBorrow(value));
            DECREF_INPUTS();
            ERROR_IF(res_o == NULL, error);
            res = PyStackRef_FromPyObjectSteal(res_o);
        }

        inst(CALL_INTRINSIC_2, (value2_st, value1_st -- res)) {
            assert(oparg <= MAX_INTRINSIC_2);
            PyObject *value1 = PyStackRef_AsPyObjectBorrow(value1_st);
            PyObject *value2 = PyStackRef_AsPyObjectBorrow(value2_st);

            PyObject *res_o = _PyIntrinsics_BinaryFunctions[oparg].func(tstate, value2, value1);
            DECREF_INPUTS();
            ERROR_IF(res_o == NULL, error);
            res = PyStackRef_FromPyObjectSteal(res_o);
        }

        tier1 inst(RAISE_VARARGS, (args[oparg] -- )) {
            assert(oparg < 3);
            PyObject *cause = oparg == 2 ? PyStackRef_AsPyObjectSteal(args[1]) : NULL;
            PyObject *exc = oparg > 0 ? PyStackRef_AsPyObjectSteal(args[0]) : NULL;
            int err = do_raise(tstate, exc, cause);
            if (err) {
                assert(oparg == 0);
                monitor_reraise(tstate, frame, this_instr);
                goto exception_unwind;
            }
            ERROR_IF(true, error);
        }

        tier1 inst(INTERPRETER_EXIT, (retval --)) {
            assert(frame == &entry_frame);
            assert(_PyFrame_IsIncomplete(frame));
            /* Restore previous frame and return. */
            tstate->current_frame = frame->previous;
            assert(!_PyErr_Occurred(tstate));
            tstate->c_recursion_remaining += PY_EVAL_C_STACK_UNITS;
            PyObject *result = PyStackRef_AsPyObjectSteal(retval);
            SYNC_SP(); /* Not strictly necessary, but prevents warnings */
            return result;
        }

        // The stack effect here is a bit misleading.
        // retval is popped from the stack, but res
        // is pushed to a different frame, the callers' frame.
        inst(RETURN_VALUE, (retval -- res)) {
            #if TIER_ONE
            assert(frame != &entry_frame);
            #endif
            _PyStackRef temp = retval;
            assert(PyStackRef_IsHeapSafe(temp));
            DEAD(retval);
            SAVE_STACK();
            assert(EMPTY());
            _Py_LeaveRecursiveCallPy(tstate);
            // GH-99729: We need to unlink the frame *before* clearing it:
            _PyInterpreterFrame *dying = frame;
            frame = tstate->current_frame = dying->previous;
            _PyEval_FrameClearAndPop(tstate, dying);
            RELOAD_STACK();
            LOAD_IP(frame->return_offset);
            res = temp;
            LLTRACE_RESUME_FRAME();
        }

        tier1 op(_RETURN_VALUE_EVENT, (val -- val)) {
            int err = _Py_call_instrumentation_arg(
                    tstate, PY_MONITORING_EVENT_PY_RETURN,
                    frame, this_instr, PyStackRef_AsPyObjectBorrow(val));
            ERROR_IF(err, error);
        }

        macro(INSTRUMENTED_RETURN_VALUE) =
            _RETURN_VALUE_EVENT +
            RETURN_VALUE;

        inst(GET_AITER, (obj -- iter)) {
            unaryfunc getter = NULL;
            PyObject *obj_o = PyStackRef_AsPyObjectBorrow(obj);
            PyObject *iter_o;
            PyTypeObject *type = Py_TYPE(obj_o);

            if (type->tp_as_async != NULL) {
                getter = type->tp_as_async->am_aiter;
            }

            if (getter == NULL) {
                _PyErr_Format(tstate, PyExc_TypeError,
                              "'async for' requires an object with "
                              "__aiter__ method, got %.100s",
                              type->tp_name);
                DECREF_INPUTS();
                ERROR_IF(true, error);
            }

            iter_o = (*getter)(obj_o);
            DECREF_INPUTS();
            ERROR_IF(iter_o == NULL, error);

            if (Py_TYPE(iter_o)->tp_as_async == NULL ||
                    Py_TYPE(iter_o)->tp_as_async->am_anext == NULL) {

                _PyErr_Format(tstate, PyExc_TypeError,
                              "'async for' received an object from __aiter__ "
                              "that does not implement __anext__: %.100s",
                              Py_TYPE(iter_o)->tp_name);
                Py_DECREF(iter_o);
                ERROR_IF(true, error);
            }
            iter = PyStackRef_FromPyObjectSteal(iter_o);
        }

        inst(GET_ANEXT, (aiter -- aiter, awaitable)) {
            PyObject *awaitable_o = _PyEval_GetANext(PyStackRef_AsPyObjectBorrow(aiter));
            if (awaitable_o == NULL) {
                ERROR_NO_POP();
            }
            awaitable = PyStackRef_FromPyObjectSteal(awaitable_o);
        }

        inst(GET_AWAITABLE, (iterable -- iter)) {
            PyObject *iter_o = _PyEval_GetAwaitable(PyStackRef_AsPyObjectBorrow(iterable), oparg);
            DECREF_INPUTS();
            ERROR_IF(iter_o == NULL, error);
            iter = PyStackRef_FromPyObjectSteal(iter_o);
        }

        family(SEND, INLINE_CACHE_ENTRIES_SEND) = {
            SEND_GEN,
        };

        specializing op(_SPECIALIZE_SEND, (counter/1, receiver, unused -- receiver, unused)) {
            #if ENABLE_SPECIALIZATION_FT
            if (ADAPTIVE_COUNTER_TRIGGERS(counter)) {
                next_instr = this_instr;
                _Py_Specialize_Send(receiver, next_instr);
                DISPATCH_SAME_OPARG();
            }
            OPCODE_DEFERRED_INC(SEND);
            ADVANCE_ADAPTIVE_COUNTER(this_instr[1].counter);
            #endif  /* ENABLE_SPECIALIZATION_FT */
        }

        op(_SEND, (receiver, v -- receiver, retval)) {
            PyObject *receiver_o = PyStackRef_AsPyObjectBorrow(receiver);

            PyObject *retval_o;
            assert(frame != &entry_frame);
            if ((tstate->interp->eval_frame == NULL) &&
                (Py_TYPE(receiver_o) == &PyGen_Type || Py_TYPE(receiver_o) == &PyCoro_Type) &&
                ((PyGenObject *)receiver_o)->gi_frame_state < FRAME_EXECUTING)
            {
                PyGenObject *gen = (PyGenObject *)receiver_o;
                _PyInterpreterFrame *gen_frame = &gen->gi_iframe;
                STACK_SHRINK(1);
                _PyFrame_StackPush(gen_frame, v);
                gen->gi_frame_state = FRAME_EXECUTING;
                gen->gi_exc_state.previous_item = tstate->exc_info;
                tstate->exc_info = &gen->gi_exc_state;
                assert(INSTRUCTION_SIZE + oparg <= UINT16_MAX);
                frame->return_offset = (uint16_t)(INSTRUCTION_SIZE + oparg);
                assert(gen_frame->previous == NULL);
                gen_frame->previous = frame;
                DISPATCH_INLINED(gen_frame);
            }
            if (PyStackRef_IsNone(v) && PyIter_Check(receiver_o)) {
                retval_o = Py_TYPE(receiver_o)->tp_iternext(receiver_o);
            }
            else {
                retval_o = PyObject_CallMethodOneArg(receiver_o,
                                                     &_Py_ID(send),
                                                     PyStackRef_AsPyObjectBorrow(v));
            }
            if (retval_o == NULL) {
                int matches = _PyErr_ExceptionMatches(tstate, PyExc_StopIteration);
                if (matches) {
                    _PyEval_MonitorRaise(tstate, frame, this_instr);
                }
                int err = _PyGen_FetchStopIterationValue(&retval_o);
                if (err == 0) {
                    assert(retval_o != NULL);
                    JUMPBY(oparg);
                }
                else {
                    DECREF_INPUTS();
                    ERROR_IF(true, error);
                }
            }
            PyStackRef_CLOSE(v);
            retval = PyStackRef_FromPyObjectSteal(retval_o);
        }

        macro(SEND) = _SPECIALIZE_SEND + _SEND;

        op(_SEND_GEN_FRAME, (receiver, v -- receiver, gen_frame: _PyInterpreterFrame *)) {
            PyGenObject *gen = (PyGenObject *)PyStackRef_AsPyObjectBorrow(receiver);
            DEOPT_IF(Py_TYPE(gen) != &PyGen_Type && Py_TYPE(gen) != &PyCoro_Type);
            DEOPT_IF(gen->gi_frame_state >= FRAME_EXECUTING);
            STAT_INC(SEND, hit);
            gen_frame = &gen->gi_iframe;
            _PyFrame_StackPush(gen_frame, v);
            DEAD(v);
            gen->gi_frame_state = FRAME_EXECUTING;
            gen->gi_exc_state.previous_item = tstate->exc_info;
            tstate->exc_info = &gen->gi_exc_state;
            assert(INSTRUCTION_SIZE + oparg <= UINT16_MAX);
            frame->return_offset = (uint16_t)(INSTRUCTION_SIZE + oparg);
            gen_frame->previous = frame;
        }

        macro(SEND_GEN) =
            unused/1 +
            _CHECK_PEP_523 +
            _SEND_GEN_FRAME +
            _PUSH_FRAME;

        inst(YIELD_VALUE, (retval -- value)) {
            // NOTE: It's important that YIELD_VALUE never raises an exception!
            // The compiler treats any exception raised here as a failed close()
            // or throw() call.
            #if TIER_ONE
            assert(frame != &entry_frame);
            #endif
            frame->instr_ptr++;
            PyGenObject *gen = _PyGen_GetGeneratorFromFrame(frame);
            assert(FRAME_SUSPENDED_YIELD_FROM == FRAME_SUSPENDED + 1);
            assert(oparg == 0 || oparg == 1);
            gen->gi_frame_state = FRAME_SUSPENDED + oparg;
            _PyStackRef temp = retval;
            DEAD(retval);
            SAVE_STACK();
            tstate->exc_info = gen->gi_exc_state.previous_item;
            gen->gi_exc_state.previous_item = NULL;
            _Py_LeaveRecursiveCallPy(tstate);
            _PyInterpreterFrame *gen_frame = frame;
            frame = tstate->current_frame = frame->previous;
            gen_frame->previous = NULL;
            /* We don't know which of these is relevant here, so keep them equal */
            assert(INLINE_CACHE_ENTRIES_SEND == INLINE_CACHE_ENTRIES_FOR_ITER);
            #if TIER_ONE
            assert(frame->instr_ptr->op.code == INSTRUMENTED_LINE ||
                   frame->instr_ptr->op.code == INSTRUMENTED_INSTRUCTION ||
                   _PyOpcode_Deopt[frame->instr_ptr->op.code] == SEND ||
                   _PyOpcode_Deopt[frame->instr_ptr->op.code] == FOR_ITER ||
                   _PyOpcode_Deopt[frame->instr_ptr->op.code] == INTERPRETER_EXIT ||
                   _PyOpcode_Deopt[frame->instr_ptr->op.code] == ENTER_EXECUTOR);
            #endif
            RELOAD_STACK();
            LOAD_IP(1 + INLINE_CACHE_ENTRIES_SEND);
            value = temp;
            LLTRACE_RESUME_FRAME();
        }

        tier1 op(_YIELD_VALUE_EVENT, (val -- val)) {
            int err = _Py_call_instrumentation_arg(
                    tstate, PY_MONITORING_EVENT_PY_YIELD,
                    frame, this_instr, PyStackRef_AsPyObjectBorrow(val));
            if (err) {
                ERROR_NO_POP();
            }
            if (frame->instr_ptr != this_instr) {
                next_instr = frame->instr_ptr;
                DISPATCH();
            }
        }

        macro(INSTRUMENTED_YIELD_VALUE) =
            _YIELD_VALUE_EVENT +
            YIELD_VALUE;

        inst(POP_EXCEPT, (exc_value -- )) {
            _PyErr_StackItem *exc_info = tstate->exc_info;
            Py_XSETREF(exc_info->exc_value,
                   PyStackRef_IsNone(exc_value)
                    ? NULL : PyStackRef_AsPyObjectSteal(exc_value));
        }

        tier1 inst(RERAISE, (values[oparg], exc_st -- values[oparg])) {
            PyObject *exc = PyStackRef_AsPyObjectSteal(exc_st);

            assert(oparg >= 0 && oparg <= 2);
            if (oparg) {
                PyObject *lasti = PyStackRef_AsPyObjectBorrow(values[0]);
                if (PyLong_Check(lasti)) {
                    frame->instr_ptr = _PyFrame_GetBytecode(frame) + PyLong_AsLong(lasti);
                    assert(!_PyErr_Occurred(tstate));
                }
                else {
                    _PyErr_SetString(tstate, PyExc_SystemError, "lasti is not an int");
                    Py_DECREF(exc);
                    ERROR_NO_POP();
                }
            }
            assert(exc && PyExceptionInstance_Check(exc));
            _PyErr_SetRaisedException(tstate, exc);
            monitor_reraise(tstate, frame, this_instr);
            goto exception_unwind;
        }

        tier1 inst(END_ASYNC_FOR, (awaitable_st, exc_st -- )) {
            PyObject *exc = PyStackRef_AsPyObjectBorrow(exc_st);

            assert(exc && PyExceptionInstance_Check(exc));
            int matches = PyErr_GivenExceptionMatches(exc, PyExc_StopAsyncIteration);
            if (matches) {
                DECREF_INPUTS();
            }
            else {
                Py_INCREF(exc);
                _PyErr_SetRaisedException(tstate, exc);
                monitor_reraise(tstate, frame, this_instr);
                goto exception_unwind;
            }
        }

        tier1 inst(CLEANUP_THROW, (sub_iter_st, last_sent_val_st, exc_value_st -- none, value)) {
            PyObject *exc_value = PyStackRef_AsPyObjectBorrow(exc_value_st);
            assert(throwflag);
            assert(exc_value && PyExceptionInstance_Check(exc_value));

            int matches = PyErr_GivenExceptionMatches(exc_value, PyExc_StopIteration);
            if (matches) {
                none = PyStackRef_None;
                value = PyStackRef_FromPyObjectNew(((PyStopIterationObject *)exc_value)->value);
                DECREF_INPUTS();
            }
            else {
                _PyErr_SetRaisedException(tstate, Py_NewRef(exc_value));
                monitor_reraise(tstate, frame, this_instr);
                goto exception_unwind;
            }
        }

        inst(LOAD_COMMON_CONSTANT, ( -- value)) {
            // Keep in sync with _common_constants in opcode.py
            // If we ever have more than two constants, use a lookup table
            PyObject *val;
            if (oparg == CONSTANT_ASSERTIONERROR) {
                val = PyExc_AssertionError;
            }
            else {
                assert(oparg == CONSTANT_NOTIMPLEMENTEDERROR);
                val = PyExc_NotImplementedError;
            }
            value = PyStackRef_FromPyObjectImmortal(val);
        }

        inst(LOAD_BUILD_CLASS, ( -- bc)) {
            PyObject *bc_o;
            int err = PyMapping_GetOptionalItem(BUILTINS(), &_Py_ID(__build_class__), &bc_o);
            ERROR_IF(err < 0, error);
            if (bc_o == NULL) {
                _PyErr_SetString(tstate, PyExc_NameError,
                                 "__build_class__ not found");
                ERROR_IF(true, error);
            }
            bc = PyStackRef_FromPyObjectSteal(bc_o);
        }

        inst(STORE_NAME, (v -- )) {
            PyObject *name = GETITEM(FRAME_CO_NAMES, oparg);
            PyObject *ns = LOCALS();
            int err;
            if (ns == NULL) {
                _PyErr_Format(tstate, PyExc_SystemError,
                              "no locals found when storing %R", name);
                DECREF_INPUTS();
                ERROR_IF(true, error);
            }
            if (PyDict_CheckExact(ns)) {
                err = PyDict_SetItem(ns, name, PyStackRef_AsPyObjectBorrow(v));
            }
            else {
                err = PyObject_SetItem(ns, name, PyStackRef_AsPyObjectBorrow(v));
            }
            DECREF_INPUTS();
            ERROR_IF(err, error);
        }

        inst(DELETE_NAME, (--)) {
            PyObject *name = GETITEM(FRAME_CO_NAMES, oparg);
            PyObject *ns = LOCALS();
            int err;
            if (ns == NULL) {
                _PyErr_Format(tstate, PyExc_SystemError,
                              "no locals when deleting %R", name);
                ERROR_NO_POP();
            }
            err = PyObject_DelItem(ns, name);
            // Can't use ERROR_IF here.
            if (err != 0) {
                _PyEval_FormatExcCheckArg(tstate, PyExc_NameError,
                                          NAME_ERROR_MSG,
                                          name);
                ERROR_NO_POP();
            }
        }

        family(UNPACK_SEQUENCE, INLINE_CACHE_ENTRIES_UNPACK_SEQUENCE) = {
            UNPACK_SEQUENCE_TWO_TUPLE,
            UNPACK_SEQUENCE_TUPLE,
            UNPACK_SEQUENCE_LIST,
        };

        specializing op(_SPECIALIZE_UNPACK_SEQUENCE, (counter/1, seq -- seq)) {
            #if ENABLE_SPECIALIZATION_FT
            if (ADAPTIVE_COUNTER_TRIGGERS(counter)) {
                next_instr = this_instr;
                _Py_Specialize_UnpackSequence(seq, next_instr, oparg);
                DISPATCH_SAME_OPARG();
            }
            OPCODE_DEFERRED_INC(UNPACK_SEQUENCE);
            ADVANCE_ADAPTIVE_COUNTER(this_instr[1].counter);
            #endif  /* ENABLE_SPECIALIZATION_FT */
            (void)seq;
            (void)counter;
        }

        op(_UNPACK_SEQUENCE, (seq -- output[oparg])) {
            _PyStackRef *top = output + oparg;
            int res = _PyEval_UnpackIterableStackRef(tstate, seq, oparg, -1, top);
            DECREF_INPUTS();
            ERROR_IF(res == 0, error);
        }

        macro(UNPACK_SEQUENCE) = _SPECIALIZE_UNPACK_SEQUENCE + _UNPACK_SEQUENCE;

        inst(UNPACK_SEQUENCE_TWO_TUPLE, (unused/1, seq -- val1, val0)) {
            assert(oparg == 2);
            PyObject *seq_o = PyStackRef_AsPyObjectBorrow(seq);
            DEOPT_IF(!PyTuple_CheckExact(seq_o));
            DEOPT_IF(PyTuple_GET_SIZE(seq_o) != 2);
            STAT_INC(UNPACK_SEQUENCE, hit);
            val0 = PyStackRef_FromPyObjectNew(PyTuple_GET_ITEM(seq_o, 0));
            val1 = PyStackRef_FromPyObjectNew(PyTuple_GET_ITEM(seq_o, 1));
            DECREF_INPUTS();
        }

        inst(UNPACK_SEQUENCE_TUPLE, (unused/1, seq -- values[oparg])) {
            PyObject *seq_o = PyStackRef_AsPyObjectBorrow(seq);
            DEOPT_IF(!PyTuple_CheckExact(seq_o));
            DEOPT_IF(PyTuple_GET_SIZE(seq_o) != oparg);
            STAT_INC(UNPACK_SEQUENCE, hit);
            PyObject **items = _PyTuple_ITEMS(seq_o);
            for (int i = oparg; --i >= 0; ) {
                *values++ = PyStackRef_FromPyObjectNew(items[i]);
            }
            DECREF_INPUTS();
        }

        inst(UNPACK_SEQUENCE_LIST, (unused/1, seq -- values[oparg])) {
            PyObject *seq_o = PyStackRef_AsPyObjectBorrow(seq);
            DEOPT_IF(!PyList_CheckExact(seq_o));
            DEOPT_IF(!LOCK_OBJECT(seq_o));
            if (PyList_GET_SIZE(seq_o) != oparg) {
                UNLOCK_OBJECT(seq_o);
                DEOPT_IF(true);
            }
            STAT_INC(UNPACK_SEQUENCE, hit);
            PyObject **items = _PyList_ITEMS(seq_o);
            for (int i = oparg; --i >= 0; ) {
                *values++ = PyStackRef_FromPyObjectNew(items[i]);
            }
            UNLOCK_OBJECT(seq_o);
            DECREF_INPUTS();
        }

        inst(UNPACK_EX, (seq -- left[oparg & 0xFF], unused, right[oparg >> 8])) {
            _PyStackRef *top = right + (oparg >> 8);
            int res = _PyEval_UnpackIterableStackRef(tstate, seq, oparg & 0xFF, oparg >> 8, top);
            DECREF_INPUTS();
            ERROR_IF(res == 0, error);
        }

        family(STORE_ATTR, INLINE_CACHE_ENTRIES_STORE_ATTR) = {
            STORE_ATTR_INSTANCE_VALUE,
            STORE_ATTR_SLOT,
            STORE_ATTR_WITH_HINT,
        };

        specializing op(_SPECIALIZE_STORE_ATTR, (counter/1, owner -- owner)) {
            #if ENABLE_SPECIALIZATION
            if (ADAPTIVE_COUNTER_TRIGGERS(counter)) {
                PyObject *name = GETITEM(FRAME_CO_NAMES, oparg);
                next_instr = this_instr;
                _Py_Specialize_StoreAttr(owner, next_instr, name);
                DISPATCH_SAME_OPARG();
            }
            OPCODE_DEFERRED_INC(STORE_ATTR);
            ADVANCE_ADAPTIVE_COUNTER(this_instr[1].counter);
            #endif  /* ENABLE_SPECIALIZATION */
        }

        op(_STORE_ATTR, (v, owner --)) {
            PyObject *name = GETITEM(FRAME_CO_NAMES, oparg);
            int err = PyObject_SetAttr(PyStackRef_AsPyObjectBorrow(owner),
                                       name, PyStackRef_AsPyObjectBorrow(v));
            DECREF_INPUTS();
            ERROR_IF(err, error);
        }

        macro(STORE_ATTR) = _SPECIALIZE_STORE_ATTR + unused/3 + _STORE_ATTR;

        inst(DELETE_ATTR, (owner --)) {
            PyObject *name = GETITEM(FRAME_CO_NAMES, oparg);
            int err = PyObject_DelAttr(PyStackRef_AsPyObjectBorrow(owner), name);
            DECREF_INPUTS();
            ERROR_IF(err, error);
        }

        inst(STORE_GLOBAL, (v --)) {
            PyObject *name = GETITEM(FRAME_CO_NAMES, oparg);
            int err = PyDict_SetItem(GLOBALS(), name, PyStackRef_AsPyObjectBorrow(v));
            DECREF_INPUTS();
            ERROR_IF(err, error);
        }

        inst(DELETE_GLOBAL, (--)) {
            PyObject *name = GETITEM(FRAME_CO_NAMES, oparg);
            int err = PyDict_Pop(GLOBALS(), name, NULL);
            // Can't use ERROR_IF here.
            if (err < 0) {
                ERROR_NO_POP();
            }
            if (err == 0) {
                _PyEval_FormatExcCheckArg(tstate, PyExc_NameError,
                                          NAME_ERROR_MSG, name);
                ERROR_NO_POP();
            }
        }

        inst(LOAD_LOCALS, ( -- locals)) {
            PyObject *l = LOCALS();
            if (l == NULL) {
                _PyErr_SetString(tstate, PyExc_SystemError,
                                 "no locals found");
                ERROR_IF(true, error);
            }
            locals = PyStackRef_FromPyObjectNew(l);
        }

        inst(LOAD_FROM_DICT_OR_GLOBALS, (mod_or_class_dict -- v)) {
            PyObject *name = GETITEM(FRAME_CO_NAMES, oparg);
            PyObject *v_o;
            int err = PyMapping_GetOptionalItem(PyStackRef_AsPyObjectBorrow(mod_or_class_dict), name, &v_o);
            DECREF_INPUTS();
            ERROR_IF(err < 0, error);
            if (v_o == NULL) {
                if (PyDict_CheckExact(GLOBALS())
                    && PyDict_CheckExact(BUILTINS()))
                {
                    v_o = _PyDict_LoadGlobal((PyDictObject *)GLOBALS(),
                                             (PyDictObject *)BUILTINS(),
                                             name);
                    if (v_o == NULL) {
                        if (!_PyErr_Occurred(tstate)) {
                            /* _PyDict_LoadGlobal() returns NULL without raising
                            * an exception if the key doesn't exist */
                            _PyEval_FormatExcCheckArg(tstate, PyExc_NameError,
                                                    NAME_ERROR_MSG, name);
                        }
                        ERROR_NO_POP();
                    }
                }
                else {
                    /* Slow-path if globals or builtins is not a dict */
                    /* namespace 1: globals */
                    int err = PyMapping_GetOptionalItem(GLOBALS(), name, &v_o);
                    ERROR_IF(err < 0, error);
                    if (v_o == NULL) {
                        /* namespace 2: builtins */
                        int err = PyMapping_GetOptionalItem(BUILTINS(), name, &v_o);
                        ERROR_IF(err < 0, error);
                        if (v_o == NULL) {
                            _PyEval_FormatExcCheckArg(
                                        tstate, PyExc_NameError,
                                        NAME_ERROR_MSG, name);
                            ERROR_IF(true, error);
                        }
                    }
                }
            }
            v = PyStackRef_FromPyObjectSteal(v_o);
        }

        inst(LOAD_NAME, (-- v)) {
            PyObject *name = GETITEM(FRAME_CO_NAMES, oparg);
            PyObject *v_o = _PyEval_LoadName(tstate, frame, name);
            ERROR_IF(v_o == NULL, error);
            v = PyStackRef_FromPyObjectSteal(v_o);
        }

        family(LOAD_GLOBAL, INLINE_CACHE_ENTRIES_LOAD_GLOBAL) = {
            LOAD_GLOBAL_MODULE,
            LOAD_GLOBAL_BUILTIN,
        };

        specializing op(_SPECIALIZE_LOAD_GLOBAL, (counter/1 -- )) {
            #if ENABLE_SPECIALIZATION_FT
            if (ADAPTIVE_COUNTER_TRIGGERS(counter)) {
                PyObject *name = GETITEM(FRAME_CO_NAMES, oparg>>1);
                next_instr = this_instr;
                _Py_Specialize_LoadGlobal(GLOBALS(), BUILTINS(), next_instr, name);
                DISPATCH_SAME_OPARG();
            }
            OPCODE_DEFERRED_INC(LOAD_GLOBAL);
            ADVANCE_ADAPTIVE_COUNTER(this_instr[1].counter);
            #endif  /* ENABLE_SPECIALIZATION_FT */
        }

        // res[1] because we need a pointer to res to pass it to _PyEval_LoadGlobalStackRef
        op(_LOAD_GLOBAL, ( -- res[1], null if (oparg & 1))) {
            PyObject *name = GETITEM(FRAME_CO_NAMES, oparg>>1);
            _PyEval_LoadGlobalStackRef(GLOBALS(), BUILTINS(), name, res);
            ERROR_IF(PyStackRef_IsNull(*res), error);
            null = PyStackRef_NULL;
        }

        macro(LOAD_GLOBAL) =
            _SPECIALIZE_LOAD_GLOBAL +
            counter/1 +
            globals_version/1 +
            builtins_version/1 +
            _LOAD_GLOBAL;

        op(_GUARD_GLOBALS_VERSION, (version/1 --)) {
            PyDictObject *dict = (PyDictObject *)GLOBALS();
            DEOPT_IF(!PyDict_CheckExact(dict));
            PyDictKeysObject *keys = FT_ATOMIC_LOAD_PTR_ACQUIRE(dict->ma_keys);
            DEOPT_IF(FT_ATOMIC_LOAD_UINT32_RELAXED(keys->dk_version) != version);
            assert(DK_IS_UNICODE(keys));
        }

        op(_GUARD_GLOBALS_VERSION_PUSH_KEYS, (version / 1 -- globals_keys: PyDictKeysObject *))
        {
            PyDictObject *dict = (PyDictObject *)GLOBALS();
            DEOPT_IF(!PyDict_CheckExact(dict));
            PyDictKeysObject *keys = FT_ATOMIC_LOAD_PTR_ACQUIRE(dict->ma_keys);
            DEOPT_IF(FT_ATOMIC_LOAD_UINT32_RELAXED(keys->dk_version) != version);
            globals_keys = keys;
            assert(DK_IS_UNICODE(globals_keys));
        }

        op(_GUARD_BUILTINS_VERSION_PUSH_KEYS, (version / 1 -- builtins_keys: PyDictKeysObject *))
        {
            PyDictObject *dict = (PyDictObject *)BUILTINS();
            DEOPT_IF(!PyDict_CheckExact(dict));
            PyDictKeysObject *keys = FT_ATOMIC_LOAD_PTR_ACQUIRE(dict->ma_keys);
            DEOPT_IF(FT_ATOMIC_LOAD_UINT32_RELAXED(keys->dk_version) != version);
            builtins_keys = keys;
            assert(DK_IS_UNICODE(builtins_keys));
        }

        op(_LOAD_GLOBAL_MODULE_FROM_KEYS, (index/1, globals_keys: PyDictKeysObject* -- res, null if (oparg & 1))) {
            PyDictUnicodeEntry *entries = DK_UNICODE_ENTRIES(globals_keys);
            PyObject *res_o = FT_ATOMIC_LOAD_PTR_RELAXED(entries[index].me_value);
            DEAD(globals_keys);
            SYNC_SP();
            DEOPT_IF(res_o == NULL);
            #if Py_GIL_DISABLED
            int increfed = _Py_TryIncrefCompareStackRef(&entries[index].me_value, res_o, &res);
            DEOPT_IF(!increfed);
            #else
            res = PyStackRef_FromPyObjectNew(res_o);
            #endif
            STAT_INC(LOAD_GLOBAL, hit);
            null = PyStackRef_NULL;
        }

        op(_LOAD_GLOBAL_BUILTINS_FROM_KEYS, (index/1, builtins_keys: PyDictKeysObject* -- res, null if (oparg & 1))) {
            PyDictUnicodeEntry *entries = DK_UNICODE_ENTRIES(builtins_keys);
            PyObject *res_o = FT_ATOMIC_LOAD_PTR_RELAXED(entries[index].me_value);
            DEAD(builtins_keys);
            SYNC_SP();
            DEOPT_IF(res_o == NULL);
            #if Py_GIL_DISABLED
            int increfed = _Py_TryIncrefCompareStackRef(&entries[index].me_value, res_o, &res);
            DEOPT_IF(!increfed);
            #else
            res = PyStackRef_FromPyObjectNew(res_o);
            #endif
            STAT_INC(LOAD_GLOBAL, hit);
            null = PyStackRef_NULL;
        }

        macro(LOAD_GLOBAL_MODULE) =
            unused/1 + // Skip over the counter
            _GUARD_GLOBALS_VERSION_PUSH_KEYS +
            unused/1 + // Skip over the builtins version
            _LOAD_GLOBAL_MODULE_FROM_KEYS;

        macro(LOAD_GLOBAL_BUILTIN) =
            unused/1 + // Skip over the counter
            _GUARD_GLOBALS_VERSION +
            _GUARD_BUILTINS_VERSION_PUSH_KEYS +
            _LOAD_GLOBAL_BUILTINS_FROM_KEYS;

        inst(DELETE_FAST, (--)) {
            _PyStackRef v = GETLOCAL(oparg);
            if (PyStackRef_IsNull(v)) {
                _PyEval_FormatExcCheckArg(tstate, PyExc_UnboundLocalError,
                    UNBOUNDLOCAL_ERROR_MSG,
                    PyTuple_GetItem(_PyFrame_GetCode(frame)->co_localsplusnames, oparg)
                );
                ERROR_IF(1, error);
            }
            SETLOCAL(oparg, PyStackRef_NULL);
        }

        inst(MAKE_CELL, (--)) {
            // "initial" is probably NULL but not if it's an arg (or set
            // via the f_locals proxy before MAKE_CELL has run).
            PyObject *initial = PyStackRef_AsPyObjectBorrow(GETLOCAL(oparg));
            PyObject *cell = PyCell_New(initial);
            if (cell == NULL) {
                ERROR_NO_POP();
            }
            SETLOCAL(oparg, PyStackRef_FromPyObjectStealMortal(cell));
        }

        inst(DELETE_DEREF, (--)) {
            PyObject *cell = PyStackRef_AsPyObjectBorrow(GETLOCAL(oparg));
            // Can't use ERROR_IF here.
            // Fortunately we don't need its superpower.
            PyObject *oldobj = PyCell_SwapTakeRef((PyCellObject *)cell, NULL);
            if (oldobj == NULL) {
                _PyEval_FormatExcUnbound(tstate, _PyFrame_GetCode(frame), oparg);
                ERROR_NO_POP();
            }
            Py_DECREF(oldobj);
        }

        inst(LOAD_FROM_DICT_OR_DEREF, (class_dict_st -- value)) {
            PyObject *value_o;
            PyObject *name;
            PyObject *class_dict = PyStackRef_AsPyObjectBorrow(class_dict_st);

            assert(class_dict);
            assert(oparg >= 0 && oparg < _PyFrame_GetCode(frame)->co_nlocalsplus);
            name = PyTuple_GET_ITEM(_PyFrame_GetCode(frame)->co_localsplusnames, oparg);
            int err = PyMapping_GetOptionalItem(class_dict, name, &value_o);
            if (err < 0) {
                ERROR_NO_POP();
            }
            if (!value_o) {
                PyCellObject *cell = (PyCellObject *)PyStackRef_AsPyObjectBorrow(GETLOCAL(oparg));
                value_o = PyCell_GetRef(cell);
                if (value_o == NULL) {
                    _PyEval_FormatExcUnbound(tstate, _PyFrame_GetCode(frame), oparg);
                    ERROR_NO_POP();
                }
            }
            PyStackRef_CLOSE(class_dict_st);
            value = PyStackRef_FromPyObjectSteal(value_o);
        }

        inst(LOAD_DEREF, ( -- value)) {
            PyCellObject *cell = (PyCellObject *)PyStackRef_AsPyObjectBorrow(GETLOCAL(oparg));
            PyObject *value_o = PyCell_GetRef(cell);
            if (value_o == NULL) {
                _PyEval_FormatExcUnbound(tstate, _PyFrame_GetCode(frame), oparg);
                ERROR_IF(true, error);
            }
            value = PyStackRef_FromPyObjectSteal(value_o);
        }

        inst(STORE_DEREF, (v --)) {
            PyCellObject *cell = (PyCellObject *)PyStackRef_AsPyObjectBorrow(GETLOCAL(oparg));
            PyCell_SetTakeRef(cell, PyStackRef_AsPyObjectSteal(v));
        }

        inst(COPY_FREE_VARS, (--)) {
            /* Copy closure variables to free variables */
            PyCodeObject *co = _PyFrame_GetCode(frame);
            assert(PyStackRef_FunctionCheck(frame->f_funcobj));
            PyFunctionObject *func = (PyFunctionObject *)PyStackRef_AsPyObjectBorrow(frame->f_funcobj);
            PyObject *closure = func->func_closure;
            assert(oparg == co->co_nfreevars);
            int offset = co->co_nlocalsplus - oparg;
            for (int i = 0; i < oparg; ++i) {
                PyObject *o = PyTuple_GET_ITEM(closure, i);
                frame->localsplus[offset + i] = PyStackRef_FromPyObjectNew(o);
            }
        }

        inst(BUILD_STRING, (pieces[oparg] -- str)) {
            STACKREFS_TO_PYOBJECTS(pieces, oparg, pieces_o);
            if (CONVERSION_FAILED(pieces_o)) {
                DECREF_INPUTS();
                ERROR_IF(true, error);
            }
            PyObject *str_o = _PyUnicode_JoinArray(&_Py_STR(empty), pieces_o, oparg);
            STACKREFS_TO_PYOBJECTS_CLEANUP(pieces_o);
            DECREF_INPUTS();
            ERROR_IF(str_o == NULL, error);
            str = PyStackRef_FromPyObjectSteal(str_o);
        }

        inst(BUILD_TUPLE, (values[oparg] -- tup)) {
            assert(oparg != 0);
            PyObject *tup_o = _PyTuple_FromStackRefSteal(values, oparg);
            INPUTS_DEAD();
            ERROR_IF(tup_o == NULL, error);
            tup = PyStackRef_FromPyObjectStealMortal(tup_o);
        }

        inst(BUILD_LIST, (values[oparg] -- list)) {
            PyObject *list_o = _PyList_FromStackRefSteal(values, oparg);
            INPUTS_DEAD();
            ERROR_IF(list_o == NULL, error);
            list = PyStackRef_FromPyObjectStealMortal(list_o);
        }

        inst(LIST_EXTEND, (list_st, unused[oparg-1], iterable_st -- list_st, unused[oparg-1])) {
            PyObject *list = PyStackRef_AsPyObjectBorrow(list_st);
            PyObject *iterable = PyStackRef_AsPyObjectBorrow(iterable_st);

            PyObject *none_val = _PyList_Extend((PyListObject *)list, iterable);
            if (none_val == NULL) {
                int matches = _PyErr_ExceptionMatches(tstate, PyExc_TypeError);
                if (matches &&
                   (Py_TYPE(iterable)->tp_iter == NULL && !PySequence_Check(iterable)))
                {
                    _PyErr_Clear(tstate);
                    _PyErr_Format(tstate, PyExc_TypeError,
                          "Value after * must be an iterable, not %.200s",
                          Py_TYPE(iterable)->tp_name);
                }
                DECREF_INPUTS();
                ERROR_IF(true, error);
            }
            assert(Py_IsNone(none_val));
            DECREF_INPUTS();
        }

        inst(SET_UPDATE, (set, unused[oparg-1], iterable -- set, unused[oparg-1])) {
            int err = _PySet_Update(PyStackRef_AsPyObjectBorrow(set),
                                    PyStackRef_AsPyObjectBorrow(iterable));
            DECREF_INPUTS();
            ERROR_IF(err < 0, error);
        }

        inst(BUILD_SET, (values[oparg] -- set)) {
            PyObject *set_o = PySet_New(NULL);
            if (set_o == NULL) {
                DECREF_INPUTS();
                ERROR_IF(true, error);
            }
            int err = 0;
            for (int i = 0; i < oparg; i++) {
                if (err == 0) {
                    err = PySet_Add(set_o, PyStackRef_AsPyObjectBorrow(values[i]));
                }
                PyStackRef_CLOSE(values[i]);
            }
            DEAD(values);
            if (err != 0) {
                Py_DECREF(set_o);
                ERROR_IF(true, error);
            }
            set = PyStackRef_FromPyObjectStealMortal(set_o);
        }

        inst(BUILD_MAP, (values[oparg*2] -- map)) {
            STACKREFS_TO_PYOBJECTS(values, oparg*2, values_o);
            if (CONVERSION_FAILED(values_o)) {
                DECREF_INPUTS();
                ERROR_IF(true, error);
            }
            PyObject *map_o = _PyDict_FromItems(
                    values_o, 2,
                    values_o+1, 2,
                    oparg);
            STACKREFS_TO_PYOBJECTS_CLEANUP(values_o);
            DECREF_INPUTS();
            ERROR_IF(map_o == NULL, error);
            map = PyStackRef_FromPyObjectStealMortal(map_o);
        }

        inst(SETUP_ANNOTATIONS, (--)) {
            PyObject *ann_dict;
            if (LOCALS() == NULL) {
                _PyErr_Format(tstate, PyExc_SystemError,
                              "no locals found when setting up annotations");
                ERROR_IF(true, error);
            }
            /* check if __annotations__ in locals()... */
            int err = PyMapping_GetOptionalItem(LOCALS(), &_Py_ID(__annotations__), &ann_dict);
            ERROR_IF(err < 0, error);
            if (ann_dict == NULL) {
                ann_dict = PyDict_New();
                ERROR_IF(ann_dict == NULL, error);
                err = PyObject_SetItem(LOCALS(), &_Py_ID(__annotations__),
                                       ann_dict);
                Py_DECREF(ann_dict);
                ERROR_IF(err, error);
            }
            else {
                Py_DECREF(ann_dict);
            }
        }

        inst(DICT_UPDATE, (dict, unused[oparg - 1], update -- dict, unused[oparg - 1])) {
            PyObject *dict_o = PyStackRef_AsPyObjectBorrow(dict);
            PyObject *update_o = PyStackRef_AsPyObjectBorrow(update);

            int err = PyDict_Update(dict_o, update_o);
            if (err < 0) {
                int matches = _PyErr_ExceptionMatches(tstate, PyExc_AttributeError);
                if (matches) {
                    _PyErr_Format(tstate, PyExc_TypeError,
                                    "'%.200s' object is not a mapping",
                                    Py_TYPE(update_o)->tp_name);
                }
                DECREF_INPUTS();
                ERROR_IF(true, error);
            }
            DECREF_INPUTS();
        }

        inst(DICT_MERGE, (callable, unused, unused, dict, unused[oparg - 1], update -- callable, unused, unused, dict, unused[oparg - 1])) {
            PyObject *callable_o = PyStackRef_AsPyObjectBorrow(callable);
            PyObject *dict_o = PyStackRef_AsPyObjectBorrow(dict);
            PyObject *update_o = PyStackRef_AsPyObjectBorrow(update);

            int err = _PyDict_MergeEx(dict_o, update_o, 2);
            if (err < 0) {
                _PyEval_FormatKwargsError(tstate, callable_o, update_o);
                DECREF_INPUTS();
                ERROR_IF(true, error);
            }
            DECREF_INPUTS();
        }

        inst(MAP_ADD, (dict_st, unused[oparg - 1], key, value -- dict_st, unused[oparg - 1])) {
            PyObject *dict = PyStackRef_AsPyObjectBorrow(dict_st);
            assert(PyDict_CheckExact(dict));
            /* dict[key] = value */
            // Do not DECREF INPUTS because the function steals the references
            int err = _PyDict_SetItem_Take2(
                (PyDictObject *)dict,
                PyStackRef_AsPyObjectSteal(key),
                PyStackRef_AsPyObjectSteal(value)
            );
            ERROR_IF(err != 0, error);
        }

        inst(INSTRUMENTED_LOAD_SUPER_ATTR, (unused/1 -- )) {
            // cancel out the decrement that will happen in LOAD_SUPER_ATTR; we
            // don't want to specialize instrumented instructions
            PAUSE_ADAPTIVE_COUNTER(this_instr[1].counter);
            GO_TO_INSTRUCTION(LOAD_SUPER_ATTR);
        }

        family(LOAD_SUPER_ATTR, INLINE_CACHE_ENTRIES_LOAD_SUPER_ATTR) = {
            LOAD_SUPER_ATTR_ATTR,
            LOAD_SUPER_ATTR_METHOD,
        };

        specializing op(_SPECIALIZE_LOAD_SUPER_ATTR, (counter/1, global_super_st, class_st, unused -- global_super_st, class_st, unused)) {
            #if ENABLE_SPECIALIZATION_FT
            int load_method = oparg & 1;
            if (ADAPTIVE_COUNTER_TRIGGERS(counter)) {
                next_instr = this_instr;
                _Py_Specialize_LoadSuperAttr(global_super_st, class_st, next_instr, load_method);
                DISPATCH_SAME_OPARG();
            }
            OPCODE_DEFERRED_INC(LOAD_SUPER_ATTR);
            ADVANCE_ADAPTIVE_COUNTER(this_instr[1].counter);
            #endif  /* ENABLE_SPECIALIZATION_FT */
        }

        tier1 op(_LOAD_SUPER_ATTR, (global_super_st, class_st, self_st -- attr, null if (oparg & 1))) {
            PyObject *global_super = PyStackRef_AsPyObjectBorrow(global_super_st);
            PyObject *class = PyStackRef_AsPyObjectBorrow(class_st);
            PyObject *self = PyStackRef_AsPyObjectBorrow(self_st);

            if (opcode == INSTRUMENTED_LOAD_SUPER_ATTR) {
                PyObject *arg = oparg & 2 ? class : &_PyInstrumentation_MISSING;
                int err = _Py_call_instrumentation_2args(
                        tstate, PY_MONITORING_EVENT_CALL,
                        frame, this_instr, global_super, arg);
                if (err) {
                    DECREF_INPUTS();
                    ERROR_IF(true, error);
                }
            }
            // we make no attempt to optimize here; specializations should
            // handle any case whose performance we care about
            PyObject *stack[] = {class, self};
            PyObject *super = PyObject_Vectorcall(global_super, stack, oparg & 2, NULL);
            if (opcode == INSTRUMENTED_LOAD_SUPER_ATTR) {
                PyObject *arg = oparg & 2 ? class : &_PyInstrumentation_MISSING;
                if (super == NULL) {
                    _Py_call_instrumentation_exc2(
                        tstate, PY_MONITORING_EVENT_C_RAISE,
                        frame, this_instr, global_super, arg);
                }
                else {
                    int err = _Py_call_instrumentation_2args(
                        tstate, PY_MONITORING_EVENT_C_RETURN,
                        frame, this_instr, global_super, arg);
                    if (err < 0) {
                        Py_CLEAR(super);
                    }
                }
            }
            DECREF_INPUTS();
            ERROR_IF(super == NULL, error);
            PyObject *name = GETITEM(FRAME_CO_NAMES, oparg >> 2);
            PyObject *attr_o = PyObject_GetAttr(super, name);
            Py_DECREF(super);
            ERROR_IF(attr_o == NULL, error);
            attr = PyStackRef_FromPyObjectSteal(attr_o);
            null = PyStackRef_NULL;
        }

        macro(LOAD_SUPER_ATTR) = _SPECIALIZE_LOAD_SUPER_ATTR + _LOAD_SUPER_ATTR;

        inst(LOAD_SUPER_ATTR_ATTR, (unused/1, global_super_st, class_st, self_st -- attr_st, unused if (0))) {
            PyObject *global_super = PyStackRef_AsPyObjectBorrow(global_super_st);
            PyObject *class = PyStackRef_AsPyObjectBorrow(class_st);
            PyObject *self = PyStackRef_AsPyObjectBorrow(self_st);

            assert(!(oparg & 1));
            DEOPT_IF(global_super != (PyObject *)&PySuper_Type);
            DEOPT_IF(!PyType_Check(class));
            STAT_INC(LOAD_SUPER_ATTR, hit);
            PyObject *name = GETITEM(FRAME_CO_NAMES, oparg >> 2);
            PyObject *attr = _PySuper_Lookup((PyTypeObject *)class, self, name, NULL);
            DECREF_INPUTS();
            ERROR_IF(attr == NULL, error);
            attr_st = PyStackRef_FromPyObjectSteal(attr);
        }

        inst(LOAD_SUPER_ATTR_METHOD, (unused/1, global_super_st, class_st, self_st -- attr, self_or_null)) {
            PyObject *global_super = PyStackRef_AsPyObjectBorrow(global_super_st);
            PyObject *class = PyStackRef_AsPyObjectBorrow(class_st);
            PyObject *self = PyStackRef_AsPyObjectBorrow(self_st);

            assert(oparg & 1);
            DEOPT_IF(global_super != (PyObject *)&PySuper_Type);
            DEOPT_IF(!PyType_Check(class));
            STAT_INC(LOAD_SUPER_ATTR, hit);
            PyObject *name = GETITEM(FRAME_CO_NAMES, oparg >> 2);
            PyTypeObject *cls = (PyTypeObject *)class;
            int method_found = 0;
            PyObject *attr_o = _PySuper_Lookup(cls, self, name,
                                   Py_TYPE(self)->tp_getattro == PyObject_GenericGetAttr ? &method_found : NULL);
            PyStackRef_CLOSE(global_super_st);
            PyStackRef_CLOSE(class_st);
            if (attr_o == NULL) {
                PyStackRef_CLOSE(self_st);
                ERROR_IF(true, error);
            }
            if (method_found) {
                self_or_null = self_st; // transfer ownership
                DEAD(self_st);
            } else {
                PyStackRef_CLOSE(self_st);
                self_or_null = PyStackRef_NULL;
            }

            attr = PyStackRef_FromPyObjectSteal(attr_o);
        }

        family(LOAD_ATTR, INLINE_CACHE_ENTRIES_LOAD_ATTR) = {
            LOAD_ATTR_INSTANCE_VALUE,
            LOAD_ATTR_MODULE,
            LOAD_ATTR_WITH_HINT,
            LOAD_ATTR_SLOT,
            LOAD_ATTR_CLASS,
            LOAD_ATTR_CLASS_WITH_METACLASS_CHECK,
            LOAD_ATTR_PROPERTY,
            LOAD_ATTR_GETATTRIBUTE_OVERRIDDEN,
            LOAD_ATTR_METHOD_WITH_VALUES,
            LOAD_ATTR_METHOD_NO_DICT,
            LOAD_ATTR_METHOD_LAZY_DICT,
            LOAD_ATTR_NONDESCRIPTOR_WITH_VALUES,
            LOAD_ATTR_NONDESCRIPTOR_NO_DICT,
        };

        specializing op(_SPECIALIZE_LOAD_ATTR, (counter/1, owner -- owner)) {
            #if ENABLE_SPECIALIZATION
            if (ADAPTIVE_COUNTER_TRIGGERS(counter)) {
                PyObject *name = GETITEM(FRAME_CO_NAMES, oparg>>1);
                next_instr = this_instr;
                _Py_Specialize_LoadAttr(owner, next_instr, name);
                DISPATCH_SAME_OPARG();
            }
            OPCODE_DEFERRED_INC(LOAD_ATTR);
            ADVANCE_ADAPTIVE_COUNTER(this_instr[1].counter);
            #endif  /* ENABLE_SPECIALIZATION */
        }

        op(_LOAD_ATTR, (owner -- attr, self_or_null if (oparg & 1))) {
            PyObject *name = GETITEM(FRAME_CO_NAMES, oparg >> 1);
            PyObject *attr_o;
            if (oparg & 1) {
                /* Designed to work in tandem with CALL, pushes two values. */
                attr_o = NULL;
                int is_meth = _PyObject_GetMethod(PyStackRef_AsPyObjectBorrow(owner), name, &attr_o);
                if (is_meth) {
                    /* We can bypass temporary bound method object.
                       meth is unbound method and obj is self.
                       meth | self | arg1 | ... | argN
                     */
                    assert(attr_o != NULL);  // No errors on this branch
                    self_or_null = owner;  // Transfer ownership
                    DEAD(owner);
                }
                else {
                    /* meth is not an unbound method (but a regular attr, or
                       something was returned by a descriptor protocol).  Set
                       the second element of the stack to NULL, to signal
                       CALL that it's not a method call.
                       meth | NULL | arg1 | ... | argN
                    */
                    DECREF_INPUTS();
                    ERROR_IF(attr_o == NULL, error);
                    self_or_null = PyStackRef_NULL;
                }
            }
            else {
                /* Classic, pushes one value. */
                attr_o = PyObject_GetAttr(PyStackRef_AsPyObjectBorrow(owner), name);
                DECREF_INPUTS();
                ERROR_IF(attr_o == NULL, error);
                /* We need to define self_or_null on all paths */
                self_or_null = PyStackRef_NULL;
            }
            attr = PyStackRef_FromPyObjectSteal(attr_o);
        }

        macro(LOAD_ATTR) =
            _SPECIALIZE_LOAD_ATTR +
            unused/8 +
            _LOAD_ATTR;

        op(_GUARD_TYPE_VERSION, (type_version/2, owner -- owner)) {
            PyTypeObject *tp = Py_TYPE(PyStackRef_AsPyObjectBorrow(owner));
            assert(type_version != 0);
            EXIT_IF(tp->tp_version_tag != type_version);
        }

        op(_CHECK_MANAGED_OBJECT_HAS_VALUES, (owner -- owner)) {
            PyObject *owner_o = PyStackRef_AsPyObjectBorrow(owner);
            assert(Py_TYPE(owner_o)->tp_dictoffset < 0);
            assert(Py_TYPE(owner_o)->tp_flags & Py_TPFLAGS_INLINE_VALUES);
            DEOPT_IF(!_PyObject_InlineValues(owner_o)->valid);
        }

        split op(_LOAD_ATTR_INSTANCE_VALUE, (offset/1, owner -- attr, null if (oparg & 1))) {
            PyObject *owner_o = PyStackRef_AsPyObjectBorrow(owner);
            PyObject **value_ptr = (PyObject**)(((char *)owner_o) + offset);
            PyObject *attr_o = *value_ptr;
            DEOPT_IF(attr_o == NULL);
            STAT_INC(LOAD_ATTR, hit);
            null = PyStackRef_NULL;
            attr = PyStackRef_FromPyObjectNew(attr_o);
            DECREF_INPUTS();
        }

        macro(LOAD_ATTR_INSTANCE_VALUE) =
            unused/1 + // Skip over the counter
            _GUARD_TYPE_VERSION +
            _CHECK_MANAGED_OBJECT_HAS_VALUES +
            _LOAD_ATTR_INSTANCE_VALUE +
            unused/5;  // Skip over rest of cache

        op(_CHECK_ATTR_MODULE, (dict_version/2, owner -- owner)) {
            PyObject *owner_o = PyStackRef_AsPyObjectBorrow(owner);
            DEOPT_IF(Py_TYPE(owner_o)->tp_getattro != PyModule_Type.tp_getattro);
            PyDictObject *dict = (PyDictObject *)((PyModuleObject *)owner_o)->md_dict;
            assert(dict != NULL);
            DEOPT_IF(dict->ma_keys->dk_version != dict_version);
        }

        op(_LOAD_ATTR_MODULE, (index/1, owner -- attr, null if (oparg & 1))) {
            PyObject *owner_o = PyStackRef_AsPyObjectBorrow(owner);
            PyDictObject *dict = (PyDictObject *)((PyModuleObject *)owner_o)->md_dict;
            assert(dict->ma_keys->dk_kind == DICT_KEYS_UNICODE);
            assert(index < dict->ma_keys->dk_nentries);
            PyDictUnicodeEntry *ep = DK_UNICODE_ENTRIES(dict->ma_keys) + index;
            PyObject *attr_o = ep->me_value;
            DEOPT_IF(attr_o == NULL);
            STAT_INC(LOAD_ATTR, hit);
            attr = PyStackRef_FromPyObjectNew(attr_o);
            null = PyStackRef_NULL;
            DECREF_INPUTS();
        }

        macro(LOAD_ATTR_MODULE) =
            unused/1 +
            _CHECK_ATTR_MODULE +
            _LOAD_ATTR_MODULE +
            unused/5;

        op(_CHECK_ATTR_WITH_HINT, (owner -- owner)) {
            PyObject *owner_o = PyStackRef_AsPyObjectBorrow(owner);

            assert(Py_TYPE(owner_o)->tp_flags & Py_TPFLAGS_MANAGED_DICT);
            PyDictObject *dict = _PyObject_GetManagedDict(owner_o);
            EXIT_IF(dict == NULL);
            assert(PyDict_CheckExact((PyObject *)dict));
        }

        op(_LOAD_ATTR_WITH_HINT, (hint/1, owner -- attr, null if (oparg & 1))) {
            PyObject *owner_o = PyStackRef_AsPyObjectBorrow(owner);
            PyObject *attr_o;

            PyDictObject *dict = _PyObject_GetManagedDict(owner_o);
            DEOPT_IF(hint >= (size_t)dict->ma_keys->dk_nentries);
            PyObject *name = GETITEM(FRAME_CO_NAMES, oparg>>1);
            DEOPT_IF(!DK_IS_UNICODE(dict->ma_keys));
            PyDictUnicodeEntry *ep = DK_UNICODE_ENTRIES(dict->ma_keys) + hint;
            DEOPT_IF(ep->me_key != name);
            attr_o = ep->me_value;
            DEOPT_IF(attr_o == NULL);
            STAT_INC(LOAD_ATTR, hit);
            attr = PyStackRef_FromPyObjectNew(attr_o);
            null = PyStackRef_NULL;
            DECREF_INPUTS();
        }

        macro(LOAD_ATTR_WITH_HINT) =
            unused/1 +
            _GUARD_TYPE_VERSION +
            _CHECK_ATTR_WITH_HINT +
            _LOAD_ATTR_WITH_HINT +
            unused/5;

        split op(_LOAD_ATTR_SLOT, (index/1, owner -- attr, null if (oparg & 1))) {
            PyObject *owner_o = PyStackRef_AsPyObjectBorrow(owner);

            char *addr = (char *)owner_o + index;
            PyObject *attr_o = *(PyObject **)addr;
            DEOPT_IF(attr_o == NULL);
            STAT_INC(LOAD_ATTR, hit);
            null = PyStackRef_NULL;
            attr = PyStackRef_FromPyObjectNew(attr_o);
            DECREF_INPUTS();
        }

        macro(LOAD_ATTR_SLOT) =
            unused/1 +
            _GUARD_TYPE_VERSION +
            _LOAD_ATTR_SLOT +  // NOTE: This action may also deopt
            unused/5;

        op(_CHECK_ATTR_CLASS, (type_version/2, owner -- owner)) {
            PyObject *owner_o = PyStackRef_AsPyObjectBorrow(owner);

            EXIT_IF(!PyType_Check(owner_o));
            assert(type_version != 0);
            EXIT_IF(((PyTypeObject *)owner_o)->tp_version_tag != type_version);
        }

        split op(_LOAD_ATTR_CLASS, (descr/4, owner -- attr, null if (oparg & 1))) {
            STAT_INC(LOAD_ATTR, hit);
            assert(descr != NULL);
            attr = PyStackRef_FromPyObjectNew(descr);
            null = PyStackRef_NULL;
            DECREF_INPUTS();
        }

        macro(LOAD_ATTR_CLASS) =
            unused/1 +
            _CHECK_ATTR_CLASS +
            unused/2 +
            _LOAD_ATTR_CLASS;

        macro(LOAD_ATTR_CLASS_WITH_METACLASS_CHECK) =
            unused/1 +
            _CHECK_ATTR_CLASS +
            _GUARD_TYPE_VERSION +
            _LOAD_ATTR_CLASS;

        op(_LOAD_ATTR_PROPERTY_FRAME, (fget/4, owner -- new_frame: _PyInterpreterFrame *)) {
            assert((oparg & 1) == 0);
            assert(Py_IS_TYPE(fget, &PyFunction_Type));
            PyFunctionObject *f = (PyFunctionObject *)fget;
            PyCodeObject *code = (PyCodeObject *)f->func_code;
            DEOPT_IF((code->co_flags & (CO_VARKEYWORDS | CO_VARARGS | CO_OPTIMIZED)) != CO_OPTIMIZED);
            DEOPT_IF(code->co_kwonlyargcount);
            DEOPT_IF(code->co_argcount != 1);
            DEOPT_IF(!_PyThreadState_HasStackSpace(tstate, code->co_framesize));
            STAT_INC(LOAD_ATTR, hit);
            new_frame = _PyFrame_PushUnchecked(tstate, PyStackRef_FromPyObjectNew(fget), 1, frame);
            new_frame->localsplus[0] = owner;
            DEAD(owner);
        }

        macro(LOAD_ATTR_PROPERTY) =
            unused/1 +
            _CHECK_PEP_523 +
            _GUARD_TYPE_VERSION +
            unused/2 +
            _LOAD_ATTR_PROPERTY_FRAME +
            _SAVE_RETURN_OFFSET +
            _PUSH_FRAME;

        inst(LOAD_ATTR_GETATTRIBUTE_OVERRIDDEN, (unused/1, type_version/2, func_version/2, getattribute/4, owner -- unused, unused if (0))) {
            PyObject *owner_o = PyStackRef_AsPyObjectBorrow(owner);

            assert((oparg & 1) == 0);
            DEOPT_IF(tstate->interp->eval_frame);
            PyTypeObject *cls = Py_TYPE(owner_o);
            assert(type_version != 0);
            DEOPT_IF(cls->tp_version_tag != type_version);
            assert(Py_IS_TYPE(getattribute, &PyFunction_Type));
            PyFunctionObject *f = (PyFunctionObject *)getattribute;
            assert(func_version != 0);
            DEOPT_IF(f->func_version != func_version);
            PyCodeObject *code = (PyCodeObject *)f->func_code;
            assert(code->co_argcount == 2);
            DEOPT_IF(!_PyThreadState_HasStackSpace(tstate, code->co_framesize));
            STAT_INC(LOAD_ATTR, hit);

            PyObject *name = GETITEM(FRAME_CO_NAMES, oparg >> 1);
            _PyInterpreterFrame *new_frame = _PyFrame_PushUnchecked(
                tstate, PyStackRef_FromPyObjectNew(f), 2, frame);
            // Manipulate stack directly because we exit with DISPATCH_INLINED().
            STACK_SHRINK(1);
            new_frame->localsplus[0] = owner;
            DEAD(owner);
            new_frame->localsplus[1] = PyStackRef_FromPyObjectNew(name);
            frame->return_offset = INSTRUCTION_SIZE;
            DISPATCH_INLINED(new_frame);
        }

        op(_GUARD_DORV_NO_DICT, (owner -- owner)) {
            PyObject *owner_o = PyStackRef_AsPyObjectBorrow(owner);

            assert(Py_TYPE(owner_o)->tp_dictoffset < 0);
            assert(Py_TYPE(owner_o)->tp_flags & Py_TPFLAGS_INLINE_VALUES);
            EXIT_IF(_PyObject_GetManagedDict(owner_o));
            EXIT_IF(_PyObject_InlineValues(owner_o)->valid == 0);
        }

        op(_STORE_ATTR_INSTANCE_VALUE, (offset/1, value, owner --)) {
            PyObject *owner_o = PyStackRef_AsPyObjectBorrow(owner);

            STAT_INC(STORE_ATTR, hit);
            assert(_PyObject_GetManagedDict(owner_o) == NULL);
            PyObject **value_ptr = (PyObject**)(((char *)owner_o) + offset);
            PyObject *old_value = *value_ptr;
            *value_ptr = PyStackRef_AsPyObjectSteal(value);
            if (old_value == NULL) {
                PyDictValues *values = _PyObject_InlineValues(owner_o);
                Py_ssize_t index = value_ptr - values->values;
                _PyDictValues_AddToInsertionOrder(values, index);
            }
            else {
                Py_DECREF(old_value);
            }
            PyStackRef_CLOSE(owner);
        }

        macro(STORE_ATTR_INSTANCE_VALUE) =
            unused/1 +
            _GUARD_TYPE_VERSION +
            _GUARD_DORV_NO_DICT +
            _STORE_ATTR_INSTANCE_VALUE;

        op(_STORE_ATTR_WITH_HINT, (hint/1, value, owner --)) {
            PyObject *owner_o = PyStackRef_AsPyObjectBorrow(owner);
            assert(Py_TYPE(owner_o)->tp_flags & Py_TPFLAGS_MANAGED_DICT);
            PyDictObject *dict = _PyObject_GetManagedDict(owner_o);
            DEOPT_IF(dict == NULL);
            assert(PyDict_CheckExact((PyObject *)dict));
            PyObject *name = GETITEM(FRAME_CO_NAMES, oparg);
            DEOPT_IF(hint >= (size_t)dict->ma_keys->dk_nentries);
            DEOPT_IF(!DK_IS_UNICODE(dict->ma_keys));
            PyDictUnicodeEntry *ep = DK_UNICODE_ENTRIES(dict->ma_keys) + hint;
            DEOPT_IF(ep->me_key != name);
            PyObject *old_value = ep->me_value;
            DEOPT_IF(old_value == NULL);
            _PyDict_NotifyEvent(tstate->interp, PyDict_EVENT_MODIFIED, dict, name, PyStackRef_AsPyObjectBorrow(value));
            ep->me_value = PyStackRef_AsPyObjectSteal(value);
            // old_value should be DECREFed after GC track checking is done, if not, it could raise a segmentation fault,
            // when dict only holds the strong reference to value in ep->me_value.
            Py_XDECREF(old_value);
            STAT_INC(STORE_ATTR, hit);
            PyStackRef_CLOSE(owner);
        }

        macro(STORE_ATTR_WITH_HINT) =
            unused/1 +
            _GUARD_TYPE_VERSION +
            _STORE_ATTR_WITH_HINT;

        op(_STORE_ATTR_SLOT, (index/1, value, owner --)) {
            PyObject *owner_o = PyStackRef_AsPyObjectBorrow(owner);

            char *addr = (char *)owner_o + index;
            STAT_INC(STORE_ATTR, hit);
            PyObject *old_value = *(PyObject **)addr;
            *(PyObject **)addr = PyStackRef_AsPyObjectSteal(value);
            Py_XDECREF(old_value);
            PyStackRef_CLOSE(owner);
        }

        macro(STORE_ATTR_SLOT) =
            unused/1 +
            _GUARD_TYPE_VERSION +
            _STORE_ATTR_SLOT;

        family(COMPARE_OP, INLINE_CACHE_ENTRIES_COMPARE_OP) = {
            COMPARE_OP_FLOAT,
            COMPARE_OP_INT,
            COMPARE_OP_STR,
        };

        specializing op(_SPECIALIZE_COMPARE_OP, (counter/1, left, right -- left, right)) {
            #if ENABLE_SPECIALIZATION
            if (ADAPTIVE_COUNTER_TRIGGERS(counter)) {
                next_instr = this_instr;
                _Py_Specialize_CompareOp(left, right, next_instr, oparg);
                DISPATCH_SAME_OPARG();
            }
            OPCODE_DEFERRED_INC(COMPARE_OP);
            ADVANCE_ADAPTIVE_COUNTER(this_instr[1].counter);
            #endif  /* ENABLE_SPECIALIZATION */
        }

        op(_COMPARE_OP, (left, right -- res)) {
            PyObject *left_o = PyStackRef_AsPyObjectBorrow(left);
            PyObject *right_o = PyStackRef_AsPyObjectBorrow(right);

            assert((oparg >> 5) <= Py_GE);
            PyObject *res_o = PyObject_RichCompare(left_o, right_o, oparg >> 5);
            DECREF_INPUTS();
            ERROR_IF(res_o == NULL, error);
            if (oparg & 16) {
                int res_bool = PyObject_IsTrue(res_o);
                Py_DECREF(res_o);
                ERROR_IF(res_bool < 0, error);
                res = res_bool ? PyStackRef_True : PyStackRef_False;
            }
            else {
                res = PyStackRef_FromPyObjectSteal(res_o);
            }
        }

        macro(COMPARE_OP) = _SPECIALIZE_COMPARE_OP + _COMPARE_OP;

        macro(COMPARE_OP_FLOAT) =
            _GUARD_BOTH_FLOAT + unused/1 + _COMPARE_OP_FLOAT;

        macro(COMPARE_OP_INT) =
            _GUARD_BOTH_INT + unused/1 + _COMPARE_OP_INT;

        macro(COMPARE_OP_STR) =
            _GUARD_BOTH_UNICODE + unused/1 + _COMPARE_OP_STR;

        op(_COMPARE_OP_FLOAT, (left, right -- res)) {
            PyObject *left_o = PyStackRef_AsPyObjectBorrow(left);
            PyObject *right_o = PyStackRef_AsPyObjectBorrow(right);

            STAT_INC(COMPARE_OP, hit);
            double dleft = PyFloat_AS_DOUBLE(left_o);
            double dright = PyFloat_AS_DOUBLE(right_o);
            // 1 if NaN, 2 if <, 4 if >, 8 if ==; this matches low four bits of the oparg
            int sign_ish = COMPARISON_BIT(dleft, dright);
            PyStackRef_CLOSE_SPECIALIZED(left, _PyFloat_ExactDealloc);
            DEAD(left);
            PyStackRef_CLOSE_SPECIALIZED(right, _PyFloat_ExactDealloc);
            DEAD(right);
            res = (sign_ish & oparg) ? PyStackRef_True : PyStackRef_False;
            // It's always a bool, so we don't care about oparg & 16.
        }

        // Similar to COMPARE_OP_FLOAT
        op(_COMPARE_OP_INT, (left, right -- res)) {
            PyObject *left_o = PyStackRef_AsPyObjectBorrow(left);
            PyObject *right_o = PyStackRef_AsPyObjectBorrow(right);

            DEOPT_IF(!_PyLong_IsCompact((PyLongObject *)left_o));
            DEOPT_IF(!_PyLong_IsCompact((PyLongObject *)right_o));
            STAT_INC(COMPARE_OP, hit);
            assert(_PyLong_DigitCount((PyLongObject *)left_o) <= 1 &&
                   _PyLong_DigitCount((PyLongObject *)right_o) <= 1);
            Py_ssize_t ileft = _PyLong_CompactValue((PyLongObject *)left_o);
            Py_ssize_t iright = _PyLong_CompactValue((PyLongObject *)right_o);
            // 2 if <, 4 if >, 8 if ==; this matches the low 4 bits of the oparg
            int sign_ish = COMPARISON_BIT(ileft, iright);
            PyStackRef_CLOSE_SPECIALIZED(left, _PyLong_ExactDealloc);
            DEAD(left);
            PyStackRef_CLOSE_SPECIALIZED(right, _PyLong_ExactDealloc);
            DEAD(right);
            res =  (sign_ish & oparg) ? PyStackRef_True : PyStackRef_False;
            // It's always a bool, so we don't care about oparg & 16.
        }

        // Similar to COMPARE_OP_FLOAT, but for ==, != only
        op(_COMPARE_OP_STR, (left, right -- res)) {
            PyObject *left_o = PyStackRef_AsPyObjectBorrow(left);
            PyObject *right_o = PyStackRef_AsPyObjectBorrow(right);

            STAT_INC(COMPARE_OP, hit);
            int eq = _PyUnicode_Equal(left_o, right_o);
            assert((oparg >> 5) == Py_EQ || (oparg >> 5) == Py_NE);
            PyStackRef_CLOSE_SPECIALIZED(left, _PyUnicode_ExactDealloc);
            DEAD(left);
            PyStackRef_CLOSE_SPECIALIZED(right, _PyUnicode_ExactDealloc);
            DEAD(right);
            assert(eq == 0 || eq == 1);
            assert((oparg & 0xf) == COMPARISON_NOT_EQUALS || (oparg & 0xf) == COMPARISON_EQUALS);
            assert(COMPARISON_NOT_EQUALS + 1 == COMPARISON_EQUALS);
            res = ((COMPARISON_NOT_EQUALS + eq) & oparg) ? PyStackRef_True : PyStackRef_False;
            // It's always a bool, so we don't care about oparg & 16.
        }

        inst(IS_OP, (left, right -- b)) {
            int res = Py_Is(PyStackRef_AsPyObjectBorrow(left), PyStackRef_AsPyObjectBorrow(right)) ^ oparg;
            DECREF_INPUTS();
            b = res ? PyStackRef_True : PyStackRef_False;
        }

        family(CONTAINS_OP, INLINE_CACHE_ENTRIES_CONTAINS_OP) = {
            CONTAINS_OP_SET,
            CONTAINS_OP_DICT,
        };

        op(_CONTAINS_OP, (left, right -- b)) {
            PyObject *left_o = PyStackRef_AsPyObjectBorrow(left);
            PyObject *right_o = PyStackRef_AsPyObjectBorrow(right);

            int res = PySequence_Contains(right_o, left_o);
            DECREF_INPUTS();
            ERROR_IF(res < 0, error);
            b = (res ^ oparg) ? PyStackRef_True : PyStackRef_False;
        }

        specializing op(_SPECIALIZE_CONTAINS_OP, (counter/1, left, right -- left, right)) {
            #if ENABLE_SPECIALIZATION_FT
            if (ADAPTIVE_COUNTER_TRIGGERS(counter)) {
                next_instr = this_instr;
                _Py_Specialize_ContainsOp(right, next_instr);
                DISPATCH_SAME_OPARG();
            }
            OPCODE_DEFERRED_INC(CONTAINS_OP);
            ADVANCE_ADAPTIVE_COUNTER(this_instr[1].counter);
            #endif  /* ENABLE_SPECIALIZATION_FT */
        }

        macro(CONTAINS_OP) = _SPECIALIZE_CONTAINS_OP + _CONTAINS_OP;

        inst(CONTAINS_OP_SET, (unused/1, left, right -- b)) {
            PyObject *left_o = PyStackRef_AsPyObjectBorrow(left);
            PyObject *right_o = PyStackRef_AsPyObjectBorrow(right);

            DEOPT_IF(!(PySet_CheckExact(right_o) || PyFrozenSet_CheckExact(right_o)));
            STAT_INC(CONTAINS_OP, hit);
            // Note: both set and frozenset use the same seq_contains method!
            int res = _PySet_Contains((PySetObject *)right_o, left_o);
            DECREF_INPUTS();
            ERROR_IF(res < 0, error);
            b = (res ^ oparg) ? PyStackRef_True : PyStackRef_False;
        }

        inst(CONTAINS_OP_DICT, (unused/1, left, right -- b)) {
            PyObject *left_o = PyStackRef_AsPyObjectBorrow(left);
            PyObject *right_o = PyStackRef_AsPyObjectBorrow(right);

            DEOPT_IF(!PyDict_CheckExact(right_o));
            STAT_INC(CONTAINS_OP, hit);
            int res = PyDict_Contains(right_o, left_o);
            DECREF_INPUTS();
            ERROR_IF(res < 0, error);
            b = (res ^ oparg) ? PyStackRef_True : PyStackRef_False;
        }

        inst(CHECK_EG_MATCH, (exc_value_st, match_type_st -- rest, match)) {
            PyObject *exc_value = PyStackRef_AsPyObjectBorrow(exc_value_st);
            PyObject *match_type = PyStackRef_AsPyObjectBorrow(match_type_st);
            int err = _PyEval_CheckExceptStarTypeValid(tstate, match_type);
            if (err < 0) {
                DECREF_INPUTS();
                ERROR_IF(true, error);
            }

            PyObject *match_o = NULL;
            PyObject *rest_o = NULL;
            int res = _PyEval_ExceptionGroupMatch(exc_value, match_type,
                                                  &match_o, &rest_o);
            DECREF_INPUTS();
            ERROR_IF(res < 0, error);

            assert((match_o == NULL) == (rest_o == NULL));
            ERROR_IF(match_o == NULL, error);

            if (!Py_IsNone(match_o)) {
                PyErr_SetHandledException(match_o);
            }
            rest = PyStackRef_FromPyObjectSteal(rest_o);
            match = PyStackRef_FromPyObjectSteal(match_o);
        }

        inst(CHECK_EXC_MATCH, (left, right -- left, b)) {
            PyObject *left_o = PyStackRef_AsPyObjectBorrow(left);
            PyObject *right_o = PyStackRef_AsPyObjectBorrow(right);

            assert(PyExceptionInstance_Check(left_o));
            int err = _PyEval_CheckExceptTypeValid(tstate, right_o);
            if (err < 0) {
                 DECREF_INPUTS();
                 ERROR_IF(true, error);
            }

            int res = PyErr_GivenExceptionMatches(left_o, right_o);
            DECREF_INPUTS();
            b = res ? PyStackRef_True : PyStackRef_False;
        }

         inst(IMPORT_NAME, (level, fromlist -- res)) {
            PyObject *name = GETITEM(FRAME_CO_NAMES, oparg);
            PyObject *res_o = _PyEval_ImportName(tstate, frame, name,
                              PyStackRef_AsPyObjectBorrow(fromlist),
                              PyStackRef_AsPyObjectBorrow(level));
            DECREF_INPUTS();
            ERROR_IF(res_o == NULL, error);
            res = PyStackRef_FromPyObjectSteal(res_o);
        }

        inst(IMPORT_FROM, (from -- from, res)) {
            PyObject *name = GETITEM(FRAME_CO_NAMES, oparg);
            PyObject *res_o = _PyEval_ImportFrom(tstate, PyStackRef_AsPyObjectBorrow(from), name);
            ERROR_IF(res_o == NULL, error);
            res = PyStackRef_FromPyObjectSteal(res_o);
        }

        tier1 inst(JUMP_FORWARD, (--)) {
            JUMPBY(oparg);
        }

        tier1 op(_JUMP_BACKWARD, (the_counter/1 --)) {
            assert(oparg <= INSTR_OFFSET());
            JUMPBY(-oparg);
            #ifdef _Py_TIER2
            #if ENABLE_SPECIALIZATION
            _Py_BackoffCounter counter = this_instr[1].counter;
            if (backoff_counter_triggers(counter) && this_instr->op.code == JUMP_BACKWARD) {
                _Py_CODEUNIT *start = this_instr;
                /* Back up over EXTENDED_ARGs so optimizer sees the whole instruction */
                while (oparg > 255) {
                    oparg >>= 8;
                    start--;
                }
                _PyExecutorObject *executor;
                int optimized = _PyOptimizer_Optimize(frame, start, stack_pointer, &executor, 0);
                if (optimized <= 0) {
                    this_instr[1].counter = restart_backoff_counter(counter);
                    ERROR_IF(optimized < 0, error);
                }
                else {
                    this_instr[1].counter = initial_jump_backoff_counter();
                    assert(tstate->previous_executor == NULL);
                    tstate->previous_executor = Py_None;
                    GOTO_TIER_TWO(executor);
                }
            }
            else {
                ADVANCE_ADAPTIVE_COUNTER(this_instr[1].counter);
            }
            #endif  /* ENABLE_SPECIALIZATION */
            #endif /* _Py_TIER2 */
        }

        macro(JUMP_BACKWARD) =
            _CHECK_PERIODIC +
            _JUMP_BACKWARD;

        pseudo(JUMP, (--)) = {
            JUMP_FORWARD,
            JUMP_BACKWARD,
        };

        pseudo(JUMP_NO_INTERRUPT, (--)) = {
            JUMP_FORWARD,
            JUMP_BACKWARD_NO_INTERRUPT,
        };

        pseudo(JUMP_IF_FALSE, (cond -- cond)) = [
            COPY, TO_BOOL, POP_JUMP_IF_FALSE,
        ];

        pseudo(JUMP_IF_TRUE, (cond -- cond)) = [
            COPY, TO_BOOL, POP_JUMP_IF_TRUE,
        ];

        tier1 inst(ENTER_EXECUTOR, (--)) {
            #ifdef _Py_TIER2
            PyCodeObject *code = _PyFrame_GetCode(frame);
            _PyExecutorObject *executor = code->co_executors->executors[oparg & 255];
            assert(executor->vm_data.index == INSTR_OFFSET() - 1);
            assert(executor->vm_data.code == code);
            assert(executor->vm_data.valid);
            assert(tstate->previous_executor == NULL);
            /* If the eval breaker is set then stay in tier 1.
             * This avoids any potentially infinite loops
             * involving _RESUME_CHECK */
            if (_Py_atomic_load_uintptr_relaxed(&tstate->eval_breaker) & _PY_EVAL_EVENTS_MASK) {
                opcode = executor->vm_data.opcode;
                oparg = (oparg & ~255) | executor->vm_data.oparg;
                next_instr = this_instr;
                if (_PyOpcode_Caches[_PyOpcode_Deopt[opcode]]) {
                    PAUSE_ADAPTIVE_COUNTER(this_instr[1].counter);
                }
                DISPATCH_GOTO();
            }
            tstate->previous_executor = Py_None;
            Py_INCREF(executor);
            GOTO_TIER_TWO(executor);
            #else
            Py_FatalError("ENTER_EXECUTOR is not supported in this build");
            #endif /* _Py_TIER2 */
        }

        replaced op(_POP_JUMP_IF_FALSE, (cond -- )) {
            assert(PyStackRef_BoolCheck(cond));
            int flag = PyStackRef_IsFalse(cond);
            DEAD(cond);
            RECORD_BRANCH_TAKEN(this_instr[1].cache, flag);
            JUMPBY(oparg * flag);
        }

        replaced op(_POP_JUMP_IF_TRUE, (cond -- )) {
            assert(PyStackRef_BoolCheck(cond));
            int flag = PyStackRef_IsTrue(cond);
            DEAD(cond);
            RECORD_BRANCH_TAKEN(this_instr[1].cache, flag);
            JUMPBY(oparg * flag);
        }

        op(_IS_NONE, (value -- b)) {
            if (PyStackRef_IsNone(value)) {
                b = PyStackRef_True;
                DEAD(value);
            }
            else {
                b = PyStackRef_False;
                DECREF_INPUTS();
            }
        }

        macro(POP_JUMP_IF_TRUE) = unused/1 + _POP_JUMP_IF_TRUE;

        macro(POP_JUMP_IF_FALSE) = unused/1 + _POP_JUMP_IF_FALSE;

        macro(POP_JUMP_IF_NONE) = unused/1 + _IS_NONE + _POP_JUMP_IF_TRUE;

        macro(POP_JUMP_IF_NOT_NONE) = unused/1 + _IS_NONE + _POP_JUMP_IF_FALSE;

        tier1 inst(JUMP_BACKWARD_NO_INTERRUPT, (--)) {
            /* This bytecode is used in the `yield from` or `await` loop.
             * If there is an interrupt, we want it handled in the innermost
             * generator or coroutine, so we deliberately do not check it here.
             * (see bpo-30039).
             */
            JUMPBY(-oparg);
        }

        inst(GET_LEN, (obj -- obj, len)) {
            // PUSH(len(TOS))
            Py_ssize_t len_i = PyObject_Length(PyStackRef_AsPyObjectBorrow(obj));
            ERROR_IF(len_i < 0, error);
            PyObject *len_o = PyLong_FromSsize_t(len_i);
            ERROR_IF(len_o == NULL, error);
            len = PyStackRef_FromPyObjectSteal(len_o);
        }

        inst(MATCH_CLASS, (subject, type, names -- attrs)) {
            // Pop TOS and TOS1. Set TOS to a tuple of attributes on success, or
            // None on failure.
            assert(PyTuple_CheckExact(PyStackRef_AsPyObjectBorrow(names)));
            PyObject *attrs_o = _PyEval_MatchClass(tstate,
                PyStackRef_AsPyObjectBorrow(subject),
                PyStackRef_AsPyObjectBorrow(type), oparg,
                PyStackRef_AsPyObjectBorrow(names));
            DECREF_INPUTS();
            if (attrs_o) {
                assert(PyTuple_CheckExact(attrs_o));  // Success!
                attrs = PyStackRef_FromPyObjectSteal(attrs_o);
            }
            else {
                ERROR_IF(_PyErr_Occurred(tstate), error);  // Error!
                attrs = PyStackRef_None;  // Failure!
            }
        }

        inst(MATCH_MAPPING, (subject -- subject, res)) {
            int match = PyStackRef_TYPE(subject)->tp_flags & Py_TPFLAGS_MAPPING;
            res = match ? PyStackRef_True : PyStackRef_False;
        }

        inst(MATCH_SEQUENCE, (subject -- subject, res)) {
            int match = PyStackRef_TYPE(subject)->tp_flags & Py_TPFLAGS_SEQUENCE;
            res = match ? PyStackRef_True : PyStackRef_False;
        }

        inst(MATCH_KEYS, (subject, keys -- subject, keys, values_or_none)) {
            // On successful match, PUSH(values). Otherwise, PUSH(None).
            PyObject *values_or_none_o = _PyEval_MatchKeys(tstate,
                PyStackRef_AsPyObjectBorrow(subject), PyStackRef_AsPyObjectBorrow(keys));
            ERROR_IF(values_or_none_o == NULL, error);
            values_or_none = PyStackRef_FromPyObjectSteal(values_or_none_o);
        }

        inst(GET_ITER, (iterable -- iter)) {
            /* before: [obj]; after [getiter(obj)] */
            PyObject *iter_o = PyObject_GetIter(PyStackRef_AsPyObjectBorrow(iterable));
            DECREF_INPUTS();
            ERROR_IF(iter_o == NULL, error);
            iter = PyStackRef_FromPyObjectSteal(iter_o);
        }

        inst(GET_YIELD_FROM_ITER, (iterable -- iter)) {
            /* before: [obj]; after [getiter(obj)] */
            PyObject *iterable_o = PyStackRef_AsPyObjectBorrow(iterable);
            if (PyCoro_CheckExact(iterable_o)) {
                /* `iterable` is a coroutine */
                if (!(_PyFrame_GetCode(frame)->co_flags & (CO_COROUTINE | CO_ITERABLE_COROUTINE))) {
                    /* and it is used in a 'yield from' expression of a
                       regular generator. */
                    _PyErr_SetString(tstate, PyExc_TypeError,
                                     "cannot 'yield from' a coroutine object "
                                     "in a non-coroutine generator");
                    ERROR_NO_POP();
                }
                iter = iterable;
                DEAD(iterable);
            }
            else if (PyGen_CheckExact(iterable_o)) {
                iter = iterable;
                DEAD(iterable);
            }
            else {
                /* `iterable` is not a generator. */
                PyObject *iter_o = PyObject_GetIter(iterable_o);
                DEAD(iterable);
                if (iter_o == NULL) {
                    ERROR_NO_POP();
                }
                iter = PyStackRef_FromPyObjectSteal(iter_o);
                DECREF_INPUTS();
            }
        }

        // Most members of this family are "secretly" super-instructions.
        // When the loop is exhausted, they jump, and the jump target is
        // always END_FOR, which pops two values off the stack.
        // This is optimized by skipping that instruction and combining
        // its effect (popping 'iter' instead of pushing 'next'.)

        family(FOR_ITER, INLINE_CACHE_ENTRIES_FOR_ITER) = {
            FOR_ITER_LIST,
            FOR_ITER_TUPLE,
            FOR_ITER_RANGE,
            FOR_ITER_GEN,
        };

        specializing op(_SPECIALIZE_FOR_ITER, (counter/1, iter -- iter)) {
            #if ENABLE_SPECIALIZATION
            if (ADAPTIVE_COUNTER_TRIGGERS(counter)) {
                next_instr = this_instr;
                _Py_Specialize_ForIter(iter, next_instr, oparg);
                DISPATCH_SAME_OPARG();
            }
            OPCODE_DEFERRED_INC(FOR_ITER);
            ADVANCE_ADAPTIVE_COUNTER(this_instr[1].counter);
            #endif  /* ENABLE_SPECIALIZATION */
        }

        replaced op(_FOR_ITER, (iter -- iter, next)) {
            /* before: [iter]; after: [iter, iter()] *or* [] (and jump over END_FOR.) */
            PyObject *iter_o = PyStackRef_AsPyObjectBorrow(iter);
            PyObject *next_o = (*Py_TYPE(iter_o)->tp_iternext)(iter_o);
            if (next_o == NULL) {
                if (_PyErr_Occurred(tstate)) {
                    int matches = _PyErr_ExceptionMatches(tstate, PyExc_StopIteration);
                    if (!matches) {
                        ERROR_NO_POP();
                    }
                    _PyEval_MonitorRaise(tstate, frame, this_instr);
                    _PyErr_Clear(tstate);
                }
                /* iterator ended normally */
                assert(next_instr[oparg].op.code == END_FOR ||
                       next_instr[oparg].op.code == INSTRUMENTED_END_FOR);
                PyStackRef_CLOSE(iter);
                STACK_SHRINK(1);
                /* Jump forward oparg, then skip following END_FOR and POP_TOP instruction */
                JUMPBY(oparg + 2);
                DISPATCH();
            }
            next = PyStackRef_FromPyObjectSteal(next_o);
            // Common case: no jump, leave it to the code generator
        }

        op(_FOR_ITER_TIER_TWO, (iter -- iter, next)) {
            /* before: [iter]; after: [iter, iter()] *or* [] (and jump over END_FOR.) */
            PyObject *iter_o = PyStackRef_AsPyObjectBorrow(iter);
            PyObject *next_o = (*Py_TYPE(iter_o)->tp_iternext)(iter_o);
            if (next_o == NULL) {
                if (_PyErr_Occurred(tstate)) {
                    int matches = _PyErr_ExceptionMatches(tstate, PyExc_StopIteration);
                    if (!matches) {
                        ERROR_NO_POP();
                    }
                    _PyEval_MonitorRaise(tstate, frame, frame->instr_ptr);
                    _PyErr_Clear(tstate);
                }
                /* iterator ended normally */
                /* The translator sets the deopt target just past the matching END_FOR */
                EXIT_IF(true);
            }
            next = PyStackRef_FromPyObjectSteal(next_o);
            // Common case: no jump, leave it to the code generator
        }

        macro(FOR_ITER) = _SPECIALIZE_FOR_ITER + _FOR_ITER;

        inst(INSTRUMENTED_FOR_ITER, (unused/1 -- )) {
            _Py_CODEUNIT *target;
            _PyStackRef iter_stackref = TOP();
            PyObject *iter = PyStackRef_AsPyObjectBorrow(iter_stackref);
            PyObject *next = (*Py_TYPE(iter)->tp_iternext)(iter);
            if (next != NULL) {
                PUSH(PyStackRef_FromPyObjectSteal(next));
                target = next_instr;
            }
            else {
                if (_PyErr_Occurred(tstate)) {
                    int matches = _PyErr_ExceptionMatches(tstate, PyExc_StopIteration);
                    if (!matches) {
                        ERROR_NO_POP();
                    }
                    _PyEval_MonitorRaise(tstate, frame, this_instr);
                    _PyErr_Clear(tstate);
                }
                /* iterator ended normally */
                assert(next_instr[oparg].op.code == END_FOR ||
                       next_instr[oparg].op.code == INSTRUMENTED_END_FOR);
                STACK_SHRINK(1);
                PyStackRef_CLOSE(iter_stackref);
                /* Skip END_FOR and POP_TOP */
                target = next_instr + oparg + 2;
            }
            INSTRUMENTED_JUMP(this_instr, target, PY_MONITORING_EVENT_BRANCH);
        }

        op(_ITER_CHECK_LIST, (iter -- iter)) {
            EXIT_IF(Py_TYPE(PyStackRef_AsPyObjectBorrow(iter)) != &PyListIter_Type);
        }

        replaced op(_ITER_JUMP_LIST, (iter -- iter)) {
            PyObject *iter_o = PyStackRef_AsPyObjectBorrow(iter);
            _PyListIterObject *it = (_PyListIterObject *)iter_o;
            assert(Py_TYPE(iter_o) == &PyListIter_Type);
            STAT_INC(FOR_ITER, hit);
            PyListObject *seq = it->it_seq;
            if (seq == NULL || (size_t)it->it_index >= (size_t)PyList_GET_SIZE(seq)) {
                it->it_index = -1;
                #ifndef Py_GIL_DISABLED
                if (seq != NULL) {
                    it->it_seq = NULL;
                    Py_DECREF(seq);
                }
                #endif
                PyStackRef_CLOSE(iter);
                STACK_SHRINK(1);
                /* Jump forward oparg, then skip following END_FOR and POP_TOP instructions */
                JUMPBY(oparg + 2);
                DISPATCH();
            }
        }

        // Only used by Tier 2
        op(_GUARD_NOT_EXHAUSTED_LIST, (iter -- iter)) {
            PyObject *iter_o = PyStackRef_AsPyObjectBorrow(iter);
            _PyListIterObject *it = (_PyListIterObject *)iter_o;
            assert(Py_TYPE(iter_o) == &PyListIter_Type);
            PyListObject *seq = it->it_seq;
            EXIT_IF(seq == NULL);
            if ((size_t)it->it_index >= (size_t)PyList_GET_SIZE(seq)) {
                it->it_index = -1;
                EXIT_IF(1);
            }
        }

        op(_ITER_NEXT_LIST, (iter -- iter, next)) {
            PyObject *iter_o = PyStackRef_AsPyObjectBorrow(iter);
            _PyListIterObject *it = (_PyListIterObject *)iter_o;
            assert(Py_TYPE(iter_o) == &PyListIter_Type);
            PyListObject *seq = it->it_seq;
            assert(seq);
            assert(it->it_index < PyList_GET_SIZE(seq));
            next = PyStackRef_FromPyObjectNew(PyList_GET_ITEM(seq, it->it_index++));
        }

        macro(FOR_ITER_LIST) =
            unused/1 +  // Skip over the counter
            _ITER_CHECK_LIST +
            _ITER_JUMP_LIST +
            _ITER_NEXT_LIST;

        op(_ITER_CHECK_TUPLE, (iter -- iter)) {
            EXIT_IF(Py_TYPE(PyStackRef_AsPyObjectBorrow(iter)) != &PyTupleIter_Type);
        }

        replaced op(_ITER_JUMP_TUPLE, (iter -- iter)) {
            PyObject *iter_o = PyStackRef_AsPyObjectBorrow(iter);
            _PyTupleIterObject *it = (_PyTupleIterObject *)iter_o;
            assert(Py_TYPE(iter_o) == &PyTupleIter_Type);
            STAT_INC(FOR_ITER, hit);
            PyTupleObject *seq = it->it_seq;
            if (seq == NULL || it->it_index >= PyTuple_GET_SIZE(seq)) {
                if (seq != NULL) {
                    it->it_seq = NULL;
                    Py_DECREF(seq);
                }
                PyStackRef_CLOSE(iter);
                STACK_SHRINK(1);
                /* Jump forward oparg, then skip following END_FOR and POP_TOP instructions */
                JUMPBY(oparg + 2);
                DISPATCH();
            }
        }

        // Only used by Tier 2
        op(_GUARD_NOT_EXHAUSTED_TUPLE, (iter -- iter)) {
            PyObject *iter_o = PyStackRef_AsPyObjectBorrow(iter);
            _PyTupleIterObject *it = (_PyTupleIterObject *)iter_o;
            assert(Py_TYPE(iter_o) == &PyTupleIter_Type);
            PyTupleObject *seq = it->it_seq;
            EXIT_IF(seq == NULL);
            EXIT_IF(it->it_index >= PyTuple_GET_SIZE(seq));
        }

        op(_ITER_NEXT_TUPLE, (iter -- iter, next)) {
            PyObject *iter_o = PyStackRef_AsPyObjectBorrow(iter);
            _PyTupleIterObject *it = (_PyTupleIterObject *)iter_o;
            assert(Py_TYPE(iter_o) == &PyTupleIter_Type);
            PyTupleObject *seq = it->it_seq;
            assert(seq);
            assert(it->it_index < PyTuple_GET_SIZE(seq));
            next = PyStackRef_FromPyObjectNew(PyTuple_GET_ITEM(seq, it->it_index++));
        }

        macro(FOR_ITER_TUPLE) =
            unused/1 +  // Skip over the counter
            _ITER_CHECK_TUPLE +
            _ITER_JUMP_TUPLE +
            _ITER_NEXT_TUPLE;

        op(_ITER_CHECK_RANGE, (iter -- iter)) {
            _PyRangeIterObject *r = (_PyRangeIterObject *)PyStackRef_AsPyObjectBorrow(iter);
            EXIT_IF(Py_TYPE(r) != &PyRangeIter_Type);
        }

        replaced op(_ITER_JUMP_RANGE, (iter -- iter)) {
            _PyRangeIterObject *r = (_PyRangeIterObject *)PyStackRef_AsPyObjectBorrow(iter);
            assert(Py_TYPE(r) == &PyRangeIter_Type);
            STAT_INC(FOR_ITER, hit);
            if (r->len <= 0) {
                STACK_SHRINK(1);
                PyStackRef_CLOSE(iter);
                // Jump over END_FOR and POP_TOP instructions.
                JUMPBY(oparg + 2);
                DISPATCH();
            }
        }

        // Only used by Tier 2
        op(_GUARD_NOT_EXHAUSTED_RANGE, (iter -- iter)) {
            _PyRangeIterObject *r = (_PyRangeIterObject *)PyStackRef_AsPyObjectBorrow(iter);
            assert(Py_TYPE(r) == &PyRangeIter_Type);
            EXIT_IF(r->len <= 0);
        }

        op(_ITER_NEXT_RANGE, (iter -- iter, next)) {
            _PyRangeIterObject *r = (_PyRangeIterObject *)PyStackRef_AsPyObjectBorrow(iter);
            assert(Py_TYPE(r) == &PyRangeIter_Type);
            assert(r->len > 0);
            long value = r->start;
            r->start = value + r->step;
            r->len--;
            PyObject *res = PyLong_FromLong(value);
            ERROR_IF(res == NULL, error);
            next = PyStackRef_FromPyObjectSteal(res);
        }

        macro(FOR_ITER_RANGE) =
            unused/1 +  // Skip over the counter
            _ITER_CHECK_RANGE +
            _ITER_JUMP_RANGE +
            _ITER_NEXT_RANGE;

        op(_FOR_ITER_GEN_FRAME, (iter -- iter, gen_frame: _PyInterpreterFrame*)) {
            PyGenObject *gen = (PyGenObject *)PyStackRef_AsPyObjectBorrow(iter);
            DEOPT_IF(Py_TYPE(gen) != &PyGen_Type);
            DEOPT_IF(gen->gi_frame_state >= FRAME_EXECUTING);
            STAT_INC(FOR_ITER, hit);
            gen_frame = &gen->gi_iframe;
            _PyFrame_StackPush(gen_frame, PyStackRef_None);
            gen->gi_frame_state = FRAME_EXECUTING;
            gen->gi_exc_state.previous_item = tstate->exc_info;
            tstate->exc_info = &gen->gi_exc_state;
            gen_frame->previous = frame;
            // oparg is the return offset from the next instruction.
            frame->return_offset = (uint16_t)(INSTRUCTION_SIZE + oparg);
        }

        macro(FOR_ITER_GEN) =
            unused/1 +
            _CHECK_PEP_523 +
            _FOR_ITER_GEN_FRAME +
            _PUSH_FRAME;

        inst(LOAD_SPECIAL, (owner -- attr, self_or_null)) {
            assert(oparg <= SPECIAL_MAX);
            PyObject *owner_o = PyStackRef_AsPyObjectSteal(owner);
            PyObject *name = _Py_SpecialMethods[oparg].name;
            PyObject *self_or_null_o;
            PyObject *attr_o = _PyObject_LookupSpecialMethod(owner_o, name, &self_or_null_o);
            if (attr_o == NULL) {
                if (!_PyErr_Occurred(tstate)) {
                    _PyErr_Format(tstate, PyExc_TypeError,
                                  _Py_SpecialMethods[oparg].error,
                                  Py_TYPE(owner_o)->tp_name);
                }
                ERROR_IF(true, error);
            }
            attr = PyStackRef_FromPyObjectSteal(attr_o);
            self_or_null = self_or_null_o == NULL ?
                PyStackRef_NULL : PyStackRef_FromPyObjectSteal(self_or_null_o);
        }

        inst(WITH_EXCEPT_START, (exit_func, exit_self, lasti, unused, val -- exit_func, exit_self, lasti, unused, val, res)) {
            /* At the top of the stack are 4 values:
               - val: TOP = exc_info()
               - unused: SECOND = previous exception
               - lasti: THIRD = lasti of exception in exc_info()
               - exit_self: FOURTH = the context or NULL
               - exit_func: FIFTH = the context.__exit__ function or context.__exit__ bound method
               We call FOURTH(type(TOP), TOP, GetTraceback(TOP)).
               Then we push the __exit__ return value.
            */
            PyObject *exc, *tb;

            PyObject *val_o = PyStackRef_AsPyObjectBorrow(val);
            PyObject *exit_func_o = PyStackRef_AsPyObjectBorrow(exit_func);

            assert(val_o && PyExceptionInstance_Check(val_o));
            exc = PyExceptionInstance_Class(val_o);
            tb = PyException_GetTraceback(val_o);
            if (tb == NULL) {
                tb = Py_None;
            }
            else {
                Py_DECREF(tb);
            }
            assert(PyStackRef_LongCheck(lasti));
            (void)lasti; // Shut up compiler warning if asserts are off
            PyObject *stack[5] = {NULL, PyStackRef_AsPyObjectBorrow(exit_self), exc, val_o, tb};
            int has_self = !PyStackRef_IsNull(exit_self);
            PyObject *res_o = PyObject_Vectorcall(exit_func_o, stack + 2 - has_self,
                    (3 + has_self) | PY_VECTORCALL_ARGUMENTS_OFFSET, NULL);
            ERROR_IF(res_o == NULL, error);
            res = PyStackRef_FromPyObjectSteal(res_o);
        }

        pseudo(SETUP_FINALLY, (-- unused), (HAS_ARG)) = {
            /* If an exception is raised, restore the stack position
             * and push one value before jumping to the handler.
             */
            NOP,
        };

        pseudo(SETUP_CLEANUP, (-- unused, unused), (HAS_ARG)) = {
            /* As SETUP_FINALLY, but push lasti as well */
            NOP,
        };

        pseudo(SETUP_WITH, (-- unused), (HAS_ARG)) = {
            /* If an exception is raised, restore the stack position to the
             * position before the result of __(a)enter__ and push 2 values
             * before jumping to the handler.
             */
            NOP,
        };

        pseudo(POP_BLOCK, (--)) = {
            NOP,
        };

        inst(PUSH_EXC_INFO, (exc -- prev_exc, new_exc)) {

            _PyErr_StackItem *exc_info = tstate->exc_info;
            if (exc_info->exc_value != NULL) {
                prev_exc = PyStackRef_FromPyObjectSteal(exc_info->exc_value);
            }
            else {
                prev_exc = PyStackRef_None;
            }
            assert(PyStackRef_ExceptionInstanceCheck(exc));
            exc_info->exc_value = PyStackRef_AsPyObjectNew(exc);
            new_exc = exc;
            DEAD(exc);
        }

        op(_GUARD_DORV_VALUES_INST_ATTR_FROM_DICT, (owner -- owner)) {
            PyObject *owner_o = PyStackRef_AsPyObjectBorrow(owner);
            assert(Py_TYPE(owner_o)->tp_flags & Py_TPFLAGS_INLINE_VALUES);
            DEOPT_IF(!_PyObject_InlineValues(owner_o)->valid);
        }

        op(_GUARD_KEYS_VERSION, (keys_version/2, owner -- owner)) {
            PyTypeObject *owner_cls = Py_TYPE(PyStackRef_AsPyObjectBorrow(owner));
            PyHeapTypeObject *owner_heap_type = (PyHeapTypeObject *)owner_cls;
            DEOPT_IF(owner_heap_type->ht_cached_keys->dk_version != keys_version);
        }

        split op(_LOAD_ATTR_METHOD_WITH_VALUES, (descr/4, owner -- attr, self if (1))) {
            assert(oparg & 1);
            /* Cached method object */
            STAT_INC(LOAD_ATTR, hit);
            assert(descr != NULL);
            assert(_PyType_HasFeature(Py_TYPE(descr), Py_TPFLAGS_METHOD_DESCRIPTOR));
            attr = PyStackRef_FromPyObjectNew(descr);
            self = owner;
            DEAD(owner);
        }

        macro(LOAD_ATTR_METHOD_WITH_VALUES) =
            unused/1 +
            _GUARD_TYPE_VERSION +
            _GUARD_DORV_VALUES_INST_ATTR_FROM_DICT +
            _GUARD_KEYS_VERSION +
            _LOAD_ATTR_METHOD_WITH_VALUES;

        op(_LOAD_ATTR_METHOD_NO_DICT, (descr/4, owner -- attr, self if (1))) {
            assert(oparg & 1);
            assert(Py_TYPE(PyStackRef_AsPyObjectBorrow(owner))->tp_dictoffset == 0);
            STAT_INC(LOAD_ATTR, hit);
            assert(descr != NULL);
            assert(_PyType_HasFeature(Py_TYPE(descr), Py_TPFLAGS_METHOD_DESCRIPTOR));
            attr = PyStackRef_FromPyObjectNew(descr);
            self = owner;
            DEAD(owner);
        }

        macro(LOAD_ATTR_METHOD_NO_DICT) =
            unused/1 +
            _GUARD_TYPE_VERSION +
            unused/2 +
            _LOAD_ATTR_METHOD_NO_DICT;

        op(_LOAD_ATTR_NONDESCRIPTOR_WITH_VALUES, (descr/4, owner -- attr, unused if (0))) {
            assert((oparg & 1) == 0);
            STAT_INC(LOAD_ATTR, hit);
            assert(descr != NULL);
            DECREF_INPUTS();
            attr = PyStackRef_FromPyObjectNew(descr);
        }

        macro(LOAD_ATTR_NONDESCRIPTOR_WITH_VALUES) =
            unused/1 +
            _GUARD_TYPE_VERSION +
            _GUARD_DORV_VALUES_INST_ATTR_FROM_DICT +
            _GUARD_KEYS_VERSION +
            _LOAD_ATTR_NONDESCRIPTOR_WITH_VALUES;

        op(_LOAD_ATTR_NONDESCRIPTOR_NO_DICT, (descr/4, owner -- attr, unused if (0))) {
            assert((oparg & 1) == 0);
            assert(Py_TYPE(PyStackRef_AsPyObjectBorrow(owner))->tp_dictoffset == 0);
            STAT_INC(LOAD_ATTR, hit);
            assert(descr != NULL);
            DECREF_INPUTS();
            attr = PyStackRef_FromPyObjectNew(descr);
        }

        macro(LOAD_ATTR_NONDESCRIPTOR_NO_DICT) =
            unused/1 +
            _GUARD_TYPE_VERSION +
            unused/2 +
            _LOAD_ATTR_NONDESCRIPTOR_NO_DICT;

        op(_CHECK_ATTR_METHOD_LAZY_DICT, (dictoffset/1, owner -- owner)) {
            char *ptr = ((char *)PyStackRef_AsPyObjectBorrow(owner)) + MANAGED_DICT_OFFSET + dictoffset;
            PyObject *dict = *(PyObject **)ptr;
            /* This object has a __dict__, just not yet created */
            DEOPT_IF(dict != NULL);
        }

        op(_LOAD_ATTR_METHOD_LAZY_DICT, (descr/4, owner -- attr, self if (1))) {
            assert(oparg & 1);
            STAT_INC(LOAD_ATTR, hit);
            assert(descr != NULL);
            assert(_PyType_HasFeature(Py_TYPE(descr), Py_TPFLAGS_METHOD_DESCRIPTOR));
            attr = PyStackRef_FromPyObjectNew(descr);
            self = owner;
            DEAD(owner);
        }

        macro(LOAD_ATTR_METHOD_LAZY_DICT) =
            unused/1 +
            _GUARD_TYPE_VERSION +
            _CHECK_ATTR_METHOD_LAZY_DICT +
            unused/1 +
            _LOAD_ATTR_METHOD_LAZY_DICT;

        // Cache layout: counter/1, func_version/2
        // CALL_INTRINSIC_1/2, CALL_KW, and CALL_FUNCTION_EX aren't members!
        family(CALL, INLINE_CACHE_ENTRIES_CALL) = {
            CALL_BOUND_METHOD_EXACT_ARGS,
            CALL_PY_EXACT_ARGS,
            CALL_TYPE_1,
            CALL_STR_1,
            CALL_TUPLE_1,
            CALL_BUILTIN_CLASS,
            CALL_BUILTIN_O,
            CALL_BUILTIN_FAST,
            CALL_BUILTIN_FAST_WITH_KEYWORDS,
            CALL_LEN,
            CALL_ISINSTANCE,
            CALL_LIST_APPEND,
            CALL_METHOD_DESCRIPTOR_O,
            CALL_METHOD_DESCRIPTOR_FAST_WITH_KEYWORDS,
            CALL_METHOD_DESCRIPTOR_NOARGS,
            CALL_METHOD_DESCRIPTOR_FAST,
            CALL_ALLOC_AND_ENTER_INIT,
            CALL_PY_GENERAL,
            CALL_BOUND_METHOD_GENERAL,
            CALL_NON_PY_GENERAL,
        };

        specializing op(_SPECIALIZE_CALL, (counter/1, callable[1], self_or_null[1], args[oparg] -- callable[1], self_or_null[1], args[oparg])) {
            #if ENABLE_SPECIALIZATION_FT
            if (ADAPTIVE_COUNTER_TRIGGERS(counter)) {
                next_instr = this_instr;
                _Py_Specialize_Call(callable[0], next_instr, oparg + !PyStackRef_IsNull(self_or_null[0]));
                DISPATCH_SAME_OPARG();
            }
            OPCODE_DEFERRED_INC(CALL);
            ADVANCE_ADAPTIVE_COUNTER(this_instr[1].counter);
            #endif  /* ENABLE_SPECIALIZATION_FT */
        }

        op(_MAYBE_EXPAND_METHOD, (callable[1], self_or_null[1], args[oparg] -- func[1], maybe_self[1], args[oparg])) {
            if (PyStackRef_TYPE(callable[0]) == &PyMethod_Type && PyStackRef_IsNull(self_or_null[0])) {
                PyObject *callable_o = PyStackRef_AsPyObjectBorrow(callable[0]);
                PyObject *self = ((PyMethodObject *)callable_o)->im_self;
                maybe_self[0] = PyStackRef_FromPyObjectNew(self);
                PyObject *method = ((PyMethodObject *)callable_o)->im_func;
                _PyStackRef temp = callable[0];
                func[0] = PyStackRef_FromPyObjectNew(method);
                PyStackRef_CLOSE(temp);
            }
        }

        // When calling Python, inline the call using DISPATCH_INLINED().
        op(_DO_CALL, (callable[1], self_or_null[1], args[oparg] -- res)) {
            PyObject *callable_o = PyStackRef_AsPyObjectBorrow(callable[0]);

            // oparg counts all of the args, but *not* self:
            int total_args = oparg;
            if (!PyStackRef_IsNull(self_or_null[0])) {
                args--;
                total_args++;
            }
            // Check if the call can be inlined or not
            if (Py_TYPE(callable_o) == &PyFunction_Type &&
                tstate->interp->eval_frame == NULL &&
                ((PyFunctionObject *)callable_o)->vectorcall == _PyFunction_Vectorcall)
            {
                int code_flags = ((PyCodeObject*)PyFunction_GET_CODE(callable_o))->co_flags;
                PyObject *locals = code_flags & CO_OPTIMIZED ? NULL : Py_NewRef(PyFunction_GET_GLOBALS(callable_o));
                _PyInterpreterFrame *new_frame = _PyEvalFramePushAndInit(
                    tstate, callable[0], locals,
                    args, total_args, NULL, frame
                );
                ERROR_IF(new_frame == NULL, error);
                // Manipulate stack directly since we leave using DISPATCH_INLINED().
                // The frame has stolen all the arguments from the stack,
                // so there is no need to clean them up.
                SYNC_SP();
                frame->return_offset = INSTRUCTION_SIZE;
                DISPATCH_INLINED(new_frame);
            }
            /* Callable is not a normal Python function */
            STACKREFS_TO_PYOBJECTS(args, total_args, args_o);
            if (CONVERSION_FAILED(args_o)) {
                PyStackRef_CLOSE(callable[0]);
                for (int i = 0; i < total_args; i++) {
                    PyStackRef_CLOSE(args[i]);
                }
                DEAD(self_or_null);
                ERROR_IF(true, error);
            }
            PyObject *res_o = PyObject_Vectorcall(
                callable_o, args_o,
                total_args | PY_VECTORCALL_ARGUMENTS_OFFSET,
                NULL);
            STACKREFS_TO_PYOBJECTS_CLEANUP(args_o);
            if (opcode == INSTRUMENTED_CALL) {
                PyObject *arg = total_args == 0 ?
                    &_PyInstrumentation_MISSING : PyStackRef_AsPyObjectBorrow(args[0]);
                if (res_o == NULL) {
                    _Py_call_instrumentation_exc2(
                        tstate, PY_MONITORING_EVENT_C_RAISE,
                        frame, this_instr, callable_o, arg);
                }
                else {
                    int err = _Py_call_instrumentation_2args(
                        tstate, PY_MONITORING_EVENT_C_RETURN,
                        frame, this_instr, callable_o, arg);
                    if (err < 0) {
                        Py_CLEAR(res_o);
                    }
                }
            }
            assert((res_o != NULL) ^ (_PyErr_Occurred(tstate) != NULL));
            PyStackRef_CLOSE(callable[0]);
            for (int i = 0; i < total_args; i++) {
                PyStackRef_CLOSE(args[i]);
            }
            DEAD(self_or_null);
            ERROR_IF(res_o == NULL, error);
            res = PyStackRef_FromPyObjectSteal(res_o);
        }

        op(_MONITOR_CALL, (func[1], maybe_self[1], args[oparg] -- func[1], maybe_self[1], args[oparg])) {
            int is_meth = !PyStackRef_IsNull(maybe_self[0]);
            PyObject *function = PyStackRef_AsPyObjectBorrow(func[0]);
            PyObject *arg0;
            if (is_meth) {
                arg0 = PyStackRef_AsPyObjectBorrow(maybe_self[0]);
            }
            else if (oparg) {
                arg0 = PyStackRef_AsPyObjectBorrow(args[0]);
            }
            else {
                arg0 = &_PyInstrumentation_MISSING;
            }
            SYNC_SP();
            int err = _Py_call_instrumentation_2args(
                tstate, PY_MONITORING_EVENT_CALL,
                frame, this_instr, function, arg0
            );
            ERROR_IF(err, error);
        }

        macro(CALL) = _SPECIALIZE_CALL + unused/2 + _MAYBE_EXPAND_METHOD + _DO_CALL + _CHECK_PERIODIC;
        macro(INSTRUMENTED_CALL) = unused/3 + _MAYBE_EXPAND_METHOD + _MONITOR_CALL + _DO_CALL + _CHECK_PERIODIC;

        op(_PY_FRAME_GENERAL, (callable[1], self_or_null[1], args[oparg] -- new_frame: _PyInterpreterFrame*)) {
            PyObject *callable_o = PyStackRef_AsPyObjectBorrow(callable[0]);

            // oparg counts all of the args, but *not* self:
            int total_args = oparg;
            if (!PyStackRef_IsNull(self_or_null[0])) {
                args--;
                total_args++;
            }
            assert(Py_TYPE(callable_o) == &PyFunction_Type);
            int code_flags = ((PyCodeObject*)PyFunction_GET_CODE(callable_o))->co_flags;
            PyObject *locals = code_flags & CO_OPTIMIZED ? NULL : Py_NewRef(PyFunction_GET_GLOBALS(callable_o));
            _PyInterpreterFrame *temp = _PyEvalFramePushAndInit(
                tstate, callable[0], locals,
                args, total_args, NULL, frame
            );
            // The frame has stolen all the arguments from the stack.
            INPUTS_DEAD();
            SYNC_SP();
            if (temp == NULL) {
                ERROR_NO_POP();
            }
            new_frame = temp;
        }

        op(_CHECK_FUNCTION_VERSION, (func_version/2, callable[1], self_or_null[1], unused[oparg] -- callable[1], self_or_null[1], unused[oparg])) {
            PyObject *callable_o = PyStackRef_AsPyObjectBorrow(callable[0]);
            EXIT_IF(!PyFunction_Check(callable_o));
            PyFunctionObject *func = (PyFunctionObject *)callable_o;
            EXIT_IF(func->func_version != func_version);
        }

        tier2 op(_CHECK_FUNCTION_VERSION_INLINE, (func_version/2, callable_o/4 --)) {
            assert(PyFunction_Check(callable_o));
            PyFunctionObject *func = (PyFunctionObject *)callable_o;
            EXIT_IF(func->func_version != func_version);
        }

        macro(CALL_PY_GENERAL) =
            unused/1 + // Skip over the counter
            _CHECK_PEP_523 +
            _CHECK_FUNCTION_VERSION +
            _PY_FRAME_GENERAL +
            _SAVE_RETURN_OFFSET +
            _PUSH_FRAME;

        op(_CHECK_METHOD_VERSION, (func_version/2, callable[1], null[1], unused[oparg] -- callable[1], null[1], unused[oparg])) {
            PyObject *callable_o = PyStackRef_AsPyObjectBorrow(callable[0]);

            EXIT_IF(Py_TYPE(callable_o) != &PyMethod_Type);
            PyObject *func = ((PyMethodObject *)callable_o)->im_func;
            EXIT_IF(!PyFunction_Check(func));
            EXIT_IF(((PyFunctionObject *)func)->func_version != func_version);
            EXIT_IF(!PyStackRef_IsNull(null[0]));
        }

        op(_EXPAND_METHOD, (callable[1], null[1], unused[oparg] -- method[1], self[1], unused[oparg])) {
            PyObject *callable_o = PyStackRef_AsPyObjectBorrow(callable[0]);
            assert(PyStackRef_IsNull(null[0]));
            DEAD(null);
            assert(Py_TYPE(callable_o) == &PyMethod_Type);
            self[0] = PyStackRef_FromPyObjectNew(((PyMethodObject *)callable_o)->im_self);
            _PyStackRef temp = callable[0];
            method[0] = PyStackRef_FromPyObjectNew(((PyMethodObject *)callable_o)->im_func);
            assert(PyStackRef_FunctionCheck(method[0]));
            PyStackRef_CLOSE(temp);
        }

        macro(CALL_BOUND_METHOD_GENERAL) =
            unused/1 + // Skip over the counter
            _CHECK_PEP_523 +
            _CHECK_METHOD_VERSION +
            _EXPAND_METHOD +
            flush + // so that self is in the argument array
            _PY_FRAME_GENERAL +
            _SAVE_RETURN_OFFSET +
            _PUSH_FRAME;

        op(_CHECK_IS_NOT_PY_CALLABLE, (callable[1], unused[1], unused[oparg] -- callable[1], unused[1], unused[oparg])) {
            PyObject *callable_o = PyStackRef_AsPyObjectBorrow(callable[0]);
            EXIT_IF(PyFunction_Check(callable_o));
            EXIT_IF(Py_TYPE(callable_o) == &PyMethod_Type);
        }

        op(_CALL_NON_PY_GENERAL, (callable[1], self_or_null[1], args[oparg] -- res)) {
#if TIER_ONE
            assert(opcode != INSTRUMENTED_CALL);
#endif
            PyObject *callable_o = PyStackRef_AsPyObjectBorrow(callable[0]);

            int total_args = oparg;
            if (!PyStackRef_IsNull(self_or_null[0])) {
                args--;
                total_args++;
            }
            /* Callable is not a normal Python function */
            STACKREFS_TO_PYOBJECTS(args, total_args, args_o);
            if (CONVERSION_FAILED(args_o)) {
                DECREF_INPUTS();
                ERROR_IF(true, error);
            }
            PyObject *res_o = PyObject_Vectorcall(
                callable_o, args_o,
                total_args | PY_VECTORCALL_ARGUMENTS_OFFSET,
                NULL);
            STACKREFS_TO_PYOBJECTS_CLEANUP(args_o);
            assert((res_o != NULL) ^ (_PyErr_Occurred(tstate) != NULL));
            PyStackRef_CLOSE(callable[0]);
            for (int i = 0; i < total_args; i++) {
                PyStackRef_CLOSE(args[i]);
            }
            DEAD(self_or_null);
            ERROR_IF(res_o == NULL, error);
            res = PyStackRef_FromPyObjectSteal(res_o);
        }

        macro(CALL_NON_PY_GENERAL) =
            unused/1 + // Skip over the counter
            unused/2 +
            _CHECK_IS_NOT_PY_CALLABLE +
            _CALL_NON_PY_GENERAL +
            _CHECK_PERIODIC;

        op(_CHECK_CALL_BOUND_METHOD_EXACT_ARGS, (callable[1], null[1], unused[oparg] -- callable[1], null[1], unused[oparg])) {
            EXIT_IF(!PyStackRef_IsNull(null[0]));
            EXIT_IF(Py_TYPE(PyStackRef_AsPyObjectBorrow(callable[0])) != &PyMethod_Type);
        }

        op(_INIT_CALL_BOUND_METHOD_EXACT_ARGS, (callable[1], null[1], unused[oparg] -- func[1], self[1], unused[oparg])) {
            DEAD(null);
            PyObject *callable_o = PyStackRef_AsPyObjectBorrow(callable[0]);
            STAT_INC(CALL, hit);
            self[0] = PyStackRef_FromPyObjectNew(((PyMethodObject *)callable_o)->im_self);
            _PyStackRef temp = callable[0];
            func[0] = PyStackRef_FromPyObjectNew(((PyMethodObject *)callable_o)->im_func);
            PyStackRef_CLOSE(temp);
        }

        op(_CHECK_PEP_523, (--)) {
            DEOPT_IF(tstate->interp->eval_frame);
        }

        op(_CHECK_FUNCTION_EXACT_ARGS, (callable[1], self_or_null[1], unused[oparg] -- callable[1], self_or_null[1], unused[oparg])) {
            PyObject *callable_o = PyStackRef_AsPyObjectBorrow(callable[0]);
            assert(PyFunction_Check(callable_o));
            PyFunctionObject *func = (PyFunctionObject *)callable_o;
            PyCodeObject *code = (PyCodeObject *)func->func_code;
            EXIT_IF(code->co_argcount != oparg + (!PyStackRef_IsNull(self_or_null[0])));
        }

        op(_CHECK_STACK_SPACE, (callable[1], self_or_null[1], unused[oparg] -- callable[1], self_or_null[1], unused[oparg])) {
            PyObject *callable_o = PyStackRef_AsPyObjectBorrow(callable[0]);
            PyFunctionObject *func = (PyFunctionObject *)callable_o;
            PyCodeObject *code = (PyCodeObject *)func->func_code;
            DEOPT_IF(!_PyThreadState_HasStackSpace(tstate, code->co_framesize));
            DEOPT_IF(tstate->py_recursion_remaining <= 1);
        }

        replicate(5) pure op(_INIT_CALL_PY_EXACT_ARGS, (callable[1], self_or_null[1], args[oparg] -- new_frame: _PyInterpreterFrame*)) {
            int has_self = !PyStackRef_IsNull(self_or_null[0]);
            STAT_INC(CALL, hit);
            new_frame = _PyFrame_PushUnchecked(tstate, callable[0], oparg + has_self, frame);
            _PyStackRef *first_non_self_local = new_frame->localsplus + has_self;
            new_frame->localsplus[0] = self_or_null[0];
            for (int i = 0; i < oparg; i++) {
                first_non_self_local[i] = args[i];
            }
            INPUTS_DEAD();
        }

        op(_PUSH_FRAME, (new_frame: _PyInterpreterFrame* -- )) {
            // Write it out explicitly because it's subtly different.
            // Eventually this should be the only occurrence of this code.
            assert(tstate->interp->eval_frame == NULL);
            _PyInterpreterFrame *temp = new_frame;
            DEAD(new_frame);
            SYNC_SP();
            _PyFrame_SetStackPointer(frame, stack_pointer);
            assert(new_frame->previous == frame || new_frame->previous->previous == frame);
            CALL_STAT_INC(inlined_py_calls);
            frame = tstate->current_frame = temp;
            tstate->py_recursion_remaining--;
            LOAD_SP();
            LOAD_IP(0);
            LLTRACE_RESUME_FRAME();
        }

        macro(CALL_BOUND_METHOD_EXACT_ARGS) =
            unused/1 + // Skip over the counter
            _CHECK_PEP_523 +
            _CHECK_CALL_BOUND_METHOD_EXACT_ARGS +
            _INIT_CALL_BOUND_METHOD_EXACT_ARGS +
            flush + // In case the following deopt
            _CHECK_FUNCTION_VERSION +
            _CHECK_FUNCTION_EXACT_ARGS +
            _CHECK_STACK_SPACE +
            _INIT_CALL_PY_EXACT_ARGS +
            _SAVE_RETURN_OFFSET +
            _PUSH_FRAME;

        macro(CALL_PY_EXACT_ARGS) =
            unused/1 + // Skip over the counter
            _CHECK_PEP_523 +
            _CHECK_FUNCTION_VERSION +
            _CHECK_FUNCTION_EXACT_ARGS +
            _CHECK_STACK_SPACE +
            _INIT_CALL_PY_EXACT_ARGS +
            _SAVE_RETURN_OFFSET +
            _PUSH_FRAME;

        inst(CALL_TYPE_1, (unused/1, unused/2, callable, null, arg -- res)) {
            PyObject *callable_o = PyStackRef_AsPyObjectBorrow(callable);
            PyObject *arg_o = PyStackRef_AsPyObjectBorrow(arg);

            assert(oparg == 1);
            DEOPT_IF(!PyStackRef_IsNull(null));
            DEAD(null);
            DEOPT_IF(callable_o != (PyObject *)&PyType_Type);
            DEAD(callable);
            STAT_INC(CALL, hit);
            res = PyStackRef_FromPyObjectNew(Py_TYPE(arg_o));
            PyStackRef_CLOSE(arg);
        }

        op(_CALL_STR_1, (callable, null, arg -- res)) {
            PyObject *callable_o = PyStackRef_AsPyObjectBorrow(callable);
            PyObject *arg_o = PyStackRef_AsPyObjectBorrow(arg);

            assert(oparg == 1);
            DEOPT_IF(!PyStackRef_IsNull(null));
            DEOPT_IF(callable_o != (PyObject *)&PyUnicode_Type);
            STAT_INC(CALL, hit);
            PyObject *res_o = PyObject_Str(arg_o);
            DEAD(null);
            DEAD(callable);
            PyStackRef_CLOSE(arg);
            ERROR_IF(res_o == NULL, error);
            res = PyStackRef_FromPyObjectSteal(res_o);
        }

        macro(CALL_STR_1) =
            unused/1 +
            unused/2 +
            _CALL_STR_1 +
            _CHECK_PERIODIC;

        op(_CALL_TUPLE_1, (callable, null, arg -- res)) {
            PyObject *callable_o = PyStackRef_AsPyObjectBorrow(callable);
            PyObject *arg_o = PyStackRef_AsPyObjectBorrow(arg);

            assert(oparg == 1);
            DEOPT_IF(!PyStackRef_IsNull(null));
            DEOPT_IF(callable_o != (PyObject *)&PyTuple_Type);
            STAT_INC(CALL, hit);
            PyObject *res_o = PySequence_Tuple(arg_o);
            DEAD(null);
            DEAD(callable);
            PyStackRef_CLOSE(arg);
            ERROR_IF(res_o == NULL, error);
            res = PyStackRef_FromPyObjectSteal(res_o);
        }

        macro(CALL_TUPLE_1) =
            unused/1 +
            unused/2 +
            _CALL_TUPLE_1 +
            _CHECK_PERIODIC;

        op(_CHECK_AND_ALLOCATE_OBJECT, (type_version/2, callable[1], null[1], args[oparg] -- init[1], self[1], args[oparg])) {
            PyObject *callable_o = PyStackRef_AsPyObjectBorrow(callable[0]);
            DEOPT_IF(!PyStackRef_IsNull(null[0]));
            DEOPT_IF(!PyType_Check(callable_o));
            PyTypeObject *tp = (PyTypeObject *)callable_o;
            DEOPT_IF(FT_ATOMIC_LOAD_UINT32_RELAXED(tp->tp_version_tag) != type_version);
            assert(tp->tp_flags & Py_TPFLAGS_INLINE_VALUES);
            PyHeapTypeObject *cls = (PyHeapTypeObject *)callable_o;
            PyFunctionObject *init_func = (PyFunctionObject *)FT_ATOMIC_LOAD_PTR_ACQUIRE(cls->_spec_cache.init);
            PyCodeObject *code = (PyCodeObject *)init_func->func_code;
            DEOPT_IF(!_PyThreadState_HasStackSpace(tstate, code->co_framesize + _Py_InitCleanup.co_framesize));
            STAT_INC(CALL, hit);
            PyObject *self_o = _PyType_NewManagedObject(tp);
            if (self_o == NULL) {
                ERROR_NO_POP();
            }
            self[0] = PyStackRef_FromPyObjectSteal(self_o);
            _PyStackRef temp = callable[0];
            init[0] = PyStackRef_FromPyObjectNew(init_func);
            PyStackRef_CLOSE(temp);
        }

        op(_CREATE_INIT_FRAME, (init[1], self[1], args[oparg] -- init_frame: _PyInterpreterFrame *)) {
            _PyInterpreterFrame *shim = _PyFrame_PushTrampolineUnchecked(
                tstate, (PyCodeObject *)&_Py_InitCleanup, 1, frame);
            assert(_PyFrame_GetBytecode(shim)[0].op.code == EXIT_INIT_CHECK);
            assert(_PyFrame_GetBytecode(shim)[1].op.code == RETURN_VALUE);
            /* Push self onto stack of shim */
            shim->localsplus[0] = PyStackRef_DUP(self[0]);
            DEAD(init);
            DEAD(self);
            _PyInterpreterFrame *temp = _PyEvalFramePushAndInit(
                tstate, init[0], NULL, args-1, oparg+1, NULL, shim);
            if (temp == NULL) {
                _PyEval_FrameClearAndPop(tstate, shim);
                ERROR_IF(true, error);
            }
            init_frame = temp;
            frame->return_offset = 1 + INLINE_CACHE_ENTRIES_CALL;
            /* Account for pushing the extra frame.
             * We don't check recursion depth here,
             * as it will be checked after start_frame */
            tstate->py_recursion_remaining--;
        }

        macro(CALL_ALLOC_AND_ENTER_INIT) =
            unused/1 +
            _CHECK_PEP_523 +
            _CHECK_AND_ALLOCATE_OBJECT +
            _CREATE_INIT_FRAME +
            _PUSH_FRAME;

        inst(EXIT_INIT_CHECK, (should_be_none -- )) {
            assert(STACK_LEVEL() == 2);
            if (!PyStackRef_IsNone(should_be_none)) {
                PyErr_Format(PyExc_TypeError,
                    "__init__() should return None, not '%.200s'",
                    Py_TYPE(PyStackRef_AsPyObjectBorrow(should_be_none))->tp_name);
                ERROR_NO_POP();
            }
            DEAD(should_be_none);
        }

        op(_CALL_BUILTIN_CLASS, (callable[1], self_or_null[1], args[oparg] -- res)) {
            PyObject *callable_o = PyStackRef_AsPyObjectBorrow(callable[0]);

            int total_args = oparg;
            if (!PyStackRef_IsNull(self_or_null[0])) {
                args--;
                total_args++;
            }
            DEAD(self_or_null);
            DEOPT_IF(!PyType_Check(callable_o));
            PyTypeObject *tp = (PyTypeObject *)callable_o;
            DEOPT_IF(tp->tp_vectorcall == NULL);
            STAT_INC(CALL, hit);
            STACKREFS_TO_PYOBJECTS(args, total_args, args_o);
            if (CONVERSION_FAILED(args_o)) {
                DECREF_INPUTS();
                ERROR_IF(true, error);
            }
            PyObject *res_o = tp->tp_vectorcall((PyObject *)tp, args_o, total_args, NULL);
            STACKREFS_TO_PYOBJECTS_CLEANUP(args_o);
            /* Free the arguments. */
            for (int i = 0; i < total_args; i++) {
                PyStackRef_CLOSE(args[i]);
            }
            PyStackRef_CLOSE(callable[0]);
            ERROR_IF(res_o == NULL, error);
            res = PyStackRef_FromPyObjectSteal(res_o);
        }

        macro(CALL_BUILTIN_CLASS) =
            unused/1 +
            unused/2 +
            _CALL_BUILTIN_CLASS +
            _CHECK_PERIODIC;

        op(_CALL_BUILTIN_O, (callable[1], self_or_null[1], args[oparg] -- res)) {
            /* Builtin METH_O functions */
            PyObject *callable_o = PyStackRef_AsPyObjectBorrow(callable[0]);

            int total_args = oparg;
            if (!PyStackRef_IsNull(self_or_null[0])) {
                args--;
                total_args++;
            }
            EXIT_IF(total_args != 1);
            EXIT_IF(!PyCFunction_CheckExact(callable_o));
            EXIT_IF(PyCFunction_GET_FLAGS(callable_o) != METH_O);
            // CPython promises to check all non-vectorcall function calls.
            EXIT_IF(tstate->c_recursion_remaining <= 0);
            STAT_INC(CALL, hit);
            PyCFunction cfunc = PyCFunction_GET_FUNCTION(callable_o);
            _PyStackRef arg = args[0];
            _Py_EnterRecursiveCallTstateUnchecked(tstate);
            PyObject *res_o = _PyCFunction_TrampolineCall(cfunc, PyCFunction_GET_SELF(callable_o), PyStackRef_AsPyObjectBorrow(arg));
            _Py_LeaveRecursiveCallTstate(tstate);
            assert((res_o != NULL) ^ (_PyErr_Occurred(tstate) != NULL));

            PyStackRef_CLOSE(arg);
            DEAD(args);
            DEAD(self_or_null);
            PyStackRef_CLOSE(callable[0]);
            ERROR_IF(res_o == NULL, error);
            res = PyStackRef_FromPyObjectSteal(res_o);
        }

        macro(CALL_BUILTIN_O) =
            unused/1 +
            unused/2 +
            _CALL_BUILTIN_O +
            _CHECK_PERIODIC;

        op(_CALL_BUILTIN_FAST, (callable[1], self_or_null[1], args[oparg] -- res)) {
            /* Builtin METH_FASTCALL functions, without keywords */
            PyObject *callable_o = PyStackRef_AsPyObjectBorrow(callable[0]);

            int total_args = oparg;
            if (!PyStackRef_IsNull(self_or_null[0])) {
                args--;
                total_args++;
            }
            DEAD(self_or_null);
            DEOPT_IF(!PyCFunction_CheckExact(callable_o));
            DEOPT_IF(PyCFunction_GET_FLAGS(callable_o) != METH_FASTCALL);
            STAT_INC(CALL, hit);
            PyCFunction cfunc = PyCFunction_GET_FUNCTION(callable_o);
            /* res = func(self, args, nargs) */
            STACKREFS_TO_PYOBJECTS(args, total_args, args_o);
            if (CONVERSION_FAILED(args_o)) {
                DECREF_INPUTS();
                ERROR_IF(true, error);
            }
            PyObject *res_o = ((PyCFunctionFast)(void(*)(void))cfunc)(
                PyCFunction_GET_SELF(callable_o),
                args_o,
                total_args);
            STACKREFS_TO_PYOBJECTS_CLEANUP(args_o);
            assert((res_o != NULL) ^ (_PyErr_Occurred(tstate) != NULL));

            /* Free the arguments. */
            for (int i = 0; i < total_args; i++) {
                PyStackRef_CLOSE(args[i]);
            }
            PyStackRef_CLOSE(callable[0]);
            ERROR_IF(res_o == NULL, error);
            res = PyStackRef_FromPyObjectSteal(res_o);
        }

        macro(CALL_BUILTIN_FAST) =
            unused/1 +
            unused/2 +
            _CALL_BUILTIN_FAST +
            _CHECK_PERIODIC;

        op(_CALL_BUILTIN_FAST_WITH_KEYWORDS, (callable[1], self_or_null[1], args[oparg] -- res)) {
            /* Builtin METH_FASTCALL | METH_KEYWORDS functions */
            PyObject *callable_o = PyStackRef_AsPyObjectBorrow(callable[0]);

            int total_args = oparg;
            if (!PyStackRef_IsNull(self_or_null[0])) {
                args--;
                total_args++;
            }
            DEOPT_IF(!PyCFunction_CheckExact(callable_o));
            DEOPT_IF(PyCFunction_GET_FLAGS(callable_o) != (METH_FASTCALL | METH_KEYWORDS));
            STAT_INC(CALL, hit);
            /* res = func(self, args, nargs, kwnames) */
            PyCFunctionFastWithKeywords cfunc =
                (PyCFunctionFastWithKeywords)(void(*)(void))
                PyCFunction_GET_FUNCTION(callable_o);

            STACKREFS_TO_PYOBJECTS(args, total_args, args_o);
            if (CONVERSION_FAILED(args_o)) {
                DECREF_INPUTS();
                ERROR_IF(true, error);
            }
            PyObject *res_o = cfunc(PyCFunction_GET_SELF(callable_o), args_o, total_args, NULL);
            STACKREFS_TO_PYOBJECTS_CLEANUP(args_o);

            assert((res_o != NULL) ^ (_PyErr_Occurred(tstate) != NULL));

            /* Free the arguments. */
            for (int i = 0; i < total_args; i++) {
                PyStackRef_CLOSE(args[i]);
            }
            DEAD(self_or_null);
            PyStackRef_CLOSE(callable[0]);
            ERROR_IF(res_o == NULL, error);
            res = PyStackRef_FromPyObjectSteal(res_o);
        }

        macro(CALL_BUILTIN_FAST_WITH_KEYWORDS) =
            unused/1 +
            unused/2 +
            _CALL_BUILTIN_FAST_WITH_KEYWORDS +
            _CHECK_PERIODIC;

        inst(CALL_LEN, (unused/1, unused/2, callable[1], self_or_null[1], args[oparg] -- res)) {
            /* len(o) */
            PyObject *callable_o = PyStackRef_AsPyObjectBorrow(callable[0]);

            int total_args = oparg;
            if (!PyStackRef_IsNull(self_or_null[0])) {
                args--;
                total_args++;
            }
            DEOPT_IF(total_args != 1);
            PyInterpreterState *interp = tstate->interp;
            DEOPT_IF(callable_o != interp->callable_cache.len);
            STAT_INC(CALL, hit);
            _PyStackRef arg_stackref = args[0];
            PyObject *arg = PyStackRef_AsPyObjectBorrow(arg_stackref);
            Py_ssize_t len_i = PyObject_Length(arg);
            if (len_i < 0) {
                ERROR_NO_POP();
            }
            PyObject *res_o = PyLong_FromSsize_t(len_i);
            assert((res_o != NULL) ^ (_PyErr_Occurred(tstate) != NULL));
            if (res_o == NULL) {
                GOTO_ERROR(error);
            }
            PyStackRef_CLOSE(callable[0]);
            PyStackRef_CLOSE(arg_stackref);
            res = PyStackRef_FromPyObjectSteal(res_o);
        }

        inst(CALL_ISINSTANCE, (unused/1, unused/2, callable[1], self_or_null[1], args[oparg] -- res)) {
            /* isinstance(o, o2) */
            PyObject *callable_o = PyStackRef_AsPyObjectBorrow(callable[0]);

            int total_args = oparg;
            if (!PyStackRef_IsNull(self_or_null[0])) {
                args--;
                total_args++;
            }
            DEOPT_IF(total_args != 2);
            PyInterpreterState *interp = tstate->interp;
            DEOPT_IF(callable_o != interp->callable_cache.isinstance);
            STAT_INC(CALL, hit);
            _PyStackRef cls_stackref = args[1];
            _PyStackRef inst_stackref = args[0];
            int retval = PyObject_IsInstance(PyStackRef_AsPyObjectBorrow(inst_stackref), PyStackRef_AsPyObjectBorrow(cls_stackref));
            if (retval < 0) {
                ERROR_NO_POP();
            }
            res = retval ? PyStackRef_True : PyStackRef_False;
            assert((!PyStackRef_IsNull(res)) ^ (_PyErr_Occurred(tstate) != NULL));
            PyStackRef_CLOSE(inst_stackref);
            PyStackRef_CLOSE(cls_stackref);
            PyStackRef_CLOSE(callable[0]);
        }

        // This is secretly a super-instruction
        inst(CALL_LIST_APPEND, (unused/1, unused/2, callable, self, arg -- )) {
            assert(oparg == 1);
            PyObject *callable_o = PyStackRef_AsPyObjectBorrow(callable);
            PyObject *self_o = PyStackRef_AsPyObjectBorrow(self);

            PyInterpreterState *interp = tstate->interp;
            DEOPT_IF(callable_o != interp->callable_cache.list_append);
            assert(self_o != NULL);
            DEOPT_IF(!PyList_Check(self_o));
            DEOPT_IF(!LOCK_OBJECT(self_o));
            STAT_INC(CALL, hit);
            int err = _PyList_AppendTakeRef((PyListObject *)self_o, PyStackRef_AsPyObjectSteal(arg));
            UNLOCK_OBJECT(self_o);
            PyStackRef_CLOSE(self);
            PyStackRef_CLOSE(callable);
            ERROR_IF(err, error);
        #if TIER_ONE
            // Skip the following POP_TOP. This is done here in tier one, and
            // during trace projection in tier two:
            assert(next_instr->op.code == POP_TOP);
            SKIP_OVER(1);
        #endif
        }

         op(_CALL_METHOD_DESCRIPTOR_O, (callable[1], self_or_null[1], args[oparg] -- res)) {
            PyObject *callable_o = PyStackRef_AsPyObjectBorrow(callable[0]);

            int total_args = oparg;
            if (!PyStackRef_IsNull(self_or_null[0])) {
                args--;
                total_args++;
            }

            PyMethodDescrObject *method = (PyMethodDescrObject *)callable_o;
            EXIT_IF(total_args != 2);
            EXIT_IF(!Py_IS_TYPE(method, &PyMethodDescr_Type));
            PyMethodDef *meth = method->d_method;
            EXIT_IF(meth->ml_flags != METH_O);
            // CPython promises to check all non-vectorcall function calls.
            EXIT_IF(tstate->c_recursion_remaining <= 0);
            _PyStackRef arg_stackref = args[1];
            _PyStackRef self_stackref = args[0];
            EXIT_IF(!Py_IS_TYPE(PyStackRef_AsPyObjectBorrow(self_stackref),
                                 method->d_common.d_type));
            STAT_INC(CALL, hit);
            PyCFunction cfunc = meth->ml_meth;
            _Py_EnterRecursiveCallTstateUnchecked(tstate);
            PyObject *res_o = _PyCFunction_TrampolineCall(cfunc,
                                  PyStackRef_AsPyObjectBorrow(self_stackref),
                                  PyStackRef_AsPyObjectBorrow(arg_stackref));
            _Py_LeaveRecursiveCallTstate(tstate);
            assert((res_o != NULL) ^ (_PyErr_Occurred(tstate) != NULL));
            PyStackRef_CLOSE(self_stackref);
            PyStackRef_CLOSE(arg_stackref);
            DEAD(args);
            DEAD(self_or_null);
            PyStackRef_CLOSE(callable[0]);
            ERROR_IF(res_o == NULL, error);
            res = PyStackRef_FromPyObjectSteal(res_o);
        }

        macro(CALL_METHOD_DESCRIPTOR_O) =
            unused/1 +
            unused/2 +
            _CALL_METHOD_DESCRIPTOR_O +
            _CHECK_PERIODIC;

        op(_CALL_METHOD_DESCRIPTOR_FAST_WITH_KEYWORDS, (callable[1], self_or_null[1], args[oparg] -- res)) {
            PyObject *callable_o = PyStackRef_AsPyObjectBorrow(callable[0]);

            int total_args = oparg;
            if (!PyStackRef_IsNull(self_or_null[0])) {
                args--;
                total_args++;
            }
            PyMethodDescrObject *method = (PyMethodDescrObject *)callable_o;
            EXIT_IF(!Py_IS_TYPE(method, &PyMethodDescr_Type));
            PyMethodDef *meth = method->d_method;
            EXIT_IF(meth->ml_flags != (METH_FASTCALL|METH_KEYWORDS));
            PyTypeObject *d_type = method->d_common.d_type;
            PyObject *self = PyStackRef_AsPyObjectBorrow(args[0]);
            EXIT_IF(!Py_IS_TYPE(self, d_type));
            STAT_INC(CALL, hit);
            int nargs = total_args - 1;

            STACKREFS_TO_PYOBJECTS(args, total_args, args_o);
            if (CONVERSION_FAILED(args_o)) {
                DECREF_INPUTS();
                ERROR_IF(true, error);
            }
            PyCFunctionFastWithKeywords cfunc =
                (PyCFunctionFastWithKeywords)(void(*)(void))meth->ml_meth;
            PyObject *res_o = cfunc(self, (args_o + 1), nargs, NULL);
            STACKREFS_TO_PYOBJECTS_CLEANUP(args_o);
            assert((res_o != NULL) ^ (_PyErr_Occurred(tstate) != NULL));

            /* Free the arguments. */
            for (int i = 0; i < total_args; i++) {
                PyStackRef_CLOSE(args[i]);
            }
            DEAD(self_or_null);
            PyStackRef_CLOSE(callable[0]);
            ERROR_IF(res_o == NULL, error);
            res = PyStackRef_FromPyObjectSteal(res_o);
        }

        macro(CALL_METHOD_DESCRIPTOR_FAST_WITH_KEYWORDS) =
            unused/1 +
            unused/2 +
            _CALL_METHOD_DESCRIPTOR_FAST_WITH_KEYWORDS +
            _CHECK_PERIODIC;

        op(_CALL_METHOD_DESCRIPTOR_NOARGS, (callable[1], self_or_null[1], args[oparg] -- res)) {
            assert(oparg == 0 || oparg == 1);
            PyObject *callable_o = PyStackRef_AsPyObjectBorrow(callable[0]);

            int total_args = oparg;
            if (!PyStackRef_IsNull(self_or_null[0])) {
                args--;
                total_args++;
            }
            EXIT_IF(total_args != 1);
            PyMethodDescrObject *method = (PyMethodDescrObject *)callable_o;
            EXIT_IF(!Py_IS_TYPE(method, &PyMethodDescr_Type));
            PyMethodDef *meth = method->d_method;
            _PyStackRef self_stackref = args[0];
            PyObject *self = PyStackRef_AsPyObjectBorrow(self_stackref);
            EXIT_IF(!Py_IS_TYPE(self, method->d_common.d_type));
            EXIT_IF(meth->ml_flags != METH_NOARGS);
            // CPython promises to check all non-vectorcall function calls.
            EXIT_IF(tstate->c_recursion_remaining <= 0);
            STAT_INC(CALL, hit);
            PyCFunction cfunc = meth->ml_meth;
            _Py_EnterRecursiveCallTstateUnchecked(tstate);
            PyObject *res_o = _PyCFunction_TrampolineCall(cfunc, self, NULL);
            _Py_LeaveRecursiveCallTstate(tstate);
            assert((res_o != NULL) ^ (_PyErr_Occurred(tstate) != NULL));
            PyStackRef_CLOSE(self_stackref);
            DEAD(args);
            DEAD(self_or_null);
            PyStackRef_CLOSE(callable[0]);
            ERROR_IF(res_o == NULL, error);
            res = PyStackRef_FromPyObjectSteal(res_o);
        }

        macro(CALL_METHOD_DESCRIPTOR_NOARGS) =
            unused/1 +
            unused/2 +
            _CALL_METHOD_DESCRIPTOR_NOARGS +
            _CHECK_PERIODIC;

        op(_CALL_METHOD_DESCRIPTOR_FAST, (callable[1], self_or_null[1], args[oparg] -- res)) {
            PyObject *callable_o = PyStackRef_AsPyObjectBorrow(callable[0]);

            int total_args = oparg;
            if (!PyStackRef_IsNull(self_or_null[0])) {
                args--;
                total_args++;
            }
            PyMethodDescrObject *method = (PyMethodDescrObject *)callable_o;
            /* Builtin METH_FASTCALL methods, without keywords */
            EXIT_IF(!Py_IS_TYPE(method, &PyMethodDescr_Type));
            PyMethodDef *meth = method->d_method;
            EXIT_IF(meth->ml_flags != METH_FASTCALL);
            PyObject *self = PyStackRef_AsPyObjectBorrow(args[0]);
            EXIT_IF(!Py_IS_TYPE(self, method->d_common.d_type));
            STAT_INC(CALL, hit);
            int nargs = total_args - 1;

            STACKREFS_TO_PYOBJECTS(args, total_args, args_o);
            if (CONVERSION_FAILED(args_o)) {
                DECREF_INPUTS();
                ERROR_IF(true, error);
            }
            PyCFunctionFast cfunc =
                (PyCFunctionFast)(void(*)(void))meth->ml_meth;
            PyObject *res_o = cfunc(self, (args_o + 1), nargs);
            STACKREFS_TO_PYOBJECTS_CLEANUP(args_o);
            assert((res_o != NULL) ^ (_PyErr_Occurred(tstate) != NULL));

            /* Clear the stack of the arguments. */
            for (int i = 0; i < total_args; i++) {
                PyStackRef_CLOSE(args[i]);
            }
            DEAD(self_or_null);
            PyStackRef_CLOSE(callable[0]);
            ERROR_IF(res_o == NULL, error);
            res = PyStackRef_FromPyObjectSteal(res_o);
        }

        macro(CALL_METHOD_DESCRIPTOR_FAST) =
            unused/1 +
            unused/2 +
            _CALL_METHOD_DESCRIPTOR_FAST +
            _CHECK_PERIODIC;

        // Cache layout: counter/1, func_version/2
        family(CALL_KW, INLINE_CACHE_ENTRIES_CALL_KW) = {
            CALL_KW_BOUND_METHOD,
            CALL_KW_PY,
            CALL_KW_NON_PY,
        };

        inst(INSTRUMENTED_CALL_KW, (counter/1, version/2 -- )) {
            int is_meth = !PyStackRef_IsNull(PEEK(oparg + 2));
            int total_args = oparg + is_meth;
            PyObject *function = PyStackRef_AsPyObjectBorrow(PEEK(oparg + 3));
            PyObject *arg = total_args == 0 ? &_PyInstrumentation_MISSING
                                            : PyStackRef_AsPyObjectBorrow(PEEK(total_args + 1));
            int err = _Py_call_instrumentation_2args(
                    tstate, PY_MONITORING_EVENT_CALL,
                    frame, this_instr, function, arg);
            ERROR_IF(err, error);
            PAUSE_ADAPTIVE_COUNTER(this_instr[1].counter);
            GO_TO_INSTRUCTION(CALL_KW);
        }

        op(_MAYBE_EXPAND_METHOD_KW, (callable[1], self_or_null[1], args[oparg], kwnames_in -- func[1], maybe_self[1], args[oparg], kwnames_out)) {
            if (PyStackRef_TYPE(callable[0]) == &PyMethod_Type && PyStackRef_IsNull(self_or_null[0])) {
                PyObject *callable_o = PyStackRef_AsPyObjectBorrow(callable[0]);
                PyObject *self = ((PyMethodObject *)callable_o)->im_self;
                maybe_self[0] = PyStackRef_FromPyObjectNew(self);
                PyObject *method = ((PyMethodObject *)callable_o)->im_func;
                _PyStackRef temp = callable[0];
                func[0] = PyStackRef_FromPyObjectNew(method);
                PyStackRef_CLOSE(temp);
            }
            kwnames_out = kwnames_in;
            DEAD(kwnames_in);
        }

        op(_DO_CALL_KW, (callable[1], self_or_null[1], args[oparg], kwnames -- res)) {
            PyObject *callable_o = PyStackRef_AsPyObjectBorrow(callable[0]);
            PyObject *kwnames_o = PyStackRef_AsPyObjectBorrow(kwnames);

            // oparg counts all of the args, but *not* self:
            int total_args = oparg;
            if (!PyStackRef_IsNull(self_or_null[0])) {
                args--;
                total_args++;
            }
            int positional_args = total_args - (int)PyTuple_GET_SIZE(kwnames_o);
            // Check if the call can be inlined or not
            if (Py_TYPE(callable_o) == &PyFunction_Type &&
                tstate->interp->eval_frame == NULL &&
                ((PyFunctionObject *)callable_o)->vectorcall == _PyFunction_Vectorcall)
            {
                int code_flags = ((PyCodeObject*)PyFunction_GET_CODE(callable_o))->co_flags;
                PyObject *locals = code_flags & CO_OPTIMIZED ? NULL : Py_NewRef(PyFunction_GET_GLOBALS(callable_o));
                _PyInterpreterFrame *new_frame = _PyEvalFramePushAndInit(
                    tstate, callable[0], locals,
                    args, positional_args, kwnames_o, frame
                );
                PyStackRef_CLOSE(kwnames);
                // Sync stack explicitly since we leave using DISPATCH_INLINED().
                SYNC_SP();
                // The frame has stolen all the arguments from the stack,
                // so there is no need to clean them up.
                if (new_frame == NULL) {
                    ERROR_NO_POP();
                }
                assert(INSTRUCTION_SIZE == 1 + INLINE_CACHE_ENTRIES_CALL_KW);
                frame->return_offset = INSTRUCTION_SIZE;
                DISPATCH_INLINED(new_frame);
            }
            /* Callable is not a normal Python function */
            STACKREFS_TO_PYOBJECTS(args, total_args, args_o);
            if (CONVERSION_FAILED(args_o)) {
                DECREF_INPUTS();
                ERROR_IF(true, error);
            }
            PyObject *res_o = PyObject_Vectorcall(
                callable_o, args_o,
                positional_args | PY_VECTORCALL_ARGUMENTS_OFFSET,
                kwnames_o);
            STACKREFS_TO_PYOBJECTS_CLEANUP(args_o);
            if (opcode == INSTRUMENTED_CALL_KW) {
                PyObject *arg = total_args == 0 ?
                    &_PyInstrumentation_MISSING : PyStackRef_AsPyObjectBorrow(args[0]);
                if (res_o == NULL) {
                    _Py_call_instrumentation_exc2(
                        tstate, PY_MONITORING_EVENT_C_RAISE,
                        frame, this_instr, callable_o, arg);
                }
                else {
                    int err = _Py_call_instrumentation_2args(
                        tstate, PY_MONITORING_EVENT_C_RETURN,
                        frame, this_instr, callable_o, arg);
                    if (err < 0) {
                        Py_CLEAR(res_o);
                    }
                }
            }
            PyStackRef_CLOSE(kwnames);
            assert((res_o != NULL) ^ (_PyErr_Occurred(tstate) != NULL));
            PyStackRef_CLOSE(callable[0]);
            for (int i = 0; i < total_args; i++) {
                PyStackRef_CLOSE(args[i]);
            }
            DEAD(self_or_null);
            ERROR_IF(res_o == NULL, error);
            res = PyStackRef_FromPyObjectSteal(res_o);
        }

        op(_PY_FRAME_KW, (callable[1], self_or_null[1], args[oparg], kwnames -- new_frame: _PyInterpreterFrame*)) {
            PyObject *callable_o = PyStackRef_AsPyObjectBorrow(callable[0]);

            // oparg counts all of the args, but *not* self:
            int total_args = oparg;
            if (!PyStackRef_IsNull(self_or_null[0])) {
                args--;
                total_args++;
            }
            PyObject *kwnames_o = PyStackRef_AsPyObjectBorrow(kwnames);
            int positional_args = total_args - (int)PyTuple_GET_SIZE(kwnames_o);
            assert(Py_TYPE(callable_o) == &PyFunction_Type);
            int code_flags = ((PyCodeObject*)PyFunction_GET_CODE(callable_o))->co_flags;
            PyObject *locals = code_flags & CO_OPTIMIZED ? NULL : Py_NewRef(PyFunction_GET_GLOBALS(callable_o));
            _PyInterpreterFrame *temp = _PyEvalFramePushAndInit(
                tstate, callable[0], locals,
                args, positional_args, kwnames_o, frame
            );
            PyStackRef_CLOSE(kwnames);
            // The frame has stolen all the arguments from the stack,
            // so there is no need to clean them up.
            SYNC_SP();
            ERROR_IF(temp == NULL, error);
            new_frame = temp;
        }

        op(_CHECK_FUNCTION_VERSION_KW, (func_version/2, callable[1], self_or_null[1], unused[oparg], kwnames -- callable[1], self_or_null[1], unused[oparg], kwnames)) {
            PyObject *callable_o = PyStackRef_AsPyObjectBorrow(callable[0]);
            EXIT_IF(!PyFunction_Check(callable_o));
            PyFunctionObject *func = (PyFunctionObject *)callable_o;
            EXIT_IF(func->func_version != func_version);
        }

        macro(CALL_KW_PY) =
            unused/1 + // Skip over the counter
            _CHECK_PEP_523 +
            _CHECK_FUNCTION_VERSION_KW +
            _PY_FRAME_KW +
            _SAVE_RETURN_OFFSET +
            _PUSH_FRAME;

        op(_CHECK_METHOD_VERSION_KW, (func_version/2, callable[1], null[1], unused[oparg], kwnames -- callable[1], null[1], unused[oparg], kwnames)) {
            PyObject *callable_o = PyStackRef_AsPyObjectBorrow(callable[0]);

            EXIT_IF(Py_TYPE(callable_o) != &PyMethod_Type);
            PyObject *func = ((PyMethodObject *)callable_o)->im_func;
            EXIT_IF(!PyFunction_Check(func));
            EXIT_IF(((PyFunctionObject *)func)->func_version != func_version);
            EXIT_IF(!PyStackRef_IsNull(null[0]));
        }

        op(_EXPAND_METHOD_KW, (callable[1], null[1], unused[oparg], unused -- method[1], self[1], unused[oparg], unused)) {
            _PyStackRef callable_s = callable[0];
            PyObject *callable_o = PyStackRef_AsPyObjectBorrow(callable_s);

            assert(PyStackRef_IsNull(null[0]));
            assert(Py_TYPE(callable_o) == &PyMethod_Type);
            self[0] = PyStackRef_FromPyObjectNew(((PyMethodObject *)callable_o)->im_self);
            method[0] = PyStackRef_FromPyObjectNew(((PyMethodObject *)callable_o)->im_func);
            assert(PyStackRef_FunctionCheck(method[0]));
            PyStackRef_CLOSE(callable_s);
        }

        macro(CALL_KW_BOUND_METHOD) =
            unused/1 + // Skip over the counter
            _CHECK_PEP_523 +
            _CHECK_METHOD_VERSION_KW +
            _EXPAND_METHOD_KW +
            flush + // so that self is in the argument array
            _PY_FRAME_KW +
            _SAVE_RETURN_OFFSET +
            _PUSH_FRAME;

        specializing op(_SPECIALIZE_CALL_KW, (counter/1, callable[1], self_or_null[1], args[oparg], kwnames -- callable[1], self_or_null[1], args[oparg], kwnames)) {
            #if ENABLE_SPECIALIZATION_FT
            if (ADAPTIVE_COUNTER_TRIGGERS(counter)) {
                next_instr = this_instr;
                _Py_Specialize_CallKw(callable[0], next_instr, oparg + !PyStackRef_IsNull(self_or_null[0]));
                DISPATCH_SAME_OPARG();
            }
            OPCODE_DEFERRED_INC(CALL_KW);
            ADVANCE_ADAPTIVE_COUNTER(this_instr[1].counter);
            #endif  /* ENABLE_SPECIALIZATION_FT */
        }

        macro(CALL_KW) =
            _SPECIALIZE_CALL_KW +
            unused/2 +
            _MAYBE_EXPAND_METHOD_KW +
            _DO_CALL_KW;

        op(_CHECK_IS_NOT_PY_CALLABLE_KW, (callable[1], unused[1], unused[oparg], kwnames -- callable[1], unused[1], unused[oparg], kwnames)) {
            PyObject *callable_o = PyStackRef_AsPyObjectBorrow(callable[0]);
            EXIT_IF(PyFunction_Check(callable_o));
            EXIT_IF(Py_TYPE(callable_o) == &PyMethod_Type);
        }


        op(_CALL_KW_NON_PY, (callable[1], self_or_null[1], args[oparg], kwnames -- res)) {
#if TIER_ONE
            assert(opcode != INSTRUMENTED_CALL);
#endif
            PyObject *callable_o = PyStackRef_AsPyObjectBorrow(callable[0]);

            int total_args = oparg;
            if (!PyStackRef_IsNull(self_or_null[0])) {
                args--;
                total_args++;
            }
            /* Callable is not a normal Python function */
            STACKREFS_TO_PYOBJECTS(args, total_args, args_o);
            if (CONVERSION_FAILED(args_o)) {
                DECREF_INPUTS();
                ERROR_IF(true, error);
            }
            PyObject *kwnames_o = PyStackRef_AsPyObjectBorrow(kwnames);
            int positional_args = total_args - (int)PyTuple_GET_SIZE(kwnames_o);
            PyObject *res_o = PyObject_Vectorcall(
                callable_o, args_o,
                positional_args | PY_VECTORCALL_ARGUMENTS_OFFSET,
                kwnames_o);
            PyStackRef_CLOSE(kwnames);
            STACKREFS_TO_PYOBJECTS_CLEANUP(args_o);
            assert((res_o != NULL) ^ (_PyErr_Occurred(tstate) != NULL));
            for (int i = 0; i < total_args; i++) {
                PyStackRef_CLOSE(args[i]);
            }
            DEAD(self_or_null);
            PyStackRef_CLOSE(callable[0]);
            ERROR_IF(res_o == NULL, error);
            res = PyStackRef_FromPyObjectSteal(res_o);
        }

        macro(CALL_KW_NON_PY) =
            unused/1 + // Skip over the counter
            unused/2 +
            _CHECK_IS_NOT_PY_CALLABLE_KW +
            _CALL_KW_NON_PY +
            _CHECK_PERIODIC;

        inst(INSTRUMENTED_CALL_FUNCTION_EX, ( -- )) {
            GO_TO_INSTRUCTION(CALL_FUNCTION_EX);
        }

        op(_MAKE_CALLARGS_A_TUPLE, (func, unused, callargs, kwargs_in if (oparg & 1) -- func, unused, tuple, kwargs_out if (oparg & 1))) {
            PyObject *callargs_o = PyStackRef_AsPyObjectBorrow(callargs);
            if (PyTuple_CheckExact(callargs_o)) {
                tuple = callargs;
                DEAD(callargs);
            }
            else {
                int err = _Py_Check_ArgsIterable(tstate, PyStackRef_AsPyObjectBorrow(func), callargs_o);
                if (err < 0) {
                    ERROR_NO_POP();
                }
                PyObject *tuple_o = PySequence_Tuple(callargs_o);
                if (tuple_o == NULL) {
                    ERROR_NO_POP();
                }
                PyStackRef_CLOSE(callargs);
                tuple = PyStackRef_FromPyObjectSteal(tuple_o);
            }
            kwargs_out = kwargs_in;
            DEAD(kwargs_in);
        }

        op(_DO_CALL_FUNCTION_EX, (func_st, unused, callargs_st, kwargs_st if (oparg & 1) -- result)) {
            PyObject *func = PyStackRef_AsPyObjectBorrow(func_st);
            PyObject *callargs = PyStackRef_AsPyObjectBorrow(callargs_st);
            PyObject *kwargs = PyStackRef_AsPyObjectBorrow(kwargs_st);

            // DICT_MERGE is called before this opcode if there are kwargs.
            // It converts all dict subtypes in kwargs into regular dicts.
            assert(kwargs == NULL || PyDict_CheckExact(kwargs));
            assert(PyTuple_CheckExact(callargs));
            EVAL_CALL_STAT_INC_IF_FUNCTION(EVAL_CALL_FUNCTION_EX, func);
            PyObject *result_o;
            assert(!_PyErr_Occurred(tstate));
            if (opcode == INSTRUMENTED_CALL_FUNCTION_EX) {
                PyObject *arg = PyTuple_GET_SIZE(callargs) > 0 ?
                    PyTuple_GET_ITEM(callargs, 0) : &_PyInstrumentation_MISSING;
                int err = _Py_call_instrumentation_2args(
                    tstate, PY_MONITORING_EVENT_CALL,
                    frame, this_instr, func, arg);
                if (err) {
                    ERROR_NO_POP();
                }
                result_o = PyObject_Call(func, callargs, kwargs);

                if (!PyFunction_Check(func) && !PyMethod_Check(func)) {
                    if (result_o == NULL) {
                        _Py_call_instrumentation_exc2(
                            tstate, PY_MONITORING_EVENT_C_RAISE,
                            frame, this_instr, func, arg);
                    }
                    else {
                        int err = _Py_call_instrumentation_2args(
                            tstate, PY_MONITORING_EVENT_C_RETURN,
                            frame, this_instr, func, arg);
                        if (err < 0) {
                            Py_CLEAR(result_o);
                        }
                    }
                }
            }
            else {
                if (Py_TYPE(func) == &PyFunction_Type &&
                    tstate->interp->eval_frame == NULL &&
                    ((PyFunctionObject *)func)->vectorcall == _PyFunction_Vectorcall) {
                    assert(PyTuple_CheckExact(callargs));
                    Py_ssize_t nargs = PyTuple_GET_SIZE(callargs);
                    int code_flags = ((PyCodeObject *)PyFunction_GET_CODE(func))->co_flags;
                    PyObject *locals = code_flags & CO_OPTIMIZED ? NULL : Py_NewRef(PyFunction_GET_GLOBALS(func));

                    _PyInterpreterFrame *new_frame = _PyEvalFramePushAndInit_Ex(
                        tstate, func_st, locals,
                        nargs, callargs, kwargs, frame);
                    // Need to sync the stack since we exit with DISPATCH_INLINED.
                    INPUTS_DEAD();
                    SYNC_SP();
                    if (new_frame == NULL) {
                        ERROR_NO_POP();
                    }
                    assert(INSTRUCTION_SIZE == 1);
                    frame->return_offset = 1;
                    DISPATCH_INLINED(new_frame);
                }
                result_o = PyObject_Call(func, callargs, kwargs);
            }
            PyStackRef_XCLOSE(kwargs_st);
            DEAD(kwargs_st);
            PyStackRef_CLOSE(callargs_st);
            PyStackRef_CLOSE(func_st);
            ERROR_IF(result_o == NULL, error);
            result = PyStackRef_FromPyObjectSteal(result_o);
        }

        macro(CALL_FUNCTION_EX) =
            _MAKE_CALLARGS_A_TUPLE +
            _DO_CALL_FUNCTION_EX +
            _CHECK_PERIODIC;


        inst(MAKE_FUNCTION, (codeobj_st -- func)) {
            PyObject *codeobj = PyStackRef_AsPyObjectBorrow(codeobj_st);

            PyFunctionObject *func_obj = (PyFunctionObject *)
                PyFunction_New(codeobj, GLOBALS());

            PyStackRef_CLOSE(codeobj_st);
            ERROR_IF(func_obj == NULL, error);

            _PyFunction_SetVersion(
                func_obj, ((PyCodeObject *)codeobj)->co_version);
            func = PyStackRef_FromPyObjectSteal((PyObject *)func_obj);
        }

        inst(SET_FUNCTION_ATTRIBUTE, (attr_st, func_in -- func_out)) {
            PyObject *func = PyStackRef_AsPyObjectBorrow(func_in);
            PyObject *attr = PyStackRef_AsPyObjectSteal(attr_st);
            func_out = func_in;
            DEAD(func_in);
            assert(PyFunction_Check(func));
            size_t offset = _Py_FunctionAttributeOffsets[oparg];
            assert(offset != 0);
            PyObject **ptr = (PyObject **)(((char *)func) + offset);
            assert(*ptr == NULL);
            *ptr = attr;
        }

        inst(RETURN_GENERATOR, (-- res)) {
            assert(PyStackRef_FunctionCheck(frame->f_funcobj));
            PyFunctionObject *func = (PyFunctionObject *)PyStackRef_AsPyObjectBorrow(frame->f_funcobj);
            PyGenObject *gen = (PyGenObject *)_Py_MakeCoro(func);
            ERROR_IF(gen == NULL, error);
            assert(EMPTY());
            SAVE_STACK();
            _PyInterpreterFrame *gen_frame = &gen->gi_iframe;
            frame->instr_ptr++;
            _PyFrame_Copy(frame, gen_frame);
            assert(frame->frame_obj == NULL);
            gen->gi_frame_state = FRAME_CREATED;
            gen_frame->owner = FRAME_OWNED_BY_GENERATOR;
            _Py_LeaveRecursiveCallPy(tstate);
            _PyInterpreterFrame *prev = frame->previous;
            _PyThreadState_PopFrame(tstate, frame);
            frame = tstate->current_frame = prev;
            LOAD_IP(frame->return_offset);
            RELOAD_STACK();
            res = PyStackRef_FromPyObjectStealMortal((PyObject *)gen);
            LLTRACE_RESUME_FRAME();
        }

        inst(BUILD_SLICE, (start, stop, step if (oparg == 3) -- slice)) {
            PyObject *start_o = PyStackRef_AsPyObjectBorrow(start);
            PyObject *stop_o = PyStackRef_AsPyObjectBorrow(stop);
            PyObject *step_o = PyStackRef_AsPyObjectBorrow(step);

            PyObject *slice_o = PySlice_New(start_o, stop_o, step_o);
            DECREF_INPUTS();
            ERROR_IF(slice_o == NULL, error);
            slice = PyStackRef_FromPyObjectStealMortal(slice_o);
        }

        inst(CONVERT_VALUE, (value -- result)) {
            conversion_func conv_fn;
            assert(oparg >= FVC_STR && oparg <= FVC_ASCII);
            conv_fn = _PyEval_ConversionFuncs[oparg];
            PyObject *result_o = conv_fn(PyStackRef_AsPyObjectBorrow(value));
            PyStackRef_CLOSE(value);
            ERROR_IF(result_o == NULL, error);
            result = PyStackRef_FromPyObjectSteal(result_o);
        }

        inst(FORMAT_SIMPLE, (value -- res)) {
            PyObject *value_o = PyStackRef_AsPyObjectBorrow(value);
            /* If value is a unicode object, then we know the result
             * of format(value) is value itself. */
            if (!PyUnicode_CheckExact(value_o)) {
                PyObject *res_o = PyObject_Format(value_o, NULL);
                PyStackRef_CLOSE(value);
                ERROR_IF(res_o == NULL, error);
                res = PyStackRef_FromPyObjectSteal(res_o);
            }
            else {
                res = value;
                DEAD(value);
            }
        }

        inst(FORMAT_WITH_SPEC, (value, fmt_spec -- res)) {
            PyObject *res_o = PyObject_Format(PyStackRef_AsPyObjectBorrow(value), PyStackRef_AsPyObjectBorrow(fmt_spec));
            PyStackRef_CLOSE(value);
            PyStackRef_CLOSE(fmt_spec);
            ERROR_IF(res_o == NULL, error);
            res = PyStackRef_FromPyObjectSteal(res_o);
        }

        pure inst(COPY, (bottom, unused[oparg-1] -- bottom, unused[oparg-1], top)) {
            assert(oparg > 0);
            top = PyStackRef_DUP(bottom);
        }

        specializing op(_SPECIALIZE_BINARY_OP, (counter/1, lhs, rhs -- lhs, rhs)) {
            #if ENABLE_SPECIALIZATION_FT
            if (ADAPTIVE_COUNTER_TRIGGERS(counter)) {
                next_instr = this_instr;
                _Py_Specialize_BinaryOp(lhs, rhs, next_instr, oparg, LOCALS_ARRAY);
                DISPATCH_SAME_OPARG();
            }
            OPCODE_DEFERRED_INC(BINARY_OP);
            ADVANCE_ADAPTIVE_COUNTER(this_instr[1].counter);
            #endif  /* ENABLE_SPECIALIZATION_FT */
            assert(NB_ADD <= oparg);
            assert(oparg <= NB_INPLACE_XOR);
        }

        op(_BINARY_OP, (lhs, rhs -- res)) {
            PyObject *lhs_o = PyStackRef_AsPyObjectBorrow(lhs);
            PyObject *rhs_o = PyStackRef_AsPyObjectBorrow(rhs);

            assert(_PyEval_BinaryOps[oparg]);
            PyObject *res_o = _PyEval_BinaryOps[oparg](lhs_o, rhs_o);
            DECREF_INPUTS();
            ERROR_IF(res_o == NULL, error);
            res = PyStackRef_FromPyObjectSteal(res_o);
        }

        macro(BINARY_OP) = _SPECIALIZE_BINARY_OP + _BINARY_OP;

        pure inst(SWAP, (bottom_in, unused[oparg-2], top_in --
                    top_out, unused[oparg-2], bottom_out)) {
            bottom_out = bottom_in;
            DEAD(bottom_in);
            top_out = top_in;
            DEAD(top_in);
            assert(oparg >= 2);
        }

        inst(INSTRUMENTED_LINE, ( -- )) {
            int original_opcode = 0;
            if (tstate->tracing) {
                PyCodeObject *code = _PyFrame_GetCode(frame);
                original_opcode = code->_co_monitoring->lines[(int)(this_instr - _PyFrame_GetBytecode(frame))].original_opcode;
                next_instr = this_instr;
            } else {
                original_opcode = _Py_call_instrumentation_line(
                        tstate, frame, this_instr, prev_instr);
                if (original_opcode < 0) {
                    next_instr = this_instr+1;
                    goto error;
                }
                next_instr = frame->instr_ptr;
                if (next_instr != this_instr) {
                    DISPATCH();
                }
            }
            if (_PyOpcode_Caches[original_opcode]) {
                _PyBinaryOpCache *cache = (_PyBinaryOpCache *)(next_instr+1);
                /* Prevent the underlying instruction from specializing
                * and overwriting the instrumentation. */
                PAUSE_ADAPTIVE_COUNTER(cache->counter);
            }
            opcode = original_opcode;
            DISPATCH_GOTO();
        }

        inst(INSTRUMENTED_INSTRUCTION, ( -- )) {
            int next_opcode = _Py_call_instrumentation_instruction(
                tstate, frame, this_instr);
            ERROR_IF(next_opcode < 0, error);
            next_instr = this_instr;
            if (_PyOpcode_Caches[next_opcode]) {
                PAUSE_ADAPTIVE_COUNTER(next_instr[1].counter);
            }
            assert(next_opcode > 0 && next_opcode < 256);
            opcode = next_opcode;
            DISPATCH_GOTO();
        }

        inst(INSTRUMENTED_JUMP_FORWARD, ( -- )) {
            INSTRUMENTED_JUMP(this_instr, next_instr + oparg, PY_MONITORING_EVENT_JUMP);
        }

        op(_MONITOR_JUMP_BACKWARD, (-- )) {
            INSTRUMENTED_JUMP(this_instr, next_instr - oparg, PY_MONITORING_EVENT_JUMP);
        }

        macro(INSTRUMENTED_JUMP_BACKWARD) =
            unused/1 +
            _CHECK_PERIODIC +
            _MONITOR_JUMP_BACKWARD;

        inst(INSTRUMENTED_POP_JUMP_IF_TRUE, (unused/1 -- )) {
            _PyStackRef cond = POP();
            assert(PyStackRef_BoolCheck(cond));
            int flag = PyStackRef_IsTrue(cond);
            int offset = flag * oparg;
            RECORD_BRANCH_TAKEN(this_instr[1].cache, flag);
            INSTRUMENTED_JUMP(this_instr, next_instr + offset, PY_MONITORING_EVENT_BRANCH);
        }

        inst(INSTRUMENTED_POP_JUMP_IF_FALSE, (unused/1 -- )) {
            _PyStackRef cond = POP();
            assert(PyStackRef_BoolCheck(cond));
            int flag = PyStackRef_IsFalse(cond);
            int offset = flag * oparg;
            RECORD_BRANCH_TAKEN(this_instr[1].cache, flag);
            INSTRUMENTED_JUMP(this_instr, next_instr + offset, PY_MONITORING_EVENT_BRANCH);
        }

        inst(INSTRUMENTED_POP_JUMP_IF_NONE, (unused/1 -- )) {
            _PyStackRef value_stackref = POP();
            int flag = PyStackRef_IsNone(value_stackref);
            int offset;
            if (flag) {
                offset = oparg;
            }
            else {
                PyStackRef_CLOSE(value_stackref);
                offset = 0;
            }
            RECORD_BRANCH_TAKEN(this_instr[1].cache, flag);
            INSTRUMENTED_JUMP(this_instr, next_instr + offset, PY_MONITORING_EVENT_BRANCH);
        }

        inst(INSTRUMENTED_POP_JUMP_IF_NOT_NONE, (unused/1 -- )) {
            _PyStackRef value_stackref = POP();
            int offset;
            int nflag = PyStackRef_IsNone(value_stackref);
            if (nflag) {
                offset = 0;
            }
            else {
                PyStackRef_CLOSE(value_stackref);
                offset = oparg;
            }
            #if ENABLE_SPECIALIZATION
            this_instr[1].cache = (this_instr[1].cache << 1) | !nflag;
            #endif
            INSTRUMENTED_JUMP(this_instr, next_instr + offset, PY_MONITORING_EVENT_BRANCH);
        }

        tier1 inst(EXTENDED_ARG, ( -- )) {
            assert(oparg);
            opcode = next_instr->op.code;
            oparg = oparg << 8 | next_instr->op.arg;
            PRE_DISPATCH_GOTO();
            DISPATCH_GOTO();
        }

        tier1 inst(CACHE, (--)) {
            assert(0 && "Executing a cache.");
            Py_FatalError("Executing a cache.");
        }

        tier1 inst(RESERVED, (--)) {
            assert(0 && "Executing RESERVED instruction.");
            Py_FatalError("Executing RESERVED instruction.");
        }

        ///////// Tier-2 only opcodes /////////

        op (_GUARD_IS_TRUE_POP, (flag -- )) {
            int is_true = PyStackRef_IsTrue(flag);
            DEAD(flag);
            SYNC_SP();
            EXIT_IF(!is_true);
        }

        op (_GUARD_IS_FALSE_POP, (flag -- )) {
            int is_false = PyStackRef_IsFalse(flag);
            DEAD(flag);
            SYNC_SP();
            EXIT_IF(!is_false);
        }

        op (_GUARD_IS_NONE_POP, (val -- )) {
            int is_none = PyStackRef_IsNone(val);
            if (!is_none) {
                PyStackRef_CLOSE(val);
                SYNC_SP();
                EXIT_IF(1);
            }
            DEAD(val);
        }

        op (_GUARD_IS_NOT_NONE_POP, (val -- )) {
            int is_none = PyStackRef_IsNone(val);
            PyStackRef_CLOSE(val);
            SYNC_SP();
            EXIT_IF(is_none);
        }

        op(_JUMP_TO_TOP, (--)) {
            JUMP_TO_JUMP_TARGET();
        }

        tier2 op(_SET_IP, (instr_ptr/4 --)) {
            frame->instr_ptr = (_Py_CODEUNIT *)instr_ptr;
        }

        tier2 op(_CHECK_STACK_SPACE_OPERAND, (framesize/2 --)) {
            assert(framesize <= INT_MAX);
            DEOPT_IF(!_PyThreadState_HasStackSpace(tstate, framesize));
            DEOPT_IF(tstate->py_recursion_remaining <= 1);
        }

        op(_SAVE_RETURN_OFFSET, (--)) {
            #if TIER_ONE
            frame->return_offset = (uint16_t)(next_instr - this_instr);
            #endif
            #if TIER_TWO
            frame->return_offset = oparg;
            #endif
        }

        tier2 op(_EXIT_TRACE, (exit_p/4 --)) {
            _PyExitData *exit = (_PyExitData *)exit_p;
            PyCodeObject *code = _PyFrame_GetCode(frame);
            _Py_CODEUNIT *target = _PyFrame_GetBytecode(frame) + exit->target;
        #if defined(Py_DEBUG) && !defined(_Py_JIT)
            OPT_HIST(trace_uop_execution_counter, trace_run_length_hist);
            if (lltrace >= 2) {
                printf("SIDE EXIT: [UOp ");
                _PyUOpPrint(&next_uop[-1]);
                printf(", exit %u, temp %d, target %d -> %s]\n",
                    exit - current_executor->exits, exit->temperature.value_and_backoff,
                    (int)(target - _PyFrame_GetBytecode(frame)),
                    _PyOpcode_OpName[target->op.code]);
            }
        #endif
            if (exit->executor && !exit->executor->vm_data.valid) {
                exit->temperature = initial_temperature_backoff_counter();
                Py_CLEAR(exit->executor);
            }
            if (exit->executor == NULL) {
                _Py_BackoffCounter temperature = exit->temperature;
                if (!backoff_counter_triggers(temperature)) {
                    exit->temperature = advance_backoff_counter(temperature);
                    tstate->previous_executor = (PyObject *)current_executor;
                    GOTO_TIER_ONE(target);
                }
                _PyExecutorObject *executor;
                if (target->op.code == ENTER_EXECUTOR) {
                    executor = code->co_executors->executors[target->op.arg];
                    Py_INCREF(executor);
                }
                else {
                    int chain_depth = current_executor->vm_data.chain_depth + 1;
                    int optimized = _PyOptimizer_Optimize(frame, target, stack_pointer, &executor, chain_depth);
                    if (optimized <= 0) {
                        exit->temperature = restart_backoff_counter(temperature);
                        if (optimized < 0) {
                            GOTO_UNWIND();
                        }
                        tstate->previous_executor = (PyObject *)current_executor;
                        GOTO_TIER_ONE(target);
                    }
                    else {
                        exit->temperature = initial_temperature_backoff_counter();
                    }
                }
                exit->executor = executor;
            }
            Py_INCREF(exit->executor);
            tstate->previous_executor = (PyObject *)current_executor;
            GOTO_TIER_TWO(exit->executor);
        }

        tier2 op(_CHECK_VALIDITY, (--)) {
            DEOPT_IF(!current_executor->vm_data.valid);
        }

        tier2 pure op(_LOAD_CONST_INLINE, (ptr/4 -- value)) {
            value = PyStackRef_FromPyObjectNew(ptr);
        }

        tier2 pure op(_LOAD_CONST_INLINE_BORROW, (ptr/4 -- value)) {
            value = PyStackRef_FromPyObjectImmortal(ptr);
        }

        tier2 pure op (_POP_TOP_LOAD_CONST_INLINE_BORROW, (ptr/4, pop -- value)) {
            PyStackRef_CLOSE(pop);
            value = PyStackRef_FromPyObjectImmortal(ptr);
        }

        tier2 pure op(_LOAD_CONST_INLINE_WITH_NULL, (ptr/4 -- value, null)) {
            value = PyStackRef_FromPyObjectNew(ptr);
            null = PyStackRef_NULL;
        }

        tier2 pure op(_LOAD_CONST_INLINE_BORROW_WITH_NULL, (ptr/4 -- value, null)) {
            value = PyStackRef_FromPyObjectImmortal(ptr);
            null = PyStackRef_NULL;
        }

        tier2 op(_CHECK_FUNCTION, (func_version/2 -- )) {
            assert(PyStackRef_FunctionCheck(frame->f_funcobj));
            PyFunctionObject *func = (PyFunctionObject *)PyStackRef_AsPyObjectBorrow(frame->f_funcobj);
            DEOPT_IF(func->func_version != func_version);
        }

        tier2 op(_LOAD_GLOBAL_MODULE, (index/1 -- res, null if (oparg & 1))) {
            PyDictObject *dict = (PyDictObject *)GLOBALS();
            PyDictUnicodeEntry *entries = DK_UNICODE_ENTRIES(dict->ma_keys);
            PyObject *res_o = entries[index].me_value;
            DEOPT_IF(res_o == NULL);
            res = PyStackRef_FromPyObjectNew(res_o);
            null = PyStackRef_NULL;
         }

        tier2 op(_LOAD_GLOBAL_BUILTINS, (index/1 -- res, null if (oparg & 1))) {
            PyDictObject *dict = (PyDictObject *)BUILTINS();
            PyDictUnicodeEntry *entries = DK_UNICODE_ENTRIES(dict->ma_keys);
            PyObject *res_o = entries[index].me_value;
            DEOPT_IF(res_o == NULL);
            res = PyStackRef_FromPyObjectNew(res_o);
            null = PyStackRef_NULL;
         }

        /* Internal -- for testing executors */
        op(_INTERNAL_INCREMENT_OPT_COUNTER, (opt --)) {
            _PyCounterOptimizerObject *exe = (_PyCounterOptimizerObject *)PyStackRef_AsPyObjectBorrow(opt);
            exe->count++;
            DEAD(opt);
        }

        tier2 op(_DYNAMIC_EXIT, (exit_p/4 --)) {
            tstate->previous_executor = (PyObject *)current_executor;
            _PyExitData *exit = (_PyExitData *)exit_p;
            _Py_CODEUNIT *target = frame->instr_ptr;
        #if defined(Py_DEBUG) && !defined(_Py_JIT)
            OPT_HIST(trace_uop_execution_counter, trace_run_length_hist);
            if (lltrace >= 2) {
                printf("DYNAMIC EXIT: [UOp ");
                _PyUOpPrint(&next_uop[-1]);
                printf(", exit %u, temp %d, target %d -> %s]\n",
                    exit - current_executor->exits, exit->temperature.value_and_backoff,
                    (int)(target - _PyFrame_GetBytecode(frame)),
                    _PyOpcode_OpName[target->op.code]);
            }
        #endif
            _PyExecutorObject *executor;
            if (target->op.code == ENTER_EXECUTOR) {
                PyCodeObject *code = _PyFrame_GetCode(frame);
                executor = code->co_executors->executors[target->op.arg];
                Py_INCREF(executor);
            }
            else {
                if (!backoff_counter_triggers(exit->temperature)) {
                    exit->temperature = advance_backoff_counter(exit->temperature);
                    GOTO_TIER_ONE(target);
                }
                int optimized = _PyOptimizer_Optimize(frame, target, stack_pointer, &executor, 0);
                if (optimized <= 0) {
                    exit->temperature = restart_backoff_counter(exit->temperature);
                    if (optimized < 0) {
                        GOTO_UNWIND();
                    }
                    GOTO_TIER_ONE(target);
                }
                else {
                    exit->temperature = initial_temperature_backoff_counter();
                }
            }
            GOTO_TIER_TWO(executor);
        }

        tier2 op(_START_EXECUTOR, (executor/4 --)) {
            Py_DECREF(tstate->previous_executor);
            tstate->previous_executor = NULL;
#ifndef _Py_JIT
            current_executor = (_PyExecutorObject*)executor;
#endif
            assert(((_PyExecutorObject *)executor)->vm_data.valid);
        }

        tier2 op(_MAKE_WARM, (--)) {
            current_executor->vm_data.warm = true;
            // It's okay if this ends up going negative.
            if (--tstate->interp->trace_run_counter == 0) {
                _Py_set_eval_breaker_bit(tstate, _PY_EVAL_JIT_INVALIDATE_COLD_BIT);
            }
        }

        tier2 op(_FATAL_ERROR, (--)) {
            assert(0);
            Py_FatalError("Fatal error uop executed.");
        }

        tier2 op(_CHECK_VALIDITY_AND_SET_IP, (instr_ptr/4 --)) {
            DEOPT_IF(!current_executor->vm_data.valid);
            frame->instr_ptr = (_Py_CODEUNIT *)instr_ptr;
        }

        tier2 op(_DEOPT, (--)) {
            EXIT_TO_TIER1();
        }

        tier2 op(_ERROR_POP_N, (target/2, unused[oparg] --)) {
            frame->instr_ptr = _PyFrame_GetBytecode(frame) + target;
            SYNC_SP();
            GOTO_UNWIND();
        }

        /* Progress is guaranteed if we DEOPT on the eval breaker, because
         * ENTER_EXECUTOR will not re-enter tier 2 with the eval breaker set. */
        tier2 op(_TIER2_RESUME_CHECK, (--)) {
#if defined(__EMSCRIPTEN__)
            DEOPT_IF(_Py_emscripten_signal_clock == 0);
            _Py_emscripten_signal_clock -= Py_EMSCRIPTEN_SIGNAL_HANDLING;
#endif
            uintptr_t eval_breaker = _Py_atomic_load_uintptr_relaxed(&tstate->eval_breaker);
            DEOPT_IF(eval_breaker & _PY_EVAL_EVENTS_MASK);
            assert(tstate->tracing || eval_breaker == FT_ATOMIC_LOAD_UINTPTR_ACQUIRE(_PyFrame_GetCode(frame)->_co_instrumentation_version));
        }

// END BYTECODES //

    }
 dispatch_opcode:
 error:
 exception_unwind:
 exit_unwind:
 handle_eval_breaker:
 resume_frame:
 resume_with_error:
 start_frame:
 unbound_local_error:
    ;
}

// Future families go below this point //<|MERGE_RESOLUTION|>--- conflicted
+++ resolved
@@ -543,15 +543,9 @@
             PyObject *right_o = PyStackRef_AsPyObjectBorrow(right);
 
             STAT_INC(BINARY_OP, hit);
-<<<<<<< HEAD
             res = _PyLong_Add((PyLongObject *)left_o, (PyLongObject *)right_o);
-            PyStackRef_CLOSE_SPECIALIZED(right, (destructor)PyObject_Free);
-            PyStackRef_CLOSE_SPECIALIZED(left, (destructor)PyObject_Free);
-=======
-            PyObject *res_o = _PyLong_Add((PyLongObject *)left_o, (PyLongObject *)right_o);
             PyStackRef_CLOSE_SPECIALIZED(right, _PyLong_ExactDealloc);
             PyStackRef_CLOSE_SPECIALIZED(left, _PyLong_ExactDealloc);
->>>>>>> e62e1ca4
             INPUTS_DEAD();
             ERROR_IF(PyStackRef_IsNull(res), error);
         }
@@ -822,13 +816,6 @@
             res = PyStackRef_FromPyObjectNew(res_o);
             DECREF_INPUTS();
 #endif
-<<<<<<< HEAD
-=======
-            PyStackRef_CLOSE_SPECIALIZED(sub_st, _PyLong_ExactDealloc);
-            DEAD(sub_st);
-            PyStackRef_CLOSE(list_st);
-            res = PyStackRef_FromPyObjectSteal(res_o);
->>>>>>> e62e1ca4
         }
 
         inst(BINARY_SUBSCR_STR_INT, (unused/1, str_st, sub_st -- res)) {
@@ -865,16 +852,8 @@
             STAT_INC(BINARY_SUBSCR, hit);
             PyObject *res_o = PyTuple_GET_ITEM(tuple, index);
             assert(res_o != NULL);
-<<<<<<< HEAD
             res = PyStackRef_FromPyObjectNew(res_o);
             DECREF_INPUTS();
-=======
-            Py_INCREF(res_o);
-            PyStackRef_CLOSE_SPECIALIZED(sub_st, _PyLong_ExactDealloc);
-            DEAD(sub_st);
-            PyStackRef_CLOSE(tuple_st);
-            res = PyStackRef_FromPyObjectSteal(res_o);
->>>>>>> e62e1ca4
         }
 
         inst(BINARY_SUBSCR_DICT, (unused/1, dict_st, sub_st -- res)) {
