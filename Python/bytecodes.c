// This file contains instruction definitions.
// It is read by generators stored in Tools/cases_generator/
// to generate Python/generated_cases.c.h and others.
// Note that there is some dummy C code at the top and bottom of the file
// to fool text editors like VS Code into believing this is valid C code.
// The actual instruction definitions start at // BEGIN BYTECODES //.
// See Tools/cases_generator/README.md for more information.

#include "Python.h"
#include "pycore_abstract.h"      // _PyIndex_Check()
#include "pycore_backoff.h"
#include "pycore_cell.h"          // PyCell_GetRef()
#include "pycore_code.h"
#include "pycore_emscripten_signal.h"  // _Py_CHECK_EMSCRIPTEN_SIGNALS
#include "pycore_function.h"
#include "pycore_instruments.h"
#include "pycore_intrinsics.h"
#include "pycore_long.h"          // _PyLong_GetZero()
#include "pycore_moduleobject.h"  // PyModuleObject
#include "pycore_object.h"        // _PyObject_GC_TRACK()
#include "pycore_opcode_metadata.h"  // uop names
#include "pycore_opcode_utils.h"  // MAKE_FUNCTION_*
#include "pycore_pyatomic_ft_wrappers.h" // FT_ATOMIC_LOAD_PTR_ACQUIRE
#include "pycore_pyerrors.h"      // _PyErr_GetRaisedException()
#include "pycore_pystate.h"       // _PyInterpreterState_GET()
#include "pycore_range.h"         // _PyRangeIterObject
#include "pycore_setobject.h"     // _PySet_NextEntry()
#include "pycore_sliceobject.h"   // _PyBuildSlice_ConsumeRefs
#include "pycore_sysmodule.h"     // _PySys_Audit()
#include "pycore_tuple.h"         // _PyTuple_ITEMS()
#include "pycore_typeobject.h"    // _PySuper_Lookup()

#include "pycore_dict.h"
#include "dictobject.h"
#include "pycore_frame.h"
#include "opcode.h"
#include "optimizer.h"
#include "pydtrace.h"
#include "setobject.h"


#define USE_COMPUTED_GOTOS 0
#include "ceval_macros.h"

/* Flow control macros */
#define GO_TO_INSTRUCTION(instname) ((void)0)

#define inst(name, ...) case name:
#define op(name, ...) /* NAME is ignored */
#define macro(name) static int MACRO_##name
#define super(name) static int SUPER_##name
#define family(name, ...) static int family_##name
#define pseudo(name) static int pseudo_##name

/* Annotations */
#define guard
#define override
#define specializing
#define split
#define replicate(TIMES)

// Dummy variables for stack effects.
static PyObject *value, *value1, *value2, *left, *right, *res, *sum, *prod, *sub;
static PyObject *container, *start, *stop, *v, *lhs, *rhs, *res2;
static PyObject *list, *tuple, *dict, *owner, *set, *str, *tup, *map, *keys;
static PyObject *exit_func, *lasti, *val, *retval, *obj, *iter, *exhausted;
static PyObject *aiter, *awaitable, *iterable, *w, *exc_value, *bc, *locals;
static PyObject *orig, *excs, *update, *b, *fromlist, *level, *from;
static PyObject **pieces, **values;
static size_t jump;
// Dummy variables for cache effects
static uint16_t invert, counter, index, hint;
#define unused 0  // Used in a macro def, can't be static
static uint32_t type_version;
static _PyExecutorObject *current_executor;

static PyObject *
dummy_func(
    PyThreadState *tstate,
    _PyInterpreterFrame *frame,
    unsigned char opcode,
    unsigned int oparg,
    _Py_CODEUNIT *next_instr,
    PyObject **stack_pointer,
    int throwflag,
    PyObject *args[]
)
{
    // Dummy labels.
    pop_1_error:
    // Dummy locals.
    PyObject *dummy;
    _Py_CODEUNIT *this_instr;
    PyObject *attr;
    PyObject *attrs;
    PyObject *bottom;
    PyObject *callable;
    PyObject *callargs;
    PyObject *codeobj;
    PyObject *cond;
    PyObject *descr;
    _PyInterpreterFrame  entry_frame;
    PyObject *exc;
    PyObject *exit;
    PyObject *fget;
    PyObject *fmt_spec;
    PyObject *func;
    uint32_t func_version;
    PyObject *getattribute;
    PyObject *kwargs;
    PyObject *kwdefaults;
    PyObject *len_o;
    PyObject *match;
    PyObject *match_type;
    PyObject *method;
    PyObject *mgr;
    Py_ssize_t min_args;
    PyObject *names;
    PyObject *new_exc;
    PyObject *next;
    PyObject *none;
    PyObject *null;
    PyObject *prev_exc;
    PyObject *receiver;
    PyObject *rest;
    int result;
    PyObject *self;
    PyObject *seq;
    PyObject *slice;
    PyObject *step;
    PyObject *subject;
    PyObject *top;
    PyObject *type;
    PyObject *typevars;
    PyObject *val0;
    PyObject *val1;
    int values_or_none;

    switch (opcode) {

// BEGIN BYTECODES //
        pure inst(NOP, (--)) {
        }

        family(RESUME, 0) = {
            RESUME_CHECK,
        };

        tier1 inst(RESUME, (--)) {
            assert(frame == tstate->current_frame);
            uintptr_t global_version =
                _Py_atomic_load_uintptr_relaxed(&tstate->eval_breaker) &
                ~_PY_EVAL_EVENTS_MASK;
            PyCodeObject *code = _PyFrame_GetCode(frame);
            uintptr_t code_version = FT_ATOMIC_LOAD_UINTPTR_ACQUIRE(code->_co_instrumentation_version);
            assert((code_version & 255) == 0);
            if (code_version != global_version) {
                int err = _Py_Instrument(code, tstate->interp);
                ERROR_IF(err, error);
                next_instr = this_instr;
            }
            else {
                if ((oparg & RESUME_OPARG_LOCATION_MASK) < RESUME_AFTER_YIELD_FROM) {
                    CHECK_EVAL_BREAKER();
                }
                this_instr->op.code = RESUME_CHECK;
            }
        }

        inst(RESUME_CHECK, (--)) {
#if defined(__EMSCRIPTEN__)
            DEOPT_IF(_Py_emscripten_signal_clock == 0);
            _Py_emscripten_signal_clock -= Py_EMSCRIPTEN_SIGNAL_HANDLING;
#endif
            uintptr_t eval_breaker = _Py_atomic_load_uintptr_relaxed(&tstate->eval_breaker);
            uintptr_t version = FT_ATOMIC_LOAD_UINTPTR_ACQUIRE(_PyFrame_GetCode(frame)->_co_instrumentation_version);
            assert((version & _PY_EVAL_EVENTS_MASK) == 0);
            DEOPT_IF(eval_breaker != version);
        }

        inst(INSTRUMENTED_RESUME, (--)) {
            uintptr_t global_version = _Py_atomic_load_uintptr_relaxed(&tstate->eval_breaker) & ~_PY_EVAL_EVENTS_MASK;
            uintptr_t code_version = FT_ATOMIC_LOAD_UINTPTR_ACQUIRE(_PyFrame_GetCode(frame)->_co_instrumentation_version);
            if (code_version != global_version) {
                if (_Py_Instrument(_PyFrame_GetCode(frame), tstate->interp)) {
                    ERROR_NO_POP();
                }
                next_instr = this_instr;
            }
            else {
                if ((oparg & RESUME_OPARG_LOCATION_MASK) < RESUME_AFTER_YIELD_FROM) {
                    CHECK_EVAL_BREAKER();
                }
                _PyFrame_SetStackPointer(frame, stack_pointer);
                int err = _Py_call_instrumentation(
                        tstate, oparg > 0, frame, this_instr);
                stack_pointer = _PyFrame_GetStackPointer(frame);
                ERROR_IF(err, error);
                if (frame->instr_ptr != this_instr) {
                    /* Instrumentation has jumped */
                    next_instr = frame->instr_ptr;
                    DISPATCH();
                }
            }
        }

        pseudo(LOAD_CLOSURE) = {
            LOAD_FAST,
        };

        inst(LOAD_FAST_CHECK, (-- value)) {
            value = GETLOCAL(oparg);
            if (value == NULL) {
                _PyEval_FormatExcCheckArg(tstate, PyExc_UnboundLocalError,
                    UNBOUNDLOCAL_ERROR_MSG,
                    PyTuple_GetItem(_PyFrame_GetCode(frame)->co_localsplusnames, oparg)
                );
                ERROR_IF(1, error);
            }
            Py_INCREF(value);
        }

        replicate(8) pure inst(LOAD_FAST, (-- value)) {
            value = GETLOCAL(oparg);
            assert(value != NULL);
            Py_INCREF(value);
        }

        inst(LOAD_FAST_AND_CLEAR, (-- value)) {
            value = GETLOCAL(oparg);
            // do not use SETLOCAL here, it decrefs the old value
            GETLOCAL(oparg) = NULL;
        }

        inst(LOAD_FAST_LOAD_FAST, ( -- value1, value2)) {
            uint32_t oparg1 = oparg >> 4;
            uint32_t oparg2 = oparg & 15;
            value1 = GETLOCAL(oparg1);
            value2 = GETLOCAL(oparg2);
            Py_INCREF(value1);
            Py_INCREF(value2);
        }

        pure inst(LOAD_CONST, (-- value)) {
            value = GETITEM(FRAME_CO_CONSTS, oparg);
            Py_INCREF(value);
        }

        replicate(8) inst(STORE_FAST, (value --)) {
            SETLOCAL(oparg, value);
        }

        pseudo(STORE_FAST_MAYBE_NULL) = {
            STORE_FAST,
        };

        inst(STORE_FAST_LOAD_FAST, (value1 -- value2)) {
            uint32_t oparg1 = oparg >> 4;
            uint32_t oparg2 = oparg & 15;
            SETLOCAL(oparg1, value1);
            value2 = GETLOCAL(oparg2);
            Py_INCREF(value2);
        }

        inst(STORE_FAST_STORE_FAST, (value2, value1 --)) {
            uint32_t oparg1 = oparg >> 4;
            uint32_t oparg2 = oparg & 15;
            SETLOCAL(oparg1, value1);
            SETLOCAL(oparg2, value2);
        }

        pure inst(POP_TOP, (value --)) {
            DECREF_INPUTS();
        }

        pure inst(PUSH_NULL, (-- res)) {
            res = NULL;
        }

        macro(END_FOR) = POP_TOP;

        tier1 inst(INSTRUMENTED_END_FOR, (receiver, value -- receiver)) {
            /* Need to create a fake StopIteration error here,
             * to conform to PEP 380 */
            if (PyGen_Check(receiver)) {
                PyErr_SetObject(PyExc_StopIteration, value);
                if (monitor_stop_iteration(tstate, frame, this_instr)) {
                    ERROR_NO_POP();
                }
                PyErr_SetRaisedException(NULL);
            }
            DECREF_INPUTS();
        }

        pure inst(END_SEND, (receiver, value -- value)) {
            Py_DECREF(receiver);
        }

        tier1 inst(INSTRUMENTED_END_SEND, (receiver, value -- value)) {
            if (PyGen_Check(receiver) || PyCoro_CheckExact(receiver)) {
                PyErr_SetObject(PyExc_StopIteration, value);
                if (monitor_stop_iteration(tstate, frame, this_instr)) {
                    ERROR_NO_POP();
                }
                PyErr_SetRaisedException(NULL);
            }
            Py_DECREF(receiver);
        }

        inst(UNARY_NEGATIVE, (value -- res)) {
            res = PyNumber_Negative(value);
            DECREF_INPUTS();
            ERROR_IF(res == NULL, error);
        }

        pure inst(UNARY_NOT, (value -- res)) {
            assert(PyBool_Check(value));
            res = Py_IsFalse(value) ? Py_True : Py_False;
        }

        family(TO_BOOL, INLINE_CACHE_ENTRIES_TO_BOOL) = {
            TO_BOOL_ALWAYS_TRUE,
            TO_BOOL_BOOL,
            TO_BOOL_INT,
            TO_BOOL_LIST,
            TO_BOOL_NONE,
            TO_BOOL_STR,
        };

        specializing op(_SPECIALIZE_TO_BOOL, (counter/1, value -- value)) {
            #if ENABLE_SPECIALIZATION
            if (ADAPTIVE_COUNTER_TRIGGERS(counter)) {
                next_instr = this_instr;
                _Py_Specialize_ToBool(value, next_instr);
                DISPATCH_SAME_OPARG();
            }
            STAT_INC(TO_BOOL, deferred);
            ADVANCE_ADAPTIVE_COUNTER(this_instr[1].counter);
            #endif  /* ENABLE_SPECIALIZATION */
        }

        op(_TO_BOOL, (value -- res)) {
            int err = PyObject_IsTrue(value);
            DECREF_INPUTS();
            ERROR_IF(err < 0, error);
            res = err ? Py_True : Py_False;
        }

        macro(TO_BOOL) = _SPECIALIZE_TO_BOOL + unused/2 + _TO_BOOL;

        inst(TO_BOOL_BOOL, (unused/1, unused/2, value -- value)) {
            EXIT_IF(!PyBool_Check(value));
            STAT_INC(TO_BOOL, hit);
        }

        inst(TO_BOOL_INT, (unused/1, unused/2, value -- res)) {
            EXIT_IF(!PyLong_CheckExact(value));
            STAT_INC(TO_BOOL, hit);
            if (_PyLong_IsZero((PyLongObject *)value)) {
                assert(_Py_IsImmortal(value));
                res = Py_False;
            }
            else {
                DECREF_INPUTS();
                res = Py_True;
            }
        }

        inst(TO_BOOL_LIST, (unused/1, unused/2, value -- res)) {
            EXIT_IF(!PyList_CheckExact(value));
            STAT_INC(TO_BOOL, hit);
            res = Py_SIZE(value) ? Py_True : Py_False;
            DECREF_INPUTS();
        }

        inst(TO_BOOL_NONE, (unused/1, unused/2, value -- res)) {
            // This one is a bit weird, because we expect *some* failures:
            EXIT_IF(!Py_IsNone(value));
            STAT_INC(TO_BOOL, hit);
            res = Py_False;
        }

        inst(TO_BOOL_STR, (unused/1, unused/2, value -- res)) {
            EXIT_IF(!PyUnicode_CheckExact(value));
            STAT_INC(TO_BOOL, hit);
            if (value == &_Py_STR(empty)) {
                assert(_Py_IsImmortal(value));
                res = Py_False;
            }
            else {
                assert(Py_SIZE(value));
                DECREF_INPUTS();
                res = Py_True;
            }
        }

        op(_REPLACE_WITH_TRUE, (value -- res)) {
            Py_DECREF(value);
            res = Py_True;
        }

        macro(TO_BOOL_ALWAYS_TRUE) =
            unused/1 +
            _GUARD_TYPE_VERSION +
            _REPLACE_WITH_TRUE;

        inst(UNARY_INVERT, (value -- res)) {
            res = PyNumber_Invert(value);
            DECREF_INPUTS();
            ERROR_IF(res == NULL, error);
        }

        family(BINARY_OP, INLINE_CACHE_ENTRIES_BINARY_OP) = {
            BINARY_OP_MULTIPLY_INT,
            BINARY_OP_ADD_INT,
            BINARY_OP_SUBTRACT_INT,
            BINARY_OP_MULTIPLY_FLOAT,
            BINARY_OP_ADD_FLOAT,
            BINARY_OP_SUBTRACT_FLOAT,
            BINARY_OP_ADD_UNICODE,
            // BINARY_OP_INPLACE_ADD_UNICODE,  // See comments at that opcode.
        };

        op(_GUARD_BOTH_INT, (left, right -- left, right)) {
            EXIT_IF(!PyLong_CheckExact(left));
            EXIT_IF(!PyLong_CheckExact(right));
        }

        op(_GUARD_NOS_INT, (left, unused -- left, unused)) {
            EXIT_IF(!PyLong_CheckExact(left));
        }

        op(_GUARD_TOS_INT, (value -- value)) {
            EXIT_IF(!PyLong_CheckExact(value));
        }

        pure op(_BINARY_OP_MULTIPLY_INT, (left, right -- res)) {
            STAT_INC(BINARY_OP, hit);
            res = _PyLong_Multiply((PyLongObject *)left, (PyLongObject *)right);
            _Py_DECREF_SPECIALIZED(right, (destructor)PyObject_Free);
            _Py_DECREF_SPECIALIZED(left, (destructor)PyObject_Free);
            ERROR_IF(res == NULL, error);
        }

        pure op(_BINARY_OP_ADD_INT, (left, right -- res)) {
            STAT_INC(BINARY_OP, hit);
            res = _PyLong_Add((PyLongObject *)left, (PyLongObject *)right);
            _Py_DECREF_SPECIALIZED(right, (destructor)PyObject_Free);
            _Py_DECREF_SPECIALIZED(left, (destructor)PyObject_Free);
            ERROR_IF(res == NULL, error);
        }

        pure op(_BINARY_OP_SUBTRACT_INT, (left, right -- res)) {
            STAT_INC(BINARY_OP, hit);
            res = _PyLong_Subtract((PyLongObject *)left, (PyLongObject *)right);
            _Py_DECREF_SPECIALIZED(right, (destructor)PyObject_Free);
            _Py_DECREF_SPECIALIZED(left, (destructor)PyObject_Free);
            ERROR_IF(res == NULL, error);
        }

        macro(BINARY_OP_MULTIPLY_INT) =
            _GUARD_BOTH_INT + unused/1 + _BINARY_OP_MULTIPLY_INT;
        macro(BINARY_OP_ADD_INT) =
            _GUARD_BOTH_INT + unused/1 + _BINARY_OP_ADD_INT;
        macro(BINARY_OP_SUBTRACT_INT) =
            _GUARD_BOTH_INT + unused/1 + _BINARY_OP_SUBTRACT_INT;

        op(_GUARD_BOTH_FLOAT, (left, right -- left, right)) {
            EXIT_IF(!PyFloat_CheckExact(left));
            EXIT_IF(!PyFloat_CheckExact(right));
        }

        op(_GUARD_NOS_FLOAT, (left, unused -- left, unused)) {
            EXIT_IF(!PyFloat_CheckExact(left));
        }

        op(_GUARD_TOS_FLOAT, (value -- value)) {
            EXIT_IF(!PyFloat_CheckExact(value));
        }

        pure op(_BINARY_OP_MULTIPLY_FLOAT, (left, right -- res)) {
            STAT_INC(BINARY_OP, hit);
            double dres =
                ((PyFloatObject *)left)->ob_fval *
                ((PyFloatObject *)right)->ob_fval;
            DECREF_INPUTS_AND_REUSE_FLOAT(left, right, dres, res);
        }

        pure op(_BINARY_OP_ADD_FLOAT, (left, right -- res)) {
            STAT_INC(BINARY_OP, hit);
            double dres =
                ((PyFloatObject *)left)->ob_fval +
                ((PyFloatObject *)right)->ob_fval;
            DECREF_INPUTS_AND_REUSE_FLOAT(left, right, dres, res);
        }

        pure op(_BINARY_OP_SUBTRACT_FLOAT, (left, right -- res)) {
            STAT_INC(BINARY_OP, hit);
            double dres =
                ((PyFloatObject *)left)->ob_fval -
                ((PyFloatObject *)right)->ob_fval;
            DECREF_INPUTS_AND_REUSE_FLOAT(left, right, dres, res);
        }

        macro(BINARY_OP_MULTIPLY_FLOAT) =
            _GUARD_BOTH_FLOAT + unused/1 + _BINARY_OP_MULTIPLY_FLOAT;
        macro(BINARY_OP_ADD_FLOAT) =
            _GUARD_BOTH_FLOAT + unused/1 + _BINARY_OP_ADD_FLOAT;
        macro(BINARY_OP_SUBTRACT_FLOAT) =
            _GUARD_BOTH_FLOAT + unused/1 + _BINARY_OP_SUBTRACT_FLOAT;

        op(_GUARD_BOTH_UNICODE, (left, right -- left, right)) {
            EXIT_IF(!PyUnicode_CheckExact(left));
            EXIT_IF(!PyUnicode_CheckExact(right));
        }

        pure op(_BINARY_OP_ADD_UNICODE, (left, right -- res)) {
            STAT_INC(BINARY_OP, hit);
            res = PyUnicode_Concat(left, right);
            _Py_DECREF_SPECIALIZED(left, _PyUnicode_ExactDealloc);
            _Py_DECREF_SPECIALIZED(right, _PyUnicode_ExactDealloc);
            ERROR_IF(res == NULL, error);
        }

        macro(BINARY_OP_ADD_UNICODE) =
            _GUARD_BOTH_UNICODE + unused/1 + _BINARY_OP_ADD_UNICODE;

        // This is a subtle one. It's a super-instruction for
        // BINARY_OP_ADD_UNICODE followed by STORE_FAST
        // where the store goes into the left argument.
        // So the inputs are the same as for all BINARY_OP
        // specializations, but there is no output.
        // At the end we just skip over the STORE_FAST.
        tier1 op(_BINARY_OP_INPLACE_ADD_UNICODE, (left, right --)) {
            assert(next_instr->op.code == STORE_FAST);
            PyObject **target_local = &GETLOCAL(next_instr->op.arg);
            DEOPT_IF(*target_local != left);
            STAT_INC(BINARY_OP, hit);
            /* Handle `left = left + right` or `left += right` for str.
             *
             * When possible, extend `left` in place rather than
             * allocating a new PyUnicodeObject. This attempts to avoid
             * quadratic behavior when one neglects to use str.join().
             *
             * If `left` has only two references remaining (one from
             * the stack, one in the locals), DECREFing `left` leaves
             * only the locals reference, so PyUnicode_Append knows
             * that the string is safe to mutate.
             */
            assert(Py_REFCNT(left) >= 2);
            _Py_DECREF_NO_DEALLOC(left);
            PyUnicode_Append(target_local, right);
            _Py_DECREF_SPECIALIZED(right, _PyUnicode_ExactDealloc);
            ERROR_IF(*target_local == NULL, error);
            // The STORE_FAST is already done.
            assert(next_instr->op.code == STORE_FAST);
            SKIP_OVER(1);
        }

        macro(BINARY_OP_INPLACE_ADD_UNICODE) =
            _GUARD_BOTH_UNICODE + unused/1 + _BINARY_OP_INPLACE_ADD_UNICODE;

        family(BINARY_SUBSCR, INLINE_CACHE_ENTRIES_BINARY_SUBSCR) = {
            BINARY_SUBSCR_DICT,
            BINARY_SUBSCR_GETITEM,
            BINARY_SUBSCR_LIST_INT,
            BINARY_SUBSCR_STR_INT,
            BINARY_SUBSCR_TUPLE_INT,
        };

        specializing op(_SPECIALIZE_BINARY_SUBSCR, (counter/1, container, sub -- container, sub)) {
            #if ENABLE_SPECIALIZATION
            if (ADAPTIVE_COUNTER_TRIGGERS(counter)) {
                next_instr = this_instr;
                _Py_Specialize_BinarySubscr(container, sub, next_instr);
                DISPATCH_SAME_OPARG();
            }
            STAT_INC(BINARY_SUBSCR, deferred);
            ADVANCE_ADAPTIVE_COUNTER(this_instr[1].counter);
            #endif  /* ENABLE_SPECIALIZATION */
        }

        op(_BINARY_SUBSCR, (container, sub -- res)) {
            res = PyObject_GetItem(container, sub);
            DECREF_INPUTS();
            ERROR_IF(res == NULL, error);
        }

        macro(BINARY_SUBSCR) = _SPECIALIZE_BINARY_SUBSCR + _BINARY_SUBSCR;

        inst(BINARY_SLICE, (container, start, stop -- res)) {
            PyObject *slice = _PyBuildSlice_ConsumeRefs(start, stop);
            // Can't use ERROR_IF() here, because we haven't
            // DECREF'ed container yet, and we still own slice.
            if (slice == NULL) {
                res = NULL;
            }
            else {
                res = PyObject_GetItem(container, slice);
                Py_DECREF(slice);
            }
            Py_DECREF(container);
            ERROR_IF(res == NULL, error);
        }

        inst(STORE_SLICE, (v, container, start, stop -- )) {
            PyObject *slice = _PyBuildSlice_ConsumeRefs(start, stop);
            int err;
            if (slice == NULL) {
                err = 1;
            }
            else {
                err = PyObject_SetItem(container, slice, v);
                Py_DECREF(slice);
            }
            Py_DECREF(v);
            Py_DECREF(container);
            ERROR_IF(err, error);
        }

        inst(BINARY_SUBSCR_LIST_INT, (unused/1, list, sub -- res)) {
            DEOPT_IF(!PyLong_CheckExact(sub));
            DEOPT_IF(!PyList_CheckExact(list));

            // Deopt unless 0 <= sub < PyList_Size(list)
            DEOPT_IF(!_PyLong_IsNonNegativeCompact((PyLongObject *)sub));
            Py_ssize_t index = ((PyLongObject*)sub)->long_value.ob_digit[0];
            DEOPT_IF(index >= PyList_GET_SIZE(list));
            STAT_INC(BINARY_SUBSCR, hit);
            res = PyList_GET_ITEM(list, index);
            assert(res != NULL);
            Py_INCREF(res);
            _Py_DECREF_SPECIALIZED(sub, (destructor)PyObject_Free);
            Py_DECREF(list);
        }

        inst(BINARY_SUBSCR_STR_INT, (unused/1, str, sub -- res)) {
            DEOPT_IF(!PyLong_CheckExact(sub));
            DEOPT_IF(!PyUnicode_CheckExact(str));
            DEOPT_IF(!_PyLong_IsNonNegativeCompact((PyLongObject *)sub));
            Py_ssize_t index = ((PyLongObject*)sub)->long_value.ob_digit[0];
            DEOPT_IF(PyUnicode_GET_LENGTH(str) <= index);
            // Specialize for reading an ASCII character from any string:
            Py_UCS4 c = PyUnicode_READ_CHAR(str, index);
            DEOPT_IF(Py_ARRAY_LENGTH(_Py_SINGLETON(strings).ascii) <= c);
            STAT_INC(BINARY_SUBSCR, hit);
            res = (PyObject*)&_Py_SINGLETON(strings).ascii[c];
            _Py_DECREF_SPECIALIZED(sub, (destructor)PyObject_Free);
            Py_DECREF(str);
        }

        inst(BINARY_SUBSCR_TUPLE_INT, (unused/1, tuple, sub -- res)) {
            DEOPT_IF(!PyLong_CheckExact(sub));
            DEOPT_IF(!PyTuple_CheckExact(tuple));

            // Deopt unless 0 <= sub < PyTuple_Size(list)
            DEOPT_IF(!_PyLong_IsNonNegativeCompact((PyLongObject *)sub));
            Py_ssize_t index = ((PyLongObject*)sub)->long_value.ob_digit[0];
            DEOPT_IF(index >= PyTuple_GET_SIZE(tuple));
            STAT_INC(BINARY_SUBSCR, hit);
            res = PyTuple_GET_ITEM(tuple, index);
            assert(res != NULL);
            Py_INCREF(res);
            _Py_DECREF_SPECIALIZED(sub, (destructor)PyObject_Free);
            Py_DECREF(tuple);
        }

        inst(BINARY_SUBSCR_DICT, (unused/1, dict, sub -- res)) {
            DEOPT_IF(!PyDict_CheckExact(dict));
            STAT_INC(BINARY_SUBSCR, hit);
            int rc = PyDict_GetItemRef(dict, sub, &res);
            if (rc == 0) {
                _PyErr_SetKeyError(sub);
            }
            DECREF_INPUTS();
            ERROR_IF(rc <= 0, error); // not found or error
        }

        inst(BINARY_SUBSCR_GETITEM, (unused/1, container, sub -- unused)) {
            DEOPT_IF(tstate->interp->eval_frame);
            PyTypeObject *tp = Py_TYPE(container);
            DEOPT_IF(!PyType_HasFeature(tp, Py_TPFLAGS_HEAPTYPE));
            PyHeapTypeObject *ht = (PyHeapTypeObject *)tp;
            PyObject *cached = ht->_spec_cache.getitem;
            DEOPT_IF(cached == NULL);
            assert(PyFunction_Check(cached));
            PyFunctionObject *getitem = (PyFunctionObject *)cached;
            uint32_t cached_version = ht->_spec_cache.getitem_version;
            DEOPT_IF(getitem->func_version != cached_version);
            PyCodeObject *code = (PyCodeObject *)getitem->func_code;
            assert(code->co_argcount == 2);
            DEOPT_IF(!_PyThreadState_HasStackSpace(tstate, code->co_framesize));
            STAT_INC(BINARY_SUBSCR, hit);
            Py_INCREF(getitem);
            _PyInterpreterFrame *new_frame = _PyFrame_PushUnchecked(tstate, getitem, 2);
            STACK_SHRINK(2);
            new_frame->localsplus[0] = container;
            new_frame->localsplus[1] = sub;
            frame->return_offset = (uint16_t)(next_instr - this_instr);
            DISPATCH_INLINED(new_frame);
        }

        inst(LIST_APPEND, (list, unused[oparg-1], v -- list, unused[oparg-1])) {
            ERROR_IF(_PyList_AppendTakeRef((PyListObject *)list, v) < 0, error);
        }

        inst(SET_ADD, (set, unused[oparg-1], v -- set, unused[oparg-1])) {
            int err = PySet_Add(set, v);
            DECREF_INPUTS();
            ERROR_IF(err, error);
        }

        family(STORE_SUBSCR, INLINE_CACHE_ENTRIES_STORE_SUBSCR) = {
            STORE_SUBSCR_DICT,
            STORE_SUBSCR_LIST_INT,
        };

        specializing op(_SPECIALIZE_STORE_SUBSCR, (counter/1, container, sub -- container, sub)) {
            #if ENABLE_SPECIALIZATION
            if (ADAPTIVE_COUNTER_TRIGGERS(counter)) {
                next_instr = this_instr;
                _Py_Specialize_StoreSubscr(container, sub, next_instr);
                DISPATCH_SAME_OPARG();
            }
            STAT_INC(STORE_SUBSCR, deferred);
            ADVANCE_ADAPTIVE_COUNTER(this_instr[1].counter);
            #endif  /* ENABLE_SPECIALIZATION */
        }

        op(_STORE_SUBSCR, (v, container, sub -- )) {
            /* container[sub] = v */
            int err = PyObject_SetItem(container, sub, v);
            DECREF_INPUTS();
            ERROR_IF(err, error);
        }

        macro(STORE_SUBSCR) = _SPECIALIZE_STORE_SUBSCR + _STORE_SUBSCR;

        inst(STORE_SUBSCR_LIST_INT, (unused/1, value, list, sub -- )) {
            DEOPT_IF(!PyLong_CheckExact(sub));
            DEOPT_IF(!PyList_CheckExact(list));

            // Ensure nonnegative, zero-or-one-digit ints.
            DEOPT_IF(!_PyLong_IsNonNegativeCompact((PyLongObject *)sub));
            Py_ssize_t index = ((PyLongObject*)sub)->long_value.ob_digit[0];
            // Ensure index < len(list)
            DEOPT_IF(index >= PyList_GET_SIZE(list));
            STAT_INC(STORE_SUBSCR, hit);

            PyObject *old_value = PyList_GET_ITEM(list, index);
            PyList_SET_ITEM(list, index, value);
            assert(old_value != NULL);
            Py_DECREF(old_value);
            _Py_DECREF_SPECIALIZED(sub, (destructor)PyObject_Free);
            Py_DECREF(list);
        }

        inst(STORE_SUBSCR_DICT, (unused/1, value, dict, sub -- )) {
            DEOPT_IF(!PyDict_CheckExact(dict));
            STAT_INC(STORE_SUBSCR, hit);
            int err = _PyDict_SetItem_Take2((PyDictObject *)dict, sub, value);
            Py_DECREF(dict);
            ERROR_IF(err, error);
        }

        inst(DELETE_SUBSCR, (container, sub --)) {
            /* del container[sub] */
            int err = PyObject_DelItem(container, sub);
            DECREF_INPUTS();
            ERROR_IF(err, error);
        }

        inst(CALL_INTRINSIC_1, (value -- res)) {
            assert(oparg <= MAX_INTRINSIC_1);
            res = _PyIntrinsics_UnaryFunctions[oparg].func(tstate, value);
            DECREF_INPUTS();
            ERROR_IF(res == NULL, error);
        }

        inst(CALL_INTRINSIC_2, (value2, value1 -- res)) {
            assert(oparg <= MAX_INTRINSIC_2);
            res = _PyIntrinsics_BinaryFunctions[oparg].func(tstate, value2, value1);
            DECREF_INPUTS();
            ERROR_IF(res == NULL, error);
        }

        tier1 inst(RAISE_VARARGS, (args[oparg] -- )) {
            PyObject *cause = NULL, *exc = NULL;
            switch (oparg) {
            case 2:
                cause = args[1];
                /* fall through */
            case 1:
                exc = args[0];
                /* fall through */
            case 0:
                if (do_raise(tstate, exc, cause)) {
                    assert(oparg == 0);
                    monitor_reraise(tstate, frame, this_instr);
                    goto exception_unwind;
                }
                break;
            default:
                _PyErr_SetString(tstate, PyExc_SystemError,
                                 "bad RAISE_VARARGS oparg");
                break;
            }
            ERROR_IF(true, error);
        }

        tier1 inst(INTERPRETER_EXIT, (retval --)) {
            assert(frame == &entry_frame);
            assert(_PyFrame_IsIncomplete(frame));
            /* Restore previous frame and return. */
            tstate->current_frame = frame->previous;
            assert(!_PyErr_Occurred(tstate));
            tstate->c_recursion_remaining += PY_EVAL_C_STACK_UNITS;
            return retval;
        }

        // The stack effect here is ambiguous.
        // We definitely pop the return value off the stack on entry.
        // We also push it onto the stack on exit, but that's a
        // different frame, and it's accounted for by _PUSH_FRAME.
        op(_POP_FRAME, (retval --)) {
            #if TIER_ONE
            assert(frame != &entry_frame);
            #endif
            SYNC_SP();
            _PyFrame_SetStackPointer(frame, stack_pointer);
            assert(EMPTY());
            _Py_LeaveRecursiveCallPy(tstate);
            // GH-99729: We need to unlink the frame *before* clearing it:
            _PyInterpreterFrame *dying = frame;
            frame = tstate->current_frame = dying->previous;
            _PyEval_FrameClearAndPop(tstate, dying);
            _PyFrame_StackPush(frame, retval);
            LOAD_SP();
            LOAD_IP(frame->return_offset);
            LLTRACE_RESUME_FRAME();
        }

        macro(RETURN_VALUE) =
            _POP_FRAME;

        inst(INSTRUMENTED_RETURN_VALUE, (retval --)) {
            int err = _Py_call_instrumentation_arg(
                    tstate, PY_MONITORING_EVENT_PY_RETURN,
                    frame, this_instr, retval);
            if (err) ERROR_NO_POP();
            STACK_SHRINK(1);
            assert(EMPTY());
            _PyFrame_SetStackPointer(frame, stack_pointer);
            _Py_LeaveRecursiveCallPy(tstate);
            assert(frame != &entry_frame);
            // GH-99729: We need to unlink the frame *before* clearing it:
            _PyInterpreterFrame *dying = frame;
            frame = tstate->current_frame = dying->previous;
            _PyEval_FrameClearAndPop(tstate, dying);
            _PyFrame_StackPush(frame, retval);
            LOAD_IP(frame->return_offset);
            goto resume_frame;
        }

        macro(RETURN_CONST) =
            LOAD_CONST +
            _POP_FRAME;

        inst(INSTRUMENTED_RETURN_CONST, (--)) {
            PyObject *retval = GETITEM(FRAME_CO_CONSTS, oparg);
            int err = _Py_call_instrumentation_arg(
                    tstate, PY_MONITORING_EVENT_PY_RETURN,
                    frame, this_instr, retval);
            if (err) ERROR_NO_POP();
            Py_INCREF(retval);
            assert(EMPTY());
            _PyFrame_SetStackPointer(frame, stack_pointer);
            _Py_LeaveRecursiveCallPy(tstate);
            assert(frame != &entry_frame);
            // GH-99729: We need to unlink the frame *before* clearing it:
            _PyInterpreterFrame *dying = frame;
            frame = tstate->current_frame = dying->previous;
            _PyEval_FrameClearAndPop(tstate, dying);
            _PyFrame_StackPush(frame, retval);
            LOAD_IP(frame->return_offset);
            goto resume_frame;
        }

        inst(GET_AITER, (obj -- iter)) {
            unaryfunc getter = NULL;
            PyTypeObject *type = Py_TYPE(obj);

            if (type->tp_as_async != NULL) {
                getter = type->tp_as_async->am_aiter;
            }

            if (getter == NULL) {
                _PyErr_Format(tstate, PyExc_TypeError,
                              "'async for' requires an object with "
                              "__aiter__ method, got %.100s",
                              type->tp_name);
                DECREF_INPUTS();
                ERROR_IF(true, error);
            }

            iter = (*getter)(obj);
            DECREF_INPUTS();
            ERROR_IF(iter == NULL, error);

            if (Py_TYPE(iter)->tp_as_async == NULL ||
                    Py_TYPE(iter)->tp_as_async->am_anext == NULL) {

                _PyErr_Format(tstate, PyExc_TypeError,
                              "'async for' received an object from __aiter__ "
                              "that does not implement __anext__: %.100s",
                              Py_TYPE(iter)->tp_name);
                Py_DECREF(iter);
                ERROR_IF(true, error);
            }
        }

        inst(GET_ANEXT, (aiter -- aiter, awaitable)) {
            unaryfunc getter = NULL;
            PyObject *next_iter = NULL;
            PyTypeObject *type = Py_TYPE(aiter);

            if (PyAsyncGen_CheckExact(aiter)) {
                awaitable = type->tp_as_async->am_anext(aiter);
                if (awaitable == NULL) {
                    ERROR_NO_POP();
                }
            } else {
                if (type->tp_as_async != NULL){
                    getter = type->tp_as_async->am_anext;
                }

                if (getter != NULL) {
                    next_iter = (*getter)(aiter);
                    if (next_iter == NULL) {
                        ERROR_NO_POP();
                    }
                }
                else {
                    _PyErr_Format(tstate, PyExc_TypeError,
                                  "'async for' requires an iterator with "
                                  "__anext__ method, got %.100s",
                                  type->tp_name);
                    ERROR_NO_POP();
                }

                awaitable = _PyCoro_GetAwaitableIter(next_iter);
                if (awaitable == NULL) {
                    _PyErr_FormatFromCause(
                        PyExc_TypeError,
                        "'async for' received an invalid object "
                        "from __anext__: %.100s",
                        Py_TYPE(next_iter)->tp_name);

                    Py_DECREF(next_iter);
                    ERROR_NO_POP();
                } else {
                    Py_DECREF(next_iter);
                }
            }
        }

        inst(GET_AWAITABLE, (iterable -- iter)) {
            iter = _PyCoro_GetAwaitableIter(iterable);

            if (iter == NULL) {
                _PyEval_FormatAwaitableError(tstate, Py_TYPE(iterable), oparg);
            }

            DECREF_INPUTS();

            if (iter != NULL && PyCoro_CheckExact(iter)) {
                PyObject *yf = _PyGen_yf((PyGenObject*)iter);
                if (yf != NULL) {
                    /* `iter` is a coroutine object that is being
                       awaited, `yf` is a pointer to the current awaitable
                       being awaited on. */
                    Py_DECREF(yf);
                    Py_CLEAR(iter);
                    _PyErr_SetString(tstate, PyExc_RuntimeError,
                                     "coroutine is being awaited already");
                    /* The code below jumps to `error` if `iter` is NULL. */
                }
            }

            ERROR_IF(iter == NULL, error);
        }

        family(SEND, INLINE_CACHE_ENTRIES_SEND) = {
            SEND_GEN,
        };

        specializing op(_SPECIALIZE_SEND, (counter/1, receiver, unused -- receiver, unused)) {
            #if ENABLE_SPECIALIZATION
            if (ADAPTIVE_COUNTER_TRIGGERS(counter)) {
                next_instr = this_instr;
                _Py_Specialize_Send(receiver, next_instr);
                DISPATCH_SAME_OPARG();
            }
            STAT_INC(SEND, deferred);
            ADVANCE_ADAPTIVE_COUNTER(this_instr[1].counter);
            #endif  /* ENABLE_SPECIALIZATION */
        }

        op(_SEND, (receiver, v -- receiver, retval)) {
            assert(frame != &entry_frame);
            if ((tstate->interp->eval_frame == NULL) &&
                (Py_TYPE(receiver) == &PyGen_Type || Py_TYPE(receiver) == &PyCoro_Type) &&
                ((PyGenObject *)receiver)->gi_frame_state < FRAME_EXECUTING)
            {
                PyGenObject *gen = (PyGenObject *)receiver;
                _PyInterpreterFrame *gen_frame = (_PyInterpreterFrame *)gen->gi_iframe;
                STACK_SHRINK(1);
                _PyFrame_StackPush(gen_frame, v);
                gen->gi_frame_state = FRAME_EXECUTING;
                gen->gi_exc_state.previous_item = tstate->exc_info;
                tstate->exc_info = &gen->gi_exc_state;
                assert(next_instr - this_instr + oparg <= UINT16_MAX);
                frame->return_offset = (uint16_t)(next_instr - this_instr + oparg);
                DISPATCH_INLINED(gen_frame);
            }
            if (Py_IsNone(v) && PyIter_Check(receiver)) {
                retval = Py_TYPE(receiver)->tp_iternext(receiver);
            }
            else {
                retval = PyObject_CallMethodOneArg(receiver, &_Py_ID(send), v);
            }
            if (retval == NULL) {
                if (_PyErr_ExceptionMatches(tstate, PyExc_StopIteration)
                ) {
                    monitor_raise(tstate, frame, this_instr);
                }
                if (_PyGen_FetchStopIterationValue(&retval) == 0) {
                    assert(retval != NULL);
                    JUMPBY(oparg);
                }
                else {
                    ERROR_NO_POP();
                }
            }
            Py_DECREF(v);
        }

        macro(SEND) = _SPECIALIZE_SEND + _SEND;

        inst(SEND_GEN, (unused/1, receiver, v -- receiver, unused)) {
            DEOPT_IF(tstate->interp->eval_frame);
            PyGenObject *gen = (PyGenObject *)receiver;
            DEOPT_IF(Py_TYPE(gen) != &PyGen_Type && Py_TYPE(gen) != &PyCoro_Type);
            DEOPT_IF(gen->gi_frame_state >= FRAME_EXECUTING);
            STAT_INC(SEND, hit);
            _PyInterpreterFrame *gen_frame = (_PyInterpreterFrame *)gen->gi_iframe;
            STACK_SHRINK(1);
            _PyFrame_StackPush(gen_frame, v);
            gen->gi_frame_state = FRAME_EXECUTING;
            gen->gi_exc_state.previous_item = tstate->exc_info;
            tstate->exc_info = &gen->gi_exc_state;
            assert(next_instr - this_instr + oparg <= UINT16_MAX);
            frame->return_offset = (uint16_t)(next_instr - this_instr + oparg);
            DISPATCH_INLINED(gen_frame);
        }

        inst(INSTRUMENTED_YIELD_VALUE, (retval -- unused)) {
            assert(frame != &entry_frame);
            frame->instr_ptr = next_instr;
            PyGenObject *gen = _PyFrame_GetGenerator(frame);
            assert(FRAME_SUSPENDED_YIELD_FROM == FRAME_SUSPENDED + 1);
            assert(oparg == 0 || oparg == 1);
            gen->gi_frame_state = FRAME_SUSPENDED + oparg;
            _PyFrame_SetStackPointer(frame, stack_pointer - 1);
            int err = _Py_call_instrumentation_arg(
                    tstate, PY_MONITORING_EVENT_PY_YIELD,
                    frame, this_instr, retval);
            if (err) ERROR_NO_POP();
            tstate->exc_info = gen->gi_exc_state.previous_item;
            gen->gi_exc_state.previous_item = NULL;
            _Py_LeaveRecursiveCallPy(tstate);
            _PyInterpreterFrame *gen_frame = frame;
            frame = tstate->current_frame = frame->previous;
            gen_frame->previous = NULL;
            _PyFrame_StackPush(frame, retval);
            /* We don't know which of these is relevant here, so keep them equal */
            assert(INLINE_CACHE_ENTRIES_SEND == INLINE_CACHE_ENTRIES_FOR_ITER);
            LOAD_IP(1 + INLINE_CACHE_ENTRIES_SEND);
            goto resume_frame;
        }

        tier1 inst(YIELD_VALUE, (retval -- unused)) {
            // NOTE: It's important that YIELD_VALUE never raises an exception!
            // The compiler treats any exception raised here as a failed close()
            // or throw() call.
            assert(frame != &entry_frame);
            frame->instr_ptr = next_instr;
            PyGenObject *gen = _PyFrame_GetGenerator(frame);
            assert(FRAME_SUSPENDED_YIELD_FROM == FRAME_SUSPENDED + 1);
            assert(oparg == 0 || oparg == 1);
            gen->gi_frame_state = FRAME_SUSPENDED + oparg;
            _PyFrame_SetStackPointer(frame, stack_pointer - 1);
            tstate->exc_info = gen->gi_exc_state.previous_item;
            gen->gi_exc_state.previous_item = NULL;
            _Py_LeaveRecursiveCallPy(tstate);
            _PyInterpreterFrame *gen_frame = frame;
            frame = tstate->current_frame = frame->previous;
            gen_frame->previous = NULL;
            _PyFrame_StackPush(frame, retval);
            /* We don't know which of these is relevant here, so keep them equal */
            assert(INLINE_CACHE_ENTRIES_SEND == INLINE_CACHE_ENTRIES_FOR_ITER);
            assert(_PyOpcode_Deopt[frame->instr_ptr->op.code] == SEND ||
                   _PyOpcode_Deopt[frame->instr_ptr->op.code] == FOR_ITER ||
                   _PyOpcode_Deopt[frame->instr_ptr->op.code] == INTERPRETER_EXIT ||
                   _PyOpcode_Deopt[frame->instr_ptr->op.code] == ENTER_EXECUTOR);
            LOAD_IP(1 + INLINE_CACHE_ENTRIES_SEND);
            goto resume_frame;
        }

        inst(POP_EXCEPT, (exc_value -- )) {
            _PyErr_StackItem *exc_info = tstate->exc_info;
            Py_XSETREF(exc_info->exc_value, exc_value == Py_None ? NULL : exc_value);
        }

        tier1 inst(RERAISE, (values[oparg], exc -- values[oparg])) {
            assert(oparg >= 0 && oparg <= 2);
            if (oparg) {
                PyObject *lasti = values[0];
                if (PyLong_Check(lasti)) {
                    frame->instr_ptr = _PyCode_CODE(_PyFrame_GetCode(frame)) + PyLong_AsLong(lasti);
                    assert(!_PyErr_Occurred(tstate));
                }
                else {
                    assert(PyLong_Check(lasti));
                    _PyErr_SetString(tstate, PyExc_SystemError, "lasti is not an int");
                    ERROR_NO_POP();
                }
            }
            assert(exc && PyExceptionInstance_Check(exc));
            Py_INCREF(exc);
            _PyErr_SetRaisedException(tstate, exc);
            monitor_reraise(tstate, frame, this_instr);
            goto exception_unwind;
        }

        tier1 inst(END_ASYNC_FOR, (awaitable, exc -- )) {
            assert(exc && PyExceptionInstance_Check(exc));
            if (PyErr_GivenExceptionMatches(exc, PyExc_StopAsyncIteration)) {
                DECREF_INPUTS();
            }
            else {
                Py_INCREF(exc);
                _PyErr_SetRaisedException(tstate, exc);
                monitor_reraise(tstate, frame, this_instr);
                goto exception_unwind;
            }
        }

        tier1 inst(CLEANUP_THROW, (sub_iter, last_sent_val, exc_value -- none, value)) {
            assert(throwflag);
            assert(exc_value && PyExceptionInstance_Check(exc_value));
            if (PyErr_GivenExceptionMatches(exc_value, PyExc_StopIteration)) {
                value = Py_NewRef(((PyStopIterationObject *)exc_value)->value);
                DECREF_INPUTS();
                none = Py_None;
            }
            else {
                _PyErr_SetRaisedException(tstate, Py_NewRef(exc_value));
                monitor_reraise(tstate, frame, this_instr);
                goto exception_unwind;
            }
        }

        inst(LOAD_ASSERTION_ERROR, ( -- value)) {
            value = Py_NewRef(PyExc_AssertionError);
        }

        inst(LOAD_BUILD_CLASS, ( -- bc)) {
            ERROR_IF(PyMapping_GetOptionalItem(BUILTINS(), &_Py_ID(__build_class__), &bc) < 0, error);
            if (bc == NULL) {
                _PyErr_SetString(tstate, PyExc_NameError,
                                 "__build_class__ not found");
                ERROR_IF(true, error);
            }
        }

        inst(STORE_NAME, (v -- )) {
            PyObject *name = GETITEM(FRAME_CO_NAMES, oparg);
            PyObject *ns = LOCALS();
            int err;
            if (ns == NULL) {
                _PyErr_Format(tstate, PyExc_SystemError,
                              "no locals found when storing %R", name);
                DECREF_INPUTS();
                ERROR_IF(true, error);
            }
            if (PyDict_CheckExact(ns))
                err = PyDict_SetItem(ns, name, v);
            else
                err = PyObject_SetItem(ns, name, v);
            DECREF_INPUTS();
            ERROR_IF(err, error);
        }

        inst(DELETE_NAME, (--)) {
            PyObject *name = GETITEM(FRAME_CO_NAMES, oparg);
            PyObject *ns = LOCALS();
            int err;
            if (ns == NULL) {
                _PyErr_Format(tstate, PyExc_SystemError,
                              "no locals when deleting %R", name);
                ERROR_NO_POP();
            }
            err = PyObject_DelItem(ns, name);
            // Can't use ERROR_IF here.
            if (err != 0) {
                _PyEval_FormatExcCheckArg(tstate, PyExc_NameError,
                                          NAME_ERROR_MSG,
                                          name);
                ERROR_NO_POP();
            }
        }

        family(UNPACK_SEQUENCE, INLINE_CACHE_ENTRIES_UNPACK_SEQUENCE) = {
            UNPACK_SEQUENCE_TWO_TUPLE,
            UNPACK_SEQUENCE_TUPLE,
            UNPACK_SEQUENCE_LIST,
        };

        specializing op(_SPECIALIZE_UNPACK_SEQUENCE, (counter/1, seq -- seq)) {
            #if ENABLE_SPECIALIZATION
            if (ADAPTIVE_COUNTER_TRIGGERS(counter)) {
                next_instr = this_instr;
                _Py_Specialize_UnpackSequence(seq, next_instr, oparg);
                DISPATCH_SAME_OPARG();
            }
            STAT_INC(UNPACK_SEQUENCE, deferred);
            ADVANCE_ADAPTIVE_COUNTER(this_instr[1].counter);
            #endif  /* ENABLE_SPECIALIZATION */
            (void)seq;
            (void)counter;
        }

        op(_UNPACK_SEQUENCE, (seq -- unused[oparg])) {
            PyObject **top = stack_pointer + oparg - 1;
            int res = _PyEval_UnpackIterable(tstate, seq, oparg, -1, top);
            DECREF_INPUTS();
            ERROR_IF(res == 0, error);
        }

        macro(UNPACK_SEQUENCE) = _SPECIALIZE_UNPACK_SEQUENCE + _UNPACK_SEQUENCE;

        inst(UNPACK_SEQUENCE_TWO_TUPLE, (unused/1, seq -- val1, val0)) {
            assert(oparg == 2);
            DEOPT_IF(!PyTuple_CheckExact(seq));
            DEOPT_IF(PyTuple_GET_SIZE(seq) != 2);
            STAT_INC(UNPACK_SEQUENCE, hit);
            val0 = Py_NewRef(PyTuple_GET_ITEM(seq, 0));
            val1 = Py_NewRef(PyTuple_GET_ITEM(seq, 1));
            DECREF_INPUTS();
        }

        inst(UNPACK_SEQUENCE_TUPLE, (unused/1, seq -- values[oparg])) {
            DEOPT_IF(!PyTuple_CheckExact(seq));
            DEOPT_IF(PyTuple_GET_SIZE(seq) != oparg);
            STAT_INC(UNPACK_SEQUENCE, hit);
            PyObject **items = _PyTuple_ITEMS(seq);
            for (int i = oparg; --i >= 0; ) {
                *values++ = Py_NewRef(items[i]);
            }
            DECREF_INPUTS();
        }

        inst(UNPACK_SEQUENCE_LIST, (unused/1, seq -- values[oparg])) {
            DEOPT_IF(!PyList_CheckExact(seq));
            DEOPT_IF(PyList_GET_SIZE(seq) != oparg);
            STAT_INC(UNPACK_SEQUENCE, hit);
            PyObject **items = _PyList_ITEMS(seq);
            for (int i = oparg; --i >= 0; ) {
                *values++ = Py_NewRef(items[i]);
            }
            DECREF_INPUTS();
        }

        inst(UNPACK_EX, (seq -- unused[oparg & 0xFF], unused, unused[oparg >> 8])) {
            int totalargs = 1 + (oparg & 0xFF) + (oparg >> 8);
            PyObject **top = stack_pointer + totalargs - 1;
            int res = _PyEval_UnpackIterable(tstate, seq, oparg & 0xFF, oparg >> 8, top);
            DECREF_INPUTS();
            ERROR_IF(res == 0, error);
        }

        family(STORE_ATTR, INLINE_CACHE_ENTRIES_STORE_ATTR) = {
            STORE_ATTR_INSTANCE_VALUE,
            STORE_ATTR_SLOT,
            STORE_ATTR_WITH_HINT,
        };

        specializing op(_SPECIALIZE_STORE_ATTR, (counter/1, owner -- owner)) {
            #if ENABLE_SPECIALIZATION
            if (ADAPTIVE_COUNTER_TRIGGERS(counter)) {
                PyObject *name = GETITEM(FRAME_CO_NAMES, oparg);
                next_instr = this_instr;
                _Py_Specialize_StoreAttr(owner, next_instr, name);
                DISPATCH_SAME_OPARG();
            }
            STAT_INC(STORE_ATTR, deferred);
            ADVANCE_ADAPTIVE_COUNTER(this_instr[1].counter);
            #endif  /* ENABLE_SPECIALIZATION */
        }

        op(_STORE_ATTR, (v, owner --)) {
            PyObject *name = GETITEM(FRAME_CO_NAMES, oparg);
            int err = PyObject_SetAttr(owner, name, v);
            DECREF_INPUTS();
            ERROR_IF(err, error);
        }

        macro(STORE_ATTR) = _SPECIALIZE_STORE_ATTR + unused/3 + _STORE_ATTR;

        inst(DELETE_ATTR, (owner --)) {
            PyObject *name = GETITEM(FRAME_CO_NAMES, oparg);
            int err = PyObject_DelAttr(owner, name);
            DECREF_INPUTS();
            ERROR_IF(err, error);
        }

        inst(STORE_GLOBAL, (v --)) {
            PyObject *name = GETITEM(FRAME_CO_NAMES, oparg);
            int err = PyDict_SetItem(GLOBALS(), name, v);
            DECREF_INPUTS();
            ERROR_IF(err, error);
        }

        inst(DELETE_GLOBAL, (--)) {
            PyObject *name = GETITEM(FRAME_CO_NAMES, oparg);
            int err = PyDict_Pop(GLOBALS(), name, NULL);
            // Can't use ERROR_IF here.
            if (err < 0) {
                ERROR_NO_POP();
            }
            if (err == 0) {
                _PyEval_FormatExcCheckArg(tstate, PyExc_NameError,
                                          NAME_ERROR_MSG, name);
                ERROR_NO_POP();
            }
        }

        inst(LOAD_LOCALS, ( -- locals)) {
            locals = LOCALS();
            if (locals == NULL) {
                _PyErr_SetString(tstate, PyExc_SystemError,
                                 "no locals found");
                ERROR_IF(true, error);
            }
            Py_INCREF(locals);
        }

        inst(LOAD_FROM_DICT_OR_GLOBALS, (mod_or_class_dict -- v)) {
            PyObject *name = GETITEM(FRAME_CO_NAMES, oparg);
            if (PyMapping_GetOptionalItem(mod_or_class_dict, name, &v) < 0) {
                ERROR_NO_POP();
            }
            if (v == NULL) {
                if (PyDict_GetItemRef(GLOBALS(), name, &v) < 0) {
                    ERROR_NO_POP();
                }
                if (v == NULL) {
                    if (PyMapping_GetOptionalItem(BUILTINS(), name, &v) < 0) {
                        ERROR_NO_POP();
                    }
                    if (v == NULL) {
                        _PyEval_FormatExcCheckArg(
                                    tstate, PyExc_NameError,
                                    NAME_ERROR_MSG, name);
                        ERROR_NO_POP();
                    }
                }
            }
            DECREF_INPUTS();
        }

        inst(LOAD_NAME, (-- v)) {
            PyObject *mod_or_class_dict = LOCALS();
            if (mod_or_class_dict == NULL) {
                _PyErr_SetString(tstate, PyExc_SystemError,
                                 "no locals found");
                ERROR_IF(true, error);
            }
            PyObject *name = GETITEM(FRAME_CO_NAMES, oparg);
            if (PyMapping_GetOptionalItem(mod_or_class_dict, name, &v) < 0) {
                ERROR_NO_POP();
            }
            if (v == NULL) {
                if (PyDict_GetItemRef(GLOBALS(), name, &v) < 0) {
                    ERROR_NO_POP();
                }
                if (v == NULL) {
                    if (PyMapping_GetOptionalItem(BUILTINS(), name, &v) < 0) {
                        ERROR_NO_POP();
                    }
                    if (v == NULL) {
                        _PyEval_FormatExcCheckArg(
                                    tstate, PyExc_NameError,
                                    NAME_ERROR_MSG, name);
                        ERROR_NO_POP();
                    }
                }
            }
        }

        family(LOAD_GLOBAL, INLINE_CACHE_ENTRIES_LOAD_GLOBAL) = {
            LOAD_GLOBAL_MODULE,
            LOAD_GLOBAL_BUILTIN,
        };

        specializing op(_SPECIALIZE_LOAD_GLOBAL, (counter/1 -- )) {
            #if ENABLE_SPECIALIZATION
            if (ADAPTIVE_COUNTER_TRIGGERS(counter)) {
                PyObject *name = GETITEM(FRAME_CO_NAMES, oparg>>1);
                next_instr = this_instr;
                _Py_Specialize_LoadGlobal(GLOBALS(), BUILTINS(), next_instr, name);
                DISPATCH_SAME_OPARG();
            }
            STAT_INC(LOAD_GLOBAL, deferred);
            ADVANCE_ADAPTIVE_COUNTER(this_instr[1].counter);
            #endif  /* ENABLE_SPECIALIZATION */
        }

        op(_LOAD_GLOBAL, ( -- res, null if (oparg & 1))) {
            PyObject *name = GETITEM(FRAME_CO_NAMES, oparg>>1);
            if (PyDict_CheckExact(GLOBALS())
                && PyDict_CheckExact(BUILTINS()))
            {
                res = _PyDict_LoadGlobal((PyDictObject *)GLOBALS(),
                                         (PyDictObject *)BUILTINS(),
                                         name);
                if (res == NULL) {
                    if (!_PyErr_Occurred(tstate)) {
                        /* _PyDict_LoadGlobal() returns NULL without raising
                         * an exception if the key doesn't exist */
                        _PyEval_FormatExcCheckArg(tstate, PyExc_NameError,
                                                  NAME_ERROR_MSG, name);
                    }
                    ERROR_IF(true, error);
                }
            }
            else {
                /* Slow-path if globals or builtins is not a dict */
                /* namespace 1: globals */
                ERROR_IF(PyMapping_GetOptionalItem(GLOBALS(), name, &res) < 0, error);
                if (res == NULL) {
                    /* namespace 2: builtins */
                    ERROR_IF(PyMapping_GetOptionalItem(BUILTINS(), name, &res) < 0, error);
                    if (res == NULL) {
                        _PyEval_FormatExcCheckArg(
                                    tstate, PyExc_NameError,
                                    NAME_ERROR_MSG, name);
                        ERROR_IF(true, error);
                    }
                }
            }
            null = NULL;
        }

        macro(LOAD_GLOBAL) =
            _SPECIALIZE_LOAD_GLOBAL +
            counter/1 +
            globals_version/1 +
            builtins_version/1 +
            _LOAD_GLOBAL;

        op(_GUARD_GLOBALS_VERSION, (version/1 --)) {
            PyDictObject *dict = (PyDictObject *)GLOBALS();
            DEOPT_IF(!PyDict_CheckExact(dict));
            DEOPT_IF(dict->ma_keys->dk_version != version);
            assert(DK_IS_UNICODE(dict->ma_keys));
        }

        op(_GUARD_BUILTINS_VERSION, (version/1 --)) {
            PyDictObject *dict = (PyDictObject *)BUILTINS();
            DEOPT_IF(!PyDict_CheckExact(dict));
            DEOPT_IF(dict->ma_keys->dk_version != version);
            assert(DK_IS_UNICODE(dict->ma_keys));
        }

        op(_LOAD_GLOBAL_MODULE, (index/1 -- res, null if (oparg & 1))) {
            PyDictObject *dict = (PyDictObject *)GLOBALS();
            PyDictUnicodeEntry *entries = DK_UNICODE_ENTRIES(dict->ma_keys);
            res = entries[index].me_value;
            DEOPT_IF(res == NULL);
            Py_INCREF(res);
            STAT_INC(LOAD_GLOBAL, hit);
            null = NULL;
        }

        op(_LOAD_GLOBAL_BUILTINS, (index/1 -- res, null if (oparg & 1))) {
            PyDictObject *bdict = (PyDictObject *)BUILTINS();
            PyDictUnicodeEntry *entries = DK_UNICODE_ENTRIES(bdict->ma_keys);
            res = entries[index].me_value;
            DEOPT_IF(res == NULL);
            Py_INCREF(res);
            STAT_INC(LOAD_GLOBAL, hit);
            null = NULL;
        }

        macro(LOAD_GLOBAL_MODULE) =
            unused/1 + // Skip over the counter
            _GUARD_GLOBALS_VERSION +
            unused/1 + // Skip over the builtins version
            _LOAD_GLOBAL_MODULE;

        macro(LOAD_GLOBAL_BUILTIN) =
            unused/1 + // Skip over the counter
            _GUARD_GLOBALS_VERSION +
            _GUARD_BUILTINS_VERSION +
            _LOAD_GLOBAL_BUILTINS;

        inst(DELETE_FAST, (--)) {
            PyObject *v = GETLOCAL(oparg);
            if (v == NULL) {
                _PyEval_FormatExcCheckArg(tstate, PyExc_UnboundLocalError,
                    UNBOUNDLOCAL_ERROR_MSG,
                    PyTuple_GetItem(_PyFrame_GetCode(frame)->co_localsplusnames, oparg)
                );
                ERROR_IF(1, error);
            }
            SETLOCAL(oparg, NULL);
        }

        inst(MAKE_CELL, (--)) {
            // "initial" is probably NULL but not if it's an arg (or set
            // via PyFrame_LocalsToFast() before MAKE_CELL has run).
            PyObject *initial = GETLOCAL(oparg);
            PyObject *cell = PyCell_New(initial);
            if (cell == NULL) {
                ERROR_NO_POP();
            }
            SETLOCAL(oparg, cell);
        }

        inst(DELETE_DEREF, (--)) {
            PyObject *cell = GETLOCAL(oparg);
            // Can't use ERROR_IF here.
            // Fortunately we don't need its superpower.
            PyObject *oldobj = PyCell_SwapTakeRef((PyCellObject *)cell, NULL);
            if (oldobj == NULL) {
                _PyEval_FormatExcUnbound(tstate, _PyFrame_GetCode(frame), oparg);
                ERROR_NO_POP();
            }
            Py_DECREF(oldobj);
        }

        inst(LOAD_FROM_DICT_OR_DEREF, (class_dict -- value)) {
            PyObject *name;
            assert(class_dict);
            assert(oparg >= 0 && oparg < _PyFrame_GetCode(frame)->co_nlocalsplus);
            name = PyTuple_GET_ITEM(_PyFrame_GetCode(frame)->co_localsplusnames, oparg);
            if (PyMapping_GetOptionalItem(class_dict, name, &value) < 0) {
                ERROR_NO_POP();
            }
            if (!value) {
                PyCellObject *cell = (PyCellObject *)GETLOCAL(oparg);
                value = PyCell_GetRef(cell);
                if (value == NULL) {
                    _PyEval_FormatExcUnbound(tstate, _PyFrame_GetCode(frame), oparg);
                    ERROR_NO_POP();
                }
            }
            Py_DECREF(class_dict);
        }

        inst(LOAD_DEREF, ( -- value)) {
            PyCellObject *cell = (PyCellObject *)GETLOCAL(oparg);
            value = PyCell_GetRef(cell);
            if (value == NULL) {
                _PyEval_FormatExcUnbound(tstate, _PyFrame_GetCode(frame), oparg);
                ERROR_IF(true, error);
            }
        }

        inst(STORE_DEREF, (v --)) {
            PyCellObject *cell = (PyCellObject *)GETLOCAL(oparg);
            PyCell_SetTakeRef(cell, v);
        }

        inst(COPY_FREE_VARS, (--)) {
            /* Copy closure variables to free variables */
            PyCodeObject *co = _PyFrame_GetCode(frame);
            assert(PyFunction_Check(frame->f_funcobj));
            PyObject *closure = ((PyFunctionObject *)frame->f_funcobj)->func_closure;
            assert(oparg == co->co_nfreevars);
            int offset = co->co_nlocalsplus - oparg;
            for (int i = 0; i < oparg; ++i) {
                PyObject *o = PyTuple_GET_ITEM(closure, i);
                frame->localsplus[offset + i] = Py_NewRef(o);
            }
        }

        inst(BUILD_STRING, (pieces[oparg] -- str)) {
            str = _PyUnicode_JoinArray(&_Py_STR(empty), pieces, oparg);
            DECREF_INPUTS();
            ERROR_IF(str == NULL, error);
        }

        inst(BUILD_TUPLE, (values[oparg] -- tup)) {
            tup = _PyTuple_FromArraySteal(values, oparg);
            ERROR_IF(tup == NULL, error);
        }

        inst(BUILD_LIST, (values[oparg] -- list)) {
            list = _PyList_FromArraySteal(values, oparg);
            ERROR_IF(list == NULL, error);
        }

        inst(LIST_EXTEND, (list, unused[oparg-1], iterable -- list, unused[oparg-1])) {
            PyObject *none_val = _PyList_Extend((PyListObject *)list, iterable);
            if (none_val == NULL) {
                if (_PyErr_ExceptionMatches(tstate, PyExc_TypeError) &&
                   (Py_TYPE(iterable)->tp_iter == NULL && !PySequence_Check(iterable)))
                {
                    _PyErr_Clear(tstate);
                    _PyErr_Format(tstate, PyExc_TypeError,
                          "Value after * must be an iterable, not %.200s",
                          Py_TYPE(iterable)->tp_name);
                }
                DECREF_INPUTS();
                ERROR_IF(true, error);
            }
            assert(Py_IsNone(none_val));
            DECREF_INPUTS();
        }

        inst(SET_UPDATE, (set, unused[oparg-1], iterable -- set, unused[oparg-1])) {
            int err = _PySet_Update(set, iterable);
            DECREF_INPUTS();
            ERROR_IF(err < 0, error);
        }

        inst(BUILD_SET, (values[oparg] -- set)) {
            set = PySet_New(NULL);
            if (set == NULL)
                ERROR_NO_POP();
            int err = 0;
            for (int i = 0; i < oparg; i++) {
                PyObject *item = values[i];
                if (err == 0)
                    err = PySet_Add(set, item);
                Py_DECREF(item);
            }
            if (err != 0) {
                Py_DECREF(set);
                ERROR_IF(true, error);
            }
        }

        inst(BUILD_MAP, (values[oparg*2] -- map)) {
            map = _PyDict_FromItems(
                    values, 2,
                    values+1, 2,
                    oparg);
            DECREF_INPUTS();
            ERROR_IF(map == NULL, error);
        }

        inst(SETUP_ANNOTATIONS, (--)) {
            int err;
            PyObject *ann_dict;
            if (LOCALS() == NULL) {
                _PyErr_Format(tstate, PyExc_SystemError,
                              "no locals found when setting up annotations");
                ERROR_IF(true, error);
            }
            /* check if __annotations__ in locals()... */
            ERROR_IF(PyMapping_GetOptionalItem(LOCALS(), &_Py_ID(__annotations__), &ann_dict) < 0, error);
            if (ann_dict == NULL) {
                ann_dict = PyDict_New();
                ERROR_IF(ann_dict == NULL, error);
                err = PyObject_SetItem(LOCALS(), &_Py_ID(__annotations__),
                                       ann_dict);
                Py_DECREF(ann_dict);
                ERROR_IF(err, error);
            }
            else {
                Py_DECREF(ann_dict);
            }
        }

        inst(BUILD_CONST_KEY_MAP, (values[oparg], keys -- map)) {
            assert(PyTuple_CheckExact(keys));
            assert(PyTuple_GET_SIZE(keys) == (Py_ssize_t)oparg);
            map = _PyDict_FromItems(
                    &PyTuple_GET_ITEM(keys, 0), 1,
                    values, 1, oparg);
            DECREF_INPUTS();
            ERROR_IF(map == NULL, error);
        }

        inst(DICT_UPDATE, (dict, unused[oparg - 1], update -- dict, unused[oparg - 1])) {
            if (PyDict_Update(dict, update) < 0) {
                if (_PyErr_ExceptionMatches(tstate, PyExc_AttributeError)) {
                    _PyErr_Format(tstate, PyExc_TypeError,
                                    "'%.200s' object is not a mapping",
                                    Py_TYPE(update)->tp_name);
                }
                DECREF_INPUTS();
                ERROR_IF(true, error);
            }
            DECREF_INPUTS();
        }

        inst(DICT_MERGE, (callable, unused, unused, dict, unused[oparg - 1], update -- callable, unused, unused, dict, unused[oparg - 1])) {
            if (_PyDict_MergeEx(dict, update, 2) < 0) {
                _PyEval_FormatKwargsError(tstate, callable, update);
                DECREF_INPUTS();
                ERROR_IF(true, error);
            }
            DECREF_INPUTS();
        }

        inst(MAP_ADD, (dict, unused[oparg - 1], key, value -- dict, unused[oparg - 1])) {
            assert(PyDict_CheckExact(dict));
            /* dict[key] = value */
            // Do not DECREF INPUTS because the function steals the references
            ERROR_IF(_PyDict_SetItem_Take2((PyDictObject *)dict, key, value) != 0, error);
        }

        inst(INSTRUMENTED_LOAD_SUPER_ATTR, (unused/1, unused, unused, unused -- unused, unused if (oparg & 1))) {
            // cancel out the decrement that will happen in LOAD_SUPER_ATTR; we
            // don't want to specialize instrumented instructions
            PAUSE_ADAPTIVE_COUNTER(this_instr[1].counter);
            GO_TO_INSTRUCTION(LOAD_SUPER_ATTR);
        }

        family(LOAD_SUPER_ATTR, INLINE_CACHE_ENTRIES_LOAD_SUPER_ATTR) = {
            LOAD_SUPER_ATTR_ATTR,
            LOAD_SUPER_ATTR_METHOD,
        };

        specializing op(_SPECIALIZE_LOAD_SUPER_ATTR, (counter/1, global_super, class, unused -- global_super, class, unused)) {
            #if ENABLE_SPECIALIZATION
            int load_method = oparg & 1;
            if (ADAPTIVE_COUNTER_TRIGGERS(counter)) {
                next_instr = this_instr;
                _Py_Specialize_LoadSuperAttr(global_super, class, next_instr, load_method);
                DISPATCH_SAME_OPARG();
            }
            STAT_INC(LOAD_SUPER_ATTR, deferred);
            ADVANCE_ADAPTIVE_COUNTER(this_instr[1].counter);
            #endif  /* ENABLE_SPECIALIZATION */
        }

        tier1 op(_LOAD_SUPER_ATTR, (global_super, class, self -- attr, null if (oparg & 1))) {
            if (opcode == INSTRUMENTED_LOAD_SUPER_ATTR) {
                PyObject *arg = oparg & 2 ? class : &_PyInstrumentation_MISSING;
                int err = _Py_call_instrumentation_2args(
                        tstate, PY_MONITORING_EVENT_CALL,
                        frame, this_instr, global_super, arg);
                ERROR_IF(err, error);
            }
            // we make no attempt to optimize here; specializations should
            // handle any case whose performance we care about
            PyObject *stack[] = {class, self};
            PyObject *super = PyObject_Vectorcall(global_super, stack, oparg & 2, NULL);
            if (opcode == INSTRUMENTED_LOAD_SUPER_ATTR) {
                PyObject *arg = oparg & 2 ? class : &_PyInstrumentation_MISSING;
                if (super == NULL) {
                    _Py_call_instrumentation_exc2(
                        tstate, PY_MONITORING_EVENT_C_RAISE,
                        frame, this_instr, global_super, arg);
                }
                else {
                    int err = _Py_call_instrumentation_2args(
                        tstate, PY_MONITORING_EVENT_C_RETURN,
                        frame, this_instr, global_super, arg);
                    if (err < 0) {
                        Py_CLEAR(super);
                    }
                }
            }
            DECREF_INPUTS();
            ERROR_IF(super == NULL, error);
            PyObject *name = GETITEM(FRAME_CO_NAMES, oparg >> 2);
            attr = PyObject_GetAttr(super, name);
            Py_DECREF(super);
            ERROR_IF(attr == NULL, error);
            null = NULL;
        }

        macro(LOAD_SUPER_ATTR) = _SPECIALIZE_LOAD_SUPER_ATTR + _LOAD_SUPER_ATTR;

        pseudo(LOAD_SUPER_METHOD) = {
            LOAD_SUPER_ATTR,
        };

        pseudo(LOAD_ZERO_SUPER_METHOD) = {
            LOAD_SUPER_ATTR,
        };

        pseudo(LOAD_ZERO_SUPER_ATTR) = {
            LOAD_SUPER_ATTR,
        };

        inst(LOAD_SUPER_ATTR_ATTR, (unused/1, global_super, class, self -- attr, unused if (0))) {
            assert(!(oparg & 1));
            DEOPT_IF(global_super != (PyObject *)&PySuper_Type);
            DEOPT_IF(!PyType_Check(class));
            STAT_INC(LOAD_SUPER_ATTR, hit);
            PyObject *name = GETITEM(FRAME_CO_NAMES, oparg >> 2);
            attr = _PySuper_Lookup((PyTypeObject *)class, self, name, NULL);
            DECREF_INPUTS();
            ERROR_IF(attr == NULL, error);
        }

        inst(LOAD_SUPER_ATTR_METHOD, (unused/1, global_super, class, self -- attr, self_or_null)) {
            assert(oparg & 1);
            DEOPT_IF(global_super != (PyObject *)&PySuper_Type);
            DEOPT_IF(!PyType_Check(class));
            STAT_INC(LOAD_SUPER_ATTR, hit);
            PyObject *name = GETITEM(FRAME_CO_NAMES, oparg >> 2);
            PyTypeObject *cls = (PyTypeObject *)class;
            int method_found = 0;
            attr = _PySuper_Lookup(cls, self, name,
                                   Py_TYPE(self)->tp_getattro == PyObject_GenericGetAttr ? &method_found : NULL);
            Py_DECREF(global_super);
            Py_DECREF(class);
            if (attr == NULL) {
                Py_DECREF(self);
                ERROR_IF(true, error);
            }
            if (method_found) {
                self_or_null = self; // transfer ownership
            } else {
                Py_DECREF(self);
                self_or_null = NULL;
            }
        }

        family(LOAD_ATTR, INLINE_CACHE_ENTRIES_LOAD_ATTR) = {
            LOAD_ATTR_INSTANCE_VALUE,
            LOAD_ATTR_MODULE,
            LOAD_ATTR_WITH_HINT,
            LOAD_ATTR_SLOT,
            LOAD_ATTR_CLASS,
            LOAD_ATTR_PROPERTY,
            LOAD_ATTR_GETATTRIBUTE_OVERRIDDEN,
            LOAD_ATTR_METHOD_WITH_VALUES,
            LOAD_ATTR_METHOD_NO_DICT,
            LOAD_ATTR_METHOD_LAZY_DICT,
            LOAD_ATTR_NONDESCRIPTOR_WITH_VALUES,
            LOAD_ATTR_NONDESCRIPTOR_NO_DICT,
        };

        specializing op(_SPECIALIZE_LOAD_ATTR, (counter/1, owner -- owner)) {
            #if ENABLE_SPECIALIZATION
            if (ADAPTIVE_COUNTER_TRIGGERS(counter)) {
                PyObject *name = GETITEM(FRAME_CO_NAMES, oparg>>1);
                next_instr = this_instr;
                _Py_Specialize_LoadAttr(owner, next_instr, name);
                DISPATCH_SAME_OPARG();
            }
            STAT_INC(LOAD_ATTR, deferred);
            ADVANCE_ADAPTIVE_COUNTER(this_instr[1].counter);
            #endif  /* ENABLE_SPECIALIZATION */
        }

        op(_LOAD_ATTR, (owner -- attr, self_or_null if (oparg & 1))) {
            PyObject *name = GETITEM(FRAME_CO_NAMES, oparg >> 1);
            if (oparg & 1) {
                /* Designed to work in tandem with CALL, pushes two values. */
                attr = NULL;
                if (_PyObject_GetMethod(owner, name, &attr)) {
                    /* We can bypass temporary bound method object.
                       meth is unbound method and obj is self.
                       meth | self | arg1 | ... | argN
                     */
                    assert(attr != NULL);  // No errors on this branch
                    self_or_null = owner;  // Transfer ownership
                }
                else {
                    /* meth is not an unbound method (but a regular attr, or
                       something was returned by a descriptor protocol).  Set
                       the second element of the stack to NULL, to signal
                       CALL that it's not a method call.
                       meth | NULL | arg1 | ... | argN
                    */
                    DECREF_INPUTS();
                    ERROR_IF(attr == NULL, error);
                    self_or_null = NULL;
                }
            }
            else {
                /* Classic, pushes one value. */
                attr = PyObject_GetAttr(owner, name);
                DECREF_INPUTS();
                ERROR_IF(attr == NULL, error);
            }
        }

        macro(LOAD_ATTR) =
            _SPECIALIZE_LOAD_ATTR +
            unused/8 +
            _LOAD_ATTR;

        pseudo(LOAD_METHOD) = {
            LOAD_ATTR,
        };

        op(_GUARD_TYPE_VERSION, (type_version/2, owner -- owner)) {
            PyTypeObject *tp = Py_TYPE(owner);
            assert(type_version != 0);
            EXIT_IF(tp->tp_version_tag != type_version);
        }

        op(_CHECK_MANAGED_OBJECT_HAS_VALUES, (owner -- owner)) {
            assert(Py_TYPE(owner)->tp_dictoffset < 0);
            assert(Py_TYPE(owner)->tp_flags & Py_TPFLAGS_INLINE_VALUES);
            DEOPT_IF(!_PyObject_InlineValues(owner)->valid);
        }

        split op(_LOAD_ATTR_INSTANCE_VALUE, (index/1, owner -- attr, null if (oparg & 1))) {
            attr = _PyObject_InlineValues(owner)->values[index];
            DEOPT_IF(attr == NULL);
            STAT_INC(LOAD_ATTR, hit);
            Py_INCREF(attr);
            null = NULL;
            DECREF_INPUTS();
        }

        macro(LOAD_ATTR_INSTANCE_VALUE) =
            unused/1 + // Skip over the counter
            _GUARD_TYPE_VERSION +
            _CHECK_MANAGED_OBJECT_HAS_VALUES +
            _LOAD_ATTR_INSTANCE_VALUE +
            unused/5;  // Skip over rest of cache

        op(_CHECK_ATTR_MODULE, (dict_version/2, owner -- owner)) {
            DEOPT_IF(!PyModule_CheckExact(owner));
            PyDictObject *dict = (PyDictObject *)((PyModuleObject *)owner)->md_dict;
            assert(dict != NULL);
            DEOPT_IF(dict->ma_keys->dk_version != dict_version);
        }

        op(_LOAD_ATTR_MODULE, (index/1, owner -- attr, null if (oparg & 1))) {
            PyDictObject *dict = (PyDictObject *)((PyModuleObject *)owner)->md_dict;
            assert(dict->ma_keys->dk_kind == DICT_KEYS_UNICODE);
            assert(index < dict->ma_keys->dk_nentries);
            PyDictUnicodeEntry *ep = DK_UNICODE_ENTRIES(dict->ma_keys) + index;
            attr = ep->me_value;
            DEOPT_IF(attr == NULL);
            STAT_INC(LOAD_ATTR, hit);
            Py_INCREF(attr);
            null = NULL;
            DECREF_INPUTS();
        }

        macro(LOAD_ATTR_MODULE) =
            unused/1 +
            _CHECK_ATTR_MODULE +
            _LOAD_ATTR_MODULE +
            unused/5;

        op(_CHECK_ATTR_WITH_HINT, (owner -- owner)) {
            assert(Py_TYPE(owner)->tp_flags & Py_TPFLAGS_MANAGED_DICT);
            PyDictObject *dict = _PyObject_GetManagedDict(owner);
            DEOPT_IF(dict == NULL);
            assert(PyDict_CheckExact((PyObject *)dict));
        }

        op(_LOAD_ATTR_WITH_HINT, (hint/1, owner -- attr, null if (oparg & 1))) {
            PyDictObject *dict = _PyObject_GetManagedDict(owner);
            DEOPT_IF(hint >= (size_t)dict->ma_keys->dk_nentries);
            PyObject *name = GETITEM(FRAME_CO_NAMES, oparg>>1);
            if (DK_IS_UNICODE(dict->ma_keys)) {
                PyDictUnicodeEntry *ep = DK_UNICODE_ENTRIES(dict->ma_keys) + hint;
                DEOPT_IF(ep->me_key != name);
                attr = ep->me_value;
            }
            else {
                PyDictKeyEntry *ep = DK_ENTRIES(dict->ma_keys) + hint;
                DEOPT_IF(ep->me_key != name);
                attr = ep->me_value;
            }
            DEOPT_IF(attr == NULL);
            STAT_INC(LOAD_ATTR, hit);
            Py_INCREF(attr);
            null = NULL;
            DECREF_INPUTS();
        }

        macro(LOAD_ATTR_WITH_HINT) =
            unused/1 +
            _GUARD_TYPE_VERSION +
            _CHECK_ATTR_WITH_HINT +
            _LOAD_ATTR_WITH_HINT +
            unused/5;

        split op(_LOAD_ATTR_SLOT, (index/1, owner -- attr, null if (oparg & 1))) {
            char *addr = (char *)owner + index;
            attr = *(PyObject **)addr;
            DEOPT_IF(attr == NULL);
            STAT_INC(LOAD_ATTR, hit);
            Py_INCREF(attr);
            null = NULL;
            DECREF_INPUTS();
        }

        macro(LOAD_ATTR_SLOT) =
            unused/1 +
            _GUARD_TYPE_VERSION +
            _LOAD_ATTR_SLOT +  // NOTE: This action may also deopt
            unused/5;

        op(_CHECK_ATTR_CLASS, (type_version/2, owner -- owner)) {
            DEOPT_IF(!PyType_Check(owner));
            assert(type_version != 0);
            DEOPT_IF(((PyTypeObject *)owner)->tp_version_tag != type_version);

        }

        split op(_LOAD_ATTR_CLASS, (descr/4, owner -- attr, null if (oparg & 1))) {
            STAT_INC(LOAD_ATTR, hit);
            assert(descr != NULL);
            attr = Py_NewRef(descr);
            null = NULL;
            DECREF_INPUTS();
        }

        macro(LOAD_ATTR_CLASS) =
            unused/1 +
            _CHECK_ATTR_CLASS +
            unused/2 +
            _LOAD_ATTR_CLASS;

        inst(LOAD_ATTR_PROPERTY, (unused/1, type_version/2, func_version/2, fget/4, owner -- unused, unused if (0))) {
            assert((oparg & 1) == 0);
            DEOPT_IF(tstate->interp->eval_frame);

            PyTypeObject *cls = Py_TYPE(owner);
            assert(type_version != 0);
            DEOPT_IF(cls->tp_version_tag != type_version);
            assert(Py_IS_TYPE(fget, &PyFunction_Type));
            PyFunctionObject *f = (PyFunctionObject *)fget;
            assert(func_version != 0);
            DEOPT_IF(f->func_version != func_version);
            PyCodeObject *code = (PyCodeObject *)f->func_code;
            assert(code->co_argcount == 1);
            DEOPT_IF(!_PyThreadState_HasStackSpace(tstate, code->co_framesize));
            STAT_INC(LOAD_ATTR, hit);
            Py_INCREF(fget);
            _PyInterpreterFrame *new_frame = _PyFrame_PushUnchecked(tstate, f, 1);
            // Manipulate stack directly because we exit with DISPATCH_INLINED().
            STACK_SHRINK(1);
            new_frame->localsplus[0] = owner;
            frame->return_offset = (uint16_t)(next_instr - this_instr);
            DISPATCH_INLINED(new_frame);
        }

        inst(LOAD_ATTR_GETATTRIBUTE_OVERRIDDEN, (unused/1, type_version/2, func_version/2, getattribute/4, owner -- unused, unused if (0))) {
            assert((oparg & 1) == 0);
            DEOPT_IF(tstate->interp->eval_frame);
            PyTypeObject *cls = Py_TYPE(owner);
            assert(type_version != 0);
            DEOPT_IF(cls->tp_version_tag != type_version);
            assert(Py_IS_TYPE(getattribute, &PyFunction_Type));
            PyFunctionObject *f = (PyFunctionObject *)getattribute;
            assert(func_version != 0);
            DEOPT_IF(f->func_version != func_version);
            PyCodeObject *code = (PyCodeObject *)f->func_code;
            assert(code->co_argcount == 2);
            DEOPT_IF(!_PyThreadState_HasStackSpace(tstate, code->co_framesize));
            STAT_INC(LOAD_ATTR, hit);

            PyObject *name = GETITEM(FRAME_CO_NAMES, oparg >> 1);
            Py_INCREF(f);
            _PyInterpreterFrame *new_frame = _PyFrame_PushUnchecked(tstate, f, 2);
            // Manipulate stack directly because we exit with DISPATCH_INLINED().
            STACK_SHRINK(1);
            new_frame->localsplus[0] = owner;
            new_frame->localsplus[1] = Py_NewRef(name);
            frame->return_offset = (uint16_t)(next_instr - this_instr);
            DISPATCH_INLINED(new_frame);
        }

        op(_GUARD_DORV_NO_DICT, (owner -- owner)) {
            assert(Py_TYPE(owner)->tp_dictoffset < 0);
            assert(Py_TYPE(owner)->tp_flags & Py_TPFLAGS_INLINE_VALUES);
            DEOPT_IF(_PyObject_GetManagedDict(owner));
            DEOPT_IF(_PyObject_InlineValues(owner)->valid == 0);
        }

        op(_STORE_ATTR_INSTANCE_VALUE, (index/1, value, owner --)) {
            STAT_INC(STORE_ATTR, hit);
            assert(_PyObject_GetManagedDict(owner) == NULL);
            PyDictValues *values = _PyObject_InlineValues(owner);

            PyObject *old_value = values->values[index];
            values->values[index] = value;
            if (old_value == NULL) {
                _PyDictValues_AddToInsertionOrder(values, index);
            }
            else {
                Py_DECREF(old_value);
            }

            Py_DECREF(owner);
        }

        macro(STORE_ATTR_INSTANCE_VALUE) =
            unused/1 +
            _GUARD_TYPE_VERSION +
            _GUARD_DORV_NO_DICT +
            _STORE_ATTR_INSTANCE_VALUE;

        inst(STORE_ATTR_WITH_HINT, (unused/1, type_version/2, hint/1, value, owner --)) {
            PyTypeObject *tp = Py_TYPE(owner);
            assert(type_version != 0);
            DEOPT_IF(tp->tp_version_tag != type_version);
            assert(tp->tp_flags & Py_TPFLAGS_MANAGED_DICT);
            PyDictObject *dict = _PyObject_GetManagedDict(owner);
            DEOPT_IF(dict == NULL);
            assert(PyDict_CheckExact((PyObject *)dict));
            PyObject *name = GETITEM(FRAME_CO_NAMES, oparg);
            DEOPT_IF(hint >= (size_t)dict->ma_keys->dk_nentries);
            PyObject *old_value;
            uint64_t new_version;
            if (DK_IS_UNICODE(dict->ma_keys)) {
                PyDictUnicodeEntry *ep = DK_UNICODE_ENTRIES(dict->ma_keys) + hint;
                DEOPT_IF(ep->me_key != name);
                old_value = ep->me_value;
                DEOPT_IF(old_value == NULL);
                new_version = _PyDict_NotifyEvent(tstate->interp, PyDict_EVENT_MODIFIED, dict, name, value);
                ep->me_value = value;
            }
            else {
                PyDictKeyEntry *ep = DK_ENTRIES(dict->ma_keys) + hint;
                DEOPT_IF(ep->me_key != name);
                old_value = ep->me_value;
                DEOPT_IF(old_value == NULL);
                new_version = _PyDict_NotifyEvent(tstate->interp, PyDict_EVENT_MODIFIED, dict, name, value);
                ep->me_value = value;
            }
            Py_DECREF(old_value);
            STAT_INC(STORE_ATTR, hit);
            /* Ensure dict is GC tracked if it needs to be */
            if (!_PyObject_GC_IS_TRACKED(dict) && _PyObject_GC_MAY_BE_TRACKED(value)) {
                _PyObject_GC_TRACK(dict);
            }
            /* PEP 509 */
            dict->ma_version_tag = new_version;
            Py_DECREF(owner);
        }

        op(_STORE_ATTR_SLOT, (index/1, value, owner --)) {
            char *addr = (char *)owner + index;
            STAT_INC(STORE_ATTR, hit);
            PyObject *old_value = *(PyObject **)addr;
            *(PyObject **)addr = value;
            Py_XDECREF(old_value);
            Py_DECREF(owner);
        }

        macro(STORE_ATTR_SLOT) =
            unused/1 +
            _GUARD_TYPE_VERSION +
            _STORE_ATTR_SLOT;

        family(COMPARE_OP, INLINE_CACHE_ENTRIES_COMPARE_OP) = {
            COMPARE_OP_FLOAT,
            COMPARE_OP_INT,
            COMPARE_OP_STR,
        };

        specializing op(_SPECIALIZE_COMPARE_OP, (counter/1, left, right -- left, right)) {
            #if ENABLE_SPECIALIZATION
            if (ADAPTIVE_COUNTER_TRIGGERS(counter)) {
                next_instr = this_instr;
                _Py_Specialize_CompareOp(left, right, next_instr, oparg);
                DISPATCH_SAME_OPARG();
            }
            STAT_INC(COMPARE_OP, deferred);
            ADVANCE_ADAPTIVE_COUNTER(this_instr[1].counter);
            #endif  /* ENABLE_SPECIALIZATION */
        }

        op(_COMPARE_OP, (left, right -- res)) {
            assert((oparg >> 5) <= Py_GE);
            res = PyObject_RichCompare(left, right, oparg >> 5);
            DECREF_INPUTS();
            ERROR_IF(res == NULL, error);
            if (oparg & 16) {
                int res_bool = PyObject_IsTrue(res);
                Py_DECREF(res);
                ERROR_IF(res_bool < 0, error);
                res = res_bool ? Py_True : Py_False;
            }
        }

        macro(COMPARE_OP) = _SPECIALIZE_COMPARE_OP + _COMPARE_OP;

        macro(COMPARE_OP_FLOAT) =
            _GUARD_BOTH_FLOAT + unused/1 + _COMPARE_OP_FLOAT;

        macro(COMPARE_OP_INT) =
            _GUARD_BOTH_INT + unused/1 + _COMPARE_OP_INT;

        macro(COMPARE_OP_STR) =
            _GUARD_BOTH_UNICODE + unused/1 + _COMPARE_OP_STR;

        op(_COMPARE_OP_FLOAT, (left, right -- res)) {
            STAT_INC(COMPARE_OP, hit);
            double dleft = PyFloat_AS_DOUBLE(left);
            double dright = PyFloat_AS_DOUBLE(right);
            // 1 if NaN, 2 if <, 4 if >, 8 if ==; this matches low four bits of the oparg
            int sign_ish = COMPARISON_BIT(dleft, dright);
            _Py_DECREF_SPECIALIZED(left, _PyFloat_ExactDealloc);
            _Py_DECREF_SPECIALIZED(right, _PyFloat_ExactDealloc);
            res = (sign_ish & oparg) ? Py_True : Py_False;
            // It's always a bool, so we don't care about oparg & 16.
        }

        // Similar to COMPARE_OP_FLOAT
        op(_COMPARE_OP_INT, (left, right -- res)) {
            DEOPT_IF(!_PyLong_IsCompact((PyLongObject *)left));
            DEOPT_IF(!_PyLong_IsCompact((PyLongObject *)right));
            STAT_INC(COMPARE_OP, hit);
            assert(_PyLong_DigitCount((PyLongObject *)left) <= 1 &&
                   _PyLong_DigitCount((PyLongObject *)right) <= 1);
            Py_ssize_t ileft = _PyLong_CompactValue((PyLongObject *)left);
            Py_ssize_t iright = _PyLong_CompactValue((PyLongObject *)right);
            // 2 if <, 4 if >, 8 if ==; this matches the low 4 bits of the oparg
            int sign_ish = COMPARISON_BIT(ileft, iright);
            _Py_DECREF_SPECIALIZED(left, (destructor)PyObject_Free);
            _Py_DECREF_SPECIALIZED(right, (destructor)PyObject_Free);
            res = (sign_ish & oparg) ? Py_True : Py_False;
            // It's always a bool, so we don't care about oparg & 16.
        }

        // Similar to COMPARE_OP_FLOAT, but for ==, != only
        op(_COMPARE_OP_STR, (left, right -- res)) {
            STAT_INC(COMPARE_OP, hit);
            int eq = _PyUnicode_Equal(left, right);
            assert((oparg >> 5) == Py_EQ || (oparg >> 5) == Py_NE);
            _Py_DECREF_SPECIALIZED(left, _PyUnicode_ExactDealloc);
            _Py_DECREF_SPECIALIZED(right, _PyUnicode_ExactDealloc);
            assert(eq == 0 || eq == 1);
            assert((oparg & 0xf) == COMPARISON_NOT_EQUALS || (oparg & 0xf) == COMPARISON_EQUALS);
            assert(COMPARISON_NOT_EQUALS + 1 == COMPARISON_EQUALS);
            res = ((COMPARISON_NOT_EQUALS + eq) & oparg) ? Py_True : Py_False;
            // It's always a bool, so we don't care about oparg & 16.
        }

        inst(IS_OP, (left, right -- b)) {
            int res = Py_Is(left, right) ^ oparg;
            DECREF_INPUTS();
            b = res ? Py_True : Py_False;
        }

        family(CONTAINS_OP, INLINE_CACHE_ENTRIES_CONTAINS_OP) = {
            CONTAINS_OP_SET,
            CONTAINS_OP_DICT,
        };

        op(_CONTAINS_OP, (left, right -- b)) {
            int res = PySequence_Contains(right, left);
            DECREF_INPUTS();
            ERROR_IF(res < 0, error);
            b = (res ^ oparg) ? Py_True : Py_False;
        }

        specializing op(_SPECIALIZE_CONTAINS_OP, (counter/1, left, right -- left, right)) {
            #if ENABLE_SPECIALIZATION
            if (ADAPTIVE_COUNTER_TRIGGERS(counter)) {
                next_instr = this_instr;
                _Py_Specialize_ContainsOp(right, next_instr);
                DISPATCH_SAME_OPARG();
            }
            STAT_INC(CONTAINS_OP, deferred);
            ADVANCE_ADAPTIVE_COUNTER(this_instr[1].counter);
            #endif  /* ENABLE_SPECIALIZATION */
        }

        macro(CONTAINS_OP) = _SPECIALIZE_CONTAINS_OP + _CONTAINS_OP;

        inst(CONTAINS_OP_SET, (unused/1, left, right -- b)) {
            DEOPT_IF(!(PySet_CheckExact(right) || PyFrozenSet_CheckExact(right)));
            STAT_INC(CONTAINS_OP, hit);
            // Note: both set and frozenset use the same seq_contains method!
            int res = _PySet_Contains((PySetObject *)right, left);
            DECREF_INPUTS();
            ERROR_IF(res < 0, error);
            b = (res ^ oparg) ? Py_True : Py_False;
        }

        inst(CONTAINS_OP_DICT, (unused/1, left, right -- b)) {
            DEOPT_IF(!PyDict_CheckExact(right));
            STAT_INC(CONTAINS_OP, hit);
            int res = PyDict_Contains(right, left);
            DECREF_INPUTS();
            ERROR_IF(res < 0, error);
            b = (res ^ oparg) ? Py_True : Py_False;
        }

        inst(CHECK_EG_MATCH, (exc_value, match_type -- rest, match)) {
            if (_PyEval_CheckExceptStarTypeValid(tstate, match_type) < 0) {
                DECREF_INPUTS();
                ERROR_IF(true, error);
            }

            match = NULL;
            rest = NULL;
            int res = _PyEval_ExceptionGroupMatch(exc_value, match_type,
                                                  &match, &rest);
            DECREF_INPUTS();
            ERROR_IF(res < 0, error);

            assert((match == NULL) == (rest == NULL));
            ERROR_IF(match == NULL, error);

            if (!Py_IsNone(match)) {
                PyErr_SetHandledException(match);
            }
        }

        inst(CHECK_EXC_MATCH, (left, right -- left, b)) {
            assert(PyExceptionInstance_Check(left));
            if (_PyEval_CheckExceptTypeValid(tstate, right) < 0) {
                 DECREF_INPUTS();
                 ERROR_IF(true, error);
            }

            int res = PyErr_GivenExceptionMatches(left, right);
            DECREF_INPUTS();
            b = res ? Py_True : Py_False;
        }

         tier1 inst(IMPORT_NAME, (level, fromlist -- res)) {
            PyObject *name = GETITEM(FRAME_CO_NAMES, oparg);
            res = import_name(tstate, frame, name, fromlist, level);
            DECREF_INPUTS();
            ERROR_IF(res == NULL, error);
        }

        tier1 inst(IMPORT_FROM, (from -- from, res)) {
            PyObject *name = GETITEM(FRAME_CO_NAMES, oparg);
            res = import_from(tstate, from, name);
            ERROR_IF(res == NULL, error);
        }

        tier1 inst(JUMP_FORWARD, (--)) {
            JUMPBY(oparg);
        }

        tier1 inst(JUMP_BACKWARD, (unused/1 --)) {
            CHECK_EVAL_BREAKER();
            assert(oparg <= INSTR_OFFSET());
            JUMPBY(-oparg);
            #if ENABLE_SPECIALIZATION
            _Py_BackoffCounter counter = this_instr[1].counter;
            if (backoff_counter_triggers(counter) && this_instr->op.code == JUMP_BACKWARD) {
                _Py_CODEUNIT *start = this_instr;
                /* Back up over EXTENDED_ARGs so optimizer sees the whole instruction */
                while (oparg > 255) {
                    oparg >>= 8;
                    start--;
                }
                _PyExecutorObject *executor;
                int optimized = _PyOptimizer_Optimize(frame, start, stack_pointer, &executor);
                ERROR_IF(optimized < 0, error);
                if (optimized) {
                    assert(tstate->previous_executor == NULL);
                    tstate->previous_executor = Py_None;
                    GOTO_TIER_TWO(executor);
                }
                else {
                    this_instr[1].counter = restart_backoff_counter(counter);
                }
            }
            else {
                ADVANCE_ADAPTIVE_COUNTER(this_instr[1].counter);
            }
            #endif  /* ENABLE_SPECIALIZATION */
        }

        pseudo(JUMP) = {
            JUMP_FORWARD,
            JUMP_BACKWARD,
        };

        pseudo(JUMP_NO_INTERRUPT) = {
            JUMP_FORWARD,
            JUMP_BACKWARD_NO_INTERRUPT,
        };

        tier1 inst(ENTER_EXECUTOR, (--)) {
            int prevoparg = oparg;
            CHECK_EVAL_BREAKER();
            if (this_instr->op.code != ENTER_EXECUTOR ||
                this_instr->op.arg != prevoparg) {
                next_instr = this_instr;
                DISPATCH();
            }

            PyCodeObject *code = _PyFrame_GetCode(frame);
            _PyExecutorObject *executor = code->co_executors->executors[oparg & 255];
            assert(executor->vm_data.index == INSTR_OFFSET() - 1);
            assert(executor->vm_data.code == code);
            assert(executor->vm_data.valid);
            assert(tstate->previous_executor == NULL);
            tstate->previous_executor = Py_None;
            Py_INCREF(executor);
            GOTO_TIER_TWO(executor);
        }

        replaced op(_POP_JUMP_IF_FALSE, (cond -- )) {
            assert(PyBool_Check(cond));
            int flag = Py_IsFalse(cond);
            #if ENABLE_SPECIALIZATION
            this_instr[1].cache = (this_instr[1].cache << 1) | flag;
            #endif
            JUMPBY(oparg * flag);
        }

        replaced op(_POP_JUMP_IF_TRUE, (cond -- )) {
            assert(PyBool_Check(cond));
            int flag = Py_IsTrue(cond);
            #if ENABLE_SPECIALIZATION
            this_instr[1].cache = (this_instr[1].cache << 1) | flag;
            #endif
            JUMPBY(oparg * flag);
        }

        op(_IS_NONE, (value -- b)) {
            if (Py_IsNone(value)) {
                b = Py_True;
            }
            else {
                b = Py_False;
                DECREF_INPUTS();
            }
        }

        macro(POP_JUMP_IF_TRUE) = unused/1 + _POP_JUMP_IF_TRUE;

        macro(POP_JUMP_IF_FALSE) = unused/1 + _POP_JUMP_IF_FALSE;

        macro(POP_JUMP_IF_NONE) = unused/1 + _IS_NONE + _POP_JUMP_IF_TRUE;

        macro(POP_JUMP_IF_NOT_NONE) = unused/1 + _IS_NONE + _POP_JUMP_IF_FALSE;

        tier1 inst(JUMP_BACKWARD_NO_INTERRUPT, (--)) {
            /* This bytecode is used in the `yield from` or `await` loop.
             * If there is an interrupt, we want it handled in the innermost
             * generator or coroutine, so we deliberately do not check it here.
             * (see bpo-30039).
             */
            JUMPBY(-oparg);
        }

        inst(GET_LEN, (obj -- obj, len_o)) {
            // PUSH(len(TOS))
            Py_ssize_t len_i = PyObject_Length(obj);
            ERROR_IF(len_i < 0, error);
            len_o = PyLong_FromSsize_t(len_i);
            ERROR_IF(len_o == NULL, error);
        }

        inst(MATCH_CLASS, (subject, type, names -- attrs)) {
            // Pop TOS and TOS1. Set TOS to a tuple of attributes on success, or
            // None on failure.
            assert(PyTuple_CheckExact(names));
            attrs = _PyEval_MatchClass(tstate, subject, type, oparg, names);
            DECREF_INPUTS();
            if (attrs) {
                assert(PyTuple_CheckExact(attrs));  // Success!
            }
            else {
                ERROR_IF(_PyErr_Occurred(tstate), error);  // Error!
                attrs = Py_None;  // Failure!
            }
        }

        inst(MATCH_MAPPING, (subject -- subject, res)) {
            int match = Py_TYPE(subject)->tp_flags & Py_TPFLAGS_MAPPING;
            res = match ? Py_True : Py_False;
        }

        inst(MATCH_SEQUENCE, (subject -- subject, res)) {
            int match = Py_TYPE(subject)->tp_flags & Py_TPFLAGS_SEQUENCE;
            res = match ? Py_True : Py_False;
        }

        inst(MATCH_KEYS, (subject, keys -- subject, keys, values_or_none)) {
            // On successful match, PUSH(values). Otherwise, PUSH(None).
            values_or_none = _PyEval_MatchKeys(tstate, subject, keys);
            ERROR_IF(values_or_none == NULL, error);
        }

        inst(GET_ITER, (iterable -- iter)) {
            /* before: [obj]; after [getiter(obj)] */
            iter = PyObject_GetIter(iterable);
            DECREF_INPUTS();
            ERROR_IF(iter == NULL, error);
        }

        inst(GET_YIELD_FROM_ITER, (iterable -- iter)) {
            /* before: [obj]; after [getiter(obj)] */
            if (PyCoro_CheckExact(iterable)) {
                /* `iterable` is a coroutine */
                if (!(_PyFrame_GetCode(frame)->co_flags & (CO_COROUTINE | CO_ITERABLE_COROUTINE))) {
                    /* and it is used in a 'yield from' expression of a
                       regular generator. */
                    _PyErr_SetString(tstate, PyExc_TypeError,
                                     "cannot 'yield from' a coroutine object "
                                     "in a non-coroutine generator");
                    ERROR_NO_POP();
                }
                iter = iterable;
            }
            else if (PyGen_CheckExact(iterable)) {
                iter = iterable;
            }
            else {
                /* `iterable` is not a generator. */
                iter = PyObject_GetIter(iterable);
                if (iter == NULL) {
                    ERROR_NO_POP();
                }
                DECREF_INPUTS();
            }
        }

        // Most members of this family are "secretly" super-instructions.
        // When the loop is exhausted, they jump, and the jump target is
        // always END_FOR, which pops two values off the stack.
        // This is optimized by skipping that instruction and combining
        // its effect (popping 'iter' instead of pushing 'next'.)

        family(FOR_ITER, INLINE_CACHE_ENTRIES_FOR_ITER) = {
            FOR_ITER_LIST,
            FOR_ITER_TUPLE,
            FOR_ITER_RANGE,
            FOR_ITER_GEN,
        };

        specializing op(_SPECIALIZE_FOR_ITER, (counter/1, iter -- iter)) {
            #if ENABLE_SPECIALIZATION
            if (ADAPTIVE_COUNTER_TRIGGERS(counter)) {
                next_instr = this_instr;
                _Py_Specialize_ForIter(iter, next_instr, oparg);
                DISPATCH_SAME_OPARG();
            }
            STAT_INC(FOR_ITER, deferred);
            ADVANCE_ADAPTIVE_COUNTER(this_instr[1].counter);
            #endif  /* ENABLE_SPECIALIZATION */
        }

        replaced op(_FOR_ITER, (iter -- iter, next)) {
            /* before: [iter]; after: [iter, iter()] *or* [] (and jump over END_FOR.) */
            next = (*Py_TYPE(iter)->tp_iternext)(iter);
            if (next == NULL) {
                if (_PyErr_Occurred(tstate)) {
                    if (!_PyErr_ExceptionMatches(tstate, PyExc_StopIteration)) {
                        ERROR_NO_POP();
                    }
                    monitor_raise(tstate, frame, this_instr);
                    _PyErr_Clear(tstate);
                }
                /* iterator ended normally */
                assert(next_instr[oparg].op.code == END_FOR ||
                       next_instr[oparg].op.code == INSTRUMENTED_END_FOR);
                Py_DECREF(iter);
                STACK_SHRINK(1);
                /* Jump forward oparg, then skip following END_FOR and POP_TOP instruction */
                JUMPBY(oparg + 2);
                DISPATCH();
            }
            // Common case: no jump, leave it to the code generator
        }

        op(_FOR_ITER_TIER_TWO, (iter -- iter, next)) {
            /* before: [iter]; after: [iter, iter()] *or* [] (and jump over END_FOR.) */
            next = (*Py_TYPE(iter)->tp_iternext)(iter);
            if (next == NULL) {
                if (_PyErr_Occurred(tstate)) {
                    if (!_PyErr_ExceptionMatches(tstate, PyExc_StopIteration)) {
                        ERROR_NO_POP();
                    }
                    _PyErr_Clear(tstate);
                }
                /* iterator ended normally */
                Py_DECREF(iter);
                STACK_SHRINK(1);
                /* The translator sets the deopt target just past END_FOR */
                DEOPT_IF(true);
            }
            // Common case: no jump, leave it to the code generator
        }

        macro(FOR_ITER) = _SPECIALIZE_FOR_ITER + _FOR_ITER;

        inst(INSTRUMENTED_FOR_ITER, (unused/1 -- )) {
            _Py_CODEUNIT *target;
            PyObject *iter = TOP();
            PyObject *next = (*Py_TYPE(iter)->tp_iternext)(iter);
            if (next != NULL) {
                PUSH(next);
                target = next_instr;
            }
            else {
                if (_PyErr_Occurred(tstate)) {
                    if (!_PyErr_ExceptionMatches(tstate, PyExc_StopIteration)) {
                        ERROR_NO_POP();
                    }
                    monitor_raise(tstate, frame, this_instr);
                    _PyErr_Clear(tstate);
                }
                /* iterator ended normally */
                assert(next_instr[oparg].op.code == END_FOR ||
                       next_instr[oparg].op.code == INSTRUMENTED_END_FOR);
                STACK_SHRINK(1);
                Py_DECREF(iter);
                /* Skip END_FOR and POP_TOP */
                target = next_instr + oparg + 2;
            }
            INSTRUMENTED_JUMP(this_instr, target, PY_MONITORING_EVENT_BRANCH);
        }

        op(_ITER_CHECK_LIST, (iter -- iter)) {
            EXIT_IF(Py_TYPE(iter) != &PyListIter_Type);
        }

        replaced op(_ITER_JUMP_LIST, (iter -- iter)) {
            _PyListIterObject *it = (_PyListIterObject *)iter;
            assert(Py_TYPE(iter) == &PyListIter_Type);
            STAT_INC(FOR_ITER, hit);
            PyListObject *seq = it->it_seq;
            if (seq == NULL || (size_t)it->it_index >= (size_t)PyList_GET_SIZE(seq)) {
                it->it_index = -1;
                #ifndef Py_GIL_DISABLED
                if (seq != NULL) {
                    it->it_seq = NULL;
                    Py_DECREF(seq);
                }
                #endif
                Py_DECREF(iter);
                STACK_SHRINK(1);
                /* Jump forward oparg, then skip following END_FOR and POP_TOP instructions */
                JUMPBY(oparg + 2);
                DISPATCH();
            }
        }

        // Only used by Tier 2
        op(_GUARD_NOT_EXHAUSTED_LIST, (iter -- iter)) {
            _PyListIterObject *it = (_PyListIterObject *)iter;
            assert(Py_TYPE(iter) == &PyListIter_Type);
            PyListObject *seq = it->it_seq;
            EXIT_IF(seq == NULL);
            EXIT_IF((size_t)it->it_index >= (size_t)PyList_GET_SIZE(seq));
        }

        op(_ITER_NEXT_LIST, (iter -- iter, next)) {
            _PyListIterObject *it = (_PyListIterObject *)iter;
            assert(Py_TYPE(iter) == &PyListIter_Type);
            PyListObject *seq = it->it_seq;
            assert(seq);
            assert(it->it_index < PyList_GET_SIZE(seq));
            next = Py_NewRef(PyList_GET_ITEM(seq, it->it_index++));
        }

        macro(FOR_ITER_LIST) =
            unused/1 +  // Skip over the counter
            _ITER_CHECK_LIST +
            _ITER_JUMP_LIST +
            _ITER_NEXT_LIST;

        op(_ITER_CHECK_TUPLE, (iter -- iter)) {
            EXIT_IF(Py_TYPE(iter) != &PyTupleIter_Type);
        }

        replaced op(_ITER_JUMP_TUPLE, (iter -- iter)) {
            _PyTupleIterObject *it = (_PyTupleIterObject *)iter;
            assert(Py_TYPE(iter) == &PyTupleIter_Type);
            STAT_INC(FOR_ITER, hit);
            PyTupleObject *seq = it->it_seq;
            if (seq == NULL || it->it_index >= PyTuple_GET_SIZE(seq)) {
                if (seq != NULL) {
                    it->it_seq = NULL;
                    Py_DECREF(seq);
                }
                Py_DECREF(iter);
                STACK_SHRINK(1);
                /* Jump forward oparg, then skip following END_FOR and POP_TOP instructions */
                JUMPBY(oparg + 2);
                DISPATCH();
            }
        }

        // Only used by Tier 2
        op(_GUARD_NOT_EXHAUSTED_TUPLE, (iter -- iter)) {
            _PyTupleIterObject *it = (_PyTupleIterObject *)iter;
            assert(Py_TYPE(iter) == &PyTupleIter_Type);
            PyTupleObject *seq = it->it_seq;
            EXIT_IF(seq == NULL);
            EXIT_IF(it->it_index >= PyTuple_GET_SIZE(seq));
        }

        op(_ITER_NEXT_TUPLE, (iter -- iter, next)) {
            _PyTupleIterObject *it = (_PyTupleIterObject *)iter;
            assert(Py_TYPE(iter) == &PyTupleIter_Type);
            PyTupleObject *seq = it->it_seq;
            assert(seq);
            assert(it->it_index < PyTuple_GET_SIZE(seq));
            next = Py_NewRef(PyTuple_GET_ITEM(seq, it->it_index++));
        }

        macro(FOR_ITER_TUPLE) =
            unused/1 +  // Skip over the counter
            _ITER_CHECK_TUPLE +
            _ITER_JUMP_TUPLE +
            _ITER_NEXT_TUPLE;

        op(_ITER_CHECK_RANGE, (iter -- iter)) {
            _PyRangeIterObject *r = (_PyRangeIterObject *)iter;
            EXIT_IF(Py_TYPE(r) != &PyRangeIter_Type);
        }

        replaced op(_ITER_JUMP_RANGE, (iter -- iter)) {
            _PyRangeIterObject *r = (_PyRangeIterObject *)iter;
            assert(Py_TYPE(r) == &PyRangeIter_Type);
            STAT_INC(FOR_ITER, hit);
            if (r->len <= 0) {
                STACK_SHRINK(1);
                Py_DECREF(r);
                // Jump over END_FOR and POP_TOP instructions.
                JUMPBY(oparg + 2);
                DISPATCH();
            }
        }

        // Only used by Tier 2
        op(_GUARD_NOT_EXHAUSTED_RANGE, (iter -- iter)) {
            _PyRangeIterObject *r = (_PyRangeIterObject *)iter;
            assert(Py_TYPE(r) == &PyRangeIter_Type);
            EXIT_IF(r->len <= 0);
        }

        op(_ITER_NEXT_RANGE, (iter -- iter, next)) {
            _PyRangeIterObject *r = (_PyRangeIterObject *)iter;
            assert(Py_TYPE(r) == &PyRangeIter_Type);
            assert(r->len > 0);
            long value = r->start;
            r->start = value + r->step;
            r->len--;
            next = PyLong_FromLong(value);
            ERROR_IF(next == NULL, error);
        }

        macro(FOR_ITER_RANGE) =
            unused/1 +  // Skip over the counter
            _ITER_CHECK_RANGE +
            _ITER_JUMP_RANGE +
            _ITER_NEXT_RANGE;

        op(_FOR_ITER_GEN_FRAME, (iter -- iter, gen_frame: _PyInterpreterFrame*)) {
            PyGenObject *gen = (PyGenObject *)iter;
            DEOPT_IF(Py_TYPE(gen) != &PyGen_Type);
            DEOPT_IF(gen->gi_frame_state >= FRAME_EXECUTING);
            STAT_INC(FOR_ITER, hit);
            gen_frame = (_PyInterpreterFrame *)gen->gi_iframe;
            _PyFrame_StackPush(gen_frame, Py_None);
            gen->gi_frame_state = FRAME_EXECUTING;
            gen->gi_exc_state.previous_item = tstate->exc_info;
            tstate->exc_info = &gen->gi_exc_state;
            // oparg is the return offset from the next instruction.
            frame->return_offset = (uint16_t)(1 + INLINE_CACHE_ENTRIES_FOR_ITER + oparg);
        }

        macro(FOR_ITER_GEN) =
            unused/1 +
            _CHECK_PEP_523 +
            _FOR_ITER_GEN_FRAME +
            _PUSH_FRAME;

        inst(BEFORE_ASYNC_WITH, (mgr -- exit, res)) {
            PyObject *enter = _PyObject_LookupSpecial(mgr, &_Py_ID(__aenter__));
            if (enter == NULL) {
                if (!_PyErr_Occurred(tstate)) {
                    _PyErr_Format(tstate, PyExc_TypeError,
                                  "'%.200s' object does not support the "
                                  "asynchronous context manager protocol",
                                  Py_TYPE(mgr)->tp_name);
                }
                ERROR_NO_POP();
            }
            exit = _PyObject_LookupSpecial(mgr, &_Py_ID(__aexit__));
            if (exit == NULL) {
                if (!_PyErr_Occurred(tstate)) {
                    _PyErr_Format(tstate, PyExc_TypeError,
                                  "'%.200s' object does not support the "
                                  "asynchronous context manager protocol "
                                  "(missed __aexit__ method)",
                                  Py_TYPE(mgr)->tp_name);
                }
                Py_DECREF(enter);
                ERROR_NO_POP();
            }
            DECREF_INPUTS();
            res = PyObject_CallNoArgs(enter);
            Py_DECREF(enter);
            if (res == NULL) {
                Py_DECREF(exit);
                ERROR_IF(true, error);
            }
        }

        inst(BEFORE_WITH, (mgr -- exit, res)) {
            /* pop the context manager, push its __exit__ and the
             * value returned from calling its __enter__
             */
            PyObject *enter = _PyObject_LookupSpecial(mgr, &_Py_ID(__enter__));
            if (enter == NULL) {
                if (!_PyErr_Occurred(tstate)) {
                    _PyErr_Format(tstate, PyExc_TypeError,
                                  "'%.200s' object does not support the "
                                  "context manager protocol",
                                  Py_TYPE(mgr)->tp_name);
                }
                ERROR_NO_POP();
            }
            exit = _PyObject_LookupSpecial(mgr, &_Py_ID(__exit__));
            if (exit == NULL) {
                if (!_PyErr_Occurred(tstate)) {
                    _PyErr_Format(tstate, PyExc_TypeError,
                                  "'%.200s' object does not support the "
                                  "context manager protocol "
                                  "(missed __exit__ method)",
                                  Py_TYPE(mgr)->tp_name);
                }
                Py_DECREF(enter);
                ERROR_NO_POP();
            }
            DECREF_INPUTS();
            res = PyObject_CallNoArgs(enter);
            Py_DECREF(enter);
            if (res == NULL) {
                Py_DECREF(exit);
                ERROR_IF(true, error);
            }
        }

        inst(WITH_EXCEPT_START, (exit_func, lasti, unused, val -- exit_func, lasti, unused, val, res)) {
            /* At the top of the stack are 4 values:
               - val: TOP = exc_info()
               - unused: SECOND = previous exception
               - lasti: THIRD = lasti of exception in exc_info()
               - exit_func: FOURTH = the context.__exit__ bound method
               We call FOURTH(type(TOP), TOP, GetTraceback(TOP)).
               Then we push the __exit__ return value.
            */
            PyObject *exc, *tb;

            assert(val && PyExceptionInstance_Check(val));
            exc = PyExceptionInstance_Class(val);
            tb = PyException_GetTraceback(val);
            if (tb == NULL) {
                tb = Py_None;
            }
            else {
                Py_DECREF(tb);
            }
            assert(PyLong_Check(lasti));
            (void)lasti; // Shut up compiler warning if asserts are off
            PyObject *stack[4] = {NULL, exc, val, tb};
            res = PyObject_Vectorcall(exit_func, stack + 1,
                    3 | PY_VECTORCALL_ARGUMENTS_OFFSET, NULL);
            ERROR_IF(res == NULL, error);
        }

        pseudo(SETUP_FINALLY, (HAS_ARG)) = {
            NOP,
        };

        pseudo(SETUP_CLEANUP, (HAS_ARG)) = {
            NOP,
        };

        pseudo(SETUP_WITH, (HAS_ARG)) = {
            NOP,
        };

        pseudo(POP_BLOCK) = {
            NOP,
        };

        inst(PUSH_EXC_INFO, (new_exc -- prev_exc, new_exc)) {
            _PyErr_StackItem *exc_info = tstate->exc_info;
            if (exc_info->exc_value != NULL) {
                prev_exc = exc_info->exc_value;
            }
            else {
                prev_exc = Py_None;
            }
            assert(PyExceptionInstance_Check(new_exc));
            exc_info->exc_value = Py_NewRef(new_exc);
        }

        op(_GUARD_DORV_VALUES_INST_ATTR_FROM_DICT, (owner -- owner)) {
            assert(Py_TYPE(owner)->tp_flags & Py_TPFLAGS_INLINE_VALUES);
            DEOPT_IF(!_PyObject_InlineValues(owner)->valid);
        }

        op(_GUARD_KEYS_VERSION, (keys_version/2, owner -- owner)) {
            PyTypeObject *owner_cls = Py_TYPE(owner);
            PyHeapTypeObject *owner_heap_type = (PyHeapTypeObject *)owner_cls;
            DEOPT_IF(owner_heap_type->ht_cached_keys->dk_version != keys_version);
        }

        split op(_LOAD_ATTR_METHOD_WITH_VALUES, (descr/4, owner -- attr, self if (1))) {
            assert(oparg & 1);
            /* Cached method object */
            STAT_INC(LOAD_ATTR, hit);
            assert(descr != NULL);
            attr = Py_NewRef(descr);
            assert(_PyType_HasFeature(Py_TYPE(attr), Py_TPFLAGS_METHOD_DESCRIPTOR));
            self = owner;
        }

        macro(LOAD_ATTR_METHOD_WITH_VALUES) =
            unused/1 +
            _GUARD_TYPE_VERSION +
            _GUARD_DORV_VALUES_INST_ATTR_FROM_DICT +
            _GUARD_KEYS_VERSION +
            _LOAD_ATTR_METHOD_WITH_VALUES;

        op(_LOAD_ATTR_METHOD_NO_DICT, (descr/4, owner -- attr, self if (1))) {
            assert(oparg & 1);
            assert(Py_TYPE(owner)->tp_dictoffset == 0);
            STAT_INC(LOAD_ATTR, hit);
            assert(descr != NULL);
            assert(_PyType_HasFeature(Py_TYPE(descr), Py_TPFLAGS_METHOD_DESCRIPTOR));
            attr = Py_NewRef(descr);
            self = owner;
        }

        macro(LOAD_ATTR_METHOD_NO_DICT) =
            unused/1 +
            _GUARD_TYPE_VERSION +
            unused/2 +
            _LOAD_ATTR_METHOD_NO_DICT;

        op(_LOAD_ATTR_NONDESCRIPTOR_WITH_VALUES, (descr/4, owner -- attr, unused if (0))) {
            assert((oparg & 1) == 0);
            STAT_INC(LOAD_ATTR, hit);
            assert(descr != NULL);
            DECREF_INPUTS();
            attr = Py_NewRef(descr);
        }

        macro(LOAD_ATTR_NONDESCRIPTOR_WITH_VALUES) =
            unused/1 +
            _GUARD_TYPE_VERSION +
            _GUARD_DORV_VALUES_INST_ATTR_FROM_DICT +
            _GUARD_KEYS_VERSION +
            _LOAD_ATTR_NONDESCRIPTOR_WITH_VALUES;

        op(_LOAD_ATTR_NONDESCRIPTOR_NO_DICT, (descr/4, owner -- attr, unused if (0))) {
            assert((oparg & 1) == 0);
            assert(Py_TYPE(owner)->tp_dictoffset == 0);
            STAT_INC(LOAD_ATTR, hit);
            assert(descr != NULL);
            DECREF_INPUTS();
            attr = Py_NewRef(descr);
        }

        macro(LOAD_ATTR_NONDESCRIPTOR_NO_DICT) =
            unused/1 +
            _GUARD_TYPE_VERSION +
            unused/2 +
            _LOAD_ATTR_NONDESCRIPTOR_NO_DICT;

        op(_CHECK_ATTR_METHOD_LAZY_DICT, (dictoffset/1, owner -- owner)) {
            char *ptr = ((char *)owner) + MANAGED_DICT_OFFSET + dictoffset;
            PyObject *dict = *(PyObject **)ptr;
            /* This object has a __dict__, just not yet created */
            DEOPT_IF(dict != NULL);
        }

        op(_LOAD_ATTR_METHOD_LAZY_DICT, (descr/4, owner -- attr, self if (1))) {
            assert(oparg & 1);
            STAT_INC(LOAD_ATTR, hit);
            assert(descr != NULL);
            assert(_PyType_HasFeature(Py_TYPE(descr), Py_TPFLAGS_METHOD_DESCRIPTOR));
            attr = Py_NewRef(descr);
            self = owner;
        }

        macro(LOAD_ATTR_METHOD_LAZY_DICT) =
            unused/1 +
            _GUARD_TYPE_VERSION +
            _CHECK_ATTR_METHOD_LAZY_DICT +
            unused/1 +
            _LOAD_ATTR_METHOD_LAZY_DICT;

        inst(INSTRUMENTED_CALL, (unused/3 -- )) {
            int is_meth = PEEK(oparg + 1) != NULL;
            int total_args = oparg + is_meth;
            PyObject *function = PEEK(oparg + 2);
            PyObject *arg = total_args == 0 ?
                &_PyInstrumentation_MISSING : PEEK(total_args);
            int err = _Py_call_instrumentation_2args(
                    tstate, PY_MONITORING_EVENT_CALL,
                    frame, this_instr, function, arg);
            ERROR_IF(err, error);
            PAUSE_ADAPTIVE_COUNTER(this_instr[1].counter);
            GO_TO_INSTRUCTION(CALL);
        }

        // Cache layout: counter/1, func_version/2
        // CALL_INTRINSIC_1/2, CALL_KW, and CALL_FUNCTION_EX aren't members!
        family(CALL, INLINE_CACHE_ENTRIES_CALL) = {
            CALL_BOUND_METHOD_EXACT_ARGS,
            CALL_PY_EXACT_ARGS,
            CALL_PY_WITH_DEFAULTS,
            CALL_TYPE_1,
            CALL_STR_1,
            CALL_TUPLE_1,
            CALL_BUILTIN_CLASS,
            CALL_BUILTIN_O,
            CALL_BUILTIN_FAST,
            CALL_BUILTIN_FAST_WITH_KEYWORDS,
            CALL_LEN,
            CALL_ISINSTANCE,
            CALL_LIST_APPEND,
            CALL_METHOD_DESCRIPTOR_O,
            CALL_METHOD_DESCRIPTOR_FAST_WITH_KEYWORDS,
            CALL_METHOD_DESCRIPTOR_NOARGS,
            CALL_METHOD_DESCRIPTOR_FAST,
            CALL_ALLOC_AND_ENTER_INIT,
        };

        specializing op(_SPECIALIZE_CALL, (counter/1, callable, self_or_null, args[oparg] -- callable, self_or_null, args[oparg])) {
            #if ENABLE_SPECIALIZATION
            if (ADAPTIVE_COUNTER_TRIGGERS(counter)) {
                next_instr = this_instr;
                _Py_Specialize_Call(callable, next_instr, oparg + (self_or_null != NULL));
                DISPATCH_SAME_OPARG();
            }
            STAT_INC(CALL, deferred);
            ADVANCE_ADAPTIVE_COUNTER(this_instr[1].counter);
            #endif  /* ENABLE_SPECIALIZATION */
        }

        // When calling Python, inline the call using DISPATCH_INLINED().
        op(_CALL, (callable, self_or_null, args[oparg] -- res)) {
            // oparg counts all of the args, but *not* self:
            int total_args = oparg;
            if (self_or_null != NULL) {
                args--;
                total_args++;
            }
            else if (Py_TYPE(callable) == &PyMethod_Type) {
                args--;
                total_args++;
                PyObject *self = ((PyMethodObject *)callable)->im_self;
                args[0] = Py_NewRef(self);
                PyObject *method = ((PyMethodObject *)callable)->im_func;
                args[-1] = Py_NewRef(method);
                Py_DECREF(callable);
                callable = method;
            }
            // Check if the call can be inlined or not
            if (Py_TYPE(callable) == &PyFunction_Type &&
                tstate->interp->eval_frame == NULL &&
                ((PyFunctionObject *)callable)->vectorcall == _PyFunction_Vectorcall)
            {
                int code_flags = ((PyCodeObject*)PyFunction_GET_CODE(callable))->co_flags;
                PyObject *locals = code_flags & CO_OPTIMIZED ? NULL : Py_NewRef(PyFunction_GET_GLOBALS(callable));
                _PyInterpreterFrame *new_frame = _PyEvalFramePushAndInit(
                    tstate, (PyFunctionObject *)callable, locals,
                    args, total_args, NULL
                );
                // Manipulate stack directly since we leave using DISPATCH_INLINED().
                STACK_SHRINK(oparg + 2);
                // The frame has stolen all the arguments from the stack,
                // so there is no need to clean them up.
                if (new_frame == NULL) {
                    ERROR_NO_POP();
                }
                frame->return_offset = (uint16_t)(next_instr - this_instr);
                DISPATCH_INLINED(new_frame);
            }
            /* Callable is not a normal Python function */
            res = PyObject_Vectorcall(
                callable, args,
                total_args | PY_VECTORCALL_ARGUMENTS_OFFSET,
                NULL);
            if (opcode == INSTRUMENTED_CALL) {
                PyObject *arg = total_args == 0 ?
                    &_PyInstrumentation_MISSING : args[0];
                if (res == NULL) {
                    _Py_call_instrumentation_exc2(
                        tstate, PY_MONITORING_EVENT_C_RAISE,
                        frame, this_instr, callable, arg);
                }
                else {
                    int err = _Py_call_instrumentation_2args(
                        tstate, PY_MONITORING_EVENT_C_RETURN,
                        frame, this_instr, callable, arg);
                    if (err < 0) {
                        Py_CLEAR(res);
                    }
                }
            }
            assert((res != NULL) ^ (_PyErr_Occurred(tstate) != NULL));
            Py_DECREF(callable);
            for (int i = 0; i < total_args; i++) {
                Py_DECREF(args[i]);
            }
            ERROR_IF(res == NULL, error);
        }

        op(_CHECK_PERIODIC, (--)) {
            CHECK_EVAL_BREAKER();
        }

        macro(CALL) = _SPECIALIZE_CALL + unused/2 + _CALL + _CHECK_PERIODIC;

        op(_CHECK_CALL_BOUND_METHOD_EXACT_ARGS, (callable, null, unused[oparg] -- callable, null, unused[oparg])) {
            DEOPT_IF(null != NULL);
            DEOPT_IF(Py_TYPE(callable) != &PyMethod_Type);
        }

        op(_INIT_CALL_BOUND_METHOD_EXACT_ARGS, (callable, unused, unused[oparg] -- func, self, unused[oparg])) {
            STAT_INC(CALL, hit);
            self = Py_NewRef(((PyMethodObject *)callable)->im_self);
            stack_pointer[-1 - oparg] = self;  // Patch stack as it is used by _INIT_CALL_PY_EXACT_ARGS
            func = Py_NewRef(((PyMethodObject *)callable)->im_func);
            stack_pointer[-2 - oparg] = func;  // This is used by CALL, upon deoptimization
            Py_DECREF(callable);
        }

        op(_CHECK_PEP_523, (--)) {
            DEOPT_IF(tstate->interp->eval_frame);
        }

        op(_CHECK_FUNCTION_EXACT_ARGS, (func_version/2, callable, self_or_null, unused[oparg] -- callable, self_or_null, unused[oparg])) {
            EXIT_IF(!PyFunction_Check(callable));
            PyFunctionObject *func = (PyFunctionObject *)callable;
            EXIT_IF(func->func_version != func_version);
            PyCodeObject *code = (PyCodeObject *)func->func_code;
            EXIT_IF(code->co_argcount != oparg + (self_or_null != NULL));
        }

        op(_CHECK_STACK_SPACE, (callable, unused, unused[oparg] -- callable, unused, unused[oparg])) {
            PyFunctionObject *func = (PyFunctionObject *)callable;
            PyCodeObject *code = (PyCodeObject *)func->func_code;
            DEOPT_IF(!_PyThreadState_HasStackSpace(tstate, code->co_framesize));
            DEOPT_IF(tstate->py_recursion_remaining <= 1);
        }

        replicate(5) pure op(_INIT_CALL_PY_EXACT_ARGS, (callable, self_or_null, args[oparg] -- new_frame: _PyInterpreterFrame*)) {
            int has_self = (self_or_null != NULL);
            STAT_INC(CALL, hit);
            PyFunctionObject *func = (PyFunctionObject *)callable;
            new_frame = _PyFrame_PushUnchecked(tstate, func, oparg + has_self);
            PyObject **first_non_self_local = new_frame->localsplus + has_self;
            new_frame->localsplus[0] = self_or_null;
            for (int i = 0; i < oparg; i++) {
                first_non_self_local[i] = args[i];
            }
        }

        op(_PUSH_FRAME, (new_frame: _PyInterpreterFrame* -- )) {
            // Write it out explicitly because it's subtly different.
            // Eventually this should be the only occurrence of this code.
            assert(tstate->interp->eval_frame == NULL);
            SYNC_SP();
            _PyFrame_SetStackPointer(frame, stack_pointer);
            new_frame->previous = frame;
            CALL_STAT_INC(inlined_py_calls);
            frame = tstate->current_frame = new_frame;
            tstate->py_recursion_remaining--;
            LOAD_SP();
            LOAD_IP(0);
            LLTRACE_RESUME_FRAME();
        }

        macro(CALL_BOUND_METHOD_EXACT_ARGS) =
            unused/1 + // Skip over the counter
            _CHECK_PEP_523 +
            _CHECK_CALL_BOUND_METHOD_EXACT_ARGS +
            _INIT_CALL_BOUND_METHOD_EXACT_ARGS +
            _CHECK_FUNCTION_EXACT_ARGS +
            _CHECK_STACK_SPACE +
            _INIT_CALL_PY_EXACT_ARGS +
            _SAVE_RETURN_OFFSET +
            _PUSH_FRAME;

        macro(CALL_PY_EXACT_ARGS) =
            unused/1 + // Skip over the counter
            _CHECK_PEP_523 +
            _CHECK_FUNCTION_EXACT_ARGS +
            _CHECK_STACK_SPACE +
            _INIT_CALL_PY_EXACT_ARGS +
            _SAVE_RETURN_OFFSET +
            _PUSH_FRAME;

        inst(CALL_PY_WITH_DEFAULTS, (unused/1, func_version/2, callable, self_or_null, args[oparg] -- unused)) {
            DEOPT_IF(tstate->interp->eval_frame);
            int argcount = oparg;
            if (self_or_null != NULL) {
                args--;
                argcount++;
            }
            DEOPT_IF(!PyFunction_Check(callable));
            PyFunctionObject *func = (PyFunctionObject *)callable;
            DEOPT_IF(func->func_version != func_version);
            PyCodeObject *code = (PyCodeObject *)func->func_code;
            assert(func->func_defaults);
            assert(PyTuple_CheckExact(func->func_defaults));
            int defcount = (int)PyTuple_GET_SIZE(func->func_defaults);
            assert(defcount <= code->co_argcount);
            int min_args = code->co_argcount - defcount;
            DEOPT_IF(argcount > code->co_argcount);
            DEOPT_IF(argcount < min_args);
            DEOPT_IF(!_PyThreadState_HasStackSpace(tstate, code->co_framesize));
            STAT_INC(CALL, hit);
            _PyInterpreterFrame *new_frame = _PyFrame_PushUnchecked(tstate, func, code->co_argcount);
            for (int i = 0; i < argcount; i++) {
                new_frame->localsplus[i] = args[i];
            }
            for (int i = argcount; i < code->co_argcount; i++) {
                PyObject *def = PyTuple_GET_ITEM(func->func_defaults, i - min_args);
                new_frame->localsplus[i] = Py_NewRef(def);
            }
            // Manipulate stack and cache directly since we leave using DISPATCH_INLINED().
            STACK_SHRINK(oparg + 2);
            frame->return_offset = (uint16_t)(next_instr - this_instr);
            DISPATCH_INLINED(new_frame);
        }

        inst(CALL_TYPE_1, (unused/1, unused/2, callable, null, arg -- res)) {
            assert(oparg == 1);
            DEOPT_IF(null != NULL);
            DEOPT_IF(callable != (PyObject *)&PyType_Type);
            STAT_INC(CALL, hit);
            res = Py_NewRef(Py_TYPE(arg));
            Py_DECREF(arg);
        }

        op(_CALL_STR_1, (callable, null, arg -- res)) {
            assert(oparg == 1);
            DEOPT_IF(null != NULL);
            DEOPT_IF(callable != (PyObject *)&PyUnicode_Type);
            STAT_INC(CALL, hit);
            res = PyObject_Str(arg);
            Py_DECREF(arg);
            ERROR_IF(res == NULL, error);
        }

        macro(CALL_STR_1) =
            unused/1 +
            unused/2 +
            _CALL_STR_1 +
            _CHECK_PERIODIC;

        op(_CALL_TUPLE_1, (callable, null, arg -- res)) {
            assert(oparg == 1);
            DEOPT_IF(null != NULL);
            DEOPT_IF(callable != (PyObject *)&PyTuple_Type);
            STAT_INC(CALL, hit);
            res = PySequence_Tuple(arg);
            Py_DECREF(arg);
            ERROR_IF(res == NULL, error);
        }

        macro(CALL_TUPLE_1) =
            unused/1 +
            unused/2 +
            _CALL_TUPLE_1 +
            _CHECK_PERIODIC;

        inst(CALL_ALLOC_AND_ENTER_INIT, (unused/1, unused/2, callable, null, args[oparg] -- unused)) {
            /* This instruction does the following:
             * 1. Creates the object (by calling ``object.__new__``)
             * 2. Pushes a shim frame to the frame stack (to cleanup after ``__init__``)
             * 3. Pushes the frame for ``__init__`` to the frame stack
             * */
            _PyCallCache *cache = (_PyCallCache *)&this_instr[1];
            DEOPT_IF(null != NULL);
            DEOPT_IF(!PyType_Check(callable));
            PyTypeObject *tp = (PyTypeObject *)callable;
            DEOPT_IF(tp->tp_version_tag != read_u32(cache->func_version));
            assert(tp->tp_flags & Py_TPFLAGS_INLINE_VALUES);
            PyHeapTypeObject *cls = (PyHeapTypeObject *)callable;
            PyFunctionObject *init = (PyFunctionObject *)cls->_spec_cache.init;
            PyCodeObject *code = (PyCodeObject *)init->func_code;
            DEOPT_IF(code->co_argcount != oparg+1);
            DEOPT_IF(!_PyThreadState_HasStackSpace(tstate, code->co_framesize + _Py_InitCleanup.co_framesize));
            STAT_INC(CALL, hit);
            PyObject *self = _PyType_NewManagedObject(tp);
            if (self == NULL) {
                ERROR_NO_POP();
            }
            Py_DECREF(tp);
            _PyInterpreterFrame *shim = _PyFrame_PushTrampolineUnchecked(
                tstate, (PyCodeObject *)&_Py_InitCleanup, 1);
            assert(_PyCode_CODE((PyCodeObject *)shim->f_executable)[0].op.code == EXIT_INIT_CHECK);
            /* Push self onto stack of shim */
            Py_INCREF(self);
            shim->localsplus[0] = self;
            Py_INCREF(init);
            _PyInterpreterFrame *init_frame = _PyFrame_PushUnchecked(tstate, init, oparg+1);
            /* Copy self followed by args to __init__ frame */
            init_frame->localsplus[0] = self;
            for (int i = 0; i < oparg; i++) {
                init_frame->localsplus[i+1] = args[i];
            }
            frame->return_offset = (uint16_t)(next_instr - this_instr);
            STACK_SHRINK(oparg+2);
            _PyFrame_SetStackPointer(frame, stack_pointer);
            /* Link frames */
            init_frame->previous = shim;
            shim->previous = frame;
            frame = tstate->current_frame = init_frame;
            CALL_STAT_INC(inlined_py_calls);
            /* Account for pushing the extra frame.
             * We don't check recursion depth here,
             * as it will be checked after start_frame */
            tstate->py_recursion_remaining--;
            goto start_frame;
        }

        inst(EXIT_INIT_CHECK, (should_be_none -- )) {
            assert(STACK_LEVEL() == 2);
            if (should_be_none != Py_None) {
                PyErr_Format(PyExc_TypeError,
                    "__init__() should return None, not '%.200s'",
                    Py_TYPE(should_be_none)->tp_name);
                ERROR_NO_POP();
            }
        }

        op(_CALL_BUILTIN_CLASS, (callable, self_or_null, args[oparg] -- res)) {
            int total_args = oparg;
            if (self_or_null != NULL) {
                args--;
                total_args++;
            }
            DEOPT_IF(!PyType_Check(callable));
            PyTypeObject *tp = (PyTypeObject *)callable;
            DEOPT_IF(tp->tp_vectorcall == NULL);
            STAT_INC(CALL, hit);
            res = tp->tp_vectorcall((PyObject *)tp, args, total_args, NULL);
            /* Free the arguments. */
            for (int i = 0; i < total_args; i++) {
                Py_DECREF(args[i]);
            }
            Py_DECREF(tp);
            ERROR_IF(res == NULL, error);
        }

        macro(CALL_BUILTIN_CLASS) =
            unused/1 +
            unused/2 +
            _CALL_BUILTIN_CLASS +
            _CHECK_PERIODIC;

        op(_CALL_BUILTIN_O, (callable, self_or_null, args[oparg] -- res)) {
            /* Builtin METH_O functions */
            int total_args = oparg;
            if (self_or_null != NULL) {
                args--;
                total_args++;
            }
            DEOPT_IF(total_args != 1);
            DEOPT_IF(!PyCFunction_CheckExact(callable));
            DEOPT_IF(PyCFunction_GET_FLAGS(callable) != METH_O);
            // CPython promises to check all non-vectorcall function calls.
            DEOPT_IF(tstate->c_recursion_remaining <= 0);
            STAT_INC(CALL, hit);
            PyCFunction cfunc = PyCFunction_GET_FUNCTION(callable);
            PyObject *arg = args[0];
            _Py_EnterRecursiveCallTstateUnchecked(tstate);
            res = _PyCFunction_TrampolineCall(cfunc, PyCFunction_GET_SELF(callable), arg);
            _Py_LeaveRecursiveCallTstate(tstate);
            assert((res != NULL) ^ (_PyErr_Occurred(tstate) != NULL));

            Py_DECREF(arg);
            Py_DECREF(callable);
            ERROR_IF(res == NULL, error);
        }

        macro(CALL_BUILTIN_O) =
            unused/1 +
            unused/2 +
            _CALL_BUILTIN_O +
            _CHECK_PERIODIC;

        op(_CALL_BUILTIN_FAST, (callable, self_or_null, args[oparg] -- res)) {
            /* Builtin METH_FASTCALL functions, without keywords */
            int total_args = oparg;
            if (self_or_null != NULL) {
                args--;
                total_args++;
            }
            DEOPT_IF(!PyCFunction_CheckExact(callable));
            DEOPT_IF(PyCFunction_GET_FLAGS(callable) != METH_FASTCALL);
            STAT_INC(CALL, hit);
            PyCFunction cfunc = PyCFunction_GET_FUNCTION(callable);
            /* res = func(self, args, nargs) */
            res = ((PyCFunctionFast)(void(*)(void))cfunc)(
                PyCFunction_GET_SELF(callable),
                args,
                total_args);
            assert((res != NULL) ^ (_PyErr_Occurred(tstate) != NULL));

            /* Free the arguments. */
            for (int i = 0; i < total_args; i++) {
                Py_DECREF(args[i]);
            }
            Py_DECREF(callable);
            ERROR_IF(res == NULL, error);
        }

        macro(CALL_BUILTIN_FAST) =
            unused/1 +
            unused/2 +
            _CALL_BUILTIN_FAST +
            _CHECK_PERIODIC;

        op(_CALL_BUILTIN_FAST_WITH_KEYWORDS, (callable, self_or_null, args[oparg] -- res)) {
            /* Builtin METH_FASTCALL | METH_KEYWORDS functions */
            int total_args = oparg;
            if (self_or_null != NULL) {
                args--;
                total_args++;
            }
            DEOPT_IF(!PyCFunction_CheckExact(callable));
            DEOPT_IF(PyCFunction_GET_FLAGS(callable) != (METH_FASTCALL | METH_KEYWORDS));
            STAT_INC(CALL, hit);
            /* res = func(self, args, nargs, kwnames) */
            PyCFunctionFastWithKeywords cfunc =
                (PyCFunctionFastWithKeywords)(void(*)(void))
                PyCFunction_GET_FUNCTION(callable);
            res = cfunc(PyCFunction_GET_SELF(callable), args, total_args, NULL);
            assert((res != NULL) ^ (_PyErr_Occurred(tstate) != NULL));

            /* Free the arguments. */
            for (int i = 0; i < total_args; i++) {
                Py_DECREF(args[i]);
            }
            Py_DECREF(callable);
            ERROR_IF(res == NULL, error);
        }

        macro(CALL_BUILTIN_FAST_WITH_KEYWORDS) =
            unused/1 +
            unused/2 +
            _CALL_BUILTIN_FAST_WITH_KEYWORDS +
            _CHECK_PERIODIC;

        inst(CALL_LEN, (unused/1, unused/2, callable, self_or_null, args[oparg] -- res)) {
            /* len(o) */
            int total_args = oparg;
            if (self_or_null != NULL) {
                args--;
                total_args++;
            }
            DEOPT_IF(total_args != 1);
            PyInterpreterState *interp = tstate->interp;
            DEOPT_IF(callable != interp->callable_cache.len);
            STAT_INC(CALL, hit);
            PyObject *arg = args[0];
            Py_ssize_t len_i = PyObject_Length(arg);
            if (len_i < 0) {
                ERROR_NO_POP();
            }
            res = PyLong_FromSsize_t(len_i);
            assert((res != NULL) ^ (_PyErr_Occurred(tstate) != NULL));
            if (res == NULL) {
                GOTO_ERROR(error);
            }
            Py_DECREF(callable);
            Py_DECREF(arg);
        }

        inst(CALL_ISINSTANCE, (unused/1, unused/2, callable, self_or_null, args[oparg] -- res)) {
            /* isinstance(o, o2) */
            int total_args = oparg;
            if (self_or_null != NULL) {
                args--;
                total_args++;
            }
            DEOPT_IF(total_args != 2);
            PyInterpreterState *interp = tstate->interp;
            DEOPT_IF(callable != interp->callable_cache.isinstance);
            STAT_INC(CALL, hit);
            PyObject *cls = args[1];
            PyObject *inst = args[0];
            int retval = PyObject_IsInstance(inst, cls);
            if (retval < 0) {
                ERROR_NO_POP();
            }
            res = PyBool_FromLong(retval);
            assert((res != NULL) ^ (_PyErr_Occurred(tstate) != NULL));
            if (res == NULL) {
                GOTO_ERROR(error);
            }
            Py_DECREF(inst);
            Py_DECREF(cls);
            Py_DECREF(callable);
        }

        // This is secretly a super-instruction
        tier1 inst(CALL_LIST_APPEND, (unused/1, unused/2, callable, self, arg -- unused)) {
            assert(oparg == 1);
            PyInterpreterState *interp = tstate->interp;
            DEOPT_IF(callable != interp->callable_cache.list_append);
            assert(self != NULL);
            DEOPT_IF(!PyList_Check(self));
            STAT_INC(CALL, hit);
            if (_PyList_AppendTakeRef((PyListObject *)self, arg) < 0) {
                goto pop_1_error;  // Since arg is DECREF'ed already
            }
            Py_DECREF(self);
            Py_DECREF(callable);
            STACK_SHRINK(3);
            // Skip POP_TOP
            assert(next_instr->op.code == POP_TOP);
            SKIP_OVER(1);
            DISPATCH();
        }

         op(_CALL_METHOD_DESCRIPTOR_O, (callable, self_or_null, args[oparg] -- res)) {
            int total_args = oparg;
            if (self_or_null != NULL) {
                args--;
                total_args++;
            }
            PyMethodDescrObject *method = (PyMethodDescrObject *)callable;
            DEOPT_IF(total_args != 2);
            DEOPT_IF(!Py_IS_TYPE(method, &PyMethodDescr_Type));
            PyMethodDef *meth = method->d_method;
            DEOPT_IF(meth->ml_flags != METH_O);
            // CPython promises to check all non-vectorcall function calls.
            DEOPT_IF(tstate->c_recursion_remaining <= 0);
            PyObject *arg = args[1];
            PyObject *self = args[0];
            DEOPT_IF(!Py_IS_TYPE(self, method->d_common.d_type));
            STAT_INC(CALL, hit);
            PyCFunction cfunc = meth->ml_meth;
            _Py_EnterRecursiveCallTstateUnchecked(tstate);
            res = _PyCFunction_TrampolineCall(cfunc, self, arg);
            _Py_LeaveRecursiveCallTstate(tstate);
            assert((res != NULL) ^ (_PyErr_Occurred(tstate) != NULL));
            Py_DECREF(self);
            Py_DECREF(arg);
            Py_DECREF(callable);
            ERROR_IF(res == NULL, error);
        }

        macro(CALL_METHOD_DESCRIPTOR_O) =
            unused/1 +
            unused/2 +
            _CALL_METHOD_DESCRIPTOR_O +
            _CHECK_PERIODIC;

        op(_CALL_METHOD_DESCRIPTOR_FAST_WITH_KEYWORDS, (callable, self_or_null, args[oparg] -- res)) {
            int total_args = oparg;
            if (self_or_null != NULL) {
                args--;
                total_args++;
            }
            PyMethodDescrObject *method = (PyMethodDescrObject *)callable;
            DEOPT_IF(!Py_IS_TYPE(method, &PyMethodDescr_Type));
            PyMethodDef *meth = method->d_method;
            DEOPT_IF(meth->ml_flags != (METH_FASTCALL|METH_KEYWORDS));
            PyTypeObject *d_type = method->d_common.d_type;
            PyObject *self = args[0];
            DEOPT_IF(!Py_IS_TYPE(self, d_type));
            STAT_INC(CALL, hit);
            int nargs = total_args - 1;
            PyCFunctionFastWithKeywords cfunc =
                (PyCFunctionFastWithKeywords)(void(*)(void))meth->ml_meth;
            res = cfunc(self, args + 1, nargs, NULL);
            assert((res != NULL) ^ (_PyErr_Occurred(tstate) != NULL));

            /* Free the arguments. */
            for (int i = 0; i < total_args; i++) {
                Py_DECREF(args[i]);
            }
            Py_DECREF(callable);
            ERROR_IF(res == NULL, error);
        }

        macro(CALL_METHOD_DESCRIPTOR_FAST_WITH_KEYWORDS) =
            unused/1 +
            unused/2 +
            _CALL_METHOD_DESCRIPTOR_FAST_WITH_KEYWORDS +
            _CHECK_PERIODIC;

        op(_CALL_METHOD_DESCRIPTOR_NOARGS, (callable, self_or_null, args[oparg] -- res)) {
            assert(oparg == 0 || oparg == 1);
            int total_args = oparg;
            if (self_or_null != NULL) {
                args--;
                total_args++;
            }
            DEOPT_IF(total_args != 1);
            PyMethodDescrObject *method = (PyMethodDescrObject *)callable;
            DEOPT_IF(!Py_IS_TYPE(method, &PyMethodDescr_Type));
            PyMethodDef *meth = method->d_method;
            PyObject *self = args[0];
            DEOPT_IF(!Py_IS_TYPE(self, method->d_common.d_type));
            DEOPT_IF(meth->ml_flags != METH_NOARGS);
            // CPython promises to check all non-vectorcall function calls.
            DEOPT_IF(tstate->c_recursion_remaining <= 0);
            STAT_INC(CALL, hit);
            PyCFunction cfunc = meth->ml_meth;
            _Py_EnterRecursiveCallTstateUnchecked(tstate);
            res = _PyCFunction_TrampolineCall(cfunc, self, NULL);
            _Py_LeaveRecursiveCallTstate(tstate);
            assert((res != NULL) ^ (_PyErr_Occurred(tstate) != NULL));
            Py_DECREF(self);
            Py_DECREF(callable);
            ERROR_IF(res == NULL, error);
        }

        macro(CALL_METHOD_DESCRIPTOR_NOARGS) =
            unused/1 +
            unused/2 +
            _CALL_METHOD_DESCRIPTOR_NOARGS +
            _CHECK_PERIODIC;

        op(_CALL_METHOD_DESCRIPTOR_FAST, (callable, self_or_null, args[oparg] -- res)) {
            int total_args = oparg;
            if (self_or_null != NULL) {
                args--;
                total_args++;
            }
            PyMethodDescrObject *method = (PyMethodDescrObject *)callable;
            /* Builtin METH_FASTCALL methods, without keywords */
            DEOPT_IF(!Py_IS_TYPE(method, &PyMethodDescr_Type));
            PyMethodDef *meth = method->d_method;
            DEOPT_IF(meth->ml_flags != METH_FASTCALL);
            PyObject *self = args[0];
            DEOPT_IF(!Py_IS_TYPE(self, method->d_common.d_type));
            STAT_INC(CALL, hit);
            PyCFunctionFast cfunc =
                (PyCFunctionFast)(void(*)(void))meth->ml_meth;
            int nargs = total_args - 1;
            res = cfunc(self, args + 1, nargs);
            assert((res != NULL) ^ (_PyErr_Occurred(tstate) != NULL));
            /* Clear the stack of the arguments. */
            for (int i = 0; i < total_args; i++) {
                Py_DECREF(args[i]);
            }
            Py_DECREF(callable);
            ERROR_IF(res == NULL, error);
        }

        macro(CALL_METHOD_DESCRIPTOR_FAST) =
            unused/1 +
            unused/2 +
            _CALL_METHOD_DESCRIPTOR_FAST +
            _CHECK_PERIODIC;

        inst(INSTRUMENTED_CALL_KW, ( -- )) {
            int is_meth = PEEK(oparg + 2) != NULL;
            int total_args = oparg + is_meth;
            PyObject *function = PEEK(oparg + 3);
            PyObject *arg = total_args == 0 ? &_PyInstrumentation_MISSING
                                            : PEEK(total_args + 1);
            int err = _Py_call_instrumentation_2args(
                    tstate, PY_MONITORING_EVENT_CALL,
                    frame, this_instr, function, arg);
            ERROR_IF(err, error);
            GO_TO_INSTRUCTION(CALL_KW);
        }

        inst(CALL_KW, (callable, self_or_null, args[oparg], kwnames -- res)) {
            // oparg counts all of the args, but *not* self:
            int total_args = oparg;
            if (self_or_null != NULL) {
                args--;
                total_args++;
            }
            if (self_or_null == NULL && Py_TYPE(callable) == &PyMethod_Type) {
                args--;
                total_args++;
                PyObject *self = ((PyMethodObject *)callable)->im_self;
                args[0] = Py_NewRef(self);
                PyObject *method = ((PyMethodObject *)callable)->im_func;
                args[-1] = Py_NewRef(method);
                Py_DECREF(callable);
                callable = method;
            }
            int positional_args = total_args - (int)PyTuple_GET_SIZE(kwnames);
            // Check if the call can be inlined or not
            if (Py_TYPE(callable) == &PyFunction_Type &&
                tstate->interp->eval_frame == NULL &&
                ((PyFunctionObject *)callable)->vectorcall == _PyFunction_Vectorcall)
            {
                int code_flags = ((PyCodeObject*)PyFunction_GET_CODE(callable))->co_flags;
                PyObject *locals = code_flags & CO_OPTIMIZED ? NULL : Py_NewRef(PyFunction_GET_GLOBALS(callable));
                _PyInterpreterFrame *new_frame = _PyEvalFramePushAndInit(
                    tstate, (PyFunctionObject *)callable, locals,
                    args, positional_args, kwnames
                );
                Py_DECREF(kwnames);
                // Manipulate stack directly since we leave using DISPATCH_INLINED().
                STACK_SHRINK(oparg + 3);
                // The frame has stolen all the arguments from the stack,
                // so there is no need to clean them up.
                if (new_frame == NULL) {
                    ERROR_NO_POP();
                }
                assert(next_instr - this_instr == 1);
                frame->return_offset = 1;
                DISPATCH_INLINED(new_frame);
            }
            /* Callable is not a normal Python function */
            res = PyObject_Vectorcall(
                callable, args,
                positional_args | PY_VECTORCALL_ARGUMENTS_OFFSET,
                kwnames);
            if (opcode == INSTRUMENTED_CALL_KW) {
                PyObject *arg = total_args == 0 ?
                    &_PyInstrumentation_MISSING : args[0];
                if (res == NULL) {
                    _Py_call_instrumentation_exc2(
                        tstate, PY_MONITORING_EVENT_C_RAISE,
                        frame, this_instr, callable, arg);
                }
                else {
                    int err = _Py_call_instrumentation_2args(
                        tstate, PY_MONITORING_EVENT_C_RETURN,
                        frame, this_instr, callable, arg);
                    if (err < 0) {
                        Py_CLEAR(res);
                    }
                }
            }
            Py_DECREF(kwnames);
            assert((res != NULL) ^ (_PyErr_Occurred(tstate) != NULL));
            Py_DECREF(callable);
            for (int i = 0; i < total_args; i++) {
                Py_DECREF(args[i]);
            }
            ERROR_IF(res == NULL, error);
            CHECK_EVAL_BREAKER();
        }

        inst(INSTRUMENTED_CALL_FUNCTION_EX, ( -- )) {
            GO_TO_INSTRUCTION(CALL_FUNCTION_EX);
        }

        inst(CALL_FUNCTION_EX, (func, unused, callargs, kwargs if (oparg & 1) -- result)) {
            // DICT_MERGE is called before this opcode if there are kwargs.
            // It converts all dict subtypes in kwargs into regular dicts.
            assert(kwargs == NULL || PyDict_CheckExact(kwargs));
            if (!PyTuple_CheckExact(callargs)) {
                if (check_args_iterable(tstate, func, callargs) < 0) {
                    ERROR_NO_POP();
                }
                PyObject *tuple = PySequence_Tuple(callargs);
                if (tuple == NULL) {
                    ERROR_NO_POP();
                }
                Py_SETREF(callargs, tuple);
            }
            assert(PyTuple_CheckExact(callargs));
            EVAL_CALL_STAT_INC_IF_FUNCTION(EVAL_CALL_FUNCTION_EX, func);
            if (opcode == INSTRUMENTED_CALL_FUNCTION_EX) {
                PyObject *arg = PyTuple_GET_SIZE(callargs) > 0 ?
                    PyTuple_GET_ITEM(callargs, 0) : &_PyInstrumentation_MISSING;
                int err = _Py_call_instrumentation_2args(
                    tstate, PY_MONITORING_EVENT_CALL,
                    frame, this_instr, func, arg);
                if (err) ERROR_NO_POP();
                result = PyObject_Call(func, callargs, kwargs);

                if (!PyFunction_Check(func) && !PyMethod_Check(func)) {
                    if (result == NULL) {
                        _Py_call_instrumentation_exc2(
                            tstate, PY_MONITORING_EVENT_C_RAISE,
                            frame, this_instr, func, arg);
                    }
                    else {
                        int err = _Py_call_instrumentation_2args(
                            tstate, PY_MONITORING_EVENT_C_RETURN,
                            frame, this_instr, func, arg);
                        if (err < 0) {
                            Py_CLEAR(result);
                        }
                    }
                }
            }
            else {
                if (Py_TYPE(func) == &PyFunction_Type &&
                    tstate->interp->eval_frame == NULL &&
                    ((PyFunctionObject *)func)->vectorcall == _PyFunction_Vectorcall) {
                    assert(PyTuple_CheckExact(callargs));
                    Py_ssize_t nargs = PyTuple_GET_SIZE(callargs);
                    int code_flags = ((PyCodeObject *)PyFunction_GET_CODE(func))->co_flags;
                    PyObject *locals = code_flags & CO_OPTIMIZED ? NULL : Py_NewRef(PyFunction_GET_GLOBALS(func));

                    _PyInterpreterFrame *new_frame = _PyEvalFramePushAndInit_Ex(tstate,
                                                                                (PyFunctionObject *)func, locals,
                                                                                nargs, callargs, kwargs);
                    // Need to manually shrink the stack since we exit with DISPATCH_INLINED.
                    STACK_SHRINK(oparg + 3);
                    if (new_frame == NULL) {
                        ERROR_NO_POP();
                    }
                    assert(next_instr - this_instr == 1);
                    frame->return_offset = 1;
                    DISPATCH_INLINED(new_frame);
                }
                result = PyObject_Call(func, callargs, kwargs);
            }
            DECREF_INPUTS();
            assert(PEEK(2 + (oparg & 1)) == NULL);
            ERROR_IF(result == NULL, error);
            CHECK_EVAL_BREAKER();
        }

        inst(MAKE_FUNCTION, (codeobj -- func)) {

            PyFunctionObject *func_obj = (PyFunctionObject *)
                PyFunction_New(codeobj, GLOBALS());

            Py_DECREF(codeobj);
            if (func_obj == NULL) {
                ERROR_NO_POP();
            }

            _PyFunction_SetVersion(
                func_obj, ((PyCodeObject *)codeobj)->co_version);
            func = (PyObject *)func_obj;
        }

        inst(SET_FUNCTION_ATTRIBUTE, (attr, func -- func)) {
            assert(PyFunction_Check(func));
            PyFunctionObject *func_obj = (PyFunctionObject *)func;
            switch(oparg) {
                case MAKE_FUNCTION_CLOSURE:
                    assert(func_obj->func_closure == NULL);
                    func_obj->func_closure = attr;
                    break;
                case MAKE_FUNCTION_ANNOTATIONS:
                    assert(func_obj->func_annotations == NULL);
                    func_obj->func_annotations = attr;
                    break;
                case MAKE_FUNCTION_KWDEFAULTS:
                    assert(PyDict_CheckExact(attr));
                    assert(func_obj->func_kwdefaults == NULL);
                    func_obj->func_kwdefaults = attr;
                    break;
                case MAKE_FUNCTION_DEFAULTS:
                    assert(PyTuple_CheckExact(attr));
                    assert(func_obj->func_defaults == NULL);
                    func_obj->func_defaults = attr;
                    break;
                default:
                    Py_UNREACHABLE();
            }
        }

        inst(RETURN_GENERATOR, (-- res)) {
            assert(PyFunction_Check(frame->f_funcobj));
            PyFunctionObject *func = (PyFunctionObject *)frame->f_funcobj;
            PyGenObject *gen = (PyGenObject *)_Py_MakeCoro(func);
            if (gen == NULL) {
                ERROR_NO_POP();
            }
            assert(EMPTY());
            _PyFrame_SetStackPointer(frame, stack_pointer);
            _PyInterpreterFrame *gen_frame = (_PyInterpreterFrame *)gen->gi_iframe;
            frame->instr_ptr++;
            _PyFrame_Copy(frame, gen_frame);
            assert(frame->frame_obj == NULL);
            gen->gi_frame_state = FRAME_CREATED;
            gen_frame->owner = FRAME_OWNED_BY_GENERATOR;
            _Py_LeaveRecursiveCallPy(tstate);
            res = (PyObject *)gen;
            _PyInterpreterFrame *prev = frame->previous;
            _PyThreadState_PopFrame(tstate, frame);
            frame = tstate->current_frame = prev;
            LOAD_IP(frame->return_offset);
            LOAD_SP();
            LLTRACE_RESUME_FRAME();
        }

        inst(BUILD_SLICE, (start, stop, step if (oparg == 3) -- slice)) {
            slice = PySlice_New(start, stop, step);
            DECREF_INPUTS();
            ERROR_IF(slice == NULL, error);
        }

        inst(CONVERT_VALUE, (value -- result)) {
            conversion_func conv_fn;
            assert(oparg >= FVC_STR && oparg <= FVC_ASCII);
            conv_fn = _PyEval_ConversionFuncs[oparg];
            result = conv_fn(value);
            Py_DECREF(value);
            ERROR_IF(result == NULL, error);
        }

        inst(FORMAT_SIMPLE, (value -- res)) {
            /* If value is a unicode object, then we know the result
             * of format(value) is value itself. */
            if (!PyUnicode_CheckExact(value)) {
                res = PyObject_Format(value, NULL);
                Py_DECREF(value);
                ERROR_IF(res == NULL, error);
            }
            else {
                res = value;
            }
        }

        inst(FORMAT_WITH_SPEC, (value, fmt_spec -- res)) {
            res = PyObject_Format(value, fmt_spec);
            Py_DECREF(value);
            Py_DECREF(fmt_spec);
            ERROR_IF(res == NULL, error);
        }

        pure inst(COPY, (bottom, unused[oparg-1] -- bottom, unused[oparg-1], top)) {
            assert(oparg > 0);
            top = Py_NewRef(bottom);
        }

        specializing op(_SPECIALIZE_BINARY_OP, (counter/1, lhs, rhs -- lhs, rhs)) {
            #if ENABLE_SPECIALIZATION
            if (ADAPTIVE_COUNTER_TRIGGERS(counter)) {
                next_instr = this_instr;
                _Py_Specialize_BinaryOp(lhs, rhs, next_instr, oparg, LOCALS_ARRAY);
                DISPATCH_SAME_OPARG();
            }
            STAT_INC(BINARY_OP, deferred);
            ADVANCE_ADAPTIVE_COUNTER(this_instr[1].counter);
            #endif  /* ENABLE_SPECIALIZATION */
            assert(NB_ADD <= oparg);
            assert(oparg <= NB_INPLACE_XOR);
        }

        op(_BINARY_OP, (lhs, rhs -- res)) {
            assert(_PyEval_BinaryOps[oparg]);
            res = _PyEval_BinaryOps[oparg](lhs, rhs);
            DECREF_INPUTS();
            ERROR_IF(res == NULL, error);
        }

        macro(BINARY_OP) = _SPECIALIZE_BINARY_OP + _BINARY_OP;

        pure inst(SWAP, (bottom, unused[oparg-2], top --
                    top, unused[oparg-2], bottom)) {
            assert(oparg >= 2);
        }

        inst(INSTRUMENTED_INSTRUCTION, ( -- )) {
            int next_opcode = _Py_call_instrumentation_instruction(
                tstate, frame, this_instr);
            ERROR_IF(next_opcode < 0, error);
            next_instr = this_instr;
            if (_PyOpcode_Caches[next_opcode]) {
                PAUSE_ADAPTIVE_COUNTER(next_instr[1].counter);
            }
            assert(next_opcode > 0 && next_opcode < 256);
            opcode = next_opcode;
            DISPATCH_GOTO();
        }

        inst(INSTRUMENTED_JUMP_FORWARD, ( -- )) {
            INSTRUMENTED_JUMP(this_instr, next_instr + oparg, PY_MONITORING_EVENT_JUMP);
        }

        inst(INSTRUMENTED_JUMP_BACKWARD, (unused/1 -- )) {
            CHECK_EVAL_BREAKER();
            INSTRUMENTED_JUMP(this_instr, next_instr - oparg, PY_MONITORING_EVENT_JUMP);
        }

        inst(INSTRUMENTED_POP_JUMP_IF_TRUE, (unused/1 -- )) {
            PyObject *cond = POP();
            assert(PyBool_Check(cond));
            int flag = Py_IsTrue(cond);
            int offset = flag * oparg;
            #if ENABLE_SPECIALIZATION
            this_instr[1].cache = (this_instr[1].cache << 1) | flag;
            #endif
            INSTRUMENTED_JUMP(this_instr, next_instr + offset, PY_MONITORING_EVENT_BRANCH);
        }

        inst(INSTRUMENTED_POP_JUMP_IF_FALSE, (unused/1 -- )) {
            PyObject *cond = POP();
            assert(PyBool_Check(cond));
            int flag = Py_IsFalse(cond);
            int offset = flag * oparg;
            #if ENABLE_SPECIALIZATION
            this_instr[1].cache = (this_instr[1].cache << 1) | flag;
            #endif
            INSTRUMENTED_JUMP(this_instr, next_instr + offset, PY_MONITORING_EVENT_BRANCH);
        }

        inst(INSTRUMENTED_POP_JUMP_IF_NONE, (unused/1 -- )) {
            PyObject *value = POP();
            int flag = Py_IsNone(value);
            int offset;
            if (flag) {
                offset = oparg;
            }
            else {
                Py_DECREF(value);
                offset = 0;
            }
            #if ENABLE_SPECIALIZATION
            this_instr[1].cache = (this_instr[1].cache << 1) | flag;
            #endif
            INSTRUMENTED_JUMP(this_instr, next_instr + offset, PY_MONITORING_EVENT_BRANCH);
        }

        inst(INSTRUMENTED_POP_JUMP_IF_NOT_NONE, (unused/1 -- )) {
            PyObject *value = POP();
            int offset;
            int nflag = Py_IsNone(value);
            if (nflag) {
                offset = 0;
            }
            else {
                Py_DECREF(value);
                offset = oparg;
            }
            #if ENABLE_SPECIALIZATION
            this_instr[1].cache = (this_instr[1].cache << 1) | !nflag;
            #endif
            INSTRUMENTED_JUMP(this_instr, next_instr + offset, PY_MONITORING_EVENT_BRANCH);
        }

        tier1 inst(EXTENDED_ARG, ( -- )) {
            assert(oparg);
            opcode = next_instr->op.code;
            oparg = oparg << 8 | next_instr->op.arg;
            PRE_DISPATCH_GOTO();
            DISPATCH_GOTO();
        }

        tier1 inst(CACHE, (--)) {
            assert(0 && "Executing a cache.");
            Py_FatalError("Executing a cache.");
        }

        tier1 inst(RESERVED, (--)) {
            assert(0 && "Executing RESERVED instruction.");
            Py_FatalError("Executing RESERVED instruction.");
        }

        ///////// Tier-2 only opcodes /////////

        op (_GUARD_IS_TRUE_POP, (flag -- )) {
            SYNC_SP();
            EXIT_IF(!Py_IsTrue(flag));
            assert(Py_IsTrue(flag));
        }

        op (_GUARD_IS_FALSE_POP, (flag -- )) {
            SYNC_SP();
            EXIT_IF(!Py_IsFalse(flag));
            assert(Py_IsFalse(flag));
        }

        op (_GUARD_IS_NONE_POP, (val -- )) {
            SYNC_SP();
            if (!Py_IsNone(val)) {
                Py_DECREF(val);
                EXIT_IF(1);
            }
        }

        op (_GUARD_IS_NOT_NONE_POP, (val -- )) {
            SYNC_SP();
            EXIT_IF(Py_IsNone(val));
            Py_DECREF(val);
        }

        op(_JUMP_TO_TOP, (--)) {
#ifndef _Py_JIT
            next_uop = &current_executor->trace[1];
#endif
            CHECK_EVAL_BREAKER();
        }

        tier2 op(_SET_IP, (instr_ptr/4 --)) {
            frame->instr_ptr = (_Py_CODEUNIT *)instr_ptr;
        }

        tier2 op(_CHECK_STACK_SPACE_OPERAND, (framesize/2 --)) {
            assert(framesize <= INT_MAX);
            DEOPT_IF(!_PyThreadState_HasStackSpace(tstate, framesize));
            DEOPT_IF(tstate->py_recursion_remaining <= 1);
        }

        op(_SAVE_RETURN_OFFSET, (--)) {
            #if TIER_ONE
            frame->return_offset = (uint16_t)(next_instr - this_instr);
            #endif
            #if TIER_TWO
            frame->return_offset = oparg;
            #endif
        }

        tier2 op(_EXIT_TRACE, (--)) {
            EXIT_IF(1);
        }

        tier2 op(_CHECK_VALIDITY, (--)) {
            DEOPT_IF(!current_executor->vm_data.valid);
        }

        tier2 pure op(_LOAD_CONST_INLINE, (ptr/4 -- value)) {
            value = Py_NewRef(ptr);
        }

        tier2 pure op(_LOAD_CONST_INLINE_BORROW, (ptr/4 -- value)) {
            value = ptr;
        }

        tier2 pure op (_POP_TOP_LOAD_CONST_INLINE_BORROW, (ptr/4, pop -- value)) {
            Py_DECREF(pop);
            value = ptr;
        }

        tier2 pure op(_LOAD_CONST_INLINE_WITH_NULL, (ptr/4 -- value, null)) {
            value = Py_NewRef(ptr);
            null = NULL;
        }

        tier2 pure op(_LOAD_CONST_INLINE_BORROW_WITH_NULL, (ptr/4 -- value, null)) {
            value = ptr;
            null = NULL;
        }

        tier2 op(_CHECK_FUNCTION, (func_version/2 -- )) {
            assert(PyFunction_Check(frame->f_funcobj));
            DEOPT_IF(((PyFunctionObject *)frame->f_funcobj)->func_version != func_version);
        }

        /* Internal -- for testing executors */
        op(_INTERNAL_INCREMENT_OPT_COUNTER, (opt --)) {
            _PyCounterOptimizerObject *exe = (_PyCounterOptimizerObject *)opt;
            exe->count++;
        }

        /* Only used for handling cold side exits, should never appear in
         * a normal trace or as part of an instruction.
         */
        tier2 op(_COLD_EXIT, (--)) {
            _PyExecutorObject *previous = (_PyExecutorObject *)tstate->previous_executor;
            _PyExitData *exit = &previous->exits[oparg];
            PyCodeObject *code = _PyFrame_GetCode(frame);
            _Py_CODEUNIT *target = _PyCode_CODE(code) + exit->target;
            _Py_BackoffCounter temperature = exit->temperature;
            if (!backoff_counter_triggers(temperature)) {
                exit->temperature = advance_backoff_counter(temperature);
                GOTO_TIER_ONE(target);
            }
            _PyExecutorObject *executor;
            if (target->op.code == ENTER_EXECUTOR) {
                executor = code->co_executors->executors[target->op.arg];
                Py_INCREF(executor);
            }
            else {
                int optimized = _PyOptimizer_Optimize(frame, target, stack_pointer, &executor);
                if (optimized <= 0) {
                    exit->temperature = restart_backoff_counter(temperature);
                    if (optimized < 0) {
                        Py_DECREF(previous);
                        tstate->previous_executor = Py_None;
                        GOTO_UNWIND();
                    }
                    GOTO_TIER_ONE(target);
                }
            }
            /* We need two references. One to store in exit->executor and
            * one to keep the executor alive when executing. */
            Py_INCREF(executor);
            exit->executor = executor;
            GOTO_TIER_TWO(executor);
        }

        tier2 op(_DYNAMIC_EXIT, (--)) {
            tstate->previous_executor = (PyObject *)current_executor;
            _PyExitData *exit = (_PyExitData *)&current_executor->exits[oparg];
            _Py_CODEUNIT *target = frame->instr_ptr;
            _PyExecutorObject *executor;
            if (target->op.code == ENTER_EXECUTOR) {
                PyCodeObject *code = (PyCodeObject *)frame->f_executable;
                executor = code->co_executors->executors[target->op.arg];
                Py_INCREF(executor);
            }
            else {
                if (!backoff_counter_triggers(exit->temperature)) {
                    exit->temperature = advance_backoff_counter(exit->temperature);
                    GOTO_TIER_ONE(target);
                }
                int optimized = _PyOptimizer_Optimize(frame, target, stack_pointer, &executor);
                if (optimized <= 0) {
                    exit->temperature = restart_backoff_counter(exit->temperature);
                    if (optimized < 0) {
                        Py_DECREF(current_executor);
                        tstate->previous_executor = Py_None;
                        GOTO_UNWIND();
                    }
                    GOTO_TIER_ONE(target);
                }
                else {
                    exit->temperature = initial_temperature_backoff_counter();
                }
            }
            GOTO_TIER_TWO(executor);
        }

        tier2 op(_START_EXECUTOR, (executor/4 --)) {
            Py_DECREF(tstate->previous_executor);
            tstate->previous_executor = NULL;
#ifndef _Py_JIT
            current_executor = (_PyExecutorObject*)executor;
#endif
            DEOPT_IF(!((_PyExecutorObject *)executor)->vm_data.valid);
        }

        tier2 op(_FATAL_ERROR, (--)) {
            assert(0);
            Py_FatalError("Fatal error uop executed.");
        }

        tier2 op(_CHECK_VALIDITY_AND_SET_IP, (instr_ptr/4 --)) {
            DEOPT_IF(!current_executor->vm_data.valid);
            frame->instr_ptr = (_Py_CODEUNIT *)instr_ptr;
        }

        tier2 op(_DEOPT, (--)) {
            EXIT_TO_TIER1();
        }

        tier2 op(_SIDE_EXIT, (--)) {
            EXIT_TO_TRACE();
        }

        tier2 op(_ERROR_POP_N, (target/2, unused[oparg] --)) {
            frame->instr_ptr = ((_Py_CODEUNIT *)_PyFrame_GetCode(frame)->co_code_adaptive) + target;
            SYNC_SP();
            GOTO_UNWIND();
        }

<<<<<<< HEAD
        /* Special version of RESUME_CHECK that (when paired with _EVAL_BREAKER_EXIT)
         * is safe for tier 2. Progress is guaranteed because _EVAL_BREAKER_EXIT calls
         * _Py_HandlePending which clears the eval_breaker so that _TIER2_RESUME_CHECK
         * will not exit if it is immediately executed again. */
        tier2 op(_TIER2_RESUME_CHECK, (--)) {
#if defined(__EMSCRIPTEN__)
            EXIT_IF(_Py_emscripten_signal_clock == 0);
            _Py_emscripten_signal_clock -= Py_EMSCRIPTEN_SIGNAL_HANDLING;
#endif
            uintptr_t eval_breaker = _Py_atomic_load_uintptr_relaxed(&tstate->eval_breaker);
            EXIT_IF(eval_breaker & _PY_EVAL_EVENTS_MASK);
            assert(eval_breaker == FT_ATOMIC_LOAD_UINTPTR_ACQUIRE(_PyFrame_GetCode(frame)->_co_instrumentation_version));
        }

        tier2 op(_EVAL_BREAKER_EXIT, (--)) {
            _Py_CHECK_EMSCRIPTEN_SIGNALS_PERIODICALLY();
            QSBR_QUIESCENT_STATE(tstate);
            if (_Py_HandlePending(tstate) != 0) {
                GOTO_UNWIND();
            }
            EXIT_TO_TRACE();
        }
=======
>>>>>>> 2326d6c8

// END BYTECODES //

    }
 dispatch_opcode:
 error:
 exception_unwind:
 exit_unwind:
 handle_eval_breaker:
 resume_frame:
 resume_with_error:
 start_frame:
 unbound_local_error:
    ;
}

// Future families go below this point //<|MERGE_RESOLUTION|>--- conflicted
+++ resolved
@@ -4257,7 +4257,7 @@
             GOTO_UNWIND();
         }
 
-<<<<<<< HEAD
+
         /* Special version of RESUME_CHECK that (when paired with _EVAL_BREAKER_EXIT)
          * is safe for tier 2. Progress is guaranteed because _EVAL_BREAKER_EXIT calls
          * _Py_HandlePending which clears the eval_breaker so that _TIER2_RESUME_CHECK
@@ -4280,8 +4280,6 @@
             }
             EXIT_TO_TRACE();
         }
-=======
->>>>>>> 2326d6c8
 
 // END BYTECODES //
 
