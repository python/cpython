// This file contains instruction definitions.
// It is read by generators stored in Tools/cases_generator/
// to generate Python/generated_cases.c.h and others.
// Note that there is some dummy C code at the top and bottom of the file
// to fool text editors like VS Code into believing this is valid C code.
// The actual instruction definitions start at // BEGIN BYTECODES //.
// See Tools/cases_generator/README.md for more information.

#include "Python.h"
#include "pycore_abstract.h"      // _PyIndex_Check()
#include "pycore_ceval.h"         // _PyEval_SignalAsyncExc()
#include "pycore_code.h"
#include "pycore_emscripten_signal.h"  // _Py_CHECK_EMSCRIPTEN_SIGNALS
#include "pycore_function.h"
#include "pycore_instruments.h"
#include "pycore_intrinsics.h"
#include "pycore_long.h"          // _PyLong_GetZero()
#include "pycore_moduleobject.h"  // PyModuleObject
#include "pycore_object.h"        // _PyObject_GC_TRACK()
#include "pycore_opcode_metadata.h"  // uop names
#include "pycore_opcode_utils.h"  // MAKE_FUNCTION_*
#include "pycore_pyerrors.h"      // _PyErr_GetRaisedException()
#include "pycore_pystate.h"       // _PyInterpreterState_GET()
#include "pycore_range.h"         // _PyRangeIterObject
#include "pycore_setobject.h"     // _PySet_NextEntry()
#include "pycore_sliceobject.h"   // _PyBuildSlice_ConsumeRefs
#include "pycore_sysmodule.h"     // _PySys_Audit()
#include "pycore_tuple.h"         // _PyTuple_ITEMS()
#include "pycore_typeobject.h"    // _PySuper_Lookup()

#include "pycore_dict.h"
#include "dictobject.h"
#include "pycore_frame.h"
#include "opcode.h"
#include "optimizer.h"
#include "pydtrace.h"
#include "setobject.h"


#define USE_COMPUTED_GOTOS 0
#include "ceval_macros.h"

/* Flow control macros */
#define GO_TO_INSTRUCTION(instname) ((void)0)

#define inst(name, ...) case name:
#define op(name, ...) /* NAME is ignored */
#define macro(name) static int MACRO_##name
#define super(name) static int SUPER_##name
#define family(name, ...) static int family_##name
#define pseudo(name) static int pseudo_##name

/* Annotations */
#define guard
#define override
#define specializing

// Dummy variables for stack effects.
static PyObject *value, *value1, *value2, *left, *right, *res, *sum, *prod, *sub;
static PyObject *container, *start, *stop, *v, *lhs, *rhs, *res2;
static PyObject *list, *tuple, *dict, *owner, *set, *str, *tup, *map, *keys;
static PyObject *exit_func, *lasti, *val, *retval, *obj, *iter, *exhausted;
static PyObject *aiter, *awaitable, *iterable, *w, *exc_value, *bc, *locals;
static PyObject *orig, *excs, *update, *b, *fromlist, *level, *from;
static PyObject **pieces, **values;
static size_t jump;
// Dummy variables for cache effects
static uint16_t invert, counter, index, hint;
#define unused 0  // Used in a macro def, can't be static
static uint32_t type_version;
static _PyExecutorObject *current_executor;

static PyObject *
dummy_func(
    PyThreadState *tstate,
    _PyInterpreterFrame *frame,
    unsigned char opcode,
    unsigned int oparg,
    _Py_CODEUNIT *next_instr,
    PyObject **stack_pointer,
    int throwflag,
    PyObject *args[]
)
{
    // Dummy labels.
    pop_1_error:
    // Dummy locals.
    PyObject *dummy;
    _Py_CODEUNIT *this_instr;
    PyObject *attr;
    PyObject *attrs;
    PyObject *bottom;
    PyObject *callable;
    PyObject *callargs;
    PyObject *codeobj;
    PyObject *cond;
    PyObject *descr;
    _PyInterpreterFrame  entry_frame;
    PyObject *exc;
    PyObject *exit;
    PyObject *fget;
    PyObject *fmt_spec;
    PyObject *func;
    uint32_t func_version;
    PyObject *getattribute;
    PyObject *kwargs;
    PyObject *kwdefaults;
    PyObject *len_o;
    PyObject *match;
    PyObject *match_type;
    PyObject *method;
    PyObject *mgr;
    Py_ssize_t min_args;
    PyObject *names;
    PyObject *new_exc;
    PyObject *next;
    PyObject *none;
    PyObject *null;
    PyObject *prev_exc;
    PyObject *receiver;
    PyObject *rest;
    int result;
    PyObject *self;
    PyObject *seq;
    PyObject *slice;
    PyObject *step;
    PyObject *subject;
    PyObject *top;
    PyObject *type;
    PyObject *typevars;
    int values_or_none;

    switch (opcode) {

// BEGIN BYTECODES //
        pure inst(NOP, (--)) {
        }

        family(RESUME, 0) = {
            RESUME_CHECK,
        };

        inst(RESUME, (--)) {
            TIER_ONE_ONLY
            assert(frame == tstate->current_frame);
            uintptr_t global_version =
                _Py_atomic_load_uintptr_relaxed(&tstate->interp->ceval.eval_breaker) &
                ~_PY_EVAL_EVENTS_MASK;
            uintptr_t code_version = _PyFrame_GetCode(frame)->_co_instrumentation_version;
            assert((code_version & 255) == 0);
            if (code_version != global_version) {
                int err = _Py_Instrument(_PyFrame_GetCode(frame), tstate->interp);
                ERROR_IF(err, error);
                next_instr = this_instr;
            }
            else {
                if ((oparg & RESUME_OPARG_LOCATION_MASK) < RESUME_AFTER_YIELD_FROM) {
                    CHECK_EVAL_BREAKER();
                }
                this_instr->op.code = RESUME_CHECK;
            }
        }

        inst(RESUME_CHECK, (--)) {
#if defined(__EMSCRIPTEN__)
            DEOPT_IF(_Py_emscripten_signal_clock == 0);
            _Py_emscripten_signal_clock -= Py_EMSCRIPTEN_SIGNAL_HANDLING;
#endif
            uintptr_t eval_breaker = _Py_atomic_load_uintptr_relaxed(&tstate->interp->ceval.eval_breaker);
            uintptr_t version = _PyFrame_GetCode(frame)->_co_instrumentation_version;
            assert((version & _PY_EVAL_EVENTS_MASK) == 0);
            DEOPT_IF(eval_breaker != version);
        }

        inst(INSTRUMENTED_RESUME, (--)) {
            uintptr_t global_version = _Py_atomic_load_uintptr_relaxed(&tstate->interp->ceval.eval_breaker) & ~_PY_EVAL_EVENTS_MASK;
            uintptr_t code_version = _PyFrame_GetCode(frame)->_co_instrumentation_version;
            if (code_version != global_version) {
                if (_Py_Instrument(_PyFrame_GetCode(frame), tstate->interp)) {
                    GOTO_ERROR(error);
                }
                next_instr = this_instr;
            }
            else {
                if ((oparg & RESUME_OPARG_LOCATION_MASK) < RESUME_AFTER_YIELD_FROM) {
                    CHECK_EVAL_BREAKER();
                }
                _PyFrame_SetStackPointer(frame, stack_pointer);
                int err = _Py_call_instrumentation(
                        tstate, oparg > 0, frame, this_instr);
                stack_pointer = _PyFrame_GetStackPointer(frame);
                ERROR_IF(err, error);
                if (frame->instr_ptr != this_instr) {
                    /* Instrumentation has jumped */
                    next_instr = frame->instr_ptr;
                    DISPATCH();
                }
            }
        }

        pseudo(LOAD_CLOSURE) = {
            LOAD_FAST,
        };

        inst(LOAD_FAST_CHECK, (-- value)) {
            value = GETLOCAL(oparg);
            ERROR_IF(value == NULL, unbound_local_error);
            Py_INCREF(value);
        }

        pure inst(LOAD_FAST, (-- value)) {
            value = GETLOCAL(oparg);
            assert(value != NULL);
            Py_INCREF(value);
        }

        inst(LOAD_FAST_AND_CLEAR, (-- value)) {
            value = GETLOCAL(oparg);
            // do not use SETLOCAL here, it decrefs the old value
            GETLOCAL(oparg) = NULL;
        }

        inst(LOAD_FAST_LOAD_FAST, ( -- value1, value2)) {
            uint32_t oparg1 = oparg >> 4;
            uint32_t oparg2 = oparg & 15;
            value1 = GETLOCAL(oparg1);
            value2 = GETLOCAL(oparg2);
            Py_INCREF(value1);
            Py_INCREF(value2);
        }

        pure inst(LOAD_CONST, (-- value)) {
            value = GETITEM(FRAME_CO_CONSTS, oparg);
            Py_INCREF(value);
        }

        inst(STORE_FAST, (value --)) {
            SETLOCAL(oparg, value);
        }

        pseudo(STORE_FAST_MAYBE_NULL) = {
            STORE_FAST,
        };

        inst(STORE_FAST_LOAD_FAST, (value1 -- value2)) {
            uint32_t oparg1 = oparg >> 4;
            uint32_t oparg2 = oparg & 15;
            SETLOCAL(oparg1, value1);
            value2 = GETLOCAL(oparg2);
            Py_INCREF(value2);
        }

        inst(STORE_FAST_STORE_FAST, (value2, value1 --)) {
            uint32_t oparg1 = oparg >> 4;
            uint32_t oparg2 = oparg & 15;
            SETLOCAL(oparg1, value1);
            SETLOCAL(oparg2, value2);
        }

        pure inst(POP_TOP, (value --)) {
            DECREF_INPUTS();
        }

        pure inst(PUSH_NULL, (-- res)) {
            res = NULL;
        }

        macro(END_FOR) = POP_TOP;

        inst(INSTRUMENTED_END_FOR, (receiver, value -- receiver)) {
            TIER_ONE_ONLY
            /* Need to create a fake StopIteration error here,
             * to conform to PEP 380 */
            if (PyGen_Check(receiver)) {
                PyErr_SetObject(PyExc_StopIteration, value);
                if (monitor_stop_iteration(tstate, frame, this_instr)) {
                    GOTO_ERROR(error);
                }
                PyErr_SetRaisedException(NULL);
            }
            DECREF_INPUTS();
        }

        pure inst(END_SEND, (receiver, value -- value)) {
            Py_DECREF(receiver);
        }

        inst(INSTRUMENTED_END_SEND, (receiver, value -- value)) {
            TIER_ONE_ONLY
            if (PyGen_Check(receiver) || PyCoro_CheckExact(receiver)) {
                PyErr_SetObject(PyExc_StopIteration, value);
                if (monitor_stop_iteration(tstate, frame, this_instr)) {
                    GOTO_ERROR(error);
                }
                PyErr_SetRaisedException(NULL);
            }
            Py_DECREF(receiver);
        }

        inst(UNARY_NEGATIVE, (value -- res)) {
            res = PyNumber_Negative(value);
            DECREF_INPUTS();
            ERROR_IF(res == NULL, error);
        }

        pure inst(UNARY_NOT, (value -- res)) {
            assert(PyBool_Check(value));
            res = Py_IsFalse(value) ? Py_True : Py_False;
        }

        family(TO_BOOL, INLINE_CACHE_ENTRIES_TO_BOOL) = {
            TO_BOOL_ALWAYS_TRUE,
            TO_BOOL_BOOL,
            TO_BOOL_INT,
            TO_BOOL_LIST,
            TO_BOOL_NONE,
            TO_BOOL_STR,
        };

        specializing op(_SPECIALIZE_TO_BOOL, (counter/1, value -- value)) {
            TIER_ONE_ONLY
            #if ENABLE_SPECIALIZATION
            if (ADAPTIVE_COUNTER_IS_ZERO(counter)) {
                next_instr = this_instr;
                _Py_Specialize_ToBool(value, next_instr);
                DISPATCH_SAME_OPARG();
            }
            STAT_INC(TO_BOOL, deferred);
            DECREMENT_ADAPTIVE_COUNTER(this_instr[1].cache);
            #endif  /* ENABLE_SPECIALIZATION */
        }

        op(_TO_BOOL, (value -- res)) {
            int err = PyObject_IsTrue(value);
            DECREF_INPUTS();
            ERROR_IF(err < 0, error);
            res = err ? Py_True : Py_False;
        }

        macro(TO_BOOL) = _SPECIALIZE_TO_BOOL + unused/2 + _TO_BOOL;

        inst(TO_BOOL_BOOL, (unused/1, unused/2, value -- value)) {
            EXIT_IF(!PyBool_Check(value));
            STAT_INC(TO_BOOL, hit);
        }

        inst(TO_BOOL_INT, (unused/1, unused/2, value -- res)) {
            EXIT_IF(!PyLong_CheckExact(value));
            STAT_INC(TO_BOOL, hit);
            if (_PyLong_IsZero((PyLongObject *)value)) {
                assert(_Py_IsImmortal(value));
                res = Py_False;
            }
            else {
                DECREF_INPUTS();
                res = Py_True;
            }
        }

        inst(TO_BOOL_LIST, (unused/1, unused/2, value -- res)) {
            EXIT_IF(!PyList_CheckExact(value));
            STAT_INC(TO_BOOL, hit);
            res = Py_SIZE(value) ? Py_True : Py_False;
            DECREF_INPUTS();
        }

        inst(TO_BOOL_NONE, (unused/1, unused/2, value -- res)) {
            // This one is a bit weird, because we expect *some* failures:
            EXIT_IF(!Py_IsNone(value));
            STAT_INC(TO_BOOL, hit);
            res = Py_False;
        }

        inst(TO_BOOL_STR, (unused/1, unused/2, value -- res)) {
            EXIT_IF(!PyUnicode_CheckExact(value));
            STAT_INC(TO_BOOL, hit);
            if (value == &_Py_STR(empty)) {
                assert(_Py_IsImmortal(value));
                res = Py_False;
            }
            else {
                assert(Py_SIZE(value));
                DECREF_INPUTS();
                res = Py_True;
            }
        }

        inst(TO_BOOL_ALWAYS_TRUE, (unused/1, version/2, value -- res)) {
            // This one is a bit weird, because we expect *some* failures:
            assert(version);
            EXIT_IF(Py_TYPE(value)->tp_version_tag != version);
            STAT_INC(TO_BOOL, hit);
            DECREF_INPUTS();
            res = Py_True;
        }

        inst(UNARY_INVERT, (value -- res)) {
            res = PyNumber_Invert(value);
            DECREF_INPUTS();
            ERROR_IF(res == NULL, error);
        }

        family(BINARY_OP, INLINE_CACHE_ENTRIES_BINARY_OP) = {
            BINARY_OP_MULTIPLY_INT,
            BINARY_OP_ADD_INT,
            BINARY_OP_SUBTRACT_INT,
            BINARY_OP_MULTIPLY_FLOAT,
            BINARY_OP_ADD_FLOAT,
            BINARY_OP_SUBTRACT_FLOAT,
            BINARY_OP_ADD_UNICODE,
            // BINARY_OP_INPLACE_ADD_UNICODE,  // See comments at that opcode.
        };

        op(_GUARD_BOTH_INT, (left, right -- left, right)) {
            EXIT_IF(!PyLong_CheckExact(left));
            EXIT_IF(!PyLong_CheckExact(right));
        }

        pure op(_BINARY_OP_MULTIPLY_INT, (left, right -- res)) {
            STAT_INC(BINARY_OP, hit);
            res = _PyLong_Multiply((PyLongObject *)left, (PyLongObject *)right);
            _Py_DECREF_SPECIALIZED(right, (destructor)PyObject_Free);
            _Py_DECREF_SPECIALIZED(left, (destructor)PyObject_Free);
            ERROR_IF(res == NULL, error);
        }

        pure op(_BINARY_OP_ADD_INT, (left, right -- res)) {
            STAT_INC(BINARY_OP, hit);
            res = _PyLong_Add((PyLongObject *)left, (PyLongObject *)right);
            _Py_DECREF_SPECIALIZED(right, (destructor)PyObject_Free);
            _Py_DECREF_SPECIALIZED(left, (destructor)PyObject_Free);
            ERROR_IF(res == NULL, error);
        }

        pure op(_BINARY_OP_SUBTRACT_INT, (left, right -- res)) {
            STAT_INC(BINARY_OP, hit);
            res = _PyLong_Subtract((PyLongObject *)left, (PyLongObject *)right);
            _Py_DECREF_SPECIALIZED(right, (destructor)PyObject_Free);
            _Py_DECREF_SPECIALIZED(left, (destructor)PyObject_Free);
            ERROR_IF(res == NULL, error);
        }

        macro(BINARY_OP_MULTIPLY_INT) =
            _GUARD_BOTH_INT + unused/1 + _BINARY_OP_MULTIPLY_INT;
        macro(BINARY_OP_ADD_INT) =
            _GUARD_BOTH_INT + unused/1 + _BINARY_OP_ADD_INT;
        macro(BINARY_OP_SUBTRACT_INT) =
            _GUARD_BOTH_INT + unused/1 + _BINARY_OP_SUBTRACT_INT;

        op(_GUARD_BOTH_FLOAT, (left, right -- left, right)) {
            EXIT_IF(!PyFloat_CheckExact(left));
            EXIT_IF(!PyFloat_CheckExact(right));
        }

        pure op(_BINARY_OP_MULTIPLY_FLOAT, (left, right -- res)) {
            STAT_INC(BINARY_OP, hit);
            double dres =
                ((PyFloatObject *)left)->ob_fval *
                ((PyFloatObject *)right)->ob_fval;
            DECREF_INPUTS_AND_REUSE_FLOAT(left, right, dres, res);
        }

        pure op(_BINARY_OP_ADD_FLOAT, (left, right -- res)) {
            STAT_INC(BINARY_OP, hit);
            double dres =
                ((PyFloatObject *)left)->ob_fval +
                ((PyFloatObject *)right)->ob_fval;
            DECREF_INPUTS_AND_REUSE_FLOAT(left, right, dres, res);
        }

        pure op(_BINARY_OP_SUBTRACT_FLOAT, (left, right -- res)) {
            STAT_INC(BINARY_OP, hit);
            double dres =
                ((PyFloatObject *)left)->ob_fval -
                ((PyFloatObject *)right)->ob_fval;
            DECREF_INPUTS_AND_REUSE_FLOAT(left, right, dres, res);
        }

        macro(BINARY_OP_MULTIPLY_FLOAT) =
            _GUARD_BOTH_FLOAT + unused/1 + _BINARY_OP_MULTIPLY_FLOAT;
        macro(BINARY_OP_ADD_FLOAT) =
            _GUARD_BOTH_FLOAT + unused/1 + _BINARY_OP_ADD_FLOAT;
        macro(BINARY_OP_SUBTRACT_FLOAT) =
            _GUARD_BOTH_FLOAT + unused/1 + _BINARY_OP_SUBTRACT_FLOAT;

        op(_GUARD_BOTH_UNICODE, (left, right -- left, right)) {
            EXIT_IF(!PyUnicode_CheckExact(left));
            EXIT_IF(!PyUnicode_CheckExact(right));
        }

        pure op(_BINARY_OP_ADD_UNICODE, (left, right -- res)) {
            STAT_INC(BINARY_OP, hit);
            res = PyUnicode_Concat(left, right);
            _Py_DECREF_SPECIALIZED(left, _PyUnicode_ExactDealloc);
            _Py_DECREF_SPECIALIZED(right, _PyUnicode_ExactDealloc);
            ERROR_IF(res == NULL, error);
        }

        macro(BINARY_OP_ADD_UNICODE) =
            _GUARD_BOTH_UNICODE + unused/1 + _BINARY_OP_ADD_UNICODE;

        // This is a subtle one. It's a super-instruction for
        // BINARY_OP_ADD_UNICODE followed by STORE_FAST
        // where the store goes into the left argument.
        // So the inputs are the same as for all BINARY_OP
        // specializations, but there is no output.
        // At the end we just skip over the STORE_FAST.
        op(_BINARY_OP_INPLACE_ADD_UNICODE, (left, right --)) {
            TIER_ONE_ONLY
            assert(next_instr->op.code == STORE_FAST);
            PyObject **target_local = &GETLOCAL(next_instr->op.arg);
            DEOPT_IF(*target_local != left);
            STAT_INC(BINARY_OP, hit);
            /* Handle `left = left + right` or `left += right` for str.
             *
             * When possible, extend `left` in place rather than
             * allocating a new PyUnicodeObject. This attempts to avoid
             * quadratic behavior when one neglects to use str.join().
             *
             * If `left` has only two references remaining (one from
             * the stack, one in the locals), DECREFing `left` leaves
             * only the locals reference, so PyUnicode_Append knows
             * that the string is safe to mutate.
             */
            assert(Py_REFCNT(left) >= 2);
            _Py_DECREF_NO_DEALLOC(left);
            PyUnicode_Append(target_local, right);
            _Py_DECREF_SPECIALIZED(right, _PyUnicode_ExactDealloc);
            ERROR_IF(*target_local == NULL, error);
            // The STORE_FAST is already done.
            assert(next_instr->op.code == STORE_FAST);
            SKIP_OVER(1);
        }

        macro(BINARY_OP_INPLACE_ADD_UNICODE) =
            _GUARD_BOTH_UNICODE + unused/1 + _BINARY_OP_INPLACE_ADD_UNICODE;

        family(BINARY_SUBSCR, INLINE_CACHE_ENTRIES_BINARY_SUBSCR) = {
            BINARY_SUBSCR_DICT,
            BINARY_SUBSCR_GETITEM,
            BINARY_SUBSCR_LIST_INT,
            BINARY_SUBSCR_STR_INT,
            BINARY_SUBSCR_TUPLE_INT,
        };

        specializing op(_SPECIALIZE_BINARY_SUBSCR, (counter/1, container, sub -- container, sub)) {
            TIER_ONE_ONLY
            #if ENABLE_SPECIALIZATION
            if (ADAPTIVE_COUNTER_IS_ZERO(counter)) {
                next_instr = this_instr;
                _Py_Specialize_BinarySubscr(container, sub, next_instr);
                DISPATCH_SAME_OPARG();
            }
            STAT_INC(BINARY_SUBSCR, deferred);
            DECREMENT_ADAPTIVE_COUNTER(this_instr[1].cache);
            #endif  /* ENABLE_SPECIALIZATION */
        }

        op(_BINARY_SUBSCR, (container, sub -- res)) {
            res = PyObject_GetItem(container, sub);
            DECREF_INPUTS();
            ERROR_IF(res == NULL, error);
        }

        macro(BINARY_SUBSCR) = _SPECIALIZE_BINARY_SUBSCR + _BINARY_SUBSCR;

        inst(BINARY_SLICE, (container, start, stop -- res)) {
            PyObject *slice = _PyBuildSlice_ConsumeRefs(start, stop);
            // Can't use ERROR_IF() here, because we haven't
            // DECREF'ed container yet, and we still own slice.
            if (slice == NULL) {
                res = NULL;
            }
            else {
                res = PyObject_GetItem(container, slice);
                Py_DECREF(slice);
            }
            Py_DECREF(container);
            ERROR_IF(res == NULL, error);
        }

        inst(STORE_SLICE, (v, container, start, stop -- )) {
            PyObject *slice = _PyBuildSlice_ConsumeRefs(start, stop);
            int err;
            if (slice == NULL) {
                err = 1;
            }
            else {
                err = PyObject_SetItem(container, slice, v);
                Py_DECREF(slice);
            }
            Py_DECREF(v);
            Py_DECREF(container);
            ERROR_IF(err, error);
        }

        inst(BINARY_SUBSCR_LIST_INT, (unused/1, list, sub -- res)) {
            DEOPT_IF(!PyLong_CheckExact(sub));
            DEOPT_IF(!PyList_CheckExact(list));

            // Deopt unless 0 <= sub < PyList_Size(list)
            DEOPT_IF(!_PyLong_IsNonNegativeCompact((PyLongObject *)sub));
            Py_ssize_t index = ((PyLongObject*)sub)->long_value.ob_digit[0];
            DEOPT_IF(index >= PyList_GET_SIZE(list));
            STAT_INC(BINARY_SUBSCR, hit);
            res = PyList_GET_ITEM(list, index);
            assert(res != NULL);
            Py_INCREF(res);
            _Py_DECREF_SPECIALIZED(sub, (destructor)PyObject_Free);
            Py_DECREF(list);
        }

        inst(BINARY_SUBSCR_STR_INT, (unused/1, str, sub -- res)) {
            DEOPT_IF(!PyLong_CheckExact(sub));
            DEOPT_IF(!PyUnicode_CheckExact(str));
            DEOPT_IF(!_PyLong_IsNonNegativeCompact((PyLongObject *)sub));
            Py_ssize_t index = ((PyLongObject*)sub)->long_value.ob_digit[0];
            DEOPT_IF(PyUnicode_GET_LENGTH(str) <= index);
            // Specialize for reading an ASCII character from any string:
            Py_UCS4 c = PyUnicode_READ_CHAR(str, index);
            DEOPT_IF(Py_ARRAY_LENGTH(_Py_SINGLETON(strings).ascii) <= c);
            STAT_INC(BINARY_SUBSCR, hit);
            res = (PyObject*)&_Py_SINGLETON(strings).ascii[c];
            _Py_DECREF_SPECIALIZED(sub, (destructor)PyObject_Free);
            Py_DECREF(str);
        }

        inst(BINARY_SUBSCR_TUPLE_INT, (unused/1, tuple, sub -- res)) {
            DEOPT_IF(!PyLong_CheckExact(sub));
            DEOPT_IF(!PyTuple_CheckExact(tuple));

            // Deopt unless 0 <= sub < PyTuple_Size(list)
            DEOPT_IF(!_PyLong_IsNonNegativeCompact((PyLongObject *)sub));
            Py_ssize_t index = ((PyLongObject*)sub)->long_value.ob_digit[0];
            DEOPT_IF(index >= PyTuple_GET_SIZE(tuple));
            STAT_INC(BINARY_SUBSCR, hit);
            res = PyTuple_GET_ITEM(tuple, index);
            assert(res != NULL);
            Py_INCREF(res);
            _Py_DECREF_SPECIALIZED(sub, (destructor)PyObject_Free);
            Py_DECREF(tuple);
        }

        inst(BINARY_SUBSCR_DICT, (unused/1, dict, sub -- res)) {
            DEOPT_IF(!PyDict_CheckExact(dict));
            STAT_INC(BINARY_SUBSCR, hit);
            int rc = PyDict_GetItemRef(dict, sub, &res);
            if (rc == 0) {
                _PyErr_SetKeyError(sub);
            }
            DECREF_INPUTS();
            ERROR_IF(rc <= 0, error); // not found or error
        }

        inst(BINARY_SUBSCR_GETITEM, (unused/1, container, sub -- unused)) {
            DEOPT_IF(tstate->interp->eval_frame);
            PyTypeObject *tp = Py_TYPE(container);
            DEOPT_IF(!PyType_HasFeature(tp, Py_TPFLAGS_HEAPTYPE));
            PyHeapTypeObject *ht = (PyHeapTypeObject *)tp;
            PyObject *cached = ht->_spec_cache.getitem;
            DEOPT_IF(cached == NULL);
            assert(PyFunction_Check(cached));
            PyFunctionObject *getitem = (PyFunctionObject *)cached;
            uint32_t cached_version = ht->_spec_cache.getitem_version;
            DEOPT_IF(getitem->func_version != cached_version);
            PyCodeObject *code = (PyCodeObject *)getitem->func_code;
            assert(code->co_argcount == 2);
            DEOPT_IF(!_PyThreadState_HasStackSpace(tstate, code->co_framesize));
            STAT_INC(BINARY_SUBSCR, hit);
            Py_INCREF(getitem);
            _PyInterpreterFrame *new_frame = _PyFrame_PushUnchecked(tstate, getitem, 2);
            STACK_SHRINK(2);
            new_frame->localsplus[0] = container;
            new_frame->localsplus[1] = sub;
            frame->return_offset = (uint16_t)(next_instr - this_instr);
            DISPATCH_INLINED(new_frame);
        }

        inst(LIST_APPEND, (list, unused[oparg-1], v -- list, unused[oparg-1])) {
            ERROR_IF(_PyList_AppendTakeRef((PyListObject *)list, v) < 0, error);
        }

        inst(SET_ADD, (set, unused[oparg-1], v -- set, unused[oparg-1])) {
            int err = PySet_Add(set, v);
            DECREF_INPUTS();
            ERROR_IF(err, error);
        }

        family(STORE_SUBSCR, INLINE_CACHE_ENTRIES_STORE_SUBSCR) = {
            STORE_SUBSCR_DICT,
            STORE_SUBSCR_LIST_INT,
        };

        specializing op(_SPECIALIZE_STORE_SUBSCR, (counter/1, container, sub -- container, sub)) {
            TIER_ONE_ONLY
            #if ENABLE_SPECIALIZATION
            if (ADAPTIVE_COUNTER_IS_ZERO(counter)) {
                next_instr = this_instr;
                _Py_Specialize_StoreSubscr(container, sub, next_instr);
                DISPATCH_SAME_OPARG();
            }
            STAT_INC(STORE_SUBSCR, deferred);
            DECREMENT_ADAPTIVE_COUNTER(this_instr[1].cache);
            #endif  /* ENABLE_SPECIALIZATION */
        }

        op(_STORE_SUBSCR, (v, container, sub -- )) {
            /* container[sub] = v */
            int err = PyObject_SetItem(container, sub, v);
            DECREF_INPUTS();
            ERROR_IF(err, error);
        }

        macro(STORE_SUBSCR) = _SPECIALIZE_STORE_SUBSCR + _STORE_SUBSCR;

        inst(STORE_SUBSCR_LIST_INT, (unused/1, value, list, sub -- )) {
            DEOPT_IF(!PyLong_CheckExact(sub));
            DEOPT_IF(!PyList_CheckExact(list));

            // Ensure nonnegative, zero-or-one-digit ints.
            DEOPT_IF(!_PyLong_IsNonNegativeCompact((PyLongObject *)sub));
            Py_ssize_t index = ((PyLongObject*)sub)->long_value.ob_digit[0];
            // Ensure index < len(list)
            DEOPT_IF(index >= PyList_GET_SIZE(list));
            STAT_INC(STORE_SUBSCR, hit);

            PyObject *old_value = PyList_GET_ITEM(list, index);
            PyList_SET_ITEM(list, index, value);
            assert(old_value != NULL);
            Py_DECREF(old_value);
            _Py_DECREF_SPECIALIZED(sub, (destructor)PyObject_Free);
            Py_DECREF(list);
        }

        inst(STORE_SUBSCR_DICT, (unused/1, value, dict, sub -- )) {
            DEOPT_IF(!PyDict_CheckExact(dict));
            STAT_INC(STORE_SUBSCR, hit);
            int err = _PyDict_SetItem_Take2((PyDictObject *)dict, sub, value);
            Py_DECREF(dict);
            ERROR_IF(err, error);
        }

        inst(DELETE_SUBSCR, (container, sub --)) {
            /* del container[sub] */
            int err = PyObject_DelItem(container, sub);
            DECREF_INPUTS();
            ERROR_IF(err, error);
        }

        inst(CALL_INTRINSIC_1, (value -- res)) {
            assert(oparg <= MAX_INTRINSIC_1);
            res = _PyIntrinsics_UnaryFunctions[oparg].func(tstate, value);
            DECREF_INPUTS();
            ERROR_IF(res == NULL, error);
        }

        inst(CALL_INTRINSIC_2, (value2, value1 -- res)) {
            assert(oparg <= MAX_INTRINSIC_2);
            res = _PyIntrinsics_BinaryFunctions[oparg].func(tstate, value2, value1);
            DECREF_INPUTS();
            ERROR_IF(res == NULL, error);
        }

        inst(RAISE_VARARGS, (args[oparg] -- )) {
            TIER_ONE_ONLY
            PyObject *cause = NULL, *exc = NULL;
            switch (oparg) {
            case 2:
                cause = args[1];
                /* fall through */
            case 1:
                exc = args[0];
                /* fall through */
            case 0:
                if (do_raise(tstate, exc, cause)) {
                    assert(oparg == 0);
                    monitor_reraise(tstate, frame, this_instr);
                    goto exception_unwind;
                }
                break;
            default:
                _PyErr_SetString(tstate, PyExc_SystemError,
                                 "bad RAISE_VARARGS oparg");
                break;
            }
            ERROR_IF(true, error);
        }

        inst(INTERPRETER_EXIT, (retval --)) {
            TIER_ONE_ONLY
            assert(frame == &entry_frame);
            assert(_PyFrame_IsIncomplete(frame));
            /* Restore previous frame and return. */
            tstate->current_frame = frame->previous;
            assert(!_PyErr_Occurred(tstate));
            tstate->c_recursion_remaining += PY_EVAL_C_STACK_UNITS;
            return retval;
        }

        // The stack effect here is ambiguous.
        // We definitely pop the return value off the stack on entry.
        // We also push it onto the stack on exit, but that's a
        // different frame, and it's accounted for by _PUSH_FRAME.
        op(_POP_FRAME, (retval --)) {
            #if TIER_ONE
            assert(frame != &entry_frame);
            #endif
            SYNC_SP();
            _PyFrame_SetStackPointer(frame, stack_pointer);
            assert(EMPTY());
            _Py_LeaveRecursiveCallPy(tstate);
            // GH-99729: We need to unlink the frame *before* clearing it:
            _PyInterpreterFrame *dying = frame;
            frame = tstate->current_frame = dying->previous;
            _PyEval_FrameClearAndPop(tstate, dying);
            _PyFrame_StackPush(frame, retval);
            LOAD_SP();
            LOAD_IP(frame->return_offset);
#if LLTRACE && TIER_ONE
            lltrace = maybe_lltrace_resume_frame(frame, &entry_frame, GLOBALS());
            if (lltrace < 0) {
                goto exit_unwind;
            }
#endif
        }

        macro(RETURN_VALUE) =
            _POP_FRAME;

        inst(INSTRUMENTED_RETURN_VALUE, (retval --)) {
            int err = _Py_call_instrumentation_arg(
                    tstate, PY_MONITORING_EVENT_PY_RETURN,
                    frame, this_instr, retval);
            if (err) GOTO_ERROR(error);
            STACK_SHRINK(1);
            assert(EMPTY());
            _PyFrame_SetStackPointer(frame, stack_pointer);
            _Py_LeaveRecursiveCallPy(tstate);
            assert(frame != &entry_frame);
            // GH-99729: We need to unlink the frame *before* clearing it:
            _PyInterpreterFrame *dying = frame;
            frame = tstate->current_frame = dying->previous;
            _PyEval_FrameClearAndPop(tstate, dying);
            _PyFrame_StackPush(frame, retval);
            LOAD_IP(frame->return_offset);
            goto resume_frame;
        }

        macro(RETURN_CONST) =
            LOAD_CONST +
            _POP_FRAME;

        inst(INSTRUMENTED_RETURN_CONST, (--)) {
            PyObject *retval = GETITEM(FRAME_CO_CONSTS, oparg);
            int err = _Py_call_instrumentation_arg(
                    tstate, PY_MONITORING_EVENT_PY_RETURN,
                    frame, this_instr, retval);
            if (err) GOTO_ERROR(error);
            Py_INCREF(retval);
            assert(EMPTY());
            _PyFrame_SetStackPointer(frame, stack_pointer);
            _Py_LeaveRecursiveCallPy(tstate);
            assert(frame != &entry_frame);
            // GH-99729: We need to unlink the frame *before* clearing it:
            _PyInterpreterFrame *dying = frame;
            frame = tstate->current_frame = dying->previous;
            _PyEval_FrameClearAndPop(tstate, dying);
            _PyFrame_StackPush(frame, retval);
            LOAD_IP(frame->return_offset);
            goto resume_frame;
        }

        inst(GET_AITER, (obj -- iter)) {
            unaryfunc getter = NULL;
            PyTypeObject *type = Py_TYPE(obj);

            if (type->tp_as_async != NULL) {
                getter = type->tp_as_async->am_aiter;
            }

            if (getter == NULL) {
                _PyErr_Format(tstate, PyExc_TypeError,
                              "'async for' requires an object with "
                              "__aiter__ method, got %.100s",
                              type->tp_name);
                DECREF_INPUTS();
                ERROR_IF(true, error);
            }

            iter = (*getter)(obj);
            DECREF_INPUTS();
            ERROR_IF(iter == NULL, error);

            if (Py_TYPE(iter)->tp_as_async == NULL ||
                    Py_TYPE(iter)->tp_as_async->am_anext == NULL) {

                _PyErr_Format(tstate, PyExc_TypeError,
                              "'async for' received an object from __aiter__ "
                              "that does not implement __anext__: %.100s",
                              Py_TYPE(iter)->tp_name);
                Py_DECREF(iter);
                ERROR_IF(true, error);
            }
        }

        inst(GET_ANEXT, (aiter -- aiter, awaitable)) {
            unaryfunc getter = NULL;
            PyObject *next_iter = NULL;
            PyTypeObject *type = Py_TYPE(aiter);

            if (PyAsyncGen_CheckExact(aiter)) {
                awaitable = type->tp_as_async->am_anext(aiter);
                if (awaitable == NULL) {
                    GOTO_ERROR(error);
                }
            } else {
                if (type->tp_as_async != NULL){
                    getter = type->tp_as_async->am_anext;
                }

                if (getter != NULL) {
                    next_iter = (*getter)(aiter);
                    if (next_iter == NULL) {
                        GOTO_ERROR(error);
                    }
                }
                else {
                    _PyErr_Format(tstate, PyExc_TypeError,
                                  "'async for' requires an iterator with "
                                  "__anext__ method, got %.100s",
                                  type->tp_name);
                    GOTO_ERROR(error);
                }

                awaitable = _PyCoro_GetAwaitableIter(next_iter);
                if (awaitable == NULL) {
                    _PyErr_FormatFromCause(
                        PyExc_TypeError,
                        "'async for' received an invalid object "
                        "from __anext__: %.100s",
                        Py_TYPE(next_iter)->tp_name);

                    Py_DECREF(next_iter);
                    GOTO_ERROR(error);
                } else {
                    Py_DECREF(next_iter);
                }
            }
        }

        inst(GET_AWAITABLE, (iterable -- iter)) {
            iter = _PyCoro_GetAwaitableIter(iterable);

            if (iter == NULL) {
                _PyEval_FormatAwaitableError(tstate, Py_TYPE(iterable), oparg);
            }

            DECREF_INPUTS();

            if (iter != NULL && PyCoro_CheckExact(iter)) {
                PyObject *yf = _PyGen_yf((PyGenObject*)iter);
                if (yf != NULL) {
                    /* `iter` is a coroutine object that is being
                       awaited, `yf` is a pointer to the current awaitable
                       being awaited on. */
                    Py_DECREF(yf);
                    Py_CLEAR(iter);
                    _PyErr_SetString(tstate, PyExc_RuntimeError,
                                     "coroutine is being awaited already");
                    /* The code below jumps to `error` if `iter` is NULL. */
                }
            }

            ERROR_IF(iter == NULL, error);
        }

        family(SEND, INLINE_CACHE_ENTRIES_SEND) = {
            SEND_GEN,
        };

        specializing op(_SPECIALIZE_SEND, (counter/1, receiver, unused -- receiver, unused)) {
            TIER_ONE_ONLY
            #if ENABLE_SPECIALIZATION
            if (ADAPTIVE_COUNTER_IS_ZERO(counter)) {
                next_instr = this_instr;
                _Py_Specialize_Send(receiver, next_instr);
                DISPATCH_SAME_OPARG();
            }
            STAT_INC(SEND, deferred);
            DECREMENT_ADAPTIVE_COUNTER(this_instr[1].cache);
            #endif  /* ENABLE_SPECIALIZATION */
        }

        op(_SEND, (receiver, v -- receiver, retval)) {
            assert(frame != &entry_frame);
            if ((tstate->interp->eval_frame == NULL) &&
                (Py_TYPE(receiver) == &PyGen_Type || Py_TYPE(receiver) == &PyCoro_Type) &&
                ((PyGenObject *)receiver)->gi_frame_state < FRAME_EXECUTING)
            {
                PyGenObject *gen = (PyGenObject *)receiver;
                _PyInterpreterFrame *gen_frame = (_PyInterpreterFrame *)gen->gi_iframe;
                STACK_SHRINK(1);
                _PyFrame_StackPush(gen_frame, v);
                gen->gi_frame_state = FRAME_EXECUTING;
                gen->gi_exc_state.previous_item = tstate->exc_info;
                tstate->exc_info = &gen->gi_exc_state;
                assert(next_instr - this_instr + oparg <= UINT16_MAX);
                frame->return_offset = (uint16_t)(next_instr - this_instr + oparg);
                DISPATCH_INLINED(gen_frame);
            }
            if (Py_IsNone(v) && PyIter_Check(receiver)) {
                retval = Py_TYPE(receiver)->tp_iternext(receiver);
            }
            else {
                retval = PyObject_CallMethodOneArg(receiver, &_Py_ID(send), v);
            }
            if (retval == NULL) {
                if (_PyErr_ExceptionMatches(tstate, PyExc_StopIteration)
                ) {
                    monitor_raise(tstate, frame, this_instr);
                }
                if (_PyGen_FetchStopIterationValue(&retval) == 0) {
                    assert(retval != NULL);
                    JUMPBY(oparg);
                }
                else {
                    GOTO_ERROR(error);
                }
            }
            Py_DECREF(v);
        }

        macro(SEND) = _SPECIALIZE_SEND + _SEND;

        inst(SEND_GEN, (unused/1, receiver, v -- receiver, unused)) {
            DEOPT_IF(tstate->interp->eval_frame);
            PyGenObject *gen = (PyGenObject *)receiver;
            DEOPT_IF(Py_TYPE(gen) != &PyGen_Type && Py_TYPE(gen) != &PyCoro_Type);
            DEOPT_IF(gen->gi_frame_state >= FRAME_EXECUTING);
            STAT_INC(SEND, hit);
            _PyInterpreterFrame *gen_frame = (_PyInterpreterFrame *)gen->gi_iframe;
            STACK_SHRINK(1);
            _PyFrame_StackPush(gen_frame, v);
            gen->gi_frame_state = FRAME_EXECUTING;
            gen->gi_exc_state.previous_item = tstate->exc_info;
            tstate->exc_info = &gen->gi_exc_state;
            assert(next_instr - this_instr + oparg <= UINT16_MAX);
            frame->return_offset = (uint16_t)(next_instr - this_instr + oparg);
            DISPATCH_INLINED(gen_frame);
        }

        inst(INSTRUMENTED_YIELD_VALUE, (retval -- unused)) {
            assert(frame != &entry_frame);
            frame->instr_ptr = next_instr;
            PyGenObject *gen = _PyFrame_GetGenerator(frame);
            assert(FRAME_SUSPENDED_YIELD_FROM == FRAME_SUSPENDED + 1);
            assert(oparg == 0 || oparg == 1);
            gen->gi_frame_state = FRAME_SUSPENDED + oparg;
            _PyFrame_SetStackPointer(frame, stack_pointer - 1);
            int err = _Py_call_instrumentation_arg(
                    tstate, PY_MONITORING_EVENT_PY_YIELD,
                    frame, this_instr, retval);
            if (err) GOTO_ERROR(error);
            tstate->exc_info = gen->gi_exc_state.previous_item;
            gen->gi_exc_state.previous_item = NULL;
            _Py_LeaveRecursiveCallPy(tstate);
            _PyInterpreterFrame *gen_frame = frame;
            frame = tstate->current_frame = frame->previous;
            gen_frame->previous = NULL;
            _PyFrame_StackPush(frame, retval);
            /* We don't know which of these is relevant here, so keep them equal */
            assert(INLINE_CACHE_ENTRIES_SEND == INLINE_CACHE_ENTRIES_FOR_ITER);
            LOAD_IP(1 + INLINE_CACHE_ENTRIES_SEND);
            goto resume_frame;
        }

        inst(YIELD_VALUE, (retval -- unused)) {
            TIER_ONE_ONLY
            // NOTE: It's important that YIELD_VALUE never raises an exception!
            // The compiler treats any exception raised here as a failed close()
            // or throw() call.
            assert(frame != &entry_frame);
            frame->instr_ptr = next_instr;
            PyGenObject *gen = _PyFrame_GetGenerator(frame);
            assert(FRAME_SUSPENDED_YIELD_FROM == FRAME_SUSPENDED + 1);
            assert(oparg == 0 || oparg == 1);
            gen->gi_frame_state = FRAME_SUSPENDED + oparg;
            _PyFrame_SetStackPointer(frame, stack_pointer - 1);
            tstate->exc_info = gen->gi_exc_state.previous_item;
            gen->gi_exc_state.previous_item = NULL;
            _Py_LeaveRecursiveCallPy(tstate);
            _PyInterpreterFrame *gen_frame = frame;
            frame = tstate->current_frame = frame->previous;
            gen_frame->previous = NULL;
            _PyFrame_StackPush(frame, retval);
            /* We don't know which of these is relevant here, so keep them equal */
            assert(INLINE_CACHE_ENTRIES_SEND == INLINE_CACHE_ENTRIES_FOR_ITER);
            LOAD_IP(1 + INLINE_CACHE_ENTRIES_SEND);
            goto resume_frame;
        }

        inst(POP_EXCEPT, (exc_value -- )) {
            _PyErr_StackItem *exc_info = tstate->exc_info;
            Py_XSETREF(exc_info->exc_value, exc_value == Py_None ? NULL : exc_value);
        }

        inst(RERAISE, (values[oparg], exc -- values[oparg])) {
            TIER_ONE_ONLY
            assert(oparg >= 0 && oparg <= 2);
            if (oparg) {
                PyObject *lasti = values[0];
                if (PyLong_Check(lasti)) {
                    frame->instr_ptr = _PyCode_CODE(_PyFrame_GetCode(frame)) + PyLong_AsLong(lasti);
                    assert(!_PyErr_Occurred(tstate));
                }
                else {
                    assert(PyLong_Check(lasti));
                    _PyErr_SetString(tstate, PyExc_SystemError, "lasti is not an int");
                    GOTO_ERROR(error);
                }
            }
            assert(exc && PyExceptionInstance_Check(exc));
            Py_INCREF(exc);
            _PyErr_SetRaisedException(tstate, exc);
            monitor_reraise(tstate, frame, this_instr);
            goto exception_unwind;
        }

        inst(END_ASYNC_FOR, (awaitable, exc -- )) {
            TIER_ONE_ONLY
            assert(exc && PyExceptionInstance_Check(exc));
            if (PyErr_GivenExceptionMatches(exc, PyExc_StopAsyncIteration)) {
                DECREF_INPUTS();
            }
            else {
                Py_INCREF(exc);
                _PyErr_SetRaisedException(tstate, exc);
                monitor_reraise(tstate, frame, this_instr);
                goto exception_unwind;
            }
        }

        inst(CLEANUP_THROW, (sub_iter, last_sent_val, exc_value -- none, value)) {
            TIER_ONE_ONLY
            assert(throwflag);
            assert(exc_value && PyExceptionInstance_Check(exc_value));
            if (PyErr_GivenExceptionMatches(exc_value, PyExc_StopIteration)) {
                value = Py_NewRef(((PyStopIterationObject *)exc_value)->value);
                DECREF_INPUTS();
                none = Py_None;
            }
            else {
                _PyErr_SetRaisedException(tstate, Py_NewRef(exc_value));
                monitor_reraise(tstate, frame, this_instr);
                goto exception_unwind;
            }
        }

        inst(LOAD_ASSERTION_ERROR, ( -- value)) {
            value = Py_NewRef(PyExc_AssertionError);
        }

        inst(LOAD_BUILD_CLASS, ( -- bc)) {
            ERROR_IF(PyMapping_GetOptionalItem(BUILTINS(), &_Py_ID(__build_class__), &bc) < 0, error);
            if (bc == NULL) {
                _PyErr_SetString(tstate, PyExc_NameError,
                                 "__build_class__ not found");
                ERROR_IF(true, error);
            }
        }

        inst(STORE_NAME, (v -- )) {
            PyObject *name = GETITEM(FRAME_CO_NAMES, oparg);
            PyObject *ns = LOCALS();
            int err;
            if (ns == NULL) {
                _PyErr_Format(tstate, PyExc_SystemError,
                              "no locals found when storing %R", name);
                DECREF_INPUTS();
                ERROR_IF(true, error);
            }
            if (PyDict_CheckExact(ns))
                err = PyDict_SetItem(ns, name, v);
            else
                err = PyObject_SetItem(ns, name, v);
            DECREF_INPUTS();
            ERROR_IF(err, error);
        }

        inst(DELETE_NAME, (--)) {
            PyObject *name = GETITEM(FRAME_CO_NAMES, oparg);
            PyObject *ns = LOCALS();
            int err;
            if (ns == NULL) {
                _PyErr_Format(tstate, PyExc_SystemError,
                              "no locals when deleting %R", name);
                GOTO_ERROR(error);
            }
            err = PyObject_DelItem(ns, name);
            // Can't use ERROR_IF here.
            if (err != 0) {
                _PyEval_FormatExcCheckArg(tstate, PyExc_NameError,
                                          NAME_ERROR_MSG,
                                          name);
                GOTO_ERROR(error);
            }
        }

        family(UNPACK_SEQUENCE, INLINE_CACHE_ENTRIES_UNPACK_SEQUENCE) = {
            UNPACK_SEQUENCE_TWO_TUPLE,
            UNPACK_SEQUENCE_TUPLE,
            UNPACK_SEQUENCE_LIST,
        };

        specializing op(_SPECIALIZE_UNPACK_SEQUENCE, (counter/1, seq -- seq)) {
            TIER_ONE_ONLY
            #if ENABLE_SPECIALIZATION
            if (ADAPTIVE_COUNTER_IS_ZERO(counter)) {
                next_instr = this_instr;
                _Py_Specialize_UnpackSequence(seq, next_instr, oparg);
                DISPATCH_SAME_OPARG();
            }
            STAT_INC(UNPACK_SEQUENCE, deferred);
            DECREMENT_ADAPTIVE_COUNTER(this_instr[1].cache);
            #endif  /* ENABLE_SPECIALIZATION */
            (void)seq;
            (void)counter;
        }

        op(_UNPACK_SEQUENCE, (seq -- unused[oparg])) {
            PyObject **top = stack_pointer + oparg - 1;
            int res = _PyEval_UnpackIterable(tstate, seq, oparg, -1, top);
            DECREF_INPUTS();
            ERROR_IF(res == 0, error);
        }

        macro(UNPACK_SEQUENCE) = _SPECIALIZE_UNPACK_SEQUENCE + _UNPACK_SEQUENCE;

        inst(UNPACK_SEQUENCE_TWO_TUPLE, (unused/1, seq -- values[oparg])) {
            DEOPT_IF(!PyTuple_CheckExact(seq));
            DEOPT_IF(PyTuple_GET_SIZE(seq) != 2);
            assert(oparg == 2);
            STAT_INC(UNPACK_SEQUENCE, hit);
            values[0] = Py_NewRef(PyTuple_GET_ITEM(seq, 1));
            values[1] = Py_NewRef(PyTuple_GET_ITEM(seq, 0));
            DECREF_INPUTS();
        }

        inst(UNPACK_SEQUENCE_TUPLE, (unused/1, seq -- values[oparg])) {
            DEOPT_IF(!PyTuple_CheckExact(seq));
            DEOPT_IF(PyTuple_GET_SIZE(seq) != oparg);
            STAT_INC(UNPACK_SEQUENCE, hit);
            PyObject **items = _PyTuple_ITEMS(seq);
            for (int i = oparg; --i >= 0; ) {
                *values++ = Py_NewRef(items[i]);
            }
            DECREF_INPUTS();
        }

        inst(UNPACK_SEQUENCE_LIST, (unused/1, seq -- values[oparg])) {
            DEOPT_IF(!PyList_CheckExact(seq));
            DEOPT_IF(PyList_GET_SIZE(seq) != oparg);
            STAT_INC(UNPACK_SEQUENCE, hit);
            PyObject **items = _PyList_ITEMS(seq);
            for (int i = oparg; --i >= 0; ) {
                *values++ = Py_NewRef(items[i]);
            }
            DECREF_INPUTS();
        }

        inst(UNPACK_EX, (seq -- unused[oparg & 0xFF], unused, unused[oparg >> 8])) {
            int totalargs = 1 + (oparg & 0xFF) + (oparg >> 8);
            PyObject **top = stack_pointer + totalargs - 1;
            int res = _PyEval_UnpackIterable(tstate, seq, oparg & 0xFF, oparg >> 8, top);
            DECREF_INPUTS();
            ERROR_IF(res == 0, error);
        }

        family(STORE_ATTR, INLINE_CACHE_ENTRIES_STORE_ATTR) = {
            STORE_ATTR_INSTANCE_VALUE,
            STORE_ATTR_SLOT,
            STORE_ATTR_WITH_HINT,
        };

        specializing op(_SPECIALIZE_STORE_ATTR, (counter/1, owner -- owner)) {
            TIER_ONE_ONLY
            #if ENABLE_SPECIALIZATION
            if (ADAPTIVE_COUNTER_IS_ZERO(counter)) {
                PyObject *name = GETITEM(FRAME_CO_NAMES, oparg);
                next_instr = this_instr;
                _Py_Specialize_StoreAttr(owner, next_instr, name);
                DISPATCH_SAME_OPARG();
            }
            STAT_INC(STORE_ATTR, deferred);
            DECREMENT_ADAPTIVE_COUNTER(this_instr[1].cache);
            #endif  /* ENABLE_SPECIALIZATION */
        }

        op(_STORE_ATTR, (v, owner --)) {
            PyObject *name = GETITEM(FRAME_CO_NAMES, oparg);
            int err = PyObject_SetAttr(owner, name, v);
            DECREF_INPUTS();
            ERROR_IF(err, error);
        }

        macro(STORE_ATTR) = _SPECIALIZE_STORE_ATTR + unused/3 + _STORE_ATTR;

        inst(DELETE_ATTR, (owner --)) {
            PyObject *name = GETITEM(FRAME_CO_NAMES, oparg);
            int err = PyObject_DelAttr(owner, name);
            DECREF_INPUTS();
            ERROR_IF(err, error);
        }

        inst(STORE_GLOBAL, (v --)) {
            PyObject *name = GETITEM(FRAME_CO_NAMES, oparg);
            int err = PyDict_SetItem(GLOBALS(), name, v);
            DECREF_INPUTS();
            ERROR_IF(err, error);
        }

        inst(DELETE_GLOBAL, (--)) {
            PyObject *name = GETITEM(FRAME_CO_NAMES, oparg);
            int err;
            err = PyDict_DelItem(GLOBALS(), name);
            // Can't use ERROR_IF here.
            if (err != 0) {
                if (_PyErr_ExceptionMatches(tstate, PyExc_KeyError)) {
                    _PyEval_FormatExcCheckArg(tstate, PyExc_NameError,
                                              NAME_ERROR_MSG, name);
                }
                GOTO_ERROR(error);
            }
        }

        inst(LOAD_LOCALS, ( -- locals)) {
            locals = LOCALS();
            if (locals == NULL) {
                _PyErr_SetString(tstate, PyExc_SystemError,
                                 "no locals found");
                ERROR_IF(true, error);
            }
            Py_INCREF(locals);
        }

        inst(LOAD_FROM_DICT_OR_GLOBALS, (mod_or_class_dict -- v)) {
            PyObject *name = GETITEM(FRAME_CO_NAMES, oparg);
            if (PyMapping_GetOptionalItem(mod_or_class_dict, name, &v) < 0) {
                GOTO_ERROR(error);
            }
            if (v == NULL) {
                if (PyDict_GetItemRef(GLOBALS(), name, &v) < 0) {
                    GOTO_ERROR(error);
                }
                if (v == NULL) {
                    if (PyMapping_GetOptionalItem(BUILTINS(), name, &v) < 0) {
                        GOTO_ERROR(error);
                    }
                    if (v == NULL) {
                        _PyEval_FormatExcCheckArg(
                                    tstate, PyExc_NameError,
                                    NAME_ERROR_MSG, name);
                        GOTO_ERROR(error);
                    }
                }
            }
            DECREF_INPUTS();
        }

        inst(LOAD_NAME, (-- v)) {
            PyObject *mod_or_class_dict = LOCALS();
            if (mod_or_class_dict == NULL) {
                _PyErr_SetString(tstate, PyExc_SystemError,
                                 "no locals found");
                ERROR_IF(true, error);
            }
            PyObject *name = GETITEM(FRAME_CO_NAMES, oparg);
            if (PyMapping_GetOptionalItem(mod_or_class_dict, name, &v) < 0) {
                GOTO_ERROR(error);
            }
            if (v == NULL) {
                if (PyDict_GetItemRef(GLOBALS(), name, &v) < 0) {
                    GOTO_ERROR(error);
                }
                if (v == NULL) {
                    if (PyMapping_GetOptionalItem(BUILTINS(), name, &v) < 0) {
                        GOTO_ERROR(error);
                    }
                    if (v == NULL) {
                        _PyEval_FormatExcCheckArg(
                                    tstate, PyExc_NameError,
                                    NAME_ERROR_MSG, name);
                        GOTO_ERROR(error);
                    }
                }
            }
        }

        family(LOAD_GLOBAL, INLINE_CACHE_ENTRIES_LOAD_GLOBAL) = {
            LOAD_GLOBAL_MODULE,
            LOAD_GLOBAL_BUILTIN,
        };

        specializing op(_SPECIALIZE_LOAD_GLOBAL, (counter/1 -- )) {
            TIER_ONE_ONLY
            #if ENABLE_SPECIALIZATION
            if (ADAPTIVE_COUNTER_IS_ZERO(counter)) {
                PyObject *name = GETITEM(FRAME_CO_NAMES, oparg>>1);
                next_instr = this_instr;
                _Py_Specialize_LoadGlobal(GLOBALS(), BUILTINS(), next_instr, name);
                DISPATCH_SAME_OPARG();
            }
            STAT_INC(LOAD_GLOBAL, deferred);
            DECREMENT_ADAPTIVE_COUNTER(this_instr[1].cache);
            #endif  /* ENABLE_SPECIALIZATION */
        }

        op(_LOAD_GLOBAL, ( -- res, null if (oparg & 1))) {
            PyObject *name = GETITEM(FRAME_CO_NAMES, oparg>>1);
            if (PyDict_CheckExact(GLOBALS())
                && PyDict_CheckExact(BUILTINS()))
            {
                res = _PyDict_LoadGlobal((PyDictObject *)GLOBALS(),
                                         (PyDictObject *)BUILTINS(),
                                         name);
                if (res == NULL) {
                    if (!_PyErr_Occurred(tstate)) {
                        /* _PyDict_LoadGlobal() returns NULL without raising
                         * an exception if the key doesn't exist */
                        _PyEval_FormatExcCheckArg(tstate, PyExc_NameError,
                                                  NAME_ERROR_MSG, name);
                    }
                    ERROR_IF(true, error);
                }
                Py_INCREF(res);
            }
            else {
                /* Slow-path if globals or builtins is not a dict */
                /* namespace 1: globals */
                ERROR_IF(PyMapping_GetOptionalItem(GLOBALS(), name, &res) < 0, error);
                if (res == NULL) {
                    /* namespace 2: builtins */
                    ERROR_IF(PyMapping_GetOptionalItem(BUILTINS(), name, &res) < 0, error);
                    if (res == NULL) {
                        _PyEval_FormatExcCheckArg(
                                    tstate, PyExc_NameError,
                                    NAME_ERROR_MSG, name);
                        ERROR_IF(true, error);
                    }
                }
            }
            null = NULL;
        }

        macro(LOAD_GLOBAL) =
            _SPECIALIZE_LOAD_GLOBAL +
            counter/1 +
            globals_version/1 +
            builtins_version/1 +
            _LOAD_GLOBAL;

        op(_GUARD_GLOBALS_VERSION, (version/1 --)) {
            PyDictObject *dict = (PyDictObject *)GLOBALS();
            DEOPT_IF(!PyDict_CheckExact(dict));
            DEOPT_IF(dict->ma_keys->dk_version != version);
            assert(DK_IS_UNICODE(dict->ma_keys));
        }

        op(_GUARD_BUILTINS_VERSION, (version/1 --)) {
            PyDictObject *dict = (PyDictObject *)BUILTINS();
            DEOPT_IF(!PyDict_CheckExact(dict));
            DEOPT_IF(dict->ma_keys->dk_version != version);
            assert(DK_IS_UNICODE(dict->ma_keys));
        }

        op(_LOAD_GLOBAL_MODULE, (index/1 -- res, null if (oparg & 1))) {
            PyDictObject *dict = (PyDictObject *)GLOBALS();
            PyDictUnicodeEntry *entries = DK_UNICODE_ENTRIES(dict->ma_keys);
            res = entries[index].me_value;
            DEOPT_IF(res == NULL);
            Py_INCREF(res);
            STAT_INC(LOAD_GLOBAL, hit);
            null = NULL;
        }

        op(_LOAD_GLOBAL_BUILTINS, (index/1 -- res, null if (oparg & 1))) {
            PyDictObject *bdict = (PyDictObject *)BUILTINS();
            PyDictUnicodeEntry *entries = DK_UNICODE_ENTRIES(bdict->ma_keys);
            res = entries[index].me_value;
            DEOPT_IF(res == NULL);
            Py_INCREF(res);
            STAT_INC(LOAD_GLOBAL, hit);
            null = NULL;
        }

        macro(LOAD_GLOBAL_MODULE) =
            unused/1 + // Skip over the counter
            _GUARD_GLOBALS_VERSION +
            unused/1 + // Skip over the builtins version
            _LOAD_GLOBAL_MODULE;

        macro(LOAD_GLOBAL_BUILTIN) =
            unused/1 + // Skip over the counter
            _GUARD_GLOBALS_VERSION +
            _GUARD_BUILTINS_VERSION +
            _LOAD_GLOBAL_BUILTINS;

        inst(DELETE_FAST, (--)) {
            PyObject *v = GETLOCAL(oparg);
            ERROR_IF(v == NULL, unbound_local_error);
            SETLOCAL(oparg, NULL);
        }

        inst(MAKE_CELL, (--)) {
            // "initial" is probably NULL but not if it's an arg (or set
            // via PyFrame_LocalsToFast() before MAKE_CELL has run).
            PyObject *initial = GETLOCAL(oparg);
            PyObject *cell = PyCell_New(initial);
            if (cell == NULL) {
                GOTO_ERROR(error);
            }
            SETLOCAL(oparg, cell);
        }

        inst(DELETE_DEREF, (--)) {
            PyObject *cell = GETLOCAL(oparg);
            PyObject *oldobj = PyCell_GET(cell);
            // Can't use ERROR_IF here.
            // Fortunately we don't need its superpower.
            if (oldobj == NULL) {
                _PyEval_FormatExcUnbound(tstate, _PyFrame_GetCode(frame), oparg);
                GOTO_ERROR(error);
            }
            PyCell_SET(cell, NULL);
            Py_DECREF(oldobj);
        }

        inst(LOAD_FROM_DICT_OR_DEREF, (class_dict -- value)) {
            PyObject *name;
            assert(class_dict);
            assert(oparg >= 0 && oparg < _PyFrame_GetCode(frame)->co_nlocalsplus);
            name = PyTuple_GET_ITEM(_PyFrame_GetCode(frame)->co_localsplusnames, oparg);
            if (PyMapping_GetOptionalItem(class_dict, name, &value) < 0) {
                GOTO_ERROR(error);
            }
            if (!value) {
                PyObject *cell = GETLOCAL(oparg);
                value = PyCell_GET(cell);
                if (value == NULL) {
                    _PyEval_FormatExcUnbound(tstate, _PyFrame_GetCode(frame), oparg);
                    GOTO_ERROR(error);
                }
                Py_INCREF(value);
            }
            Py_DECREF(class_dict);
        }

        inst(LOAD_DEREF, ( -- value)) {
            PyObject *cell = GETLOCAL(oparg);
            value = PyCell_GET(cell);
            if (value == NULL) {
                _PyEval_FormatExcUnbound(tstate, _PyFrame_GetCode(frame), oparg);
                ERROR_IF(true, error);
            }
            Py_INCREF(value);
        }

        inst(STORE_DEREF, (v --)) {
            PyObject *cell = GETLOCAL(oparg);
            PyObject *oldobj = PyCell_GET(cell);
            PyCell_SET(cell, v);
            Py_XDECREF(oldobj);
        }

        inst(COPY_FREE_VARS, (--)) {
            /* Copy closure variables to free variables */
            PyCodeObject *co = _PyFrame_GetCode(frame);
            assert(PyFunction_Check(frame->f_funcobj));
            PyObject *closure = ((PyFunctionObject *)frame->f_funcobj)->func_closure;
            assert(oparg == co->co_nfreevars);
            int offset = co->co_nlocalsplus - oparg;
            for (int i = 0; i < oparg; ++i) {
                PyObject *o = PyTuple_GET_ITEM(closure, i);
                frame->localsplus[offset + i] = Py_NewRef(o);
            }
        }

        inst(BUILD_STRING, (pieces[oparg] -- str)) {
            str = _PyUnicode_JoinArray(&_Py_STR(empty), pieces, oparg);
            DECREF_INPUTS();
            ERROR_IF(str == NULL, error);
        }

        inst(BUILD_TUPLE, (values[oparg] -- tup)) {
            tup = _PyTuple_FromArraySteal(values, oparg);
            ERROR_IF(tup == NULL, error);
        }

        inst(BUILD_LIST, (values[oparg] -- list)) {
            list = _PyList_FromArraySteal(values, oparg);
            ERROR_IF(list == NULL, error);
        }

        inst(LIST_EXTEND, (list, unused[oparg-1], iterable -- list, unused[oparg-1])) {
            PyObject *none_val = _PyList_Extend((PyListObject *)list, iterable);
            if (none_val == NULL) {
                if (_PyErr_ExceptionMatches(tstate, PyExc_TypeError) &&
                   (Py_TYPE(iterable)->tp_iter == NULL && !PySequence_Check(iterable)))
                {
                    _PyErr_Clear(tstate);
                    _PyErr_Format(tstate, PyExc_TypeError,
                          "Value after * must be an iterable, not %.200s",
                          Py_TYPE(iterable)->tp_name);
                }
                DECREF_INPUTS();
                ERROR_IF(true, error);
            }
            assert(Py_IsNone(none_val));
            DECREF_INPUTS();
        }

        inst(SET_UPDATE, (set, unused[oparg-1], iterable -- set, unused[oparg-1])) {
            int err = _PySet_Update(set, iterable);
            DECREF_INPUTS();
            ERROR_IF(err < 0, error);
        }

        inst(BUILD_SET, (values[oparg] -- set)) {
            set = PySet_New(NULL);
            if (set == NULL)
                GOTO_ERROR(error);
            int err = 0;
            for (int i = 0; i < oparg; i++) {
                PyObject *item = values[i];
                if (err == 0)
                    err = PySet_Add(set, item);
                Py_DECREF(item);
            }
            if (err != 0) {
                Py_DECREF(set);
                ERROR_IF(true, error);
            }
        }

        inst(BUILD_MAP, (values[oparg*2] -- map)) {
            map = _PyDict_FromItems(
                    values, 2,
                    values+1, 2,
                    oparg);
            DECREF_INPUTS();
            ERROR_IF(map == NULL, error);
        }

        inst(SETUP_ANNOTATIONS, (--)) {
            int err;
            PyObject *ann_dict;
            if (LOCALS() == NULL) {
                _PyErr_Format(tstate, PyExc_SystemError,
                              "no locals found when setting up annotations");
                ERROR_IF(true, error);
            }
            /* check if __annotations__ in locals()... */
            ERROR_IF(PyMapping_GetOptionalItem(LOCALS(), &_Py_ID(__annotations__), &ann_dict) < 0, error);
            if (ann_dict == NULL) {
                ann_dict = PyDict_New();
                ERROR_IF(ann_dict == NULL, error);
                err = PyObject_SetItem(LOCALS(), &_Py_ID(__annotations__),
                                       ann_dict);
                Py_DECREF(ann_dict);
                ERROR_IF(err, error);
            }
            else {
                Py_DECREF(ann_dict);
            }
        }

        inst(BUILD_CONST_KEY_MAP, (values[oparg], keys -- map)) {
            if (!PyTuple_CheckExact(keys) ||
                PyTuple_GET_SIZE(keys) != (Py_ssize_t)oparg) {
                _PyErr_SetString(tstate, PyExc_SystemError,
                                 "bad BUILD_CONST_KEY_MAP keys argument");
                GOTO_ERROR(error);  // Pop the keys and values.
            }
            map = _PyDict_FromItems(
                    &PyTuple_GET_ITEM(keys, 0), 1,
                    values, 1, oparg);
            DECREF_INPUTS();
            ERROR_IF(map == NULL, error);
        }

        inst(DICT_UPDATE, (dict, unused[oparg - 1], update -- dict, unused[oparg - 1])) {
            if (PyDict_Update(dict, update) < 0) {
                if (_PyErr_ExceptionMatches(tstate, PyExc_AttributeError)) {
                    _PyErr_Format(tstate, PyExc_TypeError,
                                    "'%.200s' object is not a mapping",
                                    Py_TYPE(update)->tp_name);
                }
                DECREF_INPUTS();
                ERROR_IF(true, error);
            }
            DECREF_INPUTS();
        }

        inst(DICT_MERGE, (callable, unused, unused, dict, unused[oparg - 1], update -- callable, unused, unused, dict, unused[oparg - 1])) {
            if (_PyDict_MergeEx(dict, update, 2) < 0) {
                _PyEval_FormatKwargsError(tstate, callable, update);
                DECREF_INPUTS();
                ERROR_IF(true, error);
            }
            DECREF_INPUTS();
        }

        inst(MAP_ADD, (dict, unused[oparg - 1], key, value -- dict, unused[oparg - 1])) {
            assert(PyDict_CheckExact(dict));
            /* dict[key] = value */
            // Do not DECREF INPUTS because the function steals the references
            ERROR_IF(_PyDict_SetItem_Take2((PyDictObject *)dict, key, value) != 0, error);
        }

        inst(INSTRUMENTED_LOAD_SUPER_ATTR, (unused/1, unused, unused, unused -- unused, unused if (oparg & 1))) {
            // cancel out the decrement that will happen in LOAD_SUPER_ATTR; we
            // don't want to specialize instrumented instructions
            INCREMENT_ADAPTIVE_COUNTER(this_instr[1].cache);
            GO_TO_INSTRUCTION(LOAD_SUPER_ATTR);
        }

        family(LOAD_SUPER_ATTR, INLINE_CACHE_ENTRIES_LOAD_SUPER_ATTR) = {
            LOAD_SUPER_ATTR_ATTR,
            LOAD_SUPER_ATTR_METHOD,
        };

        specializing op(_SPECIALIZE_LOAD_SUPER_ATTR, (counter/1, global_super, class, unused -- global_super, class, unused)) {
            TIER_ONE_ONLY
            #if ENABLE_SPECIALIZATION
            int load_method = oparg & 1;
            if (ADAPTIVE_COUNTER_IS_ZERO(counter)) {
                next_instr = this_instr;
                _Py_Specialize_LoadSuperAttr(global_super, class, next_instr, load_method);
                DISPATCH_SAME_OPARG();
            }
            STAT_INC(LOAD_SUPER_ATTR, deferred);
            DECREMENT_ADAPTIVE_COUNTER(this_instr[1].cache);
            #endif  /* ENABLE_SPECIALIZATION */
        }

        op(_LOAD_SUPER_ATTR, (global_super, class, self -- attr, null if (oparg & 1))) {
            TIER_ONE_ONLY
            if (opcode == INSTRUMENTED_LOAD_SUPER_ATTR) {
                PyObject *arg = oparg & 2 ? class : &_PyInstrumentation_MISSING;
                int err = _Py_call_instrumentation_2args(
                        tstate, PY_MONITORING_EVENT_CALL,
                        frame, this_instr, global_super, arg);
                ERROR_IF(err, error);
            }
            // we make no attempt to optimize here; specializations should
            // handle any case whose performance we care about
            PyObject *stack[] = {class, self};
            PyObject *super = PyObject_Vectorcall(global_super, stack, oparg & 2, NULL);
            if (opcode == INSTRUMENTED_LOAD_SUPER_ATTR) {
                PyObject *arg = oparg & 2 ? class : &_PyInstrumentation_MISSING;
                if (super == NULL) {
                    _Py_call_instrumentation_exc2(
                        tstate, PY_MONITORING_EVENT_C_RAISE,
                        frame, this_instr, global_super, arg);
                }
                else {
                    int err = _Py_call_instrumentation_2args(
                        tstate, PY_MONITORING_EVENT_C_RETURN,
                        frame, this_instr, global_super, arg);
                    if (err < 0) {
                        Py_CLEAR(super);
                    }
                }
            }
            DECREF_INPUTS();
            ERROR_IF(super == NULL, error);
            PyObject *name = GETITEM(FRAME_CO_NAMES, oparg >> 2);
            attr = PyObject_GetAttr(super, name);
            Py_DECREF(super);
            ERROR_IF(attr == NULL, error);
            null = NULL;
        }

        macro(LOAD_SUPER_ATTR) = _SPECIALIZE_LOAD_SUPER_ATTR + _LOAD_SUPER_ATTR;

        pseudo(LOAD_SUPER_METHOD) = {
            LOAD_SUPER_ATTR,
        };

        pseudo(LOAD_ZERO_SUPER_METHOD) = {
            LOAD_SUPER_ATTR,
        };

        pseudo(LOAD_ZERO_SUPER_ATTR) = {
            LOAD_SUPER_ATTR,
        };

        inst(LOAD_SUPER_ATTR_ATTR, (unused/1, global_super, class, self -- attr, unused if (0))) {
            assert(!(oparg & 1));
            DEOPT_IF(global_super != (PyObject *)&PySuper_Type);
            DEOPT_IF(!PyType_Check(class));
            STAT_INC(LOAD_SUPER_ATTR, hit);
            PyObject *name = GETITEM(FRAME_CO_NAMES, oparg >> 2);
            attr = _PySuper_Lookup((PyTypeObject *)class, self, name, NULL);
            DECREF_INPUTS();
            ERROR_IF(attr == NULL, error);
        }

        inst(LOAD_SUPER_ATTR_METHOD, (unused/1, global_super, class, self -- attr, self_or_null)) {
            assert(oparg & 1);
            DEOPT_IF(global_super != (PyObject *)&PySuper_Type);
            DEOPT_IF(!PyType_Check(class));
            STAT_INC(LOAD_SUPER_ATTR, hit);
            PyObject *name = GETITEM(FRAME_CO_NAMES, oparg >> 2);
            PyTypeObject *cls = (PyTypeObject *)class;
            int method_found = 0;
            attr = _PySuper_Lookup(cls, self, name,
                                   Py_TYPE(self)->tp_getattro == PyObject_GenericGetAttr ? &method_found : NULL);
            Py_DECREF(global_super);
            Py_DECREF(class);
            if (attr == NULL) {
                Py_DECREF(self);
                ERROR_IF(true, error);
            }
            if (method_found) {
                self_or_null = self; // transfer ownership
            } else {
                Py_DECREF(self);
                self_or_null = NULL;
            }
        }

        family(LOAD_ATTR, INLINE_CACHE_ENTRIES_LOAD_ATTR) = {
            LOAD_ATTR_INSTANCE_VALUE,
            LOAD_ATTR_MODULE,
            LOAD_ATTR_WITH_HINT,
            LOAD_ATTR_SLOT,
            LOAD_ATTR_CLASS,
            LOAD_ATTR_PROPERTY,
            LOAD_ATTR_GETATTRIBUTE_OVERRIDDEN,
            LOAD_ATTR_METHOD_WITH_VALUES,
            LOAD_ATTR_METHOD_NO_DICT,
            LOAD_ATTR_METHOD_LAZY_DICT,
            LOAD_ATTR_NONDESCRIPTOR_WITH_VALUES,
            LOAD_ATTR_NONDESCRIPTOR_NO_DICT,
        };

        specializing op(_SPECIALIZE_LOAD_ATTR, (counter/1, owner -- owner)) {
            TIER_ONE_ONLY
            #if ENABLE_SPECIALIZATION
            if (ADAPTIVE_COUNTER_IS_ZERO(counter)) {
                PyObject *name = GETITEM(FRAME_CO_NAMES, oparg>>1);
                next_instr = this_instr;
                _Py_Specialize_LoadAttr(owner, next_instr, name);
                DISPATCH_SAME_OPARG();
            }
            STAT_INC(LOAD_ATTR, deferred);
            DECREMENT_ADAPTIVE_COUNTER(this_instr[1].cache);
            #endif  /* ENABLE_SPECIALIZATION */
        }

        op(_LOAD_ATTR, (owner -- attr, self_or_null if (oparg & 1))) {
            PyObject *name = GETITEM(FRAME_CO_NAMES, oparg >> 1);
            if (oparg & 1) {
                /* Designed to work in tandem with CALL, pushes two values. */
                attr = NULL;
                if (_PyObject_GetMethod(owner, name, &attr)) {
                    /* We can bypass temporary bound method object.
                       meth is unbound method and obj is self.
                       meth | self | arg1 | ... | argN
                     */
                    assert(attr != NULL);  // No errors on this branch
                    self_or_null = owner;  // Transfer ownership
                }
                else {
                    /* meth is not an unbound method (but a regular attr, or
                       something was returned by a descriptor protocol).  Set
                       the second element of the stack to NULL, to signal
                       CALL that it's not a method call.
                       meth | NULL | arg1 | ... | argN
                    */
                    DECREF_INPUTS();
                    ERROR_IF(attr == NULL, error);
                    self_or_null = NULL;
                }
            }
            else {
                /* Classic, pushes one value. */
                attr = PyObject_GetAttr(owner, name);
                DECREF_INPUTS();
                ERROR_IF(attr == NULL, error);
            }
        }

        macro(LOAD_ATTR) =
            _SPECIALIZE_LOAD_ATTR +
            unused/8 +
            _LOAD_ATTR;

        pseudo(LOAD_METHOD) = {
            LOAD_ATTR,
        };

        op(_GUARD_TYPE_VERSION, (type_version/2, owner -- owner)) {
            PyTypeObject *tp = Py_TYPE(owner);
            assert(type_version != 0);
            EXIT_IF(tp->tp_version_tag != type_version);
        }

        op(_CHECK_MANAGED_OBJECT_HAS_VALUES, (owner -- owner)) {
            assert(Py_TYPE(owner)->tp_dictoffset < 0);
            assert(Py_TYPE(owner)->tp_flags & Py_TPFLAGS_MANAGED_DICT);
            PyDictOrValues *dorv = _PyObject_DictOrValuesPointer(owner);
            DEOPT_IF(!_PyDictOrValues_IsValues(*dorv) && !_PyObject_MakeInstanceAttributesFromDict(owner, dorv));
        }

        op(_LOAD_ATTR_INSTANCE_VALUE, (index/1, owner -- attr, null if (oparg & 1))) {
            PyDictOrValues dorv = *_PyObject_DictOrValuesPointer(owner);
            attr = _PyDictOrValues_GetValues(dorv)->values[index];
            DEOPT_IF(attr == NULL);
            STAT_INC(LOAD_ATTR, hit);
            Py_INCREF(attr);
            null = NULL;
            DECREF_INPUTS();
        }

        macro(LOAD_ATTR_INSTANCE_VALUE) =
            unused/1 + // Skip over the counter
            _GUARD_TYPE_VERSION +
            _CHECK_MANAGED_OBJECT_HAS_VALUES +
            _LOAD_ATTR_INSTANCE_VALUE +
            unused/5;  // Skip over rest of cache

        op(_CHECK_ATTR_MODULE, (type_version/2, owner -- owner)) {
            DEOPT_IF(!PyModule_CheckExact(owner));
            PyDictObject *dict = (PyDictObject *)((PyModuleObject *)owner)->md_dict;
            assert(dict != NULL);
            DEOPT_IF(dict->ma_keys->dk_version != type_version);
        }

        op(_LOAD_ATTR_MODULE, (index/1, owner -- attr, null if (oparg & 1))) {
            PyDictObject *dict = (PyDictObject *)((PyModuleObject *)owner)->md_dict;
            assert(dict->ma_keys->dk_kind == DICT_KEYS_UNICODE);
            assert(index < dict->ma_keys->dk_nentries);
            PyDictUnicodeEntry *ep = DK_UNICODE_ENTRIES(dict->ma_keys) + index;
            attr = ep->me_value;
            DEOPT_IF(attr == NULL);
            STAT_INC(LOAD_ATTR, hit);
            Py_INCREF(attr);
            null = NULL;
            DECREF_INPUTS();
        }

        macro(LOAD_ATTR_MODULE) =
            unused/1 +
            _CHECK_ATTR_MODULE +
            _LOAD_ATTR_MODULE +
            unused/5;

        op(_CHECK_ATTR_WITH_HINT, (owner -- owner)) {
            assert(Py_TYPE(owner)->tp_flags & Py_TPFLAGS_MANAGED_DICT);
            PyDictOrValues dorv = *_PyObject_DictOrValuesPointer(owner);
            DEOPT_IF(_PyDictOrValues_IsValues(dorv));
            PyDictObject *dict = (PyDictObject *)_PyDictOrValues_GetDict(dorv);
            DEOPT_IF(dict == NULL);
            assert(PyDict_CheckExact((PyObject *)dict));
        }

        op(_LOAD_ATTR_WITH_HINT, (hint/1, owner -- attr, null if (oparg & 1))) {
            PyDictOrValues dorv = *_PyObject_DictOrValuesPointer(owner);
            PyDictObject *dict = (PyDictObject *)_PyDictOrValues_GetDict(dorv);
            DEOPT_IF(hint >= (size_t)dict->ma_keys->dk_nentries);
            PyObject *name = GETITEM(FRAME_CO_NAMES, oparg>>1);
            if (DK_IS_UNICODE(dict->ma_keys)) {
                PyDictUnicodeEntry *ep = DK_UNICODE_ENTRIES(dict->ma_keys) + hint;
                DEOPT_IF(ep->me_key != name);
                attr = ep->me_value;
            }
            else {
                PyDictKeyEntry *ep = DK_ENTRIES(dict->ma_keys) + hint;
                DEOPT_IF(ep->me_key != name);
                attr = ep->me_value;
            }
            DEOPT_IF(attr == NULL);
            STAT_INC(LOAD_ATTR, hit);
            Py_INCREF(attr);
            null = NULL;
            DECREF_INPUTS();
        }

        macro(LOAD_ATTR_WITH_HINT) =
            unused/1 +
            _GUARD_TYPE_VERSION +
            _CHECK_ATTR_WITH_HINT +
            _LOAD_ATTR_WITH_HINT +
            unused/5;

        op(_LOAD_ATTR_SLOT, (index/1, owner -- attr, null if (oparg & 1))) {
            char *addr = (char *)owner + index;
            attr = *(PyObject **)addr;
            DEOPT_IF(attr == NULL);
            STAT_INC(LOAD_ATTR, hit);
            Py_INCREF(attr);
            null = NULL;
            DECREF_INPUTS();
        }

        macro(LOAD_ATTR_SLOT) =
            unused/1 +
            _GUARD_TYPE_VERSION +
            _LOAD_ATTR_SLOT +  // NOTE: This action may also deopt
            unused/5;

        op(_CHECK_ATTR_CLASS, (type_version/2, owner -- owner)) {
            DEOPT_IF(!PyType_Check(owner));
            assert(type_version != 0);
            DEOPT_IF(((PyTypeObject *)owner)->tp_version_tag != type_version);

        }

        op(_LOAD_ATTR_CLASS, (descr/4, owner -- attr, null if (oparg & 1))) {
            STAT_INC(LOAD_ATTR, hit);
            assert(descr != NULL);
            attr = Py_NewRef(descr);
            null = NULL;
            DECREF_INPUTS();
        }

        macro(LOAD_ATTR_CLASS) =
            unused/1 +
            _CHECK_ATTR_CLASS +
            unused/2 +
            _LOAD_ATTR_CLASS;

        inst(LOAD_ATTR_PROPERTY, (unused/1, type_version/2, func_version/2, fget/4, owner -- unused, unused if (0))) {
            assert((oparg & 1) == 0);
            DEOPT_IF(tstate->interp->eval_frame);

            PyTypeObject *cls = Py_TYPE(owner);
            assert(type_version != 0);
            DEOPT_IF(cls->tp_version_tag != type_version);
            assert(Py_IS_TYPE(fget, &PyFunction_Type));
            PyFunctionObject *f = (PyFunctionObject *)fget;
            assert(func_version != 0);
            DEOPT_IF(f->func_version != func_version);
            PyCodeObject *code = (PyCodeObject *)f->func_code;
            assert(code->co_argcount == 1);
            DEOPT_IF(!_PyThreadState_HasStackSpace(tstate, code->co_framesize));
            STAT_INC(LOAD_ATTR, hit);
            Py_INCREF(fget);
            _PyInterpreterFrame *new_frame = _PyFrame_PushUnchecked(tstate, f, 1);
            // Manipulate stack directly because we exit with DISPATCH_INLINED().
            STACK_SHRINK(1);
            new_frame->localsplus[0] = owner;
            frame->return_offset = (uint16_t)(next_instr - this_instr);
            DISPATCH_INLINED(new_frame);
        }

        inst(LOAD_ATTR_GETATTRIBUTE_OVERRIDDEN, (unused/1, type_version/2, func_version/2, getattribute/4, owner -- unused, unused if (0))) {
            assert((oparg & 1) == 0);
            DEOPT_IF(tstate->interp->eval_frame);
            PyTypeObject *cls = Py_TYPE(owner);
            assert(type_version != 0);
            DEOPT_IF(cls->tp_version_tag != type_version);
            assert(Py_IS_TYPE(getattribute, &PyFunction_Type));
            PyFunctionObject *f = (PyFunctionObject *)getattribute;
            assert(func_version != 0);
            DEOPT_IF(f->func_version != func_version);
            PyCodeObject *code = (PyCodeObject *)f->func_code;
            assert(code->co_argcount == 2);
            DEOPT_IF(!_PyThreadState_HasStackSpace(tstate, code->co_framesize));
            STAT_INC(LOAD_ATTR, hit);

            PyObject *name = GETITEM(FRAME_CO_NAMES, oparg >> 1);
            Py_INCREF(f);
            _PyInterpreterFrame *new_frame = _PyFrame_PushUnchecked(tstate, f, 2);
            // Manipulate stack directly because we exit with DISPATCH_INLINED().
            STACK_SHRINK(1);
            new_frame->localsplus[0] = owner;
            new_frame->localsplus[1] = Py_NewRef(name);
            frame->return_offset = (uint16_t)(next_instr - this_instr);
            DISPATCH_INLINED(new_frame);
        }

        op(_GUARD_DORV_VALUES, (owner -- owner)) {
            assert(Py_TYPE(owner)->tp_flags & Py_TPFLAGS_MANAGED_DICT);
            PyDictOrValues dorv = *_PyObject_DictOrValuesPointer(owner);
            DEOPT_IF(!_PyDictOrValues_IsValues(dorv));
        }

        op(_STORE_ATTR_INSTANCE_VALUE, (index/1, value, owner --)) {
            PyDictOrValues dorv = *_PyObject_DictOrValuesPointer(owner);
            STAT_INC(STORE_ATTR, hit);
            PyDictValues *values = _PyDictOrValues_GetValues(dorv);
            PyObject *old_value = values->values[index];
            values->values[index] = value;
            if (old_value == NULL) {
                _PyDictValues_AddToInsertionOrder(values, index);
            }
            else {
                Py_DECREF(old_value);
            }
            Py_DECREF(owner);
        }

        macro(STORE_ATTR_INSTANCE_VALUE) =
            unused/1 +
            _GUARD_TYPE_VERSION +
            _GUARD_DORV_VALUES +
            _STORE_ATTR_INSTANCE_VALUE;

        inst(STORE_ATTR_WITH_HINT, (unused/1, type_version/2, hint/1, value, owner --)) {
            PyTypeObject *tp = Py_TYPE(owner);
            assert(type_version != 0);
            DEOPT_IF(tp->tp_version_tag != type_version);
            assert(tp->tp_flags & Py_TPFLAGS_MANAGED_DICT);
            PyDictOrValues dorv = *_PyObject_DictOrValuesPointer(owner);
            DEOPT_IF(_PyDictOrValues_IsValues(dorv));
            PyDictObject *dict = (PyDictObject *)_PyDictOrValues_GetDict(dorv);
            DEOPT_IF(dict == NULL);
            assert(PyDict_CheckExact((PyObject *)dict));
            PyObject *name = GETITEM(FRAME_CO_NAMES, oparg);
            DEOPT_IF(hint >= (size_t)dict->ma_keys->dk_nentries);
            PyObject *old_value;
            uint64_t new_version;
            if (DK_IS_UNICODE(dict->ma_keys)) {
                PyDictUnicodeEntry *ep = DK_UNICODE_ENTRIES(dict->ma_keys) + hint;
                DEOPT_IF(ep->me_key != name);
                old_value = ep->me_value;
                DEOPT_IF(old_value == NULL);
                new_version = _PyDict_NotifyEvent(tstate->interp, PyDict_EVENT_MODIFIED, dict, name, value);
                ep->me_value = value;
            }
            else {
                PyDictKeyEntry *ep = DK_ENTRIES(dict->ma_keys) + hint;
                DEOPT_IF(ep->me_key != name);
                old_value = ep->me_value;
                DEOPT_IF(old_value == NULL);
                new_version = _PyDict_NotifyEvent(tstate->interp, PyDict_EVENT_MODIFIED, dict, name, value);
                ep->me_value = value;
            }
            Py_DECREF(old_value);
            STAT_INC(STORE_ATTR, hit);
            /* Ensure dict is GC tracked if it needs to be */
            if (!_PyObject_GC_IS_TRACKED(dict) && _PyObject_GC_MAY_BE_TRACKED(value)) {
                _PyObject_GC_TRACK(dict);
            }
            /* PEP 509 */
            dict->ma_version_tag = new_version;
            Py_DECREF(owner);
        }

        op(_STORE_ATTR_SLOT, (index/1, value, owner --)) {
            char *addr = (char *)owner + index;
            STAT_INC(STORE_ATTR, hit);
            PyObject *old_value = *(PyObject **)addr;
            *(PyObject **)addr = value;
            Py_XDECREF(old_value);
            Py_DECREF(owner);
        }

        macro(STORE_ATTR_SLOT) =
            unused/1 +
            _GUARD_TYPE_VERSION +
            _STORE_ATTR_SLOT;

        family(COMPARE_OP, INLINE_CACHE_ENTRIES_COMPARE_OP) = {
            COMPARE_OP_FLOAT,
            COMPARE_OP_INT,
            COMPARE_OP_STR,
        };

        specializing op(_SPECIALIZE_COMPARE_OP, (counter/1, left, right -- left, right)) {
            TIER_ONE_ONLY
            #if ENABLE_SPECIALIZATION
            if (ADAPTIVE_COUNTER_IS_ZERO(counter)) {
                next_instr = this_instr;
                _Py_Specialize_CompareOp(left, right, next_instr, oparg);
                DISPATCH_SAME_OPARG();
            }
            STAT_INC(COMPARE_OP, deferred);
            DECREMENT_ADAPTIVE_COUNTER(this_instr[1].cache);
            #endif  /* ENABLE_SPECIALIZATION */
        }

        op(_COMPARE_OP, (left, right -- res)) {
            assert((oparg >> 5) <= Py_GE);
            res = PyObject_RichCompare(left, right, oparg >> 5);
            DECREF_INPUTS();
            ERROR_IF(res == NULL, error);
            if (oparg & 16) {
                int res_bool = PyObject_IsTrue(res);
                Py_DECREF(res);
                ERROR_IF(res_bool < 0, error);
                res = res_bool ? Py_True : Py_False;
            }
        }

        macro(COMPARE_OP) = _SPECIALIZE_COMPARE_OP + _COMPARE_OP;

        inst(COMPARE_OP_FLOAT, (unused/1, left, right -- res)) {
            DEOPT_IF(!PyFloat_CheckExact(left));
            DEOPT_IF(!PyFloat_CheckExact(right));
            STAT_INC(COMPARE_OP, hit);
            double dleft = PyFloat_AS_DOUBLE(left);
            double dright = PyFloat_AS_DOUBLE(right);
            // 1 if NaN, 2 if <, 4 if >, 8 if ==; this matches low four bits of the oparg
            int sign_ish = COMPARISON_BIT(dleft, dright);
            _Py_DECREF_SPECIALIZED(left, _PyFloat_ExactDealloc);
            _Py_DECREF_SPECIALIZED(right, _PyFloat_ExactDealloc);
            res = (sign_ish & oparg) ? Py_True : Py_False;
            // It's always a bool, so we don't care about oparg & 16.
        }

        // Similar to COMPARE_OP_FLOAT
        inst(COMPARE_OP_INT, (unused/1, left, right -- res)) {
            DEOPT_IF(!PyLong_CheckExact(left));
            DEOPT_IF(!PyLong_CheckExact(right));
            DEOPT_IF(!_PyLong_IsCompact((PyLongObject *)left));
            DEOPT_IF(!_PyLong_IsCompact((PyLongObject *)right));
            STAT_INC(COMPARE_OP, hit);
            assert(_PyLong_DigitCount((PyLongObject *)left) <= 1 &&
                   _PyLong_DigitCount((PyLongObject *)right) <= 1);
            Py_ssize_t ileft = _PyLong_CompactValue((PyLongObject *)left);
            Py_ssize_t iright = _PyLong_CompactValue((PyLongObject *)right);
            // 2 if <, 4 if >, 8 if ==; this matches the low 4 bits of the oparg
            int sign_ish = COMPARISON_BIT(ileft, iright);
            _Py_DECREF_SPECIALIZED(left, (destructor)PyObject_Free);
            _Py_DECREF_SPECIALIZED(right, (destructor)PyObject_Free);
            res = (sign_ish & oparg) ? Py_True : Py_False;
            // It's always a bool, so we don't care about oparg & 16.
        }

        // Similar to COMPARE_OP_FLOAT, but for ==, != only
        inst(COMPARE_OP_STR, (unused/1, left, right -- res)) {
            DEOPT_IF(!PyUnicode_CheckExact(left));
            DEOPT_IF(!PyUnicode_CheckExact(right));
            STAT_INC(COMPARE_OP, hit);
            int eq = _PyUnicode_Equal(left, right);
            assert((oparg >> 5) == Py_EQ || (oparg >> 5) == Py_NE);
            _Py_DECREF_SPECIALIZED(left, _PyUnicode_ExactDealloc);
            _Py_DECREF_SPECIALIZED(right, _PyUnicode_ExactDealloc);
            assert(eq == 0 || eq == 1);
            assert((oparg & 0xf) == COMPARISON_NOT_EQUALS || (oparg & 0xf) == COMPARISON_EQUALS);
            assert(COMPARISON_NOT_EQUALS + 1 == COMPARISON_EQUALS);
            res = ((COMPARISON_NOT_EQUALS + eq) & oparg) ? Py_True : Py_False;
            // It's always a bool, so we don't care about oparg & 16.
        }

        inst(IS_OP, (left, right -- b)) {
            int res = Py_Is(left, right) ^ oparg;
            DECREF_INPUTS();
            b = res ? Py_True : Py_False;
        }

        inst(CONTAINS_OP, (left, right -- b)) {
            int res = PySequence_Contains(right, left);
            DECREF_INPUTS();
            ERROR_IF(res < 0, error);
            b = (res ^ oparg) ? Py_True : Py_False;
        }

        inst(CHECK_EG_MATCH, (exc_value, match_type -- rest, match)) {
            if (_PyEval_CheckExceptStarTypeValid(tstate, match_type) < 0) {
                DECREF_INPUTS();
                ERROR_IF(true, error);
            }

            match = NULL;
            rest = NULL;
            int res = _PyEval_ExceptionGroupMatch(exc_value, match_type,
                                                  &match, &rest);
            DECREF_INPUTS();
            ERROR_IF(res < 0, error);

            assert((match == NULL) == (rest == NULL));
            ERROR_IF(match == NULL, error);

            if (!Py_IsNone(match)) {
                PyErr_SetHandledException(match);
            }
        }

        inst(CHECK_EXC_MATCH, (left, right -- left, b)) {
            assert(PyExceptionInstance_Check(left));
            if (_PyEval_CheckExceptTypeValid(tstate, right) < 0) {
                 DECREF_INPUTS();
                 ERROR_IF(true, error);
            }

            int res = PyErr_GivenExceptionMatches(left, right);
            DECREF_INPUTS();
            b = res ? Py_True : Py_False;
        }

         inst(IMPORT_NAME, (level, fromlist -- res)) {
            TIER_ONE_ONLY
            PyObject *name = GETITEM(FRAME_CO_NAMES, oparg);
            res = import_name(tstate, frame, name, fromlist, level);
            DECREF_INPUTS();
            ERROR_IF(res == NULL, error);
        }

        inst(IMPORT_FROM, (from -- from, res)) {
            TIER_ONE_ONLY
            PyObject *name = GETITEM(FRAME_CO_NAMES, oparg);
            res = import_from(tstate, from, name);
            ERROR_IF(res == NULL, error);
        }

        inst(JUMP_FORWARD, (--)) {
            TIER_ONE_ONLY
            JUMPBY(oparg);
        }

        inst(JUMP_BACKWARD, (unused/1 --)) {
            TIER_ONE_ONLY
            CHECK_EVAL_BREAKER();
            assert(oparg <= INSTR_OFFSET());
            JUMPBY(-oparg);
            #if ENABLE_SPECIALIZATION
            uint16_t counter = this_instr[1].cache;
            this_instr[1].cache = counter + (1 << OPTIMIZER_BITS_IN_COUNTER);
            /* We are using unsigned values, but we really want signed values, so
             * do the 2s complement adjustment manually */
            uint32_t offset_counter = counter ^ (1 << 15);
            uint32_t threshold = tstate->interp->optimizer_backedge_threshold;
            assert((threshold & OPTIMIZER_BITS_MASK) == 0);
            // Use '>=' not '>' so that the optimizer/backoff bits do not effect the result.
            // Double-check that the opcode isn't instrumented or something:
            if (offset_counter >= threshold && this_instr->op.code == JUMP_BACKWARD) {
                OPT_STAT_INC(attempts);
                _Py_CODEUNIT *start = this_instr;
                /* Back up over EXTENDED_ARGs so optimizer sees the whole instruction */
                while (oparg > 255) {
                    oparg >>= 8;
                    start--;
                }
                _PyExecutorObject *executor;
                int optimized = _PyOptimizer_Optimize(frame, start, stack_pointer, &executor);
                ERROR_IF(optimized < 0, error);
                if (optimized) {
                    assert(tstate->previous_executor == NULL);
                    tstate->previous_executor = Py_None;
                    GOTO_TIER_TWO(executor);
                }
                else {
                    int backoff = this_instr[1].cache & OPTIMIZER_BITS_MASK;
                    backoff++;
                    if (backoff < MIN_TIER2_BACKOFF) {
                        backoff = MIN_TIER2_BACKOFF;
                    }
                    else if (backoff > MAX_TIER2_BACKOFF) {
                        backoff = MAX_TIER2_BACKOFF;
                    }
                    this_instr[1].cache = ((UINT16_MAX << OPTIMIZER_BITS_IN_COUNTER) << backoff) | backoff;
                }
            }
            #endif  /* ENABLE_SPECIALIZATION */
        }

        pseudo(JUMP) = {
            JUMP_FORWARD,
            JUMP_BACKWARD,
        };

        pseudo(JUMP_NO_INTERRUPT) = {
            JUMP_FORWARD,
            JUMP_BACKWARD_NO_INTERRUPT,
        };

        inst(ENTER_EXECUTOR, (--)) {
            TIER_ONE_ONLY
            CHECK_EVAL_BREAKER();
            PyCodeObject *code = _PyFrame_GetCode(frame);
            _PyExecutorObject *executor = code->co_executors->executors[oparg & 255];
            assert(executor->vm_data.index == INSTR_OFFSET() - 1);
            assert(executor->vm_data.code == code);
            assert(executor->vm_data.valid);
            assert(tstate->previous_executor == NULL);
            tstate->previous_executor = Py_None;
            Py_INCREF(executor);
            GOTO_TIER_TWO(executor);
        }

        replaced op(_POP_JUMP_IF_FALSE, (cond -- )) {
            assert(PyBool_Check(cond));
            int flag = Py_IsFalse(cond);
            #if ENABLE_SPECIALIZATION
            this_instr[1].cache = (this_instr[1].cache << 1) | flag;
            #endif
            JUMPBY(oparg * flag);
        }

        replaced op(_POP_JUMP_IF_TRUE, (cond -- )) {
            assert(PyBool_Check(cond));
            int flag = Py_IsTrue(cond);
            #if ENABLE_SPECIALIZATION
            this_instr[1].cache = (this_instr[1].cache << 1) | flag;
            #endif
            JUMPBY(oparg * flag);
        }

        op(_IS_NONE, (value -- b)) {
            if (Py_IsNone(value)) {
                b = Py_True;
            }
            else {
                b = Py_False;
                DECREF_INPUTS();
            }
        }

        macro(POP_JUMP_IF_TRUE) = unused/1 + _POP_JUMP_IF_TRUE;

        macro(POP_JUMP_IF_FALSE) = unused/1 + _POP_JUMP_IF_FALSE;

        macro(POP_JUMP_IF_NONE) = unused/1 + _IS_NONE + _POP_JUMP_IF_TRUE;

        macro(POP_JUMP_IF_NOT_NONE) = unused/1 + _IS_NONE + _POP_JUMP_IF_FALSE;

        inst(JUMP_BACKWARD_NO_INTERRUPT, (--)) {
            TIER_ONE_ONLY
            /* This bytecode is used in the `yield from` or `await` loop.
             * If there is an interrupt, we want it handled in the innermost
             * generator or coroutine, so we deliberately do not check it here.
             * (see bpo-30039).
             */
            JUMPBY(-oparg);
        }

        inst(GET_LEN, (obj -- obj, len_o)) {
            // PUSH(len(TOS))
            Py_ssize_t len_i = PyObject_Length(obj);
            ERROR_IF(len_i < 0, error);
            len_o = PyLong_FromSsize_t(len_i);
            ERROR_IF(len_o == NULL, error);
        }

        inst(MATCH_CLASS, (subject, type, names -- attrs)) {
            // Pop TOS and TOS1. Set TOS to a tuple of attributes on success, or
            // None on failure.
            assert(PyTuple_CheckExact(names));
            attrs = _PyEval_MatchClass(tstate, subject, type, oparg, names);
            DECREF_INPUTS();
            if (attrs) {
                assert(PyTuple_CheckExact(attrs));  // Success!
            }
            else {
                ERROR_IF(_PyErr_Occurred(tstate), error);  // Error!
                attrs = Py_None;  // Failure!
            }
        }

        inst(MATCH_MAPPING, (subject -- subject, res)) {
            int match = Py_TYPE(subject)->tp_flags & Py_TPFLAGS_MAPPING;
            res = match ? Py_True : Py_False;
        }

        inst(MATCH_SEQUENCE, (subject -- subject, res)) {
            int match = Py_TYPE(subject)->tp_flags & Py_TPFLAGS_SEQUENCE;
            res = match ? Py_True : Py_False;
        }

        inst(MATCH_KEYS, (subject, keys -- subject, keys, values_or_none)) {
            // On successful match, PUSH(values). Otherwise, PUSH(None).
            values_or_none = _PyEval_MatchKeys(tstate, subject, keys);
            ERROR_IF(values_or_none == NULL, error);
        }

        inst(GET_ITER, (iterable -- iter)) {
            /* before: [obj]; after [getiter(obj)] */
            iter = PyObject_GetIter(iterable);
            DECREF_INPUTS();
            ERROR_IF(iter == NULL, error);
        }

        inst(GET_YIELD_FROM_ITER, (iterable -- iter)) {
            /* before: [obj]; after [getiter(obj)] */
            if (PyCoro_CheckExact(iterable)) {
                /* `iterable` is a coroutine */
                if (!(_PyFrame_GetCode(frame)->co_flags & (CO_COROUTINE | CO_ITERABLE_COROUTINE))) {
                    /* and it is used in a 'yield from' expression of a
                       regular generator. */
                    _PyErr_SetString(tstate, PyExc_TypeError,
                                     "cannot 'yield from' a coroutine object "
                                     "in a non-coroutine generator");
                    GOTO_ERROR(error);
                }
                iter = iterable;
            }
            else if (PyGen_CheckExact(iterable)) {
                iter = iterable;
            }
            else {
                /* `iterable` is not a generator. */
                iter = PyObject_GetIter(iterable);
                if (iter == NULL) {
                    GOTO_ERROR(error);
                }
                DECREF_INPUTS();
            }
        }

        // Most members of this family are "secretly" super-instructions.
        // When the loop is exhausted, they jump, and the jump target is
        // always END_FOR, which pops two values off the stack.
        // This is optimized by skipping that instruction and combining
        // its effect (popping 'iter' instead of pushing 'next'.)

        family(FOR_ITER, INLINE_CACHE_ENTRIES_FOR_ITER) = {
            FOR_ITER_LIST,
            FOR_ITER_TUPLE,
            FOR_ITER_RANGE,
            FOR_ITER_GEN,
        };

        specializing op(_SPECIALIZE_FOR_ITER, (counter/1, iter -- iter)) {
            TIER_ONE_ONLY
            #if ENABLE_SPECIALIZATION
            if (ADAPTIVE_COUNTER_IS_ZERO(counter)) {
                next_instr = this_instr;
                _Py_Specialize_ForIter(iter, next_instr, oparg);
                DISPATCH_SAME_OPARG();
            }
            STAT_INC(FOR_ITER, deferred);
            DECREMENT_ADAPTIVE_COUNTER(this_instr[1].cache);
            #endif  /* ENABLE_SPECIALIZATION */
        }

        replaced op(_FOR_ITER, (iter -- iter, next)) {
            /* before: [iter]; after: [iter, iter()] *or* [] (and jump over END_FOR.) */
            next = (*Py_TYPE(iter)->tp_iternext)(iter);
            if (next == NULL) {
                if (_PyErr_Occurred(tstate)) {
                    if (!_PyErr_ExceptionMatches(tstate, PyExc_StopIteration)) {
                        GOTO_ERROR(error);
                    }
                    monitor_raise(tstate, frame, this_instr);
                    _PyErr_Clear(tstate);
                }
                /* iterator ended normally */
                assert(next_instr[oparg].op.code == END_FOR ||
                       next_instr[oparg].op.code == INSTRUMENTED_END_FOR);
                Py_DECREF(iter);
                STACK_SHRINK(1);
                /* Jump forward oparg, then skip following END_FOR and POP_TOP instruction */
                JUMPBY(oparg + 2);
                DISPATCH();
            }
            // Common case: no jump, leave it to the code generator
        }

        op(_FOR_ITER_TIER_TWO, (iter -- iter, next)) {
            /* before: [iter]; after: [iter, iter()] *or* [] (and jump over END_FOR.) */
            next = (*Py_TYPE(iter)->tp_iternext)(iter);
            if (next == NULL) {
                if (_PyErr_Occurred(tstate)) {
                    if (!_PyErr_ExceptionMatches(tstate, PyExc_StopIteration)) {
                        GOTO_ERROR(error);
                    }
                    _PyErr_Clear(tstate);
                }
                /* iterator ended normally */
                Py_DECREF(iter);
                STACK_SHRINK(1);
                /* The translator sets the deopt target just past END_FOR */
                DEOPT_IF(true);
            }
            // Common case: no jump, leave it to the code generator
        }

        macro(FOR_ITER) = _SPECIALIZE_FOR_ITER + _FOR_ITER;

        inst(INSTRUMENTED_FOR_ITER, (unused/1 -- )) {
            _Py_CODEUNIT *target;
            PyObject *iter = TOP();
            PyObject *next = (*Py_TYPE(iter)->tp_iternext)(iter);
            if (next != NULL) {
                PUSH(next);
                target = next_instr;
            }
            else {
                if (_PyErr_Occurred(tstate)) {
                    if (!_PyErr_ExceptionMatches(tstate, PyExc_StopIteration)) {
                        GOTO_ERROR(error);
                    }
                    monitor_raise(tstate, frame, this_instr);
                    _PyErr_Clear(tstate);
                }
                /* iterator ended normally */
                assert(next_instr[oparg].op.code == END_FOR ||
                       next_instr[oparg].op.code == INSTRUMENTED_END_FOR);
                STACK_SHRINK(1);
                Py_DECREF(iter);
                /* Skip END_FOR and POP_TOP */
                target = next_instr + oparg + 2;
            }
            INSTRUMENTED_JUMP(this_instr, target, PY_MONITORING_EVENT_BRANCH);
        }

        op(_ITER_CHECK_LIST, (iter -- iter)) {
            DEOPT_IF(Py_TYPE(iter) != &PyListIter_Type);
        }

        replaced op(_ITER_JUMP_LIST, (iter -- iter)) {
            _PyListIterObject *it = (_PyListIterObject *)iter;
            assert(Py_TYPE(iter) == &PyListIter_Type);
            STAT_INC(FOR_ITER, hit);
            PyListObject *seq = it->it_seq;
            if (seq == NULL || it->it_index >= PyList_GET_SIZE(seq)) {
                if (seq != NULL) {
                    it->it_seq = NULL;
                    Py_DECREF(seq);
                }
                Py_DECREF(iter);
                STACK_SHRINK(1);
                /* Jump forward oparg, then skip following END_FOR and POP_TOP instructions */
                JUMPBY(oparg + 2);
                DISPATCH();
            }
        }

        // Only used by Tier 2
        op(_GUARD_NOT_EXHAUSTED_LIST, (iter -- iter)) {
            _PyListIterObject *it = (_PyListIterObject *)iter;
            assert(Py_TYPE(iter) == &PyListIter_Type);
            PyListObject *seq = it->it_seq;
            DEOPT_IF(seq == NULL);
            DEOPT_IF(it->it_index >= PyList_GET_SIZE(seq));
        }

        op(_ITER_NEXT_LIST, (iter -- iter, next)) {
            _PyListIterObject *it = (_PyListIterObject *)iter;
            assert(Py_TYPE(iter) == &PyListIter_Type);
            PyListObject *seq = it->it_seq;
            assert(seq);
            assert(it->it_index < PyList_GET_SIZE(seq));
            next = Py_NewRef(PyList_GET_ITEM(seq, it->it_index++));
        }

        macro(FOR_ITER_LIST) =
            unused/1 +  // Skip over the counter
            _ITER_CHECK_LIST +
            _ITER_JUMP_LIST +
            _ITER_NEXT_LIST;

        op(_ITER_CHECK_TUPLE, (iter -- iter)) {
            DEOPT_IF(Py_TYPE(iter) != &PyTupleIter_Type);
        }

        replaced op(_ITER_JUMP_TUPLE, (iter -- iter)) {
            _PyTupleIterObject *it = (_PyTupleIterObject *)iter;
            assert(Py_TYPE(iter) == &PyTupleIter_Type);
            STAT_INC(FOR_ITER, hit);
            PyTupleObject *seq = it->it_seq;
            if (seq == NULL || it->it_index >= PyTuple_GET_SIZE(seq)) {
                if (seq != NULL) {
                    it->it_seq = NULL;
                    Py_DECREF(seq);
                }
                Py_DECREF(iter);
                STACK_SHRINK(1);
                /* Jump forward oparg, then skip following END_FOR and POP_TOP instructions */
                JUMPBY(oparg + 2);
                DISPATCH();
            }
        }

        // Only used by Tier 2
        op(_GUARD_NOT_EXHAUSTED_TUPLE, (iter -- iter)) {
            _PyTupleIterObject *it = (_PyTupleIterObject *)iter;
            assert(Py_TYPE(iter) == &PyTupleIter_Type);
            PyTupleObject *seq = it->it_seq;
            DEOPT_IF(seq == NULL);
            DEOPT_IF(it->it_index >= PyTuple_GET_SIZE(seq));
        }

        op(_ITER_NEXT_TUPLE, (iter -- iter, next)) {
            _PyTupleIterObject *it = (_PyTupleIterObject *)iter;
            assert(Py_TYPE(iter) == &PyTupleIter_Type);
            PyTupleObject *seq = it->it_seq;
            assert(seq);
            assert(it->it_index < PyTuple_GET_SIZE(seq));
            next = Py_NewRef(PyTuple_GET_ITEM(seq, it->it_index++));
        }

        macro(FOR_ITER_TUPLE) =
            unused/1 +  // Skip over the counter
            _ITER_CHECK_TUPLE +
            _ITER_JUMP_TUPLE +
            _ITER_NEXT_TUPLE;

        op(_ITER_CHECK_RANGE, (iter -- iter)) {
            _PyRangeIterObject *r = (_PyRangeIterObject *)iter;
            DEOPT_IF(Py_TYPE(r) != &PyRangeIter_Type);
        }

        replaced op(_ITER_JUMP_RANGE, (iter -- iter)) {
            _PyRangeIterObject *r = (_PyRangeIterObject *)iter;
            assert(Py_TYPE(r) == &PyRangeIter_Type);
            STAT_INC(FOR_ITER, hit);
            if (r->len <= 0) {
                STACK_SHRINK(1);
                Py_DECREF(r);
                // Jump over END_FOR and POP_TOP instructions.
                JUMPBY(oparg + 2);
                DISPATCH();
            }
        }

        // Only used by Tier 2
        op(_GUARD_NOT_EXHAUSTED_RANGE, (iter -- iter)) {
            _PyRangeIterObject *r = (_PyRangeIterObject *)iter;
            assert(Py_TYPE(r) == &PyRangeIter_Type);
            DEOPT_IF(r->len <= 0);
        }

        op(_ITER_NEXT_RANGE, (iter -- iter, next)) {
            _PyRangeIterObject *r = (_PyRangeIterObject *)iter;
            assert(Py_TYPE(r) == &PyRangeIter_Type);
            assert(r->len > 0);
            long value = r->start;
            r->start = value + r->step;
            r->len--;
            next = PyLong_FromLong(value);
            ERROR_IF(next == NULL, error);
        }

        macro(FOR_ITER_RANGE) =
            unused/1 +  // Skip over the counter
            _ITER_CHECK_RANGE +
            _ITER_JUMP_RANGE +
            _ITER_NEXT_RANGE;

        inst(FOR_ITER_GEN, (unused/1, iter -- iter, unused)) {
            DEOPT_IF(tstate->interp->eval_frame);
            PyGenObject *gen = (PyGenObject *)iter;
            DEOPT_IF(Py_TYPE(gen) != &PyGen_Type);
            DEOPT_IF(gen->gi_frame_state >= FRAME_EXECUTING);
            STAT_INC(FOR_ITER, hit);
            _PyInterpreterFrame *gen_frame = (_PyInterpreterFrame *)gen->gi_iframe;
            _PyFrame_StackPush(gen_frame, Py_None);
            gen->gi_frame_state = FRAME_EXECUTING;
            gen->gi_exc_state.previous_item = tstate->exc_info;
            tstate->exc_info = &gen->gi_exc_state;
            assert(next_instr[oparg].op.code == END_FOR ||
                   next_instr[oparg].op.code == INSTRUMENTED_END_FOR);
            assert(next_instr - this_instr + oparg <= UINT16_MAX);
            frame->return_offset = (uint16_t)(next_instr - this_instr + oparg);
            DISPATCH_INLINED(gen_frame);
        }

        inst(BEFORE_ASYNC_WITH, (mgr -- exit, res)) {
            PyObject *enter = _PyObject_LookupSpecial(mgr, &_Py_ID(__aenter__));
            if (enter == NULL) {
                if (!_PyErr_Occurred(tstate)) {
                    _PyErr_Format(tstate, PyExc_TypeError,
                                  "'%.200s' object does not support the "
                                  "asynchronous context manager protocol",
                                  Py_TYPE(mgr)->tp_name);
                }
                GOTO_ERROR(error);
            }
            exit = _PyObject_LookupSpecial(mgr, &_Py_ID(__aexit__));
            if (exit == NULL) {
                if (!_PyErr_Occurred(tstate)) {
                    _PyErr_Format(tstate, PyExc_TypeError,
                                  "'%.200s' object does not support the "
                                  "asynchronous context manager protocol "
                                  "(missed __aexit__ method)",
                                  Py_TYPE(mgr)->tp_name);
                }
                Py_DECREF(enter);
                GOTO_ERROR(error);
            }
            DECREF_INPUTS();
            res = _PyObject_CallNoArgsTstate(tstate, enter);
            Py_DECREF(enter);
            if (res == NULL) {
                Py_DECREF(exit);
                ERROR_IF(true, error);
            }
        }

        inst(BEFORE_WITH, (mgr -- exit, res)) {
            /* pop the context manager, push its __exit__ and the
             * value returned from calling its __enter__
             */
            PyObject *enter = _PyObject_LookupSpecial(mgr, &_Py_ID(__enter__));
            if (enter == NULL) {
                if (!_PyErr_Occurred(tstate)) {
                    _PyErr_Format(tstate, PyExc_TypeError,
                                  "'%.200s' object does not support the "
                                  "context manager protocol",
                                  Py_TYPE(mgr)->tp_name);
                }
                GOTO_ERROR(error);
            }
            exit = _PyObject_LookupSpecial(mgr, &_Py_ID(__exit__));
            if (exit == NULL) {
                if (!_PyErr_Occurred(tstate)) {
                    _PyErr_Format(tstate, PyExc_TypeError,
                                  "'%.200s' object does not support the "
                                  "context manager protocol "
                                  "(missed __exit__ method)",
                                  Py_TYPE(mgr)->tp_name);
                }
                Py_DECREF(enter);
                GOTO_ERROR(error);
            }
            DECREF_INPUTS();
            res = _PyObject_CallNoArgsTstate(tstate, enter);
            Py_DECREF(enter);
            if (res == NULL) {
                Py_DECREF(exit);
                ERROR_IF(true, error);
            }
        }

        inst(WITH_EXCEPT_START, (exit_func, lasti, unused, val -- exit_func, lasti, unused, val, res)) {
            /* At the top of the stack are 4 values:
               - val: TOP = exc_info()
               - unused: SECOND = previous exception
               - lasti: THIRD = lasti of exception in exc_info()
               - exit_func: FOURTH = the context.__exit__ bound method
               We call FOURTH(type(TOP), TOP, GetTraceback(TOP)).
               Then we push the __exit__ return value.
            */
            PyObject *exc, *tb;

            assert(val && PyExceptionInstance_Check(val));
            exc = PyExceptionInstance_Class(val);
            tb = PyException_GetTraceback(val);
            if (tb == NULL) {
                tb = Py_None;
            }
            else {
                Py_DECREF(tb);
            }
            assert(PyLong_Check(lasti));
            (void)lasti; // Shut up compiler warning if asserts are off
            PyObject *stack[4] = {NULL, exc, val, tb};
            res = PyObject_Vectorcall(exit_func, stack + 1,
                    3 | PY_VECTORCALL_ARGUMENTS_OFFSET, NULL);
            ERROR_IF(res == NULL, error);
        }

        pseudo(SETUP_FINALLY, (HAS_ARG)) = {
            NOP,
        };

        pseudo(SETUP_CLEANUP, (HAS_ARG)) = {
            NOP,
        };

        pseudo(SETUP_WITH, (HAS_ARG)) = {
            NOP,
        };

        pseudo(POP_BLOCK) = {
            NOP,
        };

        inst(PUSH_EXC_INFO, (new_exc -- prev_exc, new_exc)) {
            _PyErr_StackItem *exc_info = tstate->exc_info;
            if (exc_info->exc_value != NULL) {
                prev_exc = exc_info->exc_value;
            }
            else {
                prev_exc = Py_None;
            }
            assert(PyExceptionInstance_Check(new_exc));
            exc_info->exc_value = Py_NewRef(new_exc);
        }

        op(_GUARD_DORV_VALUES_INST_ATTR_FROM_DICT, (owner -- owner)) {
            assert(Py_TYPE(owner)->tp_flags & Py_TPFLAGS_MANAGED_DICT);
            PyDictOrValues *dorv = _PyObject_DictOrValuesPointer(owner);
            DEOPT_IF(!_PyDictOrValues_IsValues(*dorv) && !_PyObject_MakeInstanceAttributesFromDict(owner, dorv));
        }

        op(_GUARD_KEYS_VERSION, (keys_version/2, owner -- owner)) {
            PyTypeObject *owner_cls = Py_TYPE(owner);
            PyHeapTypeObject *owner_heap_type = (PyHeapTypeObject *)owner_cls;
            DEOPT_IF(owner_heap_type->ht_cached_keys->dk_version != keys_version);
        }

        op(_LOAD_ATTR_METHOD_WITH_VALUES, (descr/4, owner -- attr, self if (1))) {
            assert(oparg & 1);
            /* Cached method object */
            STAT_INC(LOAD_ATTR, hit);
            assert(descr != NULL);
            attr = Py_NewRef(descr);
            assert(_PyType_HasFeature(Py_TYPE(attr), Py_TPFLAGS_METHOD_DESCRIPTOR));
            self = owner;
        }

        macro(LOAD_ATTR_METHOD_WITH_VALUES) =
            unused/1 +
            _GUARD_TYPE_VERSION +
            _GUARD_DORV_VALUES_INST_ATTR_FROM_DICT +
            _GUARD_KEYS_VERSION +
            _LOAD_ATTR_METHOD_WITH_VALUES;

        op(_LOAD_ATTR_METHOD_NO_DICT, (descr/4, owner -- attr, self if (1))) {
            assert(oparg & 1);
            assert(Py_TYPE(owner)->tp_dictoffset == 0);
            STAT_INC(LOAD_ATTR, hit);
            assert(descr != NULL);
            assert(_PyType_HasFeature(Py_TYPE(descr), Py_TPFLAGS_METHOD_DESCRIPTOR));
            attr = Py_NewRef(descr);
            self = owner;
        }

        macro(LOAD_ATTR_METHOD_NO_DICT) =
            unused/1 +
            _GUARD_TYPE_VERSION +
            unused/2 +
            _LOAD_ATTR_METHOD_NO_DICT;

        op(_LOAD_ATTR_NONDESCRIPTOR_WITH_VALUES, (descr/4, owner -- attr, unused if (0))) {
            assert((oparg & 1) == 0);
            STAT_INC(LOAD_ATTR, hit);
            assert(descr != NULL);
            DECREF_INPUTS();
            attr = Py_NewRef(descr);
        }

        macro(LOAD_ATTR_NONDESCRIPTOR_WITH_VALUES) =
            unused/1 +
            _GUARD_TYPE_VERSION +
            _GUARD_DORV_VALUES_INST_ATTR_FROM_DICT +
            _GUARD_KEYS_VERSION +
            _LOAD_ATTR_NONDESCRIPTOR_WITH_VALUES;

        op(_LOAD_ATTR_NONDESCRIPTOR_NO_DICT, (descr/4, owner -- attr, unused if (0))) {
            assert((oparg & 1) == 0);
            assert(Py_TYPE(owner)->tp_dictoffset == 0);
            STAT_INC(LOAD_ATTR, hit);
            assert(descr != NULL);
            DECREF_INPUTS();
            attr = Py_NewRef(descr);
        }

        macro(LOAD_ATTR_NONDESCRIPTOR_NO_DICT) =
            unused/1 +
            _GUARD_TYPE_VERSION +
            unused/2 +
            _LOAD_ATTR_NONDESCRIPTOR_NO_DICT;

        op(_CHECK_ATTR_METHOD_LAZY_DICT, (owner -- owner)) {
            Py_ssize_t dictoffset = Py_TYPE(owner)->tp_dictoffset;
            assert(dictoffset > 0);
            PyObject *dict = *(PyObject **)((char *)owner + dictoffset);
            /* This object has a __dict__, just not yet created */
            DEOPT_IF(dict != NULL);
        }

        op(_LOAD_ATTR_METHOD_LAZY_DICT, (descr/4, owner -- attr, self if (1))) {
            assert(oparg & 1);
            STAT_INC(LOAD_ATTR, hit);
            assert(descr != NULL);
            assert(_PyType_HasFeature(Py_TYPE(descr), Py_TPFLAGS_METHOD_DESCRIPTOR));
            attr = Py_NewRef(descr);
            self = owner;
        }

        macro(LOAD_ATTR_METHOD_LAZY_DICT) =
            unused/1 +
            _GUARD_TYPE_VERSION +
            _CHECK_ATTR_METHOD_LAZY_DICT +
            unused/2 +
            _LOAD_ATTR_METHOD_LAZY_DICT;

        inst(INSTRUMENTED_CALL, (unused/3 -- )) {
            int is_meth = PEEK(oparg + 1) != NULL;
            int total_args = oparg + is_meth;
            PyObject *function = PEEK(oparg + 2);
            PyObject *arg = total_args == 0 ?
                &_PyInstrumentation_MISSING : PEEK(total_args);
            int err = _Py_call_instrumentation_2args(
                    tstate, PY_MONITORING_EVENT_CALL,
                    frame, this_instr, function, arg);
            ERROR_IF(err, error);
            INCREMENT_ADAPTIVE_COUNTER(this_instr[1].cache);
            GO_TO_INSTRUCTION(CALL);
        }

        // Cache layout: counter/1, func_version/2
        // CALL_INTRINSIC_1/2, CALL_KW, and CALL_FUNCTION_EX aren't members!
        family(CALL, INLINE_CACHE_ENTRIES_CALL) = {
            CALL_BOUND_METHOD_EXACT_ARGS,
            CALL_PY_EXACT_ARGS,
            CALL_PY_WITH_DEFAULTS,
            CALL_TYPE_1,
            CALL_STR_1,
            CALL_TUPLE_1,
            CALL_BUILTIN_CLASS,
            CALL_BUILTIN_O,
            CALL_BUILTIN_FAST,
            CALL_BUILTIN_FAST_WITH_KEYWORDS,
            CALL_LEN,
            CALL_ISINSTANCE,
            CALL_LIST_APPEND,
            CALL_METHOD_DESCRIPTOR_O,
            CALL_METHOD_DESCRIPTOR_FAST_WITH_KEYWORDS,
            CALL_METHOD_DESCRIPTOR_NOARGS,
            CALL_METHOD_DESCRIPTOR_FAST,
            CALL_ALLOC_AND_ENTER_INIT,
        };

        specializing op(_SPECIALIZE_CALL, (counter/1, callable, self_or_null, args[oparg] -- callable, self_or_null, args[oparg])) {
            TIER_ONE_ONLY
            #if ENABLE_SPECIALIZATION
            if (ADAPTIVE_COUNTER_IS_ZERO(counter)) {
                next_instr = this_instr;
                _Py_Specialize_Call(callable, next_instr, oparg + (self_or_null != NULL));
                DISPATCH_SAME_OPARG();
            }
            STAT_INC(CALL, deferred);
            DECREMENT_ADAPTIVE_COUNTER(this_instr[1].cache);
            #endif  /* ENABLE_SPECIALIZATION */
        }

        // When calling Python, inline the call using DISPATCH_INLINED().
        op(_CALL, (callable, self_or_null, args[oparg] -- res)) {
            // oparg counts all of the args, but *not* self:
            int total_args = oparg;
            if (self_or_null != NULL) {
                args--;
                total_args++;
            }
            else if (Py_TYPE(callable) == &PyMethod_Type) {
                args--;
                total_args++;
                PyObject *self = ((PyMethodObject *)callable)->im_self;
                args[0] = Py_NewRef(self);
                PyObject *method = ((PyMethodObject *)callable)->im_func;
                args[-1] = Py_NewRef(method);
                Py_DECREF(callable);
                callable = method;
            }
            // Check if the call can be inlined or not
            if (Py_TYPE(callable) == &PyFunction_Type &&
                tstate->interp->eval_frame == NULL &&
                ((PyFunctionObject *)callable)->vectorcall == _PyFunction_Vectorcall)
            {
                int code_flags = ((PyCodeObject*)PyFunction_GET_CODE(callable))->co_flags;
                PyObject *locals = code_flags & CO_OPTIMIZED ? NULL : Py_NewRef(PyFunction_GET_GLOBALS(callable));
                _PyInterpreterFrame *new_frame = _PyEvalFramePushAndInit(
                    tstate, (PyFunctionObject *)callable, locals,
                    args, total_args, NULL
                );
                // Manipulate stack directly since we leave using DISPATCH_INLINED().
                STACK_SHRINK(oparg + 2);
                // The frame has stolen all the arguments from the stack,
                // so there is no need to clean them up.
                if (new_frame == NULL) {
                    GOTO_ERROR(error);
                }
                frame->return_offset = (uint16_t)(next_instr - this_instr);
                DISPATCH_INLINED(new_frame);
            }
            /* Callable is not a normal Python function */
            res = PyObject_Vectorcall(
                callable, args,
                total_args | PY_VECTORCALL_ARGUMENTS_OFFSET,
                NULL);
            if (opcode == INSTRUMENTED_CALL) {
                PyObject *arg = total_args == 0 ?
                    &_PyInstrumentation_MISSING : args[0];
                if (res == NULL) {
                    _Py_call_instrumentation_exc2(
                        tstate, PY_MONITORING_EVENT_C_RAISE,
                        frame, this_instr, callable, arg);
                }
                else {
                    int err = _Py_call_instrumentation_2args(
                        tstate, PY_MONITORING_EVENT_C_RETURN,
                        frame, this_instr, callable, arg);
                    if (err < 0) {
                        Py_CLEAR(res);
                    }
                }
            }
            assert((res != NULL) ^ (_PyErr_Occurred(tstate) != NULL));
            Py_DECREF(callable);
            for (int i = 0; i < total_args; i++) {
                Py_DECREF(args[i]);
            }
            ERROR_IF(res == NULL, error);
            CHECK_EVAL_BREAKER();
        }

        macro(CALL) = _SPECIALIZE_CALL + unused/2 + _CALL;

        op(_CHECK_CALL_BOUND_METHOD_EXACT_ARGS, (callable, null, unused[oparg] -- callable, null, unused[oparg])) {
            DEOPT_IF(null != NULL);
            DEOPT_IF(Py_TYPE(callable) != &PyMethod_Type);
        }

        op(_INIT_CALL_BOUND_METHOD_EXACT_ARGS, (callable, unused, unused[oparg] -- func, self, unused[oparg])) {
            STAT_INC(CALL, hit);
            self = Py_NewRef(((PyMethodObject *)callable)->im_self);
            stack_pointer[-1 - oparg] = self;  // Patch stack as it is used by _INIT_CALL_PY_EXACT_ARGS
            func = Py_NewRef(((PyMethodObject *)callable)->im_func);
            stack_pointer[-2 - oparg] = func;  // This is used by CALL, upon deoptimization
            Py_DECREF(callable);
        }

        op(_CHECK_PEP_523, (--)) {
            DEOPT_IF(tstate->interp->eval_frame);
        }

        op(_CHECK_FUNCTION_EXACT_ARGS, (func_version/2, callable, self_or_null, unused[oparg] -- callable, self_or_null, unused[oparg])) {
            DEOPT_IF(!PyFunction_Check(callable));
            PyFunctionObject *func = (PyFunctionObject *)callable;
            DEOPT_IF(func->func_version != func_version);
            PyCodeObject *code = (PyCodeObject *)func->func_code;
            DEOPT_IF(code->co_argcount != oparg + (self_or_null != NULL));
        }

        op(_CHECK_STACK_SPACE, (callable, unused, unused[oparg] -- callable, unused, unused[oparg])) {
            PyFunctionObject *func = (PyFunctionObject *)callable;
            PyCodeObject *code = (PyCodeObject *)func->func_code;
            DEOPT_IF(!_PyThreadState_HasStackSpace(tstate, code->co_framesize));
            DEOPT_IF(tstate->py_recursion_remaining <= 1);
        }

        pure op(_INIT_CALL_PY_EXACT_ARGS, (callable, self_or_null, args[oparg] -- new_frame: _PyInterpreterFrame*)) {
            int argcount = oparg;
            if (self_or_null != NULL) {
                args--;
                argcount++;
            }
            STAT_INC(CALL, hit);
            PyFunctionObject *func = (PyFunctionObject *)callable;
            new_frame = _PyFrame_PushUnchecked(tstate, func, argcount);
            for (int i = 0; i < argcount; i++) {
                new_frame->localsplus[i] = args[i];
            }
        }

        // The 'unused' output effect represents the return value
        // (which will be pushed when the frame returns).
        // It is needed so CALL_PY_EXACT_ARGS matches its family.
        op(_PUSH_FRAME, (new_frame: _PyInterpreterFrame* -- unused if (0))) {
            // Write it out explicitly because it's subtly different.
            // Eventually this should be the only occurrence of this code.
            assert(tstate->interp->eval_frame == NULL);
            SYNC_SP();
            _PyFrame_SetStackPointer(frame, stack_pointer);
            new_frame->previous = frame;
            CALL_STAT_INC(inlined_py_calls);
            frame = tstate->current_frame = new_frame;
            tstate->py_recursion_remaining--;
            LOAD_SP();
            LOAD_IP(0);
#if LLTRACE && TIER_ONE
            lltrace = maybe_lltrace_resume_frame(frame, &entry_frame, GLOBALS());
            if (lltrace < 0) {
                goto exit_unwind;
            }
#endif
        }

        macro(CALL_BOUND_METHOD_EXACT_ARGS) =
            unused/1 + // Skip over the counter
            _CHECK_PEP_523 +
            _CHECK_CALL_BOUND_METHOD_EXACT_ARGS +
            _INIT_CALL_BOUND_METHOD_EXACT_ARGS +
            _CHECK_FUNCTION_EXACT_ARGS +
            _CHECK_STACK_SPACE +
            _INIT_CALL_PY_EXACT_ARGS +
            _SAVE_RETURN_OFFSET +
            _PUSH_FRAME;

        macro(CALL_PY_EXACT_ARGS) =
            unused/1 + // Skip over the counter
            _CHECK_PEP_523 +
            _CHECK_FUNCTION_EXACT_ARGS +
            _CHECK_STACK_SPACE +
            _INIT_CALL_PY_EXACT_ARGS +
            _SAVE_RETURN_OFFSET +
            _PUSH_FRAME;

        inst(CALL_PY_WITH_DEFAULTS, (unused/1, func_version/2, callable, self_or_null, args[oparg] -- unused)) {
            DEOPT_IF(tstate->interp->eval_frame);
            int argcount = oparg;
            if (self_or_null != NULL) {
                args--;
                argcount++;
            }
            DEOPT_IF(!PyFunction_Check(callable));
            PyFunctionObject *func = (PyFunctionObject *)callable;
            DEOPT_IF(func->func_version != func_version);
            PyCodeObject *code = (PyCodeObject *)func->func_code;
            assert(func->func_defaults);
            assert(PyTuple_CheckExact(func->func_defaults));
            int defcount = (int)PyTuple_GET_SIZE(func->func_defaults);
            assert(defcount <= code->co_argcount);
            int min_args = code->co_argcount - defcount;
            DEOPT_IF(argcount > code->co_argcount);
            DEOPT_IF(argcount < min_args);
            DEOPT_IF(!_PyThreadState_HasStackSpace(tstate, code->co_framesize));
            STAT_INC(CALL, hit);
            _PyInterpreterFrame *new_frame = _PyFrame_PushUnchecked(tstate, func, code->co_argcount);
            for (int i = 0; i < argcount; i++) {
                new_frame->localsplus[i] = args[i];
            }
            for (int i = argcount; i < code->co_argcount; i++) {
                PyObject *def = PyTuple_GET_ITEM(func->func_defaults, i - min_args);
                new_frame->localsplus[i] = Py_NewRef(def);
            }
            // Manipulate stack and cache directly since we leave using DISPATCH_INLINED().
            STACK_SHRINK(oparg + 2);
            frame->return_offset = (uint16_t)(next_instr - this_instr);
            DISPATCH_INLINED(new_frame);
        }

        inst(CALL_TYPE_1, (unused/1, unused/2, callable, null, args[oparg] -- res)) {
            assert(oparg == 1);
            DEOPT_IF(null != NULL);
            PyObject *obj = args[0];
            DEOPT_IF(callable != (PyObject *)&PyType_Type);
            STAT_INC(CALL, hit);
            res = Py_NewRef(Py_TYPE(obj));
            Py_DECREF(obj);
            Py_DECREF(&PyType_Type);  // I.e., callable
        }

        inst(CALL_STR_1, (unused/1, unused/2, callable, null, args[oparg] -- res)) {
            assert(oparg == 1);
            DEOPT_IF(null != NULL);
            DEOPT_IF(callable != (PyObject *)&PyUnicode_Type);
            STAT_INC(CALL, hit);
            PyObject *arg = args[0];
            res = PyObject_Str(arg);
            Py_DECREF(arg);
            Py_DECREF(&PyUnicode_Type);  // I.e., callable
            ERROR_IF(res == NULL, error);
            CHECK_EVAL_BREAKER();
        }

        inst(CALL_TUPLE_1, (unused/1, unused/2, callable, null, args[oparg] -- res)) {
            assert(oparg == 1);
            DEOPT_IF(null != NULL);
            DEOPT_IF(callable != (PyObject *)&PyTuple_Type);
            STAT_INC(CALL, hit);
            PyObject *arg = args[0];
            res = PySequence_Tuple(arg);
            Py_DECREF(arg);
            Py_DECREF(&PyTuple_Type);  // I.e., tuple
            ERROR_IF(res == NULL, error);
            CHECK_EVAL_BREAKER();
        }

        inst(CALL_ALLOC_AND_ENTER_INIT, (unused/1, unused/2, callable, null, args[oparg] -- unused)) {
            /* This instruction does the following:
             * 1. Creates the object (by calling ``object.__new__``)
             * 2. Pushes a shim frame to the frame stack (to cleanup after ``__init__``)
             * 3. Pushes the frame for ``__init__`` to the frame stack
             * */
            _PyCallCache *cache = (_PyCallCache *)&this_instr[1];
            DEOPT_IF(null != NULL);
            DEOPT_IF(!PyType_Check(callable));
            PyTypeObject *tp = (PyTypeObject *)callable;
            DEOPT_IF(tp->tp_version_tag != read_u32(cache->func_version));
            PyHeapTypeObject *cls = (PyHeapTypeObject *)callable;
            PyFunctionObject *init = (PyFunctionObject *)cls->_spec_cache.init;
            PyCodeObject *code = (PyCodeObject *)init->func_code;
            DEOPT_IF(code->co_argcount != oparg+1);
            DEOPT_IF(!_PyThreadState_HasStackSpace(tstate, code->co_framesize + _Py_InitCleanup.co_framesize));
            STAT_INC(CALL, hit);
            PyObject *self = _PyType_NewManagedObject(tp);
            if (self == NULL) {
                GOTO_ERROR(error);
            }
            Py_DECREF(tp);
            _PyInterpreterFrame *shim = _PyFrame_PushTrampolineUnchecked(
                tstate, (PyCodeObject *)&_Py_InitCleanup, 1);
            assert(_PyCode_CODE((PyCodeObject *)shim->f_executable)[0].op.code == EXIT_INIT_CHECK);
            /* Push self onto stack of shim */
            Py_INCREF(self);
            shim->localsplus[0] = self;
            Py_INCREF(init);
            _PyInterpreterFrame *init_frame = _PyFrame_PushUnchecked(tstate, init, oparg+1);
            /* Copy self followed by args to __init__ frame */
            init_frame->localsplus[0] = self;
            for (int i = 0; i < oparg; i++) {
                init_frame->localsplus[i+1] = args[i];
            }
            frame->return_offset = (uint16_t)(next_instr - this_instr);
            STACK_SHRINK(oparg+2);
            _PyFrame_SetStackPointer(frame, stack_pointer);
            /* Link frames */
            init_frame->previous = shim;
            shim->previous = frame;
            frame = tstate->current_frame = init_frame;
            CALL_STAT_INC(inlined_py_calls);
            /* Account for pushing the extra frame.
             * We don't check recursion depth here,
             * as it will be checked after start_frame */
            tstate->py_recursion_remaining--;
            goto start_frame;
        }

        inst(EXIT_INIT_CHECK, (should_be_none -- )) {
            assert(STACK_LEVEL() == 2);
            if (should_be_none != Py_None) {
                PyErr_Format(PyExc_TypeError,
                    "__init__() should return None, not '%.200s'",
                    Py_TYPE(should_be_none)->tp_name);
                GOTO_ERROR(error);
            }
        }

        inst(CALL_BUILTIN_CLASS, (unused/1, unused/2, callable, self_or_null, args[oparg] -- res)) {
            int total_args = oparg;
            if (self_or_null != NULL) {
                args--;
                total_args++;
            }
            DEOPT_IF(!PyType_Check(callable));
            PyTypeObject *tp = (PyTypeObject *)callable;
            DEOPT_IF(tp->tp_vectorcall == NULL);
            STAT_INC(CALL, hit);
            res = tp->tp_vectorcall((PyObject *)tp, args, total_args, NULL);
            /* Free the arguments. */
            for (int i = 0; i < total_args; i++) {
                Py_DECREF(args[i]);
            }
            Py_DECREF(tp);
            ERROR_IF(res == NULL, error);
            CHECK_EVAL_BREAKER();
        }

        inst(CALL_BUILTIN_O, (unused/1, unused/2, callable, self_or_null, args[oparg] -- res)) {
            /* Builtin METH_O functions */
            int total_args = oparg;
            if (self_or_null != NULL) {
                args--;
                total_args++;
            }
            DEOPT_IF(total_args != 1);
            DEOPT_IF(!PyCFunction_CheckExact(callable));
            DEOPT_IF(PyCFunction_GET_FLAGS(callable) != METH_O);
            STAT_INC(CALL, hit);
            PyCFunction cfunc = PyCFunction_GET_FUNCTION(callable);
            // This is slower but CPython promises to check all non-vectorcall
            // function calls.
            if (_Py_EnterRecursiveCallTstate(tstate, " while calling a Python object")) {
                GOTO_ERROR(error);
            }
            PyObject *arg = args[0];
            res = _PyCFunction_TrampolineCall(cfunc, PyCFunction_GET_SELF(callable), arg);
            _Py_LeaveRecursiveCallTstate(tstate);
            assert((res != NULL) ^ (_PyErr_Occurred(tstate) != NULL));

            Py_DECREF(arg);
            Py_DECREF(callable);
            ERROR_IF(res == NULL, error);
            CHECK_EVAL_BREAKER();
        }

        inst(CALL_BUILTIN_FAST, (unused/1, unused/2, callable, self_or_null, args[oparg] -- res)) {
            /* Builtin METH_FASTCALL functions, without keywords */
            int total_args = oparg;
            if (self_or_null != NULL) {
                args--;
                total_args++;
            }
            DEOPT_IF(!PyCFunction_CheckExact(callable));
            DEOPT_IF(PyCFunction_GET_FLAGS(callable) != METH_FASTCALL);
            STAT_INC(CALL, hit);
            PyCFunction cfunc = PyCFunction_GET_FUNCTION(callable);
            /* res = func(self, args, nargs) */
            res = ((_PyCFunctionFast)(void(*)(void))cfunc)(
                PyCFunction_GET_SELF(callable),
                args,
                total_args);
            assert((res != NULL) ^ (_PyErr_Occurred(tstate) != NULL));

            /* Free the arguments. */
            for (int i = 0; i < total_args; i++) {
                Py_DECREF(args[i]);
            }
            Py_DECREF(callable);
            ERROR_IF(res == NULL, error);
                /* Not deopting because this doesn't mean our optimization was
                   wrong. `res` can be NULL for valid reasons. Eg. getattr(x,
                   'invalid'). In those cases an exception is set, so we must
                   handle it.
                */
            CHECK_EVAL_BREAKER();
        }

        inst(CALL_BUILTIN_FAST_WITH_KEYWORDS, (unused/1, unused/2, callable, self_or_null, args[oparg] -- res)) {
            /* Builtin METH_FASTCALL | METH_KEYWORDS functions */
            int total_args = oparg;
            if (self_or_null != NULL) {
                args--;
                total_args++;
            }
            DEOPT_IF(!PyCFunction_CheckExact(callable));
            DEOPT_IF(PyCFunction_GET_FLAGS(callable) != (METH_FASTCALL | METH_KEYWORDS));
            STAT_INC(CALL, hit);
            /* res = func(self, args, nargs, kwnames) */
            _PyCFunctionFastWithKeywords cfunc =
                (_PyCFunctionFastWithKeywords)(void(*)(void))
                PyCFunction_GET_FUNCTION(callable);
            res = cfunc(PyCFunction_GET_SELF(callable), args, total_args, NULL);
            assert((res != NULL) ^ (_PyErr_Occurred(tstate) != NULL));

            /* Free the arguments. */
            for (int i = 0; i < total_args; i++) {
                Py_DECREF(args[i]);
            }
            Py_DECREF(callable);
            ERROR_IF(res == NULL, error);
            CHECK_EVAL_BREAKER();
        }

        inst(CALL_LEN, (unused/1, unused/2, callable, self_or_null, args[oparg] -- res)) {
            /* len(o) */
            int total_args = oparg;
            if (self_or_null != NULL) {
                args--;
                total_args++;
            }
            DEOPT_IF(total_args != 1);
            PyInterpreterState *interp = tstate->interp;
            DEOPT_IF(callable != interp->callable_cache.len);
            STAT_INC(CALL, hit);
            PyObject *arg = args[0];
            Py_ssize_t len_i = PyObject_Length(arg);
            if (len_i < 0) {
                GOTO_ERROR(error);
            }
            res = PyLong_FromSsize_t(len_i);
            assert((res != NULL) ^ (_PyErr_Occurred(tstate) != NULL));

            Py_DECREF(callable);
            Py_DECREF(arg);
            ERROR_IF(res == NULL, error);
        }

        inst(CALL_ISINSTANCE, (unused/1, unused/2, callable, self_or_null, args[oparg] -- res)) {
            /* isinstance(o, o2) */
            int total_args = oparg;
            if (self_or_null != NULL) {
                args--;
                total_args++;
            }
            DEOPT_IF(total_args != 2);
            PyInterpreterState *interp = tstate->interp;
            DEOPT_IF(callable != interp->callable_cache.isinstance);
            STAT_INC(CALL, hit);
            PyObject *cls = args[1];
            PyObject *inst = args[0];
            int retval = PyObject_IsInstance(inst, cls);
            if (retval < 0) {
                GOTO_ERROR(error);
            }
            res = PyBool_FromLong(retval);
            assert((res != NULL) ^ (_PyErr_Occurred(tstate) != NULL));

            Py_DECREF(inst);
            Py_DECREF(cls);
            Py_DECREF(callable);
            ERROR_IF(res == NULL, error);
        }

        // This is secretly a super-instruction
        inst(CALL_LIST_APPEND, (unused/1, unused/2, callable, self, args[oparg] -- unused)) {
            TIER_ONE_ONLY
            assert(oparg == 1);
            PyInterpreterState *interp = tstate->interp;
            DEOPT_IF(callable != interp->callable_cache.list_append);
            assert(self != NULL);
            DEOPT_IF(!PyList_Check(self));
            STAT_INC(CALL, hit);
            if (_PyList_AppendTakeRef((PyListObject *)self, args[0]) < 0) {
                goto pop_1_error;  // Since arg is DECREF'ed already
            }
            Py_DECREF(self);
            Py_DECREF(callable);
            STACK_SHRINK(3);
            // Skip POP_TOP
            assert(next_instr->op.code == POP_TOP);
            SKIP_OVER(1);
            DISPATCH();
        }

        inst(CALL_METHOD_DESCRIPTOR_O, (unused/1, unused/2, callable, self_or_null, args[oparg] -- res)) {
            int total_args = oparg;
            if (self_or_null != NULL) {
                args--;
                total_args++;
            }
            PyMethodDescrObject *method = (PyMethodDescrObject *)callable;
            DEOPT_IF(total_args != 2);
            DEOPT_IF(!Py_IS_TYPE(method, &PyMethodDescr_Type));
            PyMethodDef *meth = method->d_method;
            DEOPT_IF(meth->ml_flags != METH_O);
            PyObject *arg = args[1];
            PyObject *self = args[0];
            DEOPT_IF(!Py_IS_TYPE(self, method->d_common.d_type));
            STAT_INC(CALL, hit);
            PyCFunction cfunc = meth->ml_meth;
            // This is slower but CPython promises to check all non-vectorcall
            // function calls.
            if (_Py_EnterRecursiveCallTstate(tstate, " while calling a Python object")) {
                GOTO_ERROR(error);
            }
            res = _PyCFunction_TrampolineCall(cfunc, self, arg);
            _Py_LeaveRecursiveCallTstate(tstate);
            assert((res != NULL) ^ (_PyErr_Occurred(tstate) != NULL));
            Py_DECREF(self);
            Py_DECREF(arg);
            Py_DECREF(callable);
            ERROR_IF(res == NULL, error);
            CHECK_EVAL_BREAKER();
        }

        inst(CALL_METHOD_DESCRIPTOR_FAST_WITH_KEYWORDS, (unused/1, unused/2, callable, self_or_null, args[oparg] -- res)) {
            int total_args = oparg;
            if (self_or_null != NULL) {
                args--;
                total_args++;
            }
            PyMethodDescrObject *method = (PyMethodDescrObject *)callable;
            DEOPT_IF(!Py_IS_TYPE(method, &PyMethodDescr_Type));
            PyMethodDef *meth = method->d_method;
            DEOPT_IF(meth->ml_flags != (METH_FASTCALL|METH_KEYWORDS));
            PyTypeObject *d_type = method->d_common.d_type;
            PyObject *self = args[0];
            DEOPT_IF(!Py_IS_TYPE(self, d_type));
            STAT_INC(CALL, hit);
            int nargs = total_args - 1;
            _PyCFunctionFastWithKeywords cfunc =
                (_PyCFunctionFastWithKeywords)(void(*)(void))meth->ml_meth;
            res = cfunc(self, args + 1, nargs, NULL);
            assert((res != NULL) ^ (_PyErr_Occurred(tstate) != NULL));

            /* Free the arguments. */
            for (int i = 0; i < total_args; i++) {
                Py_DECREF(args[i]);
            }
            Py_DECREF(callable);
            ERROR_IF(res == NULL, error);
            CHECK_EVAL_BREAKER();
        }

        inst(CALL_METHOD_DESCRIPTOR_NOARGS, (unused/1, unused/2, callable, self_or_null, args[oparg] -- res)) {
            assert(oparg == 0 || oparg == 1);
            int total_args = oparg;
            if (self_or_null != NULL) {
                args--;
                total_args++;
            }
            DEOPT_IF(total_args != 1);
            PyMethodDescrObject *method = (PyMethodDescrObject *)callable;
            DEOPT_IF(!Py_IS_TYPE(method, &PyMethodDescr_Type));
            PyMethodDef *meth = method->d_method;
            PyObject *self = args[0];
            DEOPT_IF(!Py_IS_TYPE(self, method->d_common.d_type));
            DEOPT_IF(meth->ml_flags != METH_NOARGS);
            STAT_INC(CALL, hit);
            PyCFunction cfunc = meth->ml_meth;
            // This is slower but CPython promises to check all non-vectorcall
            // function calls.
            if (_Py_EnterRecursiveCallTstate(tstate, " while calling a Python object")) {
                GOTO_ERROR(error);
            }
            res = _PyCFunction_TrampolineCall(cfunc, self, NULL);
            _Py_LeaveRecursiveCallTstate(tstate);
            assert((res != NULL) ^ (_PyErr_Occurred(tstate) != NULL));
            Py_DECREF(self);
            Py_DECREF(callable);
            ERROR_IF(res == NULL, error);
            CHECK_EVAL_BREAKER();
        }

        inst(CALL_METHOD_DESCRIPTOR_FAST, (unused/1, unused/2, callable, self_or_null, args[oparg] -- res)) {
            int total_args = oparg;
            if (self_or_null != NULL) {
                args--;
                total_args++;
            }
            PyMethodDescrObject *method = (PyMethodDescrObject *)callable;
            /* Builtin METH_FASTCALL methods, without keywords */
            DEOPT_IF(!Py_IS_TYPE(method, &PyMethodDescr_Type));
            PyMethodDef *meth = method->d_method;
            DEOPT_IF(meth->ml_flags != METH_FASTCALL);
            PyObject *self = args[0];
            DEOPT_IF(!Py_IS_TYPE(self, method->d_common.d_type));
            STAT_INC(CALL, hit);
            _PyCFunctionFast cfunc =
                (_PyCFunctionFast)(void(*)(void))meth->ml_meth;
            int nargs = total_args - 1;
            res = cfunc(self, args + 1, nargs);
            assert((res != NULL) ^ (_PyErr_Occurred(tstate) != NULL));
            /* Clear the stack of the arguments. */
            for (int i = 0; i < total_args; i++) {
                Py_DECREF(args[i]);
            }
            Py_DECREF(callable);
            ERROR_IF(res == NULL, error);
            CHECK_EVAL_BREAKER();
        }

        inst(INSTRUMENTED_CALL_KW, ( -- )) {
            int is_meth = PEEK(oparg + 2) != NULL;
            int total_args = oparg + is_meth;
            PyObject *function = PEEK(oparg + 3);
            PyObject *arg = total_args == 0 ? &_PyInstrumentation_MISSING
                                            : PEEK(total_args + 1);
            int err = _Py_call_instrumentation_2args(
                    tstate, PY_MONITORING_EVENT_CALL,
                    frame, this_instr, function, arg);
            ERROR_IF(err, error);
            GO_TO_INSTRUCTION(CALL_KW);
        }

        inst(CALL_KW, (callable, self_or_null, args[oparg], kwnames -- res)) {
            // oparg counts all of the args, but *not* self:
            int total_args = oparg;
            if (self_or_null != NULL) {
                args--;
                total_args++;
            }
            if (self_or_null == NULL && Py_TYPE(callable) == &PyMethod_Type) {
                args--;
                total_args++;
                PyObject *self = ((PyMethodObject *)callable)->im_self;
                args[0] = Py_NewRef(self);
                PyObject *method = ((PyMethodObject *)callable)->im_func;
                args[-1] = Py_NewRef(method);
                Py_DECREF(callable);
                callable = method;
            }
            int positional_args = total_args - (int)PyTuple_GET_SIZE(kwnames);
            // Check if the call can be inlined or not
            if (Py_TYPE(callable) == &PyFunction_Type &&
                tstate->interp->eval_frame == NULL &&
                ((PyFunctionObject *)callable)->vectorcall == _PyFunction_Vectorcall)
            {
                int code_flags = ((PyCodeObject*)PyFunction_GET_CODE(callable))->co_flags;
                PyObject *locals = code_flags & CO_OPTIMIZED ? NULL : Py_NewRef(PyFunction_GET_GLOBALS(callable));
                _PyInterpreterFrame *new_frame = _PyEvalFramePushAndInit(
                    tstate, (PyFunctionObject *)callable, locals,
                    args, positional_args, kwnames
                );
                Py_DECREF(kwnames);
                // Manipulate stack directly since we leave using DISPATCH_INLINED().
                STACK_SHRINK(oparg + 3);
                // The frame has stolen all the arguments from the stack,
                // so there is no need to clean them up.
                if (new_frame == NULL) {
                    GOTO_ERROR(error);
                }
                assert(next_instr - this_instr == 1);
                frame->return_offset = 1;
                DISPATCH_INLINED(new_frame);
            }
            /* Callable is not a normal Python function */
            res = PyObject_Vectorcall(
                callable, args,
                positional_args | PY_VECTORCALL_ARGUMENTS_OFFSET,
                kwnames);
            if (opcode == INSTRUMENTED_CALL_KW) {
                PyObject *arg = total_args == 0 ?
                    &_PyInstrumentation_MISSING : args[0];
                if (res == NULL) {
                    _Py_call_instrumentation_exc2(
                        tstate, PY_MONITORING_EVENT_C_RAISE,
                        frame, this_instr, callable, arg);
                }
                else {
                    int err = _Py_call_instrumentation_2args(
                        tstate, PY_MONITORING_EVENT_C_RETURN,
                        frame, this_instr, callable, arg);
                    if (err < 0) {
                        Py_CLEAR(res);
                    }
                }
            }
            Py_DECREF(kwnames);
            assert((res != NULL) ^ (_PyErr_Occurred(tstate) != NULL));
            Py_DECREF(callable);
            for (int i = 0; i < total_args; i++) {
                Py_DECREF(args[i]);
            }
            ERROR_IF(res == NULL, error);
            CHECK_EVAL_BREAKER();
        }

        inst(INSTRUMENTED_CALL_FUNCTION_EX, ( -- )) {
            GO_TO_INSTRUCTION(CALL_FUNCTION_EX);
        }

        inst(CALL_FUNCTION_EX, (func, unused, callargs, kwargs if (oparg & 1) -- result)) {
            // DICT_MERGE is called before this opcode if there are kwargs.
            // It converts all dict subtypes in kwargs into regular dicts.
            assert(kwargs == NULL || PyDict_CheckExact(kwargs));
            if (!PyTuple_CheckExact(callargs)) {
                if (check_args_iterable(tstate, func, callargs) < 0) {
                    GOTO_ERROR(error);
                }
                PyObject *tuple = PySequence_Tuple(callargs);
                if (tuple == NULL) {
                    GOTO_ERROR(error);
                }
                Py_SETREF(callargs, tuple);
            }
            assert(PyTuple_CheckExact(callargs));
            EVAL_CALL_STAT_INC_IF_FUNCTION(EVAL_CALL_FUNCTION_EX, func);
            if (opcode == INSTRUMENTED_CALL_FUNCTION_EX &&
                !PyFunction_Check(func) && !PyMethod_Check(func)
            ) {
                PyObject *arg = PyTuple_GET_SIZE(callargs) > 0 ?
                    PyTuple_GET_ITEM(callargs, 0) : Py_None;
                int err = _Py_call_instrumentation_2args(
                    tstate, PY_MONITORING_EVENT_CALL,
                    frame, this_instr, func, arg);
                if (err) GOTO_ERROR(error);
                result = PyObject_Call(func, callargs, kwargs);
                if (result == NULL) {
                    _Py_call_instrumentation_exc2(
                        tstate, PY_MONITORING_EVENT_C_RAISE,
                        frame, this_instr, func, arg);
                }
                else {
                    int err = _Py_call_instrumentation_2args(
                        tstate, PY_MONITORING_EVENT_C_RETURN,
                        frame, this_instr, func, arg);
                    if (err < 0) {
                        Py_CLEAR(result);
                    }
                }
            }
            else {
                if (Py_TYPE(func) == &PyFunction_Type &&
                    tstate->interp->eval_frame == NULL &&
                    ((PyFunctionObject *)func)->vectorcall == _PyFunction_Vectorcall) {
                    assert(PyTuple_CheckExact(callargs));
                    Py_ssize_t nargs = PyTuple_GET_SIZE(callargs);
                    int code_flags = ((PyCodeObject *)PyFunction_GET_CODE(func))->co_flags;
                    PyObject *locals = code_flags & CO_OPTIMIZED ? NULL : Py_NewRef(PyFunction_GET_GLOBALS(func));

                    _PyInterpreterFrame *new_frame = _PyEvalFramePushAndInit_Ex(tstate,
                                                                                (PyFunctionObject *)func, locals,
                                                                                nargs, callargs, kwargs);
                    // Need to manually shrink the stack since we exit with DISPATCH_INLINED.
                    STACK_SHRINK(oparg + 3);
                    if (new_frame == NULL) {
                        GOTO_ERROR(error);
                    }
                    assert(next_instr - this_instr == 1);
                    frame->return_offset = 1;
                    DISPATCH_INLINED(new_frame);
                }
                result = PyObject_Call(func, callargs, kwargs);
            }
            DECREF_INPUTS();
            assert(PEEK(2 + (oparg & 1)) == NULL);
            ERROR_IF(result == NULL, error);
            CHECK_EVAL_BREAKER();
        }

        inst(MAKE_FUNCTION, (codeobj -- func)) {

            PyFunctionObject *func_obj = (PyFunctionObject *)
                PyFunction_New(codeobj, GLOBALS());

            Py_DECREF(codeobj);
            if (func_obj == NULL) {
                GOTO_ERROR(error);
            }

            _PyFunction_SetVersion(
                func_obj, ((PyCodeObject *)codeobj)->co_version);
            func = (PyObject *)func_obj;
        }

        inst(SET_FUNCTION_ATTRIBUTE, (attr, func -- func)) {
            assert(PyFunction_Check(func));
            PyFunctionObject *func_obj = (PyFunctionObject *)func;
            switch(oparg) {
                case MAKE_FUNCTION_CLOSURE:
                    assert(func_obj->func_closure == NULL);
                    func_obj->func_closure = attr;
                    break;
                case MAKE_FUNCTION_ANNOTATIONS:
                    assert(func_obj->func_annotations == NULL);
                    func_obj->func_annotations = attr;
                    break;
                case MAKE_FUNCTION_KWDEFAULTS:
                    assert(PyDict_CheckExact(attr));
                    assert(func_obj->func_kwdefaults == NULL);
                    func_obj->func_kwdefaults = attr;
                    break;
                case MAKE_FUNCTION_DEFAULTS:
                    assert(PyTuple_CheckExact(attr));
                    assert(func_obj->func_defaults == NULL);
                    func_obj->func_defaults = attr;
                    break;
                default:
                    Py_UNREACHABLE();
            }
        }

        inst(RETURN_GENERATOR, (--)) {
            TIER_ONE_ONLY
            assert(PyFunction_Check(frame->f_funcobj));
            PyFunctionObject *func = (PyFunctionObject *)frame->f_funcobj;
            PyGenObject *gen = (PyGenObject *)_Py_MakeCoro(func);
            if (gen == NULL) {
                GOTO_ERROR(error);
            }
            assert(EMPTY());
            _PyFrame_SetStackPointer(frame, stack_pointer);
            _PyInterpreterFrame *gen_frame = (_PyInterpreterFrame *)gen->gi_iframe;
            frame->instr_ptr = next_instr;
            _PyFrame_Copy(frame, gen_frame);
            assert(frame->frame_obj == NULL);
            gen->gi_frame_state = FRAME_CREATED;
            gen_frame->owner = FRAME_OWNED_BY_GENERATOR;
            _Py_LeaveRecursiveCallPy(tstate);
            assert(frame != &entry_frame);
            _PyInterpreterFrame *prev = frame->previous;
            _PyThreadState_PopFrame(tstate, frame);
            frame = tstate->current_frame = prev;
            _PyFrame_StackPush(frame, (PyObject *)gen);
            LOAD_IP(frame->return_offset);
            goto resume_frame;
        }

        inst(BUILD_SLICE, (start, stop, step if (oparg == 3) -- slice)) {
            slice = PySlice_New(start, stop, step);
            DECREF_INPUTS();
            ERROR_IF(slice == NULL, error);
        }

        inst(CONVERT_VALUE, (value -- result)) {
            convertion_func_ptr  conv_fn;
            assert(oparg >= FVC_STR && oparg <= FVC_ASCII);
            conv_fn = CONVERSION_FUNCTIONS[oparg];
            result = conv_fn(value);
            Py_DECREF(value);
            ERROR_IF(result == NULL, error);
        }

        inst(FORMAT_SIMPLE, (value -- res)) {
            /* If value is a unicode object, then we know the result
             * of format(value) is value itself. */
            if (!PyUnicode_CheckExact(value)) {
                res = PyObject_Format(value, NULL);
                Py_DECREF(value);
                ERROR_IF(res == NULL, error);
            }
            else {
                res = value;
            }
        }

        inst(FORMAT_WITH_SPEC, (value, fmt_spec -- res)) {
            res = PyObject_Format(value, fmt_spec);
            Py_DECREF(value);
            Py_DECREF(fmt_spec);
            ERROR_IF(res == NULL, error);
        }

        pure inst(COPY, (bottom, unused[oparg-1] -- bottom, unused[oparg-1], top)) {
            assert(oparg > 0);
            top = Py_NewRef(bottom);
        }

        specializing op(_SPECIALIZE_BINARY_OP, (counter/1, lhs, rhs -- lhs, rhs)) {
            TIER_ONE_ONLY
            #if ENABLE_SPECIALIZATION
            if (ADAPTIVE_COUNTER_IS_ZERO(counter)) {
                next_instr = this_instr;
                _Py_Specialize_BinaryOp(lhs, rhs, next_instr, oparg, LOCALS_ARRAY);
                DISPATCH_SAME_OPARG();
            }
            STAT_INC(BINARY_OP, deferred);
            DECREMENT_ADAPTIVE_COUNTER(this_instr[1].cache);
            #endif  /* ENABLE_SPECIALIZATION */
            assert(NB_ADD <= oparg);
            assert(oparg <= NB_INPLACE_XOR);
        }

        op(_BINARY_OP, (lhs, rhs -- res)) {
            assert(_PyEval_BinaryOps[oparg]);
            res = _PyEval_BinaryOps[oparg](lhs, rhs);
            DECREF_INPUTS();
            ERROR_IF(res == NULL, error);
        }

        macro(BINARY_OP) = _SPECIALIZE_BINARY_OP + _BINARY_OP;

        pure inst(SWAP, (bottom, unused[oparg-2], top --
                    top, unused[oparg-2], bottom)) {
            assert(oparg >= 2);
        }

        inst(INSTRUMENTED_INSTRUCTION, ( -- )) {
            int next_opcode = _Py_call_instrumentation_instruction(
                tstate, frame, this_instr);
            ERROR_IF(next_opcode < 0, error);
            next_instr = this_instr;
            if (_PyOpcode_Caches[next_opcode]) {
                INCREMENT_ADAPTIVE_COUNTER(this_instr[1].cache);
            }
            assert(next_opcode > 0 && next_opcode < 256);
            opcode = next_opcode;
            DISPATCH_GOTO();
        }

        inst(INSTRUMENTED_JUMP_FORWARD, ( -- )) {
            INSTRUMENTED_JUMP(this_instr, next_instr + oparg, PY_MONITORING_EVENT_JUMP);
        }

        inst(INSTRUMENTED_JUMP_BACKWARD, (unused/1 -- )) {
            CHECK_EVAL_BREAKER();
            INSTRUMENTED_JUMP(this_instr, next_instr - oparg, PY_MONITORING_EVENT_JUMP);
        }

        inst(INSTRUMENTED_POP_JUMP_IF_TRUE, (unused/1 -- )) {
            PyObject *cond = POP();
            assert(PyBool_Check(cond));
            int flag = Py_IsTrue(cond);
            int offset = flag * oparg;
            #if ENABLE_SPECIALIZATION
            this_instr[1].cache = (this_instr[1].cache << 1) | flag;
            #endif
            INSTRUMENTED_JUMP(this_instr, next_instr + offset, PY_MONITORING_EVENT_BRANCH);
        }

        inst(INSTRUMENTED_POP_JUMP_IF_FALSE, (unused/1 -- )) {
            PyObject *cond = POP();
            assert(PyBool_Check(cond));
            int flag = Py_IsFalse(cond);
            int offset = flag * oparg;
            #if ENABLE_SPECIALIZATION
            this_instr[1].cache = (this_instr[1].cache << 1) | flag;
            #endif
            INSTRUMENTED_JUMP(this_instr, next_instr + offset, PY_MONITORING_EVENT_BRANCH);
        }

        inst(INSTRUMENTED_POP_JUMP_IF_NONE, (unused/1 -- )) {
            PyObject *value = POP();
            int flag = Py_IsNone(value);
            int offset;
            if (flag) {
                offset = oparg;
            }
            else {
                Py_DECREF(value);
                offset = 0;
            }
            #if ENABLE_SPECIALIZATION
            this_instr[1].cache = (this_instr[1].cache << 1) | flag;
            #endif
            INSTRUMENTED_JUMP(this_instr, next_instr + offset, PY_MONITORING_EVENT_BRANCH);
        }

        inst(INSTRUMENTED_POP_JUMP_IF_NOT_NONE, (unused/1 -- )) {
            PyObject *value = POP();
            int offset;
            int nflag = Py_IsNone(value);
            if (nflag) {
                offset = 0;
            }
            else {
                Py_DECREF(value);
                offset = oparg;
            }
            #if ENABLE_SPECIALIZATION
            this_instr[1].cache = (this_instr[1].cache << 1) | !nflag;
            #endif
            INSTRUMENTED_JUMP(this_instr, next_instr + offset, PY_MONITORING_EVENT_BRANCH);
        }

        inst(EXTENDED_ARG, ( -- )) {
            TIER_ONE_ONLY
            assert(oparg);
            opcode = next_instr->op.code;
            oparg = oparg << 8 | next_instr->op.arg;
            PRE_DISPATCH_GOTO();
            DISPATCH_GOTO();
        }

        inst(CACHE, (--)) {
            TIER_ONE_ONLY
            assert(0 && "Executing a cache.");
            Py_FatalError("Executing a cache.");
        }

        inst(RESERVED, (--)) {
            TIER_ONE_ONLY
            assert(0 && "Executing RESERVED instruction.");
            Py_FatalError("Executing RESERVED instruction.");
        }

        ///////// Tier-2 only opcodes /////////

        op (_GUARD_IS_TRUE_POP, (flag -- )) {
            SYNC_SP();
            EXIT_IF(!Py_IsTrue(flag));
            assert(Py_IsTrue(flag));
        }

        op (_GUARD_IS_FALSE_POP, (flag -- )) {
            SYNC_SP();
            EXIT_IF(!Py_IsFalse(flag));
            assert(Py_IsFalse(flag));
        }

        op (_GUARD_IS_NONE_POP, (val -- )) {
            SYNC_SP();
            if (!Py_IsNone(val)) {
                Py_DECREF(val);
                EXIT_IF(1);
            }
        }

        op (_GUARD_IS_NOT_NONE_POP, (val -- )) {
            SYNC_SP();
            EXIT_IF(Py_IsNone(val));
            Py_DECREF(val);
        }

        op(_JUMP_TO_TOP, (--)) {
#ifndef Py_JIT
            next_uop = &current_executor->trace[1];
#endif
            CHECK_EVAL_BREAKER();
        }

        op(_SET_IP, (instr_ptr/4 --)) {
            TIER_TWO_ONLY
            frame->instr_ptr = (_Py_CODEUNIT *)instr_ptr;
        }

        op(_SAVE_RETURN_OFFSET, (--)) {
            #if TIER_ONE
            frame->return_offset = (uint16_t)(next_instr - this_instr);
            #endif
            #if TIER_TWO
            frame->return_offset = oparg;
            #endif
        }

        op(_EXIT_TRACE, (--)) {
            TIER_TWO_ONLY
            EXIT_IF(1);
        }

        op(_CHECK_VALIDITY, (--)) {
            TIER_TWO_ONLY
            DEOPT_IF(!current_executor->vm_data.valid);
        }

        pure op(_LOAD_CONST_INLINE, (ptr/4 -- value)) {
            TIER_TWO_ONLY
            value = Py_NewRef(ptr);
        }

        pure op(_LOAD_CONST_INLINE_BORROW, (ptr/4 -- value)) {
            TIER_TWO_ONLY
            value = ptr;
        }

        pure op(_LOAD_CONST_INLINE_WITH_NULL, (ptr/4 -- value, null)) {
            TIER_TWO_ONLY
            value = Py_NewRef(ptr);
            null = NULL;
        }

        pure op(_LOAD_CONST_INLINE_BORROW_WITH_NULL, (ptr/4 -- value, null)) {
            TIER_TWO_ONLY
            value = ptr;
            null = NULL;
        }

        op(_CHECK_GLOBALS, (dict/4 -- )) {
            TIER_TWO_ONLY
            DEOPT_IF(GLOBALS() != dict);
        }

        op(_CHECK_BUILTINS, (dict/4 -- )) {
            TIER_TWO_ONLY
            DEOPT_IF(BUILTINS() != dict);
        }

        /* Internal -- for testing executors */
        op(_INTERNAL_INCREMENT_OPT_COUNTER, (opt --)) {
            _PyCounterOptimizerObject *exe = (_PyCounterOptimizerObject *)opt;
            exe->count++;
        }

<<<<<<< HEAD
        op(_COLD_EXIT, (--)) {
            TIER_TWO_ONLY
            _PyExecutorObject *previous = (_PyExecutorObject *)tstate->previous_executor;
            assert(previous->trace[0].opcode != _COLD_EXIT);
            _PyExitData *exit = &previous->exits[oparg];
            exit->temperature++;
            assert(exit->executor->trace[0].opcode == _COLD_EXIT);
            PyCodeObject *code = _PyFrame_GetCode(frame);
            _Py_CODEUNIT *target = _PyCode_CODE(code) + exit->target;
            if (exit->temperature < 0) {
                Py_DECREF(previous);
                tstate->previous_executor = NULL;
                GOTO_TIER_ONE(target);
            }
            _PyExecutorObject *executor;
            if (target->op.code == ENTER_EXECUTOR) {
                executor = code->co_executors->executors[target->op.arg];
                Py_INCREF(executor);
            } else {
                int optimized = _PyOptimizer_Optimize(frame, target, stack_pointer, &executor);
                if (optimized <= 0) {
                    exit->temperature = -10000; /* Choose a better number */
                    Py_DECREF(previous);
                    tstate->previous_executor = NULL;
                    ERROR_IF(optimized < 0, error);
                    GOTO_TIER_ONE(target);
                }
            }
            Py_INCREF(executor);
            exit->executor = executor;
            GOTO_TIER_TWO(executor);
        }

        op(_START_EXECUTOR, (executor/4 --)) {
            TIER_TWO_ONLY
            Py_DECREF(tstate->previous_executor);
            tstate->previous_executor = NULL;
#ifndef Py_JIT
            current_executor = (_PyExecutorObject*)executor;
#endif
        }

        op(_FATAL_ERROR, (--)) {
            TIER_TWO_ONLY
            assert(0);
            Py_FatalError("Fatal error uop executed.");
        }

=======
        op(_CHECK_VALIDITY_AND_SET_IP, (instr_ptr/4 --)) {
            TIER_TWO_ONLY
            DEOPT_IF(!current_executor->vm_data.valid);
            frame->instr_ptr = (_Py_CODEUNIT *)instr_ptr;
        }
>>>>>>> 681778c5

// END BYTECODES //

    }
 dispatch_opcode:
 error:
 exception_unwind:
 exit_unwind:
 handle_eval_breaker:
 resume_frame:
 resume_with_error:
 start_frame:
 unbound_local_error:
    ;
}

// Future families go below this point //<|MERGE_RESOLUTION|>--- conflicted
+++ resolved
@@ -4103,7 +4103,6 @@
             exe->count++;
         }
 
-<<<<<<< HEAD
         op(_COLD_EXIT, (--)) {
             TIER_TWO_ONLY
             _PyExecutorObject *previous = (_PyExecutorObject *)tstate->previous_executor;
@@ -4113,7 +4112,7 @@
             assert(exit->executor->trace[0].opcode == _COLD_EXIT);
             PyCodeObject *code = _PyFrame_GetCode(frame);
             _Py_CODEUNIT *target = _PyCode_CODE(code) + exit->target;
-            if (exit->temperature < 0) {
+            if (exit->temperature < tstate->interp->optimizer_side_threshold) {
                 Py_DECREF(previous);
                 tstate->previous_executor = NULL;
                 GOTO_TIER_ONE(target);
@@ -4125,7 +4124,7 @@
             } else {
                 int optimized = _PyOptimizer_Optimize(frame, target, stack_pointer, &executor);
                 if (optimized <= 0) {
-                    exit->temperature = -10000; /* Choose a better number */
+                    exit->temperature = (int16_t)(-1 * tstate->interp->optimizer_side_threshold);
                     Py_DECREF(previous);
                     tstate->previous_executor = NULL;
                     ERROR_IF(optimized < 0, error);
@@ -4152,13 +4151,11 @@
             Py_FatalError("Fatal error uop executed.");
         }
 
-=======
         op(_CHECK_VALIDITY_AND_SET_IP, (instr_ptr/4 --)) {
             TIER_TWO_ONLY
             DEOPT_IF(!current_executor->vm_data.valid);
             frame->instr_ptr = (_Py_CODEUNIT *)instr_ptr;
         }
->>>>>>> 681778c5
 
 // END BYTECODES //
 
