// This file contains instruction definitions.
// It is read by generators stored in Tools/cases_generator/
// to generate Python/generated_cases.c.h and others.
// Note that there is some dummy C code at the top and bottom of the file
// to fool text editors like VS Code into believing this is valid C code.
// The actual instruction definitions start at // BEGIN BYTECODES //.
// See Tools/cases_generator/README.md for more information.

#include "Python.h"
#include "pycore_abstract.h"      // _PyIndex_Check()
#include "pycore_audit.h"         // _PySys_Audit()
#include "pycore_backoff.h"
#include "pycore_cell.h"          // PyCell_GetRef()
#include "pycore_ceval.h"
#include "pycore_code.h"
#include "pycore_emscripten_signal.h"  // _Py_CHECK_EMSCRIPTEN_SIGNALS
#include "pycore_function.h"
#include "pycore_instruments.h"
#include "pycore_intrinsics.h"
#include "pycore_long.h"          // _PyLong_GetZero()
#include "pycore_moduleobject.h"  // PyModuleObject
#include "pycore_object.h"        // _PyObject_GC_TRACK()
#include "pycore_opcode_metadata.h"  // uop names
#include "pycore_opcode_utils.h"  // MAKE_FUNCTION_*
#include "pycore_pyatomic_ft_wrappers.h" // FT_ATOMIC_*
#include "pycore_pyerrors.h"      // _PyErr_GetRaisedException()
#include "pycore_pystate.h"       // _PyInterpreterState_GET()
#include "pycore_range.h"         // _PyRangeIterObject
#include "pycore_setobject.h"     // _PySet_NextEntry()
#include "pycore_sliceobject.h"   // _PyBuildSlice_ConsumeRefs
#include "pycore_tuple.h"         // _PyTuple_ITEMS()
#include "pycore_typeobject.h"    // _PySuper_Lookup()

#include "pycore_dict.h"
#include "dictobject.h"
#include "pycore_frame.h"
#include "opcode.h"
#include "optimizer.h"
#include "pydtrace.h"
#include "setobject.h"


#define USE_COMPUTED_GOTOS 0
#include "ceval_macros.h"

/* Flow control macros */
#define GO_TO_INSTRUCTION(instname) ((void)0)

#define inst(name, ...) case name:
#define op(name, ...) /* NAME is ignored */
#define macro(name) static int MACRO_##name
#define super(name) static int SUPER_##name
#define family(name, ...) static int family_##name
#define pseudo(name) static int pseudo_##name

/* Annotations */
#define guard
#define override
#define specializing
#define split
#define replicate(TIMES)

// Dummy variables for stack effects.
static PyObject *value, *value1, *value2, *left, *right, *res, *sum, *prod, *sub;
static PyObject *container, *start, *stop, *v, *lhs, *rhs, *res2;
static PyObject *list, *tuple, *dict, *owner, *set, *str, *tup, *map, *keys;
static PyObject *exit_func, *lasti, *val, *retval, *obj, *iter, *exhausted;
static PyObject *aiter, *awaitable, *iterable, *w, *exc_value, *bc, *locals;
static PyObject *orig, *excs, *update, *b, *fromlist, *level, *from;
static PyObject **pieces, **values;
static size_t jump;
// Dummy variables for cache effects
static uint16_t invert, counter, index, hint;
#define unused 0  // Used in a macro def, can't be static
static uint32_t type_version;
static _PyExecutorObject *current_executor;

static PyObject *
dummy_func(
    PyThreadState *tstate,
    _PyInterpreterFrame *frame,
    unsigned char opcode,
    unsigned int oparg,
    _Py_CODEUNIT *next_instr,
    PyObject **stack_pointer,
    int throwflag,
    PyObject *args[]
)
{
    // Dummy labels.
    pop_1_error:
    // Dummy locals.
    PyObject *dummy;
    _Py_CODEUNIT *this_instr;
    PyObject *attr;
    PyObject *attrs;
    PyObject *bottom;
    PyObject *callable;
    PyObject *callargs;
    PyObject *codeobj;
    PyObject *cond;
    PyObject *descr;
    _PyInterpreterFrame  entry_frame;
    PyObject *exc;
    PyObject *exit;
    PyObject *fget;
    PyObject *fmt_spec;
    PyObject *func;
    uint32_t func_version;
    PyObject *getattribute;
    PyObject *kwargs;
    PyObject *kwdefaults;
    PyObject *len_o;
    PyObject *match;
    PyObject *match_type;
    PyObject *method;
    PyObject *mgr;
    Py_ssize_t min_args;
    PyObject *names;
    PyObject *new_exc;
    PyObject *next;
    PyObject *none;
    PyObject *null;
    PyObject *prev_exc;
    PyObject *receiver;
    PyObject *rest;
    int result;
    PyObject *self;
    PyObject *seq;
    PyObject *slice;
    PyObject *step;
    PyObject *subject;
    PyObject *top;
    PyObject *type;
    PyObject *typevars;
    PyObject *val0;
    PyObject *val1;
    int values_or_none;

    switch (opcode) {

// BEGIN BYTECODES //
        pure inst(NOP, (--)) {
        }

        family(RESUME, 0) = {
            RESUME_CHECK,
        };

        op(_CHECK_PERIODIC, (--)) {
            _Py_CHECK_EMSCRIPTEN_SIGNALS_PERIODICALLY();
            QSBR_QUIESCENT_STATE(tstate);
            if (_Py_atomic_load_uintptr_relaxed(&tstate->eval_breaker) & _PY_EVAL_EVENTS_MASK) {
                int err = _Py_HandlePending(tstate);
                ERROR_IF(err != 0, error);
            }
        }

        op(_CHECK_PERIODIC_IF_NOT_YIELD_FROM, (--)) {
            if ((oparg & RESUME_OPARG_LOCATION_MASK) < RESUME_AFTER_YIELD_FROM) {
                _Py_CHECK_EMSCRIPTEN_SIGNALS_PERIODICALLY();
                QSBR_QUIESCENT_STATE(tstate); \
                if (_Py_atomic_load_uintptr_relaxed(&tstate->eval_breaker) & _PY_EVAL_EVENTS_MASK) {
                    int err = _Py_HandlePending(tstate);
                    ERROR_IF(err != 0, error);
                }
            }
        }

        op(_QUICKEN_RESUME, (--)) {
            #if ENABLE_SPECIALIZATION_FT
            if (tstate->tracing == 0 && this_instr->op.code == RESUME) {
                FT_ATOMIC_STORE_UINT8_RELAXED(this_instr->op.code, RESUME_CHECK);
            }
            #endif  /* ENABLE_SPECIALIZATION_FT */
        }

        tier1 op(_MAYBE_INSTRUMENT, (--)) {
            if (tstate->tracing == 0) {
                uintptr_t global_version = _Py_atomic_load_uintptr_relaxed(&tstate->eval_breaker) & ~_PY_EVAL_EVENTS_MASK;
                uintptr_t code_version = FT_ATOMIC_LOAD_UINTPTR_ACQUIRE(_PyFrame_GetCode(frame)->_co_instrumentation_version);
                if (code_version != global_version) {
                    int err = _Py_Instrument(_PyFrame_GetCode(frame), tstate->interp);
                    if (err) {
                        ERROR_NO_POP();
                    }
                    next_instr = this_instr;
                    DISPATCH();
                }
            }
        }

        op(_LOAD_BYTECODE, (--)) {
            #ifdef Py_GIL_DISABLED
            if (frame->tlbc_index !=
                ((_PyThreadStateImpl *)tstate)->tlbc_index) {
                _Py_CODEUNIT *bytecode =
                    _PyEval_GetExecutableCode(tstate, _PyFrame_GetCode(frame));
                ERROR_IF(bytecode == NULL, error);
                ptrdiff_t off = this_instr - _PyFrame_GetBytecode(frame);
                frame->tlbc_index = ((_PyThreadStateImpl *)tstate)->tlbc_index;
                frame->instr_ptr = bytecode + off;
                // Make sure this_instr gets reset correctley for any uops that
                // follow
                next_instr = frame->instr_ptr;
                DISPATCH();
            }
            #endif
        }

        macro(RESUME) =
            _LOAD_BYTECODE +
            _MAYBE_INSTRUMENT +
            _QUICKEN_RESUME +
            _CHECK_PERIODIC_IF_NOT_YIELD_FROM;

        inst(RESUME_CHECK, (--)) {
#if defined(__EMSCRIPTEN__)
            DEOPT_IF(_Py_emscripten_signal_clock == 0);
            _Py_emscripten_signal_clock -= Py_EMSCRIPTEN_SIGNAL_HANDLING;
#endif
            uintptr_t eval_breaker = _Py_atomic_load_uintptr_relaxed(&tstate->eval_breaker);
            uintptr_t version = FT_ATOMIC_LOAD_UINTPTR_ACQUIRE(_PyFrame_GetCode(frame)->_co_instrumentation_version);
            assert((version & _PY_EVAL_EVENTS_MASK) == 0);
            DEOPT_IF(eval_breaker != version);
            #ifdef Py_GIL_DISABLED
            DEOPT_IF(frame->tlbc_index !=
                     ((_PyThreadStateImpl *)tstate)->tlbc_index);
            #endif
        }

        op(_MONITOR_RESUME, (--)) {
            int err = _Py_call_instrumentation(
                    tstate, oparg > 0, frame, this_instr);
            ERROR_IF(err, error);
            if (frame->instr_ptr != this_instr) {
                /* Instrumentation has jumped */
                next_instr = frame->instr_ptr;
            }
        }

        macro(INSTRUMENTED_RESUME) =
            _LOAD_BYTECODE +
            _MAYBE_INSTRUMENT +
            _CHECK_PERIODIC_IF_NOT_YIELD_FROM +
            _MONITOR_RESUME;

        pseudo(LOAD_CLOSURE, (-- unused)) = {
            LOAD_FAST,
        };

        inst(LOAD_FAST_CHECK, (-- value)) {
            _PyStackRef value_s = GETLOCAL(oparg);
            if (PyStackRef_IsNull(value_s)) {
                _PyEval_FormatExcCheckArg(tstate, PyExc_UnboundLocalError,
                    UNBOUNDLOCAL_ERROR_MSG,
                    PyTuple_GetItem(_PyFrame_GetCode(frame)->co_localsplusnames, oparg)
                );
                ERROR_IF(1, error);
            }
            value = PyStackRef_DUP(value_s);
        }

        replicate(8) pure inst(LOAD_FAST, (-- value)) {
            assert(!PyStackRef_IsNull(GETLOCAL(oparg)));
            value = PyStackRef_DUP(GETLOCAL(oparg));
        }

        inst(LOAD_FAST_AND_CLEAR, (-- value)) {
            value = GETLOCAL(oparg);
            // do not use SETLOCAL here, it decrefs the old value
            GETLOCAL(oparg) = PyStackRef_NULL;
        }

        inst(LOAD_FAST_LOAD_FAST, ( -- value1, value2)) {
            uint32_t oparg1 = oparg >> 4;
            uint32_t oparg2 = oparg & 15;
            value1 = PyStackRef_DUP(GETLOCAL(oparg1));
            value2 = PyStackRef_DUP(GETLOCAL(oparg2));
        }

        family(LOAD_CONST, 0) = {
            LOAD_CONST_IMMORTAL,
        };

        pure inst(LOAD_CONST, (-- value)) {
            value = _PyStackRef_FromPyObjectNew(GETITEM(FRAME_CO_CONSTS, oparg));
        }

        inst(LOAD_CONST_IMMORTAL, (-- value)) {
            PyObject *obj = GETITEM(FRAME_CO_CONSTS, oparg);
            assert(_Py_IsImmortal(obj));
            value = PyStackRef_FromPyObjectImmortal(obj);
        }

        replicate(4) inst(LOAD_SMALL_INT, (-- value)) {
            assert(oparg < _PY_NSMALLPOSINTS);
            PyObject *obj = (PyObject *)&_PyLong_SMALL_INTS[_PY_NSMALLNEGINTS + oparg];
            value = PyStackRef_FromPyObjectImmortal(obj);
        }

        replicate(8) inst(STORE_FAST, (value --)) {
            assert(
                ((_PyFrame_GetCode(frame)->co_flags & (CO_COROUTINE | CO_GENERATOR)) == 0) ||
                PyStackRef_IsHeapSafe(value)
            );
            SETLOCAL(oparg, value);
            DEAD(value);
        }

        pseudo(STORE_FAST_MAYBE_NULL, (unused --)) = {
            STORE_FAST,
        };

        inst(STORE_FAST_LOAD_FAST, (value1 -- value2)) {
            assert(
                ((_PyFrame_GetCode(frame)->co_flags & (CO_COROUTINE | CO_GENERATOR)) == 0) ||
                PyStackRef_IsHeapSafe(value1)
            );
            uint32_t oparg1 = oparg >> 4;
            uint32_t oparg2 = oparg & 15;
            SETLOCAL(oparg1, value1);
            DEAD(value1);
            value2 = PyStackRef_DUP(GETLOCAL(oparg2));
        }

        inst(STORE_FAST_STORE_FAST, (value2, value1 --)) {
            assert(
                ((_PyFrame_GetCode(frame)->co_flags & (CO_COROUTINE | CO_GENERATOR)) == 0) ||
                PyStackRef_IsHeapSafe(value1)
            );
            assert(
                ((_PyFrame_GetCode(frame)->co_flags & (CO_COROUTINE | CO_GENERATOR)) == 0) ||
                PyStackRef_IsHeapSafe(value2)
            );
            uint32_t oparg1 = oparg >> 4;
            uint32_t oparg2 = oparg & 15;
            SETLOCAL(oparg1, value1);
            DEAD(value1);
            SETLOCAL(oparg2, value2);
            DEAD(value2);
        }

        pure inst(POP_TOP, (value --)) {
            DECREF_INPUTS();
        }

        pure inst(PUSH_NULL, (-- res)) {
            res = PyStackRef_NULL;
        }

        macro(END_FOR) = POP_TOP;

        tier1 inst(INSTRUMENTED_END_FOR, (receiver, value -- receiver)) {
            /* Need to create a fake StopIteration error here,
             * to conform to PEP 380 */
            if (PyStackRef_GenCheck(receiver)) {
                int err = monitor_stop_iteration(tstate, frame, this_instr, PyStackRef_AsPyObjectBorrow(value));
                if (err) {
                    ERROR_NO_POP();
                }
            }
            DECREF_INPUTS();
        }

        pure inst(END_SEND, (receiver, value -- val)) {
            (void)receiver;
            val = value;
            DEAD(value);
            PyStackRef_CLOSE(receiver);
        }

        tier1 inst(INSTRUMENTED_END_SEND, (receiver, value -- val)) {
            PyObject *receiver_o = PyStackRef_AsPyObjectBorrow(receiver);
            if (PyGen_Check(receiver_o) || PyCoro_CheckExact(receiver_o)) {
                int err = monitor_stop_iteration(tstate, frame, this_instr, PyStackRef_AsPyObjectBorrow(value));
                if (err) {
                    ERROR_NO_POP();
                }
            }
            val = value;
            DEAD(value);
            PyStackRef_CLOSE(receiver);
        }

        inst(UNARY_NEGATIVE, (value -- res)) {
            PyObject *res_o = PyNumber_Negative(PyStackRef_AsPyObjectBorrow(value));
            DECREF_INPUTS();
            ERROR_IF(res_o == NULL, error);
            res = PyStackRef_FromPyObjectSteal(res_o);
        }

        pure inst(UNARY_NOT, (value -- res)) {
            assert(PyStackRef_BoolCheck(value));
            res = PyStackRef_IsFalse(value)
                ? PyStackRef_True : PyStackRef_False;
            DEAD(value);
        }

        family(TO_BOOL, INLINE_CACHE_ENTRIES_TO_BOOL) = {
            TO_BOOL_ALWAYS_TRUE,
            TO_BOOL_BOOL,
            TO_BOOL_INT,
            TO_BOOL_LIST,
            TO_BOOL_NONE,
            TO_BOOL_STR,
        };

        specializing op(_SPECIALIZE_TO_BOOL, (counter/1, value -- value)) {
            #if ENABLE_SPECIALIZATION_FT
            if (ADAPTIVE_COUNTER_TRIGGERS(counter)) {
                next_instr = this_instr;
                _Py_Specialize_ToBool(value, next_instr);
                DISPATCH_SAME_OPARG();
            }
            OPCODE_DEFERRED_INC(TO_BOOL);
            ADVANCE_ADAPTIVE_COUNTER(this_instr[1].counter);
            #endif  /* ENABLE_SPECIALIZATION_FT */
        }

        op(_TO_BOOL, (value -- res)) {
            int err = PyObject_IsTrue(PyStackRef_AsPyObjectBorrow(value));
            DECREF_INPUTS();
            ERROR_IF(err < 0, error);
            res = err ? PyStackRef_True : PyStackRef_False;
        }

        macro(TO_BOOL) = _SPECIALIZE_TO_BOOL + unused/2 + _TO_BOOL;

        inst(TO_BOOL_BOOL, (unused/1, unused/2, value -- value)) {
            EXIT_IF(!PyStackRef_BoolCheck(value));
            STAT_INC(TO_BOOL, hit);
        }

        inst(TO_BOOL_INT, (unused/1, unused/2, value -- res)) {
            PyObject *value_o = PyStackRef_AsPyObjectBorrow(value);
            EXIT_IF(!PyLong_CheckExact(value_o));
            STAT_INC(TO_BOOL, hit);
            if (_PyLong_IsZero((PyLongObject *)value_o)) {
                assert(_Py_IsImmortal(value_o));
                DEAD(value);
                res = PyStackRef_False;
            }
            else {
                DECREF_INPUTS();
                res = PyStackRef_True;
            }
        }

        inst(TO_BOOL_LIST, (unused/1, unused/2, value -- res)) {
            PyObject *value_o = PyStackRef_AsPyObjectBorrow(value);
            EXIT_IF(!PyList_CheckExact(value_o));
            STAT_INC(TO_BOOL, hit);
            res = PyList_GET_SIZE(value_o) ? PyStackRef_True : PyStackRef_False;
            DECREF_INPUTS();
        }

        inst(TO_BOOL_NONE, (unused/1, unused/2, value -- res)) {
            // This one is a bit weird, because we expect *some* failures:
            EXIT_IF(!PyStackRef_IsNone(value));
            DEAD(value);
            STAT_INC(TO_BOOL, hit);
            res = PyStackRef_False;
        }

        inst(TO_BOOL_STR, (unused/1, unused/2, value -- res)) {
            PyObject *value_o = PyStackRef_AsPyObjectBorrow(value);
            EXIT_IF(!PyUnicode_CheckExact(value_o));
            STAT_INC(TO_BOOL, hit);
            if (value_o == &_Py_STR(empty)) {
                assert(_Py_IsImmortal(value_o));
                DEAD(value);
                res = PyStackRef_False;
            }
            else {
                assert(Py_SIZE(value_o));
                DECREF_INPUTS();
                res = PyStackRef_True;
            }
        }

        op(_REPLACE_WITH_TRUE, (value -- res)) {
            DECREF_INPUTS();
            res = PyStackRef_True;
        }

        macro(TO_BOOL_ALWAYS_TRUE) =
            unused/1 +
            _GUARD_TYPE_VERSION +
            _REPLACE_WITH_TRUE;

        inst(UNARY_INVERT, (value -- res)) {
            PyObject *res_o = PyNumber_Invert(PyStackRef_AsPyObjectBorrow(value));
            DECREF_INPUTS();
            ERROR_IF(res_o == NULL, error);
            res = PyStackRef_FromPyObjectSteal(res_o);
        }

        family(BINARY_OP, INLINE_CACHE_ENTRIES_BINARY_OP) = {
            BINARY_OP_MULTIPLY_INT,
            BINARY_OP_ADD_INT,
            BINARY_OP_SUBTRACT_INT,
            BINARY_OP_MULTIPLY_FLOAT,
            BINARY_OP_ADD_FLOAT,
            BINARY_OP_SUBTRACT_FLOAT,
            BINARY_OP_ADD_UNICODE,
            // BINARY_OP_INPLACE_ADD_UNICODE,  // See comments at that opcode.
        };

        op(_GUARD_BOTH_INT, (left, right -- left, right)) {
            PyObject *left_o = PyStackRef_AsPyObjectBorrow(left);
            PyObject *right_o = PyStackRef_AsPyObjectBorrow(right);
            EXIT_IF(!PyLong_CheckExact(left_o));
            EXIT_IF(!PyLong_CheckExact(right_o));
        }

        op(_GUARD_NOS_INT, (left, unused -- left, unused)) {
            PyObject *left_o = PyStackRef_AsPyObjectBorrow(left);
            EXIT_IF(!PyLong_CheckExact(left_o));
        }

        op(_GUARD_TOS_INT, (value -- value)) {
            PyObject *value_o = PyStackRef_AsPyObjectBorrow(value);
            EXIT_IF(!PyLong_CheckExact(value_o));
        }

        pure op(_BINARY_OP_MULTIPLY_INT, (left, right -- res)) {
            PyObject *left_o = PyStackRef_AsPyObjectBorrow(left);
            PyObject *right_o = PyStackRef_AsPyObjectBorrow(right);

            STAT_INC(BINARY_OP, hit);
            PyObject *res_o = _PyLong_Multiply((PyLongObject *)left_o, (PyLongObject *)right_o);
            PyStackRef_CLOSE_SPECIALIZED(right, (destructor)PyObject_Free);
            PyStackRef_CLOSE_SPECIALIZED(left, (destructor)PyObject_Free);
            INPUTS_DEAD();
            ERROR_IF(res_o == NULL, error);
            res = PyStackRef_FromPyObjectSteal(res_o);
        }

        pure op(_BINARY_OP_ADD_INT, (left, right -- res)) {
            PyObject *left_o = PyStackRef_AsPyObjectBorrow(left);
            PyObject *right_o = PyStackRef_AsPyObjectBorrow(right);

            STAT_INC(BINARY_OP, hit);
            PyObject *res_o = _PyLong_Add((PyLongObject *)left_o, (PyLongObject *)right_o);
            PyStackRef_CLOSE_SPECIALIZED(right, (destructor)PyObject_Free);
            PyStackRef_CLOSE_SPECIALIZED(left, (destructor)PyObject_Free);
            INPUTS_DEAD();
            ERROR_IF(res_o == NULL, error);
            res = PyStackRef_FromPyObjectSteal(res_o);
        }

        pure op(_BINARY_OP_SUBTRACT_INT, (left, right -- res)) {
            PyObject *left_o = PyStackRef_AsPyObjectBorrow(left);
            PyObject *right_o = PyStackRef_AsPyObjectBorrow(right);

            STAT_INC(BINARY_OP, hit);
            PyObject *res_o = _PyLong_Subtract((PyLongObject *)left_o, (PyLongObject *)right_o);
            PyStackRef_CLOSE_SPECIALIZED(right, (destructor)PyObject_Free);
            PyStackRef_CLOSE_SPECIALIZED(left, (destructor)PyObject_Free);
            INPUTS_DEAD();
            ERROR_IF(res_o == NULL, error);
            res = PyStackRef_FromPyObjectSteal(res_o);
        }

        macro(BINARY_OP_MULTIPLY_INT) =
            _GUARD_BOTH_INT + unused/1 + _BINARY_OP_MULTIPLY_INT;
        macro(BINARY_OP_ADD_INT) =
            _GUARD_BOTH_INT + unused/1 + _BINARY_OP_ADD_INT;
        macro(BINARY_OP_SUBTRACT_INT) =
            _GUARD_BOTH_INT + unused/1 + _BINARY_OP_SUBTRACT_INT;

        op(_GUARD_BOTH_FLOAT, (left, right -- left, right)) {
            PyObject *left_o = PyStackRef_AsPyObjectBorrow(left);
            PyObject *right_o = PyStackRef_AsPyObjectBorrow(right);
            EXIT_IF(!PyFloat_CheckExact(left_o));
            EXIT_IF(!PyFloat_CheckExact(right_o));
        }

        op(_GUARD_NOS_FLOAT, (left, unused -- left, unused)) {
            PyObject *left_o = PyStackRef_AsPyObjectBorrow(left);
            EXIT_IF(!PyFloat_CheckExact(left_o));
        }

        op(_GUARD_TOS_FLOAT, (value -- value)) {
            PyObject *value_o = PyStackRef_AsPyObjectBorrow(value);
            EXIT_IF(!PyFloat_CheckExact(value_o));
        }

        pure op(_BINARY_OP_MULTIPLY_FLOAT, (left, right -- res)) {
            PyObject *left_o = PyStackRef_AsPyObjectBorrow(left);
            PyObject *right_o = PyStackRef_AsPyObjectBorrow(right);

            STAT_INC(BINARY_OP, hit);
            double dres =
                ((PyFloatObject *)left_o)->ob_fval *
                ((PyFloatObject *)right_o)->ob_fval;
            PyObject *res_o = _PyFloat_FromDouble_ConsumeInputs(left, right, dres);
            INPUTS_DEAD();
            ERROR_IF(res_o == NULL, error);
            res = PyStackRef_FromPyObjectSteal(res_o);
        }

        pure op(_BINARY_OP_ADD_FLOAT, (left, right -- res)) {
            PyObject *left_o = PyStackRef_AsPyObjectBorrow(left);
            PyObject *right_o = PyStackRef_AsPyObjectBorrow(right);

            STAT_INC(BINARY_OP, hit);
            double dres =
                ((PyFloatObject *)left_o)->ob_fval +
                ((PyFloatObject *)right_o)->ob_fval;
            PyObject *res_o = _PyFloat_FromDouble_ConsumeInputs(left, right, dres);
            INPUTS_DEAD();
            ERROR_IF(res_o == NULL, error);
            res = PyStackRef_FromPyObjectSteal(res_o);
        }

        pure op(_BINARY_OP_SUBTRACT_FLOAT, (left, right -- res)) {
            PyObject *left_o = PyStackRef_AsPyObjectBorrow(left);
            PyObject *right_o = PyStackRef_AsPyObjectBorrow(right);

            STAT_INC(BINARY_OP, hit);
            double dres =
                ((PyFloatObject *)left_o)->ob_fval -
                ((PyFloatObject *)right_o)->ob_fval;
            PyObject *res_o = _PyFloat_FromDouble_ConsumeInputs(left, right, dres);
            INPUTS_DEAD();
            ERROR_IF(res_o == NULL, error);
            res = PyStackRef_FromPyObjectSteal(res_o);
        }

        macro(BINARY_OP_MULTIPLY_FLOAT) =
            _GUARD_BOTH_FLOAT + unused/1 + _BINARY_OP_MULTIPLY_FLOAT;
        macro(BINARY_OP_ADD_FLOAT) =
            _GUARD_BOTH_FLOAT + unused/1 + _BINARY_OP_ADD_FLOAT;
        macro(BINARY_OP_SUBTRACT_FLOAT) =
            _GUARD_BOTH_FLOAT + unused/1 + _BINARY_OP_SUBTRACT_FLOAT;

        op(_GUARD_BOTH_UNICODE, (left, right -- left, right)) {
            PyObject *left_o = PyStackRef_AsPyObjectBorrow(left);
            PyObject *right_o = PyStackRef_AsPyObjectBorrow(right);

            EXIT_IF(!PyUnicode_CheckExact(left_o));
            EXIT_IF(!PyUnicode_CheckExact(right_o));
        }

        pure op(_BINARY_OP_ADD_UNICODE, (left, right -- res)) {
            PyObject *left_o = PyStackRef_AsPyObjectBorrow(left);
            PyObject *right_o = PyStackRef_AsPyObjectBorrow(right);

            STAT_INC(BINARY_OP, hit);
            PyObject *res_o = PyUnicode_Concat(left_o, right_o);
            PyStackRef_CLOSE_SPECIALIZED(left, _PyUnicode_ExactDealloc);
            PyStackRef_CLOSE_SPECIALIZED(right, _PyUnicode_ExactDealloc);
            INPUTS_DEAD();
            ERROR_IF(res_o == NULL, error);
            res = PyStackRef_FromPyObjectSteal(res_o);
        }

        macro(BINARY_OP_ADD_UNICODE) =
            _GUARD_BOTH_UNICODE + unused/1 + _BINARY_OP_ADD_UNICODE;

        // This is a subtle one. It's a super-instruction for
        // BINARY_OP_ADD_UNICODE followed by STORE_FAST
        // where the store goes into the left argument.
        // So the inputs are the same as for all BINARY_OP
        // specializations, but there is no output.
        // At the end we just skip over the STORE_FAST.
        op(_BINARY_OP_INPLACE_ADD_UNICODE, (left, right --)) {
            int next_oparg;
        #if TIER_ONE
            assert(next_instr->op.code == STORE_FAST);
            next_oparg = next_instr->op.arg;
        #else
            next_oparg = CURRENT_OPERAND0();
        #endif
            _PyStackRef *target_local = &GETLOCAL(next_oparg);
            PyObject *left_o = PyStackRef_AsPyObjectSteal(left);
            DEOPT_IF(PyStackRef_AsPyObjectBorrow(*target_local) != left_o);
            STAT_INC(BINARY_OP, hit);
            /* Handle `left = left + right` or `left += right` for str.
             *
             * When possible, extend `left` in place rather than
             * allocating a new PyUnicodeObject. This attempts to avoid
             * quadratic behavior when one neglects to use str.join().
             *
             * If `left` has only two references remaining (one from
             * the stack, one in the locals), DECREFing `left` leaves
             * only the locals reference, so PyUnicode_Append knows
             * that the string is safe to mutate.
             */
            PyObject *right_o = PyStackRef_AsPyObjectBorrow(right);
            PyStackRef_CLEAR(*target_local);
            assert(Py_REFCNT(left_o) >= 1);
            PyUnicode_Append(&left_o, right_o);
            *target_local = PyStackRef_FromPyObjectSteal(left_o);
            PyStackRef_CLOSE_SPECIALIZED(right, _PyUnicode_ExactDealloc);
            DEAD(right);
            ERROR_IF(PyStackRef_IsNull(*target_local), error);
        #if TIER_ONE
            // The STORE_FAST is already done. This is done here in tier one,
            // and during trace projection in tier two:
            assert(next_instr->op.code == STORE_FAST);
            SKIP_OVER(1);
        #endif
        }

        macro(BINARY_OP_INPLACE_ADD_UNICODE) =
            _GUARD_BOTH_UNICODE + unused/1 + _BINARY_OP_INPLACE_ADD_UNICODE;

        family(BINARY_SUBSCR, INLINE_CACHE_ENTRIES_BINARY_SUBSCR) = {
            BINARY_SUBSCR_DICT,
            BINARY_SUBSCR_GETITEM,
            BINARY_SUBSCR_LIST_INT,
            BINARY_SUBSCR_STR_INT,
            BINARY_SUBSCR_TUPLE_INT,
        };

        specializing op(_SPECIALIZE_BINARY_SUBSCR, (counter/1, container, sub -- container, sub)) {
            #if ENABLE_SPECIALIZATION_FT
            assert(frame->stackpointer == NULL);
            if (ADAPTIVE_COUNTER_TRIGGERS(counter)) {
                next_instr = this_instr;
                _Py_Specialize_BinarySubscr(container, sub, next_instr);
                DISPATCH_SAME_OPARG();
            }
            OPCODE_DEFERRED_INC(BINARY_SUBSCR);
            ADVANCE_ADAPTIVE_COUNTER(this_instr[1].counter);
            #endif  /* ENABLE_SPECIALIZATION_FT */
        }

        op(_BINARY_SUBSCR, (container, sub -- res)) {
            PyObject *container_o = PyStackRef_AsPyObjectBorrow(container);
            PyObject *sub_o = PyStackRef_AsPyObjectBorrow(sub);

            PyObject *res_o = PyObject_GetItem(container_o, sub_o);
            DECREF_INPUTS();
            ERROR_IF(res_o == NULL, error);
            res = PyStackRef_FromPyObjectSteal(res_o);
        }

        macro(BINARY_SUBSCR) = _SPECIALIZE_BINARY_SUBSCR + _BINARY_SUBSCR;

        specializing op(_SPECIALIZE_BINARY_SLICE, (container, start, stop -- container, start, stop)) {
            // Placeholder until we implement BINARY_SLICE specialization
            #if ENABLE_SPECIALIZATION
            OPCODE_DEFERRED_INC(BINARY_SLICE);
            #endif  /* ENABLE_SPECIALIZATION */
        }

        op(_BINARY_SLICE, (container, start, stop -- res)) {
            PyObject *slice = _PyBuildSlice_ConsumeRefs(PyStackRef_AsPyObjectSteal(start),
                                                        PyStackRef_AsPyObjectSteal(stop));
            PyObject *res_o;
            // Can't use ERROR_IF() here, because we haven't
            // DECREF'ed container yet, and we still own slice.
            if (slice == NULL) {
                res_o = NULL;
            }
            else {
                res_o = PyObject_GetItem(PyStackRef_AsPyObjectBorrow(container), slice);
                Py_DECREF(slice);
            }
            PyStackRef_CLOSE(container);
            ERROR_IF(res_o == NULL, error);
            res = PyStackRef_FromPyObjectSteal(res_o);
        }

        macro(BINARY_SLICE) = _SPECIALIZE_BINARY_SLICE + _BINARY_SLICE;

        specializing op(_SPECIALIZE_STORE_SLICE, (v, container, start, stop -- v, container, start, stop)) {
            // Placeholder until we implement STORE_SLICE specialization
            #if ENABLE_SPECIALIZATION
            OPCODE_DEFERRED_INC(STORE_SLICE);
            #endif  /* ENABLE_SPECIALIZATION */
        }

        op(_STORE_SLICE, (v, container, start, stop -- )) {
            PyObject *slice = _PyBuildSlice_ConsumeRefs(PyStackRef_AsPyObjectSteal(start),
                                                        PyStackRef_AsPyObjectSteal(stop));
            int err;
            if (slice == NULL) {
                err = 1;
            }
            else {
                err = PyObject_SetItem(PyStackRef_AsPyObjectBorrow(container), slice, PyStackRef_AsPyObjectBorrow(v));
                Py_DECREF(slice);
            }
            PyStackRef_CLOSE(v);
            PyStackRef_CLOSE(container);
            ERROR_IF(err, error);
        }

        macro(STORE_SLICE) = _SPECIALIZE_STORE_SLICE + _STORE_SLICE;

        inst(BINARY_SUBSCR_LIST_INT, (unused/1, list_st, sub_st -- res)) {
            PyObject *sub = PyStackRef_AsPyObjectBorrow(sub_st);
            PyObject *list = PyStackRef_AsPyObjectBorrow(list_st);

            DEOPT_IF(!PyLong_CheckExact(sub));
            DEOPT_IF(!PyList_CheckExact(list));

            // Deopt unless 0 <= sub < PyList_Size(list)
            DEOPT_IF(!_PyLong_IsNonNegativeCompact((PyLongObject *)sub));
            Py_ssize_t index = ((PyLongObject*)sub)->long_value.ob_digit[0];
#ifdef Py_GIL_DISABLED
            PyObject *res_o = _PyList_GetItemRef((PyListObject*)list, index);
            DEOPT_IF(res_o == NULL);
            STAT_INC(BINARY_SUBSCR, hit);
#else
            DEOPT_IF(index >= PyList_GET_SIZE(list));
            STAT_INC(BINARY_SUBSCR, hit);
            PyObject *res_o = PyList_GET_ITEM(list, index);
            assert(res_o != NULL);
            Py_INCREF(res_o);
#endif
            PyStackRef_CLOSE_SPECIALIZED(sub_st, (destructor)PyObject_Free);
            DEAD(sub_st);
            PyStackRef_CLOSE(list_st);
            res = PyStackRef_FromPyObjectSteal(res_o);
        }

        inst(BINARY_SUBSCR_STR_INT, (unused/1, str_st, sub_st -- res)) {
            PyObject *sub = PyStackRef_AsPyObjectBorrow(sub_st);
            PyObject *str = PyStackRef_AsPyObjectBorrow(str_st);

            DEOPT_IF(!PyLong_CheckExact(sub));
            DEOPT_IF(!PyUnicode_CheckExact(str));
            DEOPT_IF(!_PyLong_IsNonNegativeCompact((PyLongObject *)sub));
            Py_ssize_t index = ((PyLongObject*)sub)->long_value.ob_digit[0];
            DEOPT_IF(PyUnicode_GET_LENGTH(str) <= index);
            // Specialize for reading an ASCII character from any string:
            Py_UCS4 c = PyUnicode_READ_CHAR(str, index);
            DEOPT_IF(Py_ARRAY_LENGTH(_Py_SINGLETON(strings).ascii) <= c);
            STAT_INC(BINARY_SUBSCR, hit);
            PyObject *res_o = (PyObject*)&_Py_SINGLETON(strings).ascii[c];
            PyStackRef_CLOSE_SPECIALIZED(sub_st, (destructor)PyObject_Free);
            DEAD(sub_st);
            PyStackRef_CLOSE(str_st);
            res = PyStackRef_FromPyObjectSteal(res_o);
        }

        inst(BINARY_SUBSCR_TUPLE_INT, (unused/1, tuple_st, sub_st -- res)) {
            PyObject *sub = PyStackRef_AsPyObjectBorrow(sub_st);
            PyObject *tuple = PyStackRef_AsPyObjectBorrow(tuple_st);

            DEOPT_IF(!PyLong_CheckExact(sub));
            DEOPT_IF(!PyTuple_CheckExact(tuple));

            // Deopt unless 0 <= sub < PyTuple_Size(list)
            DEOPT_IF(!_PyLong_IsNonNegativeCompact((PyLongObject *)sub));
            Py_ssize_t index = ((PyLongObject*)sub)->long_value.ob_digit[0];
            DEOPT_IF(index >= PyTuple_GET_SIZE(tuple));
            STAT_INC(BINARY_SUBSCR, hit);
            PyObject *res_o = PyTuple_GET_ITEM(tuple, index);
            assert(res_o != NULL);
            Py_INCREF(res_o);
            PyStackRef_CLOSE_SPECIALIZED(sub_st, (destructor)PyObject_Free);
            DEAD(sub_st);
            PyStackRef_CLOSE(tuple_st);
            res = PyStackRef_FromPyObjectSteal(res_o);
        }

        inst(BINARY_SUBSCR_DICT, (unused/1, dict_st, sub_st -- res)) {
            PyObject *sub = PyStackRef_AsPyObjectBorrow(sub_st);
            PyObject *dict = PyStackRef_AsPyObjectBorrow(dict_st);

            DEOPT_IF(!PyDict_CheckExact(dict));
            STAT_INC(BINARY_SUBSCR, hit);
            PyObject *res_o;
            int rc = PyDict_GetItemRef(dict, sub, &res_o);
            if (rc == 0) {
                _PyErr_SetKeyError(sub);
            }
            DECREF_INPUTS();
            ERROR_IF(rc <= 0, error); // not found or error
            res = PyStackRef_FromPyObjectSteal(res_o);
        }

        op(_BINARY_SUBSCR_CHECK_FUNC, (container, unused -- container, unused)) {
            PyTypeObject *tp = Py_TYPE(PyStackRef_AsPyObjectBorrow(container));
            DEOPT_IF(!PyType_HasFeature(tp, Py_TPFLAGS_HEAPTYPE));
            PyHeapTypeObject *ht = (PyHeapTypeObject *)tp;
            PyObject *getitem = ht->_spec_cache.getitem;
            DEOPT_IF(getitem == NULL);
            assert(PyFunction_Check(getitem));
            uint32_t cached_version = ht->_spec_cache.getitem_version;
            DEOPT_IF(((PyFunctionObject *)getitem)->func_version != cached_version);
            PyCodeObject *code = (PyCodeObject *)PyFunction_GET_CODE(getitem);
            assert(code->co_argcount == 2);
            DEOPT_IF(!_PyThreadState_HasStackSpace(tstate, code->co_framesize));
            STAT_INC(BINARY_SUBSCR, hit);
        }

        op(_BINARY_SUBSCR_INIT_CALL, (container, sub -- new_frame: _PyInterpreterFrame* )) {
            PyTypeObject *tp = Py_TYPE(PyStackRef_AsPyObjectBorrow(container));
            PyHeapTypeObject *ht = (PyHeapTypeObject *)tp;
            PyObject *getitem = ht->_spec_cache.getitem;
            new_frame = _PyFrame_PushUnchecked(tstate, PyStackRef_FromPyObjectNew(getitem), 2, frame);
            new_frame->localsplus[0] = container;
            new_frame->localsplus[1] = sub;
            INPUTS_DEAD();
            frame->return_offset = INSTRUCTION_SIZE;
        }

        macro(BINARY_SUBSCR_GETITEM) =
            unused/1 + // Skip over the counter
            _CHECK_PEP_523 +
            _BINARY_SUBSCR_CHECK_FUNC +
            _BINARY_SUBSCR_INIT_CALL +
            _PUSH_FRAME;

        inst(LIST_APPEND, (list, unused[oparg-1], v -- list, unused[oparg-1])) {
            int err = _PyList_AppendTakeRef((PyListObject *)PyStackRef_AsPyObjectBorrow(list),
                                           PyStackRef_AsPyObjectSteal(v));
            ERROR_IF(err < 0, error);
        }

        inst(SET_ADD, (set, unused[oparg-1], v -- set, unused[oparg-1])) {
            int err = PySet_Add(PyStackRef_AsPyObjectBorrow(set),
                                PyStackRef_AsPyObjectBorrow(v));
            DECREF_INPUTS();
            ERROR_IF(err, error);
        }

        family(STORE_SUBSCR, INLINE_CACHE_ENTRIES_STORE_SUBSCR) = {
            STORE_SUBSCR_DICT,
            STORE_SUBSCR_LIST_INT,
        };

        specializing op(_SPECIALIZE_STORE_SUBSCR, (counter/1, container, sub -- container, sub)) {
            #if ENABLE_SPECIALIZATION_FT
            if (ADAPTIVE_COUNTER_TRIGGERS(counter)) {
                next_instr = this_instr;
                _Py_Specialize_StoreSubscr(container, sub, next_instr);
                DISPATCH_SAME_OPARG();
            }
            OPCODE_DEFERRED_INC(STORE_SUBSCR);
            ADVANCE_ADAPTIVE_COUNTER(this_instr[1].counter);
            #endif  /* ENABLE_SPECIALIZATION_FT */
        }

        op(_STORE_SUBSCR, (v, container, sub -- )) {
            /* container[sub] = v */
            int err = PyObject_SetItem(PyStackRef_AsPyObjectBorrow(container), PyStackRef_AsPyObjectBorrow(sub), PyStackRef_AsPyObjectBorrow(v));
            DECREF_INPUTS();
            ERROR_IF(err, error);
        }

        macro(STORE_SUBSCR) = _SPECIALIZE_STORE_SUBSCR + _STORE_SUBSCR;

        inst(STORE_SUBSCR_LIST_INT, (unused/1, value, list_st, sub_st -- )) {
            PyObject *sub = PyStackRef_AsPyObjectBorrow(sub_st);
            PyObject *list = PyStackRef_AsPyObjectBorrow(list_st);

            DEOPT_IF(!PyLong_CheckExact(sub));
            DEOPT_IF(!PyList_CheckExact(list));

            // Ensure nonnegative, zero-or-one-digit ints.
            DEOPT_IF(!_PyLong_IsNonNegativeCompact((PyLongObject *)sub));
            Py_ssize_t index = ((PyLongObject*)sub)->long_value.ob_digit[0];
            DEOPT_IF(!LOCK_OBJECT(list));
            // Ensure index < len(list)
            if (index >= PyList_GET_SIZE(list)) {
                UNLOCK_OBJECT(list);
                DEOPT_IF(true);
            }
            STAT_INC(STORE_SUBSCR, hit);

            PyObject *old_value = PyList_GET_ITEM(list, index);
            PyList_SET_ITEM(list, index, PyStackRef_AsPyObjectSteal(value));
            assert(old_value != NULL);
            UNLOCK_OBJECT(list);  // unlock before decrefs!
            Py_DECREF(old_value);
            PyStackRef_CLOSE_SPECIALIZED(sub_st, (destructor)PyObject_Free);
            DEAD(sub_st);
            PyStackRef_CLOSE(list_st);
        }

        inst(STORE_SUBSCR_DICT, (unused/1, value, dict_st, sub -- )) {
            PyObject *dict = PyStackRef_AsPyObjectBorrow(dict_st);

            DEOPT_IF(!PyDict_CheckExact(dict));
            STAT_INC(STORE_SUBSCR, hit);
            int err = _PyDict_SetItem_Take2((PyDictObject *)dict,
                                            PyStackRef_AsPyObjectSteal(sub),
                                            PyStackRef_AsPyObjectSteal(value));
            PyStackRef_CLOSE(dict_st);
            ERROR_IF(err, error);
        }

        inst(DELETE_SUBSCR, (container, sub --)) {
            /* del container[sub] */
            int err = PyObject_DelItem(PyStackRef_AsPyObjectBorrow(container),
                                       PyStackRef_AsPyObjectBorrow(sub));
            DECREF_INPUTS();
            ERROR_IF(err, error);
        }

        inst(CALL_INTRINSIC_1, (value -- res)) {
            assert(oparg <= MAX_INTRINSIC_1);
            PyObject *res_o = _PyIntrinsics_UnaryFunctions[oparg].func(tstate, PyStackRef_AsPyObjectBorrow(value));
            DECREF_INPUTS();
            ERROR_IF(res_o == NULL, error);
            res = PyStackRef_FromPyObjectSteal(res_o);
        }

        inst(CALL_INTRINSIC_2, (value2_st, value1_st -- res)) {
            assert(oparg <= MAX_INTRINSIC_2);
            PyObject *value1 = PyStackRef_AsPyObjectBorrow(value1_st);
            PyObject *value2 = PyStackRef_AsPyObjectBorrow(value2_st);

            PyObject *res_o = _PyIntrinsics_BinaryFunctions[oparg].func(tstate, value2, value1);
            DECREF_INPUTS();
            ERROR_IF(res_o == NULL, error);
            res = PyStackRef_FromPyObjectSteal(res_o);
        }

        tier1 inst(RAISE_VARARGS, (args[oparg] -- )) {
            assert(oparg < 3);
            PyObject *cause = oparg == 2 ? PyStackRef_AsPyObjectSteal(args[1]) : NULL;
            PyObject *exc = oparg > 0 ? PyStackRef_AsPyObjectSteal(args[0]) : NULL;
            int err = do_raise(tstate, exc, cause);
            if (err) {
                assert(oparg == 0);
                monitor_reraise(tstate, frame, this_instr);
                goto exception_unwind;
            }
            ERROR_IF(true, error);
        }

        tier1 inst(INTERPRETER_EXIT, (retval --)) {
            assert(frame == &entry_frame);
            assert(_PyFrame_IsIncomplete(frame));
            /* Restore previous frame and return. */
            tstate->current_frame = frame->previous;
            assert(!_PyErr_Occurred(tstate));
            tstate->c_recursion_remaining += PY_EVAL_C_STACK_UNITS;
            PyObject *result = PyStackRef_AsPyObjectSteal(retval);
            SYNC_SP(); /* Not strictly necessary, but prevents warnings */
            return result;
        }

        // The stack effect here is a bit misleading.
        // retval is popped from the stack, but res
        // is pushed to a different frame, the callers' frame.
        inst(RETURN_VALUE, (retval -- res)) {
            #if TIER_ONE
            assert(frame != &entry_frame);
            #endif
            _PyStackRef temp = retval;
            assert(PyStackRef_IsHeapSafe(temp));
            DEAD(retval);
            SAVE_STACK();
            assert(EMPTY());
            _Py_LeaveRecursiveCallPy(tstate);
            // GH-99729: We need to unlink the frame *before* clearing it:
            _PyInterpreterFrame *dying = frame;
            frame = tstate->current_frame = dying->previous;
            _PyEval_FrameClearAndPop(tstate, dying);
            RELOAD_STACK();
            LOAD_IP(frame->return_offset);
            res = temp;
            LLTRACE_RESUME_FRAME();
        }

        tier1 op(_RETURN_VALUE_EVENT, (val -- val)) {
            int err = _Py_call_instrumentation_arg(
                    tstate, PY_MONITORING_EVENT_PY_RETURN,
                    frame, this_instr, PyStackRef_AsPyObjectBorrow(val));
            ERROR_IF(err, error);
        }

        macro(INSTRUMENTED_RETURN_VALUE) =
            _RETURN_VALUE_EVENT +
            RETURN_VALUE;

        inst(GET_AITER, (obj -- iter)) {
            unaryfunc getter = NULL;
            PyObject *obj_o = PyStackRef_AsPyObjectBorrow(obj);
            PyObject *iter_o;
            PyTypeObject *type = Py_TYPE(obj_o);

            if (type->tp_as_async != NULL) {
                getter = type->tp_as_async->am_aiter;
            }

            if (getter == NULL) {
                _PyErr_Format(tstate, PyExc_TypeError,
                              "'async for' requires an object with "
                              "__aiter__ method, got %.100s",
                              type->tp_name);
                DECREF_INPUTS();
                ERROR_IF(true, error);
            }

            iter_o = (*getter)(obj_o);
            DECREF_INPUTS();
            ERROR_IF(iter_o == NULL, error);

            if (Py_TYPE(iter_o)->tp_as_async == NULL ||
                    Py_TYPE(iter_o)->tp_as_async->am_anext == NULL) {

                _PyErr_Format(tstate, PyExc_TypeError,
                              "'async for' received an object from __aiter__ "
                              "that does not implement __anext__: %.100s",
                              Py_TYPE(iter_o)->tp_name);
                Py_DECREF(iter_o);
                ERROR_IF(true, error);
            }
            iter = PyStackRef_FromPyObjectSteal(iter_o);
        }

        inst(GET_ANEXT, (aiter -- aiter, awaitable)) {
            PyObject *awaitable_o = _PyEval_GetANext(PyStackRef_AsPyObjectBorrow(aiter));
            if (awaitable_o == NULL) {
                ERROR_NO_POP();
            }
            awaitable = PyStackRef_FromPyObjectSteal(awaitable_o);
        }

        inst(GET_AWAITABLE, (iterable -- iter)) {
            PyObject *iter_o = _PyEval_GetAwaitable(PyStackRef_AsPyObjectBorrow(iterable), oparg);
            DECREF_INPUTS();
            ERROR_IF(iter_o == NULL, error);
            iter = PyStackRef_FromPyObjectSteal(iter_o);
        }

        family(SEND, INLINE_CACHE_ENTRIES_SEND) = {
            SEND_GEN,
        };

        specializing op(_SPECIALIZE_SEND, (counter/1, receiver, unused -- receiver, unused)) {
            #if ENABLE_SPECIALIZATION_FT
            if (ADAPTIVE_COUNTER_TRIGGERS(counter)) {
                next_instr = this_instr;
                _Py_Specialize_Send(receiver, next_instr);
                DISPATCH_SAME_OPARG();
            }
            OPCODE_DEFERRED_INC(SEND);
            ADVANCE_ADAPTIVE_COUNTER(this_instr[1].counter);
            #endif  /* ENABLE_SPECIALIZATION_FT */
        }

        op(_SEND, (receiver, v -- receiver, retval)) {
            PyObject *receiver_o = PyStackRef_AsPyObjectBorrow(receiver);

            PyObject *retval_o;
            assert(frame != &entry_frame);
            if ((tstate->interp->eval_frame == NULL) &&
                (Py_TYPE(receiver_o) == &PyGen_Type || Py_TYPE(receiver_o) == &PyCoro_Type) &&
                ((PyGenObject *)receiver_o)->gi_frame_state < FRAME_EXECUTING)
            {
                PyGenObject *gen = (PyGenObject *)receiver_o;
                _PyInterpreterFrame *gen_frame = &gen->gi_iframe;
                STACK_SHRINK(1);
                _PyFrame_StackPush(gen_frame, v);
                gen->gi_frame_state = FRAME_EXECUTING;
                gen->gi_exc_state.previous_item = tstate->exc_info;
                tstate->exc_info = &gen->gi_exc_state;
                assert(INSTRUCTION_SIZE + oparg <= UINT16_MAX);
                frame->return_offset = (uint16_t)(INSTRUCTION_SIZE + oparg);
                assert(gen_frame->previous == NULL);
                gen_frame->previous = frame;
                DISPATCH_INLINED(gen_frame);
            }
            if (PyStackRef_IsNone(v) && PyIter_Check(receiver_o)) {
                retval_o = Py_TYPE(receiver_o)->tp_iternext(receiver_o);
            }
            else {
                retval_o = PyObject_CallMethodOneArg(receiver_o,
                                                     &_Py_ID(send),
                                                     PyStackRef_AsPyObjectBorrow(v));
            }
            if (retval_o == NULL) {
                int matches = _PyErr_ExceptionMatches(tstate, PyExc_StopIteration);
                if (matches) {
                    _PyEval_MonitorRaise(tstate, frame, this_instr);
                }
                int err = _PyGen_FetchStopIterationValue(&retval_o);
                if (err == 0) {
                    assert(retval_o != NULL);
                    JUMPBY(oparg);
                }
                else {
                    DECREF_INPUTS();
                    ERROR_IF(true, error);
                }
            }
            PyStackRef_CLOSE(v);
            retval = PyStackRef_FromPyObjectSteal(retval_o);
        }

        macro(SEND) = _SPECIALIZE_SEND + _SEND;

        op(_SEND_GEN_FRAME, (receiver, v -- receiver, gen_frame: _PyInterpreterFrame *)) {
            PyGenObject *gen = (PyGenObject *)PyStackRef_AsPyObjectBorrow(receiver);
            DEOPT_IF(Py_TYPE(gen) != &PyGen_Type && Py_TYPE(gen) != &PyCoro_Type);
            DEOPT_IF(gen->gi_frame_state >= FRAME_EXECUTING);
            STAT_INC(SEND, hit);
            gen_frame = &gen->gi_iframe;
            _PyFrame_StackPush(gen_frame, v);
            DEAD(v);
            gen->gi_frame_state = FRAME_EXECUTING;
            gen->gi_exc_state.previous_item = tstate->exc_info;
            tstate->exc_info = &gen->gi_exc_state;
            assert(INSTRUCTION_SIZE + oparg <= UINT16_MAX);
            frame->return_offset = (uint16_t)(INSTRUCTION_SIZE + oparg);
            gen_frame->previous = frame;
        }

        macro(SEND_GEN) =
            unused/1 +
            _CHECK_PEP_523 +
            _SEND_GEN_FRAME +
            _PUSH_FRAME;

        inst(YIELD_VALUE, (retval -- value)) {
            // NOTE: It's important that YIELD_VALUE never raises an exception!
            // The compiler treats any exception raised here as a failed close()
            // or throw() call.
            #if TIER_ONE
            assert(frame != &entry_frame);
            #endif
            frame->instr_ptr++;
            PyGenObject *gen = _PyGen_GetGeneratorFromFrame(frame);
            assert(FRAME_SUSPENDED_YIELD_FROM == FRAME_SUSPENDED + 1);
            assert(oparg == 0 || oparg == 1);
            gen->gi_frame_state = FRAME_SUSPENDED + oparg;
            _PyStackRef temp = retval;
            DEAD(retval);
            SAVE_STACK();
            tstate->exc_info = gen->gi_exc_state.previous_item;
            gen->gi_exc_state.previous_item = NULL;
            _Py_LeaveRecursiveCallPy(tstate);
            _PyInterpreterFrame *gen_frame = frame;
            frame = tstate->current_frame = frame->previous;
            gen_frame->previous = NULL;
            /* We don't know which of these is relevant here, so keep them equal */
            assert(INLINE_CACHE_ENTRIES_SEND == INLINE_CACHE_ENTRIES_FOR_ITER);
            #if TIER_ONE
            assert(frame->instr_ptr->op.code == INSTRUMENTED_LINE ||
                   frame->instr_ptr->op.code == INSTRUMENTED_INSTRUCTION ||
                   _PyOpcode_Deopt[frame->instr_ptr->op.code] == SEND ||
                   _PyOpcode_Deopt[frame->instr_ptr->op.code] == FOR_ITER ||
                   _PyOpcode_Deopt[frame->instr_ptr->op.code] == INTERPRETER_EXIT ||
                   _PyOpcode_Deopt[frame->instr_ptr->op.code] == ENTER_EXECUTOR);
            #endif
            RELOAD_STACK();
            LOAD_IP(1 + INLINE_CACHE_ENTRIES_SEND);
            value = temp;
            LLTRACE_RESUME_FRAME();
        }

        tier1 op(_YIELD_VALUE_EVENT, (val -- val)) {
            int err = _Py_call_instrumentation_arg(
                    tstate, PY_MONITORING_EVENT_PY_YIELD,
                    frame, this_instr, PyStackRef_AsPyObjectBorrow(val));
            if (err) {
                ERROR_NO_POP();
            }
            if (frame->instr_ptr != this_instr) {
                next_instr = frame->instr_ptr;
                DISPATCH();
            }
        }

        macro(INSTRUMENTED_YIELD_VALUE) =
            _YIELD_VALUE_EVENT +
            YIELD_VALUE;

        inst(POP_EXCEPT, (exc_value -- )) {
            _PyErr_StackItem *exc_info = tstate->exc_info;
            Py_XSETREF(exc_info->exc_value,
                   PyStackRef_IsNone(exc_value)
                    ? NULL : PyStackRef_AsPyObjectSteal(exc_value));
        }

        tier1 inst(RERAISE, (values[oparg], exc_st -- values[oparg])) {
            PyObject *exc = PyStackRef_AsPyObjectSteal(exc_st);

            assert(oparg >= 0 && oparg <= 2);
            if (oparg) {
                PyObject *lasti = PyStackRef_AsPyObjectBorrow(values[0]);
                if (PyLong_Check(lasti)) {
                    frame->instr_ptr = _PyFrame_GetBytecode(frame) + PyLong_AsLong(lasti);
                    assert(!_PyErr_Occurred(tstate));
                }
                else {
                    _PyErr_SetString(tstate, PyExc_SystemError, "lasti is not an int");
                    Py_DECREF(exc);
                    ERROR_NO_POP();
                }
            }
            assert(exc && PyExceptionInstance_Check(exc));
            _PyErr_SetRaisedException(tstate, exc);
            monitor_reraise(tstate, frame, this_instr);
            goto exception_unwind;
        }

        tier1 inst(END_ASYNC_FOR, (awaitable_st, exc_st -- )) {
            PyObject *exc = PyStackRef_AsPyObjectBorrow(exc_st);

            assert(exc && PyExceptionInstance_Check(exc));
            int matches = PyErr_GivenExceptionMatches(exc, PyExc_StopAsyncIteration);
            if (matches) {
                DECREF_INPUTS();
            }
            else {
                Py_INCREF(exc);
                _PyErr_SetRaisedException(tstate, exc);
                monitor_reraise(tstate, frame, this_instr);
                goto exception_unwind;
            }
        }

        tier1 inst(CLEANUP_THROW, (sub_iter_st, last_sent_val_st, exc_value_st -- none, value)) {
            PyObject *exc_value = PyStackRef_AsPyObjectBorrow(exc_value_st);
            assert(throwflag);
            assert(exc_value && PyExceptionInstance_Check(exc_value));

            int matches = PyErr_GivenExceptionMatches(exc_value, PyExc_StopIteration);
            if (matches) {
                none = PyStackRef_None;
                value = PyStackRef_FromPyObjectNew(((PyStopIterationObject *)exc_value)->value);
                DECREF_INPUTS();
            }
            else {
                _PyErr_SetRaisedException(tstate, Py_NewRef(exc_value));
                monitor_reraise(tstate, frame, this_instr);
                goto exception_unwind;
            }
        }

        inst(LOAD_COMMON_CONSTANT, ( -- value)) {
            // Keep in sync with _common_constants in opcode.py
            // If we ever have more than two constants, use a lookup table
            PyObject *val;
            if (oparg == CONSTANT_ASSERTIONERROR) {
                val = PyExc_AssertionError;
            }
            else {
                assert(oparg == CONSTANT_NOTIMPLEMENTEDERROR);
                val = PyExc_NotImplementedError;
            }
            value = PyStackRef_FromPyObjectImmortal(val);
        }

        inst(LOAD_BUILD_CLASS, ( -- bc)) {
            PyObject *bc_o;
            int err = PyMapping_GetOptionalItem(BUILTINS(), &_Py_ID(__build_class__), &bc_o);
            ERROR_IF(err < 0, error);
            if (bc_o == NULL) {
                _PyErr_SetString(tstate, PyExc_NameError,
                                 "__build_class__ not found");
                ERROR_IF(true, error);
            }
            bc = PyStackRef_FromPyObjectSteal(bc_o);
        }

        inst(STORE_NAME, (v -- )) {
            PyObject *name = GETITEM(FRAME_CO_NAMES, oparg);
            PyObject *ns = LOCALS();
            int err;
            if (ns == NULL) {
                _PyErr_Format(tstate, PyExc_SystemError,
                              "no locals found when storing %R", name);
                DECREF_INPUTS();
                ERROR_IF(true, error);
            }
            if (PyDict_CheckExact(ns)) {
                err = PyDict_SetItem(ns, name, PyStackRef_AsPyObjectBorrow(v));
            }
            else {
                err = PyObject_SetItem(ns, name, PyStackRef_AsPyObjectBorrow(v));
            }
            DECREF_INPUTS();
            ERROR_IF(err, error);
        }

        inst(DELETE_NAME, (--)) {
            PyObject *name = GETITEM(FRAME_CO_NAMES, oparg);
            PyObject *ns = LOCALS();
            int err;
            if (ns == NULL) {
                _PyErr_Format(tstate, PyExc_SystemError,
                              "no locals when deleting %R", name);
                ERROR_NO_POP();
            }
            err = PyObject_DelItem(ns, name);
            // Can't use ERROR_IF here.
            if (err != 0) {
                _PyEval_FormatExcCheckArg(tstate, PyExc_NameError,
                                          NAME_ERROR_MSG,
                                          name);
                ERROR_NO_POP();
            }
        }

        family(UNPACK_SEQUENCE, INLINE_CACHE_ENTRIES_UNPACK_SEQUENCE) = {
            UNPACK_SEQUENCE_TWO_TUPLE,
            UNPACK_SEQUENCE_TUPLE,
            UNPACK_SEQUENCE_LIST,
        };

        specializing op(_SPECIALIZE_UNPACK_SEQUENCE, (counter/1, seq -- seq)) {
            #if ENABLE_SPECIALIZATION_FT
            if (ADAPTIVE_COUNTER_TRIGGERS(counter)) {
                next_instr = this_instr;
                _Py_Specialize_UnpackSequence(seq, next_instr, oparg);
                DISPATCH_SAME_OPARG();
            }
            OPCODE_DEFERRED_INC(UNPACK_SEQUENCE);
            ADVANCE_ADAPTIVE_COUNTER(this_instr[1].counter);
            #endif  /* ENABLE_SPECIALIZATION_FT */
            (void)seq;
            (void)counter;
        }

        op(_UNPACK_SEQUENCE, (seq -- output[oparg])) {
            _PyStackRef *top = output + oparg;
            int res = _PyEval_UnpackIterableStackRef(tstate, seq, oparg, -1, top);
            DECREF_INPUTS();
            ERROR_IF(res == 0, error);
        }

        macro(UNPACK_SEQUENCE) = _SPECIALIZE_UNPACK_SEQUENCE + _UNPACK_SEQUENCE;

        inst(UNPACK_SEQUENCE_TWO_TUPLE, (unused/1, seq -- val1, val0)) {
            assert(oparg == 2);
            PyObject *seq_o = PyStackRef_AsPyObjectBorrow(seq);
            DEOPT_IF(!PyTuple_CheckExact(seq_o));
            DEOPT_IF(PyTuple_GET_SIZE(seq_o) != 2);
            STAT_INC(UNPACK_SEQUENCE, hit);
            val0 = PyStackRef_FromPyObjectNew(PyTuple_GET_ITEM(seq_o, 0));
            val1 = PyStackRef_FromPyObjectNew(PyTuple_GET_ITEM(seq_o, 1));
            DECREF_INPUTS();
        }

        inst(UNPACK_SEQUENCE_TUPLE, (unused/1, seq -- values[oparg])) {
            PyObject *seq_o = PyStackRef_AsPyObjectBorrow(seq);
            DEOPT_IF(!PyTuple_CheckExact(seq_o));
            DEOPT_IF(PyTuple_GET_SIZE(seq_o) != oparg);
            STAT_INC(UNPACK_SEQUENCE, hit);
            PyObject **items = _PyTuple_ITEMS(seq_o);
            for (int i = oparg; --i >= 0; ) {
                *values++ = PyStackRef_FromPyObjectNew(items[i]);
            }
            DECREF_INPUTS();
        }

        inst(UNPACK_SEQUENCE_LIST, (unused/1, seq -- values[oparg])) {
            PyObject *seq_o = PyStackRef_AsPyObjectBorrow(seq);
            DEOPT_IF(!PyList_CheckExact(seq_o));
            DEOPT_IF(!LOCK_OBJECT(seq_o));
            if (PyList_GET_SIZE(seq_o) != oparg) {
                UNLOCK_OBJECT(seq_o);
                DEOPT_IF(true);
            }
            STAT_INC(UNPACK_SEQUENCE, hit);
            PyObject **items = _PyList_ITEMS(seq_o);
            for (int i = oparg; --i >= 0; ) {
                *values++ = PyStackRef_FromPyObjectNew(items[i]);
            }
            UNLOCK_OBJECT(seq_o);
            DECREF_INPUTS();
        }

        inst(UNPACK_EX, (seq -- left[oparg & 0xFF], unused, right[oparg >> 8])) {
            _PyStackRef *top = right + (oparg >> 8);
            int res = _PyEval_UnpackIterableStackRef(tstate, seq, oparg & 0xFF, oparg >> 8, top);
            DECREF_INPUTS();
            ERROR_IF(res == 0, error);
        }

        family(STORE_ATTR, INLINE_CACHE_ENTRIES_STORE_ATTR) = {
            STORE_ATTR_INSTANCE_VALUE,
            STORE_ATTR_SLOT,
            STORE_ATTR_WITH_HINT,
        };

        specializing op(_SPECIALIZE_STORE_ATTR, (counter/1, owner -- owner)) {
            #if ENABLE_SPECIALIZATION
            if (ADAPTIVE_COUNTER_TRIGGERS(counter)) {
                PyObject *name = GETITEM(FRAME_CO_NAMES, oparg);
                next_instr = this_instr;
                _Py_Specialize_StoreAttr(owner, next_instr, name);
                DISPATCH_SAME_OPARG();
            }
            OPCODE_DEFERRED_INC(STORE_ATTR);
            ADVANCE_ADAPTIVE_COUNTER(this_instr[1].counter);
            #endif  /* ENABLE_SPECIALIZATION */
        }

        op(_STORE_ATTR, (v, owner --)) {
            PyObject *name = GETITEM(FRAME_CO_NAMES, oparg);
            int err = PyObject_SetAttr(PyStackRef_AsPyObjectBorrow(owner),
                                       name, PyStackRef_AsPyObjectBorrow(v));
            DECREF_INPUTS();
            ERROR_IF(err, error);
        }

        macro(STORE_ATTR) = _SPECIALIZE_STORE_ATTR + unused/3 + _STORE_ATTR;

        inst(DELETE_ATTR, (owner --)) {
            PyObject *name = GETITEM(FRAME_CO_NAMES, oparg);
            int err = PyObject_DelAttr(PyStackRef_AsPyObjectBorrow(owner), name);
            DECREF_INPUTS();
            ERROR_IF(err, error);
        }

        inst(STORE_GLOBAL, (v --)) {
            PyObject *name = GETITEM(FRAME_CO_NAMES, oparg);
            int err = PyDict_SetItem(GLOBALS(), name, PyStackRef_AsPyObjectBorrow(v));
            DECREF_INPUTS();
            ERROR_IF(err, error);
        }

        inst(DELETE_GLOBAL, (--)) {
            PyObject *name = GETITEM(FRAME_CO_NAMES, oparg);
            int err = PyDict_Pop(GLOBALS(), name, NULL);
            // Can't use ERROR_IF here.
            if (err < 0) {
                ERROR_NO_POP();
            }
            if (err == 0) {
                _PyEval_FormatExcCheckArg(tstate, PyExc_NameError,
                                          NAME_ERROR_MSG, name);
                ERROR_NO_POP();
            }
        }

        inst(LOAD_LOCALS, ( -- locals)) {
            PyObject *l = LOCALS();
            if (l == NULL) {
                _PyErr_SetString(tstate, PyExc_SystemError,
                                 "no locals found");
                ERROR_IF(true, error);
            }
            locals = PyStackRef_FromPyObjectNew(l);
        }

        inst(LOAD_FROM_DICT_OR_GLOBALS, (mod_or_class_dict -- v)) {
            PyObject *name = GETITEM(FRAME_CO_NAMES, oparg);
            PyObject *v_o;
            int err = PyMapping_GetOptionalItem(PyStackRef_AsPyObjectBorrow(mod_or_class_dict), name, &v_o);
            DECREF_INPUTS();
            ERROR_IF(err < 0, error);
            if (v_o == NULL) {
                if (PyDict_CheckExact(GLOBALS())
                    && PyDict_CheckExact(BUILTINS()))
                {
                    v_o = _PyDict_LoadGlobal((PyDictObject *)GLOBALS(),
                                             (PyDictObject *)BUILTINS(),
                                             name);
                    if (v_o == NULL) {
                        if (!_PyErr_Occurred(tstate)) {
                            /* _PyDict_LoadGlobal() returns NULL without raising
                            * an exception if the key doesn't exist */
                            _PyEval_FormatExcCheckArg(tstate, PyExc_NameError,
                                                    NAME_ERROR_MSG, name);
                        }
                        ERROR_NO_POP();
                    }
                }
                else {
                    /* Slow-path if globals or builtins is not a dict */
                    /* namespace 1: globals */
                    int err = PyMapping_GetOptionalItem(GLOBALS(), name, &v_o);
                    ERROR_IF(err < 0, error);
                    if (v_o == NULL) {
                        /* namespace 2: builtins */
                        int err = PyMapping_GetOptionalItem(BUILTINS(), name, &v_o);
                        ERROR_IF(err < 0, error);
                        if (v_o == NULL) {
                            _PyEval_FormatExcCheckArg(
                                        tstate, PyExc_NameError,
                                        NAME_ERROR_MSG, name);
                            ERROR_IF(true, error);
                        }
                    }
                }
            }
            v = PyStackRef_FromPyObjectSteal(v_o);
        }

        inst(LOAD_NAME, (-- v)) {
            PyObject *name = GETITEM(FRAME_CO_NAMES, oparg);
            PyObject *v_o = _PyEval_LoadName(tstate, frame, name);
            ERROR_IF(v_o == NULL, error);
            v = PyStackRef_FromPyObjectSteal(v_o);
        }

        family(LOAD_GLOBAL, INLINE_CACHE_ENTRIES_LOAD_GLOBAL) = {
            LOAD_GLOBAL_MODULE,
            LOAD_GLOBAL_BUILTIN,
        };

        specializing op(_SPECIALIZE_LOAD_GLOBAL, (counter/1 -- )) {
            #if ENABLE_SPECIALIZATION_FT
            if (ADAPTIVE_COUNTER_TRIGGERS(counter)) {
                PyObject *name = GETITEM(FRAME_CO_NAMES, oparg>>1);
                next_instr = this_instr;
                _Py_Specialize_LoadGlobal(GLOBALS(), BUILTINS(), next_instr, name);
                DISPATCH_SAME_OPARG();
            }
            OPCODE_DEFERRED_INC(LOAD_GLOBAL);
            ADVANCE_ADAPTIVE_COUNTER(this_instr[1].counter);
            #endif  /* ENABLE_SPECIALIZATION_FT */
        }

        // res[1] because we need a pointer to res to pass it to _PyEval_LoadGlobalStackRef
        op(_LOAD_GLOBAL, ( -- res[1], null if (oparg & 1))) {
            PyObject *name = GETITEM(FRAME_CO_NAMES, oparg>>1);
            _PyEval_LoadGlobalStackRef(GLOBALS(), BUILTINS(), name, res);
            ERROR_IF(PyStackRef_IsNull(*res), error);
            null = PyStackRef_NULL;
        }

        macro(LOAD_GLOBAL) =
            _SPECIALIZE_LOAD_GLOBAL +
            counter/1 +
            globals_version/1 +
            builtins_version/1 +
            _LOAD_GLOBAL;

        op(_GUARD_GLOBALS_VERSION, (version/1 --)) {
            PyDictObject *dict = (PyDictObject *)GLOBALS();
            DEOPT_IF(!PyDict_CheckExact(dict));
            PyDictKeysObject *keys = FT_ATOMIC_LOAD_PTR_ACQUIRE(dict->ma_keys);
            DEOPT_IF(FT_ATOMIC_LOAD_UINT32_RELAXED(keys->dk_version) != version);
            assert(DK_IS_UNICODE(keys));
        }

        op(_GUARD_GLOBALS_VERSION_PUSH_KEYS, (version / 1 -- globals_keys: PyDictKeysObject *))
        {
            PyDictObject *dict = (PyDictObject *)GLOBALS();
            DEOPT_IF(!PyDict_CheckExact(dict));
            PyDictKeysObject *keys = FT_ATOMIC_LOAD_PTR_ACQUIRE(dict->ma_keys);
            DEOPT_IF(FT_ATOMIC_LOAD_UINT32_RELAXED(keys->dk_version) != version);
            globals_keys = keys;
            assert(DK_IS_UNICODE(globals_keys));
        }

        op(_GUARD_BUILTINS_VERSION_PUSH_KEYS, (version / 1 -- builtins_keys: PyDictKeysObject *))
        {
            PyDictObject *dict = (PyDictObject *)BUILTINS();
            DEOPT_IF(!PyDict_CheckExact(dict));
            PyDictKeysObject *keys = FT_ATOMIC_LOAD_PTR_ACQUIRE(dict->ma_keys);
            DEOPT_IF(FT_ATOMIC_LOAD_UINT32_RELAXED(keys->dk_version) != version);
            builtins_keys = keys;
            assert(DK_IS_UNICODE(builtins_keys));
        }

        op(_LOAD_GLOBAL_MODULE_FROM_KEYS, (index/1, globals_keys: PyDictKeysObject* -- res, null if (oparg & 1))) {
            PyDictUnicodeEntry *entries = DK_UNICODE_ENTRIES(globals_keys);
            PyObject *res_o = FT_ATOMIC_LOAD_PTR_RELAXED(entries[index].me_value);
            DEAD(globals_keys);
            SYNC_SP();
            DEOPT_IF(res_o == NULL);
            #if Py_GIL_DISABLED
            int increfed = _Py_TryIncrefCompareStackRef(&entries[index].me_value, res_o, &res);
            DEOPT_IF(!increfed);
            #else
            Py_INCREF(res_o);
            res = PyStackRef_FromPyObjectSteal(res_o);
            #endif
            STAT_INC(LOAD_GLOBAL, hit);
            null = PyStackRef_NULL;
        }

        op(_LOAD_GLOBAL_BUILTINS_FROM_KEYS, (index/1, builtins_keys: PyDictKeysObject* -- res, null if (oparg & 1))) {
            PyDictUnicodeEntry *entries = DK_UNICODE_ENTRIES(builtins_keys);
            PyObject *res_o = FT_ATOMIC_LOAD_PTR_RELAXED(entries[index].me_value);
            DEAD(builtins_keys);
            SYNC_SP();
            DEOPT_IF(res_o == NULL);
            #if Py_GIL_DISABLED
            int increfed = _Py_TryIncrefCompareStackRef(&entries[index].me_value, res_o, &res);
            DEOPT_IF(!increfed);
            #else
            Py_INCREF(res_o);
            res = PyStackRef_FromPyObjectSteal(res_o);
            #endif
            STAT_INC(LOAD_GLOBAL, hit);
            null = PyStackRef_NULL;
        }

        macro(LOAD_GLOBAL_MODULE) =
            unused/1 + // Skip over the counter
            _GUARD_GLOBALS_VERSION_PUSH_KEYS +
            unused/1 + // Skip over the builtins version
            _LOAD_GLOBAL_MODULE_FROM_KEYS;

        macro(LOAD_GLOBAL_BUILTIN) =
            unused/1 + // Skip over the counter
            _GUARD_GLOBALS_VERSION +
            _GUARD_BUILTINS_VERSION_PUSH_KEYS +
            _LOAD_GLOBAL_BUILTINS_FROM_KEYS;

        inst(DELETE_FAST, (--)) {
            _PyStackRef v = GETLOCAL(oparg);
            if (PyStackRef_IsNull(v)) {
                _PyEval_FormatExcCheckArg(tstate, PyExc_UnboundLocalError,
                    UNBOUNDLOCAL_ERROR_MSG,
                    PyTuple_GetItem(_PyFrame_GetCode(frame)->co_localsplusnames, oparg)
                );
                ERROR_IF(1, error);
            }
            SETLOCAL(oparg, PyStackRef_NULL);
        }

        inst(MAKE_CELL, (--)) {
            // "initial" is probably NULL but not if it's an arg (or set
            // via the f_locals proxy before MAKE_CELL has run).
            PyObject *initial = PyStackRef_AsPyObjectBorrow(GETLOCAL(oparg));
            PyObject *cell = PyCell_New(initial);
            if (cell == NULL) {
                ERROR_NO_POP();
            }
            SETLOCAL(oparg, PyStackRef_FromPyObjectSteal(cell));
        }

        inst(DELETE_DEREF, (--)) {
            PyObject *cell = PyStackRef_AsPyObjectBorrow(GETLOCAL(oparg));
            // Can't use ERROR_IF here.
            // Fortunately we don't need its superpower.
            PyObject *oldobj = PyCell_SwapTakeRef((PyCellObject *)cell, NULL);
            if (oldobj == NULL) {
                _PyEval_FormatExcUnbound(tstate, _PyFrame_GetCode(frame), oparg);
                ERROR_NO_POP();
            }
            Py_DECREF(oldobj);
        }

        inst(LOAD_FROM_DICT_OR_DEREF, (class_dict_st -- value)) {
            PyObject *value_o;
            PyObject *name;
            PyObject *class_dict = PyStackRef_AsPyObjectBorrow(class_dict_st);

            assert(class_dict);
            assert(oparg >= 0 && oparg < _PyFrame_GetCode(frame)->co_nlocalsplus);
            name = PyTuple_GET_ITEM(_PyFrame_GetCode(frame)->co_localsplusnames, oparg);
            int err = PyMapping_GetOptionalItem(class_dict, name, &value_o);
            if (err < 0) {
                ERROR_NO_POP();
            }
            if (!value_o) {
                PyCellObject *cell = (PyCellObject *)PyStackRef_AsPyObjectBorrow(GETLOCAL(oparg));
                value_o = PyCell_GetRef(cell);
                if (value_o == NULL) {
                    _PyEval_FormatExcUnbound(tstate, _PyFrame_GetCode(frame), oparg);
                    ERROR_NO_POP();
                }
            }
            PyStackRef_CLOSE(class_dict_st);
            value = PyStackRef_FromPyObjectSteal(value_o);
        }

        inst(LOAD_DEREF, ( -- value)) {
            PyCellObject *cell = (PyCellObject *)PyStackRef_AsPyObjectBorrow(GETLOCAL(oparg));
            PyObject *value_o = PyCell_GetRef(cell);
            if (value_o == NULL) {
                _PyEval_FormatExcUnbound(tstate, _PyFrame_GetCode(frame), oparg);
                ERROR_IF(true, error);
            }
            value = PyStackRef_FromPyObjectSteal(value_o);
        }

        inst(STORE_DEREF, (v --)) {
            PyCellObject *cell = (PyCellObject *)PyStackRef_AsPyObjectBorrow(GETLOCAL(oparg));
            PyCell_SetTakeRef(cell, PyStackRef_AsPyObjectSteal(v));
        }

        inst(COPY_FREE_VARS, (--)) {
            /* Copy closure variables to free variables */
            PyCodeObject *co = _PyFrame_GetCode(frame);
            assert(PyStackRef_FunctionCheck(frame->f_funcobj));
            PyFunctionObject *func = (PyFunctionObject *)PyStackRef_AsPyObjectBorrow(frame->f_funcobj);
            PyObject *closure = func->func_closure;
            assert(oparg == co->co_nfreevars);
            int offset = co->co_nlocalsplus - oparg;
            for (int i = 0; i < oparg; ++i) {
                PyObject *o = PyTuple_GET_ITEM(closure, i);
                frame->localsplus[offset + i] = PyStackRef_FromPyObjectNew(o);
            }
        }

        inst(BUILD_STRING, (pieces[oparg] -- str)) {
            STACKREFS_TO_PYOBJECTS(pieces, oparg, pieces_o);
            if (CONVERSION_FAILED(pieces_o)) {
                DECREF_INPUTS();
                ERROR_IF(true, error);
            }
            PyObject *str_o = _PyUnicode_JoinArray(&_Py_STR(empty), pieces_o, oparg);
            STACKREFS_TO_PYOBJECTS_CLEANUP(pieces_o);
            DECREF_INPUTS();
            ERROR_IF(str_o == NULL, error);
            str = PyStackRef_FromPyObjectSteal(str_o);
        }

        inst(BUILD_TUPLE, (values[oparg] -- tup)) {
            PyObject *tup_o = _PyTuple_FromStackRefSteal(values, oparg);
            INPUTS_DEAD();
            ERROR_IF(tup_o == NULL, error);
            tup = PyStackRef_FromPyObjectSteal(tup_o);
        }

        inst(BUILD_LIST, (values[oparg] -- list)) {
            PyObject *list_o = _PyList_FromStackRefSteal(values, oparg);
            INPUTS_DEAD();
            ERROR_IF(list_o == NULL, error);
            list = PyStackRef_FromPyObjectSteal(list_o);
        }

        inst(LIST_EXTEND, (list_st, unused[oparg-1], iterable_st -- list_st, unused[oparg-1])) {
            PyObject *list = PyStackRef_AsPyObjectBorrow(list_st);
            PyObject *iterable = PyStackRef_AsPyObjectBorrow(iterable_st);

            PyObject *none_val = _PyList_Extend((PyListObject *)list, iterable);
            if (none_val == NULL) {
                int matches = _PyErr_ExceptionMatches(tstate, PyExc_TypeError);
                if (matches &&
                   (Py_TYPE(iterable)->tp_iter == NULL && !PySequence_Check(iterable)))
                {
                    _PyErr_Clear(tstate);
                    _PyErr_Format(tstate, PyExc_TypeError,
                          "Value after * must be an iterable, not %.200s",
                          Py_TYPE(iterable)->tp_name);
                }
                DECREF_INPUTS();
                ERROR_IF(true, error);
            }
            assert(Py_IsNone(none_val));
            DECREF_INPUTS();
        }

        inst(SET_UPDATE, (set, unused[oparg-1], iterable -- set, unused[oparg-1])) {
            int err = _PySet_Update(PyStackRef_AsPyObjectBorrow(set),
                                    PyStackRef_AsPyObjectBorrow(iterable));
            DECREF_INPUTS();
            ERROR_IF(err < 0, error);
        }

        inst(BUILD_SET, (values[oparg] -- set)) {
            PyObject *set_o = PySet_New(NULL);
            if (set_o == NULL) {
                DECREF_INPUTS();
                ERROR_IF(true, error);
            }
            int err = 0;
            for (int i = 0; i < oparg; i++) {
                if (err == 0) {
                    err = PySet_Add(set_o, PyStackRef_AsPyObjectBorrow(values[i]));
                }
                PyStackRef_CLOSE(values[i]);
            }
            DEAD(values);
            if (err != 0) {
                Py_DECREF(set_o);
                ERROR_IF(true, error);
            }
            set = PyStackRef_FromPyObjectSteal(set_o);
        }

        inst(BUILD_MAP, (values[oparg*2] -- map)) {
            STACKREFS_TO_PYOBJECTS(values, oparg*2, values_o);
            if (CONVERSION_FAILED(values_o)) {
                DECREF_INPUTS();
                ERROR_IF(true, error);
            }
            PyObject *map_o = _PyDict_FromItems(
                    values_o, 2,
                    values_o+1, 2,
                    oparg);
            STACKREFS_TO_PYOBJECTS_CLEANUP(values_o);
            DECREF_INPUTS();
            ERROR_IF(map_o == NULL, error);
            map = PyStackRef_FromPyObjectSteal(map_o);
        }

        inst(SETUP_ANNOTATIONS, (--)) {
            PyObject *ann_dict;
            if (LOCALS() == NULL) {
                _PyErr_Format(tstate, PyExc_SystemError,
                              "no locals found when setting up annotations");
                ERROR_IF(true, error);
            }
            /* check if __annotations__ in locals()... */
            int err = PyMapping_GetOptionalItem(LOCALS(), &_Py_ID(__annotations__), &ann_dict);
            ERROR_IF(err < 0, error);
            if (ann_dict == NULL) {
                ann_dict = PyDict_New();
                ERROR_IF(ann_dict == NULL, error);
                err = PyObject_SetItem(LOCALS(), &_Py_ID(__annotations__),
                                       ann_dict);
                Py_DECREF(ann_dict);
                ERROR_IF(err, error);
            }
            else {
                Py_DECREF(ann_dict);
            }
        }

        inst(DICT_UPDATE, (dict, unused[oparg - 1], update -- dict, unused[oparg - 1])) {
            PyObject *dict_o = PyStackRef_AsPyObjectBorrow(dict);
            PyObject *update_o = PyStackRef_AsPyObjectBorrow(update);

            int err = PyDict_Update(dict_o, update_o);
            if (err < 0) {
                int matches = _PyErr_ExceptionMatches(tstate, PyExc_AttributeError);
                if (matches) {
                    _PyErr_Format(tstate, PyExc_TypeError,
                                    "'%.200s' object is not a mapping",
                                    Py_TYPE(update_o)->tp_name);
                }
                DECREF_INPUTS();
                ERROR_IF(true, error);
            }
            DECREF_INPUTS();
        }

        inst(DICT_MERGE, (callable, unused, unused, dict, unused[oparg - 1], update -- callable, unused, unused, dict, unused[oparg - 1])) {
            PyObject *callable_o = PyStackRef_AsPyObjectBorrow(callable);
            PyObject *dict_o = PyStackRef_AsPyObjectBorrow(dict);
            PyObject *update_o = PyStackRef_AsPyObjectBorrow(update);

            int err = _PyDict_MergeEx(dict_o, update_o, 2);
            if (err < 0) {
                _PyEval_FormatKwargsError(tstate, callable_o, update_o);
                DECREF_INPUTS();
                ERROR_IF(true, error);
            }
            DECREF_INPUTS();
        }

        inst(MAP_ADD, (dict_st, unused[oparg - 1], key, value -- dict_st, unused[oparg - 1])) {
            PyObject *dict = PyStackRef_AsPyObjectBorrow(dict_st);
            assert(PyDict_CheckExact(dict));
            /* dict[key] = value */
            // Do not DECREF INPUTS because the function steals the references
            int err = _PyDict_SetItem_Take2(
                (PyDictObject *)dict,
                PyStackRef_AsPyObjectSteal(key),
                PyStackRef_AsPyObjectSteal(value)
            );
            ERROR_IF(err != 0, error);
        }

        inst(INSTRUMENTED_LOAD_SUPER_ATTR, (unused/1 -- )) {
            // cancel out the decrement that will happen in LOAD_SUPER_ATTR; we
            // don't want to specialize instrumented instructions
            PAUSE_ADAPTIVE_COUNTER(this_instr[1].counter);
            GO_TO_INSTRUCTION(LOAD_SUPER_ATTR);
        }

        family(LOAD_SUPER_ATTR, INLINE_CACHE_ENTRIES_LOAD_SUPER_ATTR) = {
            LOAD_SUPER_ATTR_ATTR,
            LOAD_SUPER_ATTR_METHOD,
        };

        specializing op(_SPECIALIZE_LOAD_SUPER_ATTR, (counter/1, global_super_st, class_st, unused -- global_super_st, class_st, unused)) {
            #if ENABLE_SPECIALIZATION_FT
            int load_method = oparg & 1;
            if (ADAPTIVE_COUNTER_TRIGGERS(counter)) {
                next_instr = this_instr;
                _Py_Specialize_LoadSuperAttr(global_super_st, class_st, next_instr, load_method);
                DISPATCH_SAME_OPARG();
            }
            OPCODE_DEFERRED_INC(LOAD_SUPER_ATTR);
            ADVANCE_ADAPTIVE_COUNTER(this_instr[1].counter);
            #endif  /* ENABLE_SPECIALIZATION_FT */
        }

        tier1 op(_LOAD_SUPER_ATTR, (global_super_st, class_st, self_st -- attr, null if (oparg & 1))) {
            PyObject *global_super = PyStackRef_AsPyObjectBorrow(global_super_st);
            PyObject *class = PyStackRef_AsPyObjectBorrow(class_st);
            PyObject *self = PyStackRef_AsPyObjectBorrow(self_st);

            if (opcode == INSTRUMENTED_LOAD_SUPER_ATTR) {
                PyObject *arg = oparg & 2 ? class : &_PyInstrumentation_MISSING;
                int err = _Py_call_instrumentation_2args(
                        tstate, PY_MONITORING_EVENT_CALL,
                        frame, this_instr, global_super, arg);
                if (err) {
                    DECREF_INPUTS();
                    ERROR_IF(true, error);
                }
            }
            // we make no attempt to optimize here; specializations should
            // handle any case whose performance we care about
            PyObject *stack[] = {class, self};
            PyObject *super = PyObject_Vectorcall(global_super, stack, oparg & 2, NULL);
            if (opcode == INSTRUMENTED_LOAD_SUPER_ATTR) {
                PyObject *arg = oparg & 2 ? class : &_PyInstrumentation_MISSING;
                if (super == NULL) {
                    _Py_call_instrumentation_exc2(
                        tstate, PY_MONITORING_EVENT_C_RAISE,
                        frame, this_instr, global_super, arg);
                }
                else {
                    int err = _Py_call_instrumentation_2args(
                        tstate, PY_MONITORING_EVENT_C_RETURN,
                        frame, this_instr, global_super, arg);
                    if (err < 0) {
                        Py_CLEAR(super);
                    }
                }
            }
            DECREF_INPUTS();
            ERROR_IF(super == NULL, error);
            PyObject *name = GETITEM(FRAME_CO_NAMES, oparg >> 2);
            PyObject *attr_o = PyObject_GetAttr(super, name);
            Py_DECREF(super);
            ERROR_IF(attr_o == NULL, error);
            attr = PyStackRef_FromPyObjectSteal(attr_o);
            null = PyStackRef_NULL;
        }

        macro(LOAD_SUPER_ATTR) = _SPECIALIZE_LOAD_SUPER_ATTR + _LOAD_SUPER_ATTR;

        inst(LOAD_SUPER_ATTR_ATTR, (unused/1, global_super_st, class_st, self_st -- attr_st, unused if (0))) {
            PyObject *global_super = PyStackRef_AsPyObjectBorrow(global_super_st);
            PyObject *class = PyStackRef_AsPyObjectBorrow(class_st);
            PyObject *self = PyStackRef_AsPyObjectBorrow(self_st);

            assert(!(oparg & 1));
            DEOPT_IF(global_super != (PyObject *)&PySuper_Type);
            DEOPT_IF(!PyType_Check(class));
            STAT_INC(LOAD_SUPER_ATTR, hit);
            PyObject *name = GETITEM(FRAME_CO_NAMES, oparg >> 2);
            PyObject *attr = _PySuper_Lookup((PyTypeObject *)class, self, name, NULL);
            DECREF_INPUTS();
            ERROR_IF(attr == NULL, error);
            attr_st = PyStackRef_FromPyObjectSteal(attr);
        }

        inst(LOAD_SUPER_ATTR_METHOD, (unused/1, global_super_st, class_st, self_st -- attr, self_or_null)) {
            PyObject *global_super = PyStackRef_AsPyObjectBorrow(global_super_st);
            PyObject *class = PyStackRef_AsPyObjectBorrow(class_st);
            PyObject *self = PyStackRef_AsPyObjectBorrow(self_st);

            assert(oparg & 1);
            DEOPT_IF(global_super != (PyObject *)&PySuper_Type);
            DEOPT_IF(!PyType_Check(class));
            STAT_INC(LOAD_SUPER_ATTR, hit);
            PyObject *name = GETITEM(FRAME_CO_NAMES, oparg >> 2);
            PyTypeObject *cls = (PyTypeObject *)class;
            int method_found = 0;
            PyObject *attr_o = _PySuper_Lookup(cls, self, name,
                                   Py_TYPE(self)->tp_getattro == PyObject_GenericGetAttr ? &method_found : NULL);
            PyStackRef_CLOSE(global_super_st);
            PyStackRef_CLOSE(class_st);
            if (attr_o == NULL) {
                PyStackRef_CLOSE(self_st);
                ERROR_IF(true, error);
            }
            if (method_found) {
                self_or_null = self_st; // transfer ownership
                DEAD(self_st);
            } else {
                PyStackRef_CLOSE(self_st);
                self_or_null = PyStackRef_NULL;
            }

            attr = PyStackRef_FromPyObjectSteal(attr_o);
        }

        family(LOAD_ATTR, INLINE_CACHE_ENTRIES_LOAD_ATTR) = {
            LOAD_ATTR_INSTANCE_VALUE,
            LOAD_ATTR_MODULE,
            LOAD_ATTR_WITH_HINT,
            LOAD_ATTR_SLOT,
            LOAD_ATTR_CLASS,
            LOAD_ATTR_CLASS_WITH_METACLASS_CHECK,
            LOAD_ATTR_PROPERTY,
            LOAD_ATTR_GETATTRIBUTE_OVERRIDDEN,
            LOAD_ATTR_METHOD_WITH_VALUES,
            LOAD_ATTR_METHOD_NO_DICT,
            LOAD_ATTR_METHOD_LAZY_DICT,
            LOAD_ATTR_NONDESCRIPTOR_WITH_VALUES,
            LOAD_ATTR_NONDESCRIPTOR_NO_DICT,
        };

        specializing op(_SPECIALIZE_LOAD_ATTR, (counter/1, owner -- owner)) {
            #if ENABLE_SPECIALIZATION
            if (ADAPTIVE_COUNTER_TRIGGERS(counter)) {
                PyObject *name = GETITEM(FRAME_CO_NAMES, oparg>>1);
                next_instr = this_instr;
                _Py_Specialize_LoadAttr(owner, next_instr, name);
                DISPATCH_SAME_OPARG();
            }
            OPCODE_DEFERRED_INC(LOAD_ATTR);
            ADVANCE_ADAPTIVE_COUNTER(this_instr[1].counter);
            #endif  /* ENABLE_SPECIALIZATION */
        }

        op(_LOAD_ATTR, (owner -- attr, self_or_null if (oparg & 1))) {
            PyObject *name = GETITEM(FRAME_CO_NAMES, oparg >> 1);
            PyObject *attr_o;
            if (oparg & 1) {
                /* Designed to work in tandem with CALL, pushes two values. */
                attr_o = NULL;
                int is_meth = _PyObject_GetMethod(PyStackRef_AsPyObjectBorrow(owner), name, &attr_o);
                if (is_meth) {
                    /* We can bypass temporary bound method object.
                       meth is unbound method and obj is self.
                       meth | self | arg1 | ... | argN
                     */
                    assert(attr_o != NULL);  // No errors on this branch
                    self_or_null = owner;  // Transfer ownership
                    DEAD(owner);
                }
                else {
                    /* meth is not an unbound method (but a regular attr, or
                       something was returned by a descriptor protocol).  Set
                       the second element of the stack to NULL, to signal
                       CALL that it's not a method call.
                       meth | NULL | arg1 | ... | argN
                    */
                    DECREF_INPUTS();
                    ERROR_IF(attr_o == NULL, error);
                    self_or_null = PyStackRef_NULL;
                }
            }
            else {
                /* Classic, pushes one value. */
                attr_o = PyObject_GetAttr(PyStackRef_AsPyObjectBorrow(owner), name);
                DECREF_INPUTS();
                ERROR_IF(attr_o == NULL, error);
                /* We need to define self_or_null on all paths */
                self_or_null = PyStackRef_NULL;
            }
            attr = PyStackRef_FromPyObjectSteal(attr_o);
        }

        macro(LOAD_ATTR) =
            _SPECIALIZE_LOAD_ATTR +
            unused/8 +
            _LOAD_ATTR;

        op(_GUARD_TYPE_VERSION, (type_version/2, owner -- owner)) {
            PyTypeObject *tp = Py_TYPE(PyStackRef_AsPyObjectBorrow(owner));
            assert(type_version != 0);
            EXIT_IF(tp->tp_version_tag != type_version);
        }

        op(_CHECK_MANAGED_OBJECT_HAS_VALUES, (owner -- owner)) {
            PyObject *owner_o = PyStackRef_AsPyObjectBorrow(owner);
            assert(Py_TYPE(owner_o)->tp_dictoffset < 0);
            assert(Py_TYPE(owner_o)->tp_flags & Py_TPFLAGS_INLINE_VALUES);
            DEOPT_IF(!_PyObject_InlineValues(owner_o)->valid);
        }

        split op(_LOAD_ATTR_INSTANCE_VALUE, (offset/1, owner -- attr, null if (oparg & 1))) {
            PyObject *owner_o = PyStackRef_AsPyObjectBorrow(owner);
            PyObject **value_ptr = (PyObject**)(((char *)owner_o) + offset);
            PyObject *attr_o = *value_ptr;
            DEOPT_IF(attr_o == NULL);
            STAT_INC(LOAD_ATTR, hit);
            Py_INCREF(attr_o);
            null = PyStackRef_NULL;
            attr = PyStackRef_FromPyObjectSteal(attr_o);
            DECREF_INPUTS();
        }

        macro(LOAD_ATTR_INSTANCE_VALUE) =
            unused/1 + // Skip over the counter
            _GUARD_TYPE_VERSION +
            _CHECK_MANAGED_OBJECT_HAS_VALUES +
            _LOAD_ATTR_INSTANCE_VALUE +
            unused/5;  // Skip over rest of cache

        op(_CHECK_ATTR_MODULE, (dict_version/2, owner -- owner)) {
            PyObject *owner_o = PyStackRef_AsPyObjectBorrow(owner);
            DEOPT_IF(Py_TYPE(owner_o)->tp_getattro != PyModule_Type.tp_getattro);
            PyDictObject *dict = (PyDictObject *)((PyModuleObject *)owner_o)->md_dict;
            assert(dict != NULL);
            DEOPT_IF(dict->ma_keys->dk_version != dict_version);
        }

        op(_LOAD_ATTR_MODULE, (index/1, owner -- attr, null if (oparg & 1))) {
            PyObject *owner_o = PyStackRef_AsPyObjectBorrow(owner);
            PyDictObject *dict = (PyDictObject *)((PyModuleObject *)owner_o)->md_dict;
            assert(dict->ma_keys->dk_kind == DICT_KEYS_UNICODE);
            assert(index < dict->ma_keys->dk_nentries);
            PyDictUnicodeEntry *ep = DK_UNICODE_ENTRIES(dict->ma_keys) + index;
            PyObject *attr_o = ep->me_value;
            DEOPT_IF(attr_o == NULL);
            STAT_INC(LOAD_ATTR, hit);
            Py_INCREF(attr_o);
            attr = PyStackRef_FromPyObjectSteal(attr_o);
            null = PyStackRef_NULL;
            DECREF_INPUTS();
        }

        macro(LOAD_ATTR_MODULE) =
            unused/1 +
            _CHECK_ATTR_MODULE +
            _LOAD_ATTR_MODULE +
            unused/5;

        op(_CHECK_ATTR_WITH_HINT, (owner -- owner)) {
            PyObject *owner_o = PyStackRef_AsPyObjectBorrow(owner);

            assert(Py_TYPE(owner_o)->tp_flags & Py_TPFLAGS_MANAGED_DICT);
            PyDictObject *dict = _PyObject_GetManagedDict(owner_o);
            EXIT_IF(dict == NULL);
            assert(PyDict_CheckExact((PyObject *)dict));
        }

        op(_LOAD_ATTR_WITH_HINT, (hint/1, owner -- attr, null if (oparg & 1))) {
            PyObject *owner_o = PyStackRef_AsPyObjectBorrow(owner);
            PyObject *attr_o;

            PyDictObject *dict = _PyObject_GetManagedDict(owner_o);
            DEOPT_IF(hint >= (size_t)dict->ma_keys->dk_nentries);
            PyObject *name = GETITEM(FRAME_CO_NAMES, oparg>>1);
            DEOPT_IF(!DK_IS_UNICODE(dict->ma_keys));
            PyDictUnicodeEntry *ep = DK_UNICODE_ENTRIES(dict->ma_keys) + hint;
            DEOPT_IF(ep->me_key != name);
            attr_o = ep->me_value;
            DEOPT_IF(attr_o == NULL);
            STAT_INC(LOAD_ATTR, hit);
            Py_INCREF(attr_o);
            attr = PyStackRef_FromPyObjectSteal(attr_o);
            null = PyStackRef_NULL;
            DECREF_INPUTS();
        }

        macro(LOAD_ATTR_WITH_HINT) =
            unused/1 +
            _GUARD_TYPE_VERSION +
            _CHECK_ATTR_WITH_HINT +
            _LOAD_ATTR_WITH_HINT +
            unused/5;

        split op(_LOAD_ATTR_SLOT, (index/1, owner -- attr, null if (oparg & 1))) {
            PyObject *owner_o = PyStackRef_AsPyObjectBorrow(owner);

            char *addr = (char *)owner_o + index;
            PyObject *attr_o = *(PyObject **)addr;
            DEOPT_IF(attr_o == NULL);
            STAT_INC(LOAD_ATTR, hit);
            null = PyStackRef_NULL;
            attr = PyStackRef_FromPyObjectNew(attr_o);
            DECREF_INPUTS();
        }

        macro(LOAD_ATTR_SLOT) =
            unused/1 +
            _GUARD_TYPE_VERSION +
            _LOAD_ATTR_SLOT +  // NOTE: This action may also deopt
            unused/5;

        op(_CHECK_ATTR_CLASS, (type_version/2, owner -- owner)) {
            PyObject *owner_o = PyStackRef_AsPyObjectBorrow(owner);

            EXIT_IF(!PyType_Check(owner_o));
            assert(type_version != 0);
            EXIT_IF(((PyTypeObject *)owner_o)->tp_version_tag != type_version);
        }

        split op(_LOAD_ATTR_CLASS, (descr/4, owner -- attr, null if (oparg & 1))) {
            STAT_INC(LOAD_ATTR, hit);
            assert(descr != NULL);
            attr = PyStackRef_FromPyObjectNew(descr);
            null = PyStackRef_NULL;
            DECREF_INPUTS();
        }

        macro(LOAD_ATTR_CLASS) =
            unused/1 +
            _CHECK_ATTR_CLASS +
            unused/2 +
            _LOAD_ATTR_CLASS;

        macro(LOAD_ATTR_CLASS_WITH_METACLASS_CHECK) =
            unused/1 +
            _CHECK_ATTR_CLASS +
            _GUARD_TYPE_VERSION +
            _LOAD_ATTR_CLASS;

        op(_LOAD_ATTR_PROPERTY_FRAME, (fget/4, owner -- new_frame: _PyInterpreterFrame *)) {
            assert((oparg & 1) == 0);
            assert(Py_IS_TYPE(fget, &PyFunction_Type));
            PyFunctionObject *f = (PyFunctionObject *)fget;
            PyCodeObject *code = (PyCodeObject *)f->func_code;
            DEOPT_IF((code->co_flags & (CO_VARKEYWORDS | CO_VARARGS | CO_OPTIMIZED)) != CO_OPTIMIZED);
            DEOPT_IF(code->co_kwonlyargcount);
            DEOPT_IF(code->co_argcount != 1);
            DEOPT_IF(!_PyThreadState_HasStackSpace(tstate, code->co_framesize));
            STAT_INC(LOAD_ATTR, hit);
            new_frame = _PyFrame_PushUnchecked(tstate, PyStackRef_FromPyObjectNew(fget), 1, frame);
            new_frame->localsplus[0] = owner;
            DEAD(owner);
        }

        macro(LOAD_ATTR_PROPERTY) =
            unused/1 +
            _CHECK_PEP_523 +
            _GUARD_TYPE_VERSION +
            unused/2 +
            _LOAD_ATTR_PROPERTY_FRAME +
            _SAVE_RETURN_OFFSET +
            _PUSH_FRAME;

        inst(LOAD_ATTR_GETATTRIBUTE_OVERRIDDEN, (unused/1, type_version/2, func_version/2, getattribute/4, owner -- unused, unused if (0))) {
            PyObject *owner_o = PyStackRef_AsPyObjectBorrow(owner);

            assert((oparg & 1) == 0);
            DEOPT_IF(tstate->interp->eval_frame);
            PyTypeObject *cls = Py_TYPE(owner_o);
            assert(type_version != 0);
            DEOPT_IF(cls->tp_version_tag != type_version);
            assert(Py_IS_TYPE(getattribute, &PyFunction_Type));
            PyFunctionObject *f = (PyFunctionObject *)getattribute;
            assert(func_version != 0);
            DEOPT_IF(f->func_version != func_version);
            PyCodeObject *code = (PyCodeObject *)f->func_code;
            assert(code->co_argcount == 2);
            DEOPT_IF(!_PyThreadState_HasStackSpace(tstate, code->co_framesize));
            STAT_INC(LOAD_ATTR, hit);

            PyObject *name = GETITEM(FRAME_CO_NAMES, oparg >> 1);
            _PyInterpreterFrame *new_frame = _PyFrame_PushUnchecked(
                tstate, PyStackRef_FromPyObjectNew(f), 2, frame);
            // Manipulate stack directly because we exit with DISPATCH_INLINED().
            STACK_SHRINK(1);
            new_frame->localsplus[0] = owner;
            DEAD(owner);
            new_frame->localsplus[1] = PyStackRef_FromPyObjectNew(name);
            frame->return_offset = INSTRUCTION_SIZE;
            DISPATCH_INLINED(new_frame);
        }

        op(_GUARD_DORV_NO_DICT, (owner -- owner)) {
            PyObject *owner_o = PyStackRef_AsPyObjectBorrow(owner);

            assert(Py_TYPE(owner_o)->tp_dictoffset < 0);
            assert(Py_TYPE(owner_o)->tp_flags & Py_TPFLAGS_INLINE_VALUES);
            EXIT_IF(_PyObject_GetManagedDict(owner_o));
            EXIT_IF(_PyObject_InlineValues(owner_o)->valid == 0);
        }

        op(_STORE_ATTR_INSTANCE_VALUE, (offset/1, value, owner --)) {
            PyObject *owner_o = PyStackRef_AsPyObjectBorrow(owner);

            STAT_INC(STORE_ATTR, hit);
            assert(_PyObject_GetManagedDict(owner_o) == NULL);
            PyObject **value_ptr = (PyObject**)(((char *)owner_o) + offset);
            PyObject *old_value = *value_ptr;
            *value_ptr = PyStackRef_AsPyObjectSteal(value);
            if (old_value == NULL) {
                PyDictValues *values = _PyObject_InlineValues(owner_o);
                Py_ssize_t index = value_ptr - values->values;
                _PyDictValues_AddToInsertionOrder(values, index);
            }
            else {
                Py_DECREF(old_value);
            }
            PyStackRef_CLOSE(owner);
        }

        macro(STORE_ATTR_INSTANCE_VALUE) =
            unused/1 +
            _GUARD_TYPE_VERSION +
            _GUARD_DORV_NO_DICT +
            _STORE_ATTR_INSTANCE_VALUE;

        op(_STORE_ATTR_WITH_HINT, (hint/1, value, owner --)) {
            PyObject *owner_o = PyStackRef_AsPyObjectBorrow(owner);
            assert(Py_TYPE(owner_o)->tp_flags & Py_TPFLAGS_MANAGED_DICT);
            PyDictObject *dict = _PyObject_GetManagedDict(owner_o);
            DEOPT_IF(dict == NULL);
            assert(PyDict_CheckExact((PyObject *)dict));
            PyObject *name = GETITEM(FRAME_CO_NAMES, oparg);
            DEOPT_IF(hint >= (size_t)dict->ma_keys->dk_nentries);
            DEOPT_IF(!DK_IS_UNICODE(dict->ma_keys));
            PyDictUnicodeEntry *ep = DK_UNICODE_ENTRIES(dict->ma_keys) + hint;
            DEOPT_IF(ep->me_key != name);
            PyObject *old_value = ep->me_value;
            DEOPT_IF(old_value == NULL);
            _PyDict_NotifyEvent(tstate->interp, PyDict_EVENT_MODIFIED, dict, name, PyStackRef_AsPyObjectBorrow(value));
            ep->me_value = PyStackRef_AsPyObjectSteal(value);
            // old_value should be DECREFed after GC track checking is done, if not, it could raise a segmentation fault,
            // when dict only holds the strong reference to value in ep->me_value.
            Py_XDECREF(old_value);
            STAT_INC(STORE_ATTR, hit);
            PyStackRef_CLOSE(owner);
        }

        macro(STORE_ATTR_WITH_HINT) =
            unused/1 +
            _GUARD_TYPE_VERSION +
            _STORE_ATTR_WITH_HINT;

        op(_STORE_ATTR_SLOT, (index/1, value, owner --)) {
            PyObject *owner_o = PyStackRef_AsPyObjectBorrow(owner);

            char *addr = (char *)owner_o + index;
            STAT_INC(STORE_ATTR, hit);
            PyObject *old_value = *(PyObject **)addr;
            *(PyObject **)addr = PyStackRef_AsPyObjectSteal(value);
            Py_XDECREF(old_value);
            PyStackRef_CLOSE(owner);
        }

        macro(STORE_ATTR_SLOT) =
            unused/1 +
            _GUARD_TYPE_VERSION +
            _STORE_ATTR_SLOT;

        family(COMPARE_OP, INLINE_CACHE_ENTRIES_COMPARE_OP) = {
            COMPARE_OP_FLOAT,
            COMPARE_OP_INT,
            COMPARE_OP_STR,
        };

        specializing op(_SPECIALIZE_COMPARE_OP, (counter/1, left, right -- left, right)) {
            #if ENABLE_SPECIALIZATION
            if (ADAPTIVE_COUNTER_TRIGGERS(counter)) {
                next_instr = this_instr;
                _Py_Specialize_CompareOp(left, right, next_instr, oparg);
                DISPATCH_SAME_OPARG();
            }
            OPCODE_DEFERRED_INC(COMPARE_OP);
            ADVANCE_ADAPTIVE_COUNTER(this_instr[1].counter);
            #endif  /* ENABLE_SPECIALIZATION */
        }

        op(_COMPARE_OP, (left, right -- res)) {
            PyObject *left_o = PyStackRef_AsPyObjectBorrow(left);
            PyObject *right_o = PyStackRef_AsPyObjectBorrow(right);

            assert((oparg >> 5) <= Py_GE);
            PyObject *res_o = PyObject_RichCompare(left_o, right_o, oparg >> 5);
            DECREF_INPUTS();
            ERROR_IF(res_o == NULL, error);
            if (oparg & 16) {
                int res_bool = PyObject_IsTrue(res_o);
                Py_DECREF(res_o);
                ERROR_IF(res_bool < 0, error);
                res = res_bool ? PyStackRef_True : PyStackRef_False;
            }
            else {
                res = PyStackRef_FromPyObjectSteal(res_o);
            }
        }

        macro(COMPARE_OP) = _SPECIALIZE_COMPARE_OP + _COMPARE_OP;

        macro(COMPARE_OP_FLOAT) =
            _GUARD_BOTH_FLOAT + unused/1 + _COMPARE_OP_FLOAT;

        macro(COMPARE_OP_INT) =
            _GUARD_BOTH_INT + unused/1 + _COMPARE_OP_INT;

        macro(COMPARE_OP_STR) =
            _GUARD_BOTH_UNICODE + unused/1 + _COMPARE_OP_STR;

        op(_COMPARE_OP_FLOAT, (left, right -- res)) {
            PyObject *left_o = PyStackRef_AsPyObjectBorrow(left);
            PyObject *right_o = PyStackRef_AsPyObjectBorrow(right);

            STAT_INC(COMPARE_OP, hit);
            double dleft = PyFloat_AS_DOUBLE(left_o);
            double dright = PyFloat_AS_DOUBLE(right_o);
            // 1 if NaN, 2 if <, 4 if >, 8 if ==; this matches low four bits of the oparg
            int sign_ish = COMPARISON_BIT(dleft, dright);
            PyStackRef_CLOSE_SPECIALIZED(left, _PyFloat_ExactDealloc);
            DEAD(left);
            PyStackRef_CLOSE_SPECIALIZED(right, _PyFloat_ExactDealloc);
            DEAD(right);
            res = (sign_ish & oparg) ? PyStackRef_True : PyStackRef_False;
            // It's always a bool, so we don't care about oparg & 16.
        }

        // Similar to COMPARE_OP_FLOAT
        op(_COMPARE_OP_INT, (left, right -- res)) {
            PyObject *left_o = PyStackRef_AsPyObjectBorrow(left);
            PyObject *right_o = PyStackRef_AsPyObjectBorrow(right);

            DEOPT_IF(!_PyLong_IsCompact((PyLongObject *)left_o));
            DEOPT_IF(!_PyLong_IsCompact((PyLongObject *)right_o));
            STAT_INC(COMPARE_OP, hit);
            assert(_PyLong_DigitCount((PyLongObject *)left_o) <= 1 &&
                   _PyLong_DigitCount((PyLongObject *)right_o) <= 1);
            Py_ssize_t ileft = _PyLong_CompactValue((PyLongObject *)left_o);
            Py_ssize_t iright = _PyLong_CompactValue((PyLongObject *)right_o);
            // 2 if <, 4 if >, 8 if ==; this matches the low 4 bits of the oparg
            int sign_ish = COMPARISON_BIT(ileft, iright);
            PyStackRef_CLOSE_SPECIALIZED(left, (destructor)PyObject_Free);
            DEAD(left);
            PyStackRef_CLOSE_SPECIALIZED(right, (destructor)PyObject_Free);
            DEAD(right);
            res =  (sign_ish & oparg) ? PyStackRef_True : PyStackRef_False;
            // It's always a bool, so we don't care about oparg & 16.
        }

        // Similar to COMPARE_OP_FLOAT, but for ==, != only
        op(_COMPARE_OP_STR, (left, right -- res)) {
            PyObject *left_o = PyStackRef_AsPyObjectBorrow(left);
            PyObject *right_o = PyStackRef_AsPyObjectBorrow(right);

            STAT_INC(COMPARE_OP, hit);
            int eq = _PyUnicode_Equal(left_o, right_o);
            assert((oparg >> 5) == Py_EQ || (oparg >> 5) == Py_NE);
            PyStackRef_CLOSE_SPECIALIZED(left, _PyUnicode_ExactDealloc);
            DEAD(left);
            PyStackRef_CLOSE_SPECIALIZED(right, _PyUnicode_ExactDealloc);
            DEAD(right);
            assert(eq == 0 || eq == 1);
            assert((oparg & 0xf) == COMPARISON_NOT_EQUALS || (oparg & 0xf) == COMPARISON_EQUALS);
            assert(COMPARISON_NOT_EQUALS + 1 == COMPARISON_EQUALS);
            res = ((COMPARISON_NOT_EQUALS + eq) & oparg) ? PyStackRef_True : PyStackRef_False;
            // It's always a bool, so we don't care about oparg & 16.
        }

        inst(IS_OP, (left, right -- b)) {
            int res = Py_Is(PyStackRef_AsPyObjectBorrow(left), PyStackRef_AsPyObjectBorrow(right)) ^ oparg;
            DECREF_INPUTS();
            b = res ? PyStackRef_True : PyStackRef_False;
        }

        family(CONTAINS_OP, INLINE_CACHE_ENTRIES_CONTAINS_OP) = {
            CONTAINS_OP_SET,
            CONTAINS_OP_DICT,
        };

        op(_CONTAINS_OP, (left, right -- b)) {
            PyObject *left_o = PyStackRef_AsPyObjectBorrow(left);
            PyObject *right_o = PyStackRef_AsPyObjectBorrow(right);

            int res = PySequence_Contains(right_o, left_o);
            DECREF_INPUTS();
            ERROR_IF(res < 0, error);
            b = (res ^ oparg) ? PyStackRef_True : PyStackRef_False;
        }

        specializing op(_SPECIALIZE_CONTAINS_OP, (counter/1, left, right -- left, right)) {
            #if ENABLE_SPECIALIZATION_FT
            if (ADAPTIVE_COUNTER_TRIGGERS(counter)) {
                next_instr = this_instr;
                _Py_Specialize_ContainsOp(right, next_instr);
                DISPATCH_SAME_OPARG();
            }
            OPCODE_DEFERRED_INC(CONTAINS_OP);
            ADVANCE_ADAPTIVE_COUNTER(this_instr[1].counter);
            #endif  /* ENABLE_SPECIALIZATION_FT */
        }

        macro(CONTAINS_OP) = _SPECIALIZE_CONTAINS_OP + _CONTAINS_OP;

        inst(CONTAINS_OP_SET, (unused/1, left, right -- b)) {
            PyObject *left_o = PyStackRef_AsPyObjectBorrow(left);
            PyObject *right_o = PyStackRef_AsPyObjectBorrow(right);

            DEOPT_IF(!(PySet_CheckExact(right_o) || PyFrozenSet_CheckExact(right_o)));
            STAT_INC(CONTAINS_OP, hit);
            // Note: both set and frozenset use the same seq_contains method!
            int res = _PySet_Contains((PySetObject *)right_o, left_o);
            DECREF_INPUTS();
            ERROR_IF(res < 0, error);
            b = (res ^ oparg) ? PyStackRef_True : PyStackRef_False;
        }

        inst(CONTAINS_OP_DICT, (unused/1, left, right -- b)) {
            PyObject *left_o = PyStackRef_AsPyObjectBorrow(left);
            PyObject *right_o = PyStackRef_AsPyObjectBorrow(right);

            DEOPT_IF(!PyDict_CheckExact(right_o));
            STAT_INC(CONTAINS_OP, hit);
            int res = PyDict_Contains(right_o, left_o);
            DECREF_INPUTS();
            ERROR_IF(res < 0, error);
            b = (res ^ oparg) ? PyStackRef_True : PyStackRef_False;
        }

        inst(CHECK_EG_MATCH, (exc_value_st, match_type_st -- rest, match)) {
            PyObject *exc_value = PyStackRef_AsPyObjectBorrow(exc_value_st);
            PyObject *match_type = PyStackRef_AsPyObjectBorrow(match_type_st);
            int err = _PyEval_CheckExceptStarTypeValid(tstate, match_type);
            if (err < 0) {
                DECREF_INPUTS();
                ERROR_IF(true, error);
            }

            PyObject *match_o = NULL;
            PyObject *rest_o = NULL;
            int res = _PyEval_ExceptionGroupMatch(exc_value, match_type,
                                                  &match_o, &rest_o);
            DECREF_INPUTS();
            ERROR_IF(res < 0, error);

            assert((match_o == NULL) == (rest_o == NULL));
            ERROR_IF(match_o == NULL, error);

            if (!Py_IsNone(match_o)) {
                PyErr_SetHandledException(match_o);
            }
            rest = PyStackRef_FromPyObjectSteal(rest_o);
            match = PyStackRef_FromPyObjectSteal(match_o);
        }

        inst(CHECK_EXC_MATCH, (left, right -- left, b)) {
            PyObject *left_o = PyStackRef_AsPyObjectBorrow(left);
            PyObject *right_o = PyStackRef_AsPyObjectBorrow(right);

            assert(PyExceptionInstance_Check(left_o));
            int err = _PyEval_CheckExceptTypeValid(tstate, right_o);
            if (err < 0) {
                 DECREF_INPUTS();
                 ERROR_IF(true, error);
            }

            int res = PyErr_GivenExceptionMatches(left_o, right_o);
            DECREF_INPUTS();
            b = res ? PyStackRef_True : PyStackRef_False;
        }

         inst(IMPORT_NAME, (level, fromlist -- res)) {
            PyObject *name = GETITEM(FRAME_CO_NAMES, oparg);
            PyObject *res_o = _PyEval_ImportName(tstate, frame, name,
                              PyStackRef_AsPyObjectBorrow(fromlist),
                              PyStackRef_AsPyObjectBorrow(level));
            DECREF_INPUTS();
            ERROR_IF(res_o == NULL, error);
            res = PyStackRef_FromPyObjectSteal(res_o);
        }

        inst(IMPORT_FROM, (from -- from, res)) {
            PyObject *name = GETITEM(FRAME_CO_NAMES, oparg);
            PyObject *res_o = _PyEval_ImportFrom(tstate, PyStackRef_AsPyObjectBorrow(from), name);
            ERROR_IF(res_o == NULL, error);
            res = PyStackRef_FromPyObjectSteal(res_o);
        }

        tier1 inst(JUMP_FORWARD, (--)) {
            JUMPBY(oparg);
        }

        tier1 op(_JUMP_BACKWARD, (the_counter/1 --)) {
            assert(oparg <= INSTR_OFFSET());
            JUMPBY(-oparg);
            #ifdef _Py_TIER2
            #if ENABLE_SPECIALIZATION
            _Py_BackoffCounter counter = this_instr[1].counter;
            if (backoff_counter_triggers(counter) && this_instr->op.code == JUMP_BACKWARD) {
                _Py_CODEUNIT *start = this_instr;
                /* Back up over EXTENDED_ARGs so optimizer sees the whole instruction */
                while (oparg > 255) {
                    oparg >>= 8;
                    start--;
                }
                _PyExecutorObject *executor;
                int optimized = _PyOptimizer_Optimize(frame, start, stack_pointer, &executor, 0);
                if (optimized <= 0) {
                    this_instr[1].counter = restart_backoff_counter(counter);
                    ERROR_IF(optimized < 0, error);
                }
                else {
                    this_instr[1].counter = initial_jump_backoff_counter();
                    assert(tstate->previous_executor == NULL);
                    tstate->previous_executor = Py_None;
                    GOTO_TIER_TWO(executor);
                }
            }
            else {
                ADVANCE_ADAPTIVE_COUNTER(this_instr[1].counter);
            }
            #endif  /* ENABLE_SPECIALIZATION */
            #endif /* _Py_TIER2 */
        }

        macro(JUMP_BACKWARD) =
            _CHECK_PERIODIC +
            _JUMP_BACKWARD;

        pseudo(JUMP, (--)) = {
            JUMP_FORWARD,
            JUMP_BACKWARD,
        };

        pseudo(JUMP_NO_INTERRUPT, (--)) = {
            JUMP_FORWARD,
            JUMP_BACKWARD_NO_INTERRUPT,
        };

        pseudo(JUMP_IF_FALSE, (cond -- cond)) = [
            COPY, TO_BOOL, POP_JUMP_IF_FALSE,
        ];

        pseudo(JUMP_IF_TRUE, (cond -- cond)) = [
            COPY, TO_BOOL, POP_JUMP_IF_TRUE,
        ];

        tier1 inst(ENTER_EXECUTOR, (--)) {
            #ifdef _Py_TIER2
            PyCodeObject *code = _PyFrame_GetCode(frame);
            _PyExecutorObject *executor = code->co_executors->executors[oparg & 255];
            assert(executor->vm_data.index == INSTR_OFFSET() - 1);
            assert(executor->vm_data.code == code);
            assert(executor->vm_data.valid);
            assert(tstate->previous_executor == NULL);
            /* If the eval breaker is set then stay in tier 1.
             * This avoids any potentially infinite loops
             * involving _RESUME_CHECK */
            if (_Py_atomic_load_uintptr_relaxed(&tstate->eval_breaker) & _PY_EVAL_EVENTS_MASK) {
                opcode = executor->vm_data.opcode;
                oparg = (oparg & ~255) | executor->vm_data.oparg;
                next_instr = this_instr;
                if (_PyOpcode_Caches[_PyOpcode_Deopt[opcode]]) {
                    PAUSE_ADAPTIVE_COUNTER(this_instr[1].counter);
                }
                DISPATCH_GOTO();
            }
            tstate->previous_executor = Py_None;
            Py_INCREF(executor);
            GOTO_TIER_TWO(executor);
            #else
            Py_FatalError("ENTER_EXECUTOR is not supported in this build");
            #endif /* _Py_TIER2 */
        }

        replaced op(_POP_JUMP_IF_FALSE, (cond -- )) {
            assert(PyStackRef_BoolCheck(cond));
            int flag = PyStackRef_IsFalse(cond);
            DEAD(cond);
            RECORD_BRANCH_TAKEN(this_instr[1].cache, flag);
            JUMPBY(oparg * flag);
        }

        replaced op(_POP_JUMP_IF_TRUE, (cond -- )) {
            assert(PyStackRef_BoolCheck(cond));
            int flag = PyStackRef_IsTrue(cond);
            DEAD(cond);
            RECORD_BRANCH_TAKEN(this_instr[1].cache, flag);
            JUMPBY(oparg * flag);
        }

        op(_IS_NONE, (value -- b)) {
            if (PyStackRef_IsNone(value)) {
                b = PyStackRef_True;
                DEAD(value);
            }
            else {
                b = PyStackRef_False;
                DECREF_INPUTS();
            }
        }

        macro(POP_JUMP_IF_TRUE) = unused/1 + _POP_JUMP_IF_TRUE;

        macro(POP_JUMP_IF_FALSE) = unused/1 + _POP_JUMP_IF_FALSE;

        macro(POP_JUMP_IF_NONE) = unused/1 + _IS_NONE + _POP_JUMP_IF_TRUE;

        macro(POP_JUMP_IF_NOT_NONE) = unused/1 + _IS_NONE + _POP_JUMP_IF_FALSE;

        tier1 inst(JUMP_BACKWARD_NO_INTERRUPT, (--)) {
            /* This bytecode is used in the `yield from` or `await` loop.
             * If there is an interrupt, we want it handled in the innermost
             * generator or coroutine, so we deliberately do not check it here.
             * (see bpo-30039).
             */
            JUMPBY(-oparg);
        }

        inst(GET_LEN, (obj -- obj, len)) {
            // PUSH(len(TOS))
            Py_ssize_t len_i = PyObject_Length(PyStackRef_AsPyObjectBorrow(obj));
            ERROR_IF(len_i < 0, error);
            PyObject *len_o = PyLong_FromSsize_t(len_i);
            ERROR_IF(len_o == NULL, error);
            len = PyStackRef_FromPyObjectSteal(len_o);
        }

        inst(MATCH_CLASS, (subject, type, names -- attrs)) {
            // Pop TOS and TOS1. Set TOS to a tuple of attributes on success, or
            // None on failure.
            assert(PyTuple_CheckExact(PyStackRef_AsPyObjectBorrow(names)));
            PyObject *attrs_o = _PyEval_MatchClass(tstate,
                PyStackRef_AsPyObjectBorrow(subject),
                PyStackRef_AsPyObjectBorrow(type), oparg,
                PyStackRef_AsPyObjectBorrow(names));
            DECREF_INPUTS();
            if (attrs_o) {
                assert(PyTuple_CheckExact(attrs_o));  // Success!
                attrs = PyStackRef_FromPyObjectSteal(attrs_o);
            }
            else {
                ERROR_IF(_PyErr_Occurred(tstate), error);  // Error!
                attrs = PyStackRef_None;  // Failure!
            }
        }

        inst(MATCH_MAPPING, (subject -- subject, res)) {
            int match = PyStackRef_TYPE(subject)->tp_flags & Py_TPFLAGS_MAPPING;
            res = match ? PyStackRef_True : PyStackRef_False;
        }

        inst(MATCH_SEQUENCE, (subject -- subject, res)) {
            int match = PyStackRef_TYPE(subject)->tp_flags & Py_TPFLAGS_SEQUENCE;
            res = match ? PyStackRef_True : PyStackRef_False;
        }

        inst(MATCH_KEYS, (subject, keys -- subject, keys, values_or_none)) {
            // On successful match, PUSH(values). Otherwise, PUSH(None).
            PyObject *values_or_none_o = _PyEval_MatchKeys(tstate,
                PyStackRef_AsPyObjectBorrow(subject), PyStackRef_AsPyObjectBorrow(keys));
            ERROR_IF(values_or_none_o == NULL, error);
            values_or_none = PyStackRef_FromPyObjectSteal(values_or_none_o);
        }

        inst(GET_ITER, (iterable -- iter)) {
            /* before: [obj]; after [getiter(obj)] */
            PyObject *iter_o = PyObject_GetIter(PyStackRef_AsPyObjectBorrow(iterable));
            DECREF_INPUTS();
            ERROR_IF(iter_o == NULL, error);
            iter = PyStackRef_FromPyObjectSteal(iter_o);
        }

        inst(GET_YIELD_FROM_ITER, (iterable -- iter)) {
            /* before: [obj]; after [getiter(obj)] */
            PyObject *iterable_o = PyStackRef_AsPyObjectBorrow(iterable);
            if (PyCoro_CheckExact(iterable_o)) {
                /* `iterable` is a coroutine */
                if (!(_PyFrame_GetCode(frame)->co_flags & (CO_COROUTINE | CO_ITERABLE_COROUTINE))) {
                    /* and it is used in a 'yield from' expression of a
                       regular generator. */
                    _PyErr_SetString(tstate, PyExc_TypeError,
                                     "cannot 'yield from' a coroutine object "
                                     "in a non-coroutine generator");
                    ERROR_NO_POP();
                }
                iter = iterable;
                DEAD(iterable);
            }
            else if (PyGen_CheckExact(iterable_o)) {
                iter = iterable;
                DEAD(iterable);
            }
            else {
                /* `iterable` is not a generator. */
                PyObject *iter_o = PyObject_GetIter(iterable_o);
                DEAD(iterable);
                if (iter_o == NULL) {
                    ERROR_NO_POP();
                }
                iter = PyStackRef_FromPyObjectSteal(iter_o);
                DECREF_INPUTS();
            }
        }

        // Most members of this family are "secretly" super-instructions.
        // When the loop is exhausted, they jump, and the jump target is
        // always END_FOR, which pops two values off the stack.
        // This is optimized by skipping that instruction and combining
        // its effect (popping 'iter' instead of pushing 'next'.)

        family(FOR_ITER, INLINE_CACHE_ENTRIES_FOR_ITER) = {
            FOR_ITER_LIST,
            FOR_ITER_TUPLE,
            FOR_ITER_RANGE,
            FOR_ITER_GEN,
        };

        specializing op(_SPECIALIZE_FOR_ITER, (counter/1, iter -- iter)) {
            #if ENABLE_SPECIALIZATION
            if (ADAPTIVE_COUNTER_TRIGGERS(counter)) {
                next_instr = this_instr;
                _Py_Specialize_ForIter(iter, next_instr, oparg);
                DISPATCH_SAME_OPARG();
            }
            OPCODE_DEFERRED_INC(FOR_ITER);
            ADVANCE_ADAPTIVE_COUNTER(this_instr[1].counter);
            #endif  /* ENABLE_SPECIALIZATION */
        }

        replaced op(_FOR_ITER, (iter -- iter, next)) {
            /* before: [iter]; after: [iter, iter()] *or* [] (and jump over END_FOR.) */
            PyObject *iter_o = PyStackRef_AsPyObjectBorrow(iter);
            PyObject *next_o = (*Py_TYPE(iter_o)->tp_iternext)(iter_o);
            if (next_o == NULL) {
                if (_PyErr_Occurred(tstate)) {
                    int matches = _PyErr_ExceptionMatches(tstate, PyExc_StopIteration);
                    if (!matches) {
                        ERROR_NO_POP();
                    }
                    _PyEval_MonitorRaise(tstate, frame, this_instr);
                    _PyErr_Clear(tstate);
                }
                /* iterator ended normally */
                assert(next_instr[oparg].op.code == END_FOR ||
                       next_instr[oparg].op.code == INSTRUMENTED_END_FOR);
                PyStackRef_CLOSE(iter);
                STACK_SHRINK(1);
                /* Jump forward oparg, then skip following END_FOR and POP_TOP instruction */
                JUMPBY(oparg + 2);
                DISPATCH();
            }
            next = PyStackRef_FromPyObjectSteal(next_o);
            // Common case: no jump, leave it to the code generator
        }

        op(_FOR_ITER_TIER_TWO, (iter -- iter, next)) {
            /* before: [iter]; after: [iter, iter()] *or* [] (and jump over END_FOR.) */
            PyObject *iter_o = PyStackRef_AsPyObjectBorrow(iter);
            PyObject *next_o = (*Py_TYPE(iter_o)->tp_iternext)(iter_o);
            if (next_o == NULL) {
                if (_PyErr_Occurred(tstate)) {
                    int matches = _PyErr_ExceptionMatches(tstate, PyExc_StopIteration);
                    if (!matches) {
                        ERROR_NO_POP();
                    }
                    _PyEval_MonitorRaise(tstate, frame, frame->instr_ptr);
                    _PyErr_Clear(tstate);
                }
                /* iterator ended normally */
                /* The translator sets the deopt target just past the matching END_FOR */
                EXIT_IF(true);
            }
            next = PyStackRef_FromPyObjectSteal(next_o);
            // Common case: no jump, leave it to the code generator
        }

        macro(FOR_ITER) = _SPECIALIZE_FOR_ITER + _FOR_ITER;

        inst(INSTRUMENTED_FOR_ITER, (unused/1 -- )) {
            _Py_CODEUNIT *target;
            _PyStackRef iter_stackref = TOP();
            PyObject *iter = PyStackRef_AsPyObjectBorrow(iter_stackref);
            PyObject *next = (*Py_TYPE(iter)->tp_iternext)(iter);
            if (next != NULL) {
                PUSH(PyStackRef_FromPyObjectSteal(next));
                target = next_instr;
            }
            else {
                if (_PyErr_Occurred(tstate)) {
                    int matches = _PyErr_ExceptionMatches(tstate, PyExc_StopIteration);
                    if (!matches) {
                        ERROR_NO_POP();
                    }
                    _PyEval_MonitorRaise(tstate, frame, this_instr);
                    _PyErr_Clear(tstate);
                }
                /* iterator ended normally */
                assert(next_instr[oparg].op.code == END_FOR ||
                       next_instr[oparg].op.code == INSTRUMENTED_END_FOR);
                STACK_SHRINK(1);
                PyStackRef_CLOSE(iter_stackref);
                /* Skip END_FOR and POP_TOP */
                target = next_instr + oparg + 2;
            }
            INSTRUMENTED_JUMP(this_instr, target, PY_MONITORING_EVENT_BRANCH);
        }

        op(_ITER_CHECK_LIST, (iter -- iter)) {
            EXIT_IF(Py_TYPE(PyStackRef_AsPyObjectBorrow(iter)) != &PyListIter_Type);
        }

        replaced op(_ITER_JUMP_LIST, (iter -- iter)) {
            PyObject *iter_o = PyStackRef_AsPyObjectBorrow(iter);
            _PyListIterObject *it = (_PyListIterObject *)iter_o;
            assert(Py_TYPE(iter_o) == &PyListIter_Type);
            STAT_INC(FOR_ITER, hit);
            PyListObject *seq = it->it_seq;
            if (seq == NULL || (size_t)it->it_index >= (size_t)PyList_GET_SIZE(seq)) {
                it->it_index = -1;
                #ifndef Py_GIL_DISABLED
                if (seq != NULL) {
                    it->it_seq = NULL;
                    Py_DECREF(seq);
                }
                #endif
                PyStackRef_CLOSE(iter);
                STACK_SHRINK(1);
                /* Jump forward oparg, then skip following END_FOR and POP_TOP instructions */
                JUMPBY(oparg + 2);
                DISPATCH();
            }
        }

        // Only used by Tier 2
        op(_GUARD_NOT_EXHAUSTED_LIST, (iter -- iter)) {
            PyObject *iter_o = PyStackRef_AsPyObjectBorrow(iter);
            _PyListIterObject *it = (_PyListIterObject *)iter_o;
            assert(Py_TYPE(iter_o) == &PyListIter_Type);
            PyListObject *seq = it->it_seq;
            EXIT_IF(seq == NULL);
            if ((size_t)it->it_index >= (size_t)PyList_GET_SIZE(seq)) {
                it->it_index = -1;
                EXIT_IF(1);
            }
        }

        op(_ITER_NEXT_LIST, (iter -- iter, next)) {
            PyObject *iter_o = PyStackRef_AsPyObjectBorrow(iter);
            _PyListIterObject *it = (_PyListIterObject *)iter_o;
            assert(Py_TYPE(iter_o) == &PyListIter_Type);
            PyListObject *seq = it->it_seq;
            assert(seq);
            assert(it->it_index < PyList_GET_SIZE(seq));
            next = PyStackRef_FromPyObjectNew(PyList_GET_ITEM(seq, it->it_index++));
        }

        macro(FOR_ITER_LIST) =
            unused/1 +  // Skip over the counter
            _ITER_CHECK_LIST +
            _ITER_JUMP_LIST +
            _ITER_NEXT_LIST;

        op(_ITER_CHECK_TUPLE, (iter -- iter)) {
            EXIT_IF(Py_TYPE(PyStackRef_AsPyObjectBorrow(iter)) != &PyTupleIter_Type);
        }

        replaced op(_ITER_JUMP_TUPLE, (iter -- iter)) {
            PyObject *iter_o = PyStackRef_AsPyObjectBorrow(iter);
            _PyTupleIterObject *it = (_PyTupleIterObject *)iter_o;
            assert(Py_TYPE(iter_o) == &PyTupleIter_Type);
            STAT_INC(FOR_ITER, hit);
            PyTupleObject *seq = it->it_seq;
            if (seq == NULL || it->it_index >= PyTuple_GET_SIZE(seq)) {
                if (seq != NULL) {
                    it->it_seq = NULL;
                    Py_DECREF(seq);
                }
                PyStackRef_CLOSE(iter);
                STACK_SHRINK(1);
                /* Jump forward oparg, then skip following END_FOR and POP_TOP instructions */
                JUMPBY(oparg + 2);
                DISPATCH();
            }
        }

        // Only used by Tier 2
        op(_GUARD_NOT_EXHAUSTED_TUPLE, (iter -- iter)) {
            PyObject *iter_o = PyStackRef_AsPyObjectBorrow(iter);
            _PyTupleIterObject *it = (_PyTupleIterObject *)iter_o;
            assert(Py_TYPE(iter_o) == &PyTupleIter_Type);
            PyTupleObject *seq = it->it_seq;
            EXIT_IF(seq == NULL);
            EXIT_IF(it->it_index >= PyTuple_GET_SIZE(seq));
        }

        op(_ITER_NEXT_TUPLE, (iter -- iter, next)) {
            PyObject *iter_o = PyStackRef_AsPyObjectBorrow(iter);
            _PyTupleIterObject *it = (_PyTupleIterObject *)iter_o;
            assert(Py_TYPE(iter_o) == &PyTupleIter_Type);
            PyTupleObject *seq = it->it_seq;
            assert(seq);
            assert(it->it_index < PyTuple_GET_SIZE(seq));
            next = PyStackRef_FromPyObjectNew(PyTuple_GET_ITEM(seq, it->it_index++));
        }

        macro(FOR_ITER_TUPLE) =
            unused/1 +  // Skip over the counter
            _ITER_CHECK_TUPLE +
            _ITER_JUMP_TUPLE +
            _ITER_NEXT_TUPLE;

        op(_ITER_CHECK_RANGE, (iter -- iter)) {
            _PyRangeIterObject *r = (_PyRangeIterObject *)PyStackRef_AsPyObjectBorrow(iter);
            EXIT_IF(Py_TYPE(r) != &PyRangeIter_Type);
        }

        replaced op(_ITER_JUMP_RANGE, (iter -- iter)) {
            _PyRangeIterObject *r = (_PyRangeIterObject *)PyStackRef_AsPyObjectBorrow(iter);
            assert(Py_TYPE(r) == &PyRangeIter_Type);
            STAT_INC(FOR_ITER, hit);
            if (r->len <= 0) {
                STACK_SHRINK(1);
                PyStackRef_CLOSE(iter);
                // Jump over END_FOR and POP_TOP instructions.
                JUMPBY(oparg + 2);
                DISPATCH();
            }
        }

        // Only used by Tier 2
        op(_GUARD_NOT_EXHAUSTED_RANGE, (iter -- iter)) {
            _PyRangeIterObject *r = (_PyRangeIterObject *)PyStackRef_AsPyObjectBorrow(iter);
            assert(Py_TYPE(r) == &PyRangeIter_Type);
            EXIT_IF(r->len <= 0);
        }

        op(_ITER_NEXT_RANGE, (iter -- iter, next)) {
            _PyRangeIterObject *r = (_PyRangeIterObject *)PyStackRef_AsPyObjectBorrow(iter);
            assert(Py_TYPE(r) == &PyRangeIter_Type);
            assert(r->len > 0);
            long value = r->start;
            r->start = value + r->step;
            r->len--;
            PyObject *res = PyLong_FromLong(value);
            ERROR_IF(res == NULL, error);
            next = PyStackRef_FromPyObjectSteal(res);
        }

        macro(FOR_ITER_RANGE) =
            unused/1 +  // Skip over the counter
            _ITER_CHECK_RANGE +
            _ITER_JUMP_RANGE +
            _ITER_NEXT_RANGE;

        op(_FOR_ITER_GEN_FRAME, (iter -- iter, gen_frame: _PyInterpreterFrame*)) {
            PyGenObject *gen = (PyGenObject *)PyStackRef_AsPyObjectBorrow(iter);
            DEOPT_IF(Py_TYPE(gen) != &PyGen_Type);
            DEOPT_IF(gen->gi_frame_state >= FRAME_EXECUTING);
            STAT_INC(FOR_ITER, hit);
            gen_frame = &gen->gi_iframe;
            _PyFrame_StackPush(gen_frame, PyStackRef_None);
            gen->gi_frame_state = FRAME_EXECUTING;
            gen->gi_exc_state.previous_item = tstate->exc_info;
            tstate->exc_info = &gen->gi_exc_state;
            gen_frame->previous = frame;
            // oparg is the return offset from the next instruction.
            frame->return_offset = (uint16_t)(INSTRUCTION_SIZE + oparg);
        }

        macro(FOR_ITER_GEN) =
            unused/1 +
            _CHECK_PEP_523 +
            _FOR_ITER_GEN_FRAME +
            _PUSH_FRAME;

        inst(LOAD_SPECIAL, (owner -- attr, self_or_null)) {
            assert(oparg <= SPECIAL_MAX);
            PyObject *owner_o = PyStackRef_AsPyObjectSteal(owner);
            PyObject *name = _Py_SpecialMethods[oparg].name;
            PyObject *self_or_null_o;
            PyObject *attr_o = _PyObject_LookupSpecialMethod(owner_o, name, &self_or_null_o);
            if (attr_o == NULL) {
                if (!_PyErr_Occurred(tstate)) {
                    _PyErr_Format(tstate, PyExc_TypeError,
                                  _Py_SpecialMethods[oparg].error,
                                  Py_TYPE(owner_o)->tp_name);
                }
                ERROR_IF(true, error);
            }
            attr = PyStackRef_FromPyObjectSteal(attr_o);
            self_or_null = self_or_null_o == NULL ?
                PyStackRef_NULL : PyStackRef_FromPyObjectSteal(self_or_null_o);
        }

        inst(WITH_EXCEPT_START, (exit_func, exit_self, lasti, unused, val -- exit_func, exit_self, lasti, unused, val, res)) {
            /* At the top of the stack are 4 values:
               - val: TOP = exc_info()
               - unused: SECOND = previous exception
               - lasti: THIRD = lasti of exception in exc_info()
               - exit_self: FOURTH = the context or NULL
               - exit_func: FIFTH = the context.__exit__ function or context.__exit__ bound method
               We call FOURTH(type(TOP), TOP, GetTraceback(TOP)).
               Then we push the __exit__ return value.
            */
            PyObject *exc, *tb;

            PyObject *val_o = PyStackRef_AsPyObjectBorrow(val);
            PyObject *exit_func_o = PyStackRef_AsPyObjectBorrow(exit_func);

            assert(val_o && PyExceptionInstance_Check(val_o));
            exc = PyExceptionInstance_Class(val_o);
            tb = PyException_GetTraceback(val_o);
            if (tb == NULL) {
                tb = Py_None;
            }
            else {
                Py_DECREF(tb);
            }
            assert(PyStackRef_LongCheck(lasti));
            (void)lasti; // Shut up compiler warning if asserts are off
            PyObject *stack[5] = {NULL, PyStackRef_AsPyObjectBorrow(exit_self), exc, val_o, tb};
            int has_self = !PyStackRef_IsNull(exit_self);
            PyObject *res_o = PyObject_Vectorcall(exit_func_o, stack + 2 - has_self,
                    (3 + has_self) | PY_VECTORCALL_ARGUMENTS_OFFSET, NULL);
            ERROR_IF(res_o == NULL, error);
            res = PyStackRef_FromPyObjectSteal(res_o);
        }

        pseudo(SETUP_FINALLY, (-- unused), (HAS_ARG)) = {
            /* If an exception is raised, restore the stack position
             * and push one value before jumping to the handler.
             */
            NOP,
        };

        pseudo(SETUP_CLEANUP, (-- unused, unused), (HAS_ARG)) = {
            /* As SETUP_FINALLY, but push lasti as well */
            NOP,
        };

        pseudo(SETUP_WITH, (-- unused), (HAS_ARG)) = {
            /* If an exception is raised, restore the stack position to the
             * position before the result of __(a)enter__ and push 2 values
             * before jumping to the handler.
             */
            NOP,
        };

        pseudo(POP_BLOCK, (--)) = {
            NOP,
        };

        inst(PUSH_EXC_INFO, (exc -- prev_exc, new_exc)) {

            _PyErr_StackItem *exc_info = tstate->exc_info;
            if (exc_info->exc_value != NULL) {
                prev_exc = PyStackRef_FromPyObjectSteal(exc_info->exc_value);
            }
            else {
                prev_exc = PyStackRef_None;
            }
            assert(PyStackRef_ExceptionInstanceCheck(exc));
            exc_info->exc_value = PyStackRef_AsPyObjectNew(exc);
            new_exc = exc;
            DEAD(exc);
        }

        op(_GUARD_DORV_VALUES_INST_ATTR_FROM_DICT, (owner -- owner)) {
            PyObject *owner_o = PyStackRef_AsPyObjectBorrow(owner);
            assert(Py_TYPE(owner_o)->tp_flags & Py_TPFLAGS_INLINE_VALUES);
            DEOPT_IF(!_PyObject_InlineValues(owner_o)->valid);
        }

        op(_GUARD_KEYS_VERSION, (keys_version/2, owner -- owner)) {
            PyTypeObject *owner_cls = Py_TYPE(PyStackRef_AsPyObjectBorrow(owner));
            PyHeapTypeObject *owner_heap_type = (PyHeapTypeObject *)owner_cls;
            DEOPT_IF(owner_heap_type->ht_cached_keys->dk_version != keys_version);
        }

        split op(_LOAD_ATTR_METHOD_WITH_VALUES, (descr/4, owner -- attr, self if (1))) {
            assert(oparg & 1);
            /* Cached method object */
            STAT_INC(LOAD_ATTR, hit);
            assert(descr != NULL);
            assert(_PyType_HasFeature(Py_TYPE(descr), Py_TPFLAGS_METHOD_DESCRIPTOR));
            attr = PyStackRef_FromPyObjectNew(descr);
            self = owner;
            DEAD(owner);
        }

        macro(LOAD_ATTR_METHOD_WITH_VALUES) =
            unused/1 +
            _GUARD_TYPE_VERSION +
            _GUARD_DORV_VALUES_INST_ATTR_FROM_DICT +
            _GUARD_KEYS_VERSION +
            _LOAD_ATTR_METHOD_WITH_VALUES;

        op(_LOAD_ATTR_METHOD_NO_DICT, (descr/4, owner -- attr, self if (1))) {
            assert(oparg & 1);
            assert(Py_TYPE(PyStackRef_AsPyObjectBorrow(owner))->tp_dictoffset == 0);
            STAT_INC(LOAD_ATTR, hit);
            assert(descr != NULL);
            assert(_PyType_HasFeature(Py_TYPE(descr), Py_TPFLAGS_METHOD_DESCRIPTOR));
            attr = PyStackRef_FromPyObjectNew(descr);
            self = owner;
            DEAD(owner);
        }

        macro(LOAD_ATTR_METHOD_NO_DICT) =
            unused/1 +
            _GUARD_TYPE_VERSION +
            unused/2 +
            _LOAD_ATTR_METHOD_NO_DICT;

        op(_LOAD_ATTR_NONDESCRIPTOR_WITH_VALUES, (descr/4, owner -- attr, unused if (0))) {
            assert((oparg & 1) == 0);
            STAT_INC(LOAD_ATTR, hit);
            assert(descr != NULL);
            DECREF_INPUTS();
            attr = PyStackRef_FromPyObjectNew(descr);
        }

        macro(LOAD_ATTR_NONDESCRIPTOR_WITH_VALUES) =
            unused/1 +
            _GUARD_TYPE_VERSION +
            _GUARD_DORV_VALUES_INST_ATTR_FROM_DICT +
            _GUARD_KEYS_VERSION +
            _LOAD_ATTR_NONDESCRIPTOR_WITH_VALUES;

        op(_LOAD_ATTR_NONDESCRIPTOR_NO_DICT, (descr/4, owner -- attr, unused if (0))) {
            assert((oparg & 1) == 0);
            assert(Py_TYPE(PyStackRef_AsPyObjectBorrow(owner))->tp_dictoffset == 0);
            STAT_INC(LOAD_ATTR, hit);
            assert(descr != NULL);
            DECREF_INPUTS();
            attr = PyStackRef_FromPyObjectNew(descr);
        }

        macro(LOAD_ATTR_NONDESCRIPTOR_NO_DICT) =
            unused/1 +
            _GUARD_TYPE_VERSION +
            unused/2 +
            _LOAD_ATTR_NONDESCRIPTOR_NO_DICT;

        op(_CHECK_ATTR_METHOD_LAZY_DICT, (dictoffset/1, owner -- owner)) {
            char *ptr = ((char *)PyStackRef_AsPyObjectBorrow(owner)) + MANAGED_DICT_OFFSET + dictoffset;
            PyObject *dict = *(PyObject **)ptr;
            /* This object has a __dict__, just not yet created */
            DEOPT_IF(dict != NULL);
        }

        op(_LOAD_ATTR_METHOD_LAZY_DICT, (descr/4, owner -- attr, self if (1))) {
            assert(oparg & 1);
            STAT_INC(LOAD_ATTR, hit);
            assert(descr != NULL);
            assert(_PyType_HasFeature(Py_TYPE(descr), Py_TPFLAGS_METHOD_DESCRIPTOR));
            attr = PyStackRef_FromPyObjectNew(descr);
            self = owner;
            DEAD(owner);
        }

        macro(LOAD_ATTR_METHOD_LAZY_DICT) =
            unused/1 +
            _GUARD_TYPE_VERSION +
            _CHECK_ATTR_METHOD_LAZY_DICT +
            unused/1 +
            _LOAD_ATTR_METHOD_LAZY_DICT;

        // Cache layout: counter/1, func_version/2
        // CALL_INTRINSIC_1/2, CALL_KW, and CALL_FUNCTION_EX aren't members!
        family(CALL, INLINE_CACHE_ENTRIES_CALL) = {
            CALL_BOUND_METHOD_EXACT_ARGS,
            CALL_PY_EXACT_ARGS,
            CALL_TYPE_1,
            CALL_STR_1,
            CALL_TUPLE_1,
            CALL_BUILTIN_CLASS,
            CALL_BUILTIN_O,
            CALL_BUILTIN_FAST,
            CALL_BUILTIN_FAST_WITH_KEYWORDS,
            CALL_LEN,
            CALL_ISINSTANCE,
            CALL_LIST_APPEND,
            CALL_METHOD_DESCRIPTOR_O,
            CALL_METHOD_DESCRIPTOR_FAST_WITH_KEYWORDS,
            CALL_METHOD_DESCRIPTOR_NOARGS,
            CALL_METHOD_DESCRIPTOR_FAST,
            CALL_ALLOC_AND_ENTER_INIT,
            CALL_PY_GENERAL,
            CALL_BOUND_METHOD_GENERAL,
            CALL_NON_PY_GENERAL,
        };

        specializing op(_SPECIALIZE_CALL, (counter/1, callable[1], self_or_null[1], args[oparg] -- callable[1], self_or_null[1], args[oparg])) {
            #if ENABLE_SPECIALIZATION_FT
            if (ADAPTIVE_COUNTER_TRIGGERS(counter)) {
                next_instr = this_instr;
                _Py_Specialize_Call(callable[0], next_instr, oparg + !PyStackRef_IsNull(self_or_null[0]));
                DISPATCH_SAME_OPARG();
            }
            OPCODE_DEFERRED_INC(CALL);
            ADVANCE_ADAPTIVE_COUNTER(this_instr[1].counter);
            #endif  /* ENABLE_SPECIALIZATION_FT */
        }

        op(_MAYBE_EXPAND_METHOD, (callable[1], self_or_null[1], args[oparg] -- func[1], maybe_self[1], args[oparg])) {
            if (PyStackRef_TYPE(callable[0]) == &PyMethod_Type && PyStackRef_IsNull(self_or_null[0])) {
                PyObject *callable_o = PyStackRef_AsPyObjectBorrow(callable[0]);
                PyObject *self = ((PyMethodObject *)callable_o)->im_self;
                maybe_self[0] = PyStackRef_FromPyObjectNew(self);
                PyObject *method = ((PyMethodObject *)callable_o)->im_func;
                _PyStackRef temp = callable[0];
                func[0] = PyStackRef_FromPyObjectNew(method);
                PyStackRef_CLOSE(temp);
            }
        }

        // When calling Python, inline the call using DISPATCH_INLINED().
        op(_DO_CALL, (callable[1], self_or_null[1], args[oparg] -- res)) {
            PyObject *callable_o = PyStackRef_AsPyObjectBorrow(callable[0]);

            // oparg counts all of the args, but *not* self:
            int total_args = oparg;
            if (!PyStackRef_IsNull(self_or_null[0])) {
                args--;
                total_args++;
            }
            // Check if the call can be inlined or not
            if (Py_TYPE(callable_o) == &PyFunction_Type &&
                tstate->interp->eval_frame == NULL &&
                ((PyFunctionObject *)callable_o)->vectorcall == _PyFunction_Vectorcall)
            {
                int code_flags = ((PyCodeObject*)PyFunction_GET_CODE(callable_o))->co_flags;
                PyObject *locals = code_flags & CO_OPTIMIZED ? NULL : Py_NewRef(PyFunction_GET_GLOBALS(callable_o));
                _PyInterpreterFrame *new_frame = _PyEvalFramePushAndInit(
                    tstate, callable[0], locals,
                    args, total_args, NULL, frame
                );
                ERROR_IF(new_frame == NULL, error);
                // Manipulate stack directly since we leave using DISPATCH_INLINED().
                // The frame has stolen all the arguments from the stack,
                // so there is no need to clean them up.
                SYNC_SP();
                frame->return_offset = INSTRUCTION_SIZE;
                DISPATCH_INLINED(new_frame);
            }
            /* Callable is not a normal Python function */
            STACKREFS_TO_PYOBJECTS(args, total_args, args_o);
            if (CONVERSION_FAILED(args_o)) {
                PyStackRef_CLOSE(callable[0]);
                for (int i = 0; i < total_args; i++) {
                    PyStackRef_CLOSE(args[i]);
                }
                DEAD(self_or_null);
                ERROR_IF(true, error);
            }
            PyObject *res_o = PyObject_Vectorcall(
                callable_o, args_o,
                total_args | PY_VECTORCALL_ARGUMENTS_OFFSET,
                NULL);
            STACKREFS_TO_PYOBJECTS_CLEANUP(args_o);
            if (opcode == INSTRUMENTED_CALL) {
                PyObject *arg = total_args == 0 ?
                    &_PyInstrumentation_MISSING : PyStackRef_AsPyObjectBorrow(args[0]);
                if (res_o == NULL) {
                    _Py_call_instrumentation_exc2(
                        tstate, PY_MONITORING_EVENT_C_RAISE,
                        frame, this_instr, callable_o, arg);
                }
                else {
                    int err = _Py_call_instrumentation_2args(
                        tstate, PY_MONITORING_EVENT_C_RETURN,
                        frame, this_instr, callable_o, arg);
                    if (err < 0) {
                        Py_CLEAR(res_o);
                    }
                }
            }
            assert((res_o != NULL) ^ (_PyErr_Occurred(tstate) != NULL));
            PyStackRef_CLOSE(callable[0]);
            for (int i = 0; i < total_args; i++) {
                PyStackRef_CLOSE(args[i]);
            }
            DEAD(self_or_null);
            ERROR_IF(res_o == NULL, error);
            res = PyStackRef_FromPyObjectSteal(res_o);
        }

        op(_MONITOR_CALL, (func[1], maybe_self[1], args[oparg] -- func[1], maybe_self[1], args[oparg])) {
            int is_meth = !PyStackRef_IsNull(maybe_self[0]);
            PyObject *function = PyStackRef_AsPyObjectBorrow(func[0]);
            PyObject *arg0;
            if (is_meth) {
                arg0 = PyStackRef_AsPyObjectBorrow(maybe_self[0]);
            }
            else if (oparg) {
                arg0 = PyStackRef_AsPyObjectBorrow(args[0]);
            }
            else {
                arg0 = &_PyInstrumentation_MISSING;
            }
            SYNC_SP();
            int err = _Py_call_instrumentation_2args(
                tstate, PY_MONITORING_EVENT_CALL,
                frame, this_instr, function, arg0
            );
            ERROR_IF(err, error);
        }

        macro(CALL) = _SPECIALIZE_CALL + unused/2 + _MAYBE_EXPAND_METHOD + _DO_CALL + _CHECK_PERIODIC;
        macro(INSTRUMENTED_CALL) = unused/3 + _MAYBE_EXPAND_METHOD + _MONITOR_CALL + _DO_CALL + _CHECK_PERIODIC;

        op(_PY_FRAME_GENERAL, (callable[1], self_or_null[1], args[oparg] -- new_frame: _PyInterpreterFrame*)) {
            PyObject *callable_o = PyStackRef_AsPyObjectBorrow(callable[0]);

            // oparg counts all of the args, but *not* self:
            int total_args = oparg;
            if (!PyStackRef_IsNull(self_or_null[0])) {
                args--;
                total_args++;
            }
            assert(Py_TYPE(callable_o) == &PyFunction_Type);
            int code_flags = ((PyCodeObject*)PyFunction_GET_CODE(callable_o))->co_flags;
            PyObject *locals = code_flags & CO_OPTIMIZED ? NULL : Py_NewRef(PyFunction_GET_GLOBALS(callable_o));
            _PyInterpreterFrame *temp = _PyEvalFramePushAndInit(
                tstate, callable[0], locals,
                args, total_args, NULL, frame
            );
            // The frame has stolen all the arguments from the stack.
            INPUTS_DEAD();
            SYNC_SP();
            if (temp == NULL) {
                ERROR_NO_POP();
            }
            new_frame = temp;
        }

        op(_CHECK_FUNCTION_VERSION, (func_version/2, callable[1], self_or_null[1], unused[oparg] -- callable[1], self_or_null[1], unused[oparg])) {
            PyObject *callable_o = PyStackRef_AsPyObjectBorrow(callable[0]);
            EXIT_IF(!PyFunction_Check(callable_o));
            PyFunctionObject *func = (PyFunctionObject *)callable_o;
            EXIT_IF(func->func_version != func_version);
        }

        tier2 op(_CHECK_FUNCTION_VERSION_INLINE, (func_version/2, callable_o/4 --)) {
            assert(PyFunction_Check(callable_o));
            PyFunctionObject *func = (PyFunctionObject *)callable_o;
            EXIT_IF(func->func_version != func_version);
        }

        macro(CALL_PY_GENERAL) =
            unused/1 + // Skip over the counter
            _CHECK_PEP_523 +
            _CHECK_FUNCTION_VERSION +
            _PY_FRAME_GENERAL +
            _SAVE_RETURN_OFFSET +
            _PUSH_FRAME;

        op(_CHECK_METHOD_VERSION, (func_version/2, callable[1], null[1], unused[oparg] -- callable[1], null[1], unused[oparg])) {
            PyObject *callable_o = PyStackRef_AsPyObjectBorrow(callable[0]);

            EXIT_IF(Py_TYPE(callable_o) != &PyMethod_Type);
            PyObject *func = ((PyMethodObject *)callable_o)->im_func;
            EXIT_IF(!PyFunction_Check(func));
            EXIT_IF(((PyFunctionObject *)func)->func_version != func_version);
            EXIT_IF(!PyStackRef_IsNull(null[0]));
        }

        op(_EXPAND_METHOD, (callable[1], null[1], unused[oparg] -- method[1], self[1], unused[oparg])) {
            PyObject *callable_o = PyStackRef_AsPyObjectBorrow(callable[0]);
            assert(PyStackRef_IsNull(null[0]));
            DEAD(null);
            assert(Py_TYPE(callable_o) == &PyMethod_Type);
            self[0] = PyStackRef_FromPyObjectNew(((PyMethodObject *)callable_o)->im_self);
            _PyStackRef temp = callable[0];
            method[0] = PyStackRef_FromPyObjectNew(((PyMethodObject *)callable_o)->im_func);
            assert(PyStackRef_FunctionCheck(method[0]));
            PyStackRef_CLOSE(temp);
        }

        macro(CALL_BOUND_METHOD_GENERAL) =
            unused/1 + // Skip over the counter
            _CHECK_PEP_523 +
            _CHECK_METHOD_VERSION +
            _EXPAND_METHOD +
            flush + // so that self is in the argument array
            _PY_FRAME_GENERAL +
            _SAVE_RETURN_OFFSET +
            _PUSH_FRAME;

        op(_CHECK_IS_NOT_PY_CALLABLE, (callable[1], unused[1], unused[oparg] -- callable[1], unused[1], unused[oparg])) {
            PyObject *callable_o = PyStackRef_AsPyObjectBorrow(callable[0]);
            EXIT_IF(PyFunction_Check(callable_o));
            EXIT_IF(Py_TYPE(callable_o) == &PyMethod_Type);
        }

        op(_CALL_NON_PY_GENERAL, (callable[1], self_or_null[1], args[oparg] -- res)) {
#if TIER_ONE
            assert(opcode != INSTRUMENTED_CALL);
#endif
            PyObject *callable_o = PyStackRef_AsPyObjectBorrow(callable[0]);

            int total_args = oparg;
            if (!PyStackRef_IsNull(self_or_null[0])) {
                args--;
                total_args++;
            }
            /* Callable is not a normal Python function */
            STACKREFS_TO_PYOBJECTS(args, total_args, args_o);
            if (CONVERSION_FAILED(args_o)) {
                DECREF_INPUTS();
                ERROR_IF(true, error);
            }
            PyObject *res_o = PyObject_Vectorcall(
                callable_o, args_o,
                total_args | PY_VECTORCALL_ARGUMENTS_OFFSET,
                NULL);
            STACKREFS_TO_PYOBJECTS_CLEANUP(args_o);
            assert((res_o != NULL) ^ (_PyErr_Occurred(tstate) != NULL));
            PyStackRef_CLOSE(callable[0]);
            for (int i = 0; i < total_args; i++) {
                PyStackRef_CLOSE(args[i]);
            }
            DEAD(self_or_null);
            ERROR_IF(res_o == NULL, error);
            res = PyStackRef_FromPyObjectSteal(res_o);
        }

        macro(CALL_NON_PY_GENERAL) =
            unused/1 + // Skip over the counter
            unused/2 +
            _CHECK_IS_NOT_PY_CALLABLE +
            _CALL_NON_PY_GENERAL +
            _CHECK_PERIODIC;

        op(_CHECK_CALL_BOUND_METHOD_EXACT_ARGS, (callable[1], null[1], unused[oparg] -- callable[1], null[1], unused[oparg])) {
            EXIT_IF(!PyStackRef_IsNull(null[0]));
            EXIT_IF(Py_TYPE(PyStackRef_AsPyObjectBorrow(callable[0])) != &PyMethod_Type);
        }

        op(_INIT_CALL_BOUND_METHOD_EXACT_ARGS, (callable[1], null[1], unused[oparg] -- func[1], self[1], unused[oparg])) {
            DEAD(null);
            PyObject *callable_o = PyStackRef_AsPyObjectBorrow(callable[0]);
            STAT_INC(CALL, hit);
            self[0] = PyStackRef_FromPyObjectNew(((PyMethodObject *)callable_o)->im_self);
            _PyStackRef temp = callable[0];
            func[0] = PyStackRef_FromPyObjectNew(((PyMethodObject *)callable_o)->im_func);
            PyStackRef_CLOSE(temp);
        }

        op(_CHECK_PEP_523, (--)) {
            DEOPT_IF(tstate->interp->eval_frame);
        }

        op(_CHECK_FUNCTION_EXACT_ARGS, (callable[1], self_or_null[1], unused[oparg] -- callable[1], self_or_null[1], unused[oparg])) {
            PyObject *callable_o = PyStackRef_AsPyObjectBorrow(callable[0]);
            assert(PyFunction_Check(callable_o));
            PyFunctionObject *func = (PyFunctionObject *)callable_o;
            PyCodeObject *code = (PyCodeObject *)func->func_code;
            EXIT_IF(code->co_argcount != oparg + (!PyStackRef_IsNull(self_or_null[0])));
        }

        op(_CHECK_STACK_SPACE, (callable[1], self_or_null[1], unused[oparg] -- callable[1], self_or_null[1], unused[oparg])) {
            PyObject *callable_o = PyStackRef_AsPyObjectBorrow(callable[0]);
            PyFunctionObject *func = (PyFunctionObject *)callable_o;
            PyCodeObject *code = (PyCodeObject *)func->func_code;
            DEOPT_IF(!_PyThreadState_HasStackSpace(tstate, code->co_framesize));
            DEOPT_IF(tstate->py_recursion_remaining <= 1);
        }

        replicate(5) pure op(_INIT_CALL_PY_EXACT_ARGS, (callable[1], self_or_null[1], args[oparg] -- new_frame: _PyInterpreterFrame*)) {
            int has_self = !PyStackRef_IsNull(self_or_null[0]);
            STAT_INC(CALL, hit);
            new_frame = _PyFrame_PushUnchecked(tstate, callable[0], oparg + has_self, frame);
            _PyStackRef *first_non_self_local = new_frame->localsplus + has_self;
            new_frame->localsplus[0] = self_or_null[0];
            for (int i = 0; i < oparg; i++) {
                first_non_self_local[i] = args[i];
            }
            INPUTS_DEAD();
        }

        op(_PUSH_FRAME, (new_frame: _PyInterpreterFrame* -- )) {
            // Write it out explicitly because it's subtly different.
            // Eventually this should be the only occurrence of this code.
            assert(tstate->interp->eval_frame == NULL);
            _PyInterpreterFrame *temp = new_frame;
            DEAD(new_frame);
            SYNC_SP();
            _PyFrame_SetStackPointer(frame, stack_pointer);
            assert(new_frame->previous == frame || new_frame->previous->previous == frame);
            CALL_STAT_INC(inlined_py_calls);
            frame = tstate->current_frame = temp;
            tstate->py_recursion_remaining--;
            LOAD_SP();
            LOAD_IP(0);
            LLTRACE_RESUME_FRAME();
        }

        macro(CALL_BOUND_METHOD_EXACT_ARGS) =
            unused/1 + // Skip over the counter
            _CHECK_PEP_523 +
            _CHECK_CALL_BOUND_METHOD_EXACT_ARGS +
            _INIT_CALL_BOUND_METHOD_EXACT_ARGS +
            flush + // In case the following deopt
            _CHECK_FUNCTION_VERSION +
            _CHECK_FUNCTION_EXACT_ARGS +
            _CHECK_STACK_SPACE +
            _INIT_CALL_PY_EXACT_ARGS +
            _SAVE_RETURN_OFFSET +
            _PUSH_FRAME;

        macro(CALL_PY_EXACT_ARGS) =
            unused/1 + // Skip over the counter
            _CHECK_PEP_523 +
            _CHECK_FUNCTION_VERSION +
            _CHECK_FUNCTION_EXACT_ARGS +
            _CHECK_STACK_SPACE +
            _INIT_CALL_PY_EXACT_ARGS +
            _SAVE_RETURN_OFFSET +
            _PUSH_FRAME;

        inst(CALL_TYPE_1, (unused/1, unused/2, callable, null, arg -- res)) {
            PyObject *callable_o = PyStackRef_AsPyObjectBorrow(callable);
            PyObject *arg_o = PyStackRef_AsPyObjectBorrow(arg);

            assert(oparg == 1);
            DEOPT_IF(!PyStackRef_IsNull(null));
            DEAD(null);
            DEOPT_IF(callable_o != (PyObject *)&PyType_Type);
            DEAD(callable);
            STAT_INC(CALL, hit);
            res = PyStackRef_FromPyObjectSteal(Py_NewRef(Py_TYPE(arg_o)));
            PyStackRef_CLOSE(arg);
        }

        op(_CALL_STR_1, (callable, null, arg -- res)) {
            PyObject *callable_o = PyStackRef_AsPyObjectBorrow(callable);
            PyObject *arg_o = PyStackRef_AsPyObjectBorrow(arg);

            assert(oparg == 1);
            DEOPT_IF(!PyStackRef_IsNull(null));
            DEOPT_IF(callable_o != (PyObject *)&PyUnicode_Type);
            STAT_INC(CALL, hit);
            PyObject *res_o = PyObject_Str(arg_o);
            DEAD(null);
            DEAD(callable);
            PyStackRef_CLOSE(arg);
            ERROR_IF(res_o == NULL, error);
            res = PyStackRef_FromPyObjectSteal(res_o);
        }

        macro(CALL_STR_1) =
            unused/1 +
            unused/2 +
            _CALL_STR_1 +
            _CHECK_PERIODIC;

        op(_CALL_TUPLE_1, (callable, null, arg -- res)) {
            PyObject *callable_o = PyStackRef_AsPyObjectBorrow(callable);
            PyObject *arg_o = PyStackRef_AsPyObjectBorrow(arg);

            assert(oparg == 1);
            DEOPT_IF(!PyStackRef_IsNull(null));
            DEOPT_IF(callable_o != (PyObject *)&PyTuple_Type);
            STAT_INC(CALL, hit);
            PyObject *res_o = PySequence_Tuple(arg_o);
            DEAD(null);
            DEAD(callable);
            PyStackRef_CLOSE(arg);
            ERROR_IF(res_o == NULL, error);
            res = PyStackRef_FromPyObjectSteal(res_o);
        }

        macro(CALL_TUPLE_1) =
            unused/1 +
            unused/2 +
            _CALL_TUPLE_1 +
            _CHECK_PERIODIC;

        op(_CHECK_AND_ALLOCATE_OBJECT, (type_version/2, callable[1], null[1], args[oparg] -- init[1], self[1], args[oparg])) {
            PyObject *callable_o = PyStackRef_AsPyObjectBorrow(callable[0]);
            DEOPT_IF(!PyStackRef_IsNull(null[0]));
            DEOPT_IF(!PyType_Check(callable_o));
            PyTypeObject *tp = (PyTypeObject *)callable_o;
            DEOPT_IF(FT_ATOMIC_LOAD_UINT32_RELAXED(tp->tp_version_tag) != type_version);
            assert(tp->tp_flags & Py_TPFLAGS_INLINE_VALUES);
            PyHeapTypeObject *cls = (PyHeapTypeObject *)callable_o;
            PyFunctionObject *init_func = (PyFunctionObject *)FT_ATOMIC_LOAD_PTR_ACQUIRE(cls->_spec_cache.init);
            PyCodeObject *code = (PyCodeObject *)init_func->func_code;
            DEOPT_IF(!_PyThreadState_HasStackSpace(tstate, code->co_framesize + _Py_InitCleanup.co_framesize));
            STAT_INC(CALL, hit);
            PyObject *self_o = _PyType_NewManagedObject(tp);
            if (self_o == NULL) {
                ERROR_NO_POP();
            }
            self[0] = PyStackRef_FromPyObjectSteal(self_o);
            _PyStackRef temp = callable[0];
            init[0] = PyStackRef_FromPyObjectNew(init_func);
            PyStackRef_CLOSE(temp);
        }

        op(_CREATE_INIT_FRAME, (init[1], self[1], args[oparg] -- init_frame: _PyInterpreterFrame *)) {
            _PyInterpreterFrame *shim = _PyFrame_PushTrampolineUnchecked(
                tstate, (PyCodeObject *)&_Py_InitCleanup, 1, frame);
            assert(_PyFrame_GetBytecode(shim)[0].op.code == EXIT_INIT_CHECK);
            assert(_PyFrame_GetBytecode(shim)[1].op.code == RETURN_VALUE);
            /* Push self onto stack of shim */
            shim->localsplus[0] = PyStackRef_DUP(self[0]);
            DEAD(init);
            DEAD(self);
            _PyInterpreterFrame *temp = _PyEvalFramePushAndInit(
                tstate, init[0], NULL, args-1, oparg+1, NULL, shim);
<<<<<<< HEAD
            if (init_frame == NULL) {
=======
            SYNC_SP();
            if (temp == NULL) {
>>>>>>> ad9d059e
                _PyEval_FrameClearAndPop(tstate, shim);
                ERROR_IF(true, error);
            }
            init_frame = temp;
            frame->return_offset = 1 + INLINE_CACHE_ENTRIES_CALL;
            /* Account for pushing the extra frame.
             * We don't check recursion depth here,
             * as it will be checked after start_frame */
            tstate->py_recursion_remaining--;
        }

        macro(CALL_ALLOC_AND_ENTER_INIT) =
            unused/1 +
            _CHECK_PEP_523 +
            _CHECK_AND_ALLOCATE_OBJECT +
            _CREATE_INIT_FRAME +
            _PUSH_FRAME;

        inst(EXIT_INIT_CHECK, (should_be_none -- )) {
            assert(STACK_LEVEL() == 2);
            if (!PyStackRef_IsNone(should_be_none)) {
                PyErr_Format(PyExc_TypeError,
                    "__init__() should return None, not '%.200s'",
                    Py_TYPE(PyStackRef_AsPyObjectBorrow(should_be_none))->tp_name);
                ERROR_NO_POP();
            }
            DEAD(should_be_none);
        }

        op(_CALL_BUILTIN_CLASS, (callable[1], self_or_null[1], args[oparg] -- res)) {
            PyObject *callable_o = PyStackRef_AsPyObjectBorrow(callable[0]);

            int total_args = oparg;
            if (!PyStackRef_IsNull(self_or_null[0])) {
                args--;
                total_args++;
            }
            DEAD(self_or_null);
            DEOPT_IF(!PyType_Check(callable_o));
            PyTypeObject *tp = (PyTypeObject *)callable_o;
            DEOPT_IF(tp->tp_vectorcall == NULL);
            STAT_INC(CALL, hit);
            STACKREFS_TO_PYOBJECTS(args, total_args, args_o);
            if (CONVERSION_FAILED(args_o)) {
                DECREF_INPUTS();
                ERROR_IF(true, error);
            }
            PyObject *res_o = tp->tp_vectorcall((PyObject *)tp, args_o, total_args, NULL);
            STACKREFS_TO_PYOBJECTS_CLEANUP(args_o);
            /* Free the arguments. */
            for (int i = 0; i < total_args; i++) {
                PyStackRef_CLOSE(args[i]);
            }
            PyStackRef_CLOSE(callable[0]);
            ERROR_IF(res_o == NULL, error);
            res = PyStackRef_FromPyObjectSteal(res_o);
        }

        macro(CALL_BUILTIN_CLASS) =
            unused/1 +
            unused/2 +
            _CALL_BUILTIN_CLASS +
            _CHECK_PERIODIC;

        op(_CALL_BUILTIN_O, (callable[1], self_or_null[1], args[oparg] -- res)) {
            /* Builtin METH_O functions */
            PyObject *callable_o = PyStackRef_AsPyObjectBorrow(callable[0]);

            int total_args = oparg;
            if (!PyStackRef_IsNull(self_or_null[0])) {
                args--;
                total_args++;
            }
            EXIT_IF(total_args != 1);
            EXIT_IF(!PyCFunction_CheckExact(callable_o));
            EXIT_IF(PyCFunction_GET_FLAGS(callable_o) != METH_O);
            // CPython promises to check all non-vectorcall function calls.
            EXIT_IF(tstate->c_recursion_remaining <= 0);
            STAT_INC(CALL, hit);
            PyCFunction cfunc = PyCFunction_GET_FUNCTION(callable_o);
            _PyStackRef arg = args[0];
            _Py_EnterRecursiveCallTstateUnchecked(tstate);
            PyObject *res_o = _PyCFunction_TrampolineCall(cfunc, PyCFunction_GET_SELF(callable_o), PyStackRef_AsPyObjectBorrow(arg));
            _Py_LeaveRecursiveCallTstate(tstate);
            assert((res_o != NULL) ^ (_PyErr_Occurred(tstate) != NULL));

            PyStackRef_CLOSE(arg);
            DEAD(args);
            DEAD(self_or_null);
            PyStackRef_CLOSE(callable[0]);
            ERROR_IF(res_o == NULL, error);
            res = PyStackRef_FromPyObjectSteal(res_o);
        }

        macro(CALL_BUILTIN_O) =
            unused/1 +
            unused/2 +
            _CALL_BUILTIN_O +
            _CHECK_PERIODIC;

        op(_CALL_BUILTIN_FAST, (callable[1], self_or_null[1], args[oparg] -- res)) {
            /* Builtin METH_FASTCALL functions, without keywords */
            PyObject *callable_o = PyStackRef_AsPyObjectBorrow(callable[0]);

            int total_args = oparg;
            if (!PyStackRef_IsNull(self_or_null[0])) {
                args--;
                total_args++;
            }
            DEAD(self_or_null);
            DEOPT_IF(!PyCFunction_CheckExact(callable_o));
            DEOPT_IF(PyCFunction_GET_FLAGS(callable_o) != METH_FASTCALL);
            STAT_INC(CALL, hit);
            PyCFunction cfunc = PyCFunction_GET_FUNCTION(callable_o);
            /* res = func(self, args, nargs) */
            STACKREFS_TO_PYOBJECTS(args, total_args, args_o);
            if (CONVERSION_FAILED(args_o)) {
                DECREF_INPUTS();
                ERROR_IF(true, error);
            }
            PyObject *res_o = ((PyCFunctionFast)(void(*)(void))cfunc)(
                PyCFunction_GET_SELF(callable_o),
                args_o,
                total_args);
            STACKREFS_TO_PYOBJECTS_CLEANUP(args_o);
            assert((res_o != NULL) ^ (_PyErr_Occurred(tstate) != NULL));

            /* Free the arguments. */
            for (int i = 0; i < total_args; i++) {
                PyStackRef_CLOSE(args[i]);
            }
            PyStackRef_CLOSE(callable[0]);
            ERROR_IF(res_o == NULL, error);
            res = PyStackRef_FromPyObjectSteal(res_o);
        }

        macro(CALL_BUILTIN_FAST) =
            unused/1 +
            unused/2 +
            _CALL_BUILTIN_FAST +
            _CHECK_PERIODIC;

        op(_CALL_BUILTIN_FAST_WITH_KEYWORDS, (callable[1], self_or_null[1], args[oparg] -- res)) {
            /* Builtin METH_FASTCALL | METH_KEYWORDS functions */
            PyObject *callable_o = PyStackRef_AsPyObjectBorrow(callable[0]);

            int total_args = oparg;
            if (!PyStackRef_IsNull(self_or_null[0])) {
                args--;
                total_args++;
            }
            DEOPT_IF(!PyCFunction_CheckExact(callable_o));
            DEOPT_IF(PyCFunction_GET_FLAGS(callable_o) != (METH_FASTCALL | METH_KEYWORDS));
            STAT_INC(CALL, hit);
            /* res = func(self, args, nargs, kwnames) */
            PyCFunctionFastWithKeywords cfunc =
                (PyCFunctionFastWithKeywords)(void(*)(void))
                PyCFunction_GET_FUNCTION(callable_o);

            STACKREFS_TO_PYOBJECTS(args, total_args, args_o);
            if (CONVERSION_FAILED(args_o)) {
                DECREF_INPUTS();
                ERROR_IF(true, error);
            }
            PyObject *res_o = cfunc(PyCFunction_GET_SELF(callable_o), args_o, total_args, NULL);
            STACKREFS_TO_PYOBJECTS_CLEANUP(args_o);

            assert((res_o != NULL) ^ (_PyErr_Occurred(tstate) != NULL));

            /* Free the arguments. */
            for (int i = 0; i < total_args; i++) {
                PyStackRef_CLOSE(args[i]);
            }
            DEAD(self_or_null);
            PyStackRef_CLOSE(callable[0]);
            ERROR_IF(res_o == NULL, error);
            res = PyStackRef_FromPyObjectSteal(res_o);
        }

        macro(CALL_BUILTIN_FAST_WITH_KEYWORDS) =
            unused/1 +
            unused/2 +
            _CALL_BUILTIN_FAST_WITH_KEYWORDS +
            _CHECK_PERIODIC;

        inst(CALL_LEN, (unused/1, unused/2, callable[1], self_or_null[1], args[oparg] -- res)) {
            /* len(o) */
            PyObject *callable_o = PyStackRef_AsPyObjectBorrow(callable[0]);

            int total_args = oparg;
            if (!PyStackRef_IsNull(self_or_null[0])) {
                args--;
                total_args++;
            }
            DEOPT_IF(total_args != 1);
            PyInterpreterState *interp = tstate->interp;
            DEOPT_IF(callable_o != interp->callable_cache.len);
            STAT_INC(CALL, hit);
            _PyStackRef arg_stackref = args[0];
            PyObject *arg = PyStackRef_AsPyObjectBorrow(arg_stackref);
            Py_ssize_t len_i = PyObject_Length(arg);
            if (len_i < 0) {
                ERROR_NO_POP();
            }
            PyObject *res_o = PyLong_FromSsize_t(len_i);
            assert((res_o != NULL) ^ (_PyErr_Occurred(tstate) != NULL));
            if (res_o == NULL) {
                GOTO_ERROR(error);
            }
            PyStackRef_CLOSE(callable[0]);
            PyStackRef_CLOSE(arg_stackref);
            res = PyStackRef_FromPyObjectSteal(res_o);
        }

        inst(CALL_ISINSTANCE, (unused/1, unused/2, callable[1], self_or_null[1], args[oparg] -- res)) {
            /* isinstance(o, o2) */
            PyObject *callable_o = PyStackRef_AsPyObjectBorrow(callable[0]);

            int total_args = oparg;
            if (!PyStackRef_IsNull(self_or_null[0])) {
                args--;
                total_args++;
            }
            DEOPT_IF(total_args != 2);
            PyInterpreterState *interp = tstate->interp;
            DEOPT_IF(callable_o != interp->callable_cache.isinstance);
            STAT_INC(CALL, hit);
            _PyStackRef cls_stackref = args[1];
            _PyStackRef inst_stackref = args[0];
            int retval = PyObject_IsInstance(PyStackRef_AsPyObjectBorrow(inst_stackref), PyStackRef_AsPyObjectBorrow(cls_stackref));
            if (retval < 0) {
                ERROR_NO_POP();
            }
            res = retval ? PyStackRef_True : PyStackRef_False;
            assert((!PyStackRef_IsNull(res)) ^ (_PyErr_Occurred(tstate) != NULL));
            PyStackRef_CLOSE(inst_stackref);
            PyStackRef_CLOSE(cls_stackref);
            PyStackRef_CLOSE(callable[0]);
        }

        // This is secretly a super-instruction
        inst(CALL_LIST_APPEND, (unused/1, unused/2, callable, self, arg -- )) {
            assert(oparg == 1);
            PyObject *callable_o = PyStackRef_AsPyObjectBorrow(callable);
            PyObject *self_o = PyStackRef_AsPyObjectBorrow(self);

            PyInterpreterState *interp = tstate->interp;
            DEOPT_IF(callable_o != interp->callable_cache.list_append);
            assert(self_o != NULL);
            DEOPT_IF(!PyList_Check(self_o));
            DEOPT_IF(!LOCK_OBJECT(self_o));
            STAT_INC(CALL, hit);
            int err = _PyList_AppendTakeRef((PyListObject *)self_o, PyStackRef_AsPyObjectSteal(arg));
            UNLOCK_OBJECT(self_o);
            PyStackRef_CLOSE(self);
            PyStackRef_CLOSE(callable);
            ERROR_IF(err, error);
        #if TIER_ONE
            // Skip the following POP_TOP. This is done here in tier one, and
            // during trace projection in tier two:
            assert(next_instr->op.code == POP_TOP);
            SKIP_OVER(1);
        #endif
        }

         op(_CALL_METHOD_DESCRIPTOR_O, (callable[1], self_or_null[1], args[oparg] -- res)) {
            PyObject *callable_o = PyStackRef_AsPyObjectBorrow(callable[0]);

            int total_args = oparg;
            if (!PyStackRef_IsNull(self_or_null[0])) {
                args--;
                total_args++;
            }

            PyMethodDescrObject *method = (PyMethodDescrObject *)callable_o;
            EXIT_IF(total_args != 2);
            EXIT_IF(!Py_IS_TYPE(method, &PyMethodDescr_Type));
            PyMethodDef *meth = method->d_method;
            EXIT_IF(meth->ml_flags != METH_O);
            // CPython promises to check all non-vectorcall function calls.
            EXIT_IF(tstate->c_recursion_remaining <= 0);
            _PyStackRef arg_stackref = args[1];
            _PyStackRef self_stackref = args[0];
            EXIT_IF(!Py_IS_TYPE(PyStackRef_AsPyObjectBorrow(self_stackref),
                                 method->d_common.d_type));
            STAT_INC(CALL, hit);
            PyCFunction cfunc = meth->ml_meth;
            _Py_EnterRecursiveCallTstateUnchecked(tstate);
            PyObject *res_o = _PyCFunction_TrampolineCall(cfunc,
                                  PyStackRef_AsPyObjectBorrow(self_stackref),
                                  PyStackRef_AsPyObjectBorrow(arg_stackref));
            _Py_LeaveRecursiveCallTstate(tstate);
            assert((res_o != NULL) ^ (_PyErr_Occurred(tstate) != NULL));
            PyStackRef_CLOSE(self_stackref);
            PyStackRef_CLOSE(arg_stackref);
            DEAD(args);
            DEAD(self_or_null);
            PyStackRef_CLOSE(callable[0]);
            ERROR_IF(res_o == NULL, error);
            res = PyStackRef_FromPyObjectSteal(res_o);
        }

        macro(CALL_METHOD_DESCRIPTOR_O) =
            unused/1 +
            unused/2 +
            _CALL_METHOD_DESCRIPTOR_O +
            _CHECK_PERIODIC;

        op(_CALL_METHOD_DESCRIPTOR_FAST_WITH_KEYWORDS, (callable[1], self_or_null[1], args[oparg] -- res)) {
            PyObject *callable_o = PyStackRef_AsPyObjectBorrow(callable[0]);

            int total_args = oparg;
            if (!PyStackRef_IsNull(self_or_null[0])) {
                args--;
                total_args++;
            }
            PyMethodDescrObject *method = (PyMethodDescrObject *)callable_o;
            EXIT_IF(!Py_IS_TYPE(method, &PyMethodDescr_Type));
            PyMethodDef *meth = method->d_method;
            EXIT_IF(meth->ml_flags != (METH_FASTCALL|METH_KEYWORDS));
            PyTypeObject *d_type = method->d_common.d_type;
            PyObject *self = PyStackRef_AsPyObjectBorrow(args[0]);
            EXIT_IF(!Py_IS_TYPE(self, d_type));
            STAT_INC(CALL, hit);
            int nargs = total_args - 1;

            STACKREFS_TO_PYOBJECTS(args, total_args, args_o);
            if (CONVERSION_FAILED(args_o)) {
                DECREF_INPUTS();
                ERROR_IF(true, error);
            }
            PyCFunctionFastWithKeywords cfunc =
                (PyCFunctionFastWithKeywords)(void(*)(void))meth->ml_meth;
            PyObject *res_o = cfunc(self, (args_o + 1), nargs, NULL);
            STACKREFS_TO_PYOBJECTS_CLEANUP(args_o);
            assert((res_o != NULL) ^ (_PyErr_Occurred(tstate) != NULL));

            /* Free the arguments. */
            for (int i = 0; i < total_args; i++) {
                PyStackRef_CLOSE(args[i]);
            }
            DEAD(self_or_null);
            PyStackRef_CLOSE(callable[0]);
            ERROR_IF(res_o == NULL, error);
            res = PyStackRef_FromPyObjectSteal(res_o);
        }

        macro(CALL_METHOD_DESCRIPTOR_FAST_WITH_KEYWORDS) =
            unused/1 +
            unused/2 +
            _CALL_METHOD_DESCRIPTOR_FAST_WITH_KEYWORDS +
            _CHECK_PERIODIC;

        op(_CALL_METHOD_DESCRIPTOR_NOARGS, (callable[1], self_or_null[1], args[oparg] -- res)) {
            assert(oparg == 0 || oparg == 1);
            PyObject *callable_o = PyStackRef_AsPyObjectBorrow(callable[0]);

            int total_args = oparg;
            if (!PyStackRef_IsNull(self_or_null[0])) {
                args--;
                total_args++;
            }
            EXIT_IF(total_args != 1);
            PyMethodDescrObject *method = (PyMethodDescrObject *)callable_o;
            EXIT_IF(!Py_IS_TYPE(method, &PyMethodDescr_Type));
            PyMethodDef *meth = method->d_method;
            _PyStackRef self_stackref = args[0];
            PyObject *self = PyStackRef_AsPyObjectBorrow(self_stackref);
            EXIT_IF(!Py_IS_TYPE(self, method->d_common.d_type));
            EXIT_IF(meth->ml_flags != METH_NOARGS);
            // CPython promises to check all non-vectorcall function calls.
            EXIT_IF(tstate->c_recursion_remaining <= 0);
            STAT_INC(CALL, hit);
            PyCFunction cfunc = meth->ml_meth;
            _Py_EnterRecursiveCallTstateUnchecked(tstate);
            PyObject *res_o = _PyCFunction_TrampolineCall(cfunc, self, NULL);
            _Py_LeaveRecursiveCallTstate(tstate);
            assert((res_o != NULL) ^ (_PyErr_Occurred(tstate) != NULL));
            PyStackRef_CLOSE(self_stackref);
            DEAD(args);
            DEAD(self_or_null);
            PyStackRef_CLOSE(callable[0]);
            ERROR_IF(res_o == NULL, error);
            res = PyStackRef_FromPyObjectSteal(res_o);
        }

        macro(CALL_METHOD_DESCRIPTOR_NOARGS) =
            unused/1 +
            unused/2 +
            _CALL_METHOD_DESCRIPTOR_NOARGS +
            _CHECK_PERIODIC;

        op(_CALL_METHOD_DESCRIPTOR_FAST, (callable[1], self_or_null[1], args[oparg] -- res)) {
            PyObject *callable_o = PyStackRef_AsPyObjectBorrow(callable[0]);

            int total_args = oparg;
            if (!PyStackRef_IsNull(self_or_null[0])) {
                args--;
                total_args++;
            }
            PyMethodDescrObject *method = (PyMethodDescrObject *)callable_o;
            /* Builtin METH_FASTCALL methods, without keywords */
            EXIT_IF(!Py_IS_TYPE(method, &PyMethodDescr_Type));
            PyMethodDef *meth = method->d_method;
            EXIT_IF(meth->ml_flags != METH_FASTCALL);
            PyObject *self = PyStackRef_AsPyObjectBorrow(args[0]);
            EXIT_IF(!Py_IS_TYPE(self, method->d_common.d_type));
            STAT_INC(CALL, hit);
            int nargs = total_args - 1;

            STACKREFS_TO_PYOBJECTS(args, total_args, args_o);
            if (CONVERSION_FAILED(args_o)) {
                DECREF_INPUTS();
                ERROR_IF(true, error);
            }
            PyCFunctionFast cfunc =
                (PyCFunctionFast)(void(*)(void))meth->ml_meth;
            PyObject *res_o = cfunc(self, (args_o + 1), nargs);
            STACKREFS_TO_PYOBJECTS_CLEANUP(args_o);
            assert((res_o != NULL) ^ (_PyErr_Occurred(tstate) != NULL));

            /* Clear the stack of the arguments. */
            for (int i = 0; i < total_args; i++) {
                PyStackRef_CLOSE(args[i]);
            }
            DEAD(self_or_null);
            PyStackRef_CLOSE(callable[0]);
            ERROR_IF(res_o == NULL, error);
            res = PyStackRef_FromPyObjectSteal(res_o);
        }

        macro(CALL_METHOD_DESCRIPTOR_FAST) =
            unused/1 +
            unused/2 +
            _CALL_METHOD_DESCRIPTOR_FAST +
            _CHECK_PERIODIC;

        // Cache layout: counter/1, func_version/2
        family(CALL_KW, INLINE_CACHE_ENTRIES_CALL_KW) = {
            CALL_KW_BOUND_METHOD,
            CALL_KW_PY,
            CALL_KW_NON_PY,
        };

        inst(INSTRUMENTED_CALL_KW, (counter/1, version/2 -- )) {
            int is_meth = !PyStackRef_IsNull(PEEK(oparg + 2));
            int total_args = oparg + is_meth;
            PyObject *function = PyStackRef_AsPyObjectBorrow(PEEK(oparg + 3));
            PyObject *arg = total_args == 0 ? &_PyInstrumentation_MISSING
                                            : PyStackRef_AsPyObjectBorrow(PEEK(total_args + 1));
            int err = _Py_call_instrumentation_2args(
                    tstate, PY_MONITORING_EVENT_CALL,
                    frame, this_instr, function, arg);
            ERROR_IF(err, error);
            PAUSE_ADAPTIVE_COUNTER(this_instr[1].counter);
            GO_TO_INSTRUCTION(CALL_KW);
        }

        op(_MAYBE_EXPAND_METHOD_KW, (callable[1], self_or_null[1], args[oparg], kwnames_in -- func[1], maybe_self[1], args[oparg], kwnames_out)) {
            if (PyStackRef_TYPE(callable[0]) == &PyMethod_Type && PyStackRef_IsNull(self_or_null[0])) {
                PyObject *callable_o = PyStackRef_AsPyObjectBorrow(callable[0]);
                PyObject *self = ((PyMethodObject *)callable_o)->im_self;
                maybe_self[0] = PyStackRef_FromPyObjectNew(self);
                PyObject *method = ((PyMethodObject *)callable_o)->im_func;
                _PyStackRef temp = callable[0];
                func[0] = PyStackRef_FromPyObjectNew(method);
                PyStackRef_CLOSE(temp);
            }
            kwnames_out = kwnames_in;
            DEAD(kwnames_in);
        }

        op(_DO_CALL_KW, (callable[1], self_or_null[1], args[oparg], kwnames -- res)) {
            PyObject *callable_o = PyStackRef_AsPyObjectBorrow(callable[0]);
            PyObject *kwnames_o = PyStackRef_AsPyObjectBorrow(kwnames);

            // oparg counts all of the args, but *not* self:
            int total_args = oparg;
            if (!PyStackRef_IsNull(self_or_null[0])) {
                args--;
                total_args++;
            }
            int positional_args = total_args - (int)PyTuple_GET_SIZE(kwnames_o);
            // Check if the call can be inlined or not
            if (Py_TYPE(callable_o) == &PyFunction_Type &&
                tstate->interp->eval_frame == NULL &&
                ((PyFunctionObject *)callable_o)->vectorcall == _PyFunction_Vectorcall)
            {
                int code_flags = ((PyCodeObject*)PyFunction_GET_CODE(callable_o))->co_flags;
                PyObject *locals = code_flags & CO_OPTIMIZED ? NULL : Py_NewRef(PyFunction_GET_GLOBALS(callable_o));
                _PyInterpreterFrame *new_frame = _PyEvalFramePushAndInit(
                    tstate, callable[0], locals,
                    args, positional_args, kwnames_o, frame
                );
                PyStackRef_CLOSE(kwnames);
                // Sync stack explicitly since we leave using DISPATCH_INLINED().
                SYNC_SP();
                // The frame has stolen all the arguments from the stack,
                // so there is no need to clean them up.
                if (new_frame == NULL) {
                    ERROR_NO_POP();
                }
                assert(INSTRUCTION_SIZE == 1 + INLINE_CACHE_ENTRIES_CALL_KW);
                frame->return_offset = INSTRUCTION_SIZE;
                DISPATCH_INLINED(new_frame);
            }
            /* Callable is not a normal Python function */
            STACKREFS_TO_PYOBJECTS(args, total_args, args_o);
            if (CONVERSION_FAILED(args_o)) {
                DECREF_INPUTS();
                ERROR_IF(true, error);
            }
            PyObject *res_o = PyObject_Vectorcall(
                callable_o, args_o,
                positional_args | PY_VECTORCALL_ARGUMENTS_OFFSET,
                kwnames_o);
            STACKREFS_TO_PYOBJECTS_CLEANUP(args_o);
            if (opcode == INSTRUMENTED_CALL_KW) {
                PyObject *arg = total_args == 0 ?
                    &_PyInstrumentation_MISSING : PyStackRef_AsPyObjectBorrow(args[0]);
                if (res_o == NULL) {
                    _Py_call_instrumentation_exc2(
                        tstate, PY_MONITORING_EVENT_C_RAISE,
                        frame, this_instr, callable_o, arg);
                }
                else {
                    int err = _Py_call_instrumentation_2args(
                        tstate, PY_MONITORING_EVENT_C_RETURN,
                        frame, this_instr, callable_o, arg);
                    if (err < 0) {
                        Py_CLEAR(res_o);
                    }
                }
            }
            PyStackRef_CLOSE(kwnames);
            assert((res_o != NULL) ^ (_PyErr_Occurred(tstate) != NULL));
            PyStackRef_CLOSE(callable[0]);
            for (int i = 0; i < total_args; i++) {
                PyStackRef_CLOSE(args[i]);
            }
            DEAD(self_or_null);
            ERROR_IF(res_o == NULL, error);
            res = PyStackRef_FromPyObjectSteal(res_o);
        }

        op(_PY_FRAME_KW, (callable[1], self_or_null[1], args[oparg], kwnames -- new_frame: _PyInterpreterFrame*)) {
            PyObject *callable_o = PyStackRef_AsPyObjectBorrow(callable[0]);

            // oparg counts all of the args, but *not* self:
            int total_args = oparg;
            if (!PyStackRef_IsNull(self_or_null[0])) {
                args--;
                total_args++;
            }
            PyObject *kwnames_o = PyStackRef_AsPyObjectBorrow(kwnames);
            int positional_args = total_args - (int)PyTuple_GET_SIZE(kwnames_o);
            assert(Py_TYPE(callable_o) == &PyFunction_Type);
            int code_flags = ((PyCodeObject*)PyFunction_GET_CODE(callable_o))->co_flags;
            PyObject *locals = code_flags & CO_OPTIMIZED ? NULL : Py_NewRef(PyFunction_GET_GLOBALS(callable_o));
            new_frame = _PyEvalFramePushAndInit(
                tstate, callable[0], locals,
                args, positional_args, kwnames_o, frame
            );
            PyStackRef_CLOSE(kwnames);
            ERROR_IF(new_frame == NULL, error);
            // The frame has stolen all the arguments from the stack,
            // so there is no need to clean them up.
            SYNC_SP();
        }

        op(_CHECK_FUNCTION_VERSION_KW, (func_version/2, callable[1], self_or_null[1], unused[oparg], kwnames -- callable[1], self_or_null[1], unused[oparg], kwnames)) {
            PyObject *callable_o = PyStackRef_AsPyObjectBorrow(callable[0]);
            EXIT_IF(!PyFunction_Check(callable_o));
            PyFunctionObject *func = (PyFunctionObject *)callable_o;
            EXIT_IF(func->func_version != func_version);
        }

        macro(CALL_KW_PY) =
            unused/1 + // Skip over the counter
            _CHECK_PEP_523 +
            _CHECK_FUNCTION_VERSION_KW +
            _PY_FRAME_KW +
            _SAVE_RETURN_OFFSET +
            _PUSH_FRAME;

        op(_CHECK_METHOD_VERSION_KW, (func_version/2, callable[1], null[1], unused[oparg], kwnames -- callable[1], null[1], unused[oparg], kwnames)) {
            PyObject *callable_o = PyStackRef_AsPyObjectBorrow(callable[0]);

            EXIT_IF(Py_TYPE(callable_o) != &PyMethod_Type);
            PyObject *func = ((PyMethodObject *)callable_o)->im_func;
            EXIT_IF(!PyFunction_Check(func));
            EXIT_IF(((PyFunctionObject *)func)->func_version != func_version);
            EXIT_IF(!PyStackRef_IsNull(null[0]));
        }

        op(_EXPAND_METHOD_KW, (callable[1], null[1], unused[oparg], unused -- method[1], self[1], unused[oparg], unused)) {
            _PyStackRef callable_s = callable[0];
            PyObject *callable_o = PyStackRef_AsPyObjectBorrow(callable_s);

            assert(PyStackRef_IsNull(null[0]));
            assert(Py_TYPE(callable_o) == &PyMethod_Type);
            self[0] = PyStackRef_FromPyObjectNew(((PyMethodObject *)callable_o)->im_self);
            method[0] = PyStackRef_FromPyObjectNew(((PyMethodObject *)callable_o)->im_func);
            assert(PyStackRef_FunctionCheck(method[0]));
            PyStackRef_CLOSE(callable_s);
        }

        macro(CALL_KW_BOUND_METHOD) =
            unused/1 + // Skip over the counter
            _CHECK_PEP_523 +
            _CHECK_METHOD_VERSION_KW +
            _EXPAND_METHOD_KW +
            flush + // so that self is in the argument array
            _PY_FRAME_KW +
            _SAVE_RETURN_OFFSET +
            _PUSH_FRAME;

        specializing op(_SPECIALIZE_CALL_KW, (counter/1, callable[1], self_or_null[1], args[oparg], kwnames -- callable[1], self_or_null[1], args[oparg], kwnames)) {
            #if ENABLE_SPECIALIZATION
            if (ADAPTIVE_COUNTER_TRIGGERS(counter)) {
                next_instr = this_instr;
                _Py_Specialize_CallKw(callable[0], next_instr, oparg + !PyStackRef_IsNull(self_or_null[0]));
                DISPATCH_SAME_OPARG();
            }
            OPCODE_DEFERRED_INC(CALL_KW);
            ADVANCE_ADAPTIVE_COUNTER(this_instr[1].counter);
            #endif  /* ENABLE_SPECIALIZATION */
        }

        macro(CALL_KW) =
            _SPECIALIZE_CALL_KW +
            unused/2 +
            _MAYBE_EXPAND_METHOD_KW +
            _DO_CALL_KW;

        op(_CHECK_IS_NOT_PY_CALLABLE_KW, (callable[1], unused[1], unused[oparg], kwnames -- callable[1], unused[1], unused[oparg], kwnames)) {
            PyObject *callable_o = PyStackRef_AsPyObjectBorrow(callable[0]);
            EXIT_IF(PyFunction_Check(callable_o));
            EXIT_IF(Py_TYPE(callable_o) == &PyMethod_Type);
        }


        op(_CALL_KW_NON_PY, (callable[1], self_or_null[1], args[oparg], kwnames -- res)) {
#if TIER_ONE
            assert(opcode != INSTRUMENTED_CALL);
#endif
            PyObject *callable_o = PyStackRef_AsPyObjectBorrow(callable[0]);

            int total_args = oparg;
            if (!PyStackRef_IsNull(self_or_null[0])) {
                args--;
                total_args++;
            }
            /* Callable is not a normal Python function */
            STACKREFS_TO_PYOBJECTS(args, total_args, args_o);
            if (CONVERSION_FAILED(args_o)) {
                DECREF_INPUTS();
                ERROR_IF(true, error);
            }
            PyObject *kwnames_o = PyStackRef_AsPyObjectBorrow(kwnames);
            int positional_args = total_args - (int)PyTuple_GET_SIZE(kwnames_o);
            PyObject *res_o = PyObject_Vectorcall(
                callable_o, args_o,
                positional_args | PY_VECTORCALL_ARGUMENTS_OFFSET,
                kwnames_o);
            PyStackRef_CLOSE(kwnames);
            STACKREFS_TO_PYOBJECTS_CLEANUP(args_o);
            assert((res_o != NULL) ^ (_PyErr_Occurred(tstate) != NULL));
            for (int i = 0; i < total_args; i++) {
                PyStackRef_CLOSE(args[i]);
            }
            DEAD(self_or_null);
            PyStackRef_CLOSE(callable[0]);
            ERROR_IF(res_o == NULL, error);
            res = PyStackRef_FromPyObjectSteal(res_o);
        }

        macro(CALL_KW_NON_PY) =
            unused/1 + // Skip over the counter
            unused/2 +
            _CHECK_IS_NOT_PY_CALLABLE_KW +
            _CALL_KW_NON_PY +
            _CHECK_PERIODIC;

        inst(INSTRUMENTED_CALL_FUNCTION_EX, ( -- )) {
            GO_TO_INSTRUCTION(CALL_FUNCTION_EX);
        }

        op(_MAKE_CALLARGS_A_TUPLE, (func, unused, callargs, kwargs_in if (oparg & 1) -- func, unused, tuple, kwargs_out if (oparg & 1))) {
            PyObject *callargs_o = PyStackRef_AsPyObjectBorrow(callargs);
            if (PyTuple_CheckExact(callargs_o)) {
                tuple = callargs;
                DEAD(callargs);
            }
            else {
                int err = _Py_Check_ArgsIterable(tstate, PyStackRef_AsPyObjectBorrow(func), callargs_o);
                if (err < 0) {
                    ERROR_NO_POP();
                }
                PyObject *tuple_o = PySequence_Tuple(callargs_o);
                if (tuple_o == NULL) {
                    ERROR_NO_POP();
                }
                PyStackRef_CLOSE(callargs);
                tuple = PyStackRef_FromPyObjectSteal(tuple_o);
            }
            kwargs_out = kwargs_in;
            DEAD(kwargs_in);
        }

        op(_DO_CALL_FUNCTION_EX, (func_st, unused, callargs_st, kwargs_st if (oparg & 1) -- result)) {
            PyObject *func = PyStackRef_AsPyObjectBorrow(func_st);
            PyObject *callargs = PyStackRef_AsPyObjectBorrow(callargs_st);
            PyObject *kwargs = PyStackRef_AsPyObjectBorrow(kwargs_st);

            // DICT_MERGE is called before this opcode if there are kwargs.
            // It converts all dict subtypes in kwargs into regular dicts.
            assert(kwargs == NULL || PyDict_CheckExact(kwargs));
            assert(PyTuple_CheckExact(callargs));
            EVAL_CALL_STAT_INC_IF_FUNCTION(EVAL_CALL_FUNCTION_EX, func);
            PyObject *result_o;
            assert(!_PyErr_Occurred(tstate));
            if (opcode == INSTRUMENTED_CALL_FUNCTION_EX) {
                PyObject *arg = PyTuple_GET_SIZE(callargs) > 0 ?
                    PyTuple_GET_ITEM(callargs, 0) : &_PyInstrumentation_MISSING;
                int err = _Py_call_instrumentation_2args(
                    tstate, PY_MONITORING_EVENT_CALL,
                    frame, this_instr, func, arg);
                if (err) {
                    ERROR_NO_POP();
                }
                result_o = PyObject_Call(func, callargs, kwargs);

                if (!PyFunction_Check(func) && !PyMethod_Check(func)) {
                    if (result_o == NULL) {
                        _Py_call_instrumentation_exc2(
                            tstate, PY_MONITORING_EVENT_C_RAISE,
                            frame, this_instr, func, arg);
                    }
                    else {
                        int err = _Py_call_instrumentation_2args(
                            tstate, PY_MONITORING_EVENT_C_RETURN,
                            frame, this_instr, func, arg);
                        if (err < 0) {
                            Py_CLEAR(result_o);
                        }
                    }
                }
            }
            else {
                if (Py_TYPE(func) == &PyFunction_Type &&
                    tstate->interp->eval_frame == NULL &&
                    ((PyFunctionObject *)func)->vectorcall == _PyFunction_Vectorcall) {
                    assert(PyTuple_CheckExact(callargs));
                    Py_ssize_t nargs = PyTuple_GET_SIZE(callargs);
                    int code_flags = ((PyCodeObject *)PyFunction_GET_CODE(func))->co_flags;
                    PyObject *locals = code_flags & CO_OPTIMIZED ? NULL : Py_NewRef(PyFunction_GET_GLOBALS(func));

                    _PyInterpreterFrame *new_frame = _PyEvalFramePushAndInit_Ex(
                        tstate, func_st, locals,
                        nargs, callargs, kwargs, frame);
                    // Need to sync the stack since we exit with DISPATCH_INLINED.
                    INPUTS_DEAD();
                    SYNC_SP();
                    if (new_frame == NULL) {
                        ERROR_NO_POP();
                    }
                    assert(INSTRUCTION_SIZE == 1);
                    frame->return_offset = 1;
                    DISPATCH_INLINED(new_frame);
                }
                result_o = PyObject_Call(func, callargs, kwargs);
            }
            PyStackRef_XCLOSE(kwargs_st);
            DEAD(kwargs_st);
            PyStackRef_CLOSE(callargs_st);
            PyStackRef_CLOSE(func_st);
            ERROR_IF(result_o == NULL, error);
            result = PyStackRef_FromPyObjectSteal(result_o);
        }

        macro(CALL_FUNCTION_EX) =
            _MAKE_CALLARGS_A_TUPLE +
            _DO_CALL_FUNCTION_EX +
            _CHECK_PERIODIC;


        inst(MAKE_FUNCTION, (codeobj_st -- func)) {
            PyObject *codeobj = PyStackRef_AsPyObjectBorrow(codeobj_st);

            PyFunctionObject *func_obj = (PyFunctionObject *)
                PyFunction_New(codeobj, GLOBALS());

            PyStackRef_CLOSE(codeobj_st);
            ERROR_IF(func_obj == NULL, error);

            _PyFunction_SetVersion(
                func_obj, ((PyCodeObject *)codeobj)->co_version);
            func = PyStackRef_FromPyObjectSteal((PyObject *)func_obj);
        }

        inst(SET_FUNCTION_ATTRIBUTE, (attr_st, func_in -- func_out)) {
            PyObject *func = PyStackRef_AsPyObjectBorrow(func_in);
            PyObject *attr = PyStackRef_AsPyObjectSteal(attr_st);
            func_out = func_in;
            DEAD(func_in);
            assert(PyFunction_Check(func));
            size_t offset = _Py_FunctionAttributeOffsets[oparg];
            assert(offset != 0);
            PyObject **ptr = (PyObject **)(((char *)func) + offset);
            assert(*ptr == NULL);
            *ptr = attr;
        }

        inst(RETURN_GENERATOR, (-- res)) {
            assert(PyStackRef_FunctionCheck(frame->f_funcobj));
            PyFunctionObject *func = (PyFunctionObject *)PyStackRef_AsPyObjectBorrow(frame->f_funcobj);
            PyGenObject *gen = (PyGenObject *)_Py_MakeCoro(func);
            ERROR_IF(gen == NULL, error);
            assert(EMPTY());
            SAVE_STACK();
            _PyInterpreterFrame *gen_frame = &gen->gi_iframe;
            frame->instr_ptr++;
            _PyFrame_Copy(frame, gen_frame);
            assert(frame->frame_obj == NULL);
            gen->gi_frame_state = FRAME_CREATED;
            gen_frame->owner = FRAME_OWNED_BY_GENERATOR;
            _Py_LeaveRecursiveCallPy(tstate);
            _PyInterpreterFrame *prev = frame->previous;
            _PyThreadState_PopFrame(tstate, frame);
            frame = tstate->current_frame = prev;
            LOAD_IP(frame->return_offset);
            RELOAD_STACK();
            res = PyStackRef_FromPyObjectSteal((PyObject *)gen);
            LLTRACE_RESUME_FRAME();
        }

        inst(BUILD_SLICE, (start, stop, step if (oparg == 3) -- slice)) {
            PyObject *start_o = PyStackRef_AsPyObjectBorrow(start);
            PyObject *stop_o = PyStackRef_AsPyObjectBorrow(stop);
            PyObject *step_o = PyStackRef_AsPyObjectBorrow(step);

            PyObject *slice_o = PySlice_New(start_o, stop_o, step_o);
            DECREF_INPUTS();
            ERROR_IF(slice_o == NULL, error);
            slice = PyStackRef_FromPyObjectSteal(slice_o);
        }

        inst(CONVERT_VALUE, (value -- result)) {
            conversion_func conv_fn;
            assert(oparg >= FVC_STR && oparg <= FVC_ASCII);
            conv_fn = _PyEval_ConversionFuncs[oparg];
            PyObject *result_o = conv_fn(PyStackRef_AsPyObjectBorrow(value));
            PyStackRef_CLOSE(value);
            ERROR_IF(result_o == NULL, error);
            result = PyStackRef_FromPyObjectSteal(result_o);
        }

        inst(FORMAT_SIMPLE, (value -- res)) {
            PyObject *value_o = PyStackRef_AsPyObjectBorrow(value);
            /* If value is a unicode object, then we know the result
             * of format(value) is value itself. */
            if (!PyUnicode_CheckExact(value_o)) {
                PyObject *res_o = PyObject_Format(value_o, NULL);
                PyStackRef_CLOSE(value);
                ERROR_IF(res_o == NULL, error);
                res = PyStackRef_FromPyObjectSteal(res_o);
            }
            else {
                res = value;
                DEAD(value);
            }
        }

        inst(FORMAT_WITH_SPEC, (value, fmt_spec -- res)) {
            PyObject *res_o = PyObject_Format(PyStackRef_AsPyObjectBorrow(value), PyStackRef_AsPyObjectBorrow(fmt_spec));
            PyStackRef_CLOSE(value);
            PyStackRef_CLOSE(fmt_spec);
            ERROR_IF(res_o == NULL, error);
            res = PyStackRef_FromPyObjectSteal(res_o);
        }

        pure inst(COPY, (bottom, unused[oparg-1] -- bottom, unused[oparg-1], top)) {
            assert(oparg > 0);
            top = PyStackRef_DUP(bottom);
        }

        specializing op(_SPECIALIZE_BINARY_OP, (counter/1, lhs, rhs -- lhs, rhs)) {
            #if ENABLE_SPECIALIZATION_FT
            if (ADAPTIVE_COUNTER_TRIGGERS(counter)) {
                next_instr = this_instr;
                _Py_Specialize_BinaryOp(lhs, rhs, next_instr, oparg, LOCALS_ARRAY);
                DISPATCH_SAME_OPARG();
            }
            OPCODE_DEFERRED_INC(BINARY_OP);
            ADVANCE_ADAPTIVE_COUNTER(this_instr[1].counter);
            #endif  /* ENABLE_SPECIALIZATION_FT */
            assert(NB_ADD <= oparg);
            assert(oparg <= NB_INPLACE_XOR);
        }

        op(_BINARY_OP, (lhs, rhs -- res)) {
            PyObject *lhs_o = PyStackRef_AsPyObjectBorrow(lhs);
            PyObject *rhs_o = PyStackRef_AsPyObjectBorrow(rhs);

            assert(_PyEval_BinaryOps[oparg]);
            PyObject *res_o = _PyEval_BinaryOps[oparg](lhs_o, rhs_o);
            DECREF_INPUTS();
            ERROR_IF(res_o == NULL, error);
            res = PyStackRef_FromPyObjectSteal(res_o);
        }

        macro(BINARY_OP) = _SPECIALIZE_BINARY_OP + _BINARY_OP;

        pure inst(SWAP, (bottom_in, unused[oparg-2], top_in --
                    top_out, unused[oparg-2], bottom_out)) {
            bottom_out = bottom_in;
            DEAD(bottom_in);
            top_out = top_in;
            DEAD(top_in);
            assert(oparg >= 2);
        }

        inst(INSTRUMENTED_LINE, ( -- )) {
            int original_opcode = 0;
            if (tstate->tracing) {
                PyCodeObject *code = _PyFrame_GetCode(frame);
                original_opcode = code->_co_monitoring->lines[(int)(this_instr - _PyFrame_GetBytecode(frame))].original_opcode;
                next_instr = this_instr;
            } else {
                original_opcode = _Py_call_instrumentation_line(
                        tstate, frame, this_instr, prev_instr);
                if (original_opcode < 0) {
                    next_instr = this_instr+1;
                    goto error;
                }
                next_instr = frame->instr_ptr;
                if (next_instr != this_instr) {
                    DISPATCH();
                }
            }
            if (_PyOpcode_Caches[original_opcode]) {
                _PyBinaryOpCache *cache = (_PyBinaryOpCache *)(next_instr+1);
                /* Prevent the underlying instruction from specializing
                * and overwriting the instrumentation. */
                PAUSE_ADAPTIVE_COUNTER(cache->counter);
            }
            opcode = original_opcode;
            DISPATCH_GOTO();
        }

        inst(INSTRUMENTED_INSTRUCTION, ( -- )) {
            int next_opcode = _Py_call_instrumentation_instruction(
                tstate, frame, this_instr);
            ERROR_IF(next_opcode < 0, error);
            next_instr = this_instr;
            if (_PyOpcode_Caches[next_opcode]) {
                PAUSE_ADAPTIVE_COUNTER(next_instr[1].counter);
            }
            assert(next_opcode > 0 && next_opcode < 256);
            opcode = next_opcode;
            DISPATCH_GOTO();
        }

        inst(INSTRUMENTED_JUMP_FORWARD, ( -- )) {
            INSTRUMENTED_JUMP(this_instr, next_instr + oparg, PY_MONITORING_EVENT_JUMP);
        }

        op(_MONITOR_JUMP_BACKWARD, (-- )) {
            INSTRUMENTED_JUMP(this_instr, next_instr - oparg, PY_MONITORING_EVENT_JUMP);
        }

        macro(INSTRUMENTED_JUMP_BACKWARD) =
            unused/1 +
            _CHECK_PERIODIC +
            _MONITOR_JUMP_BACKWARD;

        inst(INSTRUMENTED_POP_JUMP_IF_TRUE, (unused/1 -- )) {
            _PyStackRef cond = POP();
            assert(PyStackRef_BoolCheck(cond));
            int flag = PyStackRef_IsTrue(cond);
            int offset = flag * oparg;
            RECORD_BRANCH_TAKEN(this_instr[1].cache, flag);
            INSTRUMENTED_JUMP(this_instr, next_instr + offset, PY_MONITORING_EVENT_BRANCH);
        }

        inst(INSTRUMENTED_POP_JUMP_IF_FALSE, (unused/1 -- )) {
            _PyStackRef cond = POP();
            assert(PyStackRef_BoolCheck(cond));
            int flag = PyStackRef_IsFalse(cond);
            int offset = flag * oparg;
            RECORD_BRANCH_TAKEN(this_instr[1].cache, flag);
            INSTRUMENTED_JUMP(this_instr, next_instr + offset, PY_MONITORING_EVENT_BRANCH);
        }

        inst(INSTRUMENTED_POP_JUMP_IF_NONE, (unused/1 -- )) {
            _PyStackRef value_stackref = POP();
            int flag = PyStackRef_IsNone(value_stackref);
            int offset;
            if (flag) {
                offset = oparg;
            }
            else {
                PyStackRef_CLOSE(value_stackref);
                offset = 0;
            }
            RECORD_BRANCH_TAKEN(this_instr[1].cache, flag);
            INSTRUMENTED_JUMP(this_instr, next_instr + offset, PY_MONITORING_EVENT_BRANCH);
        }

        inst(INSTRUMENTED_POP_JUMP_IF_NOT_NONE, (unused/1 -- )) {
            _PyStackRef value_stackref = POP();
            int offset;
            int nflag = PyStackRef_IsNone(value_stackref);
            if (nflag) {
                offset = 0;
            }
            else {
                PyStackRef_CLOSE(value_stackref);
                offset = oparg;
            }
            #if ENABLE_SPECIALIZATION
            this_instr[1].cache = (this_instr[1].cache << 1) | !nflag;
            #endif
            INSTRUMENTED_JUMP(this_instr, next_instr + offset, PY_MONITORING_EVENT_BRANCH);
        }

        tier1 inst(EXTENDED_ARG, ( -- )) {
            assert(oparg);
            opcode = next_instr->op.code;
            oparg = oparg << 8 | next_instr->op.arg;
            PRE_DISPATCH_GOTO();
            DISPATCH_GOTO();
        }

        tier1 inst(CACHE, (--)) {
            assert(0 && "Executing a cache.");
            Py_FatalError("Executing a cache.");
        }

        tier1 inst(RESERVED, (--)) {
            assert(0 && "Executing RESERVED instruction.");
            Py_FatalError("Executing RESERVED instruction.");
        }

        ///////// Tier-2 only opcodes /////////

        op (_GUARD_IS_TRUE_POP, (flag -- )) {
            int is_true = PyStackRef_IsTrue(flag);
            DEAD(flag);
            SYNC_SP();
            EXIT_IF(!is_true);
        }

        op (_GUARD_IS_FALSE_POP, (flag -- )) {
            int is_false = PyStackRef_IsFalse(flag);
            DEAD(flag);
            SYNC_SP();
            EXIT_IF(!is_false);
        }

        op (_GUARD_IS_NONE_POP, (val -- )) {
            int is_none = PyStackRef_IsNone(val);
            if (!is_none) {
                PyStackRef_CLOSE(val);
                SYNC_SP();
                EXIT_IF(1);
            }
            DEAD(val);
        }

        op (_GUARD_IS_NOT_NONE_POP, (val -- )) {
            int is_none = PyStackRef_IsNone(val);
            PyStackRef_CLOSE(val);
            SYNC_SP();
            EXIT_IF(is_none);
        }

        op(_JUMP_TO_TOP, (--)) {
            JUMP_TO_JUMP_TARGET();
        }

        tier2 op(_SET_IP, (instr_ptr/4 --)) {
            frame->instr_ptr = (_Py_CODEUNIT *)instr_ptr;
        }

        tier2 op(_CHECK_STACK_SPACE_OPERAND, (framesize/2 --)) {
            assert(framesize <= INT_MAX);
            DEOPT_IF(!_PyThreadState_HasStackSpace(tstate, framesize));
            DEOPT_IF(tstate->py_recursion_remaining <= 1);
        }

        op(_SAVE_RETURN_OFFSET, (--)) {
            #if TIER_ONE
            frame->return_offset = (uint16_t)(next_instr - this_instr);
            #endif
            #if TIER_TWO
            frame->return_offset = oparg;
            #endif
        }

        tier2 op(_EXIT_TRACE, (exit_p/4 --)) {
            _PyExitData *exit = (_PyExitData *)exit_p;
            PyCodeObject *code = _PyFrame_GetCode(frame);
            _Py_CODEUNIT *target = _PyFrame_GetBytecode(frame) + exit->target;
        #if defined(Py_DEBUG) && !defined(_Py_JIT)
            OPT_HIST(trace_uop_execution_counter, trace_run_length_hist);
            if (lltrace >= 2) {
                printf("SIDE EXIT: [UOp ");
                _PyUOpPrint(&next_uop[-1]);
                printf(", exit %u, temp %d, target %d -> %s]\n",
                    exit - current_executor->exits, exit->temperature.value_and_backoff,
                    (int)(target - _PyFrame_GetBytecode(frame)),
                    _PyOpcode_OpName[target->op.code]);
            }
        #endif
            if (exit->executor && !exit->executor->vm_data.valid) {
                exit->temperature = initial_temperature_backoff_counter();
                Py_CLEAR(exit->executor);
            }
            if (exit->executor == NULL) {
                _Py_BackoffCounter temperature = exit->temperature;
                if (!backoff_counter_triggers(temperature)) {
                    exit->temperature = advance_backoff_counter(temperature);
                    tstate->previous_executor = (PyObject *)current_executor;
                    GOTO_TIER_ONE(target);
                }
                _PyExecutorObject *executor;
                if (target->op.code == ENTER_EXECUTOR) {
                    executor = code->co_executors->executors[target->op.arg];
                    Py_INCREF(executor);
                }
                else {
                    int chain_depth = current_executor->vm_data.chain_depth + 1;
                    int optimized = _PyOptimizer_Optimize(frame, target, stack_pointer, &executor, chain_depth);
                    if (optimized <= 0) {
                        exit->temperature = restart_backoff_counter(temperature);
                        if (optimized < 0) {
                            GOTO_UNWIND();
                        }
                        tstate->previous_executor = (PyObject *)current_executor;
                        GOTO_TIER_ONE(target);
                    }
                    else {
                        exit->temperature = initial_temperature_backoff_counter();
                    }
                }
                exit->executor = executor;
            }
            Py_INCREF(exit->executor);
            tstate->previous_executor = (PyObject *)current_executor;
            GOTO_TIER_TWO(exit->executor);
        }

        tier2 op(_CHECK_VALIDITY, (--)) {
            DEOPT_IF(!current_executor->vm_data.valid);
        }

        tier2 pure op(_LOAD_CONST_INLINE, (ptr/4 -- value)) {
            value = PyStackRef_FromPyObjectNew(ptr);
        }

        tier2 pure op(_LOAD_CONST_INLINE_BORROW, (ptr/4 -- value)) {
            value = PyStackRef_FromPyObjectImmortal(ptr);
        }

        tier2 pure op (_POP_TOP_LOAD_CONST_INLINE_BORROW, (ptr/4, pop -- value)) {
            PyStackRef_CLOSE(pop);
            value = PyStackRef_FromPyObjectImmortal(ptr);
        }

        tier2 pure op(_LOAD_CONST_INLINE_WITH_NULL, (ptr/4 -- value, null)) {
            value = PyStackRef_FromPyObjectNew(ptr);
            null = PyStackRef_NULL;
        }

        tier2 pure op(_LOAD_CONST_INLINE_BORROW_WITH_NULL, (ptr/4 -- value, null)) {
            value = PyStackRef_FromPyObjectImmortal(ptr);
            null = PyStackRef_NULL;
        }

        tier2 op(_CHECK_FUNCTION, (func_version/2 -- )) {
            assert(PyStackRef_FunctionCheck(frame->f_funcobj));
            PyFunctionObject *func = (PyFunctionObject *)PyStackRef_AsPyObjectBorrow(frame->f_funcobj);
            DEOPT_IF(func->func_version != func_version);
        }

        tier2 op(_LOAD_GLOBAL_MODULE, (index/1 -- res, null if (oparg & 1))) {
            PyDictObject *dict = (PyDictObject *)GLOBALS();
            PyDictUnicodeEntry *entries = DK_UNICODE_ENTRIES(dict->ma_keys);
            PyObject *res_o = entries[index].me_value;
            DEOPT_IF(res_o == NULL);
            Py_INCREF(res_o);
            res = PyStackRef_FromPyObjectSteal(res_o);
            null = PyStackRef_NULL;
         }

        tier2 op(_LOAD_GLOBAL_BUILTINS, (index/1 -- res, null if (oparg & 1))) {
            PyDictObject *dict = (PyDictObject *)BUILTINS();
            PyDictUnicodeEntry *entries = DK_UNICODE_ENTRIES(dict->ma_keys);
            PyObject *res_o = entries[index].me_value;
            DEOPT_IF(res_o == NULL);
            Py_INCREF(res_o);
            res = PyStackRef_FromPyObjectSteal(res_o);
            null = PyStackRef_NULL;
         }

        /* Internal -- for testing executors */
        op(_INTERNAL_INCREMENT_OPT_COUNTER, (opt --)) {
            _PyCounterOptimizerObject *exe = (_PyCounterOptimizerObject *)PyStackRef_AsPyObjectBorrow(opt);
            exe->count++;
            DEAD(opt);
        }

        tier2 op(_DYNAMIC_EXIT, (exit_p/4 --)) {
            tstate->previous_executor = (PyObject *)current_executor;
            _PyExitData *exit = (_PyExitData *)exit_p;
            _Py_CODEUNIT *target = frame->instr_ptr;
        #if defined(Py_DEBUG) && !defined(_Py_JIT)
            OPT_HIST(trace_uop_execution_counter, trace_run_length_hist);
            if (lltrace >= 2) {
                printf("DYNAMIC EXIT: [UOp ");
                _PyUOpPrint(&next_uop[-1]);
                printf(", exit %u, temp %d, target %d -> %s]\n",
                    exit - current_executor->exits, exit->temperature.value_and_backoff,
                    (int)(target - _PyFrame_GetBytecode(frame)),
                    _PyOpcode_OpName[target->op.code]);
            }
        #endif
            _PyExecutorObject *executor;
            if (target->op.code == ENTER_EXECUTOR) {
                PyCodeObject *code = _PyFrame_GetCode(frame);
                executor = code->co_executors->executors[target->op.arg];
                Py_INCREF(executor);
            }
            else {
                if (!backoff_counter_triggers(exit->temperature)) {
                    exit->temperature = advance_backoff_counter(exit->temperature);
                    GOTO_TIER_ONE(target);
                }
                int optimized = _PyOptimizer_Optimize(frame, target, stack_pointer, &executor, 0);
                if (optimized <= 0) {
                    exit->temperature = restart_backoff_counter(exit->temperature);
                    if (optimized < 0) {
                        GOTO_UNWIND();
                    }
                    GOTO_TIER_ONE(target);
                }
                else {
                    exit->temperature = initial_temperature_backoff_counter();
                }
            }
            GOTO_TIER_TWO(executor);
        }

        tier2 op(_START_EXECUTOR, (executor/4 --)) {
            Py_DECREF(tstate->previous_executor);
            tstate->previous_executor = NULL;
#ifndef _Py_JIT
            current_executor = (_PyExecutorObject*)executor;
#endif
            assert(((_PyExecutorObject *)executor)->vm_data.valid);
        }

        tier2 op(_MAKE_WARM, (--)) {
            current_executor->vm_data.warm = true;
            // It's okay if this ends up going negative.
            if (--tstate->interp->trace_run_counter == 0) {
                _Py_set_eval_breaker_bit(tstate, _PY_EVAL_JIT_INVALIDATE_COLD_BIT);
            }
        }

        tier2 op(_FATAL_ERROR, (--)) {
            assert(0);
            Py_FatalError("Fatal error uop executed.");
        }

        tier2 op(_CHECK_VALIDITY_AND_SET_IP, (instr_ptr/4 --)) {
            DEOPT_IF(!current_executor->vm_data.valid);
            frame->instr_ptr = (_Py_CODEUNIT *)instr_ptr;
        }

        tier2 op(_DEOPT, (--)) {
            EXIT_TO_TIER1();
        }

        tier2 op(_ERROR_POP_N, (target/2, unused[oparg] --)) {
            frame->instr_ptr = _PyFrame_GetBytecode(frame) + target;
            SYNC_SP();
            GOTO_UNWIND();
        }

        /* Progress is guaranteed if we DEOPT on the eval breaker, because
         * ENTER_EXECUTOR will not re-enter tier 2 with the eval breaker set. */
        tier2 op(_TIER2_RESUME_CHECK, (--)) {
#if defined(__EMSCRIPTEN__)
            DEOPT_IF(_Py_emscripten_signal_clock == 0);
            _Py_emscripten_signal_clock -= Py_EMSCRIPTEN_SIGNAL_HANDLING;
#endif
            uintptr_t eval_breaker = _Py_atomic_load_uintptr_relaxed(&tstate->eval_breaker);
            DEOPT_IF(eval_breaker & _PY_EVAL_EVENTS_MASK);
            assert(tstate->tracing || eval_breaker == FT_ATOMIC_LOAD_UINTPTR_ACQUIRE(_PyFrame_GetCode(frame)->_co_instrumentation_version));
        }

// END BYTECODES //

    }
 dispatch_opcode:
 error:
 exception_unwind:
 exit_unwind:
 handle_eval_breaker:
 resume_frame:
 resume_with_error:
 start_frame:
 unbound_local_error:
    ;
}

// Future families go below this point //<|MERGE_RESOLUTION|>--- conflicted
+++ resolved
@@ -3762,12 +3762,7 @@
             DEAD(self);
             _PyInterpreterFrame *temp = _PyEvalFramePushAndInit(
                 tstate, init[0], NULL, args-1, oparg+1, NULL, shim);
-<<<<<<< HEAD
-            if (init_frame == NULL) {
-=======
-            SYNC_SP();
             if (temp == NULL) {
->>>>>>> ad9d059e
                 _PyEval_FrameClearAndPop(tstate, shim);
                 ERROR_IF(true, error);
             }
