// This file contains instruction definitions.
// It is read by Tools/cases_generator/generate_cases.py
// to generate Python/generated_cases.c.h.
// Note that there is some dummy C code at the top and bottom of the file
// to fool text editors like VS Code into believing this is valid C code.
// The actual instruction definitions start at // BEGIN BYTECODES //.
// See Tools/cases_generator/README.md for more information.

#include "Python.h"
#include "pycore_abstract.h"      // _PyIndex_Check()
#include "pycore_call.h"          // _PyObject_FastCallDictTstate()
#include "pycore_ceval.h"         // _PyEval_SignalAsyncExc()
#include "pycore_code.h"
#include "pycore_function.h"
#include "pycore_intrinsics.h"
#include "pycore_long.h"          // _PyLong_GetZero()
#include "pycore_instruments.h"
#include "pycore_object.h"        // _PyObject_GC_TRACK()
#include "pycore_moduleobject.h"  // PyModuleObject
#include "pycore_opcode.h"        // EXTRA_CASES
#include "pycore_pyerrors.h"      // _PyErr_GetRaisedException()
#include "pycore_pymem.h"         // _PyMem_IsPtrFreed()
#include "pycore_pystate.h"       // _PyInterpreterState_GET()
#include "pycore_range.h"         // _PyRangeIterObject
#include "pycore_sliceobject.h"   // _PyBuildSlice_ConsumeRefs
#include "pycore_sysmodule.h"     // _PySys_Audit()
#include "pycore_tuple.h"         // _PyTuple_ITEMS()
#include "pycore_typeobject.h"    // _PySuper_Lookup()
#include "pycore_emscripten_signal.h"  // _Py_CHECK_EMSCRIPTEN_SIGNALS

#include "pycore_dict.h"
#include "dictobject.h"
#include "pycore_frame.h"
#include "opcode.h"
#include "pydtrace.h"
#include "setobject.h"
#include "structmember.h"         // struct PyMemberDef, T_OFFSET_EX

#define USE_COMPUTED_GOTOS 0
#include "ceval_macros.h"

/* Flow control macros */
#define DEOPT_IF(cond, instname) ((void)0)
#define ERROR_IF(cond, labelname) ((void)0)
#define GO_TO_INSTRUCTION(instname) ((void)0)
#define PREDICT(opname) ((void)0)

#define inst(name, ...) case name:
#define op(name, ...) /* NAME is ignored */
#define macro(name) static int MACRO_##name
#define super(name) static int SUPER_##name
#define family(name, ...) static int family_##name

// Dummy variables for stack effects.
static PyObject *value, *value1, *value2, *left, *right, *res, *sum, *prod, *sub;
static PyObject *container, *start, *stop, *v, *lhs, *rhs, *res2;
static PyObject *list, *tuple, *dict, *owner, *set, *str, *tup, *map, *keys;
static PyObject *exit_func, *lasti, *val, *retval, *obj, *iter;
static PyObject *aiter, *awaitable, *iterable, *w, *exc_value, *bc;
static PyObject *orig, *excs, *update, *b, *fromlist, *level, *from;
static PyObject **pieces, **values;
static size_t jump;
// Dummy variables for cache effects
static uint16_t invert, counter, index, hint;
static uint32_t type_version;

static PyObject *
dummy_func(
    PyThreadState *tstate,
    _PyInterpreterFrame *frame,
    unsigned char opcode,
    unsigned int oparg,
    _Py_atomic_int * const eval_breaker,
    _PyCFrame cframe,
    _Py_CODEUNIT *next_instr,
    PyObject **stack_pointer,
    PyObject *kwnames,
    int throwflag,
    binaryfunc binary_ops[],
    PyObject *args[]
)
{
    // Dummy labels.
    pop_1_error:
    // Dummy locals.
    PyObject *annotations;
    PyObject *attrs;
    PyObject *bottom;
    PyObject *callable;
    PyObject *callargs;
    PyObject *closure;
    PyObject *codeobj;
    PyObject *cond;
    PyObject *defaults;
    PyObject *descr;
    _PyInterpreterFrame  entry_frame;
    PyObject *exc;
    PyObject *exit;
    PyObject *fget;
    PyObject *fmt_spec;
    PyObject *func;
    uint32_t func_version;
    PyObject *getattribute;
    PyObject *kwargs;
    PyObject *kwdefaults;
    PyObject *len_o;
    PyObject *match;
    PyObject *match_type;
    PyObject *method;
    PyObject *mgr;
    Py_ssize_t min_args;
    PyObject *names;
    PyObject *new_exc;
    PyObject *next;
    PyObject *none;
    PyObject *null;
    PyObject *prev_exc;
    PyObject *receiver;
    PyObject *rest;
    int result;
    PyObject *self;
    PyObject *seq;
    PyObject *slice;
    PyObject *step;
    PyObject *subject;
    PyObject *top;
    PyObject *type;
    int values_or_none;

    switch (opcode) {

// BEGIN BYTECODES //
        inst(NOP, (--)) {
        }

        inst(RESUME, (--)) {
            assert(tstate->cframe == &cframe);
            assert(frame == cframe.current_frame);
            /* Possibly combine this with eval breaker */
            if (frame->f_code->_co_instrumentation_version != tstate->interp->monitoring_version) {
                int err = _Py_Instrument(frame->f_code, tstate->interp);
                ERROR_IF(err, error);
                next_instr--;
            }
            else if (_Py_atomic_load_relaxed_int32(eval_breaker) && oparg < 2) {
                goto handle_eval_breaker;
            }
        }

        inst(INSTRUMENTED_RESUME, (--)) {
            /* Possible performance enhancement:
             *   We need to check the eval breaker anyway, can we
             * combine the instrument verison check and the eval breaker test?
             */
            if (frame->f_code->_co_instrumentation_version != tstate->interp->monitoring_version) {
                if (_Py_Instrument(frame->f_code, tstate->interp)) {
                    goto error;
                }
                next_instr--;
            }
            else {
                _PyFrame_SetStackPointer(frame, stack_pointer);
                int err = _Py_call_instrumentation(
                        tstate, oparg > 0, frame, next_instr-1);
                stack_pointer = _PyFrame_GetStackPointer(frame);
                ERROR_IF(err, error);
                if (frame->prev_instr != next_instr-1) {
                    /* Instrumentation has jumped */
                    next_instr = frame->prev_instr;
                    DISPATCH();
                }
                if (_Py_atomic_load_relaxed_int32(eval_breaker) && oparg < 2) {
                    goto handle_eval_breaker;
                }
            }
        }

        inst(LOAD_CLOSURE, (-- value)) {
            /* We keep LOAD_CLOSURE so that the bytecode stays more readable. */
            value = GETLOCAL(oparg);
            ERROR_IF(value == NULL, unbound_local_error);
            Py_INCREF(value);
        }

        inst(LOAD_FAST_CHECK, (-- value)) {
            value = GETLOCAL(oparg);
            ERROR_IF(value == NULL, unbound_local_error);
            Py_INCREF(value);
        }

        inst(LOAD_FAST, (-- value)) {
            value = GETLOCAL(oparg);
            assert(value != NULL);
            Py_INCREF(value);
        }

        inst(LOAD_CONST, (-- value)) {
            value = GETITEM(frame->f_code->co_consts, oparg);
            Py_INCREF(value);
        }

        inst(STORE_FAST, (value --)) {
            SETLOCAL(oparg, value);
        }

        super(LOAD_FAST__LOAD_FAST) = LOAD_FAST + LOAD_FAST;
        super(LOAD_FAST__LOAD_CONST) = LOAD_FAST + LOAD_CONST;
        super(STORE_FAST__LOAD_FAST)  = STORE_FAST + LOAD_FAST;
        super(STORE_FAST__STORE_FAST) = STORE_FAST + STORE_FAST;
        super(LOAD_CONST__LOAD_FAST) = LOAD_CONST + LOAD_FAST;

        inst(POP_TOP, (value --)) {
            DECREF_INPUTS();
        }

        inst(PUSH_NULL, (-- res)) {
            res = NULL;
        }

        macro(END_FOR) = POP_TOP + POP_TOP;

        inst(INSTRUMENTED_END_FOR, (receiver, value --)) {
            /* Need to create a fake StopIteration error here,
             * to conform to PEP 380 */
            if (PyGen_Check(receiver)) {
                PyErr_SetObject(PyExc_StopIteration, value);
                if (monitor_stop_iteration(tstate, frame, next_instr-1)) {
                    goto error;
                }
                PyErr_SetRaisedException(NULL);
            }
            DECREF_INPUTS();
        }

        inst(END_SEND, (receiver, value -- value)) {
            Py_DECREF(receiver);
        }

        inst(INSTRUMENTED_END_SEND, (receiver, value -- value)) {
            if (PyGen_Check(receiver) || PyCoro_CheckExact(receiver)) {
                PyErr_SetObject(PyExc_StopIteration, value);
                if (monitor_stop_iteration(tstate, frame, next_instr-1)) {
                    goto error;
                }
                PyErr_SetRaisedException(NULL);
            }
            Py_DECREF(receiver);
        }

        inst(UNARY_NEGATIVE, (value -- res)) {
            res = PyNumber_Negative(value);
            DECREF_INPUTS();
            ERROR_IF(res == NULL, error);
        }

        inst(UNARY_NOT, (value -- res)) {
            int err = PyObject_IsTrue(value);
            DECREF_INPUTS();
            ERROR_IF(err < 0, error);
            if (err == 0) {
                res = Py_True;
            }
            else {
                res = Py_False;
            }
            Py_INCREF(res);
        }

        inst(UNARY_INVERT, (value -- res)) {
            res = PyNumber_Invert(value);
            DECREF_INPUTS();
            ERROR_IF(res == NULL, error);
        }

        family(binary_op, INLINE_CACHE_ENTRIES_BINARY_OP) = {
            BINARY_OP,
            BINARY_OP_ADD_FLOAT,
            BINARY_OP_ADD_INT,
            BINARY_OP_ADD_UNICODE,
            // BINARY_OP_INPLACE_ADD_UNICODE,  // This is an odd duck.
            BINARY_OP_MULTIPLY_FLOAT,
            BINARY_OP_MULTIPLY_INT,
            BINARY_OP_SUBTRACT_FLOAT,
            BINARY_OP_SUBTRACT_INT,
        };


        inst(BINARY_OP_MULTIPLY_INT, (unused/1, left, right -- prod)) {
            DEOPT_IF(!PyLong_CheckExact(left), BINARY_OP);
            DEOPT_IF(!PyLong_CheckExact(right), BINARY_OP);
            STAT_INC(BINARY_OP, hit);
            prod = _PyLong_Multiply((PyLongObject *)left, (PyLongObject *)right);
            _Py_DECREF_SPECIALIZED(right, (destructor)PyObject_Free);
            _Py_DECREF_SPECIALIZED(left, (destructor)PyObject_Free);
            ERROR_IF(prod == NULL, error);
        }

        inst(BINARY_OP_MULTIPLY_FLOAT, (unused/1, left, right -- prod)) {
            DEOPT_IF(!PyFloat_CheckExact(left), BINARY_OP);
            DEOPT_IF(!PyFloat_CheckExact(right), BINARY_OP);
            STAT_INC(BINARY_OP, hit);
            double dprod = ((PyFloatObject *)left)->ob_fval *
                ((PyFloatObject *)right)->ob_fval;
            DECREF_INPUTS_AND_REUSE_FLOAT(left, right, dprod, prod);
        }

        inst(BINARY_OP_SUBTRACT_INT, (unused/1, left, right -- sub)) {
            DEOPT_IF(!PyLong_CheckExact(left), BINARY_OP);
            DEOPT_IF(!PyLong_CheckExact(right), BINARY_OP);
            STAT_INC(BINARY_OP, hit);
            sub = _PyLong_Subtract((PyLongObject *)left, (PyLongObject *)right);
            _Py_DECREF_SPECIALIZED(right, (destructor)PyObject_Free);
            _Py_DECREF_SPECIALIZED(left, (destructor)PyObject_Free);
            ERROR_IF(sub == NULL, error);
        }

        inst(BINARY_OP_SUBTRACT_FLOAT, (unused/1, left, right -- sub)) {
            DEOPT_IF(!PyFloat_CheckExact(left), BINARY_OP);
            DEOPT_IF(!PyFloat_CheckExact(right), BINARY_OP);
            STAT_INC(BINARY_OP, hit);
            double dsub = ((PyFloatObject *)left)->ob_fval - ((PyFloatObject *)right)->ob_fval;
            DECREF_INPUTS_AND_REUSE_FLOAT(left, right, dsub, sub);
        }

        inst(BINARY_OP_ADD_UNICODE, (unused/1, left, right -- res)) {
            DEOPT_IF(!PyUnicode_CheckExact(left), BINARY_OP);
            DEOPT_IF(Py_TYPE(right) != Py_TYPE(left), BINARY_OP);
            STAT_INC(BINARY_OP, hit);
            res = PyUnicode_Concat(left, right);
            _Py_DECREF_SPECIALIZED(left, _PyUnicode_ExactDealloc);
            _Py_DECREF_SPECIALIZED(right, _PyUnicode_ExactDealloc);
            ERROR_IF(res == NULL, error);
        }

        // This is a subtle one. It's a super-instruction for
        // BINARY_OP_ADD_UNICODE followed by STORE_FAST
        // where the store goes into the left argument.
        // So the inputs are the same as for all BINARY_OP
        // specializations, but there is no output.
        // At the end we just skip over the STORE_FAST.
        inst(BINARY_OP_INPLACE_ADD_UNICODE, (left, right --)) {
            DEOPT_IF(!PyUnicode_CheckExact(left), BINARY_OP);
            DEOPT_IF(Py_TYPE(right) != Py_TYPE(left), BINARY_OP);
            _Py_CODEUNIT true_next = next_instr[INLINE_CACHE_ENTRIES_BINARY_OP];
            assert(true_next.op.code == STORE_FAST ||
                   true_next.op.code == STORE_FAST__LOAD_FAST);
            PyObject **target_local = &GETLOCAL(true_next.op.arg);
            DEOPT_IF(*target_local != left, BINARY_OP);
            STAT_INC(BINARY_OP, hit);
            /* Handle `left = left + right` or `left += right` for str.
             *
             * When possible, extend `left` in place rather than
             * allocating a new PyUnicodeObject. This attempts to avoid
             * quadratic behavior when one neglects to use str.join().
             *
             * If `left` has only two references remaining (one from
             * the stack, one in the locals), DECREFing `left` leaves
             * only the locals reference, so PyUnicode_Append knows
             * that the string is safe to mutate.
             */
            assert(Py_REFCNT(left) >= 2);
            _Py_DECREF_NO_DEALLOC(left);
            PyUnicode_Append(target_local, right);
            _Py_DECREF_SPECIALIZED(right, _PyUnicode_ExactDealloc);
            ERROR_IF(*target_local == NULL, error);
            // The STORE_FAST is already done.
            JUMPBY(INLINE_CACHE_ENTRIES_BINARY_OP + 1);
        }

        inst(BINARY_OP_ADD_FLOAT, (unused/1, left, right -- sum)) {
            DEOPT_IF(!PyFloat_CheckExact(left), BINARY_OP);
            DEOPT_IF(Py_TYPE(right) != Py_TYPE(left), BINARY_OP);
            STAT_INC(BINARY_OP, hit);
            double dsum = ((PyFloatObject *)left)->ob_fval +
                ((PyFloatObject *)right)->ob_fval;
            DECREF_INPUTS_AND_REUSE_FLOAT(left, right, dsum, sum);
        }

        inst(BINARY_OP_ADD_INT, (unused/1, left, right -- sum)) {
            DEOPT_IF(!PyLong_CheckExact(left), BINARY_OP);
            DEOPT_IF(Py_TYPE(right) != Py_TYPE(left), BINARY_OP);
            STAT_INC(BINARY_OP, hit);
            sum = _PyLong_Add((PyLongObject *)left, (PyLongObject *)right);
            _Py_DECREF_SPECIALIZED(right, (destructor)PyObject_Free);
            _Py_DECREF_SPECIALIZED(left, (destructor)PyObject_Free);
            ERROR_IF(sum == NULL, error);
        }

        family(binary_subscr, INLINE_CACHE_ENTRIES_BINARY_SUBSCR) = {
            BINARY_SUBSCR,
            BINARY_SUBSCR_DICT,
            BINARY_SUBSCR_GETITEM,
            BINARY_SUBSCR_LIST_INT,
            BINARY_SUBSCR_TUPLE_INT,
        };

        inst(BINARY_SUBSCR, (unused/1, container, sub -- res)) {
            #if ENABLE_SPECIALIZATION
            _PyBinarySubscrCache *cache = (_PyBinarySubscrCache *)next_instr;
            if (ADAPTIVE_COUNTER_IS_ZERO(cache->counter)) {
                next_instr--;
                _Py_Specialize_BinarySubscr(container, sub, next_instr);
                DISPATCH_SAME_OPARG();
            }
            STAT_INC(BINARY_SUBSCR, deferred);
            DECREMENT_ADAPTIVE_COUNTER(cache->counter);
            #endif  /* ENABLE_SPECIALIZATION */
            res = PyObject_GetItem(container, sub);
            DECREF_INPUTS();
            ERROR_IF(res == NULL, error);
        }

        inst(BINARY_SLICE, (container, start, stop -- res)) {
            PyObject *slice = _PyBuildSlice_ConsumeRefs(start, stop);
            // Can't use ERROR_IF() here, because we haven't
            // DECREF'ed container yet, and we still own slice.
            if (slice == NULL) {
                res = NULL;
            }
            else {
                res = PyObject_GetItem(container, slice);
                Py_DECREF(slice);
            }
            Py_DECREF(container);
            ERROR_IF(res == NULL, error);
        }

        inst(STORE_SLICE, (v, container, start, stop -- )) {
            PyObject *slice = _PyBuildSlice_ConsumeRefs(start, stop);
            int err;
            if (slice == NULL) {
                err = 1;
            }
            else {
                err = PyObject_SetItem(container, slice, v);
                Py_DECREF(slice);
            }
            Py_DECREF(v);
            Py_DECREF(container);
            ERROR_IF(err, error);
        }

        inst(BINARY_SUBSCR_LIST_INT, (unused/1, list, sub -- res)) {
            DEOPT_IF(!PyLong_CheckExact(sub), BINARY_SUBSCR);
            DEOPT_IF(!PyList_CheckExact(list), BINARY_SUBSCR);

            // Deopt unless 0 <= sub < PyList_Size(list)
            DEOPT_IF(!_PyLong_IsNonNegativeCompact((PyLongObject *)sub), BINARY_SUBSCR);
            Py_ssize_t index = ((PyLongObject*)sub)->long_value.ob_digit[0];
            DEOPT_IF(index >= PyList_GET_SIZE(list), BINARY_SUBSCR);
            STAT_INC(BINARY_SUBSCR, hit);
            res = PyList_GET_ITEM(list, index);
            assert(res != NULL);
            Py_INCREF(res);
            _Py_DECREF_SPECIALIZED(sub, (destructor)PyObject_Free);
            Py_DECREF(list);
        }

        inst(BINARY_SUBSCR_TUPLE_INT, (unused/1, tuple, sub -- res)) {
            DEOPT_IF(!PyLong_CheckExact(sub), BINARY_SUBSCR);
            DEOPT_IF(!PyTuple_CheckExact(tuple), BINARY_SUBSCR);

            // Deopt unless 0 <= sub < PyTuple_Size(list)
            DEOPT_IF(!_PyLong_IsNonNegativeCompact((PyLongObject *)sub), BINARY_SUBSCR);
            Py_ssize_t index = ((PyLongObject*)sub)->long_value.ob_digit[0];
            DEOPT_IF(index >= PyTuple_GET_SIZE(tuple), BINARY_SUBSCR);
            STAT_INC(BINARY_SUBSCR, hit);
            res = PyTuple_GET_ITEM(tuple, index);
            assert(res != NULL);
            Py_INCREF(res);
            _Py_DECREF_SPECIALIZED(sub, (destructor)PyObject_Free);
            Py_DECREF(tuple);
        }

        inst(BINARY_SUBSCR_DICT, (unused/1, dict, sub -- res)) {
            DEOPT_IF(!PyDict_CheckExact(dict), BINARY_SUBSCR);
            STAT_INC(BINARY_SUBSCR, hit);
            res = PyDict_GetItemWithError(dict, sub);
            if (res == NULL) {
                if (!_PyErr_Occurred(tstate)) {
                    _PyErr_SetKeyError(sub);
                }
                DECREF_INPUTS();
                ERROR_IF(true, error);
            }
            Py_INCREF(res);  // Do this before DECREF'ing dict, sub
            DECREF_INPUTS();
        }

        inst(BINARY_SUBSCR_GETITEM, (unused/1, container, sub -- unused)) {
            PyTypeObject *tp = Py_TYPE(container);
            DEOPT_IF(!PyType_HasFeature(tp, Py_TPFLAGS_HEAPTYPE), BINARY_SUBSCR);
            PyHeapTypeObject *ht = (PyHeapTypeObject *)tp;
            PyObject *cached = ht->_spec_cache.getitem;
            DEOPT_IF(cached == NULL, BINARY_SUBSCR);
            assert(PyFunction_Check(cached));
            PyFunctionObject *getitem = (PyFunctionObject *)cached;
            uint32_t cached_version = ht->_spec_cache.getitem_version;
            DEOPT_IF(getitem->func_version != cached_version, BINARY_SUBSCR);
            PyCodeObject *code = (PyCodeObject *)getitem->func_code;
            assert(code->co_argcount == 2);
            DEOPT_IF(!_PyThreadState_HasStackSpace(tstate, code->co_framesize), BINARY_SUBSCR);
            STAT_INC(BINARY_SUBSCR, hit);
            Py_INCREF(getitem);
            _PyInterpreterFrame *new_frame = _PyFrame_PushUnchecked(tstate, getitem, 2);
            STACK_SHRINK(2);
            new_frame->localsplus[0] = container;
            new_frame->localsplus[1] = sub;
            JUMPBY(INLINE_CACHE_ENTRIES_BINARY_SUBSCR);
            frame->return_offset = 0;
            DISPATCH_INLINED(new_frame);
        }

        inst(LIST_APPEND, (list, unused[oparg-1], v -- list, unused[oparg-1])) {
            ERROR_IF(_PyList_AppendTakeRef((PyListObject *)list, v) < 0, error);
            PREDICT(JUMP_BACKWARD);
        }

        inst(SET_ADD, (set, unused[oparg-1], v -- set, unused[oparg-1])) {
            int err = PySet_Add(set, v);
            DECREF_INPUTS();
            ERROR_IF(err, error);
            PREDICT(JUMP_BACKWARD);
        }

        family(store_subscr, INLINE_CACHE_ENTRIES_STORE_SUBSCR) = {
            STORE_SUBSCR,
            STORE_SUBSCR_DICT,
            STORE_SUBSCR_LIST_INT,
        };

        inst(STORE_SUBSCR, (counter/1, v, container, sub -- )) {
            #if ENABLE_SPECIALIZATION
            if (ADAPTIVE_COUNTER_IS_ZERO(counter)) {
                next_instr--;
                _Py_Specialize_StoreSubscr(container, sub, next_instr);
                DISPATCH_SAME_OPARG();
            }
            STAT_INC(STORE_SUBSCR, deferred);
            _PyStoreSubscrCache *cache = (_PyStoreSubscrCache *)next_instr;
            DECREMENT_ADAPTIVE_COUNTER(cache->counter);
            #else
            (void)counter;  // Unused.
            #endif  /* ENABLE_SPECIALIZATION */
            /* container[sub] = v */
            int err = PyObject_SetItem(container, sub, v);
            DECREF_INPUTS();
            ERROR_IF(err, error);
        }

        inst(STORE_SUBSCR_LIST_INT, (unused/1, value, list, sub -- )) {
            DEOPT_IF(!PyLong_CheckExact(sub), STORE_SUBSCR);
            DEOPT_IF(!PyList_CheckExact(list), STORE_SUBSCR);

            // Ensure nonnegative, zero-or-one-digit ints.
            DEOPT_IF(!_PyLong_IsNonNegativeCompact((PyLongObject *)sub), STORE_SUBSCR);
            Py_ssize_t index = ((PyLongObject*)sub)->long_value.ob_digit[0];
            // Ensure index < len(list)
            DEOPT_IF(index >= PyList_GET_SIZE(list), STORE_SUBSCR);
            STAT_INC(STORE_SUBSCR, hit);

            PyObject *old_value = PyList_GET_ITEM(list, index);
            PyList_SET_ITEM(list, index, value);
            assert(old_value != NULL);
            Py_DECREF(old_value);
            _Py_DECREF_SPECIALIZED(sub, (destructor)PyObject_Free);
            Py_DECREF(list);
        }

        inst(STORE_SUBSCR_DICT, (unused/1, value, dict, sub -- )) {
            DEOPT_IF(!PyDict_CheckExact(dict), STORE_SUBSCR);
            STAT_INC(STORE_SUBSCR, hit);
            int err = _PyDict_SetItem_Take2((PyDictObject *)dict, sub, value);
            Py_DECREF(dict);
            ERROR_IF(err, error);
        }

        inst(DELETE_SUBSCR, (container, sub --)) {
            /* del container[sub] */
            int err = PyObject_DelItem(container, sub);
            DECREF_INPUTS();
            ERROR_IF(err, error);
        }

        inst(CALL_INTRINSIC_1, (value -- res)) {
            assert(oparg <= MAX_INTRINSIC_1);
            res = _PyIntrinsics_UnaryFunctions[oparg](tstate, value);
            DECREF_INPUTS();
            ERROR_IF(res == NULL, error);
        }

        inst(CALL_INTRINSIC_2, (value2, value1 -- res)) {
            assert(oparg <= MAX_INTRINSIC_2);
            res = _PyIntrinsics_BinaryFunctions[oparg](tstate, value2, value1);
            DECREF_INPUTS();
            ERROR_IF(res == NULL, error);
        }

        inst(RAISE_VARARGS, (args[oparg] -- )) {
            PyObject *cause = NULL, *exc = NULL;
            switch (oparg) {
            case 2:
                cause = args[1];
                /* fall through */
            case 1:
                exc = args[0];
                /* fall through */
            case 0:
                ERROR_IF(do_raise(tstate, exc, cause), exception_unwind);
                break;
            default:
                _PyErr_SetString(tstate, PyExc_SystemError,
                                 "bad RAISE_VARARGS oparg");
                break;
            }
            ERROR_IF(true, error);
        }

        inst(INTERPRETER_EXIT, (retval --)) {
            assert(frame == &entry_frame);
            assert(_PyFrame_IsIncomplete(frame));
            STACK_SHRINK(1);  // Since we're not going to DISPATCH()
            assert(EMPTY());
            /* Restore previous cframe and return. */
            tstate->cframe = cframe.previous;
            assert(tstate->cframe->current_frame == frame->previous);
            assert(!_PyErr_Occurred(tstate));
            _Py_LeaveRecursiveCallTstate(tstate);
            return retval;
        }

        inst(RETURN_VALUE, (retval --)) {
            STACK_SHRINK(1);
            assert(EMPTY());
            _PyFrame_SetStackPointer(frame, stack_pointer);
            _Py_LeaveRecursiveCallPy(tstate);
            assert(frame != &entry_frame);
            // GH-99729: We need to unlink the frame *before* clearing it:
            _PyInterpreterFrame *dying = frame;
            frame = cframe.current_frame = dying->previous;
            _PyEvalFrameClearAndPop(tstate, dying);
            frame->prev_instr += frame->return_offset;
            _PyFrame_StackPush(frame, retval);
            goto resume_frame;
        }

        inst(INSTRUMENTED_RETURN_VALUE, (retval --)) {
            int err = _Py_call_instrumentation_arg(
                    tstate, PY_MONITORING_EVENT_PY_RETURN,
                    frame, next_instr-1, retval);
            if (err) goto error;
            STACK_SHRINK(1);
            assert(EMPTY());
            _PyFrame_SetStackPointer(frame, stack_pointer);
            _Py_LeaveRecursiveCallPy(tstate);
            assert(frame != &entry_frame);
            // GH-99729: We need to unlink the frame *before* clearing it:
            _PyInterpreterFrame *dying = frame;
            frame = cframe.current_frame = dying->previous;
            _PyEvalFrameClearAndPop(tstate, dying);
            frame->prev_instr += frame->return_offset;
            _PyFrame_StackPush(frame, retval);
            goto resume_frame;
        }

        inst(RETURN_CONST, (--)) {
            PyObject *retval = GETITEM(frame->f_code->co_consts, oparg);
            Py_INCREF(retval);
            assert(EMPTY());
            _PyFrame_SetStackPointer(frame, stack_pointer);
            _Py_LeaveRecursiveCallPy(tstate);
            assert(frame != &entry_frame);
            // GH-99729: We need to unlink the frame *before* clearing it:
            _PyInterpreterFrame *dying = frame;
            frame = cframe.current_frame = dying->previous;
            _PyEvalFrameClearAndPop(tstate, dying);
            frame->prev_instr += frame->return_offset;
            _PyFrame_StackPush(frame, retval);
            goto resume_frame;
        }

        inst(INSTRUMENTED_RETURN_CONST, (--)) {
            PyObject *retval = GETITEM(frame->f_code->co_consts, oparg);
            int err = _Py_call_instrumentation_arg(
                    tstate, PY_MONITORING_EVENT_PY_RETURN,
                    frame, next_instr-1, retval);
            if (err) goto error;
            Py_INCREF(retval);
            assert(EMPTY());
            _PyFrame_SetStackPointer(frame, stack_pointer);
            _Py_LeaveRecursiveCallPy(tstate);
            assert(frame != &entry_frame);
            // GH-99729: We need to unlink the frame *before* clearing it:
            _PyInterpreterFrame *dying = frame;
            frame = cframe.current_frame = dying->previous;
            _PyEvalFrameClearAndPop(tstate, dying);
            frame->prev_instr += frame->return_offset;
            _PyFrame_StackPush(frame, retval);
            goto resume_frame;
        }

        inst(GET_AITER, (obj -- iter)) {
            unaryfunc getter = NULL;
            PyTypeObject *type = Py_TYPE(obj);

            if (type->tp_as_async != NULL) {
                getter = type->tp_as_async->am_aiter;
            }

            if (getter == NULL) {
                _PyErr_Format(tstate, PyExc_TypeError,
                              "'async for' requires an object with "
                              "__aiter__ method, got %.100s",
                              type->tp_name);
                DECREF_INPUTS();
                ERROR_IF(true, error);
            }

            iter = (*getter)(obj);
            DECREF_INPUTS();
            ERROR_IF(iter == NULL, error);

            if (Py_TYPE(iter)->tp_as_async == NULL ||
                    Py_TYPE(iter)->tp_as_async->am_anext == NULL) {

                _PyErr_Format(tstate, PyExc_TypeError,
                              "'async for' received an object from __aiter__ "
                              "that does not implement __anext__: %.100s",
                              Py_TYPE(iter)->tp_name);
                Py_DECREF(iter);
                ERROR_IF(true, error);
            }
        }

        inst(GET_ANEXT, (aiter -- aiter, awaitable)) {
            unaryfunc getter = NULL;
            PyObject *next_iter = NULL;
            PyTypeObject *type = Py_TYPE(aiter);

            if (PyAsyncGen_CheckExact(aiter)) {
                awaitable = type->tp_as_async->am_anext(aiter);
                if (awaitable == NULL) {
                    goto error;
                }
            } else {
                if (type->tp_as_async != NULL){
                    getter = type->tp_as_async->am_anext;
                }

                if (getter != NULL) {
                    next_iter = (*getter)(aiter);
                    if (next_iter == NULL) {
                        goto error;
                    }
                }
                else {
                    _PyErr_Format(tstate, PyExc_TypeError,
                                  "'async for' requires an iterator with "
                                  "__anext__ method, got %.100s",
                                  type->tp_name);
                    goto error;
                }

                awaitable = _PyCoro_GetAwaitableIter(next_iter);
                if (awaitable == NULL) {
                    _PyErr_FormatFromCause(
                        PyExc_TypeError,
                        "'async for' received an invalid object "
                        "from __anext__: %.100s",
                        Py_TYPE(next_iter)->tp_name);

                    Py_DECREF(next_iter);
                    goto error;
                } else {
                    Py_DECREF(next_iter);
                }
            }

            PREDICT(LOAD_CONST);
        }

        inst(GET_AWAITABLE, (iterable -- iter)) {
            iter = _PyCoro_GetAwaitableIter(iterable);

            if (iter == NULL) {
                format_awaitable_error(tstate, Py_TYPE(iterable), oparg);
            }

            DECREF_INPUTS();

            if (iter != NULL && PyCoro_CheckExact(iter)) {
                PyObject *yf = _PyGen_yf((PyGenObject*)iter);
                if (yf != NULL) {
                    /* `iter` is a coroutine object that is being
                       awaited, `yf` is a pointer to the current awaitable
                       being awaited on. */
                    Py_DECREF(yf);
                    Py_CLEAR(iter);
                    _PyErr_SetString(tstate, PyExc_RuntimeError,
                                     "coroutine is being awaited already");
                    /* The code below jumps to `error` if `iter` is NULL. */
                }
            }

            ERROR_IF(iter == NULL, error);

            PREDICT(LOAD_CONST);
        }

        family(for_iter, INLINE_CACHE_ENTRIES_FOR_ITER) = {
            SEND,
            SEND_GEN,
        };

        inst(SEND, (unused/1, receiver, v -- receiver, retval)) {
            #if ENABLE_SPECIALIZATION
            _PySendCache *cache = (_PySendCache *)next_instr;
            if (ADAPTIVE_COUNTER_IS_ZERO(cache->counter)) {
                next_instr--;
                _Py_Specialize_Send(receiver, next_instr);
                DISPATCH_SAME_OPARG();
            }
            STAT_INC(SEND, deferred);
            DECREMENT_ADAPTIVE_COUNTER(cache->counter);
            #endif  /* ENABLE_SPECIALIZATION */
            assert(frame != &entry_frame);
            if ((Py_TYPE(receiver) == &PyGen_Type ||
                Py_TYPE(receiver) == &PyCoro_Type) && ((PyGenObject *)receiver)->gi_frame_state < FRAME_EXECUTING)
            {
                PyGenObject *gen = (PyGenObject *)receiver;
                _PyInterpreterFrame *gen_frame = (_PyInterpreterFrame *)gen->gi_iframe;
                frame->return_offset = oparg;
                STACK_SHRINK(1);
                _PyFrame_StackPush(gen_frame, v);
                gen->gi_frame_state = FRAME_EXECUTING;
                gen->gi_exc_state.previous_item = tstate->exc_info;
                tstate->exc_info = &gen->gi_exc_state;
                JUMPBY(INLINE_CACHE_ENTRIES_SEND);
                DISPATCH_INLINED(gen_frame);
            }
            if (Py_IsNone(v) && PyIter_Check(receiver)) {
                retval = Py_TYPE(receiver)->tp_iternext(receiver);
            }
            else {
                retval = PyObject_CallMethodOneArg(receiver, &_Py_ID(send), v);
            }
            if (retval == NULL) {
                if (_PyErr_ExceptionMatches(tstate, PyExc_StopIteration)
                ) {
                    monitor_raise(tstate, frame, next_instr-1);
                }
                if (_PyGen_FetchStopIterationValue(&retval) == 0) {
                    assert(retval != NULL);
                    JUMPBY(oparg);
                }
                else {
                    goto error;
                }
            }
            Py_DECREF(v);
        }

        inst(SEND_GEN, (unused/1, receiver, v -- receiver)) {
            PyGenObject *gen = (PyGenObject *)receiver;
            DEOPT_IF(Py_TYPE(gen) != &PyGen_Type &&
                     Py_TYPE(gen) != &PyCoro_Type, SEND);
            DEOPT_IF(gen->gi_frame_state >= FRAME_EXECUTING, SEND);
            STAT_INC(SEND, hit);
            _PyInterpreterFrame *gen_frame = (_PyInterpreterFrame *)gen->gi_iframe;
            frame->return_offset = oparg;
            STACK_SHRINK(1);
            _PyFrame_StackPush(gen_frame, v);
            gen->gi_frame_state = FRAME_EXECUTING;
            gen->gi_exc_state.previous_item = tstate->exc_info;
            tstate->exc_info = &gen->gi_exc_state;
            JUMPBY(INLINE_CACHE_ENTRIES_SEND);
            DISPATCH_INLINED(gen_frame);
        }

        inst(INSTRUMENTED_YIELD_VALUE, (retval -- unused)) {
            assert(frame != &entry_frame);
            PyGenObject *gen = _PyFrame_GetGenerator(frame);
            gen->gi_frame_state = FRAME_SUSPENDED;
            _PyFrame_SetStackPointer(frame, stack_pointer - 1);
            int err = _Py_call_instrumentation_arg(
                    tstate, PY_MONITORING_EVENT_PY_YIELD,
                    frame, next_instr-1, retval);
            if (err) goto error;
            tstate->exc_info = gen->gi_exc_state.previous_item;
            gen->gi_exc_state.previous_item = NULL;
            _Py_LeaveRecursiveCallPy(tstate);
            _PyInterpreterFrame *gen_frame = frame;
            frame = cframe.current_frame = frame->previous;
            gen_frame->previous = NULL;
            _PyFrame_StackPush(frame, retval);
            goto resume_frame;
        }

        inst(YIELD_VALUE, (retval -- unused)) {
            // NOTE: It's important that YIELD_VALUE never raises an exception!
            // The compiler treats any exception raised here as a failed close()
            // or throw() call.
            assert(frame != &entry_frame);
            PyGenObject *gen = _PyFrame_GetGenerator(frame);
            gen->gi_frame_state = FRAME_SUSPENDED;
            _PyFrame_SetStackPointer(frame, stack_pointer - 1);
            tstate->exc_info = gen->gi_exc_state.previous_item;
            gen->gi_exc_state.previous_item = NULL;
            _Py_LeaveRecursiveCallPy(tstate);
            _PyInterpreterFrame *gen_frame = frame;
            frame = cframe.current_frame = frame->previous;
            gen_frame->previous = NULL;
            _PyFrame_StackPush(frame, retval);
            goto resume_frame;
        }

        inst(POP_EXCEPT, (exc_value -- )) {
            _PyErr_StackItem *exc_info = tstate->exc_info;
            Py_XSETREF(exc_info->exc_value, exc_value);
        }

        inst(RERAISE, (values[oparg], exc -- values[oparg])) {
            assert(oparg >= 0 && oparg <= 2);
            if (oparg) {
                PyObject *lasti = values[0];
                if (PyLong_Check(lasti)) {
                    frame->prev_instr = _PyCode_CODE(frame->f_code) + PyLong_AsLong(lasti);
                    assert(!_PyErr_Occurred(tstate));
                }
                else {
                    assert(PyLong_Check(lasti));
                    _PyErr_SetString(tstate, PyExc_SystemError, "lasti is not an int");
                    goto error;
                }
            }
            assert(exc && PyExceptionInstance_Check(exc));
            Py_INCREF(exc);
            _PyErr_SetRaisedException(tstate, exc);
            goto exception_unwind;
        }

        inst(END_ASYNC_FOR, (awaitable, exc -- )) {
            assert(exc && PyExceptionInstance_Check(exc));
            if (PyErr_GivenExceptionMatches(exc, PyExc_StopAsyncIteration)) {
                DECREF_INPUTS();
            }
            else {
                Py_INCREF(exc);
                _PyErr_SetRaisedException(tstate, exc);
                goto exception_unwind;
            }
        }

        inst(CLEANUP_THROW, (sub_iter, last_sent_val, exc_value -- none, value)) {
            assert(throwflag);
            assert(exc_value && PyExceptionInstance_Check(exc_value));
            if (PyErr_GivenExceptionMatches(exc_value, PyExc_StopIteration)) {
                value = Py_NewRef(((PyStopIterationObject *)exc_value)->value);
                DECREF_INPUTS();
                none = Py_NewRef(Py_None);
            }
            else {
                _PyErr_SetRaisedException(tstate, Py_NewRef(exc_value));
                goto exception_unwind;
            }
        }

        inst(LOAD_ASSERTION_ERROR, ( -- value)) {
            value = Py_NewRef(PyExc_AssertionError);
        }

        inst(LOAD_BUILD_CLASS, ( -- bc)) {
            if (PyDict_CheckExact(BUILTINS())) {
                bc = _PyDict_GetItemWithError(BUILTINS(),
                                              &_Py_ID(__build_class__));
                if (bc == NULL) {
                    if (!_PyErr_Occurred(tstate)) {
                        _PyErr_SetString(tstate, PyExc_NameError,
                                         "__build_class__ not found");
                    }
                    ERROR_IF(true, error);
                }
                Py_INCREF(bc);
            }
            else {
                bc = PyObject_GetItem(BUILTINS(), &_Py_ID(__build_class__));
                if (bc == NULL) {
                    if (_PyErr_ExceptionMatches(tstate, PyExc_KeyError))
                        _PyErr_SetString(tstate, PyExc_NameError,
                                         "__build_class__ not found");
                    ERROR_IF(true, error);
                }
            }
        }

        inst(STORE_NAME, (v -- )) {
            PyObject *name = GETITEM(frame->f_code->co_names, oparg);
            PyObject *ns = LOCALS();
            int err;
            if (ns == NULL) {
                _PyErr_Format(tstate, PyExc_SystemError,
                              "no locals found when storing %R", name);
                DECREF_INPUTS();
                ERROR_IF(true, error);
            }
            if (PyDict_CheckExact(ns))
                err = PyDict_SetItem(ns, name, v);
            else
                err = PyObject_SetItem(ns, name, v);
            DECREF_INPUTS();
            ERROR_IF(err, error);
        }

        inst(DELETE_NAME, (--)) {
            PyObject *name = GETITEM(frame->f_code->co_names, oparg);
            PyObject *ns = LOCALS();
            int err;
            if (ns == NULL) {
                _PyErr_Format(tstate, PyExc_SystemError,
                              "no locals when deleting %R", name);
                goto error;
            }
            err = PyObject_DelItem(ns, name);
            // Can't use ERROR_IF here.
            if (err != 0) {
                format_exc_check_arg(tstate, PyExc_NameError,
                                     NAME_ERROR_MSG,
                                     name);
                goto error;
            }
        }

        family(unpack_sequence, INLINE_CACHE_ENTRIES_UNPACK_SEQUENCE) = {
            UNPACK_SEQUENCE,
            UNPACK_SEQUENCE_TWO_TUPLE,
            UNPACK_SEQUENCE_TUPLE,
            UNPACK_SEQUENCE_LIST,
        };

        inst(UNPACK_SEQUENCE, (unused/1, seq -- unused[oparg])) {
            #if ENABLE_SPECIALIZATION
            _PyUnpackSequenceCache *cache = (_PyUnpackSequenceCache *)next_instr;
            if (ADAPTIVE_COUNTER_IS_ZERO(cache->counter)) {
                next_instr--;
                _Py_Specialize_UnpackSequence(seq, next_instr, oparg);
                DISPATCH_SAME_OPARG();
            }
            STAT_INC(UNPACK_SEQUENCE, deferred);
            DECREMENT_ADAPTIVE_COUNTER(cache->counter);
            #endif  /* ENABLE_SPECIALIZATION */
            PyObject **top = stack_pointer + oparg - 1;
            int res = unpack_iterable(tstate, seq, oparg, -1, top);
            DECREF_INPUTS();
            ERROR_IF(res == 0, error);
        }

        inst(UNPACK_SEQUENCE_TWO_TUPLE, (unused/1, seq -- values[oparg])) {
            DEOPT_IF(!PyTuple_CheckExact(seq), UNPACK_SEQUENCE);
            DEOPT_IF(PyTuple_GET_SIZE(seq) != 2, UNPACK_SEQUENCE);
            assert(oparg == 2);
            STAT_INC(UNPACK_SEQUENCE, hit);
            values[0] = Py_NewRef(PyTuple_GET_ITEM(seq, 1));
            values[1] = Py_NewRef(PyTuple_GET_ITEM(seq, 0));
            DECREF_INPUTS();
        }

        inst(UNPACK_SEQUENCE_TUPLE, (unused/1, seq -- values[oparg])) {
            DEOPT_IF(!PyTuple_CheckExact(seq), UNPACK_SEQUENCE);
            DEOPT_IF(PyTuple_GET_SIZE(seq) != oparg, UNPACK_SEQUENCE);
            STAT_INC(UNPACK_SEQUENCE, hit);
            PyObject **items = _PyTuple_ITEMS(seq);
            for (int i = oparg; --i >= 0; ) {
                *values++ = Py_NewRef(items[i]);
            }
            DECREF_INPUTS();
        }

        inst(UNPACK_SEQUENCE_LIST, (unused/1, seq -- values[oparg])) {
            DEOPT_IF(!PyList_CheckExact(seq), UNPACK_SEQUENCE);
            DEOPT_IF(PyList_GET_SIZE(seq) != oparg, UNPACK_SEQUENCE);
            STAT_INC(UNPACK_SEQUENCE, hit);
            PyObject **items = _PyList_ITEMS(seq);
            for (int i = oparg; --i >= 0; ) {
                *values++ = Py_NewRef(items[i]);
            }
            DECREF_INPUTS();
        }

        inst(UNPACK_EX, (seq -- unused[oparg & 0xFF], unused, unused[oparg >> 8])) {
            int totalargs = 1 + (oparg & 0xFF) + (oparg >> 8);
            PyObject **top = stack_pointer + totalargs - 1;
            int res = unpack_iterable(tstate, seq, oparg & 0xFF, oparg >> 8, top);
            DECREF_INPUTS();
            ERROR_IF(res == 0, error);
        }

        family(store_attr, INLINE_CACHE_ENTRIES_STORE_ATTR) = {
            STORE_ATTR,
            STORE_ATTR_INSTANCE_VALUE,
            STORE_ATTR_SLOT,
            STORE_ATTR_WITH_HINT,
        };

        inst(STORE_ATTR, (counter/1, unused/3, v, owner --)) {
            #if ENABLE_SPECIALIZATION
            if (ADAPTIVE_COUNTER_IS_ZERO(counter)) {
                PyObject *name = GETITEM(frame->f_code->co_names, oparg);
                next_instr--;
                _Py_Specialize_StoreAttr(owner, next_instr, name);
                DISPATCH_SAME_OPARG();
            }
            STAT_INC(STORE_ATTR, deferred);
            _PyAttrCache *cache = (_PyAttrCache *)next_instr;
            DECREMENT_ADAPTIVE_COUNTER(cache->counter);
            #else
            (void)counter;  // Unused.
            #endif  /* ENABLE_SPECIALIZATION */
            PyObject *name = GETITEM(frame->f_code->co_names, oparg);
            int err = PyObject_SetAttr(owner, name, v);
            DECREF_INPUTS();
            ERROR_IF(err, error);
        }

        inst(DELETE_ATTR, (owner --)) {
            PyObject *name = GETITEM(frame->f_code->co_names, oparg);
            int err = PyObject_SetAttr(owner, name, (PyObject *)NULL);
            DECREF_INPUTS();
            ERROR_IF(err, error);
        }

        inst(STORE_GLOBAL, (v --)) {
            PyObject *name = GETITEM(frame->f_code->co_names, oparg);
            int err = PyDict_SetItem(GLOBALS(), name, v);
            DECREF_INPUTS();
            ERROR_IF(err, error);
        }

        inst(DELETE_GLOBAL, (--)) {
            PyObject *name = GETITEM(frame->f_code->co_names, oparg);
            int err;
            err = PyDict_DelItem(GLOBALS(), name);
            // Can't use ERROR_IF here.
            if (err != 0) {
                if (_PyErr_ExceptionMatches(tstate, PyExc_KeyError)) {
                    format_exc_check_arg(tstate, PyExc_NameError,
                                         NAME_ERROR_MSG, name);
                }
                goto error;
            }
        }

        inst(LOAD_NAME, ( -- v)) {
            PyObject *name = GETITEM(frame->f_code->co_names, oparg);
            PyObject *locals = LOCALS();
            if (locals == NULL) {
                _PyErr_Format(tstate, PyExc_SystemError,
                              "no locals when loading %R", name);
                goto error;
            }
            if (PyDict_CheckExact(locals)) {
                v = PyDict_GetItemWithError(locals, name);
                if (v != NULL) {
                    Py_INCREF(v);
                }
                else if (_PyErr_Occurred(tstate)) {
                    goto error;
                }
            }
            else {
                v = PyObject_GetItem(locals, name);
                if (v == NULL) {
                    if (!_PyErr_ExceptionMatches(tstate, PyExc_KeyError))
                        goto error;
                    _PyErr_Clear(tstate);
                }
            }
            if (v == NULL) {
                v = PyDict_GetItemWithError(GLOBALS(), name);
                if (v != NULL) {
                    Py_INCREF(v);
                }
                else if (_PyErr_Occurred(tstate)) {
                    goto error;
                }
                else {
                    if (PyDict_CheckExact(BUILTINS())) {
                        v = PyDict_GetItemWithError(BUILTINS(), name);
                        if (v == NULL) {
                            if (!_PyErr_Occurred(tstate)) {
                                format_exc_check_arg(
                                        tstate, PyExc_NameError,
                                        NAME_ERROR_MSG, name);
                            }
                            goto error;
                        }
                        Py_INCREF(v);
                    }
                    else {
                        v = PyObject_GetItem(BUILTINS(), name);
                        if (v == NULL) {
                            if (_PyErr_ExceptionMatches(tstate, PyExc_KeyError)) {
                                format_exc_check_arg(
                                            tstate, PyExc_NameError,
                                            NAME_ERROR_MSG, name);
                            }
                            goto error;
                        }
                    }
                }
            }
        }

        family(load_global, INLINE_CACHE_ENTRIES_LOAD_GLOBAL) = {
            LOAD_GLOBAL,
            LOAD_GLOBAL_MODULE,
            LOAD_GLOBAL_BUILTIN,
        };

        inst(LOAD_GLOBAL, (unused/1, unused/1, unused/1, unused/1 -- null if (oparg & 1), v)) {
            #if ENABLE_SPECIALIZATION
            _PyLoadGlobalCache *cache = (_PyLoadGlobalCache *)next_instr;
            if (ADAPTIVE_COUNTER_IS_ZERO(cache->counter)) {
                PyObject *name = GETITEM(frame->f_code->co_names, oparg>>1);
                next_instr--;
                _Py_Specialize_LoadGlobal(GLOBALS(), BUILTINS(), next_instr, name);
                DISPATCH_SAME_OPARG();
            }
            STAT_INC(LOAD_GLOBAL, deferred);
            DECREMENT_ADAPTIVE_COUNTER(cache->counter);
            #endif  /* ENABLE_SPECIALIZATION */
            PyObject *name = GETITEM(frame->f_code->co_names, oparg>>1);
            if (PyDict_CheckExact(GLOBALS())
                && PyDict_CheckExact(BUILTINS()))
            {
                v = _PyDict_LoadGlobal((PyDictObject *)GLOBALS(),
                                       (PyDictObject *)BUILTINS(),
                                       name);
                if (v == NULL) {
                    if (!_PyErr_Occurred(tstate)) {
                        /* _PyDict_LoadGlobal() returns NULL without raising
                         * an exception if the key doesn't exist */
                        format_exc_check_arg(tstate, PyExc_NameError,
                                             NAME_ERROR_MSG, name);
                    }
                    ERROR_IF(true, error);
                }
                Py_INCREF(v);
            }
            else {
                /* Slow-path if globals or builtins is not a dict */

                /* namespace 1: globals */
                v = PyObject_GetItem(GLOBALS(), name);
                if (v == NULL) {
                    ERROR_IF(!_PyErr_ExceptionMatches(tstate, PyExc_KeyError), error);
                    _PyErr_Clear(tstate);

                    /* namespace 2: builtins */
                    v = PyObject_GetItem(BUILTINS(), name);
                    if (v == NULL) {
                        if (_PyErr_ExceptionMatches(tstate, PyExc_KeyError)) {
                            format_exc_check_arg(
                                        tstate, PyExc_NameError,
                                        NAME_ERROR_MSG, name);
                        }
                        ERROR_IF(true, error);
                    }
                }
            }
            null = NULL;
        }

        inst(LOAD_GLOBAL_MODULE, (unused/1, index/1, version/1, unused/1 -- null if (oparg & 1), res)) {
            DEOPT_IF(!PyDict_CheckExact(GLOBALS()), LOAD_GLOBAL);
            PyDictObject *dict = (PyDictObject *)GLOBALS();
            DEOPT_IF(dict->ma_keys->dk_version != version, LOAD_GLOBAL);
            assert(DK_IS_UNICODE(dict->ma_keys));
            PyDictUnicodeEntry *entries = DK_UNICODE_ENTRIES(dict->ma_keys);
            res = entries[index].me_value;
            DEOPT_IF(res == NULL, LOAD_GLOBAL);
            Py_INCREF(res);
            STAT_INC(LOAD_GLOBAL, hit);
            null = NULL;
        }

        inst(LOAD_GLOBAL_BUILTIN, (unused/1, index/1, mod_version/1, bltn_version/1 -- null if (oparg & 1), res)) {
            DEOPT_IF(!PyDict_CheckExact(GLOBALS()), LOAD_GLOBAL);
            DEOPT_IF(!PyDict_CheckExact(BUILTINS()), LOAD_GLOBAL);
            PyDictObject *mdict = (PyDictObject *)GLOBALS();
            PyDictObject *bdict = (PyDictObject *)BUILTINS();
            assert(opcode == LOAD_GLOBAL_BUILTIN);
            DEOPT_IF(mdict->ma_keys->dk_version != mod_version, LOAD_GLOBAL);
            DEOPT_IF(bdict->ma_keys->dk_version != bltn_version, LOAD_GLOBAL);
            assert(DK_IS_UNICODE(bdict->ma_keys));
            PyDictUnicodeEntry *entries = DK_UNICODE_ENTRIES(bdict->ma_keys);
            res = entries[index].me_value;
            DEOPT_IF(res == NULL, LOAD_GLOBAL);
            Py_INCREF(res);
            STAT_INC(LOAD_GLOBAL, hit);
            null = NULL;
        }

        inst(DELETE_FAST, (--)) {
            PyObject *v = GETLOCAL(oparg);
            ERROR_IF(v == NULL, unbound_local_error);
            SETLOCAL(oparg, NULL);
        }

        inst(MAKE_CELL, (--)) {
            // "initial" is probably NULL but not if it's an arg (or set
            // via PyFrame_LocalsToFast() before MAKE_CELL has run).
            PyObject *initial = GETLOCAL(oparg);
            PyObject *cell = PyCell_New(initial);
            if (cell == NULL) {
                goto resume_with_error;
            }
            SETLOCAL(oparg, cell);
        }

        inst(DELETE_DEREF, (--)) {
            PyObject *cell = GETLOCAL(oparg);
            PyObject *oldobj = PyCell_GET(cell);
            // Can't use ERROR_IF here.
            // Fortunately we don't need its superpower.
            if (oldobj == NULL) {
                format_exc_unbound(tstate, frame->f_code, oparg);
                goto error;
            }
            PyCell_SET(cell, NULL);
            Py_DECREF(oldobj);
        }

        inst(LOAD_CLASSDEREF, ( -- value)) {
            PyObject *name, *locals = LOCALS();
            assert(locals);
            assert(oparg >= 0 && oparg < frame->f_code->co_nlocalsplus);
            name = PyTuple_GET_ITEM(frame->f_code->co_localsplusnames, oparg);
            if (PyDict_CheckExact(locals)) {
                value = PyDict_GetItemWithError(locals, name);
                if (value != NULL) {
                    Py_INCREF(value);
                }
                else if (_PyErr_Occurred(tstate)) {
                    goto error;
                }
            }
            else {
                value = PyObject_GetItem(locals, name);
                if (value == NULL) {
                    if (!_PyErr_ExceptionMatches(tstate, PyExc_KeyError)) {
                        goto error;
                    }
                    _PyErr_Clear(tstate);
                }
            }
            if (!value) {
                PyObject *cell = GETLOCAL(oparg);
                value = PyCell_GET(cell);
                if (value == NULL) {
                    format_exc_unbound(tstate, frame->f_code, oparg);
                    goto error;
                }
                Py_INCREF(value);
            }
        }

        inst(LOAD_DEREF, ( -- value)) {
            PyObject *cell = GETLOCAL(oparg);
            value = PyCell_GET(cell);
            if (value == NULL) {
                format_exc_unbound(tstate, frame->f_code, oparg);
                ERROR_IF(true, error);
            }
            Py_INCREF(value);
        }

        inst(STORE_DEREF, (v --)) {
            PyObject *cell = GETLOCAL(oparg);
            PyObject *oldobj = PyCell_GET(cell);
            PyCell_SET(cell, v);
            Py_XDECREF(oldobj);
        }

        inst(COPY_FREE_VARS, (--)) {
            /* Copy closure variables to free variables */
            PyCodeObject *co = frame->f_code;
            assert(PyFunction_Check(frame->f_funcobj));
            PyObject *closure = ((PyFunctionObject *)frame->f_funcobj)->func_closure;
            assert(oparg == co->co_nfreevars);
            int offset = co->co_nlocalsplus - oparg;
            for (int i = 0; i < oparg; ++i) {
                PyObject *o = PyTuple_GET_ITEM(closure, i);
                frame->localsplus[offset + i] = Py_NewRef(o);
            }
        }

        inst(BUILD_STRING, (pieces[oparg] -- str)) {
            str = _PyUnicode_JoinArray(&_Py_STR(empty), pieces, oparg);
            DECREF_INPUTS();
            ERROR_IF(str == NULL, error);
        }

        inst(BUILD_TUPLE, (values[oparg] -- tup)) {
            tup = _PyTuple_FromArraySteal(values, oparg);
            ERROR_IF(tup == NULL, error);
        }

        inst(BUILD_LIST, (values[oparg] -- list)) {
            list = _PyList_FromArraySteal(values, oparg);
            ERROR_IF(list == NULL, error);
        }

        inst(LIST_EXTEND, (list, unused[oparg-1], iterable -- list, unused[oparg-1])) {
            PyObject *none_val = _PyList_Extend((PyListObject *)list, iterable);
            if (none_val == NULL) {
                if (_PyErr_ExceptionMatches(tstate, PyExc_TypeError) &&
                   (Py_TYPE(iterable)->tp_iter == NULL && !PySequence_Check(iterable)))
                {
                    _PyErr_Clear(tstate);
                    _PyErr_Format(tstate, PyExc_TypeError,
                          "Value after * must be an iterable, not %.200s",
                          Py_TYPE(iterable)->tp_name);
                }
                DECREF_INPUTS();
                ERROR_IF(true, error);
            }
            Py_DECREF(none_val);
            DECREF_INPUTS();
        }

        inst(SET_UPDATE, (set, unused[oparg-1], iterable -- set, unused[oparg-1])) {
            int err = _PySet_Update(set, iterable);
            DECREF_INPUTS();
            ERROR_IF(err < 0, error);
        }

        inst(BUILD_SET, (values[oparg] -- set)) {
            set = PySet_New(NULL);
            if (set == NULL)
                goto error;
            int err = 0;
            for (int i = 0; i < oparg; i++) {
                PyObject *item = values[i];
                if (err == 0)
                    err = PySet_Add(set, item);
                Py_DECREF(item);
            }
            if (err != 0) {
                Py_DECREF(set);
                ERROR_IF(true, error);
            }
        }

        inst(BUILD_MAP, (values[oparg*2] -- map)) {
            map = _PyDict_FromItems(
                    values, 2,
                    values+1, 2,
                    oparg);
            if (map == NULL)
                goto error;

            DECREF_INPUTS();
            ERROR_IF(map == NULL, error);
        }

        inst(SETUP_ANNOTATIONS, (--)) {
            int err;
            PyObject *ann_dict;
            if (LOCALS() == NULL) {
                _PyErr_Format(tstate, PyExc_SystemError,
                              "no locals found when setting up annotations");
                ERROR_IF(true, error);
            }
            /* check if __annotations__ in locals()... */
            if (PyDict_CheckExact(LOCALS())) {
                ann_dict = _PyDict_GetItemWithError(LOCALS(),
                                                    &_Py_ID(__annotations__));
                if (ann_dict == NULL) {
                    ERROR_IF(_PyErr_Occurred(tstate), error);
                    /* ...if not, create a new one */
                    ann_dict = PyDict_New();
                    ERROR_IF(ann_dict == NULL, error);
                    err = PyDict_SetItem(LOCALS(), &_Py_ID(__annotations__),
                                         ann_dict);
                    Py_DECREF(ann_dict);
                    ERROR_IF(err, error);
                }
            }
            else {
                /* do the same if locals() is not a dict */
                ann_dict = PyObject_GetItem(LOCALS(), &_Py_ID(__annotations__));
                if (ann_dict == NULL) {
                    ERROR_IF(!_PyErr_ExceptionMatches(tstate, PyExc_KeyError), error);
                    _PyErr_Clear(tstate);
                    ann_dict = PyDict_New();
                    ERROR_IF(ann_dict == NULL, error);
                    err = PyObject_SetItem(LOCALS(), &_Py_ID(__annotations__),
                                           ann_dict);
                    Py_DECREF(ann_dict);
                    ERROR_IF(err, error);
                }
                else {
                    Py_DECREF(ann_dict);
                }
            }
        }

        inst(BUILD_CONST_KEY_MAP, (values[oparg], keys -- map)) {
            if (!PyTuple_CheckExact(keys) ||
                PyTuple_GET_SIZE(keys) != (Py_ssize_t)oparg) {
                _PyErr_SetString(tstate, PyExc_SystemError,
                                 "bad BUILD_CONST_KEY_MAP keys argument");
                goto error;  // Pop the keys and values.
            }
            map = _PyDict_FromItems(
                    &PyTuple_GET_ITEM(keys, 0), 1,
                    values, 1, oparg);
            DECREF_INPUTS();
            ERROR_IF(map == NULL, error);
        }

        inst(DICT_UPDATE, (update --)) {
            PyObject *dict = PEEK(oparg + 1);  // update is still on the stack
            if (PyDict_Update(dict, update) < 0) {
                if (_PyErr_ExceptionMatches(tstate, PyExc_AttributeError)) {
                    _PyErr_Format(tstate, PyExc_TypeError,
                                    "'%.200s' object is not a mapping",
                                    Py_TYPE(update)->tp_name);
                }
                DECREF_INPUTS();
                ERROR_IF(true, error);
            }
            DECREF_INPUTS();
        }

        inst(DICT_MERGE, (update --)) {
            PyObject *dict = PEEK(oparg + 1);  // update is still on the stack

            if (_PyDict_MergeEx(dict, update, 2) < 0) {
                format_kwargs_error(tstate, PEEK(3 + oparg), update);
                DECREF_INPUTS();
                ERROR_IF(true, error);
            }
            DECREF_INPUTS();
            PREDICT(CALL_FUNCTION_EX);
        }

        inst(MAP_ADD, (key, value --)) {
            PyObject *dict = PEEK(oparg + 2);  // key, value are still on the stack
            assert(PyDict_CheckExact(dict));
            /* dict[key] = value */
            // Do not DECREF INPUTS because the function steals the references
            ERROR_IF(_PyDict_SetItem_Take2((PyDictObject *)dict, key, value) != 0, error);
            PREDICT(JUMP_BACKWARD);
        }

        family(load_super_attr, INLINE_CACHE_ENTRIES_LOAD_SUPER_ATTR) = {
            LOAD_SUPER_ATTR,
            LOAD_SUPER_ATTR_METHOD,
        };

        inst(LOAD_SUPER_ATTR, (unused/9, global_super, class, self -- res2 if (oparg & 1), res)) {
            PyObject *name = GETITEM(frame->f_code->co_names, oparg >> 2);
            int load_method = oparg & 1;
            #if ENABLE_SPECIALIZATION
            _PySuperAttrCache *cache = (_PySuperAttrCache *)next_instr;
            if (ADAPTIVE_COUNTER_IS_ZERO(cache->counter)) {
                next_instr--;
                _Py_Specialize_LoadSuperAttr(global_super, class, self, next_instr, name, load_method);
                DISPATCH_SAME_OPARG();
            }
            STAT_INC(LOAD_SUPER_ATTR, deferred);
            DECREMENT_ADAPTIVE_COUNTER(cache->counter);
            #endif  /* ENABLE_SPECIALIZATION */

            // we make no attempt to optimize here; specializations should
            // handle any case whose performance we care about
            PyObject *stack[] = {class, self};
            PyObject *super = PyObject_Vectorcall(global_super, stack, oparg & 2, NULL);
            DECREF_INPUTS();
            ERROR_IF(super == NULL, error);
            res = PyObject_GetAttr(super, name);
            Py_DECREF(super);
            ERROR_IF(res == NULL, error);
        }

        inst(LOAD_SUPER_ATTR_METHOD, (unused/1, class_version/2, self_type_version/2, method/4, global_super, class, self -- res2, res)) {
            DEOPT_IF(global_super != (PyObject *)&PySuper_Type, LOAD_SUPER_ATTR);
            DEOPT_IF(!PyType_Check(class), LOAD_SUPER_ATTR);
            DEOPT_IF(((PyTypeObject *)class)->tp_version_tag != class_version, LOAD_SUPER_ATTR);
            PyTypeObject *self_type = Py_TYPE(self);
            DEOPT_IF(self_type->tp_version_tag != self_type_version, LOAD_SUPER_ATTR);
            res2 = method;
            res = self; // transfer ownership
            Py_INCREF(res2);
            Py_DECREF(global_super);
            Py_DECREF(class);
        }

        family(load_attr, INLINE_CACHE_ENTRIES_LOAD_ATTR) = {
            LOAD_ATTR,
            LOAD_ATTR_INSTANCE_VALUE,
            LOAD_ATTR_MODULE,
            LOAD_ATTR_WITH_HINT,
            LOAD_ATTR_SLOT,
            LOAD_ATTR_CLASS,
            LOAD_ATTR_PROPERTY,
            LOAD_ATTR_GETATTRIBUTE_OVERRIDDEN,
            LOAD_ATTR_METHOD_WITH_VALUES,
            LOAD_ATTR_METHOD_NO_DICT,
            LOAD_ATTR_METHOD_LAZY_DICT,
        };

        inst(LOAD_ATTR, (unused/9, owner -- res2 if (oparg & 1), res)) {
            #if ENABLE_SPECIALIZATION
            _PyAttrCache *cache = (_PyAttrCache *)next_instr;
            if (ADAPTIVE_COUNTER_IS_ZERO(cache->counter)) {
                PyObject *name = GETITEM(frame->f_code->co_names, oparg>>1);
                next_instr--;
                _Py_Specialize_LoadAttr(owner, next_instr, name);
                DISPATCH_SAME_OPARG();
            }
            STAT_INC(LOAD_ATTR, deferred);
            DECREMENT_ADAPTIVE_COUNTER(cache->counter);
            #endif  /* ENABLE_SPECIALIZATION */
            PyObject *name = GETITEM(frame->f_code->co_names, oparg >> 1);
            if (oparg & 1) {
                /* Designed to work in tandem with CALL, pushes two values. */
                PyObject* meth = NULL;
                if (_PyObject_GetMethod(owner, name, &meth)) {
                    /* We can bypass temporary bound method object.
                       meth is unbound method and obj is self.

                       meth | self | arg1 | ... | argN
                     */
                    assert(meth != NULL);  // No errors on this branch
                    res2 = meth;
                    res = owner;  // Transfer ownership
                }
                else {
                    /* meth is not an unbound method (but a regular attr, or
                       something was returned by a descriptor protocol).  Set
                       the second element of the stack to NULL, to signal
                       CALL that it's not a method call.

                       NULL | meth | arg1 | ... | argN
                    */
                    DECREF_INPUTS();
                    ERROR_IF(meth == NULL, error);
                    res2 = NULL;
                    res = meth;
                }
            }
            else {
                /* Classic, pushes one value. */
                res = PyObject_GetAttr(owner, name);
                DECREF_INPUTS();
                ERROR_IF(res == NULL, error);
            }
        }

        inst(LOAD_ATTR_INSTANCE_VALUE, (unused/1, type_version/2, index/1, unused/5, owner -- res2 if (oparg & 1), res)) {
            PyTypeObject *tp = Py_TYPE(owner);
            assert(type_version != 0);
            DEOPT_IF(tp->tp_version_tag != type_version, LOAD_ATTR);
            assert(tp->tp_dictoffset < 0);
            assert(tp->tp_flags & Py_TPFLAGS_MANAGED_DICT);
            PyDictOrValues dorv = *_PyObject_DictOrValuesPointer(owner);
            DEOPT_IF(!_PyDictOrValues_IsValues(dorv), LOAD_ATTR);
            res = _PyDictOrValues_GetValues(dorv)->values[index];
            DEOPT_IF(res == NULL, LOAD_ATTR);
            STAT_INC(LOAD_ATTR, hit);
            Py_INCREF(res);
            res2 = NULL;
            DECREF_INPUTS();
        }

        inst(LOAD_ATTR_MODULE, (unused/1, type_version/2, index/1, unused/5, owner -- res2 if (oparg & 1), res)) {
            DEOPT_IF(!PyModule_CheckExact(owner), LOAD_ATTR);
            PyDictObject *dict = (PyDictObject *)((PyModuleObject *)owner)->md_dict;
            assert(dict != NULL);
            DEOPT_IF(dict->ma_keys->dk_version != type_version, LOAD_ATTR);
            assert(dict->ma_keys->dk_kind == DICT_KEYS_UNICODE);
            assert(index < dict->ma_keys->dk_nentries);
            PyDictUnicodeEntry *ep = DK_UNICODE_ENTRIES(dict->ma_keys) + index;
            res = ep->me_value;
            DEOPT_IF(res == NULL, LOAD_ATTR);
            STAT_INC(LOAD_ATTR, hit);
            Py_INCREF(res);
            res2 = NULL;
            DECREF_INPUTS();
        }

        inst(LOAD_ATTR_WITH_HINT, (unused/1, type_version/2, index/1, unused/5, owner -- res2 if (oparg & 1), res)) {
            PyTypeObject *tp = Py_TYPE(owner);
            assert(type_version != 0);
            DEOPT_IF(tp->tp_version_tag != type_version, LOAD_ATTR);
            assert(tp->tp_flags & Py_TPFLAGS_MANAGED_DICT);
            PyDictOrValues dorv = *_PyObject_DictOrValuesPointer(owner);
            DEOPT_IF(_PyDictOrValues_IsValues(dorv), LOAD_ATTR);
            PyDictObject *dict = (PyDictObject *)_PyDictOrValues_GetDict(dorv);
            DEOPT_IF(dict == NULL, LOAD_ATTR);
            assert(PyDict_CheckExact((PyObject *)dict));
            PyObject *name = GETITEM(frame->f_code->co_names, oparg>>1);
            uint16_t hint = index;
            DEOPT_IF(hint >= (size_t)dict->ma_keys->dk_nentries, LOAD_ATTR);
            if (DK_IS_UNICODE(dict->ma_keys)) {
                PyDictUnicodeEntry *ep = DK_UNICODE_ENTRIES(dict->ma_keys) + hint;
                DEOPT_IF(ep->me_key != name, LOAD_ATTR);
                res = ep->me_value;
            }
            else {
                PyDictKeyEntry *ep = DK_ENTRIES(dict->ma_keys) + hint;
                DEOPT_IF(ep->me_key != name, LOAD_ATTR);
                res = ep->me_value;
            }
            DEOPT_IF(res == NULL, LOAD_ATTR);
            STAT_INC(LOAD_ATTR, hit);
            Py_INCREF(res);
            res2 = NULL;
            DECREF_INPUTS();
        }

        inst(LOAD_ATTR_SLOT, (unused/1, type_version/2, index/1, unused/5, owner -- res2 if (oparg & 1), res)) {
            PyTypeObject *tp = Py_TYPE(owner);
            assert(type_version != 0);
            DEOPT_IF(tp->tp_version_tag != type_version, LOAD_ATTR);
            char *addr = (char *)owner + index;
            res = *(PyObject **)addr;
            DEOPT_IF(res == NULL, LOAD_ATTR);
            STAT_INC(LOAD_ATTR, hit);
            Py_INCREF(res);
            res2 = NULL;
            DECREF_INPUTS();
        }

        inst(LOAD_ATTR_CLASS, (unused/1, type_version/2, unused/2, descr/4, cls -- res2 if (oparg & 1), res)) {

            DEOPT_IF(!PyType_Check(cls), LOAD_ATTR);
            DEOPT_IF(((PyTypeObject *)cls)->tp_version_tag != type_version,
                LOAD_ATTR);
            assert(type_version != 0);

            STAT_INC(LOAD_ATTR, hit);
            res2 = NULL;
            res = descr;
            assert(res != NULL);
            Py_INCREF(res);
            DECREF_INPUTS();
        }

        inst(LOAD_ATTR_PROPERTY, (unused/1, type_version/2, func_version/2, fget/4, owner -- unused if (oparg & 1), unused)) {
            DEOPT_IF(tstate->interp->eval_frame, LOAD_ATTR);

            PyTypeObject *cls = Py_TYPE(owner);
            DEOPT_IF(cls->tp_version_tag != type_version, LOAD_ATTR);
            assert(type_version != 0);
            assert(Py_IS_TYPE(fget, &PyFunction_Type));
            PyFunctionObject *f = (PyFunctionObject *)fget;
            assert(func_version != 0);
            DEOPT_IF(f->func_version != func_version, LOAD_ATTR);
            PyCodeObject *code = (PyCodeObject *)f->func_code;
            assert(code->co_argcount == 1);
            DEOPT_IF(!_PyThreadState_HasStackSpace(tstate, code->co_framesize), LOAD_ATTR);
            STAT_INC(LOAD_ATTR, hit);
            Py_INCREF(fget);
            _PyInterpreterFrame *new_frame = _PyFrame_PushUnchecked(tstate, f, 1);
            // Manipulate stack directly because we exit with DISPATCH_INLINED().
            SET_TOP(NULL);
            int shrink_stack = !(oparg & 1);
            STACK_SHRINK(shrink_stack);
            new_frame->localsplus[0] = owner;
            JUMPBY(INLINE_CACHE_ENTRIES_LOAD_ATTR);
            frame->return_offset = 0;
            DISPATCH_INLINED(new_frame);
        }

        inst(LOAD_ATTR_GETATTRIBUTE_OVERRIDDEN, (unused/1, type_version/2, func_version/2, getattribute/4, owner -- unused if (oparg & 1), unused)) {
            DEOPT_IF(tstate->interp->eval_frame, LOAD_ATTR);
            PyTypeObject *cls = Py_TYPE(owner);
            DEOPT_IF(cls->tp_version_tag != type_version, LOAD_ATTR);
            assert(type_version != 0);
            assert(Py_IS_TYPE(getattribute, &PyFunction_Type));
            PyFunctionObject *f = (PyFunctionObject *)getattribute;
            assert(func_version != 0);
            DEOPT_IF(f->func_version != func_version, LOAD_ATTR);
            PyCodeObject *code = (PyCodeObject *)f->func_code;
            assert(code->co_argcount == 2);
            DEOPT_IF(!_PyThreadState_HasStackSpace(tstate, code->co_framesize), LOAD_ATTR);
            STAT_INC(LOAD_ATTR, hit);

            PyObject *name = GETITEM(frame->f_code->co_names, oparg >> 1);
            Py_INCREF(f);
            _PyInterpreterFrame *new_frame = _PyFrame_PushUnchecked(tstate, f, 2);
            // Manipulate stack directly because we exit with DISPATCH_INLINED().
            SET_TOP(NULL);
            int shrink_stack = !(oparg & 1);
            STACK_SHRINK(shrink_stack);
            new_frame->localsplus[0] = owner;
            new_frame->localsplus[1] = Py_NewRef(name);
            JUMPBY(INLINE_CACHE_ENTRIES_LOAD_ATTR);
            frame->return_offset = 0;
            DISPATCH_INLINED(new_frame);
        }

        inst(STORE_ATTR_INSTANCE_VALUE, (unused/1, type_version/2, index/1, value, owner --)) {
            PyTypeObject *tp = Py_TYPE(owner);
            assert(type_version != 0);
            DEOPT_IF(tp->tp_version_tag != type_version, STORE_ATTR);
            assert(tp->tp_flags & Py_TPFLAGS_MANAGED_DICT);
            PyDictOrValues dorv = *_PyObject_DictOrValuesPointer(owner);
            DEOPT_IF(!_PyDictOrValues_IsValues(dorv), STORE_ATTR);
            STAT_INC(STORE_ATTR, hit);
            PyDictValues *values = _PyDictOrValues_GetValues(dorv);
            PyObject *old_value = values->values[index];
            values->values[index] = value;
            if (old_value == NULL) {
                _PyDictValues_AddToInsertionOrder(values, index);
            }
            else {
                Py_DECREF(old_value);
            }
            Py_DECREF(owner);
        }

        inst(STORE_ATTR_WITH_HINT, (unused/1, type_version/2, hint/1, value, owner --)) {
            PyTypeObject *tp = Py_TYPE(owner);
            assert(type_version != 0);
            DEOPT_IF(tp->tp_version_tag != type_version, STORE_ATTR);
            assert(tp->tp_flags & Py_TPFLAGS_MANAGED_DICT);
            PyDictOrValues dorv = *_PyObject_DictOrValuesPointer(owner);
            DEOPT_IF(_PyDictOrValues_IsValues(dorv), STORE_ATTR);
            PyDictObject *dict = (PyDictObject *)_PyDictOrValues_GetDict(dorv);
            DEOPT_IF(dict == NULL, STORE_ATTR);
            assert(PyDict_CheckExact((PyObject *)dict));
            PyObject *name = GETITEM(frame->f_code->co_names, oparg);
            DEOPT_IF(hint >= (size_t)dict->ma_keys->dk_nentries, STORE_ATTR);
            PyObject *old_value;
            uint64_t new_version;
            if (DK_IS_UNICODE(dict->ma_keys)) {
                PyDictUnicodeEntry *ep = DK_UNICODE_ENTRIES(dict->ma_keys) + hint;
                DEOPT_IF(ep->me_key != name, STORE_ATTR);
                old_value = ep->me_value;
                DEOPT_IF(old_value == NULL, STORE_ATTR);
                new_version = _PyDict_NotifyEvent(tstate->interp, PyDict_EVENT_MODIFIED, dict, name, value);
                ep->me_value = value;
            }
            else {
                PyDictKeyEntry *ep = DK_ENTRIES(dict->ma_keys) + hint;
                DEOPT_IF(ep->me_key != name, STORE_ATTR);
                old_value = ep->me_value;
                DEOPT_IF(old_value == NULL, STORE_ATTR);
                new_version = _PyDict_NotifyEvent(tstate->interp, PyDict_EVENT_MODIFIED, dict, name, value);
                ep->me_value = value;
            }
            Py_DECREF(old_value);
            STAT_INC(STORE_ATTR, hit);
            /* Ensure dict is GC tracked if it needs to be */
            if (!_PyObject_GC_IS_TRACKED(dict) && _PyObject_GC_MAY_BE_TRACKED(value)) {
                _PyObject_GC_TRACK(dict);
            }
            /* PEP 509 */
            dict->ma_version_tag = new_version;
            Py_DECREF(owner);
        }

        inst(STORE_ATTR_SLOT, (unused/1, type_version/2, index/1, value, owner --)) {
            PyTypeObject *tp = Py_TYPE(owner);
            assert(type_version != 0);
            DEOPT_IF(tp->tp_version_tag != type_version, STORE_ATTR);
            char *addr = (char *)owner + index;
            STAT_INC(STORE_ATTR, hit);
            PyObject *old_value = *(PyObject **)addr;
            *(PyObject **)addr = value;
            Py_XDECREF(old_value);
            Py_DECREF(owner);
        }

        family(compare_op, INLINE_CACHE_ENTRIES_COMPARE_OP) = {
            COMPARE_OP,
            COMPARE_OP_FLOAT,
            COMPARE_OP_INT,
            COMPARE_OP_STR,
        };

        inst(COMPARE_OP, (unused/1, left, right -- res)) {
            #if ENABLE_SPECIALIZATION
            _PyCompareOpCache *cache = (_PyCompareOpCache *)next_instr;
            if (ADAPTIVE_COUNTER_IS_ZERO(cache->counter)) {
                next_instr--;
                _Py_Specialize_CompareOp(left, right, next_instr, oparg);
                DISPATCH_SAME_OPARG();
            }
            STAT_INC(COMPARE_OP, deferred);
            DECREMENT_ADAPTIVE_COUNTER(cache->counter);
            #endif  /* ENABLE_SPECIALIZATION */
            assert((oparg >> 4) <= Py_GE);
            res = PyObject_RichCompare(left, right, oparg>>4);
            DECREF_INPUTS();
            ERROR_IF(res == NULL, error);
        }

        inst(COMPARE_OP_FLOAT, (unused/1, left, right -- res)) {
            DEOPT_IF(!PyFloat_CheckExact(left), COMPARE_OP);
            DEOPT_IF(!PyFloat_CheckExact(right), COMPARE_OP);
            STAT_INC(COMPARE_OP, hit);
            double dleft = PyFloat_AS_DOUBLE(left);
            double dright = PyFloat_AS_DOUBLE(right);
            // 1 if NaN, 2 if <, 4 if >, 8 if ==; this matches low four bits of the oparg
            int sign_ish = COMPARISON_BIT(dleft, dright);
            _Py_DECREF_SPECIALIZED(left, _PyFloat_ExactDealloc);
            _Py_DECREF_SPECIALIZED(right, _PyFloat_ExactDealloc);
            res = (sign_ish & oparg) ? Py_True : Py_False;
            Py_INCREF(res);
        }

        // Similar to COMPARE_OP_FLOAT
        inst(COMPARE_OP_INT, (unused/1, left, right -- res)) {
            DEOPT_IF(!PyLong_CheckExact(left), COMPARE_OP);
            DEOPT_IF(!PyLong_CheckExact(right), COMPARE_OP);
            DEOPT_IF(!_PyLong_IsCompact((PyLongObject *)left), COMPARE_OP);
            DEOPT_IF(!_PyLong_IsCompact((PyLongObject *)right), COMPARE_OP);
            STAT_INC(COMPARE_OP, hit);
            assert(_PyLong_DigitCount((PyLongObject *)left) <= 1 &&
                   _PyLong_DigitCount((PyLongObject *)right) <= 1);
            Py_ssize_t ileft = _PyLong_CompactValue((PyLongObject *)left);
            Py_ssize_t iright = _PyLong_CompactValue((PyLongObject *)right);
            // 2 if <, 4 if >, 8 if ==; this matches the low 4 bits of the oparg
            int sign_ish = COMPARISON_BIT(ileft, iright);
            _Py_DECREF_SPECIALIZED(left, (destructor)PyObject_Free);
            _Py_DECREF_SPECIALIZED(right, (destructor)PyObject_Free);
            res = (sign_ish & oparg) ? Py_True : Py_False;
            Py_INCREF(res);
        }

        // Similar to COMPARE_OP_FLOAT, but for ==, != only
        inst(COMPARE_OP_STR, (unused/1, left, right -- res)) {
            DEOPT_IF(!PyUnicode_CheckExact(left), COMPARE_OP);
            DEOPT_IF(!PyUnicode_CheckExact(right), COMPARE_OP);
            STAT_INC(COMPARE_OP, hit);
            int eq = _PyUnicode_Equal(left, right);
            assert((oparg >>4) == Py_EQ || (oparg >>4) == Py_NE);
            _Py_DECREF_SPECIALIZED(left, _PyUnicode_ExactDealloc);
            _Py_DECREF_SPECIALIZED(right, _PyUnicode_ExactDealloc);
            assert(eq == 0 || eq == 1);
            assert((oparg & 0xf) == COMPARISON_NOT_EQUALS || (oparg & 0xf) == COMPARISON_EQUALS);
            assert(COMPARISON_NOT_EQUALS + 1 == COMPARISON_EQUALS);
            res = ((COMPARISON_NOT_EQUALS + eq) & oparg) ? Py_True : Py_False;
            Py_INCREF(res);
        }

        inst(IS_OP, (left, right -- b)) {
            int res = Py_Is(left, right) ^ oparg;
            DECREF_INPUTS();
            b = Py_NewRef(res ? Py_True : Py_False);
        }

        inst(CONTAINS_OP, (left, right -- b)) {
            int res = PySequence_Contains(right, left);
            DECREF_INPUTS();
            ERROR_IF(res < 0, error);
            b = Py_NewRef((res^oparg) ? Py_True : Py_False);
        }

        inst(CHECK_EG_MATCH, (exc_value, match_type -- rest, match)) {
            if (check_except_star_type_valid(tstate, match_type) < 0) {
                DECREF_INPUTS();
                ERROR_IF(true, error);
            }

            match = NULL;
            rest = NULL;
            int res = exception_group_match(exc_value, match_type,
                                            &match, &rest);
            DECREF_INPUTS();
            ERROR_IF(res < 0, error);

            assert((match == NULL) == (rest == NULL));
            ERROR_IF(match == NULL, error);

            if (!Py_IsNone(match)) {
                PyErr_SetHandledException(match);
            }
        }

        inst(CHECK_EXC_MATCH, (left, right -- left, b)) {
            assert(PyExceptionInstance_Check(left));
            if (check_except_type_valid(tstate, right) < 0) {
                 DECREF_INPUTS();
                 ERROR_IF(true, error);
            }

            int res = PyErr_GivenExceptionMatches(left, right);
            DECREF_INPUTS();
            b = Py_NewRef(res ? Py_True : Py_False);
        }

         inst(IMPORT_NAME, (level, fromlist -- res)) {
            PyObject *name = GETITEM(frame->f_code->co_names, oparg);
            res = import_name(tstate, frame, name, fromlist, level);
            DECREF_INPUTS();
            ERROR_IF(res == NULL, error);
        }

        inst(IMPORT_FROM, (from -- from, res)) {
            PyObject *name = GETITEM(frame->f_code->co_names, oparg);
            res = import_from(tstate, from, name);
            ERROR_IF(res == NULL, error);
        }

        inst(JUMP_FORWARD, (--)) {
            JUMPBY(oparg);
        }

        inst(JUMP_BACKWARD, (--)) {
            assert(oparg < INSTR_OFFSET());
            JUMPBY(-oparg);
            CHECK_EVAL_BREAKER();
        }

        inst(POP_JUMP_IF_FALSE, (cond -- )) {
            if (Py_IsTrue(cond)) {
                _Py_DECREF_NO_DEALLOC(cond);
            }
            else if (Py_IsFalse(cond)) {
                _Py_DECREF_NO_DEALLOC(cond);
                JUMPBY(oparg);
            }
            else {
                int err = PyObject_IsTrue(cond);
                DECREF_INPUTS();
                if (err == 0) {
                    JUMPBY(oparg);
                }
                else {
                    ERROR_IF(err < 0, error);
                }
            }
        }

        inst(POP_JUMP_IF_TRUE, (cond -- )) {
            if (Py_IsFalse(cond)) {
                _Py_DECREF_NO_DEALLOC(cond);
            }
            else if (Py_IsTrue(cond)) {
                _Py_DECREF_NO_DEALLOC(cond);
                JUMPBY(oparg);
            }
            else {
                int err = PyObject_IsTrue(cond);
                DECREF_INPUTS();
                if (err > 0) {
                    JUMPBY(oparg);
                }
                else {
                    ERROR_IF(err < 0, error);
                }
            }
        }

        inst(POP_JUMP_IF_NOT_NONE, (value -- )) {
            if (!Py_IsNone(value)) {
                DECREF_INPUTS();
                JUMPBY(oparg);
            }
            else {
                _Py_DECREF_NO_DEALLOC(value);
            }
        }

        inst(POP_JUMP_IF_NONE, (value -- )) {
            if (Py_IsNone(value)) {
                _Py_DECREF_NO_DEALLOC(value);
                JUMPBY(oparg);
            }
            else {
                DECREF_INPUTS();
            }
        }

        inst(JUMP_BACKWARD_NO_INTERRUPT, (--)) {
            /* This bytecode is used in the `yield from` or `await` loop.
             * If there is an interrupt, we want it handled in the innermost
             * generator or coroutine, so we deliberately do not check it here.
             * (see bpo-30039).
             */
            JUMPBY(-oparg);
        }

        inst(GET_LEN, (obj -- obj, len_o)) {
            // PUSH(len(TOS))
            Py_ssize_t len_i = PyObject_Length(obj);
            ERROR_IF(len_i < 0, error);
            len_o = PyLong_FromSsize_t(len_i);
            ERROR_IF(len_o == NULL, error);
        }

        inst(MATCH_CLASS, (subject, type, names -- attrs)) {
            // Pop TOS and TOS1. Set TOS to a tuple of attributes on success, or
            // None on failure.
            assert(PyTuple_CheckExact(names));
            attrs = match_class(tstate, subject, type, oparg, names);
            DECREF_INPUTS();
            if (attrs) {
                assert(PyTuple_CheckExact(attrs));  // Success!
            }
            else {
                ERROR_IF(_PyErr_Occurred(tstate), error);  // Error!
                attrs = Py_NewRef(Py_None);  // Failure!
            }
        }

        inst(MATCH_MAPPING, (subject -- subject, res)) {
            int match = Py_TYPE(subject)->tp_flags & Py_TPFLAGS_MAPPING;
            res = Py_NewRef(match ? Py_True : Py_False);
            PREDICT(POP_JUMP_IF_FALSE);
        }

        inst(MATCH_SEQUENCE, (subject -- subject, res)) {
            int match = Py_TYPE(subject)->tp_flags & Py_TPFLAGS_SEQUENCE;
            res = Py_NewRef(match ? Py_True : Py_False);
            PREDICT(POP_JUMP_IF_FALSE);
        }

        inst(MATCH_KEYS, (subject, keys -- subject, keys, values_or_none)) {
            // On successful match, PUSH(values). Otherwise, PUSH(None).
            values_or_none = match_keys(tstate, subject, keys);
            ERROR_IF(values_or_none == NULL, error);
        }

        inst(GET_ITER, (iterable -- iter)) {
            /* before: [obj]; after [getiter(obj)] */
            iter = PyObject_GetIter(iterable);
            DECREF_INPUTS();
            ERROR_IF(iter == NULL, error);
        }

        inst(GET_YIELD_FROM_ITER, (iterable -- iter)) {
            /* before: [obj]; after [getiter(obj)] */
            if (PyCoro_CheckExact(iterable)) {
                /* `iterable` is a coroutine */
                if (!(frame->f_code->co_flags & (CO_COROUTINE | CO_ITERABLE_COROUTINE))) {
                    /* and it is used in a 'yield from' expression of a
                       regular generator. */
                    _PyErr_SetString(tstate, PyExc_TypeError,
                                     "cannot 'yield from' a coroutine object "
                                     "in a non-coroutine generator");
                    goto error;
                }
                iter = iterable;
            }
            else if (PyGen_CheckExact(iterable)) {
                iter = iterable;
            }
            else {
                /* `iterable` is not a generator. */
                iter = PyObject_GetIter(iterable);
                if (iter == NULL) {
                    goto error;
                }
                DECREF_INPUTS();
            }
            PREDICT(LOAD_CONST);
        }

        // Most members of this family are "secretly" super-instructions.
        // When the loop is exhausted, they jump, and the jump target is
        // always END_FOR, which pops two values off the stack.
        // This is optimized by skipping that instruction and combining
        // its effect (popping 'iter' instead of pushing 'next'.)

        family(for_iter, INLINE_CACHE_ENTRIES_FOR_ITER) = {
            FOR_ITER,
            FOR_ITER_LIST,
            FOR_ITER_TUPLE,
            FOR_ITER_RANGE,
            FOR_ITER_GEN,
        };

        inst(FOR_ITER, (unused/1, iter -- iter, next)) {
            #if ENABLE_SPECIALIZATION
            _PyForIterCache *cache = (_PyForIterCache *)next_instr;
            if (ADAPTIVE_COUNTER_IS_ZERO(cache->counter)) {
                next_instr--;
                _Py_Specialize_ForIter(iter, next_instr, oparg);
                DISPATCH_SAME_OPARG();
            }
            STAT_INC(FOR_ITER, deferred);
            DECREMENT_ADAPTIVE_COUNTER(cache->counter);
            #endif  /* ENABLE_SPECIALIZATION */
            /* before: [iter]; after: [iter, iter()] *or* [] (and jump over END_FOR.) */
            next = (*Py_TYPE(iter)->tp_iternext)(iter);
            if (next == NULL) {
                if (_PyErr_Occurred(tstate)) {
                    if (!_PyErr_ExceptionMatches(tstate, PyExc_StopIteration)) {
                        goto error;
                    }
                    monitor_raise(tstate, frame, next_instr-1);
                    _PyErr_Clear(tstate);
                }
                /* iterator ended normally */
                assert(next_instr[INLINE_CACHE_ENTRIES_FOR_ITER + oparg].op.code == END_FOR ||
                       next_instr[INLINE_CACHE_ENTRIES_FOR_ITER + oparg].op.code == INSTRUMENTED_END_FOR);
                Py_DECREF(iter);
                STACK_SHRINK(1);
                /* Jump forward oparg, then skip following END_FOR instruction */
                JUMPBY(INLINE_CACHE_ENTRIES_FOR_ITER + oparg + 1);
                DISPATCH();
            }
            // Common case: no jump, leave it to the code generator
        }

        inst(INSTRUMENTED_FOR_ITER, ( -- )) {
            _Py_CODEUNIT *here = next_instr-1;
            _Py_CODEUNIT *target;
            PyObject *iter = TOP();
            PyObject *next = (*Py_TYPE(iter)->tp_iternext)(iter);
            if (next != NULL) {
                PUSH(next);
                target = next_instr + INLINE_CACHE_ENTRIES_FOR_ITER;
            }
            else {
                if (_PyErr_Occurred(tstate)) {
                    if (!_PyErr_ExceptionMatches(tstate, PyExc_StopIteration)) {
                        goto error;
                    }
                    monitor_raise(tstate, frame, here);
                    _PyErr_Clear(tstate);
                }
                /* iterator ended normally */
                assert(next_instr[INLINE_CACHE_ENTRIES_FOR_ITER + oparg].op.code == END_FOR ||
                       next_instr[INLINE_CACHE_ENTRIES_FOR_ITER + oparg].op.code == INSTRUMENTED_END_FOR);
                STACK_SHRINK(1);
                Py_DECREF(iter);
                /* Skip END_FOR */
                target = next_instr + INLINE_CACHE_ENTRIES_FOR_ITER + oparg + 1;
            }
            INSTRUMENTED_JUMP(here, target, PY_MONITORING_EVENT_BRANCH);
        }

        inst(FOR_ITER_LIST, (unused/1, iter -- iter, next)) {
            DEOPT_IF(Py_TYPE(iter) != &PyListIter_Type, FOR_ITER);
            _PyListIterObject *it = (_PyListIterObject *)iter;
            STAT_INC(FOR_ITER, hit);
            PyListObject *seq = it->it_seq;
            if (seq) {
                if (it->it_index < PyList_GET_SIZE(seq)) {
                    next = Py_NewRef(PyList_GET_ITEM(seq, it->it_index++));
                    goto end_for_iter_list;  // End of this instruction
                }
                it->it_seq = NULL;
                Py_DECREF(seq);
            }
            Py_DECREF(iter);
            STACK_SHRINK(1);
            /* Jump forward oparg, then skip following END_FOR instruction */
            JUMPBY(INLINE_CACHE_ENTRIES_FOR_ITER + oparg + 1);
            DISPATCH();
        end_for_iter_list:
            // Common case: no jump, leave it to the code generator
        }

        inst(FOR_ITER_TUPLE, (unused/1, iter -- iter, next)) {
            _PyTupleIterObject *it = (_PyTupleIterObject *)iter;
            DEOPT_IF(Py_TYPE(it) != &PyTupleIter_Type, FOR_ITER);
            STAT_INC(FOR_ITER, hit);
            PyTupleObject *seq = it->it_seq;
            if (seq) {
                if (it->it_index < PyTuple_GET_SIZE(seq)) {
                    next = Py_NewRef(PyTuple_GET_ITEM(seq, it->it_index++));
                    goto end_for_iter_tuple;  // End of this instruction
                }
                it->it_seq = NULL;
                Py_DECREF(seq);
            }
            Py_DECREF(iter);
            STACK_SHRINK(1);
            /* Jump forward oparg, then skip following END_FOR instruction */
            JUMPBY(INLINE_CACHE_ENTRIES_FOR_ITER + oparg + 1);
            DISPATCH();
        end_for_iter_tuple:
            // Common case: no jump, leave it to the code generator
        }

        inst(FOR_ITER_RANGE, (unused/1, iter -- iter, next)) {
            _PyRangeIterObject *r = (_PyRangeIterObject *)iter;
            DEOPT_IF(Py_TYPE(r) != &PyRangeIter_Type, FOR_ITER);
            STAT_INC(FOR_ITER, hit);
            if (r->len <= 0) {
                STACK_SHRINK(1);
                Py_DECREF(r);
                // Jump over END_FOR instruction.
                JUMPBY(INLINE_CACHE_ENTRIES_FOR_ITER + oparg + 1);
                DISPATCH();
            }
            long value = r->start;
            r->start = value + r->step;
            r->len--;
            next = PyLong_FromLong(value);
            if (next == NULL) {
                goto error;
            }
        }

        inst(FOR_ITER_GEN, (unused/1, iter -- iter, unused)) {
            PyGenObject *gen = (PyGenObject *)iter;
            DEOPT_IF(Py_TYPE(gen) != &PyGen_Type, FOR_ITER);
            DEOPT_IF(gen->gi_frame_state >= FRAME_EXECUTING, FOR_ITER);
            STAT_INC(FOR_ITER, hit);
            _PyInterpreterFrame *gen_frame = (_PyInterpreterFrame *)gen->gi_iframe;
            frame->return_offset = oparg;
            _PyFrame_StackPush(gen_frame, Py_NewRef(Py_None));
            gen->gi_frame_state = FRAME_EXECUTING;
            gen->gi_exc_state.previous_item = tstate->exc_info;
            tstate->exc_info = &gen->gi_exc_state;
            JUMPBY(INLINE_CACHE_ENTRIES_FOR_ITER);
            assert(next_instr[oparg].op.code == END_FOR ||
                   next_instr[oparg].op.code == INSTRUMENTED_END_FOR);
            DISPATCH_INLINED(gen_frame);
        }

        inst(BEFORE_ASYNC_WITH, (mgr -- exit, res)) {
            PyObject *enter = _PyObject_LookupSpecial(mgr, &_Py_ID(__aenter__));
            if (enter == NULL) {
                if (!_PyErr_Occurred(tstate)) {
                    _PyErr_Format(tstate, PyExc_TypeError,
                                  "'%.200s' object does not support the "
                                  "asynchronous context manager protocol",
                                  Py_TYPE(mgr)->tp_name);
                }
                goto error;
            }
            exit = _PyObject_LookupSpecial(mgr, &_Py_ID(__aexit__));
            if (exit == NULL) {
                if (!_PyErr_Occurred(tstate)) {
                    _PyErr_Format(tstate, PyExc_TypeError,
                                  "'%.200s' object does not support the "
                                  "asynchronous context manager protocol "
                                  "(missed __aexit__ method)",
                                  Py_TYPE(mgr)->tp_name);
                }
                Py_DECREF(enter);
                goto error;
            }
            DECREF_INPUTS();
            res = _PyObject_CallNoArgs(enter);
            Py_DECREF(enter);
            if (res == NULL) {
                Py_DECREF(exit);
                ERROR_IF(true, error);
            }
            PREDICT(GET_AWAITABLE);
        }

        inst(BEFORE_WITH, (mgr -- exit, res)) {
            /* pop the context manager, push its __exit__ and the
             * value returned from calling its __enter__
             */
            PyObject *enter = _PyObject_LookupSpecial(mgr, &_Py_ID(__enter__));
            if (enter == NULL) {
                if (!_PyErr_Occurred(tstate)) {
                    _PyErr_Format(tstate, PyExc_TypeError,
                                  "'%.200s' object does not support the "
                                  "context manager protocol",
                                  Py_TYPE(mgr)->tp_name);
                }
                goto error;
            }
            exit = _PyObject_LookupSpecial(mgr, &_Py_ID(__exit__));
            if (exit == NULL) {
                if (!_PyErr_Occurred(tstate)) {
                    _PyErr_Format(tstate, PyExc_TypeError,
                                  "'%.200s' object does not support the "
                                  "context manager protocol "
                                  "(missed __exit__ method)",
                                  Py_TYPE(mgr)->tp_name);
                }
                Py_DECREF(enter);
                goto error;
            }
            DECREF_INPUTS();
            res = _PyObject_CallNoArgs(enter);
            Py_DECREF(enter);
            if (res == NULL) {
                Py_DECREF(exit);
                ERROR_IF(true, error);
            }
        }

        inst(WITH_EXCEPT_START, (exit_func, lasti, unused, val -- exit_func, lasti, unused, val, res)) {
            /* At the top of the stack are 4 values:
               - val: TOP = exc_info()
               - unused: SECOND = previous exception
               - lasti: THIRD = lasti of exception in exc_info()
               - exit_func: FOURTH = the context.__exit__ bound method
               We call FOURTH(type(TOP), TOP, GetTraceback(TOP)).
               Then we push the __exit__ return value.
            */
            PyObject *exc, *tb;

            assert(val && PyExceptionInstance_Check(val));
            exc = PyExceptionInstance_Class(val);
            tb = PyException_GetTraceback(val);
            Py_XDECREF(tb);
            assert(PyLong_Check(lasti));
            (void)lasti; // Shut up compiler warning if asserts are off
            PyObject *stack[4] = {NULL, exc, val, tb};
            res = PyObject_Vectorcall(exit_func, stack + 1,
                    3 | PY_VECTORCALL_ARGUMENTS_OFFSET, NULL);
            ERROR_IF(res == NULL, error);
        }

        inst(PUSH_EXC_INFO, (new_exc -- prev_exc, new_exc)) {
            _PyErr_StackItem *exc_info = tstate->exc_info;
            if (exc_info->exc_value != NULL) {
                prev_exc = exc_info->exc_value;
            }
            else {
                prev_exc = Py_NewRef(Py_None);
            }
            assert(PyExceptionInstance_Check(new_exc));
            exc_info->exc_value = Py_NewRef(new_exc);
        }

        inst(LOAD_ATTR_METHOD_WITH_VALUES, (unused/1, type_version/2, keys_version/2, descr/4, self -- res2 if (oparg & 1), res)) {
            /* Cached method object */
            PyTypeObject *self_cls = Py_TYPE(self);
            assert(type_version != 0);
            DEOPT_IF(self_cls->tp_version_tag != type_version, LOAD_ATTR);
            assert(self_cls->tp_flags & Py_TPFLAGS_MANAGED_DICT);
            PyDictOrValues dorv = *_PyObject_DictOrValuesPointer(self);
            DEOPT_IF(!_PyDictOrValues_IsValues(dorv), LOAD_ATTR);
            PyHeapTypeObject *self_heap_type = (PyHeapTypeObject *)self_cls;
            DEOPT_IF(self_heap_type->ht_cached_keys->dk_version !=
                     keys_version, LOAD_ATTR);
            STAT_INC(LOAD_ATTR, hit);
            assert(descr != NULL);
            res2 = Py_NewRef(descr);
            assert(_PyType_HasFeature(Py_TYPE(res2), Py_TPFLAGS_METHOD_DESCRIPTOR));
            res = self;
            assert(oparg & 1);
        }

        inst(LOAD_ATTR_METHOD_NO_DICT, (unused/1, type_version/2, unused/2, descr/4, self -- res2 if (oparg & 1), res)) {
            PyTypeObject *self_cls = Py_TYPE(self);
            DEOPT_IF(self_cls->tp_version_tag != type_version, LOAD_ATTR);
            assert(self_cls->tp_dictoffset == 0);
            STAT_INC(LOAD_ATTR, hit);
            assert(descr != NULL);
            assert(_PyType_HasFeature(Py_TYPE(descr), Py_TPFLAGS_METHOD_DESCRIPTOR));
            res2 = Py_NewRef(descr);
            res = self;
            assert(oparg & 1);
        }

        inst(LOAD_ATTR_METHOD_LAZY_DICT, (unused/1, type_version/2, unused/2, descr/4, self -- res2 if (oparg & 1), res)) {
            PyTypeObject *self_cls = Py_TYPE(self);
            DEOPT_IF(self_cls->tp_version_tag != type_version, LOAD_ATTR);
            Py_ssize_t dictoffset = self_cls->tp_dictoffset;
            assert(dictoffset > 0);
            PyObject *dict = *(PyObject **)((char *)self + dictoffset);
            /* This object has a __dict__, just not yet created */
            DEOPT_IF(dict != NULL, LOAD_ATTR);
            STAT_INC(LOAD_ATTR, hit);
            assert(descr != NULL);
            assert(_PyType_HasFeature(Py_TYPE(descr), Py_TPFLAGS_METHOD_DESCRIPTOR));
            res2 = Py_NewRef(descr);
            res = self;
            assert(oparg & 1);
        }

        inst(KW_NAMES, (--)) {
            assert(kwnames == NULL);
            assert(oparg < PyTuple_GET_SIZE(frame->f_code->co_consts));
            kwnames = GETITEM(frame->f_code->co_consts, oparg);
        }

        inst(INSTRUMENTED_CALL, ( -- )) {
            int is_meth = PEEK(oparg+2) != NULL;
            int total_args = oparg + is_meth;
            PyObject *function = PEEK(total_args + 1);
            PyObject *arg = total_args == 0 ?
                &_PyInstrumentation_MISSING : PEEK(total_args);
            int err = _Py_call_instrumentation_2args(
                    tstate, PY_MONITORING_EVENT_CALL,
                    frame, next_instr-1, function, arg);
            ERROR_IF(err, error);
            _PyCallCache *cache = (_PyCallCache *)next_instr;
            INCREMENT_ADAPTIVE_COUNTER(cache->counter);
            GO_TO_INSTRUCTION(CALL);
        }

        // Cache layout: counter/1, func_version/2
        // Neither CALL_INTRINSIC_1/2 nor CALL_FUNCTION_EX are members!
        family(call, INLINE_CACHE_ENTRIES_CALL) = {
            CALL,
            CALL_BOUND_METHOD_EXACT_ARGS,
            CALL_PY_EXACT_ARGS,
            CALL_PY_WITH_DEFAULTS,
            CALL_NO_KW_TYPE_1,
            CALL_NO_KW_STR_1,
            CALL_NO_KW_TUPLE_1,
            CALL_BUILTIN_CLASS,
            CALL_NO_KW_BUILTIN_O,
            CALL_NO_KW_BUILTIN_FAST,
            CALL_BUILTIN_FAST_WITH_KEYWORDS,
            CALL_NO_KW_LEN,
            CALL_NO_KW_ISINSTANCE,
            CALL_NO_KW_LIST_APPEND,
            CALL_NO_KW_METHOD_DESCRIPTOR_O,
            CALL_METHOD_DESCRIPTOR_FAST_WITH_KEYWORDS,
            CALL_NO_KW_METHOD_DESCRIPTOR_NOARGS,
            CALL_NO_KW_METHOD_DESCRIPTOR_FAST,
        };

        // On entry, the stack is either
        //   [NULL, callable, arg1, arg2, ...]
        // or
        //   [method, self, arg1, arg2, ...]
        // (Some args may be keywords, see KW_NAMES, which sets 'kwnames'.)
        // On exit, the stack is [result].
        // When calling Python, inline the call using DISPATCH_INLINED().
        inst(CALL, (unused/1, unused/2, method, callable, args[oparg] -- res)) {
            int is_meth = method != NULL;
            int total_args = oparg;
            if (is_meth) {
                callable = method;
                args--;
                total_args++;
            }
            #if ENABLE_SPECIALIZATION
            _PyCallCache *cache = (_PyCallCache *)next_instr;
            if (ADAPTIVE_COUNTER_IS_ZERO(cache->counter)) {
                next_instr--;
                _Py_Specialize_Call(callable, next_instr, total_args, kwnames);
                DISPATCH_SAME_OPARG();
            }
            STAT_INC(CALL, deferred);
            DECREMENT_ADAPTIVE_COUNTER(cache->counter);
            #endif  /* ENABLE_SPECIALIZATION */
            if (!is_meth && Py_TYPE(callable) == &PyMethod_Type) {
                is_meth = 1;  // For consistenct; it's dead, though
                args--;
                total_args++;
                PyObject *self = ((PyMethodObject *)callable)->im_self;
                args[0] = Py_NewRef(self);
                method = ((PyMethodObject *)callable)->im_func;
                args[-1] = Py_NewRef(method);
                Py_DECREF(callable);
                callable = method;
            }
            int positional_args = total_args - KWNAMES_LEN();
            // Check if the call can be inlined or not
            if (Py_TYPE(callable) == &PyFunction_Type &&
                tstate->interp->eval_frame == NULL &&
                ((PyFunctionObject *)callable)->vectorcall == _PyFunction_Vectorcall)
            {
                int code_flags = ((PyCodeObject*)PyFunction_GET_CODE(callable))->co_flags;
                PyObject *locals = code_flags & CO_OPTIMIZED ? NULL : Py_NewRef(PyFunction_GET_GLOBALS(callable));
                _PyInterpreterFrame *new_frame = _PyEvalFramePushAndInit(
                    tstate, (PyFunctionObject *)callable, locals,
                    args, positional_args, kwnames
                );
                kwnames = NULL;
                // Manipulate stack directly since we leave using DISPATCH_INLINED().
                STACK_SHRINK(oparg + 2);
                // The frame has stolen all the arguments from the stack,
                // so there is no need to clean them up.
                if (new_frame == NULL) {
                    goto error;
                }
                JUMPBY(INLINE_CACHE_ENTRIES_CALL);
                frame->return_offset = 0;
                DISPATCH_INLINED(new_frame);
            }
            /* Callable is not a normal Python function */
            res = PyObject_Vectorcall(
                callable, args,
                positional_args | PY_VECTORCALL_ARGUMENTS_OFFSET,
                kwnames);
            if (opcode == INSTRUMENTED_CALL) {
                PyObject *arg = total_args == 0 ?
                    &_PyInstrumentation_MISSING : PEEK(total_args);
                if (res == NULL) {
                    _Py_call_instrumentation_exc2(
                        tstate, PY_MONITORING_EVENT_C_RAISE,
                        frame, next_instr-1, callable, arg);
                }
                else {
                    int err = _Py_call_instrumentation_2args(
                        tstate, PY_MONITORING_EVENT_C_RETURN,
                        frame, next_instr-1, callable, arg);
                    if (err < 0) {
                        Py_CLEAR(res);
                    }
                }
            }
            kwnames = NULL;
            assert((res != NULL) ^ (_PyErr_Occurred(tstate) != NULL));
            Py_DECREF(callable);
            for (int i = 0; i < total_args; i++) {
                Py_DECREF(args[i]);
            }
            ERROR_IF(res == NULL, error);
            CHECK_EVAL_BREAKER();
        }

        // Start out with [NULL, bound_method, arg1, arg2, ...]
        // Transform to [callable, self, arg1, arg2, ...]
        // Then fall through to CALL_PY_EXACT_ARGS
        inst(CALL_BOUND_METHOD_EXACT_ARGS, (unused/1, unused/2, method, callable, unused[oparg] -- unused)) {
            DEOPT_IF(method != NULL, CALL);
            DEOPT_IF(Py_TYPE(callable) != &PyMethod_Type, CALL);
            STAT_INC(CALL, hit);
            PyObject *self = ((PyMethodObject *)callable)->im_self;
            PEEK(oparg + 1) = Py_NewRef(self);  // callable
            PyObject *meth = ((PyMethodObject *)callable)->im_func;
            PEEK(oparg + 2) = Py_NewRef(meth);  // method
            Py_DECREF(callable);
            GO_TO_INSTRUCTION(CALL_PY_EXACT_ARGS);
        }

        inst(CALL_PY_EXACT_ARGS, (unused/1, func_version/2, method, callable, args[oparg] -- unused)) {
            assert(kwnames == NULL);
            DEOPT_IF(tstate->interp->eval_frame, CALL);
            int is_meth = method != NULL;
            int argcount = oparg;
            if (is_meth) {
                callable = method;
                args--;
                argcount++;
            }
            DEOPT_IF(!PyFunction_Check(callable), CALL);
            PyFunctionObject *func = (PyFunctionObject *)callable;
            DEOPT_IF(func->func_version != func_version, CALL);
            PyCodeObject *code = (PyCodeObject *)func->func_code;
            DEOPT_IF(code->co_argcount != argcount, CALL);
            DEOPT_IF(!_PyThreadState_HasStackSpace(tstate, code->co_framesize), CALL);
            STAT_INC(CALL, hit);
            _PyInterpreterFrame *new_frame = _PyFrame_PushUnchecked(tstate, func, argcount);
            for (int i = 0; i < argcount; i++) {
                new_frame->localsplus[i] = args[i];
            }
            // Manipulate stack directly since we leave using DISPATCH_INLINED().
            STACK_SHRINK(oparg + 2);
            JUMPBY(INLINE_CACHE_ENTRIES_CALL);
            frame->return_offset = 0;
            DISPATCH_INLINED(new_frame);
        }

        inst(CALL_PY_WITH_DEFAULTS, (unused/1, func_version/2, method, callable, args[oparg] -- unused)) {
            assert(kwnames == NULL);
            DEOPT_IF(tstate->interp->eval_frame, CALL);
            int is_meth = method != NULL;
            int argcount = oparg;
            if (is_meth) {
                callable = method;
                args--;
                argcount++;
            }
            DEOPT_IF(!PyFunction_Check(callable), CALL);
            PyFunctionObject *func = (PyFunctionObject *)callable;
            DEOPT_IF(func->func_version != func_version, CALL);
            PyCodeObject *code = (PyCodeObject *)func->func_code;
            assert(func->func_defaults);
            assert(PyTuple_CheckExact(func->func_defaults));
            int defcount = (int)PyTuple_GET_SIZE(func->func_defaults);
            assert(defcount <= code->co_argcount);
            int min_args = code->co_argcount - defcount;
            DEOPT_IF(argcount > code->co_argcount, CALL);
            DEOPT_IF(argcount < min_args, CALL);
            DEOPT_IF(!_PyThreadState_HasStackSpace(tstate, code->co_framesize), CALL);
            STAT_INC(CALL, hit);
            _PyInterpreterFrame *new_frame = _PyFrame_PushUnchecked(tstate, func, code->co_argcount);
            for (int i = 0; i < argcount; i++) {
                new_frame->localsplus[i] = args[i];
            }
            for (int i = argcount; i < code->co_argcount; i++) {
                PyObject *def = PyTuple_GET_ITEM(func->func_defaults, i - min_args);
                new_frame->localsplus[i] = Py_NewRef(def);
            }
            // Manipulate stack and cache directly since we leave using DISPATCH_INLINED().
            STACK_SHRINK(oparg + 2);
            JUMPBY(INLINE_CACHE_ENTRIES_CALL);
            frame->return_offset = 0;
            DISPATCH_INLINED(new_frame);
        }

        inst(CALL_NO_KW_TYPE_1, (unused/1, unused/2, null, callable, args[oparg] -- res)) {
            assert(kwnames == NULL);
            assert(oparg == 1);
            DEOPT_IF(null != NULL, CALL);
            PyObject *obj = args[0];
            DEOPT_IF(callable != (PyObject *)&PyType_Type, CALL);
            STAT_INC(CALL, hit);
            res = Py_NewRef(Py_TYPE(obj));
            Py_DECREF(obj);
            Py_DECREF(&PyType_Type);  // I.e., callable
        }

        inst(CALL_NO_KW_STR_1, (unused/1, unused/2, null, callable, args[oparg] -- res)) {
            assert(kwnames == NULL);
            assert(oparg == 1);
            DEOPT_IF(null != NULL, CALL);
            DEOPT_IF(callable != (PyObject *)&PyUnicode_Type, CALL);
            STAT_INC(CALL, hit);
            PyObject *arg = args[0];
            res = PyObject_Str(arg);
            Py_DECREF(arg);
            Py_DECREF(&PyUnicode_Type);  // I.e., callable
            ERROR_IF(res == NULL, error);
            CHECK_EVAL_BREAKER();
        }

        inst(CALL_NO_KW_TUPLE_1, (unused/1, unused/2, null, callable, args[oparg] -- res)) {
            assert(kwnames == NULL);
            assert(oparg == 1);
            DEOPT_IF(null != NULL, CALL);
            DEOPT_IF(callable != (PyObject *)&PyTuple_Type, CALL);
            STAT_INC(CALL, hit);
            PyObject *arg = args[0];
            res = PySequence_Tuple(arg);
            Py_DECREF(arg);
            Py_DECREF(&PyTuple_Type);  // I.e., tuple
            ERROR_IF(res == NULL, error);
            CHECK_EVAL_BREAKER();
        }

        inst(CALL_BUILTIN_CLASS, (unused/1, unused/2, method, callable, args[oparg] -- res)) {
            int is_meth = method != NULL;
            int total_args = oparg;
            if (is_meth) {
                callable = method;
                args--;
                total_args++;
            }
            int kwnames_len = KWNAMES_LEN();
            DEOPT_IF(!PyType_Check(callable), CALL);
            PyTypeObject *tp = (PyTypeObject *)callable;
            DEOPT_IF(tp->tp_vectorcall == NULL, CALL);
            STAT_INC(CALL, hit);
            res = tp->tp_vectorcall((PyObject *)tp, args,
                                    total_args - kwnames_len, kwnames);
            kwnames = NULL;
            /* Free the arguments. */
            for (int i = 0; i < total_args; i++) {
                Py_DECREF(args[i]);
            }
            Py_DECREF(tp);
            ERROR_IF(res == NULL, error);
            CHECK_EVAL_BREAKER();
        }

        inst(CALL_NO_KW_BUILTIN_O, (unused/1, unused/2, method, callable, args[oparg] -- res)) {
            /* Builtin METH_O functions */
            assert(kwnames == NULL);
            int is_meth = method != NULL;
            int total_args = oparg;
            if (is_meth) {
                callable = method;
                args--;
                total_args++;
            }
            DEOPT_IF(total_args != 1, CALL);
            DEOPT_IF(!PyCFunction_CheckExact(callable), CALL);
            DEOPT_IF(PyCFunction_GET_FLAGS(callable) != METH_O, CALL);
            STAT_INC(CALL, hit);
            PyCFunction cfunc = PyCFunction_GET_FUNCTION(callable);
            // This is slower but CPython promises to check all non-vectorcall
            // function calls.
            if (_Py_EnterRecursiveCallTstate(tstate, " while calling a Python object")) {
                goto error;
            }
            PyObject *arg = args[0];
            res = _PyCFunction_TrampolineCall(cfunc, PyCFunction_GET_SELF(callable), arg);
            _Py_LeaveRecursiveCallTstate(tstate);
            assert((res != NULL) ^ (_PyErr_Occurred(tstate) != NULL));

            Py_DECREF(arg);
            Py_DECREF(callable);
            ERROR_IF(res == NULL, error);
            CHECK_EVAL_BREAKER();
        }

        inst(CALL_NO_KW_BUILTIN_FAST, (unused/1, unused/2, method, callable, args[oparg] -- res)) {
            /* Builtin METH_FASTCALL functions, without keywords */
            assert(kwnames == NULL);
            int is_meth = method != NULL;
            int total_args = oparg;
            if (is_meth) {
                callable = method;
                args--;
                total_args++;
            }
            DEOPT_IF(!PyCFunction_CheckExact(callable), CALL);
            DEOPT_IF(PyCFunction_GET_FLAGS(callable) != METH_FASTCALL, CALL);
            STAT_INC(CALL, hit);
            PyCFunction cfunc = PyCFunction_GET_FUNCTION(callable);
            /* res = func(self, args, nargs) */
            res = ((_PyCFunctionFast)(void(*)(void))cfunc)(
                PyCFunction_GET_SELF(callable),
                args,
                total_args);
            assert((res != NULL) ^ (_PyErr_Occurred(tstate) != NULL));

            /* Free the arguments. */
            for (int i = 0; i < total_args; i++) {
                Py_DECREF(args[i]);
            }
            Py_DECREF(callable);
            ERROR_IF(res == NULL, error);
                /* Not deopting because this doesn't mean our optimization was
                   wrong. `res` can be NULL for valid reasons. Eg. getattr(x,
                   'invalid'). In those cases an exception is set, so we must
                   handle it.
                */
            CHECK_EVAL_BREAKER();
        }

        inst(CALL_BUILTIN_FAST_WITH_KEYWORDS, (unused/1, unused/2, method, callable, args[oparg] -- res)) {
            /* Builtin METH_FASTCALL | METH_KEYWORDS functions */
            int is_meth = method != NULL;
            int total_args = oparg;
            if (is_meth) {
                callable = method;
                args--;
                total_args++;
            }
            DEOPT_IF(!PyCFunction_CheckExact(callable), CALL);
            DEOPT_IF(PyCFunction_GET_FLAGS(callable) !=
                (METH_FASTCALL | METH_KEYWORDS), CALL);
            STAT_INC(CALL, hit);
            /* res = func(self, args, nargs, kwnames) */
            _PyCFunctionFastWithKeywords cfunc =
                (_PyCFunctionFastWithKeywords)(void(*)(void))
                PyCFunction_GET_FUNCTION(callable);
            res = cfunc(
                PyCFunction_GET_SELF(callable),
                args,
                total_args - KWNAMES_LEN(),
                kwnames
            );
            assert((res != NULL) ^ (_PyErr_Occurred(tstate) != NULL));
            kwnames = NULL;

            /* Free the arguments. */
            for (int i = 0; i < total_args; i++) {
                Py_DECREF(args[i]);
            }
            Py_DECREF(callable);
            ERROR_IF(res == NULL, error);
            CHECK_EVAL_BREAKER();
        }

        inst(CALL_NO_KW_LEN, (unused/1, unused/2, method, callable, args[oparg] -- res)) {
            assert(kwnames == NULL);
            /* len(o) */
            int is_meth = method != NULL;
            int total_args = oparg;
            if (is_meth) {
                callable = method;
                args--;
                total_args++;
            }
            DEOPT_IF(total_args != 1, CALL);
            PyInterpreterState *interp = _PyInterpreterState_GET();
            DEOPT_IF(callable != interp->callable_cache.len, CALL);
            STAT_INC(CALL, hit);
            PyObject *arg = args[0];
            Py_ssize_t len_i = PyObject_Length(arg);
            if (len_i < 0) {
                goto error;
            }
            res = PyLong_FromSsize_t(len_i);
            assert((res != NULL) ^ (_PyErr_Occurred(tstate) != NULL));

            Py_DECREF(callable);
            Py_DECREF(arg);
            ERROR_IF(res == NULL, error);
        }

        inst(CALL_NO_KW_ISINSTANCE, (unused/1, unused/2, method, callable, args[oparg] -- res)) {
            assert(kwnames == NULL);
            /* isinstance(o, o2) */
            int is_meth = method != NULL;
            int total_args = oparg;
            if (is_meth) {
                callable = method;
                args--;
                total_args++;
            }
            DEOPT_IF(total_args != 2, CALL);
            PyInterpreterState *interp = _PyInterpreterState_GET();
            DEOPT_IF(callable != interp->callable_cache.isinstance, CALL);
            STAT_INC(CALL, hit);
            PyObject *cls = args[1];
            PyObject *inst = args[0];
            int retval = PyObject_IsInstance(inst, cls);
            if (retval < 0) {
                goto error;
            }
            res = PyBool_FromLong(retval);
            assert((res != NULL) ^ (_PyErr_Occurred(tstate) != NULL));

            Py_DECREF(inst);
            Py_DECREF(cls);
            Py_DECREF(callable);
            ERROR_IF(res == NULL, error);
        }

        // This is secretly a super-instruction
        inst(CALL_NO_KW_LIST_APPEND, (unused/1, unused/2, method, self, args[oparg] -- unused)) {
            assert(kwnames == NULL);
            assert(oparg == 1);
            assert(method != NULL);
            PyInterpreterState *interp = _PyInterpreterState_GET();
            DEOPT_IF(method != interp->callable_cache.list_append, CALL);
            DEOPT_IF(!PyList_Check(self), CALL);
            STAT_INC(CALL, hit);
            if (_PyList_AppendTakeRef((PyListObject *)self, args[0]) < 0) {
                goto pop_1_error;  // Since arg is DECREF'ed already
            }
            Py_DECREF(self);
            Py_DECREF(method);
            STACK_SHRINK(3);
            // CALL + POP_TOP
            JUMPBY(INLINE_CACHE_ENTRIES_CALL + 1);
            assert(next_instr[-1].op.code == POP_TOP);
            DISPATCH();
        }

        inst(CALL_NO_KW_METHOD_DESCRIPTOR_O, (unused/1, unused/2, method, unused, args[oparg] -- res)) {
            assert(kwnames == NULL);
            int is_meth = method != NULL;
            int total_args = oparg;
            if (is_meth) {
                args--;
                total_args++;
            }
            PyMethodDescrObject *callable =
                (PyMethodDescrObject *)PEEK(total_args + 1);
            DEOPT_IF(total_args != 2, CALL);
            DEOPT_IF(!Py_IS_TYPE(callable, &PyMethodDescr_Type), CALL);
            PyMethodDef *meth = callable->d_method;
            DEOPT_IF(meth->ml_flags != METH_O, CALL);
            PyObject *arg = args[1];
            PyObject *self = args[0];
            DEOPT_IF(!Py_IS_TYPE(self, callable->d_common.d_type), CALL);
            STAT_INC(CALL, hit);
            PyCFunction cfunc = meth->ml_meth;
            // This is slower but CPython promises to check all non-vectorcall
            // function calls.
            if (_Py_EnterRecursiveCallTstate(tstate, " while calling a Python object")) {
                goto error;
            }
            res = _PyCFunction_TrampolineCall(cfunc, self, arg);
            _Py_LeaveRecursiveCallTstate(tstate);
            assert((res != NULL) ^ (_PyErr_Occurred(tstate) != NULL));
            Py_DECREF(self);
            Py_DECREF(arg);
            Py_DECREF(callable);
            ERROR_IF(res == NULL, error);
            CHECK_EVAL_BREAKER();
        }

        inst(CALL_METHOD_DESCRIPTOR_FAST_WITH_KEYWORDS, (unused/1, unused/2, method, unused, args[oparg] -- res)) {
            int is_meth = method != NULL;
            int total_args = oparg;
            if (is_meth) {
                args--;
                total_args++;
            }
            PyMethodDescrObject *callable =
                (PyMethodDescrObject *)PEEK(total_args + 1);
            DEOPT_IF(!Py_IS_TYPE(callable, &PyMethodDescr_Type), CALL);
            PyMethodDef *meth = callable->d_method;
            DEOPT_IF(meth->ml_flags != (METH_FASTCALL|METH_KEYWORDS), CALL);
            PyTypeObject *d_type = callable->d_common.d_type;
            PyObject *self = args[0];
            DEOPT_IF(!Py_IS_TYPE(self, d_type), CALL);
            STAT_INC(CALL, hit);
            int nargs = total_args - 1;
            _PyCFunctionFastWithKeywords cfunc =
                (_PyCFunctionFastWithKeywords)(void(*)(void))meth->ml_meth;
            res = cfunc(self, args + 1, nargs - KWNAMES_LEN(), kwnames);
            assert((res != NULL) ^ (_PyErr_Occurred(tstate) != NULL));
            kwnames = NULL;

            /* Free the arguments. */
            for (int i = 0; i < total_args; i++) {
                Py_DECREF(args[i]);
            }
            Py_DECREF(callable);
            ERROR_IF(res == NULL, error);
            CHECK_EVAL_BREAKER();
        }

        inst(CALL_NO_KW_METHOD_DESCRIPTOR_NOARGS, (unused/1, unused/2, method, unused, args[oparg] -- res)) {
            assert(kwnames == NULL);
            assert(oparg == 0 || oparg == 1);
            int is_meth = method != NULL;
            int total_args = oparg;
            if (is_meth) {
                args--;
                total_args++;
            }
            DEOPT_IF(total_args != 1, CALL);
            PyMethodDescrObject *callable = (PyMethodDescrObject *)SECOND();
            DEOPT_IF(!Py_IS_TYPE(callable, &PyMethodDescr_Type), CALL);
            PyMethodDef *meth = callable->d_method;
            PyObject *self = args[0];
            DEOPT_IF(!Py_IS_TYPE(self, callable->d_common.d_type), CALL);
            DEOPT_IF(meth->ml_flags != METH_NOARGS, CALL);
            STAT_INC(CALL, hit);
            PyCFunction cfunc = meth->ml_meth;
            // This is slower but CPython promises to check all non-vectorcall
            // function calls.
            if (_Py_EnterRecursiveCallTstate(tstate, " while calling a Python object")) {
                goto error;
            }
            res = _PyCFunction_TrampolineCall(cfunc, self, NULL);
            _Py_LeaveRecursiveCallTstate(tstate);
            assert((res != NULL) ^ (_PyErr_Occurred(tstate) != NULL));
            Py_DECREF(self);
            Py_DECREF(callable);
            ERROR_IF(res == NULL, error);
            CHECK_EVAL_BREAKER();
        }

        inst(CALL_NO_KW_METHOD_DESCRIPTOR_FAST, (unused/1, unused/2, method, unused, args[oparg] -- res)) {
            assert(kwnames == NULL);
            int is_meth = method != NULL;
            int total_args = oparg;
            if (is_meth) {
                args--;
                total_args++;
            }
            PyMethodDescrObject *callable =
                (PyMethodDescrObject *)PEEK(total_args + 1);
            /* Builtin METH_FASTCALL methods, without keywords */
            DEOPT_IF(!Py_IS_TYPE(callable, &PyMethodDescr_Type), CALL);
            PyMethodDef *meth = callable->d_method;
            DEOPT_IF(meth->ml_flags != METH_FASTCALL, CALL);
            PyObject *self = args[0];
            DEOPT_IF(!Py_IS_TYPE(self, callable->d_common.d_type), CALL);
            STAT_INC(CALL, hit);
            _PyCFunctionFast cfunc =
                (_PyCFunctionFast)(void(*)(void))meth->ml_meth;
            int nargs = total_args - 1;
            res = cfunc(self, args + 1, nargs);
            assert((res != NULL) ^ (_PyErr_Occurred(tstate) != NULL));
            /* Clear the stack of the arguments. */
            for (int i = 0; i < total_args; i++) {
                Py_DECREF(args[i]);
            }
            Py_DECREF(callable);
            ERROR_IF(res == NULL, error);
            CHECK_EVAL_BREAKER();
        }

        inst(INSTRUMENTED_CALL_FUNCTION_EX, ( -- )) {
            GO_TO_INSTRUCTION(CALL_FUNCTION_EX);
        }

        inst(CALL_FUNCTION_EX, (unused, func, callargs, kwargs if (oparg & 1) -- result)) {
            // DICT_MERGE is called before this opcode if there are kwargs.
            // It converts all dict subtypes in kwargs into regular dicts.
            assert(kwargs == NULL || PyDict_CheckExact(kwargs));
            if (!PyTuple_CheckExact(callargs)) {
                if (check_args_iterable(tstate, func, callargs) < 0) {
                    goto error;
                }
                PyObject *tuple = PySequence_Tuple(callargs);
                if (tuple == NULL) {
                    goto error;
                }
                Py_SETREF(callargs, tuple);
            }
            assert(PyTuple_CheckExact(callargs));
<<<<<<< HEAD

            if (Py_IS_TYPE(func, &PyFunction_Type) &&
                tstate->interp->eval_frame == NULL &&
                ((PyFunctionObject *)func)->vectorcall == _PyFunction_Vectorcall) {
                assert(PyTuple_CheckExact(callargs));
                Py_ssize_t nargs = PyTuple_GET_SIZE(callargs);
                int code_flags = ((PyCodeObject *)PyFunction_GET_CODE(func))->co_flags;
                PyObject *locals = code_flags & CO_OPTIMIZED ? NULL : Py_NewRef(PyFunction_GET_GLOBALS(func));

                _PyInterpreterFrame *new_frame = _PyEvalFramePushAndInit_Ex(tstate,
                                                                            (PyFunctionObject *)func, locals,
                                                                            nargs, callargs, kwargs);
                STACK_SHRINK(2); /* get rid of func and NULL */
                if (new_frame == NULL) {
                    goto error;
                }
                DISPATCH_INLINED(new_frame);
            }
            else {
                result = do_call_core(tstate, func, callargs, kwargs, cframe.use_tracing);
                Py_DECREF(func);
                Py_DECREF(callargs);
                Py_XDECREF(kwargs);
            }

            STACK_SHRINK(1);
            assert(TOP() == NULL);
            SET_TOP(result);
            if (result == NULL) {
                goto error;
=======
            EVAL_CALL_STAT_INC_IF_FUNCTION(EVAL_CALL_FUNCTION_EX, func);
            if (opcode == INSTRUMENTED_CALL_FUNCTION_EX &&
                !PyFunction_Check(func) && !PyMethod_Check(func)
            ) {
                PyObject *arg = PyTuple_GET_SIZE(callargs) > 0 ?
                    PyTuple_GET_ITEM(callargs, 0) : Py_None;
                int err = _Py_call_instrumentation_2args(
                    tstate, PY_MONITORING_EVENT_CALL,
                    frame, next_instr-1, func, arg);
                if (err) goto error;
                result = PyObject_Call(func, callargs, kwargs);
                if (result == NULL) {
                    _Py_call_instrumentation_exc2(
                        tstate, PY_MONITORING_EVENT_C_RAISE,
                        frame, next_instr-1, func, arg);
                }
                else {
                    int err = _Py_call_instrumentation_2args(
                        tstate, PY_MONITORING_EVENT_C_RETURN,
                        frame, next_instr-1, func, arg);
                    if (err < 0) {
                        Py_CLEAR(result);
                    }
                }
>>>>>>> dff8e5dc
            }
            else {
                result = PyObject_Call(func, callargs, kwargs);
            }
            DECREF_INPUTS();
            assert(PEEK(3 + (oparg & 1)) == NULL);
            ERROR_IF(result == NULL, error);
            CHECK_EVAL_BREAKER();
        }

        inst(MAKE_FUNCTION, (defaults    if (oparg & 0x01),
                             kwdefaults  if (oparg & 0x02),
                             annotations if (oparg & 0x04),
                             closure     if (oparg & 0x08),
                             codeobj -- func)) {

            PyFunctionObject *func_obj = (PyFunctionObject *)
                PyFunction_New(codeobj, GLOBALS());

            Py_DECREF(codeobj);
            if (func_obj == NULL) {
                goto error;
            }

            if (oparg & 0x08) {
                assert(PyTuple_CheckExact(closure));
                func_obj->func_closure = closure;
            }
            if (oparg & 0x04) {
                assert(PyTuple_CheckExact(annotations));
                func_obj->func_annotations = annotations;
            }
            if (oparg & 0x02) {
                assert(PyDict_CheckExact(kwdefaults));
                func_obj->func_kwdefaults = kwdefaults;
            }
            if (oparg & 0x01) {
                assert(PyTuple_CheckExact(defaults));
                func_obj->func_defaults = defaults;
            }

            func_obj->func_version = ((PyCodeObject *)codeobj)->co_version;
            func = (PyObject *)func_obj;
        }

        inst(RETURN_GENERATOR, (--)) {
            assert(PyFunction_Check(frame->f_funcobj));
            PyFunctionObject *func = (PyFunctionObject *)frame->f_funcobj;
            PyGenObject *gen = (PyGenObject *)_Py_MakeCoro(func);
            if (gen == NULL) {
                goto error;
            }
            assert(EMPTY());
            _PyFrame_SetStackPointer(frame, stack_pointer);
            _PyInterpreterFrame *gen_frame = (_PyInterpreterFrame *)gen->gi_iframe;
            _PyFrame_Copy(frame, gen_frame);
            assert(frame->frame_obj == NULL);
            gen->gi_frame_state = FRAME_CREATED;
            gen_frame->owner = FRAME_OWNED_BY_GENERATOR;
            _Py_LeaveRecursiveCallPy(tstate);
            assert(frame != &entry_frame);
            _PyInterpreterFrame *prev = frame->previous;
            _PyThreadState_PopFrame(tstate, frame);
            frame = cframe.current_frame = prev;
            _PyFrame_StackPush(frame, (PyObject *)gen);
            goto resume_frame;
        }

        inst(BUILD_SLICE, (start, stop, step if (oparg == 3) -- slice)) {
            slice = PySlice_New(start, stop, step);
            DECREF_INPUTS();
            ERROR_IF(slice == NULL, error);
        }

        inst(FORMAT_VALUE, (value, fmt_spec if ((oparg & FVS_MASK) == FVS_HAVE_SPEC) -- result)) {
            /* Handles f-string value formatting. */
            PyObject *(*conv_fn)(PyObject *);
            int which_conversion = oparg & FVC_MASK;

            /* See if any conversion is specified. */
            switch (which_conversion) {
            case FVC_NONE:  conv_fn = NULL;           break;
            case FVC_STR:   conv_fn = PyObject_Str;   break;
            case FVC_REPR:  conv_fn = PyObject_Repr;  break;
            case FVC_ASCII: conv_fn = PyObject_ASCII; break;
            default:
                _PyErr_Format(tstate, PyExc_SystemError,
                              "unexpected conversion flag %d",
                              which_conversion);
                goto error;
            }

            /* If there's a conversion function, call it and replace
               value with that result. Otherwise, just use value,
               without conversion. */
            if (conv_fn != NULL) {
                result = conv_fn(value);
                Py_DECREF(value);
                if (result == NULL) {
                    Py_XDECREF(fmt_spec);
                    ERROR_IF(true, error);
                }
                value = result;
            }

            result = PyObject_Format(value, fmt_spec);
            Py_DECREF(value);
            Py_XDECREF(fmt_spec);
            ERROR_IF(result == NULL, error);
        }

        inst(COPY, (bottom, unused[oparg-1] -- bottom, unused[oparg-1], top)) {
            assert(oparg > 0);
            top = Py_NewRef(bottom);
        }

        inst(BINARY_OP, (unused/1, lhs, rhs -- res)) {
            #if ENABLE_SPECIALIZATION
            _PyBinaryOpCache *cache = (_PyBinaryOpCache *)next_instr;
            if (ADAPTIVE_COUNTER_IS_ZERO(cache->counter)) {
                next_instr--;
                _Py_Specialize_BinaryOp(lhs, rhs, next_instr, oparg, &GETLOCAL(0));
                DISPATCH_SAME_OPARG();
            }
            STAT_INC(BINARY_OP, deferred);
            DECREMENT_ADAPTIVE_COUNTER(cache->counter);
            #endif  /* ENABLE_SPECIALIZATION */
            assert(0 <= oparg);
            assert((unsigned)oparg < Py_ARRAY_LENGTH(binary_ops));
            assert(binary_ops[oparg]);
            res = binary_ops[oparg](lhs, rhs);
            DECREF_INPUTS();
            ERROR_IF(res == NULL, error);
        }

        inst(SWAP, (bottom, unused[oparg-2], top --
                    top, unused[oparg-2], bottom)) {
            assert(oparg >= 2);
        }

        inst(INSTRUMENTED_LINE, ( -- )) {
            _Py_CODEUNIT *here = next_instr-1;
            _PyFrame_SetStackPointer(frame, stack_pointer);
            int original_opcode = _Py_call_instrumentation_line(
                    tstate, frame, here);
            stack_pointer = _PyFrame_GetStackPointer(frame);
            if (original_opcode < 0) {
                next_instr = here+1;
                goto error;
            }
            next_instr = frame->prev_instr;
            if (next_instr != here) {
                DISPATCH();
            }
            if (_PyOpcode_Caches[original_opcode]) {
                _PyBinaryOpCache *cache = (_PyBinaryOpCache *)(next_instr+1);
                INCREMENT_ADAPTIVE_COUNTER(cache->counter);
            }
            opcode = original_opcode;
            DISPATCH_GOTO();
        }

        inst(INSTRUMENTED_INSTRUCTION, ( -- )) {
            int next_opcode = _Py_call_instrumentation_instruction(
                tstate, frame, next_instr-1);
            ERROR_IF(next_opcode < 0, error);
            next_instr--;
            if (_PyOpcode_Caches[next_opcode]) {
                _PyBinaryOpCache *cache = (_PyBinaryOpCache *)(next_instr+1);
                INCREMENT_ADAPTIVE_COUNTER(cache->counter);
            }
            assert(next_opcode > 0 && next_opcode < 256);
            opcode = next_opcode;
            DISPATCH_GOTO();
        }

        inst(INSTRUMENTED_JUMP_FORWARD, ( -- )) {
            INSTRUMENTED_JUMP(next_instr-1, next_instr+oparg, PY_MONITORING_EVENT_JUMP);
        }

        inst(INSTRUMENTED_JUMP_BACKWARD, ( -- )) {
            INSTRUMENTED_JUMP(next_instr-1, next_instr-oparg, PY_MONITORING_EVENT_JUMP);
            CHECK_EVAL_BREAKER();
        }

        inst(INSTRUMENTED_POP_JUMP_IF_TRUE, ( -- )) {
            PyObject *cond = POP();
            int err = PyObject_IsTrue(cond);
            Py_DECREF(cond);
            ERROR_IF(err < 0, error);
            _Py_CODEUNIT *here = next_instr-1;
            assert(err == 0 || err == 1);
            int offset = err*oparg;
            INSTRUMENTED_JUMP(here, next_instr + offset, PY_MONITORING_EVENT_BRANCH);
        }

        inst(INSTRUMENTED_POP_JUMP_IF_FALSE, ( -- )) {
            PyObject *cond = POP();
            int err = PyObject_IsTrue(cond);
            Py_DECREF(cond);
            ERROR_IF(err < 0, error);
            _Py_CODEUNIT *here = next_instr-1;
            assert(err == 0 || err == 1);
            int offset = (1-err)*oparg;
            INSTRUMENTED_JUMP(here, next_instr + offset, PY_MONITORING_EVENT_BRANCH);
        }

        inst(INSTRUMENTED_POP_JUMP_IF_NONE, ( -- )) {
            PyObject *value = POP();
            _Py_CODEUNIT *here = next_instr-1;
            int offset;
            if (Py_IsNone(value)) {
                _Py_DECREF_NO_DEALLOC(value);
                offset = oparg;
            }
            else {
                Py_DECREF(value);
                offset = 0;
            }
            INSTRUMENTED_JUMP(here, next_instr + offset, PY_MONITORING_EVENT_BRANCH);
        }

        inst(INSTRUMENTED_POP_JUMP_IF_NOT_NONE, ( -- )) {
            PyObject *value = POP();
            _Py_CODEUNIT *here = next_instr-1;
            int offset;
            if (Py_IsNone(value)) {
                _Py_DECREF_NO_DEALLOC(value);
                offset = 0;
            }
            else {
                Py_DECREF(value);
                 offset = oparg;
            }
            INSTRUMENTED_JUMP(here, next_instr + offset, PY_MONITORING_EVENT_BRANCH);
        }

        inst(EXTENDED_ARG, ( -- )) {
            assert(oparg);
            opcode = next_instr->op.code;
            oparg = oparg << 8 | next_instr->op.arg;
            PRE_DISPATCH_GOTO();
            DISPATCH_GOTO();
        }

        inst(CACHE, (--)) {
            assert(0 && "Executing a cache.");
            Py_UNREACHABLE();
        }

        inst(RESERVED, (--)) {
            assert(0 && "Executing RESERVED instruction.");
            Py_UNREACHABLE();
        }


// END BYTECODES //

    }
 dispatch_opcode:
 error:
 exception_unwind:
 exit_unwind:
 handle_eval_breaker:
 resume_frame:
 resume_with_error:
 start_frame:
 unbound_local_error:
    ;
}

// Future families go below this point //

family(store_fast) = { STORE_FAST, STORE_FAST__LOAD_FAST, STORE_FAST__STORE_FAST };<|MERGE_RESOLUTION|>--- conflicted
+++ resolved
@@ -3077,38 +3077,6 @@
                 Py_SETREF(callargs, tuple);
             }
             assert(PyTuple_CheckExact(callargs));
-<<<<<<< HEAD
-
-            if (Py_IS_TYPE(func, &PyFunction_Type) &&
-                tstate->interp->eval_frame == NULL &&
-                ((PyFunctionObject *)func)->vectorcall == _PyFunction_Vectorcall) {
-                assert(PyTuple_CheckExact(callargs));
-                Py_ssize_t nargs = PyTuple_GET_SIZE(callargs);
-                int code_flags = ((PyCodeObject *)PyFunction_GET_CODE(func))->co_flags;
-                PyObject *locals = code_flags & CO_OPTIMIZED ? NULL : Py_NewRef(PyFunction_GET_GLOBALS(func));
-
-                _PyInterpreterFrame *new_frame = _PyEvalFramePushAndInit_Ex(tstate,
-                                                                            (PyFunctionObject *)func, locals,
-                                                                            nargs, callargs, kwargs);
-                STACK_SHRINK(2); /* get rid of func and NULL */
-                if (new_frame == NULL) {
-                    goto error;
-                }
-                DISPATCH_INLINED(new_frame);
-            }
-            else {
-                result = do_call_core(tstate, func, callargs, kwargs, cframe.use_tracing);
-                Py_DECREF(func);
-                Py_DECREF(callargs);
-                Py_XDECREF(kwargs);
-            }
-
-            STACK_SHRINK(1);
-            assert(TOP() == NULL);
-            SET_TOP(result);
-            if (result == NULL) {
-                goto error;
-=======
             EVAL_CALL_STAT_INC_IF_FUNCTION(EVAL_CALL_FUNCTION_EX, func);
             if (opcode == INSTRUMENTED_CALL_FUNCTION_EX &&
                 !PyFunction_Check(func) && !PyMethod_Check(func)
@@ -3133,9 +3101,25 @@
                         Py_CLEAR(result);
                     }
                 }
->>>>>>> dff8e5dc
             }
             else {
+                if (Py_TYPE(func) == &PyFunction_Type &&
+                    tstate->interp->eval_frame == NULL &&
+                    ((PyFunctionObject *)func)->vectorcall == _PyFunction_Vectorcall) {
+                    assert(PyTuple_CheckExact(callargs));
+                    Py_ssize_t nargs = PyTuple_GET_SIZE(callargs);
+                    int code_flags = ((PyCodeObject *)PyFunction_GET_CODE(func))->co_flags;
+                    PyObject *locals = code_flags & CO_OPTIMIZED ? NULL : Py_NewRef(PyFunction_GET_GLOBALS(func));
+
+                    _PyInterpreterFrame *new_frame = _PyEvalFramePushAndInit_Ex(tstate,
+                                                                                (PyFunctionObject *)func, locals,
+                                                                                nargs, callargs, kwargs);
+                    STACK_SHRINK(2); /* get rid of func and NULL */
+                    if (new_frame == NULL) {
+                        goto error;
+                    }
+                    DISPATCH_INLINED(new_frame);
+                }
                 result = PyObject_Call(func, callargs, kwargs);
             }
             DECREF_INPUTS();
