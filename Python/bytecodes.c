// This file contains instruction definitions.
// It is read by generators stored in Tools/cases_generator/
// to generate Python/generated_cases.c.h and others.
// Note that there is some dummy C code at the top and bottom of the file
// to fool text editors like VS Code into believing this is valid C code.
// The actual instruction definitions start at // BEGIN BYTECODES //.
// See Tools/cases_generator/README.md for more information.

#include "Python.h"
#include "pycore_abstract.h"      // _PyIndex_Check()
#include "pycore_backoff.h"
#include "pycore_cell.h"          // PyCell_GetRef()
#include "pycore_code.h"
#include "pycore_emscripten_signal.h"  // _Py_CHECK_EMSCRIPTEN_SIGNALS
#include "pycore_function.h"
#include "pycore_instruments.h"
#include "pycore_intrinsics.h"
#include "pycore_long.h"          // _PyLong_GetZero()
#include "pycore_moduleobject.h"  // PyModuleObject
#include "pycore_object.h"        // _PyObject_GC_TRACK()
#include "pycore_opcode_metadata.h"  // uop names
#include "pycore_opcode_utils.h"  // MAKE_FUNCTION_*
#include "pycore_pyatomic_ft_wrappers.h" // FT_ATOMIC_*
#include "pycore_pyerrors.h"      // _PyErr_GetRaisedException()
#include "pycore_pystate.h"       // _PyInterpreterState_GET()
#include "pycore_range.h"         // _PyRangeIterObject
#include "pycore_setobject.h"     // _PySet_NextEntry()
#include "pycore_sliceobject.h"   // _PyBuildSlice_ConsumeRefs
#include "pycore_sysmodule.h"     // _PySys_Audit()
#include "pycore_tuple.h"         // _PyTuple_ITEMS()
#include "pycore_typeobject.h"    // _PySuper_Lookup()

#include "pycore_dict.h"
#include "dictobject.h"
#include "pycore_frame.h"
#include "opcode.h"
#include "optimizer.h"
#include "pydtrace.h"
#include "setobject.h"


#define USE_COMPUTED_GOTOS 0
#include "ceval_macros.h"

/* Flow control macros */
#define GO_TO_INSTRUCTION(instname) ((void)0)

#define inst(name, ...) case name:
#define op(name, ...) /* NAME is ignored */
#define macro(name) static int MACRO_##name
#define super(name) static int SUPER_##name
#define family(name, ...) static int family_##name
#define pseudo(name) static int pseudo_##name

/* Annotations */
#define guard
#define override
#define specializing
#define split
#define replicate(TIMES)

// Dummy variables for stack effects.
static PyObject *value, *value1, *value2, *left, *right, *res, *sum, *prod, *sub;
static PyObject *container, *start, *stop, *v, *lhs, *rhs, *res2;
static PyObject *list, *tuple, *dict, *owner, *set, *str, *tup, *map, *keys;
static PyObject *exit_func, *lasti, *val, *retval, *obj, *iter, *exhausted;
static PyObject *aiter, *awaitable, *iterable, *w, *exc_value, *bc, *locals;
static PyObject *orig, *excs, *update, *b, *fromlist, *level, *from;
static PyObject **pieces, **values;
static size_t jump;
// Dummy variables for cache effects
static uint16_t invert, counter, index, hint;
#define unused 0  // Used in a macro def, can't be static
static uint32_t type_version;
static _PyExecutorObject *current_executor;

static PyObject *
dummy_func(
    PyThreadState *tstate,
    _PyInterpreterFrame *frame,
    unsigned char opcode,
    unsigned int oparg,
    _Py_CODEUNIT *next_instr,
    PyObject **stack_pointer,
    int throwflag,
    PyObject *args[]
)
{
    // Dummy labels.
    pop_1_error:
    // Dummy locals.
    PyObject *dummy;
    _Py_CODEUNIT *this_instr;
    PyObject *attr;
    PyObject *attrs;
    PyObject *bottom;
    PyObject *callable;
    PyObject *callargs;
    PyObject *codeobj;
    PyObject *cond;
    PyObject *descr;
    _PyInterpreterFrame  entry_frame;
    PyObject *exc;
    PyObject *exit;
    PyObject *fget;
    PyObject *fmt_spec;
    PyObject *func;
    uint32_t func_version;
    PyObject *getattribute;
    PyObject *kwargs;
    PyObject *kwdefaults;
    PyObject *len_o;
    PyObject *match;
    PyObject *match_type;
    PyObject *method;
    PyObject *mgr;
    Py_ssize_t min_args;
    PyObject *names;
    PyObject *new_exc;
    PyObject *next;
    PyObject *none;
    PyObject *null;
    PyObject *prev_exc;
    PyObject *receiver;
    PyObject *rest;
    int result;
    PyObject *self;
    PyObject *seq;
    PyObject *slice;
    PyObject *step;
    PyObject *subject;
    PyObject *top;
    PyObject *type;
    PyObject *typevars;
    PyObject *val0;
    PyObject *val1;
    int values_or_none;

    switch (opcode) {

// BEGIN BYTECODES //
        pure inst(NOP, (--)) {
        }

        family(RESUME, 0) = {
            RESUME_CHECK,
        };

        tier1 inst(RESUME, (--)) {
            assert(frame == tstate->current_frame);
            if (tstate->tracing == 0) {
                uintptr_t global_version =
                    _Py_atomic_load_uintptr_relaxed(&tstate->eval_breaker) &
                    ~_PY_EVAL_EVENTS_MASK;
                PyCodeObject* code = _PyFrame_GetCode(frame);
                uintptr_t code_version = FT_ATOMIC_LOAD_UINTPTR_ACQUIRE(code->_co_instrumentation_version);
                assert((code_version & 255) == 0);
                if (code_version != global_version) {
                    int err = _Py_Instrument(_PyFrame_GetCode(frame), tstate->interp);
                    ERROR_IF(err, error);
                    next_instr = this_instr;
                    DISPATCH();
                }
<<<<<<< HEAD
=======
                assert(this_instr->op.code == RESUME ||
                       this_instr->op.code == RESUME_CHECK ||
                       this_instr->op.code == INSTRUMENTED_RESUME ||
                       this_instr->op.code == ENTER_EXECUTOR);
                if (this_instr->op.code == RESUME) {
                    #if ENABLE_SPECIALIZATION
                    FT_ATOMIC_STORE_UINT8_RELAXED(this_instr->op.code, RESUME_CHECK);
                    #endif  /* ENABLE_SPECIALIZATION */
                }
>>>>>>> 8ed54667
            }
            if ((oparg & RESUME_OPARG_LOCATION_MASK) < RESUME_AFTER_YIELD_FROM) {
                CHECK_EVAL_BREAKER();
            }
            this_instr->op.code = RESUME_CHECK;
        }

        inst(RESUME_CHECK, (--)) {
#if defined(__EMSCRIPTEN__)
            DEOPT_IF(_Py_emscripten_signal_clock == 0);
            _Py_emscripten_signal_clock -= Py_EMSCRIPTEN_SIGNAL_HANDLING;
#endif
            uintptr_t eval_breaker = _Py_atomic_load_uintptr_relaxed(&tstate->eval_breaker);
            uintptr_t version = FT_ATOMIC_LOAD_UINTPTR_ACQUIRE(_PyFrame_GetCode(frame)->_co_instrumentation_version);
            assert((version & _PY_EVAL_EVENTS_MASK) == 0);
            DEOPT_IF(eval_breaker != version);
        }

        inst(INSTRUMENTED_RESUME, (--)) {
            uintptr_t global_version = _Py_atomic_load_uintptr_relaxed(&tstate->eval_breaker) & ~_PY_EVAL_EVENTS_MASK;
            uintptr_t code_version = FT_ATOMIC_LOAD_UINTPTR_ACQUIRE(_PyFrame_GetCode(frame)->_co_instrumentation_version);
            if (code_version != global_version && tstate->tracing == 0) {
                if (_Py_Instrument(_PyFrame_GetCode(frame), tstate->interp)) {
                    ERROR_NO_POP();
                }
                next_instr = this_instr;
            }
            else {
                if ((oparg & RESUME_OPARG_LOCATION_MASK) < RESUME_AFTER_YIELD_FROM) {
                    CHECK_EVAL_BREAKER();
                }
                _PyFrame_SetStackPointer(frame, stack_pointer);
                int err = _Py_call_instrumentation(
                        tstate, oparg > 0, frame, this_instr);
                stack_pointer = _PyFrame_GetStackPointer(frame);
                ERROR_IF(err, error);
                if (frame->instr_ptr != this_instr) {
                    /* Instrumentation has jumped */
                    next_instr = frame->instr_ptr;
                    DISPATCH();
                }
            }
        }

        pseudo(LOAD_CLOSURE) = {
            LOAD_FAST,
        };

        inst(LOAD_FAST_CHECK, (-- value)) {
            value = GETLOCAL(oparg);
            if (value == NULL) {
                _PyEval_FormatExcCheckArg(tstate, PyExc_UnboundLocalError,
                    UNBOUNDLOCAL_ERROR_MSG,
                    PyTuple_GetItem(_PyFrame_GetCode(frame)->co_localsplusnames, oparg)
                );
                ERROR_IF(1, error);
            }
            Py_INCREF(value);
        }

        replicate(8) pure inst(LOAD_FAST, (-- value)) {
            value = GETLOCAL(oparg);
            assert(value != NULL);
            Py_INCREF(value);
        }

        inst(LOAD_FAST_AND_CLEAR, (-- value)) {
            value = GETLOCAL(oparg);
            // do not use SETLOCAL here, it decrefs the old value
            GETLOCAL(oparg) = NULL;
        }

        inst(LOAD_FAST_LOAD_FAST, ( -- value1, value2)) {
            uint32_t oparg1 = oparg >> 4;
            uint32_t oparg2 = oparg & 15;
            value1 = GETLOCAL(oparg1);
            value2 = GETLOCAL(oparg2);
            Py_INCREF(value1);
            Py_INCREF(value2);
        }

        pure inst(LOAD_CONST, (-- value)) {
            value = GETITEM(FRAME_CO_CONSTS, oparg);
            Py_INCREF(value);
        }

        replicate(8) inst(STORE_FAST, (value --)) {
            SETLOCAL(oparg, value);
        }

        pseudo(STORE_FAST_MAYBE_NULL) = {
            STORE_FAST,
        };

        inst(STORE_FAST_LOAD_FAST, (value1 -- value2)) {
            uint32_t oparg1 = oparg >> 4;
            uint32_t oparg2 = oparg & 15;
            SETLOCAL(oparg1, value1);
            value2 = GETLOCAL(oparg2);
            Py_INCREF(value2);
        }

        inst(STORE_FAST_STORE_FAST, (value2, value1 --)) {
            uint32_t oparg1 = oparg >> 4;
            uint32_t oparg2 = oparg & 15;
            SETLOCAL(oparg1, value1);
            SETLOCAL(oparg2, value2);
        }

        pure inst(POP_TOP, (value --)) {
            DECREF_INPUTS();
        }

        pure inst(PUSH_NULL, (-- res)) {
            res = NULL;
        }

        macro(END_FOR) = POP_TOP;

        tier1 inst(INSTRUMENTED_END_FOR, (receiver, value -- receiver)) {
            /* Need to create a fake StopIteration error here,
             * to conform to PEP 380 */
            if (PyGen_Check(receiver)) {
                PyErr_SetObject(PyExc_StopIteration, value);
                if (monitor_stop_iteration(tstate, frame, this_instr)) {
                    ERROR_NO_POP();
                }
                PyErr_SetRaisedException(NULL);
            }
            DECREF_INPUTS();
        }

        pure inst(END_SEND, (receiver, value -- value)) {
            Py_DECREF(receiver);
        }

        tier1 inst(INSTRUMENTED_END_SEND, (receiver, value -- value)) {
            if (PyGen_Check(receiver) || PyCoro_CheckExact(receiver)) {
                PyErr_SetObject(PyExc_StopIteration, value);
                if (monitor_stop_iteration(tstate, frame, this_instr)) {
                    ERROR_NO_POP();
                }
                PyErr_SetRaisedException(NULL);
            }
            Py_DECREF(receiver);
        }

        inst(UNARY_NEGATIVE, (value -- res)) {
            res = PyNumber_Negative(value);
            DECREF_INPUTS();
            ERROR_IF(res == NULL, error);
        }

        pure inst(UNARY_NOT, (value -- res)) {
            assert(PyBool_Check(value));
            res = Py_IsFalse(value) ? Py_True : Py_False;
        }

        family(TO_BOOL, INLINE_CACHE_ENTRIES_TO_BOOL) = {
            TO_BOOL_ALWAYS_TRUE,
            TO_BOOL_BOOL,
            TO_BOOL_INT,
            TO_BOOL_LIST,
            TO_BOOL_NONE,
            TO_BOOL_STR,
        };

        specializing op(_SPECIALIZE_TO_BOOL, (counter/1, value -- value)) {
            #if ENABLE_SPECIALIZATION
            if (ADAPTIVE_COUNTER_TRIGGERS(counter)) {
                next_instr = this_instr;
                _Py_Specialize_ToBool(value, next_instr);
                DISPATCH_SAME_OPARG();
            }
            STAT_INC(TO_BOOL, deferred);
            ADVANCE_ADAPTIVE_COUNTER(this_instr[1].counter);
            #endif  /* ENABLE_SPECIALIZATION */
        }

        op(_TO_BOOL, (value -- res)) {
            int err = PyObject_IsTrue(value);
            DECREF_INPUTS();
            ERROR_IF(err < 0, error);
            res = err ? Py_True : Py_False;
        }

        macro(TO_BOOL) = _SPECIALIZE_TO_BOOL + unused/2 + _TO_BOOL;

        inst(TO_BOOL_BOOL, (unused/1, unused/2, value -- value)) {
            EXIT_IF(!PyBool_Check(value));
            STAT_INC(TO_BOOL, hit);
        }

        inst(TO_BOOL_INT, (unused/1, unused/2, value -- res)) {
            EXIT_IF(!PyLong_CheckExact(value));
            STAT_INC(TO_BOOL, hit);
            if (_PyLong_IsZero((PyLongObject *)value)) {
                assert(_Py_IsImmortal(value));
                res = Py_False;
            }
            else {
                DECREF_INPUTS();
                res = Py_True;
            }
        }

        inst(TO_BOOL_LIST, (unused/1, unused/2, value -- res)) {
            EXIT_IF(!PyList_CheckExact(value));
            STAT_INC(TO_BOOL, hit);
            res = Py_SIZE(value) ? Py_True : Py_False;
            DECREF_INPUTS();
        }

        inst(TO_BOOL_NONE, (unused/1, unused/2, value -- res)) {
            // This one is a bit weird, because we expect *some* failures:
            EXIT_IF(!Py_IsNone(value));
            STAT_INC(TO_BOOL, hit);
            res = Py_False;
        }

        inst(TO_BOOL_STR, (unused/1, unused/2, value -- res)) {
            EXIT_IF(!PyUnicode_CheckExact(value));
            STAT_INC(TO_BOOL, hit);
            if (value == &_Py_STR(empty)) {
                assert(_Py_IsImmortal(value));
                res = Py_False;
            }
            else {
                assert(Py_SIZE(value));
                DECREF_INPUTS();
                res = Py_True;
            }
        }

        op(_REPLACE_WITH_TRUE, (value -- res)) {
            Py_DECREF(value);
            res = Py_True;
        }

        macro(TO_BOOL_ALWAYS_TRUE) =
            unused/1 +
            _GUARD_TYPE_VERSION +
            _REPLACE_WITH_TRUE;

        inst(UNARY_INVERT, (value -- res)) {
            res = PyNumber_Invert(value);
            DECREF_INPUTS();
            ERROR_IF(res == NULL, error);
        }

        family(BINARY_OP, INLINE_CACHE_ENTRIES_BINARY_OP) = {
            BINARY_OP_MULTIPLY_INT,
            BINARY_OP_ADD_INT,
            BINARY_OP_SUBTRACT_INT,
            BINARY_OP_MULTIPLY_FLOAT,
            BINARY_OP_ADD_FLOAT,
            BINARY_OP_SUBTRACT_FLOAT,
            BINARY_OP_ADD_UNICODE,
            // BINARY_OP_INPLACE_ADD_UNICODE,  // See comments at that opcode.
        };

        op(_GUARD_BOTH_INT, (left, right -- left, right)) {
            EXIT_IF(!PyLong_CheckExact(left));
            EXIT_IF(!PyLong_CheckExact(right));
        }

        op(_GUARD_NOS_INT, (left, unused -- left, unused)) {
            EXIT_IF(!PyLong_CheckExact(left));
        }

        op(_GUARD_TOS_INT, (value -- value)) {
            EXIT_IF(!PyLong_CheckExact(value));
        }

        pure op(_BINARY_OP_MULTIPLY_INT, (left, right -- res)) {
            STAT_INC(BINARY_OP, hit);
            res = _PyLong_Multiply((PyLongObject *)left, (PyLongObject *)right);
            _Py_DECREF_SPECIALIZED(right, (destructor)PyObject_Free);
            _Py_DECREF_SPECIALIZED(left, (destructor)PyObject_Free);
            ERROR_IF(res == NULL, error);
        }

        pure op(_BINARY_OP_ADD_INT, (left, right -- res)) {
            STAT_INC(BINARY_OP, hit);
            res = _PyLong_Add((PyLongObject *)left, (PyLongObject *)right);
            _Py_DECREF_SPECIALIZED(right, (destructor)PyObject_Free);
            _Py_DECREF_SPECIALIZED(left, (destructor)PyObject_Free);
            ERROR_IF(res == NULL, error);
        }

        pure op(_BINARY_OP_SUBTRACT_INT, (left, right -- res)) {
            STAT_INC(BINARY_OP, hit);
            res = _PyLong_Subtract((PyLongObject *)left, (PyLongObject *)right);
            _Py_DECREF_SPECIALIZED(right, (destructor)PyObject_Free);
            _Py_DECREF_SPECIALIZED(left, (destructor)PyObject_Free);
            ERROR_IF(res == NULL, error);
        }

        macro(BINARY_OP_MULTIPLY_INT) =
            _GUARD_BOTH_INT + unused/1 + _BINARY_OP_MULTIPLY_INT;
        macro(BINARY_OP_ADD_INT) =
            _GUARD_BOTH_INT + unused/1 + _BINARY_OP_ADD_INT;
        macro(BINARY_OP_SUBTRACT_INT) =
            _GUARD_BOTH_INT + unused/1 + _BINARY_OP_SUBTRACT_INT;

        op(_GUARD_BOTH_FLOAT, (left, right -- left, right)) {
            EXIT_IF(!PyFloat_CheckExact(left));
            EXIT_IF(!PyFloat_CheckExact(right));
        }

        op(_GUARD_NOS_FLOAT, (left, unused -- left, unused)) {
            EXIT_IF(!PyFloat_CheckExact(left));
        }

        op(_GUARD_TOS_FLOAT, (value -- value)) {
            EXIT_IF(!PyFloat_CheckExact(value));
        }

        pure op(_BINARY_OP_MULTIPLY_FLOAT, (left, right -- res)) {
            STAT_INC(BINARY_OP, hit);
            double dres =
                ((PyFloatObject *)left)->ob_fval *
                ((PyFloatObject *)right)->ob_fval;
            DECREF_INPUTS_AND_REUSE_FLOAT(left, right, dres, res);
        }

        pure op(_BINARY_OP_ADD_FLOAT, (left, right -- res)) {
            STAT_INC(BINARY_OP, hit);
            double dres =
                ((PyFloatObject *)left)->ob_fval +
                ((PyFloatObject *)right)->ob_fval;
            DECREF_INPUTS_AND_REUSE_FLOAT(left, right, dres, res);
        }

        pure op(_BINARY_OP_SUBTRACT_FLOAT, (left, right -- res)) {
            STAT_INC(BINARY_OP, hit);
            double dres =
                ((PyFloatObject *)left)->ob_fval -
                ((PyFloatObject *)right)->ob_fval;
            DECREF_INPUTS_AND_REUSE_FLOAT(left, right, dres, res);
        }

        macro(BINARY_OP_MULTIPLY_FLOAT) =
            _GUARD_BOTH_FLOAT + unused/1 + _BINARY_OP_MULTIPLY_FLOAT;
        macro(BINARY_OP_ADD_FLOAT) =
            _GUARD_BOTH_FLOAT + unused/1 + _BINARY_OP_ADD_FLOAT;
        macro(BINARY_OP_SUBTRACT_FLOAT) =
            _GUARD_BOTH_FLOAT + unused/1 + _BINARY_OP_SUBTRACT_FLOAT;

        op(_GUARD_BOTH_UNICODE, (left, right -- left, right)) {
            EXIT_IF(!PyUnicode_CheckExact(left));
            EXIT_IF(!PyUnicode_CheckExact(right));
        }

        pure op(_BINARY_OP_ADD_UNICODE, (left, right -- res)) {
            STAT_INC(BINARY_OP, hit);
            res = PyUnicode_Concat(left, right);
            _Py_DECREF_SPECIALIZED(left, _PyUnicode_ExactDealloc);
            _Py_DECREF_SPECIALIZED(right, _PyUnicode_ExactDealloc);
            ERROR_IF(res == NULL, error);
        }

        macro(BINARY_OP_ADD_UNICODE) =
            _GUARD_BOTH_UNICODE + unused/1 + _BINARY_OP_ADD_UNICODE;

        // This is a subtle one. It's a super-instruction for
        // BINARY_OP_ADD_UNICODE followed by STORE_FAST
        // where the store goes into the left argument.
        // So the inputs are the same as for all BINARY_OP
        // specializations, but there is no output.
        // At the end we just skip over the STORE_FAST.
        tier1 op(_BINARY_OP_INPLACE_ADD_UNICODE, (left, right --)) {
            assert(next_instr->op.code == STORE_FAST);
            PyObject **target_local = &GETLOCAL(next_instr->op.arg);
            DEOPT_IF(*target_local != left);
            STAT_INC(BINARY_OP, hit);
            /* Handle `left = left + right` or `left += right` for str.
             *
             * When possible, extend `left` in place rather than
             * allocating a new PyUnicodeObject. This attempts to avoid
             * quadratic behavior when one neglects to use str.join().
             *
             * If `left` has only two references remaining (one from
             * the stack, one in the locals), DECREFing `left` leaves
             * only the locals reference, so PyUnicode_Append knows
             * that the string is safe to mutate.
             */
            assert(Py_REFCNT(left) >= 2);
            _Py_DECREF_NO_DEALLOC(left);
            PyUnicode_Append(target_local, right);
            _Py_DECREF_SPECIALIZED(right, _PyUnicode_ExactDealloc);
            ERROR_IF(*target_local == NULL, error);
            // The STORE_FAST is already done.
            assert(next_instr->op.code == STORE_FAST);
            SKIP_OVER(1);
        }

        macro(BINARY_OP_INPLACE_ADD_UNICODE) =
            _GUARD_BOTH_UNICODE + unused/1 + _BINARY_OP_INPLACE_ADD_UNICODE;

        family(BINARY_SUBSCR, INLINE_CACHE_ENTRIES_BINARY_SUBSCR) = {
            BINARY_SUBSCR_DICT,
            BINARY_SUBSCR_GETITEM,
            BINARY_SUBSCR_LIST_INT,
            BINARY_SUBSCR_STR_INT,
            BINARY_SUBSCR_TUPLE_INT,
        };

        specializing op(_SPECIALIZE_BINARY_SUBSCR, (counter/1, container, sub -- container, sub)) {
            #if ENABLE_SPECIALIZATION
            if (ADAPTIVE_COUNTER_TRIGGERS(counter)) {
                next_instr = this_instr;
                _Py_Specialize_BinarySubscr(container, sub, next_instr);
                DISPATCH_SAME_OPARG();
            }
            STAT_INC(BINARY_SUBSCR, deferred);
            ADVANCE_ADAPTIVE_COUNTER(this_instr[1].counter);
            #endif  /* ENABLE_SPECIALIZATION */
        }

        op(_BINARY_SUBSCR, (container, sub -- res)) {
            res = PyObject_GetItem(container, sub);
            DECREF_INPUTS();
            ERROR_IF(res == NULL, error);
        }

        macro(BINARY_SUBSCR) = _SPECIALIZE_BINARY_SUBSCR + _BINARY_SUBSCR;

        inst(BINARY_SLICE, (container, start, stop -- res)) {
            PyObject *slice = _PyBuildSlice_ConsumeRefs(start, stop);
            // Can't use ERROR_IF() here, because we haven't
            // DECREF'ed container yet, and we still own slice.
            if (slice == NULL) {
                res = NULL;
            }
            else {
                res = PyObject_GetItem(container, slice);
                Py_DECREF(slice);
            }
            Py_DECREF(container);
            ERROR_IF(res == NULL, error);
        }

        inst(STORE_SLICE, (v, container, start, stop -- )) {
            PyObject *slice = _PyBuildSlice_ConsumeRefs(start, stop);
            int err;
            if (slice == NULL) {
                err = 1;
            }
            else {
                err = PyObject_SetItem(container, slice, v);
                Py_DECREF(slice);
            }
            Py_DECREF(v);
            Py_DECREF(container);
            ERROR_IF(err, error);
        }

        inst(BINARY_SUBSCR_LIST_INT, (unused/1, list, sub -- res)) {
            DEOPT_IF(!PyLong_CheckExact(sub));
            DEOPT_IF(!PyList_CheckExact(list));

            // Deopt unless 0 <= sub < PyList_Size(list)
            DEOPT_IF(!_PyLong_IsNonNegativeCompact((PyLongObject *)sub));
            Py_ssize_t index = ((PyLongObject*)sub)->long_value.ob_digit[0];
            DEOPT_IF(index >= PyList_GET_SIZE(list));
            STAT_INC(BINARY_SUBSCR, hit);
            res = PyList_GET_ITEM(list, index);
            assert(res != NULL);
            Py_INCREF(res);
            _Py_DECREF_SPECIALIZED(sub, (destructor)PyObject_Free);
            Py_DECREF(list);
        }

        inst(BINARY_SUBSCR_STR_INT, (unused/1, str, sub -- res)) {
            DEOPT_IF(!PyLong_CheckExact(sub));
            DEOPT_IF(!PyUnicode_CheckExact(str));
            DEOPT_IF(!_PyLong_IsNonNegativeCompact((PyLongObject *)sub));
            Py_ssize_t index = ((PyLongObject*)sub)->long_value.ob_digit[0];
            DEOPT_IF(PyUnicode_GET_LENGTH(str) <= index);
            // Specialize for reading an ASCII character from any string:
            Py_UCS4 c = PyUnicode_READ_CHAR(str, index);
            DEOPT_IF(Py_ARRAY_LENGTH(_Py_SINGLETON(strings).ascii) <= c);
            STAT_INC(BINARY_SUBSCR, hit);
            res = (PyObject*)&_Py_SINGLETON(strings).ascii[c];
            _Py_DECREF_SPECIALIZED(sub, (destructor)PyObject_Free);
            Py_DECREF(str);
        }

        inst(BINARY_SUBSCR_TUPLE_INT, (unused/1, tuple, sub -- res)) {
            DEOPT_IF(!PyLong_CheckExact(sub));
            DEOPT_IF(!PyTuple_CheckExact(tuple));

            // Deopt unless 0 <= sub < PyTuple_Size(list)
            DEOPT_IF(!_PyLong_IsNonNegativeCompact((PyLongObject *)sub));
            Py_ssize_t index = ((PyLongObject*)sub)->long_value.ob_digit[0];
            DEOPT_IF(index >= PyTuple_GET_SIZE(tuple));
            STAT_INC(BINARY_SUBSCR, hit);
            res = PyTuple_GET_ITEM(tuple, index);
            assert(res != NULL);
            Py_INCREF(res);
            _Py_DECREF_SPECIALIZED(sub, (destructor)PyObject_Free);
            Py_DECREF(tuple);
        }

        inst(BINARY_SUBSCR_DICT, (unused/1, dict, sub -- res)) {
            DEOPT_IF(!PyDict_CheckExact(dict));
            STAT_INC(BINARY_SUBSCR, hit);
            int rc = PyDict_GetItemRef(dict, sub, &res);
            if (rc == 0) {
                _PyErr_SetKeyError(sub);
            }
            DECREF_INPUTS();
            ERROR_IF(rc <= 0, error); // not found or error
        }

        inst(BINARY_SUBSCR_GETITEM, (unused/1, container, sub -- unused)) {
            DEOPT_IF(tstate->interp->eval_frame);
            PyTypeObject *tp = Py_TYPE(container);
            DEOPT_IF(!PyType_HasFeature(tp, Py_TPFLAGS_HEAPTYPE));
            PyHeapTypeObject *ht = (PyHeapTypeObject *)tp;
            PyObject *cached = ht->_spec_cache.getitem;
            DEOPT_IF(cached == NULL);
            assert(PyFunction_Check(cached));
            PyFunctionObject *getitem = (PyFunctionObject *)cached;
            uint32_t cached_version = ht->_spec_cache.getitem_version;
            DEOPT_IF(getitem->func_version != cached_version);
            PyCodeObject *code = (PyCodeObject *)getitem->func_code;
            assert(code->co_argcount == 2);
            DEOPT_IF(!_PyThreadState_HasStackSpace(tstate, code->co_framesize));
            STAT_INC(BINARY_SUBSCR, hit);
            Py_INCREF(getitem);
            _PyInterpreterFrame *new_frame = _PyFrame_PushUnchecked(tstate, getitem, 2);
            STACK_SHRINK(2);
            new_frame->localsplus[0] = container;
            new_frame->localsplus[1] = sub;
            frame->return_offset = (uint16_t)(next_instr - this_instr);
            DISPATCH_INLINED(new_frame);
        }

        inst(LIST_APPEND, (list, unused[oparg-1], v -- list, unused[oparg-1])) {
            ERROR_IF(_PyList_AppendTakeRef((PyListObject *)list, v) < 0, error);
        }

        inst(SET_ADD, (set, unused[oparg-1], v -- set, unused[oparg-1])) {
            int err = PySet_Add(set, v);
            DECREF_INPUTS();
            ERROR_IF(err, error);
        }

        family(STORE_SUBSCR, INLINE_CACHE_ENTRIES_STORE_SUBSCR) = {
            STORE_SUBSCR_DICT,
            STORE_SUBSCR_LIST_INT,
        };

        specializing op(_SPECIALIZE_STORE_SUBSCR, (counter/1, container, sub -- container, sub)) {
            #if ENABLE_SPECIALIZATION
            if (ADAPTIVE_COUNTER_TRIGGERS(counter)) {
                next_instr = this_instr;
                _Py_Specialize_StoreSubscr(container, sub, next_instr);
                DISPATCH_SAME_OPARG();
            }
            STAT_INC(STORE_SUBSCR, deferred);
            ADVANCE_ADAPTIVE_COUNTER(this_instr[1].counter);
            #endif  /* ENABLE_SPECIALIZATION */
        }

        op(_STORE_SUBSCR, (v, container, sub -- )) {
            /* container[sub] = v */
            int err = PyObject_SetItem(container, sub, v);
            DECREF_INPUTS();
            ERROR_IF(err, error);
        }

        macro(STORE_SUBSCR) = _SPECIALIZE_STORE_SUBSCR + _STORE_SUBSCR;

        inst(STORE_SUBSCR_LIST_INT, (unused/1, value, list, sub -- )) {
            DEOPT_IF(!PyLong_CheckExact(sub));
            DEOPT_IF(!PyList_CheckExact(list));

            // Ensure nonnegative, zero-or-one-digit ints.
            DEOPT_IF(!_PyLong_IsNonNegativeCompact((PyLongObject *)sub));
            Py_ssize_t index = ((PyLongObject*)sub)->long_value.ob_digit[0];
            // Ensure index < len(list)
            DEOPT_IF(index >= PyList_GET_SIZE(list));
            STAT_INC(STORE_SUBSCR, hit);

            PyObject *old_value = PyList_GET_ITEM(list, index);
            PyList_SET_ITEM(list, index, value);
            assert(old_value != NULL);
            Py_DECREF(old_value);
            _Py_DECREF_SPECIALIZED(sub, (destructor)PyObject_Free);
            Py_DECREF(list);
        }

        inst(STORE_SUBSCR_DICT, (unused/1, value, dict, sub -- )) {
            DEOPT_IF(!PyDict_CheckExact(dict));
            STAT_INC(STORE_SUBSCR, hit);
            int err = _PyDict_SetItem_Take2((PyDictObject *)dict, sub, value);
            Py_DECREF(dict);
            ERROR_IF(err, error);
        }

        inst(DELETE_SUBSCR, (container, sub --)) {
            /* del container[sub] */
            int err = PyObject_DelItem(container, sub);
            DECREF_INPUTS();
            ERROR_IF(err, error);
        }

        inst(CALL_INTRINSIC_1, (value -- res)) {
            assert(oparg <= MAX_INTRINSIC_1);
            res = _PyIntrinsics_UnaryFunctions[oparg].func(tstate, value);
            DECREF_INPUTS();
            ERROR_IF(res == NULL, error);
        }

        inst(CALL_INTRINSIC_2, (value2, value1 -- res)) {
            assert(oparg <= MAX_INTRINSIC_2);
            res = _PyIntrinsics_BinaryFunctions[oparg].func(tstate, value2, value1);
            DECREF_INPUTS();
            ERROR_IF(res == NULL, error);
        }

        tier1 inst(RAISE_VARARGS, (args[oparg] -- )) {
            PyObject *cause = NULL, *exc = NULL;
            switch (oparg) {
            case 2:
                cause = args[1];
                /* fall through */
            case 1:
                exc = args[0];
                /* fall through */
            case 0:
                if (do_raise(tstate, exc, cause)) {
                    assert(oparg == 0);
                    monitor_reraise(tstate, frame, this_instr);
                    goto exception_unwind;
                }
                break;
            default:
                _PyErr_SetString(tstate, PyExc_SystemError,
                                 "bad RAISE_VARARGS oparg");
                break;
            }
            ERROR_IF(true, error);
        }

        tier1 inst(INTERPRETER_EXIT, (retval --)) {
            assert(frame == &entry_frame);
            assert(_PyFrame_IsIncomplete(frame));
            /* Restore previous frame and return. */
            tstate->current_frame = frame->previous;
            assert(!_PyErr_Occurred(tstate));
            tstate->c_recursion_remaining += PY_EVAL_C_STACK_UNITS;
            return retval;
        }

        // The stack effect here is ambiguous.
        // We definitely pop the return value off the stack on entry.
        // We also push it onto the stack on exit, but that's a
        // different frame, and it's accounted for by _PUSH_FRAME.
        op(_POP_FRAME, (retval --)) {
            #if TIER_ONE
            assert(frame != &entry_frame);
            #endif
            SYNC_SP();
            _PyFrame_SetStackPointer(frame, stack_pointer);
            assert(EMPTY());
            _Py_LeaveRecursiveCallPy(tstate);
            // GH-99729: We need to unlink the frame *before* clearing it:
            _PyInterpreterFrame *dying = frame;
            frame = tstate->current_frame = dying->previous;
            _PyEval_FrameClearAndPop(tstate, dying);
            _PyFrame_StackPush(frame, retval);
            LOAD_SP();
            LOAD_IP(frame->return_offset);
            LLTRACE_RESUME_FRAME();
        }

        macro(RETURN_VALUE) =
            _POP_FRAME;

        inst(INSTRUMENTED_RETURN_VALUE, (retval --)) {
            int err = _Py_call_instrumentation_arg(
                    tstate, PY_MONITORING_EVENT_PY_RETURN,
                    frame, this_instr, retval);
            if (err) ERROR_NO_POP();
            STACK_SHRINK(1);
            assert(EMPTY());
            _PyFrame_SetStackPointer(frame, stack_pointer);
            _Py_LeaveRecursiveCallPy(tstate);
            assert(frame != &entry_frame);
            // GH-99729: We need to unlink the frame *before* clearing it:
            _PyInterpreterFrame *dying = frame;
            frame = tstate->current_frame = dying->previous;
            _PyEval_FrameClearAndPop(tstate, dying);
            _PyFrame_StackPush(frame, retval);
            LOAD_IP(frame->return_offset);
            goto resume_frame;
        }

        macro(RETURN_CONST) =
            LOAD_CONST +
            _POP_FRAME;

        inst(INSTRUMENTED_RETURN_CONST, (--)) {
            PyObject *retval = GETITEM(FRAME_CO_CONSTS, oparg);
            int err = _Py_call_instrumentation_arg(
                    tstate, PY_MONITORING_EVENT_PY_RETURN,
                    frame, this_instr, retval);
            if (err) ERROR_NO_POP();
            Py_INCREF(retval);
            assert(EMPTY());
            _PyFrame_SetStackPointer(frame, stack_pointer);
            _Py_LeaveRecursiveCallPy(tstate);
            assert(frame != &entry_frame);
            // GH-99729: We need to unlink the frame *before* clearing it:
            _PyInterpreterFrame *dying = frame;
            frame = tstate->current_frame = dying->previous;
            _PyEval_FrameClearAndPop(tstate, dying);
            _PyFrame_StackPush(frame, retval);
            LOAD_IP(frame->return_offset);
            goto resume_frame;
        }

        inst(GET_AITER, (obj -- iter)) {
            unaryfunc getter = NULL;
            PyTypeObject *type = Py_TYPE(obj);

            if (type->tp_as_async != NULL) {
                getter = type->tp_as_async->am_aiter;
            }

            if (getter == NULL) {
                _PyErr_Format(tstate, PyExc_TypeError,
                              "'async for' requires an object with "
                              "__aiter__ method, got %.100s",
                              type->tp_name);
                DECREF_INPUTS();
                ERROR_IF(true, error);
            }

            iter = (*getter)(obj);
            DECREF_INPUTS();
            ERROR_IF(iter == NULL, error);

            if (Py_TYPE(iter)->tp_as_async == NULL ||
                    Py_TYPE(iter)->tp_as_async->am_anext == NULL) {

                _PyErr_Format(tstate, PyExc_TypeError,
                              "'async for' received an object from __aiter__ "
                              "that does not implement __anext__: %.100s",
                              Py_TYPE(iter)->tp_name);
                Py_DECREF(iter);
                ERROR_IF(true, error);
            }
        }

        inst(GET_ANEXT, (aiter -- aiter, awaitable)) {
            unaryfunc getter = NULL;
            PyObject *next_iter = NULL;
            PyTypeObject *type = Py_TYPE(aiter);

            if (PyAsyncGen_CheckExact(aiter)) {
                awaitable = type->tp_as_async->am_anext(aiter);
                if (awaitable == NULL) {
                    ERROR_NO_POP();
                }
            } else {
                if (type->tp_as_async != NULL){
                    getter = type->tp_as_async->am_anext;
                }

                if (getter != NULL) {
                    next_iter = (*getter)(aiter);
                    if (next_iter == NULL) {
                        ERROR_NO_POP();
                    }
                }
                else {
                    _PyErr_Format(tstate, PyExc_TypeError,
                                  "'async for' requires an iterator with "
                                  "__anext__ method, got %.100s",
                                  type->tp_name);
                    ERROR_NO_POP();
                }

                awaitable = _PyCoro_GetAwaitableIter(next_iter);
                if (awaitable == NULL) {
                    _PyErr_FormatFromCause(
                        PyExc_TypeError,
                        "'async for' received an invalid object "
                        "from __anext__: %.100s",
                        Py_TYPE(next_iter)->tp_name);

                    Py_DECREF(next_iter);
                    ERROR_NO_POP();
                } else {
                    Py_DECREF(next_iter);
                }
            }
        }

        inst(GET_AWAITABLE, (iterable -- iter)) {
            iter = _PyCoro_GetAwaitableIter(iterable);

            if (iter == NULL) {
                _PyEval_FormatAwaitableError(tstate, Py_TYPE(iterable), oparg);
            }

            DECREF_INPUTS();

            if (iter != NULL && PyCoro_CheckExact(iter)) {
                PyObject *yf = _PyGen_yf((PyGenObject*)iter);
                if (yf != NULL) {
                    /* `iter` is a coroutine object that is being
                       awaited, `yf` is a pointer to the current awaitable
                       being awaited on. */
                    Py_DECREF(yf);
                    Py_CLEAR(iter);
                    _PyErr_SetString(tstate, PyExc_RuntimeError,
                                     "coroutine is being awaited already");
                    /* The code below jumps to `error` if `iter` is NULL. */
                }
            }

            ERROR_IF(iter == NULL, error);
        }

        family(SEND, INLINE_CACHE_ENTRIES_SEND) = {
            SEND_GEN,
        };

        specializing op(_SPECIALIZE_SEND, (counter/1, receiver, unused -- receiver, unused)) {
            #if ENABLE_SPECIALIZATION
            if (ADAPTIVE_COUNTER_TRIGGERS(counter)) {
                next_instr = this_instr;
                _Py_Specialize_Send(receiver, next_instr);
                DISPATCH_SAME_OPARG();
            }
            STAT_INC(SEND, deferred);
            ADVANCE_ADAPTIVE_COUNTER(this_instr[1].counter);
            #endif  /* ENABLE_SPECIALIZATION */
        }

        op(_SEND, (receiver, v -- receiver, retval)) {
            assert(frame != &entry_frame);
            if ((tstate->interp->eval_frame == NULL) &&
                (Py_TYPE(receiver) == &PyGen_Type || Py_TYPE(receiver) == &PyCoro_Type) &&
                ((PyGenObject *)receiver)->gi_frame_state < FRAME_EXECUTING)
            {
                PyGenObject *gen = (PyGenObject *)receiver;
                _PyInterpreterFrame *gen_frame = (_PyInterpreterFrame *)gen->gi_iframe;
                STACK_SHRINK(1);
                _PyFrame_StackPush(gen_frame, v);
                gen->gi_frame_state = FRAME_EXECUTING;
                gen->gi_exc_state.previous_item = tstate->exc_info;
                tstate->exc_info = &gen->gi_exc_state;
                assert(next_instr - this_instr + oparg <= UINT16_MAX);
                frame->return_offset = (uint16_t)(next_instr - this_instr + oparg);
                DISPATCH_INLINED(gen_frame);
            }
            if (Py_IsNone(v) && PyIter_Check(receiver)) {
                retval = Py_TYPE(receiver)->tp_iternext(receiver);
            }
            else {
                retval = PyObject_CallMethodOneArg(receiver, &_Py_ID(send), v);
            }
            if (retval == NULL) {
                if (_PyErr_ExceptionMatches(tstate, PyExc_StopIteration)
                ) {
                    monitor_raise(tstate, frame, this_instr);
                }
                if (_PyGen_FetchStopIterationValue(&retval) == 0) {
                    assert(retval != NULL);
                    JUMPBY(oparg);
                }
                else {
                    ERROR_NO_POP();
                }
            }
            Py_DECREF(v);
        }

        macro(SEND) = _SPECIALIZE_SEND + _SEND;

        inst(SEND_GEN, (unused/1, receiver, v -- receiver, unused)) {
            DEOPT_IF(tstate->interp->eval_frame);
            PyGenObject *gen = (PyGenObject *)receiver;
            DEOPT_IF(Py_TYPE(gen) != &PyGen_Type && Py_TYPE(gen) != &PyCoro_Type);
            DEOPT_IF(gen->gi_frame_state >= FRAME_EXECUTING);
            STAT_INC(SEND, hit);
            _PyInterpreterFrame *gen_frame = (_PyInterpreterFrame *)gen->gi_iframe;
            STACK_SHRINK(1);
            _PyFrame_StackPush(gen_frame, v);
            gen->gi_frame_state = FRAME_EXECUTING;
            gen->gi_exc_state.previous_item = tstate->exc_info;
            tstate->exc_info = &gen->gi_exc_state;
            assert(next_instr - this_instr + oparg <= UINT16_MAX);
            frame->return_offset = (uint16_t)(next_instr - this_instr + oparg);
            DISPATCH_INLINED(gen_frame);
        }

        inst(INSTRUMENTED_YIELD_VALUE, (retval -- unused)) {
            assert(frame != &entry_frame);
            frame->instr_ptr = next_instr;
            PyGenObject *gen = _PyFrame_GetGenerator(frame);
            assert(FRAME_SUSPENDED_YIELD_FROM == FRAME_SUSPENDED + 1);
            assert(oparg == 0 || oparg == 1);
            gen->gi_frame_state = FRAME_SUSPENDED + oparg;
            _PyFrame_SetStackPointer(frame, stack_pointer - 1);
            int err = _Py_call_instrumentation_arg(
                    tstate, PY_MONITORING_EVENT_PY_YIELD,
                    frame, this_instr, retval);
            if (err) ERROR_NO_POP();
            tstate->exc_info = gen->gi_exc_state.previous_item;
            gen->gi_exc_state.previous_item = NULL;
            _Py_LeaveRecursiveCallPy(tstate);
            _PyInterpreterFrame *gen_frame = frame;
            frame = tstate->current_frame = frame->previous;
            gen_frame->previous = NULL;
            _PyFrame_StackPush(frame, retval);
            /* We don't know which of these is relevant here, so keep them equal */
            assert(INLINE_CACHE_ENTRIES_SEND == INLINE_CACHE_ENTRIES_FOR_ITER);
            LOAD_IP(1 + INLINE_CACHE_ENTRIES_SEND);
            goto resume_frame;
        }

        inst(YIELD_VALUE, (retval -- value)) {
            // NOTE: It's important that YIELD_VALUE never raises an exception!
            // The compiler treats any exception raised here as a failed close()
            // or throw() call.
            #if TIER_ONE
            assert(frame != &entry_frame);
            #endif
            frame->instr_ptr++;
            PyGenObject *gen = _PyFrame_GetGenerator(frame);
            assert(FRAME_SUSPENDED_YIELD_FROM == FRAME_SUSPENDED + 1);
            assert(oparg == 0 || oparg == 1);
            gen->gi_frame_state = FRAME_SUSPENDED + oparg;
            SYNC_SP();
            _PyFrame_SetStackPointer(frame, stack_pointer);
            tstate->exc_info = gen->gi_exc_state.previous_item;
            gen->gi_exc_state.previous_item = NULL;
            _Py_LeaveRecursiveCallPy(tstate);
            _PyInterpreterFrame *gen_frame = frame;
            frame = tstate->current_frame = frame->previous;
            gen_frame->previous = NULL;
            /* We don't know which of these is relevant here, so keep them equal */
            assert(INLINE_CACHE_ENTRIES_SEND == INLINE_CACHE_ENTRIES_FOR_ITER);
            #if TIER_ONE
            assert(_PyOpcode_Deopt[frame->instr_ptr->op.code] == SEND ||
                   _PyOpcode_Deopt[frame->instr_ptr->op.code] == FOR_ITER ||
                   _PyOpcode_Deopt[frame->instr_ptr->op.code] == INTERPRETER_EXIT ||
                   _PyOpcode_Deopt[frame->instr_ptr->op.code] == ENTER_EXECUTOR);
            #endif
            LOAD_IP(1 + INLINE_CACHE_ENTRIES_SEND);
            LOAD_SP();
            value = retval;
            LLTRACE_RESUME_FRAME();
        }

        inst(POP_EXCEPT, (exc_value -- )) {
            _PyErr_StackItem *exc_info = tstate->exc_info;
            Py_XSETREF(exc_info->exc_value, exc_value == Py_None ? NULL : exc_value);
        }

        tier1 inst(RERAISE, (values[oparg], exc -- values[oparg])) {
            assert(oparg >= 0 && oparg <= 2);
            if (oparg) {
                PyObject *lasti = values[0];
                if (PyLong_Check(lasti)) {
                    frame->instr_ptr = _PyCode_CODE(_PyFrame_GetCode(frame)) + PyLong_AsLong(lasti);
                    assert(!_PyErr_Occurred(tstate));
                }
                else {
                    assert(PyLong_Check(lasti));
                    _PyErr_SetString(tstate, PyExc_SystemError, "lasti is not an int");
                    ERROR_NO_POP();
                }
            }
            assert(exc && PyExceptionInstance_Check(exc));
            Py_INCREF(exc);
            _PyErr_SetRaisedException(tstate, exc);
            monitor_reraise(tstate, frame, this_instr);
            goto exception_unwind;
        }

        tier1 inst(END_ASYNC_FOR, (awaitable, exc -- )) {
            assert(exc && PyExceptionInstance_Check(exc));
            if (PyErr_GivenExceptionMatches(exc, PyExc_StopAsyncIteration)) {
                DECREF_INPUTS();
            }
            else {
                Py_INCREF(exc);
                _PyErr_SetRaisedException(tstate, exc);
                monitor_reraise(tstate, frame, this_instr);
                goto exception_unwind;
            }
        }

        tier1 inst(CLEANUP_THROW, (sub_iter, last_sent_val, exc_value -- none, value)) {
            assert(throwflag);
            assert(exc_value && PyExceptionInstance_Check(exc_value));
            if (PyErr_GivenExceptionMatches(exc_value, PyExc_StopIteration)) {
                value = Py_NewRef(((PyStopIterationObject *)exc_value)->value);
                DECREF_INPUTS();
                none = Py_None;
            }
            else {
                _PyErr_SetRaisedException(tstate, Py_NewRef(exc_value));
                monitor_reraise(tstate, frame, this_instr);
                goto exception_unwind;
            }
        }

        inst(LOAD_ASSERTION_ERROR, ( -- value)) {
            value = Py_NewRef(PyExc_AssertionError);
        }

        inst(LOAD_BUILD_CLASS, ( -- bc)) {
            ERROR_IF(PyMapping_GetOptionalItem(BUILTINS(), &_Py_ID(__build_class__), &bc) < 0, error);
            if (bc == NULL) {
                _PyErr_SetString(tstate, PyExc_NameError,
                                 "__build_class__ not found");
                ERROR_IF(true, error);
            }
        }

        inst(STORE_NAME, (v -- )) {
            PyObject *name = GETITEM(FRAME_CO_NAMES, oparg);
            PyObject *ns = LOCALS();
            int err;
            if (ns == NULL) {
                _PyErr_Format(tstate, PyExc_SystemError,
                              "no locals found when storing %R", name);
                DECREF_INPUTS();
                ERROR_IF(true, error);
            }
            if (PyDict_CheckExact(ns))
                err = PyDict_SetItem(ns, name, v);
            else
                err = PyObject_SetItem(ns, name, v);
            DECREF_INPUTS();
            ERROR_IF(err, error);
        }

        inst(DELETE_NAME, (--)) {
            PyObject *name = GETITEM(FRAME_CO_NAMES, oparg);
            PyObject *ns = LOCALS();
            int err;
            if (ns == NULL) {
                _PyErr_Format(tstate, PyExc_SystemError,
                              "no locals when deleting %R", name);
                ERROR_NO_POP();
            }
            err = PyObject_DelItem(ns, name);
            // Can't use ERROR_IF here.
            if (err != 0) {
                _PyEval_FormatExcCheckArg(tstate, PyExc_NameError,
                                          NAME_ERROR_MSG,
                                          name);
                ERROR_NO_POP();
            }
        }

        family(UNPACK_SEQUENCE, INLINE_CACHE_ENTRIES_UNPACK_SEQUENCE) = {
            UNPACK_SEQUENCE_TWO_TUPLE,
            UNPACK_SEQUENCE_TUPLE,
            UNPACK_SEQUENCE_LIST,
        };

        specializing op(_SPECIALIZE_UNPACK_SEQUENCE, (counter/1, seq -- seq)) {
            #if ENABLE_SPECIALIZATION
            if (ADAPTIVE_COUNTER_TRIGGERS(counter)) {
                next_instr = this_instr;
                _Py_Specialize_UnpackSequence(seq, next_instr, oparg);
                DISPATCH_SAME_OPARG();
            }
            STAT_INC(UNPACK_SEQUENCE, deferred);
            ADVANCE_ADAPTIVE_COUNTER(this_instr[1].counter);
            #endif  /* ENABLE_SPECIALIZATION */
            (void)seq;
            (void)counter;
        }

        op(_UNPACK_SEQUENCE, (seq -- unused[oparg])) {
            PyObject **top = stack_pointer + oparg - 1;
            int res = _PyEval_UnpackIterable(tstate, seq, oparg, -1, top);
            DECREF_INPUTS();
            ERROR_IF(res == 0, error);
        }

        macro(UNPACK_SEQUENCE) = _SPECIALIZE_UNPACK_SEQUENCE + _UNPACK_SEQUENCE;

        inst(UNPACK_SEQUENCE_TWO_TUPLE, (unused/1, seq -- val1, val0)) {
            assert(oparg == 2);
            DEOPT_IF(!PyTuple_CheckExact(seq));
            DEOPT_IF(PyTuple_GET_SIZE(seq) != 2);
            STAT_INC(UNPACK_SEQUENCE, hit);
            val0 = Py_NewRef(PyTuple_GET_ITEM(seq, 0));
            val1 = Py_NewRef(PyTuple_GET_ITEM(seq, 1));
            DECREF_INPUTS();
        }

        inst(UNPACK_SEQUENCE_TUPLE, (unused/1, seq -- values[oparg])) {
            DEOPT_IF(!PyTuple_CheckExact(seq));
            DEOPT_IF(PyTuple_GET_SIZE(seq) != oparg);
            STAT_INC(UNPACK_SEQUENCE, hit);
            PyObject **items = _PyTuple_ITEMS(seq);
            for (int i = oparg; --i >= 0; ) {
                *values++ = Py_NewRef(items[i]);
            }
            DECREF_INPUTS();
        }

        inst(UNPACK_SEQUENCE_LIST, (unused/1, seq -- values[oparg])) {
            DEOPT_IF(!PyList_CheckExact(seq));
            DEOPT_IF(PyList_GET_SIZE(seq) != oparg);
            STAT_INC(UNPACK_SEQUENCE, hit);
            PyObject **items = _PyList_ITEMS(seq);
            for (int i = oparg; --i >= 0; ) {
                *values++ = Py_NewRef(items[i]);
            }
            DECREF_INPUTS();
        }

        inst(UNPACK_EX, (seq -- unused[oparg & 0xFF], unused, unused[oparg >> 8])) {
            int totalargs = 1 + (oparg & 0xFF) + (oparg >> 8);
            PyObject **top = stack_pointer + totalargs - 1;
            int res = _PyEval_UnpackIterable(tstate, seq, oparg & 0xFF, oparg >> 8, top);
            DECREF_INPUTS();
            ERROR_IF(res == 0, error);
        }

        family(STORE_ATTR, INLINE_CACHE_ENTRIES_STORE_ATTR) = {
            STORE_ATTR_INSTANCE_VALUE,
            STORE_ATTR_SLOT,
            STORE_ATTR_WITH_HINT,
        };

        specializing op(_SPECIALIZE_STORE_ATTR, (counter/1, owner -- owner)) {
            #if ENABLE_SPECIALIZATION
            if (ADAPTIVE_COUNTER_TRIGGERS(counter)) {
                PyObject *name = GETITEM(FRAME_CO_NAMES, oparg);
                next_instr = this_instr;
                _Py_Specialize_StoreAttr(owner, next_instr, name);
                DISPATCH_SAME_OPARG();
            }
            STAT_INC(STORE_ATTR, deferred);
            ADVANCE_ADAPTIVE_COUNTER(this_instr[1].counter);
            #endif  /* ENABLE_SPECIALIZATION */
        }

        op(_STORE_ATTR, (v, owner --)) {
            PyObject *name = GETITEM(FRAME_CO_NAMES, oparg);
            int err = PyObject_SetAttr(owner, name, v);
            DECREF_INPUTS();
            ERROR_IF(err, error);
        }

        macro(STORE_ATTR) = _SPECIALIZE_STORE_ATTR + unused/3 + _STORE_ATTR;

        inst(DELETE_ATTR, (owner --)) {
            PyObject *name = GETITEM(FRAME_CO_NAMES, oparg);
            int err = PyObject_DelAttr(owner, name);
            DECREF_INPUTS();
            ERROR_IF(err, error);
        }

        inst(STORE_GLOBAL, (v --)) {
            PyObject *name = GETITEM(FRAME_CO_NAMES, oparg);
            int err = PyDict_SetItem(GLOBALS(), name, v);
            DECREF_INPUTS();
            ERROR_IF(err, error);
        }

        inst(DELETE_GLOBAL, (--)) {
            PyObject *name = GETITEM(FRAME_CO_NAMES, oparg);
            int err = PyDict_Pop(GLOBALS(), name, NULL);
            // Can't use ERROR_IF here.
            if (err < 0) {
                ERROR_NO_POP();
            }
            if (err == 0) {
                _PyEval_FormatExcCheckArg(tstate, PyExc_NameError,
                                          NAME_ERROR_MSG, name);
                ERROR_NO_POP();
            }
        }

        inst(LOAD_LOCALS, ( -- locals)) {
            locals = LOCALS();
            if (locals == NULL) {
                _PyErr_SetString(tstate, PyExc_SystemError,
                                 "no locals found");
                ERROR_IF(true, error);
            }
            Py_INCREF(locals);
        }

        inst(LOAD_FROM_DICT_OR_GLOBALS, (mod_or_class_dict -- v)) {
            PyObject *name = GETITEM(FRAME_CO_NAMES, oparg);
            if (PyMapping_GetOptionalItem(mod_or_class_dict, name, &v) < 0) {
                ERROR_NO_POP();
            }
            if (v == NULL) {
                if (PyDict_GetItemRef(GLOBALS(), name, &v) < 0) {
                    ERROR_NO_POP();
                }
                if (v == NULL) {
                    if (PyMapping_GetOptionalItem(BUILTINS(), name, &v) < 0) {
                        ERROR_NO_POP();
                    }
                    if (v == NULL) {
                        _PyEval_FormatExcCheckArg(
                                    tstate, PyExc_NameError,
                                    NAME_ERROR_MSG, name);
                        ERROR_NO_POP();
                    }
                }
            }
            DECREF_INPUTS();
        }

        inst(LOAD_NAME, (-- v)) {
            PyObject *mod_or_class_dict = LOCALS();
            if (mod_or_class_dict == NULL) {
                _PyErr_SetString(tstate, PyExc_SystemError,
                                 "no locals found");
                ERROR_IF(true, error);
            }
            PyObject *name = GETITEM(FRAME_CO_NAMES, oparg);
            if (PyMapping_GetOptionalItem(mod_or_class_dict, name, &v) < 0) {
                ERROR_NO_POP();
            }
            if (v == NULL) {
                if (PyDict_GetItemRef(GLOBALS(), name, &v) < 0) {
                    ERROR_NO_POP();
                }
                if (v == NULL) {
                    if (PyMapping_GetOptionalItem(BUILTINS(), name, &v) < 0) {
                        ERROR_NO_POP();
                    }
                    if (v == NULL) {
                        _PyEval_FormatExcCheckArg(
                                    tstate, PyExc_NameError,
                                    NAME_ERROR_MSG, name);
                        ERROR_NO_POP();
                    }
                }
            }
        }

        family(LOAD_GLOBAL, INLINE_CACHE_ENTRIES_LOAD_GLOBAL) = {
            LOAD_GLOBAL_MODULE,
            LOAD_GLOBAL_BUILTIN,
        };

        specializing op(_SPECIALIZE_LOAD_GLOBAL, (counter/1 -- )) {
            #if ENABLE_SPECIALIZATION
            if (ADAPTIVE_COUNTER_TRIGGERS(counter)) {
                PyObject *name = GETITEM(FRAME_CO_NAMES, oparg>>1);
                next_instr = this_instr;
                _Py_Specialize_LoadGlobal(GLOBALS(), BUILTINS(), next_instr, name);
                DISPATCH_SAME_OPARG();
            }
            STAT_INC(LOAD_GLOBAL, deferred);
            ADVANCE_ADAPTIVE_COUNTER(this_instr[1].counter);
            #endif  /* ENABLE_SPECIALIZATION */
        }

        op(_LOAD_GLOBAL, ( -- res, null if (oparg & 1))) {
            PyObject *name = GETITEM(FRAME_CO_NAMES, oparg>>1);
            if (PyDict_CheckExact(GLOBALS())
                && PyDict_CheckExact(BUILTINS()))
            {
                res = _PyDict_LoadGlobal((PyDictObject *)GLOBALS(),
                                         (PyDictObject *)BUILTINS(),
                                         name);
                if (res == NULL) {
                    if (!_PyErr_Occurred(tstate)) {
                        /* _PyDict_LoadGlobal() returns NULL without raising
                         * an exception if the key doesn't exist */
                        _PyEval_FormatExcCheckArg(tstate, PyExc_NameError,
                                                  NAME_ERROR_MSG, name);
                    }
                    ERROR_IF(true, error);
                }
            }
            else {
                /* Slow-path if globals or builtins is not a dict */
                /* namespace 1: globals */
                ERROR_IF(PyMapping_GetOptionalItem(GLOBALS(), name, &res) < 0, error);
                if (res == NULL) {
                    /* namespace 2: builtins */
                    ERROR_IF(PyMapping_GetOptionalItem(BUILTINS(), name, &res) < 0, error);
                    if (res == NULL) {
                        _PyEval_FormatExcCheckArg(
                                    tstate, PyExc_NameError,
                                    NAME_ERROR_MSG, name);
                        ERROR_IF(true, error);
                    }
                }
            }
            null = NULL;
        }

        macro(LOAD_GLOBAL) =
            _SPECIALIZE_LOAD_GLOBAL +
            counter/1 +
            globals_version/1 +
            builtins_version/1 +
            _LOAD_GLOBAL;

        op(_GUARD_GLOBALS_VERSION, (version/1 --)) {
            PyDictObject *dict = (PyDictObject *)GLOBALS();
            DEOPT_IF(!PyDict_CheckExact(dict));
            DEOPT_IF(dict->ma_keys->dk_version != version);
            assert(DK_IS_UNICODE(dict->ma_keys));
        }

        op(_GUARD_BUILTINS_VERSION, (version/1 --)) {
            PyDictObject *dict = (PyDictObject *)BUILTINS();
            DEOPT_IF(!PyDict_CheckExact(dict));
            DEOPT_IF(dict->ma_keys->dk_version != version);
            assert(DK_IS_UNICODE(dict->ma_keys));
        }

        op(_LOAD_GLOBAL_MODULE, (index/1 -- res, null if (oparg & 1))) {
            PyDictObject *dict = (PyDictObject *)GLOBALS();
            PyDictUnicodeEntry *entries = DK_UNICODE_ENTRIES(dict->ma_keys);
            res = entries[index].me_value;
            DEOPT_IF(res == NULL);
            Py_INCREF(res);
            STAT_INC(LOAD_GLOBAL, hit);
            null = NULL;
        }

        op(_LOAD_GLOBAL_BUILTINS, (index/1 -- res, null if (oparg & 1))) {
            PyDictObject *bdict = (PyDictObject *)BUILTINS();
            PyDictUnicodeEntry *entries = DK_UNICODE_ENTRIES(bdict->ma_keys);
            res = entries[index].me_value;
            DEOPT_IF(res == NULL);
            Py_INCREF(res);
            STAT_INC(LOAD_GLOBAL, hit);
            null = NULL;
        }

        macro(LOAD_GLOBAL_MODULE) =
            unused/1 + // Skip over the counter
            _GUARD_GLOBALS_VERSION +
            unused/1 + // Skip over the builtins version
            _LOAD_GLOBAL_MODULE;

        macro(LOAD_GLOBAL_BUILTIN) =
            unused/1 + // Skip over the counter
            _GUARD_GLOBALS_VERSION +
            _GUARD_BUILTINS_VERSION +
            _LOAD_GLOBAL_BUILTINS;

        inst(DELETE_FAST, (--)) {
            PyObject *v = GETLOCAL(oparg);
            if (v == NULL) {
                _PyEval_FormatExcCheckArg(tstate, PyExc_UnboundLocalError,
                    UNBOUNDLOCAL_ERROR_MSG,
                    PyTuple_GetItem(_PyFrame_GetCode(frame)->co_localsplusnames, oparg)
                );
                ERROR_IF(1, error);
            }
            SETLOCAL(oparg, NULL);
        }

        inst(MAKE_CELL, (--)) {
            // "initial" is probably NULL but not if it's an arg (or set
            // via PyFrame_LocalsToFast() before MAKE_CELL has run).
            PyObject *initial = GETLOCAL(oparg);
            PyObject *cell = PyCell_New(initial);
            if (cell == NULL) {
                ERROR_NO_POP();
            }
            SETLOCAL(oparg, cell);
        }

        inst(DELETE_DEREF, (--)) {
            PyObject *cell = GETLOCAL(oparg);
            // Can't use ERROR_IF here.
            // Fortunately we don't need its superpower.
            PyObject *oldobj = PyCell_SwapTakeRef((PyCellObject *)cell, NULL);
            if (oldobj == NULL) {
                _PyEval_FormatExcUnbound(tstate, _PyFrame_GetCode(frame), oparg);
                ERROR_NO_POP();
            }
            Py_DECREF(oldobj);
        }

        inst(LOAD_FROM_DICT_OR_DEREF, (class_dict -- value)) {
            PyObject *name;
            assert(class_dict);
            assert(oparg >= 0 && oparg < _PyFrame_GetCode(frame)->co_nlocalsplus);
            name = PyTuple_GET_ITEM(_PyFrame_GetCode(frame)->co_localsplusnames, oparg);
            if (PyMapping_GetOptionalItem(class_dict, name, &value) < 0) {
                ERROR_NO_POP();
            }
            if (!value) {
                PyCellObject *cell = (PyCellObject *)GETLOCAL(oparg);
                value = PyCell_GetRef(cell);
                if (value == NULL) {
                    _PyEval_FormatExcUnbound(tstate, _PyFrame_GetCode(frame), oparg);
                    ERROR_NO_POP();
                }
            }
            Py_DECREF(class_dict);
        }

        inst(LOAD_DEREF, ( -- value)) {
            PyCellObject *cell = (PyCellObject *)GETLOCAL(oparg);
            value = PyCell_GetRef(cell);
            if (value == NULL) {
                _PyEval_FormatExcUnbound(tstate, _PyFrame_GetCode(frame), oparg);
                ERROR_IF(true, error);
            }
        }

        inst(STORE_DEREF, (v --)) {
            PyCellObject *cell = (PyCellObject *)GETLOCAL(oparg);
            PyCell_SetTakeRef(cell, v);
        }

        inst(COPY_FREE_VARS, (--)) {
            /* Copy closure variables to free variables */
            PyCodeObject *co = _PyFrame_GetCode(frame);
            assert(PyFunction_Check(frame->f_funcobj));
            PyObject *closure = ((PyFunctionObject *)frame->f_funcobj)->func_closure;
            assert(oparg == co->co_nfreevars);
            int offset = co->co_nlocalsplus - oparg;
            for (int i = 0; i < oparg; ++i) {
                PyObject *o = PyTuple_GET_ITEM(closure, i);
                frame->localsplus[offset + i] = Py_NewRef(o);
            }
        }

        inst(BUILD_STRING, (pieces[oparg] -- str)) {
            str = _PyUnicode_JoinArray(&_Py_STR(empty), pieces, oparg);
            DECREF_INPUTS();
            ERROR_IF(str == NULL, error);
        }

        inst(BUILD_TUPLE, (values[oparg] -- tup)) {
            tup = _PyTuple_FromArraySteal(values, oparg);
            ERROR_IF(tup == NULL, error);
        }

        inst(BUILD_LIST, (values[oparg] -- list)) {
            list = _PyList_FromArraySteal(values, oparg);
            ERROR_IF(list == NULL, error);
        }

        inst(LIST_EXTEND, (list, unused[oparg-1], iterable -- list, unused[oparg-1])) {
            PyObject *none_val = _PyList_Extend((PyListObject *)list, iterable);
            if (none_val == NULL) {
                if (_PyErr_ExceptionMatches(tstate, PyExc_TypeError) &&
                   (Py_TYPE(iterable)->tp_iter == NULL && !PySequence_Check(iterable)))
                {
                    _PyErr_Clear(tstate);
                    _PyErr_Format(tstate, PyExc_TypeError,
                          "Value after * must be an iterable, not %.200s",
                          Py_TYPE(iterable)->tp_name);
                }
                DECREF_INPUTS();
                ERROR_IF(true, error);
            }
            assert(Py_IsNone(none_val));
            DECREF_INPUTS();
        }

        inst(SET_UPDATE, (set, unused[oparg-1], iterable -- set, unused[oparg-1])) {
            int err = _PySet_Update(set, iterable);
            DECREF_INPUTS();
            ERROR_IF(err < 0, error);
        }

        inst(BUILD_SET, (values[oparg] -- set)) {
            set = PySet_New(NULL);
            if (set == NULL)
                ERROR_NO_POP();
            int err = 0;
            for (int i = 0; i < oparg; i++) {
                PyObject *item = values[i];
                if (err == 0)
                    err = PySet_Add(set, item);
                Py_DECREF(item);
            }
            if (err != 0) {
                Py_DECREF(set);
                ERROR_IF(true, error);
            }
        }

        inst(BUILD_MAP, (values[oparg*2] -- map)) {
            map = _PyDict_FromItems(
                    values, 2,
                    values+1, 2,
                    oparg);
            DECREF_INPUTS();
            ERROR_IF(map == NULL, error);
        }

        inst(SETUP_ANNOTATIONS, (--)) {
            int err;
            PyObject *ann_dict;
            if (LOCALS() == NULL) {
                _PyErr_Format(tstate, PyExc_SystemError,
                              "no locals found when setting up annotations");
                ERROR_IF(true, error);
            }
            /* check if __annotations__ in locals()... */
            ERROR_IF(PyMapping_GetOptionalItem(LOCALS(), &_Py_ID(__annotations__), &ann_dict) < 0, error);
            if (ann_dict == NULL) {
                ann_dict = PyDict_New();
                ERROR_IF(ann_dict == NULL, error);
                err = PyObject_SetItem(LOCALS(), &_Py_ID(__annotations__),
                                       ann_dict);
                Py_DECREF(ann_dict);
                ERROR_IF(err, error);
            }
            else {
                Py_DECREF(ann_dict);
            }
        }

        inst(BUILD_CONST_KEY_MAP, (values[oparg], keys -- map)) {
            assert(PyTuple_CheckExact(keys));
            assert(PyTuple_GET_SIZE(keys) == (Py_ssize_t)oparg);
            map = _PyDict_FromItems(
                    &PyTuple_GET_ITEM(keys, 0), 1,
                    values, 1, oparg);
            DECREF_INPUTS();
            ERROR_IF(map == NULL, error);
        }

        inst(DICT_UPDATE, (dict, unused[oparg - 1], update -- dict, unused[oparg - 1])) {
            if (PyDict_Update(dict, update) < 0) {
                if (_PyErr_ExceptionMatches(tstate, PyExc_AttributeError)) {
                    _PyErr_Format(tstate, PyExc_TypeError,
                                    "'%.200s' object is not a mapping",
                                    Py_TYPE(update)->tp_name);
                }
                DECREF_INPUTS();
                ERROR_IF(true, error);
            }
            DECREF_INPUTS();
        }

        inst(DICT_MERGE, (callable, unused, unused, dict, unused[oparg - 1], update -- callable, unused, unused, dict, unused[oparg - 1])) {
            if (_PyDict_MergeEx(dict, update, 2) < 0) {
                _PyEval_FormatKwargsError(tstate, callable, update);
                DECREF_INPUTS();
                ERROR_IF(true, error);
            }
            DECREF_INPUTS();
        }

        inst(MAP_ADD, (dict, unused[oparg - 1], key, value -- dict, unused[oparg - 1])) {
            assert(PyDict_CheckExact(dict));
            /* dict[key] = value */
            // Do not DECREF INPUTS because the function steals the references
            ERROR_IF(_PyDict_SetItem_Take2((PyDictObject *)dict, key, value) != 0, error);
        }

        inst(INSTRUMENTED_LOAD_SUPER_ATTR, (unused/1, unused, unused, unused -- unused, unused if (oparg & 1))) {
            // cancel out the decrement that will happen in LOAD_SUPER_ATTR; we
            // don't want to specialize instrumented instructions
            PAUSE_ADAPTIVE_COUNTER(this_instr[1].counter);
            GO_TO_INSTRUCTION(LOAD_SUPER_ATTR);
        }

        family(LOAD_SUPER_ATTR, INLINE_CACHE_ENTRIES_LOAD_SUPER_ATTR) = {
            LOAD_SUPER_ATTR_ATTR,
            LOAD_SUPER_ATTR_METHOD,
        };

        specializing op(_SPECIALIZE_LOAD_SUPER_ATTR, (counter/1, global_super, class, unused -- global_super, class, unused)) {
            #if ENABLE_SPECIALIZATION
            int load_method = oparg & 1;
            if (ADAPTIVE_COUNTER_TRIGGERS(counter)) {
                next_instr = this_instr;
                _Py_Specialize_LoadSuperAttr(global_super, class, next_instr, load_method);
                DISPATCH_SAME_OPARG();
            }
            STAT_INC(LOAD_SUPER_ATTR, deferred);
            ADVANCE_ADAPTIVE_COUNTER(this_instr[1].counter);
            #endif  /* ENABLE_SPECIALIZATION */
        }

        tier1 op(_LOAD_SUPER_ATTR, (global_super, class, self -- attr, null if (oparg & 1))) {
            if (opcode == INSTRUMENTED_LOAD_SUPER_ATTR) {
                PyObject *arg = oparg & 2 ? class : &_PyInstrumentation_MISSING;
                int err = _Py_call_instrumentation_2args(
                        tstate, PY_MONITORING_EVENT_CALL,
                        frame, this_instr, global_super, arg);
                ERROR_IF(err, error);
            }
            // we make no attempt to optimize here; specializations should
            // handle any case whose performance we care about
            PyObject *stack[] = {class, self};
            PyObject *super = PyObject_Vectorcall(global_super, stack, oparg & 2, NULL);
            if (opcode == INSTRUMENTED_LOAD_SUPER_ATTR) {
                PyObject *arg = oparg & 2 ? class : &_PyInstrumentation_MISSING;
                if (super == NULL) {
                    _Py_call_instrumentation_exc2(
                        tstate, PY_MONITORING_EVENT_C_RAISE,
                        frame, this_instr, global_super, arg);
                }
                else {
                    int err = _Py_call_instrumentation_2args(
                        tstate, PY_MONITORING_EVENT_C_RETURN,
                        frame, this_instr, global_super, arg);
                    if (err < 0) {
                        Py_CLEAR(super);
                    }
                }
            }
            DECREF_INPUTS();
            ERROR_IF(super == NULL, error);
            PyObject *name = GETITEM(FRAME_CO_NAMES, oparg >> 2);
            attr = PyObject_GetAttr(super, name);
            Py_DECREF(super);
            ERROR_IF(attr == NULL, error);
            null = NULL;
        }

        macro(LOAD_SUPER_ATTR) = _SPECIALIZE_LOAD_SUPER_ATTR + _LOAD_SUPER_ATTR;

        pseudo(LOAD_SUPER_METHOD) = {
            LOAD_SUPER_ATTR,
        };

        pseudo(LOAD_ZERO_SUPER_METHOD) = {
            LOAD_SUPER_ATTR,
        };

        pseudo(LOAD_ZERO_SUPER_ATTR) = {
            LOAD_SUPER_ATTR,
        };

        inst(LOAD_SUPER_ATTR_ATTR, (unused/1, global_super, class, self -- attr, unused if (0))) {
            assert(!(oparg & 1));
            DEOPT_IF(global_super != (PyObject *)&PySuper_Type);
            DEOPT_IF(!PyType_Check(class));
            STAT_INC(LOAD_SUPER_ATTR, hit);
            PyObject *name = GETITEM(FRAME_CO_NAMES, oparg >> 2);
            attr = _PySuper_Lookup((PyTypeObject *)class, self, name, NULL);
            DECREF_INPUTS();
            ERROR_IF(attr == NULL, error);
        }

        inst(LOAD_SUPER_ATTR_METHOD, (unused/1, global_super, class, self -- attr, self_or_null)) {
            assert(oparg & 1);
            DEOPT_IF(global_super != (PyObject *)&PySuper_Type);
            DEOPT_IF(!PyType_Check(class));
            STAT_INC(LOAD_SUPER_ATTR, hit);
            PyObject *name = GETITEM(FRAME_CO_NAMES, oparg >> 2);
            PyTypeObject *cls = (PyTypeObject *)class;
            int method_found = 0;
            attr = _PySuper_Lookup(cls, self, name,
                                   Py_TYPE(self)->tp_getattro == PyObject_GenericGetAttr ? &method_found : NULL);
            Py_DECREF(global_super);
            Py_DECREF(class);
            if (attr == NULL) {
                Py_DECREF(self);
                ERROR_IF(true, error);
            }
            if (method_found) {
                self_or_null = self; // transfer ownership
            } else {
                Py_DECREF(self);
                self_or_null = NULL;
            }
        }

        family(LOAD_ATTR, INLINE_CACHE_ENTRIES_LOAD_ATTR) = {
            LOAD_ATTR_INSTANCE_VALUE,
            LOAD_ATTR_MODULE,
            LOAD_ATTR_WITH_HINT,
            LOAD_ATTR_SLOT,
            LOAD_ATTR_CLASS,
            LOAD_ATTR_PROPERTY,
            LOAD_ATTR_GETATTRIBUTE_OVERRIDDEN,
            LOAD_ATTR_METHOD_WITH_VALUES,
            LOAD_ATTR_METHOD_NO_DICT,
            LOAD_ATTR_METHOD_LAZY_DICT,
            LOAD_ATTR_NONDESCRIPTOR_WITH_VALUES,
            LOAD_ATTR_NONDESCRIPTOR_NO_DICT,
        };

        specializing op(_SPECIALIZE_LOAD_ATTR, (counter/1, owner -- owner)) {
            #if ENABLE_SPECIALIZATION
            if (ADAPTIVE_COUNTER_TRIGGERS(counter)) {
                PyObject *name = GETITEM(FRAME_CO_NAMES, oparg>>1);
                next_instr = this_instr;
                _Py_Specialize_LoadAttr(owner, next_instr, name);
                DISPATCH_SAME_OPARG();
            }
            STAT_INC(LOAD_ATTR, deferred);
            ADVANCE_ADAPTIVE_COUNTER(this_instr[1].counter);
            #endif  /* ENABLE_SPECIALIZATION */
        }

        op(_LOAD_ATTR, (owner -- attr, self_or_null if (oparg & 1))) {
            PyObject *name = GETITEM(FRAME_CO_NAMES, oparg >> 1);
            if (oparg & 1) {
                /* Designed to work in tandem with CALL, pushes two values. */
                attr = NULL;
                if (_PyObject_GetMethod(owner, name, &attr)) {
                    /* We can bypass temporary bound method object.
                       meth is unbound method and obj is self.
                       meth | self | arg1 | ... | argN
                     */
                    assert(attr != NULL);  // No errors on this branch
                    self_or_null = owner;  // Transfer ownership
                }
                else {
                    /* meth is not an unbound method (but a regular attr, or
                       something was returned by a descriptor protocol).  Set
                       the second element of the stack to NULL, to signal
                       CALL that it's not a method call.
                       meth | NULL | arg1 | ... | argN
                    */
                    DECREF_INPUTS();
                    ERROR_IF(attr == NULL, error);
                    self_or_null = NULL;
                }
            }
            else {
                /* Classic, pushes one value. */
                attr = PyObject_GetAttr(owner, name);
                DECREF_INPUTS();
                ERROR_IF(attr == NULL, error);
            }
        }

        macro(LOAD_ATTR) =
            _SPECIALIZE_LOAD_ATTR +
            unused/8 +
            _LOAD_ATTR;

        pseudo(LOAD_METHOD) = {
            LOAD_ATTR,
        };

        op(_GUARD_TYPE_VERSION, (type_version/2, owner -- owner)) {
            PyTypeObject *tp = Py_TYPE(owner);
            assert(type_version != 0);
            EXIT_IF(tp->tp_version_tag != type_version);
        }

        op(_CHECK_MANAGED_OBJECT_HAS_VALUES, (owner -- owner)) {
            assert(Py_TYPE(owner)->tp_dictoffset < 0);
            assert(Py_TYPE(owner)->tp_flags & Py_TPFLAGS_INLINE_VALUES);
            DEOPT_IF(!_PyObject_InlineValues(owner)->valid);
        }

        split op(_LOAD_ATTR_INSTANCE_VALUE, (index/1, owner -- attr, null if (oparg & 1))) {
            attr = _PyObject_InlineValues(owner)->values[index];
            DEOPT_IF(attr == NULL);
            STAT_INC(LOAD_ATTR, hit);
            Py_INCREF(attr);
            null = NULL;
            DECREF_INPUTS();
        }

        macro(LOAD_ATTR_INSTANCE_VALUE) =
            unused/1 + // Skip over the counter
            _GUARD_TYPE_VERSION +
            _CHECK_MANAGED_OBJECT_HAS_VALUES +
            _LOAD_ATTR_INSTANCE_VALUE +
            unused/5;  // Skip over rest of cache

        op(_CHECK_ATTR_MODULE, (dict_version/2, owner -- owner)) {
            DEOPT_IF(!PyModule_CheckExact(owner));
            PyDictObject *dict = (PyDictObject *)((PyModuleObject *)owner)->md_dict;
            assert(dict != NULL);
            DEOPT_IF(dict->ma_keys->dk_version != dict_version);
        }

        op(_LOAD_ATTR_MODULE, (index/1, owner -- attr, null if (oparg & 1))) {
            PyDictObject *dict = (PyDictObject *)((PyModuleObject *)owner)->md_dict;
            assert(dict->ma_keys->dk_kind == DICT_KEYS_UNICODE);
            assert(index < dict->ma_keys->dk_nentries);
            PyDictUnicodeEntry *ep = DK_UNICODE_ENTRIES(dict->ma_keys) + index;
            attr = ep->me_value;
            DEOPT_IF(attr == NULL);
            STAT_INC(LOAD_ATTR, hit);
            Py_INCREF(attr);
            null = NULL;
            DECREF_INPUTS();
        }

        macro(LOAD_ATTR_MODULE) =
            unused/1 +
            _CHECK_ATTR_MODULE +
            _LOAD_ATTR_MODULE +
            unused/5;

        op(_CHECK_ATTR_WITH_HINT, (owner -- owner)) {
            assert(Py_TYPE(owner)->tp_flags & Py_TPFLAGS_MANAGED_DICT);
            PyDictObject *dict = _PyObject_GetManagedDict(owner);
            DEOPT_IF(dict == NULL);
            assert(PyDict_CheckExact((PyObject *)dict));
        }

        op(_LOAD_ATTR_WITH_HINT, (hint/1, owner -- attr, null if (oparg & 1))) {
            PyDictObject *dict = _PyObject_GetManagedDict(owner);
            DEOPT_IF(hint >= (size_t)dict->ma_keys->dk_nentries);
            PyObject *name = GETITEM(FRAME_CO_NAMES, oparg>>1);
            if (DK_IS_UNICODE(dict->ma_keys)) {
                PyDictUnicodeEntry *ep = DK_UNICODE_ENTRIES(dict->ma_keys) + hint;
                DEOPT_IF(ep->me_key != name);
                attr = ep->me_value;
            }
            else {
                PyDictKeyEntry *ep = DK_ENTRIES(dict->ma_keys) + hint;
                DEOPT_IF(ep->me_key != name);
                attr = ep->me_value;
            }
            DEOPT_IF(attr == NULL);
            STAT_INC(LOAD_ATTR, hit);
            Py_INCREF(attr);
            null = NULL;
            DECREF_INPUTS();
        }

        macro(LOAD_ATTR_WITH_HINT) =
            unused/1 +
            _GUARD_TYPE_VERSION +
            _CHECK_ATTR_WITH_HINT +
            _LOAD_ATTR_WITH_HINT +
            unused/5;

        split op(_LOAD_ATTR_SLOT, (index/1, owner -- attr, null if (oparg & 1))) {
            char *addr = (char *)owner + index;
            attr = *(PyObject **)addr;
            DEOPT_IF(attr == NULL);
            STAT_INC(LOAD_ATTR, hit);
            Py_INCREF(attr);
            null = NULL;
            DECREF_INPUTS();
        }

        macro(LOAD_ATTR_SLOT) =
            unused/1 +
            _GUARD_TYPE_VERSION +
            _LOAD_ATTR_SLOT +  // NOTE: This action may also deopt
            unused/5;

        op(_CHECK_ATTR_CLASS, (type_version/2, owner -- owner)) {
            DEOPT_IF(!PyType_Check(owner));
            assert(type_version != 0);
            DEOPT_IF(((PyTypeObject *)owner)->tp_version_tag != type_version);

        }

        split op(_LOAD_ATTR_CLASS, (descr/4, owner -- attr, null if (oparg & 1))) {
            STAT_INC(LOAD_ATTR, hit);
            assert(descr != NULL);
            attr = Py_NewRef(descr);
            null = NULL;
            DECREF_INPUTS();
        }

        macro(LOAD_ATTR_CLASS) =
            unused/1 +
            _CHECK_ATTR_CLASS +
            unused/2 +
            _LOAD_ATTR_CLASS;

        inst(LOAD_ATTR_PROPERTY, (unused/1, type_version/2, func_version/2, fget/4, owner -- unused, unused if (0))) {
            assert((oparg & 1) == 0);
            DEOPT_IF(tstate->interp->eval_frame);

            PyTypeObject *cls = Py_TYPE(owner);
            assert(type_version != 0);
            DEOPT_IF(cls->tp_version_tag != type_version);
            assert(Py_IS_TYPE(fget, &PyFunction_Type));
            PyFunctionObject *f = (PyFunctionObject *)fget;
            assert(func_version != 0);
            DEOPT_IF(f->func_version != func_version);
            PyCodeObject *code = (PyCodeObject *)f->func_code;
            assert(code->co_argcount == 1);
            DEOPT_IF(!_PyThreadState_HasStackSpace(tstate, code->co_framesize));
            STAT_INC(LOAD_ATTR, hit);
            Py_INCREF(fget);
            _PyInterpreterFrame *new_frame = _PyFrame_PushUnchecked(tstate, f, 1);
            // Manipulate stack directly because we exit with DISPATCH_INLINED().
            STACK_SHRINK(1);
            new_frame->localsplus[0] = owner;
            frame->return_offset = (uint16_t)(next_instr - this_instr);
            DISPATCH_INLINED(new_frame);
        }

        inst(LOAD_ATTR_GETATTRIBUTE_OVERRIDDEN, (unused/1, type_version/2, func_version/2, getattribute/4, owner -- unused, unused if (0))) {
            assert((oparg & 1) == 0);
            DEOPT_IF(tstate->interp->eval_frame);
            PyTypeObject *cls = Py_TYPE(owner);
            assert(type_version != 0);
            DEOPT_IF(cls->tp_version_tag != type_version);
            assert(Py_IS_TYPE(getattribute, &PyFunction_Type));
            PyFunctionObject *f = (PyFunctionObject *)getattribute;
            assert(func_version != 0);
            DEOPT_IF(f->func_version != func_version);
            PyCodeObject *code = (PyCodeObject *)f->func_code;
            assert(code->co_argcount == 2);
            DEOPT_IF(!_PyThreadState_HasStackSpace(tstate, code->co_framesize));
            STAT_INC(LOAD_ATTR, hit);

            PyObject *name = GETITEM(FRAME_CO_NAMES, oparg >> 1);
            Py_INCREF(f);
            _PyInterpreterFrame *new_frame = _PyFrame_PushUnchecked(tstate, f, 2);
            // Manipulate stack directly because we exit with DISPATCH_INLINED().
            STACK_SHRINK(1);
            new_frame->localsplus[0] = owner;
            new_frame->localsplus[1] = Py_NewRef(name);
            frame->return_offset = (uint16_t)(next_instr - this_instr);
            DISPATCH_INLINED(new_frame);
        }

        op(_GUARD_DORV_NO_DICT, (owner -- owner)) {
            assert(Py_TYPE(owner)->tp_dictoffset < 0);
            assert(Py_TYPE(owner)->tp_flags & Py_TPFLAGS_INLINE_VALUES);
            DEOPT_IF(_PyObject_GetManagedDict(owner));
            DEOPT_IF(_PyObject_InlineValues(owner)->valid == 0);
        }

        op(_STORE_ATTR_INSTANCE_VALUE, (index/1, value, owner --)) {
            STAT_INC(STORE_ATTR, hit);
            assert(_PyObject_GetManagedDict(owner) == NULL);
            PyDictValues *values = _PyObject_InlineValues(owner);

            PyObject *old_value = values->values[index];
            values->values[index] = value;
            if (old_value == NULL) {
                _PyDictValues_AddToInsertionOrder(values, index);
            }
            else {
                Py_DECREF(old_value);
            }

            Py_DECREF(owner);
        }

        macro(STORE_ATTR_INSTANCE_VALUE) =
            unused/1 +
            _GUARD_TYPE_VERSION +
            _GUARD_DORV_NO_DICT +
            _STORE_ATTR_INSTANCE_VALUE;

        inst(STORE_ATTR_WITH_HINT, (unused/1, type_version/2, hint/1, value, owner --)) {
            PyTypeObject *tp = Py_TYPE(owner);
            assert(type_version != 0);
            DEOPT_IF(tp->tp_version_tag != type_version);
            assert(tp->tp_flags & Py_TPFLAGS_MANAGED_DICT);
            PyDictObject *dict = _PyObject_GetManagedDict(owner);
            DEOPT_IF(dict == NULL);
            assert(PyDict_CheckExact((PyObject *)dict));
            PyObject *name = GETITEM(FRAME_CO_NAMES, oparg);
            DEOPT_IF(hint >= (size_t)dict->ma_keys->dk_nentries);
            PyObject *old_value;
            uint64_t new_version;
            if (DK_IS_UNICODE(dict->ma_keys)) {
                PyDictUnicodeEntry *ep = DK_UNICODE_ENTRIES(dict->ma_keys) + hint;
                DEOPT_IF(ep->me_key != name);
                old_value = ep->me_value;
                DEOPT_IF(old_value == NULL);
                new_version = _PyDict_NotifyEvent(tstate->interp, PyDict_EVENT_MODIFIED, dict, name, value);
                ep->me_value = value;
            }
            else {
                PyDictKeyEntry *ep = DK_ENTRIES(dict->ma_keys) + hint;
                DEOPT_IF(ep->me_key != name);
                old_value = ep->me_value;
                DEOPT_IF(old_value == NULL);
                new_version = _PyDict_NotifyEvent(tstate->interp, PyDict_EVENT_MODIFIED, dict, name, value);
                ep->me_value = value;
            }
            Py_DECREF(old_value);
            STAT_INC(STORE_ATTR, hit);
            /* Ensure dict is GC tracked if it needs to be */
            if (!_PyObject_GC_IS_TRACKED(dict) && _PyObject_GC_MAY_BE_TRACKED(value)) {
                _PyObject_GC_TRACK(dict);
            }
            /* PEP 509 */
            dict->ma_version_tag = new_version;
            Py_DECREF(owner);
        }

        op(_STORE_ATTR_SLOT, (index/1, value, owner --)) {
            char *addr = (char *)owner + index;
            STAT_INC(STORE_ATTR, hit);
            PyObject *old_value = *(PyObject **)addr;
            *(PyObject **)addr = value;
            Py_XDECREF(old_value);
            Py_DECREF(owner);
        }

        macro(STORE_ATTR_SLOT) =
            unused/1 +
            _GUARD_TYPE_VERSION +
            _STORE_ATTR_SLOT;

        family(COMPARE_OP, INLINE_CACHE_ENTRIES_COMPARE_OP) = {
            COMPARE_OP_FLOAT,
            COMPARE_OP_INT,
            COMPARE_OP_STR,
        };

        specializing op(_SPECIALIZE_COMPARE_OP, (counter/1, left, right -- left, right)) {
            #if ENABLE_SPECIALIZATION
            if (ADAPTIVE_COUNTER_TRIGGERS(counter)) {
                next_instr = this_instr;
                _Py_Specialize_CompareOp(left, right, next_instr, oparg);
                DISPATCH_SAME_OPARG();
            }
            STAT_INC(COMPARE_OP, deferred);
            ADVANCE_ADAPTIVE_COUNTER(this_instr[1].counter);
            #endif  /* ENABLE_SPECIALIZATION */
        }

        op(_COMPARE_OP, (left, right -- res)) {
            assert((oparg >> 5) <= Py_GE);
            res = PyObject_RichCompare(left, right, oparg >> 5);
            DECREF_INPUTS();
            ERROR_IF(res == NULL, error);
            if (oparg & 16) {
                int res_bool = PyObject_IsTrue(res);
                Py_DECREF(res);
                ERROR_IF(res_bool < 0, error);
                res = res_bool ? Py_True : Py_False;
            }
        }

        macro(COMPARE_OP) = _SPECIALIZE_COMPARE_OP + _COMPARE_OP;

        macro(COMPARE_OP_FLOAT) =
            _GUARD_BOTH_FLOAT + unused/1 + _COMPARE_OP_FLOAT;

        macro(COMPARE_OP_INT) =
            _GUARD_BOTH_INT + unused/1 + _COMPARE_OP_INT;

        macro(COMPARE_OP_STR) =
            _GUARD_BOTH_UNICODE + unused/1 + _COMPARE_OP_STR;

        op(_COMPARE_OP_FLOAT, (left, right -- res)) {
            STAT_INC(COMPARE_OP, hit);
            double dleft = PyFloat_AS_DOUBLE(left);
            double dright = PyFloat_AS_DOUBLE(right);
            // 1 if NaN, 2 if <, 4 if >, 8 if ==; this matches low four bits of the oparg
            int sign_ish = COMPARISON_BIT(dleft, dright);
            _Py_DECREF_SPECIALIZED(left, _PyFloat_ExactDealloc);
            _Py_DECREF_SPECIALIZED(right, _PyFloat_ExactDealloc);
            res = (sign_ish & oparg) ? Py_True : Py_False;
            // It's always a bool, so we don't care about oparg & 16.
        }

        // Similar to COMPARE_OP_FLOAT
        op(_COMPARE_OP_INT, (left, right -- res)) {
            DEOPT_IF(!_PyLong_IsCompact((PyLongObject *)left));
            DEOPT_IF(!_PyLong_IsCompact((PyLongObject *)right));
            STAT_INC(COMPARE_OP, hit);
            assert(_PyLong_DigitCount((PyLongObject *)left) <= 1 &&
                   _PyLong_DigitCount((PyLongObject *)right) <= 1);
            Py_ssize_t ileft = _PyLong_CompactValue((PyLongObject *)left);
            Py_ssize_t iright = _PyLong_CompactValue((PyLongObject *)right);
            // 2 if <, 4 if >, 8 if ==; this matches the low 4 bits of the oparg
            int sign_ish = COMPARISON_BIT(ileft, iright);
            _Py_DECREF_SPECIALIZED(left, (destructor)PyObject_Free);
            _Py_DECREF_SPECIALIZED(right, (destructor)PyObject_Free);
            res = (sign_ish & oparg) ? Py_True : Py_False;
            // It's always a bool, so we don't care about oparg & 16.
        }

        // Similar to COMPARE_OP_FLOAT, but for ==, != only
        op(_COMPARE_OP_STR, (left, right -- res)) {
            STAT_INC(COMPARE_OP, hit);
            int eq = _PyUnicode_Equal(left, right);
            assert((oparg >> 5) == Py_EQ || (oparg >> 5) == Py_NE);
            _Py_DECREF_SPECIALIZED(left, _PyUnicode_ExactDealloc);
            _Py_DECREF_SPECIALIZED(right, _PyUnicode_ExactDealloc);
            assert(eq == 0 || eq == 1);
            assert((oparg & 0xf) == COMPARISON_NOT_EQUALS || (oparg & 0xf) == COMPARISON_EQUALS);
            assert(COMPARISON_NOT_EQUALS + 1 == COMPARISON_EQUALS);
            res = ((COMPARISON_NOT_EQUALS + eq) & oparg) ? Py_True : Py_False;
            // It's always a bool, so we don't care about oparg & 16.
        }

        inst(IS_OP, (left, right -- b)) {
            int res = Py_Is(left, right) ^ oparg;
            DECREF_INPUTS();
            b = res ? Py_True : Py_False;
        }

        family(CONTAINS_OP, INLINE_CACHE_ENTRIES_CONTAINS_OP) = {
            CONTAINS_OP_SET,
            CONTAINS_OP_DICT,
        };

        op(_CONTAINS_OP, (left, right -- b)) {
            int res = PySequence_Contains(right, left);
            DECREF_INPUTS();
            ERROR_IF(res < 0, error);
            b = (res ^ oparg) ? Py_True : Py_False;
        }

        specializing op(_SPECIALIZE_CONTAINS_OP, (counter/1, left, right -- left, right)) {
            #if ENABLE_SPECIALIZATION
            if (ADAPTIVE_COUNTER_TRIGGERS(counter)) {
                next_instr = this_instr;
                _Py_Specialize_ContainsOp(right, next_instr);
                DISPATCH_SAME_OPARG();
            }
            STAT_INC(CONTAINS_OP, deferred);
            ADVANCE_ADAPTIVE_COUNTER(this_instr[1].counter);
            #endif  /* ENABLE_SPECIALIZATION */
        }

        macro(CONTAINS_OP) = _SPECIALIZE_CONTAINS_OP + _CONTAINS_OP;

        inst(CONTAINS_OP_SET, (unused/1, left, right -- b)) {
            DEOPT_IF(!(PySet_CheckExact(right) || PyFrozenSet_CheckExact(right)));
            STAT_INC(CONTAINS_OP, hit);
            // Note: both set and frozenset use the same seq_contains method!
            int res = _PySet_Contains((PySetObject *)right, left);
            DECREF_INPUTS();
            ERROR_IF(res < 0, error);
            b = (res ^ oparg) ? Py_True : Py_False;
        }

        inst(CONTAINS_OP_DICT, (unused/1, left, right -- b)) {
            DEOPT_IF(!PyDict_CheckExact(right));
            STAT_INC(CONTAINS_OP, hit);
            int res = PyDict_Contains(right, left);
            DECREF_INPUTS();
            ERROR_IF(res < 0, error);
            b = (res ^ oparg) ? Py_True : Py_False;
        }

        inst(CHECK_EG_MATCH, (exc_value, match_type -- rest, match)) {
            if (_PyEval_CheckExceptStarTypeValid(tstate, match_type) < 0) {
                DECREF_INPUTS();
                ERROR_IF(true, error);
            }

            match = NULL;
            rest = NULL;
            int res = _PyEval_ExceptionGroupMatch(exc_value, match_type,
                                                  &match, &rest);
            DECREF_INPUTS();
            ERROR_IF(res < 0, error);

            assert((match == NULL) == (rest == NULL));
            ERROR_IF(match == NULL, error);

            if (!Py_IsNone(match)) {
                PyErr_SetHandledException(match);
            }
        }

        inst(CHECK_EXC_MATCH, (left, right -- left, b)) {
            assert(PyExceptionInstance_Check(left));
            if (_PyEval_CheckExceptTypeValid(tstate, right) < 0) {
                 DECREF_INPUTS();
                 ERROR_IF(true, error);
            }

            int res = PyErr_GivenExceptionMatches(left, right);
            DECREF_INPUTS();
            b = res ? Py_True : Py_False;
        }

         tier1 inst(IMPORT_NAME, (level, fromlist -- res)) {
            PyObject *name = GETITEM(FRAME_CO_NAMES, oparg);
            res = import_name(tstate, frame, name, fromlist, level);
            DECREF_INPUTS();
            ERROR_IF(res == NULL, error);
        }

        tier1 inst(IMPORT_FROM, (from -- from, res)) {
            PyObject *name = GETITEM(FRAME_CO_NAMES, oparg);
            res = import_from(tstate, from, name);
            ERROR_IF(res == NULL, error);
        }

        tier1 inst(JUMP_FORWARD, (--)) {
            JUMPBY(oparg);
        }

        tier1 inst(JUMP_BACKWARD, (unused/1 --)) {
            CHECK_EVAL_BREAKER();
            assert(oparg <= INSTR_OFFSET());
            JUMPBY(-oparg);
            #ifdef _Py_TIER2
            #if ENABLE_SPECIALIZATION
            _Py_BackoffCounter counter = this_instr[1].counter;
            if (backoff_counter_triggers(counter) && this_instr->op.code == JUMP_BACKWARD) {
                _Py_CODEUNIT *start = this_instr;
                /* Back up over EXTENDED_ARGs so optimizer sees the whole instruction */
                while (oparg > 255) {
                    oparg >>= 8;
                    start--;
                }
                _PyExecutorObject *executor;
                int optimized = _PyOptimizer_Optimize(frame, start, stack_pointer, &executor);
                ERROR_IF(optimized < 0, error);
                if (optimized) {
                    assert(tstate->previous_executor == NULL);
                    tstate->previous_executor = Py_None;
                    GOTO_TIER_TWO(executor);
                }
                else {
                    this_instr[1].counter = restart_backoff_counter(counter);
                }
            }
            else {
                ADVANCE_ADAPTIVE_COUNTER(this_instr[1].counter);
            }
            #endif  /* ENABLE_SPECIALIZATION */
            #endif /* _Py_TIER2 */
        }

        pseudo(JUMP) = {
            JUMP_FORWARD,
            JUMP_BACKWARD,
        };

        pseudo(JUMP_NO_INTERRUPT) = {
            JUMP_FORWARD,
            JUMP_BACKWARD_NO_INTERRUPT,
        };

        tier1 inst(ENTER_EXECUTOR, (--)) {
            #ifdef _Py_TIER2
            PyCodeObject *code = _PyFrame_GetCode(frame);
            _PyExecutorObject *executor = code->co_executors->executors[oparg & 255];
            assert(executor->vm_data.index == INSTR_OFFSET() - 1);
            assert(executor->vm_data.code == code);
            assert(executor->vm_data.valid);
            assert(tstate->previous_executor == NULL);
            /* If the eval breaker is set then stay in tier 1.
             * This avoids any potentially infinite loops
             * involving _RESUME_CHECK */
            if (_Py_atomic_load_uintptr_relaxed(&tstate->eval_breaker) & _PY_EVAL_EVENTS_MASK) {
                opcode = executor->vm_data.opcode;
                oparg = (oparg & ~255) | executor->vm_data.oparg;
                next_instr = this_instr;
                DISPATCH_GOTO();
            }
            tstate->previous_executor = Py_None;
            Py_INCREF(executor);
            GOTO_TIER_TWO(executor);
            #else
            Py_FatalError("ENTER_EXECUTOR is not supported in this build");
            #endif /* _Py_TIER2 */
        }

        replaced op(_POP_JUMP_IF_FALSE, (cond -- )) {
            assert(PyBool_Check(cond));
            int flag = Py_IsFalse(cond);
            #if ENABLE_SPECIALIZATION
            this_instr[1].cache = (this_instr[1].cache << 1) | flag;
            #endif
            JUMPBY(oparg * flag);
        }

        replaced op(_POP_JUMP_IF_TRUE, (cond -- )) {
            assert(PyBool_Check(cond));
            int flag = Py_IsTrue(cond);
            #if ENABLE_SPECIALIZATION
            this_instr[1].cache = (this_instr[1].cache << 1) | flag;
            #endif
            JUMPBY(oparg * flag);
        }

        op(_IS_NONE, (value -- b)) {
            if (Py_IsNone(value)) {
                b = Py_True;
            }
            else {
                b = Py_False;
                DECREF_INPUTS();
            }
        }

        macro(POP_JUMP_IF_TRUE) = unused/1 + _POP_JUMP_IF_TRUE;

        macro(POP_JUMP_IF_FALSE) = unused/1 + _POP_JUMP_IF_FALSE;

        macro(POP_JUMP_IF_NONE) = unused/1 + _IS_NONE + _POP_JUMP_IF_TRUE;

        macro(POP_JUMP_IF_NOT_NONE) = unused/1 + _IS_NONE + _POP_JUMP_IF_FALSE;

        tier1 inst(JUMP_BACKWARD_NO_INTERRUPT, (--)) {
            /* This bytecode is used in the `yield from` or `await` loop.
             * If there is an interrupt, we want it handled in the innermost
             * generator or coroutine, so we deliberately do not check it here.
             * (see bpo-30039).
             */
            JUMPBY(-oparg);
        }

        inst(GET_LEN, (obj -- obj, len_o)) {
            // PUSH(len(TOS))
            Py_ssize_t len_i = PyObject_Length(obj);
            ERROR_IF(len_i < 0, error);
            len_o = PyLong_FromSsize_t(len_i);
            ERROR_IF(len_o == NULL, error);
        }

        inst(MATCH_CLASS, (subject, type, names -- attrs)) {
            // Pop TOS and TOS1. Set TOS to a tuple of attributes on success, or
            // None on failure.
            assert(PyTuple_CheckExact(names));
            attrs = _PyEval_MatchClass(tstate, subject, type, oparg, names);
            DECREF_INPUTS();
            if (attrs) {
                assert(PyTuple_CheckExact(attrs));  // Success!
            }
            else {
                ERROR_IF(_PyErr_Occurred(tstate), error);  // Error!
                attrs = Py_None;  // Failure!
            }
        }

        inst(MATCH_MAPPING, (subject -- subject, res)) {
            int match = Py_TYPE(subject)->tp_flags & Py_TPFLAGS_MAPPING;
            res = match ? Py_True : Py_False;
        }

        inst(MATCH_SEQUENCE, (subject -- subject, res)) {
            int match = Py_TYPE(subject)->tp_flags & Py_TPFLAGS_SEQUENCE;
            res = match ? Py_True : Py_False;
        }

        inst(MATCH_KEYS, (subject, keys -- subject, keys, values_or_none)) {
            // On successful match, PUSH(values). Otherwise, PUSH(None).
            values_or_none = _PyEval_MatchKeys(tstate, subject, keys);
            ERROR_IF(values_or_none == NULL, error);
        }

        inst(GET_ITER, (iterable -- iter)) {
            /* before: [obj]; after [getiter(obj)] */
            iter = PyObject_GetIter(iterable);
            DECREF_INPUTS();
            ERROR_IF(iter == NULL, error);
        }

        inst(GET_YIELD_FROM_ITER, (iterable -- iter)) {
            /* before: [obj]; after [getiter(obj)] */
            if (PyCoro_CheckExact(iterable)) {
                /* `iterable` is a coroutine */
                if (!(_PyFrame_GetCode(frame)->co_flags & (CO_COROUTINE | CO_ITERABLE_COROUTINE))) {
                    /* and it is used in a 'yield from' expression of a
                       regular generator. */
                    _PyErr_SetString(tstate, PyExc_TypeError,
                                     "cannot 'yield from' a coroutine object "
                                     "in a non-coroutine generator");
                    ERROR_NO_POP();
                }
                iter = iterable;
            }
            else if (PyGen_CheckExact(iterable)) {
                iter = iterable;
            }
            else {
                /* `iterable` is not a generator. */
                iter = PyObject_GetIter(iterable);
                if (iter == NULL) {
                    ERROR_NO_POP();
                }
                DECREF_INPUTS();
            }
        }

        // Most members of this family are "secretly" super-instructions.
        // When the loop is exhausted, they jump, and the jump target is
        // always END_FOR, which pops two values off the stack.
        // This is optimized by skipping that instruction and combining
        // its effect (popping 'iter' instead of pushing 'next'.)

        family(FOR_ITER, INLINE_CACHE_ENTRIES_FOR_ITER) = {
            FOR_ITER_LIST,
            FOR_ITER_TUPLE,
            FOR_ITER_RANGE,
            FOR_ITER_GEN,
        };

        specializing op(_SPECIALIZE_FOR_ITER, (counter/1, iter -- iter)) {
            #if ENABLE_SPECIALIZATION
            if (ADAPTIVE_COUNTER_TRIGGERS(counter)) {
                next_instr = this_instr;
                _Py_Specialize_ForIter(iter, next_instr, oparg);
                DISPATCH_SAME_OPARG();
            }
            STAT_INC(FOR_ITER, deferred);
            ADVANCE_ADAPTIVE_COUNTER(this_instr[1].counter);
            #endif  /* ENABLE_SPECIALIZATION */
        }

        replaced op(_FOR_ITER, (iter -- iter, next)) {
            /* before: [iter]; after: [iter, iter()] *or* [] (and jump over END_FOR.) */
            next = (*Py_TYPE(iter)->tp_iternext)(iter);
            if (next == NULL) {
                if (_PyErr_Occurred(tstate)) {
                    if (!_PyErr_ExceptionMatches(tstate, PyExc_StopIteration)) {
                        ERROR_NO_POP();
                    }
                    monitor_raise(tstate, frame, this_instr);
                    _PyErr_Clear(tstate);
                }
                /* iterator ended normally */
                assert(next_instr[oparg].op.code == END_FOR ||
                       next_instr[oparg].op.code == INSTRUMENTED_END_FOR);
                Py_DECREF(iter);
                STACK_SHRINK(1);
                /* Jump forward oparg, then skip following END_FOR and POP_TOP instruction */
                JUMPBY(oparg + 2);
                DISPATCH();
            }
            // Common case: no jump, leave it to the code generator
        }

        op(_FOR_ITER_TIER_TWO, (iter -- iter, next)) {
            /* before: [iter]; after: [iter, iter()] *or* [] (and jump over END_FOR.) */
            next = (*Py_TYPE(iter)->tp_iternext)(iter);
            if (next == NULL) {
                if (_PyErr_Occurred(tstate)) {
                    if (!_PyErr_ExceptionMatches(tstate, PyExc_StopIteration)) {
                        ERROR_NO_POP();
                    }
                    _PyErr_Clear(tstate);
                }
                /* iterator ended normally */
                /* The translator sets the deopt target just past the matching END_FOR */
                DEOPT_IF(true);
            }
            // Common case: no jump, leave it to the code generator
        }

        macro(FOR_ITER) = _SPECIALIZE_FOR_ITER + _FOR_ITER;

        inst(INSTRUMENTED_FOR_ITER, (unused/1 -- )) {
            _Py_CODEUNIT *target;
            PyObject *iter = TOP();
            PyObject *next = (*Py_TYPE(iter)->tp_iternext)(iter);
            if (next != NULL) {
                PUSH(next);
                target = next_instr;
            }
            else {
                if (_PyErr_Occurred(tstate)) {
                    if (!_PyErr_ExceptionMatches(tstate, PyExc_StopIteration)) {
                        ERROR_NO_POP();
                    }
                    monitor_raise(tstate, frame, this_instr);
                    _PyErr_Clear(tstate);
                }
                /* iterator ended normally */
                assert(next_instr[oparg].op.code == END_FOR ||
                       next_instr[oparg].op.code == INSTRUMENTED_END_FOR);
                STACK_SHRINK(1);
                Py_DECREF(iter);
                /* Skip END_FOR and POP_TOP */
                target = next_instr + oparg + 2;
            }
            INSTRUMENTED_JUMP(this_instr, target, PY_MONITORING_EVENT_BRANCH);
        }

        op(_ITER_CHECK_LIST, (iter -- iter)) {
            EXIT_IF(Py_TYPE(iter) != &PyListIter_Type);
        }

        replaced op(_ITER_JUMP_LIST, (iter -- iter)) {
            _PyListIterObject *it = (_PyListIterObject *)iter;
            assert(Py_TYPE(iter) == &PyListIter_Type);
            STAT_INC(FOR_ITER, hit);
            PyListObject *seq = it->it_seq;
            if (seq == NULL || (size_t)it->it_index >= (size_t)PyList_GET_SIZE(seq)) {
                it->it_index = -1;
                #ifndef Py_GIL_DISABLED
                if (seq != NULL) {
                    it->it_seq = NULL;
                    Py_DECREF(seq);
                }
                #endif
                Py_DECREF(iter);
                STACK_SHRINK(1);
                /* Jump forward oparg, then skip following END_FOR and POP_TOP instructions */
                JUMPBY(oparg + 2);
                DISPATCH();
            }
        }

        // Only used by Tier 2
        op(_GUARD_NOT_EXHAUSTED_LIST, (iter -- iter)) {
            _PyListIterObject *it = (_PyListIterObject *)iter;
            assert(Py_TYPE(iter) == &PyListIter_Type);
            PyListObject *seq = it->it_seq;
            EXIT_IF(seq == NULL);
            EXIT_IF((size_t)it->it_index >= (size_t)PyList_GET_SIZE(seq));
        }

        op(_ITER_NEXT_LIST, (iter -- iter, next)) {
            _PyListIterObject *it = (_PyListIterObject *)iter;
            assert(Py_TYPE(iter) == &PyListIter_Type);
            PyListObject *seq = it->it_seq;
            assert(seq);
            assert(it->it_index < PyList_GET_SIZE(seq));
            next = Py_NewRef(PyList_GET_ITEM(seq, it->it_index++));
        }

        macro(FOR_ITER_LIST) =
            unused/1 +  // Skip over the counter
            _ITER_CHECK_LIST +
            _ITER_JUMP_LIST +
            _ITER_NEXT_LIST;

        op(_ITER_CHECK_TUPLE, (iter -- iter)) {
            EXIT_IF(Py_TYPE(iter) != &PyTupleIter_Type);
        }

        replaced op(_ITER_JUMP_TUPLE, (iter -- iter)) {
            _PyTupleIterObject *it = (_PyTupleIterObject *)iter;
            assert(Py_TYPE(iter) == &PyTupleIter_Type);
            STAT_INC(FOR_ITER, hit);
            PyTupleObject *seq = it->it_seq;
            if (seq == NULL || it->it_index >= PyTuple_GET_SIZE(seq)) {
                if (seq != NULL) {
                    it->it_seq = NULL;
                    Py_DECREF(seq);
                }
                Py_DECREF(iter);
                STACK_SHRINK(1);
                /* Jump forward oparg, then skip following END_FOR and POP_TOP instructions */
                JUMPBY(oparg + 2);
                DISPATCH();
            }
        }

        // Only used by Tier 2
        op(_GUARD_NOT_EXHAUSTED_TUPLE, (iter -- iter)) {
            _PyTupleIterObject *it = (_PyTupleIterObject *)iter;
            assert(Py_TYPE(iter) == &PyTupleIter_Type);
            PyTupleObject *seq = it->it_seq;
            EXIT_IF(seq == NULL);
            EXIT_IF(it->it_index >= PyTuple_GET_SIZE(seq));
        }

        op(_ITER_NEXT_TUPLE, (iter -- iter, next)) {
            _PyTupleIterObject *it = (_PyTupleIterObject *)iter;
            assert(Py_TYPE(iter) == &PyTupleIter_Type);
            PyTupleObject *seq = it->it_seq;
            assert(seq);
            assert(it->it_index < PyTuple_GET_SIZE(seq));
            next = Py_NewRef(PyTuple_GET_ITEM(seq, it->it_index++));
        }

        macro(FOR_ITER_TUPLE) =
            unused/1 +  // Skip over the counter
            _ITER_CHECK_TUPLE +
            _ITER_JUMP_TUPLE +
            _ITER_NEXT_TUPLE;

        op(_ITER_CHECK_RANGE, (iter -- iter)) {
            _PyRangeIterObject *r = (_PyRangeIterObject *)iter;
            EXIT_IF(Py_TYPE(r) != &PyRangeIter_Type);
        }

        replaced op(_ITER_JUMP_RANGE, (iter -- iter)) {
            _PyRangeIterObject *r = (_PyRangeIterObject *)iter;
            assert(Py_TYPE(r) == &PyRangeIter_Type);
            STAT_INC(FOR_ITER, hit);
            if (r->len <= 0) {
                STACK_SHRINK(1);
                Py_DECREF(r);
                // Jump over END_FOR and POP_TOP instructions.
                JUMPBY(oparg + 2);
                DISPATCH();
            }
        }

        // Only used by Tier 2
        op(_GUARD_NOT_EXHAUSTED_RANGE, (iter -- iter)) {
            _PyRangeIterObject *r = (_PyRangeIterObject *)iter;
            assert(Py_TYPE(r) == &PyRangeIter_Type);
            EXIT_IF(r->len <= 0);
        }

        op(_ITER_NEXT_RANGE, (iter -- iter, next)) {
            _PyRangeIterObject *r = (_PyRangeIterObject *)iter;
            assert(Py_TYPE(r) == &PyRangeIter_Type);
            assert(r->len > 0);
            long value = r->start;
            r->start = value + r->step;
            r->len--;
            next = PyLong_FromLong(value);
            ERROR_IF(next == NULL, error);
        }

        macro(FOR_ITER_RANGE) =
            unused/1 +  // Skip over the counter
            _ITER_CHECK_RANGE +
            _ITER_JUMP_RANGE +
            _ITER_NEXT_RANGE;

        op(_FOR_ITER_GEN_FRAME, (iter -- iter, gen_frame: _PyInterpreterFrame*)) {
            PyGenObject *gen = (PyGenObject *)iter;
            DEOPT_IF(Py_TYPE(gen) != &PyGen_Type);
            DEOPT_IF(gen->gi_frame_state >= FRAME_EXECUTING);
            STAT_INC(FOR_ITER, hit);
            gen_frame = (_PyInterpreterFrame *)gen->gi_iframe;
            _PyFrame_StackPush(gen_frame, Py_None);
            gen->gi_frame_state = FRAME_EXECUTING;
            gen->gi_exc_state.previous_item = tstate->exc_info;
            tstate->exc_info = &gen->gi_exc_state;
            // oparg is the return offset from the next instruction.
            frame->return_offset = (uint16_t)(1 + INLINE_CACHE_ENTRIES_FOR_ITER + oparg);
        }

        macro(FOR_ITER_GEN) =
            unused/1 +
            _CHECK_PEP_523 +
            _FOR_ITER_GEN_FRAME +
            _PUSH_FRAME;

        inst(BEFORE_ASYNC_WITH, (mgr -- exit, res)) {
            PyObject *enter = _PyObject_LookupSpecial(mgr, &_Py_ID(__aenter__));
            if (enter == NULL) {
                if (!_PyErr_Occurred(tstate)) {
                    _PyErr_Format(tstate, PyExc_TypeError,
                                  "'%.200s' object does not support the "
                                  "asynchronous context manager protocol",
                                  Py_TYPE(mgr)->tp_name);
                }
                ERROR_NO_POP();
            }
            exit = _PyObject_LookupSpecial(mgr, &_Py_ID(__aexit__));
            if (exit == NULL) {
                if (!_PyErr_Occurred(tstate)) {
                    _PyErr_Format(tstate, PyExc_TypeError,
                                  "'%.200s' object does not support the "
                                  "asynchronous context manager protocol "
                                  "(missed __aexit__ method)",
                                  Py_TYPE(mgr)->tp_name);
                }
                Py_DECREF(enter);
                ERROR_NO_POP();
            }
            DECREF_INPUTS();
            res = PyObject_CallNoArgs(enter);
            Py_DECREF(enter);
            if (res == NULL) {
                Py_DECREF(exit);
                ERROR_IF(true, error);
            }
        }

        inst(BEFORE_WITH, (mgr -- exit, res)) {
            /* pop the context manager, push its __exit__ and the
             * value returned from calling its __enter__
             */
            PyObject *enter = _PyObject_LookupSpecial(mgr, &_Py_ID(__enter__));
            if (enter == NULL) {
                if (!_PyErr_Occurred(tstate)) {
                    _PyErr_Format(tstate, PyExc_TypeError,
                                  "'%.200s' object does not support the "
                                  "context manager protocol",
                                  Py_TYPE(mgr)->tp_name);
                }
                ERROR_NO_POP();
            }
            exit = _PyObject_LookupSpecial(mgr, &_Py_ID(__exit__));
            if (exit == NULL) {
                if (!_PyErr_Occurred(tstate)) {
                    _PyErr_Format(tstate, PyExc_TypeError,
                                  "'%.200s' object does not support the "
                                  "context manager protocol "
                                  "(missed __exit__ method)",
                                  Py_TYPE(mgr)->tp_name);
                }
                Py_DECREF(enter);
                ERROR_NO_POP();
            }
            DECREF_INPUTS();
            res = PyObject_CallNoArgs(enter);
            Py_DECREF(enter);
            if (res == NULL) {
                Py_DECREF(exit);
                ERROR_IF(true, error);
            }
        }

        inst(WITH_EXCEPT_START, (exit_func, lasti, unused, val -- exit_func, lasti, unused, val, res)) {
            /* At the top of the stack are 4 values:
               - val: TOP = exc_info()
               - unused: SECOND = previous exception
               - lasti: THIRD = lasti of exception in exc_info()
               - exit_func: FOURTH = the context.__exit__ bound method
               We call FOURTH(type(TOP), TOP, GetTraceback(TOP)).
               Then we push the __exit__ return value.
            */
            PyObject *exc, *tb;

            assert(val && PyExceptionInstance_Check(val));
            exc = PyExceptionInstance_Class(val);
            tb = PyException_GetTraceback(val);
            if (tb == NULL) {
                tb = Py_None;
            }
            else {
                Py_DECREF(tb);
            }
            assert(PyLong_Check(lasti));
            (void)lasti; // Shut up compiler warning if asserts are off
            PyObject *stack[4] = {NULL, exc, val, tb};
            res = PyObject_Vectorcall(exit_func, stack + 1,
                    3 | PY_VECTORCALL_ARGUMENTS_OFFSET, NULL);
            ERROR_IF(res == NULL, error);
        }

        pseudo(SETUP_FINALLY, (HAS_ARG)) = {
            NOP,
        };

        pseudo(SETUP_CLEANUP, (HAS_ARG)) = {
            NOP,
        };

        pseudo(SETUP_WITH, (HAS_ARG)) = {
            NOP,
        };

        pseudo(POP_BLOCK) = {
            NOP,
        };

        inst(PUSH_EXC_INFO, (new_exc -- prev_exc, new_exc)) {
            _PyErr_StackItem *exc_info = tstate->exc_info;
            if (exc_info->exc_value != NULL) {
                prev_exc = exc_info->exc_value;
            }
            else {
                prev_exc = Py_None;
            }
            assert(PyExceptionInstance_Check(new_exc));
            exc_info->exc_value = Py_NewRef(new_exc);
        }

        op(_GUARD_DORV_VALUES_INST_ATTR_FROM_DICT, (owner -- owner)) {
            assert(Py_TYPE(owner)->tp_flags & Py_TPFLAGS_INLINE_VALUES);
            DEOPT_IF(!_PyObject_InlineValues(owner)->valid);
        }

        op(_GUARD_KEYS_VERSION, (keys_version/2, owner -- owner)) {
            PyTypeObject *owner_cls = Py_TYPE(owner);
            PyHeapTypeObject *owner_heap_type = (PyHeapTypeObject *)owner_cls;
            DEOPT_IF(owner_heap_type->ht_cached_keys->dk_version != keys_version);
        }

        split op(_LOAD_ATTR_METHOD_WITH_VALUES, (descr/4, owner -- attr, self if (1))) {
            assert(oparg & 1);
            /* Cached method object */
            STAT_INC(LOAD_ATTR, hit);
            assert(descr != NULL);
            attr = Py_NewRef(descr);
            assert(_PyType_HasFeature(Py_TYPE(attr), Py_TPFLAGS_METHOD_DESCRIPTOR));
            self = owner;
        }

        macro(LOAD_ATTR_METHOD_WITH_VALUES) =
            unused/1 +
            _GUARD_TYPE_VERSION +
            _GUARD_DORV_VALUES_INST_ATTR_FROM_DICT +
            _GUARD_KEYS_VERSION +
            _LOAD_ATTR_METHOD_WITH_VALUES;

        op(_LOAD_ATTR_METHOD_NO_DICT, (descr/4, owner -- attr, self if (1))) {
            assert(oparg & 1);
            assert(Py_TYPE(owner)->tp_dictoffset == 0);
            STAT_INC(LOAD_ATTR, hit);
            assert(descr != NULL);
            assert(_PyType_HasFeature(Py_TYPE(descr), Py_TPFLAGS_METHOD_DESCRIPTOR));
            attr = Py_NewRef(descr);
            self = owner;
        }

        macro(LOAD_ATTR_METHOD_NO_DICT) =
            unused/1 +
            _GUARD_TYPE_VERSION +
            unused/2 +
            _LOAD_ATTR_METHOD_NO_DICT;

        op(_LOAD_ATTR_NONDESCRIPTOR_WITH_VALUES, (descr/4, owner -- attr, unused if (0))) {
            assert((oparg & 1) == 0);
            STAT_INC(LOAD_ATTR, hit);
            assert(descr != NULL);
            DECREF_INPUTS();
            attr = Py_NewRef(descr);
        }

        macro(LOAD_ATTR_NONDESCRIPTOR_WITH_VALUES) =
            unused/1 +
            _GUARD_TYPE_VERSION +
            _GUARD_DORV_VALUES_INST_ATTR_FROM_DICT +
            _GUARD_KEYS_VERSION +
            _LOAD_ATTR_NONDESCRIPTOR_WITH_VALUES;

        op(_LOAD_ATTR_NONDESCRIPTOR_NO_DICT, (descr/4, owner -- attr, unused if (0))) {
            assert((oparg & 1) == 0);
            assert(Py_TYPE(owner)->tp_dictoffset == 0);
            STAT_INC(LOAD_ATTR, hit);
            assert(descr != NULL);
            DECREF_INPUTS();
            attr = Py_NewRef(descr);
        }

        macro(LOAD_ATTR_NONDESCRIPTOR_NO_DICT) =
            unused/1 +
            _GUARD_TYPE_VERSION +
            unused/2 +
            _LOAD_ATTR_NONDESCRIPTOR_NO_DICT;

        op(_CHECK_ATTR_METHOD_LAZY_DICT, (dictoffset/1, owner -- owner)) {
            char *ptr = ((char *)owner) + MANAGED_DICT_OFFSET + dictoffset;
            PyObject *dict = *(PyObject **)ptr;
            /* This object has a __dict__, just not yet created */
            DEOPT_IF(dict != NULL);
        }

        op(_LOAD_ATTR_METHOD_LAZY_DICT, (descr/4, owner -- attr, self if (1))) {
            assert(oparg & 1);
            STAT_INC(LOAD_ATTR, hit);
            assert(descr != NULL);
            assert(_PyType_HasFeature(Py_TYPE(descr), Py_TPFLAGS_METHOD_DESCRIPTOR));
            attr = Py_NewRef(descr);
            self = owner;
        }

        macro(LOAD_ATTR_METHOD_LAZY_DICT) =
            unused/1 +
            _GUARD_TYPE_VERSION +
            _CHECK_ATTR_METHOD_LAZY_DICT +
            unused/1 +
            _LOAD_ATTR_METHOD_LAZY_DICT;

        inst(INSTRUMENTED_CALL, (unused/3 -- )) {
            int is_meth = PEEK(oparg + 1) != NULL;
            int total_args = oparg + is_meth;
            PyObject *function = PEEK(oparg + 2);
            PyObject *arg = total_args == 0 ?
                &_PyInstrumentation_MISSING : PEEK(total_args);
            int err = _Py_call_instrumentation_2args(
                    tstate, PY_MONITORING_EVENT_CALL,
                    frame, this_instr, function, arg);
            ERROR_IF(err, error);
            PAUSE_ADAPTIVE_COUNTER(this_instr[1].counter);
            GO_TO_INSTRUCTION(CALL);
        }

        // Cache layout: counter/1, func_version/2
        // CALL_INTRINSIC_1/2, CALL_KW, and CALL_FUNCTION_EX aren't members!
        family(CALL, INLINE_CACHE_ENTRIES_CALL) = {
            CALL_BOUND_METHOD_EXACT_ARGS,
            CALL_PY_EXACT_ARGS,
            CALL_PY_WITH_DEFAULTS,
            CALL_TYPE_1,
            CALL_STR_1,
            CALL_TUPLE_1,
            CALL_BUILTIN_CLASS,
            CALL_BUILTIN_O,
            CALL_BUILTIN_FAST,
            CALL_BUILTIN_FAST_WITH_KEYWORDS,
            CALL_LEN,
            CALL_ISINSTANCE,
            CALL_LIST_APPEND,
            CALL_METHOD_DESCRIPTOR_O,
            CALL_METHOD_DESCRIPTOR_FAST_WITH_KEYWORDS,
            CALL_METHOD_DESCRIPTOR_NOARGS,
            CALL_METHOD_DESCRIPTOR_FAST,
            CALL_ALLOC_AND_ENTER_INIT,
        };

        specializing op(_SPECIALIZE_CALL, (counter/1, callable, self_or_null, args[oparg] -- callable, self_or_null, args[oparg])) {
            #if ENABLE_SPECIALIZATION
            if (ADAPTIVE_COUNTER_TRIGGERS(counter)) {
                next_instr = this_instr;
                _Py_Specialize_Call(callable, next_instr, oparg + (self_or_null != NULL));
                DISPATCH_SAME_OPARG();
            }
            STAT_INC(CALL, deferred);
            ADVANCE_ADAPTIVE_COUNTER(this_instr[1].counter);
            #endif  /* ENABLE_SPECIALIZATION */
        }

        // When calling Python, inline the call using DISPATCH_INLINED().
        op(_CALL, (callable, self_or_null, args[oparg] -- res)) {
            // oparg counts all of the args, but *not* self:
            int total_args = oparg;
            if (self_or_null != NULL) {
                args--;
                total_args++;
            }
            else if (Py_TYPE(callable) == &PyMethod_Type) {
                args--;
                total_args++;
                PyObject *self = ((PyMethodObject *)callable)->im_self;
                args[0] = Py_NewRef(self);
                PyObject *method = ((PyMethodObject *)callable)->im_func;
                args[-1] = Py_NewRef(method);
                Py_DECREF(callable);
                callable = method;
            }
            // Check if the call can be inlined or not
            if (Py_TYPE(callable) == &PyFunction_Type &&
                tstate->interp->eval_frame == NULL &&
                ((PyFunctionObject *)callable)->vectorcall == _PyFunction_Vectorcall)
            {
                int code_flags = ((PyCodeObject*)PyFunction_GET_CODE(callable))->co_flags;
                PyObject *locals = code_flags & CO_OPTIMIZED ? NULL : Py_NewRef(PyFunction_GET_GLOBALS(callable));
                _PyInterpreterFrame *new_frame = _PyEvalFramePushAndInit(
                    tstate, (PyFunctionObject *)callable, locals,
                    args, total_args, NULL
                );
                // Manipulate stack directly since we leave using DISPATCH_INLINED().
                STACK_SHRINK(oparg + 2);
                // The frame has stolen all the arguments from the stack,
                // so there is no need to clean them up.
                if (new_frame == NULL) {
                    ERROR_NO_POP();
                }
                frame->return_offset = (uint16_t)(next_instr - this_instr);
                DISPATCH_INLINED(new_frame);
            }
            /* Callable is not a normal Python function */
            res = PyObject_Vectorcall(
                callable, args,
                total_args | PY_VECTORCALL_ARGUMENTS_OFFSET,
                NULL);
            if (opcode == INSTRUMENTED_CALL) {
                PyObject *arg = total_args == 0 ?
                    &_PyInstrumentation_MISSING : args[0];
                if (res == NULL) {
                    _Py_call_instrumentation_exc2(
                        tstate, PY_MONITORING_EVENT_C_RAISE,
                        frame, this_instr, callable, arg);
                }
                else {
                    int err = _Py_call_instrumentation_2args(
                        tstate, PY_MONITORING_EVENT_C_RETURN,
                        frame, this_instr, callable, arg);
                    if (err < 0) {
                        Py_CLEAR(res);
                    }
                }
            }
            assert((res != NULL) ^ (_PyErr_Occurred(tstate) != NULL));
            Py_DECREF(callable);
            for (int i = 0; i < total_args; i++) {
                Py_DECREF(args[i]);
            }
            ERROR_IF(res == NULL, error);
        }

        op(_CHECK_PERIODIC, (--)) {
            CHECK_EVAL_BREAKER();
        }

        macro(CALL) = _SPECIALIZE_CALL + unused/2 + _CALL + _CHECK_PERIODIC;

        op(_CHECK_CALL_BOUND_METHOD_EXACT_ARGS, (callable, null, unused[oparg] -- callable, null, unused[oparg])) {
            DEOPT_IF(null != NULL);
            DEOPT_IF(Py_TYPE(callable) != &PyMethod_Type);
        }

        op(_INIT_CALL_BOUND_METHOD_EXACT_ARGS, (callable, unused, unused[oparg] -- func, self, unused[oparg])) {
            STAT_INC(CALL, hit);
            self = Py_NewRef(((PyMethodObject *)callable)->im_self);
            stack_pointer[-1 - oparg] = self;  // Patch stack as it is used by _INIT_CALL_PY_EXACT_ARGS
            func = Py_NewRef(((PyMethodObject *)callable)->im_func);
            stack_pointer[-2 - oparg] = func;  // This is used by CALL, upon deoptimization
            Py_DECREF(callable);
        }

        op(_CHECK_PEP_523, (--)) {
            DEOPT_IF(tstate->interp->eval_frame);
        }

        op(_CHECK_FUNCTION_EXACT_ARGS, (func_version/2, callable, self_or_null, unused[oparg] -- callable, self_or_null, unused[oparg])) {
            EXIT_IF(!PyFunction_Check(callable));
            PyFunctionObject *func = (PyFunctionObject *)callable;
            EXIT_IF(func->func_version != func_version);
            PyCodeObject *code = (PyCodeObject *)func->func_code;
            EXIT_IF(code->co_argcount != oparg + (self_or_null != NULL));
        }

        op(_CHECK_STACK_SPACE, (callable, unused, unused[oparg] -- callable, unused, unused[oparg])) {
            PyFunctionObject *func = (PyFunctionObject *)callable;
            PyCodeObject *code = (PyCodeObject *)func->func_code;
            DEOPT_IF(!_PyThreadState_HasStackSpace(tstate, code->co_framesize));
            DEOPT_IF(tstate->py_recursion_remaining <= 1);
        }

        replicate(5) pure op(_INIT_CALL_PY_EXACT_ARGS, (callable, self_or_null, args[oparg] -- new_frame: _PyInterpreterFrame*)) {
            int has_self = (self_or_null != NULL);
            STAT_INC(CALL, hit);
            PyFunctionObject *func = (PyFunctionObject *)callable;
            new_frame = _PyFrame_PushUnchecked(tstate, func, oparg + has_self);
            PyObject **first_non_self_local = new_frame->localsplus + has_self;
            new_frame->localsplus[0] = self_or_null;
            for (int i = 0; i < oparg; i++) {
                first_non_self_local[i] = args[i];
            }
        }

        op(_PUSH_FRAME, (new_frame: _PyInterpreterFrame* -- )) {
            // Write it out explicitly because it's subtly different.
            // Eventually this should be the only occurrence of this code.
            assert(tstate->interp->eval_frame == NULL);
            SYNC_SP();
            _PyFrame_SetStackPointer(frame, stack_pointer);
            new_frame->previous = frame;
            CALL_STAT_INC(inlined_py_calls);
            frame = tstate->current_frame = new_frame;
            tstate->py_recursion_remaining--;
            LOAD_SP();
            LOAD_IP(0);
            LLTRACE_RESUME_FRAME();
        }

        macro(CALL_BOUND_METHOD_EXACT_ARGS) =
            unused/1 + // Skip over the counter
            _CHECK_PEP_523 +
            _CHECK_CALL_BOUND_METHOD_EXACT_ARGS +
            _INIT_CALL_BOUND_METHOD_EXACT_ARGS +
            _CHECK_FUNCTION_EXACT_ARGS +
            _CHECK_STACK_SPACE +
            _INIT_CALL_PY_EXACT_ARGS +
            _SAVE_RETURN_OFFSET +
            _PUSH_FRAME;

        macro(CALL_PY_EXACT_ARGS) =
            unused/1 + // Skip over the counter
            _CHECK_PEP_523 +
            _CHECK_FUNCTION_EXACT_ARGS +
            _CHECK_STACK_SPACE +
            _INIT_CALL_PY_EXACT_ARGS +
            _SAVE_RETURN_OFFSET +
            _PUSH_FRAME;

        inst(CALL_PY_WITH_DEFAULTS, (unused/1, func_version/2, callable, self_or_null, args[oparg] -- unused)) {
            DEOPT_IF(tstate->interp->eval_frame);
            int argcount = oparg;
            if (self_or_null != NULL) {
                args--;
                argcount++;
            }
            DEOPT_IF(!PyFunction_Check(callable));
            PyFunctionObject *func = (PyFunctionObject *)callable;
            DEOPT_IF(func->func_version != func_version);
            PyCodeObject *code = (PyCodeObject *)func->func_code;
            assert(func->func_defaults);
            assert(PyTuple_CheckExact(func->func_defaults));
            int defcount = (int)PyTuple_GET_SIZE(func->func_defaults);
            assert(defcount <= code->co_argcount);
            int min_args = code->co_argcount - defcount;
            DEOPT_IF(argcount > code->co_argcount);
            DEOPT_IF(argcount < min_args);
            DEOPT_IF(!_PyThreadState_HasStackSpace(tstate, code->co_framesize));
            STAT_INC(CALL, hit);
            _PyInterpreterFrame *new_frame = _PyFrame_PushUnchecked(tstate, func, code->co_argcount);
            for (int i = 0; i < argcount; i++) {
                new_frame->localsplus[i] = args[i];
            }
            for (int i = argcount; i < code->co_argcount; i++) {
                PyObject *def = PyTuple_GET_ITEM(func->func_defaults, i - min_args);
                new_frame->localsplus[i] = Py_NewRef(def);
            }
            // Manipulate stack and cache directly since we leave using DISPATCH_INLINED().
            STACK_SHRINK(oparg + 2);
            frame->return_offset = (uint16_t)(next_instr - this_instr);
            DISPATCH_INLINED(new_frame);
        }

        inst(CALL_TYPE_1, (unused/1, unused/2, callable, null, arg -- res)) {
            assert(oparg == 1);
            DEOPT_IF(null != NULL);
            DEOPT_IF(callable != (PyObject *)&PyType_Type);
            STAT_INC(CALL, hit);
            res = Py_NewRef(Py_TYPE(arg));
            Py_DECREF(arg);
        }

        op(_CALL_STR_1, (callable, null, arg -- res)) {
            assert(oparg == 1);
            DEOPT_IF(null != NULL);
            DEOPT_IF(callable != (PyObject *)&PyUnicode_Type);
            STAT_INC(CALL, hit);
            res = PyObject_Str(arg);
            Py_DECREF(arg);
            ERROR_IF(res == NULL, error);
        }

        macro(CALL_STR_1) =
            unused/1 +
            unused/2 +
            _CALL_STR_1 +
            _CHECK_PERIODIC;

        op(_CALL_TUPLE_1, (callable, null, arg -- res)) {
            assert(oparg == 1);
            DEOPT_IF(null != NULL);
            DEOPT_IF(callable != (PyObject *)&PyTuple_Type);
            STAT_INC(CALL, hit);
            res = PySequence_Tuple(arg);
            Py_DECREF(arg);
            ERROR_IF(res == NULL, error);
        }

        macro(CALL_TUPLE_1) =
            unused/1 +
            unused/2 +
            _CALL_TUPLE_1 +
            _CHECK_PERIODIC;

        inst(CALL_ALLOC_AND_ENTER_INIT, (unused/1, unused/2, callable, null, args[oparg] -- unused)) {
            /* This instruction does the following:
             * 1. Creates the object (by calling ``object.__new__``)
             * 2. Pushes a shim frame to the frame stack (to cleanup after ``__init__``)
             * 3. Pushes the frame for ``__init__`` to the frame stack
             * */
            _PyCallCache *cache = (_PyCallCache *)&this_instr[1];
            DEOPT_IF(null != NULL);
            DEOPT_IF(!PyType_Check(callable));
            PyTypeObject *tp = (PyTypeObject *)callable;
            DEOPT_IF(tp->tp_version_tag != read_u32(cache->func_version));
            assert(tp->tp_flags & Py_TPFLAGS_INLINE_VALUES);
            PyHeapTypeObject *cls = (PyHeapTypeObject *)callable;
            PyFunctionObject *init = (PyFunctionObject *)cls->_spec_cache.init;
            PyCodeObject *code = (PyCodeObject *)init->func_code;
            DEOPT_IF(code->co_argcount != oparg+1);
            DEOPT_IF(!_PyThreadState_HasStackSpace(tstate, code->co_framesize + _Py_InitCleanup.co_framesize));
            STAT_INC(CALL, hit);
            PyObject *self = _PyType_NewManagedObject(tp);
            if (self == NULL) {
                ERROR_NO_POP();
            }
            Py_DECREF(tp);
            _PyInterpreterFrame *shim = _PyFrame_PushTrampolineUnchecked(
                tstate, (PyCodeObject *)&_Py_InitCleanup, 1);
            assert(_PyCode_CODE((PyCodeObject *)shim->f_executable)[0].op.code == EXIT_INIT_CHECK);
            /* Push self onto stack of shim */
            Py_INCREF(self);
            shim->localsplus[0] = self;
            Py_INCREF(init);
            _PyInterpreterFrame *init_frame = _PyFrame_PushUnchecked(tstate, init, oparg+1);
            /* Copy self followed by args to __init__ frame */
            init_frame->localsplus[0] = self;
            for (int i = 0; i < oparg; i++) {
                init_frame->localsplus[i+1] = args[i];
            }
            frame->return_offset = (uint16_t)(next_instr - this_instr);
            STACK_SHRINK(oparg+2);
            _PyFrame_SetStackPointer(frame, stack_pointer);
            /* Link frames */
            init_frame->previous = shim;
            shim->previous = frame;
            frame = tstate->current_frame = init_frame;
            CALL_STAT_INC(inlined_py_calls);
            /* Account for pushing the extra frame.
             * We don't check recursion depth here,
             * as it will be checked after start_frame */
            tstate->py_recursion_remaining--;
            goto start_frame;
        }

        inst(EXIT_INIT_CHECK, (should_be_none -- )) {
            assert(STACK_LEVEL() == 2);
            if (should_be_none != Py_None) {
                PyErr_Format(PyExc_TypeError,
                    "__init__() should return None, not '%.200s'",
                    Py_TYPE(should_be_none)->tp_name);
                ERROR_NO_POP();
            }
        }

        op(_CALL_BUILTIN_CLASS, (callable, self_or_null, args[oparg] -- res)) {
            int total_args = oparg;
            if (self_or_null != NULL) {
                args--;
                total_args++;
            }
            DEOPT_IF(!PyType_Check(callable));
            PyTypeObject *tp = (PyTypeObject *)callable;
            DEOPT_IF(tp->tp_vectorcall == NULL);
            STAT_INC(CALL, hit);
            res = tp->tp_vectorcall((PyObject *)tp, args, total_args, NULL);
            /* Free the arguments. */
            for (int i = 0; i < total_args; i++) {
                Py_DECREF(args[i]);
            }
            Py_DECREF(tp);
            ERROR_IF(res == NULL, error);
        }

        macro(CALL_BUILTIN_CLASS) =
            unused/1 +
            unused/2 +
            _CALL_BUILTIN_CLASS +
            _CHECK_PERIODIC;

        op(_CALL_BUILTIN_O, (callable, self_or_null, args[oparg] -- res)) {
            /* Builtin METH_O functions */
            int total_args = oparg;
            if (self_or_null != NULL) {
                args--;
                total_args++;
            }
            DEOPT_IF(total_args != 1);
            DEOPT_IF(!PyCFunction_CheckExact(callable));
            DEOPT_IF(PyCFunction_GET_FLAGS(callable) != METH_O);
            // CPython promises to check all non-vectorcall function calls.
            DEOPT_IF(tstate->c_recursion_remaining <= 0);
            STAT_INC(CALL, hit);
            PyCFunction cfunc = PyCFunction_GET_FUNCTION(callable);
            PyObject *arg = args[0];
            _Py_EnterRecursiveCallTstateUnchecked(tstate);
            res = _PyCFunction_TrampolineCall(cfunc, PyCFunction_GET_SELF(callable), arg);
            _Py_LeaveRecursiveCallTstate(tstate);
            assert((res != NULL) ^ (_PyErr_Occurred(tstate) != NULL));

            Py_DECREF(arg);
            Py_DECREF(callable);
            ERROR_IF(res == NULL, error);
        }

        macro(CALL_BUILTIN_O) =
            unused/1 +
            unused/2 +
            _CALL_BUILTIN_O +
            _CHECK_PERIODIC;

        op(_CALL_BUILTIN_FAST, (callable, self_or_null, args[oparg] -- res)) {
            /* Builtin METH_FASTCALL functions, without keywords */
            int total_args = oparg;
            if (self_or_null != NULL) {
                args--;
                total_args++;
            }
            DEOPT_IF(!PyCFunction_CheckExact(callable));
            DEOPT_IF(PyCFunction_GET_FLAGS(callable) != METH_FASTCALL);
            STAT_INC(CALL, hit);
            PyCFunction cfunc = PyCFunction_GET_FUNCTION(callable);
            /* res = func(self, args, nargs) */
            res = ((PyCFunctionFast)(void(*)(void))cfunc)(
                PyCFunction_GET_SELF(callable),
                args,
                total_args);
            assert((res != NULL) ^ (_PyErr_Occurred(tstate) != NULL));

            /* Free the arguments. */
            for (int i = 0; i < total_args; i++) {
                Py_DECREF(args[i]);
            }
            Py_DECREF(callable);
            ERROR_IF(res == NULL, error);
        }

        macro(CALL_BUILTIN_FAST) =
            unused/1 +
            unused/2 +
            _CALL_BUILTIN_FAST +
            _CHECK_PERIODIC;

        op(_CALL_BUILTIN_FAST_WITH_KEYWORDS, (callable, self_or_null, args[oparg] -- res)) {
            /* Builtin METH_FASTCALL | METH_KEYWORDS functions */
            int total_args = oparg;
            if (self_or_null != NULL) {
                args--;
                total_args++;
            }
            DEOPT_IF(!PyCFunction_CheckExact(callable));
            DEOPT_IF(PyCFunction_GET_FLAGS(callable) != (METH_FASTCALL | METH_KEYWORDS));
            STAT_INC(CALL, hit);
            /* res = func(self, args, nargs, kwnames) */
            PyCFunctionFastWithKeywords cfunc =
                (PyCFunctionFastWithKeywords)(void(*)(void))
                PyCFunction_GET_FUNCTION(callable);
            res = cfunc(PyCFunction_GET_SELF(callable), args, total_args, NULL);
            assert((res != NULL) ^ (_PyErr_Occurred(tstate) != NULL));

            /* Free the arguments. */
            for (int i = 0; i < total_args; i++) {
                Py_DECREF(args[i]);
            }
            Py_DECREF(callable);
            ERROR_IF(res == NULL, error);
        }

        macro(CALL_BUILTIN_FAST_WITH_KEYWORDS) =
            unused/1 +
            unused/2 +
            _CALL_BUILTIN_FAST_WITH_KEYWORDS +
            _CHECK_PERIODIC;

        inst(CALL_LEN, (unused/1, unused/2, callable, self_or_null, args[oparg] -- res)) {
            /* len(o) */
            int total_args = oparg;
            if (self_or_null != NULL) {
                args--;
                total_args++;
            }
            DEOPT_IF(total_args != 1);
            PyInterpreterState *interp = tstate->interp;
            DEOPT_IF(callable != interp->callable_cache.len);
            STAT_INC(CALL, hit);
            PyObject *arg = args[0];
            Py_ssize_t len_i = PyObject_Length(arg);
            if (len_i < 0) {
                ERROR_NO_POP();
            }
            res = PyLong_FromSsize_t(len_i);
            assert((res != NULL) ^ (_PyErr_Occurred(tstate) != NULL));
            if (res == NULL) {
                GOTO_ERROR(error);
            }
            Py_DECREF(callable);
            Py_DECREF(arg);
        }

        inst(CALL_ISINSTANCE, (unused/1, unused/2, callable, self_or_null, args[oparg] -- res)) {
            /* isinstance(o, o2) */
            int total_args = oparg;
            if (self_or_null != NULL) {
                args--;
                total_args++;
            }
            DEOPT_IF(total_args != 2);
            PyInterpreterState *interp = tstate->interp;
            DEOPT_IF(callable != interp->callable_cache.isinstance);
            STAT_INC(CALL, hit);
            PyObject *cls = args[1];
            PyObject *inst = args[0];
            int retval = PyObject_IsInstance(inst, cls);
            if (retval < 0) {
                ERROR_NO_POP();
            }
            res = PyBool_FromLong(retval);
            assert((res != NULL) ^ (_PyErr_Occurred(tstate) != NULL));
            if (res == NULL) {
                GOTO_ERROR(error);
            }
            Py_DECREF(inst);
            Py_DECREF(cls);
            Py_DECREF(callable);
        }

        // This is secretly a super-instruction
        tier1 inst(CALL_LIST_APPEND, (unused/1, unused/2, callable, self, arg -- unused)) {
            assert(oparg == 1);
            PyInterpreterState *interp = tstate->interp;
            DEOPT_IF(callable != interp->callable_cache.list_append);
            assert(self != NULL);
            DEOPT_IF(!PyList_Check(self));
            STAT_INC(CALL, hit);
            if (_PyList_AppendTakeRef((PyListObject *)self, arg) < 0) {
                goto pop_1_error;  // Since arg is DECREF'ed already
            }
            Py_DECREF(self);
            Py_DECREF(callable);
            STACK_SHRINK(3);
            // Skip POP_TOP
            assert(next_instr->op.code == POP_TOP);
            SKIP_OVER(1);
            DISPATCH();
        }

         op(_CALL_METHOD_DESCRIPTOR_O, (callable, self_or_null, args[oparg] -- res)) {
            int total_args = oparg;
            if (self_or_null != NULL) {
                args--;
                total_args++;
            }
            PyMethodDescrObject *method = (PyMethodDescrObject *)callable;
            DEOPT_IF(total_args != 2);
            DEOPT_IF(!Py_IS_TYPE(method, &PyMethodDescr_Type));
            PyMethodDef *meth = method->d_method;
            DEOPT_IF(meth->ml_flags != METH_O);
            // CPython promises to check all non-vectorcall function calls.
            DEOPT_IF(tstate->c_recursion_remaining <= 0);
            PyObject *arg = args[1];
            PyObject *self = args[0];
            DEOPT_IF(!Py_IS_TYPE(self, method->d_common.d_type));
            STAT_INC(CALL, hit);
            PyCFunction cfunc = meth->ml_meth;
            _Py_EnterRecursiveCallTstateUnchecked(tstate);
            res = _PyCFunction_TrampolineCall(cfunc, self, arg);
            _Py_LeaveRecursiveCallTstate(tstate);
            assert((res != NULL) ^ (_PyErr_Occurred(tstate) != NULL));
            Py_DECREF(self);
            Py_DECREF(arg);
            Py_DECREF(callable);
            ERROR_IF(res == NULL, error);
        }

        macro(CALL_METHOD_DESCRIPTOR_O) =
            unused/1 +
            unused/2 +
            _CALL_METHOD_DESCRIPTOR_O +
            _CHECK_PERIODIC;

        op(_CALL_METHOD_DESCRIPTOR_FAST_WITH_KEYWORDS, (callable, self_or_null, args[oparg] -- res)) {
            int total_args = oparg;
            if (self_or_null != NULL) {
                args--;
                total_args++;
            }
            PyMethodDescrObject *method = (PyMethodDescrObject *)callable;
            DEOPT_IF(!Py_IS_TYPE(method, &PyMethodDescr_Type));
            PyMethodDef *meth = method->d_method;
            DEOPT_IF(meth->ml_flags != (METH_FASTCALL|METH_KEYWORDS));
            PyTypeObject *d_type = method->d_common.d_type;
            PyObject *self = args[0];
            DEOPT_IF(!Py_IS_TYPE(self, d_type));
            STAT_INC(CALL, hit);
            int nargs = total_args - 1;
            PyCFunctionFastWithKeywords cfunc =
                (PyCFunctionFastWithKeywords)(void(*)(void))meth->ml_meth;
            res = cfunc(self, args + 1, nargs, NULL);
            assert((res != NULL) ^ (_PyErr_Occurred(tstate) != NULL));

            /* Free the arguments. */
            for (int i = 0; i < total_args; i++) {
                Py_DECREF(args[i]);
            }
            Py_DECREF(callable);
            ERROR_IF(res == NULL, error);
        }

        macro(CALL_METHOD_DESCRIPTOR_FAST_WITH_KEYWORDS) =
            unused/1 +
            unused/2 +
            _CALL_METHOD_DESCRIPTOR_FAST_WITH_KEYWORDS +
            _CHECK_PERIODIC;

        op(_CALL_METHOD_DESCRIPTOR_NOARGS, (callable, self_or_null, args[oparg] -- res)) {
            assert(oparg == 0 || oparg == 1);
            int total_args = oparg;
            if (self_or_null != NULL) {
                args--;
                total_args++;
            }
            DEOPT_IF(total_args != 1);
            PyMethodDescrObject *method = (PyMethodDescrObject *)callable;
            DEOPT_IF(!Py_IS_TYPE(method, &PyMethodDescr_Type));
            PyMethodDef *meth = method->d_method;
            PyObject *self = args[0];
            DEOPT_IF(!Py_IS_TYPE(self, method->d_common.d_type));
            DEOPT_IF(meth->ml_flags != METH_NOARGS);
            // CPython promises to check all non-vectorcall function calls.
            DEOPT_IF(tstate->c_recursion_remaining <= 0);
            STAT_INC(CALL, hit);
            PyCFunction cfunc = meth->ml_meth;
            _Py_EnterRecursiveCallTstateUnchecked(tstate);
            res = _PyCFunction_TrampolineCall(cfunc, self, NULL);
            _Py_LeaveRecursiveCallTstate(tstate);
            assert((res != NULL) ^ (_PyErr_Occurred(tstate) != NULL));
            Py_DECREF(self);
            Py_DECREF(callable);
            ERROR_IF(res == NULL, error);
        }

        macro(CALL_METHOD_DESCRIPTOR_NOARGS) =
            unused/1 +
            unused/2 +
            _CALL_METHOD_DESCRIPTOR_NOARGS +
            _CHECK_PERIODIC;

        op(_CALL_METHOD_DESCRIPTOR_FAST, (callable, self_or_null, args[oparg] -- res)) {
            int total_args = oparg;
            if (self_or_null != NULL) {
                args--;
                total_args++;
            }
            PyMethodDescrObject *method = (PyMethodDescrObject *)callable;
            /* Builtin METH_FASTCALL methods, without keywords */
            DEOPT_IF(!Py_IS_TYPE(method, &PyMethodDescr_Type));
            PyMethodDef *meth = method->d_method;
            DEOPT_IF(meth->ml_flags != METH_FASTCALL);
            PyObject *self = args[0];
            DEOPT_IF(!Py_IS_TYPE(self, method->d_common.d_type));
            STAT_INC(CALL, hit);
            PyCFunctionFast cfunc =
                (PyCFunctionFast)(void(*)(void))meth->ml_meth;
            int nargs = total_args - 1;
            res = cfunc(self, args + 1, nargs);
            assert((res != NULL) ^ (_PyErr_Occurred(tstate) != NULL));
            /* Clear the stack of the arguments. */
            for (int i = 0; i < total_args; i++) {
                Py_DECREF(args[i]);
            }
            Py_DECREF(callable);
            ERROR_IF(res == NULL, error);
        }

        macro(CALL_METHOD_DESCRIPTOR_FAST) =
            unused/1 +
            unused/2 +
            _CALL_METHOD_DESCRIPTOR_FAST +
            _CHECK_PERIODIC;

        inst(INSTRUMENTED_CALL_KW, ( -- )) {
            int is_meth = PEEK(oparg + 2) != NULL;
            int total_args = oparg + is_meth;
            PyObject *function = PEEK(oparg + 3);
            PyObject *arg = total_args == 0 ? &_PyInstrumentation_MISSING
                                            : PEEK(total_args + 1);
            int err = _Py_call_instrumentation_2args(
                    tstate, PY_MONITORING_EVENT_CALL,
                    frame, this_instr, function, arg);
            ERROR_IF(err, error);
            GO_TO_INSTRUCTION(CALL_KW);
        }

        inst(CALL_KW, (callable, self_or_null, args[oparg], kwnames -- res)) {
            // oparg counts all of the args, but *not* self:
            int total_args = oparg;
            if (self_or_null != NULL) {
                args--;
                total_args++;
            }
            if (self_or_null == NULL && Py_TYPE(callable) == &PyMethod_Type) {
                args--;
                total_args++;
                PyObject *self = ((PyMethodObject *)callable)->im_self;
                args[0] = Py_NewRef(self);
                PyObject *method = ((PyMethodObject *)callable)->im_func;
                args[-1] = Py_NewRef(method);
                Py_DECREF(callable);
                callable = method;
            }
            int positional_args = total_args - (int)PyTuple_GET_SIZE(kwnames);
            // Check if the call can be inlined or not
            if (Py_TYPE(callable) == &PyFunction_Type &&
                tstate->interp->eval_frame == NULL &&
                ((PyFunctionObject *)callable)->vectorcall == _PyFunction_Vectorcall)
            {
                int code_flags = ((PyCodeObject*)PyFunction_GET_CODE(callable))->co_flags;
                PyObject *locals = code_flags & CO_OPTIMIZED ? NULL : Py_NewRef(PyFunction_GET_GLOBALS(callable));
                _PyInterpreterFrame *new_frame = _PyEvalFramePushAndInit(
                    tstate, (PyFunctionObject *)callable, locals,
                    args, positional_args, kwnames
                );
                Py_DECREF(kwnames);
                // Manipulate stack directly since we leave using DISPATCH_INLINED().
                STACK_SHRINK(oparg + 3);
                // The frame has stolen all the arguments from the stack,
                // so there is no need to clean them up.
                if (new_frame == NULL) {
                    ERROR_NO_POP();
                }
                assert(next_instr - this_instr == 1);
                frame->return_offset = 1;
                DISPATCH_INLINED(new_frame);
            }
            /* Callable is not a normal Python function */
            res = PyObject_Vectorcall(
                callable, args,
                positional_args | PY_VECTORCALL_ARGUMENTS_OFFSET,
                kwnames);
            if (opcode == INSTRUMENTED_CALL_KW) {
                PyObject *arg = total_args == 0 ?
                    &_PyInstrumentation_MISSING : args[0];
                if (res == NULL) {
                    _Py_call_instrumentation_exc2(
                        tstate, PY_MONITORING_EVENT_C_RAISE,
                        frame, this_instr, callable, arg);
                }
                else {
                    int err = _Py_call_instrumentation_2args(
                        tstate, PY_MONITORING_EVENT_C_RETURN,
                        frame, this_instr, callable, arg);
                    if (err < 0) {
                        Py_CLEAR(res);
                    }
                }
            }
            Py_DECREF(kwnames);
            assert((res != NULL) ^ (_PyErr_Occurred(tstate) != NULL));
            Py_DECREF(callable);
            for (int i = 0; i < total_args; i++) {
                Py_DECREF(args[i]);
            }
            ERROR_IF(res == NULL, error);
            CHECK_EVAL_BREAKER();
        }

        inst(INSTRUMENTED_CALL_FUNCTION_EX, ( -- )) {
            GO_TO_INSTRUCTION(CALL_FUNCTION_EX);
        }

        inst(CALL_FUNCTION_EX, (func, unused, callargs, kwargs if (oparg & 1) -- result)) {
            // DICT_MERGE is called before this opcode if there are kwargs.
            // It converts all dict subtypes in kwargs into regular dicts.
            assert(kwargs == NULL || PyDict_CheckExact(kwargs));
            if (!PyTuple_CheckExact(callargs)) {
                if (check_args_iterable(tstate, func, callargs) < 0) {
                    ERROR_NO_POP();
                }
                PyObject *tuple = PySequence_Tuple(callargs);
                if (tuple == NULL) {
                    ERROR_NO_POP();
                }
                Py_SETREF(callargs, tuple);
            }
            assert(PyTuple_CheckExact(callargs));
            EVAL_CALL_STAT_INC_IF_FUNCTION(EVAL_CALL_FUNCTION_EX, func);
            if (opcode == INSTRUMENTED_CALL_FUNCTION_EX) {
                PyObject *arg = PyTuple_GET_SIZE(callargs) > 0 ?
                    PyTuple_GET_ITEM(callargs, 0) : &_PyInstrumentation_MISSING;
                int err = _Py_call_instrumentation_2args(
                    tstate, PY_MONITORING_EVENT_CALL,
                    frame, this_instr, func, arg);
                if (err) ERROR_NO_POP();
                result = PyObject_Call(func, callargs, kwargs);

                if (!PyFunction_Check(func) && !PyMethod_Check(func)) {
                    if (result == NULL) {
                        _Py_call_instrumentation_exc2(
                            tstate, PY_MONITORING_EVENT_C_RAISE,
                            frame, this_instr, func, arg);
                    }
                    else {
                        int err = _Py_call_instrumentation_2args(
                            tstate, PY_MONITORING_EVENT_C_RETURN,
                            frame, this_instr, func, arg);
                        if (err < 0) {
                            Py_CLEAR(result);
                        }
                    }
                }
            }
            else {
                if (Py_TYPE(func) == &PyFunction_Type &&
                    tstate->interp->eval_frame == NULL &&
                    ((PyFunctionObject *)func)->vectorcall == _PyFunction_Vectorcall) {
                    assert(PyTuple_CheckExact(callargs));
                    Py_ssize_t nargs = PyTuple_GET_SIZE(callargs);
                    int code_flags = ((PyCodeObject *)PyFunction_GET_CODE(func))->co_flags;
                    PyObject *locals = code_flags & CO_OPTIMIZED ? NULL : Py_NewRef(PyFunction_GET_GLOBALS(func));

                    _PyInterpreterFrame *new_frame = _PyEvalFramePushAndInit_Ex(tstate,
                                                                                (PyFunctionObject *)func, locals,
                                                                                nargs, callargs, kwargs);
                    // Need to manually shrink the stack since we exit with DISPATCH_INLINED.
                    STACK_SHRINK(oparg + 3);
                    if (new_frame == NULL) {
                        ERROR_NO_POP();
                    }
                    assert(next_instr - this_instr == 1);
                    frame->return_offset = 1;
                    DISPATCH_INLINED(new_frame);
                }
                result = PyObject_Call(func, callargs, kwargs);
            }
            DECREF_INPUTS();
            assert(PEEK(2 + (oparg & 1)) == NULL);
            ERROR_IF(result == NULL, error);
            CHECK_EVAL_BREAKER();
        }

        inst(MAKE_FUNCTION, (codeobj -- func)) {

            PyFunctionObject *func_obj = (PyFunctionObject *)
                PyFunction_New(codeobj, GLOBALS());

            Py_DECREF(codeobj);
            if (func_obj == NULL) {
                ERROR_NO_POP();
            }

            _PyFunction_SetVersion(
                func_obj, ((PyCodeObject *)codeobj)->co_version);
            func = (PyObject *)func_obj;
        }

        inst(SET_FUNCTION_ATTRIBUTE, (attr, func -- func)) {
            assert(PyFunction_Check(func));
            PyFunctionObject *func_obj = (PyFunctionObject *)func;
            switch(oparg) {
                case MAKE_FUNCTION_CLOSURE:
                    assert(func_obj->func_closure == NULL);
                    func_obj->func_closure = attr;
                    break;
                case MAKE_FUNCTION_ANNOTATIONS:
                    assert(func_obj->func_annotations == NULL);
                    func_obj->func_annotations = attr;
                    break;
                case MAKE_FUNCTION_KWDEFAULTS:
                    assert(PyDict_CheckExact(attr));
                    assert(func_obj->func_kwdefaults == NULL);
                    func_obj->func_kwdefaults = attr;
                    break;
                case MAKE_FUNCTION_DEFAULTS:
                    assert(PyTuple_CheckExact(attr));
                    assert(func_obj->func_defaults == NULL);
                    func_obj->func_defaults = attr;
                    break;
                default:
                    Py_UNREACHABLE();
            }
        }

        inst(RETURN_GENERATOR, (-- res)) {
            assert(PyFunction_Check(frame->f_funcobj));
            PyFunctionObject *func = (PyFunctionObject *)frame->f_funcobj;
            PyGenObject *gen = (PyGenObject *)_Py_MakeCoro(func);
            if (gen == NULL) {
                ERROR_NO_POP();
            }
            assert(EMPTY());
            _PyFrame_SetStackPointer(frame, stack_pointer);
            _PyInterpreterFrame *gen_frame = (_PyInterpreterFrame *)gen->gi_iframe;
            frame->instr_ptr++;
            _PyFrame_Copy(frame, gen_frame);
            assert(frame->frame_obj == NULL);
            gen->gi_frame_state = FRAME_CREATED;
            gen_frame->owner = FRAME_OWNED_BY_GENERATOR;
            _Py_LeaveRecursiveCallPy(tstate);
            res = (PyObject *)gen;
            _PyInterpreterFrame *prev = frame->previous;
            _PyThreadState_PopFrame(tstate, frame);
            frame = tstate->current_frame = prev;
            LOAD_IP(frame->return_offset);
            LOAD_SP();
            LLTRACE_RESUME_FRAME();
        }

        inst(BUILD_SLICE, (start, stop, step if (oparg == 3) -- slice)) {
            slice = PySlice_New(start, stop, step);
            DECREF_INPUTS();
            ERROR_IF(slice == NULL, error);
        }

        inst(CONVERT_VALUE, (value -- result)) {
            conversion_func conv_fn;
            assert(oparg >= FVC_STR && oparg <= FVC_ASCII);
            conv_fn = _PyEval_ConversionFuncs[oparg];
            result = conv_fn(value);
            Py_DECREF(value);
            ERROR_IF(result == NULL, error);
        }

        inst(FORMAT_SIMPLE, (value -- res)) {
            /* If value is a unicode object, then we know the result
             * of format(value) is value itself. */
            if (!PyUnicode_CheckExact(value)) {
                res = PyObject_Format(value, NULL);
                Py_DECREF(value);
                ERROR_IF(res == NULL, error);
            }
            else {
                res = value;
            }
        }

        inst(FORMAT_WITH_SPEC, (value, fmt_spec -- res)) {
            res = PyObject_Format(value, fmt_spec);
            Py_DECREF(value);
            Py_DECREF(fmt_spec);
            ERROR_IF(res == NULL, error);
        }

        pure inst(COPY, (bottom, unused[oparg-1] -- bottom, unused[oparg-1], top)) {
            assert(oparg > 0);
            top = Py_NewRef(bottom);
        }

        specializing op(_SPECIALIZE_BINARY_OP, (counter/1, lhs, rhs -- lhs, rhs)) {
            #if ENABLE_SPECIALIZATION
            if (ADAPTIVE_COUNTER_TRIGGERS(counter)) {
                next_instr = this_instr;
                _Py_Specialize_BinaryOp(lhs, rhs, next_instr, oparg, LOCALS_ARRAY);
                DISPATCH_SAME_OPARG();
            }
            STAT_INC(BINARY_OP, deferred);
            ADVANCE_ADAPTIVE_COUNTER(this_instr[1].counter);
            #endif  /* ENABLE_SPECIALIZATION */
            assert(NB_ADD <= oparg);
            assert(oparg <= NB_INPLACE_XOR);
        }

        op(_BINARY_OP, (lhs, rhs -- res)) {
            assert(_PyEval_BinaryOps[oparg]);
            res = _PyEval_BinaryOps[oparg](lhs, rhs);
            DECREF_INPUTS();
            ERROR_IF(res == NULL, error);
        }

        macro(BINARY_OP) = _SPECIALIZE_BINARY_OP + _BINARY_OP;

        pure inst(SWAP, (bottom, unused[oparg-2], top --
                    top, unused[oparg-2], bottom)) {
            assert(oparg >= 2);
        }

        inst(INSTRUMENTED_INSTRUCTION, ( -- )) {
            int next_opcode = _Py_call_instrumentation_instruction(
                tstate, frame, this_instr);
            ERROR_IF(next_opcode < 0, error);
            next_instr = this_instr;
            if (_PyOpcode_Caches[next_opcode]) {
                PAUSE_ADAPTIVE_COUNTER(next_instr[1].counter);
            }
            assert(next_opcode > 0 && next_opcode < 256);
            opcode = next_opcode;
            DISPATCH_GOTO();
        }

        inst(INSTRUMENTED_JUMP_FORWARD, ( -- )) {
            INSTRUMENTED_JUMP(this_instr, next_instr + oparg, PY_MONITORING_EVENT_JUMP);
        }

        inst(INSTRUMENTED_JUMP_BACKWARD, (unused/1 -- )) {
            CHECK_EVAL_BREAKER();
            INSTRUMENTED_JUMP(this_instr, next_instr - oparg, PY_MONITORING_EVENT_JUMP);
        }

        inst(INSTRUMENTED_POP_JUMP_IF_TRUE, (unused/1 -- )) {
            PyObject *cond = POP();
            assert(PyBool_Check(cond));
            int flag = Py_IsTrue(cond);
            int offset = flag * oparg;
            #if ENABLE_SPECIALIZATION
            this_instr[1].cache = (this_instr[1].cache << 1) | flag;
            #endif
            INSTRUMENTED_JUMP(this_instr, next_instr + offset, PY_MONITORING_EVENT_BRANCH);
        }

        inst(INSTRUMENTED_POP_JUMP_IF_FALSE, (unused/1 -- )) {
            PyObject *cond = POP();
            assert(PyBool_Check(cond));
            int flag = Py_IsFalse(cond);
            int offset = flag * oparg;
            #if ENABLE_SPECIALIZATION
            this_instr[1].cache = (this_instr[1].cache << 1) | flag;
            #endif
            INSTRUMENTED_JUMP(this_instr, next_instr + offset, PY_MONITORING_EVENT_BRANCH);
        }

        inst(INSTRUMENTED_POP_JUMP_IF_NONE, (unused/1 -- )) {
            PyObject *value = POP();
            int flag = Py_IsNone(value);
            int offset;
            if (flag) {
                offset = oparg;
            }
            else {
                Py_DECREF(value);
                offset = 0;
            }
            #if ENABLE_SPECIALIZATION
            this_instr[1].cache = (this_instr[1].cache << 1) | flag;
            #endif
            INSTRUMENTED_JUMP(this_instr, next_instr + offset, PY_MONITORING_EVENT_BRANCH);
        }

        inst(INSTRUMENTED_POP_JUMP_IF_NOT_NONE, (unused/1 -- )) {
            PyObject *value = POP();
            int offset;
            int nflag = Py_IsNone(value);
            if (nflag) {
                offset = 0;
            }
            else {
                Py_DECREF(value);
                offset = oparg;
            }
            #if ENABLE_SPECIALIZATION
            this_instr[1].cache = (this_instr[1].cache << 1) | !nflag;
            #endif
            INSTRUMENTED_JUMP(this_instr, next_instr + offset, PY_MONITORING_EVENT_BRANCH);
        }

        tier1 inst(EXTENDED_ARG, ( -- )) {
            assert(oparg);
            opcode = next_instr->op.code;
            oparg = oparg << 8 | next_instr->op.arg;
            PRE_DISPATCH_GOTO();
            DISPATCH_GOTO();
        }

        tier1 inst(CACHE, (--)) {
            assert(0 && "Executing a cache.");
            Py_FatalError("Executing a cache.");
        }

        tier1 inst(RESERVED, (--)) {
            assert(0 && "Executing RESERVED instruction.");
            Py_FatalError("Executing RESERVED instruction.");
        }

        ///////// Tier-2 only opcodes /////////

        op (_GUARD_IS_TRUE_POP, (flag -- )) {
            SYNC_SP();
            EXIT_IF(!Py_IsTrue(flag));
            assert(Py_IsTrue(flag));
        }

        op (_GUARD_IS_FALSE_POP, (flag -- )) {
            SYNC_SP();
            EXIT_IF(!Py_IsFalse(flag));
            assert(Py_IsFalse(flag));
        }

        op (_GUARD_IS_NONE_POP, (val -- )) {
            SYNC_SP();
            if (!Py_IsNone(val)) {
                Py_DECREF(val);
                EXIT_IF(1);
            }
        }

        op (_GUARD_IS_NOT_NONE_POP, (val -- )) {
            SYNC_SP();
            EXIT_IF(Py_IsNone(val));
            Py_DECREF(val);
        }

        op(_JUMP_TO_TOP, (--)) {
#ifndef _Py_JIT
            next_uop = &current_executor->trace[1];
#endif
        }

        tier2 op(_SET_IP, (instr_ptr/4 --)) {
            frame->instr_ptr = (_Py_CODEUNIT *)instr_ptr;
        }

        tier2 op(_CHECK_STACK_SPACE_OPERAND, (framesize/2 --)) {
            assert(framesize <= INT_MAX);
            DEOPT_IF(!_PyThreadState_HasStackSpace(tstate, framesize));
            DEOPT_IF(tstate->py_recursion_remaining <= 1);
        }

        op(_SAVE_RETURN_OFFSET, (--)) {
            #if TIER_ONE
            frame->return_offset = (uint16_t)(next_instr - this_instr);
            #endif
            #if TIER_TWO
            frame->return_offset = oparg;
            #endif
        }

        tier2 op(_EXIT_TRACE, (--)) {
            EXIT_IF(1);
        }

        tier2 op(_CHECK_VALIDITY, (--)) {
            DEOPT_IF(!current_executor->vm_data.valid);
        }

        tier2 pure op(_LOAD_CONST_INLINE, (ptr/4 -- value)) {
            value = Py_NewRef(ptr);
        }

        tier2 pure op(_LOAD_CONST_INLINE_BORROW, (ptr/4 -- value)) {
            value = ptr;
        }

        tier2 pure op (_POP_TOP_LOAD_CONST_INLINE_BORROW, (ptr/4, pop -- value)) {
            Py_DECREF(pop);
            value = ptr;
        }

        tier2 pure op(_LOAD_CONST_INLINE_WITH_NULL, (ptr/4 -- value, null)) {
            value = Py_NewRef(ptr);
            null = NULL;
        }

        tier2 pure op(_LOAD_CONST_INLINE_BORROW_WITH_NULL, (ptr/4 -- value, null)) {
            value = ptr;
            null = NULL;
        }

        tier2 op(_CHECK_FUNCTION, (func_version/2 -- )) {
            assert(PyFunction_Check(frame->f_funcobj));
            DEOPT_IF(((PyFunctionObject *)frame->f_funcobj)->func_version != func_version);
        }

        /* Internal -- for testing executors */
        op(_INTERNAL_INCREMENT_OPT_COUNTER, (opt --)) {
            _PyCounterOptimizerObject *exe = (_PyCounterOptimizerObject *)opt;
            exe->count++;
        }

        /* Only used for handling cold side exits, should never appear in
         * a normal trace or as part of an instruction.
         */
        tier2 op(_COLD_EXIT, (--)) {
            _PyExecutorObject *previous = (_PyExecutorObject *)tstate->previous_executor;
            _PyExitData *exit = &previous->exits[oparg];
            PyCodeObject *code = _PyFrame_GetCode(frame);
            _Py_CODEUNIT *target = _PyCode_CODE(code) + exit->target;
            _Py_BackoffCounter temperature = exit->temperature;
            if (!backoff_counter_triggers(temperature)) {
                exit->temperature = advance_backoff_counter(temperature);
                GOTO_TIER_ONE(target);
            }
            _PyExecutorObject *executor;
            if (target->op.code == ENTER_EXECUTOR) {
                executor = code->co_executors->executors[target->op.arg];
                Py_INCREF(executor);
            }
            else {
                int optimized = _PyOptimizer_Optimize(frame, target, stack_pointer, &executor);
                if (optimized <= 0) {
                    exit->temperature = restart_backoff_counter(temperature);
                    if (optimized < 0) {
                        Py_DECREF(previous);
                        tstate->previous_executor = Py_None;
                        GOTO_UNWIND();
                    }
                    GOTO_TIER_ONE(target);
                }
            }
            /* We need two references. One to store in exit->executor and
            * one to keep the executor alive when executing. */
            Py_INCREF(executor);
            exit->executor = executor;
            GOTO_TIER_TWO(executor);
        }

        tier2 op(_DYNAMIC_EXIT, (--)) {
            tstate->previous_executor = (PyObject *)current_executor;
            _PyExitData *exit = (_PyExitData *)&current_executor->exits[oparg];
            _Py_CODEUNIT *target = frame->instr_ptr;
            _PyExecutorObject *executor;
            if (target->op.code == ENTER_EXECUTOR) {
                PyCodeObject *code = (PyCodeObject *)frame->f_executable;
                executor = code->co_executors->executors[target->op.arg];
                Py_INCREF(executor);
            }
            else {
                if (!backoff_counter_triggers(exit->temperature)) {
                    exit->temperature = advance_backoff_counter(exit->temperature);
                    GOTO_TIER_ONE(target);
                }
                int optimized = _PyOptimizer_Optimize(frame, target, stack_pointer, &executor);
                if (optimized <= 0) {
                    exit->temperature = restart_backoff_counter(exit->temperature);
                    if (optimized < 0) {
                        Py_DECREF(current_executor);
                        tstate->previous_executor = Py_None;
                        GOTO_UNWIND();
                    }
                    GOTO_TIER_ONE(target);
                }
                else {
                    exit->temperature = initial_temperature_backoff_counter();
                }
            }
            GOTO_TIER_TWO(executor);
        }

        tier2 op(_START_EXECUTOR, (executor/4 --)) {
            Py_DECREF(tstate->previous_executor);
            tstate->previous_executor = NULL;
#ifndef _Py_JIT
            current_executor = (_PyExecutorObject*)executor;
#endif
            DEOPT_IF(!((_PyExecutorObject *)executor)->vm_data.valid);
        }

        tier2 op(_FATAL_ERROR, (--)) {
            assert(0);
            Py_FatalError("Fatal error uop executed.");
        }

        tier2 op(_CHECK_VALIDITY_AND_SET_IP, (instr_ptr/4 --)) {
            DEOPT_IF(!current_executor->vm_data.valid);
            frame->instr_ptr = (_Py_CODEUNIT *)instr_ptr;
        }

        tier2 op(_DEOPT, (--)) {
            EXIT_TO_TIER1();
        }

        tier2 op(_SIDE_EXIT, (--)) {
            EXIT_TO_TRACE();
        }

        tier2 op(_ERROR_POP_N, (target/2, unused[oparg] --)) {
            frame->instr_ptr = ((_Py_CODEUNIT *)_PyFrame_GetCode(frame)->co_code_adaptive) + target;
            SYNC_SP();
            GOTO_UNWIND();
        }

        /* Progress is guaranteed if we DEOPT on the eval breaker, because
         * ENTER_EXECUTOR will not re-enter tier 2 with the eval breaker set. */
        tier2 op(_TIER2_RESUME_CHECK, (--)) {
#if defined(__EMSCRIPTEN__)
            DEOPT_IF(_Py_emscripten_signal_clock == 0);
            _Py_emscripten_signal_clock -= Py_EMSCRIPTEN_SIGNAL_HANDLING;
#endif
            uintptr_t eval_breaker = _Py_atomic_load_uintptr_relaxed(&tstate->eval_breaker);
            DEOPT_IF(eval_breaker & _PY_EVAL_EVENTS_MASK);
            assert(eval_breaker == FT_ATOMIC_LOAD_UINTPTR_ACQUIRE(_PyFrame_GetCode(frame)->_co_instrumentation_version));
        }

// END BYTECODES //

    }
 dispatch_opcode:
 error:
 exception_unwind:
 exit_unwind:
 handle_eval_breaker:
 resume_frame:
 resume_with_error:
 start_frame:
 unbound_local_error:
    ;
}

// Future families go below this point //<|MERGE_RESOLUTION|>--- conflicted
+++ resolved
@@ -161,8 +161,6 @@
                     next_instr = this_instr;
                     DISPATCH();
                 }
-<<<<<<< HEAD
-=======
                 assert(this_instr->op.code == RESUME ||
                        this_instr->op.code == RESUME_CHECK ||
                        this_instr->op.code == INSTRUMENTED_RESUME ||
@@ -172,7 +170,6 @@
                     FT_ATOMIC_STORE_UINT8_RELAXED(this_instr->op.code, RESUME_CHECK);
                     #endif  /* ENABLE_SPECIALIZATION */
                 }
->>>>>>> 8ed54667
             }
             if ((oparg & RESUME_OPARG_LOCATION_MASK) < RESUME_AFTER_YIELD_FROM) {
                 CHECK_EVAL_BREAKER();
