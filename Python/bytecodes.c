// This file contains instruction definitions.
// It is read by generators stored in Tools/cases_generator/
// to generate Python/generated_cases.c.h and others.
// Note that there is some dummy C code at the top and bottom of the file
// to fool text editors like VS Code into believing this is valid C code.
// The actual instruction definitions start at // BEGIN BYTECODES //.
// See Tools/cases_generator/README.md for more information.

#include "Python.h"
#include "pycore_abstract.h"      // _PyIndex_Check()
#include "pycore_audit.h"         // _PySys_Audit()
#include "pycore_backoff.h"
#include "pycore_cell.h"          // PyCell_GetRef()
#include "pycore_code.h"
#include "pycore_emscripten_signal.h"  // _Py_CHECK_EMSCRIPTEN_SIGNALS
#include "pycore_function.h"
#include "pycore_instruments.h"
#include "pycore_interpolation.h" // _PyInterpolation_Build()
#include "pycore_intrinsics.h"
#include "pycore_long.h"          // _PyLong_ExactDealloc(), _PyLong_GetZero()
#include "pycore_moduleobject.h"  // PyModuleObject
#include "pycore_object.h"        // _PyObject_GC_TRACK()
#include "pycore_opcode_metadata.h"  // uop names
#include "pycore_opcode_utils.h"  // MAKE_FUNCTION_*
#include "pycore_pyatomic_ft_wrappers.h" // FT_ATOMIC_*
#include "pycore_pyerrors.h"      // _PyErr_GetRaisedException()
#include "pycore_pystate.h"       // _PyInterpreterState_GET()
#include "pycore_range.h"         // _PyRangeIterObject
#include "pycore_setobject.h"     // _PySet_NextEntry()
#include "pycore_sliceobject.h"   // _PyBuildSlice_ConsumeRefs
#include "pycore_stackref.h"
#include "pycore_template.h"      // _PyTemplate_Build()
#include "pycore_tuple.h"         // _PyTuple_ITEMS()
#include "pycore_typeobject.h"    // _PySuper_Lookup()

#include "pycore_dict.h"
#include "dictobject.h"
#include "pycore_frame.h"
#include "opcode.h"
#include "optimizer.h"
#include "pydtrace.h"
#include "setobject.h"


#define USE_COMPUTED_GOTOS 0
#include "ceval_macros.h"

/* Flow control macros */

#define inst(name, ...) case name:
#define op(name, ...) /* NAME is ignored */
#define macro(name) static int MACRO_##name
#define super(name) static int SUPER_##name
#define family(name, ...) static int family_##name
#define pseudo(name) static int pseudo_##name
#define label(name) name:

/* Annotations */
#define guard
#define override
#define specializing
#define replicate(TIMES)
#define tier1
#define no_save_ip

// Dummy variables for stack effects.
static PyObject *value, *value1, *value2, *left, *right, *res, *sum, *prod, *sub;
static PyObject *container, *start, *stop, *v, *lhs, *rhs, *res2;
static PyObject *list, *tuple, *dict, *owner, *set, *str, *tup, *map, *keys;
static PyObject *exit_func, *lasti, *val, *retval, *obj, *iter, *exhausted;
static PyObject *aiter, *awaitable, *iterable, *w, *exc_value, *bc, *locals;
static PyObject *orig, *excs, *update, *b, *fromlist, *level, *from;
static PyObject **pieces, **values;
static size_t jump;
// Dummy variables for cache effects
static uint16_t invert, counter, index, hint;
#define unused 0  // Used in a macro def, can't be static
static uint32_t type_version;
static _PyExecutorObject *current_executor;

static PyObject *
dummy_func(
    PyThreadState *tstate,
    _PyInterpreterFrame *frame,
    unsigned char opcode,
    unsigned int oparg,
    _Py_CODEUNIT *next_instr,
    PyObject **stack_pointer,
    int throwflag,
    PyObject *args[]
)
{
    // Dummy labels.
    pop_1_error:
    // Dummy locals.
    PyObject *dummy;
    _Py_CODEUNIT *this_instr;
    PyObject *attr;
    PyObject *attrs;
    PyObject *bottom;
    PyObject *callable;
    PyObject *callargs;
    PyObject *codeobj;
    PyObject *cond;
    PyObject *descr;
    PyObject *exc;
    PyObject *exit;
    PyObject *fget;
    PyObject *fmt_spec;
    PyObject *func;
    uint32_t func_version;
    PyObject *getattribute;
    PyObject *kwargs;
    PyObject *kwdefaults;
    PyObject *len_o;
    PyObject *match;
    PyObject *match_type;
    PyObject *method;
    PyObject *mgr;
    Py_ssize_t min_args;
    PyObject *names;
    PyObject *new_exc;
    PyObject *next;
    PyObject *none;
    PyObject *null;
    PyObject *prev_exc;
    PyObject *receiver;
    PyObject *rest;
    int result;
    PyObject *self;
    PyObject *seq;
    PyObject *slice;
    PyObject *step;
    PyObject *subject;
    PyObject *top;
    PyObject *type;
    PyObject *typevars;
    PyObject *val0;
    PyObject *val1;
    int values_or_none;

    switch (opcode) {

// BEGIN BYTECODES //
        pure inst(NOP, (--)) {
        }

        family(RESUME, 0) = {
            RESUME_CHECK,
        };

        macro(NOT_TAKEN) = NOP;

        op(_CHECK_PERIODIC, (--)) {
            int err = check_periodics(tstate);
            ERROR_IF(err != 0);
        }

        replaced op(_CHECK_PERIODIC_AT_END, (--)) {
            int err = check_periodics(tstate);
            ERROR_IF(err != 0);
        }

        op(_CHECK_PERIODIC_IF_NOT_YIELD_FROM, (--)) {
            if ((oparg & RESUME_OPARG_LOCATION_MASK) < RESUME_AFTER_YIELD_FROM) {
                int err = check_periodics(tstate);
                ERROR_IF(err != 0);
            }
        }

        op(_QUICKEN_RESUME, (--)) {
            #if ENABLE_SPECIALIZATION_FT
            if (tstate->tracing == 0 && this_instr->op.code == RESUME) {
                FT_ATOMIC_STORE_UINT8_RELAXED(this_instr->op.code, RESUME_CHECK);
            }
            #endif  /* ENABLE_SPECIALIZATION_FT */
        }

        tier1 op(_MAYBE_INSTRUMENT, (--)) {
            #ifdef Py_GIL_DISABLED
            // For thread-safety, we need to check instrumentation version
            // even when tracing. Otherwise, another thread may concurrently
            // re-write the bytecode while we are executing this function.
            int check_instrumentation = 1;
            #else
            int check_instrumentation = (tstate->tracing == 0);
            #endif
            if (check_instrumentation) {
                uintptr_t global_version = _Py_atomic_load_uintptr_relaxed(&tstate->eval_breaker) & ~_PY_EVAL_EVENTS_MASK;
                uintptr_t code_version = FT_ATOMIC_LOAD_UINTPTR_ACQUIRE(_PyFrame_GetCode(frame)->_co_instrumentation_version);
                if (code_version != global_version) {
                    int err = _Py_Instrument(_PyFrame_GetCode(frame), tstate->interp);
                    if (err) {
                        ERROR_NO_POP();
                    }
                    next_instr = this_instr;
                    DISPATCH();
                }
            }
        }

        op(_LOAD_BYTECODE, (--)) {
            #ifdef Py_GIL_DISABLED
            if (frame->tlbc_index !=
                ((_PyThreadStateImpl *)tstate)->tlbc_index) {
                _Py_CODEUNIT *bytecode =
                    _PyEval_GetExecutableCode(tstate, _PyFrame_GetCode(frame));
                ERROR_IF(bytecode == NULL);
                ptrdiff_t off = this_instr - _PyFrame_GetBytecode(frame);
                frame->tlbc_index = ((_PyThreadStateImpl *)tstate)->tlbc_index;
                frame->instr_ptr = bytecode + off;
                // Make sure this_instr gets reset correctly for any uops that
                // follow
                next_instr = frame->instr_ptr;
                DISPATCH();
            }
            #endif
        }

        macro(RESUME) =
            _LOAD_BYTECODE +
            _MAYBE_INSTRUMENT +
            _QUICKEN_RESUME +
            _CHECK_PERIODIC_IF_NOT_YIELD_FROM;

        inst(RESUME_CHECK, (--)) {
#if defined(__EMSCRIPTEN__)
            DEOPT_IF(_Py_emscripten_signal_clock == 0);
            _Py_emscripten_signal_clock -= Py_EMSCRIPTEN_SIGNAL_HANDLING;
#endif
            uintptr_t eval_breaker = _Py_atomic_load_uintptr_relaxed(&tstate->eval_breaker);
            uintptr_t version = FT_ATOMIC_LOAD_UINTPTR_ACQUIRE(_PyFrame_GetCode(frame)->_co_instrumentation_version);
            assert((version & _PY_EVAL_EVENTS_MASK) == 0);
            DEOPT_IF(eval_breaker != version);
            #ifdef Py_GIL_DISABLED
            DEOPT_IF(frame->tlbc_index !=
                     ((_PyThreadStateImpl *)tstate)->tlbc_index);
            #endif
        }

        op(_MONITOR_RESUME, (--)) {
            int err = _Py_call_instrumentation(
                    tstate, oparg > 0, frame, this_instr);
            ERROR_IF(err);
            if (frame->instr_ptr != this_instr) {
                /* Instrumentation has jumped */
                next_instr = frame->instr_ptr;
            }
        }

        macro(INSTRUMENTED_RESUME) =
            _LOAD_BYTECODE +
            _MAYBE_INSTRUMENT +
            _CHECK_PERIODIC_IF_NOT_YIELD_FROM +
            _MONITOR_RESUME;

        pseudo(LOAD_CLOSURE, (-- unused)) = {
            LOAD_FAST,
        };

        inst(LOAD_FAST_CHECK, (-- value)) {
            _PyStackRef value_s = GETLOCAL(oparg);
            if (PyStackRef_IsNull(value_s)) {
                _PyEval_FormatExcCheckArg(tstate, PyExc_UnboundLocalError,
                    UNBOUNDLOCAL_ERROR_MSG,
                    PyTuple_GetItem(_PyFrame_GetCode(frame)->co_localsplusnames, oparg)
                );
                ERROR_IF(true);
            }
            value = PyStackRef_DUP(value_s);
        }

        replicate(8) pure inst(LOAD_FAST, (-- value)) {
            assert(!PyStackRef_IsNull(GETLOCAL(oparg)));
            value = PyStackRef_DUP(GETLOCAL(oparg));
        }

        replicate(8) pure inst (LOAD_FAST_BORROW, (-- value)) {
            assert(!PyStackRef_IsNull(GETLOCAL(oparg)));
            value = PyStackRef_Borrow(GETLOCAL(oparg));
        }

        inst(LOAD_FAST_AND_CLEAR, (-- value)) {
            value = GETLOCAL(oparg);
            GETLOCAL(oparg) = PyStackRef_NULL;
        }

        inst(LOAD_FAST_LOAD_FAST, ( -- value1, value2)) {
            uint32_t oparg1 = oparg >> 4;
            uint32_t oparg2 = oparg & 15;
            value1 = PyStackRef_DUP(GETLOCAL(oparg1));
            value2 = PyStackRef_DUP(GETLOCAL(oparg2));
        }

        inst(LOAD_FAST_BORROW_LOAD_FAST_BORROW, ( -- value1, value2)) {
            uint32_t oparg1 = oparg >> 4;
            uint32_t oparg2 = oparg & 15;
            value1 = PyStackRef_Borrow(GETLOCAL(oparg1));
            value2 = PyStackRef_Borrow(GETLOCAL(oparg2));
        }

        inst(LOAD_CONST, (-- value)) {
            PyObject *obj = GETITEM(FRAME_CO_CONSTS, oparg);
            value = PyStackRef_FromPyObjectBorrow(obj);
        }

        replicate(4) inst(LOAD_SMALL_INT, (-- value)) {
            assert(oparg < _PY_NSMALLPOSINTS);
            PyObject *obj = (PyObject *)&_PyLong_SMALL_INTS[_PY_NSMALLNEGINTS + oparg];
            value = PyStackRef_FromPyObjectBorrow(obj);
        }

        replicate(8) inst(STORE_FAST, (value --)) {
            _PyStackRef tmp = GETLOCAL(oparg);
            GETLOCAL(oparg) = value;
            DEAD(value);
            PyStackRef_XCLOSE(tmp);
        }

        pseudo(STORE_FAST_MAYBE_NULL, (unused --)) = {
            STORE_FAST,
        };

        inst(STORE_FAST_LOAD_FAST, (value1 -- value2)) {
            uint32_t oparg1 = oparg >> 4;
            uint32_t oparg2 = oparg & 15;
            _PyStackRef tmp = GETLOCAL(oparg1);
            GETLOCAL(oparg1) = value1;
            DEAD(value1);
            value2 = PyStackRef_DUP(GETLOCAL(oparg2));
            PyStackRef_XCLOSE(tmp);
        }

        inst(STORE_FAST_STORE_FAST, (value2, value1 --)) {
            uint32_t oparg1 = oparg >> 4;
            uint32_t oparg2 = oparg & 15;
            _PyStackRef tmp = GETLOCAL(oparg1);
            GETLOCAL(oparg1) = value1;
            DEAD(value1);
            PyStackRef_XCLOSE(tmp);
            tmp = GETLOCAL(oparg2);
            GETLOCAL(oparg2) = value2;
            DEAD(value2);
            PyStackRef_XCLOSE(tmp);
        }

        pure inst(POP_TOP, (value --)) {
            PyStackRef_XCLOSE(value);
        }

        op(_POP_TOP_NOP, (value --)) {
            assert(PyStackRef_IsNull(value) || (!PyStackRef_RefcountOnObject(value)) ||
                _Py_IsImmortal((PyStackRef_AsPyObjectBorrow(value))));
            DEAD(value);
        }

        op(_POP_TOP_INT, (value --)) {
            assert(PyLong_CheckExact(PyStackRef_AsPyObjectBorrow(value)));
            PyStackRef_CLOSE_SPECIALIZED(value, _PyLong_ExactDealloc);
        }

        op(_POP_TOP_FLOAT, (value --)) {
            assert(PyFloat_CheckExact(PyStackRef_AsPyObjectBorrow(value)));
            PyStackRef_CLOSE_SPECIALIZED(value, _PyFloat_ExactDealloc);
        }

        op(_POP_TOP_UNICODE, (value --)) {
            assert(PyUnicode_CheckExact(PyStackRef_AsPyObjectBorrow(value)));
            PyStackRef_CLOSE_SPECIALIZED(value, _PyUnicode_ExactDealloc);
        }

        tier2 op(_POP_TWO, (nos, tos --)) {
            PyStackRef_CLOSE(tos);
            PyStackRef_CLOSE(nos);
        }

        pure inst(PUSH_NULL, (-- res)) {
            res = PyStackRef_NULL;
        }

        no_save_ip inst(END_FOR, (value -- )) {
            /* Don't update instr_ptr, so that POP_ITER sees
             * the FOR_ITER as the previous instruction.
             * This has the benign side effect that if value is
             * finalized it will see the location as the FOR_ITER's.
             */
            PyStackRef_CLOSE(value);
        }


        inst(POP_ITER, (iter, index_or_null -- )) {
            (void)index_or_null;
            DEAD(index_or_null);
            PyStackRef_CLOSE(iter);
        }

        no_save_ip tier1 inst(INSTRUMENTED_END_FOR, (receiver, index_or_null, value -- receiver, index_or_null)) {
            /* Need to create a fake StopIteration error here,
             * to conform to PEP 380 */
            if (PyStackRef_GenCheck(receiver)) {
                int err = monitor_stop_iteration(tstate, frame, this_instr, PyStackRef_AsPyObjectBorrow(value));
                if (err) {
                    ERROR_NO_POP();
                }
            }
            PyStackRef_CLOSE(value);
        }

        tier1 inst(INSTRUMENTED_POP_ITER, (iter, index_or_null -- )) {
            (void)index_or_null;
            DEAD(index_or_null);
            INSTRUMENTED_JUMP(prev_instr, this_instr+1, PY_MONITORING_EVENT_BRANCH_RIGHT);
            PyStackRef_CLOSE(iter);
        }

        pure inst(END_SEND, (receiver, value -- val)) {
            val = value;
            DEAD(value);
            PyStackRef_CLOSE(receiver);
        }

        tier1 inst(INSTRUMENTED_END_SEND, (receiver, value -- val)) {
            PyObject *receiver_o = PyStackRef_AsPyObjectBorrow(receiver);
            if (PyGen_Check(receiver_o) || PyCoro_CheckExact(receiver_o)) {
                int err = monitor_stop_iteration(tstate, frame, this_instr, PyStackRef_AsPyObjectBorrow(value));
                if (err) {
                    ERROR_NO_POP();
                }
            }
            val = value;
            DEAD(value);
            PyStackRef_CLOSE(receiver);
        }

        inst(UNARY_NEGATIVE, (value -- res)) {
            PyObject *res_o = PyNumber_Negative(PyStackRef_AsPyObjectBorrow(value));
            PyStackRef_CLOSE(value);
            ERROR_IF(res_o == NULL);
            res = PyStackRef_FromPyObjectSteal(res_o);
        }

        pure inst(UNARY_NOT, (value -- res)) {
            assert(PyStackRef_BoolCheck(value));
            res = PyStackRef_IsFalse(value)
                ? PyStackRef_True : PyStackRef_False;
            DEAD(value);
        }

        family(TO_BOOL, INLINE_CACHE_ENTRIES_TO_BOOL) = {
            TO_BOOL_ALWAYS_TRUE,
            TO_BOOL_BOOL,
            TO_BOOL_INT,
            TO_BOOL_LIST,
            TO_BOOL_NONE,
            TO_BOOL_STR,
        };

        specializing op(_SPECIALIZE_TO_BOOL, (counter/1, value -- value)) {
            #if ENABLE_SPECIALIZATION_FT
            if (ADAPTIVE_COUNTER_TRIGGERS(counter)) {
                next_instr = this_instr;
                _Py_Specialize_ToBool(value, next_instr);
                DISPATCH_SAME_OPARG();
            }
            OPCODE_DEFERRED_INC(TO_BOOL);
            ADVANCE_ADAPTIVE_COUNTER(this_instr[1].counter);
            #endif  /* ENABLE_SPECIALIZATION_FT */
        }

        op(_TO_BOOL, (value -- res)) {
            int err = PyObject_IsTrue(PyStackRef_AsPyObjectBorrow(value));
            PyStackRef_CLOSE(value);
            ERROR_IF(err < 0);
            res = err ? PyStackRef_True : PyStackRef_False;
        }

        macro(TO_BOOL) = _SPECIALIZE_TO_BOOL + unused/2 + _TO_BOOL;

        inst(TO_BOOL_BOOL, (unused/1, unused/2, value -- value)) {
            EXIT_IF(!PyStackRef_BoolCheck(value));
            STAT_INC(TO_BOOL, hit);
        }

        inst(TO_BOOL_INT, (unused/1, unused/2, value -- res)) {
            PyObject *value_o = PyStackRef_AsPyObjectBorrow(value);
            EXIT_IF(!PyLong_CheckExact(value_o));
            STAT_INC(TO_BOOL, hit);
            if (_PyLong_IsZero((PyLongObject *)value_o)) {
                assert(_Py_IsImmortal(value_o));
                DEAD(value);
                res = PyStackRef_False;
            }
            else {
                PyStackRef_CLOSE(value);
                res = PyStackRef_True;
            }
        }

        op(_GUARD_NOS_LIST, (nos, unused -- nos, unused)) {
            PyObject *o = PyStackRef_AsPyObjectBorrow(nos);
            EXIT_IF(!PyList_CheckExact(o));
        }

        op(_GUARD_TOS_LIST, (tos -- tos)) {
            PyObject *o = PyStackRef_AsPyObjectBorrow(tos);
            EXIT_IF(!PyList_CheckExact(o));
        }

        op(_GUARD_TOS_SLICE, (tos -- tos)) {
            PyObject *o = PyStackRef_AsPyObjectBorrow(tos);
            EXIT_IF(!PySlice_Check(o));
        }

        macro(TO_BOOL_LIST) = _GUARD_TOS_LIST + unused/1 + unused/2 + _TO_BOOL_LIST;

        op(_TO_BOOL_LIST, (value -- res)) {
            PyObject *value_o = PyStackRef_AsPyObjectBorrow(value);
            assert(PyList_CheckExact(value_o));
            STAT_INC(TO_BOOL, hit);
            res = PyList_GET_SIZE(value_o) ? PyStackRef_True : PyStackRef_False;
            DECREF_INPUTS();
        }

        inst(TO_BOOL_NONE, (unused/1, unused/2, value -- res)) {
            // This one is a bit weird, because we expect *some* failures:
            EXIT_IF(!PyStackRef_IsNone(value));
            DEAD(value);
            STAT_INC(TO_BOOL, hit);
            res = PyStackRef_False;
        }

        op(_GUARD_NOS_UNICODE, (nos, unused -- nos, unused)) {
            PyObject *o = PyStackRef_AsPyObjectBorrow(nos);
            EXIT_IF(!PyUnicode_CheckExact(o));
        }

        op(_GUARD_TOS_UNICODE, (value -- value)) {
            PyObject *value_o = PyStackRef_AsPyObjectBorrow(value);
            EXIT_IF(!PyUnicode_CheckExact(value_o));
        }

        op(_TO_BOOL_STR, (value -- res)) {
            STAT_INC(TO_BOOL, hit);
            PyObject *value_o = PyStackRef_AsPyObjectBorrow(value);
            if (value_o == &_Py_STR(empty)) {
                assert(_Py_IsImmortal(value_o));
                DEAD(value);
                res = PyStackRef_False;
            }
            else {
                assert(Py_SIZE(value_o));
                PyStackRef_CLOSE(value);
                res = PyStackRef_True;
            }
        }

        macro(TO_BOOL_STR) =
            _GUARD_TOS_UNICODE + unused/1 + unused/2 + _TO_BOOL_STR;

        op(_REPLACE_WITH_TRUE, (value -- res)) {
            PyStackRef_CLOSE(value);
            res = PyStackRef_True;
        }

        macro(TO_BOOL_ALWAYS_TRUE) =
            unused/1 +
            _GUARD_TYPE_VERSION +
            _REPLACE_WITH_TRUE;

        inst(UNARY_INVERT, (value -- res)) {
            PyObject *res_o = PyNumber_Invert(PyStackRef_AsPyObjectBorrow(value));
            PyStackRef_CLOSE(value);
            ERROR_IF(res_o == NULL);
            res = PyStackRef_FromPyObjectSteal(res_o);
        }

        family(BINARY_OP, INLINE_CACHE_ENTRIES_BINARY_OP) = {
            BINARY_OP_MULTIPLY_INT,
            BINARY_OP_ADD_INT,
            BINARY_OP_SUBTRACT_INT,
            BINARY_OP_MULTIPLY_FLOAT,
            BINARY_OP_ADD_FLOAT,
            BINARY_OP_SUBTRACT_FLOAT,
            BINARY_OP_ADD_UNICODE,
            BINARY_OP_SUBSCR_LIST_INT,
            BINARY_OP_SUBSCR_LIST_SLICE,
            BINARY_OP_SUBSCR_TUPLE_INT,
            BINARY_OP_SUBSCR_STR_INT,
            BINARY_OP_SUBSCR_DICT,
            BINARY_OP_SUBSCR_GETITEM,
            // BINARY_OP_INPLACE_ADD_UNICODE,  // See comments at that opcode.
            BINARY_OP_EXTEND,
        };

        op(_GUARD_NOS_INT, (left, unused -- left, unused)) {
            PyObject *left_o = PyStackRef_AsPyObjectBorrow(left);
            EXIT_IF(!_PyLong_CheckExactAndCompact(left_o));
        }

        op(_GUARD_TOS_INT, (value -- value)) {
            PyObject *value_o = PyStackRef_AsPyObjectBorrow(value);
            EXIT_IF(!_PyLong_CheckExactAndCompact(value_o));
        }

        op(_GUARD_NOS_OVERFLOWED, (left, unused -- left, unused)) {
            PyObject *left_o = PyStackRef_AsPyObjectBorrow(left);
            assert(Py_TYPE(left_o) == &PyLong_Type);
            EXIT_IF(!_PyLong_IsCompact((PyLongObject *)left_o));
        }

        op(_GUARD_TOS_OVERFLOWED, (value -- value)) {
            PyObject *value_o = PyStackRef_AsPyObjectBorrow(value);
            assert(Py_TYPE(value_o) == &PyLong_Type);
            EXIT_IF(!_PyLong_IsCompact((PyLongObject *)value_o));
        }

        pure op(_BINARY_OP_MULTIPLY_INT, (left, right -- res)) {
            PyObject *left_o = PyStackRef_AsPyObjectBorrow(left);
            PyObject *right_o = PyStackRef_AsPyObjectBorrow(right);
            assert(PyLong_CheckExact(left_o));
            assert(PyLong_CheckExact(right_o));
            assert(_PyLong_BothAreCompact((PyLongObject *)left_o, (PyLongObject *)right_o));

            STAT_INC(BINARY_OP, hit);
            res = _PyCompactLong_Multiply((PyLongObject *)left_o, (PyLongObject *)right_o);
            EXIT_IF(PyStackRef_IsNull(res));
            PyStackRef_CLOSE_SPECIALIZED(right, _PyLong_ExactDealloc);
            PyStackRef_CLOSE_SPECIALIZED(left, _PyLong_ExactDealloc);
            INPUTS_DEAD();
        }

        pure op(_BINARY_OP_ADD_INT, (left, right -- res)) {
            PyObject *left_o = PyStackRef_AsPyObjectBorrow(left);
            PyObject *right_o = PyStackRef_AsPyObjectBorrow(right);
            assert(PyLong_CheckExact(left_o));
            assert(PyLong_CheckExact(right_o));
            assert(_PyLong_BothAreCompact((PyLongObject *)left_o, (PyLongObject *)right_o));

            STAT_INC(BINARY_OP, hit);
            res = _PyCompactLong_Add((PyLongObject *)left_o, (PyLongObject *)right_o);
            EXIT_IF(PyStackRef_IsNull(res));
            PyStackRef_CLOSE_SPECIALIZED(right, _PyLong_ExactDealloc);
            PyStackRef_CLOSE_SPECIALIZED(left, _PyLong_ExactDealloc);
            INPUTS_DEAD();
        }

        pure op(_BINARY_OP_SUBTRACT_INT, (left, right -- res)) {
            PyObject *left_o = PyStackRef_AsPyObjectBorrow(left);
            PyObject *right_o = PyStackRef_AsPyObjectBorrow(right);
            assert(PyLong_CheckExact(left_o));
            assert(PyLong_CheckExact(right_o));
            assert(_PyLong_BothAreCompact((PyLongObject *)left_o, (PyLongObject *)right_o));

            STAT_INC(BINARY_OP, hit);
            res = _PyCompactLong_Subtract((PyLongObject *)left_o, (PyLongObject *)right_o);
            EXIT_IF(PyStackRef_IsNull(res));
            PyStackRef_CLOSE_SPECIALIZED(right, _PyLong_ExactDealloc);
            PyStackRef_CLOSE_SPECIALIZED(left, _PyLong_ExactDealloc);
            INPUTS_DEAD();
        }

        macro(BINARY_OP_MULTIPLY_INT) =
            _GUARD_TOS_INT + _GUARD_NOS_INT + unused/5 + _BINARY_OP_MULTIPLY_INT;

        macro(BINARY_OP_ADD_INT) =
            _GUARD_TOS_INT + _GUARD_NOS_INT + unused/5 + _BINARY_OP_ADD_INT;

        macro(BINARY_OP_SUBTRACT_INT) =
            _GUARD_TOS_INT + _GUARD_NOS_INT + unused/5 + _BINARY_OP_SUBTRACT_INT;

        op(_GUARD_NOS_FLOAT, (left, unused -- left, unused)) {
            PyObject *left_o = PyStackRef_AsPyObjectBorrow(left);
            EXIT_IF(!PyFloat_CheckExact(left_o));
        }

        op(_GUARD_TOS_FLOAT, (value -- value)) {
            PyObject *value_o = PyStackRef_AsPyObjectBorrow(value);
            EXIT_IF(!PyFloat_CheckExact(value_o));
        }

        pure op(_BINARY_OP_MULTIPLY_FLOAT, (left, right -- res)) {
            PyObject *left_o = PyStackRef_AsPyObjectBorrow(left);
            PyObject *right_o = PyStackRef_AsPyObjectBorrow(right);
            assert(PyFloat_CheckExact(left_o));
            assert(PyFloat_CheckExact(right_o));

            STAT_INC(BINARY_OP, hit);
            double dres =
                ((PyFloatObject *)left_o)->ob_fval *
                ((PyFloatObject *)right_o)->ob_fval;
            res = _PyFloat_FromDouble_ConsumeInputs(left, right, dres);
            INPUTS_DEAD();
            ERROR_IF(PyStackRef_IsNull(res));
        }

        pure op(_BINARY_OP_ADD_FLOAT, (left, right -- res)) {
            PyObject *left_o = PyStackRef_AsPyObjectBorrow(left);
            PyObject *right_o = PyStackRef_AsPyObjectBorrow(right);
            assert(PyFloat_CheckExact(left_o));
            assert(PyFloat_CheckExact(right_o));

            STAT_INC(BINARY_OP, hit);
            double dres =
                ((PyFloatObject *)left_o)->ob_fval +
                ((PyFloatObject *)right_o)->ob_fval;
            res = _PyFloat_FromDouble_ConsumeInputs(left, right, dres);
            INPUTS_DEAD();
            ERROR_IF(PyStackRef_IsNull(res));
        }

        pure op(_BINARY_OP_SUBTRACT_FLOAT, (left, right -- res)) {
            PyObject *left_o = PyStackRef_AsPyObjectBorrow(left);
            PyObject *right_o = PyStackRef_AsPyObjectBorrow(right);
            assert(PyFloat_CheckExact(left_o));
            assert(PyFloat_CheckExact(right_o));

            STAT_INC(BINARY_OP, hit);
            double dres =
                ((PyFloatObject *)left_o)->ob_fval -
                ((PyFloatObject *)right_o)->ob_fval;
            res = _PyFloat_FromDouble_ConsumeInputs(left, right, dres);
            INPUTS_DEAD();
            ERROR_IF(PyStackRef_IsNull(res));
        }


        pure op(_BINARY_OP_MULTIPLY_FLOAT__NO_DECREF_INPUTS, (left, right -- res)) {
            PyObject *left_o = PyStackRef_AsPyObjectBorrow(left);
            PyObject *right_o = PyStackRef_AsPyObjectBorrow(right);
            assert(PyFloat_CheckExact(left_o));
            assert(PyFloat_CheckExact(right_o));

            STAT_INC(BINARY_OP, hit);
            double dres =
                ((PyFloatObject *)left_o)->ob_fval *
                ((PyFloatObject *)right_o)->ob_fval;
            res = PyStackRef_FromPyObjectSteal(PyFloat_FromDouble(dres));
            INPUTS_DEAD();
            ERROR_IF(PyStackRef_IsNull(res));
        }

        pure op(_BINARY_OP_ADD_FLOAT__NO_DECREF_INPUTS, (left, right -- res)) {
            PyObject *left_o = PyStackRef_AsPyObjectBorrow(left);
            PyObject *right_o = PyStackRef_AsPyObjectBorrow(right);
            assert(PyFloat_CheckExact(left_o));
            assert(PyFloat_CheckExact(right_o));

            STAT_INC(BINARY_OP, hit);
            double dres =
                ((PyFloatObject *)left_o)->ob_fval +
                ((PyFloatObject *)right_o)->ob_fval;
            res = PyStackRef_FromPyObjectSteal(PyFloat_FromDouble(dres));
            INPUTS_DEAD();
            ERROR_IF(PyStackRef_IsNull(res));
        }

        pure op(_BINARY_OP_SUBTRACT_FLOAT__NO_DECREF_INPUTS, (left, right -- res)) {
            PyObject *left_o = PyStackRef_AsPyObjectBorrow(left);
            PyObject *right_o = PyStackRef_AsPyObjectBorrow(right);
            assert(PyFloat_CheckExact(left_o));
            assert(PyFloat_CheckExact(right_o));

            STAT_INC(BINARY_OP, hit);
            double dres =
                ((PyFloatObject *)left_o)->ob_fval -
                ((PyFloatObject *)right_o)->ob_fval;
            res = PyStackRef_FromPyObjectSteal(PyFloat_FromDouble(dres));
            INPUTS_DEAD();
            ERROR_IF(PyStackRef_IsNull(res));
        }

        macro(BINARY_OP_MULTIPLY_FLOAT) =
            _GUARD_TOS_FLOAT + _GUARD_NOS_FLOAT + unused/5 + _BINARY_OP_MULTIPLY_FLOAT;
        macro(BINARY_OP_ADD_FLOAT) =
            _GUARD_TOS_FLOAT + _GUARD_NOS_FLOAT + unused/5 + _BINARY_OP_ADD_FLOAT;
        macro(BINARY_OP_SUBTRACT_FLOAT) =
            _GUARD_TOS_FLOAT + _GUARD_NOS_FLOAT + unused/5 + _BINARY_OP_SUBTRACT_FLOAT;

        pure op(_BINARY_OP_ADD_UNICODE, (left, right -- res)) {
            PyObject *left_o = PyStackRef_AsPyObjectBorrow(left);
            PyObject *right_o = PyStackRef_AsPyObjectBorrow(right);
            assert(PyUnicode_CheckExact(left_o));
            assert(PyUnicode_CheckExact(right_o));

            STAT_INC(BINARY_OP, hit);
            PyObject *res_o = PyUnicode_Concat(left_o, right_o);
            PyStackRef_CLOSE_SPECIALIZED(right, _PyUnicode_ExactDealloc);
            PyStackRef_CLOSE_SPECIALIZED(left, _PyUnicode_ExactDealloc);
            INPUTS_DEAD();
            ERROR_IF(res_o == NULL);
            res = PyStackRef_FromPyObjectSteal(res_o);
        }

        macro(BINARY_OP_ADD_UNICODE) =
            _GUARD_TOS_UNICODE + _GUARD_NOS_UNICODE + unused/5 + _BINARY_OP_ADD_UNICODE;

        // This is a subtle one. It's a super-instruction for
        // BINARY_OP_ADD_UNICODE followed by STORE_FAST
        // where the store goes into the left argument.
        // So the inputs are the same as for all BINARY_OP
        // specializations, but there is no output.
        // At the end we just skip over the STORE_FAST.
        op(_BINARY_OP_INPLACE_ADD_UNICODE, (left, right --)) {
            PyObject *left_o = PyStackRef_AsPyObjectBorrow(left);
            assert(PyUnicode_CheckExact(left_o));
            assert(PyUnicode_CheckExact(PyStackRef_AsPyObjectBorrow(right)));

            int next_oparg;
        #if TIER_ONE
            assert(next_instr->op.code == STORE_FAST);
            next_oparg = next_instr->op.arg;
        #else
            next_oparg = (int)CURRENT_OPERAND0_16();
        #endif
            _PyStackRef *target_local = &GETLOCAL(next_oparg);
            assert(PyUnicode_CheckExact(left_o));
            DEOPT_IF(PyStackRef_AsPyObjectBorrow(*target_local) != left_o);
            STAT_INC(BINARY_OP, hit);
            /* Handle `left = left + right` or `left += right` for str.
             *
             * When possible, extend `left` in place rather than
             * allocating a new PyUnicodeObject. This attempts to avoid
             * quadratic behavior when one neglects to use str.join().
             *
             * If `left` has only two references remaining (one from
             * the stack, one in the locals), DECREFing `left` leaves
             * only the locals reference, so PyUnicode_Append knows
             * that the string is safe to mutate.
             */
            assert(Py_REFCNT(left_o) >= 2 || !PyStackRef_IsHeapSafe(left));
            PyStackRef_CLOSE_SPECIALIZED(left, _PyUnicode_ExactDealloc);
            DEAD(left);
            PyObject *temp = PyStackRef_AsPyObjectSteal(*target_local);
            PyObject *right_o = PyStackRef_AsPyObjectSteal(right);
            PyUnicode_Append(&temp, right_o);
            *target_local = PyStackRef_FromPyObjectSteal(temp);
            Py_DECREF(right_o);
            ERROR_IF(PyStackRef_IsNull(*target_local));
        #if TIER_ONE
            // The STORE_FAST is already done. This is done here in tier one,
            // and during trace projection in tier two:
            assert(next_instr->op.code == STORE_FAST);
            SKIP_OVER(1);
        #endif
        }

       op(_GUARD_BINARY_OP_EXTEND, (descr/4, left, right -- left, right)) {
            PyObject *left_o = PyStackRef_AsPyObjectBorrow(left);
            PyObject *right_o = PyStackRef_AsPyObjectBorrow(right);
            _PyBinaryOpSpecializationDescr *d = (_PyBinaryOpSpecializationDescr*)descr;
            assert(INLINE_CACHE_ENTRIES_BINARY_OP == 5);
            assert(d && d->guard);
            int res = d->guard(left_o, right_o);
            DEOPT_IF(!res);
        }

       op(_BINARY_OP_EXTEND, (descr/4, left, right -- res)) {
            PyObject *left_o = PyStackRef_AsPyObjectBorrow(left);
            PyObject *right_o = PyStackRef_AsPyObjectBorrow(right);
            assert(INLINE_CACHE_ENTRIES_BINARY_OP == 5);
            _PyBinaryOpSpecializationDescr *d = (_PyBinaryOpSpecializationDescr*)descr;

            STAT_INC(BINARY_OP, hit);

            PyObject *res_o = d->action(left_o, right_o);
            DECREF_INPUTS();
            res = PyStackRef_FromPyObjectSteal(res_o);
        }

        macro(BINARY_OP_EXTEND) =
            unused/1 + _GUARD_BINARY_OP_EXTEND + rewind/-4 + _BINARY_OP_EXTEND;

        macro(BINARY_OP_INPLACE_ADD_UNICODE) =
            _GUARD_TOS_UNICODE + _GUARD_NOS_UNICODE + unused/5 + _BINARY_OP_INPLACE_ADD_UNICODE;

        specializing op(_SPECIALIZE_BINARY_SLICE, (container, start, stop -- container, start, stop)) {
            // Placeholder until we implement BINARY_SLICE specialization
            #if ENABLE_SPECIALIZATION
            OPCODE_DEFERRED_INC(BINARY_SLICE);
            #endif  /* ENABLE_SPECIALIZATION */
        }

        op(_BINARY_SLICE, (container, start, stop -- res)) {
            PyObject *slice = _PyBuildSlice_ConsumeRefs(PyStackRef_AsPyObjectSteal(start),
                                                        PyStackRef_AsPyObjectSteal(stop));
            PyObject *res_o;
            // Can't use ERROR_IF() here, because we haven't
            // DECREF'ed container yet, and we still own slice.
            if (slice == NULL) {
                res_o = NULL;
            }
            else {
                res_o = PyObject_GetItem(PyStackRef_AsPyObjectBorrow(container), slice);
                Py_DECREF(slice);
            }
            PyStackRef_CLOSE(container);
            ERROR_IF(res_o == NULL);
            res = PyStackRef_FromPyObjectSteal(res_o);
        }

        macro(BINARY_SLICE) = _SPECIALIZE_BINARY_SLICE + _BINARY_SLICE;

        specializing op(_SPECIALIZE_STORE_SLICE, (v, container, start, stop -- v, container, start, stop)) {
            // Placeholder until we implement STORE_SLICE specialization
            #if ENABLE_SPECIALIZATION
            OPCODE_DEFERRED_INC(STORE_SLICE);
            #endif  /* ENABLE_SPECIALIZATION */
        }

        op(_STORE_SLICE, (v, container, start, stop -- )) {
            PyObject *slice = _PyBuildSlice_ConsumeRefs(PyStackRef_AsPyObjectSteal(start),
                                                        PyStackRef_AsPyObjectSteal(stop));
            int err;
            if (slice == NULL) {
                err = 1;
            }
            else {
                err = PyObject_SetItem(PyStackRef_AsPyObjectBorrow(container), slice, PyStackRef_AsPyObjectBorrow(v));
                Py_DECREF(slice);
            }
            DECREF_INPUTS();
            ERROR_IF(err);
        }

        macro(STORE_SLICE) = _SPECIALIZE_STORE_SLICE + _STORE_SLICE;

        macro(BINARY_OP_SUBSCR_LIST_INT) =
            _GUARD_TOS_INT + _GUARD_NOS_LIST + unused/5 + _BINARY_OP_SUBSCR_LIST_INT;

        op(_BINARY_OP_SUBSCR_LIST_INT, (list_st, sub_st -- res)) {
            PyObject *sub = PyStackRef_AsPyObjectBorrow(sub_st);
            PyObject *list = PyStackRef_AsPyObjectBorrow(list_st);

            assert(PyLong_CheckExact(sub));
            assert(PyList_CheckExact(list));

            // Deopt unless 0 <= sub < PyList_Size(list)
            DEOPT_IF(!_PyLong_IsNonNegativeCompact((PyLongObject *)sub));
            Py_ssize_t index = ((PyLongObject*)sub)->long_value.ob_digit[0];
#ifdef Py_GIL_DISABLED
            PyObject *res_o = _PyList_GetItemRef((PyListObject*)list, index);
            DEOPT_IF(res_o == NULL);
            STAT_INC(BINARY_OP, hit);
            res = PyStackRef_FromPyObjectSteal(res_o);
#else
            DEOPT_IF(index >= PyList_GET_SIZE(list));
            STAT_INC(BINARY_OP, hit);
            PyObject *res_o = PyList_GET_ITEM(list, index);
            assert(res_o != NULL);
            res = PyStackRef_FromPyObjectNew(res_o);
#endif
            STAT_INC(BINARY_OP, hit);
            DECREF_INPUTS();
        }

        macro(BINARY_OP_SUBSCR_LIST_SLICE) =
            _GUARD_TOS_SLICE + _GUARD_NOS_LIST + unused/5 + _BINARY_OP_SUBSCR_LIST_SLICE;

        op(_BINARY_OP_SUBSCR_LIST_SLICE, (list_st, sub_st -- res)) {
            PyObject *sub = PyStackRef_AsPyObjectBorrow(sub_st);
            PyObject *list = PyStackRef_AsPyObjectBorrow(list_st);

            assert(PySlice_Check(sub));
            assert(PyList_CheckExact(list));

            PyObject *res_o = _PyList_SliceSubscript(list, sub);
            STAT_INC(BINARY_OP, hit);
            DECREF_INPUTS();
            ERROR_IF(res_o == NULL);
            res = PyStackRef_FromPyObjectSteal(res_o);
        }

        macro(BINARY_OP_SUBSCR_STR_INT) =
            _GUARD_TOS_INT + _GUARD_NOS_UNICODE + unused/5 + _BINARY_OP_SUBSCR_STR_INT;

        op(_BINARY_OP_SUBSCR_STR_INT, (str_st, sub_st -- res)) {
            PyObject *sub = PyStackRef_AsPyObjectBorrow(sub_st);
            PyObject *str = PyStackRef_AsPyObjectBorrow(str_st);

            assert(PyLong_CheckExact(sub));
            assert(PyUnicode_CheckExact(str));
            DEOPT_IF(!_PyLong_IsNonNegativeCompact((PyLongObject *)sub));
            Py_ssize_t index = ((PyLongObject*)sub)->long_value.ob_digit[0];
            DEOPT_IF(PyUnicode_GET_LENGTH(str) <= index);
            // Specialize for reading an ASCII character from an ASCII string:
            DEOPT_IF(!PyUnicode_IS_COMPACT_ASCII(str));
            uint8_t c = PyUnicode_1BYTE_DATA(str)[index];
            assert(c < 128);
            STAT_INC(BINARY_OP, hit);
            PyObject *res_o = (PyObject*)&_Py_SINGLETON(strings).ascii[c];
            PyStackRef_CLOSE_SPECIALIZED(sub_st, _PyLong_ExactDealloc);
            DEAD(sub_st);
            PyStackRef_CLOSE(str_st);
            res = PyStackRef_FromPyObjectBorrow(res_o);
        }

        op(_GUARD_NOS_TUPLE, (nos, unused -- nos, unused)) {
            PyObject *o = PyStackRef_AsPyObjectBorrow(nos);
            EXIT_IF(!PyTuple_CheckExact(o));
        }

        op(_GUARD_TOS_TUPLE, (tos -- tos)) {
            PyObject *o = PyStackRef_AsPyObjectBorrow(tos);
            EXIT_IF(!PyTuple_CheckExact(o));
        }

        macro(BINARY_OP_SUBSCR_TUPLE_INT) =
            _GUARD_TOS_INT + _GUARD_NOS_TUPLE + unused/5 + _BINARY_OP_SUBSCR_TUPLE_INT;

        op(_BINARY_OP_SUBSCR_TUPLE_INT, (tuple_st, sub_st -- res)) {
            PyObject *sub = PyStackRef_AsPyObjectBorrow(sub_st);
            PyObject *tuple = PyStackRef_AsPyObjectBorrow(tuple_st);

            assert(PyLong_CheckExact(sub));
            assert(PyTuple_CheckExact(tuple));

            // Deopt unless 0 <= sub < PyTuple_Size(list)
            DEOPT_IF(!_PyLong_IsNonNegativeCompact((PyLongObject *)sub));
            Py_ssize_t index = ((PyLongObject*)sub)->long_value.ob_digit[0];
            DEOPT_IF(index >= PyTuple_GET_SIZE(tuple));
            STAT_INC(BINARY_OP, hit);
            PyObject *res_o = PyTuple_GET_ITEM(tuple, index);
            assert(res_o != NULL);
            PyStackRef_CLOSE_SPECIALIZED(sub_st, _PyLong_ExactDealloc);
            res = PyStackRef_FromPyObjectNew(res_o);
            DECREF_INPUTS();
        }

        op(_GUARD_NOS_DICT, (nos, unused -- nos, unused)) {
            PyObject *o = PyStackRef_AsPyObjectBorrow(nos);
            EXIT_IF(!PyDict_CheckExact(o));
        }

        op(_GUARD_TOS_DICT, (tos -- tos)) {
            PyObject *o = PyStackRef_AsPyObjectBorrow(tos);
            EXIT_IF(!PyDict_CheckExact(o));
        }

        macro(BINARY_OP_SUBSCR_DICT) =
            _GUARD_NOS_DICT + unused/5 + _BINARY_OP_SUBSCR_DICT;

        op(_BINARY_OP_SUBSCR_DICT, (dict_st, sub_st -- res)) {
            PyObject *sub = PyStackRef_AsPyObjectBorrow(sub_st);
            PyObject *dict = PyStackRef_AsPyObjectBorrow(dict_st);

            assert(PyDict_CheckExact(dict));
            STAT_INC(BINARY_OP, hit);
            PyObject *res_o;
            int rc = PyDict_GetItemRef(dict, sub, &res_o);
            if (rc == 0) {
                _PyErr_SetKeyError(sub);
            }
            DECREF_INPUTS();
            ERROR_IF(rc <= 0); // not found or error
            res = PyStackRef_FromPyObjectSteal(res_o);
        }

        op(_BINARY_OP_SUBSCR_CHECK_FUNC, (container, unused -- container, unused, getitem)) {
            PyTypeObject *tp = Py_TYPE(PyStackRef_AsPyObjectBorrow(container));
            DEOPT_IF(!PyType_HasFeature(tp, Py_TPFLAGS_HEAPTYPE));
            PyHeapTypeObject *ht = (PyHeapTypeObject *)tp;
            PyObject *getitem_o = FT_ATOMIC_LOAD_PTR_ACQUIRE(ht->_spec_cache.getitem);
            DEOPT_IF(getitem_o == NULL);
            assert(PyFunction_Check(getitem_o));
            uint32_t cached_version = FT_ATOMIC_LOAD_UINT32_RELAXED(ht->_spec_cache.getitem_version);
            DEOPT_IF(((PyFunctionObject *)getitem_o)->func_version != cached_version);
            PyCodeObject *code = (PyCodeObject *)PyFunction_GET_CODE(getitem_o);
            assert(code->co_argcount == 2);
            DEOPT_IF(!_PyThreadState_HasStackSpace(tstate, code->co_framesize));
            getitem = PyStackRef_FromPyObjectNew(getitem_o);
            STAT_INC(BINARY_OP, hit);
        }

        op(_BINARY_OP_SUBSCR_INIT_CALL, (container, sub, getitem -- new_frame)) {
            _PyInterpreterFrame* pushed_frame = _PyFrame_PushUnchecked(tstate, getitem, 2, frame);
            pushed_frame->localsplus[0] = container;
            pushed_frame->localsplus[1] = sub;
            INPUTS_DEAD();
            frame->return_offset = INSTRUCTION_SIZE;
            new_frame = PyStackRef_Wrap(pushed_frame);
        }

        macro(BINARY_OP_SUBSCR_GETITEM) =
            unused/5 + // Skip over the counter and cache
            _CHECK_PEP_523 +
            _BINARY_OP_SUBSCR_CHECK_FUNC +
            _BINARY_OP_SUBSCR_INIT_CALL +
            _PUSH_FRAME;

        inst(LIST_APPEND, (list, unused[oparg-1], v -- list, unused[oparg-1])) {
            int err = _PyList_AppendTakeRef((PyListObject *)PyStackRef_AsPyObjectBorrow(list),
                                           PyStackRef_AsPyObjectSteal(v));
            ERROR_IF(err < 0);
        }

        inst(SET_ADD, (set, unused[oparg-1], v -- set, unused[oparg-1])) {
            int err = _PySet_AddTakeRef((PySetObject *)PyStackRef_AsPyObjectBorrow(set),
                                        PyStackRef_AsPyObjectSteal(v));
            ERROR_IF(err);
        }

        family(STORE_SUBSCR, INLINE_CACHE_ENTRIES_STORE_SUBSCR) = {
            STORE_SUBSCR_DICT,
            STORE_SUBSCR_LIST_INT,
        };

        specializing op(_SPECIALIZE_STORE_SUBSCR, (counter/1, container, sub -- container, sub)) {
            #if ENABLE_SPECIALIZATION_FT
            if (ADAPTIVE_COUNTER_TRIGGERS(counter)) {
                next_instr = this_instr;
                _Py_Specialize_StoreSubscr(container, sub, next_instr);
                DISPATCH_SAME_OPARG();
            }
            OPCODE_DEFERRED_INC(STORE_SUBSCR);
            ADVANCE_ADAPTIVE_COUNTER(this_instr[1].counter);
            #endif  /* ENABLE_SPECIALIZATION_FT */
        }

        op(_STORE_SUBSCR, (v, container, sub -- )) {
            /* container[sub] = v */
            int err = PyObject_SetItem(PyStackRef_AsPyObjectBorrow(container), PyStackRef_AsPyObjectBorrow(sub), PyStackRef_AsPyObjectBorrow(v));
            DECREF_INPUTS();
            ERROR_IF(err);
        }

        macro(STORE_SUBSCR) = _SPECIALIZE_STORE_SUBSCR + _STORE_SUBSCR;

        macro(STORE_SUBSCR_LIST_INT) =
            _GUARD_TOS_INT + _GUARD_NOS_LIST + unused/1 + _STORE_SUBSCR_LIST_INT;

        op(_STORE_SUBSCR_LIST_INT, (value, list_st, sub_st -- )) {
            PyObject *sub = PyStackRef_AsPyObjectBorrow(sub_st);
            PyObject *list = PyStackRef_AsPyObjectBorrow(list_st);

            assert(PyLong_CheckExact(sub));
            assert(PyList_CheckExact(list));

            // Ensure nonnegative, zero-or-one-digit ints.
            DEOPT_IF(!_PyLong_IsNonNegativeCompact((PyLongObject *)sub));
            Py_ssize_t index = ((PyLongObject*)sub)->long_value.ob_digit[0];
            DEOPT_IF(!LOCK_OBJECT(list));
            // Ensure index < len(list)
            if (index >= PyList_GET_SIZE(list)) {
                UNLOCK_OBJECT(list);
                DEOPT_IF(true);
            }
            STAT_INC(STORE_SUBSCR, hit);

            PyObject *old_value = PyList_GET_ITEM(list, index);
            FT_ATOMIC_STORE_PTR_RELEASE(_PyList_ITEMS(list)[index],
                                        PyStackRef_AsPyObjectSteal(value));
            assert(old_value != NULL);
            UNLOCK_OBJECT(list);  // unlock before decrefs!
            PyStackRef_CLOSE_SPECIALIZED(sub_st, _PyLong_ExactDealloc);
            DEAD(sub_st);
            PyStackRef_CLOSE(list_st);
            Py_DECREF(old_value);
        }

        macro(STORE_SUBSCR_DICT) =
            _GUARD_NOS_DICT + unused/1 + _STORE_SUBSCR_DICT;

        op(_STORE_SUBSCR_DICT, (value, dict_st, sub -- )) {
            PyObject *dict = PyStackRef_AsPyObjectBorrow(dict_st);

            assert(PyDict_CheckExact(dict));
            STAT_INC(STORE_SUBSCR, hit);
            int err = _PyDict_SetItem_Take2((PyDictObject *)dict,
                                            PyStackRef_AsPyObjectSteal(sub),
                                            PyStackRef_AsPyObjectSteal(value));
            PyStackRef_CLOSE(dict_st);
            ERROR_IF(err);
        }

        inst(DELETE_SUBSCR, (container, sub --)) {
            /* del container[sub] */
            int err = PyObject_DelItem(PyStackRef_AsPyObjectBorrow(container),
                                       PyStackRef_AsPyObjectBorrow(sub));
            DECREF_INPUTS();
            ERROR_IF(err);
        }

        inst(CALL_INTRINSIC_1, (value -- res)) {
            assert(oparg <= MAX_INTRINSIC_1);
            PyObject *res_o = _PyIntrinsics_UnaryFunctions[oparg].func(tstate, PyStackRef_AsPyObjectBorrow(value));
            PyStackRef_CLOSE(value);
            ERROR_IF(res_o == NULL);
            res = PyStackRef_FromPyObjectSteal(res_o);
        }

        inst(CALL_INTRINSIC_2, (value2_st, value1_st -- res)) {
            assert(oparg <= MAX_INTRINSIC_2);
            PyObject *value1 = PyStackRef_AsPyObjectBorrow(value1_st);
            PyObject *value2 = PyStackRef_AsPyObjectBorrow(value2_st);

            PyObject *res_o = _PyIntrinsics_BinaryFunctions[oparg].func(tstate, value2, value1);
            DECREF_INPUTS();
            ERROR_IF(res_o == NULL);
            res = PyStackRef_FromPyObjectSteal(res_o);
        }

        tier1 inst(RAISE_VARARGS, (args[oparg] -- )) {
            assert(oparg < 3);
            PyObject *cause = oparg == 2 ? PyStackRef_AsPyObjectSteal(args[1]) : NULL;
            PyObject *exc = oparg > 0 ? PyStackRef_AsPyObjectSteal(args[0]) : NULL;
            int err = do_raise(tstate, exc, cause);
            if (err) {
                assert(oparg == 0);
                monitor_reraise(tstate, frame, this_instr);
                goto exception_unwind;
            }
            ERROR_IF(true);
        }

        tier1 inst(INTERPRETER_EXIT, (retval --)) {
            assert(frame->owner == FRAME_OWNED_BY_INTERPRETER);
            assert(_PyFrame_IsIncomplete(frame));
            /* Restore previous frame and return. */
            tstate->current_frame = frame->previous;
            assert(!_PyErr_Occurred(tstate));
            PyObject *result = PyStackRef_AsPyObjectSteal(retval);
#if !_Py_TAIL_CALL_INTERP
            assert(frame == &entry.frame);
#endif
#ifdef _Py_TIER2
            _PyStackRef executor = frame->localsplus[0];
            assert(tstate->current_executor == NULL);
            if (!PyStackRef_IsNull(executor)) {
                tstate->current_executor = PyStackRef_AsPyObjectBorrow(executor);
                PyStackRef_CLOSE(executor);
            }
#endif
            LLTRACE_RESUME_FRAME();
            return result;
        }

        // The stack effect here is a bit misleading.
        // retval is popped from the stack, but res
        // is pushed to a different frame, the callers' frame.
        inst(RETURN_VALUE, (retval -- res)) {
            assert(frame->owner != FRAME_OWNED_BY_INTERPRETER);
            _PyStackRef temp = PyStackRef_MakeHeapSafe(retval);
            DEAD(retval);
            SAVE_STACK();
            assert(STACK_LEVEL() == 0);
            _Py_LeaveRecursiveCallPy(tstate);
            // GH-99729: We need to unlink the frame *before* clearing it:
            _PyInterpreterFrame *dying = frame;
            frame = tstate->current_frame = dying->previous;
            _PyEval_FrameClearAndPop(tstate, dying);
            RELOAD_STACK();
            LOAD_IP(frame->return_offset);
            res = temp;
            LLTRACE_RESUME_FRAME();
        }

        tier1 op(_RETURN_VALUE_EVENT, (val -- val)) {
            int err = _Py_call_instrumentation_arg(
                    tstate, PY_MONITORING_EVENT_PY_RETURN,
                    frame, this_instr, PyStackRef_AsPyObjectBorrow(val));
            ERROR_IF(err);
        }

        macro(INSTRUMENTED_RETURN_VALUE) =
            _RETURN_VALUE_EVENT +
            RETURN_VALUE;

        inst(GET_AITER, (obj -- iter)) {
            unaryfunc getter = NULL;
            PyObject *obj_o = PyStackRef_AsPyObjectBorrow(obj);
            PyObject *iter_o;
            PyTypeObject *type = Py_TYPE(obj_o);

            if (type->tp_as_async != NULL) {
                getter = type->tp_as_async->am_aiter;
            }

            if (getter == NULL) {
                _PyErr_Format(tstate, PyExc_TypeError,
                              "'async for' requires an object with "
                              "__aiter__ method, got %.100s",
                              type->tp_name);
                PyStackRef_CLOSE(obj);
                ERROR_IF(true);
            }

            iter_o = (*getter)(obj_o);
            PyStackRef_CLOSE(obj);
            ERROR_IF(iter_o == NULL);

            if (Py_TYPE(iter_o)->tp_as_async == NULL ||
                    Py_TYPE(iter_o)->tp_as_async->am_anext == NULL) {

                _PyErr_Format(tstate, PyExc_TypeError,
                              "'async for' received an object from __aiter__ "
                              "that does not implement __anext__: %.100s",
                              Py_TYPE(iter_o)->tp_name);
                Py_DECREF(iter_o);
                ERROR_IF(true);
            }
            iter = PyStackRef_FromPyObjectSteal(iter_o);
        }

        inst(GET_ANEXT, (aiter -- aiter, awaitable)) {
            PyObject *awaitable_o = _PyEval_GetANext(PyStackRef_AsPyObjectBorrow(aiter));
            if (awaitable_o == NULL) {
                ERROR_NO_POP();
            }
            awaitable = PyStackRef_FromPyObjectSteal(awaitable_o);
        }

        inst(GET_AWAITABLE, (iterable -- iter)) {
            PyObject *iter_o = _PyEval_GetAwaitable(PyStackRef_AsPyObjectBorrow(iterable), oparg);
            PyStackRef_CLOSE(iterable);
            ERROR_IF(iter_o == NULL);
            iter = PyStackRef_FromPyObjectSteal(iter_o);
        }

        family(SEND, INLINE_CACHE_ENTRIES_SEND) = {
            SEND_GEN,
        };

        specializing op(_SPECIALIZE_SEND, (counter/1, receiver, unused -- receiver, unused)) {
            #if ENABLE_SPECIALIZATION_FT
            if (ADAPTIVE_COUNTER_TRIGGERS(counter)) {
                next_instr = this_instr;
                _Py_Specialize_Send(receiver, next_instr);
                DISPATCH_SAME_OPARG();
            }
            OPCODE_DEFERRED_INC(SEND);
            ADVANCE_ADAPTIVE_COUNTER(this_instr[1].counter);
            #endif  /* ENABLE_SPECIALIZATION_FT */
        }

        op(_SEND, (receiver, v -- receiver, retval)) {
            PyObject *receiver_o = PyStackRef_AsPyObjectBorrow(receiver);
            PyObject *retval_o;
            assert(frame->owner != FRAME_OWNED_BY_INTERPRETER);
            if ((tstate->interp->eval_frame == NULL) &&
                (Py_TYPE(receiver_o) == &PyGen_Type || Py_TYPE(receiver_o) == &PyCoro_Type) &&
                ((PyGenObject *)receiver_o)->gi_frame_state < FRAME_EXECUTING)
            {
                PyGenObject *gen = (PyGenObject *)receiver_o;
                _PyInterpreterFrame *gen_frame = &gen->gi_iframe;
                _PyFrame_StackPush(gen_frame, PyStackRef_MakeHeapSafe(v));
                DEAD(v);
                SYNC_SP();
                gen->gi_frame_state = FRAME_EXECUTING;
                gen->gi_exc_state.previous_item = tstate->exc_info;
                tstate->exc_info = &gen->gi_exc_state;
                assert(INSTRUCTION_SIZE + oparg <= UINT16_MAX);
                frame->return_offset = (uint16_t)(INSTRUCTION_SIZE + oparg);
                assert(gen_frame->previous == NULL);
                gen_frame->previous = frame;
                DISPATCH_INLINED(gen_frame);
            }
            if (PyStackRef_IsNone(v) && PyIter_Check(receiver_o)) {
                retval_o = Py_TYPE(receiver_o)->tp_iternext(receiver_o);
            }
            else {
                retval_o = PyObject_CallMethodOneArg(receiver_o,
                                                     &_Py_ID(send),
                                                     PyStackRef_AsPyObjectBorrow(v));
            }
            if (retval_o == NULL) {
                int matches = _PyErr_ExceptionMatches(tstate, PyExc_StopIteration);
                if (matches) {
                    _PyEval_MonitorRaise(tstate, frame, this_instr);
                }
                int err = _PyGen_FetchStopIterationValue(&retval_o);
                if (err == 0) {
                    assert(retval_o != NULL);
                    JUMPBY(oparg);
                }
                else {
                    PyStackRef_CLOSE(v);
                    ERROR_IF(true);
                }
            }
            PyStackRef_CLOSE(v);
            retval = PyStackRef_FromPyObjectSteal(retval_o);
        }

        macro(SEND) = _SPECIALIZE_SEND + _SEND;

        op(_SEND_GEN_FRAME, (receiver, v -- receiver, gen_frame)) {
            PyGenObject *gen = (PyGenObject *)PyStackRef_AsPyObjectBorrow(receiver);
            DEOPT_IF(Py_TYPE(gen) != &PyGen_Type && Py_TYPE(gen) != &PyCoro_Type);
            DEOPT_IF(gen->gi_frame_state >= FRAME_EXECUTING);
            STAT_INC(SEND, hit);
            _PyInterpreterFrame *pushed_frame = &gen->gi_iframe;
            _PyFrame_StackPush(pushed_frame, PyStackRef_MakeHeapSafe(v));
            DEAD(v);
            gen->gi_frame_state = FRAME_EXECUTING;
            gen->gi_exc_state.previous_item = tstate->exc_info;
            tstate->exc_info = &gen->gi_exc_state;
            assert(INSTRUCTION_SIZE + oparg <= UINT16_MAX);
            frame->return_offset = (uint16_t)(INSTRUCTION_SIZE + oparg);
            pushed_frame->previous = frame;
            gen_frame = PyStackRef_Wrap(pushed_frame);
        }

        macro(SEND_GEN) =
            unused/1 +
            _CHECK_PEP_523 +
            _SEND_GEN_FRAME +
            _PUSH_FRAME;

        inst(YIELD_VALUE, (retval -- value)) {
            // NOTE: It's important that YIELD_VALUE never raises an exception!
            // The compiler treats any exception raised here as a failed close()
            // or throw() call.
            assert(frame->owner != FRAME_OWNED_BY_INTERPRETER);
            frame->instr_ptr++;
            PyGenObject *gen = _PyGen_GetGeneratorFromFrame(frame);
            assert(FRAME_SUSPENDED_YIELD_FROM == FRAME_SUSPENDED + 1);
            assert(oparg == 0 || oparg == 1);
            gen->gi_frame_state = FRAME_SUSPENDED + oparg;
            _PyStackRef temp = retval;
            DEAD(retval);
            SAVE_STACK();
            tstate->exc_info = gen->gi_exc_state.previous_item;
            gen->gi_exc_state.previous_item = NULL;
            _Py_LeaveRecursiveCallPy(tstate);
            _PyInterpreterFrame *gen_frame = frame;
            frame = tstate->current_frame = frame->previous;
            gen_frame->previous = NULL;
            /* We don't know which of these is relevant here, so keep them equal */
            assert(INLINE_CACHE_ENTRIES_SEND == INLINE_CACHE_ENTRIES_FOR_ITER);
            #if TIER_ONE
            assert(frame->instr_ptr->op.code == INSTRUMENTED_LINE ||
                   frame->instr_ptr->op.code == INSTRUMENTED_INSTRUCTION ||
                   _PyOpcode_Deopt[frame->instr_ptr->op.code] == SEND ||
                   _PyOpcode_Deopt[frame->instr_ptr->op.code] == FOR_ITER ||
                   _PyOpcode_Deopt[frame->instr_ptr->op.code] == INTERPRETER_EXIT ||
                   _PyOpcode_Deopt[frame->instr_ptr->op.code] == ENTER_EXECUTOR);
            #endif
            RELOAD_STACK();
            LOAD_IP(1 + INLINE_CACHE_ENTRIES_SEND);
            value = PyStackRef_MakeHeapSafe(temp);
            LLTRACE_RESUME_FRAME();
        }

        tier1 op(_YIELD_VALUE_EVENT, (val -- val)) {
            int err = _Py_call_instrumentation_arg(
                    tstate, PY_MONITORING_EVENT_PY_YIELD,
                    frame, this_instr, PyStackRef_AsPyObjectBorrow(val));
            if (err) {
                ERROR_NO_POP();
            }
            if (frame->instr_ptr != this_instr) {
                next_instr = frame->instr_ptr;
                DISPATCH();
            }
        }

        macro(INSTRUMENTED_YIELD_VALUE) =
            _YIELD_VALUE_EVENT +
            YIELD_VALUE;

        inst(POP_EXCEPT, (exc_value -- )) {
            _PyErr_StackItem *exc_info = tstate->exc_info;
            Py_XSETREF(exc_info->exc_value,
                   PyStackRef_IsNone(exc_value)
                    ? NULL : PyStackRef_AsPyObjectSteal(exc_value));
        }

        tier1 inst(RERAISE, (values[oparg], exc_st -- values[oparg])) {
            PyObject *exc = PyStackRef_AsPyObjectSteal(exc_st);

            assert(oparg >= 0 && oparg <= 2);
            if (oparg) {
                frame->instr_ptr = _PyFrame_GetBytecode(frame) + PyStackRef_UntagInt(values[0]);
            }
            assert(exc && PyExceptionInstance_Check(exc));
            _PyErr_SetRaisedException(tstate, exc);
            monitor_reraise(tstate, frame, this_instr);
            goto exception_unwind;
        }

        tier1 op(_END_ASYNC_FOR, (awaitable_st, exc_st -- )) {
            JUMPBY(0); // Pretend jump as we need source offset for monitoring
            (void)oparg;
            PyObject *exc = PyStackRef_AsPyObjectBorrow(exc_st);

            assert(exc && PyExceptionInstance_Check(exc));
            int matches = PyErr_GivenExceptionMatches(exc, PyExc_StopAsyncIteration);
            if (matches) {
                DECREF_INPUTS();
            }
            else {
                Py_INCREF(exc);
                _PyErr_SetRaisedException(tstate, exc);
                monitor_reraise(tstate, frame, this_instr);
                goto exception_unwind;
            }
        }

        tier1 op(_MONITOR_END_ASYNC_FOR, ( -- )) {
            assert((next_instr-oparg)->op.code == END_SEND || (next_instr-oparg)->op.code >= MIN_INSTRUMENTED_OPCODE);
            INSTRUMENTED_JUMP(next_instr-oparg, this_instr+1, PY_MONITORING_EVENT_BRANCH_RIGHT);
        }

        macro(INSTRUMENTED_END_ASYNC_FOR) =
            _MONITOR_END_ASYNC_FOR +
            _END_ASYNC_FOR;

        macro(END_ASYNC_FOR) = _END_ASYNC_FOR;

        tier1 inst(CLEANUP_THROW, (sub_iter, last_sent_val, exc_value_st -- none, value)) {
            PyObject *exc_value = PyStackRef_AsPyObjectBorrow(exc_value_st);
            #if !_Py_TAIL_CALL_INTERP
            assert(throwflag);
            #endif
            assert(exc_value && PyExceptionInstance_Check(exc_value));

            int matches = PyErr_GivenExceptionMatches(exc_value, PyExc_StopIteration);
            if (matches) {
                value = PyStackRef_FromPyObjectNew(((PyStopIterationObject *)exc_value)->value);
                DECREF_INPUTS();
                none = PyStackRef_None;
            }
            else {
                _PyErr_SetRaisedException(tstate, Py_NewRef(exc_value));
                monitor_reraise(tstate, frame, this_instr);
                goto exception_unwind;
            }
        }

        inst(LOAD_COMMON_CONSTANT, ( -- value)) {
            // Keep in sync with _common_constants in opcode.py
            assert(oparg < NUM_COMMON_CONSTANTS);
            value = PyStackRef_FromPyObjectNew(tstate->interp->common_consts[oparg]);
        }

        inst(LOAD_BUILD_CLASS, ( -- bc)) {
            PyObject *bc_o;
            int err = PyMapping_GetOptionalItem(BUILTINS(), &_Py_ID(__build_class__), &bc_o);
            ERROR_IF(err < 0);
            if (bc_o == NULL) {
                _PyErr_SetString(tstate, PyExc_NameError,
                                 "__build_class__ not found");
                ERROR_IF(true);
            }
            bc = PyStackRef_FromPyObjectSteal(bc_o);
        }

        inst(STORE_NAME, (v -- )) {
            PyObject *name = GETITEM(FRAME_CO_NAMES, oparg);
            PyObject *ns = LOCALS();
            int err;
            if (ns == NULL) {
                _PyErr_Format(tstate, PyExc_SystemError,
                              "no locals found when storing %R", name);
                PyStackRef_CLOSE(v);
                ERROR_IF(true);
            }
            if (PyDict_CheckExact(ns)) {
                err = PyDict_SetItem(ns, name, PyStackRef_AsPyObjectBorrow(v));
            }
            else {
                err = PyObject_SetItem(ns, name, PyStackRef_AsPyObjectBorrow(v));
            }
            PyStackRef_CLOSE(v);
            ERROR_IF(err);
        }

        inst(DELETE_NAME, (--)) {
            PyObject *name = GETITEM(FRAME_CO_NAMES, oparg);
            PyObject *ns = LOCALS();
            int err;
            if (ns == NULL) {
                _PyErr_Format(tstate, PyExc_SystemError,
                              "no locals when deleting %R", name);
                ERROR_NO_POP();
            }
            err = PyObject_DelItem(ns, name);
            // Can't use ERROR_IF here.
            if (err != 0) {
                _PyEval_FormatExcCheckArg(tstate, PyExc_NameError,
                                          NAME_ERROR_MSG,
                                          name);
                ERROR_NO_POP();
            }
        }

        family(UNPACK_SEQUENCE, INLINE_CACHE_ENTRIES_UNPACK_SEQUENCE) = {
            UNPACK_SEQUENCE_TWO_TUPLE,
            UNPACK_SEQUENCE_TUPLE,
            UNPACK_SEQUENCE_LIST,
        };

        specializing op(_SPECIALIZE_UNPACK_SEQUENCE, (counter/1, seq -- seq)) {
            #if ENABLE_SPECIALIZATION_FT
            if (ADAPTIVE_COUNTER_TRIGGERS(counter)) {
                next_instr = this_instr;
                _Py_Specialize_UnpackSequence(seq, next_instr, oparg);
                DISPATCH_SAME_OPARG();
            }
            OPCODE_DEFERRED_INC(UNPACK_SEQUENCE);
            ADVANCE_ADAPTIVE_COUNTER(this_instr[1].counter);
            #endif  /* ENABLE_SPECIALIZATION_FT */
            (void)seq;
            (void)counter;
        }

        op(_UNPACK_SEQUENCE, (seq -- unused[oparg], top[0])) {
            PyObject *seq_o = PyStackRef_AsPyObjectSteal(seq);
            int res = _PyEval_UnpackIterableStackRef(tstate, seq_o, oparg, -1, top);
            Py_DECREF(seq_o);
            ERROR_IF(res == 0);
        }

        macro(UNPACK_SEQUENCE) = _SPECIALIZE_UNPACK_SEQUENCE + _UNPACK_SEQUENCE;

        macro(UNPACK_SEQUENCE_TWO_TUPLE) =
            _GUARD_TOS_TUPLE + unused/1 + _UNPACK_SEQUENCE_TWO_TUPLE;

        op(_UNPACK_SEQUENCE_TWO_TUPLE, (seq -- val1, val0)) {
            assert(oparg == 2);
            PyObject *seq_o = PyStackRef_AsPyObjectBorrow(seq);
            assert(PyTuple_CheckExact(seq_o));
            DEOPT_IF(PyTuple_GET_SIZE(seq_o) != 2);
            STAT_INC(UNPACK_SEQUENCE, hit);
            val0 = PyStackRef_FromPyObjectNew(PyTuple_GET_ITEM(seq_o, 0));
            val1 = PyStackRef_FromPyObjectNew(PyTuple_GET_ITEM(seq_o, 1));
            PyStackRef_CLOSE(seq);
        }

        macro(UNPACK_SEQUENCE_TUPLE) =
            _GUARD_TOS_TUPLE + unused/1 + _UNPACK_SEQUENCE_TUPLE;

        op(_UNPACK_SEQUENCE_TUPLE, (seq -- values[oparg])) {
            PyObject *seq_o = PyStackRef_AsPyObjectBorrow(seq);
            assert(PyTuple_CheckExact(seq_o));
            DEOPT_IF(PyTuple_GET_SIZE(seq_o) != oparg);
            STAT_INC(UNPACK_SEQUENCE, hit);
            PyObject **items = _PyTuple_ITEMS(seq_o);
            for (int i = oparg; --i >= 0; ) {
                *values++ = PyStackRef_FromPyObjectNew(items[i]);
            }
            DECREF_INPUTS();
        }

        macro(UNPACK_SEQUENCE_LIST) =
            _GUARD_TOS_LIST + unused/1 + _UNPACK_SEQUENCE_LIST;

        op(_UNPACK_SEQUENCE_LIST, (seq -- values[oparg])) {
            PyObject *seq_o = PyStackRef_AsPyObjectBorrow(seq);
            assert(PyList_CheckExact(seq_o));
            DEOPT_IF(!LOCK_OBJECT(seq_o));
            if (PyList_GET_SIZE(seq_o) != oparg) {
                UNLOCK_OBJECT(seq_o);
                DEOPT_IF(true);
            }
            STAT_INC(UNPACK_SEQUENCE, hit);
            PyObject **items = _PyList_ITEMS(seq_o);
            for (int i = oparg; --i >= 0; ) {
                *values++ = PyStackRef_FromPyObjectNew(items[i]);
            }
            UNLOCK_OBJECT(seq_o);
            DECREF_INPUTS();
        }

        inst(UNPACK_EX, (seq -- unused[oparg & 0xFF], unused, unused[oparg >> 8], top[0])) {
            PyObject *seq_o = PyStackRef_AsPyObjectSteal(seq);
            int res = _PyEval_UnpackIterableStackRef(tstate, seq_o, oparg & 0xFF, oparg >> 8, top);
            Py_DECREF(seq_o);
            ERROR_IF(res == 0);
        }

        family(STORE_ATTR, INLINE_CACHE_ENTRIES_STORE_ATTR) = {
            STORE_ATTR_INSTANCE_VALUE,
            STORE_ATTR_SLOT,
            STORE_ATTR_WITH_HINT,
        };

        specializing op(_SPECIALIZE_STORE_ATTR, (counter/1, owner -- owner)) {
            #if ENABLE_SPECIALIZATION_FT
            if (ADAPTIVE_COUNTER_TRIGGERS(counter)) {
                PyObject *name = GETITEM(FRAME_CO_NAMES, oparg);
                next_instr = this_instr;
                _Py_Specialize_StoreAttr(owner, next_instr, name);
                DISPATCH_SAME_OPARG();
            }
            OPCODE_DEFERRED_INC(STORE_ATTR);
            ADVANCE_ADAPTIVE_COUNTER(this_instr[1].counter);
            #endif  /* ENABLE_SPECIALIZATION_FT */
        }

        op(_STORE_ATTR, (v, owner --)) {
            PyObject *name = GETITEM(FRAME_CO_NAMES, oparg);
            int err = PyObject_SetAttr(PyStackRef_AsPyObjectBorrow(owner),
                                       name, PyStackRef_AsPyObjectBorrow(v));
            DECREF_INPUTS();
            ERROR_IF(err);
        }

        macro(STORE_ATTR) = _SPECIALIZE_STORE_ATTR + unused/3 + _STORE_ATTR;

        inst(DELETE_ATTR, (owner --)) {
            PyObject *name = GETITEM(FRAME_CO_NAMES, oparg);
            int err = PyObject_DelAttr(PyStackRef_AsPyObjectBorrow(owner), name);
            PyStackRef_CLOSE(owner);
            ERROR_IF(err);
        }

        inst(STORE_GLOBAL, (v --)) {
            PyObject *name = GETITEM(FRAME_CO_NAMES, oparg);
            int err = PyDict_SetItem(GLOBALS(), name, PyStackRef_AsPyObjectBorrow(v));
            PyStackRef_CLOSE(v);
            ERROR_IF(err);
        }

        inst(DELETE_GLOBAL, (--)) {
            PyObject *name = GETITEM(FRAME_CO_NAMES, oparg);
            int err = PyDict_Pop(GLOBALS(), name, NULL);
            // Can't use ERROR_IF here.
            if (err < 0) {
                ERROR_NO_POP();
            }
            if (err == 0) {
                _PyEval_FormatExcCheckArg(tstate, PyExc_NameError,
                                          NAME_ERROR_MSG, name);
                ERROR_NO_POP();
            }
        }

        inst(LOAD_LOCALS, ( -- locals)) {
            PyObject *l = LOCALS();
            if (l == NULL) {
                _PyErr_SetString(tstate, PyExc_SystemError,
                                 "no locals found");
                ERROR_IF(true);
            }
            locals = PyStackRef_FromPyObjectNew(l);
        }

        inst(LOAD_FROM_DICT_OR_GLOBALS, (mod_or_class_dict -- v)) {
            PyObject *name = GETITEM(FRAME_CO_NAMES, oparg);
            PyObject *v_o;
            int err = PyMapping_GetOptionalItem(PyStackRef_AsPyObjectBorrow(mod_or_class_dict), name, &v_o);
            PyStackRef_CLOSE(mod_or_class_dict);
            ERROR_IF(err < 0);
            if (v_o == NULL) {
                if (PyDict_CheckExact(GLOBALS())
                    && PyDict_CheckExact(BUILTINS()))
                {
                    v_o = _PyDict_LoadGlobal((PyDictObject *)GLOBALS(),
                                             (PyDictObject *)BUILTINS(),
                                             name);
                    if (v_o == NULL) {
                        if (!_PyErr_Occurred(tstate)) {
                            /* _PyDict_LoadGlobal() returns NULL without raising
                            * an exception if the key doesn't exist */
                            _PyEval_FormatExcCheckArg(tstate, PyExc_NameError,
                                                    NAME_ERROR_MSG, name);
                        }
                        ERROR_NO_POP();
                    }
                }
                else {
                    /* Slow-path if globals or builtins is not a dict */
                    /* namespace 1: globals */
                    int err = PyMapping_GetOptionalItem(GLOBALS(), name, &v_o);
                    ERROR_IF(err < 0);
                    if (v_o == NULL) {
                        /* namespace 2: builtins */
                        int err = PyMapping_GetOptionalItem(BUILTINS(), name, &v_o);
                        ERROR_IF(err < 0);
                        if (v_o == NULL) {
                            _PyEval_FormatExcCheckArg(
                                        tstate, PyExc_NameError,
                                        NAME_ERROR_MSG, name);
                            ERROR_IF(true);
                        }
                    }
                }
            }
            v = PyStackRef_FromPyObjectSteal(v_o);
        }

        inst(LOAD_NAME, (-- v)) {
            PyObject *name = GETITEM(FRAME_CO_NAMES, oparg);
            PyObject *v_o = _PyEval_LoadName(tstate, frame, name);
            ERROR_IF(v_o == NULL);
            v = PyStackRef_FromPyObjectSteal(v_o);
        }

        family(LOAD_GLOBAL, INLINE_CACHE_ENTRIES_LOAD_GLOBAL) = {
            LOAD_GLOBAL_MODULE,
            LOAD_GLOBAL_BUILTIN,
        };

        specializing op(_SPECIALIZE_LOAD_GLOBAL, (counter/1 -- )) {
            #if ENABLE_SPECIALIZATION_FT
            if (ADAPTIVE_COUNTER_TRIGGERS(counter)) {
                PyObject *name = GETITEM(FRAME_CO_NAMES, oparg>>1);
                next_instr = this_instr;
                _Py_Specialize_LoadGlobal(GLOBALS(), BUILTINS(), next_instr, name);
                DISPATCH_SAME_OPARG();
            }
            OPCODE_DEFERRED_INC(LOAD_GLOBAL);
            ADVANCE_ADAPTIVE_COUNTER(this_instr[1].counter);
            #endif  /* ENABLE_SPECIALIZATION_FT */
        }

        // res[1] because we need a pointer to res to pass it to _PyEval_LoadGlobalStackRef
        op(_LOAD_GLOBAL, ( -- res[1])) {
            PyObject *name = GETITEM(FRAME_CO_NAMES, oparg>>1);
            _PyEval_LoadGlobalStackRef(GLOBALS(), BUILTINS(), name, res);
            ERROR_IF(PyStackRef_IsNull(*res));
        }

        op(_PUSH_NULL_CONDITIONAL, ( -- null[oparg & 1])) {
            if (oparg & 1) {
                null[0] = PyStackRef_NULL;
            }
        }

        macro(LOAD_GLOBAL) =
            _SPECIALIZE_LOAD_GLOBAL +
            counter/1 +
            globals_version/1 +
            builtins_version/1 +
            _LOAD_GLOBAL +
            _PUSH_NULL_CONDITIONAL;

        op(_GUARD_GLOBALS_VERSION, (version/1 --)) {
            PyDictObject *dict = (PyDictObject *)GLOBALS();
            DEOPT_IF(!PyDict_CheckExact(dict));
            PyDictKeysObject *keys = FT_ATOMIC_LOAD_PTR_ACQUIRE(dict->ma_keys);
            DEOPT_IF(FT_ATOMIC_LOAD_UINT32_RELAXED(keys->dk_version) != version);
            assert(DK_IS_UNICODE(keys));
        }

        op(_LOAD_GLOBAL_MODULE, (version/1, unused/1, index/1 -- res))
        {
            PyDictObject *dict = (PyDictObject *)GLOBALS();
            DEOPT_IF(!PyDict_CheckExact(dict));
            PyDictKeysObject *keys = FT_ATOMIC_LOAD_PTR_ACQUIRE(dict->ma_keys);
            DEOPT_IF(FT_ATOMIC_LOAD_UINT32_RELAXED(keys->dk_version) != version);
            assert(DK_IS_UNICODE(keys));
            PyDictUnicodeEntry *entries = DK_UNICODE_ENTRIES(keys);
            assert(index < DK_SIZE(keys));
            PyObject *res_o = FT_ATOMIC_LOAD_PTR_RELAXED(entries[index].me_value);
            DEOPT_IF(res_o == NULL);
            #if Py_GIL_DISABLED
            int increfed = _Py_TryIncrefCompareStackRef(&entries[index].me_value, res_o, &res);
            DEOPT_IF(!increfed);
            #else
            res = PyStackRef_FromPyObjectNew(res_o);
            #endif
            STAT_INC(LOAD_GLOBAL, hit);
        }

        op(_LOAD_GLOBAL_BUILTINS, (version/1, index/1 -- res))
        {
            PyDictObject *dict = (PyDictObject *)BUILTINS();
            DEOPT_IF(!PyDict_CheckExact(dict));
            PyDictKeysObject *keys = FT_ATOMIC_LOAD_PTR_ACQUIRE(dict->ma_keys);
            DEOPT_IF(FT_ATOMIC_LOAD_UINT32_RELAXED(keys->dk_version) != version);
            assert(DK_IS_UNICODE(keys));
            PyDictUnicodeEntry *entries = DK_UNICODE_ENTRIES(keys);
            PyObject *res_o = FT_ATOMIC_LOAD_PTR_RELAXED(entries[index].me_value);
            DEOPT_IF(res_o == NULL);
            #if Py_GIL_DISABLED
            int increfed = _Py_TryIncrefCompareStackRef(&entries[index].me_value, res_o, &res);
            DEOPT_IF(!increfed);
            #else
            res = PyStackRef_FromPyObjectNew(res_o);
            #endif
            STAT_INC(LOAD_GLOBAL, hit);
        }

        macro(LOAD_GLOBAL_MODULE) =
            unused/1 + // Skip over the counter
            NOP + // For guard insertion in the JIT optimizer
            _LOAD_GLOBAL_MODULE +
            _PUSH_NULL_CONDITIONAL;

        macro(LOAD_GLOBAL_BUILTIN) =
            unused/1 + // Skip over the counter
            _GUARD_GLOBALS_VERSION +
            _LOAD_GLOBAL_BUILTINS +
            _PUSH_NULL_CONDITIONAL;

        inst(DELETE_FAST, (--)) {
            _PyStackRef v = GETLOCAL(oparg);
            if (PyStackRef_IsNull(v)) {
                _PyEval_FormatExcCheckArg(tstate, PyExc_UnboundLocalError,
                    UNBOUNDLOCAL_ERROR_MSG,
                    PyTuple_GetItem(_PyFrame_GetCode(frame)->co_localsplusnames, oparg)
                );
                ERROR_IF(true);
            }
            _PyStackRef tmp = GETLOCAL(oparg);
            GETLOCAL(oparg) = PyStackRef_NULL;
            PyStackRef_XCLOSE(tmp);
        }

        inst(MAKE_CELL, (--)) {
            // "initial" is probably NULL but not if it's an arg (or set
            // via the f_locals proxy before MAKE_CELL has run).
            PyObject *initial = PyStackRef_AsPyObjectBorrow(GETLOCAL(oparg));
            PyObject *cell = PyCell_New(initial);
            if (cell == NULL) {
                ERROR_NO_POP();
            }
            _PyStackRef tmp = GETLOCAL(oparg);
            GETLOCAL(oparg) = PyStackRef_FromPyObjectSteal(cell);
            PyStackRef_XCLOSE(tmp);
        }

        inst(DELETE_DEREF, (--)) {
            PyObject *cell = PyStackRef_AsPyObjectBorrow(GETLOCAL(oparg));
            // Can't use ERROR_IF here.
            // Fortunately we don't need its superpower.
            PyObject *oldobj = PyCell_SwapTakeRef((PyCellObject *)cell, NULL);
            if (oldobj == NULL) {
                _PyEval_FormatExcUnbound(tstate, _PyFrame_GetCode(frame), oparg);
                ERROR_NO_POP();
            }
            Py_DECREF(oldobj);
        }

        inst(LOAD_FROM_DICT_OR_DEREF, (class_dict_st -- value)) {
            PyObject *value_o;
            PyObject *name;
            PyObject *class_dict = PyStackRef_AsPyObjectBorrow(class_dict_st);

            assert(class_dict);
            assert(oparg >= 0 && oparg < _PyFrame_GetCode(frame)->co_nlocalsplus);
            name = PyTuple_GET_ITEM(_PyFrame_GetCode(frame)->co_localsplusnames, oparg);
            int err = PyMapping_GetOptionalItem(class_dict, name, &value_o);
            if (err < 0) {
                ERROR_NO_POP();
            }
            if (!value_o) {
                PyCellObject *cell = (PyCellObject *)PyStackRef_AsPyObjectBorrow(GETLOCAL(oparg));
                value_o = PyCell_GetRef(cell);
                if (value_o == NULL) {
                    _PyEval_FormatExcUnbound(tstate, _PyFrame_GetCode(frame), oparg);
                    ERROR_NO_POP();
                }
            }
            PyStackRef_CLOSE(class_dict_st);
            value = PyStackRef_FromPyObjectSteal(value_o);
        }

        inst(LOAD_DEREF, ( -- value)) {
            PyCellObject *cell = (PyCellObject *)PyStackRef_AsPyObjectBorrow(GETLOCAL(oparg));
            value = _PyCell_GetStackRef(cell);
            if (PyStackRef_IsNull(value)) {
                _PyEval_FormatExcUnbound(tstate, _PyFrame_GetCode(frame), oparg);
                ERROR_IF(true);
            }
        }

        inst(STORE_DEREF, (v --)) {
            PyCellObject *cell = (PyCellObject *)PyStackRef_AsPyObjectBorrow(GETLOCAL(oparg));
            PyCell_SetTakeRef(cell, PyStackRef_AsPyObjectSteal(v));
        }

        inst(COPY_FREE_VARS, (--)) {
            /* Copy closure variables to free variables */
            PyCodeObject *co = _PyFrame_GetCode(frame);
            assert(PyStackRef_FunctionCheck(frame->f_funcobj));
            PyFunctionObject *func = (PyFunctionObject *)PyStackRef_AsPyObjectBorrow(frame->f_funcobj);
            PyObject *closure = func->func_closure;
            assert(oparg == co->co_nfreevars);
            int offset = co->co_nlocalsplus - oparg;
            for (int i = 0; i < oparg; ++i) {
                PyObject *o = PyTuple_GET_ITEM(closure, i);
                frame->localsplus[offset + i] = PyStackRef_FromPyObjectNew(o);
            }
        }

        inst(BUILD_STRING, (pieces[oparg] -- str)) {
            PyObject *str_o = _Py_BuildString_StackRefSteal(pieces, oparg);
            DEAD(pieces);
            ERROR_IF(str_o == NULL);
            str = PyStackRef_FromPyObjectSteal(str_o);
        }

        inst(BUILD_INTERPOLATION, (value, str, format[oparg & 1] -- interpolation)) {
            PyObject *value_o = PyStackRef_AsPyObjectBorrow(value);
            PyObject *str_o = PyStackRef_AsPyObjectBorrow(str);
            int conversion = oparg >> 2;
            PyObject *format_o;
            if (oparg & 1) {
                format_o = PyStackRef_AsPyObjectBorrow(format[0]);
            }
            else {
                format_o = &_Py_STR(empty);
            }
            PyObject *interpolation_o = _PyInterpolation_Build(value_o, str_o, conversion, format_o);
            if (oparg & 1) {
                PyStackRef_CLOSE(format[0]);
            }
            else {
                DEAD(format);
            }
            PyStackRef_CLOSE(str);
            PyStackRef_CLOSE(value);
            ERROR_IF(interpolation_o == NULL);
            interpolation = PyStackRef_FromPyObjectSteal(interpolation_o);
        }

        inst(BUILD_TEMPLATE, (strings, interpolations -- template)) {
            PyObject *strings_o = PyStackRef_AsPyObjectBorrow(strings);
            PyObject *interpolations_o = PyStackRef_AsPyObjectBorrow(interpolations);
            PyObject *template_o = _PyTemplate_Build(strings_o, interpolations_o);
            PyStackRef_CLOSE(interpolations);
            PyStackRef_CLOSE(strings);
            ERROR_IF(template_o == NULL);
            template = PyStackRef_FromPyObjectSteal(template_o);
        }

        inst(BUILD_TUPLE, (values[oparg] -- tup)) {
            PyObject *tup_o = _PyTuple_FromStackRefStealOnSuccess(values, oparg);
            if (tup_o == NULL) {
                ERROR_NO_POP();
            }
            INPUTS_DEAD();
            tup = PyStackRef_FromPyObjectStealMortal(tup_o);
        }

        inst(BUILD_LIST, (values[oparg] -- list)) {
            PyObject *list_o = _PyList_FromStackRefStealOnSuccess(values, oparg);
            if (list_o == NULL) {
                ERROR_NO_POP();
            }
            INPUTS_DEAD();
            list = PyStackRef_FromPyObjectStealMortal(list_o);
        }

        inst(LIST_EXTEND, (list_st, unused[oparg-1], iterable_st -- list_st, unused[oparg-1])) {
            PyObject *list = PyStackRef_AsPyObjectBorrow(list_st);
            PyObject *iterable = PyStackRef_AsPyObjectBorrow(iterable_st);

            PyObject *none_val = _PyList_Extend((PyListObject *)list, iterable);
            if (none_val == NULL) {
                int matches = _PyErr_ExceptionMatches(tstate, PyExc_TypeError);
                if (matches &&
                   (Py_TYPE(iterable)->tp_iter == NULL && !PySequence_Check(iterable)))
                {
                    _PyErr_Clear(tstate);
                    _PyErr_Format(tstate, PyExc_TypeError,
                          "Value after * must be an iterable, not %.200s",
                          Py_TYPE(iterable)->tp_name);
                }
                PyStackRef_CLOSE(iterable_st);
                ERROR_IF(true);
            }
            assert(Py_IsNone(none_val));
            PyStackRef_CLOSE(iterable_st);
        }

        inst(SET_UPDATE, (set, unused[oparg-1], iterable -- set, unused[oparg-1])) {
            int err = _PySet_Update(PyStackRef_AsPyObjectBorrow(set),
                                    PyStackRef_AsPyObjectBorrow(iterable));
            PyStackRef_CLOSE(iterable);
            ERROR_IF(err < 0);
        }

        inst(BUILD_SET, (values[oparg] -- set)) {
            PyObject *set_o = PySet_New(NULL);
            if (set_o == NULL) {
                DECREF_INPUTS();
                ERROR_IF(true);
            }

            int err = 0;
            for (Py_ssize_t i = 0; i < oparg; i++) {
                _PyStackRef value = values[i];
                values[i] = PyStackRef_NULL;
                if (err == 0) {
                    err = _PySet_AddTakeRef((PySetObject *)set_o, PyStackRef_AsPyObjectSteal(value));
                }
                else {
                    PyStackRef_CLOSE(value);
                }
            }
            DEAD(values);
            if (err) {
                Py_DECREF(set_o);
                ERROR_IF(true);
            }

            INPUTS_DEAD();
            set = PyStackRef_FromPyObjectStealMortal(set_o);
        }

        inst(BUILD_MAP, (values[oparg*2] -- map)) {

            PyObject *map_o = _Py_BuildMap_StackRefSteal(values, oparg);
            DEAD(values);
            ERROR_IF(map_o == NULL);
            map = PyStackRef_FromPyObjectStealMortal(map_o);
        }

        inst(SETUP_ANNOTATIONS, (--)) {
            PyObject *ann_dict;
            if (LOCALS() == NULL) {
                _PyErr_Format(tstate, PyExc_SystemError,
                              "no locals found when setting up annotations");
                ERROR_IF(true);
            }
            /* check if __annotations__ in locals()... */
            int err = PyMapping_GetOptionalItem(LOCALS(), &_Py_ID(__annotations__), &ann_dict);
            ERROR_IF(err < 0);
            if (ann_dict == NULL) {
                ann_dict = PyDict_New();
                ERROR_IF(ann_dict == NULL);
                err = PyObject_SetItem(LOCALS(), &_Py_ID(__annotations__),
                                       ann_dict);
                Py_DECREF(ann_dict);
                ERROR_IF(err);
            }
            else {
                Py_DECREF(ann_dict);
            }
        }

        pseudo(ANNOTATIONS_PLACEHOLDER, (--)) = {
            NOP,
        };

        inst(DICT_UPDATE, (dict, unused[oparg - 1], update -- dict, unused[oparg - 1])) {
            PyObject *dict_o = PyStackRef_AsPyObjectBorrow(dict);
            PyObject *update_o = PyStackRef_AsPyObjectBorrow(update);

            int err = PyDict_Update(dict_o, update_o);
            if (err < 0) {
                int matches = _PyErr_ExceptionMatches(tstate, PyExc_AttributeError);
                if (matches) {
                    _PyErr_Format(tstate, PyExc_TypeError,
                                    "'%.200s' object is not a mapping",
                                    Py_TYPE(update_o)->tp_name);
                }
                PyStackRef_CLOSE(update);
                ERROR_IF(true);
            }
            PyStackRef_CLOSE(update);
        }

        inst(DICT_MERGE, (callable, unused, unused, dict, unused[oparg - 1], update -- callable, unused, unused, dict, unused[oparg - 1])) {
            PyObject *callable_o = PyStackRef_AsPyObjectBorrow(callable);
            PyObject *dict_o = PyStackRef_AsPyObjectBorrow(dict);
            PyObject *update_o = PyStackRef_AsPyObjectBorrow(update);

            int err = _PyDict_MergeEx(dict_o, update_o, 2);
            if (err < 0) {
                _PyEval_FormatKwargsError(tstate, callable_o, update_o);
                PyStackRef_CLOSE(update);
                ERROR_IF(true);
            }
            PyStackRef_CLOSE(update);
        }

        inst(MAP_ADD, (dict_st, unused[oparg - 1], key, value -- dict_st, unused[oparg - 1])) {
            PyObject *dict = PyStackRef_AsPyObjectBorrow(dict_st);
            assert(PyDict_CheckExact(dict));
            /* dict[key] = value */
            // Do not DECREF INPUTS because the function steals the references
            int err = _PyDict_SetItem_Take2(
                (PyDictObject *)dict,
                PyStackRef_AsPyObjectSteal(key),
                PyStackRef_AsPyObjectSteal(value)
            );
            ERROR_IF(err != 0);
        }

        macro(INSTRUMENTED_LOAD_SUPER_ATTR) =
            counter/1 +
            _LOAD_SUPER_ATTR +
            _PUSH_NULL_CONDITIONAL;

        family(LOAD_SUPER_ATTR, INLINE_CACHE_ENTRIES_LOAD_SUPER_ATTR) = {
            LOAD_SUPER_ATTR_ATTR,
            LOAD_SUPER_ATTR_METHOD,
        };

        specializing op(_SPECIALIZE_LOAD_SUPER_ATTR, (counter/1, global_super_st, class_st, unused -- global_super_st, class_st, unused)) {
            #if ENABLE_SPECIALIZATION_FT
            int load_method = oparg & 1;
            if (ADAPTIVE_COUNTER_TRIGGERS(counter)) {
                next_instr = this_instr;
                _Py_Specialize_LoadSuperAttr(global_super_st, class_st, next_instr, load_method);
                DISPATCH_SAME_OPARG();
            }
            OPCODE_DEFERRED_INC(LOAD_SUPER_ATTR);
            ADVANCE_ADAPTIVE_COUNTER(this_instr[1].counter);
            #endif  /* ENABLE_SPECIALIZATION_FT */
        }

        tier1 op(_LOAD_SUPER_ATTR, (global_super_st, class_st, self_st -- attr)) {
            PyObject *global_super = PyStackRef_AsPyObjectBorrow(global_super_st);
            PyObject *class = PyStackRef_AsPyObjectBorrow(class_st);
            PyObject *self = PyStackRef_AsPyObjectBorrow(self_st);

            if (opcode == INSTRUMENTED_LOAD_SUPER_ATTR) {
                PyObject *arg = oparg & 2 ? class : &_PyInstrumentation_MISSING;
                int err = _Py_call_instrumentation_2args(
                        tstate, PY_MONITORING_EVENT_CALL,
                        frame, this_instr, global_super, arg);
                if (err) {
                    DECREF_INPUTS();
                    ERROR_IF(true);
                }
            }
            // we make no attempt to optimize here; specializations should
            // handle any case whose performance we care about
            PyObject *stack[] = {class, self};
            PyObject *super = PyObject_Vectorcall(global_super, stack, oparg & 2, NULL);
            if (opcode == INSTRUMENTED_LOAD_SUPER_ATTR) {
                PyObject *arg = oparg & 2 ? class : &_PyInstrumentation_MISSING;
                if (super == NULL) {
                    _Py_call_instrumentation_exc2(
                        tstate, PY_MONITORING_EVENT_C_RAISE,
                        frame, this_instr, global_super, arg);
                }
                else {
                    int err = _Py_call_instrumentation_2args(
                        tstate, PY_MONITORING_EVENT_C_RETURN,
                        frame, this_instr, global_super, arg);
                    if (err < 0) {
                        Py_CLEAR(super);
                    }
                }
            }
            DECREF_INPUTS();
            ERROR_IF(super == NULL);
            PyObject *name = GETITEM(FRAME_CO_NAMES, oparg >> 2);
            PyObject *attr_o = PyObject_GetAttr(super, name);
            Py_DECREF(super);
            ERROR_IF(attr_o == NULL);
            attr = PyStackRef_FromPyObjectSteal(attr_o);
        }

        macro(LOAD_SUPER_ATTR) =
            _SPECIALIZE_LOAD_SUPER_ATTR +
            _LOAD_SUPER_ATTR +
            _PUSH_NULL_CONDITIONAL;

        inst(LOAD_SUPER_ATTR_ATTR, (unused/1, global_super_st, class_st, self_st -- attr_st)) {
            PyObject *global_super = PyStackRef_AsPyObjectBorrow(global_super_st);
            PyObject *class = PyStackRef_AsPyObjectBorrow(class_st);
            PyObject *self = PyStackRef_AsPyObjectBorrow(self_st);

            assert(!(oparg & 1));
            DEOPT_IF(global_super != (PyObject *)&PySuper_Type);
            DEOPT_IF(!PyType_Check(class));
            STAT_INC(LOAD_SUPER_ATTR, hit);
            PyObject *name = GETITEM(FRAME_CO_NAMES, oparg >> 2);
            PyObject *attr = _PySuper_Lookup((PyTypeObject *)class, self, name, NULL);
            DECREF_INPUTS();
            ERROR_IF(attr == NULL);
            attr_st = PyStackRef_FromPyObjectSteal(attr);
        }

        inst(LOAD_SUPER_ATTR_METHOD, (unused/1, global_super_st, class_st, self_st -- attr, self_or_null)) {
            PyObject *global_super = PyStackRef_AsPyObjectBorrow(global_super_st);
            PyObject *class = PyStackRef_AsPyObjectBorrow(class_st);
            PyObject *self = PyStackRef_AsPyObjectBorrow(self_st);

            assert(oparg & 1);
            DEOPT_IF(global_super != (PyObject *)&PySuper_Type);
            DEOPT_IF(!PyType_Check(class));
            STAT_INC(LOAD_SUPER_ATTR, hit);
            PyObject *name = GETITEM(FRAME_CO_NAMES, oparg >> 2);
            PyTypeObject *cls = (PyTypeObject *)class;
            int method_found = 0;
            PyObject *attr_o = _PySuper_Lookup(cls, self, name,
                                   Py_TYPE(self)->tp_getattro == PyObject_GenericGetAttr ? &method_found : NULL);
            if (attr_o == NULL) {
                ERROR_NO_POP();
            }
            if (method_found) {
                self_or_null = self_st; // transfer ownership
                DEAD(self_st);
            } else {
                PyStackRef_CLOSE(self_st);
                self_or_null = PyStackRef_NULL;
            }
            DECREF_INPUTS();

            attr = PyStackRef_FromPyObjectSteal(attr_o);
        }

        family(LOAD_ATTR, INLINE_CACHE_ENTRIES_LOAD_ATTR) = {
            LOAD_ATTR_INSTANCE_VALUE,
            LOAD_ATTR_MODULE,
            LOAD_ATTR_WITH_HINT,
            LOAD_ATTR_SLOT,
            LOAD_ATTR_CLASS,
            LOAD_ATTR_CLASS_WITH_METACLASS_CHECK,
            LOAD_ATTR_PROPERTY,
            LOAD_ATTR_GETATTRIBUTE_OVERRIDDEN,
            LOAD_ATTR_METHOD_WITH_VALUES,
            LOAD_ATTR_METHOD_NO_DICT,
            LOAD_ATTR_METHOD_LAZY_DICT,
            LOAD_ATTR_NONDESCRIPTOR_WITH_VALUES,
            LOAD_ATTR_NONDESCRIPTOR_NO_DICT,
        };

        specializing op(_SPECIALIZE_LOAD_ATTR, (counter/1, owner -- owner)) {
            #if ENABLE_SPECIALIZATION_FT
            if (ADAPTIVE_COUNTER_TRIGGERS(counter)) {
                PyObject *name = GETITEM(FRAME_CO_NAMES, oparg>>1);
                next_instr = this_instr;
                _Py_Specialize_LoadAttr(owner, next_instr, name);
                DISPATCH_SAME_OPARG();
            }
            OPCODE_DEFERRED_INC(LOAD_ATTR);
            ADVANCE_ADAPTIVE_COUNTER(this_instr[1].counter);
            #endif  /* ENABLE_SPECIALIZATION_FT */
        }

        op(_LOAD_ATTR, (owner -- attr, self_or_null[oparg&1])) {
            PyObject *name = GETITEM(FRAME_CO_NAMES, oparg >> 1);
            if (oparg & 1) {
                /* Designed to work in tandem with CALL, pushes two values. */
                _PyCStackRef method;
                _PyThreadState_PushCStackRef(tstate, &method);
                int is_meth = _PyObject_GetMethodStackRef(tstate, PyStackRef_AsPyObjectBorrow(owner), name, &method.ref);
                if (is_meth) {
                    /* We can bypass temporary bound method object.
                       meth is unbound method and obj is self.
                       meth | self | arg1 | ... | argN
                     */
                    assert(!PyStackRef_IsNull(method.ref)); // No errors on this branch
                    self_or_null[0] = owner;  // Transfer ownership
                    DEAD(owner);
                    attr = _PyThreadState_PopCStackRefSteal(tstate, &method);
                }
                else {
                    /* meth is not an unbound method (but a regular attr, or
                       something was returned by a descriptor protocol).  Set
                       the second element of the stack to NULL, to signal
                       CALL that it's not a method call.
                       meth | NULL | arg1 | ... | argN
                    */
                    PyStackRef_CLOSE(owner);
                    self_or_null[0] = PyStackRef_NULL;
                    attr = _PyThreadState_PopCStackRefSteal(tstate, &method);
                    ERROR_IF(PyStackRef_IsNull(attr));
                }
            }
            else {
                /* Classic, pushes one value. */
                PyObject *attr_o = PyObject_GetAttr(PyStackRef_AsPyObjectBorrow(owner), name);
                PyStackRef_CLOSE(owner);
                ERROR_IF(attr_o == NULL);
                attr = PyStackRef_FromPyObjectSteal(attr_o);
            }
        }

        macro(LOAD_ATTR) =
            _SPECIALIZE_LOAD_ATTR +
            unused/8 +
            _LOAD_ATTR;

        op(_GUARD_TYPE_VERSION, (type_version/2, owner -- owner)) {
            PyTypeObject *tp = Py_TYPE(PyStackRef_AsPyObjectBorrow(owner));
            assert(type_version != 0);
            EXIT_IF(FT_ATOMIC_LOAD_UINT_RELAXED(tp->tp_version_tag) != type_version);
        }

        op(_GUARD_TYPE_VERSION_AND_LOCK, (type_version/2, owner -- owner)) {
            PyObject *owner_o = PyStackRef_AsPyObjectBorrow(owner);
            assert(type_version != 0);
            EXIT_IF(!LOCK_OBJECT(owner_o));
            PyTypeObject *tp = Py_TYPE(owner_o);
            if (FT_ATOMIC_LOAD_UINT_RELAXED(tp->tp_version_tag) != type_version) {
                UNLOCK_OBJECT(owner_o);
                EXIT_IF(true);
            }
        }

        op(_CHECK_MANAGED_OBJECT_HAS_VALUES, (owner -- owner)) {
            PyObject *owner_o = PyStackRef_AsPyObjectBorrow(owner);
            assert(Py_TYPE(owner_o)->tp_dictoffset < 0);
            assert(Py_TYPE(owner_o)->tp_flags & Py_TPFLAGS_INLINE_VALUES);
            DEOPT_IF(!FT_ATOMIC_LOAD_UINT8(_PyObject_InlineValues(owner_o)->valid));
        }

        op(_LOAD_ATTR_INSTANCE_VALUE, (offset/1, owner -- attr)) {
            PyObject *owner_o = PyStackRef_AsPyObjectBorrow(owner);
            PyObject **value_ptr = (PyObject**)(((char *)owner_o) + offset);
            PyObject *attr_o = FT_ATOMIC_LOAD_PTR_ACQUIRE(*value_ptr);
            DEOPT_IF(attr_o == NULL);
            #ifdef Py_GIL_DISABLED
            int increfed = _Py_TryIncrefCompareStackRef(value_ptr, attr_o, &attr);
            if (!increfed) {
                DEOPT_IF(true);
            }
            #else
            attr = PyStackRef_FromPyObjectNew(attr_o);
            #endif
            STAT_INC(LOAD_ATTR, hit);
            PyStackRef_CLOSE(owner);
        }

        macro(LOAD_ATTR_INSTANCE_VALUE) =
            unused/1 + // Skip over the counter
            _GUARD_TYPE_VERSION +
            _CHECK_MANAGED_OBJECT_HAS_VALUES +
            _LOAD_ATTR_INSTANCE_VALUE +
            unused/5 +
            _PUSH_NULL_CONDITIONAL;

        op(_LOAD_ATTR_MODULE, (dict_version/2, index/1, owner -- attr)) {
            PyObject *owner_o = PyStackRef_AsPyObjectBorrow(owner);
            DEOPT_IF(Py_TYPE(owner_o)->tp_getattro != PyModule_Type.tp_getattro);
            PyDictObject *dict = (PyDictObject *)((PyModuleObject *)owner_o)->md_dict;
            assert(dict != NULL);
            PyDictKeysObject *keys = FT_ATOMIC_LOAD_PTR_ACQUIRE(dict->ma_keys);
            DEOPT_IF(FT_ATOMIC_LOAD_UINT32_RELAXED(keys->dk_version) != dict_version);
            assert(keys->dk_kind == DICT_KEYS_UNICODE);
            assert(index < FT_ATOMIC_LOAD_SSIZE_RELAXED(keys->dk_nentries));
            PyDictUnicodeEntry *ep = DK_UNICODE_ENTRIES(keys) + index;
            PyObject *attr_o = FT_ATOMIC_LOAD_PTR_RELAXED(ep->me_value);
            DEOPT_IF(attr_o == NULL);
            #ifdef Py_GIL_DISABLED
            int increfed = _Py_TryIncrefCompareStackRef(&ep->me_value, attr_o, &attr);
            if (!increfed) {
                DEOPT_IF(true);
            }
            #else
            attr = PyStackRef_FromPyObjectNew(attr_o);
            #endif
            STAT_INC(LOAD_ATTR, hit);
            PyStackRef_CLOSE(owner);
        }

        macro(LOAD_ATTR_MODULE) =
            unused/1 +
            _LOAD_ATTR_MODULE +
            unused/5 +
            _PUSH_NULL_CONDITIONAL;

        op(_LOAD_ATTR_WITH_HINT, (hint/1, owner -- attr)) {
            PyObject *owner_o = PyStackRef_AsPyObjectBorrow(owner);
            assert(Py_TYPE(owner_o)->tp_flags & Py_TPFLAGS_MANAGED_DICT);
            PyDictObject *dict = _PyObject_GetManagedDict(owner_o);
            DEOPT_IF(dict == NULL);
            PyDictKeysObject *dk = FT_ATOMIC_LOAD_PTR(dict->ma_keys);
            assert(PyDict_CheckExact((PyObject *)dict));
#ifdef Py_GIL_DISABLED
            DEOPT_IF(!_Py_IsOwnedByCurrentThread((PyObject *)dict) && !_PyObject_GC_IS_SHARED(dict));
#endif
            PyObject *attr_o;
            if (hint >= (size_t)FT_ATOMIC_LOAD_SSIZE_RELAXED(dk->dk_nentries)) {
                DEOPT_IF(true);
            }

            PyObject *name = GETITEM(FRAME_CO_NAMES, oparg>>1);
            if (dk->dk_kind != DICT_KEYS_UNICODE) {
                DEOPT_IF(true);
            }
            PyDictUnicodeEntry *ep = DK_UNICODE_ENTRIES(dk) + hint;
            if (FT_ATOMIC_LOAD_PTR_RELAXED(ep->me_key) != name) {
                DEOPT_IF(true);
            }
            attr_o = FT_ATOMIC_LOAD_PTR(ep->me_value);
            if (attr_o == NULL) {
                DEOPT_IF(true);
            }
            STAT_INC(LOAD_ATTR, hit);
#ifdef Py_GIL_DISABLED
            int increfed = _Py_TryIncrefCompareStackRef(&ep->me_value, attr_o, &attr);
            if (!increfed) {
                DEOPT_IF(true);
            }
#else
            attr = PyStackRef_FromPyObjectNew(attr_o);
#endif
            PyStackRef_CLOSE(owner);
        }

        macro(LOAD_ATTR_WITH_HINT) =
            unused/1 +
            _GUARD_TYPE_VERSION +
            _LOAD_ATTR_WITH_HINT +
            unused/5 +
            _PUSH_NULL_CONDITIONAL;

        op(_LOAD_ATTR_SLOT, (index/1, owner -- attr)) {
            PyObject *owner_o = PyStackRef_AsPyObjectBorrow(owner);

            PyObject **addr = (PyObject **)((char *)owner_o + index);
            PyObject *attr_o = FT_ATOMIC_LOAD_PTR(*addr);
            DEOPT_IF(attr_o == NULL);
            #ifdef Py_GIL_DISABLED
            int increfed = _Py_TryIncrefCompareStackRef(addr, attr_o, &attr);
            DEOPT_IF(!increfed);
            #else
            attr = PyStackRef_FromPyObjectNew(attr_o);
            #endif
            STAT_INC(LOAD_ATTR, hit);
            DECREF_INPUTS();
        }

        macro(LOAD_ATTR_SLOT) =
            unused/1 +
            _GUARD_TYPE_VERSION +
            _LOAD_ATTR_SLOT +  // NOTE: This action may also deopt
            unused/5 +
            _PUSH_NULL_CONDITIONAL;

        op(_CHECK_ATTR_CLASS, (type_version/2, owner -- owner)) {
            PyObject *owner_o = PyStackRef_AsPyObjectBorrow(owner);

            EXIT_IF(!PyType_Check(owner_o));
            assert(type_version != 0);
            EXIT_IF(FT_ATOMIC_LOAD_UINT_RELAXED(((PyTypeObject *)owner_o)->tp_version_tag) != type_version);
        }

        op(_LOAD_ATTR_CLASS, (descr/4, owner -- attr)) {
            STAT_INC(LOAD_ATTR, hit);
            assert(descr != NULL);
            attr = PyStackRef_FromPyObjectNew(descr);
            DECREF_INPUTS();
        }

        macro(LOAD_ATTR_CLASS) =
            unused/1 +
            _CHECK_ATTR_CLASS +
            unused/2 +
            _LOAD_ATTR_CLASS +
            _PUSH_NULL_CONDITIONAL;

        macro(LOAD_ATTR_CLASS_WITH_METACLASS_CHECK) =
            unused/1 +
            _CHECK_ATTR_CLASS +
            _GUARD_TYPE_VERSION +
            _LOAD_ATTR_CLASS +
            _PUSH_NULL_CONDITIONAL;

        op(_LOAD_ATTR_PROPERTY_FRAME, (fget/4, owner -- new_frame)) {
            assert((oparg & 1) == 0);
            assert(Py_IS_TYPE(fget, &PyFunction_Type));
            PyFunctionObject *f = (PyFunctionObject *)fget;
            PyCodeObject *code = (PyCodeObject *)f->func_code;
            DEOPT_IF((code->co_flags & (CO_VARKEYWORDS | CO_VARARGS | CO_OPTIMIZED)) != CO_OPTIMIZED);
            DEOPT_IF(code->co_kwonlyargcount);
            DEOPT_IF(code->co_argcount != 1);
            DEOPT_IF(!_PyThreadState_HasStackSpace(tstate, code->co_framesize));
            STAT_INC(LOAD_ATTR, hit);
            _PyInterpreterFrame *pushed_frame = _PyFrame_PushUnchecked(tstate, PyStackRef_FromPyObjectNew(fget), 1, frame);
            pushed_frame->localsplus[0] = owner;
            DEAD(owner);
            new_frame = PyStackRef_Wrap(pushed_frame);
        }

        macro(LOAD_ATTR_PROPERTY) =
            unused/1 +
            _CHECK_PEP_523 +
            _GUARD_TYPE_VERSION +
            unused/2 +
            _LOAD_ATTR_PROPERTY_FRAME +
            _SAVE_RETURN_OFFSET +
            _PUSH_FRAME;

        inst(LOAD_ATTR_GETATTRIBUTE_OVERRIDDEN, (unused/1, type_version/2, func_version/2, getattribute/4, owner -- unused)) {
            PyObject *owner_o = PyStackRef_AsPyObjectBorrow(owner);

            assert((oparg & 1) == 0);
            DEOPT_IF(tstate->interp->eval_frame);
            PyTypeObject *cls = Py_TYPE(owner_o);
            assert(type_version != 0);
            DEOPT_IF(FT_ATOMIC_LOAD_UINT_RELAXED(cls->tp_version_tag) != type_version);
            assert(Py_IS_TYPE(getattribute, &PyFunction_Type));
            PyFunctionObject *f = (PyFunctionObject *)getattribute;
            assert(func_version != 0);
            DEOPT_IF(f->func_version != func_version);
            PyCodeObject *code = (PyCodeObject *)f->func_code;
            assert(code->co_argcount == 2);
            DEOPT_IF(!_PyThreadState_HasStackSpace(tstate, code->co_framesize));
            STAT_INC(LOAD_ATTR, hit);

            PyObject *name = GETITEM(FRAME_CO_NAMES, oparg >> 1);
            _PyInterpreterFrame *new_frame = _PyFrame_PushUnchecked(
                tstate, PyStackRef_FromPyObjectNew(f), 2, frame);
            new_frame->localsplus[0] = owner;
            DEAD(owner);
            // Manipulate stack directly because we exit with DISPATCH_INLINED().
            SYNC_SP();
            new_frame->localsplus[1] = PyStackRef_FromPyObjectNew(name);
            frame->return_offset = INSTRUCTION_SIZE;
            DISPATCH_INLINED(new_frame);
        }

        op(_GUARD_DORV_NO_DICT, (owner -- owner)) {
            PyObject *owner_o = PyStackRef_AsPyObjectBorrow(owner);

            assert(Py_TYPE(owner_o)->tp_dictoffset < 0);
            assert(Py_TYPE(owner_o)->tp_flags & Py_TPFLAGS_INLINE_VALUES);
            if (_PyObject_GetManagedDict(owner_o) ||
                    !FT_ATOMIC_LOAD_UINT8(_PyObject_InlineValues(owner_o)->valid)) {
                UNLOCK_OBJECT(owner_o);
                EXIT_IF(true);
            }
        }

        op(_STORE_ATTR_INSTANCE_VALUE, (offset/1, value, owner --)) {
            PyObject *owner_o = PyStackRef_AsPyObjectBorrow(owner);

            STAT_INC(STORE_ATTR, hit);
            assert(_PyObject_GetManagedDict(owner_o) == NULL);
            PyObject **value_ptr = (PyObject**)(((char *)owner_o) + offset);
            PyObject *old_value = *value_ptr;
            FT_ATOMIC_STORE_PTR_RELEASE(*value_ptr, PyStackRef_AsPyObjectSteal(value));
            if (old_value == NULL) {
                PyDictValues *values = _PyObject_InlineValues(owner_o);
                Py_ssize_t index = value_ptr - values->values;
                _PyDictValues_AddToInsertionOrder(values, index);
            }
            UNLOCK_OBJECT(owner_o);
            PyStackRef_CLOSE(owner);
            Py_XDECREF(old_value);
        }

        macro(STORE_ATTR_INSTANCE_VALUE) =
            unused/1 +
            _GUARD_TYPE_VERSION_AND_LOCK +
            _GUARD_DORV_NO_DICT +
            _STORE_ATTR_INSTANCE_VALUE;

        op(_STORE_ATTR_WITH_HINT, (hint/1, value, owner --)) {
            PyObject *owner_o = PyStackRef_AsPyObjectBorrow(owner);
            assert(Py_TYPE(owner_o)->tp_flags & Py_TPFLAGS_MANAGED_DICT);
            PyDictObject *dict = _PyObject_GetManagedDict(owner_o);
            DEOPT_IF(dict == NULL);
            DEOPT_IF(!LOCK_OBJECT(dict));
            assert(PyDict_CheckExact((PyObject *)dict));
            PyObject *name = GETITEM(FRAME_CO_NAMES, oparg);
            if (hint >= (size_t)dict->ma_keys->dk_nentries ||
                    !DK_IS_UNICODE(dict->ma_keys)) {
                UNLOCK_OBJECT(dict);
                DEOPT_IF(true);
            }
            PyDictUnicodeEntry *ep = DK_UNICODE_ENTRIES(dict->ma_keys) + hint;
            if (ep->me_key != name) {
                UNLOCK_OBJECT(dict);
                DEOPT_IF(true);
            }
            PyObject *old_value = ep->me_value;
            if (old_value == NULL) {
                UNLOCK_OBJECT(dict);
                DEOPT_IF(true);
            }
            _PyDict_NotifyEvent(tstate->interp, PyDict_EVENT_MODIFIED, dict, name, PyStackRef_AsPyObjectBorrow(value));
            FT_ATOMIC_STORE_PTR_RELEASE(ep->me_value, PyStackRef_AsPyObjectSteal(value));
            UNLOCK_OBJECT(dict);

            // old_value should be DECREFed after GC track checking is done, if not, it could raise a segmentation fault,
            // when dict only holds the strong reference to value in ep->me_value.
            STAT_INC(STORE_ATTR, hit);
            PyStackRef_CLOSE(owner);
            Py_XDECREF(old_value);
        }

        macro(STORE_ATTR_WITH_HINT) =
            unused/1 +
            _GUARD_TYPE_VERSION +
            _STORE_ATTR_WITH_HINT;

        op(_STORE_ATTR_SLOT, (index/1, value, owner --)) {
            PyObject *owner_o = PyStackRef_AsPyObjectBorrow(owner);

            DEOPT_IF(!LOCK_OBJECT(owner_o));
            char *addr = (char *)owner_o + index;
            STAT_INC(STORE_ATTR, hit);
            PyObject *old_value = *(PyObject **)addr;
            FT_ATOMIC_STORE_PTR_RELEASE(*(PyObject **)addr, PyStackRef_AsPyObjectSteal(value));
            UNLOCK_OBJECT(owner_o);
            PyStackRef_CLOSE(owner);
            Py_XDECREF(old_value);
        }

        macro(STORE_ATTR_SLOT) =
            unused/1 +
            _GUARD_TYPE_VERSION +
            _STORE_ATTR_SLOT;

        family(COMPARE_OP, INLINE_CACHE_ENTRIES_COMPARE_OP) = {
            COMPARE_OP_FLOAT,
            COMPARE_OP_INT,
            COMPARE_OP_STR,
        };

        specializing op(_SPECIALIZE_COMPARE_OP, (counter/1, left, right -- left, right)) {
            #if ENABLE_SPECIALIZATION_FT
            if (ADAPTIVE_COUNTER_TRIGGERS(counter)) {
                next_instr = this_instr;
                _Py_Specialize_CompareOp(left, right, next_instr, oparg);
                DISPATCH_SAME_OPARG();
            }
            OPCODE_DEFERRED_INC(COMPARE_OP);
            ADVANCE_ADAPTIVE_COUNTER(this_instr[1].counter);
            #endif  /* ENABLE_SPECIALIZATION_FT */
        }

        op(_COMPARE_OP, (left, right -- res)) {
            PyObject *left_o = PyStackRef_AsPyObjectBorrow(left);
            PyObject *right_o = PyStackRef_AsPyObjectBorrow(right);

            assert((oparg >> 5) <= Py_GE);
            PyObject *res_o = PyObject_RichCompare(left_o, right_o, oparg >> 5);
            DECREF_INPUTS();
            ERROR_IF(res_o == NULL);
            if (oparg & 16) {
                int res_bool = PyObject_IsTrue(res_o);
                Py_DECREF(res_o);
                ERROR_IF(res_bool < 0);
                res = res_bool ? PyStackRef_True : PyStackRef_False;
            }
            else {
                res = PyStackRef_FromPyObjectSteal(res_o);
            }
        }

        macro(COMPARE_OP) = _SPECIALIZE_COMPARE_OP + _COMPARE_OP;

        macro(COMPARE_OP_FLOAT) =
            _GUARD_TOS_FLOAT + _GUARD_NOS_FLOAT + unused/1 + _COMPARE_OP_FLOAT;

        macro(COMPARE_OP_INT) =
            _GUARD_TOS_INT + _GUARD_NOS_INT + unused/1 + _COMPARE_OP_INT;

        macro(COMPARE_OP_STR) =
            _GUARD_TOS_UNICODE + _GUARD_NOS_UNICODE + unused/1 + _COMPARE_OP_STR;

        op(_COMPARE_OP_FLOAT, (left, right -- res)) {
            PyObject *left_o = PyStackRef_AsPyObjectBorrow(left);
            PyObject *right_o = PyStackRef_AsPyObjectBorrow(right);

            STAT_INC(COMPARE_OP, hit);
            double dleft = PyFloat_AS_DOUBLE(left_o);
            double dright = PyFloat_AS_DOUBLE(right_o);
            // 1 if NaN, 2 if <, 4 if >, 8 if ==; this matches low four bits of the oparg
            int sign_ish = COMPARISON_BIT(dleft, dright);
            PyStackRef_CLOSE_SPECIALIZED(left, _PyFloat_ExactDealloc);
            DEAD(left);
            PyStackRef_CLOSE_SPECIALIZED(right, _PyFloat_ExactDealloc);
            DEAD(right);
            res = (sign_ish & oparg) ? PyStackRef_True : PyStackRef_False;
            // It's always a bool, so we don't care about oparg & 16.
        }

        // Similar to COMPARE_OP_FLOAT
        op(_COMPARE_OP_INT, (left, right -- res)) {
            PyObject *left_o = PyStackRef_AsPyObjectBorrow(left);
            PyObject *right_o = PyStackRef_AsPyObjectBorrow(right);

            assert(_PyLong_IsCompact((PyLongObject *)left_o));
            assert(_PyLong_IsCompact((PyLongObject *)right_o));
            STAT_INC(COMPARE_OP, hit);
            assert(_PyLong_DigitCount((PyLongObject *)left_o) <= 1 &&
                   _PyLong_DigitCount((PyLongObject *)right_o) <= 1);
            Py_ssize_t ileft = _PyLong_CompactValue((PyLongObject *)left_o);
            Py_ssize_t iright = _PyLong_CompactValue((PyLongObject *)right_o);
            // 2 if <, 4 if >, 8 if ==; this matches the low 4 bits of the oparg
            int sign_ish = COMPARISON_BIT(ileft, iright);
            PyStackRef_CLOSE_SPECIALIZED(left, _PyLong_ExactDealloc);
            DEAD(left);
            PyStackRef_CLOSE_SPECIALIZED(right, _PyLong_ExactDealloc);
            DEAD(right);
            res =  (sign_ish & oparg) ? PyStackRef_True : PyStackRef_False;
            // It's always a bool, so we don't care about oparg & 16.
        }

        // Similar to COMPARE_OP_FLOAT, but for ==, != only
        op(_COMPARE_OP_STR, (left, right -- res)) {
            PyObject *left_o = PyStackRef_AsPyObjectBorrow(left);
            PyObject *right_o = PyStackRef_AsPyObjectBorrow(right);

            STAT_INC(COMPARE_OP, hit);
            int eq = _PyUnicode_Equal(left_o, right_o);
            assert((oparg >> 5) == Py_EQ || (oparg >> 5) == Py_NE);
            PyStackRef_CLOSE_SPECIALIZED(left, _PyUnicode_ExactDealloc);
            DEAD(left);
            PyStackRef_CLOSE_SPECIALIZED(right, _PyUnicode_ExactDealloc);
            DEAD(right);
            assert(eq == 0 || eq == 1);
            assert((oparg & 0xf) == COMPARISON_NOT_EQUALS || (oparg & 0xf) == COMPARISON_EQUALS);
            assert(COMPARISON_NOT_EQUALS + 1 == COMPARISON_EQUALS);
            res = ((COMPARISON_NOT_EQUALS + eq) & oparg) ? PyStackRef_True : PyStackRef_False;
            // It's always a bool, so we don't care about oparg & 16.
        }

        inst(IS_OP, (left, right -- b)) {
            int res = Py_Is(PyStackRef_AsPyObjectBorrow(left), PyStackRef_AsPyObjectBorrow(right)) ^ oparg;
            DECREF_INPUTS();
            b = res ? PyStackRef_True : PyStackRef_False;
        }

        family(CONTAINS_OP, INLINE_CACHE_ENTRIES_CONTAINS_OP) = {
            CONTAINS_OP_SET,
            CONTAINS_OP_DICT,
        };

        op(_CONTAINS_OP, (left, right -- b)) {
            PyObject *left_o = PyStackRef_AsPyObjectBorrow(left);
            PyObject *right_o = PyStackRef_AsPyObjectBorrow(right);

            int res = PySequence_Contains(right_o, left_o);
            DECREF_INPUTS();
            ERROR_IF(res < 0);
            b = (res ^ oparg) ? PyStackRef_True : PyStackRef_False;
        }

        specializing op(_SPECIALIZE_CONTAINS_OP, (counter/1, left, right -- left, right)) {
            #if ENABLE_SPECIALIZATION_FT
            if (ADAPTIVE_COUNTER_TRIGGERS(counter)) {
                next_instr = this_instr;
                _Py_Specialize_ContainsOp(right, next_instr);
                DISPATCH_SAME_OPARG();
            }
            OPCODE_DEFERRED_INC(CONTAINS_OP);
            ADVANCE_ADAPTIVE_COUNTER(this_instr[1].counter);
            #endif  /* ENABLE_SPECIALIZATION_FT */
        }

        macro(CONTAINS_OP) = _SPECIALIZE_CONTAINS_OP + _CONTAINS_OP;

        op(_GUARD_TOS_ANY_SET, (tos -- tos)) {
            PyObject *o = PyStackRef_AsPyObjectBorrow(tos);
            DEOPT_IF(!PyAnySet_CheckExact(o));
        }

        macro(CONTAINS_OP_SET) = _GUARD_TOS_ANY_SET + unused/1 + _CONTAINS_OP_SET;

        op(_CONTAINS_OP_SET, (left, right -- b)) {
            PyObject *left_o = PyStackRef_AsPyObjectBorrow(left);
            PyObject *right_o = PyStackRef_AsPyObjectBorrow(right);

            assert(PyAnySet_CheckExact(right_o));
            STAT_INC(CONTAINS_OP, hit);
            // Note: both set and frozenset use the same seq_contains method!
            int res = _PySet_Contains((PySetObject *)right_o, left_o);
            DECREF_INPUTS();
            ERROR_IF(res < 0);
            b = (res ^ oparg) ? PyStackRef_True : PyStackRef_False;
        }

        macro(CONTAINS_OP_DICT) = _GUARD_TOS_DICT + unused/1 + _CONTAINS_OP_DICT;

        op(_CONTAINS_OP_DICT, (left, right -- b)) {
            PyObject *left_o = PyStackRef_AsPyObjectBorrow(left);
            PyObject *right_o = PyStackRef_AsPyObjectBorrow(right);

            assert(PyDict_CheckExact(right_o));
            STAT_INC(CONTAINS_OP, hit);
            int res = PyDict_Contains(right_o, left_o);
            DECREF_INPUTS();
            ERROR_IF(res < 0);
            b = (res ^ oparg) ? PyStackRef_True : PyStackRef_False;
        }

        inst(CHECK_EG_MATCH, (exc_value_st, match_type_st -- rest, match)) {
            PyObject *exc_value = PyStackRef_AsPyObjectBorrow(exc_value_st);
            PyObject *match_type = PyStackRef_AsPyObjectBorrow(match_type_st);
            int err = _PyEval_CheckExceptStarTypeValid(tstate, match_type);
            if (err < 0) {
                DECREF_INPUTS();
                ERROR_IF(true);
            }

            PyObject *match_o = NULL;
            PyObject *rest_o = NULL;
            int res = _PyEval_ExceptionGroupMatch(frame, exc_value, match_type,
                                                  &match_o, &rest_o);
            DECREF_INPUTS();
            ERROR_IF(res < 0);

            assert((match_o == NULL) == (rest_o == NULL));
            ERROR_IF(match_o == NULL);

            if (!Py_IsNone(match_o)) {
                PyErr_SetHandledException(match_o);
            }
            rest = PyStackRef_FromPyObjectSteal(rest_o);
            match = PyStackRef_FromPyObjectSteal(match_o);
        }

        inst(CHECK_EXC_MATCH, (left, right -- left, b)) {
            PyObject *left_o = PyStackRef_AsPyObjectBorrow(left);
            PyObject *right_o = PyStackRef_AsPyObjectBorrow(right);

            assert(PyExceptionInstance_Check(left_o));
            int err = _PyEval_CheckExceptTypeValid(tstate, right_o);
            if (err < 0) {
                ERROR_NO_POP();
            }

            int res = PyErr_GivenExceptionMatches(left_o, right_o);
            PyStackRef_CLOSE(right);
            b = res ? PyStackRef_True : PyStackRef_False;
        }

         inst(IMPORT_NAME, (level, fromlist -- res)) {
            PyObject *name = GETITEM(FRAME_CO_NAMES, oparg);
            PyObject *res_o = _PyEval_ImportName(tstate, frame, name,
                              PyStackRef_AsPyObjectBorrow(fromlist),
                              PyStackRef_AsPyObjectBorrow(level));
            DECREF_INPUTS();
            ERROR_IF(res_o == NULL);
            res = PyStackRef_FromPyObjectSteal(res_o);
        }

        inst(IMPORT_FROM, (from -- from, res)) {
            PyObject *name = GETITEM(FRAME_CO_NAMES, oparg);
            PyObject *res_o = _PyEval_ImportFrom(tstate, PyStackRef_AsPyObjectBorrow(from), name);
            ERROR_IF(res_o == NULL);
            res = PyStackRef_FromPyObjectSteal(res_o);
        }

        tier1 inst(JUMP_FORWARD, (--)) {
            JUMPBY(oparg);
        }

        family(JUMP_BACKWARD, 1) = {
            JUMP_BACKWARD_NO_JIT,
            JUMP_BACKWARD_JIT,
        };

        specializing tier1 op(_SPECIALIZE_JUMP_BACKWARD, (--)) {
        #if ENABLE_SPECIALIZATION
            if (this_instr->op.code == JUMP_BACKWARD) {
                uint8_t desired = tstate->interp->jit ? JUMP_BACKWARD_JIT : JUMP_BACKWARD_NO_JIT;
                FT_ATOMIC_STORE_UINT8_RELAXED(this_instr->op.code, desired);
                // Need to re-dispatch so the warmup counter isn't off by one:
                next_instr = this_instr;
                DISPATCH_SAME_OPARG();
            }
        #endif
        }

        tier1 op(_JIT, (--)) {
        #ifdef _Py_TIER2
            _Py_BackoffCounter counter = this_instr[1].counter;
            if (!IS_JIT_TRACING() && backoff_counter_triggers(counter) &&
                this_instr->op.code == JUMP_BACKWARD_JIT &&
                next_instr->op.code != ENTER_EXECUTOR) {
                /* Back up over EXTENDED_ARGs so executor is inserted at the correct place */
                _Py_CODEUNIT *insert_exec_at = this_instr;
                while (oparg > 255) {
                    oparg >>= 8;
                    insert_exec_at--;
                }
                int succ = _PyJit_TryInitializeTracing(tstate, frame, this_instr, insert_exec_at, next_instr, STACK_LEVEL(), 0, NULL, oparg);
                if (succ) {
                    ENTER_TRACING();
                }
                else {
                    this_instr[1].counter = restart_backoff_counter(counter);
                }
            }
            else {
                ADVANCE_ADAPTIVE_COUNTER(this_instr[1].counter);
            }
        #endif
        }

        macro(JUMP_BACKWARD) =
            unused/1 +
            _SPECIALIZE_JUMP_BACKWARD +
            _CHECK_PERIODIC +
            JUMP_BACKWARD_NO_INTERRUPT;

        macro(JUMP_BACKWARD_NO_JIT) =
            unused/1 +
            _CHECK_PERIODIC +
            JUMP_BACKWARD_NO_INTERRUPT;

        macro(JUMP_BACKWARD_JIT) =
            unused/1 +
            _CHECK_PERIODIC +
            JUMP_BACKWARD_NO_INTERRUPT +
            _JIT;

        pseudo(JUMP, (--)) = {
            JUMP_FORWARD,
            JUMP_BACKWARD,
        };

        pseudo(JUMP_NO_INTERRUPT, (--)) = {
            JUMP_FORWARD,
            JUMP_BACKWARD_NO_INTERRUPT,
        };

        pseudo(JUMP_IF_FALSE, (cond -- cond)) = [
            COPY, TO_BOOL, POP_JUMP_IF_FALSE,
        ];

        pseudo(JUMP_IF_TRUE, (cond -- cond)) = [
            COPY, TO_BOOL, POP_JUMP_IF_TRUE,
        ];

        tier1 inst(ENTER_EXECUTOR, (--)) {
            #ifdef _Py_TIER2
            if (IS_JIT_TRACING()) {
                next_instr = this_instr;
                goto stop_tracing;
            }
            PyCodeObject *code = _PyFrame_GetCode(frame);
            _PyExecutorObject *executor = code->co_executors->executors[oparg & 255];
            assert(executor->vm_data.index == INSTR_OFFSET() - 1);
            assert(executor->vm_data.code == code);
            assert(executor->vm_data.valid);
            assert(tstate->current_executor == NULL);
            /* If the eval breaker is set then stay in tier 1.
             * This avoids any potentially infinite loops
             * involving _RESUME_CHECK */
            if (_Py_atomic_load_uintptr_relaxed(&tstate->eval_breaker) & _PY_EVAL_EVENTS_MASK) {
                opcode = executor->vm_data.opcode;
                oparg = (oparg & ~255) | executor->vm_data.oparg;
                next_instr = this_instr;
                if (_PyOpcode_Caches[_PyOpcode_Deopt[opcode]]) {
                    PAUSE_ADAPTIVE_COUNTER(this_instr[1].counter);
                }
                DISPATCH_GOTO();
            }
            assert(executor != tstate->interp->cold_executor);
            tstate->jit_exit = NULL;
            TIER1_TO_TIER2(executor);
            #else
            Py_FatalError("ENTER_EXECUTOR is not supported in this build");
            #endif /* _Py_TIER2 */
        }

        replaced op(_POP_JUMP_IF_FALSE, (cond -- )) {
            assert(PyStackRef_BoolCheck(cond));
            int flag = PyStackRef_IsFalse(cond);
            DEAD(cond);
            RECORD_BRANCH_TAKEN(this_instr[1].cache, flag);
            JUMPBY(flag ? oparg : next_instr->op.code == NOT_TAKEN);
        }

        replaced op(_POP_JUMP_IF_TRUE, (cond -- )) {
            assert(PyStackRef_BoolCheck(cond));
            int flag = PyStackRef_IsTrue(cond);
            DEAD(cond);
            RECORD_BRANCH_TAKEN(this_instr[1].cache, flag);
            JUMPBY(flag ? oparg : next_instr->op.code == NOT_TAKEN);
        }

        op(_IS_NONE, (value -- b)) {
            if (PyStackRef_IsNone(value)) {
                b = PyStackRef_True;
                DEAD(value);
            }
            else {
                b = PyStackRef_False;
                DECREF_INPUTS();
            }
        }

        macro(POP_JUMP_IF_TRUE) = unused/1 + _POP_JUMP_IF_TRUE;

        macro(POP_JUMP_IF_FALSE) = unused/1 + _POP_JUMP_IF_FALSE;

        macro(POP_JUMP_IF_NONE) = unused/1 + _IS_NONE + _POP_JUMP_IF_TRUE;

        macro(POP_JUMP_IF_NOT_NONE) = unused/1 + _IS_NONE + _POP_JUMP_IF_FALSE;

        replaced inst(JUMP_BACKWARD_NO_INTERRUPT, (--)) {
            /* This bytecode is used in the `yield from` or `await` loop.
             * If there is an interrupt, we want it handled in the innermost
             * generator or coroutine, so we deliberately do not check it here.
             * (see bpo-30039).
             */
            assert(oparg <= INSTR_OFFSET());
            JUMPBY(-oparg);
        }

        inst(GET_LEN, (obj -- obj, len)) {
            // PUSH(len(TOS))
            Py_ssize_t len_i = PyObject_Length(PyStackRef_AsPyObjectBorrow(obj));
            ERROR_IF(len_i < 0);
            PyObject *len_o = PyLong_FromSsize_t(len_i);
            ERROR_IF(len_o == NULL);
            len = PyStackRef_FromPyObjectSteal(len_o);
        }

        inst(MATCH_CLASS, (subject, type, names -- attrs)) {
            // Pop TOS and TOS1. Set TOS to a tuple of attributes on success, or
            // None on failure.
            assert(PyTuple_CheckExact(PyStackRef_AsPyObjectBorrow(names)));
            PyObject *attrs_o = _PyEval_MatchClass(tstate,
                PyStackRef_AsPyObjectBorrow(subject),
                PyStackRef_AsPyObjectBorrow(type), oparg,
                PyStackRef_AsPyObjectBorrow(names));
            DECREF_INPUTS();
            if (attrs_o) {
                assert(PyTuple_CheckExact(attrs_o));  // Success!
                attrs = PyStackRef_FromPyObjectSteal(attrs_o);
            }
            else {
                ERROR_IF(_PyErr_Occurred(tstate));  // Error!
                attrs = PyStackRef_None;  // Failure!
            }
        }

        inst(MATCH_MAPPING, (subject -- subject, res)) {
            int match = PyStackRef_TYPE(subject)->tp_flags & Py_TPFLAGS_MAPPING;
            res = match ? PyStackRef_True : PyStackRef_False;
        }

        inst(MATCH_SEQUENCE, (subject -- subject, res)) {
            int match = PyStackRef_TYPE(subject)->tp_flags & Py_TPFLAGS_SEQUENCE;
            res = match ? PyStackRef_True : PyStackRef_False;
        }

        inst(MATCH_KEYS, (subject, keys -- subject, keys, values_or_none)) {
            // On successful match, PUSH(values). Otherwise, PUSH(None).
            PyObject *values_or_none_o = _PyEval_MatchKeys(tstate,
                PyStackRef_AsPyObjectBorrow(subject), PyStackRef_AsPyObjectBorrow(keys));
            ERROR_IF(values_or_none_o == NULL);
            values_or_none = PyStackRef_FromPyObjectSteal(values_or_none_o);
        }

        inst(GET_ITER, (iterable -- iter, index_or_null)) {
            #ifdef Py_STATS
            _Py_GatherStats_GetIter(iterable);
            #endif
            /* before: [obj]; after [getiter(obj)] */
            PyTypeObject *tp = PyStackRef_TYPE(iterable);
            if (tp == &PyTuple_Type || tp == &PyList_Type) {
                iter = iterable;
                DEAD(iterable);
                index_or_null = PyStackRef_TagInt(0);
            }
            else {
                PyObject *iter_o = PyObject_GetIter(PyStackRef_AsPyObjectBorrow(iterable));
                PyStackRef_CLOSE(iterable);
                ERROR_IF(iter_o == NULL);
                iter = PyStackRef_FromPyObjectSteal(iter_o);
                index_or_null = PyStackRef_NULL;
            }
        }

        inst(GET_YIELD_FROM_ITER, (iterable -- iter)) {
            /* before: [obj]; after [getiter(obj)] */
            PyObject *iterable_o = PyStackRef_AsPyObjectBorrow(iterable);
            if (PyCoro_CheckExact(iterable_o)) {
                /* `iterable` is a coroutine */
                if (!(_PyFrame_GetCode(frame)->co_flags & (CO_COROUTINE | CO_ITERABLE_COROUTINE))) {
                    /* and it is used in a 'yield from' expression of a
                       regular generator. */
                    _PyErr_SetString(tstate, PyExc_TypeError,
                                     "cannot 'yield from' a coroutine object "
                                     "in a non-coroutine generator");
                    ERROR_NO_POP();
                }
                iter = iterable;
                DEAD(iterable);
            }
            else if (PyGen_CheckExact(iterable_o)) {
                iter = iterable;
                DEAD(iterable);
            }
            else {
                /* `iterable` is not a generator. */
                PyObject *iter_o = PyObject_GetIter(iterable_o);
                if (iter_o == NULL) {
                    ERROR_NO_POP();
                }
                iter = PyStackRef_FromPyObjectSteal(iter_o);
                DECREF_INPUTS();
            }
        }

        // Most members of this family are "secretly" super-instructions.
        // When the loop is exhausted, they jump, and the jump target is
        // always END_FOR, which pops two values off the stack.
        // This is optimized by skipping that instruction and combining
        // its effect (popping 'iter' instead of pushing 'next'.)

        family(FOR_ITER, INLINE_CACHE_ENTRIES_FOR_ITER) = {
            FOR_ITER_LIST,
            FOR_ITER_TUPLE,
            FOR_ITER_RANGE,
            FOR_ITER_GEN,
        };

        specializing op(_SPECIALIZE_FOR_ITER, (counter/1, iter, null_or_index -- iter, null_or_index)) {
            #if ENABLE_SPECIALIZATION_FT
            if (ADAPTIVE_COUNTER_TRIGGERS(counter)) {
                next_instr = this_instr;
                _Py_Specialize_ForIter(iter, null_or_index, next_instr, oparg);
                DISPATCH_SAME_OPARG();
            }
            OPCODE_DEFERRED_INC(FOR_ITER);
            ADVANCE_ADAPTIVE_COUNTER(this_instr[1].counter);
            #endif  /* ENABLE_SPECIALIZATION_FT */
        }

        replaced op(_FOR_ITER, (iter, null_or_index -- iter, null_or_index, next)) {
            _PyStackRef item = _PyForIter_VirtualIteratorNext(tstate, frame, iter, &null_or_index);
            if (!PyStackRef_IsValid(item)) {
                if (PyStackRef_IsError(item)) {
                    ERROR_NO_POP();
                }
                // Jump forward by oparg and skip the following END_FOR
                JUMPBY(oparg + 1);
                DISPATCH();
            }
            next = item;
        }

        op(_FOR_ITER_TIER_TWO, (iter, null_or_index -- iter, null_or_index, next)) {
            _PyStackRef item = _PyForIter_VirtualIteratorNext(tstate, frame, iter, &null_or_index);
            if (!PyStackRef_IsValid(item)) {
                if (PyStackRef_IsError(item)) {
                    ERROR_NO_POP();
                }
                /* iterator ended normally */
                /* The translator sets the deopt target just past the matching END_FOR */
                EXIT_IF(true);
            }
            next = item;
        }


        macro(FOR_ITER) = _SPECIALIZE_FOR_ITER + _FOR_ITER;


        inst(INSTRUMENTED_FOR_ITER, (unused/1, iter, null_or_index -- iter, null_or_index, next)) {
            _PyStackRef item = _PyForIter_VirtualIteratorNext(tstate, frame, iter, &null_or_index);
            if (!PyStackRef_IsValid(item)) {
                if (PyStackRef_IsError(item)) {
                    ERROR_NO_POP();
                }
                // Jump forward by oparg and skip the following END_FOR
                JUMPBY(oparg + 1);
                DISPATCH();
            }
            next = item;
            INSTRUMENTED_JUMP(this_instr, next_instr, PY_MONITORING_EVENT_BRANCH_LEFT);
        }

        op(_ITER_CHECK_LIST, (iter, null_or_index -- iter, null_or_index)) {
            PyObject *iter_o = PyStackRef_AsPyObjectBorrow(iter);
            EXIT_IF(Py_TYPE(iter_o) != &PyList_Type);
            assert(PyStackRef_IsTaggedInt(null_or_index));
#ifdef Py_GIL_DISABLED
            EXIT_IF(!_Py_IsOwnedByCurrentThread(iter_o) && !_PyObject_GC_IS_SHARED(iter_o));
#endif
        }

        replaced op(_ITER_JUMP_LIST, (iter, null_or_index -- iter, null_or_index)) {
#ifdef Py_GIL_DISABLED
            // For free-threaded Python, the loop exit can happen at any point during
            // item retrieval, so it doesn't make much sense to check and jump
            // separately before item retrieval. Any length check we do here can be
            // invalid by the time we actually try to fetch the item.
#else
            PyObject *list_o = PyStackRef_AsPyObjectBorrow(iter);
            assert(Py_TYPE(list_o) == &PyList_Type);
            STAT_INC(FOR_ITER, hit);
            if ((size_t)PyStackRef_UntagInt(null_or_index) >= (size_t)PyList_GET_SIZE(list_o)) {
                null_or_index = PyStackRef_TagInt(-1);
                /* Jump forward oparg, then skip following END_FOR instruction */
                JUMPBY(oparg + 1);
                DISPATCH();
            }
#endif
        }

        // Only used by Tier 2
        op(_GUARD_NOT_EXHAUSTED_LIST, (iter, null_or_index -- iter, null_or_index)) {
#ifndef Py_GIL_DISABLED
            PyObject *list_o = PyStackRef_AsPyObjectBorrow(iter);
            assert(Py_TYPE(list_o) == &PyList_Type);
            EXIT_IF((size_t)PyStackRef_UntagInt(null_or_index) >= (size_t)PyList_GET_SIZE(list_o));
#endif
        }

        replaced op(_ITER_NEXT_LIST, (iter, null_or_index -- iter, null_or_index, next)) {
            PyObject *list_o = PyStackRef_AsPyObjectBorrow(iter);
            assert(PyList_CheckExact(list_o));
#ifdef Py_GIL_DISABLED
            assert(_Py_IsOwnedByCurrentThread(list_o) ||
                   _PyObject_GC_IS_SHARED(list_o));
            STAT_INC(FOR_ITER, hit);
            int result = _PyList_GetItemRefNoLock((PyListObject *)list_o, PyStackRef_UntagInt(null_or_index), &next);
            // A negative result means we lost a race with another thread
            // and we need to take the slow path.
            DEOPT_IF(result < 0);
            if (result == 0) {
                null_or_index = PyStackRef_TagInt(-1);
                /* Jump forward oparg, then skip following END_FOR instruction */
                JUMPBY(oparg + 1);
                DISPATCH();
            }
#else
            next = PyStackRef_FromPyObjectNew(PyList_GET_ITEM(list_o, PyStackRef_UntagInt(null_or_index)));
#endif
            null_or_index = PyStackRef_IncrementTaggedIntNoOverflow(null_or_index);
        }

        // Only used by Tier 2
        op(_ITER_NEXT_LIST_TIER_TWO, (iter, null_or_index -- iter, null_or_index, next)) {
            PyObject *list_o = PyStackRef_AsPyObjectBorrow(iter);
            assert(PyList_CheckExact(list_o));
#ifdef Py_GIL_DISABLED
            assert(_Py_IsOwnedByCurrentThread((PyObject *)list_o) ||
                   _PyObject_GC_IS_SHARED(list_o));
            STAT_INC(FOR_ITER, hit);
            int result = _PyList_GetItemRefNoLock((PyListObject *)list_o, PyStackRef_UntagInt(null_or_index), &next);
            // A negative result means we lost a race with another thread
            // and we need to take the slow path.
            DEOPT_IF(result <= 0);
#else
            assert(PyStackRef_UntagInt(null_or_index) < PyList_GET_SIZE(list_o));
            next = PyStackRef_FromPyObjectNew(PyList_GET_ITEM(list_o, PyStackRef_UntagInt(null_or_index)));
#endif
            null_or_index = PyStackRef_IncrementTaggedIntNoOverflow(null_or_index);
        }

        macro(FOR_ITER_LIST) =
            unused/1 +  // Skip over the counter
            _ITER_CHECK_LIST +
            _ITER_JUMP_LIST +
            _ITER_NEXT_LIST;

        op(_ITER_CHECK_TUPLE, (iter, null_or_index -- iter, null_or_index)) {
            PyObject *iter_o = PyStackRef_AsPyObjectBorrow(iter);
            EXIT_IF(Py_TYPE(iter_o) != &PyTuple_Type);
            assert(PyStackRef_IsTaggedInt(null_or_index));
        }

        replaced op(_ITER_JUMP_TUPLE, (iter, null_or_index -- iter, null_or_index)) {
            PyObject *tuple_o = PyStackRef_AsPyObjectBorrow(iter);
            (void)tuple_o;
            assert(Py_TYPE(tuple_o) == &PyTuple_Type);
            STAT_INC(FOR_ITER, hit);
            if ((size_t)PyStackRef_UntagInt(null_or_index) >= (size_t)PyTuple_GET_SIZE(tuple_o)) {
                null_or_index = PyStackRef_TagInt(-1);
                /* Jump forward oparg, then skip following END_FOR instruction */
                JUMPBY(oparg + 1);
                DISPATCH();
            }
        }

        // Only used by Tier 2
        op(_GUARD_NOT_EXHAUSTED_TUPLE, (iter, null_or_index -- iter, null_or_index)) {
            PyObject *tuple_o = PyStackRef_AsPyObjectBorrow(iter);
            assert(Py_TYPE(tuple_o) == &PyTuple_Type);
            EXIT_IF((size_t)PyStackRef_UntagInt(null_or_index) >= (size_t)PyTuple_GET_SIZE(tuple_o));
        }

        op(_ITER_NEXT_TUPLE, (iter, null_or_index -- iter, null_or_index, next)) {
            PyObject *tuple_o = PyStackRef_AsPyObjectBorrow(iter);
            assert(Py_TYPE(tuple_o) == &PyTuple_Type);
            uintptr_t i = PyStackRef_UntagInt(null_or_index);
            assert((size_t)i < (size_t)PyTuple_GET_SIZE(tuple_o));
            next = PyStackRef_FromPyObjectNew(PyTuple_GET_ITEM(tuple_o, i));
            null_or_index = PyStackRef_IncrementTaggedIntNoOverflow(null_or_index);
        }

        macro(FOR_ITER_TUPLE) =
            unused/1 +  // Skip over the counter
            _ITER_CHECK_TUPLE +
            _ITER_JUMP_TUPLE +
            _ITER_NEXT_TUPLE;

        op(_ITER_CHECK_RANGE, (iter, null_or_index -- iter, null_or_index)) {
            _PyRangeIterObject *r = (_PyRangeIterObject *)PyStackRef_AsPyObjectBorrow(iter);
            EXIT_IF(Py_TYPE(r) != &PyRangeIter_Type);
#ifdef Py_GIL_DISABLED
            EXIT_IF(!_PyObject_IsUniquelyReferenced((PyObject *)r));
#endif
        }

        replaced op(_ITER_JUMP_RANGE, (iter, null_or_index -- iter, null_or_index)) {
            _PyRangeIterObject *r = (_PyRangeIterObject *)PyStackRef_AsPyObjectBorrow(iter);
            assert(Py_TYPE(r) == &PyRangeIter_Type);
#ifdef Py_GIL_DISABLED
            assert(_PyObject_IsUniquelyReferenced((PyObject *)r));
#endif
            STAT_INC(FOR_ITER, hit);
            if (r->len <= 0) {
                // Jump over END_FOR instruction.
                JUMPBY(oparg + 1);
                DISPATCH();
            }
        }

        // Only used by Tier 2
        op(_GUARD_NOT_EXHAUSTED_RANGE, (iter, null_or_index -- iter, null_or_index)) {
            _PyRangeIterObject *r = (_PyRangeIterObject *)PyStackRef_AsPyObjectBorrow(iter);
            assert(Py_TYPE(r) == &PyRangeIter_Type);
            EXIT_IF(r->len <= 0);
        }

        op(_ITER_NEXT_RANGE, (iter, null_or_index -- iter, null_or_index, next)) {
            _PyRangeIterObject *r = (_PyRangeIterObject *)PyStackRef_AsPyObjectBorrow(iter);
            assert(Py_TYPE(r) == &PyRangeIter_Type);
#ifdef Py_GIL_DISABLED
            assert(_PyObject_IsUniquelyReferenced((PyObject *)r));
#endif
            assert(r->len > 0);
            long value = r->start;
            r->start = value + r->step;
            r->len--;
            PyObject *res = PyLong_FromLong(value);
            ERROR_IF(res == NULL);
            next = PyStackRef_FromPyObjectSteal(res);
        }

        macro(FOR_ITER_RANGE) =
            unused/1 +  // Skip over the counter
            _ITER_CHECK_RANGE +
            _ITER_JUMP_RANGE +
            _ITER_NEXT_RANGE;

        op(_FOR_ITER_GEN_FRAME, (iter, null -- iter, null, gen_frame)) {
            PyGenObject *gen = (PyGenObject *)PyStackRef_AsPyObjectBorrow(iter);
            DEOPT_IF(Py_TYPE(gen) != &PyGen_Type);
#ifdef Py_GIL_DISABLED
            // Since generators can't be used by multiple threads anyway we
            // don't need to deopt here, but this lets us work on making
            // generators thread-safe without necessarily having to
            // specialize them thread-safely as well.
            DEOPT_IF(!_PyObject_IsUniquelyReferenced((PyObject *)gen));
#endif
            DEOPT_IF(gen->gi_frame_state >= FRAME_EXECUTING);
            STAT_INC(FOR_ITER, hit);
            _PyInterpreterFrame *pushed_frame = &gen->gi_iframe;
            _PyFrame_StackPush(pushed_frame, PyStackRef_None);
            gen->gi_frame_state = FRAME_EXECUTING;
            gen->gi_exc_state.previous_item = tstate->exc_info;
            tstate->exc_info = &gen->gi_exc_state;
            pushed_frame->previous = frame;
            // oparg is the return offset from the next instruction.
            frame->return_offset = (uint16_t)(INSTRUCTION_SIZE + oparg);
            gen_frame = PyStackRef_Wrap(pushed_frame);
        }

        macro(FOR_ITER_GEN) =
            unused/1 +
            _CHECK_PEP_523 +
            _FOR_ITER_GEN_FRAME +
            _PUSH_FRAME;

        op(_INSERT_NULL, (self -- method_and_self[2])) {
            method_and_self[1] = self;
            method_and_self[0] = PyStackRef_NULL;
            DEAD(self);
        }

        op(_LOAD_SPECIAL, (method_and_self[2] -- method_and_self[2])) {
            PyObject *name = _Py_SpecialMethods[oparg].name;
            int err = _PyObject_LookupSpecialMethod(name, method_and_self);
            if (err <= 0) {
                if (err == 0) {
                    PyObject *owner = PyStackRef_AsPyObjectBorrow(method_and_self[1]);
                    const char *errfmt = _PyEval_SpecialMethodCanSuggest(owner, oparg)
                        ? _Py_SpecialMethods[oparg].error_suggestion
                        : _Py_SpecialMethods[oparg].error;
                    assert(!_PyErr_Occurred(tstate));
                    assert(errfmt != NULL);
                    _PyErr_Format(tstate, PyExc_TypeError, errfmt, owner);
                }
                ERROR_NO_POP();
            }
        }

        macro(LOAD_SPECIAL) =
            _INSERT_NULL +
            _LOAD_SPECIAL;

        inst(WITH_EXCEPT_START, (exit_func, exit_self, lasti, unused, val -- exit_func, exit_self, lasti, unused, val, res)) {
            /* At the top of the stack are 4 values:
               - val: TOP = exc_info()
               - unused: SECOND = previous exception
               - lasti: THIRD = lasti of exception in exc_info()
               - exit_self: FOURTH = the context or NULL
               - exit_func: FIFTH = the context.__exit__ function or context.__exit__ bound method
               We call FOURTH(type(TOP), TOP, GetTraceback(TOP)).
               Then we push the __exit__ return value.
            */
            PyObject *exc, *tb;

            PyObject *val_o = PyStackRef_AsPyObjectBorrow(val);
            PyObject *exit_func_o = PyStackRef_AsPyObjectBorrow(exit_func);

            assert(val_o && PyExceptionInstance_Check(val_o));
            exc = PyExceptionInstance_Class(val_o);
            PyObject *original_tb = tb = PyException_GetTraceback(val_o);
            if (tb == NULL) {
                tb = Py_None;
            }
            assert(PyStackRef_IsTaggedInt(lasti));
            (void)lasti; // Shut up compiler warning if asserts are off
            PyObject *stack[5] = {NULL, PyStackRef_AsPyObjectBorrow(exit_self), exc, val_o, tb};
            int has_self = !PyStackRef_IsNull(exit_self);
            PyObject *res_o = PyObject_Vectorcall(exit_func_o, stack + 2 - has_self,
                    (3 + has_self) | PY_VECTORCALL_ARGUMENTS_OFFSET, NULL);
            Py_XDECREF(original_tb);
            ERROR_IF(res_o == NULL);
            res = PyStackRef_FromPyObjectSteal(res_o);
        }

        pseudo(SETUP_FINALLY, (-- unused), (HAS_ARG)) = {
            /* If an exception is raised, restore the stack position
             * and push one value before jumping to the handler.
             */
            NOP,
        };

        pseudo(SETUP_CLEANUP, (-- unused, unused), (HAS_ARG)) = {
            /* As SETUP_FINALLY, but push lasti as well */
            NOP,
        };

        pseudo(SETUP_WITH, (-- unused), (HAS_ARG)) = {
            /* If an exception is raised, restore the stack position to the
             * position before the result of __(a)enter__ and push 2 values
             * before jumping to the handler.
             */
            NOP,
        };

        pseudo(POP_BLOCK, (--)) = {
            NOP,
        };

        inst(PUSH_EXC_INFO, (exc -- prev_exc, new_exc)) {

            _PyErr_StackItem *exc_info = tstate->exc_info;
            if (exc_info->exc_value != NULL) {
                prev_exc = PyStackRef_FromPyObjectSteal(exc_info->exc_value);
            }
            else {
                prev_exc = PyStackRef_None;
            }
            assert(PyStackRef_ExceptionInstanceCheck(exc));
            exc_info->exc_value = PyStackRef_AsPyObjectNew(exc);
            new_exc = exc;
            DEAD(exc);
        }

        op(_GUARD_DORV_VALUES_INST_ATTR_FROM_DICT, (owner -- owner)) {
            PyObject *owner_o = PyStackRef_AsPyObjectBorrow(owner);
            assert(Py_TYPE(owner_o)->tp_flags & Py_TPFLAGS_INLINE_VALUES);
            PyDictValues *ivs = _PyObject_InlineValues(owner_o);
            DEOPT_IF(!FT_ATOMIC_LOAD_UINT8(ivs->valid));
        }

        op(_GUARD_KEYS_VERSION, (keys_version/2, owner -- owner)) {
            PyTypeObject *owner_cls = Py_TYPE(PyStackRef_AsPyObjectBorrow(owner));
            PyHeapTypeObject *owner_heap_type = (PyHeapTypeObject *)owner_cls;
            PyDictKeysObject *keys = owner_heap_type->ht_cached_keys;
            DEOPT_IF(FT_ATOMIC_LOAD_UINT32_RELAXED(keys->dk_version) != keys_version);
        }

        op(_LOAD_ATTR_METHOD_WITH_VALUES, (descr/4, owner -- attr, self)) {
            assert(oparg & 1);
            /* Cached method object */
            STAT_INC(LOAD_ATTR, hit);
            assert(descr != NULL);
            assert(_PyType_HasFeature(Py_TYPE(descr), Py_TPFLAGS_METHOD_DESCRIPTOR));
            attr = PyStackRef_FromPyObjectNew(descr);
            self = owner;
            DEAD(owner);
        }

        macro(LOAD_ATTR_METHOD_WITH_VALUES) =
            unused/1 +
            _GUARD_TYPE_VERSION +
            _GUARD_DORV_VALUES_INST_ATTR_FROM_DICT +
            _GUARD_KEYS_VERSION +
            _LOAD_ATTR_METHOD_WITH_VALUES;

        op(_LOAD_ATTR_METHOD_NO_DICT, (descr/4, owner -- attr, self)) {
            assert(oparg & 1);
            assert(Py_TYPE(PyStackRef_AsPyObjectBorrow(owner))->tp_dictoffset == 0);
            STAT_INC(LOAD_ATTR, hit);
            assert(descr != NULL);
            assert(_PyType_HasFeature(Py_TYPE(descr), Py_TPFLAGS_METHOD_DESCRIPTOR));
            attr = PyStackRef_FromPyObjectNew(descr);
            self = owner;
            DEAD(owner);
        }

        macro(LOAD_ATTR_METHOD_NO_DICT) =
            unused/1 +
            _GUARD_TYPE_VERSION +
            unused/2 +
            _LOAD_ATTR_METHOD_NO_DICT;

        op(_LOAD_ATTR_NONDESCRIPTOR_WITH_VALUES, (descr/4, owner -- attr)) {
            assert((oparg & 1) == 0);
            STAT_INC(LOAD_ATTR, hit);
            assert(descr != NULL);
            PyStackRef_CLOSE(owner);
            attr = PyStackRef_FromPyObjectNew(descr);
        }

        macro(LOAD_ATTR_NONDESCRIPTOR_WITH_VALUES) =
            unused/1 +
            _GUARD_TYPE_VERSION +
            _GUARD_DORV_VALUES_INST_ATTR_FROM_DICT +
            _GUARD_KEYS_VERSION +
            _LOAD_ATTR_NONDESCRIPTOR_WITH_VALUES;

        op(_LOAD_ATTR_NONDESCRIPTOR_NO_DICT, (descr/4, owner -- attr)) {
            assert((oparg & 1) == 0);
            assert(Py_TYPE(PyStackRef_AsPyObjectBorrow(owner))->tp_dictoffset == 0);
            STAT_INC(LOAD_ATTR, hit);
            assert(descr != NULL);
            PyStackRef_CLOSE(owner);
            attr = PyStackRef_FromPyObjectNew(descr);
        }

        macro(LOAD_ATTR_NONDESCRIPTOR_NO_DICT) =
            unused/1 +
            _GUARD_TYPE_VERSION +
            unused/2 +
            _LOAD_ATTR_NONDESCRIPTOR_NO_DICT;

        op(_CHECK_ATTR_METHOD_LAZY_DICT, (dictoffset/1, owner -- owner)) {
            char *ptr = ((char *)PyStackRef_AsPyObjectBorrow(owner)) + MANAGED_DICT_OFFSET + dictoffset;
            PyObject *dict = FT_ATOMIC_LOAD_PTR_ACQUIRE(*(PyObject **)ptr);
            /* This object has a __dict__, just not yet created */
            DEOPT_IF(dict != NULL);
        }

        op(_LOAD_ATTR_METHOD_LAZY_DICT, (descr/4, owner -- attr, self)) {
            assert(oparg & 1);
            STAT_INC(LOAD_ATTR, hit);
            assert(descr != NULL);
            assert(_PyType_HasFeature(Py_TYPE(descr), Py_TPFLAGS_METHOD_DESCRIPTOR));
            attr = PyStackRef_FromPyObjectNew(descr);
            self = owner;
            DEAD(owner);
        }

        macro(LOAD_ATTR_METHOD_LAZY_DICT) =
            unused/1 +
            _GUARD_TYPE_VERSION +
            _CHECK_ATTR_METHOD_LAZY_DICT +
            unused/1 +
            _LOAD_ATTR_METHOD_LAZY_DICT;

        // Cache layout: counter/1, func_version/2
        // CALL_INTRINSIC_1/2, CALL_KW, and CALL_FUNCTION_EX aren't members!
        family(CALL, INLINE_CACHE_ENTRIES_CALL) = {
            CALL_BOUND_METHOD_EXACT_ARGS,
            CALL_PY_EXACT_ARGS,
            CALL_TYPE_1,
            CALL_STR_1,
            CALL_TUPLE_1,
            CALL_BUILTIN_CLASS,
            CALL_BUILTIN_O,
            CALL_BUILTIN_FAST,
            CALL_BUILTIN_FAST_WITH_KEYWORDS,
            CALL_LEN,
            CALL_ISINSTANCE,
            CALL_LIST_APPEND,
            CALL_METHOD_DESCRIPTOR_O,
            CALL_METHOD_DESCRIPTOR_FAST_WITH_KEYWORDS,
            CALL_METHOD_DESCRIPTOR_NOARGS,
            CALL_METHOD_DESCRIPTOR_FAST,
            CALL_ALLOC_AND_ENTER_INIT,
            CALL_PY_GENERAL,
            CALL_BOUND_METHOD_GENERAL,
            CALL_NON_PY_GENERAL,
        };

        specializing op(_SPECIALIZE_CALL, (counter/1, callable, self_or_null, unused[oparg] -- callable, self_or_null, unused[oparg])) {
            #if ENABLE_SPECIALIZATION_FT
            if (ADAPTIVE_COUNTER_TRIGGERS(counter)) {
                next_instr = this_instr;
                _Py_Specialize_Call(callable, self_or_null, next_instr, oparg + !PyStackRef_IsNull(self_or_null));
                DISPATCH_SAME_OPARG();
            }
            OPCODE_DEFERRED_INC(CALL);
            ADVANCE_ADAPTIVE_COUNTER(this_instr[1].counter);
            #endif  /* ENABLE_SPECIALIZATION_FT */
        }

        op(_MAYBE_EXPAND_METHOD, (callable, self_or_null, unused[oparg] -- callable, self_or_null, unused[oparg])) {
            if (PyStackRef_TYPE(callable) == &PyMethod_Type && PyStackRef_IsNull(self_or_null)) {
                PyObject *callable_o = PyStackRef_AsPyObjectBorrow(callable);
                PyObject *self = ((PyMethodObject *)callable_o)->im_self;
                self_or_null = PyStackRef_FromPyObjectNew(self);
                PyObject *method = ((PyMethodObject *)callable_o)->im_func;
                _PyStackRef temp = callable;
                callable = PyStackRef_FromPyObjectNew(method);
                PyStackRef_CLOSE(temp);
            }
        }

        // When calling Python, inline the call using DISPATCH_INLINED().
        op(_DO_CALL, (callable, self_or_null, args[oparg] -- res)) {
            PyObject *callable_o = PyStackRef_AsPyObjectBorrow(callable);

            // oparg counts all of the args, but *not* self:
            int total_args = oparg;
            _PyStackRef *arguments = args;
            if (!PyStackRef_IsNull(self_or_null)) {
                arguments--;
                total_args++;
            }
            // Check if the call can be inlined or not
            if (Py_TYPE(callable_o) == &PyFunction_Type &&
                tstate->interp->eval_frame == NULL &&
                ((PyFunctionObject *)callable_o)->vectorcall == _PyFunction_Vectorcall)
            {
                int code_flags = ((PyCodeObject*)PyFunction_GET_CODE(callable_o))->co_flags;
                PyObject *locals = code_flags & CO_OPTIMIZED ? NULL : Py_NewRef(PyFunction_GET_GLOBALS(callable_o));
                _PyInterpreterFrame *new_frame = _PyEvalFramePushAndInit(
                    tstate, callable, locals,
                    arguments, total_args, NULL, frame
                );
                DEAD(args);
                DEAD(self_or_null);
                DEAD(callable);
                // Manipulate stack directly since we leave using DISPATCH_INLINED().
                SYNC_SP();
                // The frame has stolen all the arguments from the stack,
                // so there is no need to clean them up.
                if (new_frame == NULL) {
                    ERROR_NO_POP();
                }
                frame->return_offset = INSTRUCTION_SIZE;
                DISPATCH_INLINED(new_frame);
            }
            /* Callable is not a normal Python function */
            STACKREFS_TO_PYOBJECTS(arguments, total_args, args_o);
            if (CONVERSION_FAILED(args_o)) {
                DECREF_INPUTS();
                ERROR_IF(true);
            }
            PyObject *res_o = PyObject_Vectorcall(
                callable_o, args_o,
                total_args | PY_VECTORCALL_ARGUMENTS_OFFSET,
                NULL);
            STACKREFS_TO_PYOBJECTS_CLEANUP(args_o);
            if (opcode == INSTRUMENTED_CALL) {
                PyObject *arg = total_args == 0 ?
                    &_PyInstrumentation_MISSING : PyStackRef_AsPyObjectBorrow(arguments[0]);
                if (res_o == NULL) {
                    _Py_call_instrumentation_exc2(
                        tstate, PY_MONITORING_EVENT_C_RAISE,
                        frame, this_instr, callable_o, arg);
                }
                else {
                    int err = _Py_call_instrumentation_2args(
                        tstate, PY_MONITORING_EVENT_C_RETURN,
                        frame, this_instr, callable_o, arg);
                    if (err < 0) {
                        Py_CLEAR(res_o);
                    }
                }
            }
            assert((res_o != NULL) ^ (_PyErr_Occurred(tstate) != NULL));
            DECREF_INPUTS();
            ERROR_IF(res_o == NULL);
            res = PyStackRef_FromPyObjectSteal(res_o);
        }

        op(_MONITOR_CALL, (func, maybe_self, args[oparg] -- func, maybe_self, args[oparg])) {
            int is_meth = !PyStackRef_IsNull(maybe_self);
            PyObject *function = PyStackRef_AsPyObjectBorrow(func);
            PyObject *arg0;
            if (is_meth) {
                arg0 = PyStackRef_AsPyObjectBorrow(maybe_self);
            }
            else if (oparg) {
                arg0 = PyStackRef_AsPyObjectBorrow(args[0]);
            }
            else {
                arg0 = &_PyInstrumentation_MISSING;
            }
            SYNC_SP();
            int err = _Py_call_instrumentation_2args(
                tstate, PY_MONITORING_EVENT_CALL,
                frame, this_instr, function, arg0
            );
            ERROR_IF(err);
        }

        macro(CALL) = _SPECIALIZE_CALL + unused/2 + _MAYBE_EXPAND_METHOD + _DO_CALL + _CHECK_PERIODIC_AT_END;
        macro(INSTRUMENTED_CALL) = unused/3 + _MAYBE_EXPAND_METHOD + _MONITOR_CALL + _DO_CALL + _CHECK_PERIODIC_AT_END;

        op(_PY_FRAME_GENERAL, (callable, self_or_null, args[oparg] -- new_frame)) {
            PyObject *callable_o = PyStackRef_AsPyObjectBorrow(callable);

            // oparg counts all of the args, but *not* self:
            int total_args = oparg;
            if (!PyStackRef_IsNull(self_or_null)) {
                args--;
                total_args++;
            }
            assert(Py_TYPE(callable_o) == &PyFunction_Type);
            int code_flags = ((PyCodeObject*)PyFunction_GET_CODE(callable_o))->co_flags;
            PyObject *locals = code_flags & CO_OPTIMIZED ? NULL : Py_NewRef(PyFunction_GET_GLOBALS(callable_o));
            _PyInterpreterFrame *temp = _PyEvalFramePushAndInit(
                tstate, callable, locals,
                args, total_args, NULL, frame
            );
            // The frame has stolen all the arguments from the stack.
            INPUTS_DEAD();
            SYNC_SP();
            if (temp == NULL) {
                ERROR_NO_POP();
            }
            new_frame = PyStackRef_Wrap(temp);
        }

        op(_CHECK_FUNCTION_VERSION, (func_version/2, callable, unused, unused[oparg] -- callable, unused, unused[oparg])) {
            PyObject *callable_o = PyStackRef_AsPyObjectBorrow(callable);
            EXIT_IF(!PyFunction_Check(callable_o));
            PyFunctionObject *func = (PyFunctionObject *)callable_o;
            EXIT_IF(func->func_version != func_version);
        }

        tier2 op(_CHECK_FUNCTION_VERSION_INLINE, (func_version/2, callable_o/4 --)) {
            assert(PyFunction_Check(callable_o));
            PyFunctionObject *func = (PyFunctionObject *)callable_o;
            EXIT_IF(func->func_version != func_version);
        }

        macro(CALL_PY_GENERAL) =
            unused/1 + // Skip over the counter
            _CHECK_PEP_523 +
            _CHECK_FUNCTION_VERSION +
            _CHECK_RECURSION_REMAINING +
            _PY_FRAME_GENERAL +
            _SAVE_RETURN_OFFSET +
            _PUSH_FRAME;

        op(_CHECK_METHOD_VERSION, (func_version/2, callable, null, unused[oparg] -- callable, null, unused[oparg])) {
            PyObject *callable_o = PyStackRef_AsPyObjectBorrow(callable);

            EXIT_IF(Py_TYPE(callable_o) != &PyMethod_Type);
            PyObject *func = ((PyMethodObject *)callable_o)->im_func;
            EXIT_IF(!PyFunction_Check(func));
            EXIT_IF(((PyFunctionObject *)func)->func_version != func_version);
            EXIT_IF(!PyStackRef_IsNull(null));
        }

        op(_EXPAND_METHOD, (callable, self_or_null, unused[oparg] -- callable, self_or_null, unused[oparg])) {
            PyObject *callable_o = PyStackRef_AsPyObjectBorrow(callable);
            assert(PyStackRef_IsNull(self_or_null));
            assert(Py_TYPE(callable_o) == &PyMethod_Type);
            self_or_null = PyStackRef_FromPyObjectNew(((PyMethodObject *)callable_o)->im_self);
            _PyStackRef temp = callable;
            callable = PyStackRef_FromPyObjectNew(((PyMethodObject *)callable_o)->im_func);
            assert(PyStackRef_FunctionCheck(callable));
            PyStackRef_CLOSE(temp);
        }

        macro(CALL_BOUND_METHOD_GENERAL) =
            unused/1 + // Skip over the counter
            _CHECK_PEP_523 +
            _CHECK_METHOD_VERSION +
            _EXPAND_METHOD +
            flush + // so that self is in the argument array
            _CHECK_RECURSION_REMAINING +
            _PY_FRAME_GENERAL +
            _SAVE_RETURN_OFFSET +
            _PUSH_FRAME;

        op(_CHECK_IS_NOT_PY_CALLABLE, (callable, unused, unused[oparg] -- callable, unused, unused[oparg])) {
            PyObject *callable_o = PyStackRef_AsPyObjectBorrow(callable);
            EXIT_IF(PyFunction_Check(callable_o));
            EXIT_IF(Py_TYPE(callable_o) == &PyMethod_Type);
        }

        op(_CALL_NON_PY_GENERAL, (callable, self_or_null, args[oparg] -- res)) {
#if TIER_ONE
            assert(opcode != INSTRUMENTED_CALL);
#endif
            int total_args = oparg;
            _PyStackRef *arguments = args;
            if (!PyStackRef_IsNull(self_or_null)) {
                arguments--;
                total_args++;
            }
            PyObject *res_o = _Py_VectorCall_StackRefSteal(
                callable,
                arguments,
                total_args,
                PyStackRef_NULL);
            DEAD(args);
            DEAD(self_or_null);
            DEAD(callable);
            ERROR_IF(res_o == NULL);
            res = PyStackRef_FromPyObjectSteal(res_o);
        }

        macro(CALL_NON_PY_GENERAL) =
            unused/1 + // Skip over the counter
            unused/2 +
            _CHECK_IS_NOT_PY_CALLABLE +
            _CALL_NON_PY_GENERAL +
            _CHECK_PERIODIC_AT_END;

        op(_CHECK_CALL_BOUND_METHOD_EXACT_ARGS, (callable, null, unused[oparg] -- callable, null, unused[oparg])) {
            EXIT_IF(!PyStackRef_IsNull(null));
            EXIT_IF(Py_TYPE(PyStackRef_AsPyObjectBorrow(callable)) != &PyMethod_Type);
        }

        op(_INIT_CALL_BOUND_METHOD_EXACT_ARGS, (callable, self_or_null, unused[oparg] -- callable, self_or_null, unused[oparg])) {
            assert(PyStackRef_IsNull(self_or_null));
            PyObject *callable_o = PyStackRef_AsPyObjectBorrow(callable);
            STAT_INC(CALL, hit);
            self_or_null = PyStackRef_FromPyObjectNew(((PyMethodObject *)callable_o)->im_self);
            _PyStackRef temp = callable;
            callable = PyStackRef_FromPyObjectNew(((PyMethodObject *)callable_o)->im_func);
            PyStackRef_CLOSE(temp);
        }

        op(_CHECK_PEP_523, (--)) {
            DEOPT_IF(tstate->interp->eval_frame);
        }

        op(_CHECK_FUNCTION_EXACT_ARGS, (callable, self_or_null, unused[oparg] -- callable, self_or_null, unused[oparg])) {
            PyObject *callable_o = PyStackRef_AsPyObjectBorrow(callable);
            assert(PyFunction_Check(callable_o));
            PyFunctionObject *func = (PyFunctionObject *)callable_o;
            PyCodeObject *code = (PyCodeObject *)func->func_code;
            EXIT_IF(code->co_argcount != oparg + (!PyStackRef_IsNull(self_or_null)));
        }

        op(_CHECK_STACK_SPACE, (callable, unused, unused[oparg] -- callable, unused, unused[oparg])) {
            PyObject *callable_o = PyStackRef_AsPyObjectBorrow(callable);
            PyFunctionObject *func = (PyFunctionObject *)callable_o;
            PyCodeObject *code = (PyCodeObject *)func->func_code;
            DEOPT_IF(!_PyThreadState_HasStackSpace(tstate, code->co_framesize));
        }

        op(_CHECK_RECURSION_REMAINING, (--)) {
            DEOPT_IF(tstate->py_recursion_remaining <= 1);
        }

        replicate(5) pure op(_INIT_CALL_PY_EXACT_ARGS, (callable, self_or_null, args[oparg] -- new_frame)) {
            int has_self = !PyStackRef_IsNull(self_or_null);
            STAT_INC(CALL, hit);
            _PyInterpreterFrame *pushed_frame = _PyFrame_PushUnchecked(tstate, callable, oparg + has_self, frame);
            _PyStackRef *first_non_self_local = pushed_frame->localsplus + has_self;
            pushed_frame->localsplus[0] = self_or_null;
            for (int i = 0; i < oparg; i++) {
                first_non_self_local[i] = args[i];
            }
            INPUTS_DEAD();
            new_frame = PyStackRef_Wrap(pushed_frame);
        }

        op(_PUSH_FRAME, (new_frame -- )) {
            assert(tstate->interp->eval_frame == NULL);
            _PyInterpreterFrame *temp = PyStackRef_Unwrap(new_frame);
            DEAD(new_frame);
            SYNC_SP();
            _PyFrame_SetStackPointer(frame, stack_pointer);
            assert(temp->previous == frame || temp->previous->previous == frame);
            CALL_STAT_INC(inlined_py_calls);
            frame = tstate->current_frame = temp;
            tstate->py_recursion_remaining--;
            LOAD_SP();
            LOAD_IP(0);
            LLTRACE_RESUME_FRAME();
        }

        macro(CALL_BOUND_METHOD_EXACT_ARGS) =
            unused/1 + // Skip over the counter
            _CHECK_PEP_523 +
            _CHECK_CALL_BOUND_METHOD_EXACT_ARGS +
            _INIT_CALL_BOUND_METHOD_EXACT_ARGS +
            flush + // In case the following deopt
            _CHECK_FUNCTION_VERSION +
            _CHECK_FUNCTION_EXACT_ARGS +
            _CHECK_STACK_SPACE +
            _CHECK_RECURSION_REMAINING +
            _INIT_CALL_PY_EXACT_ARGS +
            _SAVE_RETURN_OFFSET +
            _PUSH_FRAME;

        macro(CALL_PY_EXACT_ARGS) =
            unused/1 + // Skip over the counter
            _CHECK_PEP_523 +
            _CHECK_FUNCTION_VERSION +
            _CHECK_FUNCTION_EXACT_ARGS +
            _CHECK_STACK_SPACE +
            _CHECK_RECURSION_REMAINING +
            _INIT_CALL_PY_EXACT_ARGS +
            _SAVE_RETURN_OFFSET +
            _PUSH_FRAME;

        op(_GUARD_NOS_NULL, (null, unused -- null, unused)) {
            DEOPT_IF(!PyStackRef_IsNull(null));
        }

        op(_GUARD_NOS_NOT_NULL, (nos, unused -- nos, unused)) {
            PyObject *o = PyStackRef_AsPyObjectBorrow(nos);
            EXIT_IF(o == NULL);
        }

        op(_GUARD_THIRD_NULL, (null, unused, unused -- null, unused, unused)) {
            DEOPT_IF(!PyStackRef_IsNull(null));
        }

        op(_GUARD_CALLABLE_TYPE_1, (callable, unused, unused -- callable, unused, unused)) {
            PyObject *callable_o = PyStackRef_AsPyObjectBorrow(callable);
            DEOPT_IF(callable_o != (PyObject *)&PyType_Type);
        }

        op(_CALL_TYPE_1, (callable, null, arg -- res)) {
            PyObject *arg_o = PyStackRef_AsPyObjectBorrow(arg);

            assert(oparg == 1);
            DEAD(null);
            DEAD(callable);
            (void)callable; // Silence compiler warnings about unused variables
            (void)null;
            STAT_INC(CALL, hit);
            res = PyStackRef_FromPyObjectNew(Py_TYPE(arg_o));
            PyStackRef_CLOSE(arg);
        }

        macro(CALL_TYPE_1) =
            unused/1 +
            unused/2 +
            _GUARD_NOS_NULL +
            _GUARD_CALLABLE_TYPE_1 +
            _CALL_TYPE_1;

        op(_GUARD_CALLABLE_STR_1, (callable, unused, unused -- callable, unused, unused)) {
            PyObject *callable_o = PyStackRef_AsPyObjectBorrow(callable);
            DEOPT_IF(callable_o != (PyObject *)&PyUnicode_Type);
        }

        op(_CALL_STR_1, (callable, null, arg -- res, a)) {
            PyObject *arg_o = PyStackRef_AsPyObjectBorrow(arg);

            assert(oparg == 1);
            STAT_INC(CALL, hit);
            PyObject *res_o = PyObject_Str(arg_o);
            a = arg;
            INPUTS_DEAD();
            ERROR_IF(res_o == NULL);
            res = PyStackRef_FromPyObjectSteal(res_o);
        }

        macro(CALL_STR_1) =
            unused/1 +
            unused/2 +
            _GUARD_NOS_NULL +
            _GUARD_CALLABLE_STR_1 +
            _CALL_STR_1 +
<<<<<<< HEAD
            POP_TOP +
            _CHECK_PERIODIC;
=======
            _CHECK_PERIODIC_AT_END;
>>>>>>> a2753854

        op(_GUARD_CALLABLE_TUPLE_1, (callable, unused, unused -- callable, unused, unused)) {
            PyObject *callable_o = PyStackRef_AsPyObjectBorrow(callable);
            DEOPT_IF(callable_o != (PyObject *)&PyTuple_Type);
        }

        op(_CALL_TUPLE_1, (callable, null, arg -- res, a)) {
            PyObject *arg_o = PyStackRef_AsPyObjectBorrow(arg);

            assert(oparg == 1);
            STAT_INC(CALL, hit);
            PyObject *res_o = PySequence_Tuple(arg_o);
            a = arg;
            INPUTS_DEAD();
            ERROR_IF(res_o == NULL);
            res = PyStackRef_FromPyObjectSteal(res_o);
        }

        macro(CALL_TUPLE_1) =
            unused/1 +
            unused/2 +
            _GUARD_NOS_NULL +
            _GUARD_CALLABLE_TUPLE_1 +
            _CALL_TUPLE_1 +
            POP_TOP +
            _CHECK_PERIODIC_AT_END;

        op(_CHECK_AND_ALLOCATE_OBJECT, (type_version/2, callable, self_or_null, unused[oparg] -- callable, self_or_null, unused[oparg])) {
            PyObject *callable_o = PyStackRef_AsPyObjectBorrow(callable);
            DEOPT_IF(!PyStackRef_IsNull(self_or_null));
            DEOPT_IF(!PyType_Check(callable_o));
            PyTypeObject *tp = (PyTypeObject *)callable_o;
            DEOPT_IF(FT_ATOMIC_LOAD_UINT32_RELAXED(tp->tp_version_tag) != type_version);
            assert(tp->tp_new == PyBaseObject_Type.tp_new);
            assert(tp->tp_flags & Py_TPFLAGS_HEAPTYPE);
            assert(tp->tp_alloc == PyType_GenericAlloc);
            PyHeapTypeObject *cls = (PyHeapTypeObject *)callable_o;
            PyFunctionObject *init_func = (PyFunctionObject *)FT_ATOMIC_LOAD_PTR_ACQUIRE(cls->_spec_cache.init);
            PyCodeObject *code = (PyCodeObject *)init_func->func_code;
            DEOPT_IF(!_PyThreadState_HasStackSpace(tstate, code->co_framesize + _Py_InitCleanup.co_framesize));
            STAT_INC(CALL, hit);
            PyObject *self_o = PyType_GenericAlloc(tp, 0);
            if (self_o == NULL) {
                ERROR_NO_POP();
            }
            self_or_null = PyStackRef_FromPyObjectSteal(self_o);
            _PyStackRef temp = callable;
            callable = PyStackRef_FromPyObjectNew(init_func);
            PyStackRef_CLOSE(temp);
        }

        op(_CREATE_INIT_FRAME, (init, self, args[oparg] -- init_frame)) {
            _PyInterpreterFrame *shim = _PyFrame_PushTrampolineUnchecked(
                tstate, (PyCodeObject *)&_Py_InitCleanup, 1, frame);
            assert(_PyFrame_GetBytecode(shim)[0].op.code == EXIT_INIT_CHECK);
            assert(_PyFrame_GetBytecode(shim)[1].op.code == RETURN_VALUE);
            /* Push self onto stack of shim */
            shim->localsplus[0] = PyStackRef_DUP(self);
            _PyInterpreterFrame *temp = _PyEvalFramePushAndInit(
                tstate, init, NULL, args-1, oparg+1, NULL, shim);
            DEAD(init);
            DEAD(self);
            DEAD(args);
            SYNC_SP();
            if (temp == NULL) {
                _PyEval_FrameClearAndPop(tstate, shim);
                ERROR_NO_POP();
            }
            frame->return_offset = 1 + INLINE_CACHE_ENTRIES_CALL;
            /* Account for pushing the extra frame.
             * We don't check recursion depth here,
             * as it will be checked after start_frame */
            tstate->py_recursion_remaining--;
            init_frame = PyStackRef_Wrap(temp);
        }

        macro(CALL_ALLOC_AND_ENTER_INIT) =
            unused/1 +
            _CHECK_PEP_523 +
            _CHECK_AND_ALLOCATE_OBJECT +
            _CREATE_INIT_FRAME +
            _PUSH_FRAME;

        inst(EXIT_INIT_CHECK, (should_be_none -- )) {
            if (!PyStackRef_IsNone(should_be_none)) {
                PyErr_Format(PyExc_TypeError,
                    "__init__() should return None, not '%.200s'",
                    Py_TYPE(PyStackRef_AsPyObjectBorrow(should_be_none))->tp_name);
                ERROR_NO_POP();
            }
            DEAD(should_be_none);
        }

        op(_CALL_BUILTIN_CLASS, (callable, self_or_null, args[oparg] -- res)) {
            PyObject *callable_o = PyStackRef_AsPyObjectBorrow(callable);
            DEOPT_IF(!PyType_Check(callable_o));
            PyTypeObject *tp = (PyTypeObject *)callable_o;
            int total_args = oparg;
            _PyStackRef *arguments = args;
            if (!PyStackRef_IsNull(self_or_null)) {
                arguments--;
                total_args++;
            }
            DEOPT_IF(tp->tp_vectorcall == NULL);
            STAT_INC(CALL, hit);
            PyObject *res_o = _Py_CallBuiltinClass_StackRefSteal(
                callable,
                arguments,
                total_args);
            DEAD(args);
            DEAD(self_or_null);
            DEAD(callable);
            ERROR_IF(res_o == NULL);
            res = PyStackRef_FromPyObjectSteal(res_o);
        }

        macro(CALL_BUILTIN_CLASS) =
            unused/1 +
            unused/2 +
            _CALL_BUILTIN_CLASS +
            _CHECK_PERIODIC_AT_END;

        op(_CALL_BUILTIN_O, (callable, self_or_null, args[oparg] -- res)) {
            /* Builtin METH_O functions */
            PyObject *callable_o = PyStackRef_AsPyObjectBorrow(callable);

            int total_args = oparg;
            if (!PyStackRef_IsNull(self_or_null)) {
                args--;
                total_args++;
            }
            EXIT_IF(total_args != 1);
            EXIT_IF(!PyCFunction_CheckExact(callable_o));
            EXIT_IF(PyCFunction_GET_FLAGS(callable_o) != METH_O);
            // CPython promises to check all non-vectorcall function calls.
            EXIT_IF(_Py_ReachedRecursionLimit(tstate));
            STAT_INC(CALL, hit);
            PyCFunction cfunc = PyCFunction_GET_FUNCTION(callable_o);
            _PyStackRef arg = args[0];
            PyObject *res_o = _PyCFunction_TrampolineCall(cfunc, PyCFunction_GET_SELF(callable_o), PyStackRef_AsPyObjectBorrow(arg));
            _Py_LeaveRecursiveCallTstate(tstate);
            assert((res_o != NULL) ^ (_PyErr_Occurred(tstate) != NULL));

            PyStackRef_CLOSE(arg);
            DEAD(args);
            DEAD(self_or_null);
            PyStackRef_CLOSE(callable);
            ERROR_IF(res_o == NULL);
            res = PyStackRef_FromPyObjectSteal(res_o);
        }

        macro(CALL_BUILTIN_O) =
            unused/1 +
            unused/2 +
            _CALL_BUILTIN_O +
            _CHECK_PERIODIC_AT_END;

        op(_CALL_BUILTIN_FAST, (callable, self_or_null, args[oparg] -- res)) {
            /* Builtin METH_FASTCALL functions, without keywords */
            int total_args = oparg;
            _PyStackRef *arguments = args;
            if (!PyStackRef_IsNull(self_or_null)) {
                arguments--;
                total_args++;
            }
            PyObject *callable_o = PyStackRef_AsPyObjectBorrow(callable);
            DEOPT_IF(!PyCFunction_CheckExact(callable_o));
            DEOPT_IF(PyCFunction_GET_FLAGS(callable_o) != METH_FASTCALL);
            STAT_INC(CALL, hit);
            PyObject *res_o = _Py_BuiltinCallFast_StackRefSteal(
                callable,
                arguments,
                total_args
            );
            DEAD(args);
            DEAD(self_or_null);
            DEAD(callable);
            ERROR_IF(res_o == NULL);
            res = PyStackRef_FromPyObjectSteal(res_o);
        }

        macro(CALL_BUILTIN_FAST) =
            unused/1 +
            unused/2 +
            _CALL_BUILTIN_FAST +
            _CHECK_PERIODIC_AT_END;

        op(_CALL_BUILTIN_FAST_WITH_KEYWORDS, (callable, self_or_null, args[oparg] -- res)) {
            /* Builtin METH_FASTCALL | METH_KEYWORDS functions */
            int total_args = oparg;
            _PyStackRef *arguments = args;
            if (!PyStackRef_IsNull(self_or_null)) {
                arguments--;
                total_args++;
            }
            PyObject *callable_o = PyStackRef_AsPyObjectBorrow(callable);
            DEOPT_IF(!PyCFunction_CheckExact(callable_o));
            DEOPT_IF(PyCFunction_GET_FLAGS(callable_o) != (METH_FASTCALL | METH_KEYWORDS));
            STAT_INC(CALL, hit);
            PyObject *res_o = _Py_BuiltinCallFastWithKeywords_StackRefSteal(callable, arguments, total_args);
            DEAD(args);
            DEAD(self_or_null);
            DEAD(callable);
            ERROR_IF(res_o == NULL);
            res = PyStackRef_FromPyObjectSteal(res_o);
        }

        macro(CALL_BUILTIN_FAST_WITH_KEYWORDS) =
            unused/1 +
            unused/2 +
            _CALL_BUILTIN_FAST_WITH_KEYWORDS +
            _CHECK_PERIODIC_AT_END;

        macro(CALL_LEN) =
            unused/1 +
            unused/2 +
            _GUARD_NOS_NULL +
            _GUARD_CALLABLE_LEN +
            _CALL_LEN +
            POP_TOP +
            POP_TOP;

        op(_GUARD_CALLABLE_LEN, (callable, unused, unused -- callable, unused, unused)){
            PyObject *callable_o = PyStackRef_AsPyObjectBorrow(callable);
            PyInterpreterState *interp = tstate->interp;
            DEOPT_IF(callable_o != interp->callable_cache.len);
        }

        op(_CALL_LEN, (callable, null, arg -- res, a, c)) {
            /* len(o) */
            STAT_INC(CALL, hit);
            PyObject *arg_o = PyStackRef_AsPyObjectBorrow(arg);
            Py_ssize_t len_i = PyObject_Length(arg_o);
            if (len_i < 0) {
                ERROR_NO_POP();
            }
            PyObject *res_o = PyLong_FromSsize_t(len_i);
            assert((res_o != NULL) ^ (_PyErr_Occurred(tstate) != NULL));
            if (res_o == NULL) {
                ERROR_NO_POP();
            }
            a = arg;
            c = callable;
            INPUTS_DEAD();
            res = PyStackRef_FromPyObjectSteal(res_o);
        }

        op(_GUARD_CALLABLE_ISINSTANCE, (callable, unused, unused, unused -- callable, unused, unused, unused)) {
            PyObject *callable_o = PyStackRef_AsPyObjectBorrow(callable);
            PyInterpreterState *interp = tstate->interp;
            DEOPT_IF(callable_o != interp->callable_cache.isinstance);
        }

        op(_CALL_ISINSTANCE, (callable, null, instance, cls -- res)) {
            /* isinstance(o, o2) */
            STAT_INC(CALL, hit);
            PyObject *inst_o = PyStackRef_AsPyObjectBorrow(instance);
            PyObject *cls_o = PyStackRef_AsPyObjectBorrow(cls);
            int retval = PyObject_IsInstance(inst_o, cls_o);
            if (retval < 0) {
                ERROR_NO_POP();
            }
            (void)null; // Silence compiler warnings about unused variables
            PyStackRef_CLOSE(cls);
            PyStackRef_CLOSE(instance);
            DEAD(null);
            PyStackRef_CLOSE(callable);
            res = retval ? PyStackRef_True : PyStackRef_False;
            assert((!PyStackRef_IsNull(res)) ^ (_PyErr_Occurred(tstate) != NULL));
        }

        macro(CALL_ISINSTANCE) =
            unused/1 +
            unused/2 +
            _GUARD_THIRD_NULL +
            _GUARD_CALLABLE_ISINSTANCE +
            _CALL_ISINSTANCE;

        macro(CALL_LIST_APPEND) =
            unused/1 +
            unused/2 +
            _GUARD_CALLABLE_LIST_APPEND +
            _GUARD_NOS_NOT_NULL +
            _GUARD_NOS_LIST +
            _CALL_LIST_APPEND;

        op(_GUARD_CALLABLE_LIST_APPEND, (callable, unused, unused -- callable, unused, unused)){
            PyObject *callable_o = PyStackRef_AsPyObjectBorrow(callable);
            PyInterpreterState *interp = tstate->interp;
            DEOPT_IF(callable_o != interp->callable_cache.list_append);
        }

        // This is secretly a super-instruction
        op(_CALL_LIST_APPEND, (callable, self, arg -- )) {
            assert(oparg == 1);
            PyObject *self_o = PyStackRef_AsPyObjectBorrow(self);

            DEOPT_IF(!LOCK_OBJECT(self_o));
            STAT_INC(CALL, hit);
            int err = _PyList_AppendTakeRef((PyListObject *)self_o, PyStackRef_AsPyObjectSteal(arg));
            UNLOCK_OBJECT(self_o);
            PyStackRef_CLOSE(self);
            PyStackRef_CLOSE(callable);
            ERROR_IF(err);
        #if TIER_ONE
            // Skip the following POP_TOP. This is done here in tier one, and
            // during trace projection in tier two:
            assert(next_instr->op.code == POP_TOP);
            SKIP_OVER(1);
        #endif
        }

         op(_CALL_METHOD_DESCRIPTOR_O, (callable, self_or_null, args[oparg] -- res)) {
            PyObject *callable_o = PyStackRef_AsPyObjectBorrow(callable);

            int total_args = oparg;
            _PyStackRef *arguments = args;
            if (!PyStackRef_IsNull(self_or_null)) {
                arguments--;
                total_args++;
            }

            PyMethodDescrObject *method = (PyMethodDescrObject *)callable_o;
            EXIT_IF(total_args != 2);
            EXIT_IF(!Py_IS_TYPE(method, &PyMethodDescr_Type));
            PyMethodDef *meth = method->d_method;
            EXIT_IF(meth->ml_flags != METH_O);
            // CPython promises to check all non-vectorcall function calls.
            EXIT_IF(_Py_ReachedRecursionLimit(tstate));
            _PyStackRef arg_stackref = arguments[1];
            _PyStackRef self_stackref = arguments[0];
            EXIT_IF(!Py_IS_TYPE(PyStackRef_AsPyObjectBorrow(self_stackref),
                                 method->d_common.d_type));
            STAT_INC(CALL, hit);
            PyCFunction cfunc = meth->ml_meth;
            PyObject *res_o = _PyCFunction_TrampolineCall(cfunc,
                                  PyStackRef_AsPyObjectBorrow(self_stackref),
                                  PyStackRef_AsPyObjectBorrow(arg_stackref));
            _Py_LeaveRecursiveCallTstate(tstate);
            assert((res_o != NULL) ^ (_PyErr_Occurred(tstate) != NULL));
            DECREF_INPUTS();
            ERROR_IF(res_o == NULL);
            res = PyStackRef_FromPyObjectSteal(res_o);
        }

        macro(CALL_METHOD_DESCRIPTOR_O) =
            unused/1 +
            unused/2 +
            _CALL_METHOD_DESCRIPTOR_O +
            _CHECK_PERIODIC_AT_END;

        op(_CALL_METHOD_DESCRIPTOR_FAST_WITH_KEYWORDS, (callable, self_or_null, args[oparg] -- res)) {
            PyObject *callable_o = PyStackRef_AsPyObjectBorrow(callable);

            int total_args = oparg;
            _PyStackRef *arguments = args;
            if (!PyStackRef_IsNull(self_or_null)) {
                arguments--;
                total_args++;
            }
            EXIT_IF(total_args == 0);
            PyMethodDescrObject *method = (PyMethodDescrObject *)callable_o;
            EXIT_IF(!Py_IS_TYPE(method, &PyMethodDescr_Type));
            PyMethodDef *meth = method->d_method;
            EXIT_IF(meth->ml_flags != (METH_FASTCALL|METH_KEYWORDS));
            PyTypeObject *d_type = method->d_common.d_type;
            PyObject *self = PyStackRef_AsPyObjectBorrow(arguments[0]);
            assert(self != NULL);
            EXIT_IF(!Py_IS_TYPE(self, d_type));
            STAT_INC(CALL, hit);
            PyObject *res_o = _PyCallMethodDescriptorFastWithKeywords_StackRefSteal(
                callable,
                meth,
                self,
                arguments,
                total_args
            );
            DEAD(args);
            DEAD(self_or_null);
            DEAD(callable);
            ERROR_IF(res_o == NULL);
            res = PyStackRef_FromPyObjectSteal(res_o);
        }

        macro(CALL_METHOD_DESCRIPTOR_FAST_WITH_KEYWORDS) =
            unused/1 +
            unused/2 +
            _CALL_METHOD_DESCRIPTOR_FAST_WITH_KEYWORDS +
            _CHECK_PERIODIC_AT_END;

        op(_CALL_METHOD_DESCRIPTOR_NOARGS, (callable, self_or_null, args[oparg] -- res)) {
            assert(oparg == 0 || oparg == 1);
            PyObject *callable_o = PyStackRef_AsPyObjectBorrow(callable);

            int total_args = oparg;
            if (!PyStackRef_IsNull(self_or_null)) {
                args--;
                total_args++;
            }
            EXIT_IF(total_args != 1);
            PyMethodDescrObject *method = (PyMethodDescrObject *)callable_o;
            EXIT_IF(!Py_IS_TYPE(method, &PyMethodDescr_Type));
            PyMethodDef *meth = method->d_method;
            _PyStackRef self_stackref = args[0];
            PyObject *self = PyStackRef_AsPyObjectBorrow(self_stackref);
            EXIT_IF(!Py_IS_TYPE(self, method->d_common.d_type));
            EXIT_IF(meth->ml_flags != METH_NOARGS);
            // CPython promises to check all non-vectorcall function calls.
            EXIT_IF(_Py_ReachedRecursionLimit(tstate));
            STAT_INC(CALL, hit);
            PyCFunction cfunc = meth->ml_meth;
            PyObject *res_o = _PyCFunction_TrampolineCall(cfunc, self, NULL);
            _Py_LeaveRecursiveCallTstate(tstate);
            assert((res_o != NULL) ^ (_PyErr_Occurred(tstate) != NULL));
            PyStackRef_CLOSE(self_stackref);
            DEAD(args);
            DEAD(self_or_null);
            PyStackRef_CLOSE(callable);
            ERROR_IF(res_o == NULL);
            res = PyStackRef_FromPyObjectSteal(res_o);
        }

        macro(CALL_METHOD_DESCRIPTOR_NOARGS) =
            unused/1 +
            unused/2 +
            _CALL_METHOD_DESCRIPTOR_NOARGS +
            _CHECK_PERIODIC_AT_END;

        op(_CALL_METHOD_DESCRIPTOR_FAST, (callable, self_or_null, args[oparg] -- res)) {
            PyObject *callable_o = PyStackRef_AsPyObjectBorrow(callable);

            int total_args = oparg;
            _PyStackRef *arguments = args;
            if (!PyStackRef_IsNull(self_or_null)) {
                arguments--;
                total_args++;
            }
            EXIT_IF(total_args == 0);
            PyMethodDescrObject *method = (PyMethodDescrObject *)callable_o;
            /* Builtin METH_FASTCALL methods, without keywords */
            EXIT_IF(!Py_IS_TYPE(method, &PyMethodDescr_Type));
            PyMethodDef *meth = method->d_method;
            EXIT_IF(meth->ml_flags != METH_FASTCALL);
            PyObject *self = PyStackRef_AsPyObjectBorrow(arguments[0]);
            assert(self != NULL);
            EXIT_IF(!Py_IS_TYPE(self, method->d_common.d_type));
            STAT_INC(CALL, hit);
            PyObject *res_o = _PyCallMethodDescriptorFast_StackRefSteal(
                callable,
                meth,
                self,
                arguments,
                total_args
            );
            DEAD(args);
            DEAD(self_or_null);
            DEAD(callable);
            ERROR_IF(res_o == NULL);
            res = PyStackRef_FromPyObjectSteal(res_o);
        }

        macro(CALL_METHOD_DESCRIPTOR_FAST) =
            unused/1 +
            unused/2 +
            _CALL_METHOD_DESCRIPTOR_FAST +
            _CHECK_PERIODIC_AT_END;

        // Cache layout: counter/1, func_version/2
        family(CALL_KW, INLINE_CACHE_ENTRIES_CALL_KW) = {
            CALL_KW_BOUND_METHOD,
            CALL_KW_PY,
            CALL_KW_NON_PY,
        };

        op(_MONITOR_CALL_KW, (callable, self_or_null, args[oparg], unused -- callable, self_or_null, args[oparg], unused)) {
            int is_meth = !PyStackRef_IsNull(self_or_null);
            PyObject *arg;
            if (is_meth) {
                arg = PyStackRef_AsPyObjectBorrow(self_or_null);
            }
            else if (args) {
                arg = PyStackRef_AsPyObjectBorrow(args[0]);
            }
            else {
                arg = &_PyInstrumentation_MISSING;
            }
            PyObject *function = PyStackRef_AsPyObjectBorrow(callable);
            int err = _Py_call_instrumentation_2args(
                    tstate, PY_MONITORING_EVENT_CALL,
                    frame, this_instr, function, arg);
            ERROR_IF(err);
        }

        op(_MAYBE_EXPAND_METHOD_KW, (callable, self_or_null, unused[oparg], unused -- callable, self_or_null, unused[oparg], unused)) {
            if (PyStackRef_TYPE(callable) == &PyMethod_Type && PyStackRef_IsNull(self_or_null)) {
                PyObject *callable_o = PyStackRef_AsPyObjectBorrow(callable);
                PyObject *self = ((PyMethodObject *)callable_o)->im_self;
                self_or_null = PyStackRef_FromPyObjectNew(self);
                PyObject *method = ((PyMethodObject *)callable_o)->im_func;
                _PyStackRef temp = callable;
                callable = PyStackRef_FromPyObjectNew(method);
                PyStackRef_CLOSE(temp);
            }
        }

        op(_DO_CALL_KW, (callable, self_or_null, args[oparg], kwnames -- res)) {
            PyObject *callable_o = PyStackRef_AsPyObjectBorrow(callable);
            PyObject *kwnames_o = PyStackRef_AsPyObjectBorrow(kwnames);

            // oparg counts all of the args, but *not* self:
            int total_args = oparg;
            _PyStackRef *arguments = args;
            if (!PyStackRef_IsNull(self_or_null)) {
                arguments--;
                total_args++;
            }
            int positional_args = total_args - (int)PyTuple_GET_SIZE(kwnames_o);
            // Check if the call can be inlined or not
            if (Py_TYPE(callable_o) == &PyFunction_Type &&
                tstate->interp->eval_frame == NULL &&
                ((PyFunctionObject *)callable_o)->vectorcall == _PyFunction_Vectorcall)
            {
                int code_flags = ((PyCodeObject*)PyFunction_GET_CODE(callable_o))->co_flags;
                PyObject *locals = code_flags & CO_OPTIMIZED ? NULL : Py_NewRef(PyFunction_GET_GLOBALS(callable_o));
                _PyInterpreterFrame *new_frame = _PyEvalFramePushAndInit(
                    tstate, callable, locals,
                    arguments, positional_args, kwnames_o, frame
                );
                DEAD(args);
                DEAD(self_or_null);
                DEAD(callable);
                PyStackRef_CLOSE(kwnames);
                // Sync stack explicitly since we leave using DISPATCH_INLINED().
                SYNC_SP();
                // The frame has stolen all the arguments from the stack,
                // so there is no need to clean them up.
                if (new_frame == NULL) {
                    ERROR_NO_POP();
                }
                assert(INSTRUCTION_SIZE == 1 + INLINE_CACHE_ENTRIES_CALL_KW);
                frame->return_offset = INSTRUCTION_SIZE;
                DISPATCH_INLINED(new_frame);
            }
            /* Callable is not a normal Python function */
            STACKREFS_TO_PYOBJECTS(arguments, total_args, args_o);
            if (CONVERSION_FAILED(args_o)) {
                DECREF_INPUTS();
                ERROR_IF(true);
            }
            PyObject *res_o = PyObject_Vectorcall(
                callable_o, args_o,
                positional_args | PY_VECTORCALL_ARGUMENTS_OFFSET,
                kwnames_o);
            STACKREFS_TO_PYOBJECTS_CLEANUP(args_o);
            if (opcode == INSTRUMENTED_CALL_KW) {
                PyObject *arg = total_args == 0 ?
                    &_PyInstrumentation_MISSING : PyStackRef_AsPyObjectBorrow(arguments[0]);
                if (res_o == NULL) {
                    _Py_call_instrumentation_exc2(
                        tstate, PY_MONITORING_EVENT_C_RAISE,
                        frame, this_instr, callable_o, arg);
                }
                else {
                    int err = _Py_call_instrumentation_2args(
                        tstate, PY_MONITORING_EVENT_C_RETURN,
                        frame, this_instr, callable_o, arg);
                    if (err < 0) {
                        Py_CLEAR(res_o);
                    }
                }
            }
            DECREF_INPUTS();
            ERROR_IF(res_o == NULL);
            res = PyStackRef_FromPyObjectSteal(res_o);
        }

        op(_PY_FRAME_KW, (callable, self_or_null, args[oparg], kwnames -- new_frame)) {
            PyObject *callable_o = PyStackRef_AsPyObjectBorrow(callable);

            // oparg counts all of the args, but *not* self:
            int total_args = oparg;
            _PyStackRef *arguments = args;
            if (!PyStackRef_IsNull(self_or_null)) {
                arguments--;
                total_args++;
            }
            PyObject *kwnames_o = PyStackRef_AsPyObjectBorrow(kwnames);
            int positional_args = total_args - (int)PyTuple_GET_SIZE(kwnames_o);
            assert(Py_TYPE(callable_o) == &PyFunction_Type);
            int code_flags = ((PyCodeObject*)PyFunction_GET_CODE(callable_o))->co_flags;
            PyObject *locals = code_flags & CO_OPTIMIZED ? NULL : Py_NewRef(PyFunction_GET_GLOBALS(callable_o));
            _PyInterpreterFrame *temp = _PyEvalFramePushAndInit(
                tstate, callable, locals,
                arguments, positional_args, kwnames_o, frame
            );
            PyStackRef_CLOSE(kwnames);
            // The frame has stolen all the arguments from the stack,
            // so there is no need to clean them up.
            DEAD(args);
            DEAD(self_or_null);
            DEAD(callable);
            SYNC_SP();
            ERROR_IF(temp == NULL);
            new_frame = PyStackRef_Wrap(temp);
        }

        op(_CHECK_FUNCTION_VERSION_KW, (func_version/2, callable, unused, unused[oparg], unused -- callable, unused, unused[oparg], unused)) {
            PyObject *callable_o = PyStackRef_AsPyObjectBorrow(callable);
            EXIT_IF(!PyFunction_Check(callable_o));
            PyFunctionObject *func = (PyFunctionObject *)callable_o;
            EXIT_IF(func->func_version != func_version);
        }

        macro(CALL_KW_PY) =
            unused/1 + // Skip over the counter
            _CHECK_PEP_523 +
            _CHECK_FUNCTION_VERSION_KW +
            _CHECK_RECURSION_REMAINING +
            _PY_FRAME_KW +
            _SAVE_RETURN_OFFSET +
            _PUSH_FRAME;

        op(_CHECK_METHOD_VERSION_KW, (func_version/2, callable, null, unused[oparg], unused -- callable, null, unused[oparg], unused)) {
            PyObject *callable_o = PyStackRef_AsPyObjectBorrow(callable);

            EXIT_IF(Py_TYPE(callable_o) != &PyMethod_Type);
            PyObject *func = ((PyMethodObject *)callable_o)->im_func;
            EXIT_IF(!PyFunction_Check(func));
            EXIT_IF(((PyFunctionObject *)func)->func_version != func_version);
            EXIT_IF(!PyStackRef_IsNull(null));
        }

        op(_EXPAND_METHOD_KW, (callable, self_or_null, unused[oparg], unused -- callable, self_or_null, unused[oparg], unused)) {
            assert(PyStackRef_IsNull(self_or_null));
            _PyStackRef callable_s = callable;
            PyObject *callable_o = PyStackRef_AsPyObjectBorrow(callable);
            assert(Py_TYPE(callable_o) == &PyMethod_Type);
            self_or_null = PyStackRef_FromPyObjectNew(((PyMethodObject *)callable_o)->im_self);
            callable = PyStackRef_FromPyObjectNew(((PyMethodObject *)callable_o)->im_func);
            assert(PyStackRef_FunctionCheck(callable));
            PyStackRef_CLOSE(callable_s);
        }

        macro(CALL_KW_BOUND_METHOD) =
            unused/1 + // Skip over the counter
            _CHECK_PEP_523 +
            _CHECK_METHOD_VERSION_KW +
            _EXPAND_METHOD_KW +
            flush + // so that self is in the argument array
            _PY_FRAME_KW +
            _SAVE_RETURN_OFFSET +
            _PUSH_FRAME;

        specializing op(_SPECIALIZE_CALL_KW, (counter/1, callable, self_or_null, unused[oparg], unused -- callable, self_or_null, unused[oparg], unused)) {
            #if ENABLE_SPECIALIZATION_FT
            if (ADAPTIVE_COUNTER_TRIGGERS(counter)) {
                next_instr = this_instr;
                _Py_Specialize_CallKw(callable, next_instr, oparg + !PyStackRef_IsNull(self_or_null));
                DISPATCH_SAME_OPARG();
            }
            OPCODE_DEFERRED_INC(CALL_KW);
            ADVANCE_ADAPTIVE_COUNTER(this_instr[1].counter);
            #endif  /* ENABLE_SPECIALIZATION_FT */
        }

        macro(CALL_KW) =
            _SPECIALIZE_CALL_KW +
            unused/2 +
            _MAYBE_EXPAND_METHOD_KW +
            _DO_CALL_KW;

        macro(INSTRUMENTED_CALL_KW) =
            counter/1 +
            unused/2 +
            _MAYBE_EXPAND_METHOD_KW +
            _MONITOR_CALL_KW +
            _DO_CALL_KW;

        op(_CHECK_IS_NOT_PY_CALLABLE_KW, (callable, unused, unused[oparg], unused -- callable, unused, unused[oparg], unused)) {
            PyObject *callable_o = PyStackRef_AsPyObjectBorrow(callable);
            EXIT_IF(PyFunction_Check(callable_o));
            EXIT_IF(Py_TYPE(callable_o) == &PyMethod_Type);
        }


        op(_CALL_KW_NON_PY, (callable, self_or_null, args[oparg], kwnames -- res)) {
#if TIER_ONE
            assert(opcode != INSTRUMENTED_CALL);
#endif
            int total_args = oparg;
            _PyStackRef *arguments = args;
            if (!PyStackRef_IsNull(self_or_null)) {
                arguments--;
                total_args++;
            }
            PyObject *res_o = _Py_VectorCall_StackRefSteal(
                callable,
                arguments,
                total_args,
                kwnames);
            DEAD(kwnames);
            DEAD(args);
            DEAD(self_or_null);
            DEAD(callable);
            ERROR_IF(res_o == NULL);
            res = PyStackRef_FromPyObjectSteal(res_o);
        }

        macro(CALL_KW_NON_PY) =
            unused/1 + // Skip over the counter
            unused/2 +
            _CHECK_IS_NOT_PY_CALLABLE_KW +
            _CALL_KW_NON_PY +
            _CHECK_PERIODIC_AT_END;

        op(_MAKE_CALLARGS_A_TUPLE, (func, unused, callargs, kwargs -- func, unused, callargs, kwargs)) {
            PyObject *callargs_o = PyStackRef_AsPyObjectBorrow(callargs);
            if (!PyTuple_CheckExact(callargs_o)) {
                int err = _Py_Check_ArgsIterable(tstate, PyStackRef_AsPyObjectBorrow(func), callargs_o);
                if (err < 0) {
                    ERROR_NO_POP();
                }
                PyObject *tuple_o = PySequence_Tuple(callargs_o);
                if (tuple_o == NULL) {
                    ERROR_NO_POP();
                }
                _PyStackRef temp = callargs;
                callargs = PyStackRef_FromPyObjectSteal(tuple_o);
                PyStackRef_CLOSE(temp);
            }
        }

        op(_DO_CALL_FUNCTION_EX, (func_st, null, callargs_st, kwargs_st -- result)) {
            (void)null;
            PyObject *func = PyStackRef_AsPyObjectBorrow(func_st);

            // DICT_MERGE is called before this opcode if there are kwargs.
            // It converts all dict subtypes in kwargs into regular dicts.
            EVAL_CALL_STAT_INC_IF_FUNCTION(EVAL_CALL_FUNCTION_EX, func);
            PyObject *result_o;
            assert(!_PyErr_Occurred(tstate));
            if (opcode == INSTRUMENTED_CALL_FUNCTION_EX) {
                PyObject *callargs = PyStackRef_AsPyObjectBorrow(callargs_st);
                PyObject *kwargs = PyStackRef_AsPyObjectBorrow(kwargs_st);
                assert(kwargs == NULL || PyDict_CheckExact(kwargs));
                assert(PyTuple_CheckExact(callargs));
                PyObject *arg = PyTuple_GET_SIZE(callargs) > 0 ?
                    PyTuple_GET_ITEM(callargs, 0) : &_PyInstrumentation_MISSING;
                int err = _Py_call_instrumentation_2args(
                    tstate, PY_MONITORING_EVENT_CALL,
                    frame, this_instr, func, arg);
                if (err) {
                    ERROR_NO_POP();
                }
                result_o = PyObject_Call(func, callargs, kwargs);

                if (!PyFunction_Check(func) && !PyMethod_Check(func)) {
                    if (result_o == NULL) {
                        _Py_call_instrumentation_exc2(
                            tstate, PY_MONITORING_EVENT_C_RAISE,
                            frame, this_instr, func, arg);
                    }
                    else {
                        int err = _Py_call_instrumentation_2args(
                            tstate, PY_MONITORING_EVENT_C_RETURN,
                            frame, this_instr, func, arg);
                        if (err < 0) {
                            Py_CLEAR(result_o);
                        }
                    }
                }
            }
            else {
                if (Py_TYPE(func) == &PyFunction_Type &&
                    tstate->interp->eval_frame == NULL &&
                    ((PyFunctionObject *)func)->vectorcall == _PyFunction_Vectorcall) {
                    PyObject *callargs = PyStackRef_AsPyObjectSteal(callargs_st);
                    assert(PyTuple_CheckExact(callargs));
                    PyObject *kwargs = PyStackRef_IsNull(kwargs_st) ? NULL : PyStackRef_AsPyObjectSteal(kwargs_st);
                    assert(kwargs == NULL || PyDict_CheckExact(kwargs));
                    Py_ssize_t nargs = PyTuple_GET_SIZE(callargs);
                    int code_flags = ((PyCodeObject *)PyFunction_GET_CODE(func))->co_flags;
                    PyObject *locals = code_flags & CO_OPTIMIZED ? NULL : Py_NewRef(PyFunction_GET_GLOBALS(func));

                    _PyInterpreterFrame *new_frame = _PyEvalFramePushAndInit_Ex(
                        tstate, func_st, locals,
                        nargs, callargs, kwargs, frame);
                    // Need to sync the stack since we exit with DISPATCH_INLINED.
                    INPUTS_DEAD();
                    SYNC_SP();
                    if (new_frame == NULL) {
                        ERROR_NO_POP();
                    }
                    assert(INSTRUCTION_SIZE == 1);
                    frame->return_offset = 1;
                    DISPATCH_INLINED(new_frame);
                }
                PyObject *callargs = PyStackRef_AsPyObjectBorrow(callargs_st);
                assert(PyTuple_CheckExact(callargs));
                PyObject *kwargs = PyStackRef_AsPyObjectBorrow(kwargs_st);
                assert(kwargs == NULL || PyDict_CheckExact(kwargs));
                result_o = PyObject_Call(func, callargs, kwargs);
            }
            PyStackRef_XCLOSE(kwargs_st);
            PyStackRef_CLOSE(callargs_st);
            DEAD(null);
            PyStackRef_CLOSE(func_st);
            ERROR_IF(result_o == NULL);
            result = PyStackRef_FromPyObjectSteal(result_o);
        }

        macro(CALL_FUNCTION_EX) =
            _MAKE_CALLARGS_A_TUPLE +
            _DO_CALL_FUNCTION_EX +
            _CHECK_PERIODIC_AT_END;

        macro(INSTRUMENTED_CALL_FUNCTION_EX) =
            _MAKE_CALLARGS_A_TUPLE +
            _DO_CALL_FUNCTION_EX +
            _CHECK_PERIODIC_AT_END;

        inst(MAKE_FUNCTION, (codeobj_st -- func)) {
            PyObject *codeobj = PyStackRef_AsPyObjectBorrow(codeobj_st);

            PyFunctionObject *func_obj = (PyFunctionObject *)
                PyFunction_New(codeobj, GLOBALS());

            PyStackRef_CLOSE(codeobj_st);
            ERROR_IF(func_obj == NULL);

            _PyFunction_SetVersion(
                func_obj, ((PyCodeObject *)codeobj)->co_version);
            func = PyStackRef_FromPyObjectSteal((PyObject *)func_obj);
        }

        inst(SET_FUNCTION_ATTRIBUTE, (attr_st, func_in -- func_out)) {
            PyObject *func = PyStackRef_AsPyObjectBorrow(func_in);
            PyObject *attr = PyStackRef_AsPyObjectSteal(attr_st);
            func_out = func_in;
            DEAD(func_in);
            assert(PyFunction_Check(func));
            size_t offset = _Py_FunctionAttributeOffsets[oparg];
            assert(offset != 0);
            PyObject **ptr = (PyObject **)(((char *)func) + offset);
            assert(*ptr == NULL);
            *ptr = attr;
        }

        inst(RETURN_GENERATOR, (-- res)) {
            assert(PyStackRef_FunctionCheck(frame->f_funcobj));
            PyFunctionObject *func = (PyFunctionObject *)PyStackRef_AsPyObjectBorrow(frame->f_funcobj);
            PyGenObject *gen = (PyGenObject *)_Py_MakeCoro(func);
            ERROR_IF(gen == NULL);
            assert(STACK_LEVEL() == 0);
            SAVE_STACK();
            _PyInterpreterFrame *gen_frame = &gen->gi_iframe;
            frame->instr_ptr++;
            _PyFrame_Copy(frame, gen_frame);
            assert(frame->frame_obj == NULL);
            gen->gi_frame_state = FRAME_CREATED;
            gen_frame->owner = FRAME_OWNED_BY_GENERATOR;
            _Py_LeaveRecursiveCallPy(tstate);
            _PyInterpreterFrame *prev = frame->previous;
            _PyThreadState_PopFrame(tstate, frame);
            frame = tstate->current_frame = prev;
            LOAD_IP(frame->return_offset);
            RELOAD_STACK();
            res = PyStackRef_FromPyObjectStealMortal((PyObject *)gen);
            LLTRACE_RESUME_FRAME();
        }

        inst(BUILD_SLICE, (args[oparg] -- slice)) {
            PyObject *start_o = PyStackRef_AsPyObjectBorrow(args[0]);
            PyObject *stop_o = PyStackRef_AsPyObjectBorrow(args[1]);
            PyObject *step_o = oparg == 3 ? PyStackRef_AsPyObjectBorrow(args[2]) : NULL;
            PyObject *slice_o = PySlice_New(start_o, stop_o, step_o);
            DECREF_INPUTS();
            ERROR_IF(slice_o == NULL);
            slice = PyStackRef_FromPyObjectStealMortal(slice_o);
        }

        inst(CONVERT_VALUE, (value -- result)) {
            conversion_func conv_fn;
            assert(oparg >= FVC_STR && oparg <= FVC_ASCII);
            conv_fn = _PyEval_ConversionFuncs[oparg];
            PyObject *result_o = conv_fn(PyStackRef_AsPyObjectBorrow(value));
            PyStackRef_CLOSE(value);
            ERROR_IF(result_o == NULL);
            result = PyStackRef_FromPyObjectSteal(result_o);
        }

        inst(FORMAT_SIMPLE, (value -- res)) {
            PyObject *value_o = PyStackRef_AsPyObjectBorrow(value);
            /* If value is a unicode object, then we know the result
             * of format(value) is value itself. */
            if (!PyUnicode_CheckExact(value_o)) {
                PyObject *res_o = PyObject_Format(value_o, NULL);
                PyStackRef_CLOSE(value);
                ERROR_IF(res_o == NULL);
                res = PyStackRef_FromPyObjectSteal(res_o);
            }
            else {
                res = value;
                DEAD(value);
            }
        }

        inst(FORMAT_WITH_SPEC, (value, fmt_spec -- res)) {
            PyObject *res_o = PyObject_Format(PyStackRef_AsPyObjectBorrow(value), PyStackRef_AsPyObjectBorrow(fmt_spec));
            DECREF_INPUTS();
            ERROR_IF(res_o == NULL);
            res = PyStackRef_FromPyObjectSteal(res_o);
        }

        pure replicate(1:4) inst(COPY, (bottom, unused[oparg-1] -- bottom, unused[oparg-1], top)) {
            top = PyStackRef_DUP(bottom);
        }

        specializing op(_SPECIALIZE_BINARY_OP, (counter/1, lhs, rhs -- lhs, rhs)) {
            #if ENABLE_SPECIALIZATION_FT
            if (ADAPTIVE_COUNTER_TRIGGERS(counter)) {
                next_instr = this_instr;
                _Py_Specialize_BinaryOp(lhs, rhs, next_instr, oparg, LOCALS_ARRAY);
                DISPATCH_SAME_OPARG();
            }
            OPCODE_DEFERRED_INC(BINARY_OP);
            ADVANCE_ADAPTIVE_COUNTER(this_instr[1].counter);
            #endif  /* ENABLE_SPECIALIZATION_FT */
            assert(NB_ADD <= oparg);
            assert(oparg <= NB_OPARG_LAST);
        }

        op(_BINARY_OP, (lhs, rhs -- res)) {
            PyObject *lhs_o = PyStackRef_AsPyObjectBorrow(lhs);
            PyObject *rhs_o = PyStackRef_AsPyObjectBorrow(rhs);

            assert(_PyEval_BinaryOps[oparg]);
            PyObject *res_o = _PyEval_BinaryOps[oparg](lhs_o, rhs_o);
            if (res_o == NULL) {
                ERROR_NO_POP();
            }
            res = PyStackRef_FromPyObjectSteal(res_o);
            DECREF_INPUTS();
        }

        macro(BINARY_OP) = _SPECIALIZE_BINARY_OP + unused/4 + _BINARY_OP;

        pure replicate(2:4) inst(SWAP, (bottom, unused[oparg-2], top --
                    bottom, unused[oparg-2], top)) {
            _PyStackRef temp = bottom;
            bottom = top;
            top = temp;
        }

        inst(INSTRUMENTED_LINE, ( -- )) {
            int original_opcode = 0;
            if (tstate->tracing) {
                PyCodeObject *code = _PyFrame_GetCode(frame);
                int index = (int)(this_instr - _PyFrame_GetBytecode(frame));
                original_opcode = code->_co_monitoring->lines->data[index*code->_co_monitoring->lines->bytes_per_entry];
                next_instr = this_instr;
            } else {
                original_opcode = _Py_call_instrumentation_line(
                        tstate, frame, this_instr, prev_instr);
                if (original_opcode < 0) {
                    next_instr = this_instr+1;
                    goto error;
                }
                next_instr = frame->instr_ptr;
                if (next_instr != this_instr) {
                    SYNC_SP();
                    DISPATCH();
                }
            }
            if (_PyOpcode_Caches[original_opcode]) {
                _PyBinaryOpCache *cache = (_PyBinaryOpCache *)(next_instr+1);
                /* Prevent the underlying instruction from specializing
                * and overwriting the instrumentation. */
                PAUSE_ADAPTIVE_COUNTER(cache->counter);
            }
            opcode = original_opcode;
            DISPATCH_GOTO();
        }

        inst(INSTRUMENTED_INSTRUCTION, ( -- )) {
            int next_opcode = _Py_call_instrumentation_instruction(
                tstate, frame, this_instr);
            ERROR_IF(next_opcode < 0);
            next_instr = this_instr;
            if (_PyOpcode_Caches[next_opcode]) {
                PAUSE_ADAPTIVE_COUNTER(next_instr[1].counter);
            }
            assert(next_opcode > 0 && next_opcode < 256);
            opcode = next_opcode;
            DISPATCH_GOTO();
        }

        inst(INSTRUMENTED_JUMP_FORWARD, ( -- )) {
            INSTRUMENTED_JUMP(this_instr, next_instr + oparg, PY_MONITORING_EVENT_JUMP);
        }

        op(_MONITOR_JUMP_BACKWARD, (-- )) {
            INSTRUMENTED_JUMP(this_instr, next_instr - oparg, PY_MONITORING_EVENT_JUMP);
        }

        inst(INSTRUMENTED_NOT_TAKEN, ( -- )) {
            (void)this_instr; // INSTRUMENTED_JUMP requires this_instr
            INSTRUMENTED_JUMP(prev_instr, next_instr, PY_MONITORING_EVENT_BRANCH_LEFT);
        }

        macro(INSTRUMENTED_JUMP_BACKWARD) =
            unused/1 +
            _CHECK_PERIODIC +
            _MONITOR_JUMP_BACKWARD;

        inst(INSTRUMENTED_POP_JUMP_IF_TRUE, (unused/1, cond -- )) {
            assert(PyStackRef_BoolCheck(cond));
            int jump = PyStackRef_IsTrue(cond);
            DEAD(cond);
            RECORD_BRANCH_TAKEN(this_instr[1].cache, jump);
            if (jump) {
                INSTRUMENTED_JUMP(this_instr, next_instr + oparg, PY_MONITORING_EVENT_BRANCH_RIGHT);
            }
        }

        inst(INSTRUMENTED_POP_JUMP_IF_FALSE, (unused/1, cond -- )) {
            assert(PyStackRef_BoolCheck(cond));
            int jump = PyStackRef_IsFalse(cond);
            DEAD(cond);
            RECORD_BRANCH_TAKEN(this_instr[1].cache, jump);
            if (jump) {
                INSTRUMENTED_JUMP(this_instr, next_instr + oparg, PY_MONITORING_EVENT_BRANCH_RIGHT);
            }
        }

        inst(INSTRUMENTED_POP_JUMP_IF_NONE, (unused/1, value -- )) {
            int jump = PyStackRef_IsNone(value);
            RECORD_BRANCH_TAKEN(this_instr[1].cache, jump);
            if (jump) {
                DEAD(value);
                INSTRUMENTED_JUMP(this_instr, next_instr + oparg, PY_MONITORING_EVENT_BRANCH_RIGHT);
            }
            else {
                PyStackRef_CLOSE(value);
            }
        }

        inst(INSTRUMENTED_POP_JUMP_IF_NOT_NONE, (unused/1, value -- )) {
            int jump = !PyStackRef_IsNone(value);
            RECORD_BRANCH_TAKEN(this_instr[1].cache, jump);
            if (jump) {
                PyStackRef_CLOSE(value);
                INSTRUMENTED_JUMP(this_instr, next_instr + oparg, PY_MONITORING_EVENT_BRANCH_RIGHT);
            }
            else {
                DEAD(value);
            }
        }

        tier1 inst(EXTENDED_ARG, ( -- )) {
            assert(oparg);
            opcode = next_instr->op.code;
            oparg = oparg << 8 | next_instr->op.arg;
            PRE_DISPATCH_GOTO();
            DISPATCH_GOTO();
        }

        tier1 inst(CACHE, (--)) {
            assert(0 && "Executing a cache.");
            Py_FatalError("Executing a cache.");
        }

        tier1 inst(RESERVED, (--)) {
            assert(0 && "Executing RESERVED instruction.");
            Py_FatalError("Executing RESERVED instruction.");
        }

        ///////// Tier-2 only opcodes /////////

        op (_GUARD_IS_TRUE_POP, (flag -- )) {
            int is_true = PyStackRef_IsTrue(flag);
            DEAD(flag);
            AT_END_EXIT_IF(!is_true);
        }

        op (_GUARD_IS_FALSE_POP, (flag -- )) {
            int is_false = PyStackRef_IsFalse(flag);
            DEAD(flag);
            AT_END_EXIT_IF(!is_false);
        }

        op (_GUARD_IS_NONE_POP, (val -- )) {
            int is_none = PyStackRef_IsNone(val);
            if (!is_none) {
                PyStackRef_CLOSE(val);
                AT_END_EXIT_IF(1);
            }
            DEAD(val);
        }

        op (_GUARD_IS_NOT_NONE_POP, (val -- )) {
            int is_none = PyStackRef_IsNone(val);
            PyStackRef_CLOSE(val);
            AT_END_EXIT_IF(is_none);
        }

        op(_JUMP_TO_TOP, (--)) {
            JUMP_TO_JUMP_TARGET();
        }

        tier2 op(_SET_IP, (instr_ptr/4 --)) {
            frame->instr_ptr = (_Py_CODEUNIT *)instr_ptr;
        }

        tier2 op(_CHECK_STACK_SPACE_OPERAND, (framesize/2 --)) {
            assert(framesize <= INT_MAX);
            DEOPT_IF(!_PyThreadState_HasStackSpace(tstate, framesize));
            DEOPT_IF(tstate->py_recursion_remaining <= 1);
        }

        op(_SAVE_RETURN_OFFSET, (--)) {
            #if TIER_ONE
            frame->return_offset = (uint16_t)(next_instr - this_instr);
            #endif
            #if TIER_TWO
            frame->return_offset = oparg;
            #endif
        }

        tier2 op(_EXIT_TRACE, (exit_p/4 --)) {
            _PyExitData *exit = (_PyExitData *)exit_p;
        #if defined(Py_DEBUG) && !defined(_Py_JIT)
            const _Py_CODEUNIT *target = ((frame->owner == FRAME_OWNED_BY_INTERPRETER)
                ? _Py_INTERPRETER_TRAMPOLINE_INSTRUCTIONS_PTR : _PyFrame_GetBytecode(frame))
                + exit->target;
            OPT_HIST(trace_uop_execution_counter, trace_run_length_hist);
            if (frame->lltrace >= 3) {
                printf("SIDE EXIT: [UOp ");
                _PyUOpPrint(&next_uop[-1]);
                printf(", exit %tu, temp %d, target %d -> %s, is_control_flow %d]\n",
                    exit - current_executor->exits, exit->temperature.value_and_backoff,
                    (int)(target - _PyFrame_GetBytecode(frame)),
                    _PyOpcode_OpName[target->op.code], exit->is_control_flow);
            }
        #endif
            tstate->jit_exit = exit;
            TIER2_TO_TIER2(exit->executor);
        }

        tier2 op(_DYNAMIC_EXIT, (exit_p/4 --)) {
    #if defined(Py_DEBUG) && !defined(_Py_JIT)
            _PyExitData *exit = (_PyExitData *)exit_p;
            _Py_CODEUNIT *target = frame->instr_ptr;
            OPT_HIST(trace_uop_execution_counter, trace_run_length_hist);
            if (frame->lltrace >= 3) {
                printf("DYNAMIC EXIT: [UOp ");
                _PyUOpPrint(&next_uop[-1]);
                printf(", exit %tu, temp %d, target %d -> %s]\n",
                    exit - current_executor->exits, exit->temperature.value_and_backoff,
                    (int)(target - _PyFrame_GetBytecode(frame)),
                    _PyOpcode_OpName[target->op.code]);
            }
    #endif
            // Disabled for now (gh-139109) as it slows down dynamic code tremendously.
            // Compile and jump to the cold dynamic executors in the future.
            GOTO_TIER_ONE(frame->instr_ptr);
        }

        tier2 op(_CHECK_VALIDITY, (--)) {
            DEOPT_IF(!current_executor->vm_data.valid);
        }

        tier2 pure op(_LOAD_CONST_INLINE, (ptr/4 -- value)) {
            value = PyStackRef_FromPyObjectNew(ptr);
        }

        tier2 pure op (_POP_TOP_LOAD_CONST_INLINE, (ptr/4, pop -- value)) {
            PyStackRef_CLOSE(pop);
            value = PyStackRef_FromPyObjectNew(ptr);
        }

        tier2 pure op(_LOAD_CONST_INLINE_BORROW, (ptr/4 -- value)) {
            value = PyStackRef_FromPyObjectBorrow(ptr);
        }

        tier2 op(_POP_CALL, (callable, null --)) {
            (void)null; // Silence compiler warnings about unused variables
            DEAD(null);
            PyStackRef_CLOSE(callable);
        }

        tier2 op(_POP_CALL_ONE, (callable, null, pop --)) {
            PyStackRef_CLOSE(pop);
            (void)null; // Silence compiler warnings about unused variables
            DEAD(null);
            PyStackRef_CLOSE(callable);
        }

        tier2 op(_POP_CALL_TWO, (callable, null, pop1, pop2 --)) {
            PyStackRef_CLOSE(pop2);
            PyStackRef_CLOSE(pop1);
            (void)null; // Silence compiler warnings about unused variables
            DEAD(null);
            PyStackRef_CLOSE(callable);
        }

        tier2 op(_POP_TOP_LOAD_CONST_INLINE_BORROW, (ptr/4, pop -- value)) {
            PyStackRef_CLOSE(pop);
            value = PyStackRef_FromPyObjectBorrow(ptr);
        }

        tier2 op(_POP_TWO_LOAD_CONST_INLINE_BORROW, (ptr/4, pop1, pop2 -- value)) {
            PyStackRef_CLOSE(pop2);
            PyStackRef_CLOSE(pop1);
            value = PyStackRef_FromPyObjectBorrow(ptr);
        }

        tier2 op(_POP_CALL_LOAD_CONST_INLINE_BORROW, (ptr/4, callable, null -- value)) {
            (void)null; // Silence compiler warnings about unused variables
            DEAD(null);
            PyStackRef_CLOSE(callable);
            value = PyStackRef_FromPyObjectBorrow(ptr);
        }

        tier2 op(_POP_CALL_ONE_LOAD_CONST_INLINE_BORROW, (ptr/4, callable, null, pop -- value)) {
            PyStackRef_CLOSE(pop);
            (void)null; // Silence compiler warnings about unused variables
            DEAD(null);
            PyStackRef_CLOSE(callable);
            value = PyStackRef_FromPyObjectBorrow(ptr);
        }

        tier2 op(_POP_CALL_TWO_LOAD_CONST_INLINE_BORROW, (ptr/4, callable, null, pop1, pop2 -- value)) {
            PyStackRef_CLOSE(pop2);
            PyStackRef_CLOSE(pop1);
            (void)null; // Silence compiler warnings about unused variables
            DEAD(null);
            PyStackRef_CLOSE(callable);
            value = PyStackRef_FromPyObjectBorrow(ptr);
        }

        tier2 op(_LOAD_CONST_UNDER_INLINE, (ptr/4, old -- value, new)) {
            new = old;
            DEAD(old);
            value = PyStackRef_FromPyObjectNew(ptr);
        }

        tier2 op(_LOAD_CONST_UNDER_INLINE_BORROW, (ptr/4, old -- value, new)) {
            new = old;
            DEAD(old);
            value = PyStackRef_FromPyObjectBorrow(ptr);
        }

        tier2 op(_START_EXECUTOR, (executor/4 --)) {
#ifndef _Py_JIT
            assert(current_executor == (_PyExecutorObject*)executor);
#endif
            assert(tstate->jit_exit == NULL || tstate->jit_exit->executor == current_executor);
            tstate->current_executor = (PyObject *)executor;
            if (!current_executor->vm_data.valid) {
                assert(tstate->jit_exit->executor == current_executor);
                assert(tstate->current_executor == executor);
                _PyExecutor_ClearExit(tstate->jit_exit);
                DEOPT_IF(true);
            }
        }

        tier2 op(_MAKE_WARM, (--)) {
            current_executor->vm_data.warm = true;
        }

        tier2 op(_FATAL_ERROR, (--)) {
            assert(0);
            Py_FatalError("Fatal error uop executed.");
        }

        tier2 op(_DEOPT, (--)) {
            SYNC_SP();
            GOTO_TIER_ONE((frame->owner == FRAME_OWNED_BY_INTERPRETER)
                ? _Py_INTERPRETER_TRAMPOLINE_INSTRUCTIONS_PTR : _PyFrame_GetBytecode(frame) + CURRENT_TARGET());
            Py_UNREACHABLE();
        }

        tier2 op(_HANDLE_PENDING_AND_DEOPT, (--)) {
            SYNC_SP();
            int err = _Py_HandlePending(tstate);
            GOTO_TIER_ONE(err ? NULL : _PyFrame_GetBytecode(frame) + CURRENT_TARGET());
            Py_UNREACHABLE();
        }

        tier2 op(_ERROR_POP_N, (target/2 --)) {
            assert(oparg == 0);
            frame->instr_ptr = _PyFrame_GetBytecode(frame) + target;
            SYNC_SP();
            GOTO_TIER_ONE(NULL);
            Py_UNREACHABLE();
        }

        tier2 op(_SPILL_OR_RELOAD, (--)) {
        }

        /* Progress is guaranteed if we DEOPT on the eval breaker, because
         * ENTER_EXECUTOR will not re-enter tier 2 with the eval breaker set. */
        tier2 op(_TIER2_RESUME_CHECK, (--)) {
#if defined(__EMSCRIPTEN__)
            HANDLE_PENDING_AND_DEOPT_IF(_Py_emscripten_signal_clock == 0);
            _Py_emscripten_signal_clock -= Py_EMSCRIPTEN_SIGNAL_HANDLING;
#endif
            uintptr_t eval_breaker = _Py_atomic_load_uintptr_relaxed(&tstate->eval_breaker);
            HANDLE_PENDING_AND_DEOPT_IF(eval_breaker & _PY_EVAL_EVENTS_MASK);
            assert(tstate->tracing || eval_breaker == FT_ATOMIC_LOAD_UINTPTR_ACQUIRE(_PyFrame_GetCode(frame)->_co_instrumentation_version));
        }

        tier2 op(_COLD_EXIT, ( -- )) {
            _PyExitData *exit = tstate->jit_exit;
            assert(exit != NULL);
            assert(frame->owner < FRAME_OWNED_BY_INTERPRETER);
            _Py_CODEUNIT *target = _PyFrame_GetBytecode(frame) + exit->target;
            _Py_BackoffCounter temperature = exit->temperature;
            _PyExecutorObject *executor;
            if (target->op.code == ENTER_EXECUTOR) {
                PyCodeObject *code = _PyFrame_GetCode(frame);
                executor = code->co_executors->executors[target->op.arg];
                Py_INCREF(executor);
                assert(tstate->jit_exit == exit);
                exit->executor = executor;
                TIER2_TO_TIER2(exit->executor);
            }
            else {
                SYNC_SP();
                if (!backoff_counter_triggers(temperature)) {
                    exit->temperature = advance_backoff_counter(temperature);
                    GOTO_TIER_ONE(target);
                }
                _PyExecutorObject *previous_executor = _PyExecutor_FromExit(exit);
                assert(tstate->current_executor == (PyObject *)previous_executor);
                // For control-flow guards, we don't want to increase the chain depth, as those don't actually
                // represent deopts but rather just normal programs!
                int chain_depth = previous_executor->vm_data.chain_depth + !exit->is_control_flow;
                // Note: it's safe to use target->op.arg here instead of the oparg given by EXTENDED_ARG.
                // The invariant in the optimizer is the deopt target always points back to the first EXTENDED_ARG.
                // So setting it to anything else is wrong.
                int succ = _PyJit_TryInitializeTracing(tstate, frame, target, target, target, STACK_LEVEL(), chain_depth, exit, target->op.arg);
                exit->temperature = restart_backoff_counter(exit->temperature);
                if (succ) {
                    GOTO_TIER_ONE_CONTINUE_TRACING(target);
                }
                GOTO_TIER_ONE(target);
                Py_UNREACHABLE();
            }
        }

        tier2 op(_COLD_DYNAMIC_EXIT, ( -- )) {
            SYNC_SP();
            // TODO (gh-139109): This should be similar to _COLD_EXIT in the future.
            _Py_CODEUNIT *target = frame->instr_ptr;
            GOTO_TIER_ONE(target);
            Py_UNREACHABLE();
        }

        tier2 op(_GUARD_IP__PUSH_FRAME, (ip/4 --)) {
            _Py_CODEUNIT *target = frame->instr_ptr + IP_OFFSET_OF(_PUSH_FRAME);
            if (target != (_Py_CODEUNIT *)ip) {
                frame->instr_ptr += IP_OFFSET_OF(_PUSH_FRAME);
                EXIT_IF(true);
            }
        }

        tier2 op(_GUARD_IP_YIELD_VALUE, (ip/4 --)) {
            _Py_CODEUNIT *target = frame->instr_ptr + IP_OFFSET_OF(YIELD_VALUE);
            if (target != (_Py_CODEUNIT *)ip) {
                frame->instr_ptr += IP_OFFSET_OF(YIELD_VALUE);
                EXIT_IF(true);
            }
        }

        tier2 op(_GUARD_IP_RETURN_VALUE, (ip/4 --)) {
            _Py_CODEUNIT *target = frame->instr_ptr + IP_OFFSET_OF(RETURN_VALUE);
            if (target != (_Py_CODEUNIT *)ip) {
                frame->instr_ptr += IP_OFFSET_OF(RETURN_VALUE);
                EXIT_IF(true);
            }
        }

        tier2 op(_GUARD_IP_RETURN_GENERATOR, (ip/4 --)) {
            _Py_CODEUNIT *target = frame->instr_ptr +  IP_OFFSET_OF(RETURN_GENERATOR);
            if (target != (_Py_CODEUNIT *)ip) {
                frame->instr_ptr += IP_OFFSET_OF(RETURN_GENERATOR);
                EXIT_IF(true);
            }
        }

        label(pop_3_error) {
            stack_pointer -= 3;
            assert(WITHIN_STACK_BOUNDS());
            goto error;
        }

        label(pop_2_error) {
            stack_pointer -= 2;
            assert(WITHIN_STACK_BOUNDS());
            goto error;
        }

        label(pop_1_error) {
            stack_pointer -= 1;
            assert(WITHIN_STACK_BOUNDS());
            goto error;
        }

        label(error) {
            /* Double-check exception status. */
#ifdef NDEBUG
            if (!_PyErr_Occurred(tstate)) {
            _PyErr_SetString(tstate, PyExc_SystemError,
                             "error return without exception set");
        }
#else
            assert(_PyErr_Occurred(tstate));
#endif

            /* Log traceback info. */
            assert(frame->owner != FRAME_OWNED_BY_INTERPRETER);
            if (!_PyFrame_IsIncomplete(frame)) {
                PyFrameObject *f = _PyFrame_GetFrameObject(frame);
                if (f != NULL) {
                    PyTraceBack_Here(f);
                }
            }
            _PyEval_MonitorRaise(tstate, frame, next_instr-1);
            goto exception_unwind;
        }

        spilled label(exception_unwind) {
            /* We can't use frame->instr_ptr here, as RERAISE may have set it */
            int offset = INSTR_OFFSET()-1;
            int level, handler, lasti;
            int handled = get_exception_handler(_PyFrame_GetCode(frame), offset, &level, &handler, &lasti);
            if (handled == 0) {
                // No handlers, so exit.
                assert(_PyErr_Occurred(tstate));
                /* Pop remaining stack entries. */
                _PyStackRef *stackbase = _PyFrame_Stackbase(frame);
                while (frame->stackpointer > stackbase) {
                    _PyStackRef ref = _PyFrame_StackPop(frame);
                    PyStackRef_XCLOSE(ref);
                }
                monitor_unwind(tstate, frame, next_instr-1);
                goto exit_unwind;
            }
            assert(STACK_LEVEL() >= level);
            _PyStackRef *new_top = _PyFrame_Stackbase(frame) + level;
            assert(frame->stackpointer >= new_top);
            while (frame->stackpointer > new_top) {
                _PyStackRef ref = _PyFrame_StackPop(frame);
                PyStackRef_XCLOSE(ref);
            }
            if (lasti) {
                int frame_lasti = _PyInterpreterFrame_LASTI(frame);
                _PyStackRef lasti = PyStackRef_TagInt(frame_lasti);
                _PyFrame_StackPush(frame, lasti);
            }

            /* Make the raw exception data
                available to the handler,
                so a program can emulate the
                Python main loop. */
            PyObject *exc = _PyErr_GetRaisedException(tstate);
            _PyFrame_StackPush(frame, PyStackRef_FromPyObjectSteal(exc));
            next_instr = _PyFrame_GetBytecode(frame) + handler;

            int err = monitor_handled(tstate, frame, next_instr, exc);
            if (err < 0) {
                goto exception_unwind;
            }
            /* Resume normal execution */
#ifdef Py_DEBUG
            if (frame->lltrace >= 5) {
                lltrace_resume_frame(frame);
            }
#endif
            RELOAD_STACK();
#if _Py_TAIL_CALL_INTERP
            int opcode;
#endif
            DISPATCH();
        }

        spilled label(exit_unwind) {
            assert(_PyErr_Occurred(tstate));
            _Py_LeaveRecursiveCallPy(tstate);
            assert(frame->owner != FRAME_OWNED_BY_INTERPRETER);
            // GH-99729: We need to unlink the frame *before* clearing it:
            _PyInterpreterFrame *dying = frame;
            frame = tstate->current_frame = dying->previous;
            _PyEval_FrameClearAndPop(tstate, dying);
            frame->return_offset = 0;
            if (frame->owner == FRAME_OWNED_BY_INTERPRETER) {
                /* Restore previous frame and exit */
                tstate->current_frame = frame->previous;
#if !_Py_TAIL_CALL_INTERP
                assert(frame == &entry.frame);
#endif
#ifdef _Py_TIER2
                _PyStackRef executor = frame->localsplus[0];
                assert(tstate->current_executor == NULL);
                if (!PyStackRef_IsNull(executor)) {
                    tstate->current_executor = PyStackRef_AsPyObjectBorrow(executor);
                    PyStackRef_CLOSE(executor);
                }
#endif
                return NULL;
            }
            next_instr = frame->instr_ptr;
            RELOAD_STACK();
            goto error;
        }

        spilled label(start_frame) {
            int too_deep = _Py_EnterRecursivePy(tstate);
            if (too_deep) {
                goto exit_unwind;
            }
            next_instr = frame->instr_ptr;
        #ifdef Py_DEBUG
            int lltrace = maybe_lltrace_resume_frame(frame, GLOBALS());
            if (lltrace < 0) {
                JUMP_TO_LABEL(exit_unwind);
            }
            frame->lltrace = lltrace;
            /* _PyEval_EvalFrameDefault() must not be called with an exception set,
            because it can clear it (directly or indirectly) and so the
            caller loses its exception */
            assert(!_PyErr_Occurred(tstate));
        #endif
            RELOAD_STACK();
#if _Py_TAIL_CALL_INTERP
            int opcode;
#endif
            DISPATCH();
        }

        inst(TRACE_RECORD, (--)) {
#if _Py_TIER2
            assert(IS_JIT_TRACING());
            next_instr = this_instr;
            frame->instr_ptr = prev_instr;
            opcode = next_instr->op.code;
            bool stop_tracing = (opcode == WITH_EXCEPT_START ||
                opcode == RERAISE || opcode == CLEANUP_THROW ||
                opcode == PUSH_EXC_INFO || opcode == INTERPRETER_EXIT);
            int full = !_PyJit_translate_single_bytecode_to_trace(tstate, frame, next_instr, stop_tracing ? _DEOPT : 0);
            if (full) {
                LEAVE_TRACING();
                int err = stop_tracing_and_jit(tstate, frame);
                ERROR_IF(err < 0);
                DISPATCH();
            }
            // Super instructions. Instruction deopted. There's a mismatch in what the stack expects
            // in the optimizer. So we have to reflect in the trace correctly.
            _PyThreadStateImpl *_tstate = (_PyThreadStateImpl *)tstate;
            if ((_tstate->jit_tracer_state.prev_state.instr->op.code == CALL_LIST_APPEND &&
                opcode == POP_TOP) ||
                (_tstate->jit_tracer_state.prev_state.instr->op.code == BINARY_OP_INPLACE_ADD_UNICODE &&
                opcode == STORE_FAST)) {
                _tstate->jit_tracer_state.prev_state.instr_is_super = true;
            }
            else {
                _tstate->jit_tracer_state.prev_state.instr = next_instr;
            }
            PyObject *prev_code = PyStackRef_AsPyObjectBorrow(frame->f_executable);
            if (_tstate->jit_tracer_state.prev_state.instr_code != (PyCodeObject *)prev_code) {
                Py_SETREF(_tstate->jit_tracer_state.prev_state.instr_code, (PyCodeObject*)Py_NewRef((prev_code)));
            }

            _tstate->jit_tracer_state.prev_state.instr_frame = frame;
            _tstate->jit_tracer_state.prev_state.instr_oparg = oparg;
            _tstate->jit_tracer_state.prev_state.instr_stacklevel = PyStackRef_IsNone(frame->f_executable) ? 2 : STACK_LEVEL();
            if (_PyOpcode_Caches[_PyOpcode_Deopt[opcode]]) {
                (&next_instr[1])->counter = trigger_backoff_counter();
            }
            DISPATCH_GOTO_NON_TRACING();
#else
            (void)prev_instr;
            Py_FatalError("JIT instruction executed in non-jit build.");
#endif
        }

        label(stop_tracing) {
#if _Py_TIER2
            assert(IS_JIT_TRACING());
            int opcode = next_instr->op.code;
            _PyJit_translate_single_bytecode_to_trace(tstate, frame, NULL, _EXIT_TRACE);
            LEAVE_TRACING();
            int err = stop_tracing_and_jit(tstate, frame);
            ERROR_IF(err < 0);
            DISPATCH_GOTO_NON_TRACING();
#else
            Py_FatalError("JIT label executed in non-jit build.");
#endif
        }


// END BYTECODES //

    }
 dispatch_opcode:
 error:
 exception_unwind:
 exit_unwind:
 handle_eval_breaker:
 resume_frame:
 start_frame:
 unbound_local_error:
    ;
}

// Future families go below this point //<|MERGE_RESOLUTION|>--- conflicted
+++ resolved
@@ -4058,12 +4058,8 @@
             _GUARD_NOS_NULL +
             _GUARD_CALLABLE_STR_1 +
             _CALL_STR_1 +
-<<<<<<< HEAD
             POP_TOP +
-            _CHECK_PERIODIC;
-=======
             _CHECK_PERIODIC_AT_END;
->>>>>>> a2753854
 
         op(_GUARD_CALLABLE_TUPLE_1, (callable, unused, unused -- callable, unused, unused)) {
             PyObject *callable_o = PyStackRef_AsPyObjectBorrow(callable);
