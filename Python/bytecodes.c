--- conflicted
+++ resolved
@@ -791,22 +791,13 @@
             DEOPT_IF(!_PyThreadState_HasStackSpace(tstate, code->co_framesize));
             STAT_INC(BINARY_SUBSCR, hit);
             Py_INCREF(getitem);
-<<<<<<< HEAD
-            _PyInterpreterFrame *new_frame = _PyFrame_PushUnchecked(tstate, getitem, 2, frame);
-            STACK_SHRINK(2);
-            new_frame->localsplus[0] = container_st;
-            new_frame->localsplus[1] = sub_st;
-            frame->return_offset = (uint16_t)(next_instr - this_instr);
-            DISPATCH_INLINED(new_frame);
-=======
->>>>>>> e077b201
         }
 
         op(_BINARY_SUBSCR_INIT_CALL, (container, sub -- new_frame: _PyInterpreterFrame* )) {
             PyTypeObject *tp = Py_TYPE(PyStackRef_AsPyObjectBorrow(container));
             PyHeapTypeObject *ht = (PyHeapTypeObject *)tp;
             PyObject *getitem = ht->_spec_cache.getitem;
-            new_frame = _PyFrame_PushUnchecked(tstate, (PyFunctionObject *)getitem, 2);
+            new_frame = _PyFrame_PushUnchecked(tstate, (PyFunctionObject *)getitem, 2, frame);
             SYNC_SP();
             new_frame->localsplus[0] = container;
             new_frame->localsplus[1] = sub;
@@ -1122,16 +1113,9 @@
             gen->gi_frame_state = FRAME_EXECUTING;
             gen->gi_exc_state.previous_item = tstate->exc_info;
             tstate->exc_info = &gen->gi_exc_state;
-<<<<<<< HEAD
-            assert(next_instr - this_instr + oparg <= UINT16_MAX);
-            frame->return_offset = (uint16_t)(next_instr - this_instr + oparg);
-            gen_frame->previous = frame;
-            DISPATCH_INLINED(gen_frame);
-            DISPATCH_INLINED(gen_frame);
-=======
             assert(1 + INLINE_CACHE_ENTRIES_SEND + oparg <= UINT16_MAX);
             frame->return_offset = (uint16_t)(1 + INLINE_CACHE_ENTRIES_SEND + oparg);
->>>>>>> e077b201
+            gen_frame->previous = frame;
         }
 
         macro(SEND_GEN) =
@@ -2162,13 +2146,7 @@
             DEOPT_IF(!_PyThreadState_HasStackSpace(tstate, code->co_framesize));
             STAT_INC(LOAD_ATTR, hit);
             Py_INCREF(fget);
-<<<<<<< HEAD
-            _PyInterpreterFrame *new_frame = _PyFrame_PushUnchecked(tstate, f, 1, frame);
-            // Manipulate stack directly because we exit with DISPATCH_INLINED().
-            STACK_SHRINK(1);
-=======
-            new_frame = _PyFrame_PushUnchecked(tstate, f, 1);
->>>>>>> e077b201
+            new_frame = _PyFrame_PushUnchecked(tstate, f, 1, frame);
             new_frame->localsplus[0] = owner;
         }
 
@@ -4148,7 +4126,7 @@
             PyObject *locals = code_flags & CO_OPTIMIZED ? NULL : Py_NewRef(PyFunction_GET_GLOBALS(callable_o));
             new_frame = _PyEvalFramePushAndInit(
                 tstate, (PyFunctionObject *)PyStackRef_AsPyObjectSteal(callable), locals,
-                args, positional_args, kwnames_o
+                args, positional_args, kwnames_o, frame
             );
             PyStackRef_CLOSE(kwnames);
             // The frame has stolen all the arguments from the stack,
