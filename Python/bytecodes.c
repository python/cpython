// This file contains instruction definitions.
// It is read by generators stored in Tools/cases_generator/
// to generate Python/generated_cases.c.h and others.
// Note that there is some dummy C code at the top and bottom of the file
// to fool text editors like VS Code into believing this is valid C code.
// The actual instruction definitions start at // BEGIN BYTECODES //.
// See Tools/cases_generator/README.md for more information.

#include "Python.h"
#include "pycore_abstract.h"      // _PyIndex_Check()
#include "pycore_code.h"
#include "pycore_emscripten_signal.h"  // _Py_CHECK_EMSCRIPTEN_SIGNALS
#include "pycore_function.h"
#include "pycore_instruments.h"
#include "pycore_intrinsics.h"
#include "pycore_long.h"          // _PyLong_GetZero()
#include "pycore_moduleobject.h"  // PyModuleObject
#include "pycore_object.h"        // _PyObject_GC_TRACK()
#include "pycore_opcode_metadata.h"  // uop names
#include "pycore_opcode_utils.h"  // MAKE_FUNCTION_*
#include "pycore_pyerrors.h"      // _PyErr_GetRaisedException()
#include "pycore_pystate.h"       // _PyInterpreterState_GET()
#include "pycore_range.h"         // _PyRangeIterObject
#include "pycore_setobject.h"     // _PySet_NextEntry()
#include "pycore_sliceobject.h"   // _PyBuildSlice_ConsumeRefs
#include "pycore_sysmodule.h"     // _PySys_Audit()
#include "pycore_tuple.h"         // _PyTuple_ITEMS()
#include "pycore_typeobject.h"    // _PySuper_Lookup()

#include "pycore_dict.h"
#include "dictobject.h"
#include "pycore_frame.h"
#include "opcode.h"
#include "optimizer.h"
#include "pydtrace.h"
#include "setobject.h"


#define USE_COMPUTED_GOTOS 0
#include "ceval_macros.h"

/* Flow control macros */
#define GO_TO_INSTRUCTION(instname) ((void)0)

#define inst(name, ...) case name:
#define op(name, ...) /* NAME is ignored */
#define macro(name) static int MACRO_##name
#define super(name) static int SUPER_##name
#define family(name, ...) static int family_##name
#define pseudo(name) static int pseudo_##name

/* Annotations */
#define guard
#define override
#define specializing
#define split
#define replicate(TIMES)

// Dummy variables for stack effects.
static PyObject *value, *value1, *value2, *left, *right, *res, *sum, *prod, *sub;
static PyObject *container, *start, *stop, *v, *lhs, *rhs, *res2;
static PyObject *list, *tuple, *dict, *owner, *set, *str, *tup, *map, *keys;
static PyObject *exit_func, *lasti, *val, *retval, *obj, *iter, *exhausted;
static PyObject *aiter, *awaitable, *iterable, *w, *exc_value, *bc, *locals;
static PyObject *orig, *excs, *update, *b, *fromlist, *level, *from;
static PyObject **pieces, **values;
static size_t jump;
// Dummy variables for cache effects
static uint16_t invert, counter, index, hint;
#define unused 0  // Used in a macro def, can't be static
static uint32_t type_version;
static _PyExecutorObject *current_executor;

static PyObject *
dummy_func(
    PyThreadState *tstate,
    _PyInterpreterFrame *frame,
    unsigned char opcode,
    unsigned int oparg,
    _Py_CODEUNIT *next_instr,
    PyObject **stack_pointer,
    int throwflag,
    PyObject *args[]
)
{
    // Dummy labels.
    pop_1_error:
    // Dummy locals.
    PyObject *dummy;
    _Py_CODEUNIT *this_instr;
    PyObject *attr;
    PyObject *attrs;
    PyObject *bottom;
    PyObject *callable;
    PyObject *callargs;
    PyObject *codeobj;
    PyObject *cond;
    PyObject *descr;
    _PyInterpreterFrame  entry_frame;
    PyObject *exc;
    PyObject *exit;
    PyObject *fget;
    PyObject *fmt_spec;
    PyObject *func;
    uint32_t func_version;
    PyObject *getattribute;
    PyObject *kwargs;
    PyObject *kwdefaults;
    PyObject *len_o;
    PyObject *match;
    PyObject *match_type;
    PyObject *method;
    PyObject *mgr;
    Py_ssize_t min_args;
    PyObject *names;
    PyObject *new_exc;
    PyObject *next;
    PyObject *none;
    PyObject *null;
    PyObject *prev_exc;
    PyObject *receiver;
    PyObject *rest;
    int result;
    PyObject *self;
    PyObject *seq;
    PyObject *slice;
    PyObject *step;
    PyObject *subject;
    PyObject *top;
    PyObject *type;
    PyObject *typevars;
    int values_or_none;

    switch (opcode) {

// BEGIN BYTECODES //
        pure inst(NOP, (--)) {
        }

        family(RESUME, 0) = {
            RESUME_CHECK,
        };

        tier1 inst(RESUME, (--)) {
            assert(frame == tstate->current_frame);
            if (tstate->tracing == 0) {
                uintptr_t global_version =
                    _Py_atomic_load_uintptr_relaxed(&tstate->eval_breaker) &
                    ~_PY_EVAL_EVENTS_MASK;
                uintptr_t code_version = _PyFrame_GetCode(frame)->_co_instrumentation_version;
                assert((code_version & 255) == 0);
                if (code_version != global_version) {
                    int err = _Py_Instrument(_PyFrame_GetCode(frame), tstate->interp);
                    ERROR_IF(err, error);
                    next_instr = this_instr;
                    DISPATCH();
                }
            }
            if ((oparg & RESUME_OPARG_LOCATION_MASK) < RESUME_AFTER_YIELD_FROM) {
                CHECK_EVAL_BREAKER();
            }
            this_instr->op.code = RESUME_CHECK;
        }

        inst(RESUME_CHECK, (--)) {
#if defined(__EMSCRIPTEN__)
            DEOPT_IF(_Py_emscripten_signal_clock == 0);
            _Py_emscripten_signal_clock -= Py_EMSCRIPTEN_SIGNAL_HANDLING;
#endif
            uintptr_t eval_breaker = _Py_atomic_load_uintptr_relaxed(&tstate->eval_breaker);
            uintptr_t version = _PyFrame_GetCode(frame)->_co_instrumentation_version;
            assert((version & _PY_EVAL_EVENTS_MASK) == 0);
            DEOPT_IF(eval_breaker != version && tstate->tracing == 0);
        }

        inst(INSTRUMENTED_RESUME, (--)) {
            uintptr_t global_version = _Py_atomic_load_uintptr_relaxed(&tstate->eval_breaker) & ~_PY_EVAL_EVENTS_MASK;
            uintptr_t code_version = _PyFrame_GetCode(frame)->_co_instrumentation_version;
            if (code_version != global_version && tstate->tracing == 0) {
                if (_Py_Instrument(_PyFrame_GetCode(frame), tstate->interp)) {
                    GOTO_ERROR(error);
                }
                next_instr = this_instr;
            }
            else {
                if ((oparg & RESUME_OPARG_LOCATION_MASK) < RESUME_AFTER_YIELD_FROM) {
                    CHECK_EVAL_BREAKER();
                }
                _PyFrame_SetStackPointer(frame, stack_pointer);
                int err = _Py_call_instrumentation(
                        tstate, oparg > 0, frame, this_instr);
                stack_pointer = _PyFrame_GetStackPointer(frame);
                ERROR_IF(err, error);
                if (frame->instr_ptr != this_instr) {
                    /* Instrumentation has jumped */
                    next_instr = frame->instr_ptr;
                    DISPATCH();
                }
            }
        }

        pseudo(LOAD_CLOSURE) = {
            LOAD_FAST,
        };

        inst(LOAD_FAST_CHECK, (-- value)) {
            value = GETLOCAL(oparg);
            ERROR_IF(value == NULL, unbound_local_error);
            Py_INCREF(value);
        }

        replicate(8) pure inst(LOAD_FAST, (-- value)) {
            value = GETLOCAL(oparg);
            assert(value != NULL);
            Py_INCREF(value);
        }

        inst(LOAD_FAST_AND_CLEAR, (-- value)) {
            value = GETLOCAL(oparg);
            // do not use SETLOCAL here, it decrefs the old value
            GETLOCAL(oparg) = NULL;
        }

        inst(LOAD_FAST_LOAD_FAST, ( -- value1, value2)) {
            uint32_t oparg1 = oparg >> 4;
            uint32_t oparg2 = oparg & 15;
            value1 = GETLOCAL(oparg1);
            value2 = GETLOCAL(oparg2);
            Py_INCREF(value1);
            Py_INCREF(value2);
        }

        pure inst(LOAD_CONST, (-- value)) {
            value = GETITEM(FRAME_CO_CONSTS, oparg);
            Py_INCREF(value);
        }

        replicate(8) inst(STORE_FAST, (value --)) {
            SETLOCAL(oparg, value);
        }

        pseudo(STORE_FAST_MAYBE_NULL) = {
            STORE_FAST,
        };

        inst(STORE_FAST_LOAD_FAST, (value1 -- value2)) {
            uint32_t oparg1 = oparg >> 4;
            uint32_t oparg2 = oparg & 15;
            SETLOCAL(oparg1, value1);
            value2 = GETLOCAL(oparg2);
            Py_INCREF(value2);
        }

        inst(STORE_FAST_STORE_FAST, (value2, value1 --)) {
            uint32_t oparg1 = oparg >> 4;
            uint32_t oparg2 = oparg & 15;
            SETLOCAL(oparg1, value1);
            SETLOCAL(oparg2, value2);
        }

        pure inst(POP_TOP, (value --)) {
            DECREF_INPUTS();
        }

        pure inst(PUSH_NULL, (-- res)) {
            res = NULL;
        }

        macro(END_FOR) = POP_TOP;

        tier1 inst(INSTRUMENTED_END_FOR, (receiver, value -- receiver)) {
            /* Need to create a fake StopIteration error here,
             * to conform to PEP 380 */
            if (PyGen_Check(receiver)) {
                PyErr_SetObject(PyExc_StopIteration, value);
                if (monitor_stop_iteration(tstate, frame, this_instr)) {
                    GOTO_ERROR(error);
                }
                PyErr_SetRaisedException(NULL);
            }
            DECREF_INPUTS();
        }

        pure inst(END_SEND, (receiver, value -- value)) {
            Py_DECREF(receiver);
        }

        tier1 inst(INSTRUMENTED_END_SEND, (receiver, value -- value)) {
            if (PyGen_Check(receiver) || PyCoro_CheckExact(receiver)) {
                PyErr_SetObject(PyExc_StopIteration, value);
                if (monitor_stop_iteration(tstate, frame, this_instr)) {
                    GOTO_ERROR(error);
                }
                PyErr_SetRaisedException(NULL);
            }
            Py_DECREF(receiver);
        }

        inst(UNARY_NEGATIVE, (value -- res)) {
            res = PyNumber_Negative(value);
            DECREF_INPUTS();
            ERROR_IF(res == NULL, error);
        }

        pure inst(UNARY_NOT, (value -- res)) {
            assert(PyBool_Check(value));
            res = Py_IsFalse(value) ? Py_True : Py_False;
        }

        family(TO_BOOL, INLINE_CACHE_ENTRIES_TO_BOOL) = {
            TO_BOOL_ALWAYS_TRUE,
            TO_BOOL_BOOL,
            TO_BOOL_INT,
            TO_BOOL_LIST,
            TO_BOOL_NONE,
            TO_BOOL_STR,
        };

        specializing op(_SPECIALIZE_TO_BOOL, (counter/1, value -- value)) {
            #if ENABLE_SPECIALIZATION
            if (ADAPTIVE_COUNTER_IS_ZERO(counter)) {
                next_instr = this_instr;
                _Py_Specialize_ToBool(value, next_instr);
                DISPATCH_SAME_OPARG();
            }
            STAT_INC(TO_BOOL, deferred);
            DECREMENT_ADAPTIVE_COUNTER(this_instr[1].cache);
            #endif  /* ENABLE_SPECIALIZATION */
        }

        op(_TO_BOOL, (value -- res)) {
            int err = PyObject_IsTrue(value);
            DECREF_INPUTS();
            ERROR_IF(err < 0, error);
            res = err ? Py_True : Py_False;
        }

        macro(TO_BOOL) = _SPECIALIZE_TO_BOOL + unused/2 + _TO_BOOL;

        inst(TO_BOOL_BOOL, (unused/1, unused/2, value -- value)) {
            EXIT_IF(!PyBool_Check(value));
            STAT_INC(TO_BOOL, hit);
        }

        inst(TO_BOOL_INT, (unused/1, unused/2, value -- res)) {
            EXIT_IF(!PyLong_CheckExact(value));
            STAT_INC(TO_BOOL, hit);
            if (_PyLong_IsZero((PyLongObject *)value)) {
                assert(_Py_IsImmortal(value));
                res = Py_False;
            }
            else {
                DECREF_INPUTS();
                res = Py_True;
            }
        }

        inst(TO_BOOL_LIST, (unused/1, unused/2, value -- res)) {
            EXIT_IF(!PyList_CheckExact(value));
            STAT_INC(TO_BOOL, hit);
            res = Py_SIZE(value) ? Py_True : Py_False;
            DECREF_INPUTS();
        }

        inst(TO_BOOL_NONE, (unused/1, unused/2, value -- res)) {
            // This one is a bit weird, because we expect *some* failures:
            EXIT_IF(!Py_IsNone(value));
            STAT_INC(TO_BOOL, hit);
            res = Py_False;
        }

        inst(TO_BOOL_STR, (unused/1, unused/2, value -- res)) {
            EXIT_IF(!PyUnicode_CheckExact(value));
            STAT_INC(TO_BOOL, hit);
            if (value == &_Py_STR(empty)) {
                assert(_Py_IsImmortal(value));
                res = Py_False;
            }
            else {
                assert(Py_SIZE(value));
                DECREF_INPUTS();
                res = Py_True;
            }
        }

        inst(TO_BOOL_ALWAYS_TRUE, (unused/1, version/2, value -- res)) {
            // This one is a bit weird, because we expect *some* failures:
            assert(version);
            EXIT_IF(Py_TYPE(value)->tp_version_tag != version);
            STAT_INC(TO_BOOL, hit);
            DECREF_INPUTS();
            res = Py_True;
        }

        inst(UNARY_INVERT, (value -- res)) {
            res = PyNumber_Invert(value);
            DECREF_INPUTS();
            ERROR_IF(res == NULL, error);
        }

        family(BINARY_OP, INLINE_CACHE_ENTRIES_BINARY_OP) = {
            BINARY_OP_MULTIPLY_INT,
            BINARY_OP_ADD_INT,
            BINARY_OP_SUBTRACT_INT,
            BINARY_OP_MULTIPLY_FLOAT,
            BINARY_OP_ADD_FLOAT,
            BINARY_OP_SUBTRACT_FLOAT,
            BINARY_OP_ADD_UNICODE,
            // BINARY_OP_INPLACE_ADD_UNICODE,  // See comments at that opcode.
        };

        op(_GUARD_BOTH_INT, (left, right -- left, right)) {
            EXIT_IF(!PyLong_CheckExact(left));
            EXIT_IF(!PyLong_CheckExact(right));
        }

        pure op(_BINARY_OP_MULTIPLY_INT, (left, right -- res)) {
            STAT_INC(BINARY_OP, hit);
            res = _PyLong_Multiply((PyLongObject *)left, (PyLongObject *)right);
            _Py_DECREF_SPECIALIZED(right, (destructor)PyObject_Free);
            _Py_DECREF_SPECIALIZED(left, (destructor)PyObject_Free);
            ERROR_IF(res == NULL, error);
        }

        pure op(_BINARY_OP_ADD_INT, (left, right -- res)) {
            STAT_INC(BINARY_OP, hit);
            res = _PyLong_Add((PyLongObject *)left, (PyLongObject *)right);
            _Py_DECREF_SPECIALIZED(right, (destructor)PyObject_Free);
            _Py_DECREF_SPECIALIZED(left, (destructor)PyObject_Free);
            ERROR_IF(res == NULL, error);
        }

        pure op(_BINARY_OP_SUBTRACT_INT, (left, right -- res)) {
            STAT_INC(BINARY_OP, hit);
            res = _PyLong_Subtract((PyLongObject *)left, (PyLongObject *)right);
            _Py_DECREF_SPECIALIZED(right, (destructor)PyObject_Free);
            _Py_DECREF_SPECIALIZED(left, (destructor)PyObject_Free);
            ERROR_IF(res == NULL, error);
        }

        macro(BINARY_OP_MULTIPLY_INT) =
            _GUARD_BOTH_INT + unused/1 + _BINARY_OP_MULTIPLY_INT;
        macro(BINARY_OP_ADD_INT) =
            _GUARD_BOTH_INT + unused/1 + _BINARY_OP_ADD_INT;
        macro(BINARY_OP_SUBTRACT_INT) =
            _GUARD_BOTH_INT + unused/1 + _BINARY_OP_SUBTRACT_INT;

        op(_GUARD_BOTH_FLOAT, (left, right -- left, right)) {
            EXIT_IF(!PyFloat_CheckExact(left));
            EXIT_IF(!PyFloat_CheckExact(right));
        }

        pure op(_BINARY_OP_MULTIPLY_FLOAT, (left, right -- res)) {
            STAT_INC(BINARY_OP, hit);
            double dres =
                ((PyFloatObject *)left)->ob_fval *
                ((PyFloatObject *)right)->ob_fval;
            DECREF_INPUTS_AND_REUSE_FLOAT(left, right, dres, res);
        }

        pure op(_BINARY_OP_ADD_FLOAT, (left, right -- res)) {
            STAT_INC(BINARY_OP, hit);
            double dres =
                ((PyFloatObject *)left)->ob_fval +
                ((PyFloatObject *)right)->ob_fval;
            DECREF_INPUTS_AND_REUSE_FLOAT(left, right, dres, res);
        }

        pure op(_BINARY_OP_SUBTRACT_FLOAT, (left, right -- res)) {
            STAT_INC(BINARY_OP, hit);
            double dres =
                ((PyFloatObject *)left)->ob_fval -
                ((PyFloatObject *)right)->ob_fval;
            DECREF_INPUTS_AND_REUSE_FLOAT(left, right, dres, res);
        }

        macro(BINARY_OP_MULTIPLY_FLOAT) =
            _GUARD_BOTH_FLOAT + unused/1 + _BINARY_OP_MULTIPLY_FLOAT;
        macro(BINARY_OP_ADD_FLOAT) =
            _GUARD_BOTH_FLOAT + unused/1 + _BINARY_OP_ADD_FLOAT;
        macro(BINARY_OP_SUBTRACT_FLOAT) =
            _GUARD_BOTH_FLOAT + unused/1 + _BINARY_OP_SUBTRACT_FLOAT;

        op(_GUARD_BOTH_UNICODE, (left, right -- left, right)) {
            EXIT_IF(!PyUnicode_CheckExact(left));
            EXIT_IF(!PyUnicode_CheckExact(right));
        }

        pure op(_BINARY_OP_ADD_UNICODE, (left, right -- res)) {
            STAT_INC(BINARY_OP, hit);
            res = PyUnicode_Concat(left, right);
            _Py_DECREF_SPECIALIZED(left, _PyUnicode_ExactDealloc);
            _Py_DECREF_SPECIALIZED(right, _PyUnicode_ExactDealloc);
            ERROR_IF(res == NULL, error);
        }

        macro(BINARY_OP_ADD_UNICODE) =
            _GUARD_BOTH_UNICODE + unused/1 + _BINARY_OP_ADD_UNICODE;

        // This is a subtle one. It's a super-instruction for
        // BINARY_OP_ADD_UNICODE followed by STORE_FAST
        // where the store goes into the left argument.
        // So the inputs are the same as for all BINARY_OP
        // specializations, but there is no output.
        // At the end we just skip over the STORE_FAST.
        tier1 op(_BINARY_OP_INPLACE_ADD_UNICODE, (left, right --)) {
            assert(next_instr->op.code == STORE_FAST);
            PyObject **target_local = &GETLOCAL(next_instr->op.arg);
            DEOPT_IF(*target_local != left);
            STAT_INC(BINARY_OP, hit);
            /* Handle `left = left + right` or `left += right` for str.
             *
             * When possible, extend `left` in place rather than
             * allocating a new PyUnicodeObject. This attempts to avoid
             * quadratic behavior when one neglects to use str.join().
             *
             * If `left` has only two references remaining (one from
             * the stack, one in the locals), DECREFing `left` leaves
             * only the locals reference, so PyUnicode_Append knows
             * that the string is safe to mutate.
             */
            assert(Py_REFCNT(left) >= 2);
            _Py_DECREF_NO_DEALLOC(left);
            PyUnicode_Append(target_local, right);
            _Py_DECREF_SPECIALIZED(right, _PyUnicode_ExactDealloc);
            ERROR_IF(*target_local == NULL, error);
            // The STORE_FAST is already done.
            assert(next_instr->op.code == STORE_FAST);
            SKIP_OVER(1);
        }

        macro(BINARY_OP_INPLACE_ADD_UNICODE) =
            _GUARD_BOTH_UNICODE + unused/1 + _BINARY_OP_INPLACE_ADD_UNICODE;

        family(BINARY_SUBSCR, INLINE_CACHE_ENTRIES_BINARY_SUBSCR) = {
            BINARY_SUBSCR_DICT,
            BINARY_SUBSCR_GETITEM,
            BINARY_SUBSCR_LIST_INT,
            BINARY_SUBSCR_STR_INT,
            BINARY_SUBSCR_TUPLE_INT,
        };

        specializing op(_SPECIALIZE_BINARY_SUBSCR, (counter/1, container, sub -- container, sub)) {
            #if ENABLE_SPECIALIZATION
            if (ADAPTIVE_COUNTER_IS_ZERO(counter)) {
                next_instr = this_instr;
                _Py_Specialize_BinarySubscr(container, sub, next_instr);
                DISPATCH_SAME_OPARG();
            }
            STAT_INC(BINARY_SUBSCR, deferred);
            DECREMENT_ADAPTIVE_COUNTER(this_instr[1].cache);
            #endif  /* ENABLE_SPECIALIZATION */
        }

        op(_BINARY_SUBSCR, (container, sub -- res)) {
            res = PyObject_GetItem(container, sub);
            DECREF_INPUTS();
            ERROR_IF(res == NULL, error);
        }

        macro(BINARY_SUBSCR) = _SPECIALIZE_BINARY_SUBSCR + _BINARY_SUBSCR;

        inst(BINARY_SLICE, (container, start, stop -- res)) {
            PyObject *slice = _PyBuildSlice_ConsumeRefs(start, stop);
            // Can't use ERROR_IF() here, because we haven't
            // DECREF'ed container yet, and we still own slice.
            if (slice == NULL) {
                res = NULL;
            }
            else {
                res = PyObject_GetItem(container, slice);
                Py_DECREF(slice);
            }
            Py_DECREF(container);
            ERROR_IF(res == NULL, error);
        }

        inst(STORE_SLICE, (v, container, start, stop -- )) {
            PyObject *slice = _PyBuildSlice_ConsumeRefs(start, stop);
            int err;
            if (slice == NULL) {
                err = 1;
            }
            else {
                err = PyObject_SetItem(container, slice, v);
                Py_DECREF(slice);
            }
            Py_DECREF(v);
            Py_DECREF(container);
            ERROR_IF(err, error);
        }

        inst(BINARY_SUBSCR_LIST_INT, (unused/1, list, sub -- res)) {
            DEOPT_IF(!PyLong_CheckExact(sub));
            DEOPT_IF(!PyList_CheckExact(list));

            // Deopt unless 0 <= sub < PyList_Size(list)
            DEOPT_IF(!_PyLong_IsNonNegativeCompact((PyLongObject *)sub));
            Py_ssize_t index = ((PyLongObject*)sub)->long_value.ob_digit[0];
            DEOPT_IF(index >= PyList_GET_SIZE(list));
            STAT_INC(BINARY_SUBSCR, hit);
            res = PyList_GET_ITEM(list, index);
            assert(res != NULL);
            Py_INCREF(res);
            _Py_DECREF_SPECIALIZED(sub, (destructor)PyObject_Free);
            Py_DECREF(list);
        }

        inst(BINARY_SUBSCR_STR_INT, (unused/1, str, sub -- res)) {
            DEOPT_IF(!PyLong_CheckExact(sub));
            DEOPT_IF(!PyUnicode_CheckExact(str));
            DEOPT_IF(!_PyLong_IsNonNegativeCompact((PyLongObject *)sub));
            Py_ssize_t index = ((PyLongObject*)sub)->long_value.ob_digit[0];
            DEOPT_IF(PyUnicode_GET_LENGTH(str) <= index);
            // Specialize for reading an ASCII character from any string:
            Py_UCS4 c = PyUnicode_READ_CHAR(str, index);
            DEOPT_IF(Py_ARRAY_LENGTH(_Py_SINGLETON(strings).ascii) <= c);
            STAT_INC(BINARY_SUBSCR, hit);
            res = (PyObject*)&_Py_SINGLETON(strings).ascii[c];
            _Py_DECREF_SPECIALIZED(sub, (destructor)PyObject_Free);
            Py_DECREF(str);
        }

        inst(BINARY_SUBSCR_TUPLE_INT, (unused/1, tuple, sub -- res)) {
            DEOPT_IF(!PyLong_CheckExact(sub));
            DEOPT_IF(!PyTuple_CheckExact(tuple));

            // Deopt unless 0 <= sub < PyTuple_Size(list)
            DEOPT_IF(!_PyLong_IsNonNegativeCompact((PyLongObject *)sub));
            Py_ssize_t index = ((PyLongObject*)sub)->long_value.ob_digit[0];
            DEOPT_IF(index >= PyTuple_GET_SIZE(tuple));
            STAT_INC(BINARY_SUBSCR, hit);
            res = PyTuple_GET_ITEM(tuple, index);
            assert(res != NULL);
            Py_INCREF(res);
            _Py_DECREF_SPECIALIZED(sub, (destructor)PyObject_Free);
            Py_DECREF(tuple);
        }

        inst(BINARY_SUBSCR_DICT, (unused/1, dict, sub -- res)) {
            DEOPT_IF(!PyDict_CheckExact(dict));
            STAT_INC(BINARY_SUBSCR, hit);
            int rc = PyDict_GetItemRef(dict, sub, &res);
            if (rc == 0) {
                _PyErr_SetKeyError(sub);
            }
            DECREF_INPUTS();
            ERROR_IF(rc <= 0, error); // not found or error
        }

        inst(BINARY_SUBSCR_GETITEM, (unused/1, container, sub -- unused)) {
            DEOPT_IF(tstate->interp->eval_frame);
            PyTypeObject *tp = Py_TYPE(container);
            DEOPT_IF(!PyType_HasFeature(tp, Py_TPFLAGS_HEAPTYPE));
            PyHeapTypeObject *ht = (PyHeapTypeObject *)tp;
            PyObject *cached = ht->_spec_cache.getitem;
            DEOPT_IF(cached == NULL);
            assert(PyFunction_Check(cached));
            PyFunctionObject *getitem = (PyFunctionObject *)cached;
            uint32_t cached_version = ht->_spec_cache.getitem_version;
            DEOPT_IF(getitem->func_version != cached_version);
            PyCodeObject *code = (PyCodeObject *)getitem->func_code;
            assert(code->co_argcount == 2);
            DEOPT_IF(!_PyThreadState_HasStackSpace(tstate, code->co_framesize));
            STAT_INC(BINARY_SUBSCR, hit);
            Py_INCREF(getitem);
            _PyInterpreterFrame *new_frame = _PyFrame_PushUnchecked(tstate, getitem, 2);
            STACK_SHRINK(2);
            new_frame->localsplus[0] = container;
            new_frame->localsplus[1] = sub;
            frame->return_offset = (uint16_t)(next_instr - this_instr);
            DISPATCH_INLINED(new_frame);
        }

        inst(LIST_APPEND, (list, unused[oparg-1], v -- list, unused[oparg-1])) {
            ERROR_IF(_PyList_AppendTakeRef((PyListObject *)list, v) < 0, error);
        }

        inst(SET_ADD, (set, unused[oparg-1], v -- set, unused[oparg-1])) {
            int err = PySet_Add(set, v);
            DECREF_INPUTS();
            ERROR_IF(err, error);
        }

        family(STORE_SUBSCR, INLINE_CACHE_ENTRIES_STORE_SUBSCR) = {
            STORE_SUBSCR_DICT,
            STORE_SUBSCR_LIST_INT,
        };

        specializing op(_SPECIALIZE_STORE_SUBSCR, (counter/1, container, sub -- container, sub)) {
            #if ENABLE_SPECIALIZATION
            if (ADAPTIVE_COUNTER_IS_ZERO(counter)) {
                next_instr = this_instr;
                _Py_Specialize_StoreSubscr(container, sub, next_instr);
                DISPATCH_SAME_OPARG();
            }
            STAT_INC(STORE_SUBSCR, deferred);
            DECREMENT_ADAPTIVE_COUNTER(this_instr[1].cache);
            #endif  /* ENABLE_SPECIALIZATION */
        }

        op(_STORE_SUBSCR, (v, container, sub -- )) {
            /* container[sub] = v */
            int err = PyObject_SetItem(container, sub, v);
            DECREF_INPUTS();
            ERROR_IF(err, error);
        }

        macro(STORE_SUBSCR) = _SPECIALIZE_STORE_SUBSCR + _STORE_SUBSCR;

        inst(STORE_SUBSCR_LIST_INT, (unused/1, value, list, sub -- )) {
            DEOPT_IF(!PyLong_CheckExact(sub));
            DEOPT_IF(!PyList_CheckExact(list));

            // Ensure nonnegative, zero-or-one-digit ints.
            DEOPT_IF(!_PyLong_IsNonNegativeCompact((PyLongObject *)sub));
            Py_ssize_t index = ((PyLongObject*)sub)->long_value.ob_digit[0];
            // Ensure index < len(list)
            DEOPT_IF(index >= PyList_GET_SIZE(list));
            STAT_INC(STORE_SUBSCR, hit);

            PyObject *old_value = PyList_GET_ITEM(list, index);
            PyList_SET_ITEM(list, index, value);
            assert(old_value != NULL);
            Py_DECREF(old_value);
            _Py_DECREF_SPECIALIZED(sub, (destructor)PyObject_Free);
            Py_DECREF(list);
        }

        inst(STORE_SUBSCR_DICT, (unused/1, value, dict, sub -- )) {
            DEOPT_IF(!PyDict_CheckExact(dict));
            STAT_INC(STORE_SUBSCR, hit);
            int err = _PyDict_SetItem_Take2((PyDictObject *)dict, sub, value);
            Py_DECREF(dict);
            ERROR_IF(err, error);
        }

        inst(DELETE_SUBSCR, (container, sub --)) {
            /* del container[sub] */
            int err = PyObject_DelItem(container, sub);
            DECREF_INPUTS();
            ERROR_IF(err, error);
        }

        inst(CALL_INTRINSIC_1, (value -- res)) {
            assert(oparg <= MAX_INTRINSIC_1);
            res = _PyIntrinsics_UnaryFunctions[oparg].func(tstate, value);
            DECREF_INPUTS();
            ERROR_IF(res == NULL, error);
        }

        inst(CALL_INTRINSIC_2, (value2, value1 -- res)) {
            assert(oparg <= MAX_INTRINSIC_2);
            res = _PyIntrinsics_BinaryFunctions[oparg].func(tstate, value2, value1);
            DECREF_INPUTS();
            ERROR_IF(res == NULL, error);
        }

        tier1 inst(RAISE_VARARGS, (args[oparg] -- )) {
            PyObject *cause = NULL, *exc = NULL;
            switch (oparg) {
            case 2:
                cause = args[1];
                /* fall through */
            case 1:
                exc = args[0];
                /* fall through */
            case 0:
                if (do_raise(tstate, exc, cause)) {
                    assert(oparg == 0);
                    monitor_reraise(tstate, frame, this_instr);
                    goto exception_unwind;
                }
                break;
            default:
                _PyErr_SetString(tstate, PyExc_SystemError,
                                 "bad RAISE_VARARGS oparg");
                break;
            }
            ERROR_IF(true, error);
        }

        tier1 inst(INTERPRETER_EXIT, (retval --)) {
            assert(frame == &entry_frame);
            assert(_PyFrame_IsIncomplete(frame));
            /* Restore previous frame and return. */
            tstate->current_frame = frame->previous;
            assert(!_PyErr_Occurred(tstate));
            tstate->c_recursion_remaining += PY_EVAL_C_STACK_UNITS;
            return retval;
        }

        // The stack effect here is ambiguous.
        // We definitely pop the return value off the stack on entry.
        // We also push it onto the stack on exit, but that's a
        // different frame, and it's accounted for by _PUSH_FRAME.
        op(_POP_FRAME, (retval --)) {
            #if TIER_ONE
            assert(frame != &entry_frame);
            #endif
            SYNC_SP();
            _PyFrame_SetStackPointer(frame, stack_pointer);
            assert(EMPTY());
            _Py_LeaveRecursiveCallPy(tstate);
            // GH-99729: We need to unlink the frame *before* clearing it:
            _PyInterpreterFrame *dying = frame;
            frame = tstate->current_frame = dying->previous;
            _PyEval_FrameClearAndPop(tstate, dying);
            _PyFrame_StackPush(frame, retval);
            LOAD_SP();
            LOAD_IP(frame->return_offset);
#if LLTRACE && TIER_ONE
            lltrace = maybe_lltrace_resume_frame(frame, &entry_frame, GLOBALS());
            if (lltrace < 0) {
                goto exit_unwind;
            }
#endif
        }

        macro(RETURN_VALUE) =
            _POP_FRAME;

        inst(INSTRUMENTED_RETURN_VALUE, (retval --)) {
            int err = _Py_call_instrumentation_arg(
                    tstate, PY_MONITORING_EVENT_PY_RETURN,
                    frame, this_instr, retval);
            if (err) GOTO_ERROR(error);
            STACK_SHRINK(1);
            assert(EMPTY());
            _PyFrame_SetStackPointer(frame, stack_pointer);
            _Py_LeaveRecursiveCallPy(tstate);
            assert(frame != &entry_frame);
            // GH-99729: We need to unlink the frame *before* clearing it:
            _PyInterpreterFrame *dying = frame;
            frame = tstate->current_frame = dying->previous;
            _PyEval_FrameClearAndPop(tstate, dying);
            _PyFrame_StackPush(frame, retval);
            LOAD_IP(frame->return_offset);
            goto resume_frame;
        }

        macro(RETURN_CONST) =
            LOAD_CONST +
            _POP_FRAME;

        inst(INSTRUMENTED_RETURN_CONST, (--)) {
            PyObject *retval = GETITEM(FRAME_CO_CONSTS, oparg);
            int err = _Py_call_instrumentation_arg(
                    tstate, PY_MONITORING_EVENT_PY_RETURN,
                    frame, this_instr, retval);
            if (err) GOTO_ERROR(error);
            Py_INCREF(retval);
            assert(EMPTY());
            _PyFrame_SetStackPointer(frame, stack_pointer);
            _Py_LeaveRecursiveCallPy(tstate);
            assert(frame != &entry_frame);
            // GH-99729: We need to unlink the frame *before* clearing it:
            _PyInterpreterFrame *dying = frame;
            frame = tstate->current_frame = dying->previous;
            _PyEval_FrameClearAndPop(tstate, dying);
            _PyFrame_StackPush(frame, retval);
            LOAD_IP(frame->return_offset);
            goto resume_frame;
        }

        inst(GET_AITER, (obj -- iter)) {
            unaryfunc getter = NULL;
            PyTypeObject *type = Py_TYPE(obj);

            if (type->tp_as_async != NULL) {
                getter = type->tp_as_async->am_aiter;
            }

            if (getter == NULL) {
                _PyErr_Format(tstate, PyExc_TypeError,
                              "'async for' requires an object with "
                              "__aiter__ method, got %.100s",
                              type->tp_name);
                DECREF_INPUTS();
                ERROR_IF(true, error);
            }

            iter = (*getter)(obj);
            DECREF_INPUTS();
            ERROR_IF(iter == NULL, error);

            if (Py_TYPE(iter)->tp_as_async == NULL ||
                    Py_TYPE(iter)->tp_as_async->am_anext == NULL) {

                _PyErr_Format(tstate, PyExc_TypeError,
                              "'async for' received an object from __aiter__ "
                              "that does not implement __anext__: %.100s",
                              Py_TYPE(iter)->tp_name);
                Py_DECREF(iter);
                ERROR_IF(true, error);
            }
        }

        inst(GET_ANEXT, (aiter -- aiter, awaitable)) {
            unaryfunc getter = NULL;
            PyObject *next_iter = NULL;
            PyTypeObject *type = Py_TYPE(aiter);

            if (PyAsyncGen_CheckExact(aiter)) {
                awaitable = type->tp_as_async->am_anext(aiter);
                if (awaitable == NULL) {
                    GOTO_ERROR(error);
                }
            } else {
                if (type->tp_as_async != NULL){
                    getter = type->tp_as_async->am_anext;
                }

                if (getter != NULL) {
                    next_iter = (*getter)(aiter);
                    if (next_iter == NULL) {
                        GOTO_ERROR(error);
                    }
                }
                else {
                    _PyErr_Format(tstate, PyExc_TypeError,
                                  "'async for' requires an iterator with "
                                  "__anext__ method, got %.100s",
                                  type->tp_name);
                    GOTO_ERROR(error);
                }

                awaitable = _PyCoro_GetAwaitableIter(next_iter);
                if (awaitable == NULL) {
                    _PyErr_FormatFromCause(
                        PyExc_TypeError,
                        "'async for' received an invalid object "
                        "from __anext__: %.100s",
                        Py_TYPE(next_iter)->tp_name);

                    Py_DECREF(next_iter);
                    GOTO_ERROR(error);
                } else {
                    Py_DECREF(next_iter);
                }
            }
        }

        inst(GET_AWAITABLE, (iterable -- iter)) {
            iter = _PyCoro_GetAwaitableIter(iterable);

            if (iter == NULL) {
                _PyEval_FormatAwaitableError(tstate, Py_TYPE(iterable), oparg);
            }

            DECREF_INPUTS();

            if (iter != NULL && PyCoro_CheckExact(iter)) {
                PyObject *yf = _PyGen_yf((PyGenObject*)iter);
                if (yf != NULL) {
                    /* `iter` is a coroutine object that is being
                       awaited, `yf` is a pointer to the current awaitable
                       being awaited on. */
                    Py_DECREF(yf);
                    Py_CLEAR(iter);
                    _PyErr_SetString(tstate, PyExc_RuntimeError,
                                     "coroutine is being awaited already");
                    /* The code below jumps to `error` if `iter` is NULL. */
                }
            }

            ERROR_IF(iter == NULL, error);
        }

        family(SEND, INLINE_CACHE_ENTRIES_SEND) = {
            SEND_GEN,
        };

        specializing op(_SPECIALIZE_SEND, (counter/1, receiver, unused -- receiver, unused)) {
            #if ENABLE_SPECIALIZATION
            if (ADAPTIVE_COUNTER_IS_ZERO(counter)) {
                next_instr = this_instr;
                _Py_Specialize_Send(receiver, next_instr);
                DISPATCH_SAME_OPARG();
            }
            STAT_INC(SEND, deferred);
            DECREMENT_ADAPTIVE_COUNTER(this_instr[1].cache);
            #endif  /* ENABLE_SPECIALIZATION */
        }

        op(_SEND, (receiver, v -- receiver, retval)) {
            assert(frame != &entry_frame);
            if ((tstate->interp->eval_frame == NULL) &&
                (Py_TYPE(receiver) == &PyGen_Type || Py_TYPE(receiver) == &PyCoro_Type) &&
                ((PyGenObject *)receiver)->gi_frame_state < FRAME_EXECUTING)
            {
                PyGenObject *gen = (PyGenObject *)receiver;
                _PyInterpreterFrame *gen_frame = (_PyInterpreterFrame *)gen->gi_iframe;
                STACK_SHRINK(1);
                _PyFrame_StackPush(gen_frame, v);
                gen->gi_frame_state = FRAME_EXECUTING;
                gen->gi_exc_state.previous_item = tstate->exc_info;
                tstate->exc_info = &gen->gi_exc_state;
                assert(next_instr - this_instr + oparg <= UINT16_MAX);
                frame->return_offset = (uint16_t)(next_instr - this_instr + oparg);
                DISPATCH_INLINED(gen_frame);
            }
            if (Py_IsNone(v) && PyIter_Check(receiver)) {
                retval = Py_TYPE(receiver)->tp_iternext(receiver);
            }
            else {
                retval = PyObject_CallMethodOneArg(receiver, &_Py_ID(send), v);
            }
            if (retval == NULL) {
                if (_PyErr_ExceptionMatches(tstate, PyExc_StopIteration)
                ) {
                    monitor_raise(tstate, frame, this_instr);
                }
                if (_PyGen_FetchStopIterationValue(&retval) == 0) {
                    assert(retval != NULL);
                    JUMPBY(oparg);
                }
                else {
                    GOTO_ERROR(error);
                }
            }
            Py_DECREF(v);
        }

        macro(SEND) = _SPECIALIZE_SEND + _SEND;

        inst(SEND_GEN, (unused/1, receiver, v -- receiver, unused)) {
            DEOPT_IF(tstate->interp->eval_frame);
            PyGenObject *gen = (PyGenObject *)receiver;
            DEOPT_IF(Py_TYPE(gen) != &PyGen_Type && Py_TYPE(gen) != &PyCoro_Type);
            DEOPT_IF(gen->gi_frame_state >= FRAME_EXECUTING);
            STAT_INC(SEND, hit);
            _PyInterpreterFrame *gen_frame = (_PyInterpreterFrame *)gen->gi_iframe;
            STACK_SHRINK(1);
            _PyFrame_StackPush(gen_frame, v);
            gen->gi_frame_state = FRAME_EXECUTING;
            gen->gi_exc_state.previous_item = tstate->exc_info;
            tstate->exc_info = &gen->gi_exc_state;
            assert(next_instr - this_instr + oparg <= UINT16_MAX);
            frame->return_offset = (uint16_t)(next_instr - this_instr + oparg);
            DISPATCH_INLINED(gen_frame);
        }

        inst(INSTRUMENTED_YIELD_VALUE, (retval -- unused)) {
            assert(frame != &entry_frame);
            frame->instr_ptr = next_instr;
            PyGenObject *gen = _PyFrame_GetGenerator(frame);
            assert(FRAME_SUSPENDED_YIELD_FROM == FRAME_SUSPENDED + 1);
            assert(oparg == 0 || oparg == 1);
            gen->gi_frame_state = FRAME_SUSPENDED + oparg;
            _PyFrame_SetStackPointer(frame, stack_pointer - 1);
            int err = _Py_call_instrumentation_arg(
                    tstate, PY_MONITORING_EVENT_PY_YIELD,
                    frame, this_instr, retval);
            if (err) GOTO_ERROR(error);
            tstate->exc_info = gen->gi_exc_state.previous_item;
            gen->gi_exc_state.previous_item = NULL;
            _Py_LeaveRecursiveCallPy(tstate);
            _PyInterpreterFrame *gen_frame = frame;
            frame = tstate->current_frame = frame->previous;
            gen_frame->previous = NULL;
            _PyFrame_StackPush(frame, retval);
            /* We don't know which of these is relevant here, so keep them equal */
            assert(INLINE_CACHE_ENTRIES_SEND == INLINE_CACHE_ENTRIES_FOR_ITER);
            LOAD_IP(1 + INLINE_CACHE_ENTRIES_SEND);
            goto resume_frame;
        }

        tier1 inst(YIELD_VALUE, (retval -- unused)) {
            // NOTE: It's important that YIELD_VALUE never raises an exception!
            // The compiler treats any exception raised here as a failed close()
            // or throw() call.
            assert(frame != &entry_frame);
            frame->instr_ptr = next_instr;
            PyGenObject *gen = _PyFrame_GetGenerator(frame);
            assert(FRAME_SUSPENDED_YIELD_FROM == FRAME_SUSPENDED + 1);
            assert(oparg == 0 || oparg == 1);
            gen->gi_frame_state = FRAME_SUSPENDED + oparg;
            _PyFrame_SetStackPointer(frame, stack_pointer - 1);
            tstate->exc_info = gen->gi_exc_state.previous_item;
            gen->gi_exc_state.previous_item = NULL;
            _Py_LeaveRecursiveCallPy(tstate);
            _PyInterpreterFrame *gen_frame = frame;
            frame = tstate->current_frame = frame->previous;
            gen_frame->previous = NULL;
            _PyFrame_StackPush(frame, retval);
            /* We don't know which of these is relevant here, so keep them equal */
            assert(INLINE_CACHE_ENTRIES_SEND == INLINE_CACHE_ENTRIES_FOR_ITER);
            LOAD_IP(1 + INLINE_CACHE_ENTRIES_SEND);
            goto resume_frame;
        }

        inst(POP_EXCEPT, (exc_value -- )) {
            _PyErr_StackItem *exc_info = tstate->exc_info;
            Py_XSETREF(exc_info->exc_value, exc_value == Py_None ? NULL : exc_value);
        }

        tier1 inst(RERAISE, (values[oparg], exc -- values[oparg])) {
            assert(oparg >= 0 && oparg <= 2);
            if (oparg) {
                PyObject *lasti = values[0];
                if (PyLong_Check(lasti)) {
                    frame->instr_ptr = _PyCode_CODE(_PyFrame_GetCode(frame)) + PyLong_AsLong(lasti);
                    assert(!_PyErr_Occurred(tstate));
                }
                else {
                    assert(PyLong_Check(lasti));
                    _PyErr_SetString(tstate, PyExc_SystemError, "lasti is not an int");
                    GOTO_ERROR(error);
                }
            }
            assert(exc && PyExceptionInstance_Check(exc));
            Py_INCREF(exc);
            _PyErr_SetRaisedException(tstate, exc);
            monitor_reraise(tstate, frame, this_instr);
            goto exception_unwind;
        }

        tier1 inst(END_ASYNC_FOR, (awaitable, exc -- )) {
            assert(exc && PyExceptionInstance_Check(exc));
            if (PyErr_GivenExceptionMatches(exc, PyExc_StopAsyncIteration)) {
                DECREF_INPUTS();
            }
            else {
                Py_INCREF(exc);
                _PyErr_SetRaisedException(tstate, exc);
                monitor_reraise(tstate, frame, this_instr);
                goto exception_unwind;
            }
        }

        tier1 inst(CLEANUP_THROW, (sub_iter, last_sent_val, exc_value -- none, value)) {
            assert(throwflag);
            assert(exc_value && PyExceptionInstance_Check(exc_value));
            if (PyErr_GivenExceptionMatches(exc_value, PyExc_StopIteration)) {
                value = Py_NewRef(((PyStopIterationObject *)exc_value)->value);
                DECREF_INPUTS();
                none = Py_None;
            }
            else {
                _PyErr_SetRaisedException(tstate, Py_NewRef(exc_value));
                monitor_reraise(tstate, frame, this_instr);
                goto exception_unwind;
            }
        }

        inst(LOAD_ASSERTION_ERROR, ( -- value)) {
            value = Py_NewRef(PyExc_AssertionError);
        }

        inst(LOAD_BUILD_CLASS, ( -- bc)) {
            ERROR_IF(PyMapping_GetOptionalItem(BUILTINS(), &_Py_ID(__build_class__), &bc) < 0, error);
            if (bc == NULL) {
                _PyErr_SetString(tstate, PyExc_NameError,
                                 "__build_class__ not found");
                ERROR_IF(true, error);
            }
        }

        inst(STORE_NAME, (v -- )) {
            PyObject *name = GETITEM(FRAME_CO_NAMES, oparg);
            PyObject *ns = LOCALS();
            int err;
            if (ns == NULL) {
                _PyErr_Format(tstate, PyExc_SystemError,
                              "no locals found when storing %R", name);
                DECREF_INPUTS();
                ERROR_IF(true, error);
            }
            if (PyDict_CheckExact(ns))
                err = PyDict_SetItem(ns, name, v);
            else
                err = PyObject_SetItem(ns, name, v);
            DECREF_INPUTS();
            ERROR_IF(err, error);
        }

        inst(DELETE_NAME, (--)) {
            PyObject *name = GETITEM(FRAME_CO_NAMES, oparg);
            PyObject *ns = LOCALS();
            int err;
            if (ns == NULL) {
                _PyErr_Format(tstate, PyExc_SystemError,
                              "no locals when deleting %R", name);
                GOTO_ERROR(error);
            }
            err = PyObject_DelItem(ns, name);
            // Can't use ERROR_IF here.
            if (err != 0) {
                _PyEval_FormatExcCheckArg(tstate, PyExc_NameError,
                                          NAME_ERROR_MSG,
                                          name);
                GOTO_ERROR(error);
            }
        }

        family(UNPACK_SEQUENCE, INLINE_CACHE_ENTRIES_UNPACK_SEQUENCE) = {
            UNPACK_SEQUENCE_TWO_TUPLE,
            UNPACK_SEQUENCE_TUPLE,
            UNPACK_SEQUENCE_LIST,
        };

        specializing op(_SPECIALIZE_UNPACK_SEQUENCE, (counter/1, seq -- seq)) {
            #if ENABLE_SPECIALIZATION
            if (ADAPTIVE_COUNTER_IS_ZERO(counter)) {
                next_instr = this_instr;
                _Py_Specialize_UnpackSequence(seq, next_instr, oparg);
                DISPATCH_SAME_OPARG();
            }
            STAT_INC(UNPACK_SEQUENCE, deferred);
            DECREMENT_ADAPTIVE_COUNTER(this_instr[1].cache);
            #endif  /* ENABLE_SPECIALIZATION */
            (void)seq;
            (void)counter;
        }

        op(_UNPACK_SEQUENCE, (seq -- unused[oparg])) {
            PyObject **top = stack_pointer + oparg - 1;
            int res = _PyEval_UnpackIterable(tstate, seq, oparg, -1, top);
            DECREF_INPUTS();
            ERROR_IF(res == 0, error);
        }

        macro(UNPACK_SEQUENCE) = _SPECIALIZE_UNPACK_SEQUENCE + _UNPACK_SEQUENCE;

        inst(UNPACK_SEQUENCE_TWO_TUPLE, (unused/1, seq -- values[oparg])) {
            DEOPT_IF(!PyTuple_CheckExact(seq));
            DEOPT_IF(PyTuple_GET_SIZE(seq) != 2);
            assert(oparg == 2);
            STAT_INC(UNPACK_SEQUENCE, hit);
            values[0] = Py_NewRef(PyTuple_GET_ITEM(seq, 1));
            values[1] = Py_NewRef(PyTuple_GET_ITEM(seq, 0));
            DECREF_INPUTS();
        }

        inst(UNPACK_SEQUENCE_TUPLE, (unused/1, seq -- values[oparg])) {
            DEOPT_IF(!PyTuple_CheckExact(seq));
            DEOPT_IF(PyTuple_GET_SIZE(seq) != oparg);
            STAT_INC(UNPACK_SEQUENCE, hit);
            PyObject **items = _PyTuple_ITEMS(seq);
            for (int i = oparg; --i >= 0; ) {
                *values++ = Py_NewRef(items[i]);
            }
            DECREF_INPUTS();
        }

        inst(UNPACK_SEQUENCE_LIST, (unused/1, seq -- values[oparg])) {
            DEOPT_IF(!PyList_CheckExact(seq));
            DEOPT_IF(PyList_GET_SIZE(seq) != oparg);
            STAT_INC(UNPACK_SEQUENCE, hit);
            PyObject **items = _PyList_ITEMS(seq);
            for (int i = oparg; --i >= 0; ) {
                *values++ = Py_NewRef(items[i]);
            }
            DECREF_INPUTS();
        }

        inst(UNPACK_EX, (seq -- unused[oparg & 0xFF], unused, unused[oparg >> 8])) {
            int totalargs = 1 + (oparg & 0xFF) + (oparg >> 8);
            PyObject **top = stack_pointer + totalargs - 1;
            int res = _PyEval_UnpackIterable(tstate, seq, oparg & 0xFF, oparg >> 8, top);
            DECREF_INPUTS();
            ERROR_IF(res == 0, error);
        }

        family(STORE_ATTR, INLINE_CACHE_ENTRIES_STORE_ATTR) = {
            STORE_ATTR_INSTANCE_VALUE,
            STORE_ATTR_SLOT,
            STORE_ATTR_WITH_HINT,
        };

        specializing op(_SPECIALIZE_STORE_ATTR, (counter/1, owner -- owner)) {
            #if ENABLE_SPECIALIZATION
            if (ADAPTIVE_COUNTER_IS_ZERO(counter)) {
                PyObject *name = GETITEM(FRAME_CO_NAMES, oparg);
                next_instr = this_instr;
                _Py_Specialize_StoreAttr(owner, next_instr, name);
                DISPATCH_SAME_OPARG();
            }
            STAT_INC(STORE_ATTR, deferred);
            DECREMENT_ADAPTIVE_COUNTER(this_instr[1].cache);
            #endif  /* ENABLE_SPECIALIZATION */
        }

        op(_STORE_ATTR, (v, owner --)) {
            PyObject *name = GETITEM(FRAME_CO_NAMES, oparg);
            int err = PyObject_SetAttr(owner, name, v);
            DECREF_INPUTS();
            ERROR_IF(err, error);
        }

        macro(STORE_ATTR) = _SPECIALIZE_STORE_ATTR + unused/3 + _STORE_ATTR;

        inst(DELETE_ATTR, (owner --)) {
            PyObject *name = GETITEM(FRAME_CO_NAMES, oparg);
            int err = PyObject_DelAttr(owner, name);
            DECREF_INPUTS();
            ERROR_IF(err, error);
        }

        inst(STORE_GLOBAL, (v --)) {
            PyObject *name = GETITEM(FRAME_CO_NAMES, oparg);
            int err = PyDict_SetItem(GLOBALS(), name, v);
            DECREF_INPUTS();
            ERROR_IF(err, error);
        }

        inst(DELETE_GLOBAL, (--)) {
            PyObject *name = GETITEM(FRAME_CO_NAMES, oparg);
            int err;
            err = PyDict_DelItem(GLOBALS(), name);
            // Can't use ERROR_IF here.
            if (err != 0) {
                if (_PyErr_ExceptionMatches(tstate, PyExc_KeyError)) {
                    _PyEval_FormatExcCheckArg(tstate, PyExc_NameError,
                                              NAME_ERROR_MSG, name);
                }
                GOTO_ERROR(error);
            }
        }

        inst(LOAD_LOCALS, ( -- locals)) {
            locals = LOCALS();
            if (locals == NULL) {
                _PyErr_SetString(tstate, PyExc_SystemError,
                                 "no locals found");
                ERROR_IF(true, error);
            }
            Py_INCREF(locals);
        }

        inst(LOAD_FROM_DICT_OR_GLOBALS, (mod_or_class_dict -- v)) {
            PyObject *name = GETITEM(FRAME_CO_NAMES, oparg);
            if (PyMapping_GetOptionalItem(mod_or_class_dict, name, &v) < 0) {
                GOTO_ERROR(error);
            }
            if (v == NULL) {
                if (PyDict_GetItemRef(GLOBALS(), name, &v) < 0) {
                    GOTO_ERROR(error);
                }
                if (v == NULL) {
                    if (PyMapping_GetOptionalItem(BUILTINS(), name, &v) < 0) {
                        GOTO_ERROR(error);
                    }
                    if (v == NULL) {
                        _PyEval_FormatExcCheckArg(
                                    tstate, PyExc_NameError,
                                    NAME_ERROR_MSG, name);
                        GOTO_ERROR(error);
                    }
                }
            }
            DECREF_INPUTS();
        }

        inst(LOAD_NAME, (-- v)) {
            PyObject *mod_or_class_dict = LOCALS();
            if (mod_or_class_dict == NULL) {
                _PyErr_SetString(tstate, PyExc_SystemError,
                                 "no locals found");
                ERROR_IF(true, error);
            }
            PyObject *name = GETITEM(FRAME_CO_NAMES, oparg);
            if (PyMapping_GetOptionalItem(mod_or_class_dict, name, &v) < 0) {
                GOTO_ERROR(error);
            }
            if (v == NULL) {
                if (PyDict_GetItemRef(GLOBALS(), name, &v) < 0) {
                    GOTO_ERROR(error);
                }
                if (v == NULL) {
                    if (PyMapping_GetOptionalItem(BUILTINS(), name, &v) < 0) {
                        GOTO_ERROR(error);
                    }
                    if (v == NULL) {
                        _PyEval_FormatExcCheckArg(
                                    tstate, PyExc_NameError,
                                    NAME_ERROR_MSG, name);
                        GOTO_ERROR(error);
                    }
                }
            }
        }

        family(LOAD_GLOBAL, INLINE_CACHE_ENTRIES_LOAD_GLOBAL) = {
            LOAD_GLOBAL_MODULE,
            LOAD_GLOBAL_BUILTIN,
        };

        specializing op(_SPECIALIZE_LOAD_GLOBAL, (counter/1 -- )) {
            #if ENABLE_SPECIALIZATION
            if (ADAPTIVE_COUNTER_IS_ZERO(counter)) {
                PyObject *name = GETITEM(FRAME_CO_NAMES, oparg>>1);
                next_instr = this_instr;
                _Py_Specialize_LoadGlobal(GLOBALS(), BUILTINS(), next_instr, name);
                DISPATCH_SAME_OPARG();
            }
            STAT_INC(LOAD_GLOBAL, deferred);
            DECREMENT_ADAPTIVE_COUNTER(this_instr[1].cache);
            #endif  /* ENABLE_SPECIALIZATION */
        }

        op(_LOAD_GLOBAL, ( -- res, null if (oparg & 1))) {
            PyObject *name = GETITEM(FRAME_CO_NAMES, oparg>>1);
            if (PyDict_CheckExact(GLOBALS())
                && PyDict_CheckExact(BUILTINS()))
            {
                res = _PyDict_LoadGlobal((PyDictObject *)GLOBALS(),
                                         (PyDictObject *)BUILTINS(),
                                         name);
                if (res == NULL) {
                    if (!_PyErr_Occurred(tstate)) {
                        /* _PyDict_LoadGlobal() returns NULL without raising
                         * an exception if the key doesn't exist */
                        _PyEval_FormatExcCheckArg(tstate, PyExc_NameError,
                                                  NAME_ERROR_MSG, name);
                    }
                    ERROR_IF(true, error);
                }
                Py_INCREF(res);
            }
            else {
                /* Slow-path if globals or builtins is not a dict */
                /* namespace 1: globals */
                ERROR_IF(PyMapping_GetOptionalItem(GLOBALS(), name, &res) < 0, error);
                if (res == NULL) {
                    /* namespace 2: builtins */
                    ERROR_IF(PyMapping_GetOptionalItem(BUILTINS(), name, &res) < 0, error);
                    if (res == NULL) {
                        _PyEval_FormatExcCheckArg(
                                    tstate, PyExc_NameError,
                                    NAME_ERROR_MSG, name);
                        ERROR_IF(true, error);
                    }
                }
            }
            null = NULL;
        }

        macro(LOAD_GLOBAL) =
            _SPECIALIZE_LOAD_GLOBAL +
            counter/1 +
            globals_version/1 +
            builtins_version/1 +
            _LOAD_GLOBAL;

        op(_GUARD_GLOBALS_VERSION, (version/1 --)) {
            PyDictObject *dict = (PyDictObject *)GLOBALS();
            DEOPT_IF(!PyDict_CheckExact(dict));
            DEOPT_IF(dict->ma_keys->dk_version != version);
            assert(DK_IS_UNICODE(dict->ma_keys));
        }

        op(_GUARD_BUILTINS_VERSION, (version/1 --)) {
            PyDictObject *dict = (PyDictObject *)BUILTINS();
            DEOPT_IF(!PyDict_CheckExact(dict));
            DEOPT_IF(dict->ma_keys->dk_version != version);
            assert(DK_IS_UNICODE(dict->ma_keys));
        }

        op(_LOAD_GLOBAL_MODULE, (index/1 -- res, null if (oparg & 1))) {
            PyDictObject *dict = (PyDictObject *)GLOBALS();
            PyDictUnicodeEntry *entries = DK_UNICODE_ENTRIES(dict->ma_keys);
            res = entries[index].me_value;
            DEOPT_IF(res == NULL);
            Py_INCREF(res);
            STAT_INC(LOAD_GLOBAL, hit);
            null = NULL;
        }

        op(_LOAD_GLOBAL_BUILTINS, (index/1 -- res, null if (oparg & 1))) {
            PyDictObject *bdict = (PyDictObject *)BUILTINS();
            PyDictUnicodeEntry *entries = DK_UNICODE_ENTRIES(bdict->ma_keys);
            res = entries[index].me_value;
            DEOPT_IF(res == NULL);
            Py_INCREF(res);
            STAT_INC(LOAD_GLOBAL, hit);
            null = NULL;
        }

        macro(LOAD_GLOBAL_MODULE) =
            unused/1 + // Skip over the counter
            _GUARD_GLOBALS_VERSION +
            unused/1 + // Skip over the builtins version
            _LOAD_GLOBAL_MODULE;

        macro(LOAD_GLOBAL_BUILTIN) =
            unused/1 + // Skip over the counter
            _GUARD_GLOBALS_VERSION +
            _GUARD_BUILTINS_VERSION +
            _LOAD_GLOBAL_BUILTINS;

        inst(DELETE_FAST, (--)) {
            PyObject *v = GETLOCAL(oparg);
            ERROR_IF(v == NULL, unbound_local_error);
            SETLOCAL(oparg, NULL);
        }

        inst(MAKE_CELL, (--)) {
            // "initial" is probably NULL but not if it's an arg (or set
            // via PyFrame_LocalsToFast() before MAKE_CELL has run).
            PyObject *initial = GETLOCAL(oparg);
            PyObject *cell = PyCell_New(initial);
            if (cell == NULL) {
                GOTO_ERROR(error);
            }
            SETLOCAL(oparg, cell);
        }

        inst(DELETE_DEREF, (--)) {
            PyObject *cell = GETLOCAL(oparg);
            PyObject *oldobj = PyCell_GET(cell);
            // Can't use ERROR_IF here.
            // Fortunately we don't need its superpower.
            if (oldobj == NULL) {
                _PyEval_FormatExcUnbound(tstate, _PyFrame_GetCode(frame), oparg);
                GOTO_ERROR(error);
            }
            PyCell_SET(cell, NULL);
            Py_DECREF(oldobj);
        }

        inst(LOAD_FROM_DICT_OR_DEREF, (class_dict -- value)) {
            PyObject *name;
            assert(class_dict);
            assert(oparg >= 0 && oparg < _PyFrame_GetCode(frame)->co_nlocalsplus);
            name = PyTuple_GET_ITEM(_PyFrame_GetCode(frame)->co_localsplusnames, oparg);
            if (PyMapping_GetOptionalItem(class_dict, name, &value) < 0) {
                GOTO_ERROR(error);
            }
            if (!value) {
                PyObject *cell = GETLOCAL(oparg);
                value = PyCell_GET(cell);
                if (value == NULL) {
                    _PyEval_FormatExcUnbound(tstate, _PyFrame_GetCode(frame), oparg);
                    GOTO_ERROR(error);
                }
                Py_INCREF(value);
            }
            Py_DECREF(class_dict);
        }

        inst(LOAD_DEREF, ( -- value)) {
            PyObject *cell = GETLOCAL(oparg);
            value = PyCell_GET(cell);
            if (value == NULL) {
                _PyEval_FormatExcUnbound(tstate, _PyFrame_GetCode(frame), oparg);
                ERROR_IF(true, error);
            }
            Py_INCREF(value);
        }

        inst(STORE_DEREF, (v --)) {
            PyObject *cell = GETLOCAL(oparg);
            PyObject *oldobj = PyCell_GET(cell);
            PyCell_SET(cell, v);
            Py_XDECREF(oldobj);
        }

        inst(COPY_FREE_VARS, (--)) {
            /* Copy closure variables to free variables */
            PyCodeObject *co = _PyFrame_GetCode(frame);
            assert(PyFunction_Check(frame->f_funcobj));
            PyObject *closure = ((PyFunctionObject *)frame->f_funcobj)->func_closure;
            assert(oparg == co->co_nfreevars);
            int offset = co->co_nlocalsplus - oparg;
            for (int i = 0; i < oparg; ++i) {
                PyObject *o = PyTuple_GET_ITEM(closure, i);
                frame->localsplus[offset + i] = Py_NewRef(o);
            }
        }

        inst(BUILD_STRING, (pieces[oparg] -- str)) {
            str = _PyUnicode_JoinArray(&_Py_STR(empty), pieces, oparg);
            DECREF_INPUTS();
            ERROR_IF(str == NULL, error);
        }

        inst(BUILD_TUPLE, (values[oparg] -- tup)) {
            tup = _PyTuple_FromArraySteal(values, oparg);
            ERROR_IF(tup == NULL, error);
        }

        inst(BUILD_LIST, (values[oparg] -- list)) {
            list = _PyList_FromArraySteal(values, oparg);
            ERROR_IF(list == NULL, error);
        }

        inst(LIST_EXTEND, (list, unused[oparg-1], iterable -- list, unused[oparg-1])) {
            PyObject *none_val = _PyList_Extend((PyListObject *)list, iterable);
            if (none_val == NULL) {
                if (_PyErr_ExceptionMatches(tstate, PyExc_TypeError) &&
                   (Py_TYPE(iterable)->tp_iter == NULL && !PySequence_Check(iterable)))
                {
                    _PyErr_Clear(tstate);
                    _PyErr_Format(tstate, PyExc_TypeError,
                          "Value after * must be an iterable, not %.200s",
                          Py_TYPE(iterable)->tp_name);
                }
                DECREF_INPUTS();
                ERROR_IF(true, error);
            }
            assert(Py_IsNone(none_val));
            DECREF_INPUTS();
        }

        inst(SET_UPDATE, (set, unused[oparg-1], iterable -- set, unused[oparg-1])) {
            int err = _PySet_Update(set, iterable);
            DECREF_INPUTS();
            ERROR_IF(err < 0, error);
        }

        inst(BUILD_SET, (values[oparg] -- set)) {
            set = PySet_New(NULL);
            if (set == NULL)
                GOTO_ERROR(error);
            int err = 0;
            for (int i = 0; i < oparg; i++) {
                PyObject *item = values[i];
                if (err == 0)
                    err = PySet_Add(set, item);
                Py_DECREF(item);
            }
            if (err != 0) {
                Py_DECREF(set);
                ERROR_IF(true, error);
            }
        }

        inst(BUILD_MAP, (values[oparg*2] -- map)) {
            map = _PyDict_FromItems(
                    values, 2,
                    values+1, 2,
                    oparg);
            DECREF_INPUTS();
            ERROR_IF(map == NULL, error);
        }

        inst(SETUP_ANNOTATIONS, (--)) {
            int err;
            PyObject *ann_dict;
            if (LOCALS() == NULL) {
                _PyErr_Format(tstate, PyExc_SystemError,
                              "no locals found when setting up annotations");
                ERROR_IF(true, error);
            }
            /* check if __annotations__ in locals()... */
            ERROR_IF(PyMapping_GetOptionalItem(LOCALS(), &_Py_ID(__annotations__), &ann_dict) < 0, error);
            if (ann_dict == NULL) {
                ann_dict = PyDict_New();
                ERROR_IF(ann_dict == NULL, error);
                err = PyObject_SetItem(LOCALS(), &_Py_ID(__annotations__),
                                       ann_dict);
                Py_DECREF(ann_dict);
                ERROR_IF(err, error);
            }
            else {
                Py_DECREF(ann_dict);
            }
        }

        inst(BUILD_CONST_KEY_MAP, (values[oparg], keys -- map)) {
            if (!PyTuple_CheckExact(keys) ||
                PyTuple_GET_SIZE(keys) != (Py_ssize_t)oparg) {
                _PyErr_SetString(tstate, PyExc_SystemError,
                                 "bad BUILD_CONST_KEY_MAP keys argument");
                GOTO_ERROR(error);  // Pop the keys and values.
            }
            map = _PyDict_FromItems(
                    &PyTuple_GET_ITEM(keys, 0), 1,
                    values, 1, oparg);
            DECREF_INPUTS();
            ERROR_IF(map == NULL, error);
        }

        inst(DICT_UPDATE, (dict, unused[oparg - 1], update -- dict, unused[oparg - 1])) {
            if (PyDict_Update(dict, update) < 0) {
                if (_PyErr_ExceptionMatches(tstate, PyExc_AttributeError)) {
                    _PyErr_Format(tstate, PyExc_TypeError,
                                    "'%.200s' object is not a mapping",
                                    Py_TYPE(update)->tp_name);
                }
                DECREF_INPUTS();
                ERROR_IF(true, error);
            }
            DECREF_INPUTS();
        }

        inst(DICT_MERGE, (callable, unused, unused, dict, unused[oparg - 1], update -- callable, unused, unused, dict, unused[oparg - 1])) {
            if (_PyDict_MergeEx(dict, update, 2) < 0) {
                _PyEval_FormatKwargsError(tstate, callable, update);
                DECREF_INPUTS();
                ERROR_IF(true, error);
            }
            DECREF_INPUTS();
        }

        inst(MAP_ADD, (dict, unused[oparg - 1], key, value -- dict, unused[oparg - 1])) {
            assert(PyDict_CheckExact(dict));
            /* dict[key] = value */
            // Do not DECREF INPUTS because the function steals the references
            ERROR_IF(_PyDict_SetItem_Take2((PyDictObject *)dict, key, value) != 0, error);
        }

        inst(INSTRUMENTED_LOAD_SUPER_ATTR, (unused/1, unused, unused, unused -- unused, unused if (oparg & 1))) {
            // cancel out the decrement that will happen in LOAD_SUPER_ATTR; we
            // don't want to specialize instrumented instructions
            INCREMENT_ADAPTIVE_COUNTER(this_instr[1].cache);
            GO_TO_INSTRUCTION(LOAD_SUPER_ATTR);
        }

        family(LOAD_SUPER_ATTR, INLINE_CACHE_ENTRIES_LOAD_SUPER_ATTR) = {
            LOAD_SUPER_ATTR_ATTR,
            LOAD_SUPER_ATTR_METHOD,
        };

        specializing op(_SPECIALIZE_LOAD_SUPER_ATTR, (counter/1, global_super, class, unused -- global_super, class, unused)) {
            #if ENABLE_SPECIALIZATION
            int load_method = oparg & 1;
            if (ADAPTIVE_COUNTER_IS_ZERO(counter)) {
                next_instr = this_instr;
                _Py_Specialize_LoadSuperAttr(global_super, class, next_instr, load_method);
                DISPATCH_SAME_OPARG();
            }
            STAT_INC(LOAD_SUPER_ATTR, deferred);
            DECREMENT_ADAPTIVE_COUNTER(this_instr[1].cache);
            #endif  /* ENABLE_SPECIALIZATION */
        }

        tier1 op(_LOAD_SUPER_ATTR, (global_super, class, self -- attr, null if (oparg & 1))) {
            if (opcode == INSTRUMENTED_LOAD_SUPER_ATTR) {
                PyObject *arg = oparg & 2 ? class : &_PyInstrumentation_MISSING;
                int err = _Py_call_instrumentation_2args(
                        tstate, PY_MONITORING_EVENT_CALL,
                        frame, this_instr, global_super, arg);
                ERROR_IF(err, error);
            }
            // we make no attempt to optimize here; specializations should
            // handle any case whose performance we care about
            PyObject *stack[] = {class, self};
            PyObject *super = PyObject_Vectorcall(global_super, stack, oparg & 2, NULL);
            if (opcode == INSTRUMENTED_LOAD_SUPER_ATTR) {
                PyObject *arg = oparg & 2 ? class : &_PyInstrumentation_MISSING;
                if (super == NULL) {
                    _Py_call_instrumentation_exc2(
                        tstate, PY_MONITORING_EVENT_C_RAISE,
                        frame, this_instr, global_super, arg);
                }
                else {
                    int err = _Py_call_instrumentation_2args(
                        tstate, PY_MONITORING_EVENT_C_RETURN,
                        frame, this_instr, global_super, arg);
                    if (err < 0) {
                        Py_CLEAR(super);
                    }
                }
            }
            DECREF_INPUTS();
            ERROR_IF(super == NULL, error);
            PyObject *name = GETITEM(FRAME_CO_NAMES, oparg >> 2);
            attr = PyObject_GetAttr(super, name);
            Py_DECREF(super);
            ERROR_IF(attr == NULL, error);
            null = NULL;
        }

        macro(LOAD_SUPER_ATTR) = _SPECIALIZE_LOAD_SUPER_ATTR + _LOAD_SUPER_ATTR;

        pseudo(LOAD_SUPER_METHOD) = {
            LOAD_SUPER_ATTR,
        };

        pseudo(LOAD_ZERO_SUPER_METHOD) = {
            LOAD_SUPER_ATTR,
        };

        pseudo(LOAD_ZERO_SUPER_ATTR) = {
            LOAD_SUPER_ATTR,
        };

        inst(LOAD_SUPER_ATTR_ATTR, (unused/1, global_super, class, self -- attr, unused if (0))) {
            assert(!(oparg & 1));
            DEOPT_IF(global_super != (PyObject *)&PySuper_Type);
            DEOPT_IF(!PyType_Check(class));
            STAT_INC(LOAD_SUPER_ATTR, hit);
            PyObject *name = GETITEM(FRAME_CO_NAMES, oparg >> 2);
            attr = _PySuper_Lookup((PyTypeObject *)class, self, name, NULL);
            DECREF_INPUTS();
            ERROR_IF(attr == NULL, error);
        }

        inst(LOAD_SUPER_ATTR_METHOD, (unused/1, global_super, class, self -- attr, self_or_null)) {
            assert(oparg & 1);
            DEOPT_IF(global_super != (PyObject *)&PySuper_Type);
            DEOPT_IF(!PyType_Check(class));
            STAT_INC(LOAD_SUPER_ATTR, hit);
            PyObject *name = GETITEM(FRAME_CO_NAMES, oparg >> 2);
            PyTypeObject *cls = (PyTypeObject *)class;
            int method_found = 0;
            attr = _PySuper_Lookup(cls, self, name,
                                   Py_TYPE(self)->tp_getattro == PyObject_GenericGetAttr ? &method_found : NULL);
            Py_DECREF(global_super);
            Py_DECREF(class);
            if (attr == NULL) {
                Py_DECREF(self);
                ERROR_IF(true, error);
            }
            if (method_found) {
                self_or_null = self; // transfer ownership
            } else {
                Py_DECREF(self);
                self_or_null = NULL;
            }
        }

        family(LOAD_ATTR, INLINE_CACHE_ENTRIES_LOAD_ATTR) = {
            LOAD_ATTR_INSTANCE_VALUE,
            LOAD_ATTR_MODULE,
            LOAD_ATTR_WITH_HINT,
            LOAD_ATTR_SLOT,
            LOAD_ATTR_CLASS,
            LOAD_ATTR_PROPERTY,
            LOAD_ATTR_GETATTRIBUTE_OVERRIDDEN,
            LOAD_ATTR_METHOD_WITH_VALUES,
            LOAD_ATTR_METHOD_NO_DICT,
            LOAD_ATTR_METHOD_LAZY_DICT,
            LOAD_ATTR_NONDESCRIPTOR_WITH_VALUES,
            LOAD_ATTR_NONDESCRIPTOR_NO_DICT,
        };

        specializing op(_SPECIALIZE_LOAD_ATTR, (counter/1, owner -- owner)) {
            #if ENABLE_SPECIALIZATION
            if (ADAPTIVE_COUNTER_IS_ZERO(counter)) {
                PyObject *name = GETITEM(FRAME_CO_NAMES, oparg>>1);
                next_instr = this_instr;
                _Py_Specialize_LoadAttr(owner, next_instr, name);
                DISPATCH_SAME_OPARG();
            }
            STAT_INC(LOAD_ATTR, deferred);
            DECREMENT_ADAPTIVE_COUNTER(this_instr[1].cache);
            #endif  /* ENABLE_SPECIALIZATION */
        }

        op(_LOAD_ATTR, (owner -- attr, self_or_null if (oparg & 1))) {
            PyObject *name = GETITEM(FRAME_CO_NAMES, oparg >> 1);
            if (oparg & 1) {
                /* Designed to work in tandem with CALL, pushes two values. */
                attr = NULL;
                if (_PyObject_GetMethod(owner, name, &attr)) {
                    /* We can bypass temporary bound method object.
                       meth is unbound method and obj is self.
                       meth | self | arg1 | ... | argN
                     */
                    assert(attr != NULL);  // No errors on this branch
                    self_or_null = owner;  // Transfer ownership
                }
                else {
                    /* meth is not an unbound method (but a regular attr, or
                       something was returned by a descriptor protocol).  Set
                       the second element of the stack to NULL, to signal
                       CALL that it's not a method call.
                       meth | NULL | arg1 | ... | argN
                    */
                    DECREF_INPUTS();
                    ERROR_IF(attr == NULL, error);
                    self_or_null = NULL;
                }
            }
            else {
                /* Classic, pushes one value. */
                attr = PyObject_GetAttr(owner, name);
                DECREF_INPUTS();
                ERROR_IF(attr == NULL, error);
            }
        }

        macro(LOAD_ATTR) =
            _SPECIALIZE_LOAD_ATTR +
            unused/8 +
            _LOAD_ATTR;

        pseudo(LOAD_METHOD) = {
            LOAD_ATTR,
        };

        op(_GUARD_TYPE_VERSION, (type_version/2, owner -- owner)) {
            PyTypeObject *tp = Py_TYPE(owner);
            assert(type_version != 0);
            EXIT_IF(tp->tp_version_tag != type_version);
        }

        op(_CHECK_MANAGED_OBJECT_HAS_VALUES, (owner -- owner)) {
            assert(Py_TYPE(owner)->tp_dictoffset < 0);
            assert(Py_TYPE(owner)->tp_flags & Py_TPFLAGS_INLINE_VALUES);
            DEOPT_IF(!_PyObject_InlineValues(owner)->valid);
        }

<<<<<<< HEAD
        op(_LOAD_ATTR_INSTANCE_VALUE, (index/1, owner -- attr, null if (oparg & 1))) {
            assert(_PyObject_InlineValuesConsistencyCheck(owner));
            attr = _PyObject_InlineValues(owner)->values[index];
=======
        split op(_LOAD_ATTR_INSTANCE_VALUE, (index/1, owner -- attr, null if (oparg & 1))) {
            PyDictOrValues dorv = *_PyObject_DictOrValuesPointer(owner);
            attr = _PyDictOrValues_GetValues(dorv)->values[index];
>>>>>>> e2a3e4b7
            DEOPT_IF(attr == NULL);
            STAT_INC(LOAD_ATTR, hit);
            Py_INCREF(attr);
            null = NULL;
            DECREF_INPUTS();
        }

        macro(LOAD_ATTR_INSTANCE_VALUE) =
            unused/1 + // Skip over the counter
            _GUARD_TYPE_VERSION +
            _CHECK_MANAGED_OBJECT_HAS_VALUES +
            _LOAD_ATTR_INSTANCE_VALUE +
            unused/5;  // Skip over rest of cache

        op(_CHECK_ATTR_MODULE, (dict_version/2, owner -- owner)) {
            DEOPT_IF(!PyModule_CheckExact(owner));
            PyDictObject *dict = (PyDictObject *)((PyModuleObject *)owner)->md_dict;
            assert(dict != NULL);
            DEOPT_IF(dict->ma_keys->dk_version != dict_version);
        }

        op(_LOAD_ATTR_MODULE, (index/1, owner -- attr, null if (oparg & 1))) {
            PyDictObject *dict = (PyDictObject *)((PyModuleObject *)owner)->md_dict;
            assert(dict->ma_keys->dk_kind == DICT_KEYS_UNICODE);
            assert(index < dict->ma_keys->dk_nentries);
            PyDictUnicodeEntry *ep = DK_UNICODE_ENTRIES(dict->ma_keys) + index;
            attr = ep->me_value;
            DEOPT_IF(attr == NULL);
            STAT_INC(LOAD_ATTR, hit);
            Py_INCREF(attr);
            null = NULL;
            DECREF_INPUTS();
        }

        macro(LOAD_ATTR_MODULE) =
            unused/1 +
            _CHECK_ATTR_MODULE +
            _LOAD_ATTR_MODULE +
            unused/5;

        op(_CHECK_ATTR_WITH_HINT, (owner -- owner)) {
            assert(Py_TYPE(owner)->tp_flags & Py_TPFLAGS_MANAGED_DICT);
            PyDictOrValues dorv = *_PyObject_DictOrValuesPointer(owner);
            PyDictObject *dict = (PyDictObject *)_PyDictOrValues_GetDict(dorv);
            DEOPT_IF(dict == NULL);
            assert(PyDict_CheckExact((PyObject *)dict));
        }

        op(_LOAD_ATTR_WITH_HINT, (hint/1, owner -- attr, null if (oparg & 1))) {
            PyDictOrValues dorv = *_PyObject_DictOrValuesPointer(owner);
            PyDictObject *dict = (PyDictObject *)_PyDictOrValues_GetDict(dorv);
            DEOPT_IF(hint >= (size_t)dict->ma_keys->dk_nentries);
            PyObject *name = GETITEM(FRAME_CO_NAMES, oparg>>1);
            if (DK_IS_UNICODE(dict->ma_keys)) {
                PyDictUnicodeEntry *ep = DK_UNICODE_ENTRIES(dict->ma_keys) + hint;
                DEOPT_IF(ep->me_key != name);
                attr = ep->me_value;
            }
            else {
                PyDictKeyEntry *ep = DK_ENTRIES(dict->ma_keys) + hint;
                DEOPT_IF(ep->me_key != name);
                attr = ep->me_value;
            }
            DEOPT_IF(attr == NULL);
            STAT_INC(LOAD_ATTR, hit);
            Py_INCREF(attr);
            null = NULL;
            DECREF_INPUTS();
        }

        macro(LOAD_ATTR_WITH_HINT) =
            unused/1 +
            _GUARD_TYPE_VERSION +
            _CHECK_ATTR_WITH_HINT +
            _LOAD_ATTR_WITH_HINT +
            unused/5;

        split op(_LOAD_ATTR_SLOT, (index/1, owner -- attr, null if (oparg & 1))) {
            char *addr = (char *)owner + index;
            attr = *(PyObject **)addr;
            DEOPT_IF(attr == NULL);
            STAT_INC(LOAD_ATTR, hit);
            Py_INCREF(attr);
            null = NULL;
            DECREF_INPUTS();
        }

        macro(LOAD_ATTR_SLOT) =
            unused/1 +
            _GUARD_TYPE_VERSION +
            _LOAD_ATTR_SLOT +  // NOTE: This action may also deopt
            unused/5;

        op(_CHECK_ATTR_CLASS, (type_version/2, owner -- owner)) {
            DEOPT_IF(!PyType_Check(owner));
            assert(type_version != 0);
            DEOPT_IF(((PyTypeObject *)owner)->tp_version_tag != type_version);

        }

        split op(_LOAD_ATTR_CLASS, (descr/4, owner -- attr, null if (oparg & 1))) {
            STAT_INC(LOAD_ATTR, hit);
            assert(descr != NULL);
            attr = Py_NewRef(descr);
            null = NULL;
            DECREF_INPUTS();
        }

        macro(LOAD_ATTR_CLASS) =
            unused/1 +
            _CHECK_ATTR_CLASS +
            unused/2 +
            _LOAD_ATTR_CLASS;

        inst(LOAD_ATTR_PROPERTY, (unused/1, type_version/2, func_version/2, fget/4, owner -- unused, unused if (0))) {
            assert((oparg & 1) == 0);
            DEOPT_IF(tstate->interp->eval_frame);

            PyTypeObject *cls = Py_TYPE(owner);
            assert(type_version != 0);
            DEOPT_IF(cls->tp_version_tag != type_version);
            assert(Py_IS_TYPE(fget, &PyFunction_Type));
            PyFunctionObject *f = (PyFunctionObject *)fget;
            assert(func_version != 0);
            DEOPT_IF(f->func_version != func_version);
            PyCodeObject *code = (PyCodeObject *)f->func_code;
            assert(code->co_argcount == 1);
            DEOPT_IF(!_PyThreadState_HasStackSpace(tstate, code->co_framesize));
            STAT_INC(LOAD_ATTR, hit);
            Py_INCREF(fget);
            _PyInterpreterFrame *new_frame = _PyFrame_PushUnchecked(tstate, f, 1);
            // Manipulate stack directly because we exit with DISPATCH_INLINED().
            STACK_SHRINK(1);
            new_frame->localsplus[0] = owner;
            frame->return_offset = (uint16_t)(next_instr - this_instr);
            DISPATCH_INLINED(new_frame);
        }

        inst(LOAD_ATTR_GETATTRIBUTE_OVERRIDDEN, (unused/1, type_version/2, func_version/2, getattribute/4, owner -- unused, unused if (0))) {
            assert((oparg & 1) == 0);
            DEOPT_IF(tstate->interp->eval_frame);
            PyTypeObject *cls = Py_TYPE(owner);
            assert(type_version != 0);
            DEOPT_IF(cls->tp_version_tag != type_version);
            assert(Py_IS_TYPE(getattribute, &PyFunction_Type));
            PyFunctionObject *f = (PyFunctionObject *)getattribute;
            assert(func_version != 0);
            DEOPT_IF(f->func_version != func_version);
            PyCodeObject *code = (PyCodeObject *)f->func_code;
            assert(code->co_argcount == 2);
            DEOPT_IF(!_PyThreadState_HasStackSpace(tstate, code->co_framesize));
            STAT_INC(LOAD_ATTR, hit);

            PyObject *name = GETITEM(FRAME_CO_NAMES, oparg >> 1);
            Py_INCREF(f);
            _PyInterpreterFrame *new_frame = _PyFrame_PushUnchecked(tstate, f, 2);
            // Manipulate stack directly because we exit with DISPATCH_INLINED().
            STACK_SHRINK(1);
            new_frame->localsplus[0] = owner;
            new_frame->localsplus[1] = Py_NewRef(name);
            frame->return_offset = (uint16_t)(next_instr - this_instr);
            DISPATCH_INLINED(new_frame);
        }

<<<<<<< HEAD
        op(_GUARD_DORV_NO_DICT, (owner -- owner)) {
            assert(Py_TYPE(owner)->tp_dictoffset < 0);
            assert(Py_TYPE(owner)->tp_flags & Py_TPFLAGS_INLINE_VALUES);
            DEOPT_IF(_PyObject_DictOrValuesPointer(owner)->dict);
            DEOPT_IF(_PyObject_InlineValues(owner)->valid == 0);
=======
        op(_GUARD_DORV_VALUES, (owner -- owner)) {
            assert(Py_TYPE(owner)->tp_flags & Py_TPFLAGS_MANAGED_DICT);
            PyDictOrValues dorv = *_PyObject_DictOrValuesPointer(owner);
            DEOPT_IF(!_PyDictOrValues_IsValues(dorv));
>>>>>>> e2a3e4b7
        }

        op(_STORE_ATTR_INSTANCE_VALUE, (index/1, value, owner --)) {
            STAT_INC(STORE_ATTR, hit);
            assert(_PyObject_InlineValuesConsistencyCheck(owner));
            assert(_PyObject_DictOrValuesPointer(owner)->dict == NULL);
            PyDictValues *values = _PyObject_InlineValues(owner);
            PyObject *old_value = values->values[index];
            values->values[index] = value;
            if (old_value == NULL) {
                _PyDictValues_AddToInsertionOrder(values, index);
            }
            else {
                Py_DECREF(old_value);
            }
            Py_DECREF(owner);
        }

        macro(STORE_ATTR_INSTANCE_VALUE) =
            unused/1 +
            _GUARD_TYPE_VERSION +
            _GUARD_DORV_NO_DICT +
            _STORE_ATTR_INSTANCE_VALUE;

        inst(STORE_ATTR_WITH_HINT, (unused/1, type_version/2, hint/1, value, owner --)) {
            PyTypeObject *tp = Py_TYPE(owner);
            assert(type_version != 0);
            DEOPT_IF(tp->tp_version_tag != type_version);
            assert(tp->tp_flags & Py_TPFLAGS_MANAGED_DICT);
            PyDictOrValues dorv = *_PyObject_DictOrValuesPointer(owner);
            PyDictObject *dict = (PyDictObject *)_PyDictOrValues_GetDict(dorv);
            DEOPT_IF(dict == NULL);
            assert(PyDict_CheckExact((PyObject *)dict));
            PyObject *name = GETITEM(FRAME_CO_NAMES, oparg);
            DEOPT_IF(hint >= (size_t)dict->ma_keys->dk_nentries);
            PyObject *old_value;
            uint64_t new_version;
            if (DK_IS_UNICODE(dict->ma_keys)) {
                PyDictUnicodeEntry *ep = DK_UNICODE_ENTRIES(dict->ma_keys) + hint;
                DEOPT_IF(ep->me_key != name);
                old_value = ep->me_value;
                DEOPT_IF(old_value == NULL);
                new_version = _PyDict_NotifyEvent(tstate->interp, PyDict_EVENT_MODIFIED, dict, name, value);
                ep->me_value = value;
            }
            else {
                PyDictKeyEntry *ep = DK_ENTRIES(dict->ma_keys) + hint;
                DEOPT_IF(ep->me_key != name);
                old_value = ep->me_value;
                DEOPT_IF(old_value == NULL);
                new_version = _PyDict_NotifyEvent(tstate->interp, PyDict_EVENT_MODIFIED, dict, name, value);
                ep->me_value = value;
            }
            Py_DECREF(old_value);
            STAT_INC(STORE_ATTR, hit);
            /* Ensure dict is GC tracked if it needs to be */
            if (!_PyObject_GC_IS_TRACKED(dict) && _PyObject_GC_MAY_BE_TRACKED(value)) {
                _PyObject_GC_TRACK(dict);
            }
            /* PEP 509 */
            dict->ma_version_tag = new_version;
            Py_DECREF(owner);
        }

        op(_STORE_ATTR_SLOT, (index/1, value, owner --)) {
            char *addr = (char *)owner + index;
            STAT_INC(STORE_ATTR, hit);
            PyObject *old_value = *(PyObject **)addr;
            *(PyObject **)addr = value;
            Py_XDECREF(old_value);
            Py_DECREF(owner);
        }

        macro(STORE_ATTR_SLOT) =
            unused/1 +
            _GUARD_TYPE_VERSION +
            _STORE_ATTR_SLOT;

        family(COMPARE_OP, INLINE_CACHE_ENTRIES_COMPARE_OP) = {
            COMPARE_OP_FLOAT,
            COMPARE_OP_INT,
            COMPARE_OP_STR,
        };

        specializing op(_SPECIALIZE_COMPARE_OP, (counter/1, left, right -- left, right)) {
            #if ENABLE_SPECIALIZATION
            if (ADAPTIVE_COUNTER_IS_ZERO(counter)) {
                next_instr = this_instr;
                _Py_Specialize_CompareOp(left, right, next_instr, oparg);
                DISPATCH_SAME_OPARG();
            }
            STAT_INC(COMPARE_OP, deferred);
            DECREMENT_ADAPTIVE_COUNTER(this_instr[1].cache);
            #endif  /* ENABLE_SPECIALIZATION */
        }

        op(_COMPARE_OP, (left, right -- res)) {
            assert((oparg >> 5) <= Py_GE);
            res = PyObject_RichCompare(left, right, oparg >> 5);
            DECREF_INPUTS();
            ERROR_IF(res == NULL, error);
            if (oparg & 16) {
                int res_bool = PyObject_IsTrue(res);
                Py_DECREF(res);
                ERROR_IF(res_bool < 0, error);
                res = res_bool ? Py_True : Py_False;
            }
        }

        macro(COMPARE_OP) = _SPECIALIZE_COMPARE_OP + _COMPARE_OP;

        macro(COMPARE_OP_FLOAT) =
            _GUARD_BOTH_FLOAT + unused/1 + _COMPARE_OP_FLOAT;

        macro(COMPARE_OP_INT) =
            _GUARD_BOTH_INT + unused/1 + _COMPARE_OP_INT;

        macro(COMPARE_OP_STR) =
            _GUARD_BOTH_UNICODE + unused/1 + _COMPARE_OP_STR;

        op(_COMPARE_OP_FLOAT, (left, right -- res)) {
            STAT_INC(COMPARE_OP, hit);
            double dleft = PyFloat_AS_DOUBLE(left);
            double dright = PyFloat_AS_DOUBLE(right);
            // 1 if NaN, 2 if <, 4 if >, 8 if ==; this matches low four bits of the oparg
            int sign_ish = COMPARISON_BIT(dleft, dright);
            _Py_DECREF_SPECIALIZED(left, _PyFloat_ExactDealloc);
            _Py_DECREF_SPECIALIZED(right, _PyFloat_ExactDealloc);
            res = (sign_ish & oparg) ? Py_True : Py_False;
            // It's always a bool, so we don't care about oparg & 16.
        }

        // Similar to COMPARE_OP_FLOAT
        op(_COMPARE_OP_INT, (left, right -- res)) {
            DEOPT_IF(!_PyLong_IsCompact((PyLongObject *)left));
            DEOPT_IF(!_PyLong_IsCompact((PyLongObject *)right));
            STAT_INC(COMPARE_OP, hit);
            assert(_PyLong_DigitCount((PyLongObject *)left) <= 1 &&
                   _PyLong_DigitCount((PyLongObject *)right) <= 1);
            Py_ssize_t ileft = _PyLong_CompactValue((PyLongObject *)left);
            Py_ssize_t iright = _PyLong_CompactValue((PyLongObject *)right);
            // 2 if <, 4 if >, 8 if ==; this matches the low 4 bits of the oparg
            int sign_ish = COMPARISON_BIT(ileft, iright);
            _Py_DECREF_SPECIALIZED(left, (destructor)PyObject_Free);
            _Py_DECREF_SPECIALIZED(right, (destructor)PyObject_Free);
            res = (sign_ish & oparg) ? Py_True : Py_False;
            // It's always a bool, so we don't care about oparg & 16.
        }

        // Similar to COMPARE_OP_FLOAT, but for ==, != only
        op(_COMPARE_OP_STR, (left, right -- res)) {
            STAT_INC(COMPARE_OP, hit);
            int eq = _PyUnicode_Equal(left, right);
            assert((oparg >> 5) == Py_EQ || (oparg >> 5) == Py_NE);
            _Py_DECREF_SPECIALIZED(left, _PyUnicode_ExactDealloc);
            _Py_DECREF_SPECIALIZED(right, _PyUnicode_ExactDealloc);
            assert(eq == 0 || eq == 1);
            assert((oparg & 0xf) == COMPARISON_NOT_EQUALS || (oparg & 0xf) == COMPARISON_EQUALS);
            assert(COMPARISON_NOT_EQUALS + 1 == COMPARISON_EQUALS);
            res = ((COMPARISON_NOT_EQUALS + eq) & oparg) ? Py_True : Py_False;
            // It's always a bool, so we don't care about oparg & 16.
        }

        inst(IS_OP, (left, right -- b)) {
            int res = Py_Is(left, right) ^ oparg;
            DECREF_INPUTS();
            b = res ? Py_True : Py_False;
        }

        inst(CONTAINS_OP, (left, right -- b)) {
            int res = PySequence_Contains(right, left);
            DECREF_INPUTS();
            ERROR_IF(res < 0, error);
            b = (res ^ oparg) ? Py_True : Py_False;
        }

        inst(CHECK_EG_MATCH, (exc_value, match_type -- rest, match)) {
            if (_PyEval_CheckExceptStarTypeValid(tstate, match_type) < 0) {
                DECREF_INPUTS();
                ERROR_IF(true, error);
            }

            match = NULL;
            rest = NULL;
            int res = _PyEval_ExceptionGroupMatch(exc_value, match_type,
                                                  &match, &rest);
            DECREF_INPUTS();
            ERROR_IF(res < 0, error);

            assert((match == NULL) == (rest == NULL));
            ERROR_IF(match == NULL, error);

            if (!Py_IsNone(match)) {
                PyErr_SetHandledException(match);
            }
        }

        inst(CHECK_EXC_MATCH, (left, right -- left, b)) {
            assert(PyExceptionInstance_Check(left));
            if (_PyEval_CheckExceptTypeValid(tstate, right) < 0) {
                 DECREF_INPUTS();
                 ERROR_IF(true, error);
            }

            int res = PyErr_GivenExceptionMatches(left, right);
            DECREF_INPUTS();
            b = res ? Py_True : Py_False;
        }

         tier1 inst(IMPORT_NAME, (level, fromlist -- res)) {
            PyObject *name = GETITEM(FRAME_CO_NAMES, oparg);
            res = import_name(tstate, frame, name, fromlist, level);
            DECREF_INPUTS();
            ERROR_IF(res == NULL, error);
        }

        tier1 inst(IMPORT_FROM, (from -- from, res)) {
            PyObject *name = GETITEM(FRAME_CO_NAMES, oparg);
            res = import_from(tstate, from, name);
            ERROR_IF(res == NULL, error);
        }

        tier1 inst(JUMP_FORWARD, (--)) {
            JUMPBY(oparg);
        }

        tier1 inst(JUMP_BACKWARD, (unused/1 --)) {
            CHECK_EVAL_BREAKER();
            assert(oparg <= INSTR_OFFSET());
            JUMPBY(-oparg);
            #if ENABLE_SPECIALIZATION
            uint16_t counter = this_instr[1].cache;
            this_instr[1].cache = counter + (1 << OPTIMIZER_BITS_IN_COUNTER);
            /* We are using unsigned values, but we really want signed values, so
             * do the 2s complement adjustment manually */
            uint32_t offset_counter = counter ^ (1 << 15);
            uint32_t threshold = tstate->interp->optimizer_backedge_threshold;
            assert((threshold & OPTIMIZER_BITS_MASK) == 0);
            // Use '>=' not '>' so that the optimizer/backoff bits do not effect the result.
            // Double-check that the opcode isn't instrumented or something:
            if (offset_counter >= threshold && this_instr->op.code == JUMP_BACKWARD) {
                OPT_STAT_INC(attempts);
                _Py_CODEUNIT *start = this_instr;
                /* Back up over EXTENDED_ARGs so optimizer sees the whole instruction */
                while (oparg > 255) {
                    oparg >>= 8;
                    start--;
                }
                _PyExecutorObject *executor;
                int optimized = _PyOptimizer_Optimize(frame, start, stack_pointer, &executor);
                ERROR_IF(optimized < 0, error);
                if (optimized) {
                    assert(tstate->previous_executor == NULL);
                    tstate->previous_executor = Py_None;
                    GOTO_TIER_TWO(executor);
                }
                else {
                    int backoff = this_instr[1].cache & OPTIMIZER_BITS_MASK;
                    backoff++;
                    if (backoff < MIN_TIER2_BACKOFF) {
                        backoff = MIN_TIER2_BACKOFF;
                    }
                    else if (backoff > MAX_TIER2_BACKOFF) {
                        backoff = MAX_TIER2_BACKOFF;
                    }
                    this_instr[1].cache = ((UINT16_MAX << OPTIMIZER_BITS_IN_COUNTER) << backoff) | backoff;
                }
            }
            #endif  /* ENABLE_SPECIALIZATION */
        }

        pseudo(JUMP) = {
            JUMP_FORWARD,
            JUMP_BACKWARD,
        };

        pseudo(JUMP_NO_INTERRUPT) = {
            JUMP_FORWARD,
            JUMP_BACKWARD_NO_INTERRUPT,
        };

        tier1 inst(ENTER_EXECUTOR, (--)) {
            CHECK_EVAL_BREAKER();
            PyCodeObject *code = _PyFrame_GetCode(frame);
            _PyExecutorObject *executor = code->co_executors->executors[oparg & 255];
            assert(executor->vm_data.index == INSTR_OFFSET() - 1);
            assert(executor->vm_data.code == code);
            assert(executor->vm_data.valid);
            assert(tstate->previous_executor == NULL);
            tstate->previous_executor = Py_None;
            Py_INCREF(executor);
            GOTO_TIER_TWO(executor);
        }

        replaced op(_POP_JUMP_IF_FALSE, (cond -- )) {
            assert(PyBool_Check(cond));
            int flag = Py_IsFalse(cond);
            #if ENABLE_SPECIALIZATION
            this_instr[1].cache = (this_instr[1].cache << 1) | flag;
            #endif
            JUMPBY(oparg * flag);
        }

        replaced op(_POP_JUMP_IF_TRUE, (cond -- )) {
            assert(PyBool_Check(cond));
            int flag = Py_IsTrue(cond);
            #if ENABLE_SPECIALIZATION
            this_instr[1].cache = (this_instr[1].cache << 1) | flag;
            #endif
            JUMPBY(oparg * flag);
        }

        op(_IS_NONE, (value -- b)) {
            if (Py_IsNone(value)) {
                b = Py_True;
            }
            else {
                b = Py_False;
                DECREF_INPUTS();
            }
        }

        macro(POP_JUMP_IF_TRUE) = unused/1 + _POP_JUMP_IF_TRUE;

        macro(POP_JUMP_IF_FALSE) = unused/1 + _POP_JUMP_IF_FALSE;

        macro(POP_JUMP_IF_NONE) = unused/1 + _IS_NONE + _POP_JUMP_IF_TRUE;

        macro(POP_JUMP_IF_NOT_NONE) = unused/1 + _IS_NONE + _POP_JUMP_IF_FALSE;

        tier1 inst(JUMP_BACKWARD_NO_INTERRUPT, (--)) {
            /* This bytecode is used in the `yield from` or `await` loop.
             * If there is an interrupt, we want it handled in the innermost
             * generator or coroutine, so we deliberately do not check it here.
             * (see bpo-30039).
             */
            JUMPBY(-oparg);
        }

        inst(GET_LEN, (obj -- obj, len_o)) {
            // PUSH(len(TOS))
            Py_ssize_t len_i = PyObject_Length(obj);
            ERROR_IF(len_i < 0, error);
            len_o = PyLong_FromSsize_t(len_i);
            ERROR_IF(len_o == NULL, error);
        }

        inst(MATCH_CLASS, (subject, type, names -- attrs)) {
            // Pop TOS and TOS1. Set TOS to a tuple of attributes on success, or
            // None on failure.
            assert(PyTuple_CheckExact(names));
            attrs = _PyEval_MatchClass(tstate, subject, type, oparg, names);
            DECREF_INPUTS();
            if (attrs) {
                assert(PyTuple_CheckExact(attrs));  // Success!
            }
            else {
                ERROR_IF(_PyErr_Occurred(tstate), error);  // Error!
                attrs = Py_None;  // Failure!
            }
        }

        inst(MATCH_MAPPING, (subject -- subject, res)) {
            int match = Py_TYPE(subject)->tp_flags & Py_TPFLAGS_MAPPING;
            res = match ? Py_True : Py_False;
        }

        inst(MATCH_SEQUENCE, (subject -- subject, res)) {
            int match = Py_TYPE(subject)->tp_flags & Py_TPFLAGS_SEQUENCE;
            res = match ? Py_True : Py_False;
        }

        inst(MATCH_KEYS, (subject, keys -- subject, keys, values_or_none)) {
            // On successful match, PUSH(values). Otherwise, PUSH(None).
            values_or_none = _PyEval_MatchKeys(tstate, subject, keys);
            ERROR_IF(values_or_none == NULL, error);
        }

        inst(GET_ITER, (iterable -- iter)) {
            /* before: [obj]; after [getiter(obj)] */
            iter = PyObject_GetIter(iterable);
            DECREF_INPUTS();
            ERROR_IF(iter == NULL, error);
        }

        inst(GET_YIELD_FROM_ITER, (iterable -- iter)) {
            /* before: [obj]; after [getiter(obj)] */
            if (PyCoro_CheckExact(iterable)) {
                /* `iterable` is a coroutine */
                if (!(_PyFrame_GetCode(frame)->co_flags & (CO_COROUTINE | CO_ITERABLE_COROUTINE))) {
                    /* and it is used in a 'yield from' expression of a
                       regular generator. */
                    _PyErr_SetString(tstate, PyExc_TypeError,
                                     "cannot 'yield from' a coroutine object "
                                     "in a non-coroutine generator");
                    GOTO_ERROR(error);
                }
                iter = iterable;
            }
            else if (PyGen_CheckExact(iterable)) {
                iter = iterable;
            }
            else {
                /* `iterable` is not a generator. */
                iter = PyObject_GetIter(iterable);
                if (iter == NULL) {
                    GOTO_ERROR(error);
                }
                DECREF_INPUTS();
            }
        }

        // Most members of this family are "secretly" super-instructions.
        // When the loop is exhausted, they jump, and the jump target is
        // always END_FOR, which pops two values off the stack.
        // This is optimized by skipping that instruction and combining
        // its effect (popping 'iter' instead of pushing 'next'.)

        family(FOR_ITER, INLINE_CACHE_ENTRIES_FOR_ITER) = {
            FOR_ITER_LIST,
            FOR_ITER_TUPLE,
            FOR_ITER_RANGE,
            FOR_ITER_GEN,
        };

        specializing op(_SPECIALIZE_FOR_ITER, (counter/1, iter -- iter)) {
            #if ENABLE_SPECIALIZATION
            if (ADAPTIVE_COUNTER_IS_ZERO(counter)) {
                next_instr = this_instr;
                _Py_Specialize_ForIter(iter, next_instr, oparg);
                DISPATCH_SAME_OPARG();
            }
            STAT_INC(FOR_ITER, deferred);
            DECREMENT_ADAPTIVE_COUNTER(this_instr[1].cache);
            #endif  /* ENABLE_SPECIALIZATION */
        }

        replaced op(_FOR_ITER, (iter -- iter, next)) {
            /* before: [iter]; after: [iter, iter()] *or* [] (and jump over END_FOR.) */
            next = (*Py_TYPE(iter)->tp_iternext)(iter);
            if (next == NULL) {
                if (_PyErr_Occurred(tstate)) {
                    if (!_PyErr_ExceptionMatches(tstate, PyExc_StopIteration)) {
                        GOTO_ERROR(error);
                    }
                    monitor_raise(tstate, frame, this_instr);
                    _PyErr_Clear(tstate);
                }
                /* iterator ended normally */
                assert(next_instr[oparg].op.code == END_FOR ||
                       next_instr[oparg].op.code == INSTRUMENTED_END_FOR);
                Py_DECREF(iter);
                STACK_SHRINK(1);
                /* Jump forward oparg, then skip following END_FOR and POP_TOP instruction */
                JUMPBY(oparg + 2);
                DISPATCH();
            }
            // Common case: no jump, leave it to the code generator
        }

        op(_FOR_ITER_TIER_TWO, (iter -- iter, next)) {
            /* before: [iter]; after: [iter, iter()] *or* [] (and jump over END_FOR.) */
            next = (*Py_TYPE(iter)->tp_iternext)(iter);
            if (next == NULL) {
                if (_PyErr_Occurred(tstate)) {
                    if (!_PyErr_ExceptionMatches(tstate, PyExc_StopIteration)) {
                        GOTO_ERROR(error);
                    }
                    _PyErr_Clear(tstate);
                }
                /* iterator ended normally */
                Py_DECREF(iter);
                STACK_SHRINK(1);
                /* The translator sets the deopt target just past END_FOR */
                DEOPT_IF(true);
            }
            // Common case: no jump, leave it to the code generator
        }

        macro(FOR_ITER) = _SPECIALIZE_FOR_ITER + _FOR_ITER;

        inst(INSTRUMENTED_FOR_ITER, (unused/1 -- )) {
            _Py_CODEUNIT *target;
            PyObject *iter = TOP();
            PyObject *next = (*Py_TYPE(iter)->tp_iternext)(iter);
            if (next != NULL) {
                PUSH(next);
                target = next_instr;
            }
            else {
                if (_PyErr_Occurred(tstate)) {
                    if (!_PyErr_ExceptionMatches(tstate, PyExc_StopIteration)) {
                        GOTO_ERROR(error);
                    }
                    monitor_raise(tstate, frame, this_instr);
                    _PyErr_Clear(tstate);
                }
                /* iterator ended normally */
                assert(next_instr[oparg].op.code == END_FOR ||
                       next_instr[oparg].op.code == INSTRUMENTED_END_FOR);
                STACK_SHRINK(1);
                Py_DECREF(iter);
                /* Skip END_FOR and POP_TOP */
                target = next_instr + oparg + 2;
            }
            INSTRUMENTED_JUMP(this_instr, target, PY_MONITORING_EVENT_BRANCH);
        }

        op(_ITER_CHECK_LIST, (iter -- iter)) {
            DEOPT_IF(Py_TYPE(iter) != &PyListIter_Type);
        }

        replaced op(_ITER_JUMP_LIST, (iter -- iter)) {
            _PyListIterObject *it = (_PyListIterObject *)iter;
            assert(Py_TYPE(iter) == &PyListIter_Type);
            STAT_INC(FOR_ITER, hit);
            PyListObject *seq = it->it_seq;
            if (seq == NULL || (size_t)it->it_index >= (size_t)PyList_GET_SIZE(seq)) {
                it->it_index = -1;
                #ifndef Py_GIL_DISABLED
                if (seq != NULL) {
                    it->it_seq = NULL;
                    Py_DECREF(seq);
                }
                #endif
                Py_DECREF(iter);
                STACK_SHRINK(1);
                /* Jump forward oparg, then skip following END_FOR and POP_TOP instructions */
                JUMPBY(oparg + 2);
                DISPATCH();
            }
        }

        // Only used by Tier 2
        op(_GUARD_NOT_EXHAUSTED_LIST, (iter -- iter)) {
            _PyListIterObject *it = (_PyListIterObject *)iter;
            assert(Py_TYPE(iter) == &PyListIter_Type);
            PyListObject *seq = it->it_seq;
            DEOPT_IF(seq == NULL);
            DEOPT_IF((size_t)it->it_index >= (size_t)PyList_GET_SIZE(seq));
        }

        op(_ITER_NEXT_LIST, (iter -- iter, next)) {
            _PyListIterObject *it = (_PyListIterObject *)iter;
            assert(Py_TYPE(iter) == &PyListIter_Type);
            PyListObject *seq = it->it_seq;
            assert(seq);
            assert(it->it_index < PyList_GET_SIZE(seq));
            next = Py_NewRef(PyList_GET_ITEM(seq, it->it_index++));
        }

        macro(FOR_ITER_LIST) =
            unused/1 +  // Skip over the counter
            _ITER_CHECK_LIST +
            _ITER_JUMP_LIST +
            _ITER_NEXT_LIST;

        op(_ITER_CHECK_TUPLE, (iter -- iter)) {
            DEOPT_IF(Py_TYPE(iter) != &PyTupleIter_Type);
        }

        replaced op(_ITER_JUMP_TUPLE, (iter -- iter)) {
            _PyTupleIterObject *it = (_PyTupleIterObject *)iter;
            assert(Py_TYPE(iter) == &PyTupleIter_Type);
            STAT_INC(FOR_ITER, hit);
            PyTupleObject *seq = it->it_seq;
            if (seq == NULL || it->it_index >= PyTuple_GET_SIZE(seq)) {
                if (seq != NULL) {
                    it->it_seq = NULL;
                    Py_DECREF(seq);
                }
                Py_DECREF(iter);
                STACK_SHRINK(1);
                /* Jump forward oparg, then skip following END_FOR and POP_TOP instructions */
                JUMPBY(oparg + 2);
                DISPATCH();
            }
        }

        // Only used by Tier 2
        op(_GUARD_NOT_EXHAUSTED_TUPLE, (iter -- iter)) {
            _PyTupleIterObject *it = (_PyTupleIterObject *)iter;
            assert(Py_TYPE(iter) == &PyTupleIter_Type);
            PyTupleObject *seq = it->it_seq;
            DEOPT_IF(seq == NULL);
            DEOPT_IF(it->it_index >= PyTuple_GET_SIZE(seq));
        }

        op(_ITER_NEXT_TUPLE, (iter -- iter, next)) {
            _PyTupleIterObject *it = (_PyTupleIterObject *)iter;
            assert(Py_TYPE(iter) == &PyTupleIter_Type);
            PyTupleObject *seq = it->it_seq;
            assert(seq);
            assert(it->it_index < PyTuple_GET_SIZE(seq));
            next = Py_NewRef(PyTuple_GET_ITEM(seq, it->it_index++));
        }

        macro(FOR_ITER_TUPLE) =
            unused/1 +  // Skip over the counter
            _ITER_CHECK_TUPLE +
            _ITER_JUMP_TUPLE +
            _ITER_NEXT_TUPLE;

        op(_ITER_CHECK_RANGE, (iter -- iter)) {
            _PyRangeIterObject *r = (_PyRangeIterObject *)iter;
            DEOPT_IF(Py_TYPE(r) != &PyRangeIter_Type);
        }

        replaced op(_ITER_JUMP_RANGE, (iter -- iter)) {
            _PyRangeIterObject *r = (_PyRangeIterObject *)iter;
            assert(Py_TYPE(r) == &PyRangeIter_Type);
            STAT_INC(FOR_ITER, hit);
            if (r->len <= 0) {
                STACK_SHRINK(1);
                Py_DECREF(r);
                // Jump over END_FOR and POP_TOP instructions.
                JUMPBY(oparg + 2);
                DISPATCH();
            }
        }

        // Only used by Tier 2
        op(_GUARD_NOT_EXHAUSTED_RANGE, (iter -- iter)) {
            _PyRangeIterObject *r = (_PyRangeIterObject *)iter;
            assert(Py_TYPE(r) == &PyRangeIter_Type);
            DEOPT_IF(r->len <= 0);
        }

        op(_ITER_NEXT_RANGE, (iter -- iter, next)) {
            _PyRangeIterObject *r = (_PyRangeIterObject *)iter;
            assert(Py_TYPE(r) == &PyRangeIter_Type);
            assert(r->len > 0);
            long value = r->start;
            r->start = value + r->step;
            r->len--;
            next = PyLong_FromLong(value);
            ERROR_IF(next == NULL, error);
        }

        macro(FOR_ITER_RANGE) =
            unused/1 +  // Skip over the counter
            _ITER_CHECK_RANGE +
            _ITER_JUMP_RANGE +
            _ITER_NEXT_RANGE;

        inst(FOR_ITER_GEN, (unused/1, iter -- iter, unused)) {
            DEOPT_IF(tstate->interp->eval_frame);
            PyGenObject *gen = (PyGenObject *)iter;
            DEOPT_IF(Py_TYPE(gen) != &PyGen_Type);
            DEOPT_IF(gen->gi_frame_state >= FRAME_EXECUTING);
            STAT_INC(FOR_ITER, hit);
            _PyInterpreterFrame *gen_frame = (_PyInterpreterFrame *)gen->gi_iframe;
            _PyFrame_StackPush(gen_frame, Py_None);
            gen->gi_frame_state = FRAME_EXECUTING;
            gen->gi_exc_state.previous_item = tstate->exc_info;
            tstate->exc_info = &gen->gi_exc_state;
            assert(next_instr[oparg].op.code == END_FOR ||
                   next_instr[oparg].op.code == INSTRUMENTED_END_FOR);
            assert(next_instr - this_instr + oparg <= UINT16_MAX);
            frame->return_offset = (uint16_t)(next_instr - this_instr + oparg);
            DISPATCH_INLINED(gen_frame);
        }

        inst(BEFORE_ASYNC_WITH, (mgr -- exit, res)) {
            PyObject *enter = _PyObject_LookupSpecial(mgr, &_Py_ID(__aenter__));
            if (enter == NULL) {
                if (!_PyErr_Occurred(tstate)) {
                    _PyErr_Format(tstate, PyExc_TypeError,
                                  "'%.200s' object does not support the "
                                  "asynchronous context manager protocol",
                                  Py_TYPE(mgr)->tp_name);
                }
                GOTO_ERROR(error);
            }
            exit = _PyObject_LookupSpecial(mgr, &_Py_ID(__aexit__));
            if (exit == NULL) {
                if (!_PyErr_Occurred(tstate)) {
                    _PyErr_Format(tstate, PyExc_TypeError,
                                  "'%.200s' object does not support the "
                                  "asynchronous context manager protocol "
                                  "(missed __aexit__ method)",
                                  Py_TYPE(mgr)->tp_name);
                }
                Py_DECREF(enter);
                GOTO_ERROR(error);
            }
            DECREF_INPUTS();
            res = _PyObject_CallNoArgsTstate(tstate, enter);
            Py_DECREF(enter);
            if (res == NULL) {
                Py_DECREF(exit);
                ERROR_IF(true, error);
            }
        }

        inst(BEFORE_WITH, (mgr -- exit, res)) {
            /* pop the context manager, push its __exit__ and the
             * value returned from calling its __enter__
             */
            PyObject *enter = _PyObject_LookupSpecial(mgr, &_Py_ID(__enter__));
            if (enter == NULL) {
                if (!_PyErr_Occurred(tstate)) {
                    _PyErr_Format(tstate, PyExc_TypeError,
                                  "'%.200s' object does not support the "
                                  "context manager protocol",
                                  Py_TYPE(mgr)->tp_name);
                }
                GOTO_ERROR(error);
            }
            exit = _PyObject_LookupSpecial(mgr, &_Py_ID(__exit__));
            if (exit == NULL) {
                if (!_PyErr_Occurred(tstate)) {
                    _PyErr_Format(tstate, PyExc_TypeError,
                                  "'%.200s' object does not support the "
                                  "context manager protocol "
                                  "(missed __exit__ method)",
                                  Py_TYPE(mgr)->tp_name);
                }
                Py_DECREF(enter);
                GOTO_ERROR(error);
            }
            DECREF_INPUTS();
            res = _PyObject_CallNoArgsTstate(tstate, enter);
            Py_DECREF(enter);
            if (res == NULL) {
                Py_DECREF(exit);
                ERROR_IF(true, error);
            }
        }

        inst(WITH_EXCEPT_START, (exit_func, lasti, unused, val -- exit_func, lasti, unused, val, res)) {
            /* At the top of the stack are 4 values:
               - val: TOP = exc_info()
               - unused: SECOND = previous exception
               - lasti: THIRD = lasti of exception in exc_info()
               - exit_func: FOURTH = the context.__exit__ bound method
               We call FOURTH(type(TOP), TOP, GetTraceback(TOP)).
               Then we push the __exit__ return value.
            */
            PyObject *exc, *tb;

            assert(val && PyExceptionInstance_Check(val));
            exc = PyExceptionInstance_Class(val);
            tb = PyException_GetTraceback(val);
            if (tb == NULL) {
                tb = Py_None;
            }
            else {
                Py_DECREF(tb);
            }
            assert(PyLong_Check(lasti));
            (void)lasti; // Shut up compiler warning if asserts are off
            PyObject *stack[4] = {NULL, exc, val, tb};
            res = PyObject_Vectorcall(exit_func, stack + 1,
                    3 | PY_VECTORCALL_ARGUMENTS_OFFSET, NULL);
            ERROR_IF(res == NULL, error);
        }

        pseudo(SETUP_FINALLY, (HAS_ARG)) = {
            NOP,
        };

        pseudo(SETUP_CLEANUP, (HAS_ARG)) = {
            NOP,
        };

        pseudo(SETUP_WITH, (HAS_ARG)) = {
            NOP,
        };

        pseudo(POP_BLOCK) = {
            NOP,
        };

        inst(PUSH_EXC_INFO, (new_exc -- prev_exc, new_exc)) {
            _PyErr_StackItem *exc_info = tstate->exc_info;
            if (exc_info->exc_value != NULL) {
                prev_exc = exc_info->exc_value;
            }
            else {
                prev_exc = Py_None;
            }
            assert(PyExceptionInstance_Check(new_exc));
            exc_info->exc_value = Py_NewRef(new_exc);
        }

<<<<<<< HEAD
        op(_GUARD_DORV_VALUES_INST_ATTR_FROM_DICT, (owner -- owner: &GUARD_DORV_VALUES_INST_ATTR_FROM_DICT_TYPE)) {
            assert(Py_TYPE(owner)->tp_flags & Py_TPFLAGS_INLINE_VALUES);
            DEOPT_IF(!_PyObject_InlineValues(owner)->valid);
=======
        op(_GUARD_DORV_VALUES_INST_ATTR_FROM_DICT, (owner -- owner)) {
            assert(Py_TYPE(owner)->tp_flags & Py_TPFLAGS_MANAGED_DICT);
            PyDictOrValues *dorv = _PyObject_DictOrValuesPointer(owner);
            DEOPT_IF(!_PyDictOrValues_IsValues(*dorv) && !_PyObject_MakeInstanceAttributesFromDict(owner, dorv));
>>>>>>> e2a3e4b7
        }

        op(_GUARD_KEYS_VERSION, (keys_version/2, owner -- owner)) {
            PyTypeObject *owner_cls = Py_TYPE(owner);
            PyHeapTypeObject *owner_heap_type = (PyHeapTypeObject *)owner_cls;
            DEOPT_IF(owner_heap_type->ht_cached_keys->dk_version != keys_version);
        }

        split op(_LOAD_ATTR_METHOD_WITH_VALUES, (descr/4, owner -- attr, self if (1))) {
            assert(oparg & 1);
            /* Cached method object */
            STAT_INC(LOAD_ATTR, hit);
            assert(descr != NULL);
            attr = Py_NewRef(descr);
            assert(_PyType_HasFeature(Py_TYPE(attr), Py_TPFLAGS_METHOD_DESCRIPTOR));
            self = owner;
        }

        macro(LOAD_ATTR_METHOD_WITH_VALUES) =
            unused/1 +
            _GUARD_TYPE_VERSION +
            _GUARD_DORV_VALUES_INST_ATTR_FROM_DICT +
            _GUARD_KEYS_VERSION +
            _LOAD_ATTR_METHOD_WITH_VALUES;

        op(_LOAD_ATTR_METHOD_NO_DICT, (descr/4, owner -- attr, self if (1))) {
            assert(oparg & 1);
            assert(Py_TYPE(owner)->tp_dictoffset == 0);
            STAT_INC(LOAD_ATTR, hit);
            assert(descr != NULL);
            assert(_PyType_HasFeature(Py_TYPE(descr), Py_TPFLAGS_METHOD_DESCRIPTOR));
            attr = Py_NewRef(descr);
            self = owner;
        }

        macro(LOAD_ATTR_METHOD_NO_DICT) =
            unused/1 +
            _GUARD_TYPE_VERSION +
            unused/2 +
            _LOAD_ATTR_METHOD_NO_DICT;

        op(_LOAD_ATTR_NONDESCRIPTOR_WITH_VALUES, (descr/4, owner -- attr, unused if (0))) {
            assert((oparg & 1) == 0);
            STAT_INC(LOAD_ATTR, hit);
            assert(descr != NULL);
            DECREF_INPUTS();
            attr = Py_NewRef(descr);
        }

        macro(LOAD_ATTR_NONDESCRIPTOR_WITH_VALUES) =
            unused/1 +
            _GUARD_TYPE_VERSION +
            _GUARD_DORV_VALUES_INST_ATTR_FROM_DICT +
            _GUARD_KEYS_VERSION +
            _LOAD_ATTR_NONDESCRIPTOR_WITH_VALUES;

        op(_LOAD_ATTR_NONDESCRIPTOR_NO_DICT, (descr/4, owner -- attr, unused if (0))) {
            assert((oparg & 1) == 0);
            assert(Py_TYPE(owner)->tp_dictoffset == 0);
            STAT_INC(LOAD_ATTR, hit);
            assert(descr != NULL);
            DECREF_INPUTS();
            attr = Py_NewRef(descr);
        }

        macro(LOAD_ATTR_NONDESCRIPTOR_NO_DICT) =
            unused/1 +
            _GUARD_TYPE_VERSION +
            unused/2 +
            _LOAD_ATTR_NONDESCRIPTOR_NO_DICT;

        op(_CHECK_ATTR_METHOD_LAZY_DICT, (owner -- owner)) {
            Py_ssize_t dictoffset = Py_TYPE(owner)->tp_dictoffset;
            assert(dictoffset > 0);
            PyObject *dict = *(PyObject **)((char *)owner + dictoffset);
            /* This object has a __dict__, just not yet created */
            DEOPT_IF(dict != NULL);
        }

        op(_LOAD_ATTR_METHOD_LAZY_DICT, (descr/4, owner -- attr, self if (1))) {
            assert(oparg & 1);
            STAT_INC(LOAD_ATTR, hit);
            assert(descr != NULL);
            assert(_PyType_HasFeature(Py_TYPE(descr), Py_TPFLAGS_METHOD_DESCRIPTOR));
            attr = Py_NewRef(descr);
            self = owner;
        }

        macro(LOAD_ATTR_METHOD_LAZY_DICT) =
            unused/1 +
            _GUARD_TYPE_VERSION +
            _CHECK_ATTR_METHOD_LAZY_DICT +
            unused/2 +
            _LOAD_ATTR_METHOD_LAZY_DICT;

        inst(INSTRUMENTED_CALL, (unused/3 -- )) {
            int is_meth = PEEK(oparg + 1) != NULL;
            int total_args = oparg + is_meth;
            PyObject *function = PEEK(oparg + 2);
            PyObject *arg = total_args == 0 ?
                &_PyInstrumentation_MISSING : PEEK(total_args);
            int err = _Py_call_instrumentation_2args(
                    tstate, PY_MONITORING_EVENT_CALL,
                    frame, this_instr, function, arg);
            ERROR_IF(err, error);
            INCREMENT_ADAPTIVE_COUNTER(this_instr[1].cache);
            GO_TO_INSTRUCTION(CALL);
        }

        // Cache layout: counter/1, func_version/2
        // CALL_INTRINSIC_1/2, CALL_KW, and CALL_FUNCTION_EX aren't members!
        family(CALL, INLINE_CACHE_ENTRIES_CALL) = {
            CALL_BOUND_METHOD_EXACT_ARGS,
            CALL_PY_EXACT_ARGS,
            CALL_PY_WITH_DEFAULTS,
            CALL_TYPE_1,
            CALL_STR_1,
            CALL_TUPLE_1,
            CALL_BUILTIN_CLASS,
            CALL_BUILTIN_O,
            CALL_BUILTIN_FAST,
            CALL_BUILTIN_FAST_WITH_KEYWORDS,
            CALL_LEN,
            CALL_ISINSTANCE,
            CALL_LIST_APPEND,
            CALL_METHOD_DESCRIPTOR_O,
            CALL_METHOD_DESCRIPTOR_FAST_WITH_KEYWORDS,
            CALL_METHOD_DESCRIPTOR_NOARGS,
            CALL_METHOD_DESCRIPTOR_FAST,
            CALL_ALLOC_AND_ENTER_INIT,
        };

        specializing op(_SPECIALIZE_CALL, (counter/1, callable, self_or_null, args[oparg] -- callable, self_or_null, args[oparg])) {
            #if ENABLE_SPECIALIZATION
            if (ADAPTIVE_COUNTER_IS_ZERO(counter)) {
                next_instr = this_instr;
                _Py_Specialize_Call(callable, next_instr, oparg + (self_or_null != NULL));
                DISPATCH_SAME_OPARG();
            }
            STAT_INC(CALL, deferred);
            DECREMENT_ADAPTIVE_COUNTER(this_instr[1].cache);
            #endif  /* ENABLE_SPECIALIZATION */
        }

        // When calling Python, inline the call using DISPATCH_INLINED().
        op(_CALL, (callable, self_or_null, args[oparg] -- res)) {
            // oparg counts all of the args, but *not* self:
            int total_args = oparg;
            if (self_or_null != NULL) {
                args--;
                total_args++;
            }
            else if (Py_TYPE(callable) == &PyMethod_Type) {
                args--;
                total_args++;
                PyObject *self = ((PyMethodObject *)callable)->im_self;
                args[0] = Py_NewRef(self);
                PyObject *method = ((PyMethodObject *)callable)->im_func;
                args[-1] = Py_NewRef(method);
                Py_DECREF(callable);
                callable = method;
            }
            // Check if the call can be inlined or not
            if (Py_TYPE(callable) == &PyFunction_Type &&
                tstate->interp->eval_frame == NULL &&
                ((PyFunctionObject *)callable)->vectorcall == _PyFunction_Vectorcall)
            {
                int code_flags = ((PyCodeObject*)PyFunction_GET_CODE(callable))->co_flags;
                PyObject *locals = code_flags & CO_OPTIMIZED ? NULL : Py_NewRef(PyFunction_GET_GLOBALS(callable));
                _PyInterpreterFrame *new_frame = _PyEvalFramePushAndInit(
                    tstate, (PyFunctionObject *)callable, locals,
                    args, total_args, NULL
                );
                // Manipulate stack directly since we leave using DISPATCH_INLINED().
                STACK_SHRINK(oparg + 2);
                // The frame has stolen all the arguments from the stack,
                // so there is no need to clean them up.
                if (new_frame == NULL) {
                    GOTO_ERROR(error);
                }
                frame->return_offset = (uint16_t)(next_instr - this_instr);
                DISPATCH_INLINED(new_frame);
            }
            /* Callable is not a normal Python function */
            res = PyObject_Vectorcall(
                callable, args,
                total_args | PY_VECTORCALL_ARGUMENTS_OFFSET,
                NULL);
            if (opcode == INSTRUMENTED_CALL) {
                PyObject *arg = total_args == 0 ?
                    &_PyInstrumentation_MISSING : args[0];
                if (res == NULL) {
                    _Py_call_instrumentation_exc2(
                        tstate, PY_MONITORING_EVENT_C_RAISE,
                        frame, this_instr, callable, arg);
                }
                else {
                    int err = _Py_call_instrumentation_2args(
                        tstate, PY_MONITORING_EVENT_C_RETURN,
                        frame, this_instr, callable, arg);
                    if (err < 0) {
                        Py_CLEAR(res);
                    }
                }
            }
            assert((res != NULL) ^ (_PyErr_Occurred(tstate) != NULL));
            Py_DECREF(callable);
            for (int i = 0; i < total_args; i++) {
                Py_DECREF(args[i]);
            }
            ERROR_IF(res == NULL, error);
            CHECK_EVAL_BREAKER();
        }

        macro(CALL) = _SPECIALIZE_CALL + unused/2 + _CALL;

        op(_CHECK_CALL_BOUND_METHOD_EXACT_ARGS, (callable, null, unused[oparg] -- callable, null, unused[oparg])) {
            DEOPT_IF(null != NULL);
            DEOPT_IF(Py_TYPE(callable) != &PyMethod_Type);
        }

        op(_INIT_CALL_BOUND_METHOD_EXACT_ARGS, (callable, unused, unused[oparg] -- func, self, unused[oparg])) {
            STAT_INC(CALL, hit);
            self = Py_NewRef(((PyMethodObject *)callable)->im_self);
            stack_pointer[-1 - oparg] = self;  // Patch stack as it is used by _INIT_CALL_PY_EXACT_ARGS
            func = Py_NewRef(((PyMethodObject *)callable)->im_func);
            stack_pointer[-2 - oparg] = func;  // This is used by CALL, upon deoptimization
            Py_DECREF(callable);
        }

        op(_CHECK_PEP_523, (--)) {
            DEOPT_IF(tstate->interp->eval_frame);
        }

        op(_CHECK_FUNCTION_EXACT_ARGS, (func_version/2, callable, self_or_null, unused[oparg] -- callable, self_or_null, unused[oparg])) {
            DEOPT_IF(!PyFunction_Check(callable));
            PyFunctionObject *func = (PyFunctionObject *)callable;
            DEOPT_IF(func->func_version != func_version);
            PyCodeObject *code = (PyCodeObject *)func->func_code;
            DEOPT_IF(code->co_argcount != oparg + (self_or_null != NULL));
        }

        op(_CHECK_STACK_SPACE, (callable, unused, unused[oparg] -- callable, unused, unused[oparg])) {
            PyFunctionObject *func = (PyFunctionObject *)callable;
            PyCodeObject *code = (PyCodeObject *)func->func_code;
            DEOPT_IF(!_PyThreadState_HasStackSpace(tstate, code->co_framesize));
            DEOPT_IF(tstate->py_recursion_remaining <= 1);
        }

        replicate(5) pure op(_INIT_CALL_PY_EXACT_ARGS, (callable, self_or_null, args[oparg] -- new_frame: _PyInterpreterFrame*)) {
            int argcount = oparg;
            if (self_or_null != NULL) {
                args--;
                argcount++;
            }
            STAT_INC(CALL, hit);
            PyFunctionObject *func = (PyFunctionObject *)callable;
            new_frame = _PyFrame_PushUnchecked(tstate, func, argcount);
            for (int i = 0; i < argcount; i++) {
                new_frame->localsplus[i] = args[i];
            }
        }

        // The 'unused' output effect represents the return value
        // (which will be pushed when the frame returns).
        // It is needed so CALL_PY_EXACT_ARGS matches its family.
        op(_PUSH_FRAME, (new_frame: _PyInterpreterFrame* -- unused if (0))) {
            // Write it out explicitly because it's subtly different.
            // Eventually this should be the only occurrence of this code.
            assert(tstate->interp->eval_frame == NULL);
            SYNC_SP();
            _PyFrame_SetStackPointer(frame, stack_pointer);
            new_frame->previous = frame;
            CALL_STAT_INC(inlined_py_calls);
            frame = tstate->current_frame = new_frame;
            tstate->py_recursion_remaining--;
            LOAD_SP();
            LOAD_IP(0);
#if LLTRACE && TIER_ONE
            lltrace = maybe_lltrace_resume_frame(frame, &entry_frame, GLOBALS());
            if (lltrace < 0) {
                goto exit_unwind;
            }
#endif
        }

        macro(CALL_BOUND_METHOD_EXACT_ARGS) =
            unused/1 + // Skip over the counter
            _CHECK_PEP_523 +
            _CHECK_CALL_BOUND_METHOD_EXACT_ARGS +
            _INIT_CALL_BOUND_METHOD_EXACT_ARGS +
            _CHECK_FUNCTION_EXACT_ARGS +
            _CHECK_STACK_SPACE +
            _INIT_CALL_PY_EXACT_ARGS +
            _SAVE_RETURN_OFFSET +
            _PUSH_FRAME;

        macro(CALL_PY_EXACT_ARGS) =
            unused/1 + // Skip over the counter
            _CHECK_PEP_523 +
            _CHECK_FUNCTION_EXACT_ARGS +
            _CHECK_STACK_SPACE +
            _INIT_CALL_PY_EXACT_ARGS +
            _SAVE_RETURN_OFFSET +
            _PUSH_FRAME;

        inst(CALL_PY_WITH_DEFAULTS, (unused/1, func_version/2, callable, self_or_null, args[oparg] -- unused)) {
            DEOPT_IF(tstate->interp->eval_frame);
            int argcount = oparg;
            if (self_or_null != NULL) {
                args--;
                argcount++;
            }
            DEOPT_IF(!PyFunction_Check(callable));
            PyFunctionObject *func = (PyFunctionObject *)callable;
            DEOPT_IF(func->func_version != func_version);
            PyCodeObject *code = (PyCodeObject *)func->func_code;
            assert(func->func_defaults);
            assert(PyTuple_CheckExact(func->func_defaults));
            int defcount = (int)PyTuple_GET_SIZE(func->func_defaults);
            assert(defcount <= code->co_argcount);
            int min_args = code->co_argcount - defcount;
            DEOPT_IF(argcount > code->co_argcount);
            DEOPT_IF(argcount < min_args);
            DEOPT_IF(!_PyThreadState_HasStackSpace(tstate, code->co_framesize));
            STAT_INC(CALL, hit);
            _PyInterpreterFrame *new_frame = _PyFrame_PushUnchecked(tstate, func, code->co_argcount);
            for (int i = 0; i < argcount; i++) {
                new_frame->localsplus[i] = args[i];
            }
            for (int i = argcount; i < code->co_argcount; i++) {
                PyObject *def = PyTuple_GET_ITEM(func->func_defaults, i - min_args);
                new_frame->localsplus[i] = Py_NewRef(def);
            }
            // Manipulate stack and cache directly since we leave using DISPATCH_INLINED().
            STACK_SHRINK(oparg + 2);
            frame->return_offset = (uint16_t)(next_instr - this_instr);
            DISPATCH_INLINED(new_frame);
        }

        inst(CALL_TYPE_1, (unused/1, unused/2, callable, null, args[oparg] -- res)) {
            assert(oparg == 1);
            DEOPT_IF(null != NULL);
            PyObject *obj = args[0];
            DEOPT_IF(callable != (PyObject *)&PyType_Type);
            STAT_INC(CALL, hit);
            res = Py_NewRef(Py_TYPE(obj));
            Py_DECREF(obj);
            Py_DECREF(&PyType_Type);  // I.e., callable
        }

        inst(CALL_STR_1, (unused/1, unused/2, callable, null, args[oparg] -- res)) {
            assert(oparg == 1);
            DEOPT_IF(null != NULL);
            DEOPT_IF(callable != (PyObject *)&PyUnicode_Type);
            STAT_INC(CALL, hit);
            PyObject *arg = args[0];
            res = PyObject_Str(arg);
            Py_DECREF(arg);
            Py_DECREF(&PyUnicode_Type);  // I.e., callable
            ERROR_IF(res == NULL, error);
            CHECK_EVAL_BREAKER();
        }

        inst(CALL_TUPLE_1, (unused/1, unused/2, callable, null, args[oparg] -- res)) {
            assert(oparg == 1);
            DEOPT_IF(null != NULL);
            DEOPT_IF(callable != (PyObject *)&PyTuple_Type);
            STAT_INC(CALL, hit);
            PyObject *arg = args[0];
            res = PySequence_Tuple(arg);
            Py_DECREF(arg);
            Py_DECREF(&PyTuple_Type);  // I.e., tuple
            ERROR_IF(res == NULL, error);
            CHECK_EVAL_BREAKER();
        }

        inst(CALL_ALLOC_AND_ENTER_INIT, (unused/1, unused/2, callable, null, args[oparg] -- unused)) {
            /* This instruction does the following:
             * 1. Creates the object (by calling ``object.__new__``)
             * 2. Pushes a shim frame to the frame stack (to cleanup after ``__init__``)
             * 3. Pushes the frame for ``__init__`` to the frame stack
             * */
            _PyCallCache *cache = (_PyCallCache *)&this_instr[1];
            DEOPT_IF(null != NULL);
            DEOPT_IF(!PyType_Check(callable));
            PyTypeObject *tp = (PyTypeObject *)callable;
            DEOPT_IF(tp->tp_version_tag != read_u32(cache->func_version));
            assert(tp->tp_flags & Py_TPFLAGS_INLINE_VALUES);
            PyHeapTypeObject *cls = (PyHeapTypeObject *)callable;
            PyFunctionObject *init = (PyFunctionObject *)cls->_spec_cache.init;
            PyCodeObject *code = (PyCodeObject *)init->func_code;
            DEOPT_IF(code->co_argcount != oparg+1);
            DEOPT_IF(!_PyThreadState_HasStackSpace(tstate, code->co_framesize + _Py_InitCleanup.co_framesize));
            STAT_INC(CALL, hit);
            PyObject *self = _PyType_NewManagedObject(tp);
            if (self == NULL) {
                GOTO_ERROR(error);
            }
            Py_DECREF(tp);
            _PyInterpreterFrame *shim = _PyFrame_PushTrampolineUnchecked(
                tstate, (PyCodeObject *)&_Py_InitCleanup, 1);
            assert(_PyCode_CODE((PyCodeObject *)shim->f_executable)[0].op.code == EXIT_INIT_CHECK);
            /* Push self onto stack of shim */
            Py_INCREF(self);
            shim->localsplus[0] = self;
            Py_INCREF(init);
            _PyInterpreterFrame *init_frame = _PyFrame_PushUnchecked(tstate, init, oparg+1);
            /* Copy self followed by args to __init__ frame */
            init_frame->localsplus[0] = self;
            for (int i = 0; i < oparg; i++) {
                init_frame->localsplus[i+1] = args[i];
            }
            frame->return_offset = (uint16_t)(next_instr - this_instr);
            STACK_SHRINK(oparg+2);
            _PyFrame_SetStackPointer(frame, stack_pointer);
            /* Link frames */
            init_frame->previous = shim;
            shim->previous = frame;
            frame = tstate->current_frame = init_frame;
            CALL_STAT_INC(inlined_py_calls);
            /* Account for pushing the extra frame.
             * We don't check recursion depth here,
             * as it will be checked after start_frame */
            tstate->py_recursion_remaining--;
            goto start_frame;
        }

        inst(EXIT_INIT_CHECK, (should_be_none -- )) {
            assert(STACK_LEVEL() == 2);
            if (should_be_none != Py_None) {
                PyErr_Format(PyExc_TypeError,
                    "__init__() should return None, not '%.200s'",
                    Py_TYPE(should_be_none)->tp_name);
                GOTO_ERROR(error);
            }
        }

        inst(CALL_BUILTIN_CLASS, (unused/1, unused/2, callable, self_or_null, args[oparg] -- res)) {
            int total_args = oparg;
            if (self_or_null != NULL) {
                args--;
                total_args++;
            }
            DEOPT_IF(!PyType_Check(callable));
            PyTypeObject *tp = (PyTypeObject *)callable;
            DEOPT_IF(tp->tp_vectorcall == NULL);
            STAT_INC(CALL, hit);
            res = tp->tp_vectorcall((PyObject *)tp, args, total_args, NULL);
            /* Free the arguments. */
            for (int i = 0; i < total_args; i++) {
                Py_DECREF(args[i]);
            }
            Py_DECREF(tp);
            ERROR_IF(res == NULL, error);
            CHECK_EVAL_BREAKER();
        }

        inst(CALL_BUILTIN_O, (unused/1, unused/2, callable, self_or_null, args[oparg] -- res)) {
            /* Builtin METH_O functions */
            int total_args = oparg;
            if (self_or_null != NULL) {
                args--;
                total_args++;
            }
            DEOPT_IF(total_args != 1);
            DEOPT_IF(!PyCFunction_CheckExact(callable));
            DEOPT_IF(PyCFunction_GET_FLAGS(callable) != METH_O);
            STAT_INC(CALL, hit);
            PyCFunction cfunc = PyCFunction_GET_FUNCTION(callable);
            // This is slower but CPython promises to check all non-vectorcall
            // function calls.
            if (_Py_EnterRecursiveCallTstate(tstate, " while calling a Python object")) {
                GOTO_ERROR(error);
            }
            PyObject *arg = args[0];
            res = _PyCFunction_TrampolineCall(cfunc, PyCFunction_GET_SELF(callable), arg);
            _Py_LeaveRecursiveCallTstate(tstate);
            assert((res != NULL) ^ (_PyErr_Occurred(tstate) != NULL));

            Py_DECREF(arg);
            Py_DECREF(callable);
            ERROR_IF(res == NULL, error);
            CHECK_EVAL_BREAKER();
        }

        inst(CALL_BUILTIN_FAST, (unused/1, unused/2, callable, self_or_null, args[oparg] -- res)) {
            /* Builtin METH_FASTCALL functions, without keywords */
            int total_args = oparg;
            if (self_or_null != NULL) {
                args--;
                total_args++;
            }
            DEOPT_IF(!PyCFunction_CheckExact(callable));
            DEOPT_IF(PyCFunction_GET_FLAGS(callable) != METH_FASTCALL);
            STAT_INC(CALL, hit);
            PyCFunction cfunc = PyCFunction_GET_FUNCTION(callable);
            /* res = func(self, args, nargs) */
            res = ((PyCFunctionFast)(void(*)(void))cfunc)(
                PyCFunction_GET_SELF(callable),
                args,
                total_args);
            assert((res != NULL) ^ (_PyErr_Occurred(tstate) != NULL));

            /* Free the arguments. */
            for (int i = 0; i < total_args; i++) {
                Py_DECREF(args[i]);
            }
            Py_DECREF(callable);
            ERROR_IF(res == NULL, error);
                /* Not deopting because this doesn't mean our optimization was
                   wrong. `res` can be NULL for valid reasons. Eg. getattr(x,
                   'invalid'). In those cases an exception is set, so we must
                   handle it.
                */
            CHECK_EVAL_BREAKER();
        }

        inst(CALL_BUILTIN_FAST_WITH_KEYWORDS, (unused/1, unused/2, callable, self_or_null, args[oparg] -- res)) {
            /* Builtin METH_FASTCALL | METH_KEYWORDS functions */
            int total_args = oparg;
            if (self_or_null != NULL) {
                args--;
                total_args++;
            }
            DEOPT_IF(!PyCFunction_CheckExact(callable));
            DEOPT_IF(PyCFunction_GET_FLAGS(callable) != (METH_FASTCALL | METH_KEYWORDS));
            STAT_INC(CALL, hit);
            /* res = func(self, args, nargs, kwnames) */
            PyCFunctionFastWithKeywords cfunc =
                (PyCFunctionFastWithKeywords)(void(*)(void))
                PyCFunction_GET_FUNCTION(callable);
            res = cfunc(PyCFunction_GET_SELF(callable), args, total_args, NULL);
            assert((res != NULL) ^ (_PyErr_Occurred(tstate) != NULL));

            /* Free the arguments. */
            for (int i = 0; i < total_args; i++) {
                Py_DECREF(args[i]);
            }
            Py_DECREF(callable);
            ERROR_IF(res == NULL, error);
            CHECK_EVAL_BREAKER();
        }

        inst(CALL_LEN, (unused/1, unused/2, callable, self_or_null, args[oparg] -- res)) {
            /* len(o) */
            int total_args = oparg;
            if (self_or_null != NULL) {
                args--;
                total_args++;
            }
            DEOPT_IF(total_args != 1);
            PyInterpreterState *interp = tstate->interp;
            DEOPT_IF(callable != interp->callable_cache.len);
            STAT_INC(CALL, hit);
            PyObject *arg = args[0];
            Py_ssize_t len_i = PyObject_Length(arg);
            if (len_i < 0) {
                GOTO_ERROR(error);
            }
            res = PyLong_FromSsize_t(len_i);
            assert((res != NULL) ^ (_PyErr_Occurred(tstate) != NULL));

            Py_DECREF(callable);
            Py_DECREF(arg);
            ERROR_IF(res == NULL, error);
        }

        inst(CALL_ISINSTANCE, (unused/1, unused/2, callable, self_or_null, args[oparg] -- res)) {
            /* isinstance(o, o2) */
            int total_args = oparg;
            if (self_or_null != NULL) {
                args--;
                total_args++;
            }
            DEOPT_IF(total_args != 2);
            PyInterpreterState *interp = tstate->interp;
            DEOPT_IF(callable != interp->callable_cache.isinstance);
            STAT_INC(CALL, hit);
            PyObject *cls = args[1];
            PyObject *inst = args[0];
            int retval = PyObject_IsInstance(inst, cls);
            if (retval < 0) {
                GOTO_ERROR(error);
            }
            res = PyBool_FromLong(retval);
            assert((res != NULL) ^ (_PyErr_Occurred(tstate) != NULL));

            Py_DECREF(inst);
            Py_DECREF(cls);
            Py_DECREF(callable);
            ERROR_IF(res == NULL, error);
        }

        // This is secretly a super-instruction
        tier1 inst(CALL_LIST_APPEND, (unused/1, unused/2, callable, self, args[oparg] -- unused)) {
            assert(oparg == 1);
            PyInterpreterState *interp = tstate->interp;
            DEOPT_IF(callable != interp->callable_cache.list_append);
            assert(self != NULL);
            DEOPT_IF(!PyList_Check(self));
            STAT_INC(CALL, hit);
            if (_PyList_AppendTakeRef((PyListObject *)self, args[0]) < 0) {
                goto pop_1_error;  // Since arg is DECREF'ed already
            }
            Py_DECREF(self);
            Py_DECREF(callable);
            STACK_SHRINK(3);
            // Skip POP_TOP
            assert(next_instr->op.code == POP_TOP);
            SKIP_OVER(1);
            DISPATCH();
        }

        inst(CALL_METHOD_DESCRIPTOR_O, (unused/1, unused/2, callable, self_or_null, args[oparg] -- res)) {
            int total_args = oparg;
            if (self_or_null != NULL) {
                args--;
                total_args++;
            }
            PyMethodDescrObject *method = (PyMethodDescrObject *)callable;
            DEOPT_IF(total_args != 2);
            DEOPT_IF(!Py_IS_TYPE(method, &PyMethodDescr_Type));
            PyMethodDef *meth = method->d_method;
            DEOPT_IF(meth->ml_flags != METH_O);
            PyObject *arg = args[1];
            PyObject *self = args[0];
            DEOPT_IF(!Py_IS_TYPE(self, method->d_common.d_type));
            STAT_INC(CALL, hit);
            PyCFunction cfunc = meth->ml_meth;
            // This is slower but CPython promises to check all non-vectorcall
            // function calls.
            if (_Py_EnterRecursiveCallTstate(tstate, " while calling a Python object")) {
                GOTO_ERROR(error);
            }
            res = _PyCFunction_TrampolineCall(cfunc, self, arg);
            _Py_LeaveRecursiveCallTstate(tstate);
            assert((res != NULL) ^ (_PyErr_Occurred(tstate) != NULL));
            Py_DECREF(self);
            Py_DECREF(arg);
            Py_DECREF(callable);
            ERROR_IF(res == NULL, error);
            CHECK_EVAL_BREAKER();
        }

        inst(CALL_METHOD_DESCRIPTOR_FAST_WITH_KEYWORDS, (unused/1, unused/2, callable, self_or_null, args[oparg] -- res)) {
            int total_args = oparg;
            if (self_or_null != NULL) {
                args--;
                total_args++;
            }
            PyMethodDescrObject *method = (PyMethodDescrObject *)callable;
            DEOPT_IF(!Py_IS_TYPE(method, &PyMethodDescr_Type));
            PyMethodDef *meth = method->d_method;
            DEOPT_IF(meth->ml_flags != (METH_FASTCALL|METH_KEYWORDS));
            PyTypeObject *d_type = method->d_common.d_type;
            PyObject *self = args[0];
            DEOPT_IF(!Py_IS_TYPE(self, d_type));
            STAT_INC(CALL, hit);
            int nargs = total_args - 1;
            PyCFunctionFastWithKeywords cfunc =
                (PyCFunctionFastWithKeywords)(void(*)(void))meth->ml_meth;
            res = cfunc(self, args + 1, nargs, NULL);
            assert((res != NULL) ^ (_PyErr_Occurred(tstate) != NULL));

            /* Free the arguments. */
            for (int i = 0; i < total_args; i++) {
                Py_DECREF(args[i]);
            }
            Py_DECREF(callable);
            ERROR_IF(res == NULL, error);
            CHECK_EVAL_BREAKER();
        }

        inst(CALL_METHOD_DESCRIPTOR_NOARGS, (unused/1, unused/2, callable, self_or_null, args[oparg] -- res)) {
            assert(oparg == 0 || oparg == 1);
            int total_args = oparg;
            if (self_or_null != NULL) {
                args--;
                total_args++;
            }
            DEOPT_IF(total_args != 1);
            PyMethodDescrObject *method = (PyMethodDescrObject *)callable;
            DEOPT_IF(!Py_IS_TYPE(method, &PyMethodDescr_Type));
            PyMethodDef *meth = method->d_method;
            PyObject *self = args[0];
            DEOPT_IF(!Py_IS_TYPE(self, method->d_common.d_type));
            DEOPT_IF(meth->ml_flags != METH_NOARGS);
            STAT_INC(CALL, hit);
            PyCFunction cfunc = meth->ml_meth;
            // This is slower but CPython promises to check all non-vectorcall
            // function calls.
            if (_Py_EnterRecursiveCallTstate(tstate, " while calling a Python object")) {
                GOTO_ERROR(error);
            }
            res = _PyCFunction_TrampolineCall(cfunc, self, NULL);
            _Py_LeaveRecursiveCallTstate(tstate);
            assert((res != NULL) ^ (_PyErr_Occurred(tstate) != NULL));
            Py_DECREF(self);
            Py_DECREF(callable);
            ERROR_IF(res == NULL, error);
            CHECK_EVAL_BREAKER();
        }

        inst(CALL_METHOD_DESCRIPTOR_FAST, (unused/1, unused/2, callable, self_or_null, args[oparg] -- res)) {
            int total_args = oparg;
            if (self_or_null != NULL) {
                args--;
                total_args++;
            }
            PyMethodDescrObject *method = (PyMethodDescrObject *)callable;
            /* Builtin METH_FASTCALL methods, without keywords */
            DEOPT_IF(!Py_IS_TYPE(method, &PyMethodDescr_Type));
            PyMethodDef *meth = method->d_method;
            DEOPT_IF(meth->ml_flags != METH_FASTCALL);
            PyObject *self = args[0];
            DEOPT_IF(!Py_IS_TYPE(self, method->d_common.d_type));
            STAT_INC(CALL, hit);
            PyCFunctionFast cfunc =
                (PyCFunctionFast)(void(*)(void))meth->ml_meth;
            int nargs = total_args - 1;
            res = cfunc(self, args + 1, nargs);
            assert((res != NULL) ^ (_PyErr_Occurred(tstate) != NULL));
            /* Clear the stack of the arguments. */
            for (int i = 0; i < total_args; i++) {
                Py_DECREF(args[i]);
            }
            Py_DECREF(callable);
            ERROR_IF(res == NULL, error);
            CHECK_EVAL_BREAKER();
        }

        inst(INSTRUMENTED_CALL_KW, ( -- )) {
            int is_meth = PEEK(oparg + 2) != NULL;
            int total_args = oparg + is_meth;
            PyObject *function = PEEK(oparg + 3);
            PyObject *arg = total_args == 0 ? &_PyInstrumentation_MISSING
                                            : PEEK(total_args + 1);
            int err = _Py_call_instrumentation_2args(
                    tstate, PY_MONITORING_EVENT_CALL,
                    frame, this_instr, function, arg);
            ERROR_IF(err, error);
            GO_TO_INSTRUCTION(CALL_KW);
        }

        inst(CALL_KW, (callable, self_or_null, args[oparg], kwnames -- res)) {
            // oparg counts all of the args, but *not* self:
            int total_args = oparg;
            if (self_or_null != NULL) {
                args--;
                total_args++;
            }
            if (self_or_null == NULL && Py_TYPE(callable) == &PyMethod_Type) {
                args--;
                total_args++;
                PyObject *self = ((PyMethodObject *)callable)->im_self;
                args[0] = Py_NewRef(self);
                PyObject *method = ((PyMethodObject *)callable)->im_func;
                args[-1] = Py_NewRef(method);
                Py_DECREF(callable);
                callable = method;
            }
            int positional_args = total_args - (int)PyTuple_GET_SIZE(kwnames);
            // Check if the call can be inlined or not
            if (Py_TYPE(callable) == &PyFunction_Type &&
                tstate->interp->eval_frame == NULL &&
                ((PyFunctionObject *)callable)->vectorcall == _PyFunction_Vectorcall)
            {
                int code_flags = ((PyCodeObject*)PyFunction_GET_CODE(callable))->co_flags;
                PyObject *locals = code_flags & CO_OPTIMIZED ? NULL : Py_NewRef(PyFunction_GET_GLOBALS(callable));
                _PyInterpreterFrame *new_frame = _PyEvalFramePushAndInit(
                    tstate, (PyFunctionObject *)callable, locals,
                    args, positional_args, kwnames
                );
                Py_DECREF(kwnames);
                // Manipulate stack directly since we leave using DISPATCH_INLINED().
                STACK_SHRINK(oparg + 3);
                // The frame has stolen all the arguments from the stack,
                // so there is no need to clean them up.
                if (new_frame == NULL) {
                    GOTO_ERROR(error);
                }
                assert(next_instr - this_instr == 1);
                frame->return_offset = 1;
                DISPATCH_INLINED(new_frame);
            }
            /* Callable is not a normal Python function */
            res = PyObject_Vectorcall(
                callable, args,
                positional_args | PY_VECTORCALL_ARGUMENTS_OFFSET,
                kwnames);
            if (opcode == INSTRUMENTED_CALL_KW) {
                PyObject *arg = total_args == 0 ?
                    &_PyInstrumentation_MISSING : args[0];
                if (res == NULL) {
                    _Py_call_instrumentation_exc2(
                        tstate, PY_MONITORING_EVENT_C_RAISE,
                        frame, this_instr, callable, arg);
                }
                else {
                    int err = _Py_call_instrumentation_2args(
                        tstate, PY_MONITORING_EVENT_C_RETURN,
                        frame, this_instr, callable, arg);
                    if (err < 0) {
                        Py_CLEAR(res);
                    }
                }
            }
            Py_DECREF(kwnames);
            assert((res != NULL) ^ (_PyErr_Occurred(tstate) != NULL));
            Py_DECREF(callable);
            for (int i = 0; i < total_args; i++) {
                Py_DECREF(args[i]);
            }
            ERROR_IF(res == NULL, error);
            CHECK_EVAL_BREAKER();
        }

        inst(INSTRUMENTED_CALL_FUNCTION_EX, ( -- )) {
            GO_TO_INSTRUCTION(CALL_FUNCTION_EX);
        }

        inst(CALL_FUNCTION_EX, (func, unused, callargs, kwargs if (oparg & 1) -- result)) {
            // DICT_MERGE is called before this opcode if there are kwargs.
            // It converts all dict subtypes in kwargs into regular dicts.
            assert(kwargs == NULL || PyDict_CheckExact(kwargs));
            if (!PyTuple_CheckExact(callargs)) {
                if (check_args_iterable(tstate, func, callargs) < 0) {
                    GOTO_ERROR(error);
                }
                PyObject *tuple = PySequence_Tuple(callargs);
                if (tuple == NULL) {
                    GOTO_ERROR(error);
                }
                Py_SETREF(callargs, tuple);
            }
            assert(PyTuple_CheckExact(callargs));
            EVAL_CALL_STAT_INC_IF_FUNCTION(EVAL_CALL_FUNCTION_EX, func);
            if (opcode == INSTRUMENTED_CALL_FUNCTION_EX &&
                !PyFunction_Check(func) && !PyMethod_Check(func)
            ) {
                PyObject *arg = PyTuple_GET_SIZE(callargs) > 0 ?
                    PyTuple_GET_ITEM(callargs, 0) : Py_None;
                int err = _Py_call_instrumentation_2args(
                    tstate, PY_MONITORING_EVENT_CALL,
                    frame, this_instr, func, arg);
                if (err) GOTO_ERROR(error);
                result = PyObject_Call(func, callargs, kwargs);
                if (result == NULL) {
                    _Py_call_instrumentation_exc2(
                        tstate, PY_MONITORING_EVENT_C_RAISE,
                        frame, this_instr, func, arg);
                }
                else {
                    int err = _Py_call_instrumentation_2args(
                        tstate, PY_MONITORING_EVENT_C_RETURN,
                        frame, this_instr, func, arg);
                    if (err < 0) {
                        Py_CLEAR(result);
                    }
                }
            }
            else {
                if (Py_TYPE(func) == &PyFunction_Type &&
                    tstate->interp->eval_frame == NULL &&
                    ((PyFunctionObject *)func)->vectorcall == _PyFunction_Vectorcall) {
                    assert(PyTuple_CheckExact(callargs));
                    Py_ssize_t nargs = PyTuple_GET_SIZE(callargs);
                    int code_flags = ((PyCodeObject *)PyFunction_GET_CODE(func))->co_flags;
                    PyObject *locals = code_flags & CO_OPTIMIZED ? NULL : Py_NewRef(PyFunction_GET_GLOBALS(func));

                    _PyInterpreterFrame *new_frame = _PyEvalFramePushAndInit_Ex(tstate,
                                                                                (PyFunctionObject *)func, locals,
                                                                                nargs, callargs, kwargs);
                    // Need to manually shrink the stack since we exit with DISPATCH_INLINED.
                    STACK_SHRINK(oparg + 3);
                    if (new_frame == NULL) {
                        GOTO_ERROR(error);
                    }
                    assert(next_instr - this_instr == 1);
                    frame->return_offset = 1;
                    DISPATCH_INLINED(new_frame);
                }
                result = PyObject_Call(func, callargs, kwargs);
            }
            DECREF_INPUTS();
            assert(PEEK(2 + (oparg & 1)) == NULL);
            ERROR_IF(result == NULL, error);
            CHECK_EVAL_BREAKER();
        }

        inst(MAKE_FUNCTION, (codeobj -- func)) {

            PyFunctionObject *func_obj = (PyFunctionObject *)
                PyFunction_New(codeobj, GLOBALS());

            Py_DECREF(codeobj);
            if (func_obj == NULL) {
                GOTO_ERROR(error);
            }

            _PyFunction_SetVersion(
                func_obj, ((PyCodeObject *)codeobj)->co_version);
            func = (PyObject *)func_obj;
        }

        inst(SET_FUNCTION_ATTRIBUTE, (attr, func -- func)) {
            assert(PyFunction_Check(func));
            PyFunctionObject *func_obj = (PyFunctionObject *)func;
            switch(oparg) {
                case MAKE_FUNCTION_CLOSURE:
                    assert(func_obj->func_closure == NULL);
                    func_obj->func_closure = attr;
                    break;
                case MAKE_FUNCTION_ANNOTATIONS:
                    assert(func_obj->func_annotations == NULL);
                    func_obj->func_annotations = attr;
                    break;
                case MAKE_FUNCTION_KWDEFAULTS:
                    assert(PyDict_CheckExact(attr));
                    assert(func_obj->func_kwdefaults == NULL);
                    func_obj->func_kwdefaults = attr;
                    break;
                case MAKE_FUNCTION_DEFAULTS:
                    assert(PyTuple_CheckExact(attr));
                    assert(func_obj->func_defaults == NULL);
                    func_obj->func_defaults = attr;
                    break;
                default:
                    Py_UNREACHABLE();
            }
        }

        tier1 inst(RETURN_GENERATOR, (--)) {
            assert(PyFunction_Check(frame->f_funcobj));
            PyFunctionObject *func = (PyFunctionObject *)frame->f_funcobj;
            PyGenObject *gen = (PyGenObject *)_Py_MakeCoro(func);
            if (gen == NULL) {
                GOTO_ERROR(error);
            }
            assert(EMPTY());
            _PyFrame_SetStackPointer(frame, stack_pointer);
            _PyInterpreterFrame *gen_frame = (_PyInterpreterFrame *)gen->gi_iframe;
            frame->instr_ptr = next_instr;
            _PyFrame_Copy(frame, gen_frame);
            assert(frame->frame_obj == NULL);
            gen->gi_frame_state = FRAME_CREATED;
            gen_frame->owner = FRAME_OWNED_BY_GENERATOR;
            _Py_LeaveRecursiveCallPy(tstate);
            assert(frame != &entry_frame);
            _PyInterpreterFrame *prev = frame->previous;
            _PyThreadState_PopFrame(tstate, frame);
            frame = tstate->current_frame = prev;
            _PyFrame_StackPush(frame, (PyObject *)gen);
            LOAD_IP(frame->return_offset);
            goto resume_frame;
        }

        inst(BUILD_SLICE, (start, stop, step if (oparg == 3) -- slice)) {
            slice = PySlice_New(start, stop, step);
            DECREF_INPUTS();
            ERROR_IF(slice == NULL, error);
        }

        inst(CONVERT_VALUE, (value -- result)) {
            convertion_func_ptr  conv_fn;
            assert(oparg >= FVC_STR && oparg <= FVC_ASCII);
            conv_fn = CONVERSION_FUNCTIONS[oparg];
            result = conv_fn(value);
            Py_DECREF(value);
            ERROR_IF(result == NULL, error);
        }

        inst(FORMAT_SIMPLE, (value -- res)) {
            /* If value is a unicode object, then we know the result
             * of format(value) is value itself. */
            if (!PyUnicode_CheckExact(value)) {
                res = PyObject_Format(value, NULL);
                Py_DECREF(value);
                ERROR_IF(res == NULL, error);
            }
            else {
                res = value;
            }
        }

        inst(FORMAT_WITH_SPEC, (value, fmt_spec -- res)) {
            res = PyObject_Format(value, fmt_spec);
            Py_DECREF(value);
            Py_DECREF(fmt_spec);
            ERROR_IF(res == NULL, error);
        }

        pure inst(COPY, (bottom, unused[oparg-1] -- bottom, unused[oparg-1], top)) {
            assert(oparg > 0);
            top = Py_NewRef(bottom);
        }

        specializing op(_SPECIALIZE_BINARY_OP, (counter/1, lhs, rhs -- lhs, rhs)) {
            #if ENABLE_SPECIALIZATION
            if (ADAPTIVE_COUNTER_IS_ZERO(counter)) {
                next_instr = this_instr;
                _Py_Specialize_BinaryOp(lhs, rhs, next_instr, oparg, LOCALS_ARRAY);
                DISPATCH_SAME_OPARG();
            }
            STAT_INC(BINARY_OP, deferred);
            DECREMENT_ADAPTIVE_COUNTER(this_instr[1].cache);
            #endif  /* ENABLE_SPECIALIZATION */
            assert(NB_ADD <= oparg);
            assert(oparg <= NB_INPLACE_XOR);
        }

        op(_BINARY_OP, (lhs, rhs -- res)) {
            assert(_PyEval_BinaryOps[oparg]);
            res = _PyEval_BinaryOps[oparg](lhs, rhs);
            DECREF_INPUTS();
            ERROR_IF(res == NULL, error);
        }

        macro(BINARY_OP) = _SPECIALIZE_BINARY_OP + _BINARY_OP;

        pure inst(SWAP, (bottom, unused[oparg-2], top --
                    top, unused[oparg-2], bottom)) {
            assert(oparg >= 2);
        }

        inst(INSTRUMENTED_INSTRUCTION, ( -- )) {
            int next_opcode = _Py_call_instrumentation_instruction(
                tstate, frame, this_instr);
            ERROR_IF(next_opcode < 0, error);
            next_instr = this_instr;
            if (_PyOpcode_Caches[next_opcode]) {
                INCREMENT_ADAPTIVE_COUNTER(this_instr[1].cache);
            }
            assert(next_opcode > 0 && next_opcode < 256);
            opcode = next_opcode;
            DISPATCH_GOTO();
        }

        inst(INSTRUMENTED_JUMP_FORWARD, ( -- )) {
            INSTRUMENTED_JUMP(this_instr, next_instr + oparg, PY_MONITORING_EVENT_JUMP);
        }

        inst(INSTRUMENTED_JUMP_BACKWARD, (unused/1 -- )) {
            CHECK_EVAL_BREAKER();
            INSTRUMENTED_JUMP(this_instr, next_instr - oparg, PY_MONITORING_EVENT_JUMP);
        }

        inst(INSTRUMENTED_POP_JUMP_IF_TRUE, (unused/1 -- )) {
            PyObject *cond = POP();
            assert(PyBool_Check(cond));
            int flag = Py_IsTrue(cond);
            int offset = flag * oparg;
            #if ENABLE_SPECIALIZATION
            this_instr[1].cache = (this_instr[1].cache << 1) | flag;
            #endif
            INSTRUMENTED_JUMP(this_instr, next_instr + offset, PY_MONITORING_EVENT_BRANCH);
        }

        inst(INSTRUMENTED_POP_JUMP_IF_FALSE, (unused/1 -- )) {
            PyObject *cond = POP();
            assert(PyBool_Check(cond));
            int flag = Py_IsFalse(cond);
            int offset = flag * oparg;
            #if ENABLE_SPECIALIZATION
            this_instr[1].cache = (this_instr[1].cache << 1) | flag;
            #endif
            INSTRUMENTED_JUMP(this_instr, next_instr + offset, PY_MONITORING_EVENT_BRANCH);
        }

        inst(INSTRUMENTED_POP_JUMP_IF_NONE, (unused/1 -- )) {
            PyObject *value = POP();
            int flag = Py_IsNone(value);
            int offset;
            if (flag) {
                offset = oparg;
            }
            else {
                Py_DECREF(value);
                offset = 0;
            }
            #if ENABLE_SPECIALIZATION
            this_instr[1].cache = (this_instr[1].cache << 1) | flag;
            #endif
            INSTRUMENTED_JUMP(this_instr, next_instr + offset, PY_MONITORING_EVENT_BRANCH);
        }

        inst(INSTRUMENTED_POP_JUMP_IF_NOT_NONE, (unused/1 -- )) {
            PyObject *value = POP();
            int offset;
            int nflag = Py_IsNone(value);
            if (nflag) {
                offset = 0;
            }
            else {
                Py_DECREF(value);
                offset = oparg;
            }
            #if ENABLE_SPECIALIZATION
            this_instr[1].cache = (this_instr[1].cache << 1) | !nflag;
            #endif
            INSTRUMENTED_JUMP(this_instr, next_instr + offset, PY_MONITORING_EVENT_BRANCH);
        }

        tier1 inst(EXTENDED_ARG, ( -- )) {
            assert(oparg);
            opcode = next_instr->op.code;
            oparg = oparg << 8 | next_instr->op.arg;
            PRE_DISPATCH_GOTO();
            DISPATCH_GOTO();
        }

        tier1 inst(CACHE, (--)) {
            assert(0 && "Executing a cache.");
            Py_FatalError("Executing a cache.");
        }

        tier1 inst(RESERVED, (--)) {
            assert(0 && "Executing RESERVED instruction.");
            Py_FatalError("Executing RESERVED instruction.");
        }

        ///////// Tier-2 only opcodes /////////

        op (_GUARD_IS_TRUE_POP, (flag -- )) {
            SYNC_SP();
            EXIT_IF(!Py_IsTrue(flag));
            assert(Py_IsTrue(flag));
        }

        op (_GUARD_IS_FALSE_POP, (flag -- )) {
            SYNC_SP();
            EXIT_IF(!Py_IsFalse(flag));
            assert(Py_IsFalse(flag));
        }

        op (_GUARD_IS_NONE_POP, (val -- )) {
            SYNC_SP();
            if (!Py_IsNone(val)) {
                Py_DECREF(val);
                EXIT_IF(1);
            }
        }

        op (_GUARD_IS_NOT_NONE_POP, (val -- )) {
            SYNC_SP();
            EXIT_IF(Py_IsNone(val));
            Py_DECREF(val);
        }

        op(_JUMP_TO_TOP, (--)) {
#ifndef _Py_JIT
            next_uop = &current_executor->trace[1];
#endif
            CHECK_EVAL_BREAKER();
        }

        tier2 op(_SET_IP, (instr_ptr/4 --)) {
            frame->instr_ptr = (_Py_CODEUNIT *)instr_ptr;
        }

        op(_SAVE_RETURN_OFFSET, (--)) {
            #if TIER_ONE
            frame->return_offset = (uint16_t)(next_instr - this_instr);
            #endif
            #if TIER_TWO
            frame->return_offset = oparg;
            #endif
        }

        tier2 op(_EXIT_TRACE, (--)) {
            EXIT_IF(1);
        }

        tier2 op(_CHECK_VALIDITY, (--)) {
            DEOPT_IF(!current_executor->vm_data.valid);
        }

        tier2 pure op(_LOAD_CONST_INLINE, (ptr/4 -- value)) {
            value = Py_NewRef(ptr);
        }

        tier2 pure op(_LOAD_CONST_INLINE_BORROW, (ptr/4 -- value)) {
            value = ptr;
        }

        tier2 pure op(_LOAD_CONST_INLINE_WITH_NULL, (ptr/4 -- value, null)) {
            value = Py_NewRef(ptr);
            null = NULL;
        }

        tier2 pure op(_LOAD_CONST_INLINE_BORROW_WITH_NULL, (ptr/4 -- value, null)) {
            value = ptr;
            null = NULL;
        }

        tier2 op(_CHECK_GLOBALS, (dict/4 -- )) {
            DEOPT_IF(GLOBALS() != dict);
        }

        tier2 op(_CHECK_BUILTINS, (dict/4 -- )) {
            DEOPT_IF(BUILTINS() != dict);
        }

        /* Internal -- for testing executors */
        op(_INTERNAL_INCREMENT_OPT_COUNTER, (opt --)) {
            _PyCounterOptimizerObject *exe = (_PyCounterOptimizerObject *)opt;
            exe->count++;
        }

        /* Only used for handling cold side exits, should never appear in
         * a normal trace or as part of an instruction.
         */
        tier2 op(_COLD_EXIT, (--)) {
            _PyExecutorObject *previous = (_PyExecutorObject *)tstate->previous_executor;
            _PyExitData *exit = &previous->exits[oparg];
            exit->temperature++;
            PyCodeObject *code = _PyFrame_GetCode(frame);
            _Py_CODEUNIT *target = _PyCode_CODE(code) + exit->target;
            if (exit->temperature < (int32_t)tstate->interp->optimizer_side_threshold) {
                GOTO_TIER_ONE(target);
            }
            _PyExecutorObject *executor;
            if (target->op.code == ENTER_EXECUTOR) {
                executor = code->co_executors->executors[target->op.arg];
                Py_INCREF(executor);
            } else {
                int optimized = _PyOptimizer_Optimize(frame, target, stack_pointer, &executor);
                if (optimized <= 0) {
                    int32_t new_temp = -1 * tstate->interp->optimizer_side_threshold;
                    exit->temperature = (new_temp < INT16_MIN) ? INT16_MIN : new_temp;
                    if (optimized < 0) {
                        Py_DECREF(previous);
                        tstate->previous_executor = Py_None;
                        ERROR_IF(1, error);
                    }
                    GOTO_TIER_ONE(target);
                }
            }
            /* We need two references. One to store in exit->executor and
             * one to keep the executor alive when executing. */
            Py_INCREF(executor);
            exit->executor = executor;
            GOTO_TIER_TWO(executor);
        }

        tier2 op(_START_EXECUTOR, (executor/4 --)) {
            Py_DECREF(tstate->previous_executor);
            tstate->previous_executor = NULL;
#ifndef _Py_JIT
            current_executor = (_PyExecutorObject*)executor;
#endif
        }

        tier2 op(_FATAL_ERROR, (--)) {
            assert(0);
            Py_FatalError("Fatal error uop executed.");
        }

        tier2 op(_CHECK_VALIDITY_AND_SET_IP, (instr_ptr/4 --)) {
            DEOPT_IF(!current_executor->vm_data.valid);
            frame->instr_ptr = (_Py_CODEUNIT *)instr_ptr;
        }

// END BYTECODES //

    }
 dispatch_opcode:
 error:
 exception_unwind:
 exit_unwind:
 handle_eval_breaker:
 resume_frame:
 resume_with_error:
 start_frame:
 unbound_local_error:
    ;
}

// Future families go below this point //<|MERGE_RESOLUTION|>--- conflicted
+++ resolved
@@ -1895,15 +1895,9 @@
             DEOPT_IF(!_PyObject_InlineValues(owner)->valid);
         }
 
-<<<<<<< HEAD
-        op(_LOAD_ATTR_INSTANCE_VALUE, (index/1, owner -- attr, null if (oparg & 1))) {
+        split op(_LOAD_ATTR_INSTANCE_VALUE, (index/1, owner -- attr, null if (oparg & 1))) {
             assert(_PyObject_InlineValuesConsistencyCheck(owner));
             attr = _PyObject_InlineValues(owner)->values[index];
-=======
-        split op(_LOAD_ATTR_INSTANCE_VALUE, (index/1, owner -- attr, null if (oparg & 1))) {
-            PyDictOrValues dorv = *_PyObject_DictOrValuesPointer(owner);
-            attr = _PyDictOrValues_GetValues(dorv)->values[index];
->>>>>>> e2a3e4b7
             DEOPT_IF(attr == NULL);
             STAT_INC(LOAD_ATTR, hit);
             Py_INCREF(attr);
@@ -2068,18 +2062,11 @@
             DISPATCH_INLINED(new_frame);
         }
 
-<<<<<<< HEAD
         op(_GUARD_DORV_NO_DICT, (owner -- owner)) {
             assert(Py_TYPE(owner)->tp_dictoffset < 0);
             assert(Py_TYPE(owner)->tp_flags & Py_TPFLAGS_INLINE_VALUES);
             DEOPT_IF(_PyObject_DictOrValuesPointer(owner)->dict);
             DEOPT_IF(_PyObject_InlineValues(owner)->valid == 0);
-=======
-        op(_GUARD_DORV_VALUES, (owner -- owner)) {
-            assert(Py_TYPE(owner)->tp_flags & Py_TPFLAGS_MANAGED_DICT);
-            PyDictOrValues dorv = *_PyObject_DictOrValuesPointer(owner);
-            DEOPT_IF(!_PyDictOrValues_IsValues(dorv));
->>>>>>> e2a3e4b7
         }
 
         op(_STORE_ATTR_INSTANCE_VALUE, (index/1, value, owner --)) {
@@ -2866,16 +2853,9 @@
             exc_info->exc_value = Py_NewRef(new_exc);
         }
 
-<<<<<<< HEAD
-        op(_GUARD_DORV_VALUES_INST_ATTR_FROM_DICT, (owner -- owner: &GUARD_DORV_VALUES_INST_ATTR_FROM_DICT_TYPE)) {
+        op(_GUARD_DORV_VALUES_INST_ATTR_FROM_DICT, (owner -- owner)) {
             assert(Py_TYPE(owner)->tp_flags & Py_TPFLAGS_INLINE_VALUES);
             DEOPT_IF(!_PyObject_InlineValues(owner)->valid);
-=======
-        op(_GUARD_DORV_VALUES_INST_ATTR_FROM_DICT, (owner -- owner)) {
-            assert(Py_TYPE(owner)->tp_flags & Py_TPFLAGS_MANAGED_DICT);
-            PyDictOrValues *dorv = _PyObject_DictOrValuesPointer(owner);
-            DEOPT_IF(!_PyDictOrValues_IsValues(*dorv) && !_PyObject_MakeInstanceAttributesFromDict(owner, dorv));
->>>>>>> e2a3e4b7
         }
 
         op(_GUARD_KEYS_VERSION, (keys_version/2, owner -- owner)) {
