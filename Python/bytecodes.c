--- conflicted
+++ resolved
@@ -297,7 +297,6 @@
             SYNC_SP();
             if (PyStackRef_GenCheck(receiver)) {
                 int err = monitor_stop_iteration(tstate, frame, this_instr, PyStackRef_AsPyObjectBorrow(value));
-                DECREF_INPUTS();
                 ERROR_IF(err, error);
             }
             DECREF_INPUTS();
@@ -306,20 +305,19 @@
         pure inst(END_SEND, (receiver, value -- val)) {
             (void)receiver;
             val = value;
+            KILL(value);
             PyStackRef_CLOSE(receiver);
         }
 
         tier1 inst(INSTRUMENTED_END_SEND, (receiver, value -- val)) {
             SYNC_SP();
-            val = value;
             PyObject *receiver_o = PyStackRef_AsPyObjectBorrow(receiver);
             if (PyGen_Check(receiver_o) || PyCoro_CheckExact(receiver_o)) {
                 int err = monitor_stop_iteration(tstate, frame, this_instr, PyStackRef_AsPyObjectBorrow(value));
-                if (err) {
-                    PyStackRef_CLOSE(receiver);
-                    ERROR_NO_POP();
-                }
-            }
+                ERROR_IF(err, error);
+            }
+            val = value;
+            KILL(value);
             PyStackRef_CLOSE(receiver);
         }
 
@@ -985,6 +983,7 @@
             LOAD_SP();
             LOAD_IP(frame->return_offset);
             res = retval;
+            KILL(retval);
             LLTRACE_RESUME_FRAME();
         }
 
@@ -1180,6 +1179,7 @@
             LOAD_IP(1 + INLINE_CACHE_ENTRIES_SEND);
             LOAD_SP();
             value = retval;
+            KILL(retval);
             LLTRACE_RESUME_FRAME();
         }
 
@@ -2007,6 +2007,7 @@
                      */
                     assert(attr_o != NULL);  // No errors on this branch
                     self_or_null = owner;  // Transfer ownership
+                    KILL(owner);
                 }
                 else {
                     /* meth is not an unbound method (but a regular attr, or
@@ -2372,7 +2373,9 @@
             // 1 if NaN, 2 if <, 4 if >, 8 if ==; this matches low four bits of the oparg
             int sign_ish = COMPARISON_BIT(dleft, dright);
             _Py_DECREF_SPECIALIZED(left_o, _PyFloat_ExactDealloc);
+            KILL(left);
             _Py_DECREF_SPECIALIZED(right_o, _PyFloat_ExactDealloc);
+            KILL(right);
             res = (sign_ish & oparg) ? PyStackRef_True : PyStackRef_False;
             // It's always a bool, so we don't care about oparg & 16.
         }
@@ -2392,7 +2395,9 @@
             // 2 if <, 4 if >, 8 if ==; this matches the low 4 bits of the oparg
             int sign_ish = COMPARISON_BIT(ileft, iright);
             _Py_DECREF_SPECIALIZED(left_o, (destructor)PyObject_Free);
+            KILL(left);
             _Py_DECREF_SPECIALIZED(right_o, (destructor)PyObject_Free);
+            KILL(right);
             res =  (sign_ish & oparg) ? PyStackRef_True : PyStackRef_False;
             // It's always a bool, so we don't care about oparg & 16.
         }
@@ -2406,7 +2411,9 @@
             int eq = _PyUnicode_Equal(left_o, right_o);
             assert((oparg >> 5) == Py_EQ || (oparg >> 5) == Py_NE);
             _Py_DECREF_SPECIALIZED(left_o, _PyUnicode_ExactDealloc);
+            KILL(left);
             _Py_DECREF_SPECIALIZED(right_o, _PyUnicode_ExactDealloc);
+            KILL(right);
             assert(eq == 0 || eq == 1);
             assert((oparg & 0xf) == COMPARISON_NOT_EQUALS || (oparg & 0xf) == COMPARISON_EQUALS);
             assert(COMPARISON_NOT_EQUALS + 1 == COMPARISON_EQUALS);
@@ -2729,13 +2736,16 @@
                     ERROR_NO_POP();
                 }
                 iter = iterable;
+                KILL(iterable);
             }
             else if (PyGen_CheckExact(iterable_o)) {
                 iter = iterable;
+                KILL(iterable);
             }
             else {
                 /* `iterable` is not a generator. */
                 iter = PyStackRef_FromPyObjectSteal(PyObject_GetIter(iterable_o));
+                KILL(iterable);
                 if (PyStackRef_IsNull(iter)) {
                     ERROR_NO_POP();
                 }
@@ -2773,7 +2783,6 @@
             PyObject *iter_o = PyStackRef_AsPyObjectBorrow(iter);
             PyObject *next_o = (*Py_TYPE(iter_o)->tp_iternext)(iter_o);
             if (next_o == NULL) {
-                next = PyStackRef_NULL;
                 if (_PyErr_Occurred(tstate)) {
                     int matches = _PyErr_ExceptionMatches(tstate, PyExc_StopIteration);
                     if (!matches) {
@@ -3241,31 +3250,17 @@
         op(_MAYBE_EXPAND_METHOD, (callable, self_or_null[1], args[oparg] -- func, maybe_self[1], args[oparg])) {
             if (PyStackRef_TYPE(callable) == &PyMethod_Type && PyStackRef_IsNull(self_or_null[0])) {
                 PyObject *callable_o = PyStackRef_AsPyObjectBorrow(callable);
-<<<<<<< HEAD
-                PyObject *method = ((PyMethodObject *)callable_o)->im_func;
-                func = PyStackRef_FromPyObjectNew(method);
-                PyObject *self = ((PyMethodObject *)callable_o)->im_self;
-                maybe_self = PyStackRef_FromPyObjectNew(self);
-                /* Make sure that callable and all args are in memory */
-                args[-2] = func;
-                args[-1] = maybe_self;
-=======
                 PyObject *self = ((PyMethodObject *)callable_o)->im_self;
                 maybe_self[0] = PyStackRef_FromPyObjectNew(self);
                 PyObject *method = ((PyMethodObject *)callable_o)->im_func;
                 func = PyStackRef_FromPyObjectNew(method);
->>>>>>> 4ed7d1d6
                 PyStackRef_CLOSE(callable);
                 KILL(self_or_null);
             }
             else {
                 func = callable;
-<<<<<<< HEAD
-                maybe_self = self_or_null;
                 KILL(callable);
                 KILL(self_or_null);
-=======
->>>>>>> 4ed7d1d6
             }
         }
 
@@ -3419,13 +3414,8 @@
 
         op(_EXPAND_METHOD, (callable, null[1], unused[oparg] -- method, self[1], unused[oparg])) {
             PyObject *callable_o = PyStackRef_AsPyObjectBorrow(callable);
-<<<<<<< HEAD
-            assert(PyStackRef_IsNull(null));
+            assert(PyStackRef_IsNull(null[0]));
             KILL(null);
-=======
-
-            assert(PyStackRef_IsNull(null[0]));
->>>>>>> 4ed7d1d6
             assert(Py_TYPE(callable_o) == &PyMethod_Type);
             self[0] = PyStackRef_FromPyObjectNew(((PyMethodObject *)callable_o)->im_self);
             method = PyStackRef_FromPyObjectNew(((PyMethodObject *)callable_o)->im_func);
@@ -3492,12 +3482,8 @@
             EXIT_IF(Py_TYPE(PyStackRef_AsPyObjectBorrow(callable)) != &PyMethod_Type);
         }
 
-<<<<<<< HEAD
-        op(_INIT_CALL_BOUND_METHOD_EXACT_ARGS, (callable, null, unused[oparg] -- func, self, unused[oparg])) {
+        op(_INIT_CALL_BOUND_METHOD_EXACT_ARGS, (callable, null[1], unused[oparg] -- func, self[1], unused[oparg])) {
             KILL(null);
-=======
-        op(_INIT_CALL_BOUND_METHOD_EXACT_ARGS, (callable, null[1], unused[oparg] -- func, self[1], unused[oparg])) {
->>>>>>> 4ed7d1d6
             PyObject *callable_o = PyStackRef_AsPyObjectBorrow(callable);
             STAT_INC(CALL, hit);
             self[0] = PyStackRef_FromPyObjectNew(((PyMethodObject *)callable_o)->im_self);
@@ -3583,7 +3569,9 @@
 
             assert(oparg == 1);
             DEOPT_IF(!PyStackRef_IsNull(null));
+            KILL(null);
             DEOPT_IF(callable_o != (PyObject *)&PyType_Type);
+            KILL(callable);
             STAT_INC(CALL, hit);
             res = PyStackRef_FromPyObjectSteal(Py_NewRef(Py_TYPE(arg_o)));
             PyStackRef_CLOSE(arg);
@@ -3595,7 +3583,9 @@
 
             assert(oparg == 1);
             DEOPT_IF(!PyStackRef_IsNull(null));
+            KILL(null);
             DEOPT_IF(callable_o != (PyObject *)&PyUnicode_Type);
+            KILL(callable);
             STAT_INC(CALL, hit);
             res = PyStackRef_FromPyObjectSteal(PyObject_Str(arg_o));
             PyStackRef_CLOSE(arg);
@@ -3614,7 +3604,9 @@
 
             assert(oparg == 1);
             DEOPT_IF(!PyStackRef_IsNull(null));
+            KILL(null);
             DEOPT_IF(callable_o != (PyObject *)&PyTuple_Type);
+            KILL(callable);
             STAT_INC(CALL, hit);
             res = PyStackRef_FromPyObjectSteal(PySequence_Tuple(arg_o));
             PyStackRef_CLOSE(arg);
@@ -4243,7 +4235,7 @@
             EXIT_IF(!PyStackRef_IsNull(null[0]));
         }
 
-        op(_EXPAND_METHOD_KW, (callable, null[1], unused[oparg], kwnames -- method, self[1], unused[oparg], kwnames)) {
+        op(_EXPAND_METHOD_KW, (callable, null[1], unused[oparg], unused -- method, self[1], unused[oparg], unused)) {
             PyObject *callable_o = PyStackRef_AsPyObjectBorrow(callable);
 
             assert(PyStackRef_IsNull(null[0]));
@@ -4501,6 +4493,7 @@
             }
             else {
                 res = value;
+                KILL(value);
             }
         }
 
