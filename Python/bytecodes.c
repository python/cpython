// This file contains instruction definitions.
// It is read by generators stored in Tools/cases_generator/
// to generate Python/generated_cases.c.h and others.
// Note that there is some dummy C code at the top and bottom of the file
// to fool text editors like VS Code into believing this is valid C code.
// The actual instruction definitions start at // BEGIN BYTECODES //.
// See Tools/cases_generator/README.md for more information.

#include "Python.h"
#include "pycore_abstract.h"      // _PyIndex_Check()
#include "pycore_audit.h"         // _PySys_Audit()
#include "pycore_backoff.h"
#include "pycore_cell.h"          // PyCell_GetRef()
#include "pycore_ceval.h"
#include "pycore_code.h"
#include "pycore_emscripten_signal.h"  // _Py_CHECK_EMSCRIPTEN_SIGNALS
#include "pycore_function.h"
#include "pycore_instruments.h"
#include "pycore_intrinsics.h"
#include "pycore_long.h"          // _PyLong_GetZero()
#include "pycore_moduleobject.h"  // PyModuleObject
#include "pycore_object.h"        // _PyObject_GC_TRACK()
#include "pycore_opcode_metadata.h"  // uop names
#include "pycore_opcode_utils.h"  // MAKE_FUNCTION_*
#include "pycore_pyatomic_ft_wrappers.h" // FT_ATOMIC_*
#include "pycore_pyerrors.h"      // _PyErr_GetRaisedException()
#include "pycore_pystate.h"       // _PyInterpreterState_GET()
#include "pycore_range.h"         // _PyRangeIterObject
#include "pycore_long.h"          // _PyLong_ExactDealloc()
#include "pycore_setobject.h"     // _PySet_NextEntry()
#include "pycore_sliceobject.h"   // _PyBuildSlice_ConsumeRefs
#include "pycore_tuple.h"         // _PyTuple_ITEMS()
#include "pycore_typeobject.h"    // _PySuper_Lookup()

#include "pycore_dict.h"
#include "dictobject.h"
#include "pycore_frame.h"
#include "opcode.h"
#include "optimizer.h"
#include "pydtrace.h"
#include "setobject.h"


#define USE_COMPUTED_GOTOS 0
#include "ceval_macros.h"

/* Flow control macros */

#define inst(name, ...) case name:
#define op(name, ...) /* NAME is ignored */
#define macro(name) static int MACRO_##name
#define super(name) static int SUPER_##name
#define family(name, ...) static int family_##name
#define pseudo(name) static int pseudo_##name
#define label(name) name:

/* Annotations */
#define guard
#define override
#define specializing
#define split
#define replicate(TIMES)
#define tier1
#define no_save_ip

// Dummy variables for stack effects.
static PyObject *value, *value1, *value2, *left, *right, *res, *sum, *prod, *sub;
static PyObject *container, *start, *stop, *v, *lhs, *rhs, *res2;
static PyObject *list, *tuple, *dict, *owner, *set, *str, *tup, *map, *keys;
static PyObject *exit_func, *lasti, *val, *retval, *obj, *iter, *exhausted;
static PyObject *aiter, *awaitable, *iterable, *w, *exc_value, *bc, *locals;
static PyObject *orig, *excs, *update, *b, *fromlist, *level, *from;
static PyObject **pieces, **values;
static size_t jump;
// Dummy variables for cache effects
static uint16_t invert, counter, index, hint;
#define unused 0  // Used in a macro def, can't be static
static uint32_t type_version;
static _PyExecutorObject *current_executor;

static PyObject *
dummy_func(
    PyThreadState *tstate,
    _PyInterpreterFrame *frame,
    unsigned char opcode,
    unsigned int oparg,
    _Py_CODEUNIT *next_instr,
    PyObject **stack_pointer,
    int throwflag,
    PyObject *args[]
)
{
    // Dummy labels.
    pop_1_error:
    // Dummy locals.
    PyObject *dummy;
    _Py_CODEUNIT *this_instr;
    PyObject *attr;
    PyObject *attrs;
    PyObject *bottom;
    PyObject *callable;
    PyObject *callargs;
    PyObject *codeobj;
    PyObject *cond;
    PyObject *descr;
    PyObject *exc;
    PyObject *exit;
    PyObject *fget;
    PyObject *fmt_spec;
    PyObject *func;
    uint32_t func_version;
    PyObject *getattribute;
    PyObject *kwargs;
    PyObject *kwdefaults;
    PyObject *len_o;
    PyObject *match;
    PyObject *match_type;
    PyObject *method;
    PyObject *mgr;
    Py_ssize_t min_args;
    PyObject *names;
    PyObject *new_exc;
    PyObject *next;
    PyObject *none;
    PyObject *null;
    PyObject *prev_exc;
    PyObject *receiver;
    PyObject *rest;
    int result;
    PyObject *self;
    PyObject *seq;
    PyObject *slice;
    PyObject *step;
    PyObject *subject;
    PyObject *top;
    PyObject *type;
    PyObject *typevars;
    PyObject *val0;
    PyObject *val1;
    int values_or_none;

    switch (opcode) {

// BEGIN BYTECODES //
        pure inst(NOP, (--)) {
        }

        family(RESUME, 0) = {
            RESUME_CHECK,
        };

        macro(NOT_TAKEN) = NOP;

        op(_CHECK_PERIODIC, (--)) {
            _Py_CHECK_EMSCRIPTEN_SIGNALS_PERIODICALLY();
            QSBR_QUIESCENT_STATE(tstate);
            if (_Py_atomic_load_uintptr_relaxed(&tstate->eval_breaker) & _PY_EVAL_EVENTS_MASK) {
                int err = _Py_HandlePending(tstate);
                ERROR_IF(err != 0, error);
            }
        }

        op(_CHECK_PERIODIC_IF_NOT_YIELD_FROM, (--)) {
            if ((oparg & RESUME_OPARG_LOCATION_MASK) < RESUME_AFTER_YIELD_FROM) {
                _Py_CHECK_EMSCRIPTEN_SIGNALS_PERIODICALLY();
                QSBR_QUIESCENT_STATE(tstate); \
                if (_Py_atomic_load_uintptr_relaxed(&tstate->eval_breaker) & _PY_EVAL_EVENTS_MASK) {
                    int err = _Py_HandlePending(tstate);
                    ERROR_IF(err != 0, error);
                }
            }
        }

        op(_QUICKEN_RESUME, (--)) {
            #if ENABLE_SPECIALIZATION_FT
            if (tstate->tracing == 0 && this_instr->op.code == RESUME) {
                FT_ATOMIC_STORE_UINT8_RELAXED(this_instr->op.code, RESUME_CHECK);
            }
            #endif  /* ENABLE_SPECIALIZATION_FT */
        }

        tier1 op(_MAYBE_INSTRUMENT, (--)) {
            if (tstate->tracing == 0) {
                uintptr_t global_version = _Py_atomic_load_uintptr_relaxed(&tstate->eval_breaker) & ~_PY_EVAL_EVENTS_MASK;
                uintptr_t code_version = FT_ATOMIC_LOAD_UINTPTR_ACQUIRE(_PyFrame_GetCode(frame)->_co_instrumentation_version);
                if (code_version != global_version) {
                    int err = _Py_Instrument(_PyFrame_GetCode(frame), tstate->interp);
                    if (err) {
                        ERROR_NO_POP();
                    }
                    next_instr = this_instr;
                    DISPATCH();
                }
            }
        }

        op(_LOAD_BYTECODE, (--)) {
            #ifdef Py_GIL_DISABLED
            if (frame->tlbc_index !=
                ((_PyThreadStateImpl *)tstate)->tlbc_index) {
                _Py_CODEUNIT *bytecode =
                    _PyEval_GetExecutableCode(tstate, _PyFrame_GetCode(frame));
                ERROR_IF(bytecode == NULL, error);
                ptrdiff_t off = this_instr - _PyFrame_GetBytecode(frame);
                frame->tlbc_index = ((_PyThreadStateImpl *)tstate)->tlbc_index;
                frame->instr_ptr = bytecode + off;
                // Make sure this_instr gets reset correctley for any uops that
                // follow
                next_instr = frame->instr_ptr;
                DISPATCH();
            }
            #endif
        }

        macro(RESUME) =
            _LOAD_BYTECODE +
            _MAYBE_INSTRUMENT +
            _QUICKEN_RESUME +
            _CHECK_PERIODIC_IF_NOT_YIELD_FROM;

        inst(RESUME_CHECK, (--)) {
#if defined(__EMSCRIPTEN__)
            DEOPT_IF(_Py_emscripten_signal_clock == 0);
            _Py_emscripten_signal_clock -= Py_EMSCRIPTEN_SIGNAL_HANDLING;
#endif
            uintptr_t eval_breaker = _Py_atomic_load_uintptr_relaxed(&tstate->eval_breaker);
            uintptr_t version = FT_ATOMIC_LOAD_UINTPTR_ACQUIRE(_PyFrame_GetCode(frame)->_co_instrumentation_version);
            assert((version & _PY_EVAL_EVENTS_MASK) == 0);
            DEOPT_IF(eval_breaker != version);
            #ifdef Py_GIL_DISABLED
            DEOPT_IF(frame->tlbc_index !=
                     ((_PyThreadStateImpl *)tstate)->tlbc_index);
            #endif
        }

        op(_MONITOR_RESUME, (--)) {
            int err = _Py_call_instrumentation(
                    tstate, oparg > 0, frame, this_instr);
            ERROR_IF(err, error);
            if (frame->instr_ptr != this_instr) {
                /* Instrumentation has jumped */
                next_instr = frame->instr_ptr;
            }
        }

        macro(INSTRUMENTED_RESUME) =
            _LOAD_BYTECODE +
            _MAYBE_INSTRUMENT +
            _CHECK_PERIODIC_IF_NOT_YIELD_FROM +
            _MONITOR_RESUME;

        pseudo(LOAD_CLOSURE, (-- unused)) = {
            LOAD_FAST,
        };

        inst(LOAD_FAST_CHECK, (-- value)) {
            _PyStackRef value_s = GETLOCAL(oparg);
            if (PyStackRef_IsNull(value_s)) {
                _PyEval_FormatExcCheckArg(tstate, PyExc_UnboundLocalError,
                    UNBOUNDLOCAL_ERROR_MSG,
                    PyTuple_GetItem(_PyFrame_GetCode(frame)->co_localsplusnames, oparg)
                );
                ERROR_IF(1, error);
            }
            value = PyStackRef_DUP(value_s);
        }

        replicate(8) pure inst(LOAD_FAST, (-- value)) {
            assert(!PyStackRef_IsNull(GETLOCAL(oparg)));
            value = PyStackRef_DUP(GETLOCAL(oparg));
        }

        replicate(8) pure inst (LOAD_FAST_BORROW, (-- value)) {
            assert(!PyStackRef_IsNull(GETLOCAL(oparg)));
            #ifdef Py_GIL_DISABLED
            value = PyStackRef_AsDeferred(GETLOCAL(oparg));
            #else
            value = PyStackRef_DUP(GETLOCAL(oparg));
            #endif
        }

        inst(LOAD_FAST_AND_CLEAR, (-- value)) {
            value = GETLOCAL(oparg);
            GETLOCAL(oparg) = PyStackRef_NULL;
        }

        inst(LOAD_FAST_LOAD_FAST, ( -- value1, value2)) {
            uint32_t oparg1 = oparg >> 4;
            uint32_t oparg2 = oparg & 15;
            value1 = PyStackRef_DUP(GETLOCAL(oparg1));
            value2 = PyStackRef_DUP(GETLOCAL(oparg2));
        }

        inst(LOAD_FAST_BORROW_LOAD_FAST_BORROW, ( -- value1, value2)) {
            uint32_t oparg1 = oparg >> 4;
            uint32_t oparg2 = oparg & 15;
            #ifdef Py_GIL_DISABLED
            value1 = PyStackRef_AsDeferred(GETLOCAL(oparg1));
            value2 = PyStackRef_AsDeferred(GETLOCAL(oparg2));
            #else
            value1 = PyStackRef_DUP(GETLOCAL(oparg1));
            value2 = PyStackRef_DUP(GETLOCAL(oparg2));
            #endif
        }

        family(LOAD_CONST, 0) = {
            LOAD_CONST_MORTAL,
            LOAD_CONST_IMMORTAL,
        };

        inst(LOAD_CONST, (-- value)) {
            /* We can't do this in the bytecode compiler as
             * marshalling can intern strings and make them immortal. */
            PyObject *obj = GETITEM(FRAME_CO_CONSTS, oparg);
            value = PyStackRef_FromPyObjectNew(obj);
#if ENABLE_SPECIALIZATION_FT
#ifdef Py_GIL_DISABLED
            uint8_t expected = LOAD_CONST;
            if (!_Py_atomic_compare_exchange_uint8(
                    &this_instr->op.code, &expected,
                    _Py_IsImmortal(obj) ? LOAD_CONST_IMMORTAL : LOAD_CONST_MORTAL)) {
                // We might lose a race with instrumentation, which we don't care about.
                assert(expected >= MIN_INSTRUMENTED_OPCODE);
            }
#else
            if (this_instr->op.code == LOAD_CONST) {
                this_instr->op.code = _Py_IsImmortal(obj) ? LOAD_CONST_IMMORTAL : LOAD_CONST_MORTAL;
            }
#endif
#endif
        }

        inst(LOAD_CONST_MORTAL, (-- value)) {
            PyObject *obj = GETITEM(FRAME_CO_CONSTS, oparg);
            value = PyStackRef_FromPyObjectNewMortal(obj);
        }

        inst(LOAD_CONST_IMMORTAL, (-- value)) {
            PyObject *obj = GETITEM(FRAME_CO_CONSTS, oparg);
            assert(_Py_IsImmortal(obj));
            value = PyStackRef_FromPyObjectImmortal(obj);
        }

        replicate(4) inst(LOAD_SMALL_INT, (-- value)) {
            assert(oparg < _PY_NSMALLPOSINTS);
            PyObject *obj = (PyObject *)&_PyLong_SMALL_INTS[_PY_NSMALLNEGINTS + oparg];
            value = PyStackRef_FromPyObjectImmortal(obj);
        }

        replicate(8) inst(STORE_FAST, (value --)) {
            assert(
                ((_PyFrame_GetCode(frame)->co_flags & (CO_COROUTINE | CO_GENERATOR)) == 0) ||
                PyStackRef_IsHeapSafe(value)
            );
            _PyStackRef tmp = GETLOCAL(oparg);
            GETLOCAL(oparg) = value;
            DEAD(value);
            PyStackRef_XCLOSE(tmp);
        }

        pseudo(STORE_FAST_MAYBE_NULL, (unused --)) = {
            STORE_FAST,
        };

        inst(STORE_FAST_LOAD_FAST, (value1 -- value2)) {
            assert(
                ((_PyFrame_GetCode(frame)->co_flags & (CO_COROUTINE | CO_GENERATOR)) == 0) ||
                PyStackRef_IsHeapSafe(value1)
            );
            uint32_t oparg1 = oparg >> 4;
            uint32_t oparg2 = oparg & 15;
            _PyStackRef tmp = GETLOCAL(oparg1);
            GETLOCAL(oparg1) = value1;
            DEAD(value1);
            value2 = PyStackRef_DUP(GETLOCAL(oparg2));
            PyStackRef_XCLOSE(tmp);
        }

        inst(STORE_FAST_STORE_FAST, (value2, value1 --)) {
            assert(
                ((_PyFrame_GetCode(frame)->co_flags & (CO_COROUTINE | CO_GENERATOR)) == 0) ||
                PyStackRef_IsHeapSafe(value1)
            );
            assert(
                ((_PyFrame_GetCode(frame)->co_flags & (CO_COROUTINE | CO_GENERATOR)) == 0) ||
                PyStackRef_IsHeapSafe(value2)
            );
            uint32_t oparg1 = oparg >> 4;
            uint32_t oparg2 = oparg & 15;
            _PyStackRef tmp = GETLOCAL(oparg1);
            GETLOCAL(oparg1) = value1;
            DEAD(value1);
            PyStackRef_XCLOSE(tmp);
            tmp = GETLOCAL(oparg2);
            GETLOCAL(oparg2) = value2;
            DEAD(value2);
            PyStackRef_XCLOSE(tmp);
        }

        pure inst(POP_TOP, (value --)) {
            PyStackRef_CLOSE(value);
        }

        pure inst(PUSH_NULL, (-- res)) {
            res = PyStackRef_NULL;
        }

        no_save_ip inst(END_FOR, (value -- )) {
            /* Don't update instr_ptr, so that POP_ITER sees
             * the FOR_ITER as the previous instruction.
             * This has the benign side effect that if value is
             * finalized it will see the location as the FOR_ITER's.
             */
            PyStackRef_CLOSE(value);
        }

        macro(POP_ITER) = POP_TOP;

        no_save_ip tier1 inst(INSTRUMENTED_END_FOR, (receiver, value -- receiver)) {
            /* Need to create a fake StopIteration error here,
             * to conform to PEP 380 */
            if (PyStackRef_GenCheck(receiver)) {
                int err = monitor_stop_iteration(tstate, frame, this_instr, PyStackRef_AsPyObjectBorrow(value));
                if (err) {
                    ERROR_NO_POP();
                }
            }
            PyStackRef_CLOSE(value);
        }

        tier1 inst(INSTRUMENTED_POP_ITER, (iter -- )) {
            INSTRUMENTED_JUMP(prev_instr, this_instr+1, PY_MONITORING_EVENT_BRANCH_RIGHT);
            PyStackRef_CLOSE(iter);
        }

        pure inst(END_SEND, (receiver, value -- val)) {
            (void)receiver;
            val = value;
            DEAD(value);
            PyStackRef_CLOSE(receiver);
        }

        tier1 inst(INSTRUMENTED_END_SEND, (receiver, value -- val)) {
            PyObject *receiver_o = PyStackRef_AsPyObjectBorrow(receiver);
            if (PyGen_Check(receiver_o) || PyCoro_CheckExact(receiver_o)) {
                int err = monitor_stop_iteration(tstate, frame, this_instr, PyStackRef_AsPyObjectBorrow(value));
                if (err) {
                    ERROR_NO_POP();
                }
            }
            val = value;
            DEAD(value);
            PyStackRef_CLOSE(receiver);
        }

        inst(UNARY_NEGATIVE, (value -- res)) {
            PyObject *res_o = PyNumber_Negative(PyStackRef_AsPyObjectBorrow(value));
            PyStackRef_CLOSE(value);
            ERROR_IF(res_o == NULL, error);
            res = PyStackRef_FromPyObjectSteal(res_o);
        }

        pure inst(UNARY_NOT, (value -- res)) {
            assert(PyStackRef_BoolCheck(value));
            res = PyStackRef_IsFalse(value)
                ? PyStackRef_True : PyStackRef_False;
            DEAD(value);
        }

        family(TO_BOOL, INLINE_CACHE_ENTRIES_TO_BOOL) = {
            TO_BOOL_ALWAYS_TRUE,
            TO_BOOL_BOOL,
            TO_BOOL_INT,
            TO_BOOL_LIST,
            TO_BOOL_NONE,
            TO_BOOL_STR,
        };

        specializing op(_SPECIALIZE_TO_BOOL, (counter/1, value -- value)) {
            #if ENABLE_SPECIALIZATION_FT
            if (ADAPTIVE_COUNTER_TRIGGERS(counter)) {
                next_instr = this_instr;
                _Py_Specialize_ToBool(value, next_instr);
                DISPATCH_SAME_OPARG();
            }
            OPCODE_DEFERRED_INC(TO_BOOL);
            ADVANCE_ADAPTIVE_COUNTER(this_instr[1].counter);
            #endif  /* ENABLE_SPECIALIZATION_FT */
        }

        op(_TO_BOOL, (value -- res)) {
            int err = PyObject_IsTrue(PyStackRef_AsPyObjectBorrow(value));
            PyStackRef_CLOSE(value);
            ERROR_IF(err < 0, error);
            res = err ? PyStackRef_True : PyStackRef_False;
        }

        macro(TO_BOOL) = _SPECIALIZE_TO_BOOL + unused/2 + _TO_BOOL;

        inst(TO_BOOL_BOOL, (unused/1, unused/2, value -- value)) {
            EXIT_IF(!PyStackRef_BoolCheck(value));
            STAT_INC(TO_BOOL, hit);
        }

        inst(TO_BOOL_INT, (unused/1, unused/2, value -- res)) {
            PyObject *value_o = PyStackRef_AsPyObjectBorrow(value);
            EXIT_IF(!PyLong_CheckExact(value_o));
            STAT_INC(TO_BOOL, hit);
            if (_PyLong_IsZero((PyLongObject *)value_o)) {
                assert(_Py_IsImmortal(value_o));
                DEAD(value);
                res = PyStackRef_False;
            }
            else {
                PyStackRef_CLOSE(value);
                res = PyStackRef_True;
            }
        }

        inst(TO_BOOL_LIST, (unused/1, unused/2, value -- res)) {
            PyObject *value_o = PyStackRef_AsPyObjectBorrow(value);
            EXIT_IF(!PyList_CheckExact(value_o));
            STAT_INC(TO_BOOL, hit);
            res = PyList_GET_SIZE(value_o) ? PyStackRef_True : PyStackRef_False;
            DECREF_INPUTS();
        }

        inst(TO_BOOL_NONE, (unused/1, unused/2, value -- res)) {
            // This one is a bit weird, because we expect *some* failures:
            EXIT_IF(!PyStackRef_IsNone(value));
            DEAD(value);
            STAT_INC(TO_BOOL, hit);
            res = PyStackRef_False;
        }

        inst(TO_BOOL_STR, (unused/1, unused/2, value -- res)) {
            PyObject *value_o = PyStackRef_AsPyObjectBorrow(value);
            EXIT_IF(!PyUnicode_CheckExact(value_o));
            STAT_INC(TO_BOOL, hit);
            if (value_o == &_Py_STR(empty)) {
                assert(_Py_IsImmortal(value_o));
                DEAD(value);
                res = PyStackRef_False;
            }
            else {
                assert(Py_SIZE(value_o));
                PyStackRef_CLOSE(value);
                res = PyStackRef_True;
            }
        }

        op(_REPLACE_WITH_TRUE, (value -- res)) {
            PyStackRef_CLOSE(value);
            res = PyStackRef_True;
        }

        macro(TO_BOOL_ALWAYS_TRUE) =
            unused/1 +
            _GUARD_TYPE_VERSION +
            _REPLACE_WITH_TRUE;

        inst(UNARY_INVERT, (value -- res)) {
            PyObject *res_o = PyNumber_Invert(PyStackRef_AsPyObjectBorrow(value));
            PyStackRef_CLOSE(value);
            ERROR_IF(res_o == NULL, error);
            res = PyStackRef_FromPyObjectSteal(res_o);
        }

        family(BINARY_OP, INLINE_CACHE_ENTRIES_BINARY_OP) = {
            BINARY_OP_MULTIPLY_INT,
            BINARY_OP_ADD_INT,
            BINARY_OP_SUBTRACT_INT,
            BINARY_OP_MULTIPLY_FLOAT,
            BINARY_OP_ADD_FLOAT,
            BINARY_OP_SUBTRACT_FLOAT,
            BINARY_OP_ADD_UNICODE,
            BINARY_OP_SUBSCR_LIST_INT,
            BINARY_OP_SUBSCR_TUPLE_INT,
            BINARY_OP_SUBSCR_STR_INT,
            BINARY_OP_SUBSCR_DICT,
            BINARY_OP_SUBSCR_GETITEM,
            // BINARY_OP_INPLACE_ADD_UNICODE,  // See comments at that opcode.
            BINARY_OP_EXTEND,
        };

        op(_GUARD_BOTH_INT, (left, right -- left, right)) {
            PyObject *left_o = PyStackRef_AsPyObjectBorrow(left);
            PyObject *right_o = PyStackRef_AsPyObjectBorrow(right);
            EXIT_IF(!PyLong_CheckExact(left_o));
            EXIT_IF(!PyLong_CheckExact(right_o));
        }

        op(_GUARD_NOS_INT, (left, unused -- left, unused)) {
            PyObject *left_o = PyStackRef_AsPyObjectBorrow(left);
            EXIT_IF(!PyLong_CheckExact(left_o));
        }

        op(_GUARD_TOS_INT, (value -- value)) {
            PyObject *value_o = PyStackRef_AsPyObjectBorrow(value);
            EXIT_IF(!PyLong_CheckExact(value_o));
        }

        pure op(_BINARY_OP_MULTIPLY_INT, (left, right -- res)) {
            PyObject *left_o = PyStackRef_AsPyObjectBorrow(left);
            PyObject *right_o = PyStackRef_AsPyObjectBorrow(right);
            assert(PyLong_CheckExact(left_o));
            assert(PyLong_CheckExact(right_o));

            STAT_INC(BINARY_OP, hit);
            PyObject *res_o = _PyLong_Multiply((PyLongObject *)left_o, (PyLongObject *)right_o);
            PyStackRef_CLOSE_SPECIALIZED(right, _PyLong_ExactDealloc);
            PyStackRef_CLOSE_SPECIALIZED(left, _PyLong_ExactDealloc);
            INPUTS_DEAD();
            ERROR_IF(res_o == NULL, error);
            res = PyStackRef_FromPyObjectSteal(res_o);
        }

        pure op(_BINARY_OP_ADD_INT, (left, right -- res)) {
            PyObject *left_o = PyStackRef_AsPyObjectBorrow(left);
            PyObject *right_o = PyStackRef_AsPyObjectBorrow(right);
            assert(PyLong_CheckExact(left_o));
            assert(PyLong_CheckExact(right_o));

            STAT_INC(BINARY_OP, hit);
            PyObject *res_o = _PyLong_Add((PyLongObject *)left_o, (PyLongObject *)right_o);
            PyStackRef_CLOSE_SPECIALIZED(right, _PyLong_ExactDealloc);
            PyStackRef_CLOSE_SPECIALIZED(left, _PyLong_ExactDealloc);
            INPUTS_DEAD();
            ERROR_IF(res_o == NULL, error);
            res = PyStackRef_FromPyObjectSteal(res_o);
        }

        pure op(_BINARY_OP_SUBTRACT_INT, (left, right -- res)) {
            PyObject *left_o = PyStackRef_AsPyObjectBorrow(left);
            PyObject *right_o = PyStackRef_AsPyObjectBorrow(right);
            assert(PyLong_CheckExact(left_o));
            assert(PyLong_CheckExact(right_o));

            STAT_INC(BINARY_OP, hit);
            PyObject *res_o = _PyLong_Subtract((PyLongObject *)left_o, (PyLongObject *)right_o);
            PyStackRef_CLOSE_SPECIALIZED(right, _PyLong_ExactDealloc);
            PyStackRef_CLOSE_SPECIALIZED(left, _PyLong_ExactDealloc);
            INPUTS_DEAD();
            ERROR_IF(res_o == NULL, error);
            res = PyStackRef_FromPyObjectSteal(res_o);
        }

        macro(BINARY_OP_MULTIPLY_INT) =
            _GUARD_BOTH_INT + unused/5 + _BINARY_OP_MULTIPLY_INT;
        macro(BINARY_OP_ADD_INT) =
            _GUARD_BOTH_INT + unused/5 + _BINARY_OP_ADD_INT;
        macro(BINARY_OP_SUBTRACT_INT) =
            _GUARD_BOTH_INT + unused/5 + _BINARY_OP_SUBTRACT_INT;

        op(_GUARD_BOTH_FLOAT, (left, right -- left, right)) {
            PyObject *left_o = PyStackRef_AsPyObjectBorrow(left);
            PyObject *right_o = PyStackRef_AsPyObjectBorrow(right);
            EXIT_IF(!PyFloat_CheckExact(left_o));
            EXIT_IF(!PyFloat_CheckExact(right_o));
        }

        op(_GUARD_NOS_FLOAT, (left, unused -- left, unused)) {
            PyObject *left_o = PyStackRef_AsPyObjectBorrow(left);
            EXIT_IF(!PyFloat_CheckExact(left_o));
        }

        op(_GUARD_TOS_FLOAT, (value -- value)) {
            PyObject *value_o = PyStackRef_AsPyObjectBorrow(value);
            EXIT_IF(!PyFloat_CheckExact(value_o));
        }

        pure op(_BINARY_OP_MULTIPLY_FLOAT, (left, right -- res)) {
            PyObject *left_o = PyStackRef_AsPyObjectBorrow(left);
            PyObject *right_o = PyStackRef_AsPyObjectBorrow(right);
            assert(PyFloat_CheckExact(left_o));
            assert(PyFloat_CheckExact(right_o));

            STAT_INC(BINARY_OP, hit);
            double dres =
                ((PyFloatObject *)left_o)->ob_fval *
                ((PyFloatObject *)right_o)->ob_fval;
            res = _PyFloat_FromDouble_ConsumeInputs(left, right, dres);
            INPUTS_DEAD();
            ERROR_IF(PyStackRef_IsNull(res), error);
        }

        pure op(_BINARY_OP_ADD_FLOAT, (left, right -- res)) {
            PyObject *left_o = PyStackRef_AsPyObjectBorrow(left);
            PyObject *right_o = PyStackRef_AsPyObjectBorrow(right);
            assert(PyFloat_CheckExact(left_o));
            assert(PyFloat_CheckExact(right_o));

            STAT_INC(BINARY_OP, hit);
            double dres =
                ((PyFloatObject *)left_o)->ob_fval +
                ((PyFloatObject *)right_o)->ob_fval;
            res = _PyFloat_FromDouble_ConsumeInputs(left, right, dres);
            INPUTS_DEAD();
            ERROR_IF(PyStackRef_IsNull(res), error);
        }

        pure op(_BINARY_OP_SUBTRACT_FLOAT, (left, right -- res)) {
            PyObject *left_o = PyStackRef_AsPyObjectBorrow(left);
            PyObject *right_o = PyStackRef_AsPyObjectBorrow(right);
            assert(PyFloat_CheckExact(left_o));
            assert(PyFloat_CheckExact(right_o));

            STAT_INC(BINARY_OP, hit);
            double dres =
                ((PyFloatObject *)left_o)->ob_fval -
                ((PyFloatObject *)right_o)->ob_fval;
            res = _PyFloat_FromDouble_ConsumeInputs(left, right, dres);
            INPUTS_DEAD();
            ERROR_IF(PyStackRef_IsNull(res), error);
        }

        macro(BINARY_OP_MULTIPLY_FLOAT) =
            _GUARD_BOTH_FLOAT + unused/5 + _BINARY_OP_MULTIPLY_FLOAT;
        macro(BINARY_OP_ADD_FLOAT) =
            _GUARD_BOTH_FLOAT + unused/5 + _BINARY_OP_ADD_FLOAT;
        macro(BINARY_OP_SUBTRACT_FLOAT) =
            _GUARD_BOTH_FLOAT + unused/5 + _BINARY_OP_SUBTRACT_FLOAT;

        op(_GUARD_BOTH_UNICODE, (left, right -- left, right)) {
            PyObject *left_o = PyStackRef_AsPyObjectBorrow(left);
            PyObject *right_o = PyStackRef_AsPyObjectBorrow(right);

            EXIT_IF(!PyUnicode_CheckExact(left_o));
            EXIT_IF(!PyUnicode_CheckExact(right_o));
        }

        pure op(_BINARY_OP_ADD_UNICODE, (left, right -- res)) {
            PyObject *left_o = PyStackRef_AsPyObjectBorrow(left);
            PyObject *right_o = PyStackRef_AsPyObjectBorrow(right);
            assert(PyUnicode_CheckExact(left_o));
            assert(PyUnicode_CheckExact(right_o));

            STAT_INC(BINARY_OP, hit);
            PyObject *res_o = PyUnicode_Concat(left_o, right_o);
            PyStackRef_CLOSE_SPECIALIZED(right, _PyUnicode_ExactDealloc);
            PyStackRef_CLOSE_SPECIALIZED(left, _PyUnicode_ExactDealloc);
            INPUTS_DEAD();
            ERROR_IF(res_o == NULL, error);
            res = PyStackRef_FromPyObjectSteal(res_o);
        }

        macro(BINARY_OP_ADD_UNICODE) =
            _GUARD_BOTH_UNICODE + unused/5 + _BINARY_OP_ADD_UNICODE;

        // This is a subtle one. It's a super-instruction for
        // BINARY_OP_ADD_UNICODE followed by STORE_FAST
        // where the store goes into the left argument.
        // So the inputs are the same as for all BINARY_OP
        // specializations, but there is no output.
        // At the end we just skip over the STORE_FAST.
        op(_BINARY_OP_INPLACE_ADD_UNICODE, (left, right --)) {
            PyObject *left_o = PyStackRef_AsPyObjectBorrow(left);
            assert(PyUnicode_CheckExact(left_o));
            assert(PyUnicode_CheckExact(PyStackRef_AsPyObjectBorrow(right)));

            int next_oparg;
        #if TIER_ONE
            assert(next_instr->op.code == STORE_FAST);
            next_oparg = next_instr->op.arg;
        #else
            next_oparg = CURRENT_OPERAND0();
        #endif
            _PyStackRef *target_local = &GETLOCAL(next_oparg);
            assert(PyUnicode_CheckExact(left_o));
            DEOPT_IF(PyStackRef_AsPyObjectBorrow(*target_local) != left_o);
            STAT_INC(BINARY_OP, hit);
            /* Handle `left = left + right` or `left += right` for str.
             *
             * When possible, extend `left` in place rather than
             * allocating a new PyUnicodeObject. This attempts to avoid
             * quadratic behavior when one neglects to use str.join().
             *
             * If `left` has only two references remaining (one from
             * the stack, one in the locals), DECREFing `left` leaves
             * only the locals reference, so PyUnicode_Append knows
             * that the string is safe to mutate.
             */
            assert(Py_REFCNT(left_o) >= 2 || PyStackRef_IsBorrowed(left));
            PyStackRef_CLOSE_SPECIALIZED(left, _PyUnicode_ExactDealloc);
            DEAD(left);
            PyObject *temp = PyStackRef_AsPyObjectSteal(*target_local);
            PyObject *right_o = PyStackRef_AsPyObjectSteal(right);
            PyUnicode_Append(&temp, right_o);
            *target_local = PyStackRef_FromPyObjectSteal(temp);
            Py_DECREF(right_o);
            ERROR_IF(PyStackRef_IsNull(*target_local), error);
        #if TIER_ONE
            // The STORE_FAST is already done. This is done here in tier one,
            // and during trace projection in tier two:
            assert(next_instr->op.code == STORE_FAST);
            SKIP_OVER(1);
        #endif
        }

       op(_GUARD_BINARY_OP_EXTEND, (descr/4, left, right -- left, right)) {
            PyObject *left_o = PyStackRef_AsPyObjectBorrow(left);
            PyObject *right_o = PyStackRef_AsPyObjectBorrow(right);
            _PyBinaryOpSpecializationDescr *d = (_PyBinaryOpSpecializationDescr*)descr;
            assert(INLINE_CACHE_ENTRIES_BINARY_OP == 5);
            assert(d && d->guard);
            int res = d->guard(left_o, right_o);
            DEOPT_IF(!res);
        }

        pure op(_BINARY_OP_EXTEND, (descr/4, left, right -- res)) {
            PyObject *left_o = PyStackRef_AsPyObjectBorrow(left);
            PyObject *right_o = PyStackRef_AsPyObjectBorrow(right);
            assert(INLINE_CACHE_ENTRIES_BINARY_OP == 5);
            _PyBinaryOpSpecializationDescr *d = (_PyBinaryOpSpecializationDescr*)descr;

            STAT_INC(BINARY_OP, hit);

            PyObject *res_o = d->action(left_o, right_o);
            DECREF_INPUTS();
            res = PyStackRef_FromPyObjectSteal(res_o);
        }

        macro(BINARY_OP_EXTEND) =
            unused/1 + _GUARD_BINARY_OP_EXTEND + rewind/-4 + _BINARY_OP_EXTEND;

        macro(BINARY_OP_INPLACE_ADD_UNICODE) =
            _GUARD_BOTH_UNICODE + unused/5 + _BINARY_OP_INPLACE_ADD_UNICODE;

        specializing op(_SPECIALIZE_BINARY_SLICE, (container, start, stop -- container, start, stop)) {
            // Placeholder until we implement BINARY_SLICE specialization
            #if ENABLE_SPECIALIZATION
            OPCODE_DEFERRED_INC(BINARY_SLICE);
            #endif  /* ENABLE_SPECIALIZATION */
        }

        op(_BINARY_SLICE, (container, start, stop -- res)) {
            PyObject *slice = _PyBuildSlice_ConsumeRefs(PyStackRef_AsPyObjectSteal(start),
                                                        PyStackRef_AsPyObjectSteal(stop));
            PyObject *res_o;
            // Can't use ERROR_IF() here, because we haven't
            // DECREF'ed container yet, and we still own slice.
            if (slice == NULL) {
                res_o = NULL;
            }
            else {
                res_o = PyObject_GetItem(PyStackRef_AsPyObjectBorrow(container), slice);
                Py_DECREF(slice);
            }
            PyStackRef_CLOSE(container);
            ERROR_IF(res_o == NULL, error);
            res = PyStackRef_FromPyObjectSteal(res_o);
        }

        macro(BINARY_SLICE) = _SPECIALIZE_BINARY_SLICE + _BINARY_SLICE;

        specializing op(_SPECIALIZE_STORE_SLICE, (v, container, start, stop -- v, container, start, stop)) {
            // Placeholder until we implement STORE_SLICE specialization
            #if ENABLE_SPECIALIZATION
            OPCODE_DEFERRED_INC(STORE_SLICE);
            #endif  /* ENABLE_SPECIALIZATION */
        }

        op(_STORE_SLICE, (v, container, start, stop -- )) {
            PyObject *slice = _PyBuildSlice_ConsumeRefs(PyStackRef_AsPyObjectSteal(start),
                                                        PyStackRef_AsPyObjectSteal(stop));
            int err;
            if (slice == NULL) {
                err = 1;
            }
            else {
                err = PyObject_SetItem(PyStackRef_AsPyObjectBorrow(container), slice, PyStackRef_AsPyObjectBorrow(v));
                Py_DECREF(slice);
            }
            DECREF_INPUTS();
            ERROR_IF(err, error);
        }

        macro(STORE_SLICE) = _SPECIALIZE_STORE_SLICE + _STORE_SLICE;

        inst(BINARY_OP_SUBSCR_LIST_INT, (unused/5, list_st, sub_st -- res)) {
            PyObject *sub = PyStackRef_AsPyObjectBorrow(sub_st);
            PyObject *list = PyStackRef_AsPyObjectBorrow(list_st);

            DEOPT_IF(!PyLong_CheckExact(sub));
            DEOPT_IF(!PyList_CheckExact(list));

            // Deopt unless 0 <= sub < PyList_Size(list)
            DEOPT_IF(!_PyLong_IsNonNegativeCompact((PyLongObject *)sub));
            Py_ssize_t index = ((PyLongObject*)sub)->long_value.ob_digit[0];
#ifdef Py_GIL_DISABLED
            PyObject *res_o = _PyList_GetItemRef((PyListObject*)list, index);
            DEOPT_IF(res_o == NULL);
            STAT_INC(BINARY_OP, hit);
            res = PyStackRef_FromPyObjectSteal(res_o);
#else
            DEOPT_IF(index >= PyList_GET_SIZE(list));
            STAT_INC(BINARY_OP, hit);
            PyObject *res_o = PyList_GET_ITEM(list, index);
            assert(res_o != NULL);
            res = PyStackRef_FromPyObjectNew(res_o);
#endif
            STAT_INC(BINARY_SUBSCR, hit);
            DECREF_INPUTS();
        }

        inst(BINARY_OP_SUBSCR_STR_INT, (unused/5, str_st, sub_st -- res)) {
            PyObject *sub = PyStackRef_AsPyObjectBorrow(sub_st);
            PyObject *str = PyStackRef_AsPyObjectBorrow(str_st);

            DEOPT_IF(!PyLong_CheckExact(sub));
            DEOPT_IF(!PyUnicode_CheckExact(str));
            DEOPT_IF(!_PyLong_IsNonNegativeCompact((PyLongObject *)sub));
            Py_ssize_t index = ((PyLongObject*)sub)->long_value.ob_digit[0];
            DEOPT_IF(PyUnicode_GET_LENGTH(str) <= index);
            // Specialize for reading an ASCII character from any string:
            Py_UCS4 c = PyUnicode_READ_CHAR(str, index);
            DEOPT_IF(Py_ARRAY_LENGTH(_Py_SINGLETON(strings).ascii) <= c);
            STAT_INC(BINARY_OP, hit);
            PyObject *res_o = (PyObject*)&_Py_SINGLETON(strings).ascii[c];
            PyStackRef_CLOSE_SPECIALIZED(sub_st, _PyLong_ExactDealloc);
            DEAD(sub_st);
            PyStackRef_CLOSE(str_st);
            res = PyStackRef_FromPyObjectImmortal(res_o);
        }

        inst(BINARY_OP_SUBSCR_TUPLE_INT, (unused/5, tuple_st, sub_st -- res)) {
            PyObject *sub = PyStackRef_AsPyObjectBorrow(sub_st);
            PyObject *tuple = PyStackRef_AsPyObjectBorrow(tuple_st);

            DEOPT_IF(!PyLong_CheckExact(sub));
            DEOPT_IF(!PyTuple_CheckExact(tuple));

            // Deopt unless 0 <= sub < PyTuple_Size(list)
            DEOPT_IF(!_PyLong_IsNonNegativeCompact((PyLongObject *)sub));
            Py_ssize_t index = ((PyLongObject*)sub)->long_value.ob_digit[0];
            DEOPT_IF(index >= PyTuple_GET_SIZE(tuple));
            STAT_INC(BINARY_OP, hit);
            PyObject *res_o = PyTuple_GET_ITEM(tuple, index);
            assert(res_o != NULL);
            PyStackRef_CLOSE_SPECIALIZED(sub_st, _PyLong_ExactDealloc);
            res = PyStackRef_FromPyObjectNew(res_o);
            DECREF_INPUTS();
        }

        inst(BINARY_OP_SUBSCR_DICT, (unused/5, dict_st, sub_st -- res)) {
            PyObject *sub = PyStackRef_AsPyObjectBorrow(sub_st);
            PyObject *dict = PyStackRef_AsPyObjectBorrow(dict_st);

            DEOPT_IF(!PyDict_CheckExact(dict));
            STAT_INC(BINARY_OP, hit);
            PyObject *res_o;
            int rc = PyDict_GetItemRef(dict, sub, &res_o);
            if (rc == 0) {
                _PyErr_SetKeyError(sub);
            }
            DECREF_INPUTS();
            ERROR_IF(rc <= 0, error); // not found or error
            res = PyStackRef_FromPyObjectSteal(res_o);
        }

        op(_BINARY_OP_SUBSCR_CHECK_FUNC, (container, unused -- container, unused, getitem)) {
            PyTypeObject *tp = Py_TYPE(PyStackRef_AsPyObjectBorrow(container));
            DEOPT_IF(!PyType_HasFeature(tp, Py_TPFLAGS_HEAPTYPE));
            PyHeapTypeObject *ht = (PyHeapTypeObject *)tp;
            PyObject *getitem_o = FT_ATOMIC_LOAD_PTR_ACQUIRE(ht->_spec_cache.getitem);
            DEOPT_IF(getitem_o == NULL);
            assert(PyFunction_Check(getitem_o));
            uint32_t cached_version = FT_ATOMIC_LOAD_UINT32_RELAXED(ht->_spec_cache.getitem_version);
            DEOPT_IF(((PyFunctionObject *)getitem_o)->func_version != cached_version);
            PyCodeObject *code = (PyCodeObject *)PyFunction_GET_CODE(getitem_o);
            assert(code->co_argcount == 2);
            DEOPT_IF(!_PyThreadState_HasStackSpace(tstate, code->co_framesize));
            getitem = PyStackRef_FromPyObjectNew(getitem_o);
            STAT_INC(BINARY_OP, hit);
        }

        op(_BINARY_OP_SUBSCR_INIT_CALL, (container, sub, getitem -- new_frame: _PyInterpreterFrame* )) {
            new_frame = _PyFrame_PushUnchecked(tstate, getitem, 2, frame);
            new_frame->localsplus[0] = container;
            new_frame->localsplus[1] = sub;
            INPUTS_DEAD();
            frame->return_offset = INSTRUCTION_SIZE;
        }

        macro(BINARY_OP_SUBSCR_GETITEM) =
            unused/5 + // Skip over the counter and cache
            _CHECK_PEP_523 +
            _BINARY_OP_SUBSCR_CHECK_FUNC +
            _BINARY_OP_SUBSCR_INIT_CALL +
            _PUSH_FRAME;

        inst(LIST_APPEND, (list, unused[oparg-1], v -- list, unused[oparg-1])) {
            int err = _PyList_AppendTakeRef((PyListObject *)PyStackRef_AsPyObjectBorrow(list),
                                           PyStackRef_AsPyObjectSteal(v));
            ERROR_IF(err < 0, error);
        }

        inst(SET_ADD, (set, unused[oparg-1], v -- set, unused[oparg-1])) {
            int err = PySet_Add(PyStackRef_AsPyObjectBorrow(set),
                                PyStackRef_AsPyObjectBorrow(v));
            PyStackRef_CLOSE(v);
            ERROR_IF(err, error);
        }

        family(STORE_SUBSCR, INLINE_CACHE_ENTRIES_STORE_SUBSCR) = {
            STORE_SUBSCR_DICT,
            STORE_SUBSCR_LIST_INT,
        };

        specializing op(_SPECIALIZE_STORE_SUBSCR, (counter/1, container, sub -- container, sub)) {
            #if ENABLE_SPECIALIZATION_FT
            if (ADAPTIVE_COUNTER_TRIGGERS(counter)) {
                next_instr = this_instr;
                _Py_Specialize_StoreSubscr(container, sub, next_instr);
                DISPATCH_SAME_OPARG();
            }
            OPCODE_DEFERRED_INC(STORE_SUBSCR);
            ADVANCE_ADAPTIVE_COUNTER(this_instr[1].counter);
            #endif  /* ENABLE_SPECIALIZATION_FT */
        }

        op(_STORE_SUBSCR, (v, container, sub -- )) {
            /* container[sub] = v */
            int err = PyObject_SetItem(PyStackRef_AsPyObjectBorrow(container), PyStackRef_AsPyObjectBorrow(sub), PyStackRef_AsPyObjectBorrow(v));
            DECREF_INPUTS();
            ERROR_IF(err, error);
        }

        macro(STORE_SUBSCR) = _SPECIALIZE_STORE_SUBSCR + _STORE_SUBSCR;

        inst(STORE_SUBSCR_LIST_INT, (unused/1, value, list_st, sub_st -- )) {
            PyObject *sub = PyStackRef_AsPyObjectBorrow(sub_st);
            PyObject *list = PyStackRef_AsPyObjectBorrow(list_st);

            DEOPT_IF(!PyLong_CheckExact(sub));
            DEOPT_IF(!PyList_CheckExact(list));

            // Ensure nonnegative, zero-or-one-digit ints.
            DEOPT_IF(!_PyLong_IsNonNegativeCompact((PyLongObject *)sub));
            Py_ssize_t index = ((PyLongObject*)sub)->long_value.ob_digit[0];
            DEOPT_IF(!LOCK_OBJECT(list));
            // Ensure index < len(list)
            if (index >= PyList_GET_SIZE(list)) {
                UNLOCK_OBJECT(list);
                DEOPT_IF(true);
            }
            STAT_INC(STORE_SUBSCR, hit);

            PyObject *old_value = PyList_GET_ITEM(list, index);
            FT_ATOMIC_STORE_PTR_RELEASE(_PyList_ITEMS(list)[index],
                                        PyStackRef_AsPyObjectSteal(value));
            assert(old_value != NULL);
            UNLOCK_OBJECT(list);  // unlock before decrefs!
            PyStackRef_CLOSE_SPECIALIZED(sub_st, _PyLong_ExactDealloc);
            DEAD(sub_st);
            PyStackRef_CLOSE(list_st);
            Py_DECREF(old_value);
        }

        inst(STORE_SUBSCR_DICT, (unused/1, value, dict_st, sub -- )) {
            PyObject *dict = PyStackRef_AsPyObjectBorrow(dict_st);

            DEOPT_IF(!PyDict_CheckExact(dict));
            STAT_INC(STORE_SUBSCR, hit);
            int err = _PyDict_SetItem_Take2((PyDictObject *)dict,
                                            PyStackRef_AsPyObjectSteal(sub),
                                            PyStackRef_AsPyObjectSteal(value));
            PyStackRef_CLOSE(dict_st);
            ERROR_IF(err, error);
        }

        inst(DELETE_SUBSCR, (container, sub --)) {
            /* del container[sub] */
            int err = PyObject_DelItem(PyStackRef_AsPyObjectBorrow(container),
                                       PyStackRef_AsPyObjectBorrow(sub));
            DECREF_INPUTS();
            ERROR_IF(err, error);
        }

        inst(CALL_INTRINSIC_1, (value -- res)) {
            assert(oparg <= MAX_INTRINSIC_1);
            PyObject *res_o = _PyIntrinsics_UnaryFunctions[oparg].func(tstate, PyStackRef_AsPyObjectBorrow(value));
            PyStackRef_CLOSE(value);
            ERROR_IF(res_o == NULL, error);
            res = PyStackRef_FromPyObjectSteal(res_o);
        }

        inst(CALL_INTRINSIC_2, (value2_st, value1_st -- res)) {
            assert(oparg <= MAX_INTRINSIC_2);
            PyObject *value1 = PyStackRef_AsPyObjectBorrow(value1_st);
            PyObject *value2 = PyStackRef_AsPyObjectBorrow(value2_st);

            PyObject *res_o = _PyIntrinsics_BinaryFunctions[oparg].func(tstate, value2, value1);
            DECREF_INPUTS();
            ERROR_IF(res_o == NULL, error);
            res = PyStackRef_FromPyObjectSteal(res_o);
        }

        tier1 inst(RAISE_VARARGS, (args[oparg] -- )) {
            assert(oparg < 3);
            PyObject *cause = oparg == 2 ? PyStackRef_AsPyObjectSteal(args[1]) : NULL;
            PyObject *exc = oparg > 0 ? PyStackRef_AsPyObjectSteal(args[0]) : NULL;
            int err = do_raise(tstate, exc, cause);
            if (err) {
                assert(oparg == 0);
                monitor_reraise(tstate, frame, this_instr);
                goto exception_unwind;
            }
            ERROR_IF(true, error);
        }

        tier1 inst(INTERPRETER_EXIT, (retval --)) {
            assert(frame->owner == FRAME_OWNED_BY_INTERPRETER);
            assert(_PyFrame_IsIncomplete(frame));
            /* Restore previous frame and return. */
            tstate->current_frame = frame->previous;
            assert(!_PyErr_Occurred(tstate));
            PyObject *result = PyStackRef_AsPyObjectSteal(retval);
            SYNC_SP(); /* Not strictly necessary, but prevents warnings */
            return result;
        }

        // The stack effect here is a bit misleading.
        // retval is popped from the stack, but res
        // is pushed to a different frame, the callers' frame.
        inst(RETURN_VALUE, (retval -- res)) {
            assert(frame->owner != FRAME_OWNED_BY_INTERPRETER);
<<<<<<< HEAD
            _PyStackRef temp = _PyStackRef_NewIfBorrowedOrSteal(retval);
=======
            _PyStackRef temp = retval;
            assert(PyStackRef_IsHeapSafe(temp));
>>>>>>> 1a8e5742
            DEAD(retval);
            SAVE_STACK();
            assert(EMPTY());
            _Py_LeaveRecursiveCallPy(tstate);
            // GH-99729: We need to unlink the frame *before* clearing it:
            _PyInterpreterFrame *dying = frame;
            frame = tstate->current_frame = dying->previous;
            _PyEval_FrameClearAndPop(tstate, dying);
            RELOAD_STACK();
            LOAD_IP(frame->return_offset);
            res = temp;
            LLTRACE_RESUME_FRAME();
        }

        tier1 op(_RETURN_VALUE_EVENT, (val -- val)) {
            int err = _Py_call_instrumentation_arg(
                    tstate, PY_MONITORING_EVENT_PY_RETURN,
                    frame, this_instr, PyStackRef_AsPyObjectBorrow(val));
            ERROR_IF(err, error);
        }

        macro(INSTRUMENTED_RETURN_VALUE) =
            _RETURN_VALUE_EVENT +
            RETURN_VALUE;

        inst(GET_AITER, (obj -- iter)) {
            unaryfunc getter = NULL;
            PyObject *obj_o = PyStackRef_AsPyObjectBorrow(obj);
            PyObject *iter_o;
            PyTypeObject *type = Py_TYPE(obj_o);

            if (type->tp_as_async != NULL) {
                getter = type->tp_as_async->am_aiter;
            }

            if (getter == NULL) {
                _PyErr_Format(tstate, PyExc_TypeError,
                              "'async for' requires an object with "
                              "__aiter__ method, got %.100s",
                              type->tp_name);
                PyStackRef_CLOSE(obj);
                ERROR_IF(true, error);
            }

            iter_o = (*getter)(obj_o);
            PyStackRef_CLOSE(obj);
            ERROR_IF(iter_o == NULL, error);

            if (Py_TYPE(iter_o)->tp_as_async == NULL ||
                    Py_TYPE(iter_o)->tp_as_async->am_anext == NULL) {

                _PyErr_Format(tstate, PyExc_TypeError,
                              "'async for' received an object from __aiter__ "
                              "that does not implement __anext__: %.100s",
                              Py_TYPE(iter_o)->tp_name);
                Py_DECREF(iter_o);
                ERROR_IF(true, error);
            }
            iter = PyStackRef_FromPyObjectSteal(iter_o);
        }

        inst(GET_ANEXT, (aiter -- aiter, awaitable)) {
            PyObject *awaitable_o = _PyEval_GetANext(PyStackRef_AsPyObjectBorrow(aiter));
            if (awaitable_o == NULL) {
                ERROR_NO_POP();
            }
            awaitable = PyStackRef_FromPyObjectSteal(awaitable_o);
        }

        inst(GET_AWAITABLE, (iterable -- iter)) {
            PyObject *iter_o = _PyEval_GetAwaitable(PyStackRef_AsPyObjectBorrow(iterable), oparg);
            PyStackRef_CLOSE(iterable);
            ERROR_IF(iter_o == NULL, error);
            iter = PyStackRef_FromPyObjectSteal(iter_o);
        }

        family(SEND, INLINE_CACHE_ENTRIES_SEND) = {
            SEND_GEN,
        };

        specializing op(_SPECIALIZE_SEND, (counter/1, receiver, unused -- receiver, unused)) {
            #if ENABLE_SPECIALIZATION_FT
            if (ADAPTIVE_COUNTER_TRIGGERS(counter)) {
                next_instr = this_instr;
                _Py_Specialize_Send(receiver, next_instr);
                DISPATCH_SAME_OPARG();
            }
            OPCODE_DEFERRED_INC(SEND);
            ADVANCE_ADAPTIVE_COUNTER(this_instr[1].counter);
            #endif  /* ENABLE_SPECIALIZATION_FT */
        }

        op(_SEND, (receiver, v -- receiver, retval)) {
            PyObject *receiver_o = PyStackRef_AsPyObjectBorrow(receiver);

            PyObject *retval_o;
            assert(frame->owner != FRAME_OWNED_BY_INTERPRETER);
            _PyStackRef tmp = _PyStackRef_NewIfBorrowedOrSteal(v);
            DEAD(v);
            if ((tstate->interp->eval_frame == NULL) &&
                (Py_TYPE(receiver_o) == &PyGen_Type || Py_TYPE(receiver_o) == &PyCoro_Type) &&
                ((PyGenObject *)receiver_o)->gi_frame_state < FRAME_EXECUTING)
            {
                PyGenObject *gen = (PyGenObject *)receiver_o;
                _PyInterpreterFrame *gen_frame = &gen->gi_iframe;
                STACK_SHRINK(1);
                _PyFrame_StackPush(gen_frame, tmp);
                gen->gi_frame_state = FRAME_EXECUTING;
                gen->gi_exc_state.previous_item = tstate->exc_info;
                tstate->exc_info = &gen->gi_exc_state;
                assert(INSTRUCTION_SIZE + oparg <= UINT16_MAX);
                frame->return_offset = (uint16_t)(INSTRUCTION_SIZE + oparg);
                assert(gen_frame->previous == NULL);
                gen_frame->previous = frame;
                DISPATCH_INLINED(gen_frame);
            }
            if (PyStackRef_IsNone(v) && PyIter_Check(receiver_o)) {
                retval_o = Py_TYPE(receiver_o)->tp_iternext(receiver_o);
            }
            else {
                retval_o = PyObject_CallMethodOneArg(receiver_o,
                                                     &_Py_ID(send),
                                                     PyStackRef_AsPyObjectBorrow(tmp));
            }
            if (retval_o == NULL) {
                int matches = _PyErr_ExceptionMatches(tstate, PyExc_StopIteration);
                if (matches) {
                    _PyEval_MonitorRaise(tstate, frame, this_instr);
                }
                int err = _PyGen_FetchStopIterationValue(&retval_o);
                if (err == 0) {
                    assert(retval_o != NULL);
                    JUMPBY(oparg);
                }
                else {
                    PyStackRef_CLOSE(tmp);
                    ERROR_IF(true, error);
                }
            }
            PyStackRef_CLOSE(tmp);
            retval = PyStackRef_FromPyObjectSteal(retval_o);
        }

        macro(SEND) = _SPECIALIZE_SEND + _SEND;

        op(_SEND_GEN_FRAME, (receiver, v -- receiver, gen_frame: _PyInterpreterFrame *)) {
            PyGenObject *gen = (PyGenObject *)PyStackRef_AsPyObjectBorrow(receiver);
            DEOPT_IF(Py_TYPE(gen) != &PyGen_Type && Py_TYPE(gen) != &PyCoro_Type);
            DEOPT_IF(gen->gi_frame_state >= FRAME_EXECUTING);
            STAT_INC(SEND, hit);
            gen_frame = &gen->gi_iframe;
            _PyFrame_StackPush(gen_frame, _PyStackRef_NewIfBorrowedOrSteal(v));
            DEAD(v);
            gen->gi_frame_state = FRAME_EXECUTING;
            gen->gi_exc_state.previous_item = tstate->exc_info;
            tstate->exc_info = &gen->gi_exc_state;
            assert(INSTRUCTION_SIZE + oparg <= UINT16_MAX);
            frame->return_offset = (uint16_t)(INSTRUCTION_SIZE + oparg);
            gen_frame->previous = frame;
        }

        macro(SEND_GEN) =
            unused/1 +
            _CHECK_PEP_523 +
            _SEND_GEN_FRAME +
            _PUSH_FRAME;

        inst(YIELD_VALUE, (retval -- value)) {
            // NOTE: It's important that YIELD_VALUE never raises an exception!
            // The compiler treats any exception raised here as a failed close()
            // or throw() call.
            assert(frame->owner != FRAME_OWNED_BY_INTERPRETER);
            frame->instr_ptr++;
            PyGenObject *gen = _PyGen_GetGeneratorFromFrame(frame);
            assert(FRAME_SUSPENDED_YIELD_FROM == FRAME_SUSPENDED + 1);
            assert(oparg == 0 || oparg == 1);
            gen->gi_frame_state = FRAME_SUSPENDED + oparg;
            _PyStackRef temp = retval;
            DEAD(retval);
            SAVE_STACK();
            tstate->exc_info = gen->gi_exc_state.previous_item;
            gen->gi_exc_state.previous_item = NULL;
            _Py_LeaveRecursiveCallPy(tstate);
            _PyInterpreterFrame *gen_frame = frame;
            frame = tstate->current_frame = frame->previous;
            gen_frame->previous = NULL;
            /* We don't know which of these is relevant here, so keep them equal */
            assert(INLINE_CACHE_ENTRIES_SEND == INLINE_CACHE_ENTRIES_FOR_ITER);
            #if TIER_ONE
            assert(frame->instr_ptr->op.code == INSTRUMENTED_LINE ||
                   frame->instr_ptr->op.code == INSTRUMENTED_INSTRUCTION ||
                   _PyOpcode_Deopt[frame->instr_ptr->op.code] == SEND ||
                   _PyOpcode_Deopt[frame->instr_ptr->op.code] == FOR_ITER ||
                   _PyOpcode_Deopt[frame->instr_ptr->op.code] == INTERPRETER_EXIT ||
                   _PyOpcode_Deopt[frame->instr_ptr->op.code] == ENTER_EXECUTOR);
            #endif
            RELOAD_STACK();
            LOAD_IP(1 + INLINE_CACHE_ENTRIES_SEND);
            value = _PyStackRef_NewIfBorrowedOrSteal(temp);
            LLTRACE_RESUME_FRAME();
        }

        tier1 op(_YIELD_VALUE_EVENT, (val -- val)) {
            int err = _Py_call_instrumentation_arg(
                    tstate, PY_MONITORING_EVENT_PY_YIELD,
                    frame, this_instr, PyStackRef_AsPyObjectBorrow(val));
            if (err) {
                ERROR_NO_POP();
            }
            if (frame->instr_ptr != this_instr) {
                next_instr = frame->instr_ptr;
                DISPATCH();
            }
        }

        macro(INSTRUMENTED_YIELD_VALUE) =
            _YIELD_VALUE_EVENT +
            YIELD_VALUE;

        inst(POP_EXCEPT, (exc_value -- )) {
            _PyErr_StackItem *exc_info = tstate->exc_info;
            Py_XSETREF(exc_info->exc_value,
                   PyStackRef_IsNone(exc_value)
                    ? NULL : PyStackRef_AsPyObjectSteal(exc_value));
        }

        tier1 inst(RERAISE, (values[oparg], exc_st -- values[oparg])) {
            PyObject *exc = PyStackRef_AsPyObjectSteal(exc_st);

            assert(oparg >= 0 && oparg <= 2);
            if (oparg) {
                PyObject *lasti = PyStackRef_AsPyObjectBorrow(values[0]);
                if (PyLong_Check(lasti)) {
                    frame->instr_ptr = _PyFrame_GetBytecode(frame) + PyLong_AsLong(lasti);
                    assert(!_PyErr_Occurred(tstate));
                }
                else {
                    _PyErr_SetString(tstate, PyExc_SystemError, "lasti is not an int");
                    Py_DECREF(exc);
                    ERROR_NO_POP();
                }
            }
            assert(exc && PyExceptionInstance_Check(exc));
            _PyErr_SetRaisedException(tstate, exc);
            monitor_reraise(tstate, frame, this_instr);
            goto exception_unwind;
        }

        tier1 op(_END_ASYNC_FOR, (awaitable_st, exc_st -- )) {
            JUMPBY(0); // Pretend jump as we need source offset for monitoring
            (void)oparg;
            PyObject *exc = PyStackRef_AsPyObjectBorrow(exc_st);

            assert(exc && PyExceptionInstance_Check(exc));
            int matches = PyErr_GivenExceptionMatches(exc, PyExc_StopAsyncIteration);
            if (matches) {
                DECREF_INPUTS();
            }
            else {
                Py_INCREF(exc);
                _PyErr_SetRaisedException(tstate, exc);
                monitor_reraise(tstate, frame, this_instr);
                goto exception_unwind;
            }
        }

        tier1 op(_MONITOR_END_ASYNC_FOR, ( -- )) {
            assert((next_instr-oparg)->op.code == END_SEND || (next_instr-oparg)->op.code >= MIN_INSTRUMENTED_OPCODE);
            INSTRUMENTED_JUMP(next_instr-oparg, this_instr+1, PY_MONITORING_EVENT_BRANCH_RIGHT);
        }

        macro(INSTRUMENTED_END_ASYNC_FOR) =
            _MONITOR_END_ASYNC_FOR +
            _END_ASYNC_FOR;

        macro(END_ASYNC_FOR) = _END_ASYNC_FOR;

        tier1 inst(CLEANUP_THROW, (sub_iter, last_sent_val, exc_value_st -- none, value)) {
            PyObject *exc_value = PyStackRef_AsPyObjectBorrow(exc_value_st);
            #if !Py_TAIL_CALL_INTERP
            assert(throwflag);
            #endif
            assert(exc_value && PyExceptionInstance_Check(exc_value));

            int matches = PyErr_GivenExceptionMatches(exc_value, PyExc_StopIteration);
            if (matches) {
                value = PyStackRef_FromPyObjectNew(((PyStopIterationObject *)exc_value)->value);
                DECREF_INPUTS();
                none = PyStackRef_None;
            }
            else {
                _PyErr_SetRaisedException(tstate, Py_NewRef(exc_value));
                monitor_reraise(tstate, frame, this_instr);
                goto exception_unwind;
            }
        }

        inst(LOAD_COMMON_CONSTANT, ( -- value)) {
            // Keep in sync with _common_constants in opcode.py
            // If we ever have more than two constants, use a lookup table
            PyObject *val;
            if (oparg == CONSTANT_ASSERTIONERROR) {
                val = PyExc_AssertionError;
            }
            else {
                assert(oparg == CONSTANT_NOTIMPLEMENTEDERROR);
                val = PyExc_NotImplementedError;
            }
            value = PyStackRef_FromPyObjectImmortal(val);
        }

        inst(LOAD_BUILD_CLASS, ( -- bc)) {
            PyObject *bc_o;
            int err = PyMapping_GetOptionalItem(BUILTINS(), &_Py_ID(__build_class__), &bc_o);
            ERROR_IF(err < 0, error);
            if (bc_o == NULL) {
                _PyErr_SetString(tstate, PyExc_NameError,
                                 "__build_class__ not found");
                ERROR_IF(true, error);
            }
            bc = PyStackRef_FromPyObjectSteal(bc_o);
        }

        inst(STORE_NAME, (v -- )) {
            PyObject *name = GETITEM(FRAME_CO_NAMES, oparg);
            PyObject *ns = LOCALS();
            int err;
            if (ns == NULL) {
                _PyErr_Format(tstate, PyExc_SystemError,
                              "no locals found when storing %R", name);
                PyStackRef_CLOSE(v);
                ERROR_IF(true, error);
            }
            if (PyDict_CheckExact(ns)) {
                err = PyDict_SetItem(ns, name, PyStackRef_AsPyObjectBorrow(v));
            }
            else {
                err = PyObject_SetItem(ns, name, PyStackRef_AsPyObjectBorrow(v));
            }
            PyStackRef_CLOSE(v);
            ERROR_IF(err, error);
        }

        inst(DELETE_NAME, (--)) {
            PyObject *name = GETITEM(FRAME_CO_NAMES, oparg);
            PyObject *ns = LOCALS();
            int err;
            if (ns == NULL) {
                _PyErr_Format(tstate, PyExc_SystemError,
                              "no locals when deleting %R", name);
                ERROR_NO_POP();
            }
            err = PyObject_DelItem(ns, name);
            // Can't use ERROR_IF here.
            if (err != 0) {
                _PyEval_FormatExcCheckArg(tstate, PyExc_NameError,
                                          NAME_ERROR_MSG,
                                          name);
                ERROR_NO_POP();
            }
        }

        family(UNPACK_SEQUENCE, INLINE_CACHE_ENTRIES_UNPACK_SEQUENCE) = {
            UNPACK_SEQUENCE_TWO_TUPLE,
            UNPACK_SEQUENCE_TUPLE,
            UNPACK_SEQUENCE_LIST,
        };

        specializing op(_SPECIALIZE_UNPACK_SEQUENCE, (counter/1, seq -- seq)) {
            #if ENABLE_SPECIALIZATION_FT
            if (ADAPTIVE_COUNTER_TRIGGERS(counter)) {
                next_instr = this_instr;
                _Py_Specialize_UnpackSequence(seq, next_instr, oparg);
                DISPATCH_SAME_OPARG();
            }
            OPCODE_DEFERRED_INC(UNPACK_SEQUENCE);
            ADVANCE_ADAPTIVE_COUNTER(this_instr[1].counter);
            #endif  /* ENABLE_SPECIALIZATION_FT */
            (void)seq;
            (void)counter;
        }

        op(_UNPACK_SEQUENCE, (seq -- output[oparg], top[0])) {
            PyObject *seq_o = PyStackRef_AsPyObjectSteal(seq);
            int res = _PyEval_UnpackIterableStackRef(tstate, seq_o, oparg, -1, top);
            Py_DECREF(seq_o);
            ERROR_IF(res == 0, error);
        }

        macro(UNPACK_SEQUENCE) = _SPECIALIZE_UNPACK_SEQUENCE + _UNPACK_SEQUENCE;

        inst(UNPACK_SEQUENCE_TWO_TUPLE, (unused/1, seq -- val1, val0)) {
            assert(oparg == 2);
            PyObject *seq_o = PyStackRef_AsPyObjectBorrow(seq);
            DEOPT_IF(!PyTuple_CheckExact(seq_o));
            DEOPT_IF(PyTuple_GET_SIZE(seq_o) != 2);
            STAT_INC(UNPACK_SEQUENCE, hit);
            val0 = PyStackRef_FromPyObjectNew(PyTuple_GET_ITEM(seq_o, 0));
            val1 = PyStackRef_FromPyObjectNew(PyTuple_GET_ITEM(seq_o, 1));
            PyStackRef_CLOSE(seq);
        }

        inst(UNPACK_SEQUENCE_TUPLE, (unused/1, seq -- values[oparg])) {
            PyObject *seq_o = PyStackRef_AsPyObjectBorrow(seq);
            DEOPT_IF(!PyTuple_CheckExact(seq_o));
            DEOPT_IF(PyTuple_GET_SIZE(seq_o) != oparg);
            STAT_INC(UNPACK_SEQUENCE, hit);
            PyObject **items = _PyTuple_ITEMS(seq_o);
            for (int i = oparg; --i >= 0; ) {
                *values++ = PyStackRef_FromPyObjectNew(items[i]);
            }
            DECREF_INPUTS();
        }

        inst(UNPACK_SEQUENCE_LIST, (unused/1, seq -- values[oparg])) {
            PyObject *seq_o = PyStackRef_AsPyObjectBorrow(seq);
            DEOPT_IF(!PyList_CheckExact(seq_o));
            DEOPT_IF(!LOCK_OBJECT(seq_o));
            if (PyList_GET_SIZE(seq_o) != oparg) {
                UNLOCK_OBJECT(seq_o);
                DEOPT_IF(true);
            }
            STAT_INC(UNPACK_SEQUENCE, hit);
            PyObject **items = _PyList_ITEMS(seq_o);
            for (int i = oparg; --i >= 0; ) {
                *values++ = PyStackRef_FromPyObjectNew(items[i]);
            }
            UNLOCK_OBJECT(seq_o);
            DECREF_INPUTS();
        }

        inst(UNPACK_EX, (seq -- left[oparg & 0xFF], unused, right[oparg >> 8], top[0])) {
            PyObject *seq_o = PyStackRef_AsPyObjectSteal(seq);
            int res = _PyEval_UnpackIterableStackRef(tstate, seq_o, oparg & 0xFF, oparg >> 8, top);
            Py_DECREF(seq_o);
            ERROR_IF(res == 0, error);
        }

        family(STORE_ATTR, INLINE_CACHE_ENTRIES_STORE_ATTR) = {
            STORE_ATTR_INSTANCE_VALUE,
            STORE_ATTR_SLOT,
            STORE_ATTR_WITH_HINT,
        };

        specializing op(_SPECIALIZE_STORE_ATTR, (counter/1, owner -- owner)) {
            #if ENABLE_SPECIALIZATION_FT
            if (ADAPTIVE_COUNTER_TRIGGERS(counter)) {
                PyObject *name = GETITEM(FRAME_CO_NAMES, oparg);
                next_instr = this_instr;
                _Py_Specialize_StoreAttr(owner, next_instr, name);
                DISPATCH_SAME_OPARG();
            }
            OPCODE_DEFERRED_INC(STORE_ATTR);
            ADVANCE_ADAPTIVE_COUNTER(this_instr[1].counter);
            #endif  /* ENABLE_SPECIALIZATION_FT */
        }

        op(_STORE_ATTR, (v, owner --)) {
            PyObject *name = GETITEM(FRAME_CO_NAMES, oparg);
            int err = PyObject_SetAttr(PyStackRef_AsPyObjectBorrow(owner),
                                       name, PyStackRef_AsPyObjectBorrow(v));
            DECREF_INPUTS();
            ERROR_IF(err, error);
        }

        macro(STORE_ATTR) = _SPECIALIZE_STORE_ATTR + unused/3 + _STORE_ATTR;

        inst(DELETE_ATTR, (owner --)) {
            PyObject *name = GETITEM(FRAME_CO_NAMES, oparg);
            int err = PyObject_DelAttr(PyStackRef_AsPyObjectBorrow(owner), name);
            PyStackRef_CLOSE(owner);
            ERROR_IF(err, error);
        }

        inst(STORE_GLOBAL, (v --)) {
            PyObject *name = GETITEM(FRAME_CO_NAMES, oparg);
            int err = PyDict_SetItem(GLOBALS(), name, PyStackRef_AsPyObjectBorrow(v));
            PyStackRef_CLOSE(v);
            ERROR_IF(err, error);
        }

        inst(DELETE_GLOBAL, (--)) {
            PyObject *name = GETITEM(FRAME_CO_NAMES, oparg);
            int err = PyDict_Pop(GLOBALS(), name, NULL);
            // Can't use ERROR_IF here.
            if (err < 0) {
                ERROR_NO_POP();
            }
            if (err == 0) {
                _PyEval_FormatExcCheckArg(tstate, PyExc_NameError,
                                          NAME_ERROR_MSG, name);
                ERROR_NO_POP();
            }
        }

        inst(LOAD_LOCALS, ( -- locals)) {
            PyObject *l = LOCALS();
            if (l == NULL) {
                _PyErr_SetString(tstate, PyExc_SystemError,
                                 "no locals found");
                ERROR_IF(true, error);
            }
            locals = PyStackRef_FromPyObjectNew(l);
        }

        inst(LOAD_FROM_DICT_OR_GLOBALS, (mod_or_class_dict -- v)) {
            PyObject *name = GETITEM(FRAME_CO_NAMES, oparg);
            PyObject *v_o;
            int err = PyMapping_GetOptionalItem(PyStackRef_AsPyObjectBorrow(mod_or_class_dict), name, &v_o);
            PyStackRef_CLOSE(mod_or_class_dict);
            ERROR_IF(err < 0, error);
            if (v_o == NULL) {
                if (PyDict_CheckExact(GLOBALS())
                    && PyDict_CheckExact(BUILTINS()))
                {
                    v_o = _PyDict_LoadGlobal((PyDictObject *)GLOBALS(),
                                             (PyDictObject *)BUILTINS(),
                                             name);
                    if (v_o == NULL) {
                        if (!_PyErr_Occurred(tstate)) {
                            /* _PyDict_LoadGlobal() returns NULL without raising
                            * an exception if the key doesn't exist */
                            _PyEval_FormatExcCheckArg(tstate, PyExc_NameError,
                                                    NAME_ERROR_MSG, name);
                        }
                        ERROR_NO_POP();
                    }
                }
                else {
                    /* Slow-path if globals or builtins is not a dict */
                    /* namespace 1: globals */
                    int err = PyMapping_GetOptionalItem(GLOBALS(), name, &v_o);
                    ERROR_IF(err < 0, error);
                    if (v_o == NULL) {
                        /* namespace 2: builtins */
                        int err = PyMapping_GetOptionalItem(BUILTINS(), name, &v_o);
                        ERROR_IF(err < 0, error);
                        if (v_o == NULL) {
                            _PyEval_FormatExcCheckArg(
                                        tstate, PyExc_NameError,
                                        NAME_ERROR_MSG, name);
                            ERROR_IF(true, error);
                        }
                    }
                }
            }
            v = PyStackRef_FromPyObjectSteal(v_o);
        }

        inst(LOAD_NAME, (-- v)) {
            PyObject *name = GETITEM(FRAME_CO_NAMES, oparg);
            PyObject *v_o = _PyEval_LoadName(tstate, frame, name);
            ERROR_IF(v_o == NULL, error);
            v = PyStackRef_FromPyObjectSteal(v_o);
        }

        family(LOAD_GLOBAL, INLINE_CACHE_ENTRIES_LOAD_GLOBAL) = {
            LOAD_GLOBAL_MODULE,
            LOAD_GLOBAL_BUILTIN,
        };

        specializing op(_SPECIALIZE_LOAD_GLOBAL, (counter/1 -- )) {
            #if ENABLE_SPECIALIZATION_FT
            if (ADAPTIVE_COUNTER_TRIGGERS(counter)) {
                PyObject *name = GETITEM(FRAME_CO_NAMES, oparg>>1);
                next_instr = this_instr;
                _Py_Specialize_LoadGlobal(GLOBALS(), BUILTINS(), next_instr, name);
                DISPATCH_SAME_OPARG();
            }
            OPCODE_DEFERRED_INC(LOAD_GLOBAL);
            ADVANCE_ADAPTIVE_COUNTER(this_instr[1].counter);
            #endif  /* ENABLE_SPECIALIZATION_FT */
        }

        // res[1] because we need a pointer to res to pass it to _PyEval_LoadGlobalStackRef
        op(_LOAD_GLOBAL, ( -- res[1])) {
            PyObject *name = GETITEM(FRAME_CO_NAMES, oparg>>1);
            _PyEval_LoadGlobalStackRef(GLOBALS(), BUILTINS(), name, res);
            ERROR_IF(PyStackRef_IsNull(*res), error);
        }

        op(_PUSH_NULL_CONDITIONAL, ( -- null if (oparg & 1))) {
            null = PyStackRef_NULL;
        }

        macro(LOAD_GLOBAL) =
            _SPECIALIZE_LOAD_GLOBAL +
            counter/1 +
            globals_version/1 +
            builtins_version/1 +
            _LOAD_GLOBAL +
            _PUSH_NULL_CONDITIONAL;

        op(_GUARD_GLOBALS_VERSION, (version/1 --)) {
            PyDictObject *dict = (PyDictObject *)GLOBALS();
            DEOPT_IF(!PyDict_CheckExact(dict));
            PyDictKeysObject *keys = FT_ATOMIC_LOAD_PTR_ACQUIRE(dict->ma_keys);
            DEOPT_IF(FT_ATOMIC_LOAD_UINT32_RELAXED(keys->dk_version) != version);
            assert(DK_IS_UNICODE(keys));
        }

        op(_LOAD_GLOBAL_MODULE, (version/1, unused/1, index/1 -- res))
        {
            PyDictObject *dict = (PyDictObject *)GLOBALS();
            DEOPT_IF(!PyDict_CheckExact(dict));
            PyDictKeysObject *keys = FT_ATOMIC_LOAD_PTR_ACQUIRE(dict->ma_keys);
            DEOPT_IF(FT_ATOMIC_LOAD_UINT32_RELAXED(keys->dk_version) != version);
            assert(DK_IS_UNICODE(keys));
            PyDictUnicodeEntry *entries = DK_UNICODE_ENTRIES(keys);
            assert(index < DK_SIZE(keys));
            PyObject *res_o = FT_ATOMIC_LOAD_PTR_RELAXED(entries[index].me_value);
            DEOPT_IF(res_o == NULL);
            #if Py_GIL_DISABLED
            int increfed = _Py_TryIncrefCompareStackRef(&entries[index].me_value, res_o, &res);
            DEOPT_IF(!increfed);
            #else
            res = PyStackRef_FromPyObjectNew(res_o);
            #endif
            STAT_INC(LOAD_GLOBAL, hit);
        }

        op(_LOAD_GLOBAL_BUILTINS, (version/1, index/1 -- res))
        {
            PyDictObject *dict = (PyDictObject *)BUILTINS();
            DEOPT_IF(!PyDict_CheckExact(dict));
            PyDictKeysObject *keys = FT_ATOMIC_LOAD_PTR_ACQUIRE(dict->ma_keys);
            DEOPT_IF(FT_ATOMIC_LOAD_UINT32_RELAXED(keys->dk_version) != version);
            assert(DK_IS_UNICODE(keys));
            PyDictUnicodeEntry *entries = DK_UNICODE_ENTRIES(keys);
            PyObject *res_o = FT_ATOMIC_LOAD_PTR_RELAXED(entries[index].me_value);
            DEOPT_IF(res_o == NULL);
            #if Py_GIL_DISABLED
            int increfed = _Py_TryIncrefCompareStackRef(&entries[index].me_value, res_o, &res);
            DEOPT_IF(!increfed);
            #else
            res = PyStackRef_FromPyObjectNew(res_o);
            #endif
            STAT_INC(LOAD_GLOBAL, hit);
        }

        macro(LOAD_GLOBAL_MODULE) =
            unused/1 + // Skip over the counter
            NOP + // For guard insertion in the JIT optimizer
            _LOAD_GLOBAL_MODULE +
            _PUSH_NULL_CONDITIONAL;

        macro(LOAD_GLOBAL_BUILTIN) =
            unused/1 + // Skip over the counter
            _GUARD_GLOBALS_VERSION +
            _LOAD_GLOBAL_BUILTINS +
            _PUSH_NULL_CONDITIONAL;

        inst(DELETE_FAST, (--)) {
            _PyStackRef v = GETLOCAL(oparg);
            if (PyStackRef_IsNull(v)) {
                _PyEval_FormatExcCheckArg(tstate, PyExc_UnboundLocalError,
                    UNBOUNDLOCAL_ERROR_MSG,
                    PyTuple_GetItem(_PyFrame_GetCode(frame)->co_localsplusnames, oparg)
                );
                ERROR_IF(1, error);
            }
            _PyStackRef tmp = GETLOCAL(oparg);
            GETLOCAL(oparg) = PyStackRef_NULL;
            PyStackRef_XCLOSE(tmp);
        }

        inst(MAKE_CELL, (--)) {
            // "initial" is probably NULL but not if it's an arg (or set
            // via the f_locals proxy before MAKE_CELL has run).
            PyObject *initial = PyStackRef_AsPyObjectBorrow(GETLOCAL(oparg));
            PyObject *cell = PyCell_New(initial);
            if (cell == NULL) {
                ERROR_NO_POP();
            }
            _PyStackRef tmp = GETLOCAL(oparg);
            GETLOCAL(oparg) = PyStackRef_FromPyObjectSteal(cell);
            PyStackRef_XCLOSE(tmp);
        }

        inst(DELETE_DEREF, (--)) {
            PyObject *cell = PyStackRef_AsPyObjectBorrow(GETLOCAL(oparg));
            // Can't use ERROR_IF here.
            // Fortunately we don't need its superpower.
            PyObject *oldobj = PyCell_SwapTakeRef((PyCellObject *)cell, NULL);
            if (oldobj == NULL) {
                _PyEval_FormatExcUnbound(tstate, _PyFrame_GetCode(frame), oparg);
                ERROR_NO_POP();
            }
            Py_DECREF(oldobj);
        }

        inst(LOAD_FROM_DICT_OR_DEREF, (class_dict_st -- value)) {
            PyObject *value_o;
            PyObject *name;
            PyObject *class_dict = PyStackRef_AsPyObjectBorrow(class_dict_st);

            assert(class_dict);
            assert(oparg >= 0 && oparg < _PyFrame_GetCode(frame)->co_nlocalsplus);
            name = PyTuple_GET_ITEM(_PyFrame_GetCode(frame)->co_localsplusnames, oparg);
            int err = PyMapping_GetOptionalItem(class_dict, name, &value_o);
            if (err < 0) {
                ERROR_NO_POP();
            }
            if (!value_o) {
                PyCellObject *cell = (PyCellObject *)PyStackRef_AsPyObjectBorrow(GETLOCAL(oparg));
                value_o = PyCell_GetRef(cell);
                if (value_o == NULL) {
                    _PyEval_FormatExcUnbound(tstate, _PyFrame_GetCode(frame), oparg);
                    ERROR_NO_POP();
                }
            }
            PyStackRef_CLOSE(class_dict_st);
            value = PyStackRef_FromPyObjectSteal(value_o);
        }

        inst(LOAD_DEREF, ( -- value)) {
            PyCellObject *cell = (PyCellObject *)PyStackRef_AsPyObjectBorrow(GETLOCAL(oparg));
            PyObject *value_o = PyCell_GetRef(cell);
            if (value_o == NULL) {
                _PyEval_FormatExcUnbound(tstate, _PyFrame_GetCode(frame), oparg);
                ERROR_IF(true, error);
            }
            value = PyStackRef_FromPyObjectSteal(value_o);
        }

        inst(STORE_DEREF, (v --)) {
            PyCellObject *cell = (PyCellObject *)PyStackRef_AsPyObjectBorrow(GETLOCAL(oparg));
            PyCell_SetTakeRef(cell, PyStackRef_AsPyObjectSteal(v));
        }

        inst(COPY_FREE_VARS, (--)) {
            /* Copy closure variables to free variables */
            PyCodeObject *co = _PyFrame_GetCode(frame);
            assert(PyStackRef_FunctionCheck(frame->f_funcobj));
            PyFunctionObject *func = (PyFunctionObject *)PyStackRef_AsPyObjectBorrow(frame->f_funcobj);
            PyObject *closure = func->func_closure;
            assert(oparg == co->co_nfreevars);
            int offset = co->co_nlocalsplus - oparg;
            for (int i = 0; i < oparg; ++i) {
                PyObject *o = PyTuple_GET_ITEM(closure, i);
                frame->localsplus[offset + i] = PyStackRef_FromPyObjectNew(o);
            }
        }

        inst(BUILD_STRING, (pieces[oparg] -- str)) {
            STACKREFS_TO_PYOBJECTS(pieces, oparg, pieces_o);
            if (CONVERSION_FAILED(pieces_o)) {
                DECREF_INPUTS();
                ERROR_IF(true, error);
            }
            PyObject *str_o = _PyUnicode_JoinArray(&_Py_STR(empty), pieces_o, oparg);
            STACKREFS_TO_PYOBJECTS_CLEANUP(pieces_o);
            DECREF_INPUTS();
            ERROR_IF(str_o == NULL, error);
            str = PyStackRef_FromPyObjectSteal(str_o);
        }

        inst(BUILD_TUPLE, (values[oparg] -- tup)) {
            PyObject *tup_o = _PyTuple_FromStackRefStealOnSuccess(values, oparg);
            if (tup_o == NULL) {
                ERROR_NO_POP();
            }
            INPUTS_DEAD();
            tup = PyStackRef_FromPyObjectStealMortal(tup_o);
        }

        inst(BUILD_LIST, (values[oparg] -- list)) {
            PyObject *list_o = _PyList_FromStackRefStealOnSuccess(values, oparg);
            if (list_o == NULL) {
                ERROR_NO_POP();
            }
            INPUTS_DEAD();
            list = PyStackRef_FromPyObjectStealMortal(list_o);
        }

        inst(LIST_EXTEND, (list_st, unused[oparg-1], iterable_st -- list_st, unused[oparg-1])) {
            PyObject *list = PyStackRef_AsPyObjectBorrow(list_st);
            PyObject *iterable = PyStackRef_AsPyObjectBorrow(iterable_st);

            PyObject *none_val = _PyList_Extend((PyListObject *)list, iterable);
            if (none_val == NULL) {
                int matches = _PyErr_ExceptionMatches(tstate, PyExc_TypeError);
                if (matches &&
                   (Py_TYPE(iterable)->tp_iter == NULL && !PySequence_Check(iterable)))
                {
                    _PyErr_Clear(tstate);
                    _PyErr_Format(tstate, PyExc_TypeError,
                          "Value after * must be an iterable, not %.200s",
                          Py_TYPE(iterable)->tp_name);
                }
                PyStackRef_CLOSE(iterable_st);
                ERROR_IF(true, error);
            }
            assert(Py_IsNone(none_val));
            PyStackRef_CLOSE(iterable_st);
        }

        inst(SET_UPDATE, (set, unused[oparg-1], iterable -- set, unused[oparg-1])) {
            int err = _PySet_Update(PyStackRef_AsPyObjectBorrow(set),
                                    PyStackRef_AsPyObjectBorrow(iterable));
            PyStackRef_CLOSE(iterable);
            ERROR_IF(err < 0, error);
        }

        inst(BUILD_SET, (values[oparg] -- set)) {
            PyObject *set_o = PySet_New(NULL);
            if (set_o == NULL) {
                DECREF_INPUTS();
                ERROR_IF(true, error);
            }
            int err = 0;
            for (int i = 0; i < oparg; i++) {
                if (err == 0) {
                    err = PySet_Add(set_o, PyStackRef_AsPyObjectBorrow(values[i]));
                }
            }
            DECREF_INPUTS();
            if (err != 0) {
                Py_DECREF(set_o);
                ERROR_IF(true, error);
            }
            set = PyStackRef_FromPyObjectStealMortal(set_o);
        }

        inst(BUILD_MAP, (values[oparg*2] -- map)) {
            STACKREFS_TO_PYOBJECTS(values, oparg*2, values_o);
            if (CONVERSION_FAILED(values_o)) {
                DECREF_INPUTS();
                ERROR_IF(true, error);
            }
            PyObject *map_o = _PyDict_FromItems(
                    values_o, 2,
                    values_o+1, 2,
                    oparg);
            STACKREFS_TO_PYOBJECTS_CLEANUP(values_o);
            DECREF_INPUTS();
            ERROR_IF(map_o == NULL, error);
            map = PyStackRef_FromPyObjectStealMortal(map_o);
        }

        inst(SETUP_ANNOTATIONS, (--)) {
            PyObject *ann_dict;
            if (LOCALS() == NULL) {
                _PyErr_Format(tstate, PyExc_SystemError,
                              "no locals found when setting up annotations");
                ERROR_IF(true, error);
            }
            /* check if __annotations__ in locals()... */
            int err = PyMapping_GetOptionalItem(LOCALS(), &_Py_ID(__annotations__), &ann_dict);
            ERROR_IF(err < 0, error);
            if (ann_dict == NULL) {
                ann_dict = PyDict_New();
                ERROR_IF(ann_dict == NULL, error);
                err = PyObject_SetItem(LOCALS(), &_Py_ID(__annotations__),
                                       ann_dict);
                Py_DECREF(ann_dict);
                ERROR_IF(err, error);
            }
            else {
                Py_DECREF(ann_dict);
            }
        }

        inst(DICT_UPDATE, (dict, unused[oparg - 1], update -- dict, unused[oparg - 1])) {
            PyObject *dict_o = PyStackRef_AsPyObjectBorrow(dict);
            PyObject *update_o = PyStackRef_AsPyObjectBorrow(update);

            int err = PyDict_Update(dict_o, update_o);
            if (err < 0) {
                int matches = _PyErr_ExceptionMatches(tstate, PyExc_AttributeError);
                if (matches) {
                    _PyErr_Format(tstate, PyExc_TypeError,
                                    "'%.200s' object is not a mapping",
                                    Py_TYPE(update_o)->tp_name);
                }
                PyStackRef_CLOSE(update);
                ERROR_IF(true, error);
            }
            PyStackRef_CLOSE(update);
        }

        inst(DICT_MERGE, (callable, unused, unused, dict, unused[oparg - 1], update -- callable, unused, unused, dict, unused[oparg - 1])) {
            PyObject *callable_o = PyStackRef_AsPyObjectBorrow(callable);
            PyObject *dict_o = PyStackRef_AsPyObjectBorrow(dict);
            PyObject *update_o = PyStackRef_AsPyObjectBorrow(update);

            int err = _PyDict_MergeEx(dict_o, update_o, 2);
            if (err < 0) {
                _PyEval_FormatKwargsError(tstate, callable_o, update_o);
                PyStackRef_CLOSE(update);
                ERROR_IF(true, error);
            }
            PyStackRef_CLOSE(update);
        }

        inst(MAP_ADD, (dict_st, unused[oparg - 1], key, value -- dict_st, unused[oparg - 1])) {
            PyObject *dict = PyStackRef_AsPyObjectBorrow(dict_st);
            assert(PyDict_CheckExact(dict));
            /* dict[key] = value */
            // Do not DECREF INPUTS because the function steals the references
            int err = _PyDict_SetItem_Take2(
                (PyDictObject *)dict,
                PyStackRef_AsPyObjectSteal(key),
                PyStackRef_AsPyObjectSteal(value)
            );
            ERROR_IF(err != 0, error);
        }

        macro(INSTRUMENTED_LOAD_SUPER_ATTR) =
            counter/1 +
            _LOAD_SUPER_ATTR +
            _PUSH_NULL_CONDITIONAL;

        family(LOAD_SUPER_ATTR, INLINE_CACHE_ENTRIES_LOAD_SUPER_ATTR) = {
            LOAD_SUPER_ATTR_ATTR,
            LOAD_SUPER_ATTR_METHOD,
        };

        specializing op(_SPECIALIZE_LOAD_SUPER_ATTR, (counter/1, global_super_st, class_st, unused -- global_super_st, class_st, unused)) {
            #if ENABLE_SPECIALIZATION_FT
            int load_method = oparg & 1;
            if (ADAPTIVE_COUNTER_TRIGGERS(counter)) {
                next_instr = this_instr;
                _Py_Specialize_LoadSuperAttr(global_super_st, class_st, next_instr, load_method);
                DISPATCH_SAME_OPARG();
            }
            OPCODE_DEFERRED_INC(LOAD_SUPER_ATTR);
            ADVANCE_ADAPTIVE_COUNTER(this_instr[1].counter);
            #endif  /* ENABLE_SPECIALIZATION_FT */
        }

        tier1 op(_LOAD_SUPER_ATTR, (global_super_st, class_st, self_st -- attr)) {
            PyObject *global_super = PyStackRef_AsPyObjectBorrow(global_super_st);
            PyObject *class = PyStackRef_AsPyObjectBorrow(class_st);
            PyObject *self = PyStackRef_AsPyObjectBorrow(self_st);

            if (opcode == INSTRUMENTED_LOAD_SUPER_ATTR) {
                PyObject *arg = oparg & 2 ? class : &_PyInstrumentation_MISSING;
                int err = _Py_call_instrumentation_2args(
                        tstate, PY_MONITORING_EVENT_CALL,
                        frame, this_instr, global_super, arg);
                if (err) {
                    DECREF_INPUTS();
                    ERROR_IF(true, error);
                }
            }
            // we make no attempt to optimize here; specializations should
            // handle any case whose performance we care about
            PyObject *stack[] = {class, self};
            PyObject *super = PyObject_Vectorcall(global_super, stack, oparg & 2, NULL);
            if (opcode == INSTRUMENTED_LOAD_SUPER_ATTR) {
                PyObject *arg = oparg & 2 ? class : &_PyInstrumentation_MISSING;
                if (super == NULL) {
                    _Py_call_instrumentation_exc2(
                        tstate, PY_MONITORING_EVENT_C_RAISE,
                        frame, this_instr, global_super, arg);
                }
                else {
                    int err = _Py_call_instrumentation_2args(
                        tstate, PY_MONITORING_EVENT_C_RETURN,
                        frame, this_instr, global_super, arg);
                    if (err < 0) {
                        Py_CLEAR(super);
                    }
                }
            }
            DECREF_INPUTS();
            ERROR_IF(super == NULL, error);
            PyObject *name = GETITEM(FRAME_CO_NAMES, oparg >> 2);
            PyObject *attr_o = PyObject_GetAttr(super, name);
            Py_DECREF(super);
            ERROR_IF(attr_o == NULL, error);
            attr = PyStackRef_FromPyObjectSteal(attr_o);
        }

        macro(LOAD_SUPER_ATTR) =
            _SPECIALIZE_LOAD_SUPER_ATTR +
            _LOAD_SUPER_ATTR +
            _PUSH_NULL_CONDITIONAL;

        inst(LOAD_SUPER_ATTR_ATTR, (unused/1, global_super_st, class_st, self_st -- attr_st)) {
            PyObject *global_super = PyStackRef_AsPyObjectBorrow(global_super_st);
            PyObject *class = PyStackRef_AsPyObjectBorrow(class_st);
            PyObject *self = PyStackRef_AsPyObjectBorrow(self_st);

            assert(!(oparg & 1));
            DEOPT_IF(global_super != (PyObject *)&PySuper_Type);
            DEOPT_IF(!PyType_Check(class));
            STAT_INC(LOAD_SUPER_ATTR, hit);
            PyObject *name = GETITEM(FRAME_CO_NAMES, oparg >> 2);
            PyObject *attr = _PySuper_Lookup((PyTypeObject *)class, self, name, NULL);
            DECREF_INPUTS();
            ERROR_IF(attr == NULL, error);
            attr_st = PyStackRef_FromPyObjectSteal(attr);
        }

        inst(LOAD_SUPER_ATTR_METHOD, (unused/1, global_super_st, class_st, self_st -- attr, self_or_null)) {
            PyObject *global_super = PyStackRef_AsPyObjectBorrow(global_super_st);
            PyObject *class = PyStackRef_AsPyObjectBorrow(class_st);
            PyObject *self = PyStackRef_AsPyObjectBorrow(self_st);

            assert(oparg & 1);
            DEOPT_IF(global_super != (PyObject *)&PySuper_Type);
            DEOPT_IF(!PyType_Check(class));
            STAT_INC(LOAD_SUPER_ATTR, hit);
            PyObject *name = GETITEM(FRAME_CO_NAMES, oparg >> 2);
            PyTypeObject *cls = (PyTypeObject *)class;
            int method_found = 0;
            PyObject *attr_o = _PySuper_Lookup(cls, self, name,
                                   Py_TYPE(self)->tp_getattro == PyObject_GenericGetAttr ? &method_found : NULL);
            if (attr_o == NULL) {
                ERROR_NO_POP();
            }
            if (method_found) {
                self_or_null = self_st; // transfer ownership
                DEAD(self_st);
            } else {
                PyStackRef_CLOSE(self_st);
                self_or_null = PyStackRef_NULL;
            }
            DECREF_INPUTS();

            attr = PyStackRef_FromPyObjectSteal(attr_o);
        }

        family(LOAD_ATTR, INLINE_CACHE_ENTRIES_LOAD_ATTR) = {
            LOAD_ATTR_INSTANCE_VALUE,
            LOAD_ATTR_MODULE,
            LOAD_ATTR_WITH_HINT,
            LOAD_ATTR_SLOT,
            LOAD_ATTR_CLASS,
            LOAD_ATTR_CLASS_WITH_METACLASS_CHECK,
            LOAD_ATTR_PROPERTY,
            LOAD_ATTR_GETATTRIBUTE_OVERRIDDEN,
            LOAD_ATTR_METHOD_WITH_VALUES,
            LOAD_ATTR_METHOD_NO_DICT,
            LOAD_ATTR_METHOD_LAZY_DICT,
            LOAD_ATTR_NONDESCRIPTOR_WITH_VALUES,
            LOAD_ATTR_NONDESCRIPTOR_NO_DICT,
        };

        specializing op(_SPECIALIZE_LOAD_ATTR, (counter/1, owner -- owner)) {
            #if ENABLE_SPECIALIZATION_FT
            if (ADAPTIVE_COUNTER_TRIGGERS(counter)) {
                PyObject *name = GETITEM(FRAME_CO_NAMES, oparg>>1);
                next_instr = this_instr;
                _Py_Specialize_LoadAttr(owner, next_instr, name);
                DISPATCH_SAME_OPARG();
            }
            OPCODE_DEFERRED_INC(LOAD_ATTR);
            ADVANCE_ADAPTIVE_COUNTER(this_instr[1].counter);
            #endif  /* ENABLE_SPECIALIZATION_FT */
        }

        op(_LOAD_ATTR, (owner -- attr, self_or_null[oparg&1])) {
            PyObject *name = GETITEM(FRAME_CO_NAMES, oparg >> 1);
            PyObject *attr_o;
            if (oparg & 1) {
                /* Designed to work in tandem with CALL, pushes two values. */
                attr_o = NULL;
                int is_meth = _PyObject_GetMethod(PyStackRef_AsPyObjectBorrow(owner), name, &attr_o);
                if (is_meth) {
                    /* We can bypass temporary bound method object.
                       meth is unbound method and obj is self.
                       meth | self | arg1 | ... | argN
                     */
                    assert(attr_o != NULL);  // No errors on this branch
                    self_or_null[0] = owner;  // Transfer ownership
                    DEAD(owner);
                }
                else {
                    /* meth is not an unbound method (but a regular attr, or
                       something was returned by a descriptor protocol).  Set
                       the second element of the stack to NULL, to signal
                       CALL that it's not a method call.
                       meth | NULL | arg1 | ... | argN
                    */
                    PyStackRef_CLOSE(owner);
                    ERROR_IF(attr_o == NULL, error);
                    self_or_null[0] = PyStackRef_NULL;
                }
            }
            else {
                /* Classic, pushes one value. */
                attr_o = PyObject_GetAttr(PyStackRef_AsPyObjectBorrow(owner), name);
                PyStackRef_CLOSE(owner);
                ERROR_IF(attr_o == NULL, error);
            }
            attr = PyStackRef_FromPyObjectSteal(attr_o);
        }

        macro(LOAD_ATTR) =
            _SPECIALIZE_LOAD_ATTR +
            unused/8 +
            _LOAD_ATTR;

        op(_GUARD_TYPE_VERSION, (type_version/2, owner -- owner)) {
            PyTypeObject *tp = Py_TYPE(PyStackRef_AsPyObjectBorrow(owner));
            assert(type_version != 0);
            EXIT_IF(FT_ATOMIC_LOAD_UINT_RELAXED(tp->tp_version_tag) != type_version);
        }

        op(_GUARD_TYPE_VERSION_AND_LOCK, (type_version/2, owner -- owner)) {
            PyObject *owner_o = PyStackRef_AsPyObjectBorrow(owner);
            assert(type_version != 0);
            EXIT_IF(!LOCK_OBJECT(owner_o));
            PyTypeObject *tp = Py_TYPE(owner_o);
            if (FT_ATOMIC_LOAD_UINT_RELAXED(tp->tp_version_tag) != type_version) {
                UNLOCK_OBJECT(owner_o);
                EXIT_IF(true);
            }
        }

        op(_CHECK_MANAGED_OBJECT_HAS_VALUES, (owner -- owner)) {
            PyObject *owner_o = PyStackRef_AsPyObjectBorrow(owner);
            assert(Py_TYPE(owner_o)->tp_dictoffset < 0);
            assert(Py_TYPE(owner_o)->tp_flags & Py_TPFLAGS_INLINE_VALUES);
            DEOPT_IF(!FT_ATOMIC_LOAD_UINT8(_PyObject_InlineValues(owner_o)->valid));
        }

        op(_LOAD_ATTR_INSTANCE_VALUE, (offset/1, owner -- attr)) {
            PyObject *owner_o = PyStackRef_AsPyObjectBorrow(owner);
            PyObject **value_ptr = (PyObject**)(((char *)owner_o) + offset);
            PyObject *attr_o = FT_ATOMIC_LOAD_PTR_ACQUIRE(*value_ptr);
            DEOPT_IF(attr_o == NULL);
            #ifdef Py_GIL_DISABLED
            if (!_Py_TryIncrefCompareStackRef(value_ptr, attr_o, &attr)) {
                DEOPT_IF(true);
            }
            #else
            attr = PyStackRef_FromPyObjectNew(attr_o);
            #endif
            STAT_INC(LOAD_ATTR, hit);
            PyStackRef_CLOSE(owner);
        }

        macro(LOAD_ATTR_INSTANCE_VALUE) =
            unused/1 + // Skip over the counter
            _GUARD_TYPE_VERSION +
            _CHECK_MANAGED_OBJECT_HAS_VALUES +
            _LOAD_ATTR_INSTANCE_VALUE +
            unused/5 +
            _PUSH_NULL_CONDITIONAL;

        op(_LOAD_ATTR_MODULE, (dict_version/2, index/1, owner -- attr)) {
            PyObject *owner_o = PyStackRef_AsPyObjectBorrow(owner);
            DEOPT_IF(Py_TYPE(owner_o)->tp_getattro != PyModule_Type.tp_getattro);
            PyDictObject *dict = (PyDictObject *)((PyModuleObject *)owner_o)->md_dict;
            assert(dict != NULL);
            PyDictKeysObject *keys = FT_ATOMIC_LOAD_PTR_ACQUIRE(dict->ma_keys);
            DEOPT_IF(FT_ATOMIC_LOAD_UINT32_RELAXED(keys->dk_version) != dict_version);
            assert(keys->dk_kind == DICT_KEYS_UNICODE);
            assert(index < FT_ATOMIC_LOAD_SSIZE_RELAXED(keys->dk_nentries));
            PyDictUnicodeEntry *ep = DK_UNICODE_ENTRIES(keys) + index;
            PyObject *attr_o = FT_ATOMIC_LOAD_PTR_RELAXED(ep->me_value);
            DEOPT_IF(attr_o == NULL);
            #ifdef Py_GIL_DISABLED
            int increfed = _Py_TryIncrefCompareStackRef(&ep->me_value, attr_o, &attr);
            if (!increfed) {
                DEOPT_IF(true);
            }
            #else
            attr = PyStackRef_FromPyObjectNew(attr_o);
            #endif
            STAT_INC(LOAD_ATTR, hit);
            PyStackRef_CLOSE(owner);
        }

        macro(LOAD_ATTR_MODULE) =
            unused/1 +
            _LOAD_ATTR_MODULE +
            unused/5 +
            _PUSH_NULL_CONDITIONAL;

        op(_LOAD_ATTR_WITH_HINT, (hint/1, owner -- attr)) {
            PyObject *owner_o = PyStackRef_AsPyObjectBorrow(owner);
            assert(Py_TYPE(owner_o)->tp_flags & Py_TPFLAGS_MANAGED_DICT);
            PyDictObject *dict = _PyObject_GetManagedDict(owner_o);
            DEOPT_IF(dict == NULL);
            assert(PyDict_CheckExact((PyObject *)dict));
            PyObject *attr_o;
            if (!LOCK_OBJECT(dict)) {
                DEOPT_IF(true);
            }

            if (hint >= (size_t)dict->ma_keys->dk_nentries) {
                UNLOCK_OBJECT(dict);
                DEOPT_IF(true);
            }
            PyObject *name = GETITEM(FRAME_CO_NAMES, oparg>>1);
            if (dict->ma_keys->dk_kind != DICT_KEYS_UNICODE) {
                UNLOCK_OBJECT(dict);
                DEOPT_IF(true);
            }
            PyDictUnicodeEntry *ep = DK_UNICODE_ENTRIES(dict->ma_keys) + hint;
            if (ep->me_key != name) {
                UNLOCK_OBJECT(dict);
                DEOPT_IF(true);
            }
            attr_o = ep->me_value;
            if (attr_o == NULL) {
                UNLOCK_OBJECT(dict);
                DEOPT_IF(true);
            }
            STAT_INC(LOAD_ATTR, hit);
            attr = PyStackRef_FromPyObjectNew(attr_o);
            UNLOCK_OBJECT(dict);
            PyStackRef_CLOSE(owner);
        }

        macro(LOAD_ATTR_WITH_HINT) =
            unused/1 +
            _GUARD_TYPE_VERSION +
            _LOAD_ATTR_WITH_HINT +
            unused/5 +
            _PUSH_NULL_CONDITIONAL;

        op(_LOAD_ATTR_SLOT, (index/1, owner -- attr)) {
            PyObject *owner_o = PyStackRef_AsPyObjectBorrow(owner);

            PyObject **addr = (PyObject **)((char *)owner_o + index);
            PyObject *attr_o = FT_ATOMIC_LOAD_PTR(*addr);
            DEOPT_IF(attr_o == NULL);
            #ifdef Py_GIL_DISABLED
            int increfed = _Py_TryIncrefCompareStackRef(addr, attr_o, &attr);
            DEOPT_IF(!increfed);
            #else
            attr = PyStackRef_FromPyObjectNew(attr_o);
            #endif
            STAT_INC(LOAD_ATTR, hit);
            DECREF_INPUTS();
        }

        macro(LOAD_ATTR_SLOT) =
            unused/1 +
            _GUARD_TYPE_VERSION +
            _LOAD_ATTR_SLOT +  // NOTE: This action may also deopt
            unused/5 +
            _PUSH_NULL_CONDITIONAL;

        op(_CHECK_ATTR_CLASS, (type_version/2, owner -- owner)) {
            PyObject *owner_o = PyStackRef_AsPyObjectBorrow(owner);

            EXIT_IF(!PyType_Check(owner_o));
            assert(type_version != 0);
            EXIT_IF(FT_ATOMIC_LOAD_UINT_RELAXED(((PyTypeObject *)owner_o)->tp_version_tag) != type_version);
        }

        op(_LOAD_ATTR_CLASS, (descr/4, owner -- attr)) {
            STAT_INC(LOAD_ATTR, hit);
            assert(descr != NULL);
            attr = PyStackRef_FromPyObjectNew(descr);
            DECREF_INPUTS();
        }

        macro(LOAD_ATTR_CLASS) =
            unused/1 +
            _CHECK_ATTR_CLASS +
            unused/2 +
            _LOAD_ATTR_CLASS +
            _PUSH_NULL_CONDITIONAL;

        macro(LOAD_ATTR_CLASS_WITH_METACLASS_CHECK) =
            unused/1 +
            _CHECK_ATTR_CLASS +
            _GUARD_TYPE_VERSION +
            _LOAD_ATTR_CLASS +
            _PUSH_NULL_CONDITIONAL;

        op(_LOAD_ATTR_PROPERTY_FRAME, (fget/4, owner -- new_frame: _PyInterpreterFrame *)) {
            assert((oparg & 1) == 0);
            assert(Py_IS_TYPE(fget, &PyFunction_Type));
            PyFunctionObject *f = (PyFunctionObject *)fget;
            PyCodeObject *code = (PyCodeObject *)f->func_code;
            DEOPT_IF((code->co_flags & (CO_VARKEYWORDS | CO_VARARGS | CO_OPTIMIZED)) != CO_OPTIMIZED);
            DEOPT_IF(code->co_kwonlyargcount);
            DEOPT_IF(code->co_argcount != 1);
            DEOPT_IF(!_PyThreadState_HasStackSpace(tstate, code->co_framesize));
            STAT_INC(LOAD_ATTR, hit);
            new_frame = _PyFrame_PushUnchecked(tstate, PyStackRef_FromPyObjectNew(fget), 1, frame);
            new_frame->localsplus[0] = owner;
            DEAD(owner);
        }

        macro(LOAD_ATTR_PROPERTY) =
            unused/1 +
            _CHECK_PEP_523 +
            _GUARD_TYPE_VERSION +
            unused/2 +
            _LOAD_ATTR_PROPERTY_FRAME +
            _SAVE_RETURN_OFFSET +
            _PUSH_FRAME;

        inst(LOAD_ATTR_GETATTRIBUTE_OVERRIDDEN, (unused/1, type_version/2, func_version/2, getattribute/4, owner -- unused)) {
            PyObject *owner_o = PyStackRef_AsPyObjectBorrow(owner);

            assert((oparg & 1) == 0);
            DEOPT_IF(tstate->interp->eval_frame);
            PyTypeObject *cls = Py_TYPE(owner_o);
            assert(type_version != 0);
            DEOPT_IF(FT_ATOMIC_LOAD_UINT_RELAXED(cls->tp_version_tag) != type_version);
            assert(Py_IS_TYPE(getattribute, &PyFunction_Type));
            PyFunctionObject *f = (PyFunctionObject *)getattribute;
            assert(func_version != 0);
            DEOPT_IF(f->func_version != func_version);
            PyCodeObject *code = (PyCodeObject *)f->func_code;
            assert(code->co_argcount == 2);
            DEOPT_IF(!_PyThreadState_HasStackSpace(tstate, code->co_framesize));
            STAT_INC(LOAD_ATTR, hit);

            PyObject *name = GETITEM(FRAME_CO_NAMES, oparg >> 1);
            _PyInterpreterFrame *new_frame = _PyFrame_PushUnchecked(
                tstate, PyStackRef_FromPyObjectNew(f), 2, frame);
            // Manipulate stack directly because we exit with DISPATCH_INLINED().
            STACK_SHRINK(1);
            new_frame->localsplus[0] = owner;
            DEAD(owner);
            new_frame->localsplus[1] = PyStackRef_FromPyObjectNew(name);
            frame->return_offset = INSTRUCTION_SIZE;
            DISPATCH_INLINED(new_frame);
        }

        op(_GUARD_DORV_NO_DICT, (owner -- owner)) {
            PyObject *owner_o = PyStackRef_AsPyObjectBorrow(owner);

            assert(Py_TYPE(owner_o)->tp_dictoffset < 0);
            assert(Py_TYPE(owner_o)->tp_flags & Py_TPFLAGS_INLINE_VALUES);
            if (_PyObject_GetManagedDict(owner_o) ||
                    !FT_ATOMIC_LOAD_UINT8(_PyObject_InlineValues(owner_o)->valid)) {
                UNLOCK_OBJECT(owner_o);
                EXIT_IF(true);
            }
        }

        op(_STORE_ATTR_INSTANCE_VALUE, (offset/1, value, owner --)) {
            PyObject *owner_o = PyStackRef_AsPyObjectBorrow(owner);

            STAT_INC(STORE_ATTR, hit);
            assert(_PyObject_GetManagedDict(owner_o) == NULL);
            PyObject **value_ptr = (PyObject**)(((char *)owner_o) + offset);
            PyObject *old_value = *value_ptr;
            FT_ATOMIC_STORE_PTR_RELEASE(*value_ptr, PyStackRef_AsPyObjectSteal(value));
            if (old_value == NULL) {
                PyDictValues *values = _PyObject_InlineValues(owner_o);
                Py_ssize_t index = value_ptr - values->values;
                _PyDictValues_AddToInsertionOrder(values, index);
            }
            UNLOCK_OBJECT(owner_o);
            PyStackRef_CLOSE(owner);
            Py_XDECREF(old_value);
        }

        macro(STORE_ATTR_INSTANCE_VALUE) =
            unused/1 +
            _GUARD_TYPE_VERSION_AND_LOCK +
            _GUARD_DORV_NO_DICT +
            _STORE_ATTR_INSTANCE_VALUE;

        op(_STORE_ATTR_WITH_HINT, (hint/1, value, owner --)) {
            PyObject *owner_o = PyStackRef_AsPyObjectBorrow(owner);
            assert(Py_TYPE(owner_o)->tp_flags & Py_TPFLAGS_MANAGED_DICT);
            PyDictObject *dict = _PyObject_GetManagedDict(owner_o);
            DEOPT_IF(dict == NULL);
            DEOPT_IF(!LOCK_OBJECT(dict));
            #ifdef Py_GIL_DISABLED
            if (dict != _PyObject_GetManagedDict(owner_o)) {
                UNLOCK_OBJECT(dict);
                DEOPT_IF(true);
            }
            #endif
            assert(PyDict_CheckExact((PyObject *)dict));
            PyObject *name = GETITEM(FRAME_CO_NAMES, oparg);
            if (hint >= (size_t)dict->ma_keys->dk_nentries ||
                    !DK_IS_UNICODE(dict->ma_keys)) {
                UNLOCK_OBJECT(dict);
                DEOPT_IF(true);
            }
            PyDictUnicodeEntry *ep = DK_UNICODE_ENTRIES(dict->ma_keys) + hint;
            if (ep->me_key != name) {
                UNLOCK_OBJECT(dict);
                DEOPT_IF(true);
            }
            PyObject *old_value = ep->me_value;
            if (old_value == NULL) {
                UNLOCK_OBJECT(dict);
                DEOPT_IF(true);
            }
            _PyDict_NotifyEvent(tstate->interp, PyDict_EVENT_MODIFIED, dict, name, PyStackRef_AsPyObjectBorrow(value));
            FT_ATOMIC_STORE_PTR_RELEASE(ep->me_value, PyStackRef_AsPyObjectSteal(value));
            UNLOCK_OBJECT(dict);

            // old_value should be DECREFed after GC track checking is done, if not, it could raise a segmentation fault,
            // when dict only holds the strong reference to value in ep->me_value.
            STAT_INC(STORE_ATTR, hit);
            PyStackRef_CLOSE(owner);
            Py_XDECREF(old_value);
        }

        macro(STORE_ATTR_WITH_HINT) =
            unused/1 +
            _GUARD_TYPE_VERSION +
            _STORE_ATTR_WITH_HINT;

        op(_STORE_ATTR_SLOT, (index/1, value, owner --)) {
            PyObject *owner_o = PyStackRef_AsPyObjectBorrow(owner);

            DEOPT_IF(!LOCK_OBJECT(owner_o));
            char *addr = (char *)owner_o + index;
            STAT_INC(STORE_ATTR, hit);
            PyObject *old_value = *(PyObject **)addr;
            FT_ATOMIC_STORE_PTR_RELEASE(*(PyObject **)addr, PyStackRef_AsPyObjectSteal(value));
            UNLOCK_OBJECT(owner_o);
            PyStackRef_CLOSE(owner);
            Py_XDECREF(old_value);
        }

        macro(STORE_ATTR_SLOT) =
            unused/1 +
            _GUARD_TYPE_VERSION +
            _STORE_ATTR_SLOT;

        family(COMPARE_OP, INLINE_CACHE_ENTRIES_COMPARE_OP) = {
            COMPARE_OP_FLOAT,
            COMPARE_OP_INT,
            COMPARE_OP_STR,
        };

        specializing op(_SPECIALIZE_COMPARE_OP, (counter/1, left, right -- left, right)) {
            #if ENABLE_SPECIALIZATION_FT
            if (ADAPTIVE_COUNTER_TRIGGERS(counter)) {
                next_instr = this_instr;
                _Py_Specialize_CompareOp(left, right, next_instr, oparg);
                DISPATCH_SAME_OPARG();
            }
            OPCODE_DEFERRED_INC(COMPARE_OP);
            ADVANCE_ADAPTIVE_COUNTER(this_instr[1].counter);
            #endif  /* ENABLE_SPECIALIZATION_FT */
        }

        op(_COMPARE_OP, (left, right -- res)) {
            PyObject *left_o = PyStackRef_AsPyObjectBorrow(left);
            PyObject *right_o = PyStackRef_AsPyObjectBorrow(right);

            assert((oparg >> 5) <= Py_GE);
            PyObject *res_o = PyObject_RichCompare(left_o, right_o, oparg >> 5);
            DECREF_INPUTS();
            ERROR_IF(res_o == NULL, error);
            if (oparg & 16) {
                int res_bool = PyObject_IsTrue(res_o);
                Py_DECREF(res_o);
                ERROR_IF(res_bool < 0, error);
                res = res_bool ? PyStackRef_True : PyStackRef_False;
            }
            else {
                res = PyStackRef_FromPyObjectSteal(res_o);
            }
        }

        macro(COMPARE_OP) = _SPECIALIZE_COMPARE_OP + _COMPARE_OP;

        macro(COMPARE_OP_FLOAT) =
            _GUARD_BOTH_FLOAT + unused/1 + _COMPARE_OP_FLOAT;

        macro(COMPARE_OP_INT) =
            _GUARD_BOTH_INT + unused/1 + _COMPARE_OP_INT;

        macro(COMPARE_OP_STR) =
            _GUARD_BOTH_UNICODE + unused/1 + _COMPARE_OP_STR;

        op(_COMPARE_OP_FLOAT, (left, right -- res)) {
            PyObject *left_o = PyStackRef_AsPyObjectBorrow(left);
            PyObject *right_o = PyStackRef_AsPyObjectBorrow(right);

            STAT_INC(COMPARE_OP, hit);
            double dleft = PyFloat_AS_DOUBLE(left_o);
            double dright = PyFloat_AS_DOUBLE(right_o);
            // 1 if NaN, 2 if <, 4 if >, 8 if ==; this matches low four bits of the oparg
            int sign_ish = COMPARISON_BIT(dleft, dright);
            PyStackRef_CLOSE_SPECIALIZED(left, _PyFloat_ExactDealloc);
            DEAD(left);
            PyStackRef_CLOSE_SPECIALIZED(right, _PyFloat_ExactDealloc);
            DEAD(right);
            res = (sign_ish & oparg) ? PyStackRef_True : PyStackRef_False;
            // It's always a bool, so we don't care about oparg & 16.
        }

        // Similar to COMPARE_OP_FLOAT
        op(_COMPARE_OP_INT, (left, right -- res)) {
            PyObject *left_o = PyStackRef_AsPyObjectBorrow(left);
            PyObject *right_o = PyStackRef_AsPyObjectBorrow(right);

            DEOPT_IF(!_PyLong_IsCompact((PyLongObject *)left_o));
            DEOPT_IF(!_PyLong_IsCompact((PyLongObject *)right_o));
            STAT_INC(COMPARE_OP, hit);
            assert(_PyLong_DigitCount((PyLongObject *)left_o) <= 1 &&
                   _PyLong_DigitCount((PyLongObject *)right_o) <= 1);
            Py_ssize_t ileft = _PyLong_CompactValue((PyLongObject *)left_o);
            Py_ssize_t iright = _PyLong_CompactValue((PyLongObject *)right_o);
            // 2 if <, 4 if >, 8 if ==; this matches the low 4 bits of the oparg
            int sign_ish = COMPARISON_BIT(ileft, iright);
            PyStackRef_CLOSE_SPECIALIZED(left, _PyLong_ExactDealloc);
            DEAD(left);
            PyStackRef_CLOSE_SPECIALIZED(right, _PyLong_ExactDealloc);
            DEAD(right);
            res =  (sign_ish & oparg) ? PyStackRef_True : PyStackRef_False;
            // It's always a bool, so we don't care about oparg & 16.
        }

        // Similar to COMPARE_OP_FLOAT, but for ==, != only
        op(_COMPARE_OP_STR, (left, right -- res)) {
            PyObject *left_o = PyStackRef_AsPyObjectBorrow(left);
            PyObject *right_o = PyStackRef_AsPyObjectBorrow(right);

            STAT_INC(COMPARE_OP, hit);
            int eq = _PyUnicode_Equal(left_o, right_o);
            assert((oparg >> 5) == Py_EQ || (oparg >> 5) == Py_NE);
            PyStackRef_CLOSE_SPECIALIZED(left, _PyUnicode_ExactDealloc);
            DEAD(left);
            PyStackRef_CLOSE_SPECIALIZED(right, _PyUnicode_ExactDealloc);
            DEAD(right);
            assert(eq == 0 || eq == 1);
            assert((oparg & 0xf) == COMPARISON_NOT_EQUALS || (oparg & 0xf) == COMPARISON_EQUALS);
            assert(COMPARISON_NOT_EQUALS + 1 == COMPARISON_EQUALS);
            res = ((COMPARISON_NOT_EQUALS + eq) & oparg) ? PyStackRef_True : PyStackRef_False;
            // It's always a bool, so we don't care about oparg & 16.
        }

        inst(IS_OP, (left, right -- b)) {
            int res = Py_Is(PyStackRef_AsPyObjectBorrow(left), PyStackRef_AsPyObjectBorrow(right)) ^ oparg;
            DECREF_INPUTS();
            b = res ? PyStackRef_True : PyStackRef_False;
        }

        family(CONTAINS_OP, INLINE_CACHE_ENTRIES_CONTAINS_OP) = {
            CONTAINS_OP_SET,
            CONTAINS_OP_DICT,
        };

        op(_CONTAINS_OP, (left, right -- b)) {
            PyObject *left_o = PyStackRef_AsPyObjectBorrow(left);
            PyObject *right_o = PyStackRef_AsPyObjectBorrow(right);

            int res = PySequence_Contains(right_o, left_o);
            DECREF_INPUTS();
            ERROR_IF(res < 0, error);
            b = (res ^ oparg) ? PyStackRef_True : PyStackRef_False;
        }

        specializing op(_SPECIALIZE_CONTAINS_OP, (counter/1, left, right -- left, right)) {
            #if ENABLE_SPECIALIZATION_FT
            if (ADAPTIVE_COUNTER_TRIGGERS(counter)) {
                next_instr = this_instr;
                _Py_Specialize_ContainsOp(right, next_instr);
                DISPATCH_SAME_OPARG();
            }
            OPCODE_DEFERRED_INC(CONTAINS_OP);
            ADVANCE_ADAPTIVE_COUNTER(this_instr[1].counter);
            #endif  /* ENABLE_SPECIALIZATION_FT */
        }

        macro(CONTAINS_OP) = _SPECIALIZE_CONTAINS_OP + _CONTAINS_OP;

        inst(CONTAINS_OP_SET, (unused/1, left, right -- b)) {
            PyObject *left_o = PyStackRef_AsPyObjectBorrow(left);
            PyObject *right_o = PyStackRef_AsPyObjectBorrow(right);

            DEOPT_IF(!(PySet_CheckExact(right_o) || PyFrozenSet_CheckExact(right_o)));
            STAT_INC(CONTAINS_OP, hit);
            // Note: both set and frozenset use the same seq_contains method!
            int res = _PySet_Contains((PySetObject *)right_o, left_o);
            DECREF_INPUTS();
            ERROR_IF(res < 0, error);
            b = (res ^ oparg) ? PyStackRef_True : PyStackRef_False;
        }

        inst(CONTAINS_OP_DICT, (unused/1, left, right -- b)) {
            PyObject *left_o = PyStackRef_AsPyObjectBorrow(left);
            PyObject *right_o = PyStackRef_AsPyObjectBorrow(right);

            DEOPT_IF(!PyDict_CheckExact(right_o));
            STAT_INC(CONTAINS_OP, hit);
            int res = PyDict_Contains(right_o, left_o);
            DECREF_INPUTS();
            ERROR_IF(res < 0, error);
            b = (res ^ oparg) ? PyStackRef_True : PyStackRef_False;
        }

        inst(CHECK_EG_MATCH, (exc_value_st, match_type_st -- rest, match)) {
            PyObject *exc_value = PyStackRef_AsPyObjectBorrow(exc_value_st);
            PyObject *match_type = PyStackRef_AsPyObjectBorrow(match_type_st);
            int err = _PyEval_CheckExceptStarTypeValid(tstate, match_type);
            if (err < 0) {
                DECREF_INPUTS();
                ERROR_IF(true, error);
            }

            PyObject *match_o = NULL;
            PyObject *rest_o = NULL;
            int res = _PyEval_ExceptionGroupMatch(frame, exc_value, match_type,
                                                  &match_o, &rest_o);
            DECREF_INPUTS();
            ERROR_IF(res < 0, error);

            assert((match_o == NULL) == (rest_o == NULL));
            ERROR_IF(match_o == NULL, error);

            if (!Py_IsNone(match_o)) {
                PyErr_SetHandledException(match_o);
            }
            rest = PyStackRef_FromPyObjectSteal(rest_o);
            match = PyStackRef_FromPyObjectSteal(match_o);
        }

        inst(CHECK_EXC_MATCH, (left, right -- left, b)) {
            PyObject *left_o = PyStackRef_AsPyObjectBorrow(left);
            PyObject *right_o = PyStackRef_AsPyObjectBorrow(right);

            assert(PyExceptionInstance_Check(left_o));
            int err = _PyEval_CheckExceptTypeValid(tstate, right_o);
            if (err < 0) {
                ERROR_NO_POP();
            }

            int res = PyErr_GivenExceptionMatches(left_o, right_o);
            PyStackRef_CLOSE(right);
            b = res ? PyStackRef_True : PyStackRef_False;
        }

         inst(IMPORT_NAME, (level, fromlist -- res)) {
            PyObject *name = GETITEM(FRAME_CO_NAMES, oparg);
            PyObject *res_o = _PyEval_ImportName(tstate, frame, name,
                              PyStackRef_AsPyObjectBorrow(fromlist),
                              PyStackRef_AsPyObjectBorrow(level));
            DECREF_INPUTS();
            ERROR_IF(res_o == NULL, error);
            res = PyStackRef_FromPyObjectSteal(res_o);
        }

        inst(IMPORT_FROM, (from -- from, res)) {
            PyObject *name = GETITEM(FRAME_CO_NAMES, oparg);
            PyObject *res_o = _PyEval_ImportFrom(tstate, PyStackRef_AsPyObjectBorrow(from), name);
            ERROR_IF(res_o == NULL, error);
            res = PyStackRef_FromPyObjectSteal(res_o);
        }

        tier1 inst(JUMP_FORWARD, (--)) {
            JUMPBY(oparg);
        }

        family(JUMP_BACKWARD, 1) = {
            JUMP_BACKWARD_NO_JIT,
            JUMP_BACKWARD_JIT,
        };

        tier1 op(_SPECIALIZE_JUMP_BACKWARD, (--)) {
        #if ENABLE_SPECIALIZATION
            if (this_instr->op.code == JUMP_BACKWARD) {
                this_instr->op.code = tstate->interp->jit ? JUMP_BACKWARD_JIT : JUMP_BACKWARD_NO_JIT;
                // Need to re-dispatch so the warmup counter isn't off by one:
                next_instr = this_instr;
                DISPATCH_SAME_OPARG();
            }
        #endif
        }

        tier1 op(_JIT, (--)) {
        #ifdef _Py_TIER2
            _Py_BackoffCounter counter = this_instr[1].counter;
            if (backoff_counter_triggers(counter) && this_instr->op.code == JUMP_BACKWARD_JIT) {
                _Py_CODEUNIT *start = this_instr;
                /* Back up over EXTENDED_ARGs so optimizer sees the whole instruction */
                while (oparg > 255) {
                    oparg >>= 8;
                    start--;
                }
                _PyExecutorObject *executor;
                int optimized = _PyOptimizer_Optimize(frame, start, &executor, 0);
                if (optimized <= 0) {
                    this_instr[1].counter = restart_backoff_counter(counter);
                    ERROR_IF(optimized < 0, error);
                }
                else {
                    this_instr[1].counter = initial_jump_backoff_counter();
                    assert(tstate->previous_executor == NULL);
                    tstate->previous_executor = Py_None;
                    GOTO_TIER_TWO(executor);
                }
            }
            else {
                ADVANCE_ADAPTIVE_COUNTER(this_instr[1].counter);
            }
        #endif
        }

        macro(JUMP_BACKWARD) =
            unused/1 +
            _SPECIALIZE_JUMP_BACKWARD +
            _CHECK_PERIODIC +
            JUMP_BACKWARD_NO_INTERRUPT;

        macro(JUMP_BACKWARD_NO_JIT) =
            unused/1 +
            _CHECK_PERIODIC +
            JUMP_BACKWARD_NO_INTERRUPT;

        macro(JUMP_BACKWARD_JIT) =
            unused/1 +
            _CHECK_PERIODIC +
            JUMP_BACKWARD_NO_INTERRUPT +
            _JIT;

        pseudo(JUMP, (--)) = {
            JUMP_FORWARD,
            JUMP_BACKWARD,
        };

        pseudo(JUMP_NO_INTERRUPT, (--)) = {
            JUMP_FORWARD,
            JUMP_BACKWARD_NO_INTERRUPT,
        };

        pseudo(JUMP_IF_FALSE, (cond -- cond)) = [
            COPY, TO_BOOL, POP_JUMP_IF_FALSE,
        ];

        pseudo(JUMP_IF_TRUE, (cond -- cond)) = [
            COPY, TO_BOOL, POP_JUMP_IF_TRUE,
        ];

        tier1 inst(ENTER_EXECUTOR, (--)) {
            #ifdef _Py_TIER2
            PyCodeObject *code = _PyFrame_GetCode(frame);
            _PyExecutorObject *executor = code->co_executors->executors[oparg & 255];
            assert(executor->vm_data.index == INSTR_OFFSET() - 1);
            assert(executor->vm_data.code == code);
            assert(executor->vm_data.valid);
            assert(tstate->previous_executor == NULL);
            /* If the eval breaker is set then stay in tier 1.
             * This avoids any potentially infinite loops
             * involving _RESUME_CHECK */
            if (_Py_atomic_load_uintptr_relaxed(&tstate->eval_breaker) & _PY_EVAL_EVENTS_MASK) {
                opcode = executor->vm_data.opcode;
                oparg = (oparg & ~255) | executor->vm_data.oparg;
                next_instr = this_instr;
                if (_PyOpcode_Caches[_PyOpcode_Deopt[opcode]]) {
                    PAUSE_ADAPTIVE_COUNTER(this_instr[1].counter);
                }
                DISPATCH_GOTO();
            }
            tstate->previous_executor = Py_None;
            Py_INCREF(executor);
            GOTO_TIER_TWO(executor);
            #else
            Py_FatalError("ENTER_EXECUTOR is not supported in this build");
            #endif /* _Py_TIER2 */
        }

        replaced op(_POP_JUMP_IF_FALSE, (cond -- )) {
            assert(PyStackRef_BoolCheck(cond));
            int flag = PyStackRef_IsFalse(cond);
            DEAD(cond);
            RECORD_BRANCH_TAKEN(this_instr[1].cache, flag);
            JUMPBY(flag ? oparg : next_instr->op.code == NOT_TAKEN);
        }

        replaced op(_POP_JUMP_IF_TRUE, (cond -- )) {
            assert(PyStackRef_BoolCheck(cond));
            int flag = PyStackRef_IsTrue(cond);
            DEAD(cond);
            RECORD_BRANCH_TAKEN(this_instr[1].cache, flag);
            JUMPBY(flag ? oparg : next_instr->op.code == NOT_TAKEN);
        }

        op(_IS_NONE, (value -- b)) {
            if (PyStackRef_IsNone(value)) {
                b = PyStackRef_True;
                DEAD(value);
            }
            else {
                b = PyStackRef_False;
                DECREF_INPUTS();
            }
        }

        macro(POP_JUMP_IF_TRUE) = unused/1 + _POP_JUMP_IF_TRUE;

        macro(POP_JUMP_IF_FALSE) = unused/1 + _POP_JUMP_IF_FALSE;

        macro(POP_JUMP_IF_NONE) = unused/1 + _IS_NONE + _POP_JUMP_IF_TRUE;

        macro(POP_JUMP_IF_NOT_NONE) = unused/1 + _IS_NONE + _POP_JUMP_IF_FALSE;

        tier1 inst(JUMP_BACKWARD_NO_INTERRUPT, (--)) {
            /* This bytecode is used in the `yield from` or `await` loop.
             * If there is an interrupt, we want it handled in the innermost
             * generator or coroutine, so we deliberately do not check it here.
             * (see bpo-30039).
             */
            assert(oparg <= INSTR_OFFSET());
            JUMPBY(-oparg);
        }

        inst(GET_LEN, (obj -- obj, len)) {
            // PUSH(len(TOS))
            Py_ssize_t len_i = PyObject_Length(PyStackRef_AsPyObjectBorrow(obj));
            ERROR_IF(len_i < 0, error);
            PyObject *len_o = PyLong_FromSsize_t(len_i);
            ERROR_IF(len_o == NULL, error);
            len = PyStackRef_FromPyObjectSteal(len_o);
        }

        inst(MATCH_CLASS, (subject, type, names -- attrs)) {
            // Pop TOS and TOS1. Set TOS to a tuple of attributes on success, or
            // None on failure.
            assert(PyTuple_CheckExact(PyStackRef_AsPyObjectBorrow(names)));
            PyObject *attrs_o = _PyEval_MatchClass(tstate,
                PyStackRef_AsPyObjectBorrow(subject),
                PyStackRef_AsPyObjectBorrow(type), oparg,
                PyStackRef_AsPyObjectBorrow(names));
            DECREF_INPUTS();
            if (attrs_o) {
                assert(PyTuple_CheckExact(attrs_o));  // Success!
                attrs = PyStackRef_FromPyObjectSteal(attrs_o);
            }
            else {
                ERROR_IF(_PyErr_Occurred(tstate), error);  // Error!
                attrs = PyStackRef_None;  // Failure!
            }
        }

        inst(MATCH_MAPPING, (subject -- subject, res)) {
            int match = PyStackRef_TYPE(subject)->tp_flags & Py_TPFLAGS_MAPPING;
            res = match ? PyStackRef_True : PyStackRef_False;
        }

        inst(MATCH_SEQUENCE, (subject -- subject, res)) {
            int match = PyStackRef_TYPE(subject)->tp_flags & Py_TPFLAGS_SEQUENCE;
            res = match ? PyStackRef_True : PyStackRef_False;
        }

        inst(MATCH_KEYS, (subject, keys -- subject, keys, values_or_none)) {
            // On successful match, PUSH(values). Otherwise, PUSH(None).
            PyObject *values_or_none_o = _PyEval_MatchKeys(tstate,
                PyStackRef_AsPyObjectBorrow(subject), PyStackRef_AsPyObjectBorrow(keys));
            ERROR_IF(values_or_none_o == NULL, error);
            values_or_none = PyStackRef_FromPyObjectSteal(values_or_none_o);
        }

        inst(GET_ITER, (iterable -- iter)) {
            /* before: [obj]; after [getiter(obj)] */
            PyObject *iter_o = PyObject_GetIter(PyStackRef_AsPyObjectBorrow(iterable));
            PyStackRef_CLOSE(iterable);
            ERROR_IF(iter_o == NULL, error);
            iter = PyStackRef_FromPyObjectSteal(iter_o);
        }

        inst(GET_YIELD_FROM_ITER, (iterable -- iter)) {
            /* before: [obj]; after [getiter(obj)] */
            PyObject *iterable_o = PyStackRef_AsPyObjectBorrow(iterable);
            if (PyCoro_CheckExact(iterable_o)) {
                /* `iterable` is a coroutine */
                if (!(_PyFrame_GetCode(frame)->co_flags & (CO_COROUTINE | CO_ITERABLE_COROUTINE))) {
                    /* and it is used in a 'yield from' expression of a
                       regular generator. */
                    _PyErr_SetString(tstate, PyExc_TypeError,
                                     "cannot 'yield from' a coroutine object "
                                     "in a non-coroutine generator");
                    ERROR_NO_POP();
                }
                iter = iterable;
                DEAD(iterable);
            }
            else if (PyGen_CheckExact(iterable_o)) {
                iter = iterable;
                DEAD(iterable);
            }
            else {
                /* `iterable` is not a generator. */
                PyObject *iter_o = PyObject_GetIter(iterable_o);
                if (iter_o == NULL) {
                    ERROR_NO_POP();
                }
                iter = PyStackRef_FromPyObjectSteal(iter_o);
                DECREF_INPUTS();
            }
        }

        // Most members of this family are "secretly" super-instructions.
        // When the loop is exhausted, they jump, and the jump target is
        // always END_FOR, which pops two values off the stack.
        // This is optimized by skipping that instruction and combining
        // its effect (popping 'iter' instead of pushing 'next'.)

        family(FOR_ITER, INLINE_CACHE_ENTRIES_FOR_ITER) = {
            FOR_ITER_LIST,
            FOR_ITER_TUPLE,
            FOR_ITER_RANGE,
            FOR_ITER_GEN,
        };

        specializing op(_SPECIALIZE_FOR_ITER, (counter/1, iter -- iter)) {
            #if ENABLE_SPECIALIZATION_FT
            if (ADAPTIVE_COUNTER_TRIGGERS(counter)) {
                next_instr = this_instr;
                _Py_Specialize_ForIter(iter, next_instr, oparg);
                DISPATCH_SAME_OPARG();
            }
            OPCODE_DEFERRED_INC(FOR_ITER);
            ADVANCE_ADAPTIVE_COUNTER(this_instr[1].counter);
            #endif  /* ENABLE_SPECIALIZATION_FT */
        }

        replaced op(_FOR_ITER, (iter -- iter, next)) {
            /* before: [iter]; after: [iter, iter()] *or* [] (and jump over END_FOR.) */
            PyObject *iter_o = PyStackRef_AsPyObjectBorrow(iter);
            PyObject *next_o = (*Py_TYPE(iter_o)->tp_iternext)(iter_o);
            if (next_o == NULL) {
                if (_PyErr_Occurred(tstate)) {
                    int matches = _PyErr_ExceptionMatches(tstate, PyExc_StopIteration);
                    if (!matches) {
                        ERROR_NO_POP();
                    }
                    _PyEval_MonitorRaise(tstate, frame, this_instr);
                    _PyErr_Clear(tstate);
                }
                /* iterator ended normally */
                assert(next_instr[oparg].op.code == END_FOR ||
                       next_instr[oparg].op.code == INSTRUMENTED_END_FOR);
                /* Jump forward oparg, then skip following END_FOR */
                JUMPBY(oparg + 1);
                DISPATCH();
            }
            next = PyStackRef_FromPyObjectSteal(next_o);
            // Common case: no jump, leave it to the code generator
        }

        op(_FOR_ITER_TIER_TWO, (iter -- iter, next)) {
            /* before: [iter]; after: [iter, iter()] *or* [] (and jump over END_FOR.) */
            PyObject *iter_o = PyStackRef_AsPyObjectBorrow(iter);
            PyObject *next_o = (*Py_TYPE(iter_o)->tp_iternext)(iter_o);
            if (next_o == NULL) {
                if (_PyErr_Occurred(tstate)) {
                    int matches = _PyErr_ExceptionMatches(tstate, PyExc_StopIteration);
                    if (!matches) {
                        ERROR_NO_POP();
                    }
                    _PyEval_MonitorRaise(tstate, frame, frame->instr_ptr);
                    _PyErr_Clear(tstate);
                }
                /* iterator ended normally */
                /* The translator sets the deopt target just past the matching END_FOR */
                EXIT_IF(true);
            }
            next = PyStackRef_FromPyObjectSteal(next_o);
            // Common case: no jump, leave it to the code generator
        }

        macro(FOR_ITER) = _SPECIALIZE_FOR_ITER + _FOR_ITER;


        inst(INSTRUMENTED_FOR_ITER, (unused/1 -- )) {
            _PyStackRef iter_stackref = TOP();
            PyObject *iter = PyStackRef_AsPyObjectBorrow(iter_stackref);
            PyObject *next = (*Py_TYPE(iter)->tp_iternext)(iter);
            if (next != NULL) {
                PUSH(PyStackRef_FromPyObjectSteal(next));
                INSTRUMENTED_JUMP(this_instr, next_instr, PY_MONITORING_EVENT_BRANCH_LEFT);
            }
            else {
                if (_PyErr_Occurred(tstate)) {
                    int matches = _PyErr_ExceptionMatches(tstate, PyExc_StopIteration);
                    if (!matches) {
                        ERROR_NO_POP();
                    }
                    _PyEval_MonitorRaise(tstate, frame, this_instr);
                    _PyErr_Clear(tstate);
                }
                /* iterator ended normally */
                assert(next_instr[oparg].op.code == END_FOR ||
                       next_instr[oparg].op.code == INSTRUMENTED_END_FOR);
                /* Skip END_FOR */
                JUMPBY(oparg + 1);
            }
        }


        op(_ITER_CHECK_LIST, (iter -- iter)) {
            PyObject *iter_o = PyStackRef_AsPyObjectBorrow(iter);
            EXIT_IF(Py_TYPE(iter_o) != &PyListIter_Type);
#ifdef Py_GIL_DISABLED
            EXIT_IF(!_PyObject_IsUniquelyReferenced(iter_o));
            _PyListIterObject *it = (_PyListIterObject *)iter_o;
            EXIT_IF(!_Py_IsOwnedByCurrentThread((PyObject *)it->it_seq) ||
                    !_PyObject_GC_IS_SHARED(it->it_seq));
#endif
        }

        replaced op(_ITER_JUMP_LIST, (iter -- iter)) {
            PyObject *iter_o = PyStackRef_AsPyObjectBorrow(iter);
            assert(Py_TYPE(iter_o) == &PyListIter_Type);
// For free-threaded Python, the loop exit can happen at any point during
// item retrieval, so it doesn't make much sense to check and jump
// separately before item retrieval. Any length check we do here can be
// invalid by the time we actually try to fetch the item.
#ifdef Py_GIL_DISABLED
            assert(_PyObject_IsUniquelyReferenced(iter_o));
            (void)iter_o;
#else
            _PyListIterObject *it = (_PyListIterObject *)iter_o;
            STAT_INC(FOR_ITER, hit);
            PyListObject *seq = it->it_seq;
            if (seq == NULL || (size_t)it->it_index >= (size_t)PyList_GET_SIZE(seq)) {
                it->it_index = -1;
                if (seq != NULL) {
                    it->it_seq = NULL;
                    Py_DECREF(seq);
                }
                /* Jump forward oparg, then skip following END_FOR instruction */
                JUMPBY(oparg + 1);
                DISPATCH();
            }
#endif
        }

        // Only used by Tier 2
        op(_GUARD_NOT_EXHAUSTED_LIST, (iter -- iter)) {
#ifndef Py_GIL_DISABLED
            PyObject *iter_o = PyStackRef_AsPyObjectBorrow(iter);
            _PyListIterObject *it = (_PyListIterObject *)iter_o;
            assert(Py_TYPE(iter_o) == &PyListIter_Type);
            PyListObject *seq = it->it_seq;
            EXIT_IF(seq == NULL);
            if ((size_t)it->it_index >= (size_t)PyList_GET_SIZE(seq)) {
                it->it_index = -1;
                EXIT_IF(1);
            }
#endif
        }

        replaced op(_ITER_NEXT_LIST, (iter -- iter, next)) {
            PyObject *iter_o = PyStackRef_AsPyObjectBorrow(iter);
            _PyListIterObject *it = (_PyListIterObject *)iter_o;
            assert(Py_TYPE(iter_o) == &PyListIter_Type);
            PyListObject *seq = it->it_seq;
            assert(seq);
#ifdef Py_GIL_DISABLED
            assert(_PyObject_IsUniquelyReferenced(iter_o));
            assert(_Py_IsOwnedByCurrentThread((PyObject *)seq) ||
                   _PyObject_GC_IS_SHARED(seq));
            STAT_INC(FOR_ITER, hit);
            int result = _PyList_GetItemRefNoLock(seq, it->it_index, &next);
            // A negative result means we lost a race with another thread
            // and we need to take the slow path.
            DEOPT_IF(result < 0);
            if (result == 0) {
                it->it_index = -1;
                /* Jump forward oparg, then skip following END_FOR instruction */
                JUMPBY(oparg + 1);
                DISPATCH();
            }
            it->it_index++;
#else
            assert(it->it_index < PyList_GET_SIZE(seq));
            next = PyStackRef_FromPyObjectNew(PyList_GET_ITEM(seq, it->it_index++));
#endif
        }

        // Only used by Tier 2
        op(_ITER_NEXT_LIST_TIER_TWO, (iter -- iter, next)) {
            PyObject *iter_o = PyStackRef_AsPyObjectBorrow(iter);
            _PyListIterObject *it = (_PyListIterObject *)iter_o;
            assert(Py_TYPE(iter_o) == &PyListIter_Type);
            PyListObject *seq = it->it_seq;
            assert(seq);
#ifdef Py_GIL_DISABLED
            assert(_PyObject_IsUniquelyReferenced(iter_o));
            assert(_Py_IsOwnedByCurrentThread((PyObject *)seq) ||
                   _PyObject_GC_IS_SHARED(seq));
            STAT_INC(FOR_ITER, hit);
            int result = _PyList_GetItemRefNoLock(seq, it->it_index, &next);
            // A negative result means we lost a race with another thread
            // and we need to take the slow path.
            EXIT_IF(result < 0);
            if (result == 0) {
                it->it_index = -1;
                EXIT_IF(1);
            }
            it->it_index++;
#else
            assert(it->it_index < PyList_GET_SIZE(seq));
            next = PyStackRef_FromPyObjectNew(PyList_GET_ITEM(seq, it->it_index++));
#endif
        }

        macro(FOR_ITER_LIST) =
            unused/1 +  // Skip over the counter
            _ITER_CHECK_LIST +
            _ITER_JUMP_LIST +
            _ITER_NEXT_LIST;

        op(_ITER_CHECK_TUPLE, (iter -- iter)) {
            PyObject *iter_o = PyStackRef_AsPyObjectBorrow(iter);
            EXIT_IF(Py_TYPE(iter_o) != &PyTupleIter_Type);
#ifdef Py_GIL_DISABLED
            EXIT_IF(!_PyObject_IsUniquelyReferenced(iter_o));
#endif
        }

        replaced op(_ITER_JUMP_TUPLE, (iter -- iter)) {
            PyObject *iter_o = PyStackRef_AsPyObjectBorrow(iter);
            (void)iter_o;
            assert(Py_TYPE(iter_o) == &PyTupleIter_Type);
#ifdef Py_GIL_DISABLED
            assert(_PyObject_IsUniquelyReferenced(iter_o));
#endif
            _PyTupleIterObject *it = (_PyTupleIterObject *)iter_o;
            STAT_INC(FOR_ITER, hit);
            PyTupleObject *seq = it->it_seq;
            if (seq == NULL || (size_t)it->it_index >= (size_t)PyTuple_GET_SIZE(seq)) {
#ifndef Py_GIL_DISABLED
                if (seq != NULL) {
                    it->it_seq = NULL;
                    Py_DECREF(seq);
                }
#endif
                /* Jump forward oparg, then skip following END_FOR instruction */
                JUMPBY(oparg + 1);
                DISPATCH();
            }
        }

        // Only used by Tier 2
        op(_GUARD_NOT_EXHAUSTED_TUPLE, (iter -- iter)) {
            PyObject *iter_o = PyStackRef_AsPyObjectBorrow(iter);
            _PyTupleIterObject *it = (_PyTupleIterObject *)iter_o;
            assert(Py_TYPE(iter_o) == &PyTupleIter_Type);
#ifdef Py_GIL_DISABLED
            assert(_PyObject_IsUniquelyReferenced(iter_o));
#endif
            PyTupleObject *seq = it->it_seq;
            EXIT_IF(seq == NULL);
            EXIT_IF(it->it_index >= PyTuple_GET_SIZE(seq));
        }

        op(_ITER_NEXT_TUPLE, (iter -- iter, next)) {
            PyObject *iter_o = PyStackRef_AsPyObjectBorrow(iter);
            _PyTupleIterObject *it = (_PyTupleIterObject *)iter_o;
            assert(Py_TYPE(iter_o) == &PyTupleIter_Type);
            PyTupleObject *seq = it->it_seq;
#ifdef Py_GIL_DISABLED
            assert(_PyObject_IsUniquelyReferenced(iter_o));
#endif
            assert(seq);
            assert(it->it_index < PyTuple_GET_SIZE(seq));
            next = PyStackRef_FromPyObjectNew(PyTuple_GET_ITEM(seq, it->it_index++));
        }

        macro(FOR_ITER_TUPLE) =
            unused/1 +  // Skip over the counter
            _ITER_CHECK_TUPLE +
            _ITER_JUMP_TUPLE +
            _ITER_NEXT_TUPLE;

        op(_ITER_CHECK_RANGE, (iter -- iter)) {
            _PyRangeIterObject *r = (_PyRangeIterObject *)PyStackRef_AsPyObjectBorrow(iter);
            EXIT_IF(Py_TYPE(r) != &PyRangeIter_Type);
#ifdef Py_GIL_DISABLED
            EXIT_IF(!_PyObject_IsUniquelyReferenced((PyObject *)r));
#endif
        }

        replaced op(_ITER_JUMP_RANGE, (iter -- iter)) {
            _PyRangeIterObject *r = (_PyRangeIterObject *)PyStackRef_AsPyObjectBorrow(iter);
            assert(Py_TYPE(r) == &PyRangeIter_Type);
#ifdef Py_GIL_DISABLED
            assert(_PyObject_IsUniquelyReferenced((PyObject *)r));
#endif
            STAT_INC(FOR_ITER, hit);
            if (r->len <= 0) {
                // Jump over END_FOR instruction.
                JUMPBY(oparg + 1);
                DISPATCH();
            }
        }

        // Only used by Tier 2
        op(_GUARD_NOT_EXHAUSTED_RANGE, (iter -- iter)) {
            _PyRangeIterObject *r = (_PyRangeIterObject *)PyStackRef_AsPyObjectBorrow(iter);
            assert(Py_TYPE(r) == &PyRangeIter_Type);
            EXIT_IF(r->len <= 0);
        }

        op(_ITER_NEXT_RANGE, (iter -- iter, next)) {
            _PyRangeIterObject *r = (_PyRangeIterObject *)PyStackRef_AsPyObjectBorrow(iter);
            assert(Py_TYPE(r) == &PyRangeIter_Type);
#ifdef Py_GIL_DISABLED
            assert(_PyObject_IsUniquelyReferenced((PyObject *)r));
#endif
            assert(r->len > 0);
            long value = r->start;
            r->start = value + r->step;
            r->len--;
            PyObject *res = PyLong_FromLong(value);
            ERROR_IF(res == NULL, error);
            next = PyStackRef_FromPyObjectSteal(res);
        }

        macro(FOR_ITER_RANGE) =
            unused/1 +  // Skip over the counter
            _ITER_CHECK_RANGE +
            _ITER_JUMP_RANGE +
            _ITER_NEXT_RANGE;

        op(_FOR_ITER_GEN_FRAME, (iter -- iter, gen_frame: _PyInterpreterFrame*)) {
            PyGenObject *gen = (PyGenObject *)PyStackRef_AsPyObjectBorrow(iter);
            DEOPT_IF(Py_TYPE(gen) != &PyGen_Type);
#ifdef Py_GIL_DISABLED
            // Since generators can't be used by multiple threads anyway we
            // don't need to deopt here, but this lets us work on making
            // generators thread-safe without necessarily having to
            // specialize them thread-safely as well.
            DEOPT_IF(!_PyObject_IsUniquelyReferenced((PyObject *)gen));
#endif
            DEOPT_IF(gen->gi_frame_state >= FRAME_EXECUTING);
            STAT_INC(FOR_ITER, hit);
            gen_frame = &gen->gi_iframe;
            _PyFrame_StackPush(gen_frame, PyStackRef_None);
            gen->gi_frame_state = FRAME_EXECUTING;
            gen->gi_exc_state.previous_item = tstate->exc_info;
            tstate->exc_info = &gen->gi_exc_state;
            gen_frame->previous = frame;
            // oparg is the return offset from the next instruction.
            frame->return_offset = (uint16_t)(INSTRUCTION_SIZE + oparg);
        }

        macro(FOR_ITER_GEN) =
            unused/1 +
            _CHECK_PEP_523 +
            _FOR_ITER_GEN_FRAME +
            _PUSH_FRAME;

        inst(LOAD_SPECIAL, (owner -- attr, self_or_null)) {
            assert(oparg <= SPECIAL_MAX);
            PyObject *owner_o = PyStackRef_AsPyObjectSteal(owner);
            PyObject *name = _Py_SpecialMethods[oparg].name;
            PyObject *self_or_null_o;
            PyObject *attr_o = _PyObject_LookupSpecialMethod(owner_o, name, &self_or_null_o);
            if (attr_o == NULL) {
                if (!_PyErr_Occurred(tstate)) {
                    _PyErr_Format(tstate, PyExc_TypeError,
                                  _Py_SpecialMethods[oparg].error,
                                  Py_TYPE(owner_o)->tp_name);
                }
                ERROR_IF(true, error);
            }
            attr = PyStackRef_FromPyObjectSteal(attr_o);
            self_or_null = self_or_null_o == NULL ?
                PyStackRef_NULL : PyStackRef_FromPyObjectSteal(self_or_null_o);
        }

        inst(WITH_EXCEPT_START, (exit_func, exit_self, lasti, unused, val -- exit_func, exit_self, lasti, unused, val, res)) {
            /* At the top of the stack are 4 values:
               - val: TOP = exc_info()
               - unused: SECOND = previous exception
               - lasti: THIRD = lasti of exception in exc_info()
               - exit_self: FOURTH = the context or NULL
               - exit_func: FIFTH = the context.__exit__ function or context.__exit__ bound method
               We call FOURTH(type(TOP), TOP, GetTraceback(TOP)).
               Then we push the __exit__ return value.
            */
            PyObject *exc, *tb;

            PyObject *val_o = PyStackRef_AsPyObjectBorrow(val);
            PyObject *exit_func_o = PyStackRef_AsPyObjectBorrow(exit_func);

            assert(val_o && PyExceptionInstance_Check(val_o));
            exc = PyExceptionInstance_Class(val_o);
            PyObject *original_tb = tb = PyException_GetTraceback(val_o);
            if (tb == NULL) {
                tb = Py_None;
            }
            assert(PyStackRef_LongCheck(lasti));
            (void)lasti; // Shut up compiler warning if asserts are off
            PyObject *stack[5] = {NULL, PyStackRef_AsPyObjectBorrow(exit_self), exc, val_o, tb};
            int has_self = !PyStackRef_IsNull(exit_self);
            PyObject *res_o = PyObject_Vectorcall(exit_func_o, stack + 2 - has_self,
                    (3 + has_self) | PY_VECTORCALL_ARGUMENTS_OFFSET, NULL);
            Py_XDECREF(original_tb);
            ERROR_IF(res_o == NULL, error);
            res = PyStackRef_FromPyObjectSteal(res_o);
        }

        pseudo(SETUP_FINALLY, (-- unused), (HAS_ARG)) = {
            /* If an exception is raised, restore the stack position
             * and push one value before jumping to the handler.
             */
            NOP,
        };

        pseudo(SETUP_CLEANUP, (-- unused, unused), (HAS_ARG)) = {
            /* As SETUP_FINALLY, but push lasti as well */
            NOP,
        };

        pseudo(SETUP_WITH, (-- unused), (HAS_ARG)) = {
            /* If an exception is raised, restore the stack position to the
             * position before the result of __(a)enter__ and push 2 values
             * before jumping to the handler.
             */
            NOP,
        };

        pseudo(POP_BLOCK, (--)) = {
            NOP,
        };

        inst(PUSH_EXC_INFO, (exc -- prev_exc, new_exc)) {

            _PyErr_StackItem *exc_info = tstate->exc_info;
            if (exc_info->exc_value != NULL) {
                prev_exc = PyStackRef_FromPyObjectSteal(exc_info->exc_value);
            }
            else {
                prev_exc = PyStackRef_None;
            }
            assert(PyStackRef_ExceptionInstanceCheck(exc));
            exc_info->exc_value = PyStackRef_AsPyObjectNew(exc);
            new_exc = exc;
            DEAD(exc);
        }

        op(_GUARD_DORV_VALUES_INST_ATTR_FROM_DICT, (owner -- owner)) {
            PyObject *owner_o = PyStackRef_AsPyObjectBorrow(owner);
            assert(Py_TYPE(owner_o)->tp_flags & Py_TPFLAGS_INLINE_VALUES);
            PyDictValues *ivs = _PyObject_InlineValues(owner_o);
            DEOPT_IF(!FT_ATOMIC_LOAD_UINT8(ivs->valid));
        }

        op(_GUARD_KEYS_VERSION, (keys_version/2, owner -- owner)) {
            PyTypeObject *owner_cls = Py_TYPE(PyStackRef_AsPyObjectBorrow(owner));
            PyHeapTypeObject *owner_heap_type = (PyHeapTypeObject *)owner_cls;
            PyDictKeysObject *keys = owner_heap_type->ht_cached_keys;
            DEOPT_IF(FT_ATOMIC_LOAD_UINT32_RELAXED(keys->dk_version) != keys_version);
        }

        op(_LOAD_ATTR_METHOD_WITH_VALUES, (descr/4, owner -- attr, self)) {
            assert(oparg & 1);
            /* Cached method object */
            STAT_INC(LOAD_ATTR, hit);
            assert(descr != NULL);
            assert(_PyType_HasFeature(Py_TYPE(descr), Py_TPFLAGS_METHOD_DESCRIPTOR));
            attr = PyStackRef_FromPyObjectNew(descr);
            self = owner;
            DEAD(owner);
        }

        macro(LOAD_ATTR_METHOD_WITH_VALUES) =
            unused/1 +
            _GUARD_TYPE_VERSION +
            _GUARD_DORV_VALUES_INST_ATTR_FROM_DICT +
            _GUARD_KEYS_VERSION +
            _LOAD_ATTR_METHOD_WITH_VALUES;

        op(_LOAD_ATTR_METHOD_NO_DICT, (descr/4, owner -- attr, self)) {
            assert(oparg & 1);
            assert(Py_TYPE(PyStackRef_AsPyObjectBorrow(owner))->tp_dictoffset == 0);
            STAT_INC(LOAD_ATTR, hit);
            assert(descr != NULL);
            assert(_PyType_HasFeature(Py_TYPE(descr), Py_TPFLAGS_METHOD_DESCRIPTOR));
            attr = PyStackRef_FromPyObjectNew(descr);
            self = owner;
            DEAD(owner);
        }

        macro(LOAD_ATTR_METHOD_NO_DICT) =
            unused/1 +
            _GUARD_TYPE_VERSION +
            unused/2 +
            _LOAD_ATTR_METHOD_NO_DICT;

        op(_LOAD_ATTR_NONDESCRIPTOR_WITH_VALUES, (descr/4, owner -- attr)) {
            assert((oparg & 1) == 0);
            STAT_INC(LOAD_ATTR, hit);
            assert(descr != NULL);
            PyStackRef_CLOSE(owner);
            attr = PyStackRef_FromPyObjectNew(descr);
        }

        macro(LOAD_ATTR_NONDESCRIPTOR_WITH_VALUES) =
            unused/1 +
            _GUARD_TYPE_VERSION +
            _GUARD_DORV_VALUES_INST_ATTR_FROM_DICT +
            _GUARD_KEYS_VERSION +
            _LOAD_ATTR_NONDESCRIPTOR_WITH_VALUES;

        op(_LOAD_ATTR_NONDESCRIPTOR_NO_DICT, (descr/4, owner -- attr)) {
            assert((oparg & 1) == 0);
            assert(Py_TYPE(PyStackRef_AsPyObjectBorrow(owner))->tp_dictoffset == 0);
            STAT_INC(LOAD_ATTR, hit);
            assert(descr != NULL);
            PyStackRef_CLOSE(owner);
            attr = PyStackRef_FromPyObjectNew(descr);
        }

        macro(LOAD_ATTR_NONDESCRIPTOR_NO_DICT) =
            unused/1 +
            _GUARD_TYPE_VERSION +
            unused/2 +
            _LOAD_ATTR_NONDESCRIPTOR_NO_DICT;

        op(_CHECK_ATTR_METHOD_LAZY_DICT, (dictoffset/1, owner -- owner)) {
            char *ptr = ((char *)PyStackRef_AsPyObjectBorrow(owner)) + MANAGED_DICT_OFFSET + dictoffset;
            PyObject *dict = FT_ATOMIC_LOAD_PTR_ACQUIRE(*(PyObject **)ptr);
            /* This object has a __dict__, just not yet created */
            DEOPT_IF(dict != NULL);
        }

        op(_LOAD_ATTR_METHOD_LAZY_DICT, (descr/4, owner -- attr, self)) {
            assert(oparg & 1);
            STAT_INC(LOAD_ATTR, hit);
            assert(descr != NULL);
            assert(_PyType_HasFeature(Py_TYPE(descr), Py_TPFLAGS_METHOD_DESCRIPTOR));
            attr = PyStackRef_FromPyObjectNew(descr);
            self = owner;
            DEAD(owner);
        }

        macro(LOAD_ATTR_METHOD_LAZY_DICT) =
            unused/1 +
            _GUARD_TYPE_VERSION +
            _CHECK_ATTR_METHOD_LAZY_DICT +
            unused/1 +
            _LOAD_ATTR_METHOD_LAZY_DICT;

        // Cache layout: counter/1, func_version/2
        // CALL_INTRINSIC_1/2, CALL_KW, and CALL_FUNCTION_EX aren't members!
        family(CALL, INLINE_CACHE_ENTRIES_CALL) = {
            CALL_BOUND_METHOD_EXACT_ARGS,
            CALL_PY_EXACT_ARGS,
            CALL_TYPE_1,
            CALL_STR_1,
            CALL_TUPLE_1,
            CALL_BUILTIN_CLASS,
            CALL_BUILTIN_O,
            CALL_BUILTIN_FAST,
            CALL_BUILTIN_FAST_WITH_KEYWORDS,
            CALL_LEN,
            CALL_ISINSTANCE,
            CALL_LIST_APPEND,
            CALL_METHOD_DESCRIPTOR_O,
            CALL_METHOD_DESCRIPTOR_FAST_WITH_KEYWORDS,
            CALL_METHOD_DESCRIPTOR_NOARGS,
            CALL_METHOD_DESCRIPTOR_FAST,
            CALL_ALLOC_AND_ENTER_INIT,
            CALL_PY_GENERAL,
            CALL_BOUND_METHOD_GENERAL,
            CALL_NON_PY_GENERAL,
        };

        specializing op(_SPECIALIZE_CALL, (counter/1, callable[1], self_or_null[1], args[oparg] -- callable[1], self_or_null[1], args[oparg])) {
            #if ENABLE_SPECIALIZATION_FT
            if (ADAPTIVE_COUNTER_TRIGGERS(counter)) {
                next_instr = this_instr;
                _Py_Specialize_Call(callable[0], next_instr, oparg + !PyStackRef_IsNull(self_or_null[0]));
                DISPATCH_SAME_OPARG();
            }
            OPCODE_DEFERRED_INC(CALL);
            ADVANCE_ADAPTIVE_COUNTER(this_instr[1].counter);
            #endif  /* ENABLE_SPECIALIZATION_FT */
        }

        op(_MAYBE_EXPAND_METHOD, (callable[1], self_or_null[1], args[oparg] -- func[1], maybe_self[1], args[oparg])) {
            (void)args;
            if (PyStackRef_TYPE(callable[0]) == &PyMethod_Type && PyStackRef_IsNull(self_or_null[0])) {
                PyObject *callable_o = PyStackRef_AsPyObjectBorrow(callable[0]);
                PyObject *self = ((PyMethodObject *)callable_o)->im_self;
                maybe_self[0] = PyStackRef_FromPyObjectNew(self);
                PyObject *method = ((PyMethodObject *)callable_o)->im_func;
                _PyStackRef temp = callable[0];
                func[0] = PyStackRef_FromPyObjectNew(method);
                PyStackRef_CLOSE(temp);
            }
        }

        // When calling Python, inline the call using DISPATCH_INLINED().
        op(_DO_CALL, (callable[1], self_or_null[1], args[oparg] -- res)) {
            PyObject *callable_o = PyStackRef_AsPyObjectBorrow(callable[0]);

            // oparg counts all of the args, but *not* self:
            int total_args = oparg;
            _PyStackRef *arguments = args;
            if (!PyStackRef_IsNull(self_or_null[0])) {
                arguments--;
                total_args++;
            }
            // Check if the call can be inlined or not
            if (Py_TYPE(callable_o) == &PyFunction_Type &&
                tstate->interp->eval_frame == NULL &&
                ((PyFunctionObject *)callable_o)->vectorcall == _PyFunction_Vectorcall)
            {
                int code_flags = ((PyCodeObject*)PyFunction_GET_CODE(callable_o))->co_flags;
                PyObject *locals = code_flags & CO_OPTIMIZED ? NULL : Py_NewRef(PyFunction_GET_GLOBALS(callable_o));
                _PyInterpreterFrame *new_frame = _PyEvalFramePushAndInit(
                    tstate, callable[0], locals,
                    arguments, total_args, NULL, frame
                );
                // Manipulate stack directly since we leave using DISPATCH_INLINED().
                SYNC_SP();
                // The frame has stolen all the arguments from the stack,
                // so there is no need to clean them up.
                if (new_frame == NULL) {
                    ERROR_NO_POP();
                }
                frame->return_offset = INSTRUCTION_SIZE;
                DISPATCH_INLINED(new_frame);
            }
            /* Callable is not a normal Python function */
            STACKREFS_TO_PYOBJECTS(arguments, total_args, args_o);
            if (CONVERSION_FAILED(args_o)) {
                DECREF_INPUTS();
                ERROR_IF(true, error);
            }
            PyObject *res_o = PyObject_Vectorcall(
                callable_o, args_o,
                total_args | PY_VECTORCALL_ARGUMENTS_OFFSET,
                NULL);
            STACKREFS_TO_PYOBJECTS_CLEANUP(args_o);
            if (opcode == INSTRUMENTED_CALL) {
                PyObject *arg = total_args == 0 ?
                    &_PyInstrumentation_MISSING : PyStackRef_AsPyObjectBorrow(arguments[0]);
                if (res_o == NULL) {
                    _Py_call_instrumentation_exc2(
                        tstate, PY_MONITORING_EVENT_C_RAISE,
                        frame, this_instr, callable_o, arg);
                }
                else {
                    int err = _Py_call_instrumentation_2args(
                        tstate, PY_MONITORING_EVENT_C_RETURN,
                        frame, this_instr, callable_o, arg);
                    if (err < 0) {
                        Py_CLEAR(res_o);
                    }
                }
            }
            assert((res_o != NULL) ^ (_PyErr_Occurred(tstate) != NULL));
            DECREF_INPUTS();
            ERROR_IF(res_o == NULL, error);
            res = PyStackRef_FromPyObjectSteal(res_o);
        }

        op(_MONITOR_CALL, (func[1], maybe_self[1], args[oparg] -- func[1], maybe_self[1], args[oparg])) {
            int is_meth = !PyStackRef_IsNull(maybe_self[0]);
            PyObject *function = PyStackRef_AsPyObjectBorrow(func[0]);
            PyObject *arg0;
            if (is_meth) {
                arg0 = PyStackRef_AsPyObjectBorrow(maybe_self[0]);
            }
            else if (oparg) {
                arg0 = PyStackRef_AsPyObjectBorrow(args[0]);
            }
            else {
                arg0 = &_PyInstrumentation_MISSING;
            }
            SYNC_SP();
            int err = _Py_call_instrumentation_2args(
                tstate, PY_MONITORING_EVENT_CALL,
                frame, this_instr, function, arg0
            );
            ERROR_IF(err, error);
        }

        macro(CALL) = _SPECIALIZE_CALL + unused/2 + _MAYBE_EXPAND_METHOD + _DO_CALL + _CHECK_PERIODIC;
        macro(INSTRUMENTED_CALL) = unused/3 + _MAYBE_EXPAND_METHOD + _MONITOR_CALL + _DO_CALL + _CHECK_PERIODIC;

        op(_PY_FRAME_GENERAL, (callable[1], self_or_null[1], args[oparg] -- new_frame: _PyInterpreterFrame*)) {
            PyObject *callable_o = PyStackRef_AsPyObjectBorrow(callable[0]);

            // oparg counts all of the args, but *not* self:
            int total_args = oparg;
            if (!PyStackRef_IsNull(self_or_null[0])) {
                args--;
                total_args++;
            }
            assert(Py_TYPE(callable_o) == &PyFunction_Type);
            int code_flags = ((PyCodeObject*)PyFunction_GET_CODE(callable_o))->co_flags;
            PyObject *locals = code_flags & CO_OPTIMIZED ? NULL : Py_NewRef(PyFunction_GET_GLOBALS(callable_o));
            _PyInterpreterFrame *temp = _PyEvalFramePushAndInit(
                tstate, callable[0], locals,
                args, total_args, NULL, frame
            );
            // The frame has stolen all the arguments from the stack.
            INPUTS_DEAD();
            SYNC_SP();
            if (temp == NULL) {
                ERROR_NO_POP();
            }
            new_frame = temp;
        }

        op(_CHECK_FUNCTION_VERSION, (func_version/2, callable[1], self_or_null[1], unused[oparg] -- callable[1], self_or_null[1], unused[oparg])) {
            PyObject *callable_o = PyStackRef_AsPyObjectBorrow(callable[0]);
            EXIT_IF(!PyFunction_Check(callable_o));
            PyFunctionObject *func = (PyFunctionObject *)callable_o;
            EXIT_IF(func->func_version != func_version);
        }

        tier2 op(_CHECK_FUNCTION_VERSION_INLINE, (func_version/2, callable_o/4 --)) {
            assert(PyFunction_Check(callable_o));
            PyFunctionObject *func = (PyFunctionObject *)callable_o;
            EXIT_IF(func->func_version != func_version);
        }

        macro(CALL_PY_GENERAL) =
            unused/1 + // Skip over the counter
            _CHECK_PEP_523 +
            _CHECK_FUNCTION_VERSION +
            _PY_FRAME_GENERAL +
            _SAVE_RETURN_OFFSET +
            _PUSH_FRAME;

        op(_CHECK_METHOD_VERSION, (func_version/2, callable[1], null[1], unused[oparg] -- callable[1], null[1], unused[oparg])) {
            PyObject *callable_o = PyStackRef_AsPyObjectBorrow(callable[0]);

            EXIT_IF(Py_TYPE(callable_o) != &PyMethod_Type);
            PyObject *func = ((PyMethodObject *)callable_o)->im_func;
            EXIT_IF(!PyFunction_Check(func));
            EXIT_IF(((PyFunctionObject *)func)->func_version != func_version);
            EXIT_IF(!PyStackRef_IsNull(null[0]));
        }

        op(_EXPAND_METHOD, (callable[1], self_or_null[1], unused[oparg] -- callable[1], self_or_null[1], unused[oparg])) {
            PyObject *callable_o = PyStackRef_AsPyObjectBorrow(callable[0]);
            assert(PyStackRef_IsNull(self_or_null[0]));
            assert(Py_TYPE(callable_o) == &PyMethod_Type);
            self_or_null[0] = PyStackRef_FromPyObjectNew(((PyMethodObject *)callable_o)->im_self);
            _PyStackRef temp = callable[0];
            callable[0] = PyStackRef_FromPyObjectNew(((PyMethodObject *)callable_o)->im_func);
            assert(PyStackRef_FunctionCheck(callable[0]));
            PyStackRef_CLOSE(temp);
        }

        macro(CALL_BOUND_METHOD_GENERAL) =
            unused/1 + // Skip over the counter
            _CHECK_PEP_523 +
            _CHECK_METHOD_VERSION +
            _EXPAND_METHOD +
            flush + // so that self is in the argument array
            _PY_FRAME_GENERAL +
            _SAVE_RETURN_OFFSET +
            _PUSH_FRAME;

        op(_CHECK_IS_NOT_PY_CALLABLE, (callable[1], unused[1], unused[oparg] -- callable[1], unused[1], unused[oparg])) {
            PyObject *callable_o = PyStackRef_AsPyObjectBorrow(callable[0]);
            EXIT_IF(PyFunction_Check(callable_o));
            EXIT_IF(Py_TYPE(callable_o) == &PyMethod_Type);
        }

        op(_CALL_NON_PY_GENERAL, (callable[1], self_or_null[1], args[oparg] -- res)) {
#if TIER_ONE
            assert(opcode != INSTRUMENTED_CALL);
#endif
            PyObject *callable_o = PyStackRef_AsPyObjectBorrow(callable[0]);

            int total_args = oparg;
            _PyStackRef *arguments = args;
            if (!PyStackRef_IsNull(self_or_null[0])) {
                arguments--;
                total_args++;
            }
            /* Callable is not a normal Python function */
            STACKREFS_TO_PYOBJECTS(arguments, total_args, args_o);
            if (CONVERSION_FAILED(args_o)) {
                DECREF_INPUTS();
                ERROR_IF(true, error);
            }
            PyObject *res_o = PyObject_Vectorcall(
                callable_o, args_o,
                total_args | PY_VECTORCALL_ARGUMENTS_OFFSET,
                NULL);
            STACKREFS_TO_PYOBJECTS_CLEANUP(args_o);
            assert((res_o != NULL) ^ (_PyErr_Occurred(tstate) != NULL));
            DECREF_INPUTS();
            ERROR_IF(res_o == NULL, error);
            res = PyStackRef_FromPyObjectSteal(res_o);
        }

        macro(CALL_NON_PY_GENERAL) =
            unused/1 + // Skip over the counter
            unused/2 +
            _CHECK_IS_NOT_PY_CALLABLE +
            _CALL_NON_PY_GENERAL +
            _CHECK_PERIODIC;

        op(_CHECK_CALL_BOUND_METHOD_EXACT_ARGS, (callable[1], null[1], unused[oparg] -- callable[1], null[1], unused[oparg])) {
            EXIT_IF(!PyStackRef_IsNull(null[0]));
            EXIT_IF(Py_TYPE(PyStackRef_AsPyObjectBorrow(callable[0])) != &PyMethod_Type);
        }

        op(_INIT_CALL_BOUND_METHOD_EXACT_ARGS, (callable[1], self_or_null[1], unused[oparg] -- callable[1], self_or_null[1], unused[oparg])) {
            assert(PyStackRef_IsNull(self_or_null[0]));
            PyObject *callable_o = PyStackRef_AsPyObjectBorrow(callable[0]);
            STAT_INC(CALL, hit);
            self_or_null[0] = PyStackRef_FromPyObjectNew(((PyMethodObject *)callable_o)->im_self);
            _PyStackRef temp = callable[0];
            callable[0] = PyStackRef_FromPyObjectNew(((PyMethodObject *)callable_o)->im_func);
            PyStackRef_CLOSE(temp);
        }

        op(_CHECK_PEP_523, (--)) {
            DEOPT_IF(tstate->interp->eval_frame);
        }

        op(_CHECK_FUNCTION_EXACT_ARGS, (callable[1], self_or_null[1], unused[oparg] -- callable[1], self_or_null[1], unused[oparg])) {
            PyObject *callable_o = PyStackRef_AsPyObjectBorrow(callable[0]);
            assert(PyFunction_Check(callable_o));
            PyFunctionObject *func = (PyFunctionObject *)callable_o;
            PyCodeObject *code = (PyCodeObject *)func->func_code;
            EXIT_IF(code->co_argcount != oparg + (!PyStackRef_IsNull(self_or_null[0])));
        }

        op(_CHECK_STACK_SPACE, (callable[1], self_or_null[1], unused[oparg] -- callable[1], self_or_null[1], unused[oparg])) {
            PyObject *callable_o = PyStackRef_AsPyObjectBorrow(callable[0]);
            PyFunctionObject *func = (PyFunctionObject *)callable_o;
            PyCodeObject *code = (PyCodeObject *)func->func_code;
            DEOPT_IF(!_PyThreadState_HasStackSpace(tstate, code->co_framesize));
            DEOPT_IF(tstate->py_recursion_remaining <= 1);
        }

        replicate(5) pure op(_INIT_CALL_PY_EXACT_ARGS, (callable[1], self_or_null[1], args[oparg] -- new_frame: _PyInterpreterFrame*)) {
            int has_self = !PyStackRef_IsNull(self_or_null[0]);
            STAT_INC(CALL, hit);
            new_frame = _PyFrame_PushUnchecked(tstate, callable[0], oparg + has_self, frame);
            _PyStackRef *first_non_self_local = new_frame->localsplus + has_self;
            new_frame->localsplus[0] = self_or_null[0];
            for (int i = 0; i < oparg; i++) {
                first_non_self_local[i] = args[i];
            }
            INPUTS_DEAD();
        }

        op(_PUSH_FRAME, (new_frame: _PyInterpreterFrame* -- )) {
            // Write it out explicitly because it's subtly different.
            // Eventually this should be the only occurrence of this code.
            assert(tstate->interp->eval_frame == NULL);
            _PyInterpreterFrame *temp = new_frame;
            DEAD(new_frame);
            SYNC_SP();
            _PyFrame_SetStackPointer(frame, stack_pointer);
            assert(new_frame->previous == frame || new_frame->previous->previous == frame);
            CALL_STAT_INC(inlined_py_calls);
            frame = tstate->current_frame = temp;
            tstate->py_recursion_remaining--;
            LOAD_SP();
            LOAD_IP(0);
            LLTRACE_RESUME_FRAME();
        }

        macro(CALL_BOUND_METHOD_EXACT_ARGS) =
            unused/1 + // Skip over the counter
            _CHECK_PEP_523 +
            _CHECK_CALL_BOUND_METHOD_EXACT_ARGS +
            _INIT_CALL_BOUND_METHOD_EXACT_ARGS +
            flush + // In case the following deopt
            _CHECK_FUNCTION_VERSION +
            _CHECK_FUNCTION_EXACT_ARGS +
            _CHECK_STACK_SPACE +
            _INIT_CALL_PY_EXACT_ARGS +
            _SAVE_RETURN_OFFSET +
            _PUSH_FRAME;

        macro(CALL_PY_EXACT_ARGS) =
            unused/1 + // Skip over the counter
            _CHECK_PEP_523 +
            _CHECK_FUNCTION_VERSION +
            _CHECK_FUNCTION_EXACT_ARGS +
            _CHECK_STACK_SPACE +
            _INIT_CALL_PY_EXACT_ARGS +
            _SAVE_RETURN_OFFSET +
            _PUSH_FRAME;

        inst(CALL_TYPE_1, (unused/1, unused/2, callable, null, arg -- res)) {
            PyObject *callable_o = PyStackRef_AsPyObjectBorrow(callable);
            PyObject *arg_o = PyStackRef_AsPyObjectBorrow(arg);

            assert(oparg == 1);
            DEOPT_IF(!PyStackRef_IsNull(null));
            DEAD(null);
            DEOPT_IF(callable_o != (PyObject *)&PyType_Type);
            DEAD(callable);
            STAT_INC(CALL, hit);
            res = PyStackRef_FromPyObjectNew(Py_TYPE(arg_o));
            PyStackRef_CLOSE(arg);
        }

        op(_CALL_STR_1, (callable, null, arg -- res)) {
            PyObject *callable_o = PyStackRef_AsPyObjectBorrow(callable);
            PyObject *arg_o = PyStackRef_AsPyObjectBorrow(arg);

            assert(oparg == 1);
            DEOPT_IF(!PyStackRef_IsNull(null));
            DEOPT_IF(callable_o != (PyObject *)&PyUnicode_Type);
            STAT_INC(CALL, hit);
            PyObject *res_o = PyObject_Str(arg_o);
            DEAD(null);
            DEAD(callable);
            PyStackRef_CLOSE(arg);
            ERROR_IF(res_o == NULL, error);
            res = PyStackRef_FromPyObjectSteal(res_o);
        }

        macro(CALL_STR_1) =
            unused/1 +
            unused/2 +
            _CALL_STR_1 +
            _CHECK_PERIODIC;

        op(_CALL_TUPLE_1, (callable, null, arg -- res)) {
            PyObject *callable_o = PyStackRef_AsPyObjectBorrow(callable);
            PyObject *arg_o = PyStackRef_AsPyObjectBorrow(arg);

            assert(oparg == 1);
            DEOPT_IF(!PyStackRef_IsNull(null));
            DEOPT_IF(callable_o != (PyObject *)&PyTuple_Type);
            STAT_INC(CALL, hit);
            PyObject *res_o = PySequence_Tuple(arg_o);
            DEAD(null);
            DEAD(callable);
            PyStackRef_CLOSE(arg);
            ERROR_IF(res_o == NULL, error);
            res = PyStackRef_FromPyObjectSteal(res_o);
        }

        macro(CALL_TUPLE_1) =
            unused/1 +
            unused/2 +
            _CALL_TUPLE_1 +
            _CHECK_PERIODIC;

        op(_CHECK_AND_ALLOCATE_OBJECT, (type_version/2, callable[1], null[1], args[oparg] -- init[1], self[1], args[oparg])) {
            (void)args;
            PyObject *callable_o = PyStackRef_AsPyObjectBorrow(callable[0]);
            DEOPT_IF(!PyStackRef_IsNull(null[0]));
            DEOPT_IF(!PyType_Check(callable_o));
            PyTypeObject *tp = (PyTypeObject *)callable_o;
            DEOPT_IF(FT_ATOMIC_LOAD_UINT32_RELAXED(tp->tp_version_tag) != type_version);
            assert(tp->tp_new == PyBaseObject_Type.tp_new);
            assert(tp->tp_flags & Py_TPFLAGS_HEAPTYPE);
            assert(tp->tp_alloc == PyType_GenericAlloc);
            PyHeapTypeObject *cls = (PyHeapTypeObject *)callable_o;
            PyFunctionObject *init_func = (PyFunctionObject *)FT_ATOMIC_LOAD_PTR_ACQUIRE(cls->_spec_cache.init);
            PyCodeObject *code = (PyCodeObject *)init_func->func_code;
            DEOPT_IF(!_PyThreadState_HasStackSpace(tstate, code->co_framesize + _Py_InitCleanup.co_framesize));
            STAT_INC(CALL, hit);
            PyObject *self_o = PyType_GenericAlloc(tp, 0);
            if (self_o == NULL) {
                ERROR_NO_POP();
            }
            self[0] = PyStackRef_FromPyObjectSteal(self_o);
            _PyStackRef temp = callable[0];
            init[0] = PyStackRef_FromPyObjectNew(init_func);
            PyStackRef_CLOSE(temp);
        }

        op(_CREATE_INIT_FRAME, (init[1], self[1], args[oparg] -- init_frame: _PyInterpreterFrame *)) {
            _PyInterpreterFrame *shim = _PyFrame_PushTrampolineUnchecked(
                tstate, (PyCodeObject *)&_Py_InitCleanup, 1, frame);
            assert(_PyFrame_GetBytecode(shim)[0].op.code == EXIT_INIT_CHECK);
            assert(_PyFrame_GetBytecode(shim)[1].op.code == RETURN_VALUE);
            /* Push self onto stack of shim */
            shim->localsplus[0] = PyStackRef_DUP(self[0]);
            DEAD(init);
            DEAD(self);
            _PyInterpreterFrame *temp = _PyEvalFramePushAndInit(
                tstate, init[0], NULL, args-1, oparg+1, NULL, shim);
            SYNC_SP();
            if (temp == NULL) {
                _PyEval_FrameClearAndPop(tstate, shim);
                ERROR_NO_POP();
            }
            init_frame = temp;
            frame->return_offset = 1 + INLINE_CACHE_ENTRIES_CALL;
            /* Account for pushing the extra frame.
             * We don't check recursion depth here,
             * as it will be checked after start_frame */
            tstate->py_recursion_remaining--;
        }

        macro(CALL_ALLOC_AND_ENTER_INIT) =
            unused/1 +
            _CHECK_PEP_523 +
            _CHECK_AND_ALLOCATE_OBJECT +
            _CREATE_INIT_FRAME +
            _PUSH_FRAME;

        inst(EXIT_INIT_CHECK, (should_be_none -- )) {
            assert(STACK_LEVEL() == 2);
            if (!PyStackRef_IsNone(should_be_none)) {
                PyErr_Format(PyExc_TypeError,
                    "__init__() should return None, not '%.200s'",
                    Py_TYPE(PyStackRef_AsPyObjectBorrow(should_be_none))->tp_name);
                ERROR_NO_POP();
            }
            DEAD(should_be_none);
        }

        op(_CALL_BUILTIN_CLASS, (callable[1], self_or_null[1], args[oparg] -- res)) {
            PyObject *callable_o = PyStackRef_AsPyObjectBorrow(callable[0]);
            DEOPT_IF(!PyType_Check(callable_o));
            PyTypeObject *tp = (PyTypeObject *)callable_o;
            int total_args = oparg;
            _PyStackRef *arguments = args;
            if (!PyStackRef_IsNull(self_or_null[0])) {
                arguments--;
                total_args++;
            }
            DEOPT_IF(tp->tp_vectorcall == NULL);
            STAT_INC(CALL, hit);
            STACKREFS_TO_PYOBJECTS(arguments, total_args, args_o);
            if (CONVERSION_FAILED(args_o)) {
                DECREF_INPUTS();
                ERROR_IF(true, error);
            }
            PyObject *res_o = tp->tp_vectorcall((PyObject *)tp, args_o, total_args, NULL);
            STACKREFS_TO_PYOBJECTS_CLEANUP(args_o);
            DECREF_INPUTS();
            ERROR_IF(res_o == NULL, error);
            res = PyStackRef_FromPyObjectSteal(res_o);
        }

        macro(CALL_BUILTIN_CLASS) =
            unused/1 +
            unused/2 +
            _CALL_BUILTIN_CLASS +
            _CHECK_PERIODIC;

        op(_CALL_BUILTIN_O, (callable[1], self_or_null[1], args[oparg] -- res)) {
            /* Builtin METH_O functions */
            PyObject *callable_o = PyStackRef_AsPyObjectBorrow(callable[0]);

            int total_args = oparg;
            if (!PyStackRef_IsNull(self_or_null[0])) {
                args--;
                total_args++;
            }
            EXIT_IF(total_args != 1);
            EXIT_IF(!PyCFunction_CheckExact(callable_o));
            EXIT_IF(PyCFunction_GET_FLAGS(callable_o) != METH_O);
            // CPython promises to check all non-vectorcall function calls.
            EXIT_IF(_Py_ReachedRecursionLimit(tstate));
            STAT_INC(CALL, hit);
            PyCFunction cfunc = PyCFunction_GET_FUNCTION(callable_o);
            _PyStackRef arg = args[0];
            PyObject *res_o = _PyCFunction_TrampolineCall(cfunc, PyCFunction_GET_SELF(callable_o), PyStackRef_AsPyObjectBorrow(arg));
            _Py_LeaveRecursiveCallTstate(tstate);
            assert((res_o != NULL) ^ (_PyErr_Occurred(tstate) != NULL));

            PyStackRef_CLOSE(arg);
            DEAD(args);
            DEAD(self_or_null);
            PyStackRef_CLOSE(callable[0]);
            ERROR_IF(res_o == NULL, error);
            res = PyStackRef_FromPyObjectSteal(res_o);
        }

        macro(CALL_BUILTIN_O) =
            unused/1 +
            unused/2 +
            _CALL_BUILTIN_O +
            _CHECK_PERIODIC;

        op(_CALL_BUILTIN_FAST, (callable[1], self_or_null[1], args[oparg] -- res)) {
            /* Builtin METH_FASTCALL functions, without keywords */
            PyObject *callable_o = PyStackRef_AsPyObjectBorrow(callable[0]);

            int total_args = oparg;
            _PyStackRef *arguments = args;
            if (!PyStackRef_IsNull(self_or_null[0])) {
                arguments--;
                total_args++;
            }
            DEOPT_IF(!PyCFunction_CheckExact(callable_o));
            DEOPT_IF(PyCFunction_GET_FLAGS(callable_o) != METH_FASTCALL);
            STAT_INC(CALL, hit);
            PyCFunction cfunc = PyCFunction_GET_FUNCTION(callable_o);
            /* res = func(self, args, nargs) */
            STACKREFS_TO_PYOBJECTS(arguments, total_args, args_o);
            if (CONVERSION_FAILED(args_o)) {
                DECREF_INPUTS();
                ERROR_IF(true, error);
            }
            PyObject *res_o = ((PyCFunctionFast)(void(*)(void))cfunc)(
                PyCFunction_GET_SELF(callable_o),
                args_o,
                total_args);
            STACKREFS_TO_PYOBJECTS_CLEANUP(args_o);
            assert((res_o != NULL) ^ (_PyErr_Occurred(tstate) != NULL));
            DECREF_INPUTS();
            ERROR_IF(res_o == NULL, error);
            res = PyStackRef_FromPyObjectSteal(res_o);
        }

        macro(CALL_BUILTIN_FAST) =
            unused/1 +
            unused/2 +
            _CALL_BUILTIN_FAST +
            _CHECK_PERIODIC;

        op(_CALL_BUILTIN_FAST_WITH_KEYWORDS, (callable[1], self_or_null[1], args[oparg] -- res)) {
            /* Builtin METH_FASTCALL | METH_KEYWORDS functions */
            PyObject *callable_o = PyStackRef_AsPyObjectBorrow(callable[0]);

            int total_args = oparg;
            _PyStackRef *arguments = args;
            if (!PyStackRef_IsNull(self_or_null[0])) {
                arguments--;
                total_args++;
            }
            DEOPT_IF(!PyCFunction_CheckExact(callable_o));
            DEOPT_IF(PyCFunction_GET_FLAGS(callable_o) != (METH_FASTCALL | METH_KEYWORDS));
            STAT_INC(CALL, hit);
            /* res = func(self, arguments, nargs, kwnames) */
            PyCFunctionFastWithKeywords cfunc =
                (PyCFunctionFastWithKeywords)(void(*)(void))
                PyCFunction_GET_FUNCTION(callable_o);

            STACKREFS_TO_PYOBJECTS(arguments, total_args, args_o);
            if (CONVERSION_FAILED(args_o)) {
                DECREF_INPUTS();
                ERROR_IF(true, error);
            }
            PyObject *res_o = cfunc(PyCFunction_GET_SELF(callable_o), args_o, total_args, NULL);
            STACKREFS_TO_PYOBJECTS_CLEANUP(args_o);
            assert((res_o != NULL) ^ (_PyErr_Occurred(tstate) != NULL));
            DECREF_INPUTS();
            ERROR_IF(res_o == NULL, error);
            res = PyStackRef_FromPyObjectSteal(res_o);
        }

        macro(CALL_BUILTIN_FAST_WITH_KEYWORDS) =
            unused/1 +
            unused/2 +
            _CALL_BUILTIN_FAST_WITH_KEYWORDS +
            _CHECK_PERIODIC;

        inst(CALL_LEN, (unused/1, unused/2, callable[1], self_or_null[1], args[oparg] -- res)) {
            /* len(o) */
            PyObject *callable_o = PyStackRef_AsPyObjectBorrow(callable[0]);

            int total_args = oparg;
            if (!PyStackRef_IsNull(self_or_null[0])) {
                args--;
                total_args++;
            }
            DEOPT_IF(total_args != 1);
            PyInterpreterState *interp = tstate->interp;
            DEOPT_IF(callable_o != interp->callable_cache.len);
            STAT_INC(CALL, hit);
            _PyStackRef arg_stackref = args[0];
            PyObject *arg = PyStackRef_AsPyObjectBorrow(arg_stackref);
            Py_ssize_t len_i = PyObject_Length(arg);
            if (len_i < 0) {
                ERROR_NO_POP();
            }
            PyObject *res_o = PyLong_FromSsize_t(len_i);
            assert((res_o != NULL) ^ (_PyErr_Occurred(tstate) != NULL));
            if (res_o == NULL) {
                ERROR_NO_POP();
            }
            PyStackRef_CLOSE(arg_stackref);
            DEAD(args);
            DEAD(self_or_null);
            PyStackRef_CLOSE(callable[0]);
            res = PyStackRef_FromPyObjectSteal(res_o);
        }

        inst(CALL_ISINSTANCE, (unused/1, unused/2, callable[1], self_or_null[1], args[oparg] -- res)) {
            /* isinstance(o, o2) */
            PyObject *callable_o = PyStackRef_AsPyObjectBorrow(callable[0]);

            int total_args = oparg;
            _PyStackRef *arguments = args;
            if (!PyStackRef_IsNull(self_or_null[0])) {
                arguments--;
                total_args++;
            }
            DEOPT_IF(total_args != 2);
            PyInterpreterState *interp = tstate->interp;
            DEOPT_IF(callable_o != interp->callable_cache.isinstance);
            STAT_INC(CALL, hit);
            _PyStackRef cls_stackref = arguments[1];
            _PyStackRef inst_stackref = arguments[0];
            int retval = PyObject_IsInstance(PyStackRef_AsPyObjectBorrow(inst_stackref), PyStackRef_AsPyObjectBorrow(cls_stackref));
            if (retval < 0) {
                ERROR_NO_POP();
            }
            res = retval ? PyStackRef_True : PyStackRef_False;
            assert((!PyStackRef_IsNull(res)) ^ (_PyErr_Occurred(tstate) != NULL));
            DECREF_INPUTS();
        }

        // This is secretly a super-instruction
        inst(CALL_LIST_APPEND, (unused/1, unused/2, callable, self, arg -- )) {
            assert(oparg == 1);
            PyObject *callable_o = PyStackRef_AsPyObjectBorrow(callable);
            PyObject *self_o = PyStackRef_AsPyObjectBorrow(self);

            PyInterpreterState *interp = tstate->interp;
            DEOPT_IF(callable_o != interp->callable_cache.list_append);
            assert(self_o != NULL);
            DEOPT_IF(!PyList_Check(self_o));
            DEOPT_IF(!LOCK_OBJECT(self_o));
            STAT_INC(CALL, hit);
            int err = _PyList_AppendTakeRef((PyListObject *)self_o, PyStackRef_AsPyObjectSteal(arg));
            UNLOCK_OBJECT(self_o);
            PyStackRef_CLOSE(self);
            PyStackRef_CLOSE(callable);
            ERROR_IF(err, error);
        #if TIER_ONE
            // Skip the following POP_TOP. This is done here in tier one, and
            // during trace projection in tier two:
            assert(next_instr->op.code == POP_TOP);
            SKIP_OVER(1);
        #endif
        }

         op(_CALL_METHOD_DESCRIPTOR_O, (callable[1], self_or_null[1], args[oparg] -- res)) {
            PyObject *callable_o = PyStackRef_AsPyObjectBorrow(callable[0]);

            int total_args = oparg;
            _PyStackRef *arguments = args;
            if (!PyStackRef_IsNull(self_or_null[0])) {
                arguments--;
                total_args++;
            }

            PyMethodDescrObject *method = (PyMethodDescrObject *)callable_o;
            EXIT_IF(total_args != 2);
            EXIT_IF(!Py_IS_TYPE(method, &PyMethodDescr_Type));
            PyMethodDef *meth = method->d_method;
            EXIT_IF(meth->ml_flags != METH_O);
            // CPython promises to check all non-vectorcall function calls.
            EXIT_IF(_Py_ReachedRecursionLimit(tstate));
            _PyStackRef arg_stackref = arguments[1];
            _PyStackRef self_stackref = arguments[0];
            EXIT_IF(!Py_IS_TYPE(PyStackRef_AsPyObjectBorrow(self_stackref),
                                 method->d_common.d_type));
            STAT_INC(CALL, hit);
            PyCFunction cfunc = meth->ml_meth;
            PyObject *res_o = _PyCFunction_TrampolineCall(cfunc,
                                  PyStackRef_AsPyObjectBorrow(self_stackref),
                                  PyStackRef_AsPyObjectBorrow(arg_stackref));
            _Py_LeaveRecursiveCallTstate(tstate);
            assert((res_o != NULL) ^ (_PyErr_Occurred(tstate) != NULL));
            DECREF_INPUTS();
            ERROR_IF(res_o == NULL, error);
            res = PyStackRef_FromPyObjectSteal(res_o);
        }

        macro(CALL_METHOD_DESCRIPTOR_O) =
            unused/1 +
            unused/2 +
            _CALL_METHOD_DESCRIPTOR_O +
            _CHECK_PERIODIC;

        op(_CALL_METHOD_DESCRIPTOR_FAST_WITH_KEYWORDS, (callable[1], self_or_null[1], args[oparg] -- res)) {
            PyObject *callable_o = PyStackRef_AsPyObjectBorrow(callable[0]);

            int total_args = oparg;
            _PyStackRef *arguments = args;
            if (!PyStackRef_IsNull(self_or_null[0])) {
                arguments--;
                total_args++;
            }
            PyMethodDescrObject *method = (PyMethodDescrObject *)callable_o;
            EXIT_IF(!Py_IS_TYPE(method, &PyMethodDescr_Type));
            PyMethodDef *meth = method->d_method;
            EXIT_IF(meth->ml_flags != (METH_FASTCALL|METH_KEYWORDS));
            PyTypeObject *d_type = method->d_common.d_type;
            PyObject *self = PyStackRef_AsPyObjectBorrow(arguments[0]);
            EXIT_IF(!Py_IS_TYPE(self, d_type));
            STAT_INC(CALL, hit);
            int nargs = total_args - 1;

            STACKREFS_TO_PYOBJECTS(arguments, total_args, args_o);
            if (CONVERSION_FAILED(args_o)) {
                DECREF_INPUTS();
                ERROR_IF(true, error);
            }
            PyCFunctionFastWithKeywords cfunc =
                (PyCFunctionFastWithKeywords)(void(*)(void))meth->ml_meth;
            PyObject *res_o = cfunc(self, (args_o + 1), nargs, NULL);
            STACKREFS_TO_PYOBJECTS_CLEANUP(args_o);
            assert((res_o != NULL) ^ (_PyErr_Occurred(tstate) != NULL));
            DECREF_INPUTS();
            ERROR_IF(res_o == NULL, error);
            res = PyStackRef_FromPyObjectSteal(res_o);
        }

        macro(CALL_METHOD_DESCRIPTOR_FAST_WITH_KEYWORDS) =
            unused/1 +
            unused/2 +
            _CALL_METHOD_DESCRIPTOR_FAST_WITH_KEYWORDS +
            _CHECK_PERIODIC;

        op(_CALL_METHOD_DESCRIPTOR_NOARGS, (callable[1], self_or_null[1], args[oparg] -- res)) {
            assert(oparg == 0 || oparg == 1);
            PyObject *callable_o = PyStackRef_AsPyObjectBorrow(callable[0]);

            int total_args = oparg;
            if (!PyStackRef_IsNull(self_or_null[0])) {
                args--;
                total_args++;
            }
            EXIT_IF(total_args != 1);
            PyMethodDescrObject *method = (PyMethodDescrObject *)callable_o;
            EXIT_IF(!Py_IS_TYPE(method, &PyMethodDescr_Type));
            PyMethodDef *meth = method->d_method;
            _PyStackRef self_stackref = args[0];
            PyObject *self = PyStackRef_AsPyObjectBorrow(self_stackref);
            EXIT_IF(!Py_IS_TYPE(self, method->d_common.d_type));
            EXIT_IF(meth->ml_flags != METH_NOARGS);
            // CPython promises to check all non-vectorcall function calls.
            EXIT_IF(_Py_ReachedRecursionLimit(tstate));
            STAT_INC(CALL, hit);
            PyCFunction cfunc = meth->ml_meth;
            PyObject *res_o = _PyCFunction_TrampolineCall(cfunc, self, NULL);
            _Py_LeaveRecursiveCallTstate(tstate);
            assert((res_o != NULL) ^ (_PyErr_Occurred(tstate) != NULL));
            PyStackRef_CLOSE(self_stackref);
            DEAD(args);
            DEAD(self_or_null);
            PyStackRef_CLOSE(callable[0]);
            ERROR_IF(res_o == NULL, error);
            res = PyStackRef_FromPyObjectSteal(res_o);
        }

        macro(CALL_METHOD_DESCRIPTOR_NOARGS) =
            unused/1 +
            unused/2 +
            _CALL_METHOD_DESCRIPTOR_NOARGS +
            _CHECK_PERIODIC;

        op(_CALL_METHOD_DESCRIPTOR_FAST, (callable[1], self_or_null[1], args[oparg] -- res)) {
            PyObject *callable_o = PyStackRef_AsPyObjectBorrow(callable[0]);

            int total_args = oparg;
            _PyStackRef *arguments = args;
            if (!PyStackRef_IsNull(self_or_null[0])) {
                arguments--;
                total_args++;
            }
            PyMethodDescrObject *method = (PyMethodDescrObject *)callable_o;
            /* Builtin METH_FASTCALL methods, without keywords */
            EXIT_IF(!Py_IS_TYPE(method, &PyMethodDescr_Type));
            PyMethodDef *meth = method->d_method;
            EXIT_IF(meth->ml_flags != METH_FASTCALL);
            PyObject *self = PyStackRef_AsPyObjectBorrow(arguments[0]);
            EXIT_IF(!Py_IS_TYPE(self, method->d_common.d_type));
            STAT_INC(CALL, hit);
            int nargs = total_args - 1;

            STACKREFS_TO_PYOBJECTS(arguments, total_args, args_o);
            if (CONVERSION_FAILED(args_o)) {
                DECREF_INPUTS();
                ERROR_IF(true, error);
            }
            PyCFunctionFast cfunc =
                (PyCFunctionFast)(void(*)(void))meth->ml_meth;
            PyObject *res_o = cfunc(self, (args_o + 1), nargs);
            STACKREFS_TO_PYOBJECTS_CLEANUP(args_o);
            assert((res_o != NULL) ^ (_PyErr_Occurred(tstate) != NULL));
            DECREF_INPUTS();
            ERROR_IF(res_o == NULL, error);
            res = PyStackRef_FromPyObjectSteal(res_o);
        }

        macro(CALL_METHOD_DESCRIPTOR_FAST) =
            unused/1 +
            unused/2 +
            _CALL_METHOD_DESCRIPTOR_FAST +
            _CHECK_PERIODIC;

        // Cache layout: counter/1, func_version/2
        family(CALL_KW, INLINE_CACHE_ENTRIES_CALL_KW) = {
            CALL_KW_BOUND_METHOD,
            CALL_KW_PY,
            CALL_KW_NON_PY,
        };

        op(_MONITOR_CALL_KW, (callable[1], self_or_null[1], args[oparg], kwnames -- callable[1], self_or_null[1], args[oparg], kwnames)) {
            int is_meth = !PyStackRef_IsNull(self_or_null[0]);
            PyObject *arg;
            if (is_meth) {
                arg = PyStackRef_AsPyObjectBorrow(self_or_null[0]);
            }
            else if (args) {
                arg = PyStackRef_AsPyObjectBorrow(args[0]);
            }
            else {
                arg = &_PyInstrumentation_MISSING;
            }
            PyObject *function = PyStackRef_AsPyObjectBorrow(callable[0]);
            int err = _Py_call_instrumentation_2args(
                    tstate, PY_MONITORING_EVENT_CALL,
                    frame, this_instr, function, arg);
            ERROR_IF(err, error);
        }

        op(_MAYBE_EXPAND_METHOD_KW, (callable[1], self_or_null[1], args[oparg], kwnames_in -- func[1], maybe_self[1], args[oparg], kwnames_out)) {
            (void)args;
            if (PyStackRef_TYPE(callable[0]) == &PyMethod_Type && PyStackRef_IsNull(self_or_null[0])) {
                PyObject *callable_o = PyStackRef_AsPyObjectBorrow(callable[0]);
                PyObject *self = ((PyMethodObject *)callable_o)->im_self;
                maybe_self[0] = PyStackRef_FromPyObjectNew(self);
                PyObject *method = ((PyMethodObject *)callable_o)->im_func;
                _PyStackRef temp = callable[0];
                func[0] = PyStackRef_FromPyObjectNew(method);
                PyStackRef_CLOSE(temp);
            }
            kwnames_out = kwnames_in;
            DEAD(kwnames_in);
        }

        op(_DO_CALL_KW, (callable[1], self_or_null[1], args[oparg], kwnames -- res)) {
            PyObject *callable_o = PyStackRef_AsPyObjectBorrow(callable[0]);
            PyObject *kwnames_o = PyStackRef_AsPyObjectBorrow(kwnames);

            // oparg counts all of the args, but *not* self:
            int total_args = oparg;
            _PyStackRef *arguments = args;
            if (!PyStackRef_IsNull(self_or_null[0])) {
                arguments--;
                total_args++;
            }
            int positional_args = total_args - (int)PyTuple_GET_SIZE(kwnames_o);
            // Check if the call can be inlined or not
            if (Py_TYPE(callable_o) == &PyFunction_Type &&
                tstate->interp->eval_frame == NULL &&
                ((PyFunctionObject *)callable_o)->vectorcall == _PyFunction_Vectorcall)
            {
                int code_flags = ((PyCodeObject*)PyFunction_GET_CODE(callable_o))->co_flags;
                PyObject *locals = code_flags & CO_OPTIMIZED ? NULL : Py_NewRef(PyFunction_GET_GLOBALS(callable_o));
                _PyInterpreterFrame *new_frame = _PyEvalFramePushAndInit(
                    tstate, callable[0], locals,
                    arguments, positional_args, kwnames_o, frame
                );
                PyStackRef_CLOSE(kwnames);
                // Sync stack explicitly since we leave using DISPATCH_INLINED().
                SYNC_SP();
                // The frame has stolen all the arguments from the stack,
                // so there is no need to clean them up.
                if (new_frame == NULL) {
                    ERROR_NO_POP();
                }
                assert(INSTRUCTION_SIZE == 1 + INLINE_CACHE_ENTRIES_CALL_KW);
                frame->return_offset = INSTRUCTION_SIZE;
                DISPATCH_INLINED(new_frame);
            }
            /* Callable is not a normal Python function */
            STACKREFS_TO_PYOBJECTS(arguments, total_args, args_o);
            if (CONVERSION_FAILED(args_o)) {
                DECREF_INPUTS();
                ERROR_IF(true, error);
            }
            PyObject *res_o = PyObject_Vectorcall(
                callable_o, args_o,
                positional_args | PY_VECTORCALL_ARGUMENTS_OFFSET,
                kwnames_o);
            STACKREFS_TO_PYOBJECTS_CLEANUP(args_o);
            if (opcode == INSTRUMENTED_CALL_KW) {
                PyObject *arg = total_args == 0 ?
                    &_PyInstrumentation_MISSING : PyStackRef_AsPyObjectBorrow(arguments[0]);
                if (res_o == NULL) {
                    _Py_call_instrumentation_exc2(
                        tstate, PY_MONITORING_EVENT_C_RAISE,
                        frame, this_instr, callable_o, arg);
                }
                else {
                    int err = _Py_call_instrumentation_2args(
                        tstate, PY_MONITORING_EVENT_C_RETURN,
                        frame, this_instr, callable_o, arg);
                    if (err < 0) {
                        Py_CLEAR(res_o);
                    }
                }
            }
            DECREF_INPUTS();
            ERROR_IF(res_o == NULL, error);
            res = PyStackRef_FromPyObjectSteal(res_o);
        }

        op(_PY_FRAME_KW, (callable[1], self_or_null[1], args[oparg], kwnames -- new_frame: _PyInterpreterFrame*)) {
            PyObject *callable_o = PyStackRef_AsPyObjectBorrow(callable[0]);

            // oparg counts all of the args, but *not* self:
            int total_args = oparg;
            _PyStackRef *arguments = args;
            if (!PyStackRef_IsNull(self_or_null[0])) {
                arguments--;
                total_args++;
            }
            PyObject *kwnames_o = PyStackRef_AsPyObjectBorrow(kwnames);
            int positional_args = total_args - (int)PyTuple_GET_SIZE(kwnames_o);
            assert(Py_TYPE(callable_o) == &PyFunction_Type);
            int code_flags = ((PyCodeObject*)PyFunction_GET_CODE(callable_o))->co_flags;
            PyObject *locals = code_flags & CO_OPTIMIZED ? NULL : Py_NewRef(PyFunction_GET_GLOBALS(callable_o));
            _PyInterpreterFrame *temp = _PyEvalFramePushAndInit(
                tstate, callable[0], locals,
                arguments, positional_args, kwnames_o, frame
            );
            PyStackRef_CLOSE(kwnames);
            // The frame has stolen all the arguments from the stack,
            // so there is no need to clean them up.
            SYNC_SP();
            ERROR_IF(temp == NULL, error);
            new_frame = temp;
        }

        op(_CHECK_FUNCTION_VERSION_KW, (func_version/2, callable[1], self_or_null[1], unused[oparg], kwnames -- callable[1], self_or_null[1], unused[oparg], kwnames)) {
            PyObject *callable_o = PyStackRef_AsPyObjectBorrow(callable[0]);
            EXIT_IF(!PyFunction_Check(callable_o));
            PyFunctionObject *func = (PyFunctionObject *)callable_o;
            EXIT_IF(func->func_version != func_version);
        }

        macro(CALL_KW_PY) =
            unused/1 + // Skip over the counter
            _CHECK_PEP_523 +
            _CHECK_FUNCTION_VERSION_KW +
            _PY_FRAME_KW +
            _SAVE_RETURN_OFFSET +
            _PUSH_FRAME;

        op(_CHECK_METHOD_VERSION_KW, (func_version/2, callable[1], null[1], unused[oparg], kwnames -- callable[1], null[1], unused[oparg], kwnames)) {
            PyObject *callable_o = PyStackRef_AsPyObjectBorrow(callable[0]);

            EXIT_IF(Py_TYPE(callable_o) != &PyMethod_Type);
            PyObject *func = ((PyMethodObject *)callable_o)->im_func;
            EXIT_IF(!PyFunction_Check(func));
            EXIT_IF(((PyFunctionObject *)func)->func_version != func_version);
            EXIT_IF(!PyStackRef_IsNull(null[0]));
        }

        op(_EXPAND_METHOD_KW, (callable[1], self_or_null[1], unused[oparg], unused -- callable[1], self_or_null[1], unused[oparg], unused)) {
            assert(PyStackRef_IsNull(self_or_null[0]));
            _PyStackRef callable_s = callable[0];
            PyObject *callable_o = PyStackRef_AsPyObjectBorrow(callable_s);
            assert(Py_TYPE(callable_o) == &PyMethod_Type);
            self_or_null[0] = PyStackRef_FromPyObjectNew(((PyMethodObject *)callable_o)->im_self);
            callable[0] = PyStackRef_FromPyObjectNew(((PyMethodObject *)callable_o)->im_func);
            assert(PyStackRef_FunctionCheck(callable[0]));
            PyStackRef_CLOSE(callable_s);
        }

        macro(CALL_KW_BOUND_METHOD) =
            unused/1 + // Skip over the counter
            _CHECK_PEP_523 +
            _CHECK_METHOD_VERSION_KW +
            _EXPAND_METHOD_KW +
            flush + // so that self is in the argument array
            _PY_FRAME_KW +
            _SAVE_RETURN_OFFSET +
            _PUSH_FRAME;

        specializing op(_SPECIALIZE_CALL_KW, (counter/1, callable[1], self_or_null[1], args[oparg], kwnames -- callable[1], self_or_null[1], args[oparg], kwnames)) {
            #if ENABLE_SPECIALIZATION_FT
            if (ADAPTIVE_COUNTER_TRIGGERS(counter)) {
                next_instr = this_instr;
                _Py_Specialize_CallKw(callable[0], next_instr, oparg + !PyStackRef_IsNull(self_or_null[0]));
                DISPATCH_SAME_OPARG();
            }
            OPCODE_DEFERRED_INC(CALL_KW);
            ADVANCE_ADAPTIVE_COUNTER(this_instr[1].counter);
            #endif  /* ENABLE_SPECIALIZATION_FT */
        }

        macro(CALL_KW) =
            _SPECIALIZE_CALL_KW +
            unused/2 +
            _MAYBE_EXPAND_METHOD_KW +
            _DO_CALL_KW;

        macro(INSTRUMENTED_CALL_KW) =
            counter/1 +
            unused/2 +
            _MAYBE_EXPAND_METHOD_KW +
            _MONITOR_CALL_KW +
            _DO_CALL_KW;

        op(_CHECK_IS_NOT_PY_CALLABLE_KW, (callable[1], unused[1], unused[oparg], kwnames -- callable[1], unused[1], unused[oparg], kwnames)) {
            PyObject *callable_o = PyStackRef_AsPyObjectBorrow(callable[0]);
            EXIT_IF(PyFunction_Check(callable_o));
            EXIT_IF(Py_TYPE(callable_o) == &PyMethod_Type);
        }


        op(_CALL_KW_NON_PY, (callable[1], self_or_null[1], args[oparg], kwnames -- res)) {
#if TIER_ONE
            assert(opcode != INSTRUMENTED_CALL);
#endif
            PyObject *callable_o = PyStackRef_AsPyObjectBorrow(callable[0]);

            int total_args = oparg;
            _PyStackRef *arguments = args;
            if (!PyStackRef_IsNull(self_or_null[0])) {
                arguments--;
                total_args++;
            }
            /* Callable is not a normal Python function */
            STACKREFS_TO_PYOBJECTS(arguments, total_args, args_o);
            if (CONVERSION_FAILED(args_o)) {
                DECREF_INPUTS();
                ERROR_IF(true, error);
            }
            PyObject *kwnames_o = PyStackRef_AsPyObjectBorrow(kwnames);
            int positional_args = total_args - (int)PyTuple_GET_SIZE(kwnames_o);
            PyObject *res_o = PyObject_Vectorcall(
                callable_o, args_o,
                positional_args | PY_VECTORCALL_ARGUMENTS_OFFSET,
                kwnames_o);
            PyStackRef_CLOSE(kwnames);
            STACKREFS_TO_PYOBJECTS_CLEANUP(args_o);
            assert((res_o != NULL) ^ (_PyErr_Occurred(tstate) != NULL));
            DECREF_INPUTS();
            ERROR_IF(res_o == NULL, error);
            res = PyStackRef_FromPyObjectSteal(res_o);
        }

        macro(CALL_KW_NON_PY) =
            unused/1 + // Skip over the counter
            unused/2 +
            _CHECK_IS_NOT_PY_CALLABLE_KW +
            _CALL_KW_NON_PY +
            _CHECK_PERIODIC;

        op(_MAKE_CALLARGS_A_TUPLE, (func, unused, callargs, kwargs_in -- func, unused, tuple, kwargs_out)) {
            PyObject *callargs_o = PyStackRef_AsPyObjectBorrow(callargs);
            if (PyTuple_CheckExact(callargs_o)) {
                tuple = callargs;
                kwargs_out = kwargs_in;
                DEAD(kwargs_in);
                DEAD(callargs);
            }
            else {
                int err = _Py_Check_ArgsIterable(tstate, PyStackRef_AsPyObjectBorrow(func), callargs_o);
                if (err < 0) {
                    ERROR_NO_POP();
                }
                PyObject *tuple_o = PySequence_Tuple(callargs_o);
                if (tuple_o == NULL) {
                    ERROR_NO_POP();
                }
                kwargs_out = kwargs_in;
                DEAD(kwargs_in);
                PyStackRef_CLOSE(callargs);
                tuple = PyStackRef_FromPyObjectSteal(tuple_o);
            }
        }

        op(_DO_CALL_FUNCTION_EX, (func_st, null, callargs_st, kwargs_st -- result)) {
            (void)null;
            PyObject *func = PyStackRef_AsPyObjectBorrow(func_st);

            // DICT_MERGE is called before this opcode if there are kwargs.
            // It converts all dict subtypes in kwargs into regular dicts.
            EVAL_CALL_STAT_INC_IF_FUNCTION(EVAL_CALL_FUNCTION_EX, func);
            PyObject *result_o;
            assert(!_PyErr_Occurred(tstate));
            if (opcode == INSTRUMENTED_CALL_FUNCTION_EX) {
                PyObject *callargs = PyStackRef_AsPyObjectBorrow(callargs_st);
                PyObject *kwargs = PyStackRef_AsPyObjectBorrow(kwargs_st);
                assert(kwargs == NULL || PyDict_CheckExact(kwargs));
                assert(PyTuple_CheckExact(callargs));
                PyObject *arg = PyTuple_GET_SIZE(callargs) > 0 ?
                    PyTuple_GET_ITEM(callargs, 0) : &_PyInstrumentation_MISSING;
                int err = _Py_call_instrumentation_2args(
                    tstate, PY_MONITORING_EVENT_CALL,
                    frame, this_instr, func, arg);
                if (err) {
                    ERROR_NO_POP();
                }
                result_o = PyObject_Call(func, callargs, kwargs);

                if (!PyFunction_Check(func) && !PyMethod_Check(func)) {
                    if (result_o == NULL) {
                        _Py_call_instrumentation_exc2(
                            tstate, PY_MONITORING_EVENT_C_RAISE,
                            frame, this_instr, func, arg);
                    }
                    else {
                        int err = _Py_call_instrumentation_2args(
                            tstate, PY_MONITORING_EVENT_C_RETURN,
                            frame, this_instr, func, arg);
                        if (err < 0) {
                            Py_CLEAR(result_o);
                        }
                    }
                }
            }
            else {
                if (Py_TYPE(func) == &PyFunction_Type &&
                    tstate->interp->eval_frame == NULL &&
                    ((PyFunctionObject *)func)->vectorcall == _PyFunction_Vectorcall) {
                    PyObject *callargs = PyStackRef_AsPyObjectSteal(callargs_st);
                    assert(PyTuple_CheckExact(callargs));
                    PyObject *kwargs = PyStackRef_IsNull(kwargs_st) ? NULL : PyStackRef_AsPyObjectSteal(kwargs_st);
                    assert(kwargs == NULL || PyDict_CheckExact(kwargs));
                    Py_ssize_t nargs = PyTuple_GET_SIZE(callargs);
                    int code_flags = ((PyCodeObject *)PyFunction_GET_CODE(func))->co_flags;
                    PyObject *locals = code_flags & CO_OPTIMIZED ? NULL : Py_NewRef(PyFunction_GET_GLOBALS(func));

                    _PyInterpreterFrame *new_frame = _PyEvalFramePushAndInit_Ex(
                        tstate, func_st, locals,
                        nargs, callargs, kwargs, frame);
                    // Need to sync the stack since we exit with DISPATCH_INLINED.
                    INPUTS_DEAD();
                    SYNC_SP();
                    if (new_frame == NULL) {
                        ERROR_NO_POP();
                    }
                    assert(INSTRUCTION_SIZE == 1);
                    frame->return_offset = 1;
                    DISPATCH_INLINED(new_frame);
                }
                PyObject *callargs = PyStackRef_AsPyObjectBorrow(callargs_st);
                assert(PyTuple_CheckExact(callargs));
                PyObject *kwargs = PyStackRef_AsPyObjectBorrow(kwargs_st);
                assert(kwargs == NULL || PyDict_CheckExact(kwargs));
                result_o = PyObject_Call(func, callargs, kwargs);
            }
            PyStackRef_XCLOSE(kwargs_st);
            PyStackRef_CLOSE(callargs_st);
            DEAD(null);
            PyStackRef_CLOSE(func_st);
            ERROR_IF(result_o == NULL, error);
            result = PyStackRef_FromPyObjectSteal(result_o);
        }

        macro(CALL_FUNCTION_EX) =
            _MAKE_CALLARGS_A_TUPLE +
            _DO_CALL_FUNCTION_EX +
            _CHECK_PERIODIC;

        macro(INSTRUMENTED_CALL_FUNCTION_EX) =
            _MAKE_CALLARGS_A_TUPLE +
            _DO_CALL_FUNCTION_EX +
            _CHECK_PERIODIC;

        inst(MAKE_FUNCTION, (codeobj_st -- func)) {
            PyObject *codeobj = PyStackRef_AsPyObjectBorrow(codeobj_st);

            PyFunctionObject *func_obj = (PyFunctionObject *)
                PyFunction_New(codeobj, GLOBALS());

            PyStackRef_CLOSE(codeobj_st);
            ERROR_IF(func_obj == NULL, error);

            _PyFunction_SetVersion(
                func_obj, ((PyCodeObject *)codeobj)->co_version);
            func = PyStackRef_FromPyObjectSteal((PyObject *)func_obj);
        }

        inst(SET_FUNCTION_ATTRIBUTE, (attr_st, func_in -- func_out)) {
            PyObject *func = PyStackRef_AsPyObjectBorrow(func_in);
            PyObject *attr = PyStackRef_AsPyObjectSteal(attr_st);
            func_out = func_in;
            DEAD(func_in);
            assert(PyFunction_Check(func));
            size_t offset = _Py_FunctionAttributeOffsets[oparg];
            assert(offset != 0);
            PyObject **ptr = (PyObject **)(((char *)func) + offset);
            assert(*ptr == NULL);
            *ptr = attr;
        }

        inst(RETURN_GENERATOR, (-- res)) {
            assert(PyStackRef_FunctionCheck(frame->f_funcobj));
            PyFunctionObject *func = (PyFunctionObject *)PyStackRef_AsPyObjectBorrow(frame->f_funcobj);
            PyGenObject *gen = (PyGenObject *)_Py_MakeCoro(func);
            ERROR_IF(gen == NULL, error);
            assert(EMPTY());
            SAVE_STACK();
            _PyInterpreterFrame *gen_frame = &gen->gi_iframe;
            frame->instr_ptr++;
            _PyFrame_CopyToNewGen(frame, gen_frame);
            assert(frame->frame_obj == NULL);
            gen->gi_frame_state = FRAME_CREATED;
            gen_frame->owner = FRAME_OWNED_BY_GENERATOR;
            _Py_LeaveRecursiveCallPy(tstate);
            _PyInterpreterFrame *prev = frame->previous;
            _PyThreadState_PopFrame(tstate, frame);
            frame = tstate->current_frame = prev;
            LOAD_IP(frame->return_offset);
            RELOAD_STACK();
            res = PyStackRef_FromPyObjectStealMortal((PyObject *)gen);
            LLTRACE_RESUME_FRAME();
        }

        inst(BUILD_SLICE, (args[oparg] -- slice)) {
            PyObject *start_o = PyStackRef_AsPyObjectBorrow(args[0]);
            PyObject *stop_o = PyStackRef_AsPyObjectBorrow(args[1]);
            PyObject *step_o = oparg == 3 ? PyStackRef_AsPyObjectBorrow(args[2]) : NULL;
            PyObject *slice_o = PySlice_New(start_o, stop_o, step_o);
            DECREF_INPUTS();
            ERROR_IF(slice_o == NULL, error);
            slice = PyStackRef_FromPyObjectStealMortal(slice_o);
        }

        inst(CONVERT_VALUE, (value -- result)) {
            conversion_func conv_fn;
            assert(oparg >= FVC_STR && oparg <= FVC_ASCII);
            conv_fn = _PyEval_ConversionFuncs[oparg];
            PyObject *result_o = conv_fn(PyStackRef_AsPyObjectBorrow(value));
            PyStackRef_CLOSE(value);
            ERROR_IF(result_o == NULL, error);
            result = PyStackRef_FromPyObjectSteal(result_o);
        }

        inst(FORMAT_SIMPLE, (value -- res)) {
            PyObject *value_o = PyStackRef_AsPyObjectBorrow(value);
            /* If value is a unicode object, then we know the result
             * of format(value) is value itself. */
            if (!PyUnicode_CheckExact(value_o)) {
                PyObject *res_o = PyObject_Format(value_o, NULL);
                PyStackRef_CLOSE(value);
                ERROR_IF(res_o == NULL, error);
                res = PyStackRef_FromPyObjectSteal(res_o);
            }
            else {
                res = value;
                DEAD(value);
            }
        }

        inst(FORMAT_WITH_SPEC, (value, fmt_spec -- res)) {
            PyObject *res_o = PyObject_Format(PyStackRef_AsPyObjectBorrow(value), PyStackRef_AsPyObjectBorrow(fmt_spec));
            DECREF_INPUTS();
            ERROR_IF(res_o == NULL, error);
            res = PyStackRef_FromPyObjectSteal(res_o);
        }

        pure inst(COPY, (bottom, unused[oparg-1] -- bottom, unused[oparg-1], top)) {
            assert(oparg > 0);
            top = PyStackRef_DUP(bottom);
        }

        specializing op(_SPECIALIZE_BINARY_OP, (counter/1, lhs, rhs -- lhs, rhs)) {
            #if ENABLE_SPECIALIZATION_FT
            if (ADAPTIVE_COUNTER_TRIGGERS(counter)) {
                next_instr = this_instr;
                _Py_Specialize_BinaryOp(lhs, rhs, next_instr, oparg, LOCALS_ARRAY);
                DISPATCH_SAME_OPARG();
            }
            OPCODE_DEFERRED_INC(BINARY_OP);
            ADVANCE_ADAPTIVE_COUNTER(this_instr[1].counter);
            #endif  /* ENABLE_SPECIALIZATION_FT */
            assert(NB_ADD <= oparg);
            assert(oparg <= NB_OPARG_LAST);
        }

        op(_BINARY_OP, (lhs, rhs -- res)) {
            PyObject *lhs_o = PyStackRef_AsPyObjectBorrow(lhs);
            PyObject *rhs_o = PyStackRef_AsPyObjectBorrow(rhs);

            assert(_PyEval_BinaryOps[oparg]);
            PyObject *res_o = _PyEval_BinaryOps[oparg](lhs_o, rhs_o);
            if (res_o == NULL) {
                ERROR_NO_POP();
            }
            res = PyStackRef_FromPyObjectSteal(res_o);
            DECREF_INPUTS();
        }

        macro(BINARY_OP) = _SPECIALIZE_BINARY_OP + unused/4 + _BINARY_OP;

        pure inst(SWAP, (bottom[1], unused[oparg-2], top[1] --
                    bottom[1], unused[oparg-2], top[1])) {
            _PyStackRef temp = bottom[0];
            bottom[0] = top[0];
            top[0] = temp;
            assert(oparg >= 2);
        }

        inst(INSTRUMENTED_LINE, ( -- )) {
            int original_opcode = 0;
            if (tstate->tracing) {
                PyCodeObject *code = _PyFrame_GetCode(frame);
                int index = (int)(this_instr - _PyFrame_GetBytecode(frame));
                original_opcode = code->_co_monitoring->lines->data[index*code->_co_monitoring->lines->bytes_per_entry];
                next_instr = this_instr;
            } else {
                original_opcode = _Py_call_instrumentation_line(
                        tstate, frame, this_instr, prev_instr);
                if (original_opcode < 0) {
                    next_instr = this_instr+1;
                    goto error;
                }
                next_instr = frame->instr_ptr;
                if (next_instr != this_instr) {
                    DISPATCH();
                }
            }
            if (_PyOpcode_Caches[original_opcode]) {
                _PyBinaryOpCache *cache = (_PyBinaryOpCache *)(next_instr+1);
                /* Prevent the underlying instruction from specializing
                * and overwriting the instrumentation. */
                PAUSE_ADAPTIVE_COUNTER(cache->counter);
            }
            opcode = original_opcode;
            DISPATCH_GOTO();
        }

        inst(INSTRUMENTED_INSTRUCTION, ( -- )) {
            int next_opcode = _Py_call_instrumentation_instruction(
                tstate, frame, this_instr);
            ERROR_IF(next_opcode < 0, error);
            next_instr = this_instr;
            if (_PyOpcode_Caches[next_opcode]) {
                PAUSE_ADAPTIVE_COUNTER(next_instr[1].counter);
            }
            assert(next_opcode > 0 && next_opcode < 256);
            opcode = next_opcode;
            DISPATCH_GOTO();
        }

        inst(INSTRUMENTED_JUMP_FORWARD, ( -- )) {
            INSTRUMENTED_JUMP(this_instr, next_instr + oparg, PY_MONITORING_EVENT_JUMP);
        }

        op(_MONITOR_JUMP_BACKWARD, (-- )) {
            INSTRUMENTED_JUMP(this_instr, next_instr - oparg, PY_MONITORING_EVENT_JUMP);
        }

        inst(INSTRUMENTED_NOT_TAKEN, ( -- )) {
            (void)this_instr; // INSTRUMENTED_JUMP requires this_instr
            INSTRUMENTED_JUMP(prev_instr, next_instr, PY_MONITORING_EVENT_BRANCH_LEFT);
        }

        macro(INSTRUMENTED_JUMP_BACKWARD) =
            unused/1 +
            _CHECK_PERIODIC +
            _MONITOR_JUMP_BACKWARD;

        inst(INSTRUMENTED_POP_JUMP_IF_TRUE, (unused/1 -- )) {
            _PyStackRef cond = POP();
            assert(PyStackRef_BoolCheck(cond));
            int jump = PyStackRef_IsTrue(cond);
            RECORD_BRANCH_TAKEN(this_instr[1].cache, jump);
            if (jump) {
                INSTRUMENTED_JUMP(this_instr, next_instr + oparg, PY_MONITORING_EVENT_BRANCH_RIGHT);
            }
        }

        inst(INSTRUMENTED_POP_JUMP_IF_FALSE, (unused/1 -- )) {
            _PyStackRef cond = POP();
            assert(PyStackRef_BoolCheck(cond));
            int jump = PyStackRef_IsFalse(cond);
            RECORD_BRANCH_TAKEN(this_instr[1].cache, jump);
            if (jump) {
                INSTRUMENTED_JUMP(this_instr, next_instr + oparg, PY_MONITORING_EVENT_BRANCH_RIGHT);
            }
        }

        inst(INSTRUMENTED_POP_JUMP_IF_NONE, (unused/1 -- )) {
            _PyStackRef value_stackref = POP();
            int jump = PyStackRef_IsNone(value_stackref);
            RECORD_BRANCH_TAKEN(this_instr[1].cache, jump);
            if (jump) {
                INSTRUMENTED_JUMP(this_instr, next_instr + oparg, PY_MONITORING_EVENT_BRANCH_RIGHT);
            }
            else {
                PyStackRef_CLOSE(value_stackref);
            }
        }

        inst(INSTRUMENTED_POP_JUMP_IF_NOT_NONE, (unused/1 -- )) {
            _PyStackRef value_stackref = POP();
            int jump = !PyStackRef_IsNone(value_stackref);
            RECORD_BRANCH_TAKEN(this_instr[1].cache, jump);
            if (jump) {
                PyStackRef_CLOSE(value_stackref);
                INSTRUMENTED_JUMP(this_instr, next_instr + oparg, PY_MONITORING_EVENT_BRANCH_RIGHT);
            }
        }

        tier1 inst(EXTENDED_ARG, ( -- )) {
            assert(oparg);
            opcode = next_instr->op.code;
            oparg = oparg << 8 | next_instr->op.arg;
            PRE_DISPATCH_GOTO();
            DISPATCH_GOTO();
        }

        tier1 inst(CACHE, (--)) {
            assert(0 && "Executing a cache.");
            Py_FatalError("Executing a cache.");
        }

        tier1 inst(RESERVED, (--)) {
            assert(0 && "Executing RESERVED instruction.");
            Py_FatalError("Executing RESERVED instruction.");
        }

        ///////// Tier-2 only opcodes /////////

        op (_GUARD_IS_TRUE_POP, (flag -- )) {
            int is_true = PyStackRef_IsTrue(flag);
            DEAD(flag);
            SYNC_SP();
            EXIT_IF(!is_true);
        }

        op (_GUARD_IS_FALSE_POP, (flag -- )) {
            int is_false = PyStackRef_IsFalse(flag);
            DEAD(flag);
            SYNC_SP();
            EXIT_IF(!is_false);
        }

        op (_GUARD_IS_NONE_POP, (val -- )) {
            int is_none = PyStackRef_IsNone(val);
            if (!is_none) {
                PyStackRef_CLOSE(val);
                SYNC_SP();
                EXIT_IF(1);
            }
            DEAD(val);
        }

        op (_GUARD_IS_NOT_NONE_POP, (val -- )) {
            int is_none = PyStackRef_IsNone(val);
            PyStackRef_CLOSE(val);
            SYNC_SP();
            EXIT_IF(is_none);
        }

        op(_JUMP_TO_TOP, (--)) {
            JUMP_TO_JUMP_TARGET();
        }

        tier2 op(_SET_IP, (instr_ptr/4 --)) {
            frame->instr_ptr = (_Py_CODEUNIT *)instr_ptr;
        }

        tier2 op(_CHECK_STACK_SPACE_OPERAND, (framesize/2 --)) {
            assert(framesize <= INT_MAX);
            DEOPT_IF(!_PyThreadState_HasStackSpace(tstate, framesize));
            DEOPT_IF(tstate->py_recursion_remaining <= 1);
        }

        op(_SAVE_RETURN_OFFSET, (--)) {
            #if TIER_ONE
            frame->return_offset = (uint16_t)(next_instr - this_instr);
            #endif
            #if TIER_TWO
            frame->return_offset = oparg;
            #endif
        }

        tier2 op(_EXIT_TRACE, (exit_p/4 --)) {
            _PyExitData *exit = (_PyExitData *)exit_p;
            PyCodeObject *code = _PyFrame_GetCode(frame);
            _Py_CODEUNIT *target = _PyFrame_GetBytecode(frame) + exit->target;
        #if defined(Py_DEBUG) && !defined(_Py_JIT)
            OPT_HIST(trace_uop_execution_counter, trace_run_length_hist);
            if (frame->lltrace >= 2) {
                printf("SIDE EXIT: [UOp ");
                _PyUOpPrint(&next_uop[-1]);
                printf(", exit %lu, temp %d, target %d -> %s]\n",
                    exit - current_executor->exits, exit->temperature.value_and_backoff,
                    (int)(target - _PyFrame_GetBytecode(frame)),
                    _PyOpcode_OpName[target->op.code]);
            }
        #endif
            if (exit->executor && !exit->executor->vm_data.valid) {
                exit->temperature = initial_temperature_backoff_counter();
                Py_CLEAR(exit->executor);
            }
            tstate->previous_executor = (PyObject *)current_executor;
            if (exit->executor == NULL) {
                _Py_BackoffCounter temperature = exit->temperature;
                if (!backoff_counter_triggers(temperature)) {
                    exit->temperature = advance_backoff_counter(temperature);
                    GOTO_TIER_ONE(target);
                }
                _PyExecutorObject *executor;
                if (target->op.code == ENTER_EXECUTOR) {
                    executor = code->co_executors->executors[target->op.arg];
                    Py_INCREF(executor);
                }
                else {
                    int chain_depth = current_executor->vm_data.chain_depth + 1;
                    int optimized = _PyOptimizer_Optimize(frame, target, &executor, chain_depth);
                    if (optimized <= 0) {
                        exit->temperature = restart_backoff_counter(temperature);
                        GOTO_TIER_ONE(optimized < 0 ? NULL : target);
                    }
                    exit->temperature = initial_temperature_backoff_counter();
                }
                exit->executor = executor;
            }
            Py_INCREF(exit->executor);
            GOTO_TIER_TWO(exit->executor);
        }

        tier2 op(_CHECK_VALIDITY, (--)) {
            DEOPT_IF(!current_executor->vm_data.valid);
        }

        tier2 pure op(_LOAD_CONST_INLINE, (ptr/4 -- value)) {
            value = PyStackRef_FromPyObjectNew(ptr);
        }

        tier2 pure op (_POP_TOP_LOAD_CONST_INLINE, (ptr/4, pop -- value)) {
            PyStackRef_CLOSE(pop);
            value = PyStackRef_FromPyObjectNew(ptr);
        }

        tier2 pure op(_LOAD_CONST_INLINE_BORROW, (ptr/4 -- value)) {
            value = PyStackRef_FromPyObjectImmortal(ptr);
        }

        tier2 pure op (_POP_TOP_LOAD_CONST_INLINE_BORROW, (ptr/4, pop -- value)) {
            PyStackRef_CLOSE(pop);
            value = PyStackRef_FromPyObjectImmortal(ptr);
        }

        tier2 op(_CHECK_FUNCTION, (func_version/2 -- )) {
            assert(PyStackRef_FunctionCheck(frame->f_funcobj));
            PyFunctionObject *func = (PyFunctionObject *)PyStackRef_AsPyObjectBorrow(frame->f_funcobj);
            DEOPT_IF(func->func_version != func_version);
        }

        tier2 op(_START_EXECUTOR, (executor/4 --)) {
            Py_CLEAR(tstate->previous_executor);
#ifndef _Py_JIT
            current_executor = (_PyExecutorObject*)executor;
#endif
            assert(((_PyExecutorObject *)executor)->vm_data.valid);
        }

        tier2 op(_MAKE_WARM, (--)) {
            current_executor->vm_data.warm = true;
            // It's okay if this ends up going negative.
            if (--tstate->interp->trace_run_counter == 0) {
                _Py_set_eval_breaker_bit(tstate, _PY_EVAL_JIT_INVALIDATE_COLD_BIT);
            }
        }

        tier2 op(_FATAL_ERROR, (--)) {
            assert(0);
            Py_FatalError("Fatal error uop executed.");
        }

        tier2 op(_CHECK_VALIDITY_AND_SET_IP, (instr_ptr/4 --)) {
            DEOPT_IF(!current_executor->vm_data.valid);
            frame->instr_ptr = (_Py_CODEUNIT *)instr_ptr;
        }

        tier2 op(_DEOPT, (--)) {
            tstate->previous_executor = (PyObject *)current_executor;
            GOTO_TIER_ONE(_PyFrame_GetBytecode(frame) + CURRENT_TARGET());
        }

        tier2 op(_ERROR_POP_N, (target/2 --)) {
            tstate->previous_executor = (PyObject *)current_executor;
            assert(oparg == 0);
            frame->instr_ptr = _PyFrame_GetBytecode(frame) + target;
            SYNC_SP();
            GOTO_TIER_ONE(NULL);
        }

        /* Progress is guaranteed if we DEOPT on the eval breaker, because
         * ENTER_EXECUTOR will not re-enter tier 2 with the eval breaker set. */
        tier2 op(_TIER2_RESUME_CHECK, (--)) {
#if defined(__EMSCRIPTEN__)
            DEOPT_IF(_Py_emscripten_signal_clock == 0);
            _Py_emscripten_signal_clock -= Py_EMSCRIPTEN_SIGNAL_HANDLING;
#endif
            uintptr_t eval_breaker = _Py_atomic_load_uintptr_relaxed(&tstate->eval_breaker);
            DEOPT_IF(eval_breaker & _PY_EVAL_EVENTS_MASK);
            assert(tstate->tracing || eval_breaker == FT_ATOMIC_LOAD_UINTPTR_ACQUIRE(_PyFrame_GetCode(frame)->_co_instrumentation_version));
        }

        label(pop_4_error) {
            STACK_SHRINK(4);
            goto error;
        }

        label(pop_3_error) {
            STACK_SHRINK(3);
            goto error;
        }

        label(pop_2_error) {
            STACK_SHRINK(2);
            goto error;
        }

        label(pop_1_error) {
            STACK_SHRINK(1);
            goto error;
        }

        label(error) {
            /* Double-check exception status. */
#ifdef NDEBUG
            if (!_PyErr_Occurred(tstate)) {
            _PyErr_SetString(tstate, PyExc_SystemError,
                             "error return without exception set");
        }
#else
            assert(_PyErr_Occurred(tstate));
#endif

            /* Log traceback info. */
            assert(frame->owner != FRAME_OWNED_BY_INTERPRETER);
            if (!_PyFrame_IsIncomplete(frame)) {
                PyFrameObject *f = _PyFrame_GetFrameObject(frame);
                if (f != NULL) {
                    PyTraceBack_Here(f);
                }
            }
            _PyEval_MonitorRaise(tstate, frame, next_instr-1);
            goto exception_unwind;
        }

        spilled label(exception_unwind) {
            /* We can't use frame->instr_ptr here, as RERAISE may have set it */
            int offset = INSTR_OFFSET()-1;
            int level, handler, lasti;
            int handled = get_exception_handler(_PyFrame_GetCode(frame), offset, &level, &handler, &lasti);
            if (handled == 0) {
                // No handlers, so exit.
                assert(_PyErr_Occurred(tstate));
                /* Pop remaining stack entries. */
                _PyStackRef *stackbase = _PyFrame_Stackbase(frame);
                while (frame->stackpointer > stackbase) {
                    _PyStackRef ref = _PyFrame_StackPop(frame);
                    PyStackRef_XCLOSE(ref);
                }
                monitor_unwind(tstate, frame, next_instr-1);
                goto exit_unwind;
            }
            assert(STACK_LEVEL() >= level);
            _PyStackRef *new_top = _PyFrame_Stackbase(frame) + level;
            assert(frame->stackpointer >= new_top);
            while (frame->stackpointer > new_top) {
                _PyStackRef ref = _PyFrame_StackPop(frame);
                PyStackRef_XCLOSE(ref);
            }
            if (lasti) {
                int frame_lasti = _PyInterpreterFrame_LASTI(frame);
                PyObject *lasti = PyLong_FromLong(frame_lasti);
                if (lasti == NULL) {
                    goto exception_unwind;
                }
                _PyFrame_StackPush(frame, PyStackRef_FromPyObjectSteal(lasti));
            }

            /* Make the raw exception data
                available to the handler,
                so a program can emulate the
                Python main loop. */
            PyObject *exc = _PyErr_GetRaisedException(tstate);
            _PyFrame_StackPush(frame, PyStackRef_FromPyObjectSteal(exc));
            next_instr = _PyFrame_GetBytecode(frame) + handler;

            int err = monitor_handled(tstate, frame, next_instr, exc);
            if (err < 0) {
                goto exception_unwind;
            }
            /* Resume normal execution */
#ifdef Py_DEBUG
            if (frame->lltrace >= 5) {
                lltrace_resume_frame(frame);
            }
#endif
            RELOAD_STACK();
#if Py_TAIL_CALL_INTERP
            int opcode;
#endif
            DISPATCH();
        }

        spilled label(exit_unwind) {
            assert(_PyErr_Occurred(tstate));
            _Py_LeaveRecursiveCallPy(tstate);
            assert(frame->owner != FRAME_OWNED_BY_INTERPRETER);
            // GH-99729: We need to unlink the frame *before* clearing it:
            _PyInterpreterFrame *dying = frame;
            frame = tstate->current_frame = dying->previous;
            _PyEval_FrameClearAndPop(tstate, dying);
            frame->return_offset = 0;
            if (frame->owner == FRAME_OWNED_BY_INTERPRETER) {
                /* Restore previous frame and exit */
                tstate->current_frame = frame->previous;
                return NULL;
            }
            next_instr = frame->instr_ptr;
            RELOAD_STACK();
            goto error;
        }

        spilled label(start_frame) {
            int too_deep = _Py_EnterRecursivePy(tstate);
            if (too_deep) {
                goto exit_unwind;
            }
            next_instr = frame->instr_ptr;
        #ifdef Py_DEBUG
            int lltrace = maybe_lltrace_resume_frame(frame, GLOBALS());
            if (lltrace < 0) {
                JUMP_TO_LABEL(exit_unwind);
            }
            frame->lltrace = lltrace;
            /* _PyEval_EvalFrameDefault() must not be called with an exception set,
            because it can clear it (directly or indirectly) and so the
            caller loses its exception */
            assert(!_PyErr_Occurred(tstate));
        #endif
            RELOAD_STACK();
#if Py_TAIL_CALL_INTERP
            int opcode;
#endif
            DISPATCH();
        }



// END BYTECODES //

    }
 dispatch_opcode:
 error:
 exception_unwind:
 exit_unwind:
 handle_eval_breaker:
 resume_frame:
 start_frame:
 unbound_local_error:
    ;
}

// Future families go below this point //<|MERGE_RESOLUTION|>--- conflicted
+++ resolved
@@ -1125,12 +1125,7 @@
         // is pushed to a different frame, the callers' frame.
         inst(RETURN_VALUE, (retval -- res)) {
             assert(frame->owner != FRAME_OWNED_BY_INTERPRETER);
-<<<<<<< HEAD
-            _PyStackRef temp = _PyStackRef_NewIfBorrowedOrSteal(retval);
-=======
-            _PyStackRef temp = retval;
-            assert(PyStackRef_IsHeapSafe(temp));
->>>>>>> 1a8e5742
+            _PyStackRef temp = PyStackRef_MakeHeapSafe(temp);
             DEAD(retval);
             SAVE_STACK();
             assert(EMPTY());
