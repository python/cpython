// This file contains instruction definitions.
// It is read by generators stored in Tools/cases_generator/
// to generate Python/generated_cases.c.h and others.
// Note that there is some dummy C code at the top and bottom of the file
// to fool text editors like VS Code into believing this is valid C code.
// The actual instruction definitions start at // BEGIN BYTECODES //.
// See Tools/cases_generator/README.md for more information.

#include "Python.h"
#include "pycore_abstract.h"      // _PyIndex_Check()
#include "pycore_backoff.h"
#include "pycore_cell.h"          // PyCell_GetRef()
#include "pycore_code.h"
#include "pycore_emscripten_signal.h"  // _Py_CHECK_EMSCRIPTEN_SIGNALS
#include "pycore_function.h"
#include "pycore_instruments.h"
#include "pycore_intrinsics.h"
#include "pycore_long.h"          // _PyLong_GetZero()
#include "pycore_moduleobject.h"  // PyModuleObject
#include "pycore_object.h"        // _PyObject_GC_TRACK()
#include "pycore_opcode_metadata.h"  // uop names
#include "pycore_opcode_utils.h"  // MAKE_FUNCTION_*
#include "pycore_pyatomic_ft_wrappers.h" // FT_ATOMIC_*
#include "pycore_pyerrors.h"      // _PyErr_GetRaisedException()
#include "pycore_pystate.h"       // _PyInterpreterState_GET()
#include "pycore_range.h"         // _PyRangeIterObject
#include "pycore_setobject.h"     // _PySet_NextEntry()
#include "pycore_sliceobject.h"   // _PyBuildSlice_ConsumeRefs
#include "pycore_sysmodule.h"     // _PySys_Audit()
#include "pycore_tuple.h"         // _PyTuple_ITEMS()
#include "pycore_typeobject.h"    // _PySuper_Lookup()

#include "pycore_dict.h"
#include "dictobject.h"
#include "pycore_frame.h"
#include "opcode.h"
#include "optimizer.h"
#include "pydtrace.h"
#include "setobject.h"


#define USE_COMPUTED_GOTOS 0
#include "ceval_macros.h"

/* Flow control macros */
#define GO_TO_INSTRUCTION(instname) ((void)0)

#define inst(name, ...) case name:
#define op(name, ...) /* NAME is ignored */
#define macro(name) static int MACRO_##name
#define super(name) static int SUPER_##name
#define family(name, ...) static int family_##name
#define pseudo(name) static int pseudo_##name

/* Annotations */
#define guard
#define override
#define specializing
#define split
#define replicate(TIMES)

// Dummy variables for stack effects.
static PyObject *value, *value1, *value2, *left, *right, *res, *sum, *prod, *sub;
static PyObject *container, *start, *stop, *v, *lhs, *rhs, *res2;
static PyObject *list, *tuple, *dict, *owner, *set, *str, *tup, *map, *keys;
static PyObject *exit_func, *lasti, *val, *retval, *obj, *iter, *exhausted;
static PyObject *aiter, *awaitable, *iterable, *w, *exc_value, *bc, *locals;
static PyObject *orig, *excs, *update, *b, *fromlist, *level, *from;
static PyObject **pieces, **values;
static size_t jump;
// Dummy variables for cache effects
static uint16_t invert, counter, index, hint;
#define unused 0  // Used in a macro def, can't be static
static uint32_t type_version;
static _PyExecutorObject *current_executor;

static PyObject *
dummy_func(
    PyThreadState *tstate,
    _PyInterpreterFrame *frame,
    unsigned char opcode,
    unsigned int oparg,
    _Py_CODEUNIT *next_instr,
    PyObject **stack_pointer,
    int throwflag,
    PyObject *args[]
)
{
    // Dummy labels.
    pop_1_error:
    // Dummy locals.
    PyObject *dummy;
    _Py_CODEUNIT *this_instr;
    PyObject *attr;
    PyObject *attrs;
    PyObject *bottom;
    PyObject *callable;
    PyObject *callargs;
    PyObject *codeobj;
    PyObject *cond;
    PyObject *descr;
    _PyInterpreterFrame  entry_frame;
    PyObject *exc;
    PyObject *exit;
    PyObject *fget;
    PyObject *fmt_spec;
    PyObject *func;
    uint32_t func_version;
    PyObject *getattribute;
    PyObject *kwargs;
    PyObject *kwdefaults;
    PyObject *len_o;
    PyObject *match;
    PyObject *match_type;
    PyObject *method;
    PyObject *mgr;
    Py_ssize_t min_args;
    PyObject *names;
    PyObject *new_exc;
    PyObject *next;
    PyObject *none;
    PyObject *null;
    PyObject *prev_exc;
    PyObject *receiver;
    PyObject *rest;
    int result;
    PyObject *self;
    PyObject *seq;
    PyObject *slice;
    PyObject *step;
    PyObject *subject;
    PyObject *top;
    PyObject *type;
    PyObject *typevars;
    PyObject *val0;
    PyObject *val1;
    int values_or_none;

    switch (opcode) {

// BEGIN BYTECODES //
        pure inst(NOP, (--)) {
        }

        family(RESUME, 0) = {
            RESUME_CHECK,
        };

        tier1 inst(RESUME, (--)) {
            assert(frame == tstate->current_frame);
            if (tstate->tracing == 0) {
                uintptr_t global_version =
                    _Py_atomic_load_uintptr_relaxed(&tstate->eval_breaker) &
                    ~_PY_EVAL_EVENTS_MASK;
                PyCodeObject* code = _PyFrame_GetCode(frame);
                uintptr_t code_version = FT_ATOMIC_LOAD_UINTPTR_ACQUIRE(code->_co_instrumentation_version);
                assert((code_version & 255) == 0);
                if (code_version != global_version) {
                    int err = _Py_Instrument(_PyFrame_GetCode(frame), tstate->interp);
                    ERROR_IF(err, error);
                    next_instr = this_instr;
                    DISPATCH();
                }
                assert(this_instr->op.code == RESUME ||
                       this_instr->op.code == RESUME_CHECK ||
                       this_instr->op.code == INSTRUMENTED_RESUME ||
                       this_instr->op.code == ENTER_EXECUTOR);
                if (this_instr->op.code == RESUME) {
                    #if ENABLE_SPECIALIZATION
                    FT_ATOMIC_STORE_UINT8_RELAXED(this_instr->op.code, RESUME_CHECK);
                    #endif  /* ENABLE_SPECIALIZATION */
                }
            }
            if ((oparg & RESUME_OPARG_LOCATION_MASK) < RESUME_AFTER_YIELD_FROM) {
                CHECK_EVAL_BREAKER();
            }
        }

        inst(RESUME_CHECK, (--)) {
#if defined(__EMSCRIPTEN__)
            DEOPT_IF(_Py_emscripten_signal_clock == 0);
            _Py_emscripten_signal_clock -= Py_EMSCRIPTEN_SIGNAL_HANDLING;
#endif
            uintptr_t eval_breaker = _Py_atomic_load_uintptr_relaxed(&tstate->eval_breaker);
            uintptr_t version = FT_ATOMIC_LOAD_UINTPTR_ACQUIRE(_PyFrame_GetCode(frame)->_co_instrumentation_version);
            assert((version & _PY_EVAL_EVENTS_MASK) == 0);
            DEOPT_IF(eval_breaker != version);
        }

        inst(INSTRUMENTED_RESUME, (--)) {
            uintptr_t global_version = _Py_atomic_load_uintptr_relaxed(&tstate->eval_breaker) & ~_PY_EVAL_EVENTS_MASK;
            uintptr_t code_version = FT_ATOMIC_LOAD_UINTPTR_ACQUIRE(_PyFrame_GetCode(frame)->_co_instrumentation_version);
            if (code_version != global_version && tstate->tracing == 0) {
                if (_Py_Instrument(_PyFrame_GetCode(frame), tstate->interp)) {
                    ERROR_NO_POP();
                }
                next_instr = this_instr;
            }
            else {
                if ((oparg & RESUME_OPARG_LOCATION_MASK) < RESUME_AFTER_YIELD_FROM) {
                    CHECK_EVAL_BREAKER();
                }
                _PyFrame_SetStackPointer(frame, stack_pointer);
                int err = _Py_call_instrumentation(
                        tstate, oparg > 0, frame, this_instr);
                stack_pointer = _PyFrame_GetStackPointer(frame);
                ERROR_IF(err, error);
                if (frame->instr_ptr != this_instr) {
                    /* Instrumentation has jumped */
                    next_instr = frame->instr_ptr;
                    DISPATCH();
                }
            }
        }

        pseudo(LOAD_CLOSURE, (-- unused)) = {
            LOAD_FAST,
        };

        inst(LOAD_FAST_CHECK, (-- value)) {
            _PyStackRef value_s = GETLOCAL(oparg);
            if (PyStackRef_IsNull(value_s)) {
                _PyEval_FormatExcCheckArg(tstate, PyExc_UnboundLocalError,
                    UNBOUNDLOCAL_ERROR_MSG,
                    PyTuple_GetItem(_PyFrame_GetCode(frame)->co_localsplusnames, oparg)
                );
                ERROR_IF(1, error);
            }
            value = PyStackRef_DUP(value_s);
        }

        replicate(8) pure inst(LOAD_FAST, (-- value)) {
            assert(!PyStackRef_IsNull(GETLOCAL(oparg)));
            value = PyStackRef_DUP(GETLOCAL(oparg));
        }

        inst(LOAD_FAST_AND_CLEAR, (-- value)) {
            value = GETLOCAL(oparg);
            // do not use SETLOCAL here, it decrefs the old value
            GETLOCAL(oparg) = PyStackRef_NULL;
        }

        inst(LOAD_FAST_LOAD_FAST, ( -- value1, value2)) {
            uint32_t oparg1 = oparg >> 4;
            uint32_t oparg2 = oparg & 15;
            value1 = PyStackRef_DUP(GETLOCAL(oparg1));
            value2 = PyStackRef_DUP(GETLOCAL(oparg2));
        }

        pure inst(LOAD_CONST, (-- value)) {
            value = PyStackRef_FromPyObjectNew(GETITEM(FRAME_CO_CONSTS, oparg));
        }

        replicate(8) inst(STORE_FAST, (value --)) {
            SETLOCAL(oparg, value);
        }

        pseudo(STORE_FAST_MAYBE_NULL, (unused --)) = {
            STORE_FAST,
        };

        inst(STORE_FAST_LOAD_FAST, (value1 -- value2)) {
            uint32_t oparg1 = oparg >> 4;
            uint32_t oparg2 = oparg & 15;
            SETLOCAL(oparg1, value1);
            value2 = PyStackRef_DUP(GETLOCAL(oparg2));
        }

        inst(STORE_FAST_STORE_FAST, (value2, value1 --)) {
            uint32_t oparg1 = oparg >> 4;
            uint32_t oparg2 = oparg & 15;
            SETLOCAL(oparg1, value1);
            SETLOCAL(oparg2, value2);
        }

        pure inst(POP_TOP, (value --)) {
            DECREF_INPUTS();
        }

        pure inst(PUSH_NULL, (-- res)) {
            res = PyStackRef_NULL;
        }

        macro(END_FOR) = POP_TOP;

        tier1 inst(INSTRUMENTED_END_FOR, (receiver, value -- receiver)) {
            /* Need to create a fake StopIteration error here,
             * to conform to PEP 380 */
            if (PyStackRef_GenCheck(receiver)) {
                if (monitor_stop_iteration(tstate, frame, this_instr, PyStackRef_AsPyObjectBorrow(value))) {
                    ERROR_NO_POP();
                }
            }
            DECREF_INPUTS();
        }

        pure inst(END_SEND, (receiver, value -- value)) {
            (void)receiver;
            PyStackRef_CLOSE(receiver);
        }

        tier1 inst(INSTRUMENTED_END_SEND, (receiver, value -- value)) {
            PyObject *receiver_o = PyStackRef_AsPyObjectBorrow(receiver);
            if (PyGen_Check(receiver_o) || PyCoro_CheckExact(receiver_o)) {
                if (monitor_stop_iteration(tstate, frame, this_instr, PyStackRef_AsPyObjectBorrow(value))) {
                    ERROR_NO_POP();
                }
            }
            PyStackRef_CLOSE(receiver);
        }

        inst(UNARY_NEGATIVE, (value -- res)) {
            PyObject *res_o = PyNumber_Negative(PyStackRef_AsPyObjectBorrow(value));
            DECREF_INPUTS();
            ERROR_IF(res_o == NULL, error);
            res = PyStackRef_FromPyObjectSteal(res_o);
        }

        pure inst(UNARY_NOT, (value -- res)) {
            assert(PyStackRef_BoolCheck(value));
            res = PyStackRef_Is(value, PyStackRef_False)
                ? PyStackRef_True : PyStackRef_False;
        }

        family(TO_BOOL, INLINE_CACHE_ENTRIES_TO_BOOL) = {
            TO_BOOL_ALWAYS_TRUE,
            TO_BOOL_BOOL,
            TO_BOOL_INT,
            TO_BOOL_LIST,
            TO_BOOL_NONE,
            TO_BOOL_STR,
        };

        specializing op(_SPECIALIZE_TO_BOOL, (counter/1, value -- value)) {
            #if ENABLE_SPECIALIZATION
            if (ADAPTIVE_COUNTER_TRIGGERS(counter)) {
                next_instr = this_instr;
                _Py_Specialize_ToBool(value, next_instr);
                DISPATCH_SAME_OPARG();
            }
            STAT_INC(TO_BOOL, deferred);
            ADVANCE_ADAPTIVE_COUNTER(this_instr[1].counter);
            #endif  /* ENABLE_SPECIALIZATION */
        }

        op(_TO_BOOL, (value -- res)) {
            int err = PyObject_IsTrue(PyStackRef_AsPyObjectBorrow(value));
            DECREF_INPUTS();
            ERROR_IF(err < 0, error);
            res = err ? PyStackRef_True : PyStackRef_False;
        }

        macro(TO_BOOL) = _SPECIALIZE_TO_BOOL + unused/2 + _TO_BOOL;

        inst(TO_BOOL_BOOL, (unused/1, unused/2, value -- value)) {
            EXIT_IF(!PyStackRef_BoolCheck(value));
            STAT_INC(TO_BOOL, hit);
        }

        inst(TO_BOOL_INT, (unused/1, unused/2, value -- res)) {
            PyObject *value_o = PyStackRef_AsPyObjectBorrow(value);
            EXIT_IF(!PyLong_CheckExact(value_o));
            STAT_INC(TO_BOOL, hit);
            if (_PyLong_IsZero((PyLongObject *)value_o)) {
                assert(_Py_IsImmortal(value_o));
                res = PyStackRef_False;
            }
            else {
                DECREF_INPUTS();
                res = PyStackRef_True;
            }
        }

        inst(TO_BOOL_LIST, (unused/1, unused/2, value -- res)) {
            PyObject *value_o = PyStackRef_AsPyObjectBorrow(value);
            EXIT_IF(!PyList_CheckExact(value_o));
            STAT_INC(TO_BOOL, hit);
            res = Py_SIZE(value_o) ? PyStackRef_True : PyStackRef_False;
            DECREF_INPUTS();
        }

        inst(TO_BOOL_NONE, (unused/1, unused/2, value -- res)) {
            // This one is a bit weird, because we expect *some* failures:
            EXIT_IF(!PyStackRef_Is(value, PyStackRef_None));
            STAT_INC(TO_BOOL, hit);
            res = PyStackRef_False;
        }

        inst(TO_BOOL_STR, (unused/1, unused/2, value -- res)) {
            PyObject *value_o = PyStackRef_AsPyObjectBorrow(value);
            EXIT_IF(!PyUnicode_CheckExact(value_o));
            STAT_INC(TO_BOOL, hit);
            if (value_o == &_Py_STR(empty)) {
                assert(_Py_IsImmortal(value_o));
                res = PyStackRef_False;
            }
            else {
                assert(Py_SIZE(value_o));
                DECREF_INPUTS();
                res = PyStackRef_True;
            }
        }

        op(_REPLACE_WITH_TRUE, (value -- res)) {
            DECREF_INPUTS();
            res = PyStackRef_True;
        }

        macro(TO_BOOL_ALWAYS_TRUE) =
            unused/1 +
            _GUARD_TYPE_VERSION +
            _REPLACE_WITH_TRUE;

        inst(UNARY_INVERT, (value -- res)) {
            PyObject *res_o = PyNumber_Invert(PyStackRef_AsPyObjectBorrow(value));
            DECREF_INPUTS();
            ERROR_IF(res_o == NULL, error);
            res = PyStackRef_FromPyObjectSteal(res_o);
        }

        family(BINARY_OP, INLINE_CACHE_ENTRIES_BINARY_OP) = {
            BINARY_OP_MULTIPLY_INT,
            BINARY_OP_ADD_INT,
            BINARY_OP_SUBTRACT_INT,
            BINARY_OP_MULTIPLY_FLOAT,
            BINARY_OP_ADD_FLOAT,
            BINARY_OP_SUBTRACT_FLOAT,
            BINARY_OP_ADD_UNICODE,
            // BINARY_OP_INPLACE_ADD_UNICODE,  // See comments at that opcode.
        };

        op(_GUARD_BOTH_INT, (left, right -- left, right)) {
            PyObject *left_o = PyStackRef_AsPyObjectBorrow(left);
            PyObject *right_o = PyStackRef_AsPyObjectBorrow(right);
            EXIT_IF(!PyLong_CheckExact(left_o));
            EXIT_IF(!PyLong_CheckExact(right_o));
        }

        op(_GUARD_NOS_INT, (left, unused -- left, unused)) {
            PyObject *left_o = PyStackRef_AsPyObjectBorrow(left);
            EXIT_IF(!PyLong_CheckExact(left_o));
        }

        op(_GUARD_TOS_INT, (value -- value)) {
            PyObject *value_o = PyStackRef_AsPyObjectBorrow(value);
            EXIT_IF(!PyLong_CheckExact(value_o));
        }

        pure op(_BINARY_OP_MULTIPLY_INT, (left, right -- res)) {
            PyObject *left_o = PyStackRef_AsPyObjectBorrow(left);
            PyObject *right_o = PyStackRef_AsPyObjectBorrow(right);

            STAT_INC(BINARY_OP, hit);
            PyObject *res_o = _PyLong_Multiply((PyLongObject *)left_o, (PyLongObject *)right_o);
            _Py_DECREF_SPECIALIZED(right_o, (destructor)PyObject_Free);
            _Py_DECREF_SPECIALIZED(left_o, (destructor)PyObject_Free);
            ERROR_IF(res_o == NULL, error);
            res = PyStackRef_FromPyObjectSteal(res_o);
        }

        pure op(_BINARY_OP_ADD_INT, (left, right -- res)) {
            PyObject *left_o = PyStackRef_AsPyObjectBorrow(left);
            PyObject *right_o = PyStackRef_AsPyObjectBorrow(right);

            STAT_INC(BINARY_OP, hit);
            PyObject *res_o = _PyLong_Add((PyLongObject *)left_o, (PyLongObject *)right_o);
            _Py_DECREF_SPECIALIZED(right_o, (destructor)PyObject_Free);
            _Py_DECREF_SPECIALIZED(left_o, (destructor)PyObject_Free);
            ERROR_IF(res_o == NULL, error);
            res = PyStackRef_FromPyObjectSteal(res_o);
        }

        pure op(_BINARY_OP_SUBTRACT_INT, (left, right -- res)) {
            PyObject *left_o = PyStackRef_AsPyObjectBorrow(left);
            PyObject *right_o = PyStackRef_AsPyObjectBorrow(right);

            STAT_INC(BINARY_OP, hit);
            PyObject *res_o = _PyLong_Subtract((PyLongObject *)left_o, (PyLongObject *)right_o);
            _Py_DECREF_SPECIALIZED(right_o, (destructor)PyObject_Free);
            _Py_DECREF_SPECIALIZED(left_o, (destructor)PyObject_Free);;
            ERROR_IF(res_o == NULL, error);
            res = PyStackRef_FromPyObjectSteal(res_o);
        }

        macro(BINARY_OP_MULTIPLY_INT) =
            _GUARD_BOTH_INT + unused/1 + _BINARY_OP_MULTIPLY_INT;
        macro(BINARY_OP_ADD_INT) =
            _GUARD_BOTH_INT + unused/1 + _BINARY_OP_ADD_INT;
        macro(BINARY_OP_SUBTRACT_INT) =
            _GUARD_BOTH_INT + unused/1 + _BINARY_OP_SUBTRACT_INT;

        op(_GUARD_BOTH_FLOAT, (left, right -- left, right)) {
            PyObject *left_o = PyStackRef_AsPyObjectBorrow(left);
            PyObject *right_o = PyStackRef_AsPyObjectBorrow(right);
            EXIT_IF(!PyFloat_CheckExact(left_o));
            EXIT_IF(!PyFloat_CheckExact(right_o));
        }

        op(_GUARD_NOS_FLOAT, (left, unused -- left, unused)) {
            PyObject *left_o = PyStackRef_AsPyObjectBorrow(left);
            EXIT_IF(!PyFloat_CheckExact(left_o));
        }

        op(_GUARD_TOS_FLOAT, (value -- value)) {
            PyObject *value_o = PyStackRef_AsPyObjectBorrow(value);
            EXIT_IF(!PyFloat_CheckExact(value_o));
        }

        pure op(_BINARY_OP_MULTIPLY_FLOAT, (left, right -- res)) {
            PyObject *left_o = PyStackRef_AsPyObjectBorrow(left);
            PyObject *right_o = PyStackRef_AsPyObjectBorrow(right);

            STAT_INC(BINARY_OP, hit);
            double dres =
                ((PyFloatObject *)left_o)->ob_fval *
                ((PyFloatObject *)right_o)->ob_fval;
            PyObject *res_o;
            DECREF_INPUTS_AND_REUSE_FLOAT(left_o, right_o, dres, res_o);
            res = PyStackRef_FromPyObjectSteal(res_o);
        }

        pure op(_BINARY_OP_ADD_FLOAT, (left, right -- res)) {
            PyObject *left_o = PyStackRef_AsPyObjectBorrow(left);
            PyObject *right_o = PyStackRef_AsPyObjectBorrow(right);

            STAT_INC(BINARY_OP, hit);
            double dres =
                ((PyFloatObject *)left_o)->ob_fval +
                ((PyFloatObject *)right_o)->ob_fval;
            PyObject *res_o;
            DECREF_INPUTS_AND_REUSE_FLOAT(left_o, right_o, dres, res_o);
            res = PyStackRef_FromPyObjectSteal(res_o);
        }

        pure op(_BINARY_OP_SUBTRACT_FLOAT, (left, right -- res)) {
            PyObject *left_o = PyStackRef_AsPyObjectBorrow(left);
            PyObject *right_o = PyStackRef_AsPyObjectBorrow(right);

            STAT_INC(BINARY_OP, hit);
            double dres =
                ((PyFloatObject *)left_o)->ob_fval -
                ((PyFloatObject *)right_o)->ob_fval;
            PyObject *res_o;
            DECREF_INPUTS_AND_REUSE_FLOAT(left_o, right_o, dres, res_o);
            res = PyStackRef_FromPyObjectSteal(res_o);
        }

        macro(BINARY_OP_MULTIPLY_FLOAT) =
            _GUARD_BOTH_FLOAT + unused/1 + _BINARY_OP_MULTIPLY_FLOAT;
        macro(BINARY_OP_ADD_FLOAT) =
            _GUARD_BOTH_FLOAT + unused/1 + _BINARY_OP_ADD_FLOAT;
        macro(BINARY_OP_SUBTRACT_FLOAT) =
            _GUARD_BOTH_FLOAT + unused/1 + _BINARY_OP_SUBTRACT_FLOAT;

        op(_GUARD_BOTH_UNICODE, (left, right -- left, right)) {
            PyObject *left_o = PyStackRef_AsPyObjectBorrow(left);
            PyObject *right_o = PyStackRef_AsPyObjectBorrow(right);

            EXIT_IF(!PyUnicode_CheckExact(left_o));
            EXIT_IF(!PyUnicode_CheckExact(right_o));
        }

        pure op(_BINARY_OP_ADD_UNICODE, (left, right -- res)) {
            PyObject *left_o = PyStackRef_AsPyObjectBorrow(left);
            PyObject *right_o = PyStackRef_AsPyObjectBorrow(right);

            STAT_INC(BINARY_OP, hit);
            PyObject *res_o = PyUnicode_Concat(left_o, right_o);
            _Py_DECREF_SPECIALIZED(left_o, _PyUnicode_ExactDealloc);
            _Py_DECREF_SPECIALIZED(right_o, _PyUnicode_ExactDealloc);
            ERROR_IF(res_o == NULL, error);
            res = PyStackRef_FromPyObjectSteal(res_o);
        }

        macro(BINARY_OP_ADD_UNICODE) =
            _GUARD_BOTH_UNICODE + unused/1 + _BINARY_OP_ADD_UNICODE;

        // This is a subtle one. It's a super-instruction for
        // BINARY_OP_ADD_UNICODE followed by STORE_FAST
        // where the store goes into the left argument.
        // So the inputs are the same as for all BINARY_OP
        // specializations, but there is no output.
        // At the end we just skip over the STORE_FAST.
        op(_BINARY_OP_INPLACE_ADD_UNICODE, (left, right --)) {
            PyObject *left_o = PyStackRef_AsPyObjectBorrow(left);
            PyObject *right_o = PyStackRef_AsPyObjectBorrow(right);

            int next_oparg;
        #if TIER_ONE
            assert(next_instr->op.code == STORE_FAST);
            next_oparg = next_instr->op.arg;
        #else
            next_oparg = CURRENT_OPERAND();
        #endif
            _PyStackRef *target_local = &GETLOCAL(next_oparg);
            DEOPT_IF(!PyStackRef_Is(*target_local, left));
            STAT_INC(BINARY_OP, hit);
            /* Handle `left = left + right` or `left += right` for str.
             *
             * When possible, extend `left` in place rather than
             * allocating a new PyUnicodeObject. This attempts to avoid
             * quadratic behavior when one neglects to use str.join().
             *
             * If `left` has only two references remaining (one from
             * the stack, one in the locals), DECREFing `left` leaves
             * only the locals reference, so PyUnicode_Append knows
             * that the string is safe to mutate.
             */
            assert(Py_REFCNT(left_o) >= 2);
            _Py_DECREF_NO_DEALLOC(left_o);
            PyObject *temp = PyStackRef_AsPyObjectBorrow(*target_local);
            PyUnicode_Append(&temp, right_o);
            *target_local = PyStackRef_FromPyObjectSteal(temp);
            _Py_DECREF_SPECIALIZED(right_o, _PyUnicode_ExactDealloc);
            ERROR_IF(PyStackRef_IsNull(*target_local), error);
        #if TIER_ONE
            // The STORE_FAST is already done. This is done here in tier one,
            // and during trace projection in tier two:
            assert(next_instr->op.code == STORE_FAST);
            SKIP_OVER(1);
        #endif
        }

        macro(BINARY_OP_INPLACE_ADD_UNICODE) =
            _GUARD_BOTH_UNICODE + unused/1 + _BINARY_OP_INPLACE_ADD_UNICODE;

        family(BINARY_SUBSCR, INLINE_CACHE_ENTRIES_BINARY_SUBSCR) = {
            BINARY_SUBSCR_DICT,
            BINARY_SUBSCR_GETITEM,
            BINARY_SUBSCR_LIST_INT,
            BINARY_SUBSCR_STR_INT,
            BINARY_SUBSCR_TUPLE_INT,
        };

        specializing op(_SPECIALIZE_BINARY_SUBSCR, (counter/1, container, sub -- container, sub)) {
            #if ENABLE_SPECIALIZATION
            if (ADAPTIVE_COUNTER_TRIGGERS(counter)) {
                next_instr = this_instr;
                _Py_Specialize_BinarySubscr(container, sub, next_instr);
                DISPATCH_SAME_OPARG();
            }
            STAT_INC(BINARY_SUBSCR, deferred);
            ADVANCE_ADAPTIVE_COUNTER(this_instr[1].counter);
            #endif  /* ENABLE_SPECIALIZATION */
        }

        op(_BINARY_SUBSCR, (container, sub -- res)) {
            PyObject *container_o = PyStackRef_AsPyObjectBorrow(container);
            PyObject *sub_o = PyStackRef_AsPyObjectBorrow(sub);

            PyObject *res_o = PyObject_GetItem(container_o, sub_o);
            DECREF_INPUTS();
            ERROR_IF(res_o == NULL, error);
            res = PyStackRef_FromPyObjectSteal(res_o);
        }

        macro(BINARY_SUBSCR) = _SPECIALIZE_BINARY_SUBSCR + _BINARY_SUBSCR;

        inst(BINARY_SLICE, (container, start, stop -- res)) {
            PyObject *slice = _PyBuildSlice_ConsumeRefs(PyStackRef_AsPyObjectSteal(start),
                                                        PyStackRef_AsPyObjectSteal(stop));
            PyObject *res_o;
            // Can't use ERROR_IF() here, because we haven't
            // DECREF'ed container yet, and we still own slice.
            if (slice == NULL) {
                res_o = NULL;
            }
            else {
                res_o = PyObject_GetItem(PyStackRef_AsPyObjectBorrow(container), slice);
                Py_DECREF(slice);
            }
            PyStackRef_CLOSE(container);
            ERROR_IF(res_o == NULL, error);
            res = PyStackRef_FromPyObjectSteal(res_o);
        }

        inst(STORE_SLICE, (v, container, start, stop -- )) {
            PyObject *slice = _PyBuildSlice_ConsumeRefs(PyStackRef_AsPyObjectSteal(start),
                                                        PyStackRef_AsPyObjectSteal(stop));
            int err;
            if (slice == NULL) {
                err = 1;
            }
            else {
                err = PyObject_SetItem(PyStackRef_AsPyObjectBorrow(container), slice, PyStackRef_AsPyObjectBorrow(v));
                Py_DECREF(slice);
            }
            PyStackRef_CLOSE(v);
            PyStackRef_CLOSE(container);
            ERROR_IF(err, error);
        }

        inst(BINARY_SUBSCR_LIST_INT, (unused/1, list_st, sub_st -- res)) {
            PyObject *sub = PyStackRef_AsPyObjectBorrow(sub_st);
            PyObject *list = PyStackRef_AsPyObjectBorrow(list_st);

            DEOPT_IF(!PyLong_CheckExact(sub));
            DEOPT_IF(!PyList_CheckExact(list));

            // Deopt unless 0 <= sub < PyList_Size(list)
            DEOPT_IF(!_PyLong_IsNonNegativeCompact((PyLongObject *)sub));
            Py_ssize_t index = ((PyLongObject*)sub)->long_value.ob_digit[0];
            DEOPT_IF(index >= PyList_GET_SIZE(list));
            STAT_INC(BINARY_SUBSCR, hit);
            PyObject *res_o = PyList_GET_ITEM(list, index);
            assert(res_o != NULL);
            Py_INCREF(res_o);
            _Py_DECREF_SPECIALIZED(sub, (destructor)PyObject_Free);
            PyStackRef_CLOSE(list_st);
            res = PyStackRef_FromPyObjectSteal(res_o);
        }

        inst(BINARY_SUBSCR_STR_INT, (unused/1, str_st, sub_st -- res)) {
            PyObject *sub = PyStackRef_AsPyObjectBorrow(sub_st);
            PyObject *str = PyStackRef_AsPyObjectBorrow(str_st);

            DEOPT_IF(!PyLong_CheckExact(sub));
            DEOPT_IF(!PyUnicode_CheckExact(str));
            DEOPT_IF(!_PyLong_IsNonNegativeCompact((PyLongObject *)sub));
            Py_ssize_t index = ((PyLongObject*)sub)->long_value.ob_digit[0];
            DEOPT_IF(PyUnicode_GET_LENGTH(str) <= index);
            // Specialize for reading an ASCII character from any string:
            Py_UCS4 c = PyUnicode_READ_CHAR(str, index);
            DEOPT_IF(Py_ARRAY_LENGTH(_Py_SINGLETON(strings).ascii) <= c);
            STAT_INC(BINARY_SUBSCR, hit);
            PyObject *res_o = (PyObject*)&_Py_SINGLETON(strings).ascii[c];
            _Py_DECREF_SPECIALIZED(sub, (destructor)PyObject_Free);
            PyStackRef_CLOSE(str_st);
            res = PyStackRef_FromPyObjectSteal(res_o);
        }

        inst(BINARY_SUBSCR_TUPLE_INT, (unused/1, tuple_st, sub_st -- res)) {
            PyObject *sub = PyStackRef_AsPyObjectBorrow(sub_st);
            PyObject *tuple = PyStackRef_AsPyObjectBorrow(tuple_st);

            DEOPT_IF(!PyLong_CheckExact(sub));
            DEOPT_IF(!PyTuple_CheckExact(tuple));

            // Deopt unless 0 <= sub < PyTuple_Size(list)
            DEOPT_IF(!_PyLong_IsNonNegativeCompact((PyLongObject *)sub));
            Py_ssize_t index = ((PyLongObject*)sub)->long_value.ob_digit[0];
            DEOPT_IF(index >= PyTuple_GET_SIZE(tuple));
            STAT_INC(BINARY_SUBSCR, hit);
            PyObject *res_o = PyTuple_GET_ITEM(tuple, index);
            assert(res_o != NULL);
            Py_INCREF(res_o);
            _Py_DECREF_SPECIALIZED(sub, (destructor)PyObject_Free);
            PyStackRef_CLOSE(tuple_st);
            res = PyStackRef_FromPyObjectSteal(res_o);
        }

        inst(BINARY_SUBSCR_DICT, (unused/1, dict_st, sub_st -- res)) {
            PyObject *sub = PyStackRef_AsPyObjectBorrow(sub_st);
            PyObject *dict = PyStackRef_AsPyObjectBorrow(dict_st);

            DEOPT_IF(!PyDict_CheckExact(dict));
            STAT_INC(BINARY_SUBSCR, hit);
            PyObject *res_o;
            int rc = PyDict_GetItemRef(dict, sub, &res_o);
            if (rc == 0) {
                _PyErr_SetKeyError(sub);
            }
            DECREF_INPUTS();
            ERROR_IF(rc <= 0, error); // not found or error
            res = PyStackRef_FromPyObjectSteal(res_o);
        }

        inst(BINARY_SUBSCR_GETITEM, (unused/1, container_st, sub_st -- unused)) {
            PyObject *container = PyStackRef_AsPyObjectBorrow(container_st);

            DEOPT_IF(tstate->interp->eval_frame);
            PyTypeObject *tp = Py_TYPE(container);
            DEOPT_IF(!PyType_HasFeature(tp, Py_TPFLAGS_HEAPTYPE));
            PyHeapTypeObject *ht = (PyHeapTypeObject *)tp;
            PyObject *cached = ht->_spec_cache.getitem;
            DEOPT_IF(cached == NULL);
            assert(PyFunction_Check(cached));
            PyFunctionObject *getitem = (PyFunctionObject *)cached;
            uint32_t cached_version = ht->_spec_cache.getitem_version;
            DEOPT_IF(getitem->func_version != cached_version);
            PyCodeObject *code = (PyCodeObject *)getitem->func_code;
            assert(code->co_argcount == 2);
            DEOPT_IF(!_PyThreadState_HasStackSpace(tstate, code->co_framesize));
            STAT_INC(BINARY_SUBSCR, hit);
            Py_INCREF(getitem);
            _PyInterpreterFrame *new_frame = _PyFrame_PushUnchecked(tstate, getitem, 2);
            STACK_SHRINK(2);
            new_frame->localsplus[0] = container_st;
            new_frame->localsplus[1] = sub_st;
            frame->return_offset = (uint16_t)(next_instr - this_instr);
            DISPATCH_INLINED(new_frame);
        }

        inst(LIST_APPEND, (list, unused[oparg-1], v -- list, unused[oparg-1])) {
            ERROR_IF(_PyList_AppendTakeRef((PyListObject *)PyStackRef_AsPyObjectBorrow(list),
                                           PyStackRef_AsPyObjectSteal(v)) < 0, error);
        }

        inst(SET_ADD, (set, unused[oparg-1], v -- set, unused[oparg-1])) {
            int err = PySet_Add(PyStackRef_AsPyObjectBorrow(set),
                                PyStackRef_AsPyObjectBorrow(v));
            DECREF_INPUTS();
            ERROR_IF(err, error);
        }

        family(STORE_SUBSCR, INLINE_CACHE_ENTRIES_STORE_SUBSCR) = {
            STORE_SUBSCR_DICT,
            STORE_SUBSCR_LIST_INT,
        };

        specializing op(_SPECIALIZE_STORE_SUBSCR, (counter/1, container, sub -- container, sub)) {
            #if ENABLE_SPECIALIZATION
            if (ADAPTIVE_COUNTER_TRIGGERS(counter)) {
                next_instr = this_instr;
                _Py_Specialize_StoreSubscr(container, sub, next_instr);
                DISPATCH_SAME_OPARG();
            }
            STAT_INC(STORE_SUBSCR, deferred);
            ADVANCE_ADAPTIVE_COUNTER(this_instr[1].counter);
            #endif  /* ENABLE_SPECIALIZATION */
        }

        op(_STORE_SUBSCR, (v, container, sub -- )) {
            /* container[sub] = v */
            int err = PyObject_SetItem(PyStackRef_AsPyObjectBorrow(container), PyStackRef_AsPyObjectBorrow(sub), PyStackRef_AsPyObjectBorrow(v));
            DECREF_INPUTS();
            ERROR_IF(err, error);
        }

        macro(STORE_SUBSCR) = _SPECIALIZE_STORE_SUBSCR + _STORE_SUBSCR;

        inst(STORE_SUBSCR_LIST_INT, (unused/1, value, list_st, sub_st -- )) {
            PyObject *sub = PyStackRef_AsPyObjectBorrow(sub_st);
            PyObject *list = PyStackRef_AsPyObjectBorrow(list_st);

            DEOPT_IF(!PyLong_CheckExact(sub));
            DEOPT_IF(!PyList_CheckExact(list));

            // Ensure nonnegative, zero-or-one-digit ints.
            DEOPT_IF(!_PyLong_IsNonNegativeCompact((PyLongObject *)sub));
            Py_ssize_t index = ((PyLongObject*)sub)->long_value.ob_digit[0];
            // Ensure index < len(list)
            DEOPT_IF(index >= PyList_GET_SIZE(list));
            STAT_INC(STORE_SUBSCR, hit);

            PyObject *old_value = PyList_GET_ITEM(list, index);
            PyList_SET_ITEM(list, index, PyStackRef_AsPyObjectSteal(value));
            assert(old_value != NULL);
            Py_DECREF(old_value);
            _Py_DECREF_SPECIALIZED(sub, (destructor)PyObject_Free);
            PyStackRef_CLOSE(list_st);
        }

        inst(STORE_SUBSCR_DICT, (unused/1, value, dict_st, sub_st -- )) {
            PyObject *sub = PyStackRef_AsPyObjectBorrow(sub_st);
            PyObject *dict = PyStackRef_AsPyObjectBorrow(dict_st);

            DEOPT_IF(!PyDict_CheckExact(dict));
            STAT_INC(STORE_SUBSCR, hit);
            int err = _PyDict_SetItem_Take2((PyDictObject *)dict, sub, PyStackRef_AsPyObjectSteal(value));
            PyStackRef_CLOSE(dict_st);
            ERROR_IF(err, error);
        }

        inst(DELETE_SUBSCR, (container, sub --)) {
            /* del container[sub] */
            int err = PyObject_DelItem(PyStackRef_AsPyObjectBorrow(container),
                                       PyStackRef_AsPyObjectBorrow(sub));
            DECREF_INPUTS();
            ERROR_IF(err, error);
        }

        inst(CALL_INTRINSIC_1, (value -- res)) {
            assert(oparg <= MAX_INTRINSIC_1);
            PyObject *res_o = _PyIntrinsics_UnaryFunctions[oparg].func(tstate, PyStackRef_AsPyObjectBorrow(value));
            DECREF_INPUTS();
            ERROR_IF(res_o == NULL, error);
            res = PyStackRef_FromPyObjectSteal(res_o);
        }

        inst(CALL_INTRINSIC_2, (value2_st, value1_st -- res)) {
            assert(oparg <= MAX_INTRINSIC_2);
            PyObject *value1 = PyStackRef_AsPyObjectBorrow(value1_st);
            PyObject *value2 = PyStackRef_AsPyObjectBorrow(value2_st);

            PyObject *res_o = _PyIntrinsics_BinaryFunctions[oparg].func(tstate, value2, value1);
            DECREF_INPUTS();
            ERROR_IF(res_o == NULL, error);
            res = PyStackRef_FromPyObjectSteal(res_o);
        }

        tier1 inst(RAISE_VARARGS, (args[oparg] -- )) {
            PyObject *cause = NULL, *exc = NULL;
            switch (oparg) {
            case 2:
                cause = PyStackRef_AsPyObjectSteal(args[1]);
                _Py_FALLTHROUGH;
            case 1:
                exc = PyStackRef_AsPyObjectSteal(args[0]);
                _Py_FALLTHROUGH;
            case 0:
                if (do_raise(tstate, exc, cause)) {
                    assert(oparg == 0);
                    monitor_reraise(tstate, frame, this_instr);
                    goto exception_unwind;
                }
                break;
            default:
                _PyErr_SetString(tstate, PyExc_SystemError,
                                 "bad RAISE_VARARGS oparg");
                break;
            }
            ERROR_IF(true, error);
        }

        tier1 inst(INTERPRETER_EXIT, (retval --)) {
            assert(frame == &entry_frame);
            assert(_PyFrame_IsIncomplete(frame));
            /* Restore previous frame and return. */
            tstate->current_frame = frame->previous;
            assert(!_PyErr_Occurred(tstate));
            tstate->c_recursion_remaining += PY_EVAL_C_STACK_UNITS;
            return PyStackRef_AsPyObjectSteal(retval);
        }

        // The stack effect here is ambiguous.
        // We definitely pop the return value off the stack on entry.
        // We also push it onto the stack on exit, but that's a
        // different frame, and it's accounted for by _PUSH_FRAME.
        inst(RETURN_VALUE, (retval -- res)) {
            #if TIER_ONE
            assert(frame != &entry_frame);
            #endif
            SYNC_SP();
            _PyFrame_SetStackPointer(frame, stack_pointer);
            assert(EMPTY());
            _Py_LeaveRecursiveCallPy(tstate);
            // GH-99729: We need to unlink the frame *before* clearing it:
            _PyInterpreterFrame *dying = frame;
            frame = tstate->current_frame = dying->previous;
            _PyEval_FrameClearAndPop(tstate, dying);
            LOAD_SP();
            LOAD_IP(frame->return_offset);
            res = retval;
            LLTRACE_RESUME_FRAME();
        }

        tier1 op(_RETURN_VALUE_EVENT, (val -- val)) {
            int err = _Py_call_instrumentation_arg(
                    tstate, PY_MONITORING_EVENT_PY_RETURN,
                    frame, this_instr, PyStackRef_AsPyObjectBorrow(val));
            if (err) ERROR_NO_POP();
        }

        macro(INSTRUMENTED_RETURN_VALUE) =
            _RETURN_VALUE_EVENT +
            RETURN_VALUE;

        macro(RETURN_CONST) =
            LOAD_CONST +
            RETURN_VALUE;

        macro(INSTRUMENTED_RETURN_CONST) =
            LOAD_CONST +
            _RETURN_VALUE_EVENT +
            RETURN_VALUE;

        inst(GET_AITER, (obj -- iter)) {
            unaryfunc getter = NULL;
            PyObject *obj_o = PyStackRef_AsPyObjectBorrow(obj);
            PyObject *iter_o;
            PyTypeObject *type = Py_TYPE(obj_o);

            if (type->tp_as_async != NULL) {
                getter = type->tp_as_async->am_aiter;
            }

            if (getter == NULL) {
                _PyErr_Format(tstate, PyExc_TypeError,
                              "'async for' requires an object with "
                              "__aiter__ method, got %.100s",
                              type->tp_name);
                DECREF_INPUTS();
                ERROR_IF(true, error);
            }

            iter_o = (*getter)(obj_o);
            DECREF_INPUTS();
            ERROR_IF(iter_o == NULL, error);

            if (Py_TYPE(iter_o)->tp_as_async == NULL ||
                    Py_TYPE(iter_o)->tp_as_async->am_anext == NULL) {

                _PyErr_Format(tstate, PyExc_TypeError,
                              "'async for' received an object from __aiter__ "
                              "that does not implement __anext__: %.100s",
                              Py_TYPE(iter_o)->tp_name);
                Py_DECREF(iter_o);
                ERROR_IF(true, error);
            }
            iter = PyStackRef_FromPyObjectSteal(iter_o);
        }

        inst(GET_ANEXT, (aiter -- aiter, awaitable)) {
            unaryfunc getter = NULL;
            PyObject *next_iter = NULL;
            PyObject *awaitable_o;
            PyObject *aiter_o = PyStackRef_AsPyObjectBorrow(aiter);
            PyTypeObject *type = Py_TYPE(aiter_o);

            if (PyAsyncGen_CheckExact(aiter_o)) {
                awaitable_o = type->tp_as_async->am_anext(aiter_o);
                if (awaitable_o == NULL) {
                    ERROR_NO_POP();
                }
            } else {
                if (type->tp_as_async != NULL){
                    getter = type->tp_as_async->am_anext;
                }

                if (getter != NULL) {
                    next_iter = (*getter)(aiter_o);
                    if (next_iter == NULL) {
                        ERROR_NO_POP();
                    }
                }
                else {
                    _PyErr_Format(tstate, PyExc_TypeError,
                                  "'async for' requires an iterator with "
                                  "__anext__ method, got %.100s",
                                  type->tp_name);
                    ERROR_NO_POP();
                }

                awaitable_o = _PyCoro_GetAwaitableIter(next_iter);
                if (awaitable_o == NULL) {
                    _PyErr_FormatFromCause(
                        PyExc_TypeError,
                        "'async for' received an invalid object "
                        "from __anext__: %.100s",
                        Py_TYPE(next_iter)->tp_name);

                    Py_DECREF(next_iter);
                    ERROR_NO_POP();
                } else {
                    Py_DECREF(next_iter);
                }
            }
            awaitable = PyStackRef_FromPyObjectSteal(awaitable_o);
        }

        inst(GET_AWAITABLE, (iterable -- iter)) {
            PyObject *iter_o = _PyCoro_GetAwaitableIter(PyStackRef_AsPyObjectBorrow(iterable));

            if (iter_o == NULL) {
                _PyEval_FormatAwaitableError(tstate,
                    Py_TYPE(PyStackRef_AsPyObjectBorrow(iterable)), oparg);
            }

            DECREF_INPUTS();

            if (iter_o != NULL && PyCoro_CheckExact(iter_o)) {
                PyObject *yf = _PyGen_yf((PyGenObject*)iter_o);
                if (yf != NULL) {
                    /* `iter` is a coroutine object that is being
                       awaited, `yf` is a pointer to the current awaitable
                       being awaited on. */
                    Py_DECREF(yf);
                    Py_CLEAR(iter_o);
                    _PyErr_SetString(tstate, PyExc_RuntimeError,
                                     "coroutine is being awaited already");
                    /* The code below jumps to `error` if `iter` is NULL. */
                }
            }

            ERROR_IF(iter_o == NULL, error);
            iter = PyStackRef_FromPyObjectSteal(iter_o);
        }

        family(SEND, INLINE_CACHE_ENTRIES_SEND) = {
            SEND_GEN,
        };

        specializing op(_SPECIALIZE_SEND, (counter/1, receiver, unused -- receiver, unused)) {
            #if ENABLE_SPECIALIZATION
            if (ADAPTIVE_COUNTER_TRIGGERS(counter)) {
                next_instr = this_instr;
                _Py_Specialize_Send(receiver, next_instr);
                DISPATCH_SAME_OPARG();
            }
            STAT_INC(SEND, deferred);
            ADVANCE_ADAPTIVE_COUNTER(this_instr[1].counter);
            #endif  /* ENABLE_SPECIALIZATION */
        }

        op(_SEND, (receiver, v -- receiver, retval)) {
            PyObject *receiver_o = PyStackRef_AsPyObjectBorrow(receiver);

            PyObject *retval_o;
            assert(frame != &entry_frame);
            if ((tstate->interp->eval_frame == NULL) &&
                (Py_TYPE(receiver_o) == &PyGen_Type || Py_TYPE(receiver_o) == &PyCoro_Type) &&
                ((PyGenObject *)receiver_o)->gi_frame_state < FRAME_EXECUTING)
            {
                PyGenObject *gen = (PyGenObject *)receiver_o;
                _PyInterpreterFrame *gen_frame = &gen->gi_iframe;
                STACK_SHRINK(1);
                _PyFrame_StackPush(gen_frame, v);
                gen->gi_frame_state = FRAME_EXECUTING;
                gen->gi_exc_state.previous_item = tstate->exc_info;
                tstate->exc_info = &gen->gi_exc_state;
                assert(next_instr - this_instr + oparg <= UINT16_MAX);
                frame->return_offset = (uint16_t)(next_instr - this_instr + oparg);
                DISPATCH_INLINED(gen_frame);
            }
            if (PyStackRef_Is(v, PyStackRef_None) && PyIter_Check(receiver_o)) {
                retval_o = Py_TYPE(receiver_o)->tp_iternext(receiver_o);
            }
            else {
                retval_o = PyObject_CallMethodOneArg(receiver_o,
                                                     &_Py_ID(send),
                                                     PyStackRef_AsPyObjectBorrow(v));
            }
            if (retval_o == NULL) {
                if (_PyErr_ExceptionMatches(tstate, PyExc_StopIteration)
                ) {
                    monitor_raise(tstate, frame, this_instr);
                }
                if (_PyGen_FetchStopIterationValue(&retval_o) == 0) {
                    assert(retval_o != NULL);
                    JUMPBY(oparg);
                }
                else {
                    ERROR_NO_POP();
                }
            }
            PyStackRef_CLOSE(v);
            retval = PyStackRef_FromPyObjectSteal(retval_o);
        }

        macro(SEND) = _SPECIALIZE_SEND + _SEND;

        op(_SEND_GEN_FRAME, (receiver, v -- receiver, gen_frame: _PyInterpreterFrame *)) {
            PyGenObject *gen = (PyGenObject *)PyStackRef_AsPyObjectBorrow(receiver);
            DEOPT_IF(Py_TYPE(gen) != &PyGen_Type && Py_TYPE(gen) != &PyCoro_Type);
            DEOPT_IF(gen->gi_frame_state >= FRAME_EXECUTING);
            STAT_INC(SEND, hit);
            gen_frame = &gen->gi_iframe;
            _PyFrame_StackPush(gen_frame, v);
            gen->gi_frame_state = FRAME_EXECUTING;
            gen->gi_exc_state.previous_item = tstate->exc_info;
            tstate->exc_info = &gen->gi_exc_state;
            assert(1 + INLINE_CACHE_ENTRIES_SEND + oparg <= UINT16_MAX);
            frame->return_offset = (uint16_t)(1 + INLINE_CACHE_ENTRIES_SEND + oparg);
        }

<<<<<<< HEAD
=======
        macro(SEND_GEN) =
            unused/1 +
            _CHECK_PEP_523 +
            _SEND_GEN_FRAME +
            _PUSH_FRAME;

        inst(INSTRUMENTED_YIELD_VALUE, (retval -- unused)) {
            assert(frame != &entry_frame);
            frame->instr_ptr = next_instr;
            PyGenObject *gen = _PyGen_GetGeneratorFromFrame(frame);
            assert(FRAME_SUSPENDED_YIELD_FROM == FRAME_SUSPENDED + 1);
            assert(oparg == 0 || oparg == 1);
            gen->gi_frame_state = FRAME_SUSPENDED + oparg;
            _PyFrame_SetStackPointer(frame, stack_pointer - 1);
            int err = _Py_call_instrumentation_arg(
                    tstate, PY_MONITORING_EVENT_PY_YIELD,
                    frame, this_instr, PyStackRef_AsPyObjectBorrow(retval));
            if (err) ERROR_NO_POP();
            tstate->exc_info = gen->gi_exc_state.previous_item;
            gen->gi_exc_state.previous_item = NULL;
            _Py_LeaveRecursiveCallPy(tstate);
            _PyInterpreterFrame *gen_frame = frame;
            frame = tstate->current_frame = frame->previous;
            gen_frame->previous = NULL;
            _PyFrame_StackPush(frame, retval);
            /* We don't know which of these is relevant here, so keep them equal */
            assert(INLINE_CACHE_ENTRIES_SEND == INLINE_CACHE_ENTRIES_FOR_ITER);
            LOAD_IP(1 + INLINE_CACHE_ENTRIES_SEND);
            goto resume_frame;
        }

>>>>>>> d9efa45d
        inst(YIELD_VALUE, (retval -- value)) {
            // NOTE: It's important that YIELD_VALUE never raises an exception!
            // The compiler treats any exception raised here as a failed close()
            // or throw() call.
            #if TIER_ONE
            assert(frame != &entry_frame);
            #endif
            frame->instr_ptr++;
            PyGenObject *gen = _PyGen_GetGeneratorFromFrame(frame);
            assert(FRAME_SUSPENDED_YIELD_FROM == FRAME_SUSPENDED + 1);
            assert(oparg == 0 || oparg == 1);
            gen->gi_frame_state = FRAME_SUSPENDED + oparg;
            SYNC_SP();
            _PyFrame_SetStackPointer(frame, stack_pointer);
            tstate->exc_info = gen->gi_exc_state.previous_item;
            gen->gi_exc_state.previous_item = NULL;
            _Py_LeaveRecursiveCallPy(tstate);
            _PyInterpreterFrame *gen_frame = frame;
            frame = tstate->current_frame = frame->previous;
            gen_frame->previous = NULL;
            /* We don't know which of these is relevant here, so keep them equal */
            assert(INLINE_CACHE_ENTRIES_SEND == INLINE_CACHE_ENTRIES_FOR_ITER);
            #if TIER_ONE
            assert(frame->instr_ptr->op.code == INSTRUMENTED_LINE ||
                   frame->instr_ptr->op.code == INSTRUMENTED_INSTRUCTION ||
                   _PyOpcode_Deopt[frame->instr_ptr->op.code] == SEND ||
                   _PyOpcode_Deopt[frame->instr_ptr->op.code] == FOR_ITER ||
                   _PyOpcode_Deopt[frame->instr_ptr->op.code] == INTERPRETER_EXIT ||
                   _PyOpcode_Deopt[frame->instr_ptr->op.code] == ENTER_EXECUTOR);
            #endif
            LOAD_IP(1 + INLINE_CACHE_ENTRIES_SEND);
            LOAD_SP();
            value = retval;
            LLTRACE_RESUME_FRAME();
        }

        tier1 op(_YIELD_VALUE_EVENT, (val -- val)) {
            SAVE_SP();
            int err = _Py_call_instrumentation_arg(
                    tstate, PY_MONITORING_EVENT_PY_YIELD,
                    frame, this_instr, PyStackRef_AsPyObjectBorrow(val));
            LOAD_SP();
            if (err) ERROR_NO_POP();
            if (frame->instr_ptr != this_instr) {
                next_instr = frame->instr_ptr;
                DISPATCH();
            }
        }

        macro(INSTRUMENTED_YIELD_VALUE) =
            _YIELD_VALUE_EVENT +
            YIELD_VALUE;

        inst(POP_EXCEPT, (exc_value -- )) {
            _PyErr_StackItem *exc_info = tstate->exc_info;
            Py_XSETREF(exc_info->exc_value,
                   PyStackRef_Is(exc_value, PyStackRef_None)
                    ? NULL : PyStackRef_AsPyObjectSteal(exc_value));
        }

        tier1 inst(RERAISE, (values[oparg], exc_st -- values[oparg])) {
            PyObject *exc = PyStackRef_AsPyObjectBorrow(exc_st);

            assert(oparg >= 0 && oparg <= 2);
            if (oparg) {
                PyObject *lasti = PyStackRef_AsPyObjectBorrow(values[0]);
                if (PyLong_Check(lasti)) {
                    frame->instr_ptr = _PyCode_CODE(_PyFrame_GetCode(frame)) + PyLong_AsLong(lasti);
                    assert(!_PyErr_Occurred(tstate));
                }
                else {
                    assert(PyLong_Check(lasti));
                    _PyErr_SetString(tstate, PyExc_SystemError, "lasti is not an int");
                    ERROR_NO_POP();
                }
            }
            assert(exc && PyExceptionInstance_Check(exc));
            Py_INCREF(exc);
            _PyErr_SetRaisedException(tstate, exc);
            monitor_reraise(tstate, frame, this_instr);
            goto exception_unwind;
        }

        tier1 inst(END_ASYNC_FOR, (awaitable_st, exc_st -- )) {
            PyObject *exc = PyStackRef_AsPyObjectBorrow(exc_st);

            assert(exc && PyExceptionInstance_Check(exc));
            if (PyErr_GivenExceptionMatches(exc, PyExc_StopAsyncIteration)) {
                DECREF_INPUTS();
            }
            else {
                Py_INCREF(exc);
                _PyErr_SetRaisedException(tstate, exc);
                monitor_reraise(tstate, frame, this_instr);
                goto exception_unwind;
            }
        }

        tier1 inst(CLEANUP_THROW, (sub_iter_st, last_sent_val_st, exc_value_st -- none, value)) {
            PyObject *exc_value = PyStackRef_AsPyObjectBorrow(exc_value_st);
            assert(throwflag);
            assert(exc_value && PyExceptionInstance_Check(exc_value));

            if (PyErr_GivenExceptionMatches(exc_value, PyExc_StopIteration)) {
                value = PyStackRef_FromPyObjectNew(((PyStopIterationObject *)exc_value)->value);
                DECREF_INPUTS();
                none = PyStackRef_None;
            }
            else {
                _PyErr_SetRaisedException(tstate, Py_NewRef(exc_value));
                monitor_reraise(tstate, frame, this_instr);
                goto exception_unwind;
            }
        }

        inst(LOAD_COMMON_CONSTANT, ( -- value)) {
            // Keep in sync with _common_constants in opcode.py
            switch(oparg) {
            case CONSTANT_ASSERTIONERROR:
                value = PyStackRef_FromPyObjectImmortal(PyExc_AssertionError);
                break;
            case CONSTANT_NOTIMPLEMENTEDERROR:
                value = PyStackRef_FromPyObjectImmortal(PyExc_NotImplementedError);
                break;
            default:
                Py_FatalError("bad LOAD_COMMON_CONSTANT oparg");
            }
        }

        inst(LOAD_BUILD_CLASS, ( -- bc)) {
            PyObject *bc_o;
            ERROR_IF(PyMapping_GetOptionalItem(BUILTINS(), &_Py_ID(__build_class__), &bc_o) < 0, error);
            if (bc_o == NULL) {
                _PyErr_SetString(tstate, PyExc_NameError,
                                 "__build_class__ not found");
                ERROR_IF(true, error);
            }
            bc = PyStackRef_FromPyObjectSteal(bc_o);
        }

        inst(STORE_NAME, (v -- )) {
            PyObject *name = GETITEM(FRAME_CO_NAMES, oparg);
            PyObject *ns = LOCALS();
            int err;
            if (ns == NULL) {
                _PyErr_Format(tstate, PyExc_SystemError,
                              "no locals found when storing %R", name);
                DECREF_INPUTS();
                ERROR_IF(true, error);
            }
            if (PyDict_CheckExact(ns))
                err = PyDict_SetItem(ns, name, PyStackRef_AsPyObjectBorrow(v));
            else
                err = PyObject_SetItem(ns, name, PyStackRef_AsPyObjectBorrow(v));
            DECREF_INPUTS();
            ERROR_IF(err, error);
        }

        inst(DELETE_NAME, (--)) {
            PyObject *name = GETITEM(FRAME_CO_NAMES, oparg);
            PyObject *ns = LOCALS();
            int err;
            if (ns == NULL) {
                _PyErr_Format(tstate, PyExc_SystemError,
                              "no locals when deleting %R", name);
                ERROR_NO_POP();
            }
            err = PyObject_DelItem(ns, name);
            // Can't use ERROR_IF here.
            if (err != 0) {
                _PyEval_FormatExcCheckArg(tstate, PyExc_NameError,
                                          NAME_ERROR_MSG,
                                          name);
                ERROR_NO_POP();
            }
        }

        family(UNPACK_SEQUENCE, INLINE_CACHE_ENTRIES_UNPACK_SEQUENCE) = {
            UNPACK_SEQUENCE_TWO_TUPLE,
            UNPACK_SEQUENCE_TUPLE,
            UNPACK_SEQUENCE_LIST,
        };

        specializing op(_SPECIALIZE_UNPACK_SEQUENCE, (counter/1, seq -- seq)) {
            #if ENABLE_SPECIALIZATION
            if (ADAPTIVE_COUNTER_TRIGGERS(counter)) {
                next_instr = this_instr;
                _Py_Specialize_UnpackSequence(seq, next_instr, oparg);
                DISPATCH_SAME_OPARG();
            }
            STAT_INC(UNPACK_SEQUENCE, deferred);
            ADVANCE_ADAPTIVE_COUNTER(this_instr[1].counter);
            #endif  /* ENABLE_SPECIALIZATION */
            (void)seq;
            (void)counter;
        }

        op(_UNPACK_SEQUENCE, (seq -- unused[oparg])) {
            _PyStackRef *top = stack_pointer + oparg - 1;
            int res = _PyEval_UnpackIterableStackRef(tstate, seq, oparg, -1, top);
            DECREF_INPUTS();
            ERROR_IF(res == 0, error);
        }

        macro(UNPACK_SEQUENCE) = _SPECIALIZE_UNPACK_SEQUENCE + _UNPACK_SEQUENCE;

        inst(UNPACK_SEQUENCE_TWO_TUPLE, (unused/1, seq -- val1, val0)) {
            assert(oparg == 2);
            PyObject *seq_o = PyStackRef_AsPyObjectBorrow(seq);
            DEOPT_IF(!PyTuple_CheckExact(seq_o));
            DEOPT_IF(PyTuple_GET_SIZE(seq_o) != 2);
            STAT_INC(UNPACK_SEQUENCE, hit);
            val0 = PyStackRef_FromPyObjectNew(PyTuple_GET_ITEM(seq_o, 0));
            val1 = PyStackRef_FromPyObjectNew(PyTuple_GET_ITEM(seq_o, 1));
            DECREF_INPUTS();
        }

        inst(UNPACK_SEQUENCE_TUPLE, (unused/1, seq -- values[oparg])) {
            PyObject *seq_o = PyStackRef_AsPyObjectBorrow(seq);
            DEOPT_IF(!PyTuple_CheckExact(seq_o));
            DEOPT_IF(PyTuple_GET_SIZE(seq_o) != oparg);
            STAT_INC(UNPACK_SEQUENCE, hit);
            PyObject **items = _PyTuple_ITEMS(seq_o);
            for (int i = oparg; --i >= 0; ) {
                *values++ = PyStackRef_FromPyObjectNew(items[i]);
            }
            DECREF_INPUTS();
        }

        inst(UNPACK_SEQUENCE_LIST, (unused/1, seq -- values[oparg])) {
            PyObject *seq_o = PyStackRef_AsPyObjectBorrow(seq);
            DEOPT_IF(!PyList_CheckExact(seq_o));
            DEOPT_IF(PyList_GET_SIZE(seq_o) != oparg);
            STAT_INC(UNPACK_SEQUENCE, hit);
            PyObject **items = _PyList_ITEMS(seq_o);
            for (int i = oparg; --i >= 0; ) {
                *values++ = PyStackRef_FromPyObjectNew(items[i]);
            }
            DECREF_INPUTS();
        }

        inst(UNPACK_EX, (seq -- unused[oparg & 0xFF], unused, unused[oparg >> 8])) {
            int totalargs = 1 + (oparg & 0xFF) + (oparg >> 8);
            _PyStackRef *top = stack_pointer + totalargs - 1;
            int res = _PyEval_UnpackIterableStackRef(tstate, seq, oparg & 0xFF, oparg >> 8, top);
            DECREF_INPUTS();
            ERROR_IF(res == 0, error);
        }

        family(STORE_ATTR, INLINE_CACHE_ENTRIES_STORE_ATTR) = {
            STORE_ATTR_INSTANCE_VALUE,
            STORE_ATTR_SLOT,
            STORE_ATTR_WITH_HINT,
        };

        specializing op(_SPECIALIZE_STORE_ATTR, (counter/1, owner -- owner)) {
            #if ENABLE_SPECIALIZATION
            if (ADAPTIVE_COUNTER_TRIGGERS(counter)) {
                PyObject *name = GETITEM(FRAME_CO_NAMES, oparg);
                next_instr = this_instr;
                _Py_Specialize_StoreAttr(owner, next_instr, name);
                DISPATCH_SAME_OPARG();
            }
            STAT_INC(STORE_ATTR, deferred);
            ADVANCE_ADAPTIVE_COUNTER(this_instr[1].counter);
            #endif  /* ENABLE_SPECIALIZATION */
        }

        op(_STORE_ATTR, (v, owner --)) {
            PyObject *name = GETITEM(FRAME_CO_NAMES, oparg);
            int err = PyObject_SetAttr(PyStackRef_AsPyObjectBorrow(owner),
                                       name, PyStackRef_AsPyObjectBorrow(v));
            DECREF_INPUTS();
            ERROR_IF(err, error);
        }

        macro(STORE_ATTR) = _SPECIALIZE_STORE_ATTR + unused/3 + _STORE_ATTR;

        inst(DELETE_ATTR, (owner --)) {
            PyObject *name = GETITEM(FRAME_CO_NAMES, oparg);
            int err = PyObject_DelAttr(PyStackRef_AsPyObjectBorrow(owner), name);
            DECREF_INPUTS();
            ERROR_IF(err, error);
        }

        inst(STORE_GLOBAL, (v --)) {
            PyObject *name = GETITEM(FRAME_CO_NAMES, oparg);
            int err = PyDict_SetItem(GLOBALS(), name, PyStackRef_AsPyObjectBorrow(v));
            DECREF_INPUTS();
            ERROR_IF(err, error);
        }

        inst(DELETE_GLOBAL, (--)) {
            PyObject *name = GETITEM(FRAME_CO_NAMES, oparg);
            int err = PyDict_Pop(GLOBALS(), name, NULL);
            // Can't use ERROR_IF here.
            if (err < 0) {
                ERROR_NO_POP();
            }
            if (err == 0) {
                _PyEval_FormatExcCheckArg(tstate, PyExc_NameError,
                                          NAME_ERROR_MSG, name);
                ERROR_NO_POP();
            }
        }

        inst(LOAD_LOCALS, ( -- locals)) {
            PyObject *l = LOCALS();
            if (l == NULL) {
                _PyErr_SetString(tstate, PyExc_SystemError,
                                 "no locals found");
                ERROR_IF(true, error);
            }
            locals = PyStackRef_FromPyObjectNew(l);;
        }

        inst(LOAD_FROM_DICT_OR_GLOBALS, (mod_or_class_dict -- v)) {
            PyObject *name = GETITEM(FRAME_CO_NAMES, oparg);
            PyObject *v_o;
            if (PyMapping_GetOptionalItem(PyStackRef_AsPyObjectBorrow(mod_or_class_dict), name, &v_o) < 0) {
                ERROR_NO_POP();
            }
            if (v_o == NULL) {
                if (PyDict_CheckExact(GLOBALS())
                    && PyDict_CheckExact(BUILTINS()))
                {
                    v_o = _PyDict_LoadGlobal((PyDictObject *)GLOBALS(),
                                            (PyDictObject *)BUILTINS(),
                                            name);
                    if (v_o == NULL) {
                        if (!_PyErr_Occurred(tstate)) {
                            /* _PyDict_LoadGlobal() returns NULL without raising
                            * an exception if the key doesn't exist */
                            _PyEval_FormatExcCheckArg(tstate, PyExc_NameError,
                                                    NAME_ERROR_MSG, name);
                        }
                        ERROR_NO_POP();
                    }
                }
                else {
                    /* Slow-path if globals or builtins is not a dict */
                    /* namespace 1: globals */
                    ERROR_IF(PyMapping_GetOptionalItem(GLOBALS(), name, &v_o) < 0, error);
                    if (v_o == NULL) {
                        /* namespace 2: builtins */
                        ERROR_IF(PyMapping_GetOptionalItem(BUILTINS(), name, &v_o) < 0, error);
                        if (v_o == NULL) {
                            _PyEval_FormatExcCheckArg(
                                        tstate, PyExc_NameError,
                                        NAME_ERROR_MSG, name);
                            ERROR_IF(true, error);
                        }
                    }
                }
            }
            DECREF_INPUTS();
            v = PyStackRef_FromPyObjectSteal(v_o);
        }

        inst(LOAD_NAME, (-- v)) {
            PyObject *v_o;
            PyObject *mod_or_class_dict = LOCALS();
            if (mod_or_class_dict == NULL) {
                _PyErr_SetString(tstate, PyExc_SystemError,
                                 "no locals found");
                ERROR_IF(true, error);
            }
            PyObject *name = GETITEM(FRAME_CO_NAMES, oparg);
            ERROR_IF(PyMapping_GetOptionalItem(mod_or_class_dict, name, &v_o) < 0, error);
            if (v_o == NULL) {
                ERROR_IF(PyDict_GetItemRef(GLOBALS(), name, &v_o) < 0, error);
                if (v_o == NULL) {
                    ERROR_IF(PyMapping_GetOptionalItem(BUILTINS(), name, &v_o) < 0, error);
                    if (v_o == NULL) {
                        _PyEval_FormatExcCheckArg(
                                    tstate, PyExc_NameError,
                                    NAME_ERROR_MSG, name);
                        ERROR_IF(true, error);
                    }
                }
            }
            v = PyStackRef_FromPyObjectSteal(v_o);
        }

        family(LOAD_GLOBAL, INLINE_CACHE_ENTRIES_LOAD_GLOBAL) = {
            LOAD_GLOBAL_MODULE,
            LOAD_GLOBAL_BUILTIN,
        };

        specializing op(_SPECIALIZE_LOAD_GLOBAL, (counter/1 -- )) {
            #if ENABLE_SPECIALIZATION
            if (ADAPTIVE_COUNTER_TRIGGERS(counter)) {
                PyObject *name = GETITEM(FRAME_CO_NAMES, oparg>>1);
                next_instr = this_instr;
                _Py_Specialize_LoadGlobal(GLOBALS(), BUILTINS(), next_instr, name);
                DISPATCH_SAME_OPARG();
            }
            STAT_INC(LOAD_GLOBAL, deferred);
            ADVANCE_ADAPTIVE_COUNTER(this_instr[1].counter);
            #endif  /* ENABLE_SPECIALIZATION */
        }

        op(_LOAD_GLOBAL, ( -- res, null if (oparg & 1))) {
            PyObject *name = GETITEM(FRAME_CO_NAMES, oparg>>1);
            PyObject *res_o;
            if (PyDict_CheckExact(GLOBALS())
                && PyDict_CheckExact(BUILTINS()))
            {
                res_o = _PyDict_LoadGlobal((PyDictObject *)GLOBALS(),
                                         (PyDictObject *)BUILTINS(),
                                         name);
                if (res_o == NULL) {
                    if (!_PyErr_Occurred(tstate)) {
                        /* _PyDict_LoadGlobal() returns NULL without raising
                         * an exception if the key doesn't exist */
                        _PyEval_FormatExcCheckArg(tstate, PyExc_NameError,
                                                  NAME_ERROR_MSG, name);
                    }
                    ERROR_IF(true, error);
                }
            }
            else {
                /* Slow-path if globals or builtins is not a dict */
                /* namespace 1: globals */
                ERROR_IF(PyMapping_GetOptionalItem(GLOBALS(), name, &res_o) < 0, error);
                if (res_o == NULL) {
                    /* namespace 2: builtins */
                    ERROR_IF(PyMapping_GetOptionalItem(BUILTINS(), name, &res_o) < 0, error);
                    if (res_o == NULL) {
                        _PyEval_FormatExcCheckArg(
                                    tstate, PyExc_NameError,
                                    NAME_ERROR_MSG, name);
                        ERROR_IF(true, error);
                    }
                }
            }
            null = PyStackRef_NULL;
            res = PyStackRef_FromPyObjectSteal(res_o);
        }

        macro(LOAD_GLOBAL) =
            _SPECIALIZE_LOAD_GLOBAL +
            counter/1 +
            globals_version/1 +
            builtins_version/1 +
            _LOAD_GLOBAL;

        op(_GUARD_GLOBALS_VERSION, (version/1 --)) {
            PyDictObject *dict = (PyDictObject *)GLOBALS();
            DEOPT_IF(!PyDict_CheckExact(dict));
            DEOPT_IF(dict->ma_keys->dk_version != version);
            assert(DK_IS_UNICODE(dict->ma_keys));
        }

        op(_GUARD_BUILTINS_VERSION, (version/1 --)) {
            PyDictObject *dict = (PyDictObject *)BUILTINS();
            DEOPT_IF(!PyDict_CheckExact(dict));
            DEOPT_IF(dict->ma_keys->dk_version != version);
            assert(DK_IS_UNICODE(dict->ma_keys));
        }

        op(_LOAD_GLOBAL_MODULE, (index/1 -- res, null if (oparg & 1))) {
            PyDictObject *dict = (PyDictObject *)GLOBALS();
            PyDictUnicodeEntry *entries = DK_UNICODE_ENTRIES(dict->ma_keys);
            PyObject *res_o = entries[index].me_value;
            DEOPT_IF(res_o == NULL);
            Py_INCREF(res_o);
            STAT_INC(LOAD_GLOBAL, hit);
            null = PyStackRef_NULL;
            res = PyStackRef_FromPyObjectSteal(res_o);
        }

        op(_LOAD_GLOBAL_BUILTINS, (index/1 -- res, null if (oparg & 1))) {
            PyDictObject *bdict = (PyDictObject *)BUILTINS();
            PyDictUnicodeEntry *entries = DK_UNICODE_ENTRIES(bdict->ma_keys);
            PyObject *res_o = entries[index].me_value;
            DEOPT_IF(res_o == NULL);
            Py_INCREF(res_o);
            STAT_INC(LOAD_GLOBAL, hit);
            null = PyStackRef_NULL;
            res = PyStackRef_FromPyObjectSteal(res_o);
        }

        macro(LOAD_GLOBAL_MODULE) =
            unused/1 + // Skip over the counter
            _GUARD_GLOBALS_VERSION +
            unused/1 + // Skip over the builtins version
            _LOAD_GLOBAL_MODULE;

        macro(LOAD_GLOBAL_BUILTIN) =
            unused/1 + // Skip over the counter
            _GUARD_GLOBALS_VERSION +
            _GUARD_BUILTINS_VERSION +
            _LOAD_GLOBAL_BUILTINS;

        inst(DELETE_FAST, (--)) {
            _PyStackRef v = GETLOCAL(oparg);
            if (PyStackRef_IsNull(v)) {
                _PyEval_FormatExcCheckArg(tstate, PyExc_UnboundLocalError,
                    UNBOUNDLOCAL_ERROR_MSG,
                    PyTuple_GetItem(_PyFrame_GetCode(frame)->co_localsplusnames, oparg)
                );
                ERROR_IF(1, error);
            }
            SETLOCAL(oparg, PyStackRef_NULL);
        }

        inst(MAKE_CELL, (--)) {
            // "initial" is probably NULL but not if it's an arg (or set
            // via the f_locals proxy before MAKE_CELL has run).
            PyObject *initial = PyStackRef_AsPyObjectBorrow(GETLOCAL(oparg));
            PyObject *cell = PyCell_New(initial);
            if (cell == NULL) {
                ERROR_NO_POP();
            }
            SETLOCAL(oparg, PyStackRef_FromPyObjectSteal(cell));
        }

        inst(DELETE_DEREF, (--)) {
            PyObject *cell = PyStackRef_AsPyObjectBorrow(GETLOCAL(oparg));
            // Can't use ERROR_IF here.
            // Fortunately we don't need its superpower.
            PyObject *oldobj = PyCell_SwapTakeRef((PyCellObject *)cell, NULL);
            if (oldobj == NULL) {
                _PyEval_FormatExcUnbound(tstate, _PyFrame_GetCode(frame), oparg);
                ERROR_NO_POP();
            }
            Py_DECREF(oldobj);
        }

        inst(LOAD_FROM_DICT_OR_DEREF, (class_dict_st -- value)) {
            PyObject *value_o;
            PyObject *name;
            PyObject *class_dict = PyStackRef_AsPyObjectBorrow(class_dict_st);

            assert(class_dict);
            assert(oparg >= 0 && oparg < _PyFrame_GetCode(frame)->co_nlocalsplus);
            name = PyTuple_GET_ITEM(_PyFrame_GetCode(frame)->co_localsplusnames, oparg);
            if (PyMapping_GetOptionalItem(class_dict, name, &value_o) < 0) {
                ERROR_NO_POP();
            }
            if (!value_o) {
                PyCellObject *cell = (PyCellObject *)PyStackRef_AsPyObjectBorrow(GETLOCAL(oparg));
                value_o = PyCell_GetRef(cell);
                if (value_o == NULL) {
                    _PyEval_FormatExcUnbound(tstate, _PyFrame_GetCode(frame), oparg);
                    ERROR_NO_POP();
                }
            }
            PyStackRef_CLOSE(class_dict_st);
            value = PyStackRef_FromPyObjectSteal(value_o);
        }

        inst(LOAD_DEREF, ( -- value)) {
            PyCellObject *cell = (PyCellObject *)PyStackRef_AsPyObjectBorrow(GETLOCAL(oparg));
            PyObject *value_o = PyCell_GetRef(cell);
            if (value_o == NULL) {
                _PyEval_FormatExcUnbound(tstate, _PyFrame_GetCode(frame), oparg);
                ERROR_IF(true, error);
            }
            value = PyStackRef_FromPyObjectSteal(value_o);
        }

        inst(STORE_DEREF, (v --)) {
            PyCellObject *cell = (PyCellObject *)PyStackRef_AsPyObjectBorrow(GETLOCAL(oparg));
            PyCell_SetTakeRef(cell, PyStackRef_AsPyObjectSteal(v));
        }

        inst(COPY_FREE_VARS, (--)) {
            /* Copy closure variables to free variables */
            PyCodeObject *co = _PyFrame_GetCode(frame);
            assert(PyFunction_Check(frame->f_funcobj));
            PyObject *closure = ((PyFunctionObject *)frame->f_funcobj)->func_closure;
            assert(oparg == co->co_nfreevars);
            int offset = co->co_nlocalsplus - oparg;
            for (int i = 0; i < oparg; ++i) {
                PyObject *o = PyTuple_GET_ITEM(closure, i);
                frame->localsplus[offset + i] = PyStackRef_FromPyObjectNew(o);
            }
        }

        inst(BUILD_STRING, (pieces[oparg] -- str)) {
            STACKREFS_TO_PYOBJECTS(pieces, oparg, pieces_o);
            if (CONVERSION_FAILED(pieces_o)) {
                DECREF_INPUTS();
                ERROR_IF(true, error);
            }
            PyObject *str_o = _PyUnicode_JoinArray(&_Py_STR(empty), pieces_o, oparg);
            STACKREFS_TO_PYOBJECTS_CLEANUP(pieces_o);
            DECREF_INPUTS();
            ERROR_IF(str_o == NULL, error);
            str = PyStackRef_FromPyObjectSteal(str_o);
        }

        inst(BUILD_TUPLE, (values[oparg] -- tup)) {
            PyObject *tup_o = _PyTuple_FromStackRefSteal(values, oparg);
            ERROR_IF(tup_o == NULL, error);
            tup = PyStackRef_FromPyObjectSteal(tup_o);
        }

        inst(BUILD_LIST, (values[oparg] -- list)) {
            STACKREFS_TO_PYOBJECTS(values, oparg, values_o);
            if (CONVERSION_FAILED(values_o)) {
                DECREF_INPUTS();
                ERROR_IF(true, error);
            }
            PyObject *list_o = _PyList_FromArraySteal(values_o, oparg);
            STACKREFS_TO_PYOBJECTS_CLEANUP(values_o);
            ERROR_IF(list_o == NULL, error);
            list = PyStackRef_FromPyObjectSteal(list_o);
        }

        inst(LIST_EXTEND, (list_st, unused[oparg-1], iterable_st -- list_st, unused[oparg-1])) {
            PyObject *list = PyStackRef_AsPyObjectBorrow(list_st);
            PyObject *iterable = PyStackRef_AsPyObjectBorrow(iterable_st);

            PyObject *none_val = _PyList_Extend((PyListObject *)list, iterable);
            if (none_val == NULL) {
                if (_PyErr_ExceptionMatches(tstate, PyExc_TypeError) &&
                   (Py_TYPE(iterable)->tp_iter == NULL && !PySequence_Check(iterable)))
                {
                    _PyErr_Clear(tstate);
                    _PyErr_Format(tstate, PyExc_TypeError,
                          "Value after * must be an iterable, not %.200s",
                          Py_TYPE(iterable)->tp_name);
                }
                DECREF_INPUTS();
                ERROR_IF(true, error);
            }
            assert(Py_IsNone(none_val));
            DECREF_INPUTS();
        }

        inst(SET_UPDATE, (set, unused[oparg-1], iterable -- set, unused[oparg-1])) {
            int err = _PySet_Update(PyStackRef_AsPyObjectBorrow(set),
                                    PyStackRef_AsPyObjectBorrow(iterable));
            DECREF_INPUTS();
            ERROR_IF(err < 0, error);
        }

        inst(BUILD_SET, (values[oparg] -- set)) {
            PyObject *set_o = PySet_New(NULL);
            if (set_o == NULL) {
                DECREF_INPUTS();
                ERROR_IF(true, error);
            }
            int err = 0;
            for (int i = 0; i < oparg; i++) {
                PyObject *item = PyStackRef_AsPyObjectSteal(values[i]);
                if (err == 0) {
                    err = PySet_Add(set_o, item);
                }
                Py_DECREF(item);
            }
            if (err != 0) {
                Py_DECREF(set_o);
                ERROR_IF(true, error);
            }
            set = PyStackRef_FromPyObjectSteal(set_o);
        }

        inst(BUILD_MAP, (values[oparg*2] -- map)) {
            STACKREFS_TO_PYOBJECTS(values, oparg*2, values_o);
            if (CONVERSION_FAILED(values_o)) {
                DECREF_INPUTS();
                ERROR_IF(true, error);
            }
            PyObject *map_o = _PyDict_FromItems(
                    values_o, 2,
                    values_o+1, 2,
                    oparg);
            STACKREFS_TO_PYOBJECTS_CLEANUP(values_o);
            DECREF_INPUTS();
            ERROR_IF(map_o == NULL, error);
            map = PyStackRef_FromPyObjectSteal(map_o);
        }

        inst(SETUP_ANNOTATIONS, (--)) {
            int err;
            PyObject *ann_dict;
            if (LOCALS() == NULL) {
                _PyErr_Format(tstate, PyExc_SystemError,
                              "no locals found when setting up annotations");
                ERROR_IF(true, error);
            }
            /* check if __annotations__ in locals()... */
            ERROR_IF(PyMapping_GetOptionalItem(LOCALS(), &_Py_ID(__annotations__), &ann_dict) < 0, error);
            if (ann_dict == NULL) {
                ann_dict = PyDict_New();
                ERROR_IF(ann_dict == NULL, error);
                err = PyObject_SetItem(LOCALS(), &_Py_ID(__annotations__),
                                       ann_dict);
                Py_DECREF(ann_dict);
                ERROR_IF(err, error);
            }
            else {
                Py_DECREF(ann_dict);
            }
        }

        inst(DICT_UPDATE, (dict, unused[oparg - 1], update -- dict, unused[oparg - 1])) {
            PyObject *dict_o = PyStackRef_AsPyObjectBorrow(dict);
            PyObject *update_o = PyStackRef_AsPyObjectBorrow(update);

            if (PyDict_Update(dict_o, update_o) < 0) {
                if (_PyErr_ExceptionMatches(tstate, PyExc_AttributeError)) {
                    _PyErr_Format(tstate, PyExc_TypeError,
                                    "'%.200s' object is not a mapping",
                                    Py_TYPE(update_o)->tp_name);
                }
                DECREF_INPUTS();
                ERROR_IF(true, error);
            }
            DECREF_INPUTS();
        }

        inst(DICT_MERGE, (callable, unused, unused, dict, unused[oparg - 1], update -- callable, unused, unused, dict, unused[oparg - 1])) {
            PyObject *callable_o = PyStackRef_AsPyObjectBorrow(callable);
            PyObject *dict_o = PyStackRef_AsPyObjectBorrow(dict);
            PyObject *update_o = PyStackRef_AsPyObjectBorrow(update);

            if (_PyDict_MergeEx(dict_o, update_o, 2) < 0) {
                _PyEval_FormatKwargsError(tstate, callable_o, update_o);
                DECREF_INPUTS();
                ERROR_IF(true, error);
            }
            DECREF_INPUTS();
        }

        inst(MAP_ADD, (dict_st, unused[oparg - 1], key, value -- dict_st, unused[oparg - 1])) {
            PyObject *dict = PyStackRef_AsPyObjectBorrow(dict_st);
            assert(PyDict_CheckExact(dict));
            /* dict[key] = value */
            // Do not DECREF INPUTS because the function steals the references
            ERROR_IF(_PyDict_SetItem_Take2((PyDictObject *)dict, PyStackRef_AsPyObjectSteal(key), PyStackRef_AsPyObjectSteal(value)) != 0, error);
        }

        inst(INSTRUMENTED_LOAD_SUPER_ATTR, (unused/1, unused, unused, unused -- unused, unused if (oparg & 1))) {
            // cancel out the decrement that will happen in LOAD_SUPER_ATTR; we
            // don't want to specialize instrumented instructions
            PAUSE_ADAPTIVE_COUNTER(this_instr[1].counter);
            GO_TO_INSTRUCTION(LOAD_SUPER_ATTR);
        }

        family(LOAD_SUPER_ATTR, INLINE_CACHE_ENTRIES_LOAD_SUPER_ATTR) = {
            LOAD_SUPER_ATTR_ATTR,
            LOAD_SUPER_ATTR_METHOD,
        };

        specializing op(_SPECIALIZE_LOAD_SUPER_ATTR, (counter/1, global_super_st, class_st, unused -- global_super_st, class_st, unused)) {
            #if ENABLE_SPECIALIZATION
            int load_method = oparg & 1;
            if (ADAPTIVE_COUNTER_TRIGGERS(counter)) {
                next_instr = this_instr;
                _Py_Specialize_LoadSuperAttr(global_super_st, class_st, next_instr, load_method);
                DISPATCH_SAME_OPARG();
            }
            STAT_INC(LOAD_SUPER_ATTR, deferred);
            ADVANCE_ADAPTIVE_COUNTER(this_instr[1].counter);
            #endif  /* ENABLE_SPECIALIZATION */
        }

        tier1 op(_LOAD_SUPER_ATTR, (global_super_st, class_st, self_st -- attr, null if (oparg & 1))) {
            PyObject *global_super = PyStackRef_AsPyObjectBorrow(global_super_st);
            PyObject *class = PyStackRef_AsPyObjectBorrow(class_st);
            PyObject *self = PyStackRef_AsPyObjectBorrow(self_st);

            if (opcode == INSTRUMENTED_LOAD_SUPER_ATTR) {
                PyObject *arg = oparg & 2 ? class : &_PyInstrumentation_MISSING;
                int err = _Py_call_instrumentation_2args(
                        tstate, PY_MONITORING_EVENT_CALL,
                        frame, this_instr, global_super, arg);
                ERROR_IF(err, error);
            }
            // we make no attempt to optimize here; specializations should
            // handle any case whose performance we care about
            PyObject *stack[] = {class, self};
            PyObject *super = PyObject_Vectorcall(global_super, stack, oparg & 2, NULL);
            if (opcode == INSTRUMENTED_LOAD_SUPER_ATTR) {
                PyObject *arg = oparg & 2 ? class : &_PyInstrumentation_MISSING;
                if (super == NULL) {
                    _Py_call_instrumentation_exc2(
                        tstate, PY_MONITORING_EVENT_C_RAISE,
                        frame, this_instr, global_super, arg);
                }
                else {
                    int err = _Py_call_instrumentation_2args(
                        tstate, PY_MONITORING_EVENT_C_RETURN,
                        frame, this_instr, global_super, arg);
                    if (err < 0) {
                        Py_CLEAR(super);
                    }
                }
            }
            DECREF_INPUTS();
            ERROR_IF(super == NULL, error);
            PyObject *name = GETITEM(FRAME_CO_NAMES, oparg >> 2);
            attr = PyStackRef_FromPyObjectSteal(PyObject_GetAttr(super, name));
            Py_DECREF(super);
            ERROR_IF(PyStackRef_IsNull(attr), error);
            null = PyStackRef_NULL;
        }

        macro(LOAD_SUPER_ATTR) = _SPECIALIZE_LOAD_SUPER_ATTR + _LOAD_SUPER_ATTR;

        inst(LOAD_SUPER_ATTR_ATTR, (unused/1, global_super_st, class_st, self_st -- attr_st, unused if (0))) {
            PyObject *global_super = PyStackRef_AsPyObjectBorrow(global_super_st);
            PyObject *class = PyStackRef_AsPyObjectBorrow(class_st);
            PyObject *self = PyStackRef_AsPyObjectBorrow(self_st);

            assert(!(oparg & 1));
            DEOPT_IF(global_super != (PyObject *)&PySuper_Type);
            DEOPT_IF(!PyType_Check(class));
            STAT_INC(LOAD_SUPER_ATTR, hit);
            PyObject *name = GETITEM(FRAME_CO_NAMES, oparg >> 2);
            PyObject *attr = _PySuper_Lookup((PyTypeObject *)class, self, name, NULL);
            DECREF_INPUTS();
            ERROR_IF(attr == NULL, error);
            attr_st = PyStackRef_FromPyObjectSteal(attr);
        }

        inst(LOAD_SUPER_ATTR_METHOD, (unused/1, global_super_st, class_st, self_st -- attr, self_or_null)) {
            PyObject *global_super = PyStackRef_AsPyObjectBorrow(global_super_st);
            PyObject *class = PyStackRef_AsPyObjectBorrow(class_st);
            PyObject *self = PyStackRef_AsPyObjectBorrow(self_st);

            assert(oparg & 1);
            DEOPT_IF(global_super != (PyObject *)&PySuper_Type);
            DEOPT_IF(!PyType_Check(class));
            STAT_INC(LOAD_SUPER_ATTR, hit);
            PyObject *name = GETITEM(FRAME_CO_NAMES, oparg >> 2);
            PyTypeObject *cls = (PyTypeObject *)class;
            int method_found = 0;
            PyObject *attr_o = _PySuper_Lookup(cls, self, name,
                                   Py_TYPE(self)->tp_getattro == PyObject_GenericGetAttr ? &method_found : NULL);
            PyStackRef_CLOSE(global_super_st);
            PyStackRef_CLOSE(class_st);
            if (attr_o == NULL) {
                PyStackRef_CLOSE(self_st);
                ERROR_IF(true, error);
            }
            if (method_found) {
                self_or_null = self_st; // transfer ownership
            } else {
                PyStackRef_CLOSE(self_st);
                self_or_null = PyStackRef_NULL;
            }

            attr = PyStackRef_FromPyObjectSteal(attr_o);
        }

        family(LOAD_ATTR, INLINE_CACHE_ENTRIES_LOAD_ATTR) = {
            LOAD_ATTR_INSTANCE_VALUE,
            LOAD_ATTR_MODULE,
            LOAD_ATTR_WITH_HINT,
            LOAD_ATTR_SLOT,
            LOAD_ATTR_CLASS,
            LOAD_ATTR_PROPERTY,
            LOAD_ATTR_GETATTRIBUTE_OVERRIDDEN,
            LOAD_ATTR_METHOD_WITH_VALUES,
            LOAD_ATTR_METHOD_NO_DICT,
            LOAD_ATTR_METHOD_LAZY_DICT,
            LOAD_ATTR_NONDESCRIPTOR_WITH_VALUES,
            LOAD_ATTR_NONDESCRIPTOR_NO_DICT,
        };

        specializing op(_SPECIALIZE_LOAD_ATTR, (counter/1, owner -- owner)) {
            #if ENABLE_SPECIALIZATION
            if (ADAPTIVE_COUNTER_TRIGGERS(counter)) {
                PyObject *name = GETITEM(FRAME_CO_NAMES, oparg>>1);
                next_instr = this_instr;
                _Py_Specialize_LoadAttr(owner, next_instr, name);
                DISPATCH_SAME_OPARG();
            }
            STAT_INC(LOAD_ATTR, deferred);
            ADVANCE_ADAPTIVE_COUNTER(this_instr[1].counter);
            #endif  /* ENABLE_SPECIALIZATION */
        }

        op(_LOAD_ATTR, (owner -- attr, self_or_null if (oparg & 1))) {
            PyObject *name = GETITEM(FRAME_CO_NAMES, oparg >> 1);
            PyObject *attr_o;
            if (oparg & 1) {
                /* Designed to work in tandem with CALL, pushes two values. */
                attr_o = NULL;
                if (_PyObject_GetMethod(PyStackRef_AsPyObjectBorrow(owner), name, &attr_o)) {
                    /* We can bypass temporary bound method object.
                       meth is unbound method and obj is self.
                       meth | self | arg1 | ... | argN
                     */
                    assert(attr_o != NULL);  // No errors on this branch
                    self_or_null = owner;  // Transfer ownership
                }
                else {
                    /* meth is not an unbound method (but a regular attr, or
                       something was returned by a descriptor protocol).  Set
                       the second element of the stack to NULL, to signal
                       CALL that it's not a method call.
                       meth | NULL | arg1 | ... | argN
                    */
                    DECREF_INPUTS();
                    ERROR_IF(attr_o == NULL, error);
                    self_or_null = PyStackRef_NULL;
                }
            }
            else {
                /* Classic, pushes one value. */
                attr_o = PyObject_GetAttr(PyStackRef_AsPyObjectBorrow(owner), name);
                DECREF_INPUTS();
                ERROR_IF(attr_o == NULL, error);
            }
            attr = PyStackRef_FromPyObjectSteal(attr_o);
        }

        macro(LOAD_ATTR) =
            _SPECIALIZE_LOAD_ATTR +
            unused/8 +
            _LOAD_ATTR;

        op(_GUARD_TYPE_VERSION, (type_version/2, owner -- owner)) {
            PyTypeObject *tp = Py_TYPE(PyStackRef_AsPyObjectBorrow(owner));
            assert(type_version != 0);
            EXIT_IF(tp->tp_version_tag != type_version);
        }

        op(_CHECK_MANAGED_OBJECT_HAS_VALUES, (owner -- owner)) {
            PyObject *owner_o = PyStackRef_AsPyObjectBorrow(owner);
            assert(Py_TYPE(owner_o)->tp_dictoffset < 0);
            assert(Py_TYPE(owner_o)->tp_flags & Py_TPFLAGS_INLINE_VALUES);
            DEOPT_IF(!_PyObject_InlineValues(owner_o)->valid);
        }

        split op(_LOAD_ATTR_INSTANCE_VALUE, (index/1, owner -- attr, null if (oparg & 1))) {
            PyObject *owner_o = PyStackRef_AsPyObjectBorrow(owner);
            PyObject *attr_o = _PyObject_InlineValues(owner_o)->values[index];
            DEOPT_IF(attr_o == NULL);
            STAT_INC(LOAD_ATTR, hit);
            Py_INCREF(attr_o);
            null = PyStackRef_NULL;
            attr = PyStackRef_FromPyObjectSteal(attr_o);
            DECREF_INPUTS();
        }

        macro(LOAD_ATTR_INSTANCE_VALUE) =
            unused/1 + // Skip over the counter
            _GUARD_TYPE_VERSION +
            _CHECK_MANAGED_OBJECT_HAS_VALUES +
            _LOAD_ATTR_INSTANCE_VALUE +
            unused/5;  // Skip over rest of cache

        op(_CHECK_ATTR_MODULE, (dict_version/2, owner -- owner)) {
            PyObject *owner_o = PyStackRef_AsPyObjectBorrow(owner);
            DEOPT_IF(!PyModule_CheckExact(owner_o));
            PyDictObject *dict = (PyDictObject *)((PyModuleObject *)owner_o)->md_dict;
            assert(dict != NULL);
            DEOPT_IF(dict->ma_keys->dk_version != dict_version);
        }

        op(_LOAD_ATTR_MODULE, (index/1, owner -- attr, null if (oparg & 1))) {
            PyObject *owner_o = PyStackRef_AsPyObjectBorrow(owner);
            PyDictObject *dict = (PyDictObject *)((PyModuleObject *)owner_o)->md_dict;
            assert(dict->ma_keys->dk_kind == DICT_KEYS_UNICODE);
            assert(index < dict->ma_keys->dk_nentries);
            PyDictUnicodeEntry *ep = DK_UNICODE_ENTRIES(dict->ma_keys) + index;
            PyObject *attr_o = ep->me_value;
            DEOPT_IF(attr_o == NULL);
            STAT_INC(LOAD_ATTR, hit);
            Py_INCREF(attr_o);
            attr = PyStackRef_FromPyObjectSteal(attr_o);
            null = PyStackRef_NULL;
            DECREF_INPUTS();
        }

        macro(LOAD_ATTR_MODULE) =
            unused/1 +
            _CHECK_ATTR_MODULE +
            _LOAD_ATTR_MODULE +
            unused/5;

        op(_CHECK_ATTR_WITH_HINT, (owner -- owner)) {
            PyObject *owner_o = PyStackRef_AsPyObjectBorrow(owner);

            assert(Py_TYPE(owner_o)->tp_flags & Py_TPFLAGS_MANAGED_DICT);
            PyDictObject *dict = _PyObject_GetManagedDict(owner_o);
            DEOPT_IF(dict == NULL);
            assert(PyDict_CheckExact((PyObject *)dict));
        }

        op(_LOAD_ATTR_WITH_HINT, (hint/1, owner -- attr, null if (oparg & 1))) {
            PyObject *owner_o = PyStackRef_AsPyObjectBorrow(owner);
            PyObject *attr_o;

            PyDictObject *dict = _PyObject_GetManagedDict(owner_o);
            DEOPT_IF(hint >= (size_t)dict->ma_keys->dk_nentries);
            PyObject *name = GETITEM(FRAME_CO_NAMES, oparg>>1);
            if (DK_IS_UNICODE(dict->ma_keys)) {
                PyDictUnicodeEntry *ep = DK_UNICODE_ENTRIES(dict->ma_keys) + hint;
                DEOPT_IF(ep->me_key != name);
                attr_o = ep->me_value;
            }
            else {
                PyDictKeyEntry *ep = DK_ENTRIES(dict->ma_keys) + hint;
                DEOPT_IF(ep->me_key != name);
                attr_o = ep->me_value;
            }
            DEOPT_IF(attr_o == NULL);
            STAT_INC(LOAD_ATTR, hit);
            Py_INCREF(attr_o);
            attr = PyStackRef_FromPyObjectSteal(attr_o);
            null = PyStackRef_NULL;
            DECREF_INPUTS();
        }

        macro(LOAD_ATTR_WITH_HINT) =
            unused/1 +
            _GUARD_TYPE_VERSION +
            _CHECK_ATTR_WITH_HINT +
            _LOAD_ATTR_WITH_HINT +
            unused/5;

        split op(_LOAD_ATTR_SLOT, (index/1, owner -- attr, null if (oparg & 1))) {
            PyObject *owner_o = PyStackRef_AsPyObjectBorrow(owner);

            char *addr = (char *)owner_o + index;
            PyObject *attr_o = *(PyObject **)addr;
            DEOPT_IF(attr_o == NULL);
            STAT_INC(LOAD_ATTR, hit);
            null = PyStackRef_NULL;
            attr = PyStackRef_FromPyObjectNew(attr_o);
            DECREF_INPUTS();
        }

        macro(LOAD_ATTR_SLOT) =
            unused/1 +
            _GUARD_TYPE_VERSION +
            _LOAD_ATTR_SLOT +  // NOTE: This action may also deopt
            unused/5;

        op(_CHECK_ATTR_CLASS, (type_version/2, owner -- owner)) {
            PyObject *owner_o = PyStackRef_AsPyObjectBorrow(owner);

            DEOPT_IF(!PyType_Check(owner_o));
            assert(type_version != 0);
            DEOPT_IF(((PyTypeObject *)owner_o)->tp_version_tag != type_version);

        }

        split op(_LOAD_ATTR_CLASS, (descr/4, owner -- attr, null if (oparg & 1))) {
            STAT_INC(LOAD_ATTR, hit);
            assert(descr != NULL);
            attr = PyStackRef_FromPyObjectNew(descr);
            null = PyStackRef_NULL;
            DECREF_INPUTS();
        }

        macro(LOAD_ATTR_CLASS) =
            unused/1 +
            _CHECK_ATTR_CLASS +
            unused/2 +
            _LOAD_ATTR_CLASS;

        op(_LOAD_ATTR_PROPERTY_FRAME, (fget/4, owner -- new_frame: _PyInterpreterFrame *)) {
            assert((oparg & 1) == 0);
            assert(Py_IS_TYPE(fget, &PyFunction_Type));
            PyFunctionObject *f = (PyFunctionObject *)fget;
            PyCodeObject *code = (PyCodeObject *)f->func_code;
            DEOPT_IF((code->co_flags & (CO_VARKEYWORDS | CO_VARARGS | CO_OPTIMIZED)) != CO_OPTIMIZED);
            DEOPT_IF(code->co_kwonlyargcount);
            DEOPT_IF(code->co_argcount != 1);
            DEOPT_IF(!_PyThreadState_HasStackSpace(tstate, code->co_framesize));
            STAT_INC(LOAD_ATTR, hit);
            Py_INCREF(fget);
            new_frame = _PyFrame_PushUnchecked(tstate, f, 1);
            new_frame->localsplus[0] = owner;
        }

        macro(LOAD_ATTR_PROPERTY) =
            unused/1 +
            _CHECK_PEP_523 +
            _GUARD_TYPE_VERSION +
            unused/2 +
            _LOAD_ATTR_PROPERTY_FRAME +
            _SAVE_RETURN_OFFSET +
            _PUSH_FRAME;

        inst(LOAD_ATTR_GETATTRIBUTE_OVERRIDDEN, (unused/1, type_version/2, func_version/2, getattribute/4, owner -- unused, unused if (0))) {
            PyObject *owner_o = PyStackRef_AsPyObjectBorrow(owner);

            assert((oparg & 1) == 0);
            DEOPT_IF(tstate->interp->eval_frame);
            PyTypeObject *cls = Py_TYPE(owner_o);
            assert(type_version != 0);
            DEOPT_IF(cls->tp_version_tag != type_version);
            assert(Py_IS_TYPE(getattribute, &PyFunction_Type));
            PyFunctionObject *f = (PyFunctionObject *)getattribute;
            assert(func_version != 0);
            DEOPT_IF(f->func_version != func_version);
            PyCodeObject *code = (PyCodeObject *)f->func_code;
            assert(code->co_argcount == 2);
            DEOPT_IF(!_PyThreadState_HasStackSpace(tstate, code->co_framesize));
            STAT_INC(LOAD_ATTR, hit);

            PyObject *name = GETITEM(FRAME_CO_NAMES, oparg >> 1);
            Py_INCREF(f);
            _PyInterpreterFrame *new_frame = _PyFrame_PushUnchecked(tstate, f, 2);
            // Manipulate stack directly because we exit with DISPATCH_INLINED().
            STACK_SHRINK(1);
            new_frame->localsplus[0] = owner;
            new_frame->localsplus[1] = PyStackRef_FromPyObjectNew(name);
            frame->return_offset = (uint16_t)(next_instr - this_instr);
            DISPATCH_INLINED(new_frame);
        }

        op(_GUARD_DORV_NO_DICT, (owner -- owner)) {
            PyObject *owner_o = PyStackRef_AsPyObjectBorrow(owner);

            assert(Py_TYPE(owner_o)->tp_dictoffset < 0);
            assert(Py_TYPE(owner_o)->tp_flags & Py_TPFLAGS_INLINE_VALUES);
            DEOPT_IF(_PyObject_GetManagedDict(owner_o));
            DEOPT_IF(_PyObject_InlineValues(owner_o)->valid == 0);
        }

        op(_STORE_ATTR_INSTANCE_VALUE, (index/1, value, owner --)) {
            PyObject *owner_o = PyStackRef_AsPyObjectBorrow(owner);

            STAT_INC(STORE_ATTR, hit);
            assert(_PyObject_GetManagedDict(owner_o) == NULL);
            PyDictValues *values = _PyObject_InlineValues(owner_o);

            PyObject *old_value = values->values[index];
            values->values[index] = PyStackRef_AsPyObjectSteal(value);
            if (old_value == NULL) {
                _PyDictValues_AddToInsertionOrder(values, index);
            }
            else {
                Py_DECREF(old_value);
            }
            PyStackRef_CLOSE(owner);
        }

        macro(STORE_ATTR_INSTANCE_VALUE) =
            unused/1 +
            _GUARD_TYPE_VERSION +
            _GUARD_DORV_NO_DICT +
            _STORE_ATTR_INSTANCE_VALUE;

        op(_STORE_ATTR_WITH_HINT, (hint/1, value, owner --)) {
            PyObject *owner_o = PyStackRef_AsPyObjectBorrow(owner);
            assert(Py_TYPE(owner_o)->tp_flags & Py_TPFLAGS_MANAGED_DICT);
            PyDictObject *dict = _PyObject_GetManagedDict(owner_o);
            DEOPT_IF(dict == NULL);
            assert(PyDict_CheckExact((PyObject *)dict));
            PyObject *name = GETITEM(FRAME_CO_NAMES, oparg);
            DEOPT_IF(hint >= (size_t)dict->ma_keys->dk_nentries);
            PyObject *old_value;
            uint64_t new_version;
            if (DK_IS_UNICODE(dict->ma_keys)) {
                PyDictUnicodeEntry *ep = DK_UNICODE_ENTRIES(dict->ma_keys) + hint;
                DEOPT_IF(ep->me_key != name);
                old_value = ep->me_value;
                DEOPT_IF(old_value == NULL);
                new_version = _PyDict_NotifyEvent(tstate->interp, PyDict_EVENT_MODIFIED, dict, name, PyStackRef_AsPyObjectBorrow(value));
                ep->me_value = PyStackRef_AsPyObjectSteal(value);
            }
            else {
                PyDictKeyEntry *ep = DK_ENTRIES(dict->ma_keys) + hint;
                DEOPT_IF(ep->me_key != name);
                old_value = ep->me_value;
                DEOPT_IF(old_value == NULL);
                new_version = _PyDict_NotifyEvent(tstate->interp, PyDict_EVENT_MODIFIED, dict, name, PyStackRef_AsPyObjectBorrow(value));
                ep->me_value = PyStackRef_AsPyObjectSteal(value);
            }
            Py_DECREF(old_value);
            STAT_INC(STORE_ATTR, hit);
            /* Ensure dict is GC tracked if it needs to be */
            if (!_PyObject_GC_IS_TRACKED(dict) && _PyObject_GC_MAY_BE_TRACKED(PyStackRef_AsPyObjectBorrow(value))) {
                _PyObject_GC_TRACK(dict);
            }
            /* PEP 509 */
            dict->ma_version_tag = new_version;
            PyStackRef_CLOSE(owner);
        }

        macro(STORE_ATTR_WITH_HINT) =
            unused/1 +
            _GUARD_TYPE_VERSION +
            _STORE_ATTR_WITH_HINT;

        op(_STORE_ATTR_SLOT, (index/1, value, owner --)) {
            PyObject *owner_o = PyStackRef_AsPyObjectBorrow(owner);

            char *addr = (char *)owner_o + index;
            STAT_INC(STORE_ATTR, hit);
            PyObject *old_value = *(PyObject **)addr;
            *(PyObject **)addr = PyStackRef_AsPyObjectSteal(value);
            Py_XDECREF(old_value);
            PyStackRef_CLOSE(owner);
        }

        macro(STORE_ATTR_SLOT) =
            unused/1 +
            _GUARD_TYPE_VERSION +
            _STORE_ATTR_SLOT;

        family(COMPARE_OP, INLINE_CACHE_ENTRIES_COMPARE_OP) = {
            COMPARE_OP_FLOAT,
            COMPARE_OP_INT,
            COMPARE_OP_STR,
        };

        specializing op(_SPECIALIZE_COMPARE_OP, (counter/1, left, right -- left, right)) {
            #if ENABLE_SPECIALIZATION
            if (ADAPTIVE_COUNTER_TRIGGERS(counter)) {
                next_instr = this_instr;
                _Py_Specialize_CompareOp(left, right, next_instr, oparg);
                DISPATCH_SAME_OPARG();
            }
            STAT_INC(COMPARE_OP, deferred);
            ADVANCE_ADAPTIVE_COUNTER(this_instr[1].counter);
            #endif  /* ENABLE_SPECIALIZATION */
        }

        op(_COMPARE_OP, (left, right -- res)) {
            PyObject *left_o = PyStackRef_AsPyObjectBorrow(left);
            PyObject *right_o = PyStackRef_AsPyObjectBorrow(right);

            assert((oparg >> 5) <= Py_GE);
            PyObject *res_o = PyObject_RichCompare(left_o, right_o, oparg >> 5);
            DECREF_INPUTS();
            ERROR_IF(res_o == NULL, error);
            if (oparg & 16) {
                int res_bool = PyObject_IsTrue(res_o);
                Py_DECREF(res_o);
                ERROR_IF(res_bool < 0, error);
                res = res_bool ? PyStackRef_True : PyStackRef_False;
            }
            else {
                res = PyStackRef_FromPyObjectSteal(res_o);
            }
        }

        macro(COMPARE_OP) = _SPECIALIZE_COMPARE_OP + _COMPARE_OP;

        macro(COMPARE_OP_FLOAT) =
            _GUARD_BOTH_FLOAT + unused/1 + _COMPARE_OP_FLOAT;

        macro(COMPARE_OP_INT) =
            _GUARD_BOTH_INT + unused/1 + _COMPARE_OP_INT;

        macro(COMPARE_OP_STR) =
            _GUARD_BOTH_UNICODE + unused/1 + _COMPARE_OP_STR;

        op(_COMPARE_OP_FLOAT, (left, right -- res)) {
            PyObject *left_o = PyStackRef_AsPyObjectBorrow(left);
            PyObject *right_o = PyStackRef_AsPyObjectBorrow(right);

            STAT_INC(COMPARE_OP, hit);
            double dleft = PyFloat_AS_DOUBLE(left_o);
            double dright = PyFloat_AS_DOUBLE(right_o);
            // 1 if NaN, 2 if <, 4 if >, 8 if ==; this matches low four bits of the oparg
            int sign_ish = COMPARISON_BIT(dleft, dright);
            _Py_DECREF_SPECIALIZED(left_o, _PyFloat_ExactDealloc);
            _Py_DECREF_SPECIALIZED(right_o, _PyFloat_ExactDealloc);
            res = (sign_ish & oparg) ? PyStackRef_True : PyStackRef_False;
            // It's always a bool, so we don't care about oparg & 16.
        }

        // Similar to COMPARE_OP_FLOAT
        op(_COMPARE_OP_INT, (left, right -- res)) {
            PyObject *left_o = PyStackRef_AsPyObjectBorrow(left);
            PyObject *right_o = PyStackRef_AsPyObjectBorrow(right);

            DEOPT_IF(!_PyLong_IsCompact((PyLongObject *)left_o));
            DEOPT_IF(!_PyLong_IsCompact((PyLongObject *)right_o));
            STAT_INC(COMPARE_OP, hit);
            assert(_PyLong_DigitCount((PyLongObject *)left_o) <= 1 &&
                   _PyLong_DigitCount((PyLongObject *)right_o) <= 1);
            Py_ssize_t ileft = _PyLong_CompactValue((PyLongObject *)left_o);
            Py_ssize_t iright = _PyLong_CompactValue((PyLongObject *)right_o);
            // 2 if <, 4 if >, 8 if ==; this matches the low 4 bits of the oparg
            int sign_ish = COMPARISON_BIT(ileft, iright);
            _Py_DECREF_SPECIALIZED(left_o, (destructor)PyObject_Free);
            _Py_DECREF_SPECIALIZED(right_o, (destructor)PyObject_Free);
            res =  (sign_ish & oparg) ? PyStackRef_True : PyStackRef_False;
            // It's always a bool, so we don't care about oparg & 16.
        }

        // Similar to COMPARE_OP_FLOAT, but for ==, != only
        op(_COMPARE_OP_STR, (left, right -- res)) {
            PyObject *left_o = PyStackRef_AsPyObjectBorrow(left);
            PyObject *right_o = PyStackRef_AsPyObjectBorrow(right);

            STAT_INC(COMPARE_OP, hit);
            int eq = _PyUnicode_Equal(left_o, right_o);
            assert((oparg >> 5) == Py_EQ || (oparg >> 5) == Py_NE);
            _Py_DECREF_SPECIALIZED(left_o, _PyUnicode_ExactDealloc);
            _Py_DECREF_SPECIALIZED(right_o, _PyUnicode_ExactDealloc);
            assert(eq == 0 || eq == 1);
            assert((oparg & 0xf) == COMPARISON_NOT_EQUALS || (oparg & 0xf) == COMPARISON_EQUALS);
            assert(COMPARISON_NOT_EQUALS + 1 == COMPARISON_EQUALS);
            res = ((COMPARISON_NOT_EQUALS + eq) & oparg) ? PyStackRef_True : PyStackRef_False;
            // It's always a bool, so we don't care about oparg & 16.
        }

        inst(IS_OP, (left, right -- b)) {
#ifdef Py_GIL_DISABLED
            // On free-threaded builds, objects are conditionally immortalized.
            // So their bits don't always compare equally.
            int res = Py_Is(PyStackRef_AsPyObjectBorrow(left), PyStackRef_AsPyObjectBorrow(right)) ^ oparg;
#else
            int res = PyStackRef_Is(left, right) ^ oparg;
#endif
            DECREF_INPUTS();
            b = res ? PyStackRef_True : PyStackRef_False;
        }

        family(CONTAINS_OP, INLINE_CACHE_ENTRIES_CONTAINS_OP) = {
            CONTAINS_OP_SET,
            CONTAINS_OP_DICT,
        };

        op(_CONTAINS_OP, (left, right -- b)) {
            PyObject *left_o = PyStackRef_AsPyObjectBorrow(left);
            PyObject *right_o = PyStackRef_AsPyObjectBorrow(right);

            int res = PySequence_Contains(right_o, left_o);
            DECREF_INPUTS();
            ERROR_IF(res < 0, error);
            b = (res ^ oparg) ? PyStackRef_True : PyStackRef_False;
        }

        specializing op(_SPECIALIZE_CONTAINS_OP, (counter/1, left, right -- left, right)) {
            #if ENABLE_SPECIALIZATION
            if (ADAPTIVE_COUNTER_TRIGGERS(counter)) {
                next_instr = this_instr;
                _Py_Specialize_ContainsOp(right, next_instr);
                DISPATCH_SAME_OPARG();
            }
            STAT_INC(CONTAINS_OP, deferred);
            ADVANCE_ADAPTIVE_COUNTER(this_instr[1].counter);
            #endif  /* ENABLE_SPECIALIZATION */
        }

        macro(CONTAINS_OP) = _SPECIALIZE_CONTAINS_OP + _CONTAINS_OP;

        inst(CONTAINS_OP_SET, (unused/1, left, right -- b)) {
            PyObject *left_o = PyStackRef_AsPyObjectBorrow(left);
            PyObject *right_o = PyStackRef_AsPyObjectBorrow(right);

            DEOPT_IF(!(PySet_CheckExact(right_o) || PyFrozenSet_CheckExact(right_o)));
            STAT_INC(CONTAINS_OP, hit);
            // Note: both set and frozenset use the same seq_contains method!
            int res = _PySet_Contains((PySetObject *)right_o, left_o);
            DECREF_INPUTS();
            ERROR_IF(res < 0, error);
            b = (res ^ oparg) ? PyStackRef_True : PyStackRef_False;
        }

        inst(CONTAINS_OP_DICT, (unused/1, left, right -- b)) {
            PyObject *left_o = PyStackRef_AsPyObjectBorrow(left);
            PyObject *right_o = PyStackRef_AsPyObjectBorrow(right);

            DEOPT_IF(!PyDict_CheckExact(right_o));
            STAT_INC(CONTAINS_OP, hit);
            int res = PyDict_Contains(right_o, left_o);
            DECREF_INPUTS();
            ERROR_IF(res < 0, error);
            b = (res ^ oparg) ? PyStackRef_True : PyStackRef_False;
        }

        inst(CHECK_EG_MATCH, (exc_value_st, match_type_st -- rest, match)) {
            PyObject *exc_value = PyStackRef_AsPyObjectBorrow(exc_value_st);
            PyObject *match_type = PyStackRef_AsPyObjectBorrow(match_type_st);

            if (_PyEval_CheckExceptStarTypeValid(tstate, match_type) < 0) {
                DECREF_INPUTS();
                ERROR_IF(true, error);
            }

            PyObject *match_o = NULL;
            PyObject *rest_o = NULL;
            int res = _PyEval_ExceptionGroupMatch(exc_value, match_type,
                                                  &match_o, &rest_o);
            DECREF_INPUTS();
            ERROR_IF(res < 0, error);

            assert((match_o == NULL) == (rest_o == NULL));
            ERROR_IF(match_o == NULL, error);

            if (!Py_IsNone(match_o)) {
                PyErr_SetHandledException(match_o);
            }
            rest = PyStackRef_FromPyObjectSteal(rest_o);
            match = PyStackRef_FromPyObjectSteal(match_o);
        }

        inst(CHECK_EXC_MATCH, (left, right -- left, b)) {
            PyObject *left_o = PyStackRef_AsPyObjectBorrow(left);
            PyObject *right_o = PyStackRef_AsPyObjectBorrow(right);

            assert(PyExceptionInstance_Check(left_o));
            if (_PyEval_CheckExceptTypeValid(tstate, right_o) < 0) {
                 DECREF_INPUTS();
                 ERROR_IF(true, error);
            }

            int res = PyErr_GivenExceptionMatches(left_o, right_o);
            DECREF_INPUTS();
            b = res ? PyStackRef_True : PyStackRef_False;
        }

         inst(IMPORT_NAME, (level, fromlist -- res)) {
            PyObject *name = GETITEM(FRAME_CO_NAMES, oparg);
            PyObject *res_o = _PyEval_ImportName(tstate, frame, name,
                              PyStackRef_AsPyObjectBorrow(fromlist),
                              PyStackRef_AsPyObjectBorrow(level));
            DECREF_INPUTS();
            ERROR_IF(res_o == NULL, error);
            res = PyStackRef_FromPyObjectSteal(res_o);
        }

        inst(IMPORT_FROM, (from -- from, res)) {
            PyObject *name = GETITEM(FRAME_CO_NAMES, oparg);
            PyObject *res_o = _PyEval_ImportFrom(tstate, PyStackRef_AsPyObjectBorrow(from), name);
            ERROR_IF(res_o == NULL, error);
            res = PyStackRef_FromPyObjectSteal(res_o);
        }

        tier1 inst(JUMP_FORWARD, (--)) {
            JUMPBY(oparg);
        }

        tier1 inst(JUMP_BACKWARD, (unused/1 --)) {
            CHECK_EVAL_BREAKER();
            assert(oparg <= INSTR_OFFSET());
            JUMPBY(-oparg);
            #ifdef _Py_TIER2
            #if ENABLE_SPECIALIZATION
            _Py_BackoffCounter counter = this_instr[1].counter;
            if (backoff_counter_triggers(counter) && this_instr->op.code == JUMP_BACKWARD) {
                _Py_CODEUNIT *start = this_instr;
                /* Back up over EXTENDED_ARGs so optimizer sees the whole instruction */
                while (oparg > 255) {
                    oparg >>= 8;
                    start--;
                }
                _PyExecutorObject *executor;
                int optimized = _PyOptimizer_Optimize(frame, start, stack_pointer, &executor);
                ERROR_IF(optimized < 0, error);
                if (optimized) {
                    assert(tstate->previous_executor == NULL);
                    tstate->previous_executor = Py_None;
                    GOTO_TIER_TWO(executor);
                }
                else {
                    this_instr[1].counter = restart_backoff_counter(counter);
                }
            }
            else {
                ADVANCE_ADAPTIVE_COUNTER(this_instr[1].counter);
            }
            #endif  /* ENABLE_SPECIALIZATION */
            #endif /* _Py_TIER2 */
        }

        pseudo(JUMP, (--)) = {
            JUMP_FORWARD,
            JUMP_BACKWARD,
        };

        pseudo(JUMP_NO_INTERRUPT, (--)) = {
            JUMP_FORWARD,
            JUMP_BACKWARD_NO_INTERRUPT,
        };

        tier1 inst(ENTER_EXECUTOR, (--)) {
            #ifdef _Py_TIER2
            PyCodeObject *code = _PyFrame_GetCode(frame);
            _PyExecutorObject *executor = code->co_executors->executors[oparg & 255];
            assert(executor->vm_data.index == INSTR_OFFSET() - 1);
            assert(executor->vm_data.code == code);
            assert(executor->vm_data.valid);
            assert(tstate->previous_executor == NULL);
            /* If the eval breaker is set then stay in tier 1.
             * This avoids any potentially infinite loops
             * involving _RESUME_CHECK */
            if (_Py_atomic_load_uintptr_relaxed(&tstate->eval_breaker) & _PY_EVAL_EVENTS_MASK) {
                opcode = executor->vm_data.opcode;
                oparg = (oparg & ~255) | executor->vm_data.oparg;
                next_instr = this_instr;
                if (_PyOpcode_Caches[_PyOpcode_Deopt[opcode]]) {
                    PAUSE_ADAPTIVE_COUNTER(this_instr[1].counter);
                }
                DISPATCH_GOTO();
            }
            tstate->previous_executor = Py_None;
            Py_INCREF(executor);
            GOTO_TIER_TWO(executor);
            #else
            Py_FatalError("ENTER_EXECUTOR is not supported in this build");
            #endif /* _Py_TIER2 */
        }

        replaced op(_POP_JUMP_IF_FALSE, (cond -- )) {
            assert(PyStackRef_BoolCheck(cond));
            int flag = PyStackRef_Is(cond, PyStackRef_False);
            #if ENABLE_SPECIALIZATION
            this_instr[1].cache = (this_instr[1].cache << 1) | flag;
            #endif
            JUMPBY(oparg * flag);
        }

        replaced op(_POP_JUMP_IF_TRUE, (cond -- )) {
            assert(PyStackRef_BoolCheck(cond));
            int flag = PyStackRef_Is(cond, PyStackRef_True);
            #if ENABLE_SPECIALIZATION
            this_instr[1].cache = (this_instr[1].cache << 1) | flag;
            #endif
            JUMPBY(oparg * flag);
        }

        op(_IS_NONE, (value -- b)) {
            if (PyStackRef_Is(value, PyStackRef_None)) {
                b = PyStackRef_True;
            }
            else {
                b = PyStackRef_False;
                DECREF_INPUTS();
            }
        }

        macro(POP_JUMP_IF_TRUE) = unused/1 + _POP_JUMP_IF_TRUE;

        macro(POP_JUMP_IF_FALSE) = unused/1 + _POP_JUMP_IF_FALSE;

        macro(POP_JUMP_IF_NONE) = unused/1 + _IS_NONE + _POP_JUMP_IF_TRUE;

        macro(POP_JUMP_IF_NOT_NONE) = unused/1 + _IS_NONE + _POP_JUMP_IF_FALSE;

        tier1 inst(JUMP_BACKWARD_NO_INTERRUPT, (--)) {
            /* This bytecode is used in the `yield from` or `await` loop.
             * If there is an interrupt, we want it handled in the innermost
             * generator or coroutine, so we deliberately do not check it here.
             * (see bpo-30039).
             */
            JUMPBY(-oparg);
        }

        inst(GET_LEN, (obj -- obj, len)) {
            // PUSH(len(TOS))
            Py_ssize_t len_i = PyObject_Length(PyStackRef_AsPyObjectBorrow(obj));
            ERROR_IF(len_i < 0, error);
            PyObject *len_o = PyLong_FromSsize_t(len_i);
            ERROR_IF(len_o == NULL, error);
            len = PyStackRef_FromPyObjectSteal(len_o);
        }

        inst(MATCH_CLASS, (subject, type, names -- attrs)) {
            // Pop TOS and TOS1. Set TOS to a tuple of attributes on success, or
            // None on failure.
            assert(PyTuple_CheckExact(PyStackRef_AsPyObjectBorrow(names)));
            PyObject *attrs_o = _PyEval_MatchClass(tstate,
                PyStackRef_AsPyObjectBorrow(subject),
                PyStackRef_AsPyObjectBorrow(type), oparg,
                PyStackRef_AsPyObjectBorrow(names));
            DECREF_INPUTS();
            if (attrs_o) {
                assert(PyTuple_CheckExact(attrs_o));  // Success!
                attrs = PyStackRef_FromPyObjectSteal(attrs_o);
            }
            else {
                ERROR_IF(_PyErr_Occurred(tstate), error);  // Error!
                attrs = PyStackRef_None;  // Failure!
            }
        }

        inst(MATCH_MAPPING, (subject -- subject, res)) {
            int match = PyStackRef_TYPE(subject)->tp_flags & Py_TPFLAGS_MAPPING;
            res = match ? PyStackRef_True : PyStackRef_False;
        }

        inst(MATCH_SEQUENCE, (subject -- subject, res)) {
            int match = PyStackRef_TYPE(subject)->tp_flags & Py_TPFLAGS_SEQUENCE;
            res = match ? PyStackRef_True : PyStackRef_False;
        }

        inst(MATCH_KEYS, (subject, keys -- subject, keys, values_or_none)) {
            // On successful match, PUSH(values). Otherwise, PUSH(None).
            PyObject *values_or_none_o = _PyEval_MatchKeys(tstate,
                PyStackRef_AsPyObjectBorrow(subject), PyStackRef_AsPyObjectBorrow(keys));
            ERROR_IF(values_or_none_o == NULL, error);
            values_or_none = PyStackRef_FromPyObjectSteal(values_or_none_o);
        }

        inst(GET_ITER, (iterable -- iter)) {
            /* before: [obj]; after [getiter(obj)] */
            iter = PyStackRef_FromPyObjectSteal(PyObject_GetIter(PyStackRef_AsPyObjectBorrow(iterable)));
            DECREF_INPUTS();
            ERROR_IF(PyStackRef_IsNull(iter), error);
        }

        inst(GET_YIELD_FROM_ITER, (iterable -- iter)) {
            /* before: [obj]; after [getiter(obj)] */
            PyObject *iterable_o = PyStackRef_AsPyObjectBorrow(iterable);
            if (PyCoro_CheckExact(iterable_o)) {
                /* `iterable` is a coroutine */
                if (!(_PyFrame_GetCode(frame)->co_flags & (CO_COROUTINE | CO_ITERABLE_COROUTINE))) {
                    /* and it is used in a 'yield from' expression of a
                       regular generator. */
                    _PyErr_SetString(tstate, PyExc_TypeError,
                                     "cannot 'yield from' a coroutine object "
                                     "in a non-coroutine generator");
                    ERROR_NO_POP();
                }
                iter = iterable;
            }
            else if (PyGen_CheckExact(iterable_o)) {
                iter = iterable;
            }
            else {
                /* `iterable` is not a generator. */
                iter = PyStackRef_FromPyObjectSteal(PyObject_GetIter(iterable_o));
                if (PyStackRef_IsNull(iter)) {
                    ERROR_NO_POP();
                }
                DECREF_INPUTS();
            }
        }

        // Most members of this family are "secretly" super-instructions.
        // When the loop is exhausted, they jump, and the jump target is
        // always END_FOR, which pops two values off the stack.
        // This is optimized by skipping that instruction and combining
        // its effect (popping 'iter' instead of pushing 'next'.)

        family(FOR_ITER, INLINE_CACHE_ENTRIES_FOR_ITER) = {
            FOR_ITER_LIST,
            FOR_ITER_TUPLE,
            FOR_ITER_RANGE,
            FOR_ITER_GEN,
        };

        specializing op(_SPECIALIZE_FOR_ITER, (counter/1, iter -- iter)) {
            #if ENABLE_SPECIALIZATION
            if (ADAPTIVE_COUNTER_TRIGGERS(counter)) {
                next_instr = this_instr;
                _Py_Specialize_ForIter(iter, next_instr, oparg);
                DISPATCH_SAME_OPARG();
            }
            STAT_INC(FOR_ITER, deferred);
            ADVANCE_ADAPTIVE_COUNTER(this_instr[1].counter);
            #endif  /* ENABLE_SPECIALIZATION */
        }

        replaced op(_FOR_ITER, (iter -- iter, next)) {
            /* before: [iter]; after: [iter, iter()] *or* [] (and jump over END_FOR.) */
            PyObject *iter_o = PyStackRef_AsPyObjectBorrow(iter);
            PyObject *next_o = (*Py_TYPE(iter_o)->tp_iternext)(iter_o);
            if (next_o == NULL) {
                next = PyStackRef_NULL;
                if (_PyErr_Occurred(tstate)) {
                    if (!_PyErr_ExceptionMatches(tstate, PyExc_StopIteration)) {
                        ERROR_NO_POP();
                    }
                    monitor_raise(tstate, frame, this_instr);
                    _PyErr_Clear(tstate);
                }
                /* iterator ended normally */
                assert(next_instr[oparg].op.code == END_FOR ||
                       next_instr[oparg].op.code == INSTRUMENTED_END_FOR);
                PyStackRef_CLOSE(iter);
                STACK_SHRINK(1);
                /* Jump forward oparg, then skip following END_FOR and POP_TOP instruction */
                JUMPBY(oparg + 2);
                DISPATCH();
            }
            next = PyStackRef_FromPyObjectSteal(next_o);
            // Common case: no jump, leave it to the code generator
        }

        op(_FOR_ITER_TIER_TWO, (iter -- iter, next)) {
            /* before: [iter]; after: [iter, iter()] *or* [] (and jump over END_FOR.) */
            PyObject *iter_o = PyStackRef_AsPyObjectBorrow(iter);
            PyObject *next_o = (*Py_TYPE(iter_o)->tp_iternext)(iter_o);
            if (next_o == NULL) {
                if (_PyErr_Occurred(tstate)) {
                    if (!_PyErr_ExceptionMatches(tstate, PyExc_StopIteration)) {
                        ERROR_NO_POP();
                    }
                    _PyErr_Clear(tstate);
                }
                /* iterator ended normally */
                /* The translator sets the deopt target just past the matching END_FOR */
                EXIT_IF(true);
            }
            next = PyStackRef_FromPyObjectSteal(next_o);
            // Common case: no jump, leave it to the code generator
        }

        macro(FOR_ITER) = _SPECIALIZE_FOR_ITER + _FOR_ITER;

        inst(INSTRUMENTED_FOR_ITER, (unused/1 -- )) {
            _Py_CODEUNIT *target;
            _PyStackRef iter_stackref = TOP();
            PyObject *iter = PyStackRef_AsPyObjectBorrow(iter_stackref);
            PyObject *next = (*Py_TYPE(iter)->tp_iternext)(iter);
            if (next != NULL) {
                PUSH(PyStackRef_FromPyObjectSteal(next));
                target = next_instr;
            }
            else {
                if (_PyErr_Occurred(tstate)) {
                    if (!_PyErr_ExceptionMatches(tstate, PyExc_StopIteration)) {
                        ERROR_NO_POP();
                    }
                    monitor_raise(tstate, frame, this_instr);
                    _PyErr_Clear(tstate);
                }
                /* iterator ended normally */
                assert(next_instr[oparg].op.code == END_FOR ||
                       next_instr[oparg].op.code == INSTRUMENTED_END_FOR);
                STACK_SHRINK(1);
                PyStackRef_CLOSE(iter_stackref);
                /* Skip END_FOR and POP_TOP */
                target = next_instr + oparg + 2;
            }
            INSTRUMENTED_JUMP(this_instr, target, PY_MONITORING_EVENT_BRANCH);
        }

        op(_ITER_CHECK_LIST, (iter -- iter)) {
            EXIT_IF(Py_TYPE(PyStackRef_AsPyObjectBorrow(iter)) != &PyListIter_Type);
        }

        replaced op(_ITER_JUMP_LIST, (iter -- iter)) {
            PyObject *iter_o = PyStackRef_AsPyObjectBorrow(iter);
            _PyListIterObject *it = (_PyListIterObject *)iter_o;
            assert(Py_TYPE(iter_o) == &PyListIter_Type);
            STAT_INC(FOR_ITER, hit);
            PyListObject *seq = it->it_seq;
            if (seq == NULL || (size_t)it->it_index >= (size_t)PyList_GET_SIZE(seq)) {
                it->it_index = -1;
                #ifndef Py_GIL_DISABLED
                if (seq != NULL) {
                    it->it_seq = NULL;
                    Py_DECREF(seq);
                }
                #endif
                PyStackRef_CLOSE(iter);
                STACK_SHRINK(1);
                /* Jump forward oparg, then skip following END_FOR and POP_TOP instructions */
                JUMPBY(oparg + 2);
                DISPATCH();
            }
        }

        // Only used by Tier 2
        op(_GUARD_NOT_EXHAUSTED_LIST, (iter -- iter)) {
            PyObject *iter_o = PyStackRef_AsPyObjectBorrow(iter);
            _PyListIterObject *it = (_PyListIterObject *)iter_o;
            assert(Py_TYPE(iter_o) == &PyListIter_Type);
            PyListObject *seq = it->it_seq;
            EXIT_IF(seq == NULL);
            if ((size_t)it->it_index >= (size_t)PyList_GET_SIZE(seq)) {
                it->it_index = -1;
                EXIT_IF(1);
            }
        }

        op(_ITER_NEXT_LIST, (iter -- iter, next)) {
            PyObject *iter_o = PyStackRef_AsPyObjectBorrow(iter);
            _PyListIterObject *it = (_PyListIterObject *)iter_o;
            assert(Py_TYPE(iter_o) == &PyListIter_Type);
            PyListObject *seq = it->it_seq;
            assert(seq);
            assert(it->it_index < PyList_GET_SIZE(seq));
            next = PyStackRef_FromPyObjectNew(PyList_GET_ITEM(seq, it->it_index++));
        }

        macro(FOR_ITER_LIST) =
            unused/1 +  // Skip over the counter
            _ITER_CHECK_LIST +
            _ITER_JUMP_LIST +
            _ITER_NEXT_LIST;

        op(_ITER_CHECK_TUPLE, (iter -- iter)) {
            EXIT_IF(Py_TYPE(PyStackRef_AsPyObjectBorrow(iter)) != &PyTupleIter_Type);
        }

        replaced op(_ITER_JUMP_TUPLE, (iter -- iter)) {
            PyObject *iter_o = PyStackRef_AsPyObjectBorrow(iter);
            _PyTupleIterObject *it = (_PyTupleIterObject *)iter_o;
            assert(Py_TYPE(iter_o) == &PyTupleIter_Type);
            STAT_INC(FOR_ITER, hit);
            PyTupleObject *seq = it->it_seq;
            if (seq == NULL || it->it_index >= PyTuple_GET_SIZE(seq)) {
                if (seq != NULL) {
                    it->it_seq = NULL;
                    Py_DECREF(seq);
                }
                PyStackRef_CLOSE(iter);
                STACK_SHRINK(1);
                /* Jump forward oparg, then skip following END_FOR and POP_TOP instructions */
                JUMPBY(oparg + 2);
                DISPATCH();
            }
        }

        // Only used by Tier 2
        op(_GUARD_NOT_EXHAUSTED_TUPLE, (iter -- iter)) {
            PyObject *iter_o = PyStackRef_AsPyObjectBorrow(iter);
            _PyTupleIterObject *it = (_PyTupleIterObject *)iter_o;
            assert(Py_TYPE(iter_o) == &PyTupleIter_Type);
            PyTupleObject *seq = it->it_seq;
            EXIT_IF(seq == NULL);
            EXIT_IF(it->it_index >= PyTuple_GET_SIZE(seq));
        }

        op(_ITER_NEXT_TUPLE, (iter -- iter, next)) {
            PyObject *iter_o = PyStackRef_AsPyObjectBorrow(iter);
            _PyTupleIterObject *it = (_PyTupleIterObject *)iter_o;
            assert(Py_TYPE(iter_o) == &PyTupleIter_Type);
            PyTupleObject *seq = it->it_seq;
            assert(seq);
            assert(it->it_index < PyTuple_GET_SIZE(seq));
            next = PyStackRef_FromPyObjectNew(PyTuple_GET_ITEM(seq, it->it_index++));
        }

        macro(FOR_ITER_TUPLE) =
            unused/1 +  // Skip over the counter
            _ITER_CHECK_TUPLE +
            _ITER_JUMP_TUPLE +
            _ITER_NEXT_TUPLE;

        op(_ITER_CHECK_RANGE, (iter -- iter)) {
            _PyRangeIterObject *r = (_PyRangeIterObject *)PyStackRef_AsPyObjectBorrow(iter);
            EXIT_IF(Py_TYPE(r) != &PyRangeIter_Type);
        }

        replaced op(_ITER_JUMP_RANGE, (iter -- iter)) {
            _PyRangeIterObject *r = (_PyRangeIterObject *)PyStackRef_AsPyObjectBorrow(iter);
            assert(Py_TYPE(r) == &PyRangeIter_Type);
            STAT_INC(FOR_ITER, hit);
            if (r->len <= 0) {
                STACK_SHRINK(1);
                PyStackRef_CLOSE(iter);
                // Jump over END_FOR and POP_TOP instructions.
                JUMPBY(oparg + 2);
                DISPATCH();
            }
        }

        // Only used by Tier 2
        op(_GUARD_NOT_EXHAUSTED_RANGE, (iter -- iter)) {
            _PyRangeIterObject *r = (_PyRangeIterObject *)PyStackRef_AsPyObjectBorrow(iter);
            assert(Py_TYPE(r) == &PyRangeIter_Type);
            EXIT_IF(r->len <= 0);
        }

        op(_ITER_NEXT_RANGE, (iter -- iter, next)) {
            _PyRangeIterObject *r = (_PyRangeIterObject *)PyStackRef_AsPyObjectBorrow(iter);
            assert(Py_TYPE(r) == &PyRangeIter_Type);
            assert(r->len > 0);
            long value = r->start;
            r->start = value + r->step;
            r->len--;
            PyObject *res = PyLong_FromLong(value);
            ERROR_IF(res == NULL, error);
            next = PyStackRef_FromPyObjectSteal(res);
        }

        macro(FOR_ITER_RANGE) =
            unused/1 +  // Skip over the counter
            _ITER_CHECK_RANGE +
            _ITER_JUMP_RANGE +
            _ITER_NEXT_RANGE;

        op(_FOR_ITER_GEN_FRAME, (iter -- iter, gen_frame: _PyInterpreterFrame*)) {
            PyGenObject *gen = (PyGenObject *)PyStackRef_AsPyObjectBorrow(iter);
            DEOPT_IF(Py_TYPE(gen) != &PyGen_Type);
            DEOPT_IF(gen->gi_frame_state >= FRAME_EXECUTING);
            STAT_INC(FOR_ITER, hit);
            gen_frame = &gen->gi_iframe;
            _PyFrame_StackPush(gen_frame, PyStackRef_None);
            gen->gi_frame_state = FRAME_EXECUTING;
            gen->gi_exc_state.previous_item = tstate->exc_info;
            tstate->exc_info = &gen->gi_exc_state;
            // oparg is the return offset from the next instruction.
            frame->return_offset = (uint16_t)(1 + INLINE_CACHE_ENTRIES_FOR_ITER + oparg);
        }

        macro(FOR_ITER_GEN) =
            unused/1 +
            _CHECK_PEP_523 +
            _FOR_ITER_GEN_FRAME +
            _PUSH_FRAME;

        inst(LOAD_SPECIAL, (owner -- attr, self_or_null)) {
            assert(oparg <= SPECIAL_MAX);
            PyObject *owner_o = PyStackRef_AsPyObjectSteal(owner);
            PyObject *name = _Py_SpecialMethods[oparg].name;
            PyObject *self_or_null_o;
            attr = PyStackRef_FromPyObjectSteal(_PyObject_LookupSpecialMethod(owner_o, name, &self_or_null_o));
            if (PyStackRef_IsNull(attr)) {
                if (!_PyErr_Occurred(tstate)) {
                    _PyErr_Format(tstate, PyExc_TypeError,
                                  _Py_SpecialMethods[oparg].error,
                                  Py_TYPE(owner_o)->tp_name);
                }
            }
            ERROR_IF(PyStackRef_IsNull(attr), error);
            self_or_null = PyStackRef_FromPyObjectSteal(self_or_null_o);
        }

        inst(WITH_EXCEPT_START, (exit_func, exit_self, lasti, unused, val -- exit_func, exit_self, lasti, unused, val, res)) {
            /* At the top of the stack are 4 values:
               - val: TOP = exc_info()
               - unused: SECOND = previous exception
               - lasti: THIRD = lasti of exception in exc_info()
               - exit_self: FOURTH = the context or NULL
               - exit_func: FIFTH = the context.__exit__ function or context.__exit__ bound method
               We call FOURTH(type(TOP), TOP, GetTraceback(TOP)).
               Then we push the __exit__ return value.
            */
            PyObject *exc, *tb;

            PyObject *val_o = PyStackRef_AsPyObjectBorrow(val);
            PyObject *exit_func_o = PyStackRef_AsPyObjectBorrow(exit_func);

            assert(val_o && PyExceptionInstance_Check(val_o));
            exc = PyExceptionInstance_Class(val_o);
            tb = PyException_GetTraceback(val_o);
            if (tb == NULL) {
                tb = Py_None;
            }
            else {
                Py_DECREF(tb);
            }
            assert(PyStackRef_LongCheck(lasti));
            (void)lasti; // Shut up compiler warning if asserts are off
            PyObject *stack[5] = {NULL, PyStackRef_AsPyObjectBorrow(exit_self), exc, val_o, tb};
            int has_self = !PyStackRef_IsNull(exit_self);
            res = PyStackRef_FromPyObjectSteal(PyObject_Vectorcall(exit_func_o, stack + 2 - has_self,
                    (3 + has_self) | PY_VECTORCALL_ARGUMENTS_OFFSET, NULL));
            ERROR_IF(PyStackRef_IsNull(res), error);
        }

        pseudo(SETUP_FINALLY, (-- unused), (HAS_ARG)) = {
            /* If an exception is raised, restore the stack position
             * and push one value before jumping to the handler.
             */
            NOP,
        };

        pseudo(SETUP_CLEANUP, (-- unused, unused), (HAS_ARG)) = {
            /* As SETUP_FINALLY, but push lasti as well */
            NOP,
        };

        pseudo(SETUP_WITH, (-- unused), (HAS_ARG)) = {
            /* If an exception is raised, restore the stack position to the
             * position before the result of __(a)enter__ and push 2 values
             * before jumping to the handler.
             */
            NOP,
        };

        pseudo(POP_BLOCK, (--)) = {
            NOP,
        };

        inst(PUSH_EXC_INFO, (new_exc -- prev_exc, new_exc)) {

            _PyErr_StackItem *exc_info = tstate->exc_info;
            if (exc_info->exc_value != NULL) {
                prev_exc = PyStackRef_FromPyObjectSteal(exc_info->exc_value);
            }
            else {
                prev_exc = PyStackRef_None;
            }
            assert(PyStackRef_ExceptionInstanceCheck(new_exc));
            exc_info->exc_value = PyStackRef_AsPyObjectNew(new_exc);
        }

        op(_GUARD_DORV_VALUES_INST_ATTR_FROM_DICT, (owner -- owner)) {
            PyObject *owner_o = PyStackRef_AsPyObjectBorrow(owner);
            assert(Py_TYPE(owner_o)->tp_flags & Py_TPFLAGS_INLINE_VALUES);
            DEOPT_IF(!_PyObject_InlineValues(owner_o)->valid);
        }

        op(_GUARD_KEYS_VERSION, (keys_version/2, owner -- owner)) {
            PyTypeObject *owner_cls = Py_TYPE(PyStackRef_AsPyObjectBorrow(owner));
            PyHeapTypeObject *owner_heap_type = (PyHeapTypeObject *)owner_cls;
            DEOPT_IF(owner_heap_type->ht_cached_keys->dk_version != keys_version);
        }

        split op(_LOAD_ATTR_METHOD_WITH_VALUES, (descr/4, owner -- attr, self if (1))) {
            assert(oparg & 1);
            /* Cached method object */
            STAT_INC(LOAD_ATTR, hit);
            assert(descr != NULL);
            assert(_PyType_HasFeature(Py_TYPE(descr), Py_TPFLAGS_METHOD_DESCRIPTOR));
            attr = PyStackRef_FromPyObjectNew(descr);
            self = owner;
        }

        macro(LOAD_ATTR_METHOD_WITH_VALUES) =
            unused/1 +
            _GUARD_TYPE_VERSION +
            _GUARD_DORV_VALUES_INST_ATTR_FROM_DICT +
            _GUARD_KEYS_VERSION +
            _LOAD_ATTR_METHOD_WITH_VALUES;

        op(_LOAD_ATTR_METHOD_NO_DICT, (descr/4, owner -- attr, self if (1))) {
            assert(oparg & 1);
            assert(Py_TYPE(PyStackRef_AsPyObjectBorrow(owner))->tp_dictoffset == 0);
            STAT_INC(LOAD_ATTR, hit);
            assert(descr != NULL);
            assert(_PyType_HasFeature(Py_TYPE(descr), Py_TPFLAGS_METHOD_DESCRIPTOR));
            attr = PyStackRef_FromPyObjectNew(descr);
            self = owner;
        }

        macro(LOAD_ATTR_METHOD_NO_DICT) =
            unused/1 +
            _GUARD_TYPE_VERSION +
            unused/2 +
            _LOAD_ATTR_METHOD_NO_DICT;

        op(_LOAD_ATTR_NONDESCRIPTOR_WITH_VALUES, (descr/4, owner -- attr, unused if (0))) {
            assert((oparg & 1) == 0);
            STAT_INC(LOAD_ATTR, hit);
            assert(descr != NULL);
            DECREF_INPUTS();
            attr = PyStackRef_FromPyObjectNew(descr);
        }

        macro(LOAD_ATTR_NONDESCRIPTOR_WITH_VALUES) =
            unused/1 +
            _GUARD_TYPE_VERSION +
            _GUARD_DORV_VALUES_INST_ATTR_FROM_DICT +
            _GUARD_KEYS_VERSION +
            _LOAD_ATTR_NONDESCRIPTOR_WITH_VALUES;

        op(_LOAD_ATTR_NONDESCRIPTOR_NO_DICT, (descr/4, owner -- attr, unused if (0))) {
            assert((oparg & 1) == 0);
            assert(Py_TYPE(PyStackRef_AsPyObjectBorrow(owner))->tp_dictoffset == 0);
            STAT_INC(LOAD_ATTR, hit);
            assert(descr != NULL);
            DECREF_INPUTS();
            attr = PyStackRef_FromPyObjectNew(descr);
        }

        macro(LOAD_ATTR_NONDESCRIPTOR_NO_DICT) =
            unused/1 +
            _GUARD_TYPE_VERSION +
            unused/2 +
            _LOAD_ATTR_NONDESCRIPTOR_NO_DICT;

        op(_CHECK_ATTR_METHOD_LAZY_DICT, (dictoffset/1, owner -- owner)) {
            char *ptr = ((char *)PyStackRef_AsPyObjectBorrow(owner)) + MANAGED_DICT_OFFSET + dictoffset;
            PyObject *dict = *(PyObject **)ptr;
            /* This object has a __dict__, just not yet created */
            DEOPT_IF(dict != NULL);
        }

        op(_LOAD_ATTR_METHOD_LAZY_DICT, (descr/4, owner -- attr, self if (1))) {
            assert(oparg & 1);
            STAT_INC(LOAD_ATTR, hit);
            assert(descr != NULL);
            assert(_PyType_HasFeature(Py_TYPE(descr), Py_TPFLAGS_METHOD_DESCRIPTOR));
            attr = PyStackRef_FromPyObjectNew(descr);
            self = owner;
        }

        macro(LOAD_ATTR_METHOD_LAZY_DICT) =
            unused/1 +
            _GUARD_TYPE_VERSION +
            _CHECK_ATTR_METHOD_LAZY_DICT +
            unused/1 +
            _LOAD_ATTR_METHOD_LAZY_DICT;

        inst(INSTRUMENTED_CALL, (unused/3 -- )) {
            int is_meth = PyStackRef_AsPyObjectBorrow(PEEK(oparg + 1)) != NULL;
            int total_args = oparg + is_meth;
            PyObject *function = PyStackRef_AsPyObjectBorrow(PEEK(oparg + 2));
            PyObject *arg = total_args == 0 ?
                &_PyInstrumentation_MISSING : PyStackRef_AsPyObjectBorrow(PEEK(total_args));
            int err = _Py_call_instrumentation_2args(
                    tstate, PY_MONITORING_EVENT_CALL,
                    frame, this_instr, function, arg);
            ERROR_IF(err, error);
            PAUSE_ADAPTIVE_COUNTER(this_instr[1].counter);
            GO_TO_INSTRUCTION(CALL);
        }

        // Cache layout: counter/1, func_version/2
        // CALL_INTRINSIC_1/2, CALL_KW, and CALL_FUNCTION_EX aren't members!
        family(CALL, INLINE_CACHE_ENTRIES_CALL) = {
            CALL_BOUND_METHOD_EXACT_ARGS,
            CALL_PY_EXACT_ARGS,
            CALL_TYPE_1,
            CALL_STR_1,
            CALL_TUPLE_1,
            CALL_BUILTIN_CLASS,
            CALL_BUILTIN_O,
            CALL_BUILTIN_FAST,
            CALL_BUILTIN_FAST_WITH_KEYWORDS,
            CALL_LEN,
            CALL_ISINSTANCE,
            CALL_LIST_APPEND,
            CALL_METHOD_DESCRIPTOR_O,
            CALL_METHOD_DESCRIPTOR_FAST_WITH_KEYWORDS,
            CALL_METHOD_DESCRIPTOR_NOARGS,
            CALL_METHOD_DESCRIPTOR_FAST,
            CALL_ALLOC_AND_ENTER_INIT,
            CALL_PY_GENERAL,
            CALL_BOUND_METHOD_GENERAL,
            CALL_NON_PY_GENERAL,
        };

        specializing op(_SPECIALIZE_CALL, (counter/1, callable, self_or_null, args[oparg] -- callable, self_or_null, args[oparg])) {
            #if ENABLE_SPECIALIZATION
            if (ADAPTIVE_COUNTER_TRIGGERS(counter)) {
                next_instr = this_instr;
                _Py_Specialize_Call(callable, next_instr, oparg + !PyStackRef_IsNull(self_or_null));
                DISPATCH_SAME_OPARG();
            }
            STAT_INC(CALL, deferred);
            ADVANCE_ADAPTIVE_COUNTER(this_instr[1].counter);
            #endif  /* ENABLE_SPECIALIZATION */
        }

        // When calling Python, inline the call using DISPATCH_INLINED().
        op(_CALL, (callable, self_or_null, args[oparg] -- res)) {
            PyObject *callable_o = PyStackRef_AsPyObjectBorrow(callable);
            PyObject *self_or_null_o = PyStackRef_AsPyObjectBorrow(self_or_null);

            // oparg counts all of the args, but *not* self:
            int total_args = oparg;
            if (self_or_null_o != NULL) {
                args--;
                total_args++;
            }
            else if (Py_TYPE(callable_o) == &PyMethod_Type) {
                args--;
                total_args++;
                PyObject *self = ((PyMethodObject *)callable_o)->im_self;
                args[0] = PyStackRef_FromPyObjectNew(self);
                PyObject *method = ((PyMethodObject *)callable_o)->im_func;
                args[-1] = PyStackRef_FromPyObjectNew(method);
                PyStackRef_CLOSE(callable);
                callable_o = method;
                callable = args[-1];
            }
            // Check if the call can be inlined or not
            if (Py_TYPE(callable_o) == &PyFunction_Type &&
                tstate->interp->eval_frame == NULL &&
                ((PyFunctionObject *)callable_o)->vectorcall == _PyFunction_Vectorcall)
            {
                int code_flags = ((PyCodeObject*)PyFunction_GET_CODE(callable_o))->co_flags;
                PyObject *locals = code_flags & CO_OPTIMIZED ? NULL : Py_NewRef(PyFunction_GET_GLOBALS(callable_o));
                _PyInterpreterFrame *new_frame = _PyEvalFramePushAndInit(
                    tstate, (PyFunctionObject *)PyStackRef_AsPyObjectSteal(callable), locals,
                    args, total_args, NULL
                );
                // Manipulate stack directly since we leave using DISPATCH_INLINED().
                STACK_SHRINK(oparg + 2);
                // The frame has stolen all the arguments from the stack,
                // so there is no need to clean them up.
                if (new_frame == NULL) {
                    ERROR_NO_POP();
                }
                frame->return_offset = (uint16_t)(next_instr - this_instr);
                DISPATCH_INLINED(new_frame);
            }
            /* Callable is not a normal Python function */
            STACKREFS_TO_PYOBJECTS(args, total_args, args_o);
            if (CONVERSION_FAILED(args_o)) {
                DECREF_INPUTS();
                ERROR_IF(true, error);
            }
            PyObject *res_o = PyObject_Vectorcall(
                callable_o, args_o,
                total_args | PY_VECTORCALL_ARGUMENTS_OFFSET,
                NULL);
            STACKREFS_TO_PYOBJECTS_CLEANUP(args_o);
            if (opcode == INSTRUMENTED_CALL) {
                PyObject *arg = total_args == 0 ?
                    &_PyInstrumentation_MISSING : PyStackRef_AsPyObjectBorrow(args[0]);
                if (res_o == NULL) {
                    _Py_call_instrumentation_exc2(
                        tstate, PY_MONITORING_EVENT_C_RAISE,
                        frame, this_instr, callable_o, arg);
                }
                else {
                    int err = _Py_call_instrumentation_2args(
                        tstate, PY_MONITORING_EVENT_C_RETURN,
                        frame, this_instr, callable_o, arg);
                    if (err < 0) {
                        Py_CLEAR(res_o);
                    }
                }
            }
            assert((res_o != NULL) ^ (_PyErr_Occurred(tstate) != NULL));
            PyStackRef_CLOSE(callable);
            for (int i = 0; i < total_args; i++) {
                PyStackRef_CLOSE(args[i]);
            }
            ERROR_IF(res_o == NULL, error);
            res = PyStackRef_FromPyObjectSteal(res_o);
        }

        op(_CHECK_PERIODIC, (--)) {
            CHECK_EVAL_BREAKER();
        }

        macro(CALL) = _SPECIALIZE_CALL + unused/2 + _CALL + _CHECK_PERIODIC;

        op(_PY_FRAME_GENERAL, (callable, self_or_null, args[oparg] -- new_frame: _PyInterpreterFrame*)) {
            PyObject *callable_o = PyStackRef_AsPyObjectBorrow(callable);
            PyObject *self_or_null_o = PyStackRef_AsPyObjectBorrow(self_or_null);

            // oparg counts all of the args, but *not* self:
            int total_args = oparg;
            if (self_or_null_o != NULL) {
                args--;
                total_args++;
            }
            assert(Py_TYPE(callable_o) == &PyFunction_Type);
            int code_flags = ((PyCodeObject*)PyFunction_GET_CODE(callable_o))->co_flags;
            PyObject *locals = code_flags & CO_OPTIMIZED ? NULL : Py_NewRef(PyFunction_GET_GLOBALS(callable_o));
            new_frame = _PyEvalFramePushAndInit(
                tstate, (PyFunctionObject *)PyStackRef_AsPyObjectSteal(callable), locals,
                args, total_args, NULL
            );
            // The frame has stolen all the arguments from the stack,
            // so there is no need to clean them up.
            SYNC_SP();
            if (new_frame == NULL) {
                ERROR_NO_POP();
            }
        }

        op(_CHECK_FUNCTION_VERSION, (func_version/2, callable, self_or_null, unused[oparg] -- callable, self_or_null, unused[oparg])) {
            PyObject *callable_o = PyStackRef_AsPyObjectBorrow(callable);
            EXIT_IF(!PyFunction_Check(callable_o));
            PyFunctionObject *func = (PyFunctionObject *)callable_o;
            EXIT_IF(func->func_version != func_version);
        }

        macro(CALL_PY_GENERAL) =
            unused/1 + // Skip over the counter
            _CHECK_PEP_523 +
            _CHECK_FUNCTION_VERSION +
            _PY_FRAME_GENERAL +
            _SAVE_RETURN_OFFSET +
            _PUSH_FRAME;

        op(_CHECK_METHOD_VERSION, (func_version/2, callable, null, unused[oparg] -- callable, null, unused[oparg])) {
            PyObject *callable_o = PyStackRef_AsPyObjectBorrow(callable);

            EXIT_IF(Py_TYPE(callable_o) != &PyMethod_Type);
            PyObject *func = ((PyMethodObject *)callable_o)->im_func;
            EXIT_IF(!PyFunction_Check(func));
            EXIT_IF(((PyFunctionObject *)func)->func_version != func_version);
            EXIT_IF(!PyStackRef_IsNull(null));
        }

        op(_EXPAND_METHOD, (callable, null, unused[oparg] -- method, self, unused[oparg])) {
            PyObject *callable_o = PyStackRef_AsPyObjectBorrow(callable);

            assert(PyStackRef_IsNull(null));
            assert(Py_TYPE(callable_o) == &PyMethod_Type);
            self = PyStackRef_FromPyObjectNew(((PyMethodObject *)callable_o)->im_self);
            method = PyStackRef_FromPyObjectNew(((PyMethodObject *)callable_o)->im_func);
            assert(PyStackRef_FunctionCheck(method));
            PyStackRef_CLOSE(callable);
        }

        macro(CALL_BOUND_METHOD_GENERAL) =
            unused/1 + // Skip over the counter
            _CHECK_PEP_523 +
            _CHECK_METHOD_VERSION +
            _EXPAND_METHOD +
            flush + // so that self is in the argument array
            _PY_FRAME_GENERAL +
            _SAVE_RETURN_OFFSET +
            _PUSH_FRAME;

        op(_CHECK_IS_NOT_PY_CALLABLE, (callable, unused, unused[oparg] -- callable, unused, unused[oparg])) {
            PyObject *callable_o = PyStackRef_AsPyObjectBorrow(callable);
            EXIT_IF(PyFunction_Check(callable_o));
            EXIT_IF(Py_TYPE(callable_o) == &PyMethod_Type);
        }

        op(_CALL_NON_PY_GENERAL, (callable, self_or_null, args[oparg] -- res)) {
#if TIER_ONE
            assert(opcode != INSTRUMENTED_CALL);
#endif
            PyObject *callable_o = PyStackRef_AsPyObjectBorrow(callable);
            PyObject *self_or_null_o = PyStackRef_AsPyObjectBorrow(self_or_null);

            int total_args = oparg;
            if (self_or_null_o != NULL) {
                args--;
                total_args++;
            }
            /* Callable is not a normal Python function */
            STACKREFS_TO_PYOBJECTS(args, total_args, args_o);
            if (CONVERSION_FAILED(args_o)) {
                DECREF_INPUTS();
                ERROR_IF(true, error);
            }
            PyObject *res_o = PyObject_Vectorcall(
                callable_o, args_o,
                total_args | PY_VECTORCALL_ARGUMENTS_OFFSET,
                NULL);
            STACKREFS_TO_PYOBJECTS_CLEANUP(args_o);
            assert((res_o != NULL) ^ (_PyErr_Occurred(tstate) != NULL));
            PyStackRef_CLOSE(callable);
            for (int i = 0; i < total_args; i++) {
                PyStackRef_CLOSE(args[i]);
            }
            ERROR_IF(res_o == NULL, error);
            res = PyStackRef_FromPyObjectSteal(res_o);
        }

        macro(CALL_NON_PY_GENERAL) =
            unused/1 + // Skip over the counter
            unused/2 +
            _CHECK_IS_NOT_PY_CALLABLE +
            _CALL_NON_PY_GENERAL +
            _CHECK_PERIODIC;

        op(_CHECK_CALL_BOUND_METHOD_EXACT_ARGS, (callable, null, unused[oparg] -- callable, null, unused[oparg])) {
            EXIT_IF(!PyStackRef_IsNull(null));
            EXIT_IF(Py_TYPE(PyStackRef_AsPyObjectBorrow(callable)) != &PyMethod_Type);
        }

        op(_INIT_CALL_BOUND_METHOD_EXACT_ARGS, (callable, null, unused[oparg] -- func, self, unused[oparg])) {
            PyObject *callable_o = PyStackRef_AsPyObjectBorrow(callable);
            STAT_INC(CALL, hit);
            self = PyStackRef_FromPyObjectNew(((PyMethodObject *)callable_o)->im_self);
            func = PyStackRef_FromPyObjectNew(((PyMethodObject *)callable_o)->im_func);
            PyStackRef_CLOSE(callable);
        }

        op(_CHECK_PEP_523, (--)) {
            DEOPT_IF(tstate->interp->eval_frame);
        }

        op(_CHECK_FUNCTION_EXACT_ARGS, (callable, self_or_null, unused[oparg] -- callable, self_or_null, unused[oparg])) {
            PyObject *callable_o = PyStackRef_AsPyObjectBorrow(callable);
            assert(PyFunction_Check(callable_o));
            PyFunctionObject *func = (PyFunctionObject *)callable_o;
            PyCodeObject *code = (PyCodeObject *)func->func_code;
            EXIT_IF(code->co_argcount != oparg + (!PyStackRef_IsNull(self_or_null)));
        }

        op(_CHECK_STACK_SPACE, (callable, self_or_null, unused[oparg] -- callable, self_or_null, unused[oparg])) {
            PyObject *callable_o = PyStackRef_AsPyObjectBorrow(callable);
            PyFunctionObject *func = (PyFunctionObject *)callable_o;
            PyCodeObject *code = (PyCodeObject *)func->func_code;
            DEOPT_IF(!_PyThreadState_HasStackSpace(tstate, code->co_framesize));
            DEOPT_IF(tstate->py_recursion_remaining <= 1);
        }

        replicate(5) pure op(_INIT_CALL_PY_EXACT_ARGS, (callable, self_or_null, args[oparg] -- new_frame: _PyInterpreterFrame*)) {
            PyObject *callable_o = PyStackRef_AsPyObjectBorrow(callable);
            int has_self = !PyStackRef_IsNull(self_or_null);
            STAT_INC(CALL, hit);
            PyFunctionObject *func = (PyFunctionObject *)callable_o;
            new_frame = _PyFrame_PushUnchecked(tstate, func, oparg + has_self);
            _PyStackRef *first_non_self_local = new_frame->localsplus + has_self;
            new_frame->localsplus[0] = self_or_null;
            for (int i = 0; i < oparg; i++) {
                first_non_self_local[i] = args[i];
            }
        }

        op(_PUSH_FRAME, (new_frame: _PyInterpreterFrame* -- )) {
            // Write it out explicitly because it's subtly different.
            // Eventually this should be the only occurrence of this code.
            assert(tstate->interp->eval_frame == NULL);
            SYNC_SP();
            _PyFrame_SetStackPointer(frame, stack_pointer);
            new_frame->previous = frame;
            CALL_STAT_INC(inlined_py_calls);
            frame = tstate->current_frame = new_frame;
            tstate->py_recursion_remaining--;
            LOAD_SP();
            LOAD_IP(0);
            LLTRACE_RESUME_FRAME();
        }

        macro(CALL_BOUND_METHOD_EXACT_ARGS) =
            unused/1 + // Skip over the counter
            _CHECK_PEP_523 +
            _CHECK_CALL_BOUND_METHOD_EXACT_ARGS +
            _INIT_CALL_BOUND_METHOD_EXACT_ARGS +
            flush + // In case the following deopt
            _CHECK_FUNCTION_VERSION +
            _CHECK_FUNCTION_EXACT_ARGS +
            _CHECK_STACK_SPACE +
            _INIT_CALL_PY_EXACT_ARGS +
            _SAVE_RETURN_OFFSET +
            _PUSH_FRAME;

        macro(CALL_PY_EXACT_ARGS) =
            unused/1 + // Skip over the counter
            _CHECK_PEP_523 +
            _CHECK_FUNCTION_VERSION +
            _CHECK_FUNCTION_EXACT_ARGS +
            _CHECK_STACK_SPACE +
            _INIT_CALL_PY_EXACT_ARGS +
            _SAVE_RETURN_OFFSET +
            _PUSH_FRAME;

        inst(CALL_TYPE_1, (unused/1, unused/2, callable, null, arg -- res)) {
            PyObject *callable_o = PyStackRef_AsPyObjectBorrow(callable);
            PyObject *arg_o = PyStackRef_AsPyObjectBorrow(arg);

            assert(oparg == 1);
            DEOPT_IF(!PyStackRef_IsNull(null));
            DEOPT_IF(callable_o != (PyObject *)&PyType_Type);
            STAT_INC(CALL, hit);
            res = PyStackRef_FromPyObjectSteal(Py_NewRef(Py_TYPE(arg_o)));
            PyStackRef_CLOSE(arg);
        }

        op(_CALL_STR_1, (callable, null, arg -- res)) {
            PyObject *callable_o = PyStackRef_AsPyObjectBorrow(callable);
            PyObject *arg_o = PyStackRef_AsPyObjectBorrow(arg);

            assert(oparg == 1);
            DEOPT_IF(!PyStackRef_IsNull(null));
            DEOPT_IF(callable_o != (PyObject *)&PyUnicode_Type);
            STAT_INC(CALL, hit);
            res = PyStackRef_FromPyObjectSteal(PyObject_Str(arg_o));
            PyStackRef_CLOSE(arg);
            ERROR_IF(PyStackRef_IsNull(res), error);
        }

        macro(CALL_STR_1) =
            unused/1 +
            unused/2 +
            _CALL_STR_1 +
            _CHECK_PERIODIC;

        op(_CALL_TUPLE_1, (callable, null, arg -- res)) {
            PyObject *callable_o = PyStackRef_AsPyObjectBorrow(callable);
            PyObject *arg_o = PyStackRef_AsPyObjectBorrow(arg);

            assert(oparg == 1);
            DEOPT_IF(!PyStackRef_IsNull(null));
            DEOPT_IF(callable_o != (PyObject *)&PyTuple_Type);
            STAT_INC(CALL, hit);
            res = PyStackRef_FromPyObjectSteal(PySequence_Tuple(arg_o));
            PyStackRef_CLOSE(arg);
            ERROR_IF(PyStackRef_IsNull(res), error);
        }

        macro(CALL_TUPLE_1) =
            unused/1 +
            unused/2 +
            _CALL_TUPLE_1 +
            _CHECK_PERIODIC;

        inst(CALL_ALLOC_AND_ENTER_INIT, (unused/1, unused/2, callable, null, args[oparg] -- unused)) {
            PyObject *callable_o = PyStackRef_AsPyObjectBorrow(callable);
            /* This instruction does the following:
             * 1. Creates the object (by calling ``object.__new__``)
             * 2. Pushes a shim frame to the frame stack (to cleanup after ``__init__``)
             * 3. Pushes the frame for ``__init__`` to the frame stack
             * */
            _PyCallCache *cache = (_PyCallCache *)&this_instr[1];
            DEOPT_IF(!PyStackRef_IsNull(null));
            DEOPT_IF(!PyType_Check(callable_o));
            PyTypeObject *tp = (PyTypeObject *)callable_o;
            DEOPT_IF(tp->tp_version_tag != read_u32(cache->func_version));
            assert(tp->tp_flags & Py_TPFLAGS_INLINE_VALUES);
            PyHeapTypeObject *cls = (PyHeapTypeObject *)callable_o;
            PyFunctionObject *init = (PyFunctionObject *)cls->_spec_cache.init;
            PyCodeObject *code = (PyCodeObject *)init->func_code;
            DEOPT_IF(code->co_argcount != oparg+1);
            DEOPT_IF(!_PyThreadState_HasStackSpace(tstate, code->co_framesize + _Py_InitCleanup.co_framesize));
            STAT_INC(CALL, hit);
            PyObject *self = _PyType_NewManagedObject(tp);
            if (self == NULL) {
                ERROR_NO_POP();
            }
            PyStackRef_CLOSE(callable);
            _PyInterpreterFrame *shim = _PyFrame_PushTrampolineUnchecked(
                tstate, (PyCodeObject *)&_Py_InitCleanup, 1);
            assert(_PyCode_CODE((PyCodeObject *)shim->f_executable)[0].op.code == EXIT_INIT_CHECK);
            /* Push self onto stack of shim */
            Py_INCREF(self);
            shim->localsplus[0] = PyStackRef_FromPyObjectSteal(self);
            Py_INCREF(init);
            _PyInterpreterFrame *init_frame = _PyFrame_PushUnchecked(tstate, init, oparg+1);
            /* Copy self followed by args to __init__ frame */
            init_frame->localsplus[0] = PyStackRef_FromPyObjectSteal(self);
            for (int i = 0; i < oparg; i++) {
                init_frame->localsplus[i+1] = args[i];
            }
            frame->return_offset = (uint16_t)(next_instr - this_instr);
            STACK_SHRINK(oparg+2);
            _PyFrame_SetStackPointer(frame, stack_pointer);
            /* Link frames */
            init_frame->previous = shim;
            shim->previous = frame;
            frame = tstate->current_frame = init_frame;
            CALL_STAT_INC(inlined_py_calls);
            /* Account for pushing the extra frame.
             * We don't check recursion depth here,
             * as it will be checked after start_frame */
            tstate->py_recursion_remaining--;
            goto start_frame;
        }

        inst(EXIT_INIT_CHECK, (should_be_none -- )) {
            assert(STACK_LEVEL() == 2);
            if (!PyStackRef_Is(should_be_none, PyStackRef_None)) {
                PyErr_Format(PyExc_TypeError,
                    "__init__() should return None, not '%.200s'",
                    Py_TYPE(PyStackRef_AsPyObjectBorrow(should_be_none))->tp_name);
                ERROR_NO_POP();
            }
        }

        op(_CALL_BUILTIN_CLASS, (callable, self_or_null, args[oparg] -- res)) {
            PyObject *callable_o = PyStackRef_AsPyObjectBorrow(callable);

            int total_args = oparg;
            if (!PyStackRef_IsNull(self_or_null)) {
                args--;
                total_args++;
            }
            DEOPT_IF(!PyType_Check(callable_o));
            PyTypeObject *tp = (PyTypeObject *)callable_o;
            DEOPT_IF(tp->tp_vectorcall == NULL);
            STAT_INC(CALL, hit);
            STACKREFS_TO_PYOBJECTS(args, total_args, args_o);
            if (CONVERSION_FAILED(args_o)) {
                DECREF_INPUTS();
                ERROR_IF(true, error);
            }
            PyObject *res_o = tp->tp_vectorcall((PyObject *)tp, args_o, total_args, NULL);
            STACKREFS_TO_PYOBJECTS_CLEANUP(args_o);
            /* Free the arguments. */
            for (int i = 0; i < total_args; i++) {
                PyStackRef_CLOSE(args[i]);
            }
            PyStackRef_CLOSE(callable);
            ERROR_IF(res_o == NULL, error);
            res = PyStackRef_FromPyObjectSteal(res_o);
        }

        macro(CALL_BUILTIN_CLASS) =
            unused/1 +
            unused/2 +
            _CALL_BUILTIN_CLASS +
            _CHECK_PERIODIC;

        op(_CALL_BUILTIN_O, (callable, self_or_null, args[oparg] -- res)) {
            /* Builtin METH_O functions */
            PyObject *callable_o = PyStackRef_AsPyObjectBorrow(callable);

            int total_args = oparg;
            if (!PyStackRef_IsNull(self_or_null)) {
                args--;
                total_args++;
            }
            DEOPT_IF(total_args != 1);
            DEOPT_IF(!PyCFunction_CheckExact(callable_o));
            DEOPT_IF(PyCFunction_GET_FLAGS(callable_o) != METH_O);
            // CPython promises to check all non-vectorcall function calls.
            DEOPT_IF(tstate->c_recursion_remaining <= 0);
            STAT_INC(CALL, hit);
            PyCFunction cfunc = PyCFunction_GET_FUNCTION(callable_o);
            _PyStackRef arg = args[0];
            _Py_EnterRecursiveCallTstateUnchecked(tstate);
            PyObject *res_o = _PyCFunction_TrampolineCall(cfunc, PyCFunction_GET_SELF(callable_o), PyStackRef_AsPyObjectBorrow(arg));
            _Py_LeaveRecursiveCallTstate(tstate);
            assert((res_o != NULL) ^ (_PyErr_Occurred(tstate) != NULL));

            PyStackRef_CLOSE(arg);
            PyStackRef_CLOSE(callable);
            ERROR_IF(res_o == NULL, error);
            res = PyStackRef_FromPyObjectSteal(res_o);
        }

        macro(CALL_BUILTIN_O) =
            unused/1 +
            unused/2 +
            _CALL_BUILTIN_O +
            _CHECK_PERIODIC;

        op(_CALL_BUILTIN_FAST, (callable, self_or_null, args[oparg] -- res)) {
            /* Builtin METH_FASTCALL functions, without keywords */
            PyObject *callable_o = PyStackRef_AsPyObjectBorrow(callable);

            int total_args = oparg;
            if (!PyStackRef_IsNull(self_or_null)) {
                args--;
                total_args++;
            }
            DEOPT_IF(!PyCFunction_CheckExact(callable_o));
            DEOPT_IF(PyCFunction_GET_FLAGS(callable_o) != METH_FASTCALL);
            STAT_INC(CALL, hit);
            PyCFunction cfunc = PyCFunction_GET_FUNCTION(callable_o);
            /* res = func(self, args, nargs) */
            STACKREFS_TO_PYOBJECTS(args, total_args, args_o);
            if (CONVERSION_FAILED(args_o)) {
                DECREF_INPUTS();
                ERROR_IF(true, error);
            }
            PyObject *res_o = ((PyCFunctionFast)(void(*)(void))cfunc)(
                PyCFunction_GET_SELF(callable_o),
                args_o,
                total_args);
            STACKREFS_TO_PYOBJECTS_CLEANUP(args_o);
            assert((res_o != NULL) ^ (_PyErr_Occurred(tstate) != NULL));

            /* Free the arguments. */
            for (int i = 0; i < total_args; i++) {
                PyStackRef_CLOSE(args[i]);
            }
            PyStackRef_CLOSE(callable);
            ERROR_IF(res_o == NULL, error);
            res = PyStackRef_FromPyObjectSteal(res_o);
        }

        macro(CALL_BUILTIN_FAST) =
            unused/1 +
            unused/2 +
            _CALL_BUILTIN_FAST +
            _CHECK_PERIODIC;

        op(_CALL_BUILTIN_FAST_WITH_KEYWORDS, (callable, self_or_null, args[oparg] -- res)) {
            /* Builtin METH_FASTCALL | METH_KEYWORDS functions */
            PyObject *callable_o = PyStackRef_AsPyObjectBorrow(callable);

            int total_args = oparg;
            if (!PyStackRef_IsNull(self_or_null)) {
                args--;
                total_args++;
            }
            DEOPT_IF(!PyCFunction_CheckExact(callable_o));
            DEOPT_IF(PyCFunction_GET_FLAGS(callable_o) != (METH_FASTCALL | METH_KEYWORDS));
            STAT_INC(CALL, hit);
            /* res = func(self, args, nargs, kwnames) */
            PyCFunctionFastWithKeywords cfunc =
                (PyCFunctionFastWithKeywords)(void(*)(void))
                PyCFunction_GET_FUNCTION(callable_o);

            STACKREFS_TO_PYOBJECTS(args, total_args, args_o);
            if (CONVERSION_FAILED(args_o)) {
                DECREF_INPUTS();
                ERROR_IF(true, error);
            }
            PyObject *res_o = cfunc(PyCFunction_GET_SELF(callable_o), args_o, total_args, NULL);
            STACKREFS_TO_PYOBJECTS_CLEANUP(args_o);

            assert((res_o != NULL) ^ (_PyErr_Occurred(tstate) != NULL));

            /* Free the arguments. */
            for (int i = 0; i < total_args; i++) {
                PyStackRef_CLOSE(args[i]);
            }
            PyStackRef_CLOSE(callable);
            ERROR_IF(res_o == NULL, error);
            res = PyStackRef_FromPyObjectSteal(res_o);
        }

        macro(CALL_BUILTIN_FAST_WITH_KEYWORDS) =
            unused/1 +
            unused/2 +
            _CALL_BUILTIN_FAST_WITH_KEYWORDS +
            _CHECK_PERIODIC;

        inst(CALL_LEN, (unused/1, unused/2, callable, self_or_null, args[oparg] -- res)) {
            /* len(o) */
            PyObject *callable_o = PyStackRef_AsPyObjectBorrow(callable);

            int total_args = oparg;
            if (!PyStackRef_IsNull(self_or_null)) {
                args--;
                total_args++;
            }
            DEOPT_IF(total_args != 1);
            PyInterpreterState *interp = tstate->interp;
            DEOPT_IF(callable_o != interp->callable_cache.len);
            STAT_INC(CALL, hit);
            _PyStackRef arg_stackref = args[0];
            PyObject *arg = PyStackRef_AsPyObjectBorrow(arg_stackref);
            Py_ssize_t len_i = PyObject_Length(arg);
            if (len_i < 0) {
                ERROR_NO_POP();
            }
            PyObject *res_o = PyLong_FromSsize_t(len_i);
            assert((res_o != NULL) ^ (_PyErr_Occurred(tstate) != NULL));
            if (res_o == NULL) {
                GOTO_ERROR(error);
            }
            PyStackRef_CLOSE(callable);
            PyStackRef_CLOSE(arg_stackref);
            res = PyStackRef_FromPyObjectSteal(res_o);
        }

        inst(CALL_ISINSTANCE, (unused/1, unused/2, callable, self_or_null, args[oparg] -- res)) {
            /* isinstance(o, o2) */
            PyObject *callable_o = PyStackRef_AsPyObjectBorrow(callable);

            int total_args = oparg;
            if (!PyStackRef_IsNull(self_or_null)) {
                args--;
                total_args++;
            }
            DEOPT_IF(total_args != 2);
            PyInterpreterState *interp = tstate->interp;
            DEOPT_IF(callable_o != interp->callable_cache.isinstance);
            STAT_INC(CALL, hit);
            _PyStackRef cls_stackref = args[1];
            _PyStackRef inst_stackref = args[0];
            int retval = PyObject_IsInstance(PyStackRef_AsPyObjectBorrow(inst_stackref), PyStackRef_AsPyObjectBorrow(cls_stackref));
            if (retval < 0) {
                ERROR_NO_POP();
            }
            res = retval ? PyStackRef_True : PyStackRef_False;
            assert((!PyStackRef_IsNull(res)) ^ (_PyErr_Occurred(tstate) != NULL));
            PyStackRef_CLOSE(inst_stackref);
            PyStackRef_CLOSE(cls_stackref);
            PyStackRef_CLOSE(callable);
        }

        // This is secretly a super-instruction
        inst(CALL_LIST_APPEND, (unused/1, unused/2, callable, self, arg -- )) {
            assert(oparg == 1);
            PyObject *callable_o = PyStackRef_AsPyObjectBorrow(callable);
            PyObject *self_o = PyStackRef_AsPyObjectBorrow(self);

            PyInterpreterState *interp = tstate->interp;
            DEOPT_IF(callable_o != interp->callable_cache.list_append);
            assert(self_o != NULL);
            DEOPT_IF(!PyList_Check(self_o));
            STAT_INC(CALL, hit);
            int err = _PyList_AppendTakeRef((PyListObject *)self_o, PyStackRef_AsPyObjectSteal(arg));
            PyStackRef_CLOSE(self);
            PyStackRef_CLOSE(callable);
            ERROR_IF(err, error);
        #if TIER_ONE
            // Skip the following POP_TOP. This is done here in tier one, and
            // during trace projection in tier two:
            assert(next_instr->op.code == POP_TOP);
            SKIP_OVER(1);
        #endif
        }

         op(_CALL_METHOD_DESCRIPTOR_O, (callable, self_or_null, args[oparg] -- res)) {
            PyObject *callable_o = PyStackRef_AsPyObjectBorrow(callable);

            int total_args = oparg;
            if (!PyStackRef_IsNull(self_or_null)) {
                args--;
                total_args++;
            }

            PyMethodDescrObject *method = (PyMethodDescrObject *)callable_o;
            DEOPT_IF(total_args != 2);
            DEOPT_IF(!Py_IS_TYPE(method, &PyMethodDescr_Type));
            PyMethodDef *meth = method->d_method;
            DEOPT_IF(meth->ml_flags != METH_O);
            // CPython promises to check all non-vectorcall function calls.
            DEOPT_IF(tstate->c_recursion_remaining <= 0);
            _PyStackRef arg_stackref = args[1];
            _PyStackRef self_stackref = args[0];
            DEOPT_IF(!Py_IS_TYPE(PyStackRef_AsPyObjectBorrow(self_stackref),
                                 method->d_common.d_type));
            STAT_INC(CALL, hit);
            PyCFunction cfunc = meth->ml_meth;
            _Py_EnterRecursiveCallTstateUnchecked(tstate);
            PyObject *res_o = _PyCFunction_TrampolineCall(cfunc,
                                  PyStackRef_AsPyObjectBorrow(self_stackref),
                                  PyStackRef_AsPyObjectBorrow(arg_stackref));
            _Py_LeaveRecursiveCallTstate(tstate);
            assert((res_o != NULL) ^ (_PyErr_Occurred(tstate) != NULL));
            PyStackRef_CLOSE(self_stackref);
            PyStackRef_CLOSE(arg_stackref);
            PyStackRef_CLOSE(callable);
            ERROR_IF(res_o == NULL, error);
            res = PyStackRef_FromPyObjectSteal(res_o);
        }

        macro(CALL_METHOD_DESCRIPTOR_O) =
            unused/1 +
            unused/2 +
            _CALL_METHOD_DESCRIPTOR_O +
            _CHECK_PERIODIC;

        op(_CALL_METHOD_DESCRIPTOR_FAST_WITH_KEYWORDS, (callable, self_or_null, args[oparg] -- res)) {
            PyObject *callable_o = PyStackRef_AsPyObjectBorrow(callable);

            int total_args = oparg;
            if (!PyStackRef_IsNull(self_or_null)) {
                args--;
                total_args++;
            }
            PyMethodDescrObject *method = (PyMethodDescrObject *)callable_o;
            DEOPT_IF(!Py_IS_TYPE(method, &PyMethodDescr_Type));
            PyMethodDef *meth = method->d_method;
            DEOPT_IF(meth->ml_flags != (METH_FASTCALL|METH_KEYWORDS));
            PyTypeObject *d_type = method->d_common.d_type;
            PyObject *self = PyStackRef_AsPyObjectBorrow(args[0]);
            DEOPT_IF(!Py_IS_TYPE(self, d_type));
            STAT_INC(CALL, hit);
            int nargs = total_args - 1;
            PyCFunctionFastWithKeywords cfunc =
                (PyCFunctionFastWithKeywords)(void(*)(void))meth->ml_meth;

            STACKREFS_TO_PYOBJECTS(args, nargs, args_o);
            if (CONVERSION_FAILED(args_o)) {
                DECREF_INPUTS();
                ERROR_IF(true, error);
            }
            PyObject *res_o = cfunc(self, (args_o + 1), nargs, NULL);
            STACKREFS_TO_PYOBJECTS_CLEANUP(args_o);
            assert((res_o != NULL) ^ (_PyErr_Occurred(tstate) != NULL));

            /* Free the arguments. */
            for (int i = 0; i < total_args; i++) {
                PyStackRef_CLOSE(args[i]);
            }
            PyStackRef_CLOSE(callable);
            ERROR_IF(res_o == NULL, error);
            res = PyStackRef_FromPyObjectSteal(res_o);
        }

        macro(CALL_METHOD_DESCRIPTOR_FAST_WITH_KEYWORDS) =
            unused/1 +
            unused/2 +
            _CALL_METHOD_DESCRIPTOR_FAST_WITH_KEYWORDS +
            _CHECK_PERIODIC;

        op(_CALL_METHOD_DESCRIPTOR_NOARGS, (callable, self_or_null, args[oparg] -- res)) {
            assert(oparg == 0 || oparg == 1);
            PyObject *callable_o = PyStackRef_AsPyObjectBorrow(callable);

            int total_args = oparg;
            if (!PyStackRef_IsNull(self_or_null)) {
                args--;
                total_args++;
            }
            DEOPT_IF(total_args != 1);
            PyMethodDescrObject *method = (PyMethodDescrObject *)callable_o;
            DEOPT_IF(!Py_IS_TYPE(method, &PyMethodDescr_Type));
            PyMethodDef *meth = method->d_method;
            _PyStackRef self_stackref = args[0];
            PyObject *self = PyStackRef_AsPyObjectBorrow(self_stackref);
            DEOPT_IF(!Py_IS_TYPE(self, method->d_common.d_type));
            DEOPT_IF(meth->ml_flags != METH_NOARGS);
            // CPython promises to check all non-vectorcall function calls.
            DEOPT_IF(tstate->c_recursion_remaining <= 0);
            STAT_INC(CALL, hit);
            PyCFunction cfunc = meth->ml_meth;
            _Py_EnterRecursiveCallTstateUnchecked(tstate);
            PyObject *res_o = _PyCFunction_TrampolineCall(cfunc, self, NULL);
            _Py_LeaveRecursiveCallTstate(tstate);
            assert((res_o != NULL) ^ (_PyErr_Occurred(tstate) != NULL));
            PyStackRef_CLOSE(self_stackref);
            PyStackRef_CLOSE(callable);
            ERROR_IF(res_o == NULL, error);
            res = PyStackRef_FromPyObjectSteal(res_o);
        }

        macro(CALL_METHOD_DESCRIPTOR_NOARGS) =
            unused/1 +
            unused/2 +
            _CALL_METHOD_DESCRIPTOR_NOARGS +
            _CHECK_PERIODIC;

        op(_CALL_METHOD_DESCRIPTOR_FAST, (callable, self_or_null, args[oparg] -- res)) {
            PyObject *callable_o = PyStackRef_AsPyObjectBorrow(callable);

            int total_args = oparg;
            if (!PyStackRef_IsNull(self_or_null)) {
                args--;
                total_args++;
            }
            PyMethodDescrObject *method = (PyMethodDescrObject *)callable_o;
            /* Builtin METH_FASTCALL methods, without keywords */
            DEOPT_IF(!Py_IS_TYPE(method, &PyMethodDescr_Type));
            PyMethodDef *meth = method->d_method;
            DEOPT_IF(meth->ml_flags != METH_FASTCALL);
            PyObject *self = PyStackRef_AsPyObjectBorrow(args[0]);
            DEOPT_IF(!Py_IS_TYPE(self, method->d_common.d_type));
            STAT_INC(CALL, hit);
            PyCFunctionFast cfunc =
                (PyCFunctionFast)(void(*)(void))meth->ml_meth;
            int nargs = total_args - 1;

            STACKREFS_TO_PYOBJECTS(args, nargs, args_o);
            if (CONVERSION_FAILED(args_o)) {
                DECREF_INPUTS();
                ERROR_IF(true, error);
            }
            PyObject *res_o = cfunc(self, (args_o + 1), nargs);
            STACKREFS_TO_PYOBJECTS_CLEANUP(args_o);
            assert((res_o != NULL) ^ (_PyErr_Occurred(tstate) != NULL));

            /* Clear the stack of the arguments. */
            for (int i = 0; i < total_args; i++) {
                PyStackRef_CLOSE(args[i]);
            }
            PyStackRef_CLOSE(callable);
            ERROR_IF(res_o == NULL, error);
            res = PyStackRef_FromPyObjectSteal(res_o);
        }

        macro(CALL_METHOD_DESCRIPTOR_FAST) =
            unused/1 +
            unused/2 +
            _CALL_METHOD_DESCRIPTOR_FAST +
            _CHECK_PERIODIC;

        inst(INSTRUMENTED_CALL_KW, ( -- )) {
            int is_meth = !PyStackRef_IsNull(PEEK(oparg + 2));
            int total_args = oparg + is_meth;
            PyObject *function = PyStackRef_AsPyObjectBorrow(PEEK(oparg + 3));
            PyObject *arg = total_args == 0 ? &_PyInstrumentation_MISSING
                                            : PyStackRef_AsPyObjectBorrow(PEEK(total_args + 1));
            int err = _Py_call_instrumentation_2args(
                    tstate, PY_MONITORING_EVENT_CALL,
                    frame, this_instr, function, arg);
            ERROR_IF(err, error);
            GO_TO_INSTRUCTION(CALL_KW);
        }

        inst(CALL_KW, (callable, self_or_null, args[oparg], kwnames -- res)) {
            PyObject *callable_o = PyStackRef_AsPyObjectBorrow(callable);
            PyObject *self_or_null_o = PyStackRef_AsPyObjectBorrow(self_or_null);
            PyObject *kwnames_o = PyStackRef_AsPyObjectBorrow(kwnames);

            // oparg counts all of the args, but *not* self:
            int total_args = oparg;
            if (self_or_null_o != NULL) {
                args--;
                total_args++;
            }
            if (self_or_null_o == NULL && Py_TYPE(callable_o) == &PyMethod_Type) {
                args--;
                total_args++;
                PyObject *self = ((PyMethodObject *)callable_o)->im_self;
                args[0] = PyStackRef_FromPyObjectNew(self);
                PyObject *method = ((PyMethodObject *)callable_o)->im_func;
                args[-1] = PyStackRef_FromPyObjectNew(method);
                PyStackRef_CLOSE(callable);
                callable_o = method;
                callable = args[-1];
            }
            int positional_args = total_args - (int)PyTuple_GET_SIZE(kwnames_o);
            // Check if the call can be inlined or not
            if (Py_TYPE(callable_o) == &PyFunction_Type &&
                tstate->interp->eval_frame == NULL &&
                ((PyFunctionObject *)callable_o)->vectorcall == _PyFunction_Vectorcall)
            {
                int code_flags = ((PyCodeObject*)PyFunction_GET_CODE(callable_o))->co_flags;
                PyObject *locals = code_flags & CO_OPTIMIZED ? NULL : Py_NewRef(PyFunction_GET_GLOBALS(callable_o));
                _PyInterpreterFrame *new_frame = _PyEvalFramePushAndInit(
                    tstate, (PyFunctionObject *)PyStackRef_AsPyObjectSteal(callable), locals,
                    args, positional_args, kwnames_o
                );
                PyStackRef_CLOSE(kwnames);
                // Manipulate stack directly since we leave using DISPATCH_INLINED().
                STACK_SHRINK(oparg + 3);
                // The frame has stolen all the arguments from the stack,
                // so there is no need to clean them up.
                if (new_frame == NULL) {
                    ERROR_NO_POP();
                }
                assert(next_instr - this_instr == 1);
                frame->return_offset = 1;
                DISPATCH_INLINED(new_frame);
            }
            /* Callable is not a normal Python function */
            STACKREFS_TO_PYOBJECTS(args, total_args, args_o);
            if (CONVERSION_FAILED(args_o)) {
                DECREF_INPUTS();
                ERROR_IF(true, error);
            }
            PyObject *res_o = PyObject_Vectorcall(
                callable_o, args_o,
                positional_args | PY_VECTORCALL_ARGUMENTS_OFFSET,
                kwnames_o);
            STACKREFS_TO_PYOBJECTS_CLEANUP(args_o);
            if (opcode == INSTRUMENTED_CALL_KW) {
                PyObject *arg = total_args == 0 ?
                    &_PyInstrumentation_MISSING : PyStackRef_AsPyObjectBorrow(args[0]);
                if (res_o == NULL) {
                    _Py_call_instrumentation_exc2(
                        tstate, PY_MONITORING_EVENT_C_RAISE,
                        frame, this_instr, callable_o, arg);
                }
                else {
                    int err = _Py_call_instrumentation_2args(
                        tstate, PY_MONITORING_EVENT_C_RETURN,
                        frame, this_instr, callable_o, arg);
                    if (err < 0) {
                        Py_CLEAR(res_o);
                    }
                }
            }
            PyStackRef_CLOSE(kwnames);
            assert((res_o != NULL) ^ (_PyErr_Occurred(tstate) != NULL));
            PyStackRef_CLOSE(callable);
            for (int i = 0; i < total_args; i++) {
                PyStackRef_CLOSE(args[i]);
            }
            ERROR_IF(res_o == NULL, error);
            res = PyStackRef_FromPyObjectSteal(res_o);
            CHECK_EVAL_BREAKER();
        }

        inst(INSTRUMENTED_CALL_FUNCTION_EX, ( -- )) {
            GO_TO_INSTRUCTION(CALL_FUNCTION_EX);
        }

        inst(CALL_FUNCTION_EX, (func_st, unused, callargs_st, kwargs_st if (oparg & 1) -- result)) {
            PyObject *func = PyStackRef_AsPyObjectBorrow(func_st);
            PyObject *callargs = PyStackRef_AsPyObjectBorrow(callargs_st);
            PyObject *kwargs = PyStackRef_AsPyObjectBorrow(kwargs_st);

            // DICT_MERGE is called before this opcode if there are kwargs.
            // It converts all dict subtypes in kwargs into regular dicts.
            assert(kwargs == NULL || PyDict_CheckExact(kwargs));
            if (!PyTuple_CheckExact(callargs)) {
                if (check_args_iterable(tstate, func, callargs) < 0) {
                    ERROR_NO_POP();
                }
                PyObject *tuple = PySequence_Tuple(callargs);
                if (tuple == NULL) {
                    ERROR_NO_POP();
                }
                PyStackRef_CLOSE(callargs_st);
                callargs_st = PyStackRef_FromPyObjectSteal(tuple);
                callargs = tuple;
            }
            assert(PyTuple_CheckExact(callargs));
            EVAL_CALL_STAT_INC_IF_FUNCTION(EVAL_CALL_FUNCTION_EX, func);
            if (opcode == INSTRUMENTED_CALL_FUNCTION_EX) {
                PyObject *arg = PyTuple_GET_SIZE(callargs) > 0 ?
                    PyTuple_GET_ITEM(callargs, 0) : &_PyInstrumentation_MISSING;
                int err = _Py_call_instrumentation_2args(
                    tstate, PY_MONITORING_EVENT_CALL,
                    frame, this_instr, func, arg);
                if (err) ERROR_NO_POP();
                result = PyStackRef_FromPyObjectSteal(PyObject_Call(func, callargs, kwargs));

                if (!PyFunction_Check(func) && !PyMethod_Check(func)) {
                    if (PyStackRef_IsNull(result)) {
                        _Py_call_instrumentation_exc2(
                            tstate, PY_MONITORING_EVENT_C_RAISE,
                            frame, this_instr, func, arg);
                    }
                    else {
                        int err = _Py_call_instrumentation_2args(
                            tstate, PY_MONITORING_EVENT_C_RETURN,
                            frame, this_instr, func, arg);
                        if (err < 0) {
                            PyStackRef_CLEAR(result);
                        }
                    }
                }
            }
            else {
                if (Py_TYPE(func) == &PyFunction_Type &&
                    tstate->interp->eval_frame == NULL &&
                    ((PyFunctionObject *)func)->vectorcall == _PyFunction_Vectorcall) {
                    assert(PyTuple_CheckExact(callargs));
                    Py_ssize_t nargs = PyTuple_GET_SIZE(callargs);
                    int code_flags = ((PyCodeObject *)PyFunction_GET_CODE(func))->co_flags;
                    PyObject *locals = code_flags & CO_OPTIMIZED ? NULL : Py_NewRef(PyFunction_GET_GLOBALS(func));

                    _PyInterpreterFrame *new_frame = _PyEvalFramePushAndInit_Ex(tstate,
                                                                                (PyFunctionObject *)PyStackRef_AsPyObjectSteal(func_st), locals,
                                                                                nargs, callargs, kwargs);
                    // Need to manually shrink the stack since we exit with DISPATCH_INLINED.
                    STACK_SHRINK(oparg + 3);
                    if (new_frame == NULL) {
                        ERROR_NO_POP();
                    }
                    assert(next_instr - this_instr == 1);
                    frame->return_offset = 1;
                    DISPATCH_INLINED(new_frame);
                }
                result = PyStackRef_FromPyObjectSteal(PyObject_Call(func, callargs, kwargs));
            }
            DECREF_INPUTS();
            assert(PyStackRef_AsPyObjectBorrow(PEEK(2 + (oparg & 1))) == NULL);
            ERROR_IF(PyStackRef_IsNull(result), error);
            CHECK_EVAL_BREAKER();
        }

        inst(MAKE_FUNCTION, (codeobj_st -- func)) {
            PyObject *codeobj = PyStackRef_AsPyObjectBorrow(codeobj_st);

            PyFunctionObject *func_obj = (PyFunctionObject *)
                PyFunction_New(codeobj, GLOBALS());

            PyStackRef_CLOSE(codeobj_st);
            if (func_obj == NULL) {
                ERROR_NO_POP();
            }

            _PyFunction_SetVersion(
                func_obj, ((PyCodeObject *)codeobj)->co_version);
            func = PyStackRef_FromPyObjectSteal((PyObject *)func_obj);
        }

        inst(SET_FUNCTION_ATTRIBUTE, (attr_st, func_st -- func_st)) {
            PyObject *func = PyStackRef_AsPyObjectBorrow(func_st);
            PyObject *attr = PyStackRef_AsPyObjectBorrow(attr_st);

            assert(PyFunction_Check(func));
            PyFunctionObject *func_obj = (PyFunctionObject *)func;
            switch(oparg) {
                case MAKE_FUNCTION_CLOSURE:
                    assert(func_obj->func_closure == NULL);
                    func_obj->func_closure = attr;
                    break;
                case MAKE_FUNCTION_ANNOTATIONS:
                    assert(func_obj->func_annotations == NULL);
                    func_obj->func_annotations = attr;
                    break;
                case MAKE_FUNCTION_KWDEFAULTS:
                    assert(PyDict_CheckExact(attr));
                    assert(func_obj->func_kwdefaults == NULL);
                    func_obj->func_kwdefaults = attr;
                    break;
                case MAKE_FUNCTION_DEFAULTS:
                    assert(PyTuple_CheckExact(attr));
                    assert(func_obj->func_defaults == NULL);
                    func_obj->func_defaults = attr;
                    break;
                case MAKE_FUNCTION_ANNOTATE:
                    assert(PyCallable_Check(attr));
                    assert(func_obj->func_annotate == NULL);
                    func_obj->func_annotate = attr;
                    break;
                default:
                    Py_UNREACHABLE();
            }
        }

        inst(RETURN_GENERATOR, (-- res)) {
            assert(PyFunction_Check(frame->f_funcobj));
            PyFunctionObject *func = (PyFunctionObject *)frame->f_funcobj;
            PyGenObject *gen = (PyGenObject *)_Py_MakeCoro(func);
            if (gen == NULL) {
                ERROR_NO_POP();
            }
            assert(EMPTY());
            _PyFrame_SetStackPointer(frame, stack_pointer);
            _PyInterpreterFrame *gen_frame = &gen->gi_iframe;
            frame->instr_ptr++;
            _PyFrame_Copy(frame, gen_frame);
            assert(frame->frame_obj == NULL);
            gen->gi_frame_state = FRAME_CREATED;
            gen_frame->owner = FRAME_OWNED_BY_GENERATOR;
            _Py_LeaveRecursiveCallPy(tstate);
            res = PyStackRef_FromPyObjectSteal((PyObject *)gen);
            _PyInterpreterFrame *prev = frame->previous;
            _PyThreadState_PopFrame(tstate, frame);
            frame = tstate->current_frame = prev;
            LOAD_IP(frame->return_offset);
            LOAD_SP();
            LLTRACE_RESUME_FRAME();
        }

        inst(BUILD_SLICE, (start, stop, step if (oparg == 3) -- slice)) {
            PyObject *start_o = PyStackRef_AsPyObjectBorrow(start);
            PyObject *stop_o = PyStackRef_AsPyObjectBorrow(stop);
            PyObject *step_o = PyStackRef_AsPyObjectBorrow(step);

            PyObject *slice_o = PySlice_New(start_o, stop_o, step_o);
            DECREF_INPUTS();
            ERROR_IF(slice_o == NULL, error);
            slice = PyStackRef_FromPyObjectSteal(slice_o);
        }

        inst(CONVERT_VALUE, (value -- result)) {
            conversion_func conv_fn;
            assert(oparg >= FVC_STR && oparg <= FVC_ASCII);
            conv_fn = _PyEval_ConversionFuncs[oparg];
            PyObject *result_o = conv_fn(PyStackRef_AsPyObjectBorrow(value));
            PyStackRef_CLOSE(value);
            ERROR_IF(result_o == NULL, error);
            result = PyStackRef_FromPyObjectSteal(result_o);
        }

        inst(FORMAT_SIMPLE, (value -- res)) {
            PyObject *value_o = PyStackRef_AsPyObjectBorrow(value);
            /* If value is a unicode object, then we know the result
             * of format(value) is value itself. */
            if (!PyUnicode_CheckExact(value_o)) {
                res = PyStackRef_FromPyObjectSteal(PyObject_Format(value_o, NULL));
                PyStackRef_CLOSE(value);
                ERROR_IF(PyStackRef_IsNull(res), error);
            }
            else {
                res = value;
            }
        }

        inst(FORMAT_WITH_SPEC, (value, fmt_spec -- res)) {
            PyObject *res_o = PyObject_Format(PyStackRef_AsPyObjectBorrow(value), PyStackRef_AsPyObjectBorrow(fmt_spec));
            PyStackRef_CLOSE(value);
            PyStackRef_CLOSE(fmt_spec);
            ERROR_IF(res_o == NULL, error);
            res = PyStackRef_FromPyObjectSteal(res_o);
        }

        pure inst(COPY, (bottom, unused[oparg-1] -- bottom, unused[oparg-1], top)) {
            assert(oparg > 0);
            top = PyStackRef_DUP(bottom);
        }

        specializing op(_SPECIALIZE_BINARY_OP, (counter/1, lhs, rhs -- lhs, rhs)) {
            #if ENABLE_SPECIALIZATION
            if (ADAPTIVE_COUNTER_TRIGGERS(counter)) {
                next_instr = this_instr;
                _Py_Specialize_BinaryOp(lhs, rhs, next_instr, oparg, LOCALS_ARRAY);
                DISPATCH_SAME_OPARG();
            }
            STAT_INC(BINARY_OP, deferred);
            ADVANCE_ADAPTIVE_COUNTER(this_instr[1].counter);
            #endif  /* ENABLE_SPECIALIZATION */
            assert(NB_ADD <= oparg);
            assert(oparg <= NB_INPLACE_XOR);
        }

        op(_BINARY_OP, (lhs, rhs -- res)) {
            PyObject *lhs_o = PyStackRef_AsPyObjectBorrow(lhs);
            PyObject *rhs_o = PyStackRef_AsPyObjectBorrow(rhs);

            assert(_PyEval_BinaryOps[oparg]);
            PyObject *res_o = _PyEval_BinaryOps[oparg](lhs_o, rhs_o);
            DECREF_INPUTS();
            ERROR_IF(res_o == NULL, error);
            res = PyStackRef_FromPyObjectSteal(res_o);
        }

        macro(BINARY_OP) = _SPECIALIZE_BINARY_OP + _BINARY_OP;

        pure inst(SWAP, (bottom, unused[oparg-2], top --
                    top, unused[oparg-2], bottom)) {
            assert(oparg >= 2);
        }

        inst(INSTRUMENTED_LINE, ( -- )) {
            int original_opcode = 0;
            if (tstate->tracing) {
                PyCodeObject *code = _PyFrame_GetCode(frame);
                original_opcode = code->_co_monitoring->lines[(int)(this_instr - _PyCode_CODE(code))].original_opcode;
                next_instr = this_instr;
            } else {
                _PyFrame_SetStackPointer(frame, stack_pointer);
                original_opcode = _Py_call_instrumentation_line(
                        tstate, frame, this_instr, prev_instr);
                stack_pointer = _PyFrame_GetStackPointer(frame);
                if (original_opcode < 0) {
                    next_instr = this_instr+1;
                    goto error;
                }
                next_instr = frame->instr_ptr;
                if (next_instr != this_instr) {
                    DISPATCH();
                }
            }
            if (_PyOpcode_Caches[original_opcode]) {
                _PyBinaryOpCache *cache = (_PyBinaryOpCache *)(next_instr+1);
                /* Prevent the underlying instruction from specializing
                * and overwriting the instrumentation. */
                PAUSE_ADAPTIVE_COUNTER(cache->counter);
            }
            opcode = original_opcode;
            DISPATCH_GOTO();
        }

        inst(INSTRUMENTED_INSTRUCTION, ( -- )) {
            int next_opcode = _Py_call_instrumentation_instruction(
                tstate, frame, this_instr);
            ERROR_IF(next_opcode < 0, error);
            next_instr = this_instr;
            if (_PyOpcode_Caches[next_opcode]) {
                PAUSE_ADAPTIVE_COUNTER(next_instr[1].counter);
            }
            assert(next_opcode > 0 && next_opcode < 256);
            opcode = next_opcode;
            DISPATCH_GOTO();
        }

        inst(INSTRUMENTED_JUMP_FORWARD, ( -- )) {
            INSTRUMENTED_JUMP(this_instr, next_instr + oparg, PY_MONITORING_EVENT_JUMP);
        }

        inst(INSTRUMENTED_JUMP_BACKWARD, (unused/1 -- )) {
            CHECK_EVAL_BREAKER();
            INSTRUMENTED_JUMP(this_instr, next_instr - oparg, PY_MONITORING_EVENT_JUMP);
        }

        inst(INSTRUMENTED_POP_JUMP_IF_TRUE, (unused/1 -- )) {
            _PyStackRef cond = POP();
            assert(PyStackRef_BoolCheck(cond));
            int flag = PyStackRef_Is(cond, PyStackRef_True);
            int offset = flag * oparg;
            #if ENABLE_SPECIALIZATION
            this_instr[1].cache = (this_instr[1].cache << 1) | flag;
            #endif
            INSTRUMENTED_JUMP(this_instr, next_instr + offset, PY_MONITORING_EVENT_BRANCH);
        }

        inst(INSTRUMENTED_POP_JUMP_IF_FALSE, (unused/1 -- )) {
            _PyStackRef cond = POP();
            assert(PyStackRef_BoolCheck(cond));
            int flag = PyStackRef_Is(cond, PyStackRef_False);
            int offset = flag * oparg;
            #if ENABLE_SPECIALIZATION
            this_instr[1].cache = (this_instr[1].cache << 1) | flag;
            #endif
            INSTRUMENTED_JUMP(this_instr, next_instr + offset, PY_MONITORING_EVENT_BRANCH);
        }

        inst(INSTRUMENTED_POP_JUMP_IF_NONE, (unused/1 -- )) {
            _PyStackRef value_stackref = POP();
            int flag = PyStackRef_Is(value_stackref, PyStackRef_None);
            int offset;
            if (flag) {
                offset = oparg;
            }
            else {
                PyStackRef_CLOSE(value_stackref);
                offset = 0;
            }
            #if ENABLE_SPECIALIZATION
            this_instr[1].cache = (this_instr[1].cache << 1) | flag;
            #endif
            INSTRUMENTED_JUMP(this_instr, next_instr + offset, PY_MONITORING_EVENT_BRANCH);
        }

        inst(INSTRUMENTED_POP_JUMP_IF_NOT_NONE, (unused/1 -- )) {
            _PyStackRef value_stackref = POP();
            int offset;
            int nflag = PyStackRef_Is(value_stackref, PyStackRef_None);
            if (nflag) {
                offset = 0;
            }
            else {
                PyStackRef_CLOSE(value_stackref);
                offset = oparg;
            }
            #if ENABLE_SPECIALIZATION
            this_instr[1].cache = (this_instr[1].cache << 1) | !nflag;
            #endif
            INSTRUMENTED_JUMP(this_instr, next_instr + offset, PY_MONITORING_EVENT_BRANCH);
        }

        tier1 inst(EXTENDED_ARG, ( -- )) {
            assert(oparg);
            opcode = next_instr->op.code;
            oparg = oparg << 8 | next_instr->op.arg;
            PRE_DISPATCH_GOTO();
            DISPATCH_GOTO();
        }

        tier1 inst(CACHE, (--)) {
            assert(0 && "Executing a cache.");
            Py_FatalError("Executing a cache.");
        }

        tier1 inst(RESERVED, (--)) {
            assert(0 && "Executing RESERVED instruction.");
            Py_FatalError("Executing RESERVED instruction.");
        }

        ///////// Tier-2 only opcodes /////////

        op (_GUARD_IS_TRUE_POP, (flag -- )) {
            SYNC_SP();
            EXIT_IF(!PyStackRef_Is(flag, PyStackRef_True));
            assert(PyStackRef_Is(flag, PyStackRef_True));
        }

        op (_GUARD_IS_FALSE_POP, (flag -- )) {
            SYNC_SP();
            EXIT_IF(!PyStackRef_Is(flag, PyStackRef_False));
            assert(PyStackRef_Is(flag, PyStackRef_False));
        }

        op (_GUARD_IS_NONE_POP, (val -- )) {
            SYNC_SP();
            if (!PyStackRef_Is(val, PyStackRef_None)) {
                PyStackRef_CLOSE(val);
                EXIT_IF(1);
            }
        }

        op (_GUARD_IS_NOT_NONE_POP, (val -- )) {
            SYNC_SP();
            EXIT_IF(PyStackRef_Is(val, PyStackRef_None));
            PyStackRef_CLOSE(val);
        }

        op(_JUMP_TO_TOP, (--)) {
            JUMP_TO_JUMP_TARGET();
        }

        tier2 op(_SET_IP, (instr_ptr/4 --)) {
            frame->instr_ptr = (_Py_CODEUNIT *)instr_ptr;
        }

        tier2 op(_CHECK_STACK_SPACE_OPERAND, (framesize/2 --)) {
            assert(framesize <= INT_MAX);
            DEOPT_IF(!_PyThreadState_HasStackSpace(tstate, framesize));
            DEOPT_IF(tstate->py_recursion_remaining <= 1);
        }

        op(_SAVE_RETURN_OFFSET, (--)) {
            #if TIER_ONE
            frame->return_offset = (uint16_t)(next_instr - this_instr);
            #endif
            #if TIER_TWO
            frame->return_offset = oparg;
            #endif
        }

        tier2 op(_EXIT_TRACE, (--)) {
            _PyExitData *exit = &current_executor->exits[oparg];
            PyCodeObject *code = _PyFrame_GetCode(frame);
            _Py_CODEUNIT *target = _PyCode_CODE(code) + exit->target;
        #if defined(Py_DEBUG) && !defined(_Py_JIT)
            OPT_HIST(trace_uop_execution_counter, trace_run_length_hist);
            if (lltrace >= 2) {
                printf("SIDE EXIT: [UOp ");
                _PyUOpPrint(&next_uop[-1]);
                printf(", exit %u, temp %d, target %d -> %s]\n",
                    oparg, exit->temperature.as_counter,
                    (int)(target - _PyCode_CODE(code)),
                    _PyOpcode_OpName[target->op.code]);
            }
        #endif
            if (exit->executor && !exit->executor->vm_data.valid) {
                exit->temperature = initial_temperature_backoff_counter();
                Py_CLEAR(exit->executor);
            }
            if (exit->executor == NULL) {
                _Py_BackoffCounter temperature = exit->temperature;
                if (!backoff_counter_triggers(temperature)) {
                    exit->temperature = advance_backoff_counter(temperature);
                    tstate->previous_executor = (PyObject *)current_executor;
                    GOTO_TIER_ONE(target);
                }
                _PyExecutorObject *executor;
                if (target->op.code == ENTER_EXECUTOR) {
                    executor = code->co_executors->executors[target->op.arg];
                    Py_INCREF(executor);
                }
                else {
                    int optimized = _PyOptimizer_Optimize(frame, target, stack_pointer, &executor);
                    if (optimized <= 0) {
                        exit->temperature = restart_backoff_counter(temperature);
                        if (optimized < 0) {
                            Py_DECREF(current_executor);
                            tstate->previous_executor = Py_None;
                            GOTO_UNWIND();
                        }
                        tstate->previous_executor = (PyObject *)current_executor;
                        GOTO_TIER_ONE(target);
                    }
                }
                exit->executor = executor;
            }
            Py_INCREF(exit->executor);
            tstate->previous_executor = (PyObject *)current_executor;
            GOTO_TIER_TWO(exit->executor);
        }

        tier2 op(_CHECK_VALIDITY, (--)) {
            DEOPT_IF(!current_executor->vm_data.valid);
        }

        tier2 pure op(_LOAD_CONST_INLINE, (ptr/4 -- value)) {
            value = PyStackRef_FromPyObjectNew(ptr);
        }

        tier2 pure op(_LOAD_CONST_INLINE_BORROW, (ptr/4 -- value)) {
            value = PyStackRef_FromPyObjectImmortal(ptr);
        }

        tier2 pure op (_POP_TOP_LOAD_CONST_INLINE_BORROW, (ptr/4, pop -- value)) {
            PyStackRef_CLOSE(pop);
            value = PyStackRef_FromPyObjectImmortal(ptr);
        }

        tier2 pure op(_LOAD_CONST_INLINE_WITH_NULL, (ptr/4 -- value, null)) {
            value = PyStackRef_FromPyObjectNew(ptr);
            null = PyStackRef_NULL;
        }

        tier2 pure op(_LOAD_CONST_INLINE_BORROW_WITH_NULL, (ptr/4 -- value, null)) {
            value = PyStackRef_FromPyObjectImmortal(ptr);
            null = PyStackRef_NULL;
        }

        tier2 op(_CHECK_FUNCTION, (func_version/2 -- )) {
            assert(PyFunction_Check(frame->f_funcobj));
            DEOPT_IF(((PyFunctionObject *)frame->f_funcobj)->func_version != func_version);
        }

        /* Internal -- for testing executors */
        op(_INTERNAL_INCREMENT_OPT_COUNTER, (opt --)) {
            _PyCounterOptimizerObject *exe = (_PyCounterOptimizerObject *)PyStackRef_AsPyObjectBorrow(opt);
            exe->count++;
        }

        tier2 op(_DYNAMIC_EXIT, (--)) {
            tstate->previous_executor = (PyObject *)current_executor;
            _PyExitData *exit = (_PyExitData *)&current_executor->exits[oparg];
            _Py_CODEUNIT *target = frame->instr_ptr;
        #if defined(Py_DEBUG) && !defined(_Py_JIT)
            OPT_HIST(trace_uop_execution_counter, trace_run_length_hist);
            if (lltrace >= 2) {
                printf("DYNAMIC EXIT: [UOp ");
                _PyUOpPrint(&next_uop[-1]);
                printf(", exit %u, temp %d, target %d -> %s]\n",
                    oparg, exit->temperature.as_counter,
                    (int)(target - _PyCode_CODE(_PyFrame_GetCode(frame))),
                    _PyOpcode_OpName[target->op.code]);
            }
        #endif
            _PyExecutorObject *executor;
            if (target->op.code == ENTER_EXECUTOR) {
                PyCodeObject *code = (PyCodeObject *)frame->f_executable;
                executor = code->co_executors->executors[target->op.arg];
                Py_INCREF(executor);
            }
            else {
                if (!backoff_counter_triggers(exit->temperature)) {
                    exit->temperature = advance_backoff_counter(exit->temperature);
                    GOTO_TIER_ONE(target);
                }
                int optimized = _PyOptimizer_Optimize(frame, target, stack_pointer, &executor);
                if (optimized <= 0) {
                    exit->temperature = restart_backoff_counter(exit->temperature);
                    if (optimized < 0) {
                        Py_DECREF(current_executor);
                        tstate->previous_executor = Py_None;
                        GOTO_UNWIND();
                    }
                    GOTO_TIER_ONE(target);
                }
                else {
                    exit->temperature = initial_temperature_backoff_counter();
                }
            }
            GOTO_TIER_TWO(executor);
        }

        tier2 op(_START_EXECUTOR, (executor/4 --)) {
            Py_DECREF(tstate->previous_executor);
            tstate->previous_executor = NULL;
#ifndef _Py_JIT
            current_executor = (_PyExecutorObject*)executor;
#endif
            assert(((_PyExecutorObject *)executor)->vm_data.valid);
        }

        tier2 op(_FATAL_ERROR, (--)) {
            assert(0);
            Py_FatalError("Fatal error uop executed.");
        }

        tier2 op(_CHECK_VALIDITY_AND_SET_IP, (instr_ptr/4 --)) {
            DEOPT_IF(!current_executor->vm_data.valid);
            frame->instr_ptr = (_Py_CODEUNIT *)instr_ptr;
        }

        tier2 op(_DEOPT, (--)) {
            EXIT_TO_TIER1();
        }

        tier2 op(_ERROR_POP_N, (target/2, unused[oparg] --)) {
            frame->instr_ptr = ((_Py_CODEUNIT *)_PyFrame_GetCode(frame)->co_code_adaptive) + target;
            SYNC_SP();
            GOTO_UNWIND();
        }

        /* Progress is guaranteed if we DEOPT on the eval breaker, because
         * ENTER_EXECUTOR will not re-enter tier 2 with the eval breaker set. */
        tier2 op(_TIER2_RESUME_CHECK, (--)) {
#if defined(__EMSCRIPTEN__)
            DEOPT_IF(_Py_emscripten_signal_clock == 0);
            _Py_emscripten_signal_clock -= Py_EMSCRIPTEN_SIGNAL_HANDLING;
#endif
            uintptr_t eval_breaker = _Py_atomic_load_uintptr_relaxed(&tstate->eval_breaker);
            DEOPT_IF(eval_breaker & _PY_EVAL_EVENTS_MASK);
            assert(tstate->tracing || eval_breaker == FT_ATOMIC_LOAD_UINTPTR_ACQUIRE(_PyFrame_GetCode(frame)->_co_instrumentation_version));
        }

// END BYTECODES //

    }
 dispatch_opcode:
 error:
 exception_unwind:
 exit_unwind:
 handle_eval_breaker:
 resume_frame:
 resume_with_error:
 start_frame:
 unbound_local_error:
    ;
}

// Future families go below this point //<|MERGE_RESOLUTION|>--- conflicted
+++ resolved
@@ -1154,40 +1154,12 @@
             frame->return_offset = (uint16_t)(1 + INLINE_CACHE_ENTRIES_SEND + oparg);
         }
 
-<<<<<<< HEAD
-=======
         macro(SEND_GEN) =
             unused/1 +
             _CHECK_PEP_523 +
             _SEND_GEN_FRAME +
             _PUSH_FRAME;
 
-        inst(INSTRUMENTED_YIELD_VALUE, (retval -- unused)) {
-            assert(frame != &entry_frame);
-            frame->instr_ptr = next_instr;
-            PyGenObject *gen = _PyGen_GetGeneratorFromFrame(frame);
-            assert(FRAME_SUSPENDED_YIELD_FROM == FRAME_SUSPENDED + 1);
-            assert(oparg == 0 || oparg == 1);
-            gen->gi_frame_state = FRAME_SUSPENDED + oparg;
-            _PyFrame_SetStackPointer(frame, stack_pointer - 1);
-            int err = _Py_call_instrumentation_arg(
-                    tstate, PY_MONITORING_EVENT_PY_YIELD,
-                    frame, this_instr, PyStackRef_AsPyObjectBorrow(retval));
-            if (err) ERROR_NO_POP();
-            tstate->exc_info = gen->gi_exc_state.previous_item;
-            gen->gi_exc_state.previous_item = NULL;
-            _Py_LeaveRecursiveCallPy(tstate);
-            _PyInterpreterFrame *gen_frame = frame;
-            frame = tstate->current_frame = frame->previous;
-            gen_frame->previous = NULL;
-            _PyFrame_StackPush(frame, retval);
-            /* We don't know which of these is relevant here, so keep them equal */
-            assert(INLINE_CACHE_ENTRIES_SEND == INLINE_CACHE_ENTRIES_FOR_ITER);
-            LOAD_IP(1 + INLINE_CACHE_ENTRIES_SEND);
-            goto resume_frame;
-        }
-
->>>>>>> d9efa45d
         inst(YIELD_VALUE, (retval -- value)) {
             // NOTE: It's important that YIELD_VALUE never raises an exception!
             // The compiler treats any exception raised here as a failed close()
