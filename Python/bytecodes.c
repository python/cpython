// This file contains instruction definitions.
// It is read by generators stored in Tools/cases_generator/
// to generate Python/generated_cases.c.h and others.
// Note that there is some dummy C code at the top and bottom of the file
// to fool text editors like VS Code into believing this is valid C code.
// The actual instruction definitions start at // BEGIN BYTECODES //.
// See Tools/cases_generator/README.md for more information.

#include "Python.h"
#include "pycore_abstract.h"      // _PyIndex_Check()
#include "pycore_audit.h"         // _PySys_Audit()
#include "pycore_backoff.h"
#include "pycore_cell.h"          // PyCell_GetRef()
#include "pycore_code.h"
#include "pycore_emscripten_signal.h"  // _Py_CHECK_EMSCRIPTEN_SIGNALS
#include "pycore_function.h"
#include "pycore_instruments.h"
#include "pycore_interpolation.h" // _PyInterpolation_Build()
#include "pycore_intrinsics.h"
#include "pycore_long.h"          // _PyLong_ExactDealloc(), _PyLong_GetZero()
#include "pycore_moduleobject.h"  // PyModuleObject
#include "pycore_object.h"        // _PyObject_GC_TRACK()
#include "pycore_opcode_metadata.h"  // uop names
#include "pycore_opcode_utils.h"  // MAKE_FUNCTION_*
#include "pycore_pyatomic_ft_wrappers.h" // FT_ATOMIC_*
#include "pycore_pyerrors.h"      // _PyErr_GetRaisedException()
#include "pycore_pystate.h"       // _PyInterpreterState_GET()
#include "pycore_range.h"         // _PyRangeIterObject
#include "pycore_setobject.h"     // _PySet_NextEntry()
#include "pycore_sliceobject.h"   // _PyBuildSlice_ConsumeRefs
#include "pycore_stackref.h"
#include "pycore_template.h"      // _PyTemplate_Build()
#include "pycore_tuple.h"         // _PyTuple_ITEMS()
#include "pycore_typeobject.h"    // _PySuper_Lookup()

#include "pycore_dict.h"
#include "dictobject.h"
#include "pycore_frame.h"
#include "opcode.h"
#include "optimizer.h"
#include "pydtrace.h"
#include "setobject.h"


#define USE_COMPUTED_GOTOS 0
#include "ceval_macros.h"

/* Flow control macros */

#define inst(name, ...) case name:
#define op(name, ...) /* NAME is ignored */
#define macro(name) static int MACRO_##name
#define super(name) static int SUPER_##name
#define family(name, ...) static int family_##name
#define pseudo(name) static int pseudo_##name
#define label(name) name:

/* Annotations */
#define guard
#define override
#define specializing
#define replicate(TIMES)
#define tier1
#define no_save_ip

// Dummy variables for stack effects.
static PyObject *value, *value1, *value2, *left, *right, *res, *sum, *prod, *sub;
static PyObject *container, *start, *stop, *v, *lhs, *rhs, *res2;
static PyObject *list, *tuple, *dict, *owner, *set, *str, *tup, *map, *keys;
static PyObject *exit_func, *lasti, *val, *retval, *obj, *iter, *exhausted;
static PyObject *aiter, *awaitable, *iterable, *w, *exc_value, *bc, *locals;
static PyObject *orig, *excs, *update, *b, *fromlist, *level, *from;
static PyObject **pieces, **values;
static size_t jump;
// Dummy variables for cache effects
static uint16_t invert, counter, index, hint;
#define unused 0  // Used in a macro def, can't be static
static uint32_t type_version;
static _PyExecutorObject *current_executor;

static PyObject *
dummy_func(
    PyThreadState *tstate,
    _PyInterpreterFrame *frame,
    unsigned char opcode,
    unsigned int oparg,
    _Py_CODEUNIT *next_instr,
    PyObject **stack_pointer,
    int throwflag,
    PyObject *args[]
)
{
    // Dummy labels.
    pop_1_error:
    // Dummy locals.
    PyObject *dummy;
    _Py_CODEUNIT *this_instr;
    PyObject *attr;
    PyObject *attrs;
    PyObject *bottom;
    PyObject *callable;
    PyObject *callargs;
    PyObject *codeobj;
    PyObject *cond;
    PyObject *descr;
    PyObject *exc;
    PyObject *exit;
    PyObject *fget;
    PyObject *fmt_spec;
    PyObject *func;
    uint32_t func_version;
    PyObject *getattribute;
    PyObject *kwargs;
    PyObject *kwdefaults;
    PyObject *len_o;
    PyObject *match;
    PyObject *match_type;
    PyObject *method;
    PyObject *mgr;
    Py_ssize_t min_args;
    PyObject *names;
    PyObject *new_exc;
    PyObject *next;
    PyObject *none;
    PyObject *null;
    PyObject *prev_exc;
    PyObject *receiver;
    PyObject *rest;
    int result;
    PyObject *self;
    PyObject *seq;
    PyObject *slice;
    PyObject *step;
    PyObject *subject;
    PyObject *top;
    PyObject *type;
    PyObject *typevars;
    PyObject *val0;
    PyObject *val1;
    int values_or_none;

    switch (opcode) {

// BEGIN BYTECODES //
        pure inst(NOP, (--)) {
        }

        family(RESUME, 0) = {
            RESUME_CHECK,
        };

        macro(NOT_TAKEN) = NOP;

        op(_CHECK_PERIODIC, (--)) {
            int err = check_periodics(tstate);
            ERROR_IF(err != 0);
        }

        replaced op(_CHECK_PERIODIC_AT_END, (--)) {
            int err = check_periodics(tstate);
            ERROR_IF(err != 0);
        }

        op(_CHECK_PERIODIC_IF_NOT_YIELD_FROM, (--)) {
            if ((oparg & RESUME_OPARG_LOCATION_MASK) < RESUME_AFTER_YIELD_FROM) {
                int err = check_periodics(tstate);
                ERROR_IF(err != 0);
            }
        }

        op(_QUICKEN_RESUME, (--)) {
            #if ENABLE_SPECIALIZATION_FT
            if (tstate->tracing == 0 && this_instr->op.code == RESUME) {
                FT_ATOMIC_STORE_UINT8_RELAXED(this_instr->op.code, RESUME_CHECK);
            }
            #endif  /* ENABLE_SPECIALIZATION_FT */
        }

        tier1 op(_MAYBE_INSTRUMENT, (--)) {
            #ifdef Py_GIL_DISABLED
            // For thread-safety, we need to check instrumentation version
            // even when tracing. Otherwise, another thread may concurrently
            // re-write the bytecode while we are executing this function.
            int check_instrumentation = 1;
            #else
            int check_instrumentation = (tstate->tracing == 0);
            #endif
            if (check_instrumentation) {
                uintptr_t global_version = _Py_atomic_load_uintptr_relaxed(&tstate->eval_breaker) & ~_PY_EVAL_EVENTS_MASK;
                uintptr_t code_version = FT_ATOMIC_LOAD_UINTPTR_ACQUIRE(_PyFrame_GetCode(frame)->_co_instrumentation_version);
                if (code_version != global_version) {
                    int err = _Py_Instrument(_PyFrame_GetCode(frame), tstate->interp);
                    if (err) {
                        ERROR_NO_POP();
                    }
                    next_instr = this_instr;
                    DISPATCH();
                }
            }
        }

        op(_LOAD_BYTECODE, (--)) {
            #ifdef Py_GIL_DISABLED
            if (frame->tlbc_index !=
                ((_PyThreadStateImpl *)tstate)->tlbc_index) {
                _Py_CODEUNIT *bytecode =
                    _PyEval_GetExecutableCode(tstate, _PyFrame_GetCode(frame));
                ERROR_IF(bytecode == NULL);
                ptrdiff_t off = this_instr - _PyFrame_GetBytecode(frame);
                frame->tlbc_index = ((_PyThreadStateImpl *)tstate)->tlbc_index;
                frame->instr_ptr = bytecode + off;
                // Make sure this_instr gets reset correctly for any uops that
                // follow
                next_instr = frame->instr_ptr;
                DISPATCH();
            }
            #endif
        }

        macro(RESUME) =
            _LOAD_BYTECODE +
            _MAYBE_INSTRUMENT +
            _QUICKEN_RESUME +
            _CHECK_PERIODIC_IF_NOT_YIELD_FROM;

        inst(RESUME_CHECK, (--)) {
#if defined(__EMSCRIPTEN__)
            DEOPT_IF(_Py_emscripten_signal_clock == 0);
            _Py_emscripten_signal_clock -= Py_EMSCRIPTEN_SIGNAL_HANDLING;
#endif
            uintptr_t eval_breaker = _Py_atomic_load_uintptr_relaxed(&tstate->eval_breaker);
            uintptr_t version = FT_ATOMIC_LOAD_UINTPTR_ACQUIRE(_PyFrame_GetCode(frame)->_co_instrumentation_version);
            assert((version & _PY_EVAL_EVENTS_MASK) == 0);
            DEOPT_IF(eval_breaker != version);
            #ifdef Py_GIL_DISABLED
            DEOPT_IF(frame->tlbc_index !=
                     ((_PyThreadStateImpl *)tstate)->tlbc_index);
            #endif
        }

        op(_MONITOR_RESUME, (--)) {
            int err = _Py_call_instrumentation(
                    tstate, oparg > 0, frame, this_instr);
            ERROR_IF(err);
            if (frame->instr_ptr != this_instr) {
                /* Instrumentation has jumped */
                next_instr = frame->instr_ptr;
            }
        }

        macro(INSTRUMENTED_RESUME) =
            _LOAD_BYTECODE +
            _MAYBE_INSTRUMENT +
            _CHECK_PERIODIC_IF_NOT_YIELD_FROM +
            _MONITOR_RESUME;

        pseudo(LOAD_CLOSURE, (-- unused)) = {
            LOAD_FAST,
        };

        inst(LOAD_FAST_CHECK, (-- value)) {
            _PyStackRef value_s = GETLOCAL(oparg);
            if (PyStackRef_IsNull(value_s)) {
                _PyEval_FormatExcCheckArg(tstate, PyExc_UnboundLocalError,
                    UNBOUNDLOCAL_ERROR_MSG,
                    PyTuple_GetItem(_PyFrame_GetCode(frame)->co_localsplusnames, oparg)
                );
                ERROR_IF(true);
            }
            value = PyStackRef_DUP(value_s);
        }

        replicate(8) pure inst(LOAD_FAST, (-- value)) {
            assert(!PyStackRef_IsNull(GETLOCAL(oparg)));
            value = PyStackRef_DUP(GETLOCAL(oparg));
        }

        replicate(8) pure inst (LOAD_FAST_BORROW, (-- value)) {
            assert(!PyStackRef_IsNull(GETLOCAL(oparg)));
            value = PyStackRef_Borrow(GETLOCAL(oparg));
        }

        inst(LOAD_FAST_AND_CLEAR, (-- value)) {
            value = GETLOCAL(oparg);
            GETLOCAL(oparg) = PyStackRef_NULL;
        }

        inst(LOAD_FAST_LOAD_FAST, ( -- value1, value2)) {
            uint32_t oparg1 = oparg >> 4;
            uint32_t oparg2 = oparg & 15;
            value1 = PyStackRef_DUP(GETLOCAL(oparg1));
            value2 = PyStackRef_DUP(GETLOCAL(oparg2));
        }

        inst(LOAD_FAST_BORROW_LOAD_FAST_BORROW, ( -- value1, value2)) {
            uint32_t oparg1 = oparg >> 4;
            uint32_t oparg2 = oparg & 15;
            value1 = PyStackRef_Borrow(GETLOCAL(oparg1));
            value2 = PyStackRef_Borrow(GETLOCAL(oparg2));
        }

        inst(LOAD_CONST, (-- value)) {
            PyObject *obj = GETITEM(FRAME_CO_CONSTS, oparg);
            value = PyStackRef_FromPyObjectBorrow(obj);
        }

        replicate(4) inst(LOAD_SMALL_INT, (-- value)) {
            assert(oparg < _PY_NSMALLPOSINTS);
            PyObject *obj = (PyObject *)&_PyLong_SMALL_INTS[_PY_NSMALLNEGINTS + oparg];
            value = PyStackRef_FromPyObjectBorrow(obj);
        }

        replicate(8) inst(STORE_FAST, (value --)) {
            _PyStackRef tmp = GETLOCAL(oparg);
            GETLOCAL(oparg) = value;
            DEAD(value);
            PyStackRef_XCLOSE(tmp);
        }

        pseudo(STORE_FAST_MAYBE_NULL, (unused --)) = {
            STORE_FAST,
        };

        inst(STORE_FAST_LOAD_FAST, (value1 -- value2)) {
            uint32_t oparg1 = oparg >> 4;
            uint32_t oparg2 = oparg & 15;
            _PyStackRef tmp = GETLOCAL(oparg1);
            GETLOCAL(oparg1) = value1;
            DEAD(value1);
            value2 = PyStackRef_DUP(GETLOCAL(oparg2));
            PyStackRef_XCLOSE(tmp);
        }

        inst(STORE_FAST_STORE_FAST, (value2, value1 --)) {
            uint32_t oparg1 = oparg >> 4;
            uint32_t oparg2 = oparg & 15;
            _PyStackRef tmp = GETLOCAL(oparg1);
            GETLOCAL(oparg1) = value1;
            DEAD(value1);
            PyStackRef_XCLOSE(tmp);
            tmp = GETLOCAL(oparg2);
            GETLOCAL(oparg2) = value2;
            DEAD(value2);
            PyStackRef_XCLOSE(tmp);
        }

        pure inst(POP_TOP, (value --)) {
            PyStackRef_XCLOSE(value);
        }

        op(_POP_TOP_NOP, (value --)) {
            assert(PyStackRef_IsNull(value) || (!PyStackRef_RefcountOnObject(value)) ||
                _Py_IsImmortal((PyStackRef_AsPyObjectBorrow(value))));
            DEAD(value);
        }

        op(_POP_TOP_INT, (value --)) {
            assert(PyLong_CheckExact(PyStackRef_AsPyObjectBorrow(value)));
            PyStackRef_CLOSE_SPECIALIZED(value, _PyLong_ExactDealloc);
        }

        op(_POP_TOP_FLOAT, (value --)) {
            assert(PyFloat_CheckExact(PyStackRef_AsPyObjectBorrow(value)));
            PyStackRef_CLOSE_SPECIALIZED(value, _PyFloat_ExactDealloc);
        }

        op(_POP_TOP_UNICODE, (value --)) {
            assert(PyUnicode_CheckExact(PyStackRef_AsPyObjectBorrow(value)));
            PyStackRef_CLOSE_SPECIALIZED(value, _PyUnicode_ExactDealloc);
        }

        tier2 op(_POP_TWO, (nos, tos --)) {
            PyStackRef_CLOSE(tos);
            PyStackRef_CLOSE(nos);
        }

        pure inst(PUSH_NULL, (-- res)) {
            res = PyStackRef_NULL;
        }

        no_save_ip inst(END_FOR, (value -- )) {
            /* Don't update instr_ptr, so that POP_ITER sees
             * the FOR_ITER as the previous instruction.
             * This has the benign side effect that if value is
             * finalized it will see the location as the FOR_ITER's.
             */
            PyStackRef_CLOSE(value);
        }


        inst(POP_ITER, (iter, index_or_null -- )) {
            (void)index_or_null;
            DEAD(index_or_null);
            PyStackRef_CLOSE(iter);
        }

        no_save_ip tier1 inst(INSTRUMENTED_END_FOR, (receiver, index_or_null, value -- receiver, index_or_null)) {
            /* Need to create a fake StopIteration error here,
             * to conform to PEP 380 */
            if (PyStackRef_GenCheck(receiver)) {
                int err = monitor_stop_iteration(tstate, frame, this_instr, PyStackRef_AsPyObjectBorrow(value));
                if (err) {
                    ERROR_NO_POP();
                }
            }
            PyStackRef_CLOSE(value);
        }

        tier1 inst(INSTRUMENTED_POP_ITER, (iter, index_or_null -- )) {
            (void)index_or_null;
            DEAD(index_or_null);
            INSTRUMENTED_JUMP(prev_instr, this_instr+1, PY_MONITORING_EVENT_BRANCH_RIGHT);
            PyStackRef_CLOSE(iter);
        }

        pure inst(END_SEND, (receiver, value -- val)) {
            val = value;
            DEAD(value);
            PyStackRef_CLOSE(receiver);
        }

        tier1 inst(INSTRUMENTED_END_SEND, (receiver, value -- val)) {
            PyObject *receiver_o = PyStackRef_AsPyObjectBorrow(receiver);
            if (PyGen_Check(receiver_o) || PyCoro_CheckExact(receiver_o)) {
                int err = monitor_stop_iteration(tstate, frame, this_instr, PyStackRef_AsPyObjectBorrow(value));
                if (err) {
                    ERROR_NO_POP();
                }
            }
            val = value;
            DEAD(value);
            PyStackRef_CLOSE(receiver);
        }

        inst(UNARY_NEGATIVE, (value -- res)) {
            PyObject *res_o = PyNumber_Negative(PyStackRef_AsPyObjectBorrow(value));
            PyStackRef_CLOSE(value);
            ERROR_IF(res_o == NULL);
            res = PyStackRef_FromPyObjectSteal(res_o);
        }

        pure inst(UNARY_NOT, (value -- res)) {
            assert(PyStackRef_BoolCheck(value));
            res = PyStackRef_IsFalse(value)
                ? PyStackRef_True : PyStackRef_False;
            DEAD(value);
        }

        family(TO_BOOL, INLINE_CACHE_ENTRIES_TO_BOOL) = {
            TO_BOOL_ALWAYS_TRUE,
            TO_BOOL_BOOL,
            TO_BOOL_INT,
            TO_BOOL_LIST,
            TO_BOOL_NONE,
            TO_BOOL_STR,
        };

        specializing op(_SPECIALIZE_TO_BOOL, (counter/1, value -- value)) {
            #if ENABLE_SPECIALIZATION_FT
            if (ADAPTIVE_COUNTER_TRIGGERS(counter)) {
                next_instr = this_instr;
                _Py_Specialize_ToBool(value, next_instr);
                DISPATCH_SAME_OPARG();
            }
            OPCODE_DEFERRED_INC(TO_BOOL);
            ADVANCE_ADAPTIVE_COUNTER(this_instr[1].counter);
            #endif  /* ENABLE_SPECIALIZATION_FT */
        }

        op(_TO_BOOL, (value -- res)) {
            int err = PyObject_IsTrue(PyStackRef_AsPyObjectBorrow(value));
            PyStackRef_CLOSE(value);
            ERROR_IF(err < 0);
            res = err ? PyStackRef_True : PyStackRef_False;
        }

        macro(TO_BOOL) = _SPECIALIZE_TO_BOOL + unused/2 + _TO_BOOL;

        inst(TO_BOOL_BOOL, (unused/1, unused/2, value -- value)) {
            EXIT_IF(!PyStackRef_BoolCheck(value));
            STAT_INC(TO_BOOL, hit);
        }

        inst(TO_BOOL_INT, (unused/1, unused/2, value -- res)) {
            PyObject *value_o = PyStackRef_AsPyObjectBorrow(value);
            EXIT_IF(!PyLong_CheckExact(value_o));
            STAT_INC(TO_BOOL, hit);
            if (_PyLong_IsZero((PyLongObject *)value_o)) {
                assert(_Py_IsImmortal(value_o));
                DEAD(value);
                res = PyStackRef_False;
            }
            else {
                PyStackRef_CLOSE(value);
                res = PyStackRef_True;
            }
        }

        op(_GUARD_NOS_LIST, (nos, unused -- nos, unused)) {
            PyObject *o = PyStackRef_AsPyObjectBorrow(nos);
            EXIT_IF(!PyList_CheckExact(o));
        }

        op(_GUARD_TOS_LIST, (tos -- tos)) {
            PyObject *o = PyStackRef_AsPyObjectBorrow(tos);
            EXIT_IF(!PyList_CheckExact(o));
        }

        op(_GUARD_TOS_SLICE, (tos -- tos)) {
            PyObject *o = PyStackRef_AsPyObjectBorrow(tos);
            EXIT_IF(!PySlice_Check(o));
        }

        macro(TO_BOOL_LIST) = _GUARD_TOS_LIST + unused/1 + unused/2 + _TO_BOOL_LIST;

        op(_TO_BOOL_LIST, (value -- res)) {
            PyObject *value_o = PyStackRef_AsPyObjectBorrow(value);
            assert(PyList_CheckExact(value_o));
            STAT_INC(TO_BOOL, hit);
            res = PyList_GET_SIZE(value_o) ? PyStackRef_True : PyStackRef_False;
            DECREF_INPUTS();
        }

        inst(TO_BOOL_NONE, (unused/1, unused/2, value -- res)) {
            // This one is a bit weird, because we expect *some* failures:
            EXIT_IF(!PyStackRef_IsNone(value));
            DEAD(value);
            STAT_INC(TO_BOOL, hit);
            res = PyStackRef_False;
        }

        op(_GUARD_NOS_UNICODE, (nos, unused -- nos, unused)) {
            PyObject *o = PyStackRef_AsPyObjectBorrow(nos);
            EXIT_IF(!PyUnicode_CheckExact(o));
        }

        op(_GUARD_TOS_UNICODE, (value -- value)) {
            PyObject *value_o = PyStackRef_AsPyObjectBorrow(value);
            EXIT_IF(!PyUnicode_CheckExact(value_o));
        }

        op(_TO_BOOL_STR, (value -- res)) {
            STAT_INC(TO_BOOL, hit);
            PyObject *value_o = PyStackRef_AsPyObjectBorrow(value);
            if (value_o == &_Py_STR(empty)) {
                assert(_Py_IsImmortal(value_o));
                DEAD(value);
                res = PyStackRef_False;
            }
            else {
                assert(Py_SIZE(value_o));
                PyStackRef_CLOSE(value);
                res = PyStackRef_True;
            }
        }

        macro(TO_BOOL_STR) =
            _GUARD_TOS_UNICODE + unused/1 + unused/2 + _TO_BOOL_STR;

        op(_REPLACE_WITH_TRUE, (value -- res)) {
            PyStackRef_CLOSE(value);
            res = PyStackRef_True;
        }

        macro(TO_BOOL_ALWAYS_TRUE) =
            unused/1 +
            _GUARD_TYPE_VERSION +
            _REPLACE_WITH_TRUE;

        inst(UNARY_INVERT, (value -- res)) {
            PyObject *res_o = PyNumber_Invert(PyStackRef_AsPyObjectBorrow(value));
            PyStackRef_CLOSE(value);
            ERROR_IF(res_o == NULL);
            res = PyStackRef_FromPyObjectSteal(res_o);
        }

        family(BINARY_OP, INLINE_CACHE_ENTRIES_BINARY_OP) = {
            BINARY_OP_MULTIPLY_INT,
            BINARY_OP_ADD_INT,
            BINARY_OP_SUBTRACT_INT,
            BINARY_OP_MULTIPLY_FLOAT,
            BINARY_OP_ADD_FLOAT,
            BINARY_OP_SUBTRACT_FLOAT,
            BINARY_OP_ADD_UNICODE,
            BINARY_OP_SUBSCR_LIST_INT,
            BINARY_OP_SUBSCR_LIST_SLICE,
            BINARY_OP_SUBSCR_TUPLE_INT,
            BINARY_OP_SUBSCR_STR_INT,
            BINARY_OP_SUBSCR_DICT,
            BINARY_OP_SUBSCR_GETITEM,
            // BINARY_OP_INPLACE_ADD_UNICODE,  // See comments at that opcode.
            BINARY_OP_EXTEND,
        };

        op(_GUARD_NOS_INT, (left, unused -- left, unused)) {
            PyObject *left_o = PyStackRef_AsPyObjectBorrow(left);
            EXIT_IF(!_PyLong_CheckExactAndCompact(left_o));
        }

        op(_GUARD_TOS_INT, (value -- value)) {
            PyObject *value_o = PyStackRef_AsPyObjectBorrow(value);
            EXIT_IF(!_PyLong_CheckExactAndCompact(value_o));
        }

        op(_GUARD_NOS_OVERFLOWED, (left, unused -- left, unused)) {
            PyObject *left_o = PyStackRef_AsPyObjectBorrow(left);
            assert(Py_TYPE(left_o) == &PyLong_Type);
            EXIT_IF(!_PyLong_IsCompact((PyLongObject *)left_o));
        }

        op(_GUARD_TOS_OVERFLOWED, (value -- value)) {
            PyObject *value_o = PyStackRef_AsPyObjectBorrow(value);
            assert(Py_TYPE(value_o) == &PyLong_Type);
            EXIT_IF(!_PyLong_IsCompact((PyLongObject *)value_o));
        }

        pure op(_BINARY_OP_MULTIPLY_INT, (left, right -- res)) {
            PyObject *left_o = PyStackRef_AsPyObjectBorrow(left);
            PyObject *right_o = PyStackRef_AsPyObjectBorrow(right);
            assert(PyLong_CheckExact(left_o));
            assert(PyLong_CheckExact(right_o));
            assert(_PyLong_BothAreCompact((PyLongObject *)left_o, (PyLongObject *)right_o));

            STAT_INC(BINARY_OP, hit);
            res = _PyCompactLong_Multiply((PyLongObject *)left_o, (PyLongObject *)right_o);
            EXIT_IF(PyStackRef_IsNull(res));
            PyStackRef_CLOSE_SPECIALIZED(right, _PyLong_ExactDealloc);
            PyStackRef_CLOSE_SPECIALIZED(left, _PyLong_ExactDealloc);
            INPUTS_DEAD();
        }

        pure op(_BINARY_OP_ADD_INT, (left, right -- res)) {
            PyObject *left_o = PyStackRef_AsPyObjectBorrow(left);
            PyObject *right_o = PyStackRef_AsPyObjectBorrow(right);
            assert(PyLong_CheckExact(left_o));
            assert(PyLong_CheckExact(right_o));
            assert(_PyLong_BothAreCompact((PyLongObject *)left_o, (PyLongObject *)right_o));

            STAT_INC(BINARY_OP, hit);
            res = _PyCompactLong_Add((PyLongObject *)left_o, (PyLongObject *)right_o);
            EXIT_IF(PyStackRef_IsNull(res));
            PyStackRef_CLOSE_SPECIALIZED(right, _PyLong_ExactDealloc);
            PyStackRef_CLOSE_SPECIALIZED(left, _PyLong_ExactDealloc);
            INPUTS_DEAD();
        }

        pure op(_BINARY_OP_SUBTRACT_INT, (left, right -- res)) {
            PyObject *left_o = PyStackRef_AsPyObjectBorrow(left);
            PyObject *right_o = PyStackRef_AsPyObjectBorrow(right);
            assert(PyLong_CheckExact(left_o));
            assert(PyLong_CheckExact(right_o));
            assert(_PyLong_BothAreCompact((PyLongObject *)left_o, (PyLongObject *)right_o));

            STAT_INC(BINARY_OP, hit);
            res = _PyCompactLong_Subtract((PyLongObject *)left_o, (PyLongObject *)right_o);
            EXIT_IF(PyStackRef_IsNull(res));
            PyStackRef_CLOSE_SPECIALIZED(right, _PyLong_ExactDealloc);
            PyStackRef_CLOSE_SPECIALIZED(left, _PyLong_ExactDealloc);
            INPUTS_DEAD();
        }

        macro(BINARY_OP_MULTIPLY_INT) =
            _GUARD_TOS_INT + _GUARD_NOS_INT + unused/5 + _BINARY_OP_MULTIPLY_INT;

        macro(BINARY_OP_ADD_INT) =
            _GUARD_TOS_INT + _GUARD_NOS_INT + unused/5 + _BINARY_OP_ADD_INT;

        macro(BINARY_OP_SUBTRACT_INT) =
            _GUARD_TOS_INT + _GUARD_NOS_INT + unused/5 + _BINARY_OP_SUBTRACT_INT;

        op(_GUARD_NOS_FLOAT, (left, unused -- left, unused)) {
            PyObject *left_o = PyStackRef_AsPyObjectBorrow(left);
            EXIT_IF(!PyFloat_CheckExact(left_o));
        }

        op(_GUARD_TOS_FLOAT, (value -- value)) {
            PyObject *value_o = PyStackRef_AsPyObjectBorrow(value);
            EXIT_IF(!PyFloat_CheckExact(value_o));
        }

        pure op(_BINARY_OP_MULTIPLY_FLOAT, (left, right -- res)) {
            PyObject *left_o = PyStackRef_AsPyObjectBorrow(left);
            PyObject *right_o = PyStackRef_AsPyObjectBorrow(right);
            assert(PyFloat_CheckExact(left_o));
            assert(PyFloat_CheckExact(right_o));

            STAT_INC(BINARY_OP, hit);
            double dres =
                ((PyFloatObject *)left_o)->ob_fval *
                ((PyFloatObject *)right_o)->ob_fval;
            res = _PyFloat_FromDouble_ConsumeInputs(left, right, dres);
            INPUTS_DEAD();
            ERROR_IF(PyStackRef_IsNull(res));
        }

        pure op(_BINARY_OP_ADD_FLOAT, (left, right -- res)) {
            PyObject *left_o = PyStackRef_AsPyObjectBorrow(left);
            PyObject *right_o = PyStackRef_AsPyObjectBorrow(right);
            assert(PyFloat_CheckExact(left_o));
            assert(PyFloat_CheckExact(right_o));

            STAT_INC(BINARY_OP, hit);
            double dres =
                ((PyFloatObject *)left_o)->ob_fval +
                ((PyFloatObject *)right_o)->ob_fval;
            res = _PyFloat_FromDouble_ConsumeInputs(left, right, dres);
            INPUTS_DEAD();
            ERROR_IF(PyStackRef_IsNull(res));
        }

        pure op(_BINARY_OP_SUBTRACT_FLOAT, (left, right -- res)) {
            PyObject *left_o = PyStackRef_AsPyObjectBorrow(left);
            PyObject *right_o = PyStackRef_AsPyObjectBorrow(right);
            assert(PyFloat_CheckExact(left_o));
            assert(PyFloat_CheckExact(right_o));

            STAT_INC(BINARY_OP, hit);
            double dres =
                ((PyFloatObject *)left_o)->ob_fval -
                ((PyFloatObject *)right_o)->ob_fval;
            res = _PyFloat_FromDouble_ConsumeInputs(left, right, dres);
            INPUTS_DEAD();
            ERROR_IF(PyStackRef_IsNull(res));
        }


        pure op(_BINARY_OP_MULTIPLY_FLOAT__NO_DECREF_INPUTS, (left, right -- res)) {
            PyObject *left_o = PyStackRef_AsPyObjectBorrow(left);
            PyObject *right_o = PyStackRef_AsPyObjectBorrow(right);
            assert(PyFloat_CheckExact(left_o));
            assert(PyFloat_CheckExact(right_o));

            STAT_INC(BINARY_OP, hit);
            double dres =
                ((PyFloatObject *)left_o)->ob_fval *
                ((PyFloatObject *)right_o)->ob_fval;
            res = PyStackRef_FromPyObjectSteal(PyFloat_FromDouble(dres));
            INPUTS_DEAD();
            ERROR_IF(PyStackRef_IsNull(res));
        }

        pure op(_BINARY_OP_ADD_FLOAT__NO_DECREF_INPUTS, (left, right -- res)) {
            PyObject *left_o = PyStackRef_AsPyObjectBorrow(left);
            PyObject *right_o = PyStackRef_AsPyObjectBorrow(right);
            assert(PyFloat_CheckExact(left_o));
            assert(PyFloat_CheckExact(right_o));

            STAT_INC(BINARY_OP, hit);
            double dres =
                ((PyFloatObject *)left_o)->ob_fval +
                ((PyFloatObject *)right_o)->ob_fval;
            res = PyStackRef_FromPyObjectSteal(PyFloat_FromDouble(dres));
            INPUTS_DEAD();
            ERROR_IF(PyStackRef_IsNull(res));
        }

        pure op(_BINARY_OP_SUBTRACT_FLOAT__NO_DECREF_INPUTS, (left, right -- res)) {
            PyObject *left_o = PyStackRef_AsPyObjectBorrow(left);
            PyObject *right_o = PyStackRef_AsPyObjectBorrow(right);
            assert(PyFloat_CheckExact(left_o));
            assert(PyFloat_CheckExact(right_o));

            STAT_INC(BINARY_OP, hit);
            double dres =
                ((PyFloatObject *)left_o)->ob_fval -
                ((PyFloatObject *)right_o)->ob_fval;
            res = PyStackRef_FromPyObjectSteal(PyFloat_FromDouble(dres));
            INPUTS_DEAD();
            ERROR_IF(PyStackRef_IsNull(res));
        }

        macro(BINARY_OP_MULTIPLY_FLOAT) =
            _GUARD_TOS_FLOAT + _GUARD_NOS_FLOAT + unused/5 + _BINARY_OP_MULTIPLY_FLOAT;
        macro(BINARY_OP_ADD_FLOAT) =
            _GUARD_TOS_FLOAT + _GUARD_NOS_FLOAT + unused/5 + _BINARY_OP_ADD_FLOAT;
        macro(BINARY_OP_SUBTRACT_FLOAT) =
            _GUARD_TOS_FLOAT + _GUARD_NOS_FLOAT + unused/5 + _BINARY_OP_SUBTRACT_FLOAT;

        pure op(_BINARY_OP_ADD_UNICODE, (left, right -- res)) {
            PyObject *left_o = PyStackRef_AsPyObjectBorrow(left);
            PyObject *right_o = PyStackRef_AsPyObjectBorrow(right);
            assert(PyUnicode_CheckExact(left_o));
            assert(PyUnicode_CheckExact(right_o));

            STAT_INC(BINARY_OP, hit);
            PyObject *res_o = PyUnicode_Concat(left_o, right_o);
            PyStackRef_CLOSE_SPECIALIZED(right, _PyUnicode_ExactDealloc);
            PyStackRef_CLOSE_SPECIALIZED(left, _PyUnicode_ExactDealloc);
            INPUTS_DEAD();
            ERROR_IF(res_o == NULL);
            res = PyStackRef_FromPyObjectSteal(res_o);
        }

        macro(BINARY_OP_ADD_UNICODE) =
            _GUARD_TOS_UNICODE + _GUARD_NOS_UNICODE + unused/5 + _BINARY_OP_ADD_UNICODE;

        // This is a subtle one. It's a super-instruction for
        // BINARY_OP_ADD_UNICODE followed by STORE_FAST
        // where the store goes into the left argument.
        // So the inputs are the same as for all BINARY_OP
        // specializations, but there is no output.
        // At the end we just skip over the STORE_FAST.
        op(_BINARY_OP_INPLACE_ADD_UNICODE, (left, right --)) {
            PyObject *left_o = PyStackRef_AsPyObjectBorrow(left);
            assert(PyUnicode_CheckExact(left_o));
            assert(PyUnicode_CheckExact(PyStackRef_AsPyObjectBorrow(right)));

            int next_oparg;
        #if TIER_ONE
            assert(next_instr->op.code == STORE_FAST);
            next_oparg = next_instr->op.arg;
        #else
            next_oparg = (int)CURRENT_OPERAND0_16();
        #endif
            _PyStackRef *target_local = &GETLOCAL(next_oparg);
            assert(PyUnicode_CheckExact(left_o));
            DEOPT_IF(PyStackRef_AsPyObjectBorrow(*target_local) != left_o);
            STAT_INC(BINARY_OP, hit);
            /* Handle `left = left + right` or `left += right` for str.
             *
             * When possible, extend `left` in place rather than
             * allocating a new PyUnicodeObject. This attempts to avoid
             * quadratic behavior when one neglects to use str.join().
             *
             * If `left` has only two references remaining (one from
             * the stack, one in the locals), DECREFing `left` leaves
             * only the locals reference, so PyUnicode_Append knows
             * that the string is safe to mutate.
             */
            assert(Py_REFCNT(left_o) >= 2 || !PyStackRef_IsHeapSafe(left));
            PyStackRef_CLOSE_SPECIALIZED(left, _PyUnicode_ExactDealloc);
            DEAD(left);
            PyObject *temp = PyStackRef_AsPyObjectSteal(*target_local);
            PyObject *right_o = PyStackRef_AsPyObjectSteal(right);
            PyUnicode_Append(&temp, right_o);
            *target_local = PyStackRef_FromPyObjectSteal(temp);
            Py_DECREF(right_o);
            ERROR_IF(PyStackRef_IsNull(*target_local));
        #if TIER_ONE
            // The STORE_FAST is already done. This is done here in tier one,
            // and during trace projection in tier two:
            assert(next_instr->op.code == STORE_FAST);
            SKIP_OVER(1);
        #endif
        }

       op(_GUARD_BINARY_OP_EXTEND, (descr/4, left, right -- left, right)) {
            PyObject *left_o = PyStackRef_AsPyObjectBorrow(left);
            PyObject *right_o = PyStackRef_AsPyObjectBorrow(right);
            _PyBinaryOpSpecializationDescr *d = (_PyBinaryOpSpecializationDescr*)descr;
            assert(INLINE_CACHE_ENTRIES_BINARY_OP == 5);
            assert(d && d->guard);
            int res = d->guard(left_o, right_o);
            DEOPT_IF(!res);
        }

       op(_BINARY_OP_EXTEND, (descr/4, left, right -- res)) {
            PyObject *left_o = PyStackRef_AsPyObjectBorrow(left);
            PyObject *right_o = PyStackRef_AsPyObjectBorrow(right);
            assert(INLINE_CACHE_ENTRIES_BINARY_OP == 5);
            _PyBinaryOpSpecializationDescr *d = (_PyBinaryOpSpecializationDescr*)descr;

            STAT_INC(BINARY_OP, hit);

            PyObject *res_o = d->action(left_o, right_o);
            DECREF_INPUTS();
            res = PyStackRef_FromPyObjectSteal(res_o);
        }

        macro(BINARY_OP_EXTEND) =
            unused/1 + _GUARD_BINARY_OP_EXTEND + rewind/-4 + _BINARY_OP_EXTEND;

        macro(BINARY_OP_INPLACE_ADD_UNICODE) =
            _GUARD_TOS_UNICODE + _GUARD_NOS_UNICODE + unused/5 + _BINARY_OP_INPLACE_ADD_UNICODE;

        specializing op(_SPECIALIZE_BINARY_SLICE, (container, start, stop -- container, start, stop)) {
            // Placeholder until we implement BINARY_SLICE specialization
            #if ENABLE_SPECIALIZATION
            OPCODE_DEFERRED_INC(BINARY_SLICE);
            #endif  /* ENABLE_SPECIALIZATION */
        }

        op(_BINARY_SLICE, (container, start, stop -- res)) {
            PyObject *slice = _PyBuildSlice_ConsumeRefs(PyStackRef_AsPyObjectSteal(start),
                                                        PyStackRef_AsPyObjectSteal(stop));
            PyObject *res_o;
            // Can't use ERROR_IF() here, because we haven't
            // DECREF'ed container yet, and we still own slice.
            if (slice == NULL) {
                res_o = NULL;
            }
            else {
                res_o = PyObject_GetItem(PyStackRef_AsPyObjectBorrow(container), slice);
                Py_DECREF(slice);
            }
            PyStackRef_CLOSE(container);
            ERROR_IF(res_o == NULL);
            res = PyStackRef_FromPyObjectSteal(res_o);
        }

        macro(BINARY_SLICE) = _SPECIALIZE_BINARY_SLICE + _BINARY_SLICE;

        specializing op(_SPECIALIZE_STORE_SLICE, (v, container, start, stop -- v, container, start, stop)) {
            // Placeholder until we implement STORE_SLICE specialization
            #if ENABLE_SPECIALIZATION
            OPCODE_DEFERRED_INC(STORE_SLICE);
            #endif  /* ENABLE_SPECIALIZATION */
        }

        op(_STORE_SLICE, (v, container, start, stop -- )) {
            PyObject *slice = _PyBuildSlice_ConsumeRefs(PyStackRef_AsPyObjectSteal(start),
                                                        PyStackRef_AsPyObjectSteal(stop));
            int err;
            if (slice == NULL) {
                err = 1;
            }
            else {
                err = PyObject_SetItem(PyStackRef_AsPyObjectBorrow(container), slice, PyStackRef_AsPyObjectBorrow(v));
                Py_DECREF(slice);
            }
            DECREF_INPUTS();
            ERROR_IF(err);
        }

        macro(STORE_SLICE) = _SPECIALIZE_STORE_SLICE + _STORE_SLICE;

        macro(BINARY_OP_SUBSCR_LIST_INT) =
            _GUARD_TOS_INT + _GUARD_NOS_LIST + unused/5 + _BINARY_OP_SUBSCR_LIST_INT;

        op(_BINARY_OP_SUBSCR_LIST_INT, (list_st, sub_st -- res)) {
            PyObject *sub = PyStackRef_AsPyObjectBorrow(sub_st);
            PyObject *list = PyStackRef_AsPyObjectBorrow(list_st);

            assert(PyLong_CheckExact(sub));
            assert(PyList_CheckExact(list));

            // Deopt unless 0 <= sub < PyList_Size(list)
            DEOPT_IF(!_PyLong_IsNonNegativeCompact((PyLongObject *)sub));
            Py_ssize_t index = ((PyLongObject*)sub)->long_value.ob_digit[0];
#ifdef Py_GIL_DISABLED
            PyObject *res_o = _PyList_GetItemRef((PyListObject*)list, index);
            DEOPT_IF(res_o == NULL);
            STAT_INC(BINARY_OP, hit);
            res = PyStackRef_FromPyObjectSteal(res_o);
#else
            DEOPT_IF(index >= PyList_GET_SIZE(list));
            STAT_INC(BINARY_OP, hit);
            PyObject *res_o = PyList_GET_ITEM(list, index);
            assert(res_o != NULL);
            res = PyStackRef_FromPyObjectNew(res_o);
#endif
            STAT_INC(BINARY_OP, hit);
            DECREF_INPUTS();
        }

        macro(BINARY_OP_SUBSCR_LIST_SLICE) =
            _GUARD_TOS_SLICE + _GUARD_NOS_LIST + unused/5 + _BINARY_OP_SUBSCR_LIST_SLICE;

        op(_BINARY_OP_SUBSCR_LIST_SLICE, (list_st, sub_st -- res)) {
            PyObject *sub = PyStackRef_AsPyObjectBorrow(sub_st);
            PyObject *list = PyStackRef_AsPyObjectBorrow(list_st);

            assert(PySlice_Check(sub));
            assert(PyList_CheckExact(list));

            PyObject *res_o = _PyList_SliceSubscript(list, sub);
            STAT_INC(BINARY_OP, hit);
            DECREF_INPUTS();
            ERROR_IF(res_o == NULL);
            res = PyStackRef_FromPyObjectSteal(res_o);
        }

        macro(BINARY_OP_SUBSCR_STR_INT) =
            _GUARD_TOS_INT + _GUARD_NOS_UNICODE + unused/5 + _BINARY_OP_SUBSCR_STR_INT;

        op(_BINARY_OP_SUBSCR_STR_INT, (str_st, sub_st -- res)) {
            PyObject *sub = PyStackRef_AsPyObjectBorrow(sub_st);
            PyObject *str = PyStackRef_AsPyObjectBorrow(str_st);

            assert(PyLong_CheckExact(sub));
            assert(PyUnicode_CheckExact(str));
            DEOPT_IF(!_PyLong_IsNonNegativeCompact((PyLongObject *)sub));
            Py_ssize_t index = ((PyLongObject*)sub)->long_value.ob_digit[0];
            DEOPT_IF(PyUnicode_GET_LENGTH(str) <= index);
            // Specialize for reading an ASCII character from an ASCII string:
            DEOPT_IF(!PyUnicode_IS_COMPACT_ASCII(str));
            uint8_t c = PyUnicode_1BYTE_DATA(str)[index];
            assert(c < 128);
            STAT_INC(BINARY_OP, hit);
            PyObject *res_o = (PyObject*)&_Py_SINGLETON(strings).ascii[c];
            PyStackRef_CLOSE_SPECIALIZED(sub_st, _PyLong_ExactDealloc);
            DEAD(sub_st);
            PyStackRef_CLOSE(str_st);
            res = PyStackRef_FromPyObjectBorrow(res_o);
        }

        op(_GUARD_NOS_TUPLE, (nos, unused -- nos, unused)) {
            PyObject *o = PyStackRef_AsPyObjectBorrow(nos);
            EXIT_IF(!PyTuple_CheckExact(o));
        }

        op(_GUARD_TOS_TUPLE, (tos -- tos)) {
            PyObject *o = PyStackRef_AsPyObjectBorrow(tos);
            EXIT_IF(!PyTuple_CheckExact(o));
        }

        macro(BINARY_OP_SUBSCR_TUPLE_INT) =
            _GUARD_TOS_INT + _GUARD_NOS_TUPLE + unused/5 + _BINARY_OP_SUBSCR_TUPLE_INT;

        op(_BINARY_OP_SUBSCR_TUPLE_INT, (tuple_st, sub_st -- res)) {
            PyObject *sub = PyStackRef_AsPyObjectBorrow(sub_st);
            PyObject *tuple = PyStackRef_AsPyObjectBorrow(tuple_st);

            assert(PyLong_CheckExact(sub));
            assert(PyTuple_CheckExact(tuple));

            // Deopt unless 0 <= sub < PyTuple_Size(list)
            DEOPT_IF(!_PyLong_IsNonNegativeCompact((PyLongObject *)sub));
            Py_ssize_t index = ((PyLongObject*)sub)->long_value.ob_digit[0];
            DEOPT_IF(index >= PyTuple_GET_SIZE(tuple));
            STAT_INC(BINARY_OP, hit);
            PyObject *res_o = PyTuple_GET_ITEM(tuple, index);
            assert(res_o != NULL);
            PyStackRef_CLOSE_SPECIALIZED(sub_st, _PyLong_ExactDealloc);
            res = PyStackRef_FromPyObjectNew(res_o);
            DECREF_INPUTS();
        }

        op(_GUARD_NOS_DICT, (nos, unused -- nos, unused)) {
            PyObject *o = PyStackRef_AsPyObjectBorrow(nos);
            EXIT_IF(!PyDict_CheckExact(o));
        }

        op(_GUARD_TOS_DICT, (tos -- tos)) {
            PyObject *o = PyStackRef_AsPyObjectBorrow(tos);
            EXIT_IF(!PyDict_CheckExact(o));
        }

        macro(BINARY_OP_SUBSCR_DICT) =
            _GUARD_NOS_DICT + unused/5 + _BINARY_OP_SUBSCR_DICT;

        op(_BINARY_OP_SUBSCR_DICT, (dict_st, sub_st -- res)) {
            PyObject *sub = PyStackRef_AsPyObjectBorrow(sub_st);
            PyObject *dict = PyStackRef_AsPyObjectBorrow(dict_st);

            assert(PyDict_CheckExact(dict));
            STAT_INC(BINARY_OP, hit);
            PyObject *res_o;
            int rc = PyDict_GetItemRef(dict, sub, &res_o);
            if (rc == 0) {
                _PyErr_SetKeyError(sub);
            }
            DECREF_INPUTS();
            ERROR_IF(rc <= 0); // not found or error
            res = PyStackRef_FromPyObjectSteal(res_o);
        }

        op(_BINARY_OP_SUBSCR_CHECK_FUNC, (container, unused -- container, unused, getitem)) {
            PyTypeObject *tp = Py_TYPE(PyStackRef_AsPyObjectBorrow(container));
            DEOPT_IF(!PyType_HasFeature(tp, Py_TPFLAGS_HEAPTYPE));
            PyHeapTypeObject *ht = (PyHeapTypeObject *)tp;
            PyObject *getitem_o = FT_ATOMIC_LOAD_PTR_ACQUIRE(ht->_spec_cache.getitem);
            DEOPT_IF(getitem_o == NULL);
            assert(PyFunction_Check(getitem_o));
            uint32_t cached_version = FT_ATOMIC_LOAD_UINT32_RELAXED(ht->_spec_cache.getitem_version);
            DEOPT_IF(((PyFunctionObject *)getitem_o)->func_version != cached_version);
            PyCodeObject *code = (PyCodeObject *)PyFunction_GET_CODE(getitem_o);
            assert(code->co_argcount == 2);
            DEOPT_IF(!_PyThreadState_HasStackSpace(tstate, code->co_framesize));
            getitem = PyStackRef_FromPyObjectNew(getitem_o);
            STAT_INC(BINARY_OP, hit);
        }

        op(_BINARY_OP_SUBSCR_INIT_CALL, (container, sub, getitem -- new_frame)) {
            _PyInterpreterFrame* pushed_frame = _PyFrame_PushUnchecked(tstate, getitem, 2, frame);
            pushed_frame->localsplus[0] = container;
            pushed_frame->localsplus[1] = sub;
            INPUTS_DEAD();
            frame->return_offset = INSTRUCTION_SIZE;
            new_frame = PyStackRef_Wrap(pushed_frame);
        }

        macro(BINARY_OP_SUBSCR_GETITEM) =
            unused/5 + // Skip over the counter and cache
            _CHECK_PEP_523 +
            _BINARY_OP_SUBSCR_CHECK_FUNC +
            _BINARY_OP_SUBSCR_INIT_CALL +
            _PUSH_FRAME;

        inst(LIST_APPEND, (list, unused[oparg-1], v -- list, unused[oparg-1])) {
            int err = _PyList_AppendTakeRef((PyListObject *)PyStackRef_AsPyObjectBorrow(list),
                                           PyStackRef_AsPyObjectSteal(v));
            ERROR_IF(err < 0);
        }

        inst(SET_ADD, (set, unused[oparg-1], v -- set, unused[oparg-1])) {
            int err = _PySet_AddTakeRef((PySetObject *)PyStackRef_AsPyObjectBorrow(set),
                                        PyStackRef_AsPyObjectSteal(v));
            ERROR_IF(err);
        }

        family(STORE_SUBSCR, INLINE_CACHE_ENTRIES_STORE_SUBSCR) = {
            STORE_SUBSCR_DICT,
            STORE_SUBSCR_LIST_INT,
        };

        specializing op(_SPECIALIZE_STORE_SUBSCR, (counter/1, container, sub -- container, sub)) {
            #if ENABLE_SPECIALIZATION_FT
            if (ADAPTIVE_COUNTER_TRIGGERS(counter)) {
                next_instr = this_instr;
                _Py_Specialize_StoreSubscr(container, sub, next_instr);
                DISPATCH_SAME_OPARG();
            }
            OPCODE_DEFERRED_INC(STORE_SUBSCR);
            ADVANCE_ADAPTIVE_COUNTER(this_instr[1].counter);
            #endif  /* ENABLE_SPECIALIZATION_FT */
        }

        op(_STORE_SUBSCR, (v, container, sub -- )) {
            /* container[sub] = v */
            int err = PyObject_SetItem(PyStackRef_AsPyObjectBorrow(container), PyStackRef_AsPyObjectBorrow(sub), PyStackRef_AsPyObjectBorrow(v));
            DECREF_INPUTS();
            ERROR_IF(err);
        }

        macro(STORE_SUBSCR) = _SPECIALIZE_STORE_SUBSCR + _STORE_SUBSCR;

        macro(STORE_SUBSCR_LIST_INT) =
            _GUARD_TOS_INT + _GUARD_NOS_LIST + unused/1 + _STORE_SUBSCR_LIST_INT;

        op(_STORE_SUBSCR_LIST_INT, (value, list_st, sub_st -- )) {
            PyObject *sub = PyStackRef_AsPyObjectBorrow(sub_st);
            PyObject *list = PyStackRef_AsPyObjectBorrow(list_st);

            assert(PyLong_CheckExact(sub));
            assert(PyList_CheckExact(list));

            // Ensure nonnegative, zero-or-one-digit ints.
            DEOPT_IF(!_PyLong_IsNonNegativeCompact((PyLongObject *)sub));
            Py_ssize_t index = ((PyLongObject*)sub)->long_value.ob_digit[0];
            DEOPT_IF(!LOCK_OBJECT(list));
            // Ensure index < len(list)
            if (index >= PyList_GET_SIZE(list)) {
                UNLOCK_OBJECT(list);
                DEOPT_IF(true);
            }
            STAT_INC(STORE_SUBSCR, hit);

            PyObject *old_value = PyList_GET_ITEM(list, index);
            FT_ATOMIC_STORE_PTR_RELEASE(_PyList_ITEMS(list)[index],
                                        PyStackRef_AsPyObjectSteal(value));
            assert(old_value != NULL);
            UNLOCK_OBJECT(list);  // unlock before decrefs!
            PyStackRef_CLOSE_SPECIALIZED(sub_st, _PyLong_ExactDealloc);
            DEAD(sub_st);
            PyStackRef_CLOSE(list_st);
            Py_DECREF(old_value);
        }

        macro(STORE_SUBSCR_DICT) =
            _GUARD_NOS_DICT + unused/1 + _STORE_SUBSCR_DICT;

        op(_STORE_SUBSCR_DICT, (value, dict_st, sub -- )) {
            PyObject *dict = PyStackRef_AsPyObjectBorrow(dict_st);

            assert(PyDict_CheckExact(dict));
            STAT_INC(STORE_SUBSCR, hit);
            int err = _PyDict_SetItem_Take2((PyDictObject *)dict,
                                            PyStackRef_AsPyObjectSteal(sub),
                                            PyStackRef_AsPyObjectSteal(value));
            PyStackRef_CLOSE(dict_st);
            ERROR_IF(err);
        }

        inst(DELETE_SUBSCR, (container, sub --)) {
            /* del container[sub] */
            int err = PyObject_DelItem(PyStackRef_AsPyObjectBorrow(container),
                                       PyStackRef_AsPyObjectBorrow(sub));
            DECREF_INPUTS();
            ERROR_IF(err);
        }

        inst(CALL_INTRINSIC_1, (value -- res)) {
            assert(oparg <= MAX_INTRINSIC_1);
            PyObject *res_o = _PyIntrinsics_UnaryFunctions[oparg].func(tstate, PyStackRef_AsPyObjectBorrow(value));
            PyStackRef_CLOSE(value);
            ERROR_IF(res_o == NULL);
            res = PyStackRef_FromPyObjectSteal(res_o);
        }

        inst(CALL_INTRINSIC_2, (value2_st, value1_st -- res)) {
            assert(oparg <= MAX_INTRINSIC_2);
            PyObject *value1 = PyStackRef_AsPyObjectBorrow(value1_st);
            PyObject *value2 = PyStackRef_AsPyObjectBorrow(value2_st);

            PyObject *res_o = _PyIntrinsics_BinaryFunctions[oparg].func(tstate, value2, value1);
            DECREF_INPUTS();
            ERROR_IF(res_o == NULL);
            res = PyStackRef_FromPyObjectSteal(res_o);
        }

        tier1 inst(RAISE_VARARGS, (args[oparg] -- )) {
            assert(oparg < 3);
            PyObject *cause = oparg == 2 ? PyStackRef_AsPyObjectSteal(args[1]) : NULL;
            PyObject *exc = oparg > 0 ? PyStackRef_AsPyObjectSteal(args[0]) : NULL;
            int err = do_raise(tstate, exc, cause);
            if (err) {
                assert(oparg == 0);
                monitor_reraise(tstate, frame, this_instr);
                goto exception_unwind;
            }
            ERROR_IF(true);
        }

        tier1 inst(INTERPRETER_EXIT, (retval --)) {
            assert(frame->owner == FRAME_OWNED_BY_INTERPRETER);
            assert(_PyFrame_IsIncomplete(frame));
            /* Restore previous frame and return. */
            tstate->current_frame = frame->previous;
            assert(!_PyErr_Occurred(tstate));
            PyObject *result = PyStackRef_AsPyObjectSteal(retval);
#if !_Py_TAIL_CALL_INTERP
            assert(frame == &entry.frame);
#endif
#ifdef _Py_TIER2
            _PyStackRef executor = frame->localsplus[0];
            assert(tstate->current_executor == NULL);
            if (!PyStackRef_IsNull(executor)) {
                tstate->current_executor = PyStackRef_AsPyObjectBorrow(executor);
                PyStackRef_CLOSE(executor);
            }
#endif
            LLTRACE_RESUME_FRAME();
            return result;
        }

        // The stack effect here is a bit misleading.
        // retval is popped from the stack, but res
        // is pushed to a different frame, the callers' frame.
        inst(RETURN_VALUE, (retval -- res)) {
            assert(frame->owner != FRAME_OWNED_BY_INTERPRETER);
            _PyStackRef temp = PyStackRef_MakeHeapSafe(retval);
            DEAD(retval);
            SAVE_STACK();
            assert(STACK_LEVEL() == 0);
            _Py_LeaveRecursiveCallPy(tstate);
            // GH-99729: We need to unlink the frame *before* clearing it:
            _PyInterpreterFrame *dying = frame;
            frame = tstate->current_frame = dying->previous;
            _PyEval_FrameClearAndPop(tstate, dying);
            RELOAD_STACK();
            LOAD_IP(frame->return_offset);
            res = temp;
            LLTRACE_RESUME_FRAME();
        }

        tier1 op(_RETURN_VALUE_EVENT, (val -- val)) {
            int err = _Py_call_instrumentation_arg(
                    tstate, PY_MONITORING_EVENT_PY_RETURN,
                    frame, this_instr, PyStackRef_AsPyObjectBorrow(val));
            ERROR_IF(err);
        }

        macro(INSTRUMENTED_RETURN_VALUE) =
            _RETURN_VALUE_EVENT +
            RETURN_VALUE;

        inst(GET_AITER, (obj -- iter)) {
            unaryfunc getter = NULL;
            PyObject *obj_o = PyStackRef_AsPyObjectBorrow(obj);
            PyObject *iter_o;
            PyTypeObject *type = Py_TYPE(obj_o);

            if (type->tp_as_async != NULL) {
                getter = type->tp_as_async->am_aiter;
            }

            if (getter == NULL) {
                _PyErr_Format(tstate, PyExc_TypeError,
                              "'async for' requires an object with "
                              "__aiter__ method, got %.100s",
                              type->tp_name);
                PyStackRef_CLOSE(obj);
                ERROR_IF(true);
            }

            iter_o = (*getter)(obj_o);
            PyStackRef_CLOSE(obj);
            ERROR_IF(iter_o == NULL);

            if (Py_TYPE(iter_o)->tp_as_async == NULL ||
                    Py_TYPE(iter_o)->tp_as_async->am_anext == NULL) {

                _PyErr_Format(tstate, PyExc_TypeError,
                              "'async for' received an object from __aiter__ "
                              "that does not implement __anext__: %.100s",
                              Py_TYPE(iter_o)->tp_name);
                Py_DECREF(iter_o);
                ERROR_IF(true);
            }
            iter = PyStackRef_FromPyObjectSteal(iter_o);
        }

        inst(GET_ANEXT, (aiter -- aiter, awaitable)) {
            PyObject *awaitable_o = _PyEval_GetANext(PyStackRef_AsPyObjectBorrow(aiter));
            if (awaitable_o == NULL) {
                ERROR_NO_POP();
            }
            awaitable = PyStackRef_FromPyObjectSteal(awaitable_o);
        }

        inst(GET_AWAITABLE, (iterable -- iter)) {
            PyObject *iter_o = _PyEval_GetAwaitable(PyStackRef_AsPyObjectBorrow(iterable), oparg);
            PyStackRef_CLOSE(iterable);
            ERROR_IF(iter_o == NULL);
            iter = PyStackRef_FromPyObjectSteal(iter_o);
        }

        family(SEND, INLINE_CACHE_ENTRIES_SEND) = {
            SEND_GEN,
        };

        specializing op(_SPECIALIZE_SEND, (counter/1, receiver, unused -- receiver, unused)) {
            #if ENABLE_SPECIALIZATION_FT
            if (ADAPTIVE_COUNTER_TRIGGERS(counter)) {
                next_instr = this_instr;
                _Py_Specialize_Send(receiver, next_instr);
                DISPATCH_SAME_OPARG();
            }
            OPCODE_DEFERRED_INC(SEND);
            ADVANCE_ADAPTIVE_COUNTER(this_instr[1].counter);
            #endif  /* ENABLE_SPECIALIZATION_FT */
        }

        op(_SEND, (receiver, v -- receiver, retval)) {
            PyObject *receiver_o = PyStackRef_AsPyObjectBorrow(receiver);
            PyObject *retval_o;
            assert(frame->owner != FRAME_OWNED_BY_INTERPRETER);
            if ((tstate->interp->eval_frame == NULL) &&
                (Py_TYPE(receiver_o) == &PyGen_Type || Py_TYPE(receiver_o) == &PyCoro_Type) &&
                ((PyGenObject *)receiver_o)->gi_frame_state < FRAME_EXECUTING)
            {
                PyGenObject *gen = (PyGenObject *)receiver_o;
                _PyInterpreterFrame *gen_frame = &gen->gi_iframe;
                _PyFrame_StackPush(gen_frame, PyStackRef_MakeHeapSafe(v));
                DEAD(v);
                SYNC_SP();
                gen->gi_frame_state = FRAME_EXECUTING;
                gen->gi_exc_state.previous_item = tstate->exc_info;
                tstate->exc_info = &gen->gi_exc_state;
                assert(INSTRUCTION_SIZE + oparg <= UINT16_MAX);
                frame->return_offset = (uint16_t)(INSTRUCTION_SIZE + oparg);
                assert(gen_frame->previous == NULL);
                gen_frame->previous = frame;
                DISPATCH_INLINED(gen_frame);
            }
            if (PyStackRef_IsNone(v) && PyIter_Check(receiver_o)) {
                retval_o = Py_TYPE(receiver_o)->tp_iternext(receiver_o);
            }
            else {
                retval_o = PyObject_CallMethodOneArg(receiver_o,
                                                     &_Py_ID(send),
                                                     PyStackRef_AsPyObjectBorrow(v));
            }
            if (retval_o == NULL) {
                int matches = _PyErr_ExceptionMatches(tstate, PyExc_StopIteration);
                if (matches) {
                    _PyEval_MonitorRaise(tstate, frame, this_instr);
                }
                int err = _PyGen_FetchStopIterationValue(&retval_o);
                if (err == 0) {
                    assert(retval_o != NULL);
                    JUMPBY(oparg);
                }
                else {
                    PyStackRef_CLOSE(v);
                    ERROR_IF(true);
                }
            }
            PyStackRef_CLOSE(v);
            retval = PyStackRef_FromPyObjectSteal(retval_o);
        }

        macro(SEND) = _SPECIALIZE_SEND + _SEND;

        op(_SEND_GEN_FRAME, (receiver, v -- receiver, gen_frame)) {
            PyGenObject *gen = (PyGenObject *)PyStackRef_AsPyObjectBorrow(receiver);
            DEOPT_IF(Py_TYPE(gen) != &PyGen_Type && Py_TYPE(gen) != &PyCoro_Type);
            DEOPT_IF(gen->gi_frame_state >= FRAME_EXECUTING);
            STAT_INC(SEND, hit);
            _PyInterpreterFrame *pushed_frame = &gen->gi_iframe;
            _PyFrame_StackPush(pushed_frame, PyStackRef_MakeHeapSafe(v));
            DEAD(v);
            gen->gi_frame_state = FRAME_EXECUTING;
            gen->gi_exc_state.previous_item = tstate->exc_info;
            tstate->exc_info = &gen->gi_exc_state;
            assert(INSTRUCTION_SIZE + oparg <= UINT16_MAX);
            frame->return_offset = (uint16_t)(INSTRUCTION_SIZE + oparg);
            pushed_frame->previous = frame;
            gen_frame = PyStackRef_Wrap(pushed_frame);
        }

        macro(SEND_GEN) =
            unused/1 +
            _CHECK_PEP_523 +
            _SEND_GEN_FRAME +
            _PUSH_FRAME;

        inst(YIELD_VALUE, (retval -- value)) {
            // NOTE: It's important that YIELD_VALUE never raises an exception!
            // The compiler treats any exception raised here as a failed close()
            // or throw() call.
            assert(frame->owner != FRAME_OWNED_BY_INTERPRETER);
            frame->instr_ptr++;
            PyGenObject *gen = _PyGen_GetGeneratorFromFrame(frame);
            assert(FRAME_SUSPENDED_YIELD_FROM == FRAME_SUSPENDED + 1);
            assert(oparg == 0 || oparg == 1);
            gen->gi_frame_state = FRAME_SUSPENDED + oparg;
            _PyStackRef temp = retval;
            DEAD(retval);
            SAVE_STACK();
            tstate->exc_info = gen->gi_exc_state.previous_item;
            gen->gi_exc_state.previous_item = NULL;
            _Py_LeaveRecursiveCallPy(tstate);
            _PyInterpreterFrame *gen_frame = frame;
            frame = tstate->current_frame = frame->previous;
            gen_frame->previous = NULL;
            /* We don't know which of these is relevant here, so keep them equal */
            assert(INLINE_CACHE_ENTRIES_SEND == INLINE_CACHE_ENTRIES_FOR_ITER);
            #if TIER_ONE
            assert(frame->instr_ptr->op.code == INSTRUMENTED_LINE ||
                   frame->instr_ptr->op.code == INSTRUMENTED_INSTRUCTION ||
                   _PyOpcode_Deopt[frame->instr_ptr->op.code] == SEND ||
                   _PyOpcode_Deopt[frame->instr_ptr->op.code] == FOR_ITER ||
                   _PyOpcode_Deopt[frame->instr_ptr->op.code] == INTERPRETER_EXIT ||
                   _PyOpcode_Deopt[frame->instr_ptr->op.code] == ENTER_EXECUTOR);
            #endif
            RELOAD_STACK();
            LOAD_IP(1 + INLINE_CACHE_ENTRIES_SEND);
            value = PyStackRef_MakeHeapSafe(temp);
            LLTRACE_RESUME_FRAME();
        }

        tier1 op(_YIELD_VALUE_EVENT, (val -- val)) {
            int err = _Py_call_instrumentation_arg(
                    tstate, PY_MONITORING_EVENT_PY_YIELD,
                    frame, this_instr, PyStackRef_AsPyObjectBorrow(val));
            if (err) {
                ERROR_NO_POP();
            }
            if (frame->instr_ptr != this_instr) {
                next_instr = frame->instr_ptr;
                DISPATCH();
            }
        }

        macro(INSTRUMENTED_YIELD_VALUE) =
            _YIELD_VALUE_EVENT +
            YIELD_VALUE;

        inst(POP_EXCEPT, (exc_value -- )) {
            _PyErr_StackItem *exc_info = tstate->exc_info;
            Py_XSETREF(exc_info->exc_value,
                   PyStackRef_IsNone(exc_value)
                    ? NULL : PyStackRef_AsPyObjectSteal(exc_value));
        }

        tier1 inst(RERAISE, (values[oparg], exc_st -- values[oparg])) {
            PyObject *exc = PyStackRef_AsPyObjectSteal(exc_st);

            assert(oparg >= 0 && oparg <= 2);
            if (oparg) {
                frame->instr_ptr = _PyFrame_GetBytecode(frame) + PyStackRef_UntagInt(values[0]);
            }
            assert(exc && PyExceptionInstance_Check(exc));
            _PyErr_SetRaisedException(tstate, exc);
            monitor_reraise(tstate, frame, this_instr);
            goto exception_unwind;
        }

        tier1 op(_END_ASYNC_FOR, (awaitable_st, exc_st -- )) {
            JUMPBY(0); // Pretend jump as we need source offset for monitoring
            (void)oparg;
            PyObject *exc = PyStackRef_AsPyObjectBorrow(exc_st);

            assert(exc && PyExceptionInstance_Check(exc));
            int matches = PyErr_GivenExceptionMatches(exc, PyExc_StopAsyncIteration);
            if (matches) {
                DECREF_INPUTS();
            }
            else {
                Py_INCREF(exc);
                _PyErr_SetRaisedException(tstate, exc);
                monitor_reraise(tstate, frame, this_instr);
                goto exception_unwind;
            }
        }

        tier1 op(_MONITOR_END_ASYNC_FOR, ( -- )) {
            assert((next_instr-oparg)->op.code == END_SEND || (next_instr-oparg)->op.code >= MIN_INSTRUMENTED_OPCODE);
            INSTRUMENTED_JUMP(next_instr-oparg, this_instr+1, PY_MONITORING_EVENT_BRANCH_RIGHT);
        }

        macro(INSTRUMENTED_END_ASYNC_FOR) =
            _MONITOR_END_ASYNC_FOR +
            _END_ASYNC_FOR;

        macro(END_ASYNC_FOR) = _END_ASYNC_FOR;

        tier1 inst(CLEANUP_THROW, (sub_iter, last_sent_val, exc_value_st -- none, value)) {
            PyObject *exc_value = PyStackRef_AsPyObjectBorrow(exc_value_st);
            #if !_Py_TAIL_CALL_INTERP
            assert(throwflag);
            #endif
            assert(exc_value && PyExceptionInstance_Check(exc_value));

            int matches = PyErr_GivenExceptionMatches(exc_value, PyExc_StopIteration);
            if (matches) {
                value = PyStackRef_FromPyObjectNew(((PyStopIterationObject *)exc_value)->value);
                DECREF_INPUTS();
                none = PyStackRef_None;
            }
            else {
                _PyErr_SetRaisedException(tstate, Py_NewRef(exc_value));
                monitor_reraise(tstate, frame, this_instr);
                goto exception_unwind;
            }
        }

        inst(LOAD_COMMON_CONSTANT, ( -- value)) {
            // Keep in sync with _common_constants in opcode.py
            assert(oparg < NUM_COMMON_CONSTANTS);
            value = PyStackRef_FromPyObjectNew(tstate->interp->common_consts[oparg]);
        }

        inst(LOAD_BUILD_CLASS, ( -- bc)) {
            PyObject *bc_o;
            int err = PyMapping_GetOptionalItem(BUILTINS(), &_Py_ID(__build_class__), &bc_o);
            ERROR_IF(err < 0);
            if (bc_o == NULL) {
                _PyErr_SetString(tstate, PyExc_NameError,
                                 "__build_class__ not found");
                ERROR_IF(true);
            }
            bc = PyStackRef_FromPyObjectSteal(bc_o);
        }

        inst(STORE_NAME, (v -- )) {
            PyObject *name = GETITEM(FRAME_CO_NAMES, oparg);
            PyObject *ns = LOCALS();
            int err;
            if (ns == NULL) {
                _PyErr_Format(tstate, PyExc_SystemError,
                              "no locals found when storing %R", name);
                PyStackRef_CLOSE(v);
                ERROR_IF(true);
            }
            if (PyDict_CheckExact(ns)) {
                err = PyDict_SetItem(ns, name, PyStackRef_AsPyObjectBorrow(v));
            }
            else {
                err = PyObject_SetItem(ns, name, PyStackRef_AsPyObjectBorrow(v));
            }
            PyStackRef_CLOSE(v);
            ERROR_IF(err);
        }

        inst(DELETE_NAME, (--)) {
            PyObject *name = GETITEM(FRAME_CO_NAMES, oparg);
            PyObject *ns = LOCALS();
            int err;
            if (ns == NULL) {
                _PyErr_Format(tstate, PyExc_SystemError,
                              "no locals when deleting %R", name);
                ERROR_NO_POP();
            }
            err = PyObject_DelItem(ns, name);
            // Can't use ERROR_IF here.
            if (err != 0) {
                _PyEval_FormatExcCheckArg(tstate, PyExc_NameError,
                                          NAME_ERROR_MSG,
                                          name);
                ERROR_NO_POP();
            }
        }

        family(UNPACK_SEQUENCE, INLINE_CACHE_ENTRIES_UNPACK_SEQUENCE) = {
            UNPACK_SEQUENCE_TWO_TUPLE,
            UNPACK_SEQUENCE_TUPLE,
            UNPACK_SEQUENCE_LIST,
        };

        specializing op(_SPECIALIZE_UNPACK_SEQUENCE, (counter/1, seq -- seq)) {
            #if ENABLE_SPECIALIZATION_FT
            if (ADAPTIVE_COUNTER_TRIGGERS(counter)) {
                next_instr = this_instr;
                _Py_Specialize_UnpackSequence(seq, next_instr, oparg);
                DISPATCH_SAME_OPARG();
            }
            OPCODE_DEFERRED_INC(UNPACK_SEQUENCE);
            ADVANCE_ADAPTIVE_COUNTER(this_instr[1].counter);
            #endif  /* ENABLE_SPECIALIZATION_FT */
            (void)seq;
            (void)counter;
        }

        op(_UNPACK_SEQUENCE, (seq -- unused[oparg], top[0])) {
            PyObject *seq_o = PyStackRef_AsPyObjectSteal(seq);
            int res = _PyEval_UnpackIterableStackRef(tstate, seq_o, oparg, -1, top);
            Py_DECREF(seq_o);
            ERROR_IF(res == 0);
        }

        macro(UNPACK_SEQUENCE) = _SPECIALIZE_UNPACK_SEQUENCE + _UNPACK_SEQUENCE;

        macro(UNPACK_SEQUENCE_TWO_TUPLE) =
            _GUARD_TOS_TUPLE + unused/1 + _UNPACK_SEQUENCE_TWO_TUPLE;

        op(_UNPACK_SEQUENCE_TWO_TUPLE, (seq -- val1, val0)) {
            assert(oparg == 2);
            PyObject *seq_o = PyStackRef_AsPyObjectBorrow(seq);
            assert(PyTuple_CheckExact(seq_o));
            DEOPT_IF(PyTuple_GET_SIZE(seq_o) != 2);
            STAT_INC(UNPACK_SEQUENCE, hit);
            val0 = PyStackRef_FromPyObjectNew(PyTuple_GET_ITEM(seq_o, 0));
            val1 = PyStackRef_FromPyObjectNew(PyTuple_GET_ITEM(seq_o, 1));
            PyStackRef_CLOSE(seq);
        }

        macro(UNPACK_SEQUENCE_TUPLE) =
            _GUARD_TOS_TUPLE + unused/1 + _UNPACK_SEQUENCE_TUPLE;

        op(_UNPACK_SEQUENCE_TUPLE, (seq -- values[oparg])) {
            PyObject *seq_o = PyStackRef_AsPyObjectBorrow(seq);
            assert(PyTuple_CheckExact(seq_o));
            DEOPT_IF(PyTuple_GET_SIZE(seq_o) != oparg);
            STAT_INC(UNPACK_SEQUENCE, hit);
            PyObject **items = _PyTuple_ITEMS(seq_o);
            for (int i = oparg; --i >= 0; ) {
                *values++ = PyStackRef_FromPyObjectNew(items[i]);
            }
            DECREF_INPUTS();
        }

        macro(UNPACK_SEQUENCE_LIST) =
            _GUARD_TOS_LIST + unused/1 + _UNPACK_SEQUENCE_LIST;

        op(_UNPACK_SEQUENCE_LIST, (seq -- values[oparg])) {
            PyObject *seq_o = PyStackRef_AsPyObjectBorrow(seq);
            assert(PyList_CheckExact(seq_o));
            DEOPT_IF(!LOCK_OBJECT(seq_o));
            if (PyList_GET_SIZE(seq_o) != oparg) {
                UNLOCK_OBJECT(seq_o);
                DEOPT_IF(true);
            }
            STAT_INC(UNPACK_SEQUENCE, hit);
            PyObject **items = _PyList_ITEMS(seq_o);
            for (int i = oparg; --i >= 0; ) {
                *values++ = PyStackRef_FromPyObjectNew(items[i]);
            }
            UNLOCK_OBJECT(seq_o);
            DECREF_INPUTS();
        }

        inst(UNPACK_EX, (seq -- unused[oparg & 0xFF], unused, unused[oparg >> 8], top[0])) {
            PyObject *seq_o = PyStackRef_AsPyObjectSteal(seq);
            int res = _PyEval_UnpackIterableStackRef(tstate, seq_o, oparg & 0xFF, oparg >> 8, top);
            Py_DECREF(seq_o);
            ERROR_IF(res == 0);
        }

        family(STORE_ATTR, INLINE_CACHE_ENTRIES_STORE_ATTR) = {
            STORE_ATTR_INSTANCE_VALUE,
            STORE_ATTR_SLOT,
            STORE_ATTR_WITH_HINT,
        };

        specializing op(_SPECIALIZE_STORE_ATTR, (counter/1, owner -- owner)) {
            #if ENABLE_SPECIALIZATION_FT
            if (ADAPTIVE_COUNTER_TRIGGERS(counter)) {
                PyObject *name = GETITEM(FRAME_CO_NAMES, oparg);
                next_instr = this_instr;
                _Py_Specialize_StoreAttr(owner, next_instr, name);
                DISPATCH_SAME_OPARG();
            }
            OPCODE_DEFERRED_INC(STORE_ATTR);
            ADVANCE_ADAPTIVE_COUNTER(this_instr[1].counter);
            #endif  /* ENABLE_SPECIALIZATION_FT */
        }

        op(_STORE_ATTR, (v, owner --)) {
            PyObject *name = GETITEM(FRAME_CO_NAMES, oparg);
            int err = PyObject_SetAttr(PyStackRef_AsPyObjectBorrow(owner),
                                       name, PyStackRef_AsPyObjectBorrow(v));
            DECREF_INPUTS();
            ERROR_IF(err);
        }

        macro(STORE_ATTR) = _SPECIALIZE_STORE_ATTR + unused/3 + _STORE_ATTR;

        inst(DELETE_ATTR, (owner --)) {
            PyObject *name = GETITEM(FRAME_CO_NAMES, oparg);
            int err = PyObject_DelAttr(PyStackRef_AsPyObjectBorrow(owner), name);
            PyStackRef_CLOSE(owner);
            ERROR_IF(err);
        }

        inst(STORE_GLOBAL, (v --)) {
            PyObject *name = GETITEM(FRAME_CO_NAMES, oparg);
            int err = PyDict_SetItem(GLOBALS(), name, PyStackRef_AsPyObjectBorrow(v));
            PyStackRef_CLOSE(v);
            ERROR_IF(err);
        }

        inst(DELETE_GLOBAL, (--)) {
            PyObject *name = GETITEM(FRAME_CO_NAMES, oparg);
            int err = PyDict_Pop(GLOBALS(), name, NULL);
            // Can't use ERROR_IF here.
            if (err < 0) {
                ERROR_NO_POP();
            }
            if (err == 0) {
                _PyEval_FormatExcCheckArg(tstate, PyExc_NameError,
                                          NAME_ERROR_MSG, name);
                ERROR_NO_POP();
            }
        }

        inst(LOAD_LOCALS, ( -- locals)) {
            PyObject *l = LOCALS();
            if (l == NULL) {
                _PyErr_SetString(tstate, PyExc_SystemError,
                                 "no locals found");
                ERROR_IF(true);
            }
            locals = PyStackRef_FromPyObjectNew(l);
        }

        inst(LOAD_FROM_DICT_OR_GLOBALS, (mod_or_class_dict -- v)) {
            PyObject *name = GETITEM(FRAME_CO_NAMES, oparg);
            PyObject *v_o;
            int err = PyMapping_GetOptionalItem(PyStackRef_AsPyObjectBorrow(mod_or_class_dict), name, &v_o);
            PyStackRef_CLOSE(mod_or_class_dict);
            ERROR_IF(err < 0);
            if (v_o == NULL) {
                if (PyDict_CheckExact(GLOBALS())
                    && PyDict_CheckExact(BUILTINS()))
                {
                    v_o = _PyDict_LoadGlobal((PyDictObject *)GLOBALS(),
                                             (PyDictObject *)BUILTINS(),
                                             name);
                    if (v_o == NULL) {
                        if (!_PyErr_Occurred(tstate)) {
                            /* _PyDict_LoadGlobal() returns NULL without raising
                            * an exception if the key doesn't exist */
                            _PyEval_FormatExcCheckArg(tstate, PyExc_NameError,
                                                    NAME_ERROR_MSG, name);
                        }
                        ERROR_NO_POP();
                    }
                }
                else {
                    /* Slow-path if globals or builtins is not a dict */
                    /* namespace 1: globals */
                    int err = PyMapping_GetOptionalItem(GLOBALS(), name, &v_o);
                    ERROR_IF(err < 0);
                    if (v_o == NULL) {
                        /* namespace 2: builtins */
                        int err = PyMapping_GetOptionalItem(BUILTINS(), name, &v_o);
                        ERROR_IF(err < 0);
                        if (v_o == NULL) {
                            _PyEval_FormatExcCheckArg(
                                        tstate, PyExc_NameError,
                                        NAME_ERROR_MSG, name);
                            ERROR_IF(true);
                        }
                    }
                }
            }
            v = PyStackRef_FromPyObjectSteal(v_o);
        }

        inst(LOAD_NAME, (-- v)) {
            PyObject *name = GETITEM(FRAME_CO_NAMES, oparg);
            PyObject *v_o = _PyEval_LoadName(tstate, frame, name);
            ERROR_IF(v_o == NULL);
            v = PyStackRef_FromPyObjectSteal(v_o);
        }

        family(LOAD_GLOBAL, INLINE_CACHE_ENTRIES_LOAD_GLOBAL) = {
            LOAD_GLOBAL_MODULE,
            LOAD_GLOBAL_BUILTIN,
        };

        specializing op(_SPECIALIZE_LOAD_GLOBAL, (counter/1 -- )) {
            #if ENABLE_SPECIALIZATION_FT
            if (ADAPTIVE_COUNTER_TRIGGERS(counter)) {
                PyObject *name = GETITEM(FRAME_CO_NAMES, oparg>>1);
                next_instr = this_instr;
                _Py_Specialize_LoadGlobal(GLOBALS(), BUILTINS(), next_instr, name);
                DISPATCH_SAME_OPARG();
            }
            OPCODE_DEFERRED_INC(LOAD_GLOBAL);
            ADVANCE_ADAPTIVE_COUNTER(this_instr[1].counter);
            #endif  /* ENABLE_SPECIALIZATION_FT */
        }

        // res[1] because we need a pointer to res to pass it to _PyEval_LoadGlobalStackRef
        op(_LOAD_GLOBAL, ( -- res[1])) {
            PyObject *name = GETITEM(FRAME_CO_NAMES, oparg>>1);
            _PyEval_LoadGlobalStackRef(GLOBALS(), BUILTINS(), name, res);
            ERROR_IF(PyStackRef_IsNull(*res));
        }

        op(_PUSH_NULL_CONDITIONAL, ( -- null[oparg & 1])) {
            if (oparg & 1) {
                null[0] = PyStackRef_NULL;
            }
        }

        macro(LOAD_GLOBAL) =
            _SPECIALIZE_LOAD_GLOBAL +
            counter/1 +
            globals_version/1 +
            builtins_version/1 +
            _LOAD_GLOBAL +
            _PUSH_NULL_CONDITIONAL;

        op(_GUARD_GLOBALS_VERSION, (version/1 --)) {
            PyDictObject *dict = (PyDictObject *)GLOBALS();
            DEOPT_IF(!PyDict_CheckExact(dict));
            PyDictKeysObject *keys = FT_ATOMIC_LOAD_PTR_ACQUIRE(dict->ma_keys);
            DEOPT_IF(FT_ATOMIC_LOAD_UINT32_RELAXED(keys->dk_version) != version);
            assert(DK_IS_UNICODE(keys));
        }

        op(_LOAD_GLOBAL_MODULE, (version/1, unused/1, index/1 -- res))
        {
            PyDictObject *dict = (PyDictObject *)GLOBALS();
            DEOPT_IF(!PyDict_CheckExact(dict));
            PyDictKeysObject *keys = FT_ATOMIC_LOAD_PTR_ACQUIRE(dict->ma_keys);
            DEOPT_IF(FT_ATOMIC_LOAD_UINT32_RELAXED(keys->dk_version) != version);
            assert(DK_IS_UNICODE(keys));
            PyDictUnicodeEntry *entries = DK_UNICODE_ENTRIES(keys);
            assert(index < DK_SIZE(keys));
            PyObject *res_o = FT_ATOMIC_LOAD_PTR_RELAXED(entries[index].me_value);
            DEOPT_IF(res_o == NULL);
            #if Py_GIL_DISABLED
            int increfed = _Py_TryIncrefCompareStackRef(&entries[index].me_value, res_o, &res);
            DEOPT_IF(!increfed);
            #else
            res = PyStackRef_FromPyObjectNew(res_o);
            #endif
            STAT_INC(LOAD_GLOBAL, hit);
        }

        op(_LOAD_GLOBAL_BUILTINS, (version/1, index/1 -- res))
        {
            PyDictObject *dict = (PyDictObject *)BUILTINS();
            DEOPT_IF(!PyDict_CheckExact(dict));
            PyDictKeysObject *keys = FT_ATOMIC_LOAD_PTR_ACQUIRE(dict->ma_keys);
            DEOPT_IF(FT_ATOMIC_LOAD_UINT32_RELAXED(keys->dk_version) != version);
            assert(DK_IS_UNICODE(keys));
            PyDictUnicodeEntry *entries = DK_UNICODE_ENTRIES(keys);
            PyObject *res_o = FT_ATOMIC_LOAD_PTR_RELAXED(entries[index].me_value);
            DEOPT_IF(res_o == NULL);
            #if Py_GIL_DISABLED
            int increfed = _Py_TryIncrefCompareStackRef(&entries[index].me_value, res_o, &res);
            DEOPT_IF(!increfed);
            #else
            res = PyStackRef_FromPyObjectNew(res_o);
            #endif
            STAT_INC(LOAD_GLOBAL, hit);
        }

        macro(LOAD_GLOBAL_MODULE) =
            unused/1 + // Skip over the counter
            NOP + // For guard insertion in the JIT optimizer
            _LOAD_GLOBAL_MODULE +
            _PUSH_NULL_CONDITIONAL;

        macro(LOAD_GLOBAL_BUILTIN) =
            unused/1 + // Skip over the counter
            _GUARD_GLOBALS_VERSION +
            _LOAD_GLOBAL_BUILTINS +
            _PUSH_NULL_CONDITIONAL;

        inst(DELETE_FAST, (--)) {
            _PyStackRef v = GETLOCAL(oparg);
            if (PyStackRef_IsNull(v)) {
                _PyEval_FormatExcCheckArg(tstate, PyExc_UnboundLocalError,
                    UNBOUNDLOCAL_ERROR_MSG,
                    PyTuple_GetItem(_PyFrame_GetCode(frame)->co_localsplusnames, oparg)
                );
                ERROR_IF(true);
            }
            _PyStackRef tmp = GETLOCAL(oparg);
            GETLOCAL(oparg) = PyStackRef_NULL;
            PyStackRef_XCLOSE(tmp);
        }

        inst(MAKE_CELL, (--)) {
            // "initial" is probably NULL but not if it's an arg (or set
            // via the f_locals proxy before MAKE_CELL has run).
            PyObject *initial = PyStackRef_AsPyObjectBorrow(GETLOCAL(oparg));
            PyObject *cell = PyCell_New(initial);
            if (cell == NULL) {
                ERROR_NO_POP();
            }
            _PyStackRef tmp = GETLOCAL(oparg);
            GETLOCAL(oparg) = PyStackRef_FromPyObjectSteal(cell);
            PyStackRef_XCLOSE(tmp);
        }

        inst(DELETE_DEREF, (--)) {
            PyObject *cell = PyStackRef_AsPyObjectBorrow(GETLOCAL(oparg));
            // Can't use ERROR_IF here.
            // Fortunately we don't need its superpower.
            PyObject *oldobj = PyCell_SwapTakeRef((PyCellObject *)cell, NULL);
            if (oldobj == NULL) {
                _PyEval_FormatExcUnbound(tstate, _PyFrame_GetCode(frame), oparg);
                ERROR_NO_POP();
            }
            Py_DECREF(oldobj);
        }

        inst(LOAD_FROM_DICT_OR_DEREF, (class_dict_st -- value)) {
            PyObject *value_o;
            PyObject *name;
            PyObject *class_dict = PyStackRef_AsPyObjectBorrow(class_dict_st);

            assert(class_dict);
            assert(oparg >= 0 && oparg < _PyFrame_GetCode(frame)->co_nlocalsplus);
            name = PyTuple_GET_ITEM(_PyFrame_GetCode(frame)->co_localsplusnames, oparg);
            int err = PyMapping_GetOptionalItem(class_dict, name, &value_o);
            if (err < 0) {
                ERROR_NO_POP();
            }
            if (!value_o) {
                PyCellObject *cell = (PyCellObject *)PyStackRef_AsPyObjectBorrow(GETLOCAL(oparg));
                value_o = PyCell_GetRef(cell);
                if (value_o == NULL) {
                    _PyEval_FormatExcUnbound(tstate, _PyFrame_GetCode(frame), oparg);
                    ERROR_NO_POP();
                }
            }
            PyStackRef_CLOSE(class_dict_st);
            value = PyStackRef_FromPyObjectSteal(value_o);
        }

        inst(LOAD_DEREF, ( -- value)) {
            PyCellObject *cell = (PyCellObject *)PyStackRef_AsPyObjectBorrow(GETLOCAL(oparg));
            value = _PyCell_GetStackRef(cell);
            if (PyStackRef_IsNull(value)) {
                _PyEval_FormatExcUnbound(tstate, _PyFrame_GetCode(frame), oparg);
                ERROR_IF(true);
            }
        }

        inst(STORE_DEREF, (v --)) {
            PyCellObject *cell = (PyCellObject *)PyStackRef_AsPyObjectBorrow(GETLOCAL(oparg));
            PyCell_SetTakeRef(cell, PyStackRef_AsPyObjectSteal(v));
        }

        inst(COPY_FREE_VARS, (--)) {
            /* Copy closure variables to free variables */
            PyCodeObject *co = _PyFrame_GetCode(frame);
            assert(PyStackRef_FunctionCheck(frame->f_funcobj));
            PyFunctionObject *func = (PyFunctionObject *)PyStackRef_AsPyObjectBorrow(frame->f_funcobj);
            PyObject *closure = func->func_closure;
            assert(oparg == co->co_nfreevars);
            int offset = co->co_nlocalsplus - oparg;
            for (int i = 0; i < oparg; ++i) {
                PyObject *o = PyTuple_GET_ITEM(closure, i);
                frame->localsplus[offset + i] = PyStackRef_FromPyObjectNew(o);
            }
        }

        inst(BUILD_STRING, (pieces[oparg] -- str)) {
            PyObject *str_o = _Py_BuildString_StackRefSteal(pieces, oparg);
            DEAD(pieces);
            ERROR_IF(str_o == NULL);
            str = PyStackRef_FromPyObjectSteal(str_o);
        }

        inst(BUILD_INTERPOLATION, (value, str, format[oparg & 1] -- interpolation)) {
            PyObject *value_o = PyStackRef_AsPyObjectBorrow(value);
            PyObject *str_o = PyStackRef_AsPyObjectBorrow(str);
            int conversion = oparg >> 2;
            PyObject *format_o;
            if (oparg & 1) {
                format_o = PyStackRef_AsPyObjectBorrow(format[0]);
            }
            else {
                format_o = &_Py_STR(empty);
            }
            PyObject *interpolation_o = _PyInterpolation_Build(value_o, str_o, conversion, format_o);
            if (oparg & 1) {
                PyStackRef_CLOSE(format[0]);
            }
            else {
                DEAD(format);
            }
            PyStackRef_CLOSE(str);
            PyStackRef_CLOSE(value);
            ERROR_IF(interpolation_o == NULL);
            interpolation = PyStackRef_FromPyObjectSteal(interpolation_o);
        }

        inst(BUILD_TEMPLATE, (strings, interpolations -- template)) {
            PyObject *strings_o = PyStackRef_AsPyObjectBorrow(strings);
            PyObject *interpolations_o = PyStackRef_AsPyObjectBorrow(interpolations);
            PyObject *template_o = _PyTemplate_Build(strings_o, interpolations_o);
            PyStackRef_CLOSE(interpolations);
            PyStackRef_CLOSE(strings);
            ERROR_IF(template_o == NULL);
            template = PyStackRef_FromPyObjectSteal(template_o);
        }

        inst(BUILD_TUPLE, (values[oparg] -- tup)) {
            PyObject *tup_o = _PyTuple_FromStackRefStealOnSuccess(values, oparg);
            if (tup_o == NULL) {
                ERROR_NO_POP();
            }
            INPUTS_DEAD();
            tup = PyStackRef_FromPyObjectStealMortal(tup_o);
        }

        inst(BUILD_LIST, (values[oparg] -- list)) {
            PyObject *list_o = _PyList_FromStackRefStealOnSuccess(values, oparg);
            if (list_o == NULL) {
                ERROR_NO_POP();
            }
            INPUTS_DEAD();
            list = PyStackRef_FromPyObjectStealMortal(list_o);
        }

        inst(LIST_EXTEND, (list_st, unused[oparg-1], iterable_st -- list_st, unused[oparg-1])) {
            PyObject *list = PyStackRef_AsPyObjectBorrow(list_st);
            PyObject *iterable = PyStackRef_AsPyObjectBorrow(iterable_st);

            PyObject *none_val = _PyList_Extend((PyListObject *)list, iterable);
            if (none_val == NULL) {
                int matches = _PyErr_ExceptionMatches(tstate, PyExc_TypeError);
                if (matches &&
                   (Py_TYPE(iterable)->tp_iter == NULL && !PySequence_Check(iterable)))
                {
                    _PyErr_Clear(tstate);
                    _PyErr_Format(tstate, PyExc_TypeError,
                          "Value after * must be an iterable, not %.200s",
                          Py_TYPE(iterable)->tp_name);
                }
                PyStackRef_CLOSE(iterable_st);
                ERROR_IF(true);
            }
            assert(Py_IsNone(none_val));
            PyStackRef_CLOSE(iterable_st);
        }

        inst(SET_UPDATE, (set, unused[oparg-1], iterable -- set, unused[oparg-1])) {
            int err = _PySet_Update(PyStackRef_AsPyObjectBorrow(set),
                                    PyStackRef_AsPyObjectBorrow(iterable));
            PyStackRef_CLOSE(iterable);
            ERROR_IF(err < 0);
        }

        inst(BUILD_SET, (values[oparg] -- set)) {
            PyObject *set_o = PySet_New(NULL);
            if (set_o == NULL) {
                DECREF_INPUTS();
                ERROR_IF(true);
            }

            int err = 0;
            for (Py_ssize_t i = 0; i < oparg; i++) {
                _PyStackRef value = values[i];
                values[i] = PyStackRef_NULL;
                if (err == 0) {
                    err = _PySet_AddTakeRef((PySetObject *)set_o, PyStackRef_AsPyObjectSteal(value));
                }
                else {
                    PyStackRef_CLOSE(value);
                }
            }
            DEAD(values);
            if (err) {
                Py_DECREF(set_o);
                ERROR_IF(true);
            }

            INPUTS_DEAD();
            set = PyStackRef_FromPyObjectStealMortal(set_o);
        }

        inst(BUILD_MAP, (values[oparg*2] -- map)) {

            PyObject *map_o = _Py_BuildMap_StackRefSteal(values, oparg);
            DEAD(values);
            ERROR_IF(map_o == NULL);
            map = PyStackRef_FromPyObjectStealMortal(map_o);
        }

        inst(SETUP_ANNOTATIONS, (--)) {
            PyObject *ann_dict;
            if (LOCALS() == NULL) {
                _PyErr_Format(tstate, PyExc_SystemError,
                              "no locals found when setting up annotations");
                ERROR_IF(true);
            }
            /* check if __annotations__ in locals()... */
            int err = PyMapping_GetOptionalItem(LOCALS(), &_Py_ID(__annotations__), &ann_dict);
            ERROR_IF(err < 0);
            if (ann_dict == NULL) {
                ann_dict = PyDict_New();
                ERROR_IF(ann_dict == NULL);
                err = PyObject_SetItem(LOCALS(), &_Py_ID(__annotations__),
                                       ann_dict);
                Py_DECREF(ann_dict);
                ERROR_IF(err);
            }
            else {
                Py_DECREF(ann_dict);
            }
        }

        pseudo(ANNOTATIONS_PLACEHOLDER, (--)) = {
            NOP,
        };

        inst(DICT_UPDATE, (dict, unused[oparg - 1], update -- dict, unused[oparg - 1])) {
            PyObject *dict_o = PyStackRef_AsPyObjectBorrow(dict);
            PyObject *update_o = PyStackRef_AsPyObjectBorrow(update);

            int err = PyDict_Update(dict_o, update_o);
            if (err < 0) {
                int matches = _PyErr_ExceptionMatches(tstate, PyExc_AttributeError);
                if (matches) {
                    _PyErr_Format(tstate, PyExc_TypeError,
                                    "'%.200s' object is not a mapping",
                                    Py_TYPE(update_o)->tp_name);
                }
                PyStackRef_CLOSE(update);
                ERROR_IF(true);
            }
            PyStackRef_CLOSE(update);
        }

        inst(DICT_MERGE, (callable, unused, unused, dict, unused[oparg - 1], update -- callable, unused, unused, dict, unused[oparg - 1])) {
            PyObject *callable_o = PyStackRef_AsPyObjectBorrow(callable);
            PyObject *dict_o = PyStackRef_AsPyObjectBorrow(dict);
            PyObject *update_o = PyStackRef_AsPyObjectBorrow(update);

            int err = _PyDict_MergeEx(dict_o, update_o, 2);
            if (err < 0) {
                _PyEval_FormatKwargsError(tstate, callable_o, update_o);
                PyStackRef_CLOSE(update);
                ERROR_IF(true);
            }
            PyStackRef_CLOSE(update);
        }

        inst(MAP_ADD, (dict_st, unused[oparg - 1], key, value -- dict_st, unused[oparg - 1])) {
            PyObject *dict = PyStackRef_AsPyObjectBorrow(dict_st);
            assert(PyDict_CheckExact(dict));
            /* dict[key] = value */
            // Do not DECREF INPUTS because the function steals the references
            int err = _PyDict_SetItem_Take2(
                (PyDictObject *)dict,
                PyStackRef_AsPyObjectSteal(key),
                PyStackRef_AsPyObjectSteal(value)
            );
            ERROR_IF(err != 0);
        }

        macro(INSTRUMENTED_LOAD_SUPER_ATTR) =
            counter/1 +
            _LOAD_SUPER_ATTR +
            _PUSH_NULL_CONDITIONAL;

        family(LOAD_SUPER_ATTR, INLINE_CACHE_ENTRIES_LOAD_SUPER_ATTR) = {
            LOAD_SUPER_ATTR_ATTR,
            LOAD_SUPER_ATTR_METHOD,
        };

        specializing op(_SPECIALIZE_LOAD_SUPER_ATTR, (counter/1, global_super_st, class_st, unused -- global_super_st, class_st, unused)) {
            #if ENABLE_SPECIALIZATION_FT
            int load_method = oparg & 1;
            if (ADAPTIVE_COUNTER_TRIGGERS(counter)) {
                next_instr = this_instr;
                _Py_Specialize_LoadSuperAttr(global_super_st, class_st, next_instr, load_method);
                DISPATCH_SAME_OPARG();
            }
            OPCODE_DEFERRED_INC(LOAD_SUPER_ATTR);
            ADVANCE_ADAPTIVE_COUNTER(this_instr[1].counter);
            #endif  /* ENABLE_SPECIALIZATION_FT */
        }

        tier1 op(_LOAD_SUPER_ATTR, (global_super_st, class_st, self_st -- attr)) {
            PyObject *global_super = PyStackRef_AsPyObjectBorrow(global_super_st);
            PyObject *class = PyStackRef_AsPyObjectBorrow(class_st);
            PyObject *self = PyStackRef_AsPyObjectBorrow(self_st);

            if (opcode == INSTRUMENTED_LOAD_SUPER_ATTR) {
                PyObject *arg = oparg & 2 ? class : &_PyInstrumentation_MISSING;
                int err = _Py_call_instrumentation_2args(
                        tstate, PY_MONITORING_EVENT_CALL,
                        frame, this_instr, global_super, arg);
                if (err) {
                    DECREF_INPUTS();
                    ERROR_IF(true);
                }
            }
            // we make no attempt to optimize here; specializations should
            // handle any case whose performance we care about
            PyObject *stack[] = {class, self};
            PyObject *super = PyObject_Vectorcall(global_super, stack, oparg & 2, NULL);
            if (opcode == INSTRUMENTED_LOAD_SUPER_ATTR) {
                PyObject *arg = oparg & 2 ? class : &_PyInstrumentation_MISSING;
                if (super == NULL) {
                    _Py_call_instrumentation_exc2(
                        tstate, PY_MONITORING_EVENT_C_RAISE,
                        frame, this_instr, global_super, arg);
                }
                else {
                    int err = _Py_call_instrumentation_2args(
                        tstate, PY_MONITORING_EVENT_C_RETURN,
                        frame, this_instr, global_super, arg);
                    if (err < 0) {
                        Py_CLEAR(super);
                    }
                }
            }
            DECREF_INPUTS();
            ERROR_IF(super == NULL);
            PyObject *name = GETITEM(FRAME_CO_NAMES, oparg >> 2);
            PyObject *attr_o = PyObject_GetAttr(super, name);
            Py_DECREF(super);
            ERROR_IF(attr_o == NULL);
            attr = PyStackRef_FromPyObjectSteal(attr_o);
        }

        macro(LOAD_SUPER_ATTR) =
            _SPECIALIZE_LOAD_SUPER_ATTR +
            _LOAD_SUPER_ATTR +
            _PUSH_NULL_CONDITIONAL;

        inst(LOAD_SUPER_ATTR_ATTR, (unused/1, global_super_st, class_st, self_st -- attr_st)) {
            PyObject *global_super = PyStackRef_AsPyObjectBorrow(global_super_st);
            PyObject *class = PyStackRef_AsPyObjectBorrow(class_st);
            PyObject *self = PyStackRef_AsPyObjectBorrow(self_st);

            assert(!(oparg & 1));
            DEOPT_IF(global_super != (PyObject *)&PySuper_Type);
            DEOPT_IF(!PyType_Check(class));
            STAT_INC(LOAD_SUPER_ATTR, hit);
            PyObject *name = GETITEM(FRAME_CO_NAMES, oparg >> 2);
            PyObject *attr = _PySuper_Lookup((PyTypeObject *)class, self, name, NULL);
            DECREF_INPUTS();
            ERROR_IF(attr == NULL);
            attr_st = PyStackRef_FromPyObjectSteal(attr);
        }

        inst(LOAD_SUPER_ATTR_METHOD, (unused/1, global_super_st, class_st, self_st -- attr, self_or_null)) {
            PyObject *global_super = PyStackRef_AsPyObjectBorrow(global_super_st);
            PyObject *class = PyStackRef_AsPyObjectBorrow(class_st);
            PyObject *self = PyStackRef_AsPyObjectBorrow(self_st);

            assert(oparg & 1);
            DEOPT_IF(global_super != (PyObject *)&PySuper_Type);
            DEOPT_IF(!PyType_Check(class));
            STAT_INC(LOAD_SUPER_ATTR, hit);
            PyObject *name = GETITEM(FRAME_CO_NAMES, oparg >> 2);
            PyTypeObject *cls = (PyTypeObject *)class;
            int method_found = 0;
            PyObject *attr_o = _PySuper_Lookup(cls, self, name,
                                   Py_TYPE(self)->tp_getattro == PyObject_GenericGetAttr ? &method_found : NULL);
            if (attr_o == NULL) {
                ERROR_NO_POP();
            }
            if (method_found) {
                self_or_null = self_st; // transfer ownership
                DEAD(self_st);
            } else {
                PyStackRef_CLOSE(self_st);
                self_or_null = PyStackRef_NULL;
            }
            DECREF_INPUTS();

            attr = PyStackRef_FromPyObjectSteal(attr_o);
        }

        family(LOAD_ATTR, INLINE_CACHE_ENTRIES_LOAD_ATTR) = {
            LOAD_ATTR_INSTANCE_VALUE,
            LOAD_ATTR_MODULE,
            LOAD_ATTR_WITH_HINT,
            LOAD_ATTR_SLOT,
            LOAD_ATTR_CLASS,
            LOAD_ATTR_CLASS_WITH_METACLASS_CHECK,
            LOAD_ATTR_PROPERTY,
            LOAD_ATTR_GETATTRIBUTE_OVERRIDDEN,
            LOAD_ATTR_METHOD_WITH_VALUES,
            LOAD_ATTR_METHOD_NO_DICT,
            LOAD_ATTR_METHOD_LAZY_DICT,
            LOAD_ATTR_NONDESCRIPTOR_WITH_VALUES,
            LOAD_ATTR_NONDESCRIPTOR_NO_DICT,
        };

        specializing op(_SPECIALIZE_LOAD_ATTR, (counter/1, owner -- owner)) {
            #if ENABLE_SPECIALIZATION_FT
            if (ADAPTIVE_COUNTER_TRIGGERS(counter)) {
                PyObject *name = GETITEM(FRAME_CO_NAMES, oparg>>1);
                next_instr = this_instr;
                _Py_Specialize_LoadAttr(owner, next_instr, name);
                DISPATCH_SAME_OPARG();
            }
            OPCODE_DEFERRED_INC(LOAD_ATTR);
            ADVANCE_ADAPTIVE_COUNTER(this_instr[1].counter);
            #endif  /* ENABLE_SPECIALIZATION_FT */
        }

        op(_LOAD_ATTR, (owner -- attr, self_or_null[oparg&1])) {
            PyObject *name = GETITEM(FRAME_CO_NAMES, oparg >> 1);
            if (oparg & 1) {
                /* Designed to work in tandem with CALL, pushes two values. */
                _PyCStackRef method;
                _PyThreadState_PushCStackRef(tstate, &method);
                int is_meth = _PyObject_GetMethodStackRef(tstate, PyStackRef_AsPyObjectBorrow(owner), name, &method.ref);
                if (is_meth) {
                    /* We can bypass temporary bound method object.
                       meth is unbound method and obj is self.
                       meth | self | arg1 | ... | argN
                     */
                    assert(!PyStackRef_IsNull(method.ref)); // No errors on this branch
                    self_or_null[0] = owner;  // Transfer ownership
                    DEAD(owner);
                    attr = _PyThreadState_PopCStackRefSteal(tstate, &method);
                }
                else {
                    /* meth is not an unbound method (but a regular attr, or
                       something was returned by a descriptor protocol).  Set
                       the second element of the stack to NULL, to signal
                       CALL that it's not a method call.
                       meth | NULL | arg1 | ... | argN
                    */
                    PyStackRef_CLOSE(owner);
                    self_or_null[0] = PyStackRef_NULL;
                    attr = _PyThreadState_PopCStackRefSteal(tstate, &method);
                    ERROR_IF(PyStackRef_IsNull(attr));
                }
            }
            else {
                /* Classic, pushes one value. */
                PyObject *attr_o = PyObject_GetAttr(PyStackRef_AsPyObjectBorrow(owner), name);
                PyStackRef_CLOSE(owner);
                ERROR_IF(attr_o == NULL);
                attr = PyStackRef_FromPyObjectSteal(attr_o);
            }
        }

        macro(LOAD_ATTR) =
            _SPECIALIZE_LOAD_ATTR +
            unused/8 +
            _LOAD_ATTR;

        op(_GUARD_TYPE_VERSION, (type_version/2, owner -- owner)) {
            PyTypeObject *tp = Py_TYPE(PyStackRef_AsPyObjectBorrow(owner));
            assert(type_version != 0);
            EXIT_IF(FT_ATOMIC_LOAD_UINT_RELAXED(tp->tp_version_tag) != type_version);
        }

        op(_GUARD_TYPE_VERSION_AND_LOCK, (type_version/2, owner -- owner)) {
            PyObject *owner_o = PyStackRef_AsPyObjectBorrow(owner);
            assert(type_version != 0);
            EXIT_IF(!LOCK_OBJECT(owner_o));
            PyTypeObject *tp = Py_TYPE(owner_o);
            if (FT_ATOMIC_LOAD_UINT_RELAXED(tp->tp_version_tag) != type_version) {
                UNLOCK_OBJECT(owner_o);
                EXIT_IF(true);
            }
        }

        op(_CHECK_MANAGED_OBJECT_HAS_VALUES, (owner -- owner)) {
            PyObject *owner_o = PyStackRef_AsPyObjectBorrow(owner);
            assert(Py_TYPE(owner_o)->tp_dictoffset < 0);
            assert(Py_TYPE(owner_o)->tp_flags & Py_TPFLAGS_INLINE_VALUES);
            DEOPT_IF(!FT_ATOMIC_LOAD_UINT8(_PyObject_InlineValues(owner_o)->valid));
        }

        op(_LOAD_ATTR_INSTANCE_VALUE, (offset/1, owner -- attr)) {
            PyObject *owner_o = PyStackRef_AsPyObjectBorrow(owner);
            PyObject **value_ptr = (PyObject**)(((char *)owner_o) + offset);
            PyObject *attr_o = FT_ATOMIC_LOAD_PTR_ACQUIRE(*value_ptr);
            DEOPT_IF(attr_o == NULL);
            #ifdef Py_GIL_DISABLED
            int increfed = _Py_TryIncrefCompareStackRef(value_ptr, attr_o, &attr);
            if (!increfed) {
                DEOPT_IF(true);
            }
            #else
            attr = PyStackRef_FromPyObjectNew(attr_o);
            #endif
            STAT_INC(LOAD_ATTR, hit);
            PyStackRef_CLOSE(owner);
        }

        macro(LOAD_ATTR_INSTANCE_VALUE) =
            unused/1 + // Skip over the counter
            _GUARD_TYPE_VERSION +
            _CHECK_MANAGED_OBJECT_HAS_VALUES +
            _LOAD_ATTR_INSTANCE_VALUE +
            unused/5 +
            _PUSH_NULL_CONDITIONAL;

        op(_LOAD_ATTR_MODULE, (dict_version/2, index/1, owner -- attr)) {
            PyObject *owner_o = PyStackRef_AsPyObjectBorrow(owner);
            DEOPT_IF(Py_TYPE(owner_o)->tp_getattro != PyModule_Type.tp_getattro);
            PyDictObject *dict = (PyDictObject *)((PyModuleObject *)owner_o)->md_dict;
            assert(dict != NULL);
            PyDictKeysObject *keys = FT_ATOMIC_LOAD_PTR_ACQUIRE(dict->ma_keys);
            DEOPT_IF(FT_ATOMIC_LOAD_UINT32_RELAXED(keys->dk_version) != dict_version);
            assert(keys->dk_kind == DICT_KEYS_UNICODE);
            assert(index < FT_ATOMIC_LOAD_SSIZE_RELAXED(keys->dk_nentries));
            PyDictUnicodeEntry *ep = DK_UNICODE_ENTRIES(keys) + index;
            PyObject *attr_o = FT_ATOMIC_LOAD_PTR_RELAXED(ep->me_value);
            DEOPT_IF(attr_o == NULL);
            #ifdef Py_GIL_DISABLED
            int increfed = _Py_TryIncrefCompareStackRef(&ep->me_value, attr_o, &attr);
            if (!increfed) {
                DEOPT_IF(true);
            }
            #else
            attr = PyStackRef_FromPyObjectNew(attr_o);
            #endif
            STAT_INC(LOAD_ATTR, hit);
            PyStackRef_CLOSE(owner);
        }

        macro(LOAD_ATTR_MODULE) =
            unused/1 +
            _LOAD_ATTR_MODULE +
            unused/5 +
            _PUSH_NULL_CONDITIONAL;

        op(_LOAD_ATTR_WITH_HINT, (hint/1, owner -- attr)) {
            PyObject *owner_o = PyStackRef_AsPyObjectBorrow(owner);
            assert(Py_TYPE(owner_o)->tp_flags & Py_TPFLAGS_MANAGED_DICT);
            PyDictObject *dict = _PyObject_GetManagedDict(owner_o);
            DEOPT_IF(dict == NULL);
            PyDictKeysObject *dk = FT_ATOMIC_LOAD_PTR(dict->ma_keys);
            assert(PyDict_CheckExact((PyObject *)dict));
#ifdef Py_GIL_DISABLED
            DEOPT_IF(!_Py_IsOwnedByCurrentThread((PyObject *)dict) && !_PyObject_GC_IS_SHARED(dict));
#endif
            PyObject *attr_o;
            if (hint >= (size_t)FT_ATOMIC_LOAD_SSIZE_RELAXED(dk->dk_nentries)) {
                DEOPT_IF(true);
            }

            PyObject *name = GETITEM(FRAME_CO_NAMES, oparg>>1);
            if (dk->dk_kind != DICT_KEYS_UNICODE) {
                DEOPT_IF(true);
            }
            PyDictUnicodeEntry *ep = DK_UNICODE_ENTRIES(dk) + hint;
            if (FT_ATOMIC_LOAD_PTR_RELAXED(ep->me_key) != name) {
                DEOPT_IF(true);
            }
            attr_o = FT_ATOMIC_LOAD_PTR(ep->me_value);
            if (attr_o == NULL) {
                DEOPT_IF(true);
            }
            STAT_INC(LOAD_ATTR, hit);
#ifdef Py_GIL_DISABLED
            int increfed = _Py_TryIncrefCompareStackRef(&ep->me_value, attr_o, &attr);
            if (!increfed) {
                DEOPT_IF(true);
            }
#else
            attr = PyStackRef_FromPyObjectNew(attr_o);
#endif
            PyStackRef_CLOSE(owner);
        }

        macro(LOAD_ATTR_WITH_HINT) =
            unused/1 +
            _GUARD_TYPE_VERSION +
            _LOAD_ATTR_WITH_HINT +
            unused/5 +
            _PUSH_NULL_CONDITIONAL;

        op(_LOAD_ATTR_SLOT, (index/1, owner -- attr)) {
            PyObject *owner_o = PyStackRef_AsPyObjectBorrow(owner);

            PyObject **addr = (PyObject **)((char *)owner_o + index);
            PyObject *attr_o = FT_ATOMIC_LOAD_PTR(*addr);
            DEOPT_IF(attr_o == NULL);
            #ifdef Py_GIL_DISABLED
            int increfed = _Py_TryIncrefCompareStackRef(addr, attr_o, &attr);
            DEOPT_IF(!increfed);
            #else
            attr = PyStackRef_FromPyObjectNew(attr_o);
            #endif
            STAT_INC(LOAD_ATTR, hit);
            DECREF_INPUTS();
        }

        macro(LOAD_ATTR_SLOT) =
            unused/1 +
            _GUARD_TYPE_VERSION +
            _LOAD_ATTR_SLOT +  // NOTE: This action may also deopt
            unused/5 +
            _PUSH_NULL_CONDITIONAL;

        op(_CHECK_ATTR_CLASS, (type_version/2, owner -- owner)) {
            PyObject *owner_o = PyStackRef_AsPyObjectBorrow(owner);

            EXIT_IF(!PyType_Check(owner_o));
            assert(type_version != 0);
            EXIT_IF(FT_ATOMIC_LOAD_UINT_RELAXED(((PyTypeObject *)owner_o)->tp_version_tag) != type_version);
        }

        op(_LOAD_ATTR_CLASS, (descr/4, owner -- attr)) {
            STAT_INC(LOAD_ATTR, hit);
            assert(descr != NULL);
            attr = PyStackRef_FromPyObjectNew(descr);
            DECREF_INPUTS();
        }

        macro(LOAD_ATTR_CLASS) =
            unused/1 +
            _CHECK_ATTR_CLASS +
            unused/2 +
            _LOAD_ATTR_CLASS +
            _PUSH_NULL_CONDITIONAL;

        macro(LOAD_ATTR_CLASS_WITH_METACLASS_CHECK) =
            unused/1 +
            _CHECK_ATTR_CLASS +
            _GUARD_TYPE_VERSION +
            _LOAD_ATTR_CLASS +
            _PUSH_NULL_CONDITIONAL;

        op(_LOAD_ATTR_PROPERTY_FRAME, (fget/4, owner -- new_frame)) {
            assert((oparg & 1) == 0);
            assert(Py_IS_TYPE(fget, &PyFunction_Type));
            PyFunctionObject *f = (PyFunctionObject *)fget;
            PyCodeObject *code = (PyCodeObject *)f->func_code;
            DEOPT_IF((code->co_flags & (CO_VARKEYWORDS | CO_VARARGS | CO_OPTIMIZED)) != CO_OPTIMIZED);
            DEOPT_IF(code->co_kwonlyargcount);
            DEOPT_IF(code->co_argcount != 1);
            DEOPT_IF(!_PyThreadState_HasStackSpace(tstate, code->co_framesize));
            STAT_INC(LOAD_ATTR, hit);
            _PyInterpreterFrame *pushed_frame = _PyFrame_PushUnchecked(tstate, PyStackRef_FromPyObjectNew(fget), 1, frame);
            pushed_frame->localsplus[0] = owner;
            DEAD(owner);
            new_frame = PyStackRef_Wrap(pushed_frame);
        }

        macro(LOAD_ATTR_PROPERTY) =
            unused/1 +
            _CHECK_PEP_523 +
            _GUARD_TYPE_VERSION +
            unused/2 +
            _LOAD_ATTR_PROPERTY_FRAME +
            _SAVE_RETURN_OFFSET +
            _PUSH_FRAME;

        inst(LOAD_ATTR_GETATTRIBUTE_OVERRIDDEN, (unused/1, type_version/2, func_version/2, getattribute/4, owner -- unused)) {
            PyObject *owner_o = PyStackRef_AsPyObjectBorrow(owner);

            assert((oparg & 1) == 0);
            DEOPT_IF(tstate->interp->eval_frame);
            PyTypeObject *cls = Py_TYPE(owner_o);
            assert(type_version != 0);
            DEOPT_IF(FT_ATOMIC_LOAD_UINT_RELAXED(cls->tp_version_tag) != type_version);
            assert(Py_IS_TYPE(getattribute, &PyFunction_Type));
            PyFunctionObject *f = (PyFunctionObject *)getattribute;
            assert(func_version != 0);
            DEOPT_IF(f->func_version != func_version);
            PyCodeObject *code = (PyCodeObject *)f->func_code;
            assert(code->co_argcount == 2);
            DEOPT_IF(!_PyThreadState_HasStackSpace(tstate, code->co_framesize));
            STAT_INC(LOAD_ATTR, hit);

            PyObject *name = GETITEM(FRAME_CO_NAMES, oparg >> 1);
            _PyInterpreterFrame *new_frame = _PyFrame_PushUnchecked(
                tstate, PyStackRef_FromPyObjectNew(f), 2, frame);
            new_frame->localsplus[0] = owner;
            DEAD(owner);
            // Manipulate stack directly because we exit with DISPATCH_INLINED().
            SYNC_SP();
            new_frame->localsplus[1] = PyStackRef_FromPyObjectNew(name);
            frame->return_offset = INSTRUCTION_SIZE;
            DISPATCH_INLINED(new_frame);
        }

        op(_GUARD_DORV_NO_DICT, (owner -- owner)) {
            PyObject *owner_o = PyStackRef_AsPyObjectBorrow(owner);

            assert(Py_TYPE(owner_o)->tp_dictoffset < 0);
            assert(Py_TYPE(owner_o)->tp_flags & Py_TPFLAGS_INLINE_VALUES);
            if (_PyObject_GetManagedDict(owner_o) ||
                    !FT_ATOMIC_LOAD_UINT8(_PyObject_InlineValues(owner_o)->valid)) {
                UNLOCK_OBJECT(owner_o);
                EXIT_IF(true);
            }
        }

        op(_STORE_ATTR_INSTANCE_VALUE, (offset/1, value, owner --)) {
            PyObject *owner_o = PyStackRef_AsPyObjectBorrow(owner);

            STAT_INC(STORE_ATTR, hit);
            assert(_PyObject_GetManagedDict(owner_o) == NULL);
            PyObject **value_ptr = (PyObject**)(((char *)owner_o) + offset);
            PyObject *old_value = *value_ptr;
            FT_ATOMIC_STORE_PTR_RELEASE(*value_ptr, PyStackRef_AsPyObjectSteal(value));
            if (old_value == NULL) {
                PyDictValues *values = _PyObject_InlineValues(owner_o);
                Py_ssize_t index = value_ptr - values->values;
                _PyDictValues_AddToInsertionOrder(values, index);
            }
            UNLOCK_OBJECT(owner_o);
            PyStackRef_CLOSE(owner);
            Py_XDECREF(old_value);
        }

        macro(STORE_ATTR_INSTANCE_VALUE) =
            unused/1 +
            _GUARD_TYPE_VERSION_AND_LOCK +
            _GUARD_DORV_NO_DICT +
            _STORE_ATTR_INSTANCE_VALUE;

        op(_STORE_ATTR_WITH_HINT, (hint/1, value, owner --)) {
            PyObject *owner_o = PyStackRef_AsPyObjectBorrow(owner);
            assert(Py_TYPE(owner_o)->tp_flags & Py_TPFLAGS_MANAGED_DICT);
            PyDictObject *dict = _PyObject_GetManagedDict(owner_o);
            DEOPT_IF(dict == NULL);
            DEOPT_IF(!LOCK_OBJECT(dict));
            assert(PyDict_CheckExact((PyObject *)dict));
            PyObject *name = GETITEM(FRAME_CO_NAMES, oparg);
            if (hint >= (size_t)dict->ma_keys->dk_nentries ||
                    !DK_IS_UNICODE(dict->ma_keys)) {
                UNLOCK_OBJECT(dict);
                DEOPT_IF(true);
            }
            PyDictUnicodeEntry *ep = DK_UNICODE_ENTRIES(dict->ma_keys) + hint;
            if (ep->me_key != name) {
                UNLOCK_OBJECT(dict);
                DEOPT_IF(true);
            }
            PyObject *old_value = ep->me_value;
            if (old_value == NULL) {
                UNLOCK_OBJECT(dict);
                DEOPT_IF(true);
            }
            _PyDict_NotifyEvent(tstate->interp, PyDict_EVENT_MODIFIED, dict, name, PyStackRef_AsPyObjectBorrow(value));
            FT_ATOMIC_STORE_PTR_RELEASE(ep->me_value, PyStackRef_AsPyObjectSteal(value));
            UNLOCK_OBJECT(dict);

            // old_value should be DECREFed after GC track checking is done, if not, it could raise a segmentation fault,
            // when dict only holds the strong reference to value in ep->me_value.
            STAT_INC(STORE_ATTR, hit);
            PyStackRef_CLOSE(owner);
            Py_XDECREF(old_value);
        }

        macro(STORE_ATTR_WITH_HINT) =
            unused/1 +
            _GUARD_TYPE_VERSION +
            _STORE_ATTR_WITH_HINT;

        op(_STORE_ATTR_SLOT, (index/1, value, owner --)) {
            PyObject *owner_o = PyStackRef_AsPyObjectBorrow(owner);

            DEOPT_IF(!LOCK_OBJECT(owner_o));
            char *addr = (char *)owner_o + index;
            STAT_INC(STORE_ATTR, hit);
            PyObject *old_value = *(PyObject **)addr;
            FT_ATOMIC_STORE_PTR_RELEASE(*(PyObject **)addr, PyStackRef_AsPyObjectSteal(value));
            UNLOCK_OBJECT(owner_o);
            PyStackRef_CLOSE(owner);
            Py_XDECREF(old_value);
        }

        macro(STORE_ATTR_SLOT) =
            unused/1 +
            _GUARD_TYPE_VERSION +
            _STORE_ATTR_SLOT;

        family(COMPARE_OP, INLINE_CACHE_ENTRIES_COMPARE_OP) = {
            COMPARE_OP_FLOAT,
            COMPARE_OP_INT,
            COMPARE_OP_STR,
        };

        specializing op(_SPECIALIZE_COMPARE_OP, (counter/1, left, right -- left, right)) {
            #if ENABLE_SPECIALIZATION_FT
            if (ADAPTIVE_COUNTER_TRIGGERS(counter)) {
                next_instr = this_instr;
                _Py_Specialize_CompareOp(left, right, next_instr, oparg);
                DISPATCH_SAME_OPARG();
            }
            OPCODE_DEFERRED_INC(COMPARE_OP);
            ADVANCE_ADAPTIVE_COUNTER(this_instr[1].counter);
            #endif  /* ENABLE_SPECIALIZATION_FT */
        }

        op(_COMPARE_OP, (left, right -- res)) {
            PyObject *left_o = PyStackRef_AsPyObjectBorrow(left);
            PyObject *right_o = PyStackRef_AsPyObjectBorrow(right);

            assert((oparg >> 5) <= Py_GE);
            PyObject *res_o = PyObject_RichCompare(left_o, right_o, oparg >> 5);
            DECREF_INPUTS();
            ERROR_IF(res_o == NULL);
            if (oparg & 16) {
                int res_bool = PyObject_IsTrue(res_o);
                Py_DECREF(res_o);
                ERROR_IF(res_bool < 0);
                res = res_bool ? PyStackRef_True : PyStackRef_False;
            }
            else {
                res = PyStackRef_FromPyObjectSteal(res_o);
            }
        }

        macro(COMPARE_OP) = _SPECIALIZE_COMPARE_OP + _COMPARE_OP;

        macro(COMPARE_OP_FLOAT) =
            _GUARD_TOS_FLOAT + _GUARD_NOS_FLOAT + unused/1 + _COMPARE_OP_FLOAT;

        macro(COMPARE_OP_INT) =
            _GUARD_TOS_INT + _GUARD_NOS_INT + unused/1 + _COMPARE_OP_INT;

        macro(COMPARE_OP_STR) =
            _GUARD_TOS_UNICODE + _GUARD_NOS_UNICODE + unused/1 + _COMPARE_OP_STR;

        op(_COMPARE_OP_FLOAT, (left, right -- res)) {
            PyObject *left_o = PyStackRef_AsPyObjectBorrow(left);
            PyObject *right_o = PyStackRef_AsPyObjectBorrow(right);

            STAT_INC(COMPARE_OP, hit);
            double dleft = PyFloat_AS_DOUBLE(left_o);
            double dright = PyFloat_AS_DOUBLE(right_o);
            // 1 if NaN, 2 if <, 4 if >, 8 if ==; this matches low four bits of the oparg
            int sign_ish = COMPARISON_BIT(dleft, dright);
            PyStackRef_CLOSE_SPECIALIZED(left, _PyFloat_ExactDealloc);
            DEAD(left);
            PyStackRef_CLOSE_SPECIALIZED(right, _PyFloat_ExactDealloc);
            DEAD(right);
            res = (sign_ish & oparg) ? PyStackRef_True : PyStackRef_False;
            // It's always a bool, so we don't care about oparg & 16.
        }

        // Similar to COMPARE_OP_FLOAT
        op(_COMPARE_OP_INT, (left, right -- res)) {
            PyObject *left_o = PyStackRef_AsPyObjectBorrow(left);
            PyObject *right_o = PyStackRef_AsPyObjectBorrow(right);

            assert(_PyLong_IsCompact((PyLongObject *)left_o));
            assert(_PyLong_IsCompact((PyLongObject *)right_o));
            STAT_INC(COMPARE_OP, hit);
            assert(_PyLong_DigitCount((PyLongObject *)left_o) <= 1 &&
                   _PyLong_DigitCount((PyLongObject *)right_o) <= 1);
            Py_ssize_t ileft = _PyLong_CompactValue((PyLongObject *)left_o);
            Py_ssize_t iright = _PyLong_CompactValue((PyLongObject *)right_o);
            // 2 if <, 4 if >, 8 if ==; this matches the low 4 bits of the oparg
            int sign_ish = COMPARISON_BIT(ileft, iright);
            PyStackRef_CLOSE_SPECIALIZED(left, _PyLong_ExactDealloc);
            DEAD(left);
            PyStackRef_CLOSE_SPECIALIZED(right, _PyLong_ExactDealloc);
            DEAD(right);
            res =  (sign_ish & oparg) ? PyStackRef_True : PyStackRef_False;
            // It's always a bool, so we don't care about oparg & 16.
        }

        // Similar to COMPARE_OP_FLOAT, but for ==, != only
        op(_COMPARE_OP_STR, (left, right -- res)) {
            PyObject *left_o = PyStackRef_AsPyObjectBorrow(left);
            PyObject *right_o = PyStackRef_AsPyObjectBorrow(right);

            STAT_INC(COMPARE_OP, hit);
            int eq = _PyUnicode_Equal(left_o, right_o);
            assert((oparg >> 5) == Py_EQ || (oparg >> 5) == Py_NE);
            PyStackRef_CLOSE_SPECIALIZED(left, _PyUnicode_ExactDealloc);
            DEAD(left);
            PyStackRef_CLOSE_SPECIALIZED(right, _PyUnicode_ExactDealloc);
            DEAD(right);
            assert(eq == 0 || eq == 1);
            assert((oparg & 0xf) == COMPARISON_NOT_EQUALS || (oparg & 0xf) == COMPARISON_EQUALS);
            assert(COMPARISON_NOT_EQUALS + 1 == COMPARISON_EQUALS);
            res = ((COMPARISON_NOT_EQUALS + eq) & oparg) ? PyStackRef_True : PyStackRef_False;
            // It's always a bool, so we don't care about oparg & 16.
        }

        inst(IS_OP, (left, right -- b)) {
            int res = Py_Is(PyStackRef_AsPyObjectBorrow(left), PyStackRef_AsPyObjectBorrow(right)) ^ oparg;
            DECREF_INPUTS();
            b = res ? PyStackRef_True : PyStackRef_False;
        }

        family(CONTAINS_OP, INLINE_CACHE_ENTRIES_CONTAINS_OP) = {
            CONTAINS_OP_SET,
            CONTAINS_OP_DICT,
        };

        op(_CONTAINS_OP, (left, right -- b)) {
            PyObject *left_o = PyStackRef_AsPyObjectBorrow(left);
            PyObject *right_o = PyStackRef_AsPyObjectBorrow(right);

            int res = PySequence_Contains(right_o, left_o);
            DECREF_INPUTS();
            ERROR_IF(res < 0);
            b = (res ^ oparg) ? PyStackRef_True : PyStackRef_False;
        }

        specializing op(_SPECIALIZE_CONTAINS_OP, (counter/1, left, right -- left, right)) {
            #if ENABLE_SPECIALIZATION_FT
            if (ADAPTIVE_COUNTER_TRIGGERS(counter)) {
                next_instr = this_instr;
                _Py_Specialize_ContainsOp(right, next_instr);
                DISPATCH_SAME_OPARG();
            }
            OPCODE_DEFERRED_INC(CONTAINS_OP);
            ADVANCE_ADAPTIVE_COUNTER(this_instr[1].counter);
            #endif  /* ENABLE_SPECIALIZATION_FT */
        }

        macro(CONTAINS_OP) = _SPECIALIZE_CONTAINS_OP + _CONTAINS_OP;

        op(_GUARD_TOS_ANY_SET, (tos -- tos)) {
            PyObject *o = PyStackRef_AsPyObjectBorrow(tos);
            DEOPT_IF(!PyAnySet_CheckExact(o));
        }

        macro(CONTAINS_OP_SET) = _GUARD_TOS_ANY_SET + unused/1 + _CONTAINS_OP_SET;

        op(_CONTAINS_OP_SET, (left, right -- b)) {
            PyObject *left_o = PyStackRef_AsPyObjectBorrow(left);
            PyObject *right_o = PyStackRef_AsPyObjectBorrow(right);

            assert(PyAnySet_CheckExact(right_o));
            STAT_INC(CONTAINS_OP, hit);
            // Note: both set and frozenset use the same seq_contains method!
            int res = _PySet_Contains((PySetObject *)right_o, left_o);
            DECREF_INPUTS();
            ERROR_IF(res < 0);
            b = (res ^ oparg) ? PyStackRef_True : PyStackRef_False;
        }

        macro(CONTAINS_OP_DICT) = _GUARD_TOS_DICT + unused/1 + _CONTAINS_OP_DICT;

        op(_CONTAINS_OP_DICT, (left, right -- b)) {
            PyObject *left_o = PyStackRef_AsPyObjectBorrow(left);
            PyObject *right_o = PyStackRef_AsPyObjectBorrow(right);

            assert(PyDict_CheckExact(right_o));
            STAT_INC(CONTAINS_OP, hit);
            int res = PyDict_Contains(right_o, left_o);
            DECREF_INPUTS();
            ERROR_IF(res < 0);
            b = (res ^ oparg) ? PyStackRef_True : PyStackRef_False;
        }

        inst(CHECK_EG_MATCH, (exc_value_st, match_type_st -- rest, match)) {
            PyObject *exc_value = PyStackRef_AsPyObjectBorrow(exc_value_st);
            PyObject *match_type = PyStackRef_AsPyObjectBorrow(match_type_st);
            int err = _PyEval_CheckExceptStarTypeValid(tstate, match_type);
            if (err < 0) {
                DECREF_INPUTS();
                ERROR_IF(true);
            }

            PyObject *match_o = NULL;
            PyObject *rest_o = NULL;
            int res = _PyEval_ExceptionGroupMatch(frame, exc_value, match_type,
                                                  &match_o, &rest_o);
            DECREF_INPUTS();
            ERROR_IF(res < 0);

            assert((match_o == NULL) == (rest_o == NULL));
            ERROR_IF(match_o == NULL);

            if (!Py_IsNone(match_o)) {
                PyErr_SetHandledException(match_o);
            }
            rest = PyStackRef_FromPyObjectSteal(rest_o);
            match = PyStackRef_FromPyObjectSteal(match_o);
        }

        inst(CHECK_EXC_MATCH, (left, right -- left, b)) {
            PyObject *left_o = PyStackRef_AsPyObjectBorrow(left);
            PyObject *right_o = PyStackRef_AsPyObjectBorrow(right);

            assert(PyExceptionInstance_Check(left_o));
            int err = _PyEval_CheckExceptTypeValid(tstate, right_o);
            if (err < 0) {
                ERROR_NO_POP();
            }

            int res = PyErr_GivenExceptionMatches(left_o, right_o);
            PyStackRef_CLOSE(right);
            b = res ? PyStackRef_True : PyStackRef_False;
        }

         inst(IMPORT_NAME, (level, fromlist -- res)) {
            PyObject *name = GETITEM(FRAME_CO_NAMES, oparg);
            PyObject *res_o = _PyEval_ImportName(tstate, frame, name,
                              PyStackRef_AsPyObjectBorrow(fromlist),
                              PyStackRef_AsPyObjectBorrow(level));
            DECREF_INPUTS();
            ERROR_IF(res_o == NULL);
            res = PyStackRef_FromPyObjectSteal(res_o);
        }

        inst(IMPORT_FROM, (from -- from, res)) {
            PyObject *name = GETITEM(FRAME_CO_NAMES, oparg);
            PyObject *res_o = _PyEval_ImportFrom(tstate, PyStackRef_AsPyObjectBorrow(from), name);
            ERROR_IF(res_o == NULL);
            res = PyStackRef_FromPyObjectSteal(res_o);
        }

        tier1 inst(JUMP_FORWARD, (--)) {
            JUMPBY(oparg);
        }

        family(JUMP_BACKWARD, 1) = {
            JUMP_BACKWARD_NO_JIT,
            JUMP_BACKWARD_JIT,
        };

        specializing tier1 op(_SPECIALIZE_JUMP_BACKWARD, (--)) {
        #if ENABLE_SPECIALIZATION
            if (this_instr->op.code == JUMP_BACKWARD) {
                uint8_t desired = tstate->interp->jit ? JUMP_BACKWARD_JIT : JUMP_BACKWARD_NO_JIT;
                FT_ATOMIC_STORE_UINT8_RELAXED(this_instr->op.code, desired);
                // Need to re-dispatch so the warmup counter isn't off by one:
                next_instr = this_instr;
                DISPATCH_SAME_OPARG();
            }
        #endif
        }

        tier1 op(_JIT, (--)) {
        #ifdef _Py_TIER2
            _Py_BackoffCounter counter = this_instr[1].counter;
            if (!IS_JIT_TRACING() && backoff_counter_triggers(counter) &&
                this_instr->op.code == JUMP_BACKWARD_JIT &&
                next_instr->op.code != ENTER_EXECUTOR) {
                /* Back up over EXTENDED_ARGs so executor is inserted at the correct place */
                _Py_CODEUNIT *insert_exec_at = this_instr;
                while (oparg > 255) {
                    oparg >>= 8;
                    insert_exec_at--;
                }
                int succ = _PyJit_TryInitializeTracing(tstate, frame, this_instr, insert_exec_at, next_instr, STACK_LEVEL(), 0, NULL, oparg);
                if (succ) {
                    ENTER_TRACING();
                }
                else {
                    this_instr[1].counter = restart_backoff_counter(counter);
                }
            }
            else {
                ADVANCE_ADAPTIVE_COUNTER(this_instr[1].counter);
            }
        #endif
        }

        macro(JUMP_BACKWARD) =
            unused/1 +
            _SPECIALIZE_JUMP_BACKWARD +
            _CHECK_PERIODIC +
            JUMP_BACKWARD_NO_INTERRUPT;

        macro(JUMP_BACKWARD_NO_JIT) =
            unused/1 +
            _CHECK_PERIODIC +
            JUMP_BACKWARD_NO_INTERRUPT;

        macro(JUMP_BACKWARD_JIT) =
            unused/1 +
            _CHECK_PERIODIC +
            JUMP_BACKWARD_NO_INTERRUPT +
            _JIT;

        pseudo(JUMP, (--)) = {
            JUMP_FORWARD,
            JUMP_BACKWARD,
        };

        pseudo(JUMP_NO_INTERRUPT, (--)) = {
            JUMP_FORWARD,
            JUMP_BACKWARD_NO_INTERRUPT,
        };

        pseudo(JUMP_IF_FALSE, (cond -- cond)) = [
            COPY, TO_BOOL, POP_JUMP_IF_FALSE,
        ];

        pseudo(JUMP_IF_TRUE, (cond -- cond)) = [
            COPY, TO_BOOL, POP_JUMP_IF_TRUE,
        ];

        tier1 inst(ENTER_EXECUTOR, (--)) {
            #ifdef _Py_TIER2
            if (IS_JIT_TRACING()) {
                next_instr = this_instr;
                goto stop_tracing;
            }
            PyCodeObject *code = _PyFrame_GetCode(frame);
            _PyExecutorObject *executor = code->co_executors->executors[oparg & 255];
            assert(executor->vm_data.index == INSTR_OFFSET() - 1);
            assert(executor->vm_data.code == code);
            assert(executor->vm_data.valid);
            assert(tstate->current_executor == NULL);
            /* If the eval breaker is set then stay in tier 1.
             * This avoids any potentially infinite loops
             * involving _RESUME_CHECK */
            if (_Py_atomic_load_uintptr_relaxed(&tstate->eval_breaker) & _PY_EVAL_EVENTS_MASK) {
                opcode = executor->vm_data.opcode;
                oparg = (oparg & ~255) | executor->vm_data.oparg;
                next_instr = this_instr;
                if (_PyOpcode_Caches[_PyOpcode_Deopt[opcode]]) {
                    PAUSE_ADAPTIVE_COUNTER(this_instr[1].counter);
                }
                DISPATCH_GOTO();
            }
            assert(executor != tstate->interp->cold_executor);
            tstate->jit_exit = NULL;
            TIER1_TO_TIER2(executor);
            #else
            Py_FatalError("ENTER_EXECUTOR is not supported in this build");
            #endif /* _Py_TIER2 */
        }

        replaced op(_POP_JUMP_IF_FALSE, (cond -- )) {
            assert(PyStackRef_BoolCheck(cond));
            int flag = PyStackRef_IsFalse(cond);
            DEAD(cond);
            RECORD_BRANCH_TAKEN(this_instr[1].cache, flag);
            JUMPBY(flag ? oparg : next_instr->op.code == NOT_TAKEN);
        }

        replaced op(_POP_JUMP_IF_TRUE, (cond -- )) {
            assert(PyStackRef_BoolCheck(cond));
            int flag = PyStackRef_IsTrue(cond);
            DEAD(cond);
            RECORD_BRANCH_TAKEN(this_instr[1].cache, flag);
            JUMPBY(flag ? oparg : next_instr->op.code == NOT_TAKEN);
        }

        op(_IS_NONE, (value -- b)) {
            if (PyStackRef_IsNone(value)) {
                b = PyStackRef_True;
                DEAD(value);
            }
            else {
                b = PyStackRef_False;
                DECREF_INPUTS();
            }
        }

        macro(POP_JUMP_IF_TRUE) = unused/1 + _POP_JUMP_IF_TRUE;

        macro(POP_JUMP_IF_FALSE) = unused/1 + _POP_JUMP_IF_FALSE;

        macro(POP_JUMP_IF_NONE) = unused/1 + _IS_NONE + _POP_JUMP_IF_TRUE;

        macro(POP_JUMP_IF_NOT_NONE) = unused/1 + _IS_NONE + _POP_JUMP_IF_FALSE;

        replaced inst(JUMP_BACKWARD_NO_INTERRUPT, (--)) {
            /* This bytecode is used in the `yield from` or `await` loop.
             * If there is an interrupt, we want it handled in the innermost
             * generator or coroutine, so we deliberately do not check it here.
             * (see bpo-30039).
             */
            assert(oparg <= INSTR_OFFSET());
            JUMPBY(-oparg);
        }

        inst(GET_LEN, (obj -- obj, len)) {
            // PUSH(len(TOS))
            Py_ssize_t len_i = PyObject_Length(PyStackRef_AsPyObjectBorrow(obj));
            ERROR_IF(len_i < 0);
            PyObject *len_o = PyLong_FromSsize_t(len_i);
            ERROR_IF(len_o == NULL);
            len = PyStackRef_FromPyObjectSteal(len_o);
        }

        inst(MATCH_CLASS, (subject, type, names -- attrs)) {
            // Pop TOS and TOS1. Set TOS to a tuple of attributes on success, or
            // None on failure.
            assert(PyTuple_CheckExact(PyStackRef_AsPyObjectBorrow(names)));
            PyObject *attrs_o = _PyEval_MatchClass(tstate,
                PyStackRef_AsPyObjectBorrow(subject),
                PyStackRef_AsPyObjectBorrow(type), oparg,
                PyStackRef_AsPyObjectBorrow(names));
            DECREF_INPUTS();
            if (attrs_o) {
                assert(PyTuple_CheckExact(attrs_o));  // Success!
                attrs = PyStackRef_FromPyObjectSteal(attrs_o);
            }
            else {
                ERROR_IF(_PyErr_Occurred(tstate));  // Error!
                attrs = PyStackRef_None;  // Failure!
            }
        }

        inst(MATCH_MAPPING, (subject -- subject, res)) {
            int match = PyStackRef_TYPE(subject)->tp_flags & Py_TPFLAGS_MAPPING;
            res = match ? PyStackRef_True : PyStackRef_False;
        }

        inst(MATCH_SEQUENCE, (subject -- subject, res)) {
            int match = PyStackRef_TYPE(subject)->tp_flags & Py_TPFLAGS_SEQUENCE;
            res = match ? PyStackRef_True : PyStackRef_False;
        }

        inst(MATCH_KEYS, (subject, keys -- subject, keys, values_or_none)) {
            // On successful match, PUSH(values). Otherwise, PUSH(None).
            PyObject *values_or_none_o = _PyEval_MatchKeys(tstate,
                PyStackRef_AsPyObjectBorrow(subject), PyStackRef_AsPyObjectBorrow(keys));
            ERROR_IF(values_or_none_o == NULL);
            values_or_none = PyStackRef_FromPyObjectSteal(values_or_none_o);
        }

        inst(GET_ITER, (iterable -- iter, index_or_null)) {
            #ifdef Py_STATS
            _Py_GatherStats_GetIter(iterable);
            #endif
            /* before: [obj]; after [getiter(obj)] */
            PyTypeObject *tp = PyStackRef_TYPE(iterable);
            if (tp == &PyTuple_Type || tp == &PyList_Type) {
                iter = iterable;
                DEAD(iterable);
                index_or_null = PyStackRef_TagInt(0);
            }
            else {
                PyObject *iter_o = PyObject_GetIter(PyStackRef_AsPyObjectBorrow(iterable));
                PyStackRef_CLOSE(iterable);
                ERROR_IF(iter_o == NULL);
                iter = PyStackRef_FromPyObjectSteal(iter_o);
                index_or_null = PyStackRef_NULL;
            }
        }

        inst(GET_YIELD_FROM_ITER, (iterable -- iter)) {
            /* before: [obj]; after [getiter(obj)] */
            PyObject *iterable_o = PyStackRef_AsPyObjectBorrow(iterable);
            if (PyCoro_CheckExact(iterable_o)) {
                /* `iterable` is a coroutine */
                if (!(_PyFrame_GetCode(frame)->co_flags & (CO_COROUTINE | CO_ITERABLE_COROUTINE))) {
                    /* and it is used in a 'yield from' expression of a
                       regular generator. */
                    _PyErr_SetString(tstate, PyExc_TypeError,
                                     "cannot 'yield from' a coroutine object "
                                     "in a non-coroutine generator");
                    ERROR_NO_POP();
                }
                iter = iterable;
                DEAD(iterable);
            }
            else if (PyGen_CheckExact(iterable_o)) {
                iter = iterable;
                DEAD(iterable);
            }
            else {
                /* `iterable` is not a generator. */
                PyObject *iter_o = PyObject_GetIter(iterable_o);
                if (iter_o == NULL) {
                    ERROR_NO_POP();
                }
                iter = PyStackRef_FromPyObjectSteal(iter_o);
                DECREF_INPUTS();
            }
        }

        // Most members of this family are "secretly" super-instructions.
        // When the loop is exhausted, they jump, and the jump target is
        // always END_FOR, which pops two values off the stack.
        // This is optimized by skipping that instruction and combining
        // its effect (popping 'iter' instead of pushing 'next'.)

        family(FOR_ITER, INLINE_CACHE_ENTRIES_FOR_ITER) = {
            FOR_ITER_LIST,
            FOR_ITER_TUPLE,
            FOR_ITER_RANGE,
            FOR_ITER_GEN,
        };

        specializing op(_SPECIALIZE_FOR_ITER, (counter/1, iter, null_or_index -- iter, null_or_index)) {
            #if ENABLE_SPECIALIZATION_FT
            if (ADAPTIVE_COUNTER_TRIGGERS(counter)) {
                next_instr = this_instr;
                _Py_Specialize_ForIter(iter, null_or_index, next_instr, oparg);
                DISPATCH_SAME_OPARG();
            }
            OPCODE_DEFERRED_INC(FOR_ITER);
            ADVANCE_ADAPTIVE_COUNTER(this_instr[1].counter);
            #endif  /* ENABLE_SPECIALIZATION_FT */
        }

        replaced op(_FOR_ITER, (iter, null_or_index -- iter, null_or_index, next)) {
            _PyStackRef item = _PyForIter_VirtualIteratorNext(tstate, frame, iter, &null_or_index);
            if (!PyStackRef_IsValid(item)) {
                if (PyStackRef_IsError(item)) {
                    ERROR_NO_POP();
                }
                // Jump forward by oparg and skip the following END_FOR
                JUMPBY(oparg + 1);
                DISPATCH();
            }
            next = item;
        }

        op(_FOR_ITER_TIER_TWO, (iter, null_or_index -- iter, null_or_index, next)) {
            _PyStackRef item = _PyForIter_VirtualIteratorNext(tstate, frame, iter, &null_or_index);
            if (!PyStackRef_IsValid(item)) {
                if (PyStackRef_IsError(item)) {
                    ERROR_NO_POP();
                }
                /* iterator ended normally */
                /* The translator sets the deopt target just past the matching END_FOR */
                EXIT_IF(true);
            }
            next = item;
        }


        macro(FOR_ITER) = _SPECIALIZE_FOR_ITER + _FOR_ITER;


        inst(INSTRUMENTED_FOR_ITER, (unused/1, iter, null_or_index -- iter, null_or_index, next)) {
            _PyStackRef item = _PyForIter_VirtualIteratorNext(tstate, frame, iter, &null_or_index);
            if (!PyStackRef_IsValid(item)) {
                if (PyStackRef_IsError(item)) {
                    ERROR_NO_POP();
                }
                // Jump forward by oparg and skip the following END_FOR
                JUMPBY(oparg + 1);
                DISPATCH();
            }
            next = item;
            INSTRUMENTED_JUMP(this_instr, next_instr, PY_MONITORING_EVENT_BRANCH_LEFT);
        }

        op(_ITER_CHECK_LIST, (iter, null_or_index -- iter, null_or_index)) {
            PyObject *iter_o = PyStackRef_AsPyObjectBorrow(iter);
            EXIT_IF(Py_TYPE(iter_o) != &PyList_Type);
            assert(PyStackRef_IsTaggedInt(null_or_index));
#ifdef Py_GIL_DISABLED
            EXIT_IF(!_Py_IsOwnedByCurrentThread(iter_o) && !_PyObject_GC_IS_SHARED(iter_o));
#endif
        }

        replaced op(_ITER_JUMP_LIST, (iter, null_or_index -- iter, null_or_index)) {
#ifdef Py_GIL_DISABLED
            // For free-threaded Python, the loop exit can happen at any point during
            // item retrieval, so it doesn't make much sense to check and jump
            // separately before item retrieval. Any length check we do here can be
            // invalid by the time we actually try to fetch the item.
#else
            PyObject *list_o = PyStackRef_AsPyObjectBorrow(iter);
            assert(Py_TYPE(list_o) == &PyList_Type);
            STAT_INC(FOR_ITER, hit);
            if ((size_t)PyStackRef_UntagInt(null_or_index) >= (size_t)PyList_GET_SIZE(list_o)) {
                null_or_index = PyStackRef_TagInt(-1);
                /* Jump forward oparg, then skip following END_FOR instruction */
                JUMPBY(oparg + 1);
                DISPATCH();
            }
#endif
        }

        // Only used by Tier 2
        op(_GUARD_NOT_EXHAUSTED_LIST, (iter, null_or_index -- iter, null_or_index)) {
#ifndef Py_GIL_DISABLED
            PyObject *list_o = PyStackRef_AsPyObjectBorrow(iter);
            assert(Py_TYPE(list_o) == &PyList_Type);
            EXIT_IF((size_t)PyStackRef_UntagInt(null_or_index) >= (size_t)PyList_GET_SIZE(list_o));
#endif
        }

        replaced op(_ITER_NEXT_LIST, (iter, null_or_index -- iter, null_or_index, next)) {
            PyObject *list_o = PyStackRef_AsPyObjectBorrow(iter);
            assert(PyList_CheckExact(list_o));
#ifdef Py_GIL_DISABLED
            assert(_Py_IsOwnedByCurrentThread(list_o) ||
                   _PyObject_GC_IS_SHARED(list_o));
            STAT_INC(FOR_ITER, hit);
            int result = _PyList_GetItemRefNoLock((PyListObject *)list_o, PyStackRef_UntagInt(null_or_index), &next);
            // A negative result means we lost a race with another thread
            // and we need to take the slow path.
            DEOPT_IF(result < 0);
            if (result == 0) {
                null_or_index = PyStackRef_TagInt(-1);
                /* Jump forward oparg, then skip following END_FOR instruction */
                JUMPBY(oparg + 1);
                DISPATCH();
            }
#else
            next = PyStackRef_FromPyObjectNew(PyList_GET_ITEM(list_o, PyStackRef_UntagInt(null_or_index)));
#endif
            null_or_index = PyStackRef_IncrementTaggedIntNoOverflow(null_or_index);
        }

        // Only used by Tier 2
        op(_ITER_NEXT_LIST_TIER_TWO, (iter, null_or_index -- iter, null_or_index, next)) {
            PyObject *list_o = PyStackRef_AsPyObjectBorrow(iter);
            assert(PyList_CheckExact(list_o));
#ifdef Py_GIL_DISABLED
            assert(_Py_IsOwnedByCurrentThread((PyObject *)list_o) ||
                   _PyObject_GC_IS_SHARED(list_o));
            STAT_INC(FOR_ITER, hit);
            int result = _PyList_GetItemRefNoLock((PyListObject *)list_o, PyStackRef_UntagInt(null_or_index), &next);
            // A negative result means we lost a race with another thread
            // and we need to take the slow path.
            DEOPT_IF(result <= 0);
#else
            assert(PyStackRef_UntagInt(null_or_index) < PyList_GET_SIZE(list_o));
            next = PyStackRef_FromPyObjectNew(PyList_GET_ITEM(list_o, PyStackRef_UntagInt(null_or_index)));
#endif
            null_or_index = PyStackRef_IncrementTaggedIntNoOverflow(null_or_index);
        }

        macro(FOR_ITER_LIST) =
            unused/1 +  // Skip over the counter
            _ITER_CHECK_LIST +
            _ITER_JUMP_LIST +
            _ITER_NEXT_LIST;

        op(_ITER_CHECK_TUPLE, (iter, null_or_index -- iter, null_or_index)) {
            PyObject *iter_o = PyStackRef_AsPyObjectBorrow(iter);
            EXIT_IF(Py_TYPE(iter_o) != &PyTuple_Type);
            assert(PyStackRef_IsTaggedInt(null_or_index));
        }

        replaced op(_ITER_JUMP_TUPLE, (iter, null_or_index -- iter, null_or_index)) {
            PyObject *tuple_o = PyStackRef_AsPyObjectBorrow(iter);
            (void)tuple_o;
            assert(Py_TYPE(tuple_o) == &PyTuple_Type);
            STAT_INC(FOR_ITER, hit);
            if ((size_t)PyStackRef_UntagInt(null_or_index) >= (size_t)PyTuple_GET_SIZE(tuple_o)) {
                null_or_index = PyStackRef_TagInt(-1);
                /* Jump forward oparg, then skip following END_FOR instruction */
                JUMPBY(oparg + 1);
                DISPATCH();
            }
        }

        // Only used by Tier 2
        op(_GUARD_NOT_EXHAUSTED_TUPLE, (iter, null_or_index -- iter, null_or_index)) {
            PyObject *tuple_o = PyStackRef_AsPyObjectBorrow(iter);
            assert(Py_TYPE(tuple_o) == &PyTuple_Type);
            EXIT_IF((size_t)PyStackRef_UntagInt(null_or_index) >= (size_t)PyTuple_GET_SIZE(tuple_o));
        }

        op(_ITER_NEXT_TUPLE, (iter, null_or_index -- iter, null_or_index, next)) {
            PyObject *tuple_o = PyStackRef_AsPyObjectBorrow(iter);
            assert(Py_TYPE(tuple_o) == &PyTuple_Type);
            uintptr_t i = PyStackRef_UntagInt(null_or_index);
            assert((size_t)i < (size_t)PyTuple_GET_SIZE(tuple_o));
            next = PyStackRef_FromPyObjectNew(PyTuple_GET_ITEM(tuple_o, i));
            null_or_index = PyStackRef_IncrementTaggedIntNoOverflow(null_or_index);
        }

        macro(FOR_ITER_TUPLE) =
            unused/1 +  // Skip over the counter
            _ITER_CHECK_TUPLE +
            _ITER_JUMP_TUPLE +
            _ITER_NEXT_TUPLE;

        op(_ITER_CHECK_RANGE, (iter, null_or_index -- iter, null_or_index)) {
            _PyRangeIterObject *r = (_PyRangeIterObject *)PyStackRef_AsPyObjectBorrow(iter);
            EXIT_IF(Py_TYPE(r) != &PyRangeIter_Type);
#ifdef Py_GIL_DISABLED
            EXIT_IF(!_PyObject_IsUniquelyReferenced((PyObject *)r));
#endif
        }

        replaced op(_ITER_JUMP_RANGE, (iter, null_or_index -- iter, null_or_index)) {
            _PyRangeIterObject *r = (_PyRangeIterObject *)PyStackRef_AsPyObjectBorrow(iter);
            assert(Py_TYPE(r) == &PyRangeIter_Type);
#ifdef Py_GIL_DISABLED
            assert(_PyObject_IsUniquelyReferenced((PyObject *)r));
#endif
            STAT_INC(FOR_ITER, hit);
            if (r->len <= 0) {
                // Jump over END_FOR instruction.
                JUMPBY(oparg + 1);
                DISPATCH();
            }
        }

        // Only used by Tier 2
        op(_GUARD_NOT_EXHAUSTED_RANGE, (iter, null_or_index -- iter, null_or_index)) {
            _PyRangeIterObject *r = (_PyRangeIterObject *)PyStackRef_AsPyObjectBorrow(iter);
            assert(Py_TYPE(r) == &PyRangeIter_Type);
            EXIT_IF(r->len <= 0);
        }

        op(_ITER_NEXT_RANGE, (iter, null_or_index -- iter, null_or_index, next)) {
            _PyRangeIterObject *r = (_PyRangeIterObject *)PyStackRef_AsPyObjectBorrow(iter);
            assert(Py_TYPE(r) == &PyRangeIter_Type);
#ifdef Py_GIL_DISABLED
            assert(_PyObject_IsUniquelyReferenced((PyObject *)r));
#endif
            assert(r->len > 0);
            long value = r->start;
            r->start = value + r->step;
            r->len--;
            PyObject *res = PyLong_FromLong(value);
            ERROR_IF(res == NULL);
            next = PyStackRef_FromPyObjectSteal(res);
        }

        macro(FOR_ITER_RANGE) =
            unused/1 +  // Skip over the counter
            _ITER_CHECK_RANGE +
            _ITER_JUMP_RANGE +
            _ITER_NEXT_RANGE;

        op(_FOR_ITER_GEN_FRAME, (iter, null -- iter, null, gen_frame)) {
            PyGenObject *gen = (PyGenObject *)PyStackRef_AsPyObjectBorrow(iter);
            DEOPT_IF(Py_TYPE(gen) != &PyGen_Type);
#ifdef Py_GIL_DISABLED
            // Since generators can't be used by multiple threads anyway we
            // don't need to deopt here, but this lets us work on making
            // generators thread-safe without necessarily having to
            // specialize them thread-safely as well.
            DEOPT_IF(!_PyObject_IsUniquelyReferenced((PyObject *)gen));
#endif
            DEOPT_IF(gen->gi_frame_state >= FRAME_EXECUTING);
            STAT_INC(FOR_ITER, hit);
            _PyInterpreterFrame *pushed_frame = &gen->gi_iframe;
            _PyFrame_StackPush(pushed_frame, PyStackRef_None);
            gen->gi_frame_state = FRAME_EXECUTING;
            gen->gi_exc_state.previous_item = tstate->exc_info;
            tstate->exc_info = &gen->gi_exc_state;
            pushed_frame->previous = frame;
            // oparg is the return offset from the next instruction.
            frame->return_offset = (uint16_t)(INSTRUCTION_SIZE + oparg);
            gen_frame = PyStackRef_Wrap(pushed_frame);
        }

        macro(FOR_ITER_GEN) =
            unused/1 +
            _CHECK_PEP_523 +
            _FOR_ITER_GEN_FRAME +
            _PUSH_FRAME;

        op(_INSERT_NULL, (self -- method_and_self[2])) {
            method_and_self[1] = self;
            method_and_self[0] = PyStackRef_NULL;
            DEAD(self);
        }

        op(_LOAD_SPECIAL, (method_and_self[2] -- method_and_self[2])) {
            PyObject *name = _Py_SpecialMethods[oparg].name;
            int err = _PyObject_LookupSpecialMethod(name, method_and_self);
            if (err <= 0) {
                if (err == 0) {
                    PyObject *owner = PyStackRef_AsPyObjectBorrow(method_and_self[1]);
                    const char *errfmt = _PyEval_SpecialMethodCanSuggest(owner, oparg)
                        ? _Py_SpecialMethods[oparg].error_suggestion
                        : _Py_SpecialMethods[oparg].error;
                    assert(!_PyErr_Occurred(tstate));
                    assert(errfmt != NULL);
                    _PyErr_Format(tstate, PyExc_TypeError, errfmt, owner);
                }
                ERROR_NO_POP();
            }
        }

        macro(LOAD_SPECIAL) =
            _INSERT_NULL +
            _LOAD_SPECIAL;

        inst(WITH_EXCEPT_START, (exit_func, exit_self, lasti, unused, val -- exit_func, exit_self, lasti, unused, val, res)) {
            /* At the top of the stack are 4 values:
               - val: TOP = exc_info()
               - unused: SECOND = previous exception
               - lasti: THIRD = lasti of exception in exc_info()
               - exit_self: FOURTH = the context or NULL
               - exit_func: FIFTH = the context.__exit__ function or context.__exit__ bound method
               We call FOURTH(type(TOP), TOP, GetTraceback(TOP)).
               Then we push the __exit__ return value.
            */
            PyObject *exc, *tb;

            PyObject *val_o = PyStackRef_AsPyObjectBorrow(val);
            PyObject *exit_func_o = PyStackRef_AsPyObjectBorrow(exit_func);

            assert(val_o && PyExceptionInstance_Check(val_o));
            exc = PyExceptionInstance_Class(val_o);
            PyObject *original_tb = tb = PyException_GetTraceback(val_o);
            if (tb == NULL) {
                tb = Py_None;
            }
            assert(PyStackRef_IsTaggedInt(lasti));
            (void)lasti; // Shut up compiler warning if asserts are off
            PyObject *stack[5] = {NULL, PyStackRef_AsPyObjectBorrow(exit_self), exc, val_o, tb};
            int has_self = !PyStackRef_IsNull(exit_self);
            PyObject *res_o = PyObject_Vectorcall(exit_func_o, stack + 2 - has_self,
                    (3 + has_self) | PY_VECTORCALL_ARGUMENTS_OFFSET, NULL);
            Py_XDECREF(original_tb);
            ERROR_IF(res_o == NULL);
            res = PyStackRef_FromPyObjectSteal(res_o);
        }

        pseudo(SETUP_FINALLY, (-- unused), (HAS_ARG)) = {
            /* If an exception is raised, restore the stack position
             * and push one value before jumping to the handler.
             */
            NOP,
        };

        pseudo(SETUP_CLEANUP, (-- unused, unused), (HAS_ARG)) = {
            /* As SETUP_FINALLY, but push lasti as well */
            NOP,
        };

        pseudo(SETUP_WITH, (-- unused), (HAS_ARG)) = {
            /* If an exception is raised, restore the stack position to the
             * position before the result of __(a)enter__ and push 2 values
             * before jumping to the handler.
             */
            NOP,
        };

        pseudo(POP_BLOCK, (--)) = {
            NOP,
        };

        inst(PUSH_EXC_INFO, (exc -- prev_exc, new_exc)) {

            _PyErr_StackItem *exc_info = tstate->exc_info;
            if (exc_info->exc_value != NULL) {
                prev_exc = PyStackRef_FromPyObjectSteal(exc_info->exc_value);
            }
            else {
                prev_exc = PyStackRef_None;
            }
            assert(PyStackRef_ExceptionInstanceCheck(exc));
            exc_info->exc_value = PyStackRef_AsPyObjectNew(exc);
            new_exc = exc;
            DEAD(exc);
        }

        op(_GUARD_DORV_VALUES_INST_ATTR_FROM_DICT, (owner -- owner)) {
            PyObject *owner_o = PyStackRef_AsPyObjectBorrow(owner);
            assert(Py_TYPE(owner_o)->tp_flags & Py_TPFLAGS_INLINE_VALUES);
            PyDictValues *ivs = _PyObject_InlineValues(owner_o);
            DEOPT_IF(!FT_ATOMIC_LOAD_UINT8(ivs->valid));
        }

        op(_GUARD_KEYS_VERSION, (keys_version/2, owner -- owner)) {
            PyTypeObject *owner_cls = Py_TYPE(PyStackRef_AsPyObjectBorrow(owner));
            PyHeapTypeObject *owner_heap_type = (PyHeapTypeObject *)owner_cls;
            PyDictKeysObject *keys = owner_heap_type->ht_cached_keys;
            DEOPT_IF(FT_ATOMIC_LOAD_UINT32_RELAXED(keys->dk_version) != keys_version);
        }

        op(_LOAD_ATTR_METHOD_WITH_VALUES, (descr/4, owner -- attr, self)) {
            assert(oparg & 1);
            /* Cached method object */
            STAT_INC(LOAD_ATTR, hit);
            assert(descr != NULL);
            assert(_PyType_HasFeature(Py_TYPE(descr), Py_TPFLAGS_METHOD_DESCRIPTOR));
            attr = PyStackRef_FromPyObjectNew(descr);
            self = owner;
            DEAD(owner);
        }

        macro(LOAD_ATTR_METHOD_WITH_VALUES) =
            unused/1 +
            _GUARD_TYPE_VERSION +
            _GUARD_DORV_VALUES_INST_ATTR_FROM_DICT +
            _GUARD_KEYS_VERSION +
            _LOAD_ATTR_METHOD_WITH_VALUES;

        op(_LOAD_ATTR_METHOD_NO_DICT, (descr/4, owner -- attr, self)) {
            assert(oparg & 1);
            assert(Py_TYPE(PyStackRef_AsPyObjectBorrow(owner))->tp_dictoffset == 0);
            STAT_INC(LOAD_ATTR, hit);
            assert(descr != NULL);
            assert(_PyType_HasFeature(Py_TYPE(descr), Py_TPFLAGS_METHOD_DESCRIPTOR));
            attr = PyStackRef_FromPyObjectNew(descr);
            self = owner;
            DEAD(owner);
        }

        macro(LOAD_ATTR_METHOD_NO_DICT) =
            unused/1 +
            _GUARD_TYPE_VERSION +
            unused/2 +
            _LOAD_ATTR_METHOD_NO_DICT;

        op(_LOAD_ATTR_NONDESCRIPTOR_WITH_VALUES, (descr/4, owner -- attr)) {
            assert((oparg & 1) == 0);
            STAT_INC(LOAD_ATTR, hit);
            assert(descr != NULL);
            PyStackRef_CLOSE(owner);
            attr = PyStackRef_FromPyObjectNew(descr);
        }

        macro(LOAD_ATTR_NONDESCRIPTOR_WITH_VALUES) =
            unused/1 +
            _GUARD_TYPE_VERSION +
            _GUARD_DORV_VALUES_INST_ATTR_FROM_DICT +
            _GUARD_KEYS_VERSION +
            _LOAD_ATTR_NONDESCRIPTOR_WITH_VALUES;

        op(_LOAD_ATTR_NONDESCRIPTOR_NO_DICT, (descr/4, owner -- attr)) {
            assert((oparg & 1) == 0);
            assert(Py_TYPE(PyStackRef_AsPyObjectBorrow(owner))->tp_dictoffset == 0);
            STAT_INC(LOAD_ATTR, hit);
            assert(descr != NULL);
            PyStackRef_CLOSE(owner);
            attr = PyStackRef_FromPyObjectNew(descr);
        }

        macro(LOAD_ATTR_NONDESCRIPTOR_NO_DICT) =
            unused/1 +
            _GUARD_TYPE_VERSION +
            unused/2 +
            _LOAD_ATTR_NONDESCRIPTOR_NO_DICT;

        op(_CHECK_ATTR_METHOD_LAZY_DICT, (dictoffset/1, owner -- owner)) {
            char *ptr = ((char *)PyStackRef_AsPyObjectBorrow(owner)) + MANAGED_DICT_OFFSET + dictoffset;
            PyObject *dict = FT_ATOMIC_LOAD_PTR_ACQUIRE(*(PyObject **)ptr);
            /* This object has a __dict__, just not yet created */
            DEOPT_IF(dict != NULL);
        }

        op(_LOAD_ATTR_METHOD_LAZY_DICT, (descr/4, owner -- attr, self)) {
            assert(oparg & 1);
            STAT_INC(LOAD_ATTR, hit);
            assert(descr != NULL);
            assert(_PyType_HasFeature(Py_TYPE(descr), Py_TPFLAGS_METHOD_DESCRIPTOR));
            attr = PyStackRef_FromPyObjectNew(descr);
            self = owner;
            DEAD(owner);
        }

        macro(LOAD_ATTR_METHOD_LAZY_DICT) =
            unused/1 +
            _GUARD_TYPE_VERSION +
            _CHECK_ATTR_METHOD_LAZY_DICT +
            unused/1 +
            _LOAD_ATTR_METHOD_LAZY_DICT;

        // Cache layout: counter/1, func_version/2
        // CALL_INTRINSIC_1/2, CALL_KW, and CALL_FUNCTION_EX aren't members!
        family(CALL, INLINE_CACHE_ENTRIES_CALL) = {
            CALL_BOUND_METHOD_EXACT_ARGS,
            CALL_PY_EXACT_ARGS,
            CALL_TYPE_1,
            CALL_STR_1,
            CALL_TUPLE_1,
            CALL_BUILTIN_CLASS,
            CALL_BUILTIN_O,
            CALL_BUILTIN_FAST,
            CALL_BUILTIN_FAST_WITH_KEYWORDS,
            CALL_LEN,
            CALL_ISINSTANCE,
            CALL_LIST_APPEND,
            CALL_METHOD_DESCRIPTOR_O,
            CALL_METHOD_DESCRIPTOR_FAST_WITH_KEYWORDS,
            CALL_METHOD_DESCRIPTOR_NOARGS,
            CALL_METHOD_DESCRIPTOR_FAST,
            CALL_ALLOC_AND_ENTER_INIT,
            CALL_PY_GENERAL,
            CALL_BOUND_METHOD_GENERAL,
            CALL_NON_PY_GENERAL,
        };

        specializing op(_SPECIALIZE_CALL, (counter/1, callable, self_or_null, unused[oparg] -- callable, self_or_null, unused[oparg])) {
            #if ENABLE_SPECIALIZATION_FT
            if (ADAPTIVE_COUNTER_TRIGGERS(counter)) {
                next_instr = this_instr;
                _Py_Specialize_Call(callable, self_or_null, next_instr, oparg + !PyStackRef_IsNull(self_or_null));
                DISPATCH_SAME_OPARG();
            }
            OPCODE_DEFERRED_INC(CALL);
            ADVANCE_ADAPTIVE_COUNTER(this_instr[1].counter);
            #endif  /* ENABLE_SPECIALIZATION_FT */
        }

        op(_MAYBE_EXPAND_METHOD, (callable, self_or_null, unused[oparg] -- callable, self_or_null, unused[oparg])) {
            if (PyStackRef_TYPE(callable) == &PyMethod_Type && PyStackRef_IsNull(self_or_null)) {
                PyObject *callable_o = PyStackRef_AsPyObjectBorrow(callable);
                PyObject *self = ((PyMethodObject *)callable_o)->im_self;
                self_or_null = PyStackRef_FromPyObjectNew(self);
                PyObject *method = ((PyMethodObject *)callable_o)->im_func;
                _PyStackRef temp = callable;
                callable = PyStackRef_FromPyObjectNew(method);
                PyStackRef_CLOSE(temp);
            }
        }

        // When calling Python, inline the call using DISPATCH_INLINED().
        op(_DO_CALL, (callable, self_or_null, args[oparg] -- res)) {
            PyObject *callable_o = PyStackRef_AsPyObjectBorrow(callable);

            // oparg counts all of the args, but *not* self:
            int total_args = oparg;
            _PyStackRef *arguments = args;
            if (!PyStackRef_IsNull(self_or_null)) {
                arguments--;
                total_args++;
            }
            // Check if the call can be inlined or not
            if (Py_TYPE(callable_o) == &PyFunction_Type &&
                tstate->interp->eval_frame == NULL &&
                ((PyFunctionObject *)callable_o)->vectorcall == _PyFunction_Vectorcall)
            {
                int code_flags = ((PyCodeObject*)PyFunction_GET_CODE(callable_o))->co_flags;
                PyObject *locals = code_flags & CO_OPTIMIZED ? NULL : Py_NewRef(PyFunction_GET_GLOBALS(callable_o));
                _PyInterpreterFrame *new_frame = _PyEvalFramePushAndInit(
                    tstate, callable, locals,
                    arguments, total_args, NULL, frame
                );
                DEAD(args);
                DEAD(self_or_null);
                DEAD(callable);
                // Manipulate stack directly since we leave using DISPATCH_INLINED().
                SYNC_SP();
                // The frame has stolen all the arguments from the stack,
                // so there is no need to clean them up.
                if (new_frame == NULL) {
                    ERROR_NO_POP();
                }
                frame->return_offset = INSTRUCTION_SIZE;
                DISPATCH_INLINED(new_frame);
            }
            /* Callable is not a normal Python function */
            STACKREFS_TO_PYOBJECTS(arguments, total_args, args_o);
            if (CONVERSION_FAILED(args_o)) {
                DECREF_INPUTS();
                ERROR_IF(true);
            }
            PyObject *res_o = PyObject_Vectorcall(
                callable_o, args_o,
                total_args | PY_VECTORCALL_ARGUMENTS_OFFSET,
                NULL);
            STACKREFS_TO_PYOBJECTS_CLEANUP(args_o);
            if (opcode == INSTRUMENTED_CALL) {
                PyObject *arg = total_args == 0 ?
                    &_PyInstrumentation_MISSING : PyStackRef_AsPyObjectBorrow(arguments[0]);
                if (res_o == NULL) {
                    _Py_call_instrumentation_exc2(
                        tstate, PY_MONITORING_EVENT_C_RAISE,
                        frame, this_instr, callable_o, arg);
                }
                else {
                    int err = _Py_call_instrumentation_2args(
                        tstate, PY_MONITORING_EVENT_C_RETURN,
                        frame, this_instr, callable_o, arg);
                    if (err < 0) {
                        Py_CLEAR(res_o);
                    }
                }
            }
            assert((res_o != NULL) ^ (_PyErr_Occurred(tstate) != NULL));
            DECREF_INPUTS();
            ERROR_IF(res_o == NULL);
            res = PyStackRef_FromPyObjectSteal(res_o);
        }

        op(_MONITOR_CALL, (func, maybe_self, args[oparg] -- func, maybe_self, args[oparg])) {
            int is_meth = !PyStackRef_IsNull(maybe_self);
            PyObject *function = PyStackRef_AsPyObjectBorrow(func);
            PyObject *arg0;
            if (is_meth) {
                arg0 = PyStackRef_AsPyObjectBorrow(maybe_self);
            }
            else if (oparg) {
                arg0 = PyStackRef_AsPyObjectBorrow(args[0]);
            }
            else {
                arg0 = &_PyInstrumentation_MISSING;
            }
            SYNC_SP();
            int err = _Py_call_instrumentation_2args(
                tstate, PY_MONITORING_EVENT_CALL,
                frame, this_instr, function, arg0
            );
            ERROR_IF(err);
        }

        macro(CALL) = _SPECIALIZE_CALL + unused/2 + _MAYBE_EXPAND_METHOD + _DO_CALL + _CHECK_PERIODIC_AT_END;
        macro(INSTRUMENTED_CALL) = unused/3 + _MAYBE_EXPAND_METHOD + _MONITOR_CALL + _DO_CALL + _CHECK_PERIODIC_AT_END;

        op(_PY_FRAME_GENERAL, (callable, self_or_null, args[oparg] -- new_frame)) {
            PyObject *callable_o = PyStackRef_AsPyObjectBorrow(callable);

            // oparg counts all of the args, but *not* self:
            int total_args = oparg;
            if (!PyStackRef_IsNull(self_or_null)) {
                args--;
                total_args++;
            }
            assert(Py_TYPE(callable_o) == &PyFunction_Type);
            int code_flags = ((PyCodeObject*)PyFunction_GET_CODE(callable_o))->co_flags;
            PyObject *locals = code_flags & CO_OPTIMIZED ? NULL : Py_NewRef(PyFunction_GET_GLOBALS(callable_o));
            _PyInterpreterFrame *temp = _PyEvalFramePushAndInit(
                tstate, callable, locals,
                args, total_args, NULL, frame
            );
            // The frame has stolen all the arguments from the stack.
            INPUTS_DEAD();
            SYNC_SP();
            if (temp == NULL) {
                ERROR_NO_POP();
            }
            new_frame = PyStackRef_Wrap(temp);
        }

        op(_CHECK_FUNCTION_VERSION, (func_version/2, callable, unused, unused[oparg] -- callable, unused, unused[oparg])) {
            PyObject *callable_o = PyStackRef_AsPyObjectBorrow(callable);
            EXIT_IF(!PyFunction_Check(callable_o));
            PyFunctionObject *func = (PyFunctionObject *)callable_o;
            EXIT_IF(func->func_version != func_version);
        }

        tier2 op(_CHECK_FUNCTION_VERSION_INLINE, (func_version/2, callable_o/4 --)) {
            assert(PyFunction_Check(callable_o));
            PyFunctionObject *func = (PyFunctionObject *)callable_o;
            EXIT_IF(func->func_version != func_version);
        }

        macro(CALL_PY_GENERAL) =
            unused/1 + // Skip over the counter
            _CHECK_PEP_523 +
            _CHECK_FUNCTION_VERSION +
            _CHECK_RECURSION_REMAINING +
            _PY_FRAME_GENERAL +
            _SAVE_RETURN_OFFSET +
            _PUSH_FRAME;

        op(_CHECK_METHOD_VERSION, (func_version/2, callable, null, unused[oparg] -- callable, null, unused[oparg])) {
            PyObject *callable_o = PyStackRef_AsPyObjectBorrow(callable);

            EXIT_IF(Py_TYPE(callable_o) != &PyMethod_Type);
            PyObject *func = ((PyMethodObject *)callable_o)->im_func;
            EXIT_IF(!PyFunction_Check(func));
            EXIT_IF(((PyFunctionObject *)func)->func_version != func_version);
            EXIT_IF(!PyStackRef_IsNull(null));
        }

        op(_EXPAND_METHOD, (callable, self_or_null, unused[oparg] -- callable, self_or_null, unused[oparg])) {
            PyObject *callable_o = PyStackRef_AsPyObjectBorrow(callable);
            assert(PyStackRef_IsNull(self_or_null));
            assert(Py_TYPE(callable_o) == &PyMethod_Type);
            self_or_null = PyStackRef_FromPyObjectNew(((PyMethodObject *)callable_o)->im_self);
            _PyStackRef temp = callable;
            callable = PyStackRef_FromPyObjectNew(((PyMethodObject *)callable_o)->im_func);
            assert(PyStackRef_FunctionCheck(callable));
            PyStackRef_CLOSE(temp);
        }

        macro(CALL_BOUND_METHOD_GENERAL) =
            unused/1 + // Skip over the counter
            _CHECK_PEP_523 +
            _CHECK_METHOD_VERSION +
            _EXPAND_METHOD +
            flush + // so that self is in the argument array
            _CHECK_RECURSION_REMAINING +
            _PY_FRAME_GENERAL +
            _SAVE_RETURN_OFFSET +
            _PUSH_FRAME;

        op(_CHECK_IS_NOT_PY_CALLABLE, (callable, unused, unused[oparg] -- callable, unused, unused[oparg])) {
            PyObject *callable_o = PyStackRef_AsPyObjectBorrow(callable);
            EXIT_IF(PyFunction_Check(callable_o));
            EXIT_IF(Py_TYPE(callable_o) == &PyMethod_Type);
        }

        op(_CALL_NON_PY_GENERAL, (callable, self_or_null, args[oparg] -- res)) {
#if TIER_ONE
            assert(opcode != INSTRUMENTED_CALL);
#endif
            int total_args = oparg;
            _PyStackRef *arguments = args;
            if (!PyStackRef_IsNull(self_or_null)) {
                arguments--;
                total_args++;
            }
            PyObject *res_o = _Py_VectorCall_StackRefSteal(
                callable,
                arguments,
                total_args,
                PyStackRef_NULL);
            DEAD(args);
            DEAD(self_or_null);
            DEAD(callable);
            ERROR_IF(res_o == NULL);
            res = PyStackRef_FromPyObjectSteal(res_o);
        }

        macro(CALL_NON_PY_GENERAL) =
            unused/1 + // Skip over the counter
            unused/2 +
            _CHECK_IS_NOT_PY_CALLABLE +
            _CALL_NON_PY_GENERAL +
            _CHECK_PERIODIC_AT_END;

        op(_CHECK_CALL_BOUND_METHOD_EXACT_ARGS, (callable, null, unused[oparg] -- callable, null, unused[oparg])) {
            EXIT_IF(!PyStackRef_IsNull(null));
            EXIT_IF(Py_TYPE(PyStackRef_AsPyObjectBorrow(callable)) != &PyMethod_Type);
        }

        op(_INIT_CALL_BOUND_METHOD_EXACT_ARGS, (callable, self_or_null, unused[oparg] -- callable, self_or_null, unused[oparg])) {
            assert(PyStackRef_IsNull(self_or_null));
            PyObject *callable_o = PyStackRef_AsPyObjectBorrow(callable);
            STAT_INC(CALL, hit);
            self_or_null = PyStackRef_FromPyObjectNew(((PyMethodObject *)callable_o)->im_self);
            _PyStackRef temp = callable;
            callable = PyStackRef_FromPyObjectNew(((PyMethodObject *)callable_o)->im_func);
            PyStackRef_CLOSE(temp);
        }

        op(_CHECK_PEP_523, (--)) {
            DEOPT_IF(tstate->interp->eval_frame);
        }

        op(_CHECK_FUNCTION_EXACT_ARGS, (callable, self_or_null, unused[oparg] -- callable, self_or_null, unused[oparg])) {
            PyObject *callable_o = PyStackRef_AsPyObjectBorrow(callable);
            assert(PyFunction_Check(callable_o));
            PyFunctionObject *func = (PyFunctionObject *)callable_o;
            PyCodeObject *code = (PyCodeObject *)func->func_code;
            EXIT_IF(code->co_argcount != oparg + (!PyStackRef_IsNull(self_or_null)));
        }

        op(_CHECK_STACK_SPACE, (callable, unused, unused[oparg] -- callable, unused, unused[oparg])) {
            PyObject *callable_o = PyStackRef_AsPyObjectBorrow(callable);
            PyFunctionObject *func = (PyFunctionObject *)callable_o;
            PyCodeObject *code = (PyCodeObject *)func->func_code;
            DEOPT_IF(!_PyThreadState_HasStackSpace(tstate, code->co_framesize));
        }

        op(_CHECK_RECURSION_REMAINING, (--)) {
            DEOPT_IF(tstate->py_recursion_remaining <= 1);
        }

        replicate(5) pure op(_INIT_CALL_PY_EXACT_ARGS, (callable, self_or_null, args[oparg] -- new_frame)) {
            int has_self = !PyStackRef_IsNull(self_or_null);
            STAT_INC(CALL, hit);
            _PyInterpreterFrame *pushed_frame = _PyFrame_PushUnchecked(tstate, callable, oparg + has_self, frame);
            _PyStackRef *first_non_self_local = pushed_frame->localsplus + has_self;
            pushed_frame->localsplus[0] = self_or_null;
            for (int i = 0; i < oparg; i++) {
                first_non_self_local[i] = args[i];
            }
            INPUTS_DEAD();
            new_frame = PyStackRef_Wrap(pushed_frame);
        }

        op(_PUSH_FRAME, (new_frame -- )) {
            assert(tstate->interp->eval_frame == NULL);
            _PyInterpreterFrame *temp = PyStackRef_Unwrap(new_frame);
            DEAD(new_frame);
            SYNC_SP();
            _PyFrame_SetStackPointer(frame, stack_pointer);
            assert(temp->previous == frame || temp->previous->previous == frame);
            CALL_STAT_INC(inlined_py_calls);
            frame = tstate->current_frame = temp;
            tstate->py_recursion_remaining--;
            LOAD_SP();
            LOAD_IP(0);
            LLTRACE_RESUME_FRAME();
        }

        macro(CALL_BOUND_METHOD_EXACT_ARGS) =
            unused/1 + // Skip over the counter
            _CHECK_PEP_523 +
            _CHECK_CALL_BOUND_METHOD_EXACT_ARGS +
            _INIT_CALL_BOUND_METHOD_EXACT_ARGS +
            flush + // In case the following deopt
            _CHECK_FUNCTION_VERSION +
            _CHECK_FUNCTION_EXACT_ARGS +
            _CHECK_STACK_SPACE +
            _CHECK_RECURSION_REMAINING +
            _INIT_CALL_PY_EXACT_ARGS +
            _SAVE_RETURN_OFFSET +
            _PUSH_FRAME;

        macro(CALL_PY_EXACT_ARGS) =
            unused/1 + // Skip over the counter
            _CHECK_PEP_523 +
            _CHECK_FUNCTION_VERSION +
            _CHECK_FUNCTION_EXACT_ARGS +
            _CHECK_STACK_SPACE +
            _CHECK_RECURSION_REMAINING +
            _INIT_CALL_PY_EXACT_ARGS +
            _SAVE_RETURN_OFFSET +
            _PUSH_FRAME;

        op(_GUARD_NOS_NULL, (null, unused -- null, unused)) {
            DEOPT_IF(!PyStackRef_IsNull(null));
        }

        op(_GUARD_NOS_NOT_NULL, (nos, unused -- nos, unused)) {
            PyObject *o = PyStackRef_AsPyObjectBorrow(nos);
            EXIT_IF(o == NULL);
        }

        op(_GUARD_THIRD_NULL, (null, unused, unused -- null, unused, unused)) {
            DEOPT_IF(!PyStackRef_IsNull(null));
        }

        op(_GUARD_CALLABLE_TYPE_1, (callable, unused, unused -- callable, unused, unused)) {
            PyObject *callable_o = PyStackRef_AsPyObjectBorrow(callable);
            DEOPT_IF(callable_o != (PyObject *)&PyType_Type);
        }

        op(_CALL_TYPE_1, (callable, null, arg -- res)) {
            PyObject *arg_o = PyStackRef_AsPyObjectBorrow(arg);

            assert(oparg == 1);
            DEAD(null);
            DEAD(callable);
            (void)callable; // Silence compiler warnings about unused variables
            (void)null;
            STAT_INC(CALL, hit);
            res = PyStackRef_FromPyObjectNew(Py_TYPE(arg_o));
            PyStackRef_CLOSE(arg);
        }

        macro(CALL_TYPE_1) =
            unused/1 +
            unused/2 +
            _GUARD_NOS_NULL +
            _GUARD_CALLABLE_TYPE_1 +
            _CALL_TYPE_1;

        op(_GUARD_CALLABLE_STR_1, (callable, unused, unused -- callable, unused, unused)) {
            PyObject *callable_o = PyStackRef_AsPyObjectBorrow(callable);
            DEOPT_IF(callable_o != (PyObject *)&PyUnicode_Type);
        }

        op(_CALL_STR_1, (callable, null, arg -- res)) {
            PyObject *arg_o = PyStackRef_AsPyObjectBorrow(arg);

            assert(oparg == 1);
            STAT_INC(CALL, hit);
            PyObject *res_o = PyObject_Str(arg_o);
            DEAD(null);
            DEAD(callable);
            (void)callable; // Silence compiler warnings about unused variables
            (void)null;
            PyStackRef_CLOSE(arg);
            ERROR_IF(res_o == NULL);
            res = PyStackRef_FromPyObjectSteal(res_o);
        }

        macro(CALL_STR_1) =
            unused/1 +
            unused/2 +
            _GUARD_NOS_NULL +
            _GUARD_CALLABLE_STR_1 +
            _CALL_STR_1 +
            _CHECK_PERIODIC_AT_END;

        op(_GUARD_CALLABLE_TUPLE_1, (callable, unused, unused -- callable, unused, unused)) {
            PyObject *callable_o = PyStackRef_AsPyObjectBorrow(callable);
            DEOPT_IF(callable_o != (PyObject *)&PyTuple_Type);
        }

        op(_CALL_TUPLE_1, (callable, null, arg -- res, a)) {
            PyObject *arg_o = PyStackRef_AsPyObjectBorrow(arg);

            assert(oparg == 1);
            STAT_INC(CALL, hit);
            INPUTS_DEAD();
            PyObject *res_o = PySequence_Tuple(arg_o);
            a = arg;
            ERROR_IF(res_o == NULL);
            res = PyStackRef_FromPyObjectSteal(res_o);
        }

        macro(CALL_TUPLE_1) =
            unused/1 +
            unused/2 +
            _GUARD_NOS_NULL +
            _GUARD_CALLABLE_TUPLE_1 +
            _CALL_TUPLE_1 +
<<<<<<< HEAD
            POP_TOP +
            _CHECK_PERIODIC;
=======
            _CHECK_PERIODIC_AT_END;
>>>>>>> 4eab90f4

        op(_CHECK_AND_ALLOCATE_OBJECT, (type_version/2, callable, self_or_null, unused[oparg] -- callable, self_or_null, unused[oparg])) {
            PyObject *callable_o = PyStackRef_AsPyObjectBorrow(callable);
            DEOPT_IF(!PyStackRef_IsNull(self_or_null));
            DEOPT_IF(!PyType_Check(callable_o));
            PyTypeObject *tp = (PyTypeObject *)callable_o;
            DEOPT_IF(FT_ATOMIC_LOAD_UINT32_RELAXED(tp->tp_version_tag) != type_version);
            assert(tp->tp_new == PyBaseObject_Type.tp_new);
            assert(tp->tp_flags & Py_TPFLAGS_HEAPTYPE);
            assert(tp->tp_alloc == PyType_GenericAlloc);
            PyHeapTypeObject *cls = (PyHeapTypeObject *)callable_o;
            PyFunctionObject *init_func = (PyFunctionObject *)FT_ATOMIC_LOAD_PTR_ACQUIRE(cls->_spec_cache.init);
            PyCodeObject *code = (PyCodeObject *)init_func->func_code;
            DEOPT_IF(!_PyThreadState_HasStackSpace(tstate, code->co_framesize + _Py_InitCleanup.co_framesize));
            STAT_INC(CALL, hit);
            PyObject *self_o = PyType_GenericAlloc(tp, 0);
            if (self_o == NULL) {
                ERROR_NO_POP();
            }
            self_or_null = PyStackRef_FromPyObjectSteal(self_o);
            _PyStackRef temp = callable;
            callable = PyStackRef_FromPyObjectNew(init_func);
            PyStackRef_CLOSE(temp);
        }

        op(_CREATE_INIT_FRAME, (init, self, args[oparg] -- init_frame)) {
            _PyInterpreterFrame *shim = _PyFrame_PushTrampolineUnchecked(
                tstate, (PyCodeObject *)&_Py_InitCleanup, 1, frame);
            assert(_PyFrame_GetBytecode(shim)[0].op.code == EXIT_INIT_CHECK);
            assert(_PyFrame_GetBytecode(shim)[1].op.code == RETURN_VALUE);
            /* Push self onto stack of shim */
            shim->localsplus[0] = PyStackRef_DUP(self);
            _PyInterpreterFrame *temp = _PyEvalFramePushAndInit(
                tstate, init, NULL, args-1, oparg+1, NULL, shim);
            DEAD(init);
            DEAD(self);
            DEAD(args);
            SYNC_SP();
            if (temp == NULL) {
                _PyEval_FrameClearAndPop(tstate, shim);
                ERROR_NO_POP();
            }
            frame->return_offset = 1 + INLINE_CACHE_ENTRIES_CALL;
            /* Account for pushing the extra frame.
             * We don't check recursion depth here,
             * as it will be checked after start_frame */
            tstate->py_recursion_remaining--;
            init_frame = PyStackRef_Wrap(temp);
        }

        macro(CALL_ALLOC_AND_ENTER_INIT) =
            unused/1 +
            _CHECK_PEP_523 +
            _CHECK_AND_ALLOCATE_OBJECT +
            _CREATE_INIT_FRAME +
            _PUSH_FRAME;

        inst(EXIT_INIT_CHECK, (should_be_none -- )) {
            if (!PyStackRef_IsNone(should_be_none)) {
                PyErr_Format(PyExc_TypeError,
                    "__init__() should return None, not '%.200s'",
                    Py_TYPE(PyStackRef_AsPyObjectBorrow(should_be_none))->tp_name);
                ERROR_NO_POP();
            }
            DEAD(should_be_none);
        }

        op(_CALL_BUILTIN_CLASS, (callable, self_or_null, args[oparg] -- res)) {
            PyObject *callable_o = PyStackRef_AsPyObjectBorrow(callable);
            DEOPT_IF(!PyType_Check(callable_o));
            PyTypeObject *tp = (PyTypeObject *)callable_o;
            int total_args = oparg;
            _PyStackRef *arguments = args;
            if (!PyStackRef_IsNull(self_or_null)) {
                arguments--;
                total_args++;
            }
            DEOPT_IF(tp->tp_vectorcall == NULL);
            STAT_INC(CALL, hit);
            PyObject *res_o = _Py_CallBuiltinClass_StackRefSteal(
                callable,
                arguments,
                total_args);
            DEAD(args);
            DEAD(self_or_null);
            DEAD(callable);
            ERROR_IF(res_o == NULL);
            res = PyStackRef_FromPyObjectSteal(res_o);
        }

        macro(CALL_BUILTIN_CLASS) =
            unused/1 +
            unused/2 +
            _CALL_BUILTIN_CLASS +
            _CHECK_PERIODIC_AT_END;

        op(_CALL_BUILTIN_O, (callable, self_or_null, args[oparg] -- res)) {
            /* Builtin METH_O functions */
            PyObject *callable_o = PyStackRef_AsPyObjectBorrow(callable);

            int total_args = oparg;
            if (!PyStackRef_IsNull(self_or_null)) {
                args--;
                total_args++;
            }
            EXIT_IF(total_args != 1);
            EXIT_IF(!PyCFunction_CheckExact(callable_o));
            EXIT_IF(PyCFunction_GET_FLAGS(callable_o) != METH_O);
            // CPython promises to check all non-vectorcall function calls.
            EXIT_IF(_Py_ReachedRecursionLimit(tstate));
            STAT_INC(CALL, hit);
            PyCFunction cfunc = PyCFunction_GET_FUNCTION(callable_o);
            _PyStackRef arg = args[0];
            PyObject *res_o = _PyCFunction_TrampolineCall(cfunc, PyCFunction_GET_SELF(callable_o), PyStackRef_AsPyObjectBorrow(arg));
            _Py_LeaveRecursiveCallTstate(tstate);
            assert((res_o != NULL) ^ (_PyErr_Occurred(tstate) != NULL));

            PyStackRef_CLOSE(arg);
            DEAD(args);
            DEAD(self_or_null);
            PyStackRef_CLOSE(callable);
            ERROR_IF(res_o == NULL);
            res = PyStackRef_FromPyObjectSteal(res_o);
        }

        macro(CALL_BUILTIN_O) =
            unused/1 +
            unused/2 +
            _CALL_BUILTIN_O +
            _CHECK_PERIODIC_AT_END;

        op(_CALL_BUILTIN_FAST, (callable, self_or_null, args[oparg] -- res)) {
            /* Builtin METH_FASTCALL functions, without keywords */
            int total_args = oparg;
            _PyStackRef *arguments = args;
            if (!PyStackRef_IsNull(self_or_null)) {
                arguments--;
                total_args++;
            }
            PyObject *callable_o = PyStackRef_AsPyObjectBorrow(callable);
            DEOPT_IF(!PyCFunction_CheckExact(callable_o));
            DEOPT_IF(PyCFunction_GET_FLAGS(callable_o) != METH_FASTCALL);
            STAT_INC(CALL, hit);
            PyObject *res_o = _Py_BuiltinCallFast_StackRefSteal(
                callable,
                arguments,
                total_args
            );
            DEAD(args);
            DEAD(self_or_null);
            DEAD(callable);
            ERROR_IF(res_o == NULL);
            res = PyStackRef_FromPyObjectSteal(res_o);
        }

        macro(CALL_BUILTIN_FAST) =
            unused/1 +
            unused/2 +
            _CALL_BUILTIN_FAST +
            _CHECK_PERIODIC_AT_END;

        op(_CALL_BUILTIN_FAST_WITH_KEYWORDS, (callable, self_or_null, args[oparg] -- res)) {
            /* Builtin METH_FASTCALL | METH_KEYWORDS functions */
            int total_args = oparg;
            _PyStackRef *arguments = args;
            if (!PyStackRef_IsNull(self_or_null)) {
                arguments--;
                total_args++;
            }
            PyObject *callable_o = PyStackRef_AsPyObjectBorrow(callable);
            DEOPT_IF(!PyCFunction_CheckExact(callable_o));
            DEOPT_IF(PyCFunction_GET_FLAGS(callable_o) != (METH_FASTCALL | METH_KEYWORDS));
            STAT_INC(CALL, hit);
            PyObject *res_o = _Py_BuiltinCallFastWithKeywords_StackRefSteal(callable, arguments, total_args);
            DEAD(args);
            DEAD(self_or_null);
            DEAD(callable);
            ERROR_IF(res_o == NULL);
            res = PyStackRef_FromPyObjectSteal(res_o);
        }

        macro(CALL_BUILTIN_FAST_WITH_KEYWORDS) =
            unused/1 +
            unused/2 +
            _CALL_BUILTIN_FAST_WITH_KEYWORDS +
            _CHECK_PERIODIC_AT_END;

        macro(CALL_LEN) =
            unused/1 +
            unused/2 +
            _GUARD_NOS_NULL +
            _GUARD_CALLABLE_LEN +
            _CALL_LEN;

        op(_GUARD_CALLABLE_LEN, (callable, unused, unused -- callable, unused, unused)){
            PyObject *callable_o = PyStackRef_AsPyObjectBorrow(callable);
            PyInterpreterState *interp = tstate->interp;
            DEOPT_IF(callable_o != interp->callable_cache.len);
        }

        op(_CALL_LEN, (callable, null, arg -- res)) {
            /* len(o) */
            (void)null;
            STAT_INC(CALL, hit);
            PyObject *arg_o = PyStackRef_AsPyObjectBorrow(arg);
            Py_ssize_t len_i = PyObject_Length(arg_o);
            if (len_i < 0) {
                ERROR_NO_POP();
            }
            PyObject *res_o = PyLong_FromSsize_t(len_i);
            assert((res_o != NULL) ^ (_PyErr_Occurred(tstate) != NULL));
            if (res_o == NULL) {
                ERROR_NO_POP();
            }
            PyStackRef_CLOSE(arg);
            DEAD(null);
            PyStackRef_CLOSE(callable);
            res = PyStackRef_FromPyObjectSteal(res_o);
        }

        op(_GUARD_CALLABLE_ISINSTANCE, (callable, unused, unused, unused -- callable, unused, unused, unused)) {
            PyObject *callable_o = PyStackRef_AsPyObjectBorrow(callable);
            PyInterpreterState *interp = tstate->interp;
            DEOPT_IF(callable_o != interp->callable_cache.isinstance);
        }

        op(_CALL_ISINSTANCE, (callable, null, instance, cls -- res)) {
            /* isinstance(o, o2) */
            STAT_INC(CALL, hit);
            PyObject *inst_o = PyStackRef_AsPyObjectBorrow(instance);
            PyObject *cls_o = PyStackRef_AsPyObjectBorrow(cls);
            int retval = PyObject_IsInstance(inst_o, cls_o);
            if (retval < 0) {
                ERROR_NO_POP();
            }
            (void)null; // Silence compiler warnings about unused variables
            PyStackRef_CLOSE(cls);
            PyStackRef_CLOSE(instance);
            DEAD(null);
            PyStackRef_CLOSE(callable);
            res = retval ? PyStackRef_True : PyStackRef_False;
            assert((!PyStackRef_IsNull(res)) ^ (_PyErr_Occurred(tstate) != NULL));
        }

        macro(CALL_ISINSTANCE) =
            unused/1 +
            unused/2 +
            _GUARD_THIRD_NULL +
            _GUARD_CALLABLE_ISINSTANCE +
            _CALL_ISINSTANCE;

        macro(CALL_LIST_APPEND) =
            unused/1 +
            unused/2 +
            _GUARD_CALLABLE_LIST_APPEND +
            _GUARD_NOS_NOT_NULL +
            _GUARD_NOS_LIST +
            _CALL_LIST_APPEND;

        op(_GUARD_CALLABLE_LIST_APPEND, (callable, unused, unused -- callable, unused, unused)){
            PyObject *callable_o = PyStackRef_AsPyObjectBorrow(callable);
            PyInterpreterState *interp = tstate->interp;
            DEOPT_IF(callable_o != interp->callable_cache.list_append);
        }

        // This is secretly a super-instruction
        op(_CALL_LIST_APPEND, (callable, self, arg -- )) {
            assert(oparg == 1);
            PyObject *self_o = PyStackRef_AsPyObjectBorrow(self);

            DEOPT_IF(!LOCK_OBJECT(self_o));
            STAT_INC(CALL, hit);
            int err = _PyList_AppendTakeRef((PyListObject *)self_o, PyStackRef_AsPyObjectSteal(arg));
            UNLOCK_OBJECT(self_o);
            PyStackRef_CLOSE(self);
            PyStackRef_CLOSE(callable);
            ERROR_IF(err);
        #if TIER_ONE
            // Skip the following POP_TOP. This is done here in tier one, and
            // during trace projection in tier two:
            assert(next_instr->op.code == POP_TOP);
            SKIP_OVER(1);
        #endif
        }

         op(_CALL_METHOD_DESCRIPTOR_O, (callable, self_or_null, args[oparg] -- res)) {
            PyObject *callable_o = PyStackRef_AsPyObjectBorrow(callable);

            int total_args = oparg;
            _PyStackRef *arguments = args;
            if (!PyStackRef_IsNull(self_or_null)) {
                arguments--;
                total_args++;
            }

            PyMethodDescrObject *method = (PyMethodDescrObject *)callable_o;
            EXIT_IF(total_args != 2);
            EXIT_IF(!Py_IS_TYPE(method, &PyMethodDescr_Type));
            PyMethodDef *meth = method->d_method;
            EXIT_IF(meth->ml_flags != METH_O);
            // CPython promises to check all non-vectorcall function calls.
            EXIT_IF(_Py_ReachedRecursionLimit(tstate));
            _PyStackRef arg_stackref = arguments[1];
            _PyStackRef self_stackref = arguments[0];
            EXIT_IF(!Py_IS_TYPE(PyStackRef_AsPyObjectBorrow(self_stackref),
                                 method->d_common.d_type));
            STAT_INC(CALL, hit);
            PyCFunction cfunc = meth->ml_meth;
            PyObject *res_o = _PyCFunction_TrampolineCall(cfunc,
                                  PyStackRef_AsPyObjectBorrow(self_stackref),
                                  PyStackRef_AsPyObjectBorrow(arg_stackref));
            _Py_LeaveRecursiveCallTstate(tstate);
            assert((res_o != NULL) ^ (_PyErr_Occurred(tstate) != NULL));
            DECREF_INPUTS();
            ERROR_IF(res_o == NULL);
            res = PyStackRef_FromPyObjectSteal(res_o);
        }

        macro(CALL_METHOD_DESCRIPTOR_O) =
            unused/1 +
            unused/2 +
            _CALL_METHOD_DESCRIPTOR_O +
            _CHECK_PERIODIC_AT_END;

        op(_CALL_METHOD_DESCRIPTOR_FAST_WITH_KEYWORDS, (callable, self_or_null, args[oparg] -- res)) {
            PyObject *callable_o = PyStackRef_AsPyObjectBorrow(callable);

            int total_args = oparg;
            _PyStackRef *arguments = args;
            if (!PyStackRef_IsNull(self_or_null)) {
                arguments--;
                total_args++;
            }
            EXIT_IF(total_args == 0);
            PyMethodDescrObject *method = (PyMethodDescrObject *)callable_o;
            EXIT_IF(!Py_IS_TYPE(method, &PyMethodDescr_Type));
            PyMethodDef *meth = method->d_method;
            EXIT_IF(meth->ml_flags != (METH_FASTCALL|METH_KEYWORDS));
            PyTypeObject *d_type = method->d_common.d_type;
            PyObject *self = PyStackRef_AsPyObjectBorrow(arguments[0]);
            assert(self != NULL);
            EXIT_IF(!Py_IS_TYPE(self, d_type));
            STAT_INC(CALL, hit);
            PyObject *res_o = _PyCallMethodDescriptorFastWithKeywords_StackRefSteal(
                callable,
                meth,
                self,
                arguments,
                total_args
            );
            DEAD(args);
            DEAD(self_or_null);
            DEAD(callable);
            ERROR_IF(res_o == NULL);
            res = PyStackRef_FromPyObjectSteal(res_o);
        }

        macro(CALL_METHOD_DESCRIPTOR_FAST_WITH_KEYWORDS) =
            unused/1 +
            unused/2 +
            _CALL_METHOD_DESCRIPTOR_FAST_WITH_KEYWORDS +
            _CHECK_PERIODIC_AT_END;

        op(_CALL_METHOD_DESCRIPTOR_NOARGS, (callable, self_or_null, args[oparg] -- res)) {
            assert(oparg == 0 || oparg == 1);
            PyObject *callable_o = PyStackRef_AsPyObjectBorrow(callable);

            int total_args = oparg;
            if (!PyStackRef_IsNull(self_or_null)) {
                args--;
                total_args++;
            }
            EXIT_IF(total_args != 1);
            PyMethodDescrObject *method = (PyMethodDescrObject *)callable_o;
            EXIT_IF(!Py_IS_TYPE(method, &PyMethodDescr_Type));
            PyMethodDef *meth = method->d_method;
            _PyStackRef self_stackref = args[0];
            PyObject *self = PyStackRef_AsPyObjectBorrow(self_stackref);
            EXIT_IF(!Py_IS_TYPE(self, method->d_common.d_type));
            EXIT_IF(meth->ml_flags != METH_NOARGS);
            // CPython promises to check all non-vectorcall function calls.
            EXIT_IF(_Py_ReachedRecursionLimit(tstate));
            STAT_INC(CALL, hit);
            PyCFunction cfunc = meth->ml_meth;
            PyObject *res_o = _PyCFunction_TrampolineCall(cfunc, self, NULL);
            _Py_LeaveRecursiveCallTstate(tstate);
            assert((res_o != NULL) ^ (_PyErr_Occurred(tstate) != NULL));
            PyStackRef_CLOSE(self_stackref);
            DEAD(args);
            DEAD(self_or_null);
            PyStackRef_CLOSE(callable);
            ERROR_IF(res_o == NULL);
            res = PyStackRef_FromPyObjectSteal(res_o);
        }

        macro(CALL_METHOD_DESCRIPTOR_NOARGS) =
            unused/1 +
            unused/2 +
            _CALL_METHOD_DESCRIPTOR_NOARGS +
            _CHECK_PERIODIC_AT_END;

        op(_CALL_METHOD_DESCRIPTOR_FAST, (callable, self_or_null, args[oparg] -- res)) {
            PyObject *callable_o = PyStackRef_AsPyObjectBorrow(callable);

            int total_args = oparg;
            _PyStackRef *arguments = args;
            if (!PyStackRef_IsNull(self_or_null)) {
                arguments--;
                total_args++;
            }
            EXIT_IF(total_args == 0);
            PyMethodDescrObject *method = (PyMethodDescrObject *)callable_o;
            /* Builtin METH_FASTCALL methods, without keywords */
            EXIT_IF(!Py_IS_TYPE(method, &PyMethodDescr_Type));
            PyMethodDef *meth = method->d_method;
            EXIT_IF(meth->ml_flags != METH_FASTCALL);
            PyObject *self = PyStackRef_AsPyObjectBorrow(arguments[0]);
            assert(self != NULL);
            EXIT_IF(!Py_IS_TYPE(self, method->d_common.d_type));
            STAT_INC(CALL, hit);
            PyObject *res_o = _PyCallMethodDescriptorFast_StackRefSteal(
                callable,
                meth,
                self,
                arguments,
                total_args
            );
            DEAD(args);
            DEAD(self_or_null);
            DEAD(callable);
            ERROR_IF(res_o == NULL);
            res = PyStackRef_FromPyObjectSteal(res_o);
        }

        macro(CALL_METHOD_DESCRIPTOR_FAST) =
            unused/1 +
            unused/2 +
            _CALL_METHOD_DESCRIPTOR_FAST +
            _CHECK_PERIODIC_AT_END;

        // Cache layout: counter/1, func_version/2
        family(CALL_KW, INLINE_CACHE_ENTRIES_CALL_KW) = {
            CALL_KW_BOUND_METHOD,
            CALL_KW_PY,
            CALL_KW_NON_PY,
        };

        op(_MONITOR_CALL_KW, (callable, self_or_null, args[oparg], unused -- callable, self_or_null, args[oparg], unused)) {
            int is_meth = !PyStackRef_IsNull(self_or_null);
            PyObject *arg;
            if (is_meth) {
                arg = PyStackRef_AsPyObjectBorrow(self_or_null);
            }
            else if (args) {
                arg = PyStackRef_AsPyObjectBorrow(args[0]);
            }
            else {
                arg = &_PyInstrumentation_MISSING;
            }
            PyObject *function = PyStackRef_AsPyObjectBorrow(callable);
            int err = _Py_call_instrumentation_2args(
                    tstate, PY_MONITORING_EVENT_CALL,
                    frame, this_instr, function, arg);
            ERROR_IF(err);
        }

        op(_MAYBE_EXPAND_METHOD_KW, (callable, self_or_null, unused[oparg], unused -- callable, self_or_null, unused[oparg], unused)) {
            if (PyStackRef_TYPE(callable) == &PyMethod_Type && PyStackRef_IsNull(self_or_null)) {
                PyObject *callable_o = PyStackRef_AsPyObjectBorrow(callable);
                PyObject *self = ((PyMethodObject *)callable_o)->im_self;
                self_or_null = PyStackRef_FromPyObjectNew(self);
                PyObject *method = ((PyMethodObject *)callable_o)->im_func;
                _PyStackRef temp = callable;
                callable = PyStackRef_FromPyObjectNew(method);
                PyStackRef_CLOSE(temp);
            }
        }

        op(_DO_CALL_KW, (callable, self_or_null, args[oparg], kwnames -- res)) {
            PyObject *callable_o = PyStackRef_AsPyObjectBorrow(callable);
            PyObject *kwnames_o = PyStackRef_AsPyObjectBorrow(kwnames);

            // oparg counts all of the args, but *not* self:
            int total_args = oparg;
            _PyStackRef *arguments = args;
            if (!PyStackRef_IsNull(self_or_null)) {
                arguments--;
                total_args++;
            }
            int positional_args = total_args - (int)PyTuple_GET_SIZE(kwnames_o);
            // Check if the call can be inlined or not
            if (Py_TYPE(callable_o) == &PyFunction_Type &&
                tstate->interp->eval_frame == NULL &&
                ((PyFunctionObject *)callable_o)->vectorcall == _PyFunction_Vectorcall)
            {
                int code_flags = ((PyCodeObject*)PyFunction_GET_CODE(callable_o))->co_flags;
                PyObject *locals = code_flags & CO_OPTIMIZED ? NULL : Py_NewRef(PyFunction_GET_GLOBALS(callable_o));
                _PyInterpreterFrame *new_frame = _PyEvalFramePushAndInit(
                    tstate, callable, locals,
                    arguments, positional_args, kwnames_o, frame
                );
                DEAD(args);
                DEAD(self_or_null);
                DEAD(callable);
                PyStackRef_CLOSE(kwnames);
                // Sync stack explicitly since we leave using DISPATCH_INLINED().
                SYNC_SP();
                // The frame has stolen all the arguments from the stack,
                // so there is no need to clean them up.
                if (new_frame == NULL) {
                    ERROR_NO_POP();
                }
                assert(INSTRUCTION_SIZE == 1 + INLINE_CACHE_ENTRIES_CALL_KW);
                frame->return_offset = INSTRUCTION_SIZE;
                DISPATCH_INLINED(new_frame);
            }
            /* Callable is not a normal Python function */
            STACKREFS_TO_PYOBJECTS(arguments, total_args, args_o);
            if (CONVERSION_FAILED(args_o)) {
                DECREF_INPUTS();
                ERROR_IF(true);
            }
            PyObject *res_o = PyObject_Vectorcall(
                callable_o, args_o,
                positional_args | PY_VECTORCALL_ARGUMENTS_OFFSET,
                kwnames_o);
            STACKREFS_TO_PYOBJECTS_CLEANUP(args_o);
            if (opcode == INSTRUMENTED_CALL_KW) {
                PyObject *arg = total_args == 0 ?
                    &_PyInstrumentation_MISSING : PyStackRef_AsPyObjectBorrow(arguments[0]);
                if (res_o == NULL) {
                    _Py_call_instrumentation_exc2(
                        tstate, PY_MONITORING_EVENT_C_RAISE,
                        frame, this_instr, callable_o, arg);
                }
                else {
                    int err = _Py_call_instrumentation_2args(
                        tstate, PY_MONITORING_EVENT_C_RETURN,
                        frame, this_instr, callable_o, arg);
                    if (err < 0) {
                        Py_CLEAR(res_o);
                    }
                }
            }
            DECREF_INPUTS();
            ERROR_IF(res_o == NULL);
            res = PyStackRef_FromPyObjectSteal(res_o);
        }

        op(_PY_FRAME_KW, (callable, self_or_null, args[oparg], kwnames -- new_frame)) {
            PyObject *callable_o = PyStackRef_AsPyObjectBorrow(callable);

            // oparg counts all of the args, but *not* self:
            int total_args = oparg;
            _PyStackRef *arguments = args;
            if (!PyStackRef_IsNull(self_or_null)) {
                arguments--;
                total_args++;
            }
            PyObject *kwnames_o = PyStackRef_AsPyObjectBorrow(kwnames);
            int positional_args = total_args - (int)PyTuple_GET_SIZE(kwnames_o);
            assert(Py_TYPE(callable_o) == &PyFunction_Type);
            int code_flags = ((PyCodeObject*)PyFunction_GET_CODE(callable_o))->co_flags;
            PyObject *locals = code_flags & CO_OPTIMIZED ? NULL : Py_NewRef(PyFunction_GET_GLOBALS(callable_o));
            _PyInterpreterFrame *temp = _PyEvalFramePushAndInit(
                tstate, callable, locals,
                arguments, positional_args, kwnames_o, frame
            );
            PyStackRef_CLOSE(kwnames);
            // The frame has stolen all the arguments from the stack,
            // so there is no need to clean them up.
            DEAD(args);
            DEAD(self_or_null);
            DEAD(callable);
            SYNC_SP();
            ERROR_IF(temp == NULL);
            new_frame = PyStackRef_Wrap(temp);
        }

        op(_CHECK_FUNCTION_VERSION_KW, (func_version/2, callable, unused, unused[oparg], unused -- callable, unused, unused[oparg], unused)) {
            PyObject *callable_o = PyStackRef_AsPyObjectBorrow(callable);
            EXIT_IF(!PyFunction_Check(callable_o));
            PyFunctionObject *func = (PyFunctionObject *)callable_o;
            EXIT_IF(func->func_version != func_version);
        }

        macro(CALL_KW_PY) =
            unused/1 + // Skip over the counter
            _CHECK_PEP_523 +
            _CHECK_FUNCTION_VERSION_KW +
            _CHECK_RECURSION_REMAINING +
            _PY_FRAME_KW +
            _SAVE_RETURN_OFFSET +
            _PUSH_FRAME;

        op(_CHECK_METHOD_VERSION_KW, (func_version/2, callable, null, unused[oparg], unused -- callable, null, unused[oparg], unused)) {
            PyObject *callable_o = PyStackRef_AsPyObjectBorrow(callable);

            EXIT_IF(Py_TYPE(callable_o) != &PyMethod_Type);
            PyObject *func = ((PyMethodObject *)callable_o)->im_func;
            EXIT_IF(!PyFunction_Check(func));
            EXIT_IF(((PyFunctionObject *)func)->func_version != func_version);
            EXIT_IF(!PyStackRef_IsNull(null));
        }

        op(_EXPAND_METHOD_KW, (callable, self_or_null, unused[oparg], unused -- callable, self_or_null, unused[oparg], unused)) {
            assert(PyStackRef_IsNull(self_or_null));
            _PyStackRef callable_s = callable;
            PyObject *callable_o = PyStackRef_AsPyObjectBorrow(callable);
            assert(Py_TYPE(callable_o) == &PyMethod_Type);
            self_or_null = PyStackRef_FromPyObjectNew(((PyMethodObject *)callable_o)->im_self);
            callable = PyStackRef_FromPyObjectNew(((PyMethodObject *)callable_o)->im_func);
            assert(PyStackRef_FunctionCheck(callable));
            PyStackRef_CLOSE(callable_s);
        }

        macro(CALL_KW_BOUND_METHOD) =
            unused/1 + // Skip over the counter
            _CHECK_PEP_523 +
            _CHECK_METHOD_VERSION_KW +
            _EXPAND_METHOD_KW +
            flush + // so that self is in the argument array
            _PY_FRAME_KW +
            _SAVE_RETURN_OFFSET +
            _PUSH_FRAME;

        specializing op(_SPECIALIZE_CALL_KW, (counter/1, callable, self_or_null, unused[oparg], unused -- callable, self_or_null, unused[oparg], unused)) {
            #if ENABLE_SPECIALIZATION_FT
            if (ADAPTIVE_COUNTER_TRIGGERS(counter)) {
                next_instr = this_instr;
                _Py_Specialize_CallKw(callable, next_instr, oparg + !PyStackRef_IsNull(self_or_null));
                DISPATCH_SAME_OPARG();
            }
            OPCODE_DEFERRED_INC(CALL_KW);
            ADVANCE_ADAPTIVE_COUNTER(this_instr[1].counter);
            #endif  /* ENABLE_SPECIALIZATION_FT */
        }

        macro(CALL_KW) =
            _SPECIALIZE_CALL_KW +
            unused/2 +
            _MAYBE_EXPAND_METHOD_KW +
            _DO_CALL_KW;

        macro(INSTRUMENTED_CALL_KW) =
            counter/1 +
            unused/2 +
            _MAYBE_EXPAND_METHOD_KW +
            _MONITOR_CALL_KW +
            _DO_CALL_KW;

        op(_CHECK_IS_NOT_PY_CALLABLE_KW, (callable, unused, unused[oparg], unused -- callable, unused, unused[oparg], unused)) {
            PyObject *callable_o = PyStackRef_AsPyObjectBorrow(callable);
            EXIT_IF(PyFunction_Check(callable_o));
            EXIT_IF(Py_TYPE(callable_o) == &PyMethod_Type);
        }


        op(_CALL_KW_NON_PY, (callable, self_or_null, args[oparg], kwnames -- res)) {
#if TIER_ONE
            assert(opcode != INSTRUMENTED_CALL);
#endif
            int total_args = oparg;
            _PyStackRef *arguments = args;
            if (!PyStackRef_IsNull(self_or_null)) {
                arguments--;
                total_args++;
            }
            PyObject *res_o = _Py_VectorCall_StackRefSteal(
                callable,
                arguments,
                total_args,
                kwnames);
            DEAD(kwnames);
            DEAD(args);
            DEAD(self_or_null);
            DEAD(callable);
            ERROR_IF(res_o == NULL);
            res = PyStackRef_FromPyObjectSteal(res_o);
        }

        macro(CALL_KW_NON_PY) =
            unused/1 + // Skip over the counter
            unused/2 +
            _CHECK_IS_NOT_PY_CALLABLE_KW +
            _CALL_KW_NON_PY +
            _CHECK_PERIODIC_AT_END;

        op(_MAKE_CALLARGS_A_TUPLE, (func, unused, callargs, kwargs -- func, unused, callargs, kwargs)) {
            PyObject *callargs_o = PyStackRef_AsPyObjectBorrow(callargs);
            if (!PyTuple_CheckExact(callargs_o)) {
                int err = _Py_Check_ArgsIterable(tstate, PyStackRef_AsPyObjectBorrow(func), callargs_o);
                if (err < 0) {
                    ERROR_NO_POP();
                }
                PyObject *tuple_o = PySequence_Tuple(callargs_o);
                if (tuple_o == NULL) {
                    ERROR_NO_POP();
                }
                _PyStackRef temp = callargs;
                callargs = PyStackRef_FromPyObjectSteal(tuple_o);
                PyStackRef_CLOSE(temp);
            }
        }

        op(_DO_CALL_FUNCTION_EX, (func_st, null, callargs_st, kwargs_st -- result)) {
            (void)null;
            PyObject *func = PyStackRef_AsPyObjectBorrow(func_st);

            // DICT_MERGE is called before this opcode if there are kwargs.
            // It converts all dict subtypes in kwargs into regular dicts.
            EVAL_CALL_STAT_INC_IF_FUNCTION(EVAL_CALL_FUNCTION_EX, func);
            PyObject *result_o;
            assert(!_PyErr_Occurred(tstate));
            if (opcode == INSTRUMENTED_CALL_FUNCTION_EX) {
                PyObject *callargs = PyStackRef_AsPyObjectBorrow(callargs_st);
                PyObject *kwargs = PyStackRef_AsPyObjectBorrow(kwargs_st);
                assert(kwargs == NULL || PyDict_CheckExact(kwargs));
                assert(PyTuple_CheckExact(callargs));
                PyObject *arg = PyTuple_GET_SIZE(callargs) > 0 ?
                    PyTuple_GET_ITEM(callargs, 0) : &_PyInstrumentation_MISSING;
                int err = _Py_call_instrumentation_2args(
                    tstate, PY_MONITORING_EVENT_CALL,
                    frame, this_instr, func, arg);
                if (err) {
                    ERROR_NO_POP();
                }
                result_o = PyObject_Call(func, callargs, kwargs);

                if (!PyFunction_Check(func) && !PyMethod_Check(func)) {
                    if (result_o == NULL) {
                        _Py_call_instrumentation_exc2(
                            tstate, PY_MONITORING_EVENT_C_RAISE,
                            frame, this_instr, func, arg);
                    }
                    else {
                        int err = _Py_call_instrumentation_2args(
                            tstate, PY_MONITORING_EVENT_C_RETURN,
                            frame, this_instr, func, arg);
                        if (err < 0) {
                            Py_CLEAR(result_o);
                        }
                    }
                }
            }
            else {
                if (Py_TYPE(func) == &PyFunction_Type &&
                    tstate->interp->eval_frame == NULL &&
                    ((PyFunctionObject *)func)->vectorcall == _PyFunction_Vectorcall) {
                    PyObject *callargs = PyStackRef_AsPyObjectSteal(callargs_st);
                    assert(PyTuple_CheckExact(callargs));
                    PyObject *kwargs = PyStackRef_IsNull(kwargs_st) ? NULL : PyStackRef_AsPyObjectSteal(kwargs_st);
                    assert(kwargs == NULL || PyDict_CheckExact(kwargs));
                    Py_ssize_t nargs = PyTuple_GET_SIZE(callargs);
                    int code_flags = ((PyCodeObject *)PyFunction_GET_CODE(func))->co_flags;
                    PyObject *locals = code_flags & CO_OPTIMIZED ? NULL : Py_NewRef(PyFunction_GET_GLOBALS(func));

                    _PyInterpreterFrame *new_frame = _PyEvalFramePushAndInit_Ex(
                        tstate, func_st, locals,
                        nargs, callargs, kwargs, frame);
                    // Need to sync the stack since we exit with DISPATCH_INLINED.
                    INPUTS_DEAD();
                    SYNC_SP();
                    if (new_frame == NULL) {
                        ERROR_NO_POP();
                    }
                    assert(INSTRUCTION_SIZE == 1);
                    frame->return_offset = 1;
                    DISPATCH_INLINED(new_frame);
                }
                PyObject *callargs = PyStackRef_AsPyObjectBorrow(callargs_st);
                assert(PyTuple_CheckExact(callargs));
                PyObject *kwargs = PyStackRef_AsPyObjectBorrow(kwargs_st);
                assert(kwargs == NULL || PyDict_CheckExact(kwargs));
                result_o = PyObject_Call(func, callargs, kwargs);
            }
            PyStackRef_XCLOSE(kwargs_st);
            PyStackRef_CLOSE(callargs_st);
            DEAD(null);
            PyStackRef_CLOSE(func_st);
            ERROR_IF(result_o == NULL);
            result = PyStackRef_FromPyObjectSteal(result_o);
        }

        macro(CALL_FUNCTION_EX) =
            _MAKE_CALLARGS_A_TUPLE +
            _DO_CALL_FUNCTION_EX +
            _CHECK_PERIODIC_AT_END;

        macro(INSTRUMENTED_CALL_FUNCTION_EX) =
            _MAKE_CALLARGS_A_TUPLE +
            _DO_CALL_FUNCTION_EX +
            _CHECK_PERIODIC_AT_END;

        inst(MAKE_FUNCTION, (codeobj_st -- func)) {
            PyObject *codeobj = PyStackRef_AsPyObjectBorrow(codeobj_st);

            PyFunctionObject *func_obj = (PyFunctionObject *)
                PyFunction_New(codeobj, GLOBALS());

            PyStackRef_CLOSE(codeobj_st);
            ERROR_IF(func_obj == NULL);

            _PyFunction_SetVersion(
                func_obj, ((PyCodeObject *)codeobj)->co_version);
            func = PyStackRef_FromPyObjectSteal((PyObject *)func_obj);
        }

        inst(SET_FUNCTION_ATTRIBUTE, (attr_st, func_in -- func_out)) {
            PyObject *func = PyStackRef_AsPyObjectBorrow(func_in);
            PyObject *attr = PyStackRef_AsPyObjectSteal(attr_st);
            func_out = func_in;
            DEAD(func_in);
            assert(PyFunction_Check(func));
            size_t offset = _Py_FunctionAttributeOffsets[oparg];
            assert(offset != 0);
            PyObject **ptr = (PyObject **)(((char *)func) + offset);
            assert(*ptr == NULL);
            *ptr = attr;
        }

        inst(RETURN_GENERATOR, (-- res)) {
            assert(PyStackRef_FunctionCheck(frame->f_funcobj));
            PyFunctionObject *func = (PyFunctionObject *)PyStackRef_AsPyObjectBorrow(frame->f_funcobj);
            PyGenObject *gen = (PyGenObject *)_Py_MakeCoro(func);
            ERROR_IF(gen == NULL);
            assert(STACK_LEVEL() == 0);
            SAVE_STACK();
            _PyInterpreterFrame *gen_frame = &gen->gi_iframe;
            frame->instr_ptr++;
            _PyFrame_Copy(frame, gen_frame);
            assert(frame->frame_obj == NULL);
            gen->gi_frame_state = FRAME_CREATED;
            gen_frame->owner = FRAME_OWNED_BY_GENERATOR;
            _Py_LeaveRecursiveCallPy(tstate);
            _PyInterpreterFrame *prev = frame->previous;
            _PyThreadState_PopFrame(tstate, frame);
            frame = tstate->current_frame = prev;
            LOAD_IP(frame->return_offset);
            RELOAD_STACK();
            res = PyStackRef_FromPyObjectStealMortal((PyObject *)gen);
            LLTRACE_RESUME_FRAME();
        }

        inst(BUILD_SLICE, (args[oparg] -- slice)) {
            PyObject *start_o = PyStackRef_AsPyObjectBorrow(args[0]);
            PyObject *stop_o = PyStackRef_AsPyObjectBorrow(args[1]);
            PyObject *step_o = oparg == 3 ? PyStackRef_AsPyObjectBorrow(args[2]) : NULL;
            PyObject *slice_o = PySlice_New(start_o, stop_o, step_o);
            DECREF_INPUTS();
            ERROR_IF(slice_o == NULL);
            slice = PyStackRef_FromPyObjectStealMortal(slice_o);
        }

        inst(CONVERT_VALUE, (value -- result)) {
            conversion_func conv_fn;
            assert(oparg >= FVC_STR && oparg <= FVC_ASCII);
            conv_fn = _PyEval_ConversionFuncs[oparg];
            PyObject *result_o = conv_fn(PyStackRef_AsPyObjectBorrow(value));
            PyStackRef_CLOSE(value);
            ERROR_IF(result_o == NULL);
            result = PyStackRef_FromPyObjectSteal(result_o);
        }

        inst(FORMAT_SIMPLE, (value -- res)) {
            PyObject *value_o = PyStackRef_AsPyObjectBorrow(value);
            /* If value is a unicode object, then we know the result
             * of format(value) is value itself. */
            if (!PyUnicode_CheckExact(value_o)) {
                PyObject *res_o = PyObject_Format(value_o, NULL);
                PyStackRef_CLOSE(value);
                ERROR_IF(res_o == NULL);
                res = PyStackRef_FromPyObjectSteal(res_o);
            }
            else {
                res = value;
                DEAD(value);
            }
        }

        inst(FORMAT_WITH_SPEC, (value, fmt_spec -- res)) {
            PyObject *res_o = PyObject_Format(PyStackRef_AsPyObjectBorrow(value), PyStackRef_AsPyObjectBorrow(fmt_spec));
            DECREF_INPUTS();
            ERROR_IF(res_o == NULL);
            res = PyStackRef_FromPyObjectSteal(res_o);
        }

        pure replicate(1:4) inst(COPY, (bottom, unused[oparg-1] -- bottom, unused[oparg-1], top)) {
            top = PyStackRef_DUP(bottom);
        }

        specializing op(_SPECIALIZE_BINARY_OP, (counter/1, lhs, rhs -- lhs, rhs)) {
            #if ENABLE_SPECIALIZATION_FT
            if (ADAPTIVE_COUNTER_TRIGGERS(counter)) {
                next_instr = this_instr;
                _Py_Specialize_BinaryOp(lhs, rhs, next_instr, oparg, LOCALS_ARRAY);
                DISPATCH_SAME_OPARG();
            }
            OPCODE_DEFERRED_INC(BINARY_OP);
            ADVANCE_ADAPTIVE_COUNTER(this_instr[1].counter);
            #endif  /* ENABLE_SPECIALIZATION_FT */
            assert(NB_ADD <= oparg);
            assert(oparg <= NB_OPARG_LAST);
        }

        op(_BINARY_OP, (lhs, rhs -- res)) {
            PyObject *lhs_o = PyStackRef_AsPyObjectBorrow(lhs);
            PyObject *rhs_o = PyStackRef_AsPyObjectBorrow(rhs);

            assert(_PyEval_BinaryOps[oparg]);
            PyObject *res_o = _PyEval_BinaryOps[oparg](lhs_o, rhs_o);
            if (res_o == NULL) {
                ERROR_NO_POP();
            }
            res = PyStackRef_FromPyObjectSteal(res_o);
            DECREF_INPUTS();
        }

        macro(BINARY_OP) = _SPECIALIZE_BINARY_OP + unused/4 + _BINARY_OP;

        pure replicate(2:4) inst(SWAP, (bottom, unused[oparg-2], top --
                    bottom, unused[oparg-2], top)) {
            _PyStackRef temp = bottom;
            bottom = top;
            top = temp;
        }

        inst(INSTRUMENTED_LINE, ( -- )) {
            int original_opcode = 0;
            if (tstate->tracing) {
                PyCodeObject *code = _PyFrame_GetCode(frame);
                int index = (int)(this_instr - _PyFrame_GetBytecode(frame));
                original_opcode = code->_co_monitoring->lines->data[index*code->_co_monitoring->lines->bytes_per_entry];
                next_instr = this_instr;
            } else {
                original_opcode = _Py_call_instrumentation_line(
                        tstate, frame, this_instr, prev_instr);
                if (original_opcode < 0) {
                    next_instr = this_instr+1;
                    goto error;
                }
                next_instr = frame->instr_ptr;
                if (next_instr != this_instr) {
                    SYNC_SP();
                    DISPATCH();
                }
            }
            if (_PyOpcode_Caches[original_opcode]) {
                _PyBinaryOpCache *cache = (_PyBinaryOpCache *)(next_instr+1);
                /* Prevent the underlying instruction from specializing
                * and overwriting the instrumentation. */
                PAUSE_ADAPTIVE_COUNTER(cache->counter);
            }
            opcode = original_opcode;
            DISPATCH_GOTO();
        }

        inst(INSTRUMENTED_INSTRUCTION, ( -- )) {
            int next_opcode = _Py_call_instrumentation_instruction(
                tstate, frame, this_instr);
            ERROR_IF(next_opcode < 0);
            next_instr = this_instr;
            if (_PyOpcode_Caches[next_opcode]) {
                PAUSE_ADAPTIVE_COUNTER(next_instr[1].counter);
            }
            assert(next_opcode > 0 && next_opcode < 256);
            opcode = next_opcode;
            DISPATCH_GOTO();
        }

        inst(INSTRUMENTED_JUMP_FORWARD, ( -- )) {
            INSTRUMENTED_JUMP(this_instr, next_instr + oparg, PY_MONITORING_EVENT_JUMP);
        }

        op(_MONITOR_JUMP_BACKWARD, (-- )) {
            INSTRUMENTED_JUMP(this_instr, next_instr - oparg, PY_MONITORING_EVENT_JUMP);
        }

        inst(INSTRUMENTED_NOT_TAKEN, ( -- )) {
            (void)this_instr; // INSTRUMENTED_JUMP requires this_instr
            INSTRUMENTED_JUMP(prev_instr, next_instr, PY_MONITORING_EVENT_BRANCH_LEFT);
        }

        macro(INSTRUMENTED_JUMP_BACKWARD) =
            unused/1 +
            _CHECK_PERIODIC +
            _MONITOR_JUMP_BACKWARD;

        inst(INSTRUMENTED_POP_JUMP_IF_TRUE, (unused/1, cond -- )) {
            assert(PyStackRef_BoolCheck(cond));
            int jump = PyStackRef_IsTrue(cond);
            DEAD(cond);
            RECORD_BRANCH_TAKEN(this_instr[1].cache, jump);
            if (jump) {
                INSTRUMENTED_JUMP(this_instr, next_instr + oparg, PY_MONITORING_EVENT_BRANCH_RIGHT);
            }
        }

        inst(INSTRUMENTED_POP_JUMP_IF_FALSE, (unused/1, cond -- )) {
            assert(PyStackRef_BoolCheck(cond));
            int jump = PyStackRef_IsFalse(cond);
            DEAD(cond);
            RECORD_BRANCH_TAKEN(this_instr[1].cache, jump);
            if (jump) {
                INSTRUMENTED_JUMP(this_instr, next_instr + oparg, PY_MONITORING_EVENT_BRANCH_RIGHT);
            }
        }

        inst(INSTRUMENTED_POP_JUMP_IF_NONE, (unused/1, value -- )) {
            int jump = PyStackRef_IsNone(value);
            RECORD_BRANCH_TAKEN(this_instr[1].cache, jump);
            if (jump) {
                DEAD(value);
                INSTRUMENTED_JUMP(this_instr, next_instr + oparg, PY_MONITORING_EVENT_BRANCH_RIGHT);
            }
            else {
                PyStackRef_CLOSE(value);
            }
        }

        inst(INSTRUMENTED_POP_JUMP_IF_NOT_NONE, (unused/1, value -- )) {
            int jump = !PyStackRef_IsNone(value);
            RECORD_BRANCH_TAKEN(this_instr[1].cache, jump);
            if (jump) {
                PyStackRef_CLOSE(value);
                INSTRUMENTED_JUMP(this_instr, next_instr + oparg, PY_MONITORING_EVENT_BRANCH_RIGHT);
            }
            else {
                DEAD(value);
            }
        }

        tier1 inst(EXTENDED_ARG, ( -- )) {
            assert(oparg);
            opcode = next_instr->op.code;
            oparg = oparg << 8 | next_instr->op.arg;
            PRE_DISPATCH_GOTO();
            DISPATCH_GOTO();
        }

        tier1 inst(CACHE, (--)) {
            assert(0 && "Executing a cache.");
            Py_FatalError("Executing a cache.");
        }

        tier1 inst(RESERVED, (--)) {
            assert(0 && "Executing RESERVED instruction.");
            Py_FatalError("Executing RESERVED instruction.");
        }

        ///////// Tier-2 only opcodes /////////

        op (_GUARD_IS_TRUE_POP, (flag -- )) {
            int is_true = PyStackRef_IsTrue(flag);
            DEAD(flag);
            AT_END_EXIT_IF(!is_true);
        }

        op (_GUARD_IS_FALSE_POP, (flag -- )) {
            int is_false = PyStackRef_IsFalse(flag);
            DEAD(flag);
            AT_END_EXIT_IF(!is_false);
        }

        op (_GUARD_IS_NONE_POP, (val -- )) {
            int is_none = PyStackRef_IsNone(val);
            if (!is_none) {
                PyStackRef_CLOSE(val);
                AT_END_EXIT_IF(1);
            }
            DEAD(val);
        }

        op (_GUARD_IS_NOT_NONE_POP, (val -- )) {
            int is_none = PyStackRef_IsNone(val);
            PyStackRef_CLOSE(val);
            AT_END_EXIT_IF(is_none);
        }

        op(_JUMP_TO_TOP, (--)) {
            JUMP_TO_JUMP_TARGET();
        }

        tier2 op(_SET_IP, (instr_ptr/4 --)) {
            frame->instr_ptr = (_Py_CODEUNIT *)instr_ptr;
        }

        tier2 op(_CHECK_STACK_SPACE_OPERAND, (framesize/2 --)) {
            assert(framesize <= INT_MAX);
            DEOPT_IF(!_PyThreadState_HasStackSpace(tstate, framesize));
            DEOPT_IF(tstate->py_recursion_remaining <= 1);
        }

        op(_SAVE_RETURN_OFFSET, (--)) {
            #if TIER_ONE
            frame->return_offset = (uint16_t)(next_instr - this_instr);
            #endif
            #if TIER_TWO
            frame->return_offset = oparg;
            #endif
        }

        tier2 op(_EXIT_TRACE, (exit_p/4 --)) {
            _PyExitData *exit = (_PyExitData *)exit_p;
        #if defined(Py_DEBUG) && !defined(_Py_JIT)
            const _Py_CODEUNIT *target = ((frame->owner == FRAME_OWNED_BY_INTERPRETER)
                ? _Py_INTERPRETER_TRAMPOLINE_INSTRUCTIONS_PTR : _PyFrame_GetBytecode(frame))
                + exit->target;
            OPT_HIST(trace_uop_execution_counter, trace_run_length_hist);
            if (frame->lltrace >= 3) {
                printf("SIDE EXIT: [UOp ");
                _PyUOpPrint(&next_uop[-1]);
                printf(", exit %tu, temp %d, target %d -> %s, is_control_flow %d]\n",
                    exit - current_executor->exits, exit->temperature.value_and_backoff,
                    (int)(target - _PyFrame_GetBytecode(frame)),
                    _PyOpcode_OpName[target->op.code], exit->is_control_flow);
            }
        #endif
            tstate->jit_exit = exit;
            TIER2_TO_TIER2(exit->executor);
        }

        tier2 op(_DYNAMIC_EXIT, (exit_p/4 --)) {
    #if defined(Py_DEBUG) && !defined(_Py_JIT)
            _PyExitData *exit = (_PyExitData *)exit_p;
            _Py_CODEUNIT *target = frame->instr_ptr;
            OPT_HIST(trace_uop_execution_counter, trace_run_length_hist);
            if (frame->lltrace >= 3) {
                printf("DYNAMIC EXIT: [UOp ");
                _PyUOpPrint(&next_uop[-1]);
                printf(", exit %tu, temp %d, target %d -> %s]\n",
                    exit - current_executor->exits, exit->temperature.value_and_backoff,
                    (int)(target - _PyFrame_GetBytecode(frame)),
                    _PyOpcode_OpName[target->op.code]);
            }
    #endif
            // Disabled for now (gh-139109) as it slows down dynamic code tremendously.
            // Compile and jump to the cold dynamic executors in the future.
            GOTO_TIER_ONE(frame->instr_ptr);
        }

        tier2 op(_CHECK_VALIDITY, (--)) {
            DEOPT_IF(!current_executor->vm_data.valid);
        }

        tier2 pure op(_LOAD_CONST_INLINE, (ptr/4 -- value)) {
            value = PyStackRef_FromPyObjectNew(ptr);
        }

        tier2 pure op (_POP_TOP_LOAD_CONST_INLINE, (ptr/4, pop -- value)) {
            PyStackRef_CLOSE(pop);
            value = PyStackRef_FromPyObjectNew(ptr);
        }

        tier2 pure op(_LOAD_CONST_INLINE_BORROW, (ptr/4 -- value)) {
            value = PyStackRef_FromPyObjectBorrow(ptr);
        }

        tier2 op(_POP_CALL, (callable, null --)) {
            (void)null; // Silence compiler warnings about unused variables
            DEAD(null);
            PyStackRef_CLOSE(callable);
        }

        tier2 op(_POP_CALL_ONE, (callable, null, pop --)) {
            PyStackRef_CLOSE(pop);
            (void)null; // Silence compiler warnings about unused variables
            DEAD(null);
            PyStackRef_CLOSE(callable);
        }

        tier2 op(_POP_CALL_TWO, (callable, null, pop1, pop2 --)) {
            PyStackRef_CLOSE(pop2);
            PyStackRef_CLOSE(pop1);
            (void)null; // Silence compiler warnings about unused variables
            DEAD(null);
            PyStackRef_CLOSE(callable);
        }

        tier2 op(_POP_TOP_LOAD_CONST_INLINE_BORROW, (ptr/4, pop -- value)) {
            PyStackRef_CLOSE(pop);
            value = PyStackRef_FromPyObjectBorrow(ptr);
        }

        tier2 op(_POP_TWO_LOAD_CONST_INLINE_BORROW, (ptr/4, pop1, pop2 -- value)) {
            PyStackRef_CLOSE(pop2);
            PyStackRef_CLOSE(pop1);
            value = PyStackRef_FromPyObjectBorrow(ptr);
        }

        tier2 op(_POP_CALL_LOAD_CONST_INLINE_BORROW, (ptr/4, callable, null -- value)) {
            (void)null; // Silence compiler warnings about unused variables
            DEAD(null);
            PyStackRef_CLOSE(callable);
            value = PyStackRef_FromPyObjectBorrow(ptr);
        }

        tier2 op(_POP_CALL_ONE_LOAD_CONST_INLINE_BORROW, (ptr/4, callable, null, pop -- value)) {
            PyStackRef_CLOSE(pop);
            (void)null; // Silence compiler warnings about unused variables
            DEAD(null);
            PyStackRef_CLOSE(callable);
            value = PyStackRef_FromPyObjectBorrow(ptr);
        }

        tier2 op(_POP_CALL_TWO_LOAD_CONST_INLINE_BORROW, (ptr/4, callable, null, pop1, pop2 -- value)) {
            PyStackRef_CLOSE(pop2);
            PyStackRef_CLOSE(pop1);
            (void)null; // Silence compiler warnings about unused variables
            DEAD(null);
            PyStackRef_CLOSE(callable);
            value = PyStackRef_FromPyObjectBorrow(ptr);
        }

        tier2 op(_LOAD_CONST_UNDER_INLINE, (ptr/4, old -- value, new)) {
            new = old;
            DEAD(old);
            value = PyStackRef_FromPyObjectNew(ptr);
        }

        tier2 op(_LOAD_CONST_UNDER_INLINE_BORROW, (ptr/4, old -- value, new)) {
            new = old;
            DEAD(old);
            value = PyStackRef_FromPyObjectBorrow(ptr);
        }

        tier2 op(_START_EXECUTOR, (executor/4 --)) {
#ifndef _Py_JIT
            assert(current_executor == (_PyExecutorObject*)executor);
#endif
            assert(tstate->jit_exit == NULL || tstate->jit_exit->executor == current_executor);
            tstate->current_executor = (PyObject *)executor;
            if (!current_executor->vm_data.valid) {
                assert(tstate->jit_exit->executor == current_executor);
                assert(tstate->current_executor == executor);
                _PyExecutor_ClearExit(tstate->jit_exit);
                DEOPT_IF(true);
            }
        }

        tier2 op(_MAKE_WARM, (--)) {
            current_executor->vm_data.warm = true;
        }

        tier2 op(_FATAL_ERROR, (--)) {
            assert(0);
            Py_FatalError("Fatal error uop executed.");
        }

        tier2 op(_DEOPT, (--)) {
            SYNC_SP();
            GOTO_TIER_ONE((frame->owner == FRAME_OWNED_BY_INTERPRETER)
                ? _Py_INTERPRETER_TRAMPOLINE_INSTRUCTIONS_PTR : _PyFrame_GetBytecode(frame) + CURRENT_TARGET());
            Py_UNREACHABLE();
        }

        tier2 op(_HANDLE_PENDING_AND_DEOPT, (--)) {
            SYNC_SP();
            int err = _Py_HandlePending(tstate);
            GOTO_TIER_ONE(err ? NULL : _PyFrame_GetBytecode(frame) + CURRENT_TARGET());
            Py_UNREACHABLE();
        }

        tier2 op(_ERROR_POP_N, (target/2 --)) {
            assert(oparg == 0);
            frame->instr_ptr = _PyFrame_GetBytecode(frame) + target;
            SYNC_SP();
            GOTO_TIER_ONE(NULL);
            Py_UNREACHABLE();
        }

        tier2 op(_SPILL_OR_RELOAD, (--)) {
        }

        /* Progress is guaranteed if we DEOPT on the eval breaker, because
         * ENTER_EXECUTOR will not re-enter tier 2 with the eval breaker set. */
        tier2 op(_TIER2_RESUME_CHECK, (--)) {
#if defined(__EMSCRIPTEN__)
            HANDLE_PENDING_AND_DEOPT_IF(_Py_emscripten_signal_clock == 0);
            _Py_emscripten_signal_clock -= Py_EMSCRIPTEN_SIGNAL_HANDLING;
#endif
            uintptr_t eval_breaker = _Py_atomic_load_uintptr_relaxed(&tstate->eval_breaker);
            HANDLE_PENDING_AND_DEOPT_IF(eval_breaker & _PY_EVAL_EVENTS_MASK);
            assert(tstate->tracing || eval_breaker == FT_ATOMIC_LOAD_UINTPTR_ACQUIRE(_PyFrame_GetCode(frame)->_co_instrumentation_version));
        }

        tier2 op(_COLD_EXIT, ( -- )) {
            _PyExitData *exit = tstate->jit_exit;
            assert(exit != NULL);
            assert(frame->owner < FRAME_OWNED_BY_INTERPRETER);
            _Py_CODEUNIT *target = _PyFrame_GetBytecode(frame) + exit->target;
            _Py_BackoffCounter temperature = exit->temperature;
            _PyExecutorObject *executor;
            if (target->op.code == ENTER_EXECUTOR) {
                PyCodeObject *code = _PyFrame_GetCode(frame);
                executor = code->co_executors->executors[target->op.arg];
                Py_INCREF(executor);
                assert(tstate->jit_exit == exit);
                exit->executor = executor;
                TIER2_TO_TIER2(exit->executor);
            }
            else {
                SYNC_SP();
                if (!backoff_counter_triggers(temperature)) {
                    exit->temperature = advance_backoff_counter(temperature);
                    GOTO_TIER_ONE(target);
                }
                _PyExecutorObject *previous_executor = _PyExecutor_FromExit(exit);
                assert(tstate->current_executor == (PyObject *)previous_executor);
                // For control-flow guards, we don't want to increase the chain depth, as those don't actually
                // represent deopts but rather just normal programs!
                int chain_depth = previous_executor->vm_data.chain_depth + !exit->is_control_flow;
                // Note: it's safe to use target->op.arg here instead of the oparg given by EXTENDED_ARG.
                // The invariant in the optimizer is the deopt target always points back to the first EXTENDED_ARG.
                // So setting it to anything else is wrong.
                int succ = _PyJit_TryInitializeTracing(tstate, frame, target, target, target, STACK_LEVEL(), chain_depth, exit, target->op.arg);
                exit->temperature = restart_backoff_counter(exit->temperature);
                if (succ) {
                    GOTO_TIER_ONE_CONTINUE_TRACING(target);
                }
                GOTO_TIER_ONE(target);
                Py_UNREACHABLE();
            }
        }

        tier2 op(_COLD_DYNAMIC_EXIT, ( -- )) {
            SYNC_SP();
            // TODO (gh-139109): This should be similar to _COLD_EXIT in the future.
            _Py_CODEUNIT *target = frame->instr_ptr;
            GOTO_TIER_ONE(target);
            Py_UNREACHABLE();
        }

        tier2 op(_GUARD_IP__PUSH_FRAME, (ip/4 --)) {
            _Py_CODEUNIT *target = frame->instr_ptr + IP_OFFSET_OF(_PUSH_FRAME);
            if (target != (_Py_CODEUNIT *)ip) {
                frame->instr_ptr += IP_OFFSET_OF(_PUSH_FRAME);
                EXIT_IF(true);
            }
        }

        tier2 op(_GUARD_IP_YIELD_VALUE, (ip/4 --)) {
            _Py_CODEUNIT *target = frame->instr_ptr + IP_OFFSET_OF(YIELD_VALUE);
            if (target != (_Py_CODEUNIT *)ip) {
                frame->instr_ptr += IP_OFFSET_OF(YIELD_VALUE);
                EXIT_IF(true);
            }
        }

        tier2 op(_GUARD_IP_RETURN_VALUE, (ip/4 --)) {
            _Py_CODEUNIT *target = frame->instr_ptr + IP_OFFSET_OF(RETURN_VALUE);
            if (target != (_Py_CODEUNIT *)ip) {
                frame->instr_ptr += IP_OFFSET_OF(RETURN_VALUE);
                EXIT_IF(true);
            }
        }

        tier2 op(_GUARD_IP_RETURN_GENERATOR, (ip/4 --)) {
            _Py_CODEUNIT *target = frame->instr_ptr +  IP_OFFSET_OF(RETURN_GENERATOR);
            if (target != (_Py_CODEUNIT *)ip) {
                frame->instr_ptr += IP_OFFSET_OF(RETURN_GENERATOR);
                EXIT_IF(true);
            }
        }

        label(pop_2_error) {
            stack_pointer -= 2;
            assert(WITHIN_STACK_BOUNDS());
            goto error;
        }

        label(pop_1_error) {
            stack_pointer -= 1;
            assert(WITHIN_STACK_BOUNDS());
            goto error;
        }

        label(error) {
            /* Double-check exception status. */
#ifdef NDEBUG
            if (!_PyErr_Occurred(tstate)) {
            _PyErr_SetString(tstate, PyExc_SystemError,
                             "error return without exception set");
        }
#else
            assert(_PyErr_Occurred(tstate));
#endif

            /* Log traceback info. */
            assert(frame->owner != FRAME_OWNED_BY_INTERPRETER);
            if (!_PyFrame_IsIncomplete(frame)) {
                PyFrameObject *f = _PyFrame_GetFrameObject(frame);
                if (f != NULL) {
                    PyTraceBack_Here(f);
                }
            }
            _PyEval_MonitorRaise(tstate, frame, next_instr-1);
            goto exception_unwind;
        }

        spilled label(exception_unwind) {
            /* We can't use frame->instr_ptr here, as RERAISE may have set it */
            int offset = INSTR_OFFSET()-1;
            int level, handler, lasti;
            int handled = get_exception_handler(_PyFrame_GetCode(frame), offset, &level, &handler, &lasti);
            if (handled == 0) {
                // No handlers, so exit.
                assert(_PyErr_Occurred(tstate));
                /* Pop remaining stack entries. */
                _PyStackRef *stackbase = _PyFrame_Stackbase(frame);
                while (frame->stackpointer > stackbase) {
                    _PyStackRef ref = _PyFrame_StackPop(frame);
                    PyStackRef_XCLOSE(ref);
                }
                monitor_unwind(tstate, frame, next_instr-1);
                goto exit_unwind;
            }
            assert(STACK_LEVEL() >= level);
            _PyStackRef *new_top = _PyFrame_Stackbase(frame) + level;
            assert(frame->stackpointer >= new_top);
            while (frame->stackpointer > new_top) {
                _PyStackRef ref = _PyFrame_StackPop(frame);
                PyStackRef_XCLOSE(ref);
            }
            if (lasti) {
                int frame_lasti = _PyInterpreterFrame_LASTI(frame);
                _PyStackRef lasti = PyStackRef_TagInt(frame_lasti);
                _PyFrame_StackPush(frame, lasti);
            }

            /* Make the raw exception data
                available to the handler,
                so a program can emulate the
                Python main loop. */
            PyObject *exc = _PyErr_GetRaisedException(tstate);
            _PyFrame_StackPush(frame, PyStackRef_FromPyObjectSteal(exc));
            next_instr = _PyFrame_GetBytecode(frame) + handler;

            int err = monitor_handled(tstate, frame, next_instr, exc);
            if (err < 0) {
                goto exception_unwind;
            }
            /* Resume normal execution */
#ifdef Py_DEBUG
            if (frame->lltrace >= 5) {
                lltrace_resume_frame(frame);
            }
#endif
            RELOAD_STACK();
#if _Py_TAIL_CALL_INTERP
            int opcode;
#endif
            DISPATCH();
        }

        spilled label(exit_unwind) {
            assert(_PyErr_Occurred(tstate));
            _Py_LeaveRecursiveCallPy(tstate);
            assert(frame->owner != FRAME_OWNED_BY_INTERPRETER);
            // GH-99729: We need to unlink the frame *before* clearing it:
            _PyInterpreterFrame *dying = frame;
            frame = tstate->current_frame = dying->previous;
            _PyEval_FrameClearAndPop(tstate, dying);
            frame->return_offset = 0;
            if (frame->owner == FRAME_OWNED_BY_INTERPRETER) {
                /* Restore previous frame and exit */
                tstate->current_frame = frame->previous;
#if !_Py_TAIL_CALL_INTERP
                assert(frame == &entry.frame);
#endif
#ifdef _Py_TIER2
                _PyStackRef executor = frame->localsplus[0];
                assert(tstate->current_executor == NULL);
                if (!PyStackRef_IsNull(executor)) {
                    tstate->current_executor = PyStackRef_AsPyObjectBorrow(executor);
                    PyStackRef_CLOSE(executor);
                }
#endif
                return NULL;
            }
            next_instr = frame->instr_ptr;
            RELOAD_STACK();
            goto error;
        }

        spilled label(start_frame) {
            int too_deep = _Py_EnterRecursivePy(tstate);
            if (too_deep) {
                goto exit_unwind;
            }
            next_instr = frame->instr_ptr;
        #ifdef Py_DEBUG
            int lltrace = maybe_lltrace_resume_frame(frame, GLOBALS());
            if (lltrace < 0) {
                JUMP_TO_LABEL(exit_unwind);
            }
            frame->lltrace = lltrace;
            /* _PyEval_EvalFrameDefault() must not be called with an exception set,
            because it can clear it (directly or indirectly) and so the
            caller loses its exception */
            assert(!_PyErr_Occurred(tstate));
        #endif
            RELOAD_STACK();
#if _Py_TAIL_CALL_INTERP
            int opcode;
#endif
            DISPATCH();
        }

        inst(TRACE_RECORD, (--)) {
#if _Py_TIER2
            assert(IS_JIT_TRACING());
            next_instr = this_instr;
            frame->instr_ptr = prev_instr;
            opcode = next_instr->op.code;
            bool stop_tracing = (opcode == WITH_EXCEPT_START ||
                opcode == RERAISE || opcode == CLEANUP_THROW ||
                opcode == PUSH_EXC_INFO || opcode == INTERPRETER_EXIT);
            int full = !_PyJit_translate_single_bytecode_to_trace(tstate, frame, next_instr, stop_tracing ? _DEOPT : 0);
            if (full) {
                LEAVE_TRACING();
                int err = stop_tracing_and_jit(tstate, frame);
                ERROR_IF(err < 0);
                DISPATCH();
            }
            // Super instructions. Instruction deopted. There's a mismatch in what the stack expects
            // in the optimizer. So we have to reflect in the trace correctly.
            _PyThreadStateImpl *_tstate = (_PyThreadStateImpl *)tstate;
            if ((_tstate->jit_tracer_state.prev_state.instr->op.code == CALL_LIST_APPEND &&
                opcode == POP_TOP) ||
                (_tstate->jit_tracer_state.prev_state.instr->op.code == BINARY_OP_INPLACE_ADD_UNICODE &&
                opcode == STORE_FAST)) {
                _tstate->jit_tracer_state.prev_state.instr_is_super = true;
            }
            else {
                _tstate->jit_tracer_state.prev_state.instr = next_instr;
            }
            PyObject *prev_code = PyStackRef_AsPyObjectBorrow(frame->f_executable);
            if (_tstate->jit_tracer_state.prev_state.instr_code != (PyCodeObject *)prev_code) {
                Py_SETREF(_tstate->jit_tracer_state.prev_state.instr_code, (PyCodeObject*)Py_NewRef((prev_code)));
            }

            _tstate->jit_tracer_state.prev_state.instr_frame = frame;
            _tstate->jit_tracer_state.prev_state.instr_oparg = oparg;
            _tstate->jit_tracer_state.prev_state.instr_stacklevel = PyStackRef_IsNone(frame->f_executable) ? 2 : STACK_LEVEL();
            if (_PyOpcode_Caches[_PyOpcode_Deopt[opcode]]) {
                (&next_instr[1])->counter = trigger_backoff_counter();
            }
            DISPATCH_GOTO_NON_TRACING();
#else
            (void)prev_instr;
            Py_FatalError("JIT instruction executed in non-jit build.");
#endif
        }

        label(stop_tracing) {
#if _Py_TIER2
            assert(IS_JIT_TRACING());
            int opcode = next_instr->op.code;
            _PyJit_translate_single_bytecode_to_trace(tstate, frame, NULL, _EXIT_TRACE);
            LEAVE_TRACING();
            int err = stop_tracing_and_jit(tstate, frame);
            ERROR_IF(err < 0);
            DISPATCH_GOTO_NON_TRACING();
#else
            Py_FatalError("JIT label executed in non-jit build.");
#endif
        }


// END BYTECODES //

    }
 dispatch_opcode:
 error:
 exception_unwind:
 exit_unwind:
 handle_eval_breaker:
 resume_frame:
 start_frame:
 unbound_local_error:
    ;
}

// Future families go below this point //<|MERGE_RESOLUTION|>--- conflicted
+++ resolved
@@ -4086,12 +4086,8 @@
             _GUARD_NOS_NULL +
             _GUARD_CALLABLE_TUPLE_1 +
             _CALL_TUPLE_1 +
-<<<<<<< HEAD
             POP_TOP +
-            _CHECK_PERIODIC;
-=======
             _CHECK_PERIODIC_AT_END;
->>>>>>> 4eab90f4
 
         op(_CHECK_AND_ALLOCATE_OBJECT, (type_version/2, callable, self_or_null, unused[oparg] -- callable, self_or_null, unused[oparg])) {
             PyObject *callable_o = PyStackRef_AsPyObjectBorrow(callable);
