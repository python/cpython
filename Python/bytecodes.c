// This file contains instruction definitions.
// It is read by generators stored in Tools/cases_generator/
// to generate Python/generated_cases.c.h and others.
// Note that there is some dummy C code at the top and bottom of the file
// to fool text editors like VS Code into believing this is valid C code.
// The actual instruction definitions start at // BEGIN BYTECODES //.
// See Tools/cases_generator/README.md for more information.

#include "Python.h"
#include "pycore_abstract.h"      // _PyIndex_Check()
#include "pycore_audit.h"         // _PySys_Audit()
#include "pycore_backoff.h"
#include "pycore_cell.h"          // PyCell_GetRef()
#include "pycore_ceval.h"
#include "pycore_code.h"
#include "pycore_emscripten_signal.h"  // _Py_CHECK_EMSCRIPTEN_SIGNALS
#include "pycore_function.h"
#include "pycore_instruments.h"
#include "pycore_intrinsics.h"
#include "pycore_long.h"          // _PyLong_GetZero()
#include "pycore_moduleobject.h"  // PyModuleObject
#include "pycore_object.h"        // _PyObject_GC_TRACK()
#include "pycore_opcode_metadata.h"  // uop names
#include "pycore_opcode_utils.h"  // MAKE_FUNCTION_*
#include "pycore_pyatomic_ft_wrappers.h" // FT_ATOMIC_*
#include "pycore_pyerrors.h"      // _PyErr_GetRaisedException()
#include "pycore_pystate.h"       // _PyInterpreterState_GET()
#include "pycore_range.h"         // _PyRangeIterObject
#include "pycore_long.h"          // _PyLong_ExactDealloc()
#include "pycore_setobject.h"     // _PySet_NextEntry()
#include "pycore_sliceobject.h"   // _PyBuildSlice_ConsumeRefs
#include "pycore_stackref.h"
#include "pycore_tuple.h"         // _PyTuple_ITEMS()
#include "pycore_typeobject.h"    // _PySuper_Lookup()

#include "pycore_dict.h"
#include "dictobject.h"
#include "pycore_frame.h"
#include "opcode.h"
#include "optimizer.h"
#include "pydtrace.h"
#include "setobject.h"


#define USE_COMPUTED_GOTOS 0
#include "ceval_macros.h"

/* Flow control macros */

#define inst(name, ...) case name:
#define op(name, ...) /* NAME is ignored */
#define macro(name) static int MACRO_##name
#define super(name) static int SUPER_##name
#define family(name, ...) static int family_##name
#define pseudo(name) static int pseudo_##name
#define label(name) name:

/* Annotations */
#define guard
#define override
#define specializing
#define replicate(TIMES)
#define tier1
#define no_save_ip

// Dummy variables for stack effects.
static PyObject *value, *value1, *value2, *left, *right, *res, *sum, *prod, *sub;
static PyObject *container, *start, *stop, *v, *lhs, *rhs, *res2;
static PyObject *list, *tuple, *dict, *owner, *set, *str, *tup, *map, *keys;
static PyObject *exit_func, *lasti, *val, *retval, *obj, *iter, *exhausted;
static PyObject *aiter, *awaitable, *iterable, *w, *exc_value, *bc, *locals;
static PyObject *orig, *excs, *update, *b, *fromlist, *level, *from;
static PyObject **pieces, **values;
static size_t jump;
// Dummy variables for cache effects
static uint16_t invert, counter, index, hint;
#define unused 0  // Used in a macro def, can't be static
static uint32_t type_version;
static _PyExecutorObject *current_executor;

static PyObject *
dummy_func(
    PyThreadState *tstate,
    _PyInterpreterFrame *frame,
    unsigned char opcode,
    unsigned int oparg,
    _Py_CODEUNIT *next_instr,
    PyObject **stack_pointer,
    int throwflag,
    PyObject *args[]
)
{
    // Dummy labels.
    pop_1_error:
    // Dummy locals.
    PyObject *dummy;
    _Py_CODEUNIT *this_instr;
    PyObject *attr;
    PyObject *attrs;
    PyObject *bottom;
    PyObject *callable;
    PyObject *callargs;
    PyObject *codeobj;
    PyObject *cond;
    PyObject *descr;
    PyObject *exc;
    PyObject *exit;
    PyObject *fget;
    PyObject *fmt_spec;
    PyObject *func;
    uint32_t func_version;
    PyObject *getattribute;
    PyObject *kwargs;
    PyObject *kwdefaults;
    PyObject *len_o;
    PyObject *match;
    PyObject *match_type;
    PyObject *method;
    PyObject *mgr;
    Py_ssize_t min_args;
    PyObject *names;
    PyObject *new_exc;
    PyObject *next;
    PyObject *none;
    PyObject *null;
    PyObject *prev_exc;
    PyObject *receiver;
    PyObject *rest;
    int result;
    PyObject *self;
    PyObject *seq;
    PyObject *slice;
    PyObject *step;
    PyObject *subject;
    PyObject *top;
    PyObject *type;
    PyObject *typevars;
    PyObject *val0;
    PyObject *val1;
    int values_or_none;

    switch (opcode) {

// BEGIN BYTECODES //
        pure inst(NOP, (--)) {
        }

        family(RESUME, 0) = {
            RESUME_CHECK,
        };

        macro(NOT_TAKEN) = NOP;

        op(_CHECK_PERIODIC, (--)) {
            _Py_CHECK_EMSCRIPTEN_SIGNALS_PERIODICALLY();
            QSBR_QUIESCENT_STATE(tstate);
            if (_Py_atomic_load_uintptr_relaxed(&tstate->eval_breaker) & _PY_EVAL_EVENTS_MASK) {
                int err = _Py_HandlePending(tstate);
                ERROR_IF(err != 0, error);
            }
        }

        macro(CHECK_PERIODIC) = _CHECK_PERIODIC;

        op(_CHECK_PERIODIC_IF_NOT_YIELD_FROM, (--)) {
            if ((oparg & RESUME_OPARG_LOCATION_MASK) < RESUME_AFTER_YIELD_FROM) {
                _Py_CHECK_EMSCRIPTEN_SIGNALS_PERIODICALLY();
                QSBR_QUIESCENT_STATE(tstate);
                if (_Py_atomic_load_uintptr_relaxed(&tstate->eval_breaker) & _PY_EVAL_EVENTS_MASK) {
                    int err = _Py_HandlePending(tstate);
                    ERROR_IF(err != 0, error);
                }
            }
        }

        op(_QUICKEN_RESUME, (--)) {
            #if ENABLE_SPECIALIZATION_FT
            if (tstate->tracing == 0 && this_instr->op.code == RESUME) {
                FT_ATOMIC_STORE_UINT8_RELAXED(this_instr->op.code, RESUME_CHECK);
            }
            #endif  /* ENABLE_SPECIALIZATION_FT */
        }

        tier1 op(_MAYBE_INSTRUMENT, (--)) {
            if (tstate->tracing == 0) {
                uintptr_t global_version = _Py_atomic_load_uintptr_relaxed(&tstate->eval_breaker) & ~_PY_EVAL_EVENTS_MASK;
                uintptr_t code_version = FT_ATOMIC_LOAD_UINTPTR_ACQUIRE(_PyFrame_GetCode(frame)->_co_instrumentation_version);
                if (code_version != global_version) {
                    int err = _Py_Instrument(_PyFrame_GetCode(frame), tstate->interp);
                    if (err) {
                        ERROR_NO_POP();
                    }
                    next_instr = this_instr;
                    DISPATCH();
                }
            }
        }

        op(_LOAD_BYTECODE, (--)) {
            #ifdef Py_GIL_DISABLED
            if (frame->tlbc_index !=
                ((_PyThreadStateImpl *)tstate)->tlbc_index) {
                _Py_CODEUNIT *bytecode =
                    _PyEval_GetExecutableCode(tstate, _PyFrame_GetCode(frame));
                ERROR_IF(bytecode == NULL, error);
                ptrdiff_t off = this_instr - _PyFrame_GetBytecode(frame);
                frame->tlbc_index = ((_PyThreadStateImpl *)tstate)->tlbc_index;
                frame->instr_ptr = bytecode + off;
                // Make sure this_instr gets reset correctly for any uops that
                // follow
                next_instr = frame->instr_ptr;
                DISPATCH();
            }
            #endif
        }

        macro(RESUME) =
            _LOAD_BYTECODE +
            _MAYBE_INSTRUMENT +
            _QUICKEN_RESUME +
            _CHECK_PERIODIC_IF_NOT_YIELD_FROM;

        inst(RESUME_CHECK, (--)) {
#if defined(__EMSCRIPTEN__)
            DEOPT_IF(_Py_emscripten_signal_clock == 0);
            _Py_emscripten_signal_clock -= Py_EMSCRIPTEN_SIGNAL_HANDLING;
#endif
            uintptr_t eval_breaker = _Py_atomic_load_uintptr_relaxed(&tstate->eval_breaker);
            uintptr_t version = FT_ATOMIC_LOAD_UINTPTR_ACQUIRE(_PyFrame_GetCode(frame)->_co_instrumentation_version);
            assert((version & _PY_EVAL_EVENTS_MASK) == 0);
            DEOPT_IF(eval_breaker != version);
            #ifdef Py_GIL_DISABLED
            DEOPT_IF(frame->tlbc_index !=
                     ((_PyThreadStateImpl *)tstate)->tlbc_index);
            #endif
        }

        op(_MONITOR_RESUME, (--)) {
            int err = _Py_call_instrumentation(
                    tstate, oparg > 0, frame, this_instr);
            ERROR_IF(err, error);
            if (frame->instr_ptr != this_instr) {
                /* Instrumentation has jumped */
                next_instr = frame->instr_ptr;
            }
        }

        macro(INSTRUMENTED_RESUME) =
            _LOAD_BYTECODE +
            _MAYBE_INSTRUMENT +
            _CHECK_PERIODIC_IF_NOT_YIELD_FROM +
            _MONITOR_RESUME;

        pseudo(LOAD_CLOSURE, (-- unused)) = {
            LOAD_FAST,
        };

        inst(LOAD_FAST_CHECK, (-- value)) {
            _PyStackRef value_s = GETLOCAL(oparg);
            if (PyStackRef_IsNull(value_s)) {
                _PyEval_FormatExcCheckArg(tstate, PyExc_UnboundLocalError,
                    UNBOUNDLOCAL_ERROR_MSG,
                    PyTuple_GetItem(_PyFrame_GetCode(frame)->co_localsplusnames, oparg)
                );
                ERROR_IF(1, error);
            }
            value = PyStackRef_DUP(value_s);
        }

        replicate(8) pure inst(LOAD_FAST, (-- value)) {
            assert(!PyStackRef_IsNull(GETLOCAL(oparg)));
            value = PyStackRef_DUP(GETLOCAL(oparg));
        }

        replicate(8) pure inst (LOAD_FAST_BORROW, (-- value)) {
            assert(!PyStackRef_IsNull(GETLOCAL(oparg)));
            value = PyStackRef_Borrow(GETLOCAL(oparg));
        }

        inst(LOAD_FAST_AND_CLEAR, (-- value)) {
            value = GETLOCAL(oparg);
            GETLOCAL(oparg) = PyStackRef_NULL;
        }

        inst(LOAD_FAST_LOAD_FAST, ( -- value1, value2)) {
            uint32_t oparg1 = oparg >> 4;
            uint32_t oparg2 = oparg & 15;
            value1 = PyStackRef_DUP(GETLOCAL(oparg1));
            value2 = PyStackRef_DUP(GETLOCAL(oparg2));
        }

        inst(LOAD_FAST_BORROW_LOAD_FAST_BORROW, ( -- value1, value2)) {
            uint32_t oparg1 = oparg >> 4;
            uint32_t oparg2 = oparg & 15;
            value1 = PyStackRef_Borrow(GETLOCAL(oparg1));
            value2 = PyStackRef_Borrow(GETLOCAL(oparg2));
        }

        family(LOAD_CONST, 0) = {
            LOAD_CONST_MORTAL,
            LOAD_CONST_IMMORTAL,
        };

        inst(LOAD_CONST, (-- value)) {
            /* We can't do this in the bytecode compiler as
             * marshalling can intern strings and make them immortal. */
            PyObject *obj = GETITEM(FRAME_CO_CONSTS, oparg);
            value = PyStackRef_FromPyObjectNew(obj);
#if ENABLE_SPECIALIZATION_FT
#ifdef Py_GIL_DISABLED
            uint8_t expected = LOAD_CONST;
            if (!_Py_atomic_compare_exchange_uint8(
                    &this_instr->op.code, &expected,
                    _Py_IsImmortal(obj) ? LOAD_CONST_IMMORTAL : LOAD_CONST_MORTAL)) {
                // We might lose a race with instrumentation, which we don't care about.
                assert(expected >= MIN_INSTRUMENTED_OPCODE);
            }
#else
            if (this_instr->op.code == LOAD_CONST) {
                this_instr->op.code = _Py_IsImmortal(obj) ? LOAD_CONST_IMMORTAL : LOAD_CONST_MORTAL;
            }
#endif
#endif
        }

        inst(LOAD_CONST_MORTAL, (-- value)) {
            PyObject *obj = GETITEM(FRAME_CO_CONSTS, oparg);
            value = PyStackRef_FromPyObjectNewMortal(obj);
        }

        inst(LOAD_CONST_IMMORTAL, (-- value)) {
            PyObject *obj = GETITEM(FRAME_CO_CONSTS, oparg);
            assert(_Py_IsImmortal(obj));
            value = PyStackRef_FromPyObjectImmortal(obj);
        }

        replicate(4) inst(LOAD_SMALL_INT, (-- value)) {
            assert(oparg < _PY_NSMALLPOSINTS);
            PyObject *obj = (PyObject *)&_PyLong_SMALL_INTS[_PY_NSMALLNEGINTS + oparg];
            value = PyStackRef_FromPyObjectImmortal(obj);
        }

        replicate(8) inst(STORE_FAST, (value --)) {
            assert(
                ((_PyFrame_GetCode(frame)->co_flags & (CO_COROUTINE | CO_GENERATOR)) == 0) ||
                PyStackRef_IsHeapSafe(value)
            );
            _PyStackRef tmp = GETLOCAL(oparg);
            GETLOCAL(oparg) = value;
            DEAD(value);
            PyStackRef_XCLOSE(tmp);
        }

        pseudo(STORE_FAST_MAYBE_NULL, (unused --)) = {
            STORE_FAST,
        };

        inst(STORE_FAST_LOAD_FAST, (value1 -- value2)) {
            assert(
                ((_PyFrame_GetCode(frame)->co_flags & (CO_COROUTINE | CO_GENERATOR)) == 0) ||
                PyStackRef_IsHeapSafe(value1)
            );
            uint32_t oparg1 = oparg >> 4;
            uint32_t oparg2 = oparg & 15;
            _PyStackRef tmp = GETLOCAL(oparg1);
            GETLOCAL(oparg1) = value1;
            DEAD(value1);
            value2 = PyStackRef_DUP(GETLOCAL(oparg2));
            PyStackRef_XCLOSE(tmp);
        }

        inst(STORE_FAST_STORE_FAST, (value2, value1 --)) {
            assert(
                ((_PyFrame_GetCode(frame)->co_flags & (CO_COROUTINE | CO_GENERATOR)) == 0) ||
                PyStackRef_IsHeapSafe(value1)
            );
            assert(
                ((_PyFrame_GetCode(frame)->co_flags & (CO_COROUTINE | CO_GENERATOR)) == 0) ||
                PyStackRef_IsHeapSafe(value2)
            );
            uint32_t oparg1 = oparg >> 4;
            uint32_t oparg2 = oparg & 15;
            _PyStackRef tmp = GETLOCAL(oparg1);
            GETLOCAL(oparg1) = value1;
            DEAD(value1);
            PyStackRef_XCLOSE(tmp);
            tmp = GETLOCAL(oparg2);
            GETLOCAL(oparg2) = value2;
            DEAD(value2);
            PyStackRef_XCLOSE(tmp);
        }

        pure inst(POP_TOP, (value --)) {
            PyStackRef_CLOSE(value);
        }

        pure inst(PUSH_NULL, (-- res)) {
            res = PyStackRef_NULL;
        }

        no_save_ip inst(END_FOR, (value -- )) {
            /* Don't update instr_ptr, so that POP_ITER sees
             * the FOR_ITER as the previous instruction.
             * This has the benign side effect that if value is
             * finalized it will see the location as the FOR_ITER's.
             */
            PyStackRef_CLOSE(value);
        }

        macro(POP_ITER) = POP_TOP;

        no_save_ip tier1 inst(INSTRUMENTED_END_FOR, (receiver, value -- receiver)) {
            /* Need to create a fake StopIteration error here,
             * to conform to PEP 380 */
            if (PyStackRef_GenCheck(receiver)) {
                int err = monitor_stop_iteration(tstate, frame, this_instr, PyStackRef_AsPyObjectBorrow(value));
                if (err) {
                    ERROR_NO_POP();
                }
            }
            PyStackRef_CLOSE(value);
        }

        tier1 inst(INSTRUMENTED_POP_ITER, (iter -- )) {
            INSTRUMENTED_JUMP(prev_instr, this_instr+1, PY_MONITORING_EVENT_BRANCH_RIGHT);
            PyStackRef_CLOSE(iter);
        }

        pure inst(END_SEND, (receiver, value -- val)) {
            val = value;
            DEAD(value);
            PyStackRef_CLOSE(receiver);
        }

        tier1 inst(INSTRUMENTED_END_SEND, (receiver, value -- val)) {
            PyObject *receiver_o = PyStackRef_AsPyObjectBorrow(receiver);
            if (PyGen_Check(receiver_o) || PyCoro_CheckExact(receiver_o)) {
                int err = monitor_stop_iteration(tstate, frame, this_instr, PyStackRef_AsPyObjectBorrow(value));
                if (err) {
                    ERROR_NO_POP();
                }
            }
            val = value;
            DEAD(value);
            PyStackRef_CLOSE(receiver);
        }

        inst(UNARY_NEGATIVE, (value -- res)) {
            PyObject *res_o = PyNumber_Negative(PyStackRef_AsPyObjectBorrow(value));
            PyStackRef_CLOSE(value);
            ERROR_IF(res_o == NULL, error);
            res = PyStackRef_FromPyObjectSteal(res_o);
        }

        pure inst(UNARY_NOT, (value -- res)) {
            assert(PyStackRef_BoolCheck(value));
            res = PyStackRef_IsFalse(value)
                ? PyStackRef_True : PyStackRef_False;
            DEAD(value);
        }

        family(TO_BOOL, INLINE_CACHE_ENTRIES_TO_BOOL) = {
            TO_BOOL_ALWAYS_TRUE,
            TO_BOOL_BOOL,
            TO_BOOL_INT,
            TO_BOOL_LIST,
            TO_BOOL_NONE,
            TO_BOOL_STR,
        };

        specializing op(_SPECIALIZE_TO_BOOL, (counter/1, value -- value)) {
            #if ENABLE_SPECIALIZATION_FT
            if (ADAPTIVE_COUNTER_TRIGGERS(counter)) {
                next_instr = this_instr;
                _Py_Specialize_ToBool(value, next_instr);
                DISPATCH_SAME_OPARG();
            }
            OPCODE_DEFERRED_INC(TO_BOOL);
            ADVANCE_ADAPTIVE_COUNTER(this_instr[1].counter);
            #endif  /* ENABLE_SPECIALIZATION_FT */
        }

        op(_TO_BOOL, (value -- res)) {
            int err = PyObject_IsTrue(PyStackRef_AsPyObjectBorrow(value));
            PyStackRef_CLOSE(value);
            ERROR_IF(err < 0, error);
            res = err ? PyStackRef_True : PyStackRef_False;
        }

        macro(TO_BOOL) = _SPECIALIZE_TO_BOOL + unused/2 + _TO_BOOL;

        inst(TO_BOOL_BOOL, (unused/1, unused/2, value -- value)) {
            EXIT_IF(!PyStackRef_BoolCheck(value));
            STAT_INC(TO_BOOL, hit);
        }

        inst(TO_BOOL_INT, (unused/1, unused/2, value -- res)) {
            PyObject *value_o = PyStackRef_AsPyObjectBorrow(value);
            EXIT_IF(!PyLong_CheckExact(value_o));
            STAT_INC(TO_BOOL, hit);
            if (_PyLong_IsZero((PyLongObject *)value_o)) {
                assert(_Py_IsImmortal(value_o));
                DEAD(value);
                res = PyStackRef_False;
            }
            else {
                PyStackRef_CLOSE(value);
                res = PyStackRef_True;
            }
        }

        op(_GUARD_NOS_LIST, (nos, unused -- nos, unused)) {
            PyObject *o = PyStackRef_AsPyObjectBorrow(nos);
            EXIT_IF(!PyList_CheckExact(o));
        }

        op(_GUARD_TOS_LIST, (tos -- tos)) {
            PyObject *o = PyStackRef_AsPyObjectBorrow(tos);
            EXIT_IF(!PyList_CheckExact(o));
        }

        macro(TO_BOOL_LIST) = _GUARD_TOS_LIST + unused/1 + unused/2 + _TO_BOOL_LIST;

        op(_TO_BOOL_LIST, (value -- res)) {
            PyObject *value_o = PyStackRef_AsPyObjectBorrow(value);
            assert(PyList_CheckExact(value_o));
            STAT_INC(TO_BOOL, hit);
            res = PyList_GET_SIZE(value_o) ? PyStackRef_True : PyStackRef_False;
            DECREF_INPUTS();
        }

        inst(TO_BOOL_NONE, (unused/1, unused/2, value -- res)) {
            // This one is a bit weird, because we expect *some* failures:
            EXIT_IF(!PyStackRef_IsNone(value));
            DEAD(value);
            STAT_INC(TO_BOOL, hit);
            res = PyStackRef_False;
        }

        op(_GUARD_NOS_UNICODE, (nos, unused -- nos, unused)) {
            PyObject *o = PyStackRef_AsPyObjectBorrow(nos);
            EXIT_IF(!PyUnicode_CheckExact(o));
        }

        op(_GUARD_TOS_UNICODE, (value -- value)) {
            PyObject *value_o = PyStackRef_AsPyObjectBorrow(value);
            EXIT_IF(!PyUnicode_CheckExact(value_o));
        }

        op(_TO_BOOL_STR, (value -- res)) {
            STAT_INC(TO_BOOL, hit);
            PyObject *value_o = PyStackRef_AsPyObjectBorrow(value);
            if (value_o == &_Py_STR(empty)) {
                assert(_Py_IsImmortal(value_o));
                DEAD(value);
                res = PyStackRef_False;
            }
            else {
                assert(Py_SIZE(value_o));
                PyStackRef_CLOSE(value);
                res = PyStackRef_True;
            }
        }

        macro(TO_BOOL_STR) =
            _GUARD_TOS_UNICODE + unused/1 + unused/2 + _TO_BOOL_STR;

        op(_REPLACE_WITH_TRUE, (value -- res)) {
            PyStackRef_CLOSE(value);
            res = PyStackRef_True;
        }

        macro(TO_BOOL_ALWAYS_TRUE) =
            unused/1 +
            _GUARD_TYPE_VERSION +
            _REPLACE_WITH_TRUE;

        inst(UNARY_INVERT, (value -- res)) {
            PyObject *res_o = PyNumber_Invert(PyStackRef_AsPyObjectBorrow(value));
            PyStackRef_CLOSE(value);
            ERROR_IF(res_o == NULL, error);
            res = PyStackRef_FromPyObjectSteal(res_o);
        }

        family(BINARY_OP, INLINE_CACHE_ENTRIES_BINARY_OP) = {
            BINARY_OP_MULTIPLY_INT,
            BINARY_OP_ADD_INT,
            BINARY_OP_SUBTRACT_INT,
            BINARY_OP_MULTIPLY_FLOAT,
            BINARY_OP_ADD_FLOAT,
            BINARY_OP_SUBTRACT_FLOAT,
            BINARY_OP_ADD_UNICODE,
            BINARY_OP_SUBSCR_LIST_INT,
            BINARY_OP_SUBSCR_TUPLE_INT,
            BINARY_OP_SUBSCR_STR_INT,
            BINARY_OP_SUBSCR_DICT,
            BINARY_OP_SUBSCR_GETITEM,
            // BINARY_OP_INPLACE_ADD_UNICODE,  // See comments at that opcode.
            BINARY_OP_EXTEND,
        };

        op(_GUARD_NOS_INT, (left, unused -- left, unused)) {
            PyObject *left_o = PyStackRef_AsPyObjectBorrow(left);
            EXIT_IF(!PyLong_CheckExact(left_o));
        }

        op(_GUARD_TOS_INT, (value -- value)) {
            PyObject *value_o = PyStackRef_AsPyObjectBorrow(value);
            EXIT_IF(!PyLong_CheckExact(value_o));
        }

        pure op(_BINARY_OP_MULTIPLY_INT, (left, right -- res)) {
            PyObject *left_o = PyStackRef_AsPyObjectBorrow(left);
            PyObject *right_o = PyStackRef_AsPyObjectBorrow(right);
            assert(PyLong_CheckExact(left_o));
            assert(PyLong_CheckExact(right_o));

            STAT_INC(BINARY_OP, hit);
            PyObject *res_o = _PyLong_Multiply((PyLongObject *)left_o, (PyLongObject *)right_o);
            PyStackRef_CLOSE_SPECIALIZED(right, _PyLong_ExactDealloc);
            PyStackRef_CLOSE_SPECIALIZED(left, _PyLong_ExactDealloc);
            INPUTS_DEAD();
            ERROR_IF(res_o == NULL, error);
            res = PyStackRef_FromPyObjectSteal(res_o);
        }

        pure op(_BINARY_OP_ADD_INT, (left, right -- res)) {
            PyObject *left_o = PyStackRef_AsPyObjectBorrow(left);
            PyObject *right_o = PyStackRef_AsPyObjectBorrow(right);
            assert(PyLong_CheckExact(left_o));
            assert(PyLong_CheckExact(right_o));

            STAT_INC(BINARY_OP, hit);
            PyObject *res_o = _PyLong_Add((PyLongObject *)left_o, (PyLongObject *)right_o);
            PyStackRef_CLOSE_SPECIALIZED(right, _PyLong_ExactDealloc);
            PyStackRef_CLOSE_SPECIALIZED(left, _PyLong_ExactDealloc);
            INPUTS_DEAD();
            ERROR_IF(res_o == NULL, error);
            res = PyStackRef_FromPyObjectSteal(res_o);
        }

        pure op(_BINARY_OP_SUBTRACT_INT, (left, right -- res)) {
            PyObject *left_o = PyStackRef_AsPyObjectBorrow(left);
            PyObject *right_o = PyStackRef_AsPyObjectBorrow(right);
            assert(PyLong_CheckExact(left_o));
            assert(PyLong_CheckExact(right_o));

            STAT_INC(BINARY_OP, hit);
            PyObject *res_o = _PyLong_Subtract((PyLongObject *)left_o, (PyLongObject *)right_o);
            PyStackRef_CLOSE_SPECIALIZED(right, _PyLong_ExactDealloc);
            PyStackRef_CLOSE_SPECIALIZED(left, _PyLong_ExactDealloc);
            INPUTS_DEAD();
            ERROR_IF(res_o == NULL, error);
            res = PyStackRef_FromPyObjectSteal(res_o);
        }

        macro(BINARY_OP_MULTIPLY_INT) =
            _GUARD_TOS_INT + _GUARD_NOS_INT + unused/5 + _BINARY_OP_MULTIPLY_INT;
        macro(BINARY_OP_ADD_INT) =
            _GUARD_TOS_INT + _GUARD_NOS_INT + unused/5 + _BINARY_OP_ADD_INT;
        macro(BINARY_OP_SUBTRACT_INT) =
            _GUARD_TOS_INT + _GUARD_NOS_INT + unused/5 + _BINARY_OP_SUBTRACT_INT;

        op(_GUARD_NOS_FLOAT, (left, unused -- left, unused)) {
            PyObject *left_o = PyStackRef_AsPyObjectBorrow(left);
            EXIT_IF(!PyFloat_CheckExact(left_o));
        }

        op(_GUARD_TOS_FLOAT, (value -- value)) {
            PyObject *value_o = PyStackRef_AsPyObjectBorrow(value);
            EXIT_IF(!PyFloat_CheckExact(value_o));
        }

        pure op(_BINARY_OP_MULTIPLY_FLOAT, (left, right -- res)) {
            PyObject *left_o = PyStackRef_AsPyObjectBorrow(left);
            PyObject *right_o = PyStackRef_AsPyObjectBorrow(right);
            assert(PyFloat_CheckExact(left_o));
            assert(PyFloat_CheckExact(right_o));

            STAT_INC(BINARY_OP, hit);
            double dres =
                ((PyFloatObject *)left_o)->ob_fval *
                ((PyFloatObject *)right_o)->ob_fval;
            res = _PyFloat_FromDouble_ConsumeInputs(left, right, dres);
            INPUTS_DEAD();
            ERROR_IF(PyStackRef_IsNull(res), error);
        }

        pure op(_BINARY_OP_ADD_FLOAT, (left, right -- res)) {
            PyObject *left_o = PyStackRef_AsPyObjectBorrow(left);
            PyObject *right_o = PyStackRef_AsPyObjectBorrow(right);
            assert(PyFloat_CheckExact(left_o));
            assert(PyFloat_CheckExact(right_o));

            STAT_INC(BINARY_OP, hit);
            double dres =
                ((PyFloatObject *)left_o)->ob_fval +
                ((PyFloatObject *)right_o)->ob_fval;
            res = _PyFloat_FromDouble_ConsumeInputs(left, right, dres);
            INPUTS_DEAD();
            ERROR_IF(PyStackRef_IsNull(res), error);
        }

        pure op(_BINARY_OP_SUBTRACT_FLOAT, (left, right -- res)) {
            PyObject *left_o = PyStackRef_AsPyObjectBorrow(left);
            PyObject *right_o = PyStackRef_AsPyObjectBorrow(right);
            assert(PyFloat_CheckExact(left_o));
            assert(PyFloat_CheckExact(right_o));

            STAT_INC(BINARY_OP, hit);
            double dres =
                ((PyFloatObject *)left_o)->ob_fval -
                ((PyFloatObject *)right_o)->ob_fval;
            res = _PyFloat_FromDouble_ConsumeInputs(left, right, dres);
            INPUTS_DEAD();
            ERROR_IF(PyStackRef_IsNull(res), error);
        }

        macro(BINARY_OP_MULTIPLY_FLOAT) =
            _GUARD_TOS_FLOAT + _GUARD_NOS_FLOAT + unused/5 + _BINARY_OP_MULTIPLY_FLOAT;
        macro(BINARY_OP_ADD_FLOAT) =
            _GUARD_TOS_FLOAT + _GUARD_NOS_FLOAT + unused/5 + _BINARY_OP_ADD_FLOAT;
        macro(BINARY_OP_SUBTRACT_FLOAT) =
            _GUARD_TOS_FLOAT + _GUARD_NOS_FLOAT + unused/5 + _BINARY_OP_SUBTRACT_FLOAT;

        pure op(_BINARY_OP_ADD_UNICODE, (left, right -- res)) {
            PyObject *left_o = PyStackRef_AsPyObjectBorrow(left);
            PyObject *right_o = PyStackRef_AsPyObjectBorrow(right);
            assert(PyUnicode_CheckExact(left_o));
            assert(PyUnicode_CheckExact(right_o));

            STAT_INC(BINARY_OP, hit);
            PyObject *res_o = PyUnicode_Concat(left_o, right_o);
            PyStackRef_CLOSE_SPECIALIZED(right, _PyUnicode_ExactDealloc);
            PyStackRef_CLOSE_SPECIALIZED(left, _PyUnicode_ExactDealloc);
            INPUTS_DEAD();
            ERROR_IF(res_o == NULL, error);
            res = PyStackRef_FromPyObjectSteal(res_o);
        }

        macro(BINARY_OP_ADD_UNICODE) =
            _GUARD_TOS_UNICODE + _GUARD_NOS_UNICODE + unused/5 + _BINARY_OP_ADD_UNICODE;

        // This is a subtle one. It's a super-instruction for
        // BINARY_OP_ADD_UNICODE followed by STORE_FAST
        // where the store goes into the left argument.
        // So the inputs are the same as for all BINARY_OP
        // specializations, but there is no output.
        // At the end we just skip over the STORE_FAST.
        op(_BINARY_OP_INPLACE_ADD_UNICODE, (left, right --)) {
            PyObject *left_o = PyStackRef_AsPyObjectBorrow(left);
            assert(PyUnicode_CheckExact(left_o));
            assert(PyUnicode_CheckExact(PyStackRef_AsPyObjectBorrow(right)));

            int next_oparg;
        #if TIER_ONE
            assert(next_instr->op.code == STORE_FAST);
            next_oparg = next_instr->op.arg;
        #else
            next_oparg = CURRENT_OPERAND0();
        #endif
            _PyStackRef *target_local = &GETLOCAL(next_oparg);
            assert(PyUnicode_CheckExact(left_o));
            DEOPT_IF(PyStackRef_AsPyObjectBorrow(*target_local) != left_o);
            STAT_INC(BINARY_OP, hit);
            /* Handle `left = left + right` or `left += right` for str.
             *
             * When possible, extend `left` in place rather than
             * allocating a new PyUnicodeObject. This attempts to avoid
             * quadratic behavior when one neglects to use str.join().
             *
             * If `left` has only two references remaining (one from
             * the stack, one in the locals), DECREFing `left` leaves
             * only the locals reference, so PyUnicode_Append knows
             * that the string is safe to mutate.
             */
            assert(Py_REFCNT(left_o) >= 2 || !PyStackRef_IsHeapSafe(left));
            PyStackRef_CLOSE_SPECIALIZED(left, _PyUnicode_ExactDealloc);
            DEAD(left);
            PyObject *temp = PyStackRef_AsPyObjectSteal(*target_local);
            PyObject *right_o = PyStackRef_AsPyObjectSteal(right);
            PyUnicode_Append(&temp, right_o);
            *target_local = PyStackRef_FromPyObjectSteal(temp);
            Py_DECREF(right_o);
            ERROR_IF(PyStackRef_IsNull(*target_local), error);
        #if TIER_ONE
            // The STORE_FAST is already done. This is done here in tier one,
            // and during trace projection in tier two:
            assert(next_instr->op.code == STORE_FAST);
            SKIP_OVER(1);
        #endif
        }

       op(_GUARD_BINARY_OP_EXTEND, (descr/4, left, right -- left, right)) {
            PyObject *left_o = PyStackRef_AsPyObjectBorrow(left);
            PyObject *right_o = PyStackRef_AsPyObjectBorrow(right);
            _PyBinaryOpSpecializationDescr *d = (_PyBinaryOpSpecializationDescr*)descr;
            assert(INLINE_CACHE_ENTRIES_BINARY_OP == 5);
            assert(d && d->guard);
            int res = d->guard(left_o, right_o);
            DEOPT_IF(!res);
        }

        pure op(_BINARY_OP_EXTEND, (descr/4, left, right -- res)) {
            PyObject *left_o = PyStackRef_AsPyObjectBorrow(left);
            PyObject *right_o = PyStackRef_AsPyObjectBorrow(right);
            assert(INLINE_CACHE_ENTRIES_BINARY_OP == 5);
            _PyBinaryOpSpecializationDescr *d = (_PyBinaryOpSpecializationDescr*)descr;

            STAT_INC(BINARY_OP, hit);

            PyObject *res_o = d->action(left_o, right_o);
            DECREF_INPUTS();
            res = PyStackRef_FromPyObjectSteal(res_o);
        }

        macro(BINARY_OP_EXTEND) =
            unused/1 + _GUARD_BINARY_OP_EXTEND + rewind/-4 + _BINARY_OP_EXTEND;

        macro(BINARY_OP_INPLACE_ADD_UNICODE) =
            _GUARD_TOS_UNICODE + _GUARD_NOS_UNICODE + unused/5 + _BINARY_OP_INPLACE_ADD_UNICODE;

        specializing op(_SPECIALIZE_BINARY_SLICE, (container, start, stop -- container, start, stop)) {
            // Placeholder until we implement BINARY_SLICE specialization
            #if ENABLE_SPECIALIZATION
            OPCODE_DEFERRED_INC(BINARY_SLICE);
            #endif  /* ENABLE_SPECIALIZATION */
        }

        op(_BINARY_SLICE, (container, start, stop -- res)) {
            PyObject *slice = _PyBuildSlice_ConsumeRefs(PyStackRef_AsPyObjectSteal(start),
                                                        PyStackRef_AsPyObjectSteal(stop));
            PyObject *res_o;
            // Can't use ERROR_IF() here, because we haven't
            // DECREF'ed container yet, and we still own slice.
            if (slice == NULL) {
                res_o = NULL;
            }
            else {
                res_o = PyObject_GetItem(PyStackRef_AsPyObjectBorrow(container), slice);
                Py_DECREF(slice);
            }
            PyStackRef_CLOSE(container);
            ERROR_IF(res_o == NULL, error);
            res = PyStackRef_FromPyObjectSteal(res_o);
        }

        macro(BINARY_SLICE) = _SPECIALIZE_BINARY_SLICE + _BINARY_SLICE;

        specializing op(_SPECIALIZE_STORE_SLICE, (v, container, start, stop -- v, container, start, stop)) {
            // Placeholder until we implement STORE_SLICE specialization
            #if ENABLE_SPECIALIZATION
            OPCODE_DEFERRED_INC(STORE_SLICE);
            #endif  /* ENABLE_SPECIALIZATION */
        }

        op(_STORE_SLICE, (v, container, start, stop -- )) {
            PyObject *slice = _PyBuildSlice_ConsumeRefs(PyStackRef_AsPyObjectSteal(start),
                                                        PyStackRef_AsPyObjectSteal(stop));
            int err;
            if (slice == NULL) {
                err = 1;
            }
            else {
                err = PyObject_SetItem(PyStackRef_AsPyObjectBorrow(container), slice, PyStackRef_AsPyObjectBorrow(v));
                Py_DECREF(slice);
            }
            DECREF_INPUTS();
            ERROR_IF(err, error);
        }

        macro(STORE_SLICE) = _SPECIALIZE_STORE_SLICE + _STORE_SLICE;

        macro(BINARY_OP_SUBSCR_LIST_INT) =
            _GUARD_TOS_INT + _GUARD_NOS_LIST + unused/5 + _BINARY_OP_SUBSCR_LIST_INT;

        op(_BINARY_OP_SUBSCR_LIST_INT, (list_st, sub_st -- res)) {
            PyObject *sub = PyStackRef_AsPyObjectBorrow(sub_st);
            PyObject *list = PyStackRef_AsPyObjectBorrow(list_st);

            assert(PyLong_CheckExact(sub));
            assert(PyList_CheckExact(list));

            // Deopt unless 0 <= sub < PyList_Size(list)
            DEOPT_IF(!_PyLong_IsNonNegativeCompact((PyLongObject *)sub));
            Py_ssize_t index = ((PyLongObject*)sub)->long_value.ob_digit[0];
#ifdef Py_GIL_DISABLED
            PyObject *res_o = _PyList_GetItemRef((PyListObject*)list, index);
            DEOPT_IF(res_o == NULL);
            STAT_INC(BINARY_OP, hit);
            res = PyStackRef_FromPyObjectSteal(res_o);
#else
            DEOPT_IF(index >= PyList_GET_SIZE(list));
            STAT_INC(BINARY_OP, hit);
            PyObject *res_o = PyList_GET_ITEM(list, index);
            assert(res_o != NULL);
            res = PyStackRef_FromPyObjectNew(res_o);
#endif
            STAT_INC(BINARY_OP, hit);
            DECREF_INPUTS();
        }

        macro(BINARY_OP_SUBSCR_STR_INT) =
            _GUARD_TOS_INT + _GUARD_NOS_UNICODE + unused/5 + _BINARY_OP_SUBSCR_STR_INT;

        op(_BINARY_OP_SUBSCR_STR_INT, (str_st, sub_st -- res)) {
            PyObject *sub = PyStackRef_AsPyObjectBorrow(sub_st);
            PyObject *str = PyStackRef_AsPyObjectBorrow(str_st);

            assert(PyLong_CheckExact(sub));
            assert(PyUnicode_CheckExact(str));
            DEOPT_IF(!_PyLong_IsNonNegativeCompact((PyLongObject *)sub));
            Py_ssize_t index = ((PyLongObject*)sub)->long_value.ob_digit[0];
            DEOPT_IF(PyUnicode_GET_LENGTH(str) <= index);
            // Specialize for reading an ASCII character from any string:
            Py_UCS4 c = PyUnicode_READ_CHAR(str, index);
            DEOPT_IF(Py_ARRAY_LENGTH(_Py_SINGLETON(strings).ascii) <= c);
            STAT_INC(BINARY_OP, hit);
            PyObject *res_o = (PyObject*)&_Py_SINGLETON(strings).ascii[c];
            PyStackRef_CLOSE_SPECIALIZED(sub_st, _PyLong_ExactDealloc);
            DEAD(sub_st);
            PyStackRef_CLOSE(str_st);
            res = PyStackRef_FromPyObjectImmortal(res_o);
        }

        op(_GUARD_NOS_TUPLE, (nos, unused -- nos, unused)) {
            PyObject *o = PyStackRef_AsPyObjectBorrow(nos);
            EXIT_IF(!PyTuple_CheckExact(o));
        }

        op(_GUARD_TOS_TUPLE, (tos -- tos)) {
            PyObject *o = PyStackRef_AsPyObjectBorrow(tos);
            EXIT_IF(!PyTuple_CheckExact(o));
        }

        macro(BINARY_OP_SUBSCR_TUPLE_INT) =
            _GUARD_TOS_INT + _GUARD_NOS_TUPLE + unused/5 + _BINARY_OP_SUBSCR_TUPLE_INT;

        op(_BINARY_OP_SUBSCR_TUPLE_INT, (tuple_st, sub_st -- res)) {
            PyObject *sub = PyStackRef_AsPyObjectBorrow(sub_st);
            PyObject *tuple = PyStackRef_AsPyObjectBorrow(tuple_st);

            assert(PyLong_CheckExact(sub));
            assert(PyTuple_CheckExact(tuple));

            // Deopt unless 0 <= sub < PyTuple_Size(list)
            DEOPT_IF(!_PyLong_IsNonNegativeCompact((PyLongObject *)sub));
            Py_ssize_t index = ((PyLongObject*)sub)->long_value.ob_digit[0];
            DEOPT_IF(index >= PyTuple_GET_SIZE(tuple));
            STAT_INC(BINARY_OP, hit);
            PyObject *res_o = PyTuple_GET_ITEM(tuple, index);
            assert(res_o != NULL);
            PyStackRef_CLOSE_SPECIALIZED(sub_st, _PyLong_ExactDealloc);
            res = PyStackRef_FromPyObjectNew(res_o);
            DECREF_INPUTS();
        }

        op(_GUARD_NOS_DICT, (nos, unused -- nos, unused)) {
            PyObject *o = PyStackRef_AsPyObjectBorrow(nos);
            EXIT_IF(!PyDict_CheckExact(o));
        }

        op(_GUARD_TOS_DICT, (tos -- tos)) {
            PyObject *o = PyStackRef_AsPyObjectBorrow(tos);
            EXIT_IF(!PyDict_CheckExact(o));
        }

        macro(BINARY_OP_SUBSCR_DICT) =
            _GUARD_NOS_DICT + unused/5 + _BINARY_OP_SUBSCR_DICT;

        op(_BINARY_OP_SUBSCR_DICT, (dict_st, sub_st -- res)) {
            PyObject *sub = PyStackRef_AsPyObjectBorrow(sub_st);
            PyObject *dict = PyStackRef_AsPyObjectBorrow(dict_st);

            assert(PyDict_CheckExact(dict));
            STAT_INC(BINARY_OP, hit);
            PyObject *res_o;
            int rc = PyDict_GetItemRef(dict, sub, &res_o);
            if (rc == 0) {
                _PyErr_SetKeyError(sub);
            }
            DECREF_INPUTS();
            ERROR_IF(rc <= 0, error); // not found or error
            res = PyStackRef_FromPyObjectSteal(res_o);
        }

        op(_BINARY_OP_SUBSCR_CHECK_FUNC, (container, unused -- container, unused, getitem)) {
            PyTypeObject *tp = Py_TYPE(PyStackRef_AsPyObjectBorrow(container));
            DEOPT_IF(!PyType_HasFeature(tp, Py_TPFLAGS_HEAPTYPE));
            PyHeapTypeObject *ht = (PyHeapTypeObject *)tp;
            PyObject *getitem_o = FT_ATOMIC_LOAD_PTR_ACQUIRE(ht->_spec_cache.getitem);
            DEOPT_IF(getitem_o == NULL);
            assert(PyFunction_Check(getitem_o));
            uint32_t cached_version = FT_ATOMIC_LOAD_UINT32_RELAXED(ht->_spec_cache.getitem_version);
            DEOPT_IF(((PyFunctionObject *)getitem_o)->func_version != cached_version);
            PyCodeObject *code = (PyCodeObject *)PyFunction_GET_CODE(getitem_o);
            assert(code->co_argcount == 2);
            DEOPT_IF(!_PyThreadState_HasStackSpace(tstate, code->co_framesize));
            getitem = PyStackRef_FromPyObjectNew(getitem_o);
            STAT_INC(BINARY_OP, hit);
        }

        op(_BINARY_OP_SUBSCR_INIT_CALL, (container, sub, getitem -- new_frame: _PyInterpreterFrame* )) {
            new_frame = _PyFrame_PushUnchecked(tstate, getitem, 2, frame);
            new_frame->localsplus[0] = container;
            new_frame->localsplus[1] = sub;
            INPUTS_DEAD();
            frame->return_offset = INSTRUCTION_SIZE;
        }

        macro(BINARY_OP_SUBSCR_GETITEM) =
            unused/5 + // Skip over the counter and cache
            _CHECK_PEP_523 +
            _BINARY_OP_SUBSCR_CHECK_FUNC +
            _BINARY_OP_SUBSCR_INIT_CALL +
            _PUSH_FRAME;

        inst(LIST_APPEND, (list, unused[oparg-1], v -- list, unused[oparg-1])) {
            int err = _PyList_AppendTakeRef((PyListObject *)PyStackRef_AsPyObjectBorrow(list),
                                           PyStackRef_AsPyObjectSteal(v));
            ERROR_IF(err < 0, error);
        }

        inst(SET_ADD, (set, unused[oparg-1], v -- set, unused[oparg-1])) {
            int err = _PySet_AddTakeRef((PySetObject *)PyStackRef_AsPyObjectBorrow(set),
                                        PyStackRef_AsPyObjectSteal(v));
            ERROR_IF(err, error);
        }

        family(STORE_SUBSCR, INLINE_CACHE_ENTRIES_STORE_SUBSCR) = {
            STORE_SUBSCR_DICT,
            STORE_SUBSCR_LIST_INT,
        };

        specializing op(_SPECIALIZE_STORE_SUBSCR, (counter/1, container, sub -- container, sub)) {
            #if ENABLE_SPECIALIZATION_FT
            if (ADAPTIVE_COUNTER_TRIGGERS(counter)) {
                next_instr = this_instr;
                _Py_Specialize_StoreSubscr(container, sub, next_instr);
                DISPATCH_SAME_OPARG();
            }
            OPCODE_DEFERRED_INC(STORE_SUBSCR);
            ADVANCE_ADAPTIVE_COUNTER(this_instr[1].counter);
            #endif  /* ENABLE_SPECIALIZATION_FT */
        }

        op(_STORE_SUBSCR, (v, container, sub -- )) {
            /* container[sub] = v */
            int err = PyObject_SetItem(PyStackRef_AsPyObjectBorrow(container), PyStackRef_AsPyObjectBorrow(sub), PyStackRef_AsPyObjectBorrow(v));
            DECREF_INPUTS();
            ERROR_IF(err, error);
        }

        macro(STORE_SUBSCR) = _SPECIALIZE_STORE_SUBSCR + _STORE_SUBSCR;

        macro(STORE_SUBSCR_LIST_INT) =
            _GUARD_TOS_INT + _GUARD_NOS_LIST + unused/1 + _STORE_SUBSCR_LIST_INT;

        op(_STORE_SUBSCR_LIST_INT, (value, list_st, sub_st -- )) {
            PyObject *sub = PyStackRef_AsPyObjectBorrow(sub_st);
            PyObject *list = PyStackRef_AsPyObjectBorrow(list_st);

            assert(PyLong_CheckExact(sub));
            assert(PyList_CheckExact(list));

            // Ensure nonnegative, zero-or-one-digit ints.
            DEOPT_IF(!_PyLong_IsNonNegativeCompact((PyLongObject *)sub));
            Py_ssize_t index = ((PyLongObject*)sub)->long_value.ob_digit[0];
            DEOPT_IF(!LOCK_OBJECT(list));
            // Ensure index < len(list)
            if (index >= PyList_GET_SIZE(list)) {
                UNLOCK_OBJECT(list);
                DEOPT_IF(true);
            }
            STAT_INC(STORE_SUBSCR, hit);

            PyObject *old_value = PyList_GET_ITEM(list, index);
            FT_ATOMIC_STORE_PTR_RELEASE(_PyList_ITEMS(list)[index],
                                        PyStackRef_AsPyObjectSteal(value));
            assert(old_value != NULL);
            UNLOCK_OBJECT(list);  // unlock before decrefs!
            PyStackRef_CLOSE_SPECIALIZED(sub_st, _PyLong_ExactDealloc);
            DEAD(sub_st);
            PyStackRef_CLOSE(list_st);
            Py_DECREF(old_value);
        }

        macro(STORE_SUBSCR_DICT) =
            _GUARD_NOS_DICT + unused/1 + _STORE_SUBSCR_DICT;

        op(_STORE_SUBSCR_DICT, (value, dict_st, sub -- )) {
            PyObject *dict = PyStackRef_AsPyObjectBorrow(dict_st);

            assert(PyDict_CheckExact(dict));
            STAT_INC(STORE_SUBSCR, hit);
            int err = _PyDict_SetItem_Take2((PyDictObject *)dict,
                                            PyStackRef_AsPyObjectSteal(sub),
                                            PyStackRef_AsPyObjectSteal(value));
            PyStackRef_CLOSE(dict_st);
            ERROR_IF(err, error);
        }

        inst(DELETE_SUBSCR, (container, sub --)) {
            /* del container[sub] */
            int err = PyObject_DelItem(PyStackRef_AsPyObjectBorrow(container),
                                       PyStackRef_AsPyObjectBorrow(sub));
            DECREF_INPUTS();
            ERROR_IF(err, error);
        }

        inst(CALL_INTRINSIC_1, (value -- res)) {
            assert(oparg <= MAX_INTRINSIC_1);
            PyObject *res_o = _PyIntrinsics_UnaryFunctions[oparg].func(tstate, PyStackRef_AsPyObjectBorrow(value));
            PyStackRef_CLOSE(value);
            ERROR_IF(res_o == NULL, error);
            res = PyStackRef_FromPyObjectSteal(res_o);
        }

        inst(CALL_INTRINSIC_2, (value2_st, value1_st -- res)) {
            assert(oparg <= MAX_INTRINSIC_2);
            PyObject *value1 = PyStackRef_AsPyObjectBorrow(value1_st);
            PyObject *value2 = PyStackRef_AsPyObjectBorrow(value2_st);

            PyObject *res_o = _PyIntrinsics_BinaryFunctions[oparg].func(tstate, value2, value1);
            DECREF_INPUTS();
            ERROR_IF(res_o == NULL, error);
            res = PyStackRef_FromPyObjectSteal(res_o);
        }

        tier1 inst(RAISE_VARARGS, (args[oparg] -- )) {
            assert(oparg < 3);
            PyObject *cause = oparg == 2 ? PyStackRef_AsPyObjectSteal(args[1]) : NULL;
            PyObject *exc = oparg > 0 ? PyStackRef_AsPyObjectSteal(args[0]) : NULL;
            int err = do_raise(tstate, exc, cause);
            if (err) {
                assert(oparg == 0);
                monitor_reraise(tstate, frame, this_instr);
                goto exception_unwind;
            }
            ERROR_IF(true, error);
        }

        tier1 inst(INTERPRETER_EXIT, (retval --)) {
            assert(frame->owner == FRAME_OWNED_BY_INTERPRETER);
            assert(_PyFrame_IsIncomplete(frame));
            /* Restore previous frame and return. */
            tstate->current_frame = frame->previous;
            assert(!_PyErr_Occurred(tstate));
            PyObject *result = PyStackRef_AsPyObjectSteal(retval);
            LLTRACE_RESUME_FRAME();
            return result;
        }

        // The stack effect here is a bit misleading.
        // retval is popped from the stack, but res
        // is pushed to a different frame, the callers' frame.
        inst(RETURN_VALUE, (retval -- res)) {
            assert(frame->owner != FRAME_OWNED_BY_INTERPRETER);
            _PyStackRef temp = PyStackRef_MakeHeapSafe(retval);
            DEAD(retval);
            SAVE_STACK();
            assert(STACK_LEVEL() == 0);
            _Py_LeaveRecursiveCallPy(tstate);
            // GH-99729: We need to unlink the frame *before* clearing it:
            _PyInterpreterFrame *dying = frame;
            frame = tstate->current_frame = dying->previous;
            _PyEval_FrameClearAndPop(tstate, dying);
            RELOAD_STACK();
            LOAD_IP(frame->return_offset);
            res = temp;
            LLTRACE_RESUME_FRAME();
        }

        tier1 op(_RETURN_VALUE_EVENT, (val -- val)) {
            int err = _Py_call_instrumentation_arg(
                    tstate, PY_MONITORING_EVENT_PY_RETURN,
                    frame, this_instr, PyStackRef_AsPyObjectBorrow(val));
            ERROR_IF(err, error);
        }

        macro(INSTRUMENTED_RETURN_VALUE) =
            _RETURN_VALUE_EVENT +
            RETURN_VALUE;

        inst(GET_AITER, (obj -- iter)) {
            unaryfunc getter = NULL;
            PyObject *obj_o = PyStackRef_AsPyObjectBorrow(obj);
            PyObject *iter_o;
            PyTypeObject *type = Py_TYPE(obj_o);

            if (type->tp_as_async != NULL) {
                getter = type->tp_as_async->am_aiter;
            }

            if (getter == NULL) {
                _PyErr_Format(tstate, PyExc_TypeError,
                              "'async for' requires an object with "
                              "__aiter__ method, got %.100s",
                              type->tp_name);
                PyStackRef_CLOSE(obj);
                ERROR_IF(true, error);
            }

            iter_o = (*getter)(obj_o);
            PyStackRef_CLOSE(obj);
            ERROR_IF(iter_o == NULL, error);

            if (Py_TYPE(iter_o)->tp_as_async == NULL ||
                    Py_TYPE(iter_o)->tp_as_async->am_anext == NULL) {

                _PyErr_Format(tstate, PyExc_TypeError,
                              "'async for' received an object from __aiter__ "
                              "that does not implement __anext__: %.100s",
                              Py_TYPE(iter_o)->tp_name);
                Py_DECREF(iter_o);
                ERROR_IF(true, error);
            }
            iter = PyStackRef_FromPyObjectSteal(iter_o);
        }

        inst(GET_ANEXT, (aiter -- aiter, awaitable)) {
            PyObject *awaitable_o = _PyEval_GetANext(PyStackRef_AsPyObjectBorrow(aiter));
            if (awaitable_o == NULL) {
                ERROR_NO_POP();
            }
            awaitable = PyStackRef_FromPyObjectSteal(awaitable_o);
        }

        inst(GET_AWAITABLE, (iterable -- iter)) {
            PyObject *iter_o = _PyEval_GetAwaitable(PyStackRef_AsPyObjectBorrow(iterable), oparg);
            PyStackRef_CLOSE(iterable);
            ERROR_IF(iter_o == NULL, error);
            iter = PyStackRef_FromPyObjectSteal(iter_o);
        }

        family(SEND, INLINE_CACHE_ENTRIES_SEND) = {
            SEND_GEN,
        };

        specializing op(_SPECIALIZE_SEND, (counter/1, receiver, unused -- receiver, unused)) {
            #if ENABLE_SPECIALIZATION_FT
            if (ADAPTIVE_COUNTER_TRIGGERS(counter)) {
                next_instr = this_instr;
                _Py_Specialize_Send(receiver, next_instr);
                DISPATCH_SAME_OPARG();
            }
            OPCODE_DEFERRED_INC(SEND);
            ADVANCE_ADAPTIVE_COUNTER(this_instr[1].counter);
            #endif  /* ENABLE_SPECIALIZATION_FT */
        }

        op(_SEND, (receiver, v -- receiver, retval)) {
            PyObject *receiver_o = PyStackRef_AsPyObjectBorrow(receiver);
            PyObject *retval_o;
            assert(frame->owner != FRAME_OWNED_BY_INTERPRETER);
            if ((tstate->interp->eval_frame == NULL) &&
                (Py_TYPE(receiver_o) == &PyGen_Type || Py_TYPE(receiver_o) == &PyCoro_Type) &&
                ((PyGenObject *)receiver_o)->gi_frame_state < FRAME_EXECUTING)
            {
                PyGenObject *gen = (PyGenObject *)receiver_o;
                _PyInterpreterFrame *gen_frame = &gen->gi_iframe;
                _PyFrame_StackPush(gen_frame, PyStackRef_MakeHeapSafe(v));
                DEAD(v);
                SYNC_SP();
                gen->gi_frame_state = FRAME_EXECUTING;
                gen->gi_exc_state.previous_item = tstate->exc_info;
                tstate->exc_info = &gen->gi_exc_state;
                assert(INSTRUCTION_SIZE + oparg <= UINT16_MAX);
                frame->return_offset = (uint16_t)(INSTRUCTION_SIZE + oparg);
                assert(gen_frame->previous == NULL);
                gen_frame->previous = frame;
                DISPATCH_INLINED(gen_frame);
            }
            if (PyStackRef_IsNone(v) && PyIter_Check(receiver_o)) {
                retval_o = Py_TYPE(receiver_o)->tp_iternext(receiver_o);
            }
            else {
                retval_o = PyObject_CallMethodOneArg(receiver_o,
                                                     &_Py_ID(send),
                                                     PyStackRef_AsPyObjectBorrow(v));
            }
            if (retval_o == NULL) {
                int matches = _PyErr_ExceptionMatches(tstate, PyExc_StopIteration);
                if (matches) {
                    _PyEval_MonitorRaise(tstate, frame, this_instr);
                }
                int err = _PyGen_FetchStopIterationValue(&retval_o);
                if (err == 0) {
                    assert(retval_o != NULL);
                    JUMPBY(oparg);
                }
                else {
                    PyStackRef_CLOSE(v);
                    ERROR_IF(true, error);
                }
            }
            PyStackRef_CLOSE(v);
            retval = PyStackRef_FromPyObjectSteal(retval_o);
        }

        macro(SEND) = _SPECIALIZE_SEND + _SEND;

        op(_SEND_GEN_FRAME, (receiver, v -- receiver, gen_frame: _PyInterpreterFrame *)) {
            PyGenObject *gen = (PyGenObject *)PyStackRef_AsPyObjectBorrow(receiver);
            DEOPT_IF(Py_TYPE(gen) != &PyGen_Type && Py_TYPE(gen) != &PyCoro_Type);
            DEOPT_IF(gen->gi_frame_state >= FRAME_EXECUTING);
            STAT_INC(SEND, hit);
            gen_frame = &gen->gi_iframe;
            _PyFrame_StackPush(gen_frame, PyStackRef_MakeHeapSafe(v));
            DEAD(v);
            gen->gi_frame_state = FRAME_EXECUTING;
            gen->gi_exc_state.previous_item = tstate->exc_info;
            tstate->exc_info = &gen->gi_exc_state;
            assert(INSTRUCTION_SIZE + oparg <= UINT16_MAX);
            frame->return_offset = (uint16_t)(INSTRUCTION_SIZE + oparg);
            gen_frame->previous = frame;
        }

        macro(SEND_GEN) =
            unused/1 +
            _CHECK_PEP_523 +
            _SEND_GEN_FRAME +
            _PUSH_FRAME;

        inst(YIELD_VALUE, (retval -- value)) {
            // NOTE: It's important that YIELD_VALUE never raises an exception!
            // The compiler treats any exception raised here as a failed close()
            // or throw() call.
            assert(frame->owner != FRAME_OWNED_BY_INTERPRETER);
            frame->instr_ptr++;
            PyGenObject *gen = _PyGen_GetGeneratorFromFrame(frame);
            assert(FRAME_SUSPENDED_YIELD_FROM == FRAME_SUSPENDED + 1);
            assert(oparg == 0 || oparg == 1);
            gen->gi_frame_state = FRAME_SUSPENDED + oparg;
            _PyStackRef temp = retval;
            DEAD(retval);
            SAVE_STACK();
            tstate->exc_info = gen->gi_exc_state.previous_item;
            gen->gi_exc_state.previous_item = NULL;
            _Py_LeaveRecursiveCallPy(tstate);
            _PyInterpreterFrame *gen_frame = frame;
            frame = tstate->current_frame = frame->previous;
            gen_frame->previous = NULL;
            /* We don't know which of these is relevant here, so keep them equal */
            assert(INLINE_CACHE_ENTRIES_SEND == INLINE_CACHE_ENTRIES_FOR_ITER);
            #if TIER_ONE
            assert(frame->instr_ptr->op.code == INSTRUMENTED_LINE ||
                   frame->instr_ptr->op.code == INSTRUMENTED_INSTRUCTION ||
                   _PyOpcode_Deopt[frame->instr_ptr->op.code] == SEND ||
                   _PyOpcode_Deopt[frame->instr_ptr->op.code] == FOR_ITER ||
                   _PyOpcode_Deopt[frame->instr_ptr->op.code] == INTERPRETER_EXIT ||
                   _PyOpcode_Deopt[frame->instr_ptr->op.code] == ENTER_EXECUTOR);
            #endif
            RELOAD_STACK();
            LOAD_IP(1 + INLINE_CACHE_ENTRIES_SEND);
            value = PyStackRef_MakeHeapSafe(temp);
            LLTRACE_RESUME_FRAME();
        }

        tier1 op(_YIELD_VALUE_EVENT, (val -- val)) {
            int err = _Py_call_instrumentation_arg(
                    tstate, PY_MONITORING_EVENT_PY_YIELD,
                    frame, this_instr, PyStackRef_AsPyObjectBorrow(val));
            if (err) {
                ERROR_NO_POP();
            }
            if (frame->instr_ptr != this_instr) {
                next_instr = frame->instr_ptr;
                DISPATCH();
            }
        }

        macro(INSTRUMENTED_YIELD_VALUE) =
            _YIELD_VALUE_EVENT +
            YIELD_VALUE;

        inst(POP_EXCEPT, (exc_value -- )) {
            _PyErr_StackItem *exc_info = tstate->exc_info;
            Py_XSETREF(exc_info->exc_value,
                   PyStackRef_IsNone(exc_value)
                    ? NULL : PyStackRef_AsPyObjectSteal(exc_value));
        }

        tier1 inst(RERAISE, (values[oparg], exc_st -- values[oparg])) {
            PyObject *exc = PyStackRef_AsPyObjectSteal(exc_st);

            assert(oparg >= 0 && oparg <= 2);
            if (oparg) {
                PyObject *lasti = PyStackRef_AsPyObjectBorrow(values[0]);
                if (PyLong_Check(lasti)) {
                    frame->instr_ptr = _PyFrame_GetBytecode(frame) + PyLong_AsLong(lasti);
                    assert(!_PyErr_Occurred(tstate));
                }
                else {
                    _PyErr_SetString(tstate, PyExc_SystemError, "lasti is not an int");
                    Py_DECREF(exc);
                    ERROR_NO_POP();
                }
            }
            assert(exc && PyExceptionInstance_Check(exc));
            _PyErr_SetRaisedException(tstate, exc);
            monitor_reraise(tstate, frame, this_instr);
            goto exception_unwind;
        }

        tier1 op(_END_ASYNC_FOR, (awaitable_st, exc_st -- )) {
            JUMPBY(0); // Pretend jump as we need source offset for monitoring
            (void)oparg;
            PyObject *exc = PyStackRef_AsPyObjectBorrow(exc_st);

            assert(exc && PyExceptionInstance_Check(exc));
            int matches = PyErr_GivenExceptionMatches(exc, PyExc_StopAsyncIteration);
            if (matches) {
                DECREF_INPUTS();
            }
            else {
                Py_INCREF(exc);
                _PyErr_SetRaisedException(tstate, exc);
                monitor_reraise(tstate, frame, this_instr);
                goto exception_unwind;
            }
        }

        tier1 op(_MONITOR_END_ASYNC_FOR, ( -- )) {
            assert((next_instr-oparg)->op.code == END_SEND || (next_instr-oparg)->op.code >= MIN_INSTRUMENTED_OPCODE);
            INSTRUMENTED_JUMP(next_instr-oparg, this_instr+1, PY_MONITORING_EVENT_BRANCH_RIGHT);
        }

        macro(INSTRUMENTED_END_ASYNC_FOR) =
            _MONITOR_END_ASYNC_FOR +
            _END_ASYNC_FOR;

        macro(END_ASYNC_FOR) = _END_ASYNC_FOR;

        tier1 inst(CLEANUP_THROW, (sub_iter, last_sent_val, exc_value_st -- none, value)) {
            PyObject *exc_value = PyStackRef_AsPyObjectBorrow(exc_value_st);
            #if !Py_TAIL_CALL_INTERP
            assert(throwflag);
            #endif
            assert(exc_value && PyExceptionInstance_Check(exc_value));

            int matches = PyErr_GivenExceptionMatches(exc_value, PyExc_StopIteration);
            if (matches) {
                value = PyStackRef_FromPyObjectNew(((PyStopIterationObject *)exc_value)->value);
                DECREF_INPUTS();
                none = PyStackRef_None;
            }
            else {
                _PyErr_SetRaisedException(tstate, Py_NewRef(exc_value));
                monitor_reraise(tstate, frame, this_instr);
                goto exception_unwind;
            }
        }

        inst(LOAD_COMMON_CONSTANT, ( -- value)) {
            // Keep in sync with _common_constants in opcode.py
            assert(oparg < NUM_COMMON_CONSTANTS);
            value = PyStackRef_FromPyObjectNew(tstate->interp->common_consts[oparg]);
        }

        inst(LOAD_BUILD_CLASS, ( -- bc)) {
            PyObject *bc_o;
            int err = PyMapping_GetOptionalItem(BUILTINS(), &_Py_ID(__build_class__), &bc_o);
            ERROR_IF(err < 0, error);
            if (bc_o == NULL) {
                _PyErr_SetString(tstate, PyExc_NameError,
                                 "__build_class__ not found");
                ERROR_IF(true, error);
            }
            bc = PyStackRef_FromPyObjectSteal(bc_o);
        }

        inst(STORE_NAME, (v -- )) {
            PyObject *name = GETITEM(FRAME_CO_NAMES, oparg);
            PyObject *ns = LOCALS();
            int err;
            if (ns == NULL) {
                _PyErr_Format(tstate, PyExc_SystemError,
                              "no locals found when storing %R", name);
                PyStackRef_CLOSE(v);
                ERROR_IF(true, error);
            }
            if (PyDict_CheckExact(ns)) {
                err = PyDict_SetItem(ns, name, PyStackRef_AsPyObjectBorrow(v));
            }
            else {
                err = PyObject_SetItem(ns, name, PyStackRef_AsPyObjectBorrow(v));
            }
            PyStackRef_CLOSE(v);
            ERROR_IF(err, error);
        }

        inst(DELETE_NAME, (--)) {
            PyObject *name = GETITEM(FRAME_CO_NAMES, oparg);
            PyObject *ns = LOCALS();
            int err;
            if (ns == NULL) {
                _PyErr_Format(tstate, PyExc_SystemError,
                              "no locals when deleting %R", name);
                ERROR_NO_POP();
            }
            err = PyObject_DelItem(ns, name);
            // Can't use ERROR_IF here.
            if (err != 0) {
                _PyEval_FormatExcCheckArg(tstate, PyExc_NameError,
                                          NAME_ERROR_MSG,
                                          name);
                ERROR_NO_POP();
            }
        }

        family(UNPACK_SEQUENCE, INLINE_CACHE_ENTRIES_UNPACK_SEQUENCE) = {
            UNPACK_SEQUENCE_TWO_TUPLE,
            UNPACK_SEQUENCE_TUPLE,
            UNPACK_SEQUENCE_LIST,
        };

        specializing op(_SPECIALIZE_UNPACK_SEQUENCE, (counter/1, seq -- seq)) {
            #if ENABLE_SPECIALIZATION_FT
            if (ADAPTIVE_COUNTER_TRIGGERS(counter)) {
                next_instr = this_instr;
                _Py_Specialize_UnpackSequence(seq, next_instr, oparg);
                DISPATCH_SAME_OPARG();
            }
            OPCODE_DEFERRED_INC(UNPACK_SEQUENCE);
            ADVANCE_ADAPTIVE_COUNTER(this_instr[1].counter);
            #endif  /* ENABLE_SPECIALIZATION_FT */
            (void)seq;
            (void)counter;
        }

        op(_UNPACK_SEQUENCE, (seq -- unused[oparg], top[0])) {
            PyObject *seq_o = PyStackRef_AsPyObjectSteal(seq);
            int res = _PyEval_UnpackIterableStackRef(tstate, seq_o, oparg, -1, top);
            Py_DECREF(seq_o);
            ERROR_IF(res == 0, error);
        }

        macro(UNPACK_SEQUENCE) = _SPECIALIZE_UNPACK_SEQUENCE + _UNPACK_SEQUENCE;

        macro(UNPACK_SEQUENCE_TWO_TUPLE) =
            _GUARD_TOS_TUPLE + unused/1 + _UNPACK_SEQUENCE_TWO_TUPLE;

        op(_UNPACK_SEQUENCE_TWO_TUPLE, (seq -- val1, val0)) {
            assert(oparg == 2);
            PyObject *seq_o = PyStackRef_AsPyObjectBorrow(seq);
            assert(PyTuple_CheckExact(seq_o));
            DEOPT_IF(PyTuple_GET_SIZE(seq_o) != 2);
            STAT_INC(UNPACK_SEQUENCE, hit);
            val0 = PyStackRef_FromPyObjectNew(PyTuple_GET_ITEM(seq_o, 0));
            val1 = PyStackRef_FromPyObjectNew(PyTuple_GET_ITEM(seq_o, 1));
            PyStackRef_CLOSE(seq);
        }

        macro(UNPACK_SEQUENCE_TUPLE) =
            _GUARD_TOS_TUPLE + unused/1 + _UNPACK_SEQUENCE_TUPLE;

        op(_UNPACK_SEQUENCE_TUPLE, (seq -- values[oparg])) {
            PyObject *seq_o = PyStackRef_AsPyObjectBorrow(seq);
            assert(PyTuple_CheckExact(seq_o));
            DEOPT_IF(PyTuple_GET_SIZE(seq_o) != oparg);
            STAT_INC(UNPACK_SEQUENCE, hit);
            PyObject **items = _PyTuple_ITEMS(seq_o);
            for (int i = oparg; --i >= 0; ) {
                *values++ = PyStackRef_FromPyObjectNew(items[i]);
            }
            DECREF_INPUTS();
        }

        macro(UNPACK_SEQUENCE_LIST) =
            _GUARD_TOS_LIST + unused/1 + _UNPACK_SEQUENCE_LIST;

        op(_UNPACK_SEQUENCE_LIST, (seq -- values[oparg])) {
            PyObject *seq_o = PyStackRef_AsPyObjectBorrow(seq);
            assert(PyList_CheckExact(seq_o));
            DEOPT_IF(!LOCK_OBJECT(seq_o));
            if (PyList_GET_SIZE(seq_o) != oparg) {
                UNLOCK_OBJECT(seq_o);
                DEOPT_IF(true);
            }
            STAT_INC(UNPACK_SEQUENCE, hit);
            PyObject **items = _PyList_ITEMS(seq_o);
            for (int i = oparg; --i >= 0; ) {
                *values++ = PyStackRef_FromPyObjectNew(items[i]);
            }
            UNLOCK_OBJECT(seq_o);
            DECREF_INPUTS();
        }

        inst(UNPACK_EX, (seq -- unused[oparg & 0xFF], unused, unused[oparg >> 8], top[0])) {
            PyObject *seq_o = PyStackRef_AsPyObjectSteal(seq);
            int res = _PyEval_UnpackIterableStackRef(tstate, seq_o, oparg & 0xFF, oparg >> 8, top);
            Py_DECREF(seq_o);
            ERROR_IF(res == 0, error);
        }

        family(STORE_ATTR, INLINE_CACHE_ENTRIES_STORE_ATTR) = {
            STORE_ATTR_INSTANCE_VALUE,
            STORE_ATTR_SLOT,
            STORE_ATTR_WITH_HINT,
        };

        specializing op(_SPECIALIZE_STORE_ATTR, (counter/1, owner -- owner)) {
            #if ENABLE_SPECIALIZATION_FT
            if (ADAPTIVE_COUNTER_TRIGGERS(counter)) {
                PyObject *name = GETITEM(FRAME_CO_NAMES, oparg);
                next_instr = this_instr;
                _Py_Specialize_StoreAttr(owner, next_instr, name);
                DISPATCH_SAME_OPARG();
            }
            OPCODE_DEFERRED_INC(STORE_ATTR);
            ADVANCE_ADAPTIVE_COUNTER(this_instr[1].counter);
            #endif  /* ENABLE_SPECIALIZATION_FT */
        }

        op(_STORE_ATTR, (v, owner --)) {
            PyObject *name = GETITEM(FRAME_CO_NAMES, oparg);
            int err = PyObject_SetAttr(PyStackRef_AsPyObjectBorrow(owner),
                                       name, PyStackRef_AsPyObjectBorrow(v));
            DECREF_INPUTS();
            ERROR_IF(err, error);
        }

        macro(STORE_ATTR) = _SPECIALIZE_STORE_ATTR + unused/3 + _STORE_ATTR;

        inst(DELETE_ATTR, (owner --)) {
            PyObject *name = GETITEM(FRAME_CO_NAMES, oparg);
            int err = PyObject_DelAttr(PyStackRef_AsPyObjectBorrow(owner), name);
            PyStackRef_CLOSE(owner);
            ERROR_IF(err, error);
        }

        inst(STORE_GLOBAL, (v --)) {
            PyObject *name = GETITEM(FRAME_CO_NAMES, oparg);
            int err = PyDict_SetItem(GLOBALS(), name, PyStackRef_AsPyObjectBorrow(v));
            PyStackRef_CLOSE(v);
            ERROR_IF(err, error);
        }

        inst(DELETE_GLOBAL, (--)) {
            PyObject *name = GETITEM(FRAME_CO_NAMES, oparg);
            int err = PyDict_Pop(GLOBALS(), name, NULL);
            // Can't use ERROR_IF here.
            if (err < 0) {
                ERROR_NO_POP();
            }
            if (err == 0) {
                _PyEval_FormatExcCheckArg(tstate, PyExc_NameError,
                                          NAME_ERROR_MSG, name);
                ERROR_NO_POP();
            }
        }

        inst(LOAD_LOCALS, ( -- locals)) {
            PyObject *l = LOCALS();
            if (l == NULL) {
                _PyErr_SetString(tstate, PyExc_SystemError,
                                 "no locals found");
                ERROR_IF(true, error);
            }
            locals = PyStackRef_FromPyObjectNew(l);
        }

        inst(LOAD_FROM_DICT_OR_GLOBALS, (mod_or_class_dict -- v)) {
            PyObject *name = GETITEM(FRAME_CO_NAMES, oparg);
            PyObject *v_o;
            int err = PyMapping_GetOptionalItem(PyStackRef_AsPyObjectBorrow(mod_or_class_dict), name, &v_o);
            PyStackRef_CLOSE(mod_or_class_dict);
            ERROR_IF(err < 0, error);
            if (v_o == NULL) {
                if (PyDict_CheckExact(GLOBALS())
                    && PyDict_CheckExact(BUILTINS()))
                {
                    v_o = _PyDict_LoadGlobal((PyDictObject *)GLOBALS(),
                                             (PyDictObject *)BUILTINS(),
                                             name);
                    if (v_o == NULL) {
                        if (!_PyErr_Occurred(tstate)) {
                            /* _PyDict_LoadGlobal() returns NULL without raising
                            * an exception if the key doesn't exist */
                            _PyEval_FormatExcCheckArg(tstate, PyExc_NameError,
                                                    NAME_ERROR_MSG, name);
                        }
                        ERROR_NO_POP();
                    }
                }
                else {
                    /* Slow-path if globals or builtins is not a dict */
                    /* namespace 1: globals */
                    int err = PyMapping_GetOptionalItem(GLOBALS(), name, &v_o);
                    ERROR_IF(err < 0, error);
                    if (v_o == NULL) {
                        /* namespace 2: builtins */
                        int err = PyMapping_GetOptionalItem(BUILTINS(), name, &v_o);
                        ERROR_IF(err < 0, error);
                        if (v_o == NULL) {
                            _PyEval_FormatExcCheckArg(
                                        tstate, PyExc_NameError,
                                        NAME_ERROR_MSG, name);
                            ERROR_IF(true, error);
                        }
                    }
                }
            }
            v = PyStackRef_FromPyObjectSteal(v_o);
        }

        inst(LOAD_NAME, (-- v)) {
            PyObject *name = GETITEM(FRAME_CO_NAMES, oparg);
            PyObject *v_o = _PyEval_LoadName(tstate, frame, name);
            ERROR_IF(v_o == NULL, error);
            v = PyStackRef_FromPyObjectSteal(v_o);
        }

        family(LOAD_GLOBAL, INLINE_CACHE_ENTRIES_LOAD_GLOBAL) = {
            LOAD_GLOBAL_MODULE,
            LOAD_GLOBAL_BUILTIN,
        };

        specializing op(_SPECIALIZE_LOAD_GLOBAL, (counter/1 -- )) {
            #if ENABLE_SPECIALIZATION_FT
            if (ADAPTIVE_COUNTER_TRIGGERS(counter)) {
                PyObject *name = GETITEM(FRAME_CO_NAMES, oparg>>1);
                next_instr = this_instr;
                _Py_Specialize_LoadGlobal(GLOBALS(), BUILTINS(), next_instr, name);
                DISPATCH_SAME_OPARG();
            }
            OPCODE_DEFERRED_INC(LOAD_GLOBAL);
            ADVANCE_ADAPTIVE_COUNTER(this_instr[1].counter);
            #endif  /* ENABLE_SPECIALIZATION_FT */
        }

        // res[1] because we need a pointer to res to pass it to _PyEval_LoadGlobalStackRef
        op(_LOAD_GLOBAL, ( -- res[1])) {
            PyObject *name = GETITEM(FRAME_CO_NAMES, oparg>>1);
            _PyEval_LoadGlobalStackRef(GLOBALS(), BUILTINS(), name, res);
            ERROR_IF(PyStackRef_IsNull(*res), error);
        }

        op(_PUSH_NULL_CONDITIONAL, ( -- null[oparg & 1])) {
            if (oparg & 1) {
                null[0] = PyStackRef_NULL;
            }
        }

        macro(LOAD_GLOBAL) =
            _SPECIALIZE_LOAD_GLOBAL +
            counter/1 +
            globals_version/1 +
            builtins_version/1 +
            _LOAD_GLOBAL +
            _PUSH_NULL_CONDITIONAL;

        op(_GUARD_GLOBALS_VERSION, (version/1 --)) {
            PyDictObject *dict = (PyDictObject *)GLOBALS();
            DEOPT_IF(!PyDict_CheckExact(dict));
            PyDictKeysObject *keys = FT_ATOMIC_LOAD_PTR_ACQUIRE(dict->ma_keys);
            DEOPT_IF(FT_ATOMIC_LOAD_UINT32_RELAXED(keys->dk_version) != version);
            assert(DK_IS_UNICODE(keys));
        }

        op(_LOAD_GLOBAL_MODULE, (version/1, unused/1, index/1 -- res))
        {
            PyDictObject *dict = (PyDictObject *)GLOBALS();
            DEOPT_IF(!PyDict_CheckExact(dict));
            PyDictKeysObject *keys = FT_ATOMIC_LOAD_PTR_ACQUIRE(dict->ma_keys);
            DEOPT_IF(FT_ATOMIC_LOAD_UINT32_RELAXED(keys->dk_version) != version);
            assert(DK_IS_UNICODE(keys));
            PyDictUnicodeEntry *entries = DK_UNICODE_ENTRIES(keys);
            assert(index < DK_SIZE(keys));
            PyObject *res_o = FT_ATOMIC_LOAD_PTR_RELAXED(entries[index].me_value);
            DEOPT_IF(res_o == NULL);
            #if Py_GIL_DISABLED
            int increfed = _Py_TryIncrefCompareStackRef(&entries[index].me_value, res_o, &res);
            DEOPT_IF(!increfed);
            #else
            res = PyStackRef_FromPyObjectNew(res_o);
            #endif
            STAT_INC(LOAD_GLOBAL, hit);
        }

        op(_LOAD_GLOBAL_BUILTINS, (version/1, index/1 -- res))
        {
            PyDictObject *dict = (PyDictObject *)BUILTINS();
            DEOPT_IF(!PyDict_CheckExact(dict));
            PyDictKeysObject *keys = FT_ATOMIC_LOAD_PTR_ACQUIRE(dict->ma_keys);
            DEOPT_IF(FT_ATOMIC_LOAD_UINT32_RELAXED(keys->dk_version) != version);
            assert(DK_IS_UNICODE(keys));
            PyDictUnicodeEntry *entries = DK_UNICODE_ENTRIES(keys);
            PyObject *res_o = FT_ATOMIC_LOAD_PTR_RELAXED(entries[index].me_value);
            DEOPT_IF(res_o == NULL);
            #if Py_GIL_DISABLED
            int increfed = _Py_TryIncrefCompareStackRef(&entries[index].me_value, res_o, &res);
            DEOPT_IF(!increfed);
            #else
            res = PyStackRef_FromPyObjectNew(res_o);
            #endif
            STAT_INC(LOAD_GLOBAL, hit);
        }

        macro(LOAD_GLOBAL_MODULE) =
            unused/1 + // Skip over the counter
            NOP + // For guard insertion in the JIT optimizer
            _LOAD_GLOBAL_MODULE +
            _PUSH_NULL_CONDITIONAL;

        macro(LOAD_GLOBAL_BUILTIN) =
            unused/1 + // Skip over the counter
            _GUARD_GLOBALS_VERSION +
            _LOAD_GLOBAL_BUILTINS +
            _PUSH_NULL_CONDITIONAL;

        inst(DELETE_FAST, (--)) {
            _PyStackRef v = GETLOCAL(oparg);
            if (PyStackRef_IsNull(v)) {
                _PyEval_FormatExcCheckArg(tstate, PyExc_UnboundLocalError,
                    UNBOUNDLOCAL_ERROR_MSG,
                    PyTuple_GetItem(_PyFrame_GetCode(frame)->co_localsplusnames, oparg)
                );
                ERROR_IF(1, error);
            }
            _PyStackRef tmp = GETLOCAL(oparg);
            GETLOCAL(oparg) = PyStackRef_NULL;
            PyStackRef_XCLOSE(tmp);
        }

        inst(MAKE_CELL, (--)) {
            // "initial" is probably NULL but not if it's an arg (or set
            // via the f_locals proxy before MAKE_CELL has run).
            PyObject *initial = PyStackRef_AsPyObjectBorrow(GETLOCAL(oparg));
            PyObject *cell = PyCell_New(initial);
            if (cell == NULL) {
                ERROR_NO_POP();
            }
            _PyStackRef tmp = GETLOCAL(oparg);
            GETLOCAL(oparg) = PyStackRef_FromPyObjectSteal(cell);
            PyStackRef_XCLOSE(tmp);
        }

        inst(DELETE_DEREF, (--)) {
            PyObject *cell = PyStackRef_AsPyObjectBorrow(GETLOCAL(oparg));
            // Can't use ERROR_IF here.
            // Fortunately we don't need its superpower.
            PyObject *oldobj = PyCell_SwapTakeRef((PyCellObject *)cell, NULL);
            if (oldobj == NULL) {
                _PyEval_FormatExcUnbound(tstate, _PyFrame_GetCode(frame), oparg);
                ERROR_NO_POP();
            }
            Py_DECREF(oldobj);
        }

        inst(LOAD_FROM_DICT_OR_DEREF, (class_dict_st -- value)) {
            PyObject *value_o;
            PyObject *name;
            PyObject *class_dict = PyStackRef_AsPyObjectBorrow(class_dict_st);

            assert(class_dict);
            assert(oparg >= 0 && oparg < _PyFrame_GetCode(frame)->co_nlocalsplus);
            name = PyTuple_GET_ITEM(_PyFrame_GetCode(frame)->co_localsplusnames, oparg);
            int err = PyMapping_GetOptionalItem(class_dict, name, &value_o);
            if (err < 0) {
                ERROR_NO_POP();
            }
            if (!value_o) {
                PyCellObject *cell = (PyCellObject *)PyStackRef_AsPyObjectBorrow(GETLOCAL(oparg));
                value_o = PyCell_GetRef(cell);
                if (value_o == NULL) {
                    _PyEval_FormatExcUnbound(tstate, _PyFrame_GetCode(frame), oparg);
                    ERROR_NO_POP();
                }
            }
            PyStackRef_CLOSE(class_dict_st);
            value = PyStackRef_FromPyObjectSteal(value_o);
        }

        inst(LOAD_DEREF, ( -- value)) {
            PyCellObject *cell = (PyCellObject *)PyStackRef_AsPyObjectBorrow(GETLOCAL(oparg));
            value = _PyCell_GetStackRef(cell);
            if (PyStackRef_IsNull(value)) {
                _PyEval_FormatExcUnbound(tstate, _PyFrame_GetCode(frame), oparg);
                ERROR_IF(true, error);
            }
        }

        inst(STORE_DEREF, (v --)) {
            PyCellObject *cell = (PyCellObject *)PyStackRef_AsPyObjectBorrow(GETLOCAL(oparg));
            PyCell_SetTakeRef(cell, PyStackRef_AsPyObjectSteal(v));
        }

        inst(COPY_FREE_VARS, (--)) {
            /* Copy closure variables to free variables */
            PyCodeObject *co = _PyFrame_GetCode(frame);
            assert(PyStackRef_FunctionCheck(frame->f_funcobj));
            PyFunctionObject *func = (PyFunctionObject *)PyStackRef_AsPyObjectBorrow(frame->f_funcobj);
            PyObject *closure = func->func_closure;
            assert(oparg == co->co_nfreevars);
            int offset = co->co_nlocalsplus - oparg;
            for (int i = 0; i < oparg; ++i) {
                PyObject *o = PyTuple_GET_ITEM(closure, i);
                frame->localsplus[offset + i] = PyStackRef_FromPyObjectNew(o);
            }
        }

        inst(BUILD_STRING, (pieces[oparg] -- str)) {
            STACKREFS_TO_PYOBJECTS(pieces, oparg, pieces_o);
            if (CONVERSION_FAILED(pieces_o)) {
                DECREF_INPUTS();
                ERROR_IF(true, error);
            }
            PyObject *str_o = _PyUnicode_JoinArray(&_Py_STR(empty), pieces_o, oparg);
            STACKREFS_TO_PYOBJECTS_CLEANUP(pieces_o);
            DECREF_INPUTS();
            ERROR_IF(str_o == NULL, error);
            str = PyStackRef_FromPyObjectSteal(str_o);
        }

        inst(BUILD_TUPLE, (values[oparg] -- tup)) {
            PyObject *tup_o = _PyTuple_FromStackRefStealOnSuccess(values, oparg);
            if (tup_o == NULL) {
                ERROR_NO_POP();
            }
            INPUTS_DEAD();
            tup = PyStackRef_FromPyObjectStealMortal(tup_o);
        }

        inst(BUILD_LIST, (values[oparg] -- list)) {
            PyObject *list_o = _PyList_FromStackRefStealOnSuccess(values, oparg);
            if (list_o == NULL) {
                ERROR_NO_POP();
            }
            INPUTS_DEAD();
            list = PyStackRef_FromPyObjectStealMortal(list_o);
        }

        inst(LIST_EXTEND, (list_st, unused[oparg-1], iterable_st -- list_st, unused[oparg-1])) {
            PyObject *list = PyStackRef_AsPyObjectBorrow(list_st);
            PyObject *iterable = PyStackRef_AsPyObjectBorrow(iterable_st);

            PyObject *none_val = _PyList_Extend((PyListObject *)list, iterable);
            if (none_val == NULL) {
                int matches = _PyErr_ExceptionMatches(tstate, PyExc_TypeError);
                if (matches &&
                   (Py_TYPE(iterable)->tp_iter == NULL && !PySequence_Check(iterable)))
                {
                    _PyErr_Clear(tstate);
                    _PyErr_Format(tstate, PyExc_TypeError,
                          "Value after * must be an iterable, not %.200s",
                          Py_TYPE(iterable)->tp_name);
                }
                PyStackRef_CLOSE(iterable_st);
                ERROR_IF(true, error);
            }
            assert(Py_IsNone(none_val));
            PyStackRef_CLOSE(iterable_st);
        }

        inst(SET_UPDATE, (set, unused[oparg-1], iterable -- set, unused[oparg-1])) {
            int err = _PySet_Update(PyStackRef_AsPyObjectBorrow(set),
                                    PyStackRef_AsPyObjectBorrow(iterable));
            PyStackRef_CLOSE(iterable);
            ERROR_IF(err < 0, error);
        }

        inst(BUILD_SET, (values[oparg] -- set)) {
            PyObject *set_o = PySet_New(NULL);
            if (set_o == NULL) {
                DECREF_INPUTS();
                ERROR_IF(true, error);
            }

            int err = 0;
            for (Py_ssize_t i = 0; i < oparg; i++) {
                _PyStackRef value = values[i];
                values[i] = PyStackRef_NULL;
                if (err == 0) {
                    err = _PySet_AddTakeRef((PySetObject *)set_o, PyStackRef_AsPyObjectSteal(value));
                }
                else {
                    PyStackRef_CLOSE(value);
                }
            }
            DEAD(values);
            if (err) {
                Py_DECREF(set_o);
                ERROR_IF(true, error);
            }

            INPUTS_DEAD();
            set = PyStackRef_FromPyObjectStealMortal(set_o);
        }

        inst(BUILD_MAP, (values[oparg*2] -- map)) {
            STACKREFS_TO_PYOBJECTS(values, oparg*2, values_o);
            if (CONVERSION_FAILED(values_o)) {
                DECREF_INPUTS();
                ERROR_IF(true, error);
            }
            PyObject *map_o = _PyDict_FromItems(
                    values_o, 2,
                    values_o+1, 2,
                    oparg);
            STACKREFS_TO_PYOBJECTS_CLEANUP(values_o);
            DECREF_INPUTS();
            ERROR_IF(map_o == NULL, error);
            map = PyStackRef_FromPyObjectStealMortal(map_o);
        }

        inst(SETUP_ANNOTATIONS, (--)) {
            PyObject *ann_dict;
            if (LOCALS() == NULL) {
                _PyErr_Format(tstate, PyExc_SystemError,
                              "no locals found when setting up annotations");
                ERROR_IF(true, error);
            }
            /* check if __annotations__ in locals()... */
            int err = PyMapping_GetOptionalItem(LOCALS(), &_Py_ID(__annotations__), &ann_dict);
            ERROR_IF(err < 0, error);
            if (ann_dict == NULL) {
                ann_dict = PyDict_New();
                ERROR_IF(ann_dict == NULL, error);
                err = PyObject_SetItem(LOCALS(), &_Py_ID(__annotations__),
                                       ann_dict);
                Py_DECREF(ann_dict);
                ERROR_IF(err, error);
            }
            else {
                Py_DECREF(ann_dict);
            }
        }

        pseudo(ANNOTATIONS_PLACEHOLDER, (--)) = {
            NOP,
        };

        inst(DICT_UPDATE, (dict, unused[oparg - 1], update -- dict, unused[oparg - 1])) {
            PyObject *dict_o = PyStackRef_AsPyObjectBorrow(dict);
            PyObject *update_o = PyStackRef_AsPyObjectBorrow(update);

            int err = PyDict_Update(dict_o, update_o);
            if (err < 0) {
                int matches = _PyErr_ExceptionMatches(tstate, PyExc_AttributeError);
                if (matches) {
                    _PyErr_Format(tstate, PyExc_TypeError,
                                    "'%.200s' object is not a mapping",
                                    Py_TYPE(update_o)->tp_name);
                }
                PyStackRef_CLOSE(update);
                ERROR_IF(true, error);
            }
            PyStackRef_CLOSE(update);
        }

        inst(DICT_MERGE, (callable, unused, unused, dict, unused[oparg - 1], update -- callable, unused, unused, dict, unused[oparg - 1])) {
            PyObject *callable_o = PyStackRef_AsPyObjectBorrow(callable);
            PyObject *dict_o = PyStackRef_AsPyObjectBorrow(dict);
            PyObject *update_o = PyStackRef_AsPyObjectBorrow(update);

            int err = _PyDict_MergeEx(dict_o, update_o, 2);
            if (err < 0) {
                _PyEval_FormatKwargsError(tstate, callable_o, update_o);
                PyStackRef_CLOSE(update);
                ERROR_IF(true, error);
            }
            PyStackRef_CLOSE(update);
        }

        inst(MAP_ADD, (dict_st, unused[oparg - 1], key, value -- dict_st, unused[oparg - 1])) {
            PyObject *dict = PyStackRef_AsPyObjectBorrow(dict_st);
            assert(PyDict_CheckExact(dict));
            /* dict[key] = value */
            // Do not DECREF INPUTS because the function steals the references
            int err = _PyDict_SetItem_Take2(
                (PyDictObject *)dict,
                PyStackRef_AsPyObjectSteal(key),
                PyStackRef_AsPyObjectSteal(value)
            );
            ERROR_IF(err != 0, error);
        }

        macro(INSTRUMENTED_LOAD_SUPER_ATTR) =
            counter/1 +
            _LOAD_SUPER_ATTR +
            _PUSH_NULL_CONDITIONAL;

        family(LOAD_SUPER_ATTR, INLINE_CACHE_ENTRIES_LOAD_SUPER_ATTR) = {
            LOAD_SUPER_ATTR_ATTR,
            LOAD_SUPER_ATTR_METHOD,
        };

        specializing op(_SPECIALIZE_LOAD_SUPER_ATTR, (counter/1, global_super_st, class_st, unused -- global_super_st, class_st, unused)) {
            #if ENABLE_SPECIALIZATION_FT
            int load_method = oparg & 1;
            if (ADAPTIVE_COUNTER_TRIGGERS(counter)) {
                next_instr = this_instr;
                _Py_Specialize_LoadSuperAttr(global_super_st, class_st, next_instr, load_method);
                DISPATCH_SAME_OPARG();
            }
            OPCODE_DEFERRED_INC(LOAD_SUPER_ATTR);
            ADVANCE_ADAPTIVE_COUNTER(this_instr[1].counter);
            #endif  /* ENABLE_SPECIALIZATION_FT */
        }

        tier1 op(_LOAD_SUPER_ATTR, (global_super_st, class_st, self_st -- attr)) {
            PyObject *global_super = PyStackRef_AsPyObjectBorrow(global_super_st);
            PyObject *class = PyStackRef_AsPyObjectBorrow(class_st);
            PyObject *self = PyStackRef_AsPyObjectBorrow(self_st);

            if (opcode == INSTRUMENTED_LOAD_SUPER_ATTR) {
                PyObject *arg = oparg & 2 ? class : &_PyInstrumentation_MISSING;
                int err = _Py_call_instrumentation_2args(
                        tstate, PY_MONITORING_EVENT_CALL,
                        frame, this_instr, global_super, arg);
                if (err) {
                    DECREF_INPUTS();
                    ERROR_IF(true, error);
                }
            }
            // we make no attempt to optimize here; specializations should
            // handle any case whose performance we care about
            PyObject *stack[] = {class, self};
            PyObject *super = PyObject_Vectorcall(global_super, stack, oparg & 2, NULL);
            if (opcode == INSTRUMENTED_LOAD_SUPER_ATTR) {
                PyObject *arg = oparg & 2 ? class : &_PyInstrumentation_MISSING;
                if (super == NULL) {
                    _Py_call_instrumentation_exc2(
                        tstate, PY_MONITORING_EVENT_C_RAISE,
                        frame, this_instr, global_super, arg);
                }
                else {
                    int err = _Py_call_instrumentation_2args(
                        tstate, PY_MONITORING_EVENT_C_RETURN,
                        frame, this_instr, global_super, arg);
                    if (err < 0) {
                        Py_CLEAR(super);
                    }
                }
            }
            DECREF_INPUTS();
            ERROR_IF(super == NULL, error);
            PyObject *name = GETITEM(FRAME_CO_NAMES, oparg >> 2);
            PyObject *attr_o = PyObject_GetAttr(super, name);
            Py_DECREF(super);
            ERROR_IF(attr_o == NULL, error);
            attr = PyStackRef_FromPyObjectSteal(attr_o);
        }

        macro(LOAD_SUPER_ATTR) =
            _SPECIALIZE_LOAD_SUPER_ATTR +
            _LOAD_SUPER_ATTR +
            _PUSH_NULL_CONDITIONAL;

        inst(LOAD_SUPER_ATTR_ATTR, (unused/1, global_super_st, class_st, self_st -- attr_st)) {
            PyObject *global_super = PyStackRef_AsPyObjectBorrow(global_super_st);
            PyObject *class = PyStackRef_AsPyObjectBorrow(class_st);
            PyObject *self = PyStackRef_AsPyObjectBorrow(self_st);

            assert(!(oparg & 1));
            DEOPT_IF(global_super != (PyObject *)&PySuper_Type);
            DEOPT_IF(!PyType_Check(class));
            STAT_INC(LOAD_SUPER_ATTR, hit);
            PyObject *name = GETITEM(FRAME_CO_NAMES, oparg >> 2);
            PyObject *attr = _PySuper_Lookup((PyTypeObject *)class, self, name, NULL);
            DECREF_INPUTS();
            ERROR_IF(attr == NULL, error);
            attr_st = PyStackRef_FromPyObjectSteal(attr);
        }

        inst(LOAD_SUPER_ATTR_METHOD, (unused/1, global_super_st, class_st, self_st -- attr, self_or_null)) {
            PyObject *global_super = PyStackRef_AsPyObjectBorrow(global_super_st);
            PyObject *class = PyStackRef_AsPyObjectBorrow(class_st);
            PyObject *self = PyStackRef_AsPyObjectBorrow(self_st);

            assert(oparg & 1);
            DEOPT_IF(global_super != (PyObject *)&PySuper_Type);
            DEOPT_IF(!PyType_Check(class));
            STAT_INC(LOAD_SUPER_ATTR, hit);
            PyObject *name = GETITEM(FRAME_CO_NAMES, oparg >> 2);
            PyTypeObject *cls = (PyTypeObject *)class;
            int method_found = 0;
            PyObject *attr_o = _PySuper_Lookup(cls, self, name,
                                   Py_TYPE(self)->tp_getattro == PyObject_GenericGetAttr ? &method_found : NULL);
            if (attr_o == NULL) {
                ERROR_NO_POP();
            }
            if (method_found) {
                self_or_null = self_st; // transfer ownership
                DEAD(self_st);
            } else {
                PyStackRef_CLOSE(self_st);
                self_or_null = PyStackRef_NULL;
            }
            DECREF_INPUTS();

            attr = PyStackRef_FromPyObjectSteal(attr_o);
        }

        family(LOAD_ATTR, INLINE_CACHE_ENTRIES_LOAD_ATTR) = {
            LOAD_ATTR_INSTANCE_VALUE,
            LOAD_ATTR_MODULE,
            LOAD_ATTR_WITH_HINT,
            LOAD_ATTR_SLOT,
            LOAD_ATTR_CLASS,
            LOAD_ATTR_CLASS_WITH_METACLASS_CHECK,
            LOAD_ATTR_PROPERTY,
            LOAD_ATTR_GETATTRIBUTE_OVERRIDDEN,
            LOAD_ATTR_METHOD_WITH_VALUES,
            LOAD_ATTR_METHOD_NO_DICT,
            LOAD_ATTR_METHOD_LAZY_DICT,
            LOAD_ATTR_NONDESCRIPTOR_WITH_VALUES,
            LOAD_ATTR_NONDESCRIPTOR_NO_DICT,
        };

        specializing op(_SPECIALIZE_LOAD_ATTR, (counter/1, owner -- owner)) {
            #if ENABLE_SPECIALIZATION_FT
            if (ADAPTIVE_COUNTER_TRIGGERS(counter)) {
                PyObject *name = GETITEM(FRAME_CO_NAMES, oparg>>1);
                next_instr = this_instr;
                _Py_Specialize_LoadAttr(owner, next_instr, name);
                DISPATCH_SAME_OPARG();
            }
            OPCODE_DEFERRED_INC(LOAD_ATTR);
            ADVANCE_ADAPTIVE_COUNTER(this_instr[1].counter);
            #endif  /* ENABLE_SPECIALIZATION_FT */
        }

        op(_LOAD_ATTR, (owner -- attr, self_or_null[oparg&1])) {
            PyObject *name = GETITEM(FRAME_CO_NAMES, oparg >> 1);
            PyObject *attr_o;
            if (oparg & 1) {
                /* Designed to work in tandem with CALL, pushes two values. */
                attr_o = NULL;
                int is_meth = _PyObject_GetMethod(PyStackRef_AsPyObjectBorrow(owner), name, &attr_o);
                if (is_meth) {
                    /* We can bypass temporary bound method object.
                       meth is unbound method and obj is self.
                       meth | self | arg1 | ... | argN
                     */
                    assert(attr_o != NULL);  // No errors on this branch
                    self_or_null[0] = owner;  // Transfer ownership
                    DEAD(owner);
                }
                else {
                    /* meth is not an unbound method (but a regular attr, or
                       something was returned by a descriptor protocol).  Set
                       the second element of the stack to NULL, to signal
                       CALL that it's not a method call.
                       meth | NULL | arg1 | ... | argN
                    */
                    PyStackRef_CLOSE(owner);
                    ERROR_IF(attr_o == NULL, error);
                    self_or_null[0] = PyStackRef_NULL;
                }
            }
            else {
                /* Classic, pushes one value. */
                attr_o = PyObject_GetAttr(PyStackRef_AsPyObjectBorrow(owner), name);
                PyStackRef_CLOSE(owner);
                ERROR_IF(attr_o == NULL, error);
            }
            attr = PyStackRef_FromPyObjectSteal(attr_o);
        }

        macro(LOAD_ATTR) =
            _SPECIALIZE_LOAD_ATTR +
            unused/8 +
            _LOAD_ATTR;

        op(_GUARD_TYPE_VERSION, (type_version/2, owner -- owner)) {
            PyTypeObject *tp = Py_TYPE(PyStackRef_AsPyObjectBorrow(owner));
            assert(type_version != 0);
            EXIT_IF(FT_ATOMIC_LOAD_UINT_RELAXED(tp->tp_version_tag) != type_version);
        }

        op(_GUARD_TYPE_VERSION_AND_LOCK, (type_version/2, owner -- owner)) {
            PyObject *owner_o = PyStackRef_AsPyObjectBorrow(owner);
            assert(type_version != 0);
            EXIT_IF(!LOCK_OBJECT(owner_o));
            PyTypeObject *tp = Py_TYPE(owner_o);
            if (FT_ATOMIC_LOAD_UINT_RELAXED(tp->tp_version_tag) != type_version) {
                UNLOCK_OBJECT(owner_o);
                EXIT_IF(true);
            }
        }

        op(_CHECK_MANAGED_OBJECT_HAS_VALUES, (owner -- owner)) {
            PyObject *owner_o = PyStackRef_AsPyObjectBorrow(owner);
            assert(Py_TYPE(owner_o)->tp_dictoffset < 0);
            assert(Py_TYPE(owner_o)->tp_flags & Py_TPFLAGS_INLINE_VALUES);
            DEOPT_IF(!FT_ATOMIC_LOAD_UINT8(_PyObject_InlineValues(owner_o)->valid));
        }

        op(_LOAD_ATTR_INSTANCE_VALUE, (offset/1, owner -- attr)) {
            PyObject *owner_o = PyStackRef_AsPyObjectBorrow(owner);
            PyObject **value_ptr = (PyObject**)(((char *)owner_o) + offset);
            PyObject *attr_o = FT_ATOMIC_LOAD_PTR_ACQUIRE(*value_ptr);
            DEOPT_IF(attr_o == NULL);
            #ifdef Py_GIL_DISABLED
            int increfed = _Py_TryIncrefCompareStackRef(value_ptr, attr_o, &attr);
            if (!increfed) {
                DEOPT_IF(true);
            }
            #else
            attr = PyStackRef_FromPyObjectNew(attr_o);
            #endif
            STAT_INC(LOAD_ATTR, hit);
            PyStackRef_CLOSE(owner);
        }

        macro(LOAD_ATTR_INSTANCE_VALUE) =
            unused/1 + // Skip over the counter
            _GUARD_TYPE_VERSION +
            _CHECK_MANAGED_OBJECT_HAS_VALUES +
            _LOAD_ATTR_INSTANCE_VALUE +
            unused/5 +
            _PUSH_NULL_CONDITIONAL;

        op(_LOAD_ATTR_MODULE, (dict_version/2, index/1, owner -- attr)) {
            PyObject *owner_o = PyStackRef_AsPyObjectBorrow(owner);
            DEOPT_IF(Py_TYPE(owner_o)->tp_getattro != PyModule_Type.tp_getattro);
            PyDictObject *dict = (PyDictObject *)((PyModuleObject *)owner_o)->md_dict;
            assert(dict != NULL);
            PyDictKeysObject *keys = FT_ATOMIC_LOAD_PTR_ACQUIRE(dict->ma_keys);
            DEOPT_IF(FT_ATOMIC_LOAD_UINT32_RELAXED(keys->dk_version) != dict_version);
            assert(keys->dk_kind == DICT_KEYS_UNICODE);
            assert(index < FT_ATOMIC_LOAD_SSIZE_RELAXED(keys->dk_nentries));
            PyDictUnicodeEntry *ep = DK_UNICODE_ENTRIES(keys) + index;
            PyObject *attr_o = FT_ATOMIC_LOAD_PTR_RELAXED(ep->me_value);
            DEOPT_IF(attr_o == NULL);
            #ifdef Py_GIL_DISABLED
            int increfed = _Py_TryIncrefCompareStackRef(&ep->me_value, attr_o, &attr);
            if (!increfed) {
                DEOPT_IF(true);
            }
            #else
            attr = PyStackRef_FromPyObjectNew(attr_o);
            #endif
            STAT_INC(LOAD_ATTR, hit);
            PyStackRef_CLOSE(owner);
        }

        macro(LOAD_ATTR_MODULE) =
            unused/1 +
            _LOAD_ATTR_MODULE +
            unused/5 +
            _PUSH_NULL_CONDITIONAL;

        op(_LOAD_ATTR_WITH_HINT, (hint/1, owner -- attr)) {
            PyObject *owner_o = PyStackRef_AsPyObjectBorrow(owner);
            assert(Py_TYPE(owner_o)->tp_flags & Py_TPFLAGS_MANAGED_DICT);
            PyDictObject *dict = _PyObject_GetManagedDict(owner_o);
            DEOPT_IF(dict == NULL);
            PyDictKeysObject *dk = FT_ATOMIC_LOAD_PTR(dict->ma_keys);
            assert(PyDict_CheckExact((PyObject *)dict));
#ifdef Py_GIL_DISABLED
            DEOPT_IF(!_Py_IsOwnedByCurrentThread((PyObject *)dict) && !_PyObject_GC_IS_SHARED(dict));
#endif
            PyObject *attr_o;
            if (hint >= (size_t)FT_ATOMIC_LOAD_SSIZE_RELAXED(dk->dk_nentries)) {
                DEOPT_IF(true);
            }

            PyObject *name = GETITEM(FRAME_CO_NAMES, oparg>>1);
            if (dk->dk_kind != DICT_KEYS_UNICODE) {
                DEOPT_IF(true);
            }
            PyDictUnicodeEntry *ep = DK_UNICODE_ENTRIES(dk) + hint;
            if (FT_ATOMIC_LOAD_PTR_RELAXED(ep->me_key) != name) {
                DEOPT_IF(true);
            }
            attr_o = FT_ATOMIC_LOAD_PTR(ep->me_value);
            if (attr_o == NULL) {
                DEOPT_IF(true);
            }
            STAT_INC(LOAD_ATTR, hit);
#ifdef Py_GIL_DISABLED
            int increfed = _Py_TryIncrefCompareStackRef(&ep->me_value, attr_o, &attr);
            if (!increfed) {
                DEOPT_IF(true);
            }
#else
            attr = PyStackRef_FromPyObjectNew(attr_o);
#endif
            PyStackRef_CLOSE(owner);
        }

        macro(LOAD_ATTR_WITH_HINT) =
            unused/1 +
            _GUARD_TYPE_VERSION +
            _LOAD_ATTR_WITH_HINT +
            unused/5 +
            _PUSH_NULL_CONDITIONAL;

        op(_LOAD_ATTR_SLOT, (index/1, owner -- attr)) {
            PyObject *owner_o = PyStackRef_AsPyObjectBorrow(owner);

            PyObject **addr = (PyObject **)((char *)owner_o + index);
            PyObject *attr_o = FT_ATOMIC_LOAD_PTR(*addr);
            DEOPT_IF(attr_o == NULL);
            #ifdef Py_GIL_DISABLED
            int increfed = _Py_TryIncrefCompareStackRef(addr, attr_o, &attr);
            DEOPT_IF(!increfed);
            #else
            attr = PyStackRef_FromPyObjectNew(attr_o);
            #endif
            STAT_INC(LOAD_ATTR, hit);
            DECREF_INPUTS();
        }

        macro(LOAD_ATTR_SLOT) =
            unused/1 +
            _GUARD_TYPE_VERSION +
            _LOAD_ATTR_SLOT +  // NOTE: This action may also deopt
            unused/5 +
            _PUSH_NULL_CONDITIONAL;

        op(_CHECK_ATTR_CLASS, (type_version/2, owner -- owner)) {
            PyObject *owner_o = PyStackRef_AsPyObjectBorrow(owner);

            EXIT_IF(!PyType_Check(owner_o));
            assert(type_version != 0);
            EXIT_IF(FT_ATOMIC_LOAD_UINT_RELAXED(((PyTypeObject *)owner_o)->tp_version_tag) != type_version);
        }

        op(_LOAD_ATTR_CLASS, (descr/4, owner -- attr)) {
            STAT_INC(LOAD_ATTR, hit);
            assert(descr != NULL);
            attr = PyStackRef_FromPyObjectNew(descr);
            DECREF_INPUTS();
        }

        macro(LOAD_ATTR_CLASS) =
            unused/1 +
            _CHECK_ATTR_CLASS +
            unused/2 +
            _LOAD_ATTR_CLASS +
            _PUSH_NULL_CONDITIONAL;

        macro(LOAD_ATTR_CLASS_WITH_METACLASS_CHECK) =
            unused/1 +
            _CHECK_ATTR_CLASS +
            _GUARD_TYPE_VERSION +
            _LOAD_ATTR_CLASS +
            _PUSH_NULL_CONDITIONAL;

        op(_LOAD_ATTR_PROPERTY_FRAME, (fget/4, owner -- new_frame: _PyInterpreterFrame *)) {
            assert((oparg & 1) == 0);
            assert(Py_IS_TYPE(fget, &PyFunction_Type));
            PyFunctionObject *f = (PyFunctionObject *)fget;
            PyCodeObject *code = (PyCodeObject *)f->func_code;
            DEOPT_IF((code->co_flags & (CO_VARKEYWORDS | CO_VARARGS | CO_OPTIMIZED)) != CO_OPTIMIZED);
            DEOPT_IF(code->co_kwonlyargcount);
            DEOPT_IF(code->co_argcount != 1);
            DEOPT_IF(!_PyThreadState_HasStackSpace(tstate, code->co_framesize));
            STAT_INC(LOAD_ATTR, hit);
            new_frame = _PyFrame_PushUnchecked(tstate, PyStackRef_FromPyObjectNew(fget), 1, frame);
            new_frame->localsplus[0] = owner;
            DEAD(owner);
        }

        macro(LOAD_ATTR_PROPERTY) =
            unused/1 +
            _CHECK_PEP_523 +
            _GUARD_TYPE_VERSION +
            unused/2 +
            _LOAD_ATTR_PROPERTY_FRAME +
            _SAVE_RETURN_OFFSET +
            _PUSH_FRAME;

        inst(LOAD_ATTR_GETATTRIBUTE_OVERRIDDEN, (unused/1, type_version/2, func_version/2, getattribute/4, owner -- unused)) {
            PyObject *owner_o = PyStackRef_AsPyObjectBorrow(owner);

            assert((oparg & 1) == 0);
            DEOPT_IF(tstate->interp->eval_frame);
            PyTypeObject *cls = Py_TYPE(owner_o);
            assert(type_version != 0);
            DEOPT_IF(FT_ATOMIC_LOAD_UINT_RELAXED(cls->tp_version_tag) != type_version);
            assert(Py_IS_TYPE(getattribute, &PyFunction_Type));
            PyFunctionObject *f = (PyFunctionObject *)getattribute;
            assert(func_version != 0);
            DEOPT_IF(f->func_version != func_version);
            PyCodeObject *code = (PyCodeObject *)f->func_code;
            assert(code->co_argcount == 2);
            DEOPT_IF(!_PyThreadState_HasStackSpace(tstate, code->co_framesize));
            STAT_INC(LOAD_ATTR, hit);

            PyObject *name = GETITEM(FRAME_CO_NAMES, oparg >> 1);
            _PyInterpreterFrame *new_frame = _PyFrame_PushUnchecked(
                tstate, PyStackRef_FromPyObjectNew(f), 2, frame);
            new_frame->localsplus[0] = owner;
            DEAD(owner);
            // Manipulate stack directly because we exit with DISPATCH_INLINED().
            SYNC_SP();
            new_frame->localsplus[1] = PyStackRef_FromPyObjectNew(name);
            frame->return_offset = INSTRUCTION_SIZE;
            DISPATCH_INLINED(new_frame);
        }

        op(_GUARD_DORV_NO_DICT, (owner -- owner)) {
            PyObject *owner_o = PyStackRef_AsPyObjectBorrow(owner);

            assert(Py_TYPE(owner_o)->tp_dictoffset < 0);
            assert(Py_TYPE(owner_o)->tp_flags & Py_TPFLAGS_INLINE_VALUES);
            if (_PyObject_GetManagedDict(owner_o) ||
                    !FT_ATOMIC_LOAD_UINT8(_PyObject_InlineValues(owner_o)->valid)) {
                UNLOCK_OBJECT(owner_o);
                EXIT_IF(true);
            }
        }

        op(_STORE_ATTR_INSTANCE_VALUE, (offset/1, value, owner --)) {
            PyObject *owner_o = PyStackRef_AsPyObjectBorrow(owner);

            STAT_INC(STORE_ATTR, hit);
            assert(_PyObject_GetManagedDict(owner_o) == NULL);
            PyObject **value_ptr = (PyObject**)(((char *)owner_o) + offset);
            PyObject *old_value = *value_ptr;
            FT_ATOMIC_STORE_PTR_RELEASE(*value_ptr, PyStackRef_AsPyObjectSteal(value));
            if (old_value == NULL) {
                PyDictValues *values = _PyObject_InlineValues(owner_o);
                Py_ssize_t index = value_ptr - values->values;
                _PyDictValues_AddToInsertionOrder(values, index);
            }
            UNLOCK_OBJECT(owner_o);
            PyStackRef_CLOSE(owner);
            Py_XDECREF(old_value);
        }

        macro(STORE_ATTR_INSTANCE_VALUE) =
            unused/1 +
            _GUARD_TYPE_VERSION_AND_LOCK +
            _GUARD_DORV_NO_DICT +
            _STORE_ATTR_INSTANCE_VALUE;

        op(_STORE_ATTR_WITH_HINT, (hint/1, value, owner --)) {
            PyObject *owner_o = PyStackRef_AsPyObjectBorrow(owner);
            assert(Py_TYPE(owner_o)->tp_flags & Py_TPFLAGS_MANAGED_DICT);
            PyDictObject *dict = _PyObject_GetManagedDict(owner_o);
            DEOPT_IF(dict == NULL);
            DEOPT_IF(!LOCK_OBJECT(dict));
            #ifdef Py_GIL_DISABLED
            if (dict != _PyObject_GetManagedDict(owner_o)) {
                UNLOCK_OBJECT(dict);
                DEOPT_IF(true);
            }
            #endif
            assert(PyDict_CheckExact((PyObject *)dict));
            PyObject *name = GETITEM(FRAME_CO_NAMES, oparg);
            if (hint >= (size_t)dict->ma_keys->dk_nentries ||
                    !DK_IS_UNICODE(dict->ma_keys)) {
                UNLOCK_OBJECT(dict);
                DEOPT_IF(true);
            }
            PyDictUnicodeEntry *ep = DK_UNICODE_ENTRIES(dict->ma_keys) + hint;
            if (ep->me_key != name) {
                UNLOCK_OBJECT(dict);
                DEOPT_IF(true);
            }
            PyObject *old_value = ep->me_value;
            if (old_value == NULL) {
                UNLOCK_OBJECT(dict);
                DEOPT_IF(true);
            }
            _PyDict_NotifyEvent(tstate->interp, PyDict_EVENT_MODIFIED, dict, name, PyStackRef_AsPyObjectBorrow(value));
            FT_ATOMIC_STORE_PTR_RELEASE(ep->me_value, PyStackRef_AsPyObjectSteal(value));
            UNLOCK_OBJECT(dict);

            // old_value should be DECREFed after GC track checking is done, if not, it could raise a segmentation fault,
            // when dict only holds the strong reference to value in ep->me_value.
            STAT_INC(STORE_ATTR, hit);
            PyStackRef_CLOSE(owner);
            Py_XDECREF(old_value);
        }

        macro(STORE_ATTR_WITH_HINT) =
            unused/1 +
            _GUARD_TYPE_VERSION +
            _STORE_ATTR_WITH_HINT;

        op(_STORE_ATTR_SLOT, (index/1, value, owner --)) {
            PyObject *owner_o = PyStackRef_AsPyObjectBorrow(owner);

            DEOPT_IF(!LOCK_OBJECT(owner_o));
            char *addr = (char *)owner_o + index;
            STAT_INC(STORE_ATTR, hit);
            PyObject *old_value = *(PyObject **)addr;
            FT_ATOMIC_STORE_PTR_RELEASE(*(PyObject **)addr, PyStackRef_AsPyObjectSteal(value));
            UNLOCK_OBJECT(owner_o);
            PyStackRef_CLOSE(owner);
            Py_XDECREF(old_value);
        }

        macro(STORE_ATTR_SLOT) =
            unused/1 +
            _GUARD_TYPE_VERSION +
            _STORE_ATTR_SLOT;

        family(COMPARE_OP, INLINE_CACHE_ENTRIES_COMPARE_OP) = {
            COMPARE_OP_FLOAT,
            COMPARE_OP_INT,
            COMPARE_OP_STR,
        };

        specializing op(_SPECIALIZE_COMPARE_OP, (counter/1, left, right -- left, right)) {
            #if ENABLE_SPECIALIZATION_FT
            if (ADAPTIVE_COUNTER_TRIGGERS(counter)) {
                next_instr = this_instr;
                _Py_Specialize_CompareOp(left, right, next_instr, oparg);
                DISPATCH_SAME_OPARG();
            }
            OPCODE_DEFERRED_INC(COMPARE_OP);
            ADVANCE_ADAPTIVE_COUNTER(this_instr[1].counter);
            #endif  /* ENABLE_SPECIALIZATION_FT */
        }

        op(_COMPARE_OP, (left, right -- res)) {
            PyObject *left_o = PyStackRef_AsPyObjectBorrow(left);
            PyObject *right_o = PyStackRef_AsPyObjectBorrow(right);

            assert((oparg >> 5) <= Py_GE);
            PyObject *res_o = PyObject_RichCompare(left_o, right_o, oparg >> 5);
            DECREF_INPUTS();
            ERROR_IF(res_o == NULL, error);
            if (oparg & 16) {
                int res_bool = PyObject_IsTrue(res_o);
                Py_DECREF(res_o);
                ERROR_IF(res_bool < 0, error);
                res = res_bool ? PyStackRef_True : PyStackRef_False;
            }
            else {
                res = PyStackRef_FromPyObjectSteal(res_o);
            }
        }

        macro(COMPARE_OP) = _SPECIALIZE_COMPARE_OP + _COMPARE_OP;

        macro(COMPARE_OP_FLOAT) =
            _GUARD_TOS_FLOAT + _GUARD_NOS_FLOAT + unused/1 + _COMPARE_OP_FLOAT;

        macro(COMPARE_OP_INT) =
            _GUARD_TOS_INT + _GUARD_NOS_INT + unused/1 + _COMPARE_OP_INT;

        macro(COMPARE_OP_STR) =
            _GUARD_TOS_UNICODE + _GUARD_NOS_UNICODE + unused/1 + _COMPARE_OP_STR;

        op(_COMPARE_OP_FLOAT, (left, right -- res)) {
            PyObject *left_o = PyStackRef_AsPyObjectBorrow(left);
            PyObject *right_o = PyStackRef_AsPyObjectBorrow(right);

            STAT_INC(COMPARE_OP, hit);
            double dleft = PyFloat_AS_DOUBLE(left_o);
            double dright = PyFloat_AS_DOUBLE(right_o);
            // 1 if NaN, 2 if <, 4 if >, 8 if ==; this matches low four bits of the oparg
            int sign_ish = COMPARISON_BIT(dleft, dright);
            PyStackRef_CLOSE_SPECIALIZED(left, _PyFloat_ExactDealloc);
            DEAD(left);
            PyStackRef_CLOSE_SPECIALIZED(right, _PyFloat_ExactDealloc);
            DEAD(right);
            res = (sign_ish & oparg) ? PyStackRef_True : PyStackRef_False;
            // It's always a bool, so we don't care about oparg & 16.
        }

        // Similar to COMPARE_OP_FLOAT
        op(_COMPARE_OP_INT, (left, right -- res)) {
            PyObject *left_o = PyStackRef_AsPyObjectBorrow(left);
            PyObject *right_o = PyStackRef_AsPyObjectBorrow(right);

            DEOPT_IF(!_PyLong_IsCompact((PyLongObject *)left_o));
            DEOPT_IF(!_PyLong_IsCompact((PyLongObject *)right_o));
            STAT_INC(COMPARE_OP, hit);
            assert(_PyLong_DigitCount((PyLongObject *)left_o) <= 1 &&
                   _PyLong_DigitCount((PyLongObject *)right_o) <= 1);
            Py_ssize_t ileft = _PyLong_CompactValue((PyLongObject *)left_o);
            Py_ssize_t iright = _PyLong_CompactValue((PyLongObject *)right_o);
            // 2 if <, 4 if >, 8 if ==; this matches the low 4 bits of the oparg
            int sign_ish = COMPARISON_BIT(ileft, iright);
            PyStackRef_CLOSE_SPECIALIZED(left, _PyLong_ExactDealloc);
            DEAD(left);
            PyStackRef_CLOSE_SPECIALIZED(right, _PyLong_ExactDealloc);
            DEAD(right);
            res =  (sign_ish & oparg) ? PyStackRef_True : PyStackRef_False;
            // It's always a bool, so we don't care about oparg & 16.
        }

        // Similar to COMPARE_OP_FLOAT, but for ==, != only
        op(_COMPARE_OP_STR, (left, right -- res)) {
            PyObject *left_o = PyStackRef_AsPyObjectBorrow(left);
            PyObject *right_o = PyStackRef_AsPyObjectBorrow(right);

            STAT_INC(COMPARE_OP, hit);
            int eq = _PyUnicode_Equal(left_o, right_o);
            assert((oparg >> 5) == Py_EQ || (oparg >> 5) == Py_NE);
            PyStackRef_CLOSE_SPECIALIZED(left, _PyUnicode_ExactDealloc);
            DEAD(left);
            PyStackRef_CLOSE_SPECIALIZED(right, _PyUnicode_ExactDealloc);
            DEAD(right);
            assert(eq == 0 || eq == 1);
            assert((oparg & 0xf) == COMPARISON_NOT_EQUALS || (oparg & 0xf) == COMPARISON_EQUALS);
            assert(COMPARISON_NOT_EQUALS + 1 == COMPARISON_EQUALS);
            res = ((COMPARISON_NOT_EQUALS + eq) & oparg) ? PyStackRef_True : PyStackRef_False;
            // It's always a bool, so we don't care about oparg & 16.
        }

        inst(IS_OP, (left, right -- b)) {
            int res = Py_Is(PyStackRef_AsPyObjectBorrow(left), PyStackRef_AsPyObjectBorrow(right)) ^ oparg;
            DECREF_INPUTS();
            b = res ? PyStackRef_True : PyStackRef_False;
        }

        family(CONTAINS_OP, INLINE_CACHE_ENTRIES_CONTAINS_OP) = {
            CONTAINS_OP_SET,
            CONTAINS_OP_DICT,
        };

        op(_CONTAINS_OP, (left, right -- b)) {
            PyObject *left_o = PyStackRef_AsPyObjectBorrow(left);
            PyObject *right_o = PyStackRef_AsPyObjectBorrow(right);

            int res = PySequence_Contains(right_o, left_o);
            DECREF_INPUTS();
            ERROR_IF(res < 0, error);
            b = (res ^ oparg) ? PyStackRef_True : PyStackRef_False;
        }

        specializing op(_SPECIALIZE_CONTAINS_OP, (counter/1, left, right -- left, right)) {
            #if ENABLE_SPECIALIZATION_FT
            if (ADAPTIVE_COUNTER_TRIGGERS(counter)) {
                next_instr = this_instr;
                _Py_Specialize_ContainsOp(right, next_instr);
                DISPATCH_SAME_OPARG();
            }
            OPCODE_DEFERRED_INC(CONTAINS_OP);
            ADVANCE_ADAPTIVE_COUNTER(this_instr[1].counter);
            #endif  /* ENABLE_SPECIALIZATION_FT */
        }

        macro(CONTAINS_OP) = _SPECIALIZE_CONTAINS_OP + _CONTAINS_OP;

        op(_GUARD_TOS_ANY_SET, (tos -- tos)) {
            PyObject *o = PyStackRef_AsPyObjectBorrow(tos);
            DEOPT_IF(!PyAnySet_CheckExact(o));
        }

        macro(CONTAINS_OP_SET) = _GUARD_TOS_ANY_SET + unused/1 + _CONTAINS_OP_SET;

        op(_CONTAINS_OP_SET, (left, right -- b)) {
            PyObject *left_o = PyStackRef_AsPyObjectBorrow(left);
            PyObject *right_o = PyStackRef_AsPyObjectBorrow(right);

            assert(PyAnySet_CheckExact(right_o));
            STAT_INC(CONTAINS_OP, hit);
            // Note: both set and frozenset use the same seq_contains method!
            int res = _PySet_Contains((PySetObject *)right_o, left_o);
            DECREF_INPUTS();
            ERROR_IF(res < 0, error);
            b = (res ^ oparg) ? PyStackRef_True : PyStackRef_False;
        }

        macro(CONTAINS_OP_DICT) = _GUARD_TOS_DICT + unused/1 + _CONTAINS_OP_DICT;

        op(_CONTAINS_OP_DICT, (left, right -- b)) {
            PyObject *left_o = PyStackRef_AsPyObjectBorrow(left);
            PyObject *right_o = PyStackRef_AsPyObjectBorrow(right);

            assert(PyDict_CheckExact(right_o));
            STAT_INC(CONTAINS_OP, hit);
            int res = PyDict_Contains(right_o, left_o);
            DECREF_INPUTS();
            ERROR_IF(res < 0, error);
            b = (res ^ oparg) ? PyStackRef_True : PyStackRef_False;
        }

        inst(CHECK_EG_MATCH, (exc_value_st, match_type_st -- rest, match)) {
            PyObject *exc_value = PyStackRef_AsPyObjectBorrow(exc_value_st);
            PyObject *match_type = PyStackRef_AsPyObjectBorrow(match_type_st);
            int err = _PyEval_CheckExceptStarTypeValid(tstate, match_type);
            if (err < 0) {
                DECREF_INPUTS();
                ERROR_IF(true, error);
            }

            PyObject *match_o = NULL;
            PyObject *rest_o = NULL;
            int res = _PyEval_ExceptionGroupMatch(frame, exc_value, match_type,
                                                  &match_o, &rest_o);
            DECREF_INPUTS();
            ERROR_IF(res < 0, error);

            assert((match_o == NULL) == (rest_o == NULL));
            ERROR_IF(match_o == NULL, error);

            if (!Py_IsNone(match_o)) {
                PyErr_SetHandledException(match_o);
            }
            rest = PyStackRef_FromPyObjectSteal(rest_o);
            match = PyStackRef_FromPyObjectSteal(match_o);
        }

        inst(CHECK_EXC_MATCH, (left, right -- left, b)) {
            PyObject *left_o = PyStackRef_AsPyObjectBorrow(left);
            PyObject *right_o = PyStackRef_AsPyObjectBorrow(right);

            assert(PyExceptionInstance_Check(left_o));
            int err = _PyEval_CheckExceptTypeValid(tstate, right_o);
            if (err < 0) {
                ERROR_NO_POP();
            }

            int res = PyErr_GivenExceptionMatches(left_o, right_o);
            PyStackRef_CLOSE(right);
            b = res ? PyStackRef_True : PyStackRef_False;
        }

         inst(IMPORT_NAME, (level, fromlist -- res)) {
            PyObject *name = GETITEM(FRAME_CO_NAMES, oparg);
            PyObject *res_o = _PyEval_ImportName(tstate, frame, name,
                              PyStackRef_AsPyObjectBorrow(fromlist),
                              PyStackRef_AsPyObjectBorrow(level));
            DECREF_INPUTS();
            ERROR_IF(res_o == NULL, error);
            res = PyStackRef_FromPyObjectSteal(res_o);
        }

        inst(IMPORT_FROM, (from -- from, res)) {
            PyObject *name = GETITEM(FRAME_CO_NAMES, oparg);
            PyObject *res_o = _PyEval_ImportFrom(tstate, PyStackRef_AsPyObjectBorrow(from), name);
            ERROR_IF(res_o == NULL, error);
            res = PyStackRef_FromPyObjectSteal(res_o);
        }

        tier1 inst(JUMP_FORWARD, (--)) {
            JUMPBY(oparg);
        }

        family(JUMP_BACKWARD, 1) = {
            JUMP_BACKWARD_NO_JIT,
            JUMP_BACKWARD_JIT,
        };

        tier1 op(_SPECIALIZE_JUMP_BACKWARD, (--)) {
        #if ENABLE_SPECIALIZATION
            if (this_instr->op.code == JUMP_BACKWARD) {
                this_instr->op.code = tstate->interp->jit ? JUMP_BACKWARD_JIT : JUMP_BACKWARD_NO_JIT;
                // Need to re-dispatch so the warmup counter isn't off by one:
                next_instr = this_instr;
                DISPATCH_SAME_OPARG();
            }
        #endif
        }

        tier1 op(_JIT, (--)) {
        #ifdef _Py_TIER2
            _Py_BackoffCounter counter = this_instr[1].counter;
            if (backoff_counter_triggers(counter) && this_instr->op.code == JUMP_BACKWARD_JIT) {
                _Py_CODEUNIT *start = this_instr;
                /* Back up over EXTENDED_ARGs so optimizer sees the whole instruction */
                while (oparg > 255) {
                    oparg >>= 8;
                    start--;
                }
                _PyExecutorObject *executor;
                int optimized = _PyOptimizer_Optimize(frame, start, &executor, 0);
                if (optimized <= 0) {
                    this_instr[1].counter = restart_backoff_counter(counter);
                    ERROR_IF(optimized < 0, error);
                }
                else {
                    this_instr[1].counter = initial_jump_backoff_counter();
                    assert(tstate->previous_executor == NULL);
                    tstate->previous_executor = Py_None;
                    GOTO_TIER_TWO(executor);
                }
            }
            else {
                ADVANCE_ADAPTIVE_COUNTER(this_instr[1].counter);
            }
        #endif
        }

        macro(JUMP_BACKWARD) =
            unused/1 +
            _SPECIALIZE_JUMP_BACKWARD +
            _CHECK_PERIODIC +
            JUMP_BACKWARD_NO_INTERRUPT;

        macro(JUMP_BACKWARD_NO_JIT) =
            unused/1 +
            _CHECK_PERIODIC +
            JUMP_BACKWARD_NO_INTERRUPT;

        macro(JUMP_BACKWARD_JIT) =
            unused/1 +
            _CHECK_PERIODIC +
            JUMP_BACKWARD_NO_INTERRUPT +
            _JIT;

        pseudo(JUMP, (--)) = {
            JUMP_FORWARD,
            JUMP_BACKWARD,
        };

        pseudo(JUMP_NO_INTERRUPT, (--)) = {
            JUMP_FORWARD,
            JUMP_BACKWARD_NO_INTERRUPT,
        };

        pseudo(JUMP_IF_FALSE, (cond -- cond)) = [
            COPY, TO_BOOL, POP_JUMP_IF_FALSE,
        ];

        pseudo(JUMP_IF_TRUE, (cond -- cond)) = [
            COPY, TO_BOOL, POP_JUMP_IF_TRUE,
        ];

        tier1 inst(ENTER_EXECUTOR, (--)) {
            #ifdef _Py_TIER2
            PyCodeObject *code = _PyFrame_GetCode(frame);
            _PyExecutorObject *executor = code->co_executors->executors[oparg & 255];
            assert(executor->vm_data.index == INSTR_OFFSET() - 1);
            assert(executor->vm_data.code == code);
            assert(executor->vm_data.valid);
            assert(tstate->previous_executor == NULL);
            /* If the eval breaker is set then stay in tier 1.
             * This avoids any potentially infinite loops
             * involving _RESUME_CHECK */
            if (_Py_atomic_load_uintptr_relaxed(&tstate->eval_breaker) & _PY_EVAL_EVENTS_MASK) {
                opcode = executor->vm_data.opcode;
                oparg = (oparg & ~255) | executor->vm_data.oparg;
                next_instr = this_instr;
                if (_PyOpcode_Caches[_PyOpcode_Deopt[opcode]]) {
                    PAUSE_ADAPTIVE_COUNTER(this_instr[1].counter);
                }
                DISPATCH_GOTO();
            }
            tstate->previous_executor = Py_None;
            Py_INCREF(executor);
            GOTO_TIER_TWO(executor);
            #else
            Py_FatalError("ENTER_EXECUTOR is not supported in this build");
            #endif /* _Py_TIER2 */
        }

        replaced op(_POP_JUMP_IF_FALSE, (cond -- )) {
            assert(PyStackRef_BoolCheck(cond));
            int flag = PyStackRef_IsFalse(cond);
            DEAD(cond);
            RECORD_BRANCH_TAKEN(this_instr[1].cache, flag);
            JUMPBY(flag ? oparg : next_instr->op.code == NOT_TAKEN);
        }

        replaced op(_POP_JUMP_IF_TRUE, (cond -- )) {
            assert(PyStackRef_BoolCheck(cond));
            int flag = PyStackRef_IsTrue(cond);
            DEAD(cond);
            RECORD_BRANCH_TAKEN(this_instr[1].cache, flag);
            JUMPBY(flag ? oparg : next_instr->op.code == NOT_TAKEN);
        }

        op(_IS_NONE, (value -- b)) {
            if (PyStackRef_IsNone(value)) {
                b = PyStackRef_True;
                DEAD(value);
            }
            else {
                b = PyStackRef_False;
                DECREF_INPUTS();
            }
        }

        macro(POP_JUMP_IF_TRUE) = unused/1 + _POP_JUMP_IF_TRUE;

        macro(POP_JUMP_IF_FALSE) = unused/1 + _POP_JUMP_IF_FALSE;

        macro(POP_JUMP_IF_NONE) = unused/1 + _IS_NONE + _POP_JUMP_IF_TRUE;

        macro(POP_JUMP_IF_NOT_NONE) = unused/1 + _IS_NONE + _POP_JUMP_IF_FALSE;

        tier1 inst(JUMP_BACKWARD_NO_INTERRUPT, (--)) {
            /* This bytecode is used in the `yield from` or `await` loop.
             * If there is an interrupt, we want it handled in the innermost
             * generator or coroutine, so we deliberately do not check it here.
             * (see bpo-30039).
             */
            assert(oparg <= INSTR_OFFSET());
            JUMPBY(-oparg);
        }

        inst(GET_LEN, (obj -- obj, len)) {
            // PUSH(len(TOS))
            Py_ssize_t len_i = PyObject_Length(PyStackRef_AsPyObjectBorrow(obj));
            ERROR_IF(len_i < 0, error);
            PyObject *len_o = PyLong_FromSsize_t(len_i);
            ERROR_IF(len_o == NULL, error);
            len = PyStackRef_FromPyObjectSteal(len_o);
        }

        inst(MATCH_CLASS, (subject, type, names -- attrs)) {
            // Pop TOS and TOS1. Set TOS to a tuple of attributes on success, or
            // None on failure.
            assert(PyTuple_CheckExact(PyStackRef_AsPyObjectBorrow(names)));
            PyObject *attrs_o = _PyEval_MatchClass(tstate,
                PyStackRef_AsPyObjectBorrow(subject),
                PyStackRef_AsPyObjectBorrow(type), oparg,
                PyStackRef_AsPyObjectBorrow(names));
            DECREF_INPUTS();
            if (attrs_o) {
                assert(PyTuple_CheckExact(attrs_o));  // Success!
                attrs = PyStackRef_FromPyObjectSteal(attrs_o);
            }
            else {
                ERROR_IF(_PyErr_Occurred(tstate), error);  // Error!
                attrs = PyStackRef_None;  // Failure!
            }
        }

        inst(MATCH_MAPPING, (subject -- subject, res)) {
            int match = PyStackRef_TYPE(subject)->tp_flags & Py_TPFLAGS_MAPPING;
            res = match ? PyStackRef_True : PyStackRef_False;
        }

        inst(MATCH_SEQUENCE, (subject -- subject, res)) {
            int match = PyStackRef_TYPE(subject)->tp_flags & Py_TPFLAGS_SEQUENCE;
            res = match ? PyStackRef_True : PyStackRef_False;
        }

        inst(MATCH_KEYS, (subject, keys -- subject, keys, values_or_none)) {
            // On successful match, PUSH(values). Otherwise, PUSH(None).
            PyObject *values_or_none_o = _PyEval_MatchKeys(tstate,
                PyStackRef_AsPyObjectBorrow(subject), PyStackRef_AsPyObjectBorrow(keys));
            ERROR_IF(values_or_none_o == NULL, error);
            values_or_none = PyStackRef_FromPyObjectSteal(values_or_none_o);
        }

        inst(GET_ITER, (iterable -- iter)) {
            /* before: [obj]; after [getiter(obj)] */
            PyObject *iter_o = PyObject_GetIter(PyStackRef_AsPyObjectBorrow(iterable));
            PyStackRef_CLOSE(iterable);
            ERROR_IF(iter_o == NULL, error);
            iter = PyStackRef_FromPyObjectSteal(iter_o);
        }

        inst(GET_YIELD_FROM_ITER, (iterable -- iter)) {
            /* before: [obj]; after [getiter(obj)] */
            PyObject *iterable_o = PyStackRef_AsPyObjectBorrow(iterable);
            if (PyCoro_CheckExact(iterable_o)) {
                /* `iterable` is a coroutine */
                if (!(_PyFrame_GetCode(frame)->co_flags & (CO_COROUTINE | CO_ITERABLE_COROUTINE))) {
                    /* and it is used in a 'yield from' expression of a
                       regular generator. */
                    _PyErr_SetString(tstate, PyExc_TypeError,
                                     "cannot 'yield from' a coroutine object "
                                     "in a non-coroutine generator");
                    ERROR_NO_POP();
                }
                iter = iterable;
                DEAD(iterable);
            }
            else if (PyGen_CheckExact(iterable_o)) {
                iter = iterable;
                DEAD(iterable);
            }
            else {
                /* `iterable` is not a generator. */
                PyObject *iter_o = PyObject_GetIter(iterable_o);
                if (iter_o == NULL) {
                    ERROR_NO_POP();
                }
                iter = PyStackRef_FromPyObjectSteal(iter_o);
                DECREF_INPUTS();
            }
        }

        // Most members of this family are "secretly" super-instructions.
        // When the loop is exhausted, they jump, and the jump target is
        // always END_FOR, which pops two values off the stack.
        // This is optimized by skipping that instruction and combining
        // its effect (popping 'iter' instead of pushing 'next'.)

        family(FOR_ITER, INLINE_CACHE_ENTRIES_FOR_ITER) = {
            FOR_ITER_LIST,
            FOR_ITER_TUPLE,
            FOR_ITER_RANGE,
            FOR_ITER_GEN,
        };

        specializing op(_SPECIALIZE_FOR_ITER, (counter/1, iter -- iter)) {
            #if ENABLE_SPECIALIZATION_FT
            if (ADAPTIVE_COUNTER_TRIGGERS(counter)) {
                next_instr = this_instr;
                _Py_Specialize_ForIter(iter, next_instr, oparg);
                DISPATCH_SAME_OPARG();
            }
            OPCODE_DEFERRED_INC(FOR_ITER);
            ADVANCE_ADAPTIVE_COUNTER(this_instr[1].counter);
            #endif  /* ENABLE_SPECIALIZATION_FT */
        }

        replaced op(_FOR_ITER, (iter -- iter, next)) {
            /* before: [iter]; after: [iter, iter()] *or* [] (and jump over END_FOR.) */
            PyObject *iter_o = PyStackRef_AsPyObjectBorrow(iter);
            PyObject *next_o = (*Py_TYPE(iter_o)->tp_iternext)(iter_o);
            if (next_o == NULL) {
                if (_PyErr_Occurred(tstate)) {
                    int matches = _PyErr_ExceptionMatches(tstate, PyExc_StopIteration);
                    if (!matches) {
                        ERROR_NO_POP();
                    }
                    _PyEval_MonitorRaise(tstate, frame, this_instr);
                    _PyErr_Clear(tstate);
                }
                /* iterator ended normally */
                assert(next_instr[oparg].op.code == END_FOR ||
                       next_instr[oparg].op.code == INSTRUMENTED_END_FOR);
                /* Jump forward oparg, then skip following END_FOR */
                JUMPBY(oparg + 1);
                DISPATCH();
            }
            next = PyStackRef_FromPyObjectSteal(next_o);
            // Common case: no jump, leave it to the code generator
        }

        op(_FOR_ITER_TIER_TWO, (iter -- iter, next)) {
            /* before: [iter]; after: [iter, iter()] *or* [] (and jump over END_FOR.) */
            PyObject *iter_o = PyStackRef_AsPyObjectBorrow(iter);
            PyObject *next_o = (*Py_TYPE(iter_o)->tp_iternext)(iter_o);
            if (next_o == NULL) {
                if (_PyErr_Occurred(tstate)) {
                    int matches = _PyErr_ExceptionMatches(tstate, PyExc_StopIteration);
                    if (!matches) {
                        ERROR_NO_POP();
                    }
                    _PyEval_MonitorRaise(tstate, frame, frame->instr_ptr);
                    _PyErr_Clear(tstate);
                }
                /* iterator ended normally */
                /* The translator sets the deopt target just past the matching END_FOR */
                EXIT_IF(true);
            }
            next = PyStackRef_FromPyObjectSteal(next_o);
            // Common case: no jump, leave it to the code generator
        }

        macro(FOR_ITER) = _SPECIALIZE_FOR_ITER + _FOR_ITER;


        inst(INSTRUMENTED_FOR_ITER, (unused/1, iter -- iter, next)) {
            PyObject *iter_o = PyStackRef_AsPyObjectBorrow(iter);
            PyObject *next_o = (*Py_TYPE(iter_o)->tp_iternext)(iter_o);
            if (next_o != NULL) {
                next = PyStackRef_FromPyObjectSteal(next_o);
                INSTRUMENTED_JUMP(this_instr, next_instr, PY_MONITORING_EVENT_BRANCH_LEFT);
            }
            else {
                if (_PyErr_Occurred(tstate)) {
                    int matches = _PyErr_ExceptionMatches(tstate, PyExc_StopIteration);
                    if (!matches) {
                        ERROR_NO_POP();
                    }
                    _PyEval_MonitorRaise(tstate, frame, this_instr);
                    _PyErr_Clear(tstate);
                }
                /* iterator ended normally */
                assert(next_instr[oparg].op.code == END_FOR ||
                       next_instr[oparg].op.code == INSTRUMENTED_END_FOR);
                /* Skip END_FOR */
                JUMPBY(oparg + 1);
                DISPATCH();
            }
        }


        op(_ITER_CHECK_LIST, (iter -- iter)) {
            PyObject *iter_o = PyStackRef_AsPyObjectBorrow(iter);
            EXIT_IF(Py_TYPE(iter_o) != &PyListIter_Type);
#ifdef Py_GIL_DISABLED
            EXIT_IF(!_PyObject_IsUniquelyReferenced(iter_o));
            _PyListIterObject *it = (_PyListIterObject *)iter_o;
            EXIT_IF(!_Py_IsOwnedByCurrentThread((PyObject *)it->it_seq) ||
                    !_PyObject_GC_IS_SHARED(it->it_seq));
#endif
        }

        replaced op(_ITER_JUMP_LIST, (iter -- iter)) {
            PyObject *iter_o = PyStackRef_AsPyObjectBorrow(iter);
            assert(Py_TYPE(iter_o) == &PyListIter_Type);
// For free-threaded Python, the loop exit can happen at any point during
// item retrieval, so it doesn't make much sense to check and jump
// separately before item retrieval. Any length check we do here can be
// invalid by the time we actually try to fetch the item.
#ifdef Py_GIL_DISABLED
            assert(_PyObject_IsUniquelyReferenced(iter_o));
            (void)iter_o;
#else
            _PyListIterObject *it = (_PyListIterObject *)iter_o;
            STAT_INC(FOR_ITER, hit);
            PyListObject *seq = it->it_seq;
            if (seq == NULL || (size_t)it->it_index >= (size_t)PyList_GET_SIZE(seq)) {
                it->it_index = -1;
                if (seq != NULL) {
                    it->it_seq = NULL;
                    Py_DECREF(seq);
                }
                /* Jump forward oparg, then skip following END_FOR instruction */
                JUMPBY(oparg + 1);
                DISPATCH();
            }
#endif
        }

        // Only used by Tier 2
        op(_GUARD_NOT_EXHAUSTED_LIST, (iter -- iter)) {
#ifndef Py_GIL_DISABLED
            PyObject *iter_o = PyStackRef_AsPyObjectBorrow(iter);
            _PyListIterObject *it = (_PyListIterObject *)iter_o;
            assert(Py_TYPE(iter_o) == &PyListIter_Type);
            PyListObject *seq = it->it_seq;
            EXIT_IF(seq == NULL);
            if ((size_t)it->it_index >= (size_t)PyList_GET_SIZE(seq)) {
                it->it_index = -1;
                EXIT_IF(1);
            }
#endif
        }

        replaced op(_ITER_NEXT_LIST, (iter -- iter, next)) {
            PyObject *iter_o = PyStackRef_AsPyObjectBorrow(iter);
            _PyListIterObject *it = (_PyListIterObject *)iter_o;
            assert(Py_TYPE(iter_o) == &PyListIter_Type);
            PyListObject *seq = it->it_seq;
            assert(seq);
#ifdef Py_GIL_DISABLED
            assert(_PyObject_IsUniquelyReferenced(iter_o));
            assert(_Py_IsOwnedByCurrentThread((PyObject *)seq) ||
                   _PyObject_GC_IS_SHARED(seq));
            STAT_INC(FOR_ITER, hit);
            int result = _PyList_GetItemRefNoLock(seq, it->it_index, &next);
            // A negative result means we lost a race with another thread
            // and we need to take the slow path.
            DEOPT_IF(result < 0);
            if (result == 0) {
                it->it_index = -1;
                /* Jump forward oparg, then skip following END_FOR instruction */
                JUMPBY(oparg + 1);
                DISPATCH();
            }
            it->it_index++;
#else
            assert(it->it_index < PyList_GET_SIZE(seq));
            next = PyStackRef_FromPyObjectNew(PyList_GET_ITEM(seq, it->it_index++));
#endif
        }

        // Only used by Tier 2
        op(_ITER_NEXT_LIST_TIER_TWO, (iter -- iter, next)) {
            PyObject *iter_o = PyStackRef_AsPyObjectBorrow(iter);
            _PyListIterObject *it = (_PyListIterObject *)iter_o;
            assert(Py_TYPE(iter_o) == &PyListIter_Type);
            PyListObject *seq = it->it_seq;
            assert(seq);
#ifdef Py_GIL_DISABLED
            assert(_PyObject_IsUniquelyReferenced(iter_o));
            assert(_Py_IsOwnedByCurrentThread((PyObject *)seq) ||
                   _PyObject_GC_IS_SHARED(seq));
            STAT_INC(FOR_ITER, hit);
            int result = _PyList_GetItemRefNoLock(seq, it->it_index, &next);
            // A negative result means we lost a race with another thread
            // and we need to take the slow path.
            EXIT_IF(result < 0);
            if (result == 0) {
                it->it_index = -1;
                EXIT_IF(1);
            }
            it->it_index++;
#else
            assert(it->it_index < PyList_GET_SIZE(seq));
            next = PyStackRef_FromPyObjectNew(PyList_GET_ITEM(seq, it->it_index++));
#endif
        }

        macro(FOR_ITER_LIST) =
            unused/1 +  // Skip over the counter
            _ITER_CHECK_LIST +
            _ITER_JUMP_LIST +
            _ITER_NEXT_LIST;

        op(_ITER_CHECK_TUPLE, (iter -- iter)) {
            PyObject *iter_o = PyStackRef_AsPyObjectBorrow(iter);
            EXIT_IF(Py_TYPE(iter_o) != &PyTupleIter_Type);
#ifdef Py_GIL_DISABLED
            EXIT_IF(!_PyObject_IsUniquelyReferenced(iter_o));
#endif
        }

        replaced op(_ITER_JUMP_TUPLE, (iter -- iter)) {
            PyObject *iter_o = PyStackRef_AsPyObjectBorrow(iter);
            (void)iter_o;
            assert(Py_TYPE(iter_o) == &PyTupleIter_Type);
#ifdef Py_GIL_DISABLED
            assert(_PyObject_IsUniquelyReferenced(iter_o));
#endif
            _PyTupleIterObject *it = (_PyTupleIterObject *)iter_o;
            STAT_INC(FOR_ITER, hit);
            PyTupleObject *seq = it->it_seq;
            if (seq == NULL || (size_t)it->it_index >= (size_t)PyTuple_GET_SIZE(seq)) {
#ifndef Py_GIL_DISABLED
                if (seq != NULL) {
                    it->it_seq = NULL;
                    Py_DECREF(seq);
                }
#endif
                /* Jump forward oparg, then skip following END_FOR instruction */
                JUMPBY(oparg + 1);
                DISPATCH();
            }
        }

        // Only used by Tier 2
        op(_GUARD_NOT_EXHAUSTED_TUPLE, (iter -- iter)) {
            PyObject *iter_o = PyStackRef_AsPyObjectBorrow(iter);
            _PyTupleIterObject *it = (_PyTupleIterObject *)iter_o;
            assert(Py_TYPE(iter_o) == &PyTupleIter_Type);
#ifdef Py_GIL_DISABLED
            assert(_PyObject_IsUniquelyReferenced(iter_o));
#endif
            PyTupleObject *seq = it->it_seq;
            EXIT_IF(seq == NULL);
            EXIT_IF(it->it_index >= PyTuple_GET_SIZE(seq));
        }

        op(_ITER_NEXT_TUPLE, (iter -- iter, next)) {
            PyObject *iter_o = PyStackRef_AsPyObjectBorrow(iter);
            _PyTupleIterObject *it = (_PyTupleIterObject *)iter_o;
            assert(Py_TYPE(iter_o) == &PyTupleIter_Type);
            PyTupleObject *seq = it->it_seq;
#ifdef Py_GIL_DISABLED
            assert(_PyObject_IsUniquelyReferenced(iter_o));
#endif
            assert(seq);
            assert(it->it_index < PyTuple_GET_SIZE(seq));
            next = PyStackRef_FromPyObjectNew(PyTuple_GET_ITEM(seq, it->it_index++));
        }

        macro(FOR_ITER_TUPLE) =
            unused/1 +  // Skip over the counter
            _ITER_CHECK_TUPLE +
            _ITER_JUMP_TUPLE +
            _ITER_NEXT_TUPLE;

        op(_ITER_CHECK_RANGE, (iter -- iter)) {
            _PyRangeIterObject *r = (_PyRangeIterObject *)PyStackRef_AsPyObjectBorrow(iter);
            EXIT_IF(Py_TYPE(r) != &PyRangeIter_Type);
#ifdef Py_GIL_DISABLED
            EXIT_IF(!_PyObject_IsUniquelyReferenced((PyObject *)r));
#endif
        }

        replaced op(_ITER_JUMP_RANGE, (iter -- iter)) {
            _PyRangeIterObject *r = (_PyRangeIterObject *)PyStackRef_AsPyObjectBorrow(iter);
            assert(Py_TYPE(r) == &PyRangeIter_Type);
#ifdef Py_GIL_DISABLED
            assert(_PyObject_IsUniquelyReferenced((PyObject *)r));
#endif
            STAT_INC(FOR_ITER, hit);
            if (r->len <= 0) {
                // Jump over END_FOR instruction.
                JUMPBY(oparg + 1);
                DISPATCH();
            }
        }

        // Only used by Tier 2
        op(_GUARD_NOT_EXHAUSTED_RANGE, (iter -- iter)) {
            _PyRangeIterObject *r = (_PyRangeIterObject *)PyStackRef_AsPyObjectBorrow(iter);
            assert(Py_TYPE(r) == &PyRangeIter_Type);
            EXIT_IF(r->len <= 0);
        }

        op(_ITER_NEXT_RANGE, (iter -- iter, next)) {
            _PyRangeIterObject *r = (_PyRangeIterObject *)PyStackRef_AsPyObjectBorrow(iter);
            assert(Py_TYPE(r) == &PyRangeIter_Type);
#ifdef Py_GIL_DISABLED
            assert(_PyObject_IsUniquelyReferenced((PyObject *)r));
#endif
            assert(r->len > 0);
            long value = r->start;
            r->start = value + r->step;
            r->len--;
            PyObject *res = PyLong_FromLong(value);
            ERROR_IF(res == NULL, error);
            next = PyStackRef_FromPyObjectSteal(res);
        }

        macro(FOR_ITER_RANGE) =
            unused/1 +  // Skip over the counter
            _ITER_CHECK_RANGE +
            _ITER_JUMP_RANGE +
            _ITER_NEXT_RANGE;

        op(_FOR_ITER_GEN_FRAME, (iter -- iter, gen_frame: _PyInterpreterFrame*)) {
            PyGenObject *gen = (PyGenObject *)PyStackRef_AsPyObjectBorrow(iter);
            DEOPT_IF(Py_TYPE(gen) != &PyGen_Type);
#ifdef Py_GIL_DISABLED
            // Since generators can't be used by multiple threads anyway we
            // don't need to deopt here, but this lets us work on making
            // generators thread-safe without necessarily having to
            // specialize them thread-safely as well.
            DEOPT_IF(!_PyObject_IsUniquelyReferenced((PyObject *)gen));
#endif
            DEOPT_IF(gen->gi_frame_state >= FRAME_EXECUTING);
            STAT_INC(FOR_ITER, hit);
            gen_frame = &gen->gi_iframe;
            _PyFrame_StackPush(gen_frame, PyStackRef_None);
            gen->gi_frame_state = FRAME_EXECUTING;
            gen->gi_exc_state.previous_item = tstate->exc_info;
            tstate->exc_info = &gen->gi_exc_state;
            gen_frame->previous = frame;
            // oparg is the return offset from the next instruction.
            frame->return_offset = (uint16_t)(INSTRUCTION_SIZE + oparg);
        }

        macro(FOR_ITER_GEN) =
            unused/1 +
            _CHECK_PEP_523 +
            _FOR_ITER_GEN_FRAME +
            _PUSH_FRAME;

        op(_INSERT_NULL, (self -- method_and_self[2])) {
            method_and_self[1] = self;
            method_and_self[0] = PyStackRef_NULL;
            DEAD(self);
        }

        op(_LOAD_SPECIAL, (method_and_self[2] -- method_and_self[2])) {
            PyObject *name = _Py_SpecialMethods[oparg].name;
            int err = _PyObject_LookupSpecialMethod(name, method_and_self);
            if (err <= 0) {
                if (err == 0) {
                    PyObject *owner = PyStackRef_AsPyObjectBorrow(method_and_self[1]);
                    const char *errfmt = _PyEval_SpecialMethodCanSuggest(owner, oparg)
                        ? _Py_SpecialMethods[oparg].error_suggestion
                        : _Py_SpecialMethods[oparg].error;
                    assert(!_PyErr_Occurred(tstate));
                    assert(errfmt != NULL);
                    _PyErr_Format(tstate, PyExc_TypeError, errfmt, owner);
                }
                ERROR_NO_POP();
            }
        }

        macro(LOAD_SPECIAL) =
            _INSERT_NULL +
            _LOAD_SPECIAL;

        inst(WITH_EXCEPT_START, (exit_func, exit_self, lasti, unused, val -- exit_func, exit_self, lasti, unused, val, res)) {
            /* At the top of the stack are 4 values:
               - val: TOP = exc_info()
               - unused: SECOND = previous exception
               - lasti: THIRD = lasti of exception in exc_info()
               - exit_self: FOURTH = the context or NULL
               - exit_func: FIFTH = the context.__exit__ function or context.__exit__ bound method
               We call FOURTH(type(TOP), TOP, GetTraceback(TOP)).
               Then we push the __exit__ return value.
            */
            PyObject *exc, *tb;

            PyObject *val_o = PyStackRef_AsPyObjectBorrow(val);
            PyObject *exit_func_o = PyStackRef_AsPyObjectBorrow(exit_func);

            assert(val_o && PyExceptionInstance_Check(val_o));
            exc = PyExceptionInstance_Class(val_o);
            PyObject *original_tb = tb = PyException_GetTraceback(val_o);
            if (tb == NULL) {
                tb = Py_None;
            }
            assert(PyStackRef_LongCheck(lasti));
            (void)lasti; // Shut up compiler warning if asserts are off
            PyObject *stack[5] = {NULL, PyStackRef_AsPyObjectBorrow(exit_self), exc, val_o, tb};
            int has_self = !PyStackRef_IsNull(exit_self);
            PyObject *res_o = PyObject_Vectorcall(exit_func_o, stack + 2 - has_self,
                    (3 + has_self) | PY_VECTORCALL_ARGUMENTS_OFFSET, NULL);
            Py_XDECREF(original_tb);
            ERROR_IF(res_o == NULL, error);
            res = PyStackRef_FromPyObjectSteal(res_o);
        }

        pseudo(SETUP_FINALLY, (-- unused), (HAS_ARG)) = {
            /* If an exception is raised, restore the stack position
             * and push one value before jumping to the handler.
             */
            NOP,
        };

        pseudo(SETUP_CLEANUP, (-- unused, unused), (HAS_ARG)) = {
            /* As SETUP_FINALLY, but push lasti as well */
            NOP,
        };

        pseudo(SETUP_WITH, (-- unused), (HAS_ARG)) = {
            /* If an exception is raised, restore the stack position to the
             * position before the result of __(a)enter__ and push 2 values
             * before jumping to the handler.
             */
            NOP,
        };

        pseudo(POP_BLOCK, (--)) = {
            NOP,
        };

        inst(PUSH_EXC_INFO, (exc -- prev_exc, new_exc)) {

            _PyErr_StackItem *exc_info = tstate->exc_info;
            if (exc_info->exc_value != NULL) {
                prev_exc = PyStackRef_FromPyObjectSteal(exc_info->exc_value);
            }
            else {
                prev_exc = PyStackRef_None;
            }
            assert(PyStackRef_ExceptionInstanceCheck(exc));
            exc_info->exc_value = PyStackRef_AsPyObjectNew(exc);
            new_exc = exc;
            DEAD(exc);
        }

        op(_GUARD_DORV_VALUES_INST_ATTR_FROM_DICT, (owner -- owner)) {
            PyObject *owner_o = PyStackRef_AsPyObjectBorrow(owner);
            assert(Py_TYPE(owner_o)->tp_flags & Py_TPFLAGS_INLINE_VALUES);
            PyDictValues *ivs = _PyObject_InlineValues(owner_o);
            DEOPT_IF(!FT_ATOMIC_LOAD_UINT8(ivs->valid));
        }

        op(_GUARD_KEYS_VERSION, (keys_version/2, owner -- owner)) {
            PyTypeObject *owner_cls = Py_TYPE(PyStackRef_AsPyObjectBorrow(owner));
            PyHeapTypeObject *owner_heap_type = (PyHeapTypeObject *)owner_cls;
            PyDictKeysObject *keys = owner_heap_type->ht_cached_keys;
            DEOPT_IF(FT_ATOMIC_LOAD_UINT32_RELAXED(keys->dk_version) != keys_version);
        }

        op(_LOAD_ATTR_METHOD_WITH_VALUES, (descr/4, owner -- attr, self)) {
            assert(oparg & 1);
            /* Cached method object */
            STAT_INC(LOAD_ATTR, hit);
            assert(descr != NULL);
            assert(_PyType_HasFeature(Py_TYPE(descr), Py_TPFLAGS_METHOD_DESCRIPTOR));
            attr = PyStackRef_FromPyObjectNew(descr);
            self = owner;
            DEAD(owner);
        }

        macro(LOAD_ATTR_METHOD_WITH_VALUES) =
            unused/1 +
            _GUARD_TYPE_VERSION +
            _GUARD_DORV_VALUES_INST_ATTR_FROM_DICT +
            _GUARD_KEYS_VERSION +
            _LOAD_ATTR_METHOD_WITH_VALUES;

        op(_LOAD_ATTR_METHOD_NO_DICT, (descr/4, owner -- attr, self)) {
            assert(oparg & 1);
            assert(Py_TYPE(PyStackRef_AsPyObjectBorrow(owner))->tp_dictoffset == 0);
            STAT_INC(LOAD_ATTR, hit);
            assert(descr != NULL);
            assert(_PyType_HasFeature(Py_TYPE(descr), Py_TPFLAGS_METHOD_DESCRIPTOR));
            attr = PyStackRef_FromPyObjectNew(descr);
            self = owner;
            DEAD(owner);
        }

        macro(LOAD_ATTR_METHOD_NO_DICT) =
            unused/1 +
            _GUARD_TYPE_VERSION +
            unused/2 +
            _LOAD_ATTR_METHOD_NO_DICT;

        op(_LOAD_ATTR_NONDESCRIPTOR_WITH_VALUES, (descr/4, owner -- attr)) {
            assert((oparg & 1) == 0);
            STAT_INC(LOAD_ATTR, hit);
            assert(descr != NULL);
            PyStackRef_CLOSE(owner);
            attr = PyStackRef_FromPyObjectNew(descr);
        }

        macro(LOAD_ATTR_NONDESCRIPTOR_WITH_VALUES) =
            unused/1 +
            _GUARD_TYPE_VERSION +
            _GUARD_DORV_VALUES_INST_ATTR_FROM_DICT +
            _GUARD_KEYS_VERSION +
            _LOAD_ATTR_NONDESCRIPTOR_WITH_VALUES;

        op(_LOAD_ATTR_NONDESCRIPTOR_NO_DICT, (descr/4, owner -- attr)) {
            assert((oparg & 1) == 0);
            assert(Py_TYPE(PyStackRef_AsPyObjectBorrow(owner))->tp_dictoffset == 0);
            STAT_INC(LOAD_ATTR, hit);
            assert(descr != NULL);
            PyStackRef_CLOSE(owner);
            attr = PyStackRef_FromPyObjectNew(descr);
        }

        macro(LOAD_ATTR_NONDESCRIPTOR_NO_DICT) =
            unused/1 +
            _GUARD_TYPE_VERSION +
            unused/2 +
            _LOAD_ATTR_NONDESCRIPTOR_NO_DICT;

        op(_CHECK_ATTR_METHOD_LAZY_DICT, (dictoffset/1, owner -- owner)) {
            char *ptr = ((char *)PyStackRef_AsPyObjectBorrow(owner)) + MANAGED_DICT_OFFSET + dictoffset;
            PyObject *dict = FT_ATOMIC_LOAD_PTR_ACQUIRE(*(PyObject **)ptr);
            /* This object has a __dict__, just not yet created */
            DEOPT_IF(dict != NULL);
        }

        op(_LOAD_ATTR_METHOD_LAZY_DICT, (descr/4, owner -- attr, self)) {
            assert(oparg & 1);
            STAT_INC(LOAD_ATTR, hit);
            assert(descr != NULL);
            assert(_PyType_HasFeature(Py_TYPE(descr), Py_TPFLAGS_METHOD_DESCRIPTOR));
            attr = PyStackRef_FromPyObjectNew(descr);
            self = owner;
            DEAD(owner);
        }

        macro(LOAD_ATTR_METHOD_LAZY_DICT) =
            unused/1 +
            _GUARD_TYPE_VERSION +
            _CHECK_ATTR_METHOD_LAZY_DICT +
            unused/1 +
            _LOAD_ATTR_METHOD_LAZY_DICT;

        // Cache layout: counter/1, func_version/2
        // CALL_INTRINSIC_1/2, CALL_KW, and CALL_FUNCTION_EX aren't members!
        family(CALL, INLINE_CACHE_ENTRIES_CALL) = {
            CALL_BOUND_METHOD_EXACT_ARGS,
            CALL_PY_EXACT_ARGS,
            CALL_TYPE_1,
            CALL_STR_1,
            CALL_TUPLE_1,
            CALL_BUILTIN_CLASS,
            CALL_BUILTIN_O,
            CALL_BUILTIN_FAST,
            CALL_BUILTIN_FAST_WITH_KEYWORDS,
            CALL_LEN,
            CALL_ISINSTANCE,
            CALL_LIST_APPEND,
            CALL_METHOD_DESCRIPTOR_O,
            CALL_METHOD_DESCRIPTOR_FAST_WITH_KEYWORDS,
            CALL_METHOD_DESCRIPTOR_NOARGS,
            CALL_METHOD_DESCRIPTOR_FAST,
            CALL_ALLOC_AND_ENTER_INIT,
            CALL_PY_GENERAL,
            CALL_BOUND_METHOD_GENERAL,
            CALL_NON_PY_GENERAL,
        };

        specializing op(_SPECIALIZE_CALL, (counter/1, callable, self_or_null, unused[oparg] -- callable, self_or_null, unused[oparg])) {
            #if ENABLE_SPECIALIZATION_FT
            if (ADAPTIVE_COUNTER_TRIGGERS(counter)) {
                next_instr = this_instr;
                _Py_Specialize_Call(callable, next_instr, oparg + !PyStackRef_IsNull(self_or_null));
                DISPATCH_SAME_OPARG();
            }
            OPCODE_DEFERRED_INC(CALL);
            ADVANCE_ADAPTIVE_COUNTER(this_instr[1].counter);
            #endif  /* ENABLE_SPECIALIZATION_FT */
        }

        op(_MAYBE_EXPAND_METHOD, (callable, self_or_null, unused[oparg] -- callable, self_or_null, unused[oparg])) {
            if (PyStackRef_TYPE(callable) == &PyMethod_Type && PyStackRef_IsNull(self_or_null)) {
                PyObject *callable_o = PyStackRef_AsPyObjectBorrow(callable);
                PyObject *self = ((PyMethodObject *)callable_o)->im_self;
                self_or_null = PyStackRef_FromPyObjectNew(self);
                PyObject *method = ((PyMethodObject *)callable_o)->im_func;
                _PyStackRef temp = callable;
                callable = PyStackRef_FromPyObjectNew(method);
                PyStackRef_CLOSE(temp);
            }
        }

        // When calling Python, inline the call using DISPATCH_INLINED().
        op(_DO_CALL, (callable, self_or_null, args[oparg] -- res)) {
            PyObject *callable_o = PyStackRef_AsPyObjectBorrow(callable);

            // oparg counts all of the args, but *not* self:
            int total_args = oparg;
            _PyStackRef *arguments = args;
            if (!PyStackRef_IsNull(self_or_null)) {
                arguments--;
                total_args++;
            }
            // Check if the call can be inlined or not
            if (Py_TYPE(callable_o) == &PyFunction_Type &&
                tstate->interp->eval_frame == NULL &&
                ((PyFunctionObject *)callable_o)->vectorcall == _PyFunction_Vectorcall)
            {
                int code_flags = ((PyCodeObject*)PyFunction_GET_CODE(callable_o))->co_flags;
                PyObject *locals = code_flags & CO_OPTIMIZED ? NULL : Py_NewRef(PyFunction_GET_GLOBALS(callable_o));
                _PyInterpreterFrame *new_frame = _PyEvalFramePushAndInit(
                    tstate, callable, locals,
                    arguments, total_args, NULL, frame
                );
                DEAD(args);
                DEAD(self_or_null);
                DEAD(callable);
                // Manipulate stack directly since we leave using DISPATCH_INLINED().
                SYNC_SP();
                // The frame has stolen all the arguments from the stack,
                // so there is no need to clean them up.
                if (new_frame == NULL) {
                    ERROR_NO_POP();
                }
                frame->return_offset = INSTRUCTION_SIZE;
                DISPATCH_INLINED(new_frame);
            }
            /* Callable is not a normal Python function */
            STACKREFS_TO_PYOBJECTS(arguments, total_args, args_o);
            if (CONVERSION_FAILED(args_o)) {
                DECREF_INPUTS();
                ERROR_IF(true, error);
            }
            PyObject *res_o = PyObject_Vectorcall(
                callable_o, args_o,
                total_args | PY_VECTORCALL_ARGUMENTS_OFFSET,
                NULL);
            STACKREFS_TO_PYOBJECTS_CLEANUP(args_o);
            if (opcode == INSTRUMENTED_CALL) {
                PyObject *arg = total_args == 0 ?
                    &_PyInstrumentation_MISSING : PyStackRef_AsPyObjectBorrow(arguments[0]);
                if (res_o == NULL) {
                    _Py_call_instrumentation_exc2(
                        tstate, PY_MONITORING_EVENT_C_RAISE,
                        frame, this_instr, callable_o, arg);
                }
                else {
                    int err = _Py_call_instrumentation_2args(
                        tstate, PY_MONITORING_EVENT_C_RETURN,
                        frame, this_instr, callable_o, arg);
                    if (err < 0) {
                        Py_CLEAR(res_o);
                    }
                }
            }
            assert((res_o != NULL) ^ (_PyErr_Occurred(tstate) != NULL));
            DECREF_INPUTS();
            ERROR_IF(res_o == NULL, error);
            res = PyStackRef_FromPyObjectSteal(res_o);
        }

        op(_MONITOR_CALL, (func, maybe_self, args[oparg] -- func, maybe_self, args[oparg])) {
            int is_meth = !PyStackRef_IsNull(maybe_self);
            PyObject *function = PyStackRef_AsPyObjectBorrow(func);
            PyObject *arg0;
            if (is_meth) {
                arg0 = PyStackRef_AsPyObjectBorrow(maybe_self);
            }
            else if (oparg) {
                arg0 = PyStackRef_AsPyObjectBorrow(args[0]);
            }
            else {
                arg0 = &_PyInstrumentation_MISSING;
            }
            SYNC_SP();
            int err = _Py_call_instrumentation_2args(
                tstate, PY_MONITORING_EVENT_CALL,
                frame, this_instr, function, arg0
            );
            ERROR_IF(err, error);
        }

        macro(CALL) = _SPECIALIZE_CALL + unused/2 + _MAYBE_EXPAND_METHOD + _DO_CALL;
        macro(INSTRUMENTED_CALL) = unused/3 + _MAYBE_EXPAND_METHOD + _MONITOR_CALL + _DO_CALL;

        op(_PY_FRAME_GENERAL, (callable, self_or_null, args[oparg] -- new_frame: _PyInterpreterFrame*)) {
            PyObject *callable_o = PyStackRef_AsPyObjectBorrow(callable);

            // oparg counts all of the args, but *not* self:
            int total_args = oparg;
            if (!PyStackRef_IsNull(self_or_null)) {
                args--;
                total_args++;
            }
            assert(Py_TYPE(callable_o) == &PyFunction_Type);
            int code_flags = ((PyCodeObject*)PyFunction_GET_CODE(callable_o))->co_flags;
            PyObject *locals = code_flags & CO_OPTIMIZED ? NULL : Py_NewRef(PyFunction_GET_GLOBALS(callable_o));
            _PyInterpreterFrame *temp = _PyEvalFramePushAndInit(
                tstate, callable, locals,
                args, total_args, NULL, frame
            );
            // The frame has stolen all the arguments from the stack.
            INPUTS_DEAD();
            SYNC_SP();
            if (temp == NULL) {
                ERROR_NO_POP();
            }
            new_frame = temp;
        }

        op(_CHECK_FUNCTION_VERSION, (func_version/2, callable, unused, unused[oparg] -- callable, unused, unused[oparg])) {
            PyObject *callable_o = PyStackRef_AsPyObjectBorrow(callable);
            EXIT_IF(!PyFunction_Check(callable_o));
            PyFunctionObject *func = (PyFunctionObject *)callable_o;
            EXIT_IF(func->func_version != func_version);
        }

        tier2 op(_CHECK_FUNCTION_VERSION_INLINE, (func_version/2, callable_o/4 --)) {
            assert(PyFunction_Check(callable_o));
            PyFunctionObject *func = (PyFunctionObject *)callable_o;
            EXIT_IF(func->func_version != func_version);
        }

        macro(CALL_PY_GENERAL) =
            unused/1 + // Skip over the counter
            _CHECK_PEP_523 +
            _CHECK_FUNCTION_VERSION +
            _PY_FRAME_GENERAL +
            _SAVE_RETURN_OFFSET +
            _PUSH_FRAME;

        op(_CHECK_METHOD_VERSION, (func_version/2, callable, null, unused[oparg] -- callable, null, unused[oparg])) {
            PyObject *callable_o = PyStackRef_AsPyObjectBorrow(callable);

            EXIT_IF(Py_TYPE(callable_o) != &PyMethod_Type);
            PyObject *func = ((PyMethodObject *)callable_o)->im_func;
            EXIT_IF(!PyFunction_Check(func));
            EXIT_IF(((PyFunctionObject *)func)->func_version != func_version);
            EXIT_IF(!PyStackRef_IsNull(null));
        }

        op(_EXPAND_METHOD, (callable, self_or_null, unused[oparg] -- callable, self_or_null, unused[oparg])) {
            PyObject *callable_o = PyStackRef_AsPyObjectBorrow(callable);
            assert(PyStackRef_IsNull(self_or_null));
            assert(Py_TYPE(callable_o) == &PyMethod_Type);
            self_or_null = PyStackRef_FromPyObjectNew(((PyMethodObject *)callable_o)->im_self);
            _PyStackRef temp = callable;
            callable = PyStackRef_FromPyObjectNew(((PyMethodObject *)callable_o)->im_func);
            assert(PyStackRef_FunctionCheck(callable));
            PyStackRef_CLOSE(temp);
        }

        macro(CALL_BOUND_METHOD_GENERAL) =
            unused/1 + // Skip over the counter
            _CHECK_PEP_523 +
            _CHECK_METHOD_VERSION +
            _EXPAND_METHOD +
            flush + // so that self is in the argument array
            _PY_FRAME_GENERAL +
            _SAVE_RETURN_OFFSET +
            _PUSH_FRAME;

        op(_CHECK_IS_NOT_PY_CALLABLE, (callable, unused, unused[oparg] -- callable, unused, unused[oparg])) {
            PyObject *callable_o = PyStackRef_AsPyObjectBorrow(callable);
            EXIT_IF(PyFunction_Check(callable_o));
            EXIT_IF(Py_TYPE(callable_o) == &PyMethod_Type);
        }

        op(_CALL_NON_PY_GENERAL, (callable, self_or_null, args[oparg] -- res)) {
#if TIER_ONE
            assert(opcode != INSTRUMENTED_CALL);
#endif
            PyObject *callable_o = PyStackRef_AsPyObjectBorrow(callable);

            int total_args = oparg;
            _PyStackRef *arguments = args;
            if (!PyStackRef_IsNull(self_or_null)) {
                arguments--;
                total_args++;
            }
            /* Callable is not a normal Python function */
            STACKREFS_TO_PYOBJECTS(arguments, total_args, args_o);
            if (CONVERSION_FAILED(args_o)) {
                DECREF_INPUTS();
                ERROR_IF(true, error);
            }
            PyObject *res_o = PyObject_Vectorcall(
                callable_o, args_o,
                total_args | PY_VECTORCALL_ARGUMENTS_OFFSET,
                NULL);
            STACKREFS_TO_PYOBJECTS_CLEANUP(args_o);
            assert((res_o != NULL) ^ (_PyErr_Occurred(tstate) != NULL));
            DECREF_INPUTS();
            ERROR_IF(res_o == NULL, error);
            res = PyStackRef_FromPyObjectSteal(res_o);
        }

        macro(CALL_NON_PY_GENERAL) =
            unused/1 + // Skip over the counter
            unused/2 +
            _CHECK_IS_NOT_PY_CALLABLE +
            _CALL_NON_PY_GENERAL;

        op(_CHECK_CALL_BOUND_METHOD_EXACT_ARGS, (callable, null, unused[oparg] -- callable, null, unused[oparg])) {
            EXIT_IF(!PyStackRef_IsNull(null));
            EXIT_IF(Py_TYPE(PyStackRef_AsPyObjectBorrow(callable)) != &PyMethod_Type);
        }

        op(_INIT_CALL_BOUND_METHOD_EXACT_ARGS, (callable, self_or_null, unused[oparg] -- callable, self_or_null, unused[oparg])) {
            assert(PyStackRef_IsNull(self_or_null));
            PyObject *callable_o = PyStackRef_AsPyObjectBorrow(callable);
            STAT_INC(CALL, hit);
            self_or_null = PyStackRef_FromPyObjectNew(((PyMethodObject *)callable_o)->im_self);
            _PyStackRef temp = callable;
            callable = PyStackRef_FromPyObjectNew(((PyMethodObject *)callable_o)->im_func);
            PyStackRef_CLOSE(temp);
        }

        op(_CHECK_PEP_523, (--)) {
            DEOPT_IF(tstate->interp->eval_frame);
        }

        op(_CHECK_FUNCTION_EXACT_ARGS, (callable, self_or_null, unused[oparg] -- callable, self_or_null, unused[oparg])) {
            PyObject *callable_o = PyStackRef_AsPyObjectBorrow(callable);
            assert(PyFunction_Check(callable_o));
            PyFunctionObject *func = (PyFunctionObject *)callable_o;
            PyCodeObject *code = (PyCodeObject *)func->func_code;
            EXIT_IF(code->co_argcount != oparg + (!PyStackRef_IsNull(self_or_null)));
        }

        op(_CHECK_STACK_SPACE, (callable, unused, unused[oparg] -- callable, unused, unused[oparg])) {
            PyObject *callable_o = PyStackRef_AsPyObjectBorrow(callable);
            PyFunctionObject *func = (PyFunctionObject *)callable_o;
            PyCodeObject *code = (PyCodeObject *)func->func_code;
            DEOPT_IF(!_PyThreadState_HasStackSpace(tstate, code->co_framesize));
            DEOPT_IF(tstate->py_recursion_remaining <= 1);
        }

        replicate(5) pure op(_INIT_CALL_PY_EXACT_ARGS, (callable, self_or_null, args[oparg] -- new_frame: _PyInterpreterFrame*)) {
            int has_self = !PyStackRef_IsNull(self_or_null);
            STAT_INC(CALL, hit);
            new_frame = _PyFrame_PushUnchecked(tstate, callable, oparg + has_self, frame);
            _PyStackRef *first_non_self_local = new_frame->localsplus + has_self;
            new_frame->localsplus[0] = self_or_null;
            for (int i = 0; i < oparg; i++) {
                first_non_self_local[i] = args[i];
            }
            INPUTS_DEAD();
        }

        op(_PUSH_FRAME, (new_frame: _PyInterpreterFrame* -- )) {
            // Write it out explicitly because it's subtly different.
            // Eventually this should be the only occurrence of this code.
            assert(tstate->interp->eval_frame == NULL);
            _PyInterpreterFrame *temp = new_frame;
            DEAD(new_frame);
            SYNC_SP();
            _PyFrame_SetStackPointer(frame, stack_pointer);
            assert(new_frame->previous == frame || new_frame->previous->previous == frame);
            CALL_STAT_INC(inlined_py_calls);
            frame = tstate->current_frame = temp;
            tstate->py_recursion_remaining--;
            LOAD_SP();
            LOAD_IP(0);
            LLTRACE_RESUME_FRAME();
        }

        macro(CALL_BOUND_METHOD_EXACT_ARGS) =
            unused/1 + // Skip over the counter
            _CHECK_PEP_523 +
            _CHECK_CALL_BOUND_METHOD_EXACT_ARGS +
            _INIT_CALL_BOUND_METHOD_EXACT_ARGS +
            flush + // In case the following deopt
            _CHECK_FUNCTION_VERSION +
            _CHECK_FUNCTION_EXACT_ARGS +
            _CHECK_STACK_SPACE +
            _INIT_CALL_PY_EXACT_ARGS +
            _SAVE_RETURN_OFFSET +
            _PUSH_FRAME;

        macro(CALL_PY_EXACT_ARGS) =
            unused/1 + // Skip over the counter
            _CHECK_PEP_523 +
            _CHECK_FUNCTION_VERSION +
            _CHECK_FUNCTION_EXACT_ARGS +
            _CHECK_STACK_SPACE +
            _INIT_CALL_PY_EXACT_ARGS +
            _SAVE_RETURN_OFFSET +
            _PUSH_FRAME;

        op(_GUARD_NOS_NULL, (null, unused -- null, unused)) {
            DEOPT_IF(!PyStackRef_IsNull(null));
        }

        op(_GUARD_CALLABLE_TYPE_1, (callable, unused, unused -- callable, unused, unused)) {
            PyObject *callable_o = PyStackRef_AsPyObjectBorrow(callable);
            DEOPT_IF(callable_o != (PyObject *)&PyType_Type);
        }

        op(_CALL_TYPE_1, (callable, null, arg -- res)) {
            PyObject *arg_o = PyStackRef_AsPyObjectBorrow(arg);

            assert(oparg == 1);
            DEAD(null);
            DEAD(callable);
            (void)callable; // Silence compiler warnings about unused variables
            (void)null;
            STAT_INC(CALL, hit);
            res = PyStackRef_FromPyObjectNew(Py_TYPE(arg_o));
            PyStackRef_CLOSE(arg);
        }

        macro(CALL_TYPE_1) =
            unused/1 +
            unused/2 +
            _GUARD_NOS_NULL +
            _GUARD_CALLABLE_TYPE_1 +
            _CALL_TYPE_1;

        op(_GUARD_CALLABLE_STR_1, (callable, unused, unused -- callable, unused, unused)) {
            PyObject *callable_o = PyStackRef_AsPyObjectBorrow(callable);
            DEOPT_IF(callable_o != (PyObject *)&PyUnicode_Type);
        }

        op(_CALL_STR_1, (callable, null, arg -- res)) {
            PyObject *arg_o = PyStackRef_AsPyObjectBorrow(arg);

            assert(oparg == 1);
            STAT_INC(CALL, hit);
            PyObject *res_o = PyObject_Str(arg_o);
            DEAD(null);
            DEAD(callable);
            (void)callable; // Silence compiler warnings about unused variables
            (void)null;
            PyStackRef_CLOSE(arg);
            ERROR_IF(res_o == NULL, error);
            res = PyStackRef_FromPyObjectSteal(res_o);
        }

        macro(CALL_STR_1) =
            unused/1 +
            unused/2 +
<<<<<<< HEAD
            _CALL_STR_1;
=======
            _GUARD_NOS_NULL +
            _GUARD_CALLABLE_STR_1 +
            _CALL_STR_1 +
            _CHECK_PERIODIC;
>>>>>>> c2eaeee3

        op(_GUARD_CALLABLE_TUPLE_1, (callable, unused, unused -- callable, unused, unused)) {
            PyObject *callable_o = PyStackRef_AsPyObjectBorrow(callable);
            DEOPT_IF(callable_o != (PyObject *)&PyTuple_Type);
        }

        op(_CALL_TUPLE_1, (callable, null, arg -- res)) {
            PyObject *arg_o = PyStackRef_AsPyObjectBorrow(arg);

            assert(oparg == 1);
            STAT_INC(CALL, hit);
            PyObject *res_o = PySequence_Tuple(arg_o);
            DEAD(null);
            DEAD(callable);
            (void)callable; // Silence compiler warnings about unused variables
            (void)null;
            PyStackRef_CLOSE(arg);
            ERROR_IF(res_o == NULL, error);
            res = PyStackRef_FromPyObjectSteal(res_o);
        }

        macro(CALL_TUPLE_1) =
            unused/1 +
            unused/2 +
<<<<<<< HEAD
            _CALL_TUPLE_1;
=======
            _GUARD_NOS_NULL +
            _GUARD_CALLABLE_TUPLE_1 +
            _CALL_TUPLE_1 +
            _CHECK_PERIODIC;
>>>>>>> c2eaeee3

        op(_CHECK_AND_ALLOCATE_OBJECT, (type_version/2, callable, self_or_null, unused[oparg] -- callable, self_or_null, unused[oparg])) {
            PyObject *callable_o = PyStackRef_AsPyObjectBorrow(callable);
            DEOPT_IF(!PyStackRef_IsNull(self_or_null));
            DEOPT_IF(!PyType_Check(callable_o));
            PyTypeObject *tp = (PyTypeObject *)callable_o;
            DEOPT_IF(FT_ATOMIC_LOAD_UINT32_RELAXED(tp->tp_version_tag) != type_version);
            assert(tp->tp_new == PyBaseObject_Type.tp_new);
            assert(tp->tp_flags & Py_TPFLAGS_HEAPTYPE);
            assert(tp->tp_alloc == PyType_GenericAlloc);
            PyHeapTypeObject *cls = (PyHeapTypeObject *)callable_o;
            PyFunctionObject *init_func = (PyFunctionObject *)FT_ATOMIC_LOAD_PTR_ACQUIRE(cls->_spec_cache.init);
            PyCodeObject *code = (PyCodeObject *)init_func->func_code;
            DEOPT_IF(!_PyThreadState_HasStackSpace(tstate, code->co_framesize + _Py_InitCleanup.co_framesize));
            STAT_INC(CALL, hit);
            PyObject *self_o = PyType_GenericAlloc(tp, 0);
            if (self_o == NULL) {
                ERROR_NO_POP();
            }
            self_or_null = PyStackRef_FromPyObjectSteal(self_o);
            _PyStackRef temp = callable;
            callable = PyStackRef_FromPyObjectNew(init_func);
            PyStackRef_CLOSE(temp);
        }

        op(_CREATE_INIT_FRAME, (init, self, args[oparg] -- init_frame: _PyInterpreterFrame *)) {
            _PyInterpreterFrame *shim = _PyFrame_PushTrampolineUnchecked(
                tstate, (PyCodeObject *)&_Py_InitCleanup, 1, frame);
            assert(_PyFrame_GetBytecode(shim)[0].op.code == EXIT_INIT_CHECK);
            assert(_PyFrame_GetBytecode(shim)[1].op.code == RETURN_VALUE);
            /* Push self onto stack of shim */
            shim->localsplus[0] = PyStackRef_DUP(self);
            _PyInterpreterFrame *temp = _PyEvalFramePushAndInit(
                tstate, init, NULL, args-1, oparg+1, NULL, shim);
            DEAD(init);
            DEAD(self);
            DEAD(args);
            SYNC_SP();
            if (temp == NULL) {
                _PyEval_FrameClearAndPop(tstate, shim);
                ERROR_NO_POP();
            }
            init_frame = temp;
            frame->return_offset = 1 + INLINE_CACHE_ENTRIES_CALL;
            /* Account for pushing the extra frame.
             * We don't check recursion depth here,
             * as it will be checked after start_frame */
            tstate->py_recursion_remaining--;
        }

        macro(CALL_ALLOC_AND_ENTER_INIT) =
            unused/1 +
            _CHECK_PEP_523 +
            _CHECK_AND_ALLOCATE_OBJECT +
            _CREATE_INIT_FRAME +
            _PUSH_FRAME;

        inst(EXIT_INIT_CHECK, (should_be_none -- )) {
            if (!PyStackRef_IsNone(should_be_none)) {
                PyErr_Format(PyExc_TypeError,
                    "__init__() should return None, not '%.200s'",
                    Py_TYPE(PyStackRef_AsPyObjectBorrow(should_be_none))->tp_name);
                ERROR_NO_POP();
            }
            DEAD(should_be_none);
        }

        op(_CALL_BUILTIN_CLASS, (callable, self_or_null, args[oparg] -- res)) {
            PyObject *callable_o = PyStackRef_AsPyObjectBorrow(callable);
            DEOPT_IF(!PyType_Check(callable_o));
            PyTypeObject *tp = (PyTypeObject *)callable_o;
            int total_args = oparg;
            _PyStackRef *arguments = args;
            if (!PyStackRef_IsNull(self_or_null)) {
                arguments--;
                total_args++;
            }
            DEOPT_IF(tp->tp_vectorcall == NULL);
            STAT_INC(CALL, hit);
            STACKREFS_TO_PYOBJECTS(arguments, total_args, args_o);
            if (CONVERSION_FAILED(args_o)) {
                DECREF_INPUTS();
                ERROR_IF(true, error);
            }
            PyObject *res_o = tp->tp_vectorcall((PyObject *)tp, args_o, total_args, NULL);
            STACKREFS_TO_PYOBJECTS_CLEANUP(args_o);
            DECREF_INPUTS();
            ERROR_IF(res_o == NULL, error);
            res = PyStackRef_FromPyObjectSteal(res_o);
        }

        macro(CALL_BUILTIN_CLASS) =
            unused/1 +
            unused/2 +
            _CALL_BUILTIN_CLASS;

        op(_CALL_BUILTIN_O, (callable, self_or_null, args[oparg] -- res)) {
            /* Builtin METH_O functions */
            PyObject *callable_o = PyStackRef_AsPyObjectBorrow(callable);

            int total_args = oparg;
            if (!PyStackRef_IsNull(self_or_null)) {
                args--;
                total_args++;
            }
            EXIT_IF(total_args != 1);
            EXIT_IF(!PyCFunction_CheckExact(callable_o));
            EXIT_IF(PyCFunction_GET_FLAGS(callable_o) != METH_O);
            // CPython promises to check all non-vectorcall function calls.
            EXIT_IF(_Py_ReachedRecursionLimit(tstate));
            STAT_INC(CALL, hit);
            PyCFunction cfunc = PyCFunction_GET_FUNCTION(callable_o);
            _PyStackRef arg = args[0];
            PyObject *res_o = _PyCFunction_TrampolineCall(cfunc, PyCFunction_GET_SELF(callable_o), PyStackRef_AsPyObjectBorrow(arg));
            _Py_LeaveRecursiveCallTstate(tstate);
            assert((res_o != NULL) ^ (_PyErr_Occurred(tstate) != NULL));

            PyStackRef_CLOSE(arg);
            DEAD(args);
            DEAD(self_or_null);
            PyStackRef_CLOSE(callable);
            ERROR_IF(res_o == NULL, error);
            res = PyStackRef_FromPyObjectSteal(res_o);
        }

        macro(CALL_BUILTIN_O) =
            unused/1 +
            unused/2 +
            _CALL_BUILTIN_O;

        op(_CALL_BUILTIN_FAST, (callable, self_or_null, args[oparg] -- res)) {
            /* Builtin METH_FASTCALL functions, without keywords */
            PyObject *callable_o = PyStackRef_AsPyObjectBorrow(callable);

            int total_args = oparg;
            _PyStackRef *arguments = args;
            if (!PyStackRef_IsNull(self_or_null)) {
                arguments--;
                total_args++;
            }
            DEOPT_IF(!PyCFunction_CheckExact(callable_o));
            DEOPT_IF(PyCFunction_GET_FLAGS(callable_o) != METH_FASTCALL);
            STAT_INC(CALL, hit);
            PyCFunction cfunc = PyCFunction_GET_FUNCTION(callable_o);
            /* res = func(self, args, nargs) */
            STACKREFS_TO_PYOBJECTS(arguments, total_args, args_o);
            if (CONVERSION_FAILED(args_o)) {
                DECREF_INPUTS();
                ERROR_IF(true, error);
            }
            PyObject *res_o = _PyCFunctionFast_CAST(cfunc)(
                PyCFunction_GET_SELF(callable_o),
                args_o,
                total_args);
            STACKREFS_TO_PYOBJECTS_CLEANUP(args_o);
            assert((res_o != NULL) ^ (_PyErr_Occurred(tstate) != NULL));
            DECREF_INPUTS();
            ERROR_IF(res_o == NULL, error);
            res = PyStackRef_FromPyObjectSteal(res_o);
        }

        macro(CALL_BUILTIN_FAST) =
            unused/1 +
            unused/2 +
            _CALL_BUILTIN_FAST;

        op(_CALL_BUILTIN_FAST_WITH_KEYWORDS, (callable, self_or_null, args[oparg] -- res)) {
            /* Builtin METH_FASTCALL | METH_KEYWORDS functions */
            PyObject *callable_o = PyStackRef_AsPyObjectBorrow(callable);

            int total_args = oparg;
            _PyStackRef *arguments = args;
            if (!PyStackRef_IsNull(self_or_null)) {
                arguments--;
                total_args++;
            }
            DEOPT_IF(!PyCFunction_CheckExact(callable_o));
            DEOPT_IF(PyCFunction_GET_FLAGS(callable_o) != (METH_FASTCALL | METH_KEYWORDS));
            STAT_INC(CALL, hit);
            /* res = func(self, arguments, nargs, kwnames) */
            PyCFunctionFastWithKeywords cfunc =
                _PyCFunctionFastWithKeywords_CAST(PyCFunction_GET_FUNCTION(callable_o));

            STACKREFS_TO_PYOBJECTS(arguments, total_args, args_o);
            if (CONVERSION_FAILED(args_o)) {
                DECREF_INPUTS();
                ERROR_IF(true, error);
            }
            PyObject *res_o = cfunc(PyCFunction_GET_SELF(callable_o), args_o, total_args, NULL);
            STACKREFS_TO_PYOBJECTS_CLEANUP(args_o);
            assert((res_o != NULL) ^ (_PyErr_Occurred(tstate) != NULL));
            DECREF_INPUTS();
            ERROR_IF(res_o == NULL, error);
            res = PyStackRef_FromPyObjectSteal(res_o);
        }

        macro(CALL_BUILTIN_FAST_WITH_KEYWORDS) =
            unused/1 +
            unused/2 +
            _CALL_BUILTIN_FAST_WITH_KEYWORDS;

        inst(CALL_LEN, (unused/1, unused/2, callable, self_or_null, args[oparg] -- res)) {
            /* len(o) */
            PyObject *callable_o = PyStackRef_AsPyObjectBorrow(callable);

            int total_args = oparg;
            if (!PyStackRef_IsNull(self_or_null)) {
                args--;
                total_args++;
            }
            DEOPT_IF(total_args != 1);
            PyInterpreterState *interp = tstate->interp;
            DEOPT_IF(callable_o != interp->callable_cache.len);
            STAT_INC(CALL, hit);
            _PyStackRef arg_stackref = args[0];
            PyObject *arg = PyStackRef_AsPyObjectBorrow(arg_stackref);
            Py_ssize_t len_i = PyObject_Length(arg);
            if (len_i < 0) {
                ERROR_NO_POP();
            }
            PyObject *res_o = PyLong_FromSsize_t(len_i);
            assert((res_o != NULL) ^ (_PyErr_Occurred(tstate) != NULL));
            if (res_o == NULL) {
                ERROR_NO_POP();
            }
            PyStackRef_CLOSE(arg_stackref);
            DEAD(args);
            DEAD(self_or_null);
            PyStackRef_CLOSE(callable);
            res = PyStackRef_FromPyObjectSteal(res_o);
        }

        inst(CALL_ISINSTANCE, (unused/1, unused/2, callable, self_or_null, args[oparg] -- res)) {
            /* isinstance(o, o2) */
            PyObject *callable_o = PyStackRef_AsPyObjectBorrow(callable);

            int total_args = oparg;
            _PyStackRef *arguments = args;
            if (!PyStackRef_IsNull(self_or_null)) {
                arguments--;
                total_args++;
            }
            DEOPT_IF(total_args != 2);
            PyInterpreterState *interp = tstate->interp;
            DEOPT_IF(callable_o != interp->callable_cache.isinstance);
            STAT_INC(CALL, hit);
            _PyStackRef cls_stackref = arguments[1];
            _PyStackRef inst_stackref = arguments[0];
            int retval = PyObject_IsInstance(PyStackRef_AsPyObjectBorrow(inst_stackref), PyStackRef_AsPyObjectBorrow(cls_stackref));
            if (retval < 0) {
                ERROR_NO_POP();
            }
            res = retval ? PyStackRef_True : PyStackRef_False;
            assert((!PyStackRef_IsNull(res)) ^ (_PyErr_Occurred(tstate) != NULL));
            DECREF_INPUTS();
        }

        // This is secretly a super-instruction
        inst(CALL_LIST_APPEND, (unused/1, unused/2, callable, self, arg -- )) {
            assert(oparg == 1);
            PyObject *callable_o = PyStackRef_AsPyObjectBorrow(callable);
            PyObject *self_o = PyStackRef_AsPyObjectBorrow(self);

            PyInterpreterState *interp = tstate->interp;
            DEOPT_IF(callable_o != interp->callable_cache.list_append);
            DEOPT_IF(self_o == NULL);
            DEOPT_IF(!PyList_Check(self_o));
            DEOPT_IF(!LOCK_OBJECT(self_o));
            STAT_INC(CALL, hit);
            int err = _PyList_AppendTakeRef((PyListObject *)self_o, PyStackRef_AsPyObjectSteal(arg));
            UNLOCK_OBJECT(self_o);
            PyStackRef_CLOSE(self);
            PyStackRef_CLOSE(callable);
            ERROR_IF(err, error);
        #if TIER_ONE
            // Skip the following CHECK_PERIODIC and POP_TOP. This is done here in tier one, and
            // during trace projection in tier two:
            assert(next_instr->op.code == CHECK_PERIODIC);
            assert((next_instr+1)->op.code == POP_TOP);
            SKIP_OVER(2);
        #endif
        }

         op(_CALL_METHOD_DESCRIPTOR_O, (callable, self_or_null, args[oparg] -- res)) {
            PyObject *callable_o = PyStackRef_AsPyObjectBorrow(callable);

            int total_args = oparg;
            _PyStackRef *arguments = args;
            if (!PyStackRef_IsNull(self_or_null)) {
                arguments--;
                total_args++;
            }

            PyMethodDescrObject *method = (PyMethodDescrObject *)callable_o;
            EXIT_IF(total_args != 2);
            EXIT_IF(!Py_IS_TYPE(method, &PyMethodDescr_Type));
            PyMethodDef *meth = method->d_method;
            EXIT_IF(meth->ml_flags != METH_O);
            // CPython promises to check all non-vectorcall function calls.
            EXIT_IF(_Py_ReachedRecursionLimit(tstate));
            _PyStackRef arg_stackref = arguments[1];
            _PyStackRef self_stackref = arguments[0];
            EXIT_IF(!Py_IS_TYPE(PyStackRef_AsPyObjectBorrow(self_stackref),
                                 method->d_common.d_type));
            STAT_INC(CALL, hit);
            PyCFunction cfunc = meth->ml_meth;
            PyObject *res_o = _PyCFunction_TrampolineCall(cfunc,
                                  PyStackRef_AsPyObjectBorrow(self_stackref),
                                  PyStackRef_AsPyObjectBorrow(arg_stackref));
            _Py_LeaveRecursiveCallTstate(tstate);
            assert((res_o != NULL) ^ (_PyErr_Occurred(tstate) != NULL));
            DECREF_INPUTS();
            ERROR_IF(res_o == NULL, error);
            res = PyStackRef_FromPyObjectSteal(res_o);
        }

        macro(CALL_METHOD_DESCRIPTOR_O) =
            unused/1 +
            unused/2 +
            _CALL_METHOD_DESCRIPTOR_O;

        op(_CALL_METHOD_DESCRIPTOR_FAST_WITH_KEYWORDS, (callable, self_or_null, args[oparg] -- res)) {
            PyObject *callable_o = PyStackRef_AsPyObjectBorrow(callable);

            int total_args = oparg;
            _PyStackRef *arguments = args;
            if (!PyStackRef_IsNull(self_or_null)) {
                arguments--;
                total_args++;
            }
            EXIT_IF(total_args == 0);
            PyMethodDescrObject *method = (PyMethodDescrObject *)callable_o;
            EXIT_IF(!Py_IS_TYPE(method, &PyMethodDescr_Type));
            PyMethodDef *meth = method->d_method;
            EXIT_IF(meth->ml_flags != (METH_FASTCALL|METH_KEYWORDS));
            PyTypeObject *d_type = method->d_common.d_type;
            PyObject *self = PyStackRef_AsPyObjectBorrow(arguments[0]);
            assert(self != NULL);
            EXIT_IF(!Py_IS_TYPE(self, d_type));
            STAT_INC(CALL, hit);
            int nargs = total_args - 1;

            STACKREFS_TO_PYOBJECTS(arguments, total_args, args_o);
            if (CONVERSION_FAILED(args_o)) {
                DECREF_INPUTS();
                ERROR_IF(true, error);
            }
            PyCFunctionFastWithKeywords cfunc =
                _PyCFunctionFastWithKeywords_CAST(meth->ml_meth);
            PyObject *res_o = cfunc(self, (args_o + 1), nargs, NULL);
            STACKREFS_TO_PYOBJECTS_CLEANUP(args_o);
            assert((res_o != NULL) ^ (_PyErr_Occurred(tstate) != NULL));
            DECREF_INPUTS();
            ERROR_IF(res_o == NULL, error);
            res = PyStackRef_FromPyObjectSteal(res_o);
        }

        macro(CALL_METHOD_DESCRIPTOR_FAST_WITH_KEYWORDS) =
            unused/1 +
            unused/2 +
            _CALL_METHOD_DESCRIPTOR_FAST_WITH_KEYWORDS;

        op(_CALL_METHOD_DESCRIPTOR_NOARGS, (callable, self_or_null, args[oparg] -- res)) {
            assert(oparg == 0 || oparg == 1);
            PyObject *callable_o = PyStackRef_AsPyObjectBorrow(callable);

            int total_args = oparg;
            if (!PyStackRef_IsNull(self_or_null)) {
                args--;
                total_args++;
            }
            EXIT_IF(total_args != 1);
            PyMethodDescrObject *method = (PyMethodDescrObject *)callable_o;
            EXIT_IF(!Py_IS_TYPE(method, &PyMethodDescr_Type));
            PyMethodDef *meth = method->d_method;
            _PyStackRef self_stackref = args[0];
            PyObject *self = PyStackRef_AsPyObjectBorrow(self_stackref);
            EXIT_IF(!Py_IS_TYPE(self, method->d_common.d_type));
            EXIT_IF(meth->ml_flags != METH_NOARGS);
            // CPython promises to check all non-vectorcall function calls.
            EXIT_IF(_Py_ReachedRecursionLimit(tstate));
            STAT_INC(CALL, hit);
            PyCFunction cfunc = meth->ml_meth;
            PyObject *res_o = _PyCFunction_TrampolineCall(cfunc, self, NULL);
            _Py_LeaveRecursiveCallTstate(tstate);
            assert((res_o != NULL) ^ (_PyErr_Occurred(tstate) != NULL));
            PyStackRef_CLOSE(self_stackref);
            DEAD(args);
            DEAD(self_or_null);
            PyStackRef_CLOSE(callable);
            ERROR_IF(res_o == NULL, error);
            res = PyStackRef_FromPyObjectSteal(res_o);
        }

        macro(CALL_METHOD_DESCRIPTOR_NOARGS) =
            unused/1 +
            unused/2 +
            _CALL_METHOD_DESCRIPTOR_NOARGS;

        op(_CALL_METHOD_DESCRIPTOR_FAST, (callable, self_or_null, args[oparg] -- res)) {
            PyObject *callable_o = PyStackRef_AsPyObjectBorrow(callable);

            int total_args = oparg;
            _PyStackRef *arguments = args;
            if (!PyStackRef_IsNull(self_or_null)) {
                arguments--;
                total_args++;
            }
            EXIT_IF(total_args == 0);
            PyMethodDescrObject *method = (PyMethodDescrObject *)callable_o;
            /* Builtin METH_FASTCALL methods, without keywords */
            EXIT_IF(!Py_IS_TYPE(method, &PyMethodDescr_Type));
            PyMethodDef *meth = method->d_method;
            EXIT_IF(meth->ml_flags != METH_FASTCALL);
            PyObject *self = PyStackRef_AsPyObjectBorrow(arguments[0]);
            assert(self != NULL);
            EXIT_IF(!Py_IS_TYPE(self, method->d_common.d_type));
            STAT_INC(CALL, hit);
            int nargs = total_args - 1;

            STACKREFS_TO_PYOBJECTS(arguments, total_args, args_o);
            if (CONVERSION_FAILED(args_o)) {
                DECREF_INPUTS();
                ERROR_IF(true, error);
            }
            PyCFunctionFast cfunc = _PyCFunctionFast_CAST(meth->ml_meth);
            PyObject *res_o = cfunc(self, (args_o + 1), nargs);
            STACKREFS_TO_PYOBJECTS_CLEANUP(args_o);
            assert((res_o != NULL) ^ (_PyErr_Occurred(tstate) != NULL));
            DECREF_INPUTS();
            ERROR_IF(res_o == NULL, error);
            res = PyStackRef_FromPyObjectSteal(res_o);
        }

        macro(CALL_METHOD_DESCRIPTOR_FAST) =
            unused/1 +
            unused/2 +
            _CALL_METHOD_DESCRIPTOR_FAST;

        // Cache layout: counter/1, func_version/2
        family(CALL_KW, INLINE_CACHE_ENTRIES_CALL_KW) = {
            CALL_KW_BOUND_METHOD,
            CALL_KW_PY,
            CALL_KW_NON_PY,
        };

        op(_MONITOR_CALL_KW, (callable, self_or_null, args[oparg], unused -- callable, self_or_null, args[oparg], unused)) {
            int is_meth = !PyStackRef_IsNull(self_or_null);
            PyObject *arg;
            if (is_meth) {
                arg = PyStackRef_AsPyObjectBorrow(self_or_null);
            }
            else if (args) {
                arg = PyStackRef_AsPyObjectBorrow(args[0]);
            }
            else {
                arg = &_PyInstrumentation_MISSING;
            }
            PyObject *function = PyStackRef_AsPyObjectBorrow(callable);
            int err = _Py_call_instrumentation_2args(
                    tstate, PY_MONITORING_EVENT_CALL,
                    frame, this_instr, function, arg);
            ERROR_IF(err, error);
        }

        op(_MAYBE_EXPAND_METHOD_KW, (callable, self_or_null, unused[oparg], unused -- callable, self_or_null, unused[oparg], unused)) {
            if (PyStackRef_TYPE(callable) == &PyMethod_Type && PyStackRef_IsNull(self_or_null)) {
                PyObject *callable_o = PyStackRef_AsPyObjectBorrow(callable);
                PyObject *self = ((PyMethodObject *)callable_o)->im_self;
                self_or_null = PyStackRef_FromPyObjectNew(self);
                PyObject *method = ((PyMethodObject *)callable_o)->im_func;
                _PyStackRef temp = callable;
                callable = PyStackRef_FromPyObjectNew(method);
                PyStackRef_CLOSE(temp);
            }
        }

        op(_DO_CALL_KW, (callable, self_or_null, args[oparg], kwnames -- res)) {
            PyObject *callable_o = PyStackRef_AsPyObjectBorrow(callable);
            PyObject *kwnames_o = PyStackRef_AsPyObjectBorrow(kwnames);

            // oparg counts all of the args, but *not* self:
            int total_args = oparg;
            _PyStackRef *arguments = args;
            if (!PyStackRef_IsNull(self_or_null)) {
                arguments--;
                total_args++;
            }
            int positional_args = total_args - (int)PyTuple_GET_SIZE(kwnames_o);
            // Check if the call can be inlined or not
            if (Py_TYPE(callable_o) == &PyFunction_Type &&
                tstate->interp->eval_frame == NULL &&
                ((PyFunctionObject *)callable_o)->vectorcall == _PyFunction_Vectorcall)
            {
                int code_flags = ((PyCodeObject*)PyFunction_GET_CODE(callable_o))->co_flags;
                PyObject *locals = code_flags & CO_OPTIMIZED ? NULL : Py_NewRef(PyFunction_GET_GLOBALS(callable_o));
                _PyInterpreterFrame *new_frame = _PyEvalFramePushAndInit(
                    tstate, callable, locals,
                    arguments, positional_args, kwnames_o, frame
                );
                DEAD(args);
                DEAD(self_or_null);
                DEAD(callable);
                PyStackRef_CLOSE(kwnames);
                // Sync stack explicitly since we leave using DISPATCH_INLINED().
                SYNC_SP();
                // The frame has stolen all the arguments from the stack,
                // so there is no need to clean them up.
                if (new_frame == NULL) {
                    ERROR_NO_POP();
                }
                assert(INSTRUCTION_SIZE == 1 + INLINE_CACHE_ENTRIES_CALL_KW);
                frame->return_offset = INSTRUCTION_SIZE;
                DISPATCH_INLINED(new_frame);
            }
            /* Callable is not a normal Python function */
            STACKREFS_TO_PYOBJECTS(arguments, total_args, args_o);
            if (CONVERSION_FAILED(args_o)) {
                DECREF_INPUTS();
                ERROR_IF(true, error);
            }
            PyObject *res_o = PyObject_Vectorcall(
                callable_o, args_o,
                positional_args | PY_VECTORCALL_ARGUMENTS_OFFSET,
                kwnames_o);
            STACKREFS_TO_PYOBJECTS_CLEANUP(args_o);
            if (opcode == INSTRUMENTED_CALL_KW) {
                PyObject *arg = total_args == 0 ?
                    &_PyInstrumentation_MISSING : PyStackRef_AsPyObjectBorrow(arguments[0]);
                if (res_o == NULL) {
                    _Py_call_instrumentation_exc2(
                        tstate, PY_MONITORING_EVENT_C_RAISE,
                        frame, this_instr, callable_o, arg);
                }
                else {
                    int err = _Py_call_instrumentation_2args(
                        tstate, PY_MONITORING_EVENT_C_RETURN,
                        frame, this_instr, callable_o, arg);
                    if (err < 0) {
                        Py_CLEAR(res_o);
                    }
                }
            }
            DECREF_INPUTS();
            ERROR_IF(res_o == NULL, error);
            res = PyStackRef_FromPyObjectSteal(res_o);
        }

        op(_PY_FRAME_KW, (callable, self_or_null, args[oparg], kwnames -- new_frame: _PyInterpreterFrame*)) {
            PyObject *callable_o = PyStackRef_AsPyObjectBorrow(callable);

            // oparg counts all of the args, but *not* self:
            int total_args = oparg;
            _PyStackRef *arguments = args;
            if (!PyStackRef_IsNull(self_or_null)) {
                arguments--;
                total_args++;
            }
            PyObject *kwnames_o = PyStackRef_AsPyObjectBorrow(kwnames);
            int positional_args = total_args - (int)PyTuple_GET_SIZE(kwnames_o);
            assert(Py_TYPE(callable_o) == &PyFunction_Type);
            int code_flags = ((PyCodeObject*)PyFunction_GET_CODE(callable_o))->co_flags;
            PyObject *locals = code_flags & CO_OPTIMIZED ? NULL : Py_NewRef(PyFunction_GET_GLOBALS(callable_o));
            _PyInterpreterFrame *temp = _PyEvalFramePushAndInit(
                tstate, callable, locals,
                arguments, positional_args, kwnames_o, frame
            );
            PyStackRef_CLOSE(kwnames);
            // The frame has stolen all the arguments from the stack,
            // so there is no need to clean them up.
            DEAD(args);
            DEAD(self_or_null);
            DEAD(callable);
            SYNC_SP();
            ERROR_IF(temp == NULL, error);
            new_frame = temp;
        }

        op(_CHECK_FUNCTION_VERSION_KW, (func_version/2, callable, unused, unused[oparg], unused -- callable, unused, unused[oparg], unused)) {
            PyObject *callable_o = PyStackRef_AsPyObjectBorrow(callable);
            EXIT_IF(!PyFunction_Check(callable_o));
            PyFunctionObject *func = (PyFunctionObject *)callable_o;
            EXIT_IF(func->func_version != func_version);
        }

        macro(CALL_KW_PY) =
            unused/1 + // Skip over the counter
            _CHECK_PEP_523 +
            _CHECK_FUNCTION_VERSION_KW +
            _PY_FRAME_KW +
            _SAVE_RETURN_OFFSET +
            _PUSH_FRAME;

        op(_CHECK_METHOD_VERSION_KW, (func_version/2, callable, null, unused[oparg], unused -- callable, null, unused[oparg], unused)) {
            PyObject *callable_o = PyStackRef_AsPyObjectBorrow(callable);

            EXIT_IF(Py_TYPE(callable_o) != &PyMethod_Type);
            PyObject *func = ((PyMethodObject *)callable_o)->im_func;
            EXIT_IF(!PyFunction_Check(func));
            EXIT_IF(((PyFunctionObject *)func)->func_version != func_version);
            EXIT_IF(!PyStackRef_IsNull(null));
        }

        op(_EXPAND_METHOD_KW, (callable, self_or_null, unused[oparg], unused -- callable, self_or_null, unused[oparg], unused)) {
            assert(PyStackRef_IsNull(self_or_null));
            _PyStackRef callable_s = callable;
            PyObject *callable_o = PyStackRef_AsPyObjectBorrow(callable);
            assert(Py_TYPE(callable_o) == &PyMethod_Type);
            self_or_null = PyStackRef_FromPyObjectNew(((PyMethodObject *)callable_o)->im_self);
            callable = PyStackRef_FromPyObjectNew(((PyMethodObject *)callable_o)->im_func);
            assert(PyStackRef_FunctionCheck(callable));
            PyStackRef_CLOSE(callable_s);
        }

        macro(CALL_KW_BOUND_METHOD) =
            unused/1 + // Skip over the counter
            _CHECK_PEP_523 +
            _CHECK_METHOD_VERSION_KW +
            _EXPAND_METHOD_KW +
            flush + // so that self is in the argument array
            _PY_FRAME_KW +
            _SAVE_RETURN_OFFSET +
            _PUSH_FRAME;

        specializing op(_SPECIALIZE_CALL_KW, (counter/1, callable, self_or_null, unused[oparg], unused -- callable, self_or_null, unused[oparg], unused)) {
            #if ENABLE_SPECIALIZATION_FT
            if (ADAPTIVE_COUNTER_TRIGGERS(counter)) {
                next_instr = this_instr;
                _Py_Specialize_CallKw(callable, next_instr, oparg + !PyStackRef_IsNull(self_or_null));
                DISPATCH_SAME_OPARG();
            }
            OPCODE_DEFERRED_INC(CALL_KW);
            ADVANCE_ADAPTIVE_COUNTER(this_instr[1].counter);
            #endif  /* ENABLE_SPECIALIZATION_FT */
        }

        macro(CALL_KW) =
            _SPECIALIZE_CALL_KW +
            unused/2 +
            _MAYBE_EXPAND_METHOD_KW +
            _DO_CALL_KW;

        macro(INSTRUMENTED_CALL_KW) =
            counter/1 +
            unused/2 +
            _MAYBE_EXPAND_METHOD_KW +
            _MONITOR_CALL_KW +
            _DO_CALL_KW;

        op(_CHECK_IS_NOT_PY_CALLABLE_KW, (callable, unused, unused[oparg], unused -- callable, unused, unused[oparg], unused)) {
            PyObject *callable_o = PyStackRef_AsPyObjectBorrow(callable);
            EXIT_IF(PyFunction_Check(callable_o));
            EXIT_IF(Py_TYPE(callable_o) == &PyMethod_Type);
        }


        op(_CALL_KW_NON_PY, (callable, self_or_null, args[oparg], kwnames -- res)) {
#if TIER_ONE
            assert(opcode != INSTRUMENTED_CALL);
#endif
            PyObject *callable_o = PyStackRef_AsPyObjectBorrow(callable);

            int total_args = oparg;
            _PyStackRef *arguments = args;
            if (!PyStackRef_IsNull(self_or_null)) {
                arguments--;
                total_args++;
            }
            /* Callable is not a normal Python function */
            STACKREFS_TO_PYOBJECTS(arguments, total_args, args_o);
            if (CONVERSION_FAILED(args_o)) {
                DECREF_INPUTS();
                ERROR_IF(true, error);
            }
            PyObject *kwnames_o = PyStackRef_AsPyObjectBorrow(kwnames);
            int positional_args = total_args - (int)PyTuple_GET_SIZE(kwnames_o);
            PyObject *res_o = PyObject_Vectorcall(
                callable_o, args_o,
                positional_args | PY_VECTORCALL_ARGUMENTS_OFFSET,
                kwnames_o);
            PyStackRef_CLOSE(kwnames);
            STACKREFS_TO_PYOBJECTS_CLEANUP(args_o);
            assert((res_o != NULL) ^ (_PyErr_Occurred(tstate) != NULL));
            DECREF_INPUTS();
            ERROR_IF(res_o == NULL, error);
            res = PyStackRef_FromPyObjectSteal(res_o);
        }

        macro(CALL_KW_NON_PY) =
            unused/1 + // Skip over the counter
            unused/2 +
            _CHECK_IS_NOT_PY_CALLABLE_KW +
            _CALL_KW_NON_PY;

        op(_MAKE_CALLARGS_A_TUPLE, (func, unused, callargs, kwargs -- func, unused, callargs, kwargs)) {
            PyObject *callargs_o = PyStackRef_AsPyObjectBorrow(callargs);
            if (!PyTuple_CheckExact(callargs_o)) {
                int err = _Py_Check_ArgsIterable(tstate, PyStackRef_AsPyObjectBorrow(func), callargs_o);
                if (err < 0) {
                    ERROR_NO_POP();
                }
                PyObject *tuple_o = PySequence_Tuple(callargs_o);
                if (tuple_o == NULL) {
                    ERROR_NO_POP();
                }
                _PyStackRef temp = callargs;
                callargs = PyStackRef_FromPyObjectSteal(tuple_o);
                PyStackRef_CLOSE(temp);
            }
        }

        op(_DO_CALL_FUNCTION_EX, (func_st, null, callargs_st, kwargs_st -- result)) {
            (void)null;
            PyObject *func = PyStackRef_AsPyObjectBorrow(func_st);

            // DICT_MERGE is called before this opcode if there are kwargs.
            // It converts all dict subtypes in kwargs into regular dicts.
            EVAL_CALL_STAT_INC_IF_FUNCTION(EVAL_CALL_FUNCTION_EX, func);
            PyObject *result_o;
            assert(!_PyErr_Occurred(tstate));
            if (opcode == INSTRUMENTED_CALL_FUNCTION_EX) {
                PyObject *callargs = PyStackRef_AsPyObjectBorrow(callargs_st);
                PyObject *kwargs = PyStackRef_AsPyObjectBorrow(kwargs_st);
                assert(kwargs == NULL || PyDict_CheckExact(kwargs));
                assert(PyTuple_CheckExact(callargs));
                PyObject *arg = PyTuple_GET_SIZE(callargs) > 0 ?
                    PyTuple_GET_ITEM(callargs, 0) : &_PyInstrumentation_MISSING;
                int err = _Py_call_instrumentation_2args(
                    tstate, PY_MONITORING_EVENT_CALL,
                    frame, this_instr, func, arg);
                if (err) {
                    ERROR_NO_POP();
                }
                result_o = PyObject_Call(func, callargs, kwargs);

                if (!PyFunction_Check(func) && !PyMethod_Check(func)) {
                    if (result_o == NULL) {
                        _Py_call_instrumentation_exc2(
                            tstate, PY_MONITORING_EVENT_C_RAISE,
                            frame, this_instr, func, arg);
                    }
                    else {
                        int err = _Py_call_instrumentation_2args(
                            tstate, PY_MONITORING_EVENT_C_RETURN,
                            frame, this_instr, func, arg);
                        if (err < 0) {
                            Py_CLEAR(result_o);
                        }
                    }
                }
            }
            else {
                if (Py_TYPE(func) == &PyFunction_Type &&
                    tstate->interp->eval_frame == NULL &&
                    ((PyFunctionObject *)func)->vectorcall == _PyFunction_Vectorcall) {
                    PyObject *callargs = PyStackRef_AsPyObjectSteal(callargs_st);
                    assert(PyTuple_CheckExact(callargs));
                    PyObject *kwargs = PyStackRef_IsNull(kwargs_st) ? NULL : PyStackRef_AsPyObjectSteal(kwargs_st);
                    assert(kwargs == NULL || PyDict_CheckExact(kwargs));
                    Py_ssize_t nargs = PyTuple_GET_SIZE(callargs);
                    int code_flags = ((PyCodeObject *)PyFunction_GET_CODE(func))->co_flags;
                    PyObject *locals = code_flags & CO_OPTIMIZED ? NULL : Py_NewRef(PyFunction_GET_GLOBALS(func));

                    _PyInterpreterFrame *new_frame = _PyEvalFramePushAndInit_Ex(
                        tstate, func_st, locals,
                        nargs, callargs, kwargs, frame);
                    // Need to sync the stack since we exit with DISPATCH_INLINED.
                    INPUTS_DEAD();
                    SYNC_SP();
                    if (new_frame == NULL) {
                        ERROR_NO_POP();
                    }
                    assert(INSTRUCTION_SIZE == 1);
                    frame->return_offset = 1;
                    DISPATCH_INLINED(new_frame);
                }
                PyObject *callargs = PyStackRef_AsPyObjectBorrow(callargs_st);
                assert(PyTuple_CheckExact(callargs));
                PyObject *kwargs = PyStackRef_AsPyObjectBorrow(kwargs_st);
                assert(kwargs == NULL || PyDict_CheckExact(kwargs));
                result_o = PyObject_Call(func, callargs, kwargs);
            }
            PyStackRef_XCLOSE(kwargs_st);
            PyStackRef_CLOSE(callargs_st);
            DEAD(null);
            PyStackRef_CLOSE(func_st);
            ERROR_IF(result_o == NULL, error);
            result = PyStackRef_FromPyObjectSteal(result_o);
        }

        macro(CALL_FUNCTION_EX) =
            _MAKE_CALLARGS_A_TUPLE +
            _DO_CALL_FUNCTION_EX;

        macro(INSTRUMENTED_CALL_FUNCTION_EX) =
            _MAKE_CALLARGS_A_TUPLE +
            _DO_CALL_FUNCTION_EX;

        inst(MAKE_FUNCTION, (codeobj_st -- func)) {
            PyObject *codeobj = PyStackRef_AsPyObjectBorrow(codeobj_st);

            PyFunctionObject *func_obj = (PyFunctionObject *)
                PyFunction_New(codeobj, GLOBALS());

            PyStackRef_CLOSE(codeobj_st);
            ERROR_IF(func_obj == NULL, error);

            _PyFunction_SetVersion(
                func_obj, ((PyCodeObject *)codeobj)->co_version);
            func = PyStackRef_FromPyObjectSteal((PyObject *)func_obj);
        }

        inst(SET_FUNCTION_ATTRIBUTE, (attr_st, func_in -- func_out)) {
            PyObject *func = PyStackRef_AsPyObjectBorrow(func_in);
            PyObject *attr = PyStackRef_AsPyObjectSteal(attr_st);
            func_out = func_in;
            DEAD(func_in);
            assert(PyFunction_Check(func));
            size_t offset = _Py_FunctionAttributeOffsets[oparg];
            assert(offset != 0);
            PyObject **ptr = (PyObject **)(((char *)func) + offset);
            assert(*ptr == NULL);
            *ptr = attr;
        }

        inst(RETURN_GENERATOR, (-- res)) {
            assert(PyStackRef_FunctionCheck(frame->f_funcobj));
            PyFunctionObject *func = (PyFunctionObject *)PyStackRef_AsPyObjectBorrow(frame->f_funcobj);
            PyGenObject *gen = (PyGenObject *)_Py_MakeCoro(func);
            ERROR_IF(gen == NULL, error);
            assert(STACK_LEVEL() == 0);
            SAVE_STACK();
            _PyInterpreterFrame *gen_frame = &gen->gi_iframe;
            frame->instr_ptr++;
            _PyFrame_Copy(frame, gen_frame);
            assert(frame->frame_obj == NULL);
            gen->gi_frame_state = FRAME_CREATED;
            gen_frame->owner = FRAME_OWNED_BY_GENERATOR;
            _Py_LeaveRecursiveCallPy(tstate);
            _PyInterpreterFrame *prev = frame->previous;
            _PyThreadState_PopFrame(tstate, frame);
            frame = tstate->current_frame = prev;
            LOAD_IP(frame->return_offset);
            RELOAD_STACK();
            res = PyStackRef_FromPyObjectStealMortal((PyObject *)gen);
            LLTRACE_RESUME_FRAME();
        }

        inst(BUILD_SLICE, (args[oparg] -- slice)) {
            PyObject *start_o = PyStackRef_AsPyObjectBorrow(args[0]);
            PyObject *stop_o = PyStackRef_AsPyObjectBorrow(args[1]);
            PyObject *step_o = oparg == 3 ? PyStackRef_AsPyObjectBorrow(args[2]) : NULL;
            PyObject *slice_o = PySlice_New(start_o, stop_o, step_o);
            DECREF_INPUTS();
            ERROR_IF(slice_o == NULL, error);
            slice = PyStackRef_FromPyObjectStealMortal(slice_o);
        }

        inst(CONVERT_VALUE, (value -- result)) {
            conversion_func conv_fn;
            assert(oparg >= FVC_STR && oparg <= FVC_ASCII);
            conv_fn = _PyEval_ConversionFuncs[oparg];
            PyObject *result_o = conv_fn(PyStackRef_AsPyObjectBorrow(value));
            PyStackRef_CLOSE(value);
            ERROR_IF(result_o == NULL, error);
            result = PyStackRef_FromPyObjectSteal(result_o);
        }

        inst(FORMAT_SIMPLE, (value -- res)) {
            PyObject *value_o = PyStackRef_AsPyObjectBorrow(value);
            /* If value is a unicode object, then we know the result
             * of format(value) is value itself. */
            if (!PyUnicode_CheckExact(value_o)) {
                PyObject *res_o = PyObject_Format(value_o, NULL);
                PyStackRef_CLOSE(value);
                ERROR_IF(res_o == NULL, error);
                res = PyStackRef_FromPyObjectSteal(res_o);
            }
            else {
                res = value;
                DEAD(value);
            }
        }

        inst(FORMAT_WITH_SPEC, (value, fmt_spec -- res)) {
            PyObject *res_o = PyObject_Format(PyStackRef_AsPyObjectBorrow(value), PyStackRef_AsPyObjectBorrow(fmt_spec));
            DECREF_INPUTS();
            ERROR_IF(res_o == NULL, error);
            res = PyStackRef_FromPyObjectSteal(res_o);
        }

        pure inst(COPY, (bottom, unused[oparg-1] -- bottom, unused[oparg-1], top)) {
            assert(oparg > 0);
            top = PyStackRef_DUP(bottom);
        }

        specializing op(_SPECIALIZE_BINARY_OP, (counter/1, lhs, rhs -- lhs, rhs)) {
            #if ENABLE_SPECIALIZATION_FT
            if (ADAPTIVE_COUNTER_TRIGGERS(counter)) {
                next_instr = this_instr;
                _Py_Specialize_BinaryOp(lhs, rhs, next_instr, oparg, LOCALS_ARRAY);
                DISPATCH_SAME_OPARG();
            }
            OPCODE_DEFERRED_INC(BINARY_OP);
            ADVANCE_ADAPTIVE_COUNTER(this_instr[1].counter);
            #endif  /* ENABLE_SPECIALIZATION_FT */
            assert(NB_ADD <= oparg);
            assert(oparg <= NB_OPARG_LAST);
        }

        op(_BINARY_OP, (lhs, rhs -- res)) {
            PyObject *lhs_o = PyStackRef_AsPyObjectBorrow(lhs);
            PyObject *rhs_o = PyStackRef_AsPyObjectBorrow(rhs);

            assert(_PyEval_BinaryOps[oparg]);
            PyObject *res_o = _PyEval_BinaryOps[oparg](lhs_o, rhs_o);
            if (res_o == NULL) {
                ERROR_NO_POP();
            }
            res = PyStackRef_FromPyObjectSteal(res_o);
            DECREF_INPUTS();
        }

        macro(BINARY_OP) = _SPECIALIZE_BINARY_OP + unused/4 + _BINARY_OP;

        pure inst(SWAP, (bottom, unused[oparg-2], top --
                    bottom, unused[oparg-2], top)) {
            _PyStackRef temp = bottom;
            bottom = top;
            top = temp;
            assert(oparg >= 2);
        }

        inst(INSTRUMENTED_LINE, ( -- )) {
            int original_opcode = 0;
            if (tstate->tracing) {
                PyCodeObject *code = _PyFrame_GetCode(frame);
                int index = (int)(this_instr - _PyFrame_GetBytecode(frame));
                original_opcode = code->_co_monitoring->lines->data[index*code->_co_monitoring->lines->bytes_per_entry];
                next_instr = this_instr;
            } else {
                original_opcode = _Py_call_instrumentation_line(
                        tstate, frame, this_instr, prev_instr);
                if (original_opcode < 0) {
                    next_instr = this_instr+1;
                    goto error;
                }
                next_instr = frame->instr_ptr;
                if (next_instr != this_instr) {
                    SYNC_SP();
                    DISPATCH();
                }
            }
            if (_PyOpcode_Caches[original_opcode]) {
                _PyBinaryOpCache *cache = (_PyBinaryOpCache *)(next_instr+1);
                /* Prevent the underlying instruction from specializing
                * and overwriting the instrumentation. */
                PAUSE_ADAPTIVE_COUNTER(cache->counter);
            }
            opcode = original_opcode;
            DISPATCH_GOTO();
        }

        inst(INSTRUMENTED_INSTRUCTION, ( -- )) {
            int next_opcode = _Py_call_instrumentation_instruction(
                tstate, frame, this_instr);
            ERROR_IF(next_opcode < 0, error);
            next_instr = this_instr;
            if (_PyOpcode_Caches[next_opcode]) {
                PAUSE_ADAPTIVE_COUNTER(next_instr[1].counter);
            }
            assert(next_opcode > 0 && next_opcode < 256);
            opcode = next_opcode;
            DISPATCH_GOTO();
        }

        inst(INSTRUMENTED_JUMP_FORWARD, ( -- )) {
            INSTRUMENTED_JUMP(this_instr, next_instr + oparg, PY_MONITORING_EVENT_JUMP);
        }

        op(_MONITOR_JUMP_BACKWARD, (-- )) {
            INSTRUMENTED_JUMP(this_instr, next_instr - oparg, PY_MONITORING_EVENT_JUMP);
        }

        inst(INSTRUMENTED_NOT_TAKEN, ( -- )) {
            (void)this_instr; // INSTRUMENTED_JUMP requires this_instr
            INSTRUMENTED_JUMP(prev_instr, next_instr, PY_MONITORING_EVENT_BRANCH_LEFT);
        }

        macro(INSTRUMENTED_JUMP_BACKWARD) =
            unused/1 +
            _CHECK_PERIODIC +
            _MONITOR_JUMP_BACKWARD;

        inst(INSTRUMENTED_POP_JUMP_IF_TRUE, (unused/1, cond -- )) {
            assert(PyStackRef_BoolCheck(cond));
            int jump = PyStackRef_IsTrue(cond);
            DEAD(cond);
            RECORD_BRANCH_TAKEN(this_instr[1].cache, jump);
            if (jump) {
                INSTRUMENTED_JUMP(this_instr, next_instr + oparg, PY_MONITORING_EVENT_BRANCH_RIGHT);
            }
        }

        inst(INSTRUMENTED_POP_JUMP_IF_FALSE, (unused/1, cond -- )) {
            assert(PyStackRef_BoolCheck(cond));
            int jump = PyStackRef_IsFalse(cond);
            DEAD(cond);
            RECORD_BRANCH_TAKEN(this_instr[1].cache, jump);
            if (jump) {
                INSTRUMENTED_JUMP(this_instr, next_instr + oparg, PY_MONITORING_EVENT_BRANCH_RIGHT);
            }
        }

        inst(INSTRUMENTED_POP_JUMP_IF_NONE, (unused/1, value -- )) {
            int jump = PyStackRef_IsNone(value);
            RECORD_BRANCH_TAKEN(this_instr[1].cache, jump);
            if (jump) {
                DEAD(value);
                INSTRUMENTED_JUMP(this_instr, next_instr + oparg, PY_MONITORING_EVENT_BRANCH_RIGHT);
            }
            else {
                PyStackRef_CLOSE(value);
            }
        }

        inst(INSTRUMENTED_POP_JUMP_IF_NOT_NONE, (unused/1, value -- )) {
            int jump = !PyStackRef_IsNone(value);
            RECORD_BRANCH_TAKEN(this_instr[1].cache, jump);
            if (jump) {
                PyStackRef_CLOSE(value);
                INSTRUMENTED_JUMP(this_instr, next_instr + oparg, PY_MONITORING_EVENT_BRANCH_RIGHT);
            }
            else {
                DEAD(value);
            }
        }

        tier1 inst(EXTENDED_ARG, ( -- )) {
            assert(oparg);
            opcode = next_instr->op.code;
            oparg = oparg << 8 | next_instr->op.arg;
            PRE_DISPATCH_GOTO();
            DISPATCH_GOTO();
        }

        tier1 inst(CACHE, (--)) {
            assert(0 && "Executing a cache.");
            Py_FatalError("Executing a cache.");
        }

        tier1 inst(RESERVED, (--)) {
            assert(0 && "Executing RESERVED instruction.");
            Py_FatalError("Executing RESERVED instruction.");
        }

        ///////// Tier-2 only opcodes /////////

        op (_GUARD_IS_TRUE_POP, (flag -- )) {
            int is_true = PyStackRef_IsTrue(flag);
            DEAD(flag);
            SYNC_SP();
            EXIT_IF(!is_true);
        }

        op (_GUARD_IS_FALSE_POP, (flag -- )) {
            int is_false = PyStackRef_IsFalse(flag);
            DEAD(flag);
            SYNC_SP();
            EXIT_IF(!is_false);
        }

        op (_GUARD_IS_NONE_POP, (val -- )) {
            int is_none = PyStackRef_IsNone(val);
            if (!is_none) {
                PyStackRef_CLOSE(val);
                SYNC_SP();
                EXIT_IF(1);
            }
            DEAD(val);
        }

        op (_GUARD_IS_NOT_NONE_POP, (val -- )) {
            int is_none = PyStackRef_IsNone(val);
            PyStackRef_CLOSE(val);
            SYNC_SP();
            EXIT_IF(is_none);
        }

        op(_JUMP_TO_TOP, (--)) {
            JUMP_TO_JUMP_TARGET();
        }

        tier2 op(_SET_IP, (instr_ptr/4 --)) {
            frame->instr_ptr = (_Py_CODEUNIT *)instr_ptr;
        }

        tier2 op(_CHECK_STACK_SPACE_OPERAND, (framesize/2 --)) {
            assert(framesize <= INT_MAX);
            DEOPT_IF(!_PyThreadState_HasStackSpace(tstate, framesize));
            DEOPT_IF(tstate->py_recursion_remaining <= 1);
        }

        op(_SAVE_RETURN_OFFSET, (--)) {
            #if TIER_ONE
            frame->return_offset = (uint16_t)(next_instr - this_instr);
            #endif
            #if TIER_TWO
            frame->return_offset = oparg;
            #endif
        }

        tier2 op(_EXIT_TRACE, (exit_p/4 --)) {
            _PyExitData *exit = (_PyExitData *)exit_p;
            PyCodeObject *code = _PyFrame_GetCode(frame);
            _Py_CODEUNIT *target = _PyFrame_GetBytecode(frame) + exit->target;
        #if defined(Py_DEBUG) && !defined(_Py_JIT)
            OPT_HIST(trace_uop_execution_counter, trace_run_length_hist);
            if (frame->lltrace >= 2) {
                printf("SIDE EXIT: [UOp ");
                _PyUOpPrint(&next_uop[-1]);
                printf(", exit %lu, temp %d, target %d -> %s]\n",
                    exit - current_executor->exits, exit->temperature.value_and_backoff,
                    (int)(target - _PyFrame_GetBytecode(frame)),
                    _PyOpcode_OpName[target->op.code]);
            }
        #endif
            if (exit->executor && !exit->executor->vm_data.valid) {
                exit->temperature = initial_temperature_backoff_counter();
                Py_CLEAR(exit->executor);
            }
            tstate->previous_executor = (PyObject *)current_executor;
            if (exit->executor == NULL) {
                _Py_BackoffCounter temperature = exit->temperature;
                if (!backoff_counter_triggers(temperature)) {
                    exit->temperature = advance_backoff_counter(temperature);
                    GOTO_TIER_ONE(target);
                }
                _PyExecutorObject *executor;
                if (target->op.code == ENTER_EXECUTOR) {
                    executor = code->co_executors->executors[target->op.arg];
                    Py_INCREF(executor);
                }
                else {
                    int chain_depth = current_executor->vm_data.chain_depth + 1;
                    int optimized = _PyOptimizer_Optimize(frame, target, &executor, chain_depth);
                    if (optimized <= 0) {
                        exit->temperature = restart_backoff_counter(temperature);
                        GOTO_TIER_ONE(optimized < 0 ? NULL : target);
                    }
                    exit->temperature = initial_temperature_backoff_counter();
                }
                exit->executor = executor;
            }
            Py_INCREF(exit->executor);
            GOTO_TIER_TWO(exit->executor);
        }

        tier2 op(_CHECK_VALIDITY, (--)) {
            DEOPT_IF(!current_executor->vm_data.valid);
        }

        tier2 pure op(_LOAD_CONST_INLINE, (ptr/4 -- value)) {
            value = PyStackRef_FromPyObjectNew(ptr);
        }

        tier2 pure op (_POP_TOP_LOAD_CONST_INLINE, (ptr/4, pop -- value)) {
            PyStackRef_CLOSE(pop);
            value = PyStackRef_FromPyObjectNew(ptr);
        }

        tier2 pure op(_LOAD_CONST_INLINE_BORROW, (ptr/4 -- value)) {
            value = PyStackRef_FromPyObjectImmortal(ptr);
        }

        tier2 pure op (_POP_TOP_LOAD_CONST_INLINE_BORROW, (ptr/4, pop -- value)) {
            PyStackRef_CLOSE(pop);
            value = PyStackRef_FromPyObjectImmortal(ptr);
        }

        tier2 pure op(_POP_TWO_LOAD_CONST_INLINE_BORROW, (ptr/4, pop1, pop2 -- value)) {
            PyStackRef_CLOSE(pop2);
            PyStackRef_CLOSE(pop1);
            value = PyStackRef_FromPyObjectImmortal(ptr);
        }

        tier2 op(_CHECK_FUNCTION, (func_version/2 -- )) {
            assert(PyStackRef_FunctionCheck(frame->f_funcobj));
            PyFunctionObject *func = (PyFunctionObject *)PyStackRef_AsPyObjectBorrow(frame->f_funcobj);
            DEOPT_IF(func->func_version != func_version);
        }

        tier2 op(_START_EXECUTOR, (executor/4 --)) {
            Py_CLEAR(tstate->previous_executor);
#ifndef _Py_JIT
            current_executor = (_PyExecutorObject*)executor;
#endif
            assert(((_PyExecutorObject *)executor)->vm_data.valid);
        }

        tier2 op(_MAKE_WARM, (--)) {
            current_executor->vm_data.warm = true;
            // It's okay if this ends up going negative.
            if (--tstate->interp->trace_run_counter == 0) {
                _Py_set_eval_breaker_bit(tstate, _PY_EVAL_JIT_INVALIDATE_COLD_BIT);
            }
        }

        tier2 op(_FATAL_ERROR, (--)) {
            assert(0);
            Py_FatalError("Fatal error uop executed.");
        }

        tier2 op(_DEOPT, (--)) {
            tstate->previous_executor = (PyObject *)current_executor;
            GOTO_TIER_ONE(_PyFrame_GetBytecode(frame) + CURRENT_TARGET());
        }

        tier2 op(_ERROR_POP_N, (target/2 --)) {
            tstate->previous_executor = (PyObject *)current_executor;
            assert(oparg == 0);
            frame->instr_ptr = _PyFrame_GetBytecode(frame) + target;
            SYNC_SP();
            GOTO_TIER_ONE(NULL);
        }

        /* Progress is guaranteed if we DEOPT on the eval breaker, because
         * ENTER_EXECUTOR will not re-enter tier 2 with the eval breaker set. */
        tier2 op(_TIER2_RESUME_CHECK, (--)) {
#if defined(__EMSCRIPTEN__)
            DEOPT_IF(_Py_emscripten_signal_clock == 0);
            _Py_emscripten_signal_clock -= Py_EMSCRIPTEN_SIGNAL_HANDLING;
#endif
            uintptr_t eval_breaker = _Py_atomic_load_uintptr_relaxed(&tstate->eval_breaker);
            DEOPT_IF(eval_breaker & _PY_EVAL_EVENTS_MASK);
            assert(tstate->tracing || eval_breaker == FT_ATOMIC_LOAD_UINTPTR_ACQUIRE(_PyFrame_GetCode(frame)->_co_instrumentation_version));
        }

        label(pop_4_error) {
            stack_pointer -= 4;
            assert(WITHIN_STACK_BOUNDS());
            goto error;
        }

        label(pop_3_error) {
            stack_pointer -= 3;
            assert(WITHIN_STACK_BOUNDS());
            goto error;
        }

        label(pop_2_error) {
            stack_pointer -= 2;
            assert(WITHIN_STACK_BOUNDS());
            goto error;
        }

        label(pop_1_error) {
            stack_pointer -= 1;
            assert(WITHIN_STACK_BOUNDS());
            goto error;
        }

        label(error) {
            /* Double-check exception status. */
#ifdef NDEBUG
            if (!_PyErr_Occurred(tstate)) {
            _PyErr_SetString(tstate, PyExc_SystemError,
                             "error return without exception set");
        }
#else
            assert(_PyErr_Occurred(tstate));
#endif

            /* Log traceback info. */
            assert(frame->owner != FRAME_OWNED_BY_INTERPRETER);
            if (!_PyFrame_IsIncomplete(frame)) {
                PyFrameObject *f = _PyFrame_GetFrameObject(frame);
                if (f != NULL) {
                    PyTraceBack_Here(f);
                }
            }
            _PyEval_MonitorRaise(tstate, frame, next_instr-1);
            goto exception_unwind;
        }

        spilled label(exception_unwind) {
            /* We can't use frame->instr_ptr here, as RERAISE may have set it */
            int offset = INSTR_OFFSET()-1;
            int level, handler, lasti;
            int handled = get_exception_handler(_PyFrame_GetCode(frame), offset, &level, &handler, &lasti);
            if (handled == 0) {
                // No handlers, so exit.
                assert(_PyErr_Occurred(tstate));
                /* Pop remaining stack entries. */
                _PyStackRef *stackbase = _PyFrame_Stackbase(frame);
                while (frame->stackpointer > stackbase) {
                    _PyStackRef ref = _PyFrame_StackPop(frame);
                    PyStackRef_XCLOSE(ref);
                }
                monitor_unwind(tstate, frame, next_instr-1);
                goto exit_unwind;
            }
            assert(STACK_LEVEL() >= level);
            _PyStackRef *new_top = _PyFrame_Stackbase(frame) + level;
            assert(frame->stackpointer >= new_top);
            while (frame->stackpointer > new_top) {
                _PyStackRef ref = _PyFrame_StackPop(frame);
                PyStackRef_XCLOSE(ref);
            }
            if (lasti) {
                int frame_lasti = _PyInterpreterFrame_LASTI(frame);
                PyObject *lasti = PyLong_FromLong(frame_lasti);
                if (lasti == NULL) {
                    goto exception_unwind;
                }
                _PyFrame_StackPush(frame, PyStackRef_FromPyObjectSteal(lasti));
            }

            /* Make the raw exception data
                available to the handler,
                so a program can emulate the
                Python main loop. */
            PyObject *exc = _PyErr_GetRaisedException(tstate);
            _PyFrame_StackPush(frame, PyStackRef_FromPyObjectSteal(exc));
            next_instr = _PyFrame_GetBytecode(frame) + handler;

            int err = monitor_handled(tstate, frame, next_instr, exc);
            if (err < 0) {
                goto exception_unwind;
            }
            /* Resume normal execution */
#ifdef Py_DEBUG
            if (frame->lltrace >= 5) {
                lltrace_resume_frame(frame);
            }
#endif
            RELOAD_STACK();
#if Py_TAIL_CALL_INTERP
            int opcode;
#endif
            DISPATCH();
        }

        spilled label(exit_unwind) {
            assert(_PyErr_Occurred(tstate));
            _Py_LeaveRecursiveCallPy(tstate);
            assert(frame->owner != FRAME_OWNED_BY_INTERPRETER);
            // GH-99729: We need to unlink the frame *before* clearing it:
            _PyInterpreterFrame *dying = frame;
            frame = tstate->current_frame = dying->previous;
            _PyEval_FrameClearAndPop(tstate, dying);
            frame->return_offset = 0;
            if (frame->owner == FRAME_OWNED_BY_INTERPRETER) {
                /* Restore previous frame and exit */
                tstate->current_frame = frame->previous;
                return NULL;
            }
            next_instr = frame->instr_ptr;
            RELOAD_STACK();
            goto error;
        }

        spilled label(start_frame) {
            int too_deep = _Py_EnterRecursivePy(tstate);
            if (too_deep) {
                goto exit_unwind;
            }
            next_instr = frame->instr_ptr;
        #ifdef Py_DEBUG
            int lltrace = maybe_lltrace_resume_frame(frame, GLOBALS());
            if (lltrace < 0) {
                JUMP_TO_LABEL(exit_unwind);
            }
            frame->lltrace = lltrace;
            /* _PyEval_EvalFrameDefault() must not be called with an exception set,
            because it can clear it (directly or indirectly) and so the
            caller loses its exception */
            assert(!_PyErr_Occurred(tstate));
        #endif
            RELOAD_STACK();
#if Py_TAIL_CALL_INTERP
            int opcode;
#endif
            DISPATCH();
        }



// END BYTECODES //

    }
 dispatch_opcode:
 error:
 exception_unwind:
 exit_unwind:
 handle_eval_breaker:
 resume_frame:
 start_frame:
 unbound_local_error:
    ;
}

// Future families go below this point //<|MERGE_RESOLUTION|>--- conflicted
+++ resolved
@@ -4023,14 +4023,10 @@
         macro(CALL_STR_1) =
             unused/1 +
             unused/2 +
-<<<<<<< HEAD
-            _CALL_STR_1;
-=======
             _GUARD_NOS_NULL +
             _GUARD_CALLABLE_STR_1 +
             _CALL_STR_1 +
             _CHECK_PERIODIC;
->>>>>>> c2eaeee3
 
         op(_GUARD_CALLABLE_TUPLE_1, (callable, unused, unused -- callable, unused, unused)) {
             PyObject *callable_o = PyStackRef_AsPyObjectBorrow(callable);
@@ -4055,14 +4051,10 @@
         macro(CALL_TUPLE_1) =
             unused/1 +
             unused/2 +
-<<<<<<< HEAD
-            _CALL_TUPLE_1;
-=======
             _GUARD_NOS_NULL +
             _GUARD_CALLABLE_TUPLE_1 +
             _CALL_TUPLE_1 +
             _CHECK_PERIODIC;
->>>>>>> c2eaeee3
 
         op(_CHECK_AND_ALLOCATE_OBJECT, (type_version/2, callable, self_or_null, unused[oparg] -- callable, self_or_null, unused[oparg])) {
             PyObject *callable_o = PyStackRef_AsPyObjectBorrow(callable);
