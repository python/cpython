// This file contains instruction definitions.
// It is read by Tools/cases_generator/generate_cases.py
// to generate Python/generated_cases.c.h.
// Note that there is some dummy C code at the top and bottom of the file
// to fool text editors like VS Code into believing this is valid C code.
// The actual instruction definitions start at // BEGIN BYTECODES //.
// See Tools/cases_generator/README.md for more information.

#include "Python.h"
#include "pycore_abstract.h"      // _PyIndex_Check()
#include "pycore_call.h"          // _PyObject_FastCallDictTstate()
#include "pycore_ceval.h"         // _PyEval_SignalAsyncExc()
#include "pycore_code.h"
#include "pycore_function.h"
#include "pycore_intrinsics.h"
#include "pycore_long.h"          // _PyLong_GetZero()
#include "pycore_object.h"        // _PyObject_GC_TRACK()
#include "pycore_moduleobject.h"  // PyModuleObject
#include "pycore_opcode.h"        // EXTRA_CASES
#include "pycore_pyerrors.h"      // _PyErr_GetRaisedException()
#include "pycore_pymem.h"         // _PyMem_IsPtrFreed()
#include "pycore_pystate.h"       // _PyInterpreterState_GET()
#include "pycore_range.h"         // _PyRangeIterObject
#include "pycore_sliceobject.h"   // _PyBuildSlice_ConsumeRefs
#include "pycore_sysmodule.h"     // _PySys_Audit()
#include "pycore_tuple.h"         // _PyTuple_ITEMS()
#include "pycore_emscripten_signal.h"  // _Py_CHECK_EMSCRIPTEN_SIGNALS

#include "pycore_dict.h"
#include "dictobject.h"
#include "pycore_frame.h"
#include "opcode.h"
#include "pydtrace.h"
#include "setobject.h"
#include "structmember.h"         // struct PyMemberDef, T_OFFSET_EX

#define USE_COMPUTED_GOTOS 0
#include "ceval_macros.h"

/* Flow control macros */
#define DEOPT_IF(cond, instname) ((void)0)
#define ERROR_IF(cond, labelname) ((void)0)
#define GO_TO_INSTRUCTION(instname) ((void)0)
#define PREDICT(opname) ((void)0)

#define inst(name, ...) case name:
#define op(name, ...) /* NAME is ignored */
#define macro(name) static int MACRO_##name
#define super(name) static int SUPER_##name
#define family(name, ...) static int family_##name

// Dummy variables for stack effects.
static PyObject *value, *value1, *value2, *left, *right, *res, *sum, *prod, *sub;
static PyObject *container, *start, *stop, *v, *lhs, *rhs, *res2;
static PyObject *list, *tuple, *dict, *owner, *set, *str, *tup, *map, *keys;
static PyObject *exit_func, *lasti, *val, *retval, *obj, *iter;
static PyObject *aiter, *awaitable, *iterable, *w, *exc_value, *bc;
static PyObject *orig, *excs, *update, *b, *fromlist, *level, *from;
static PyObject **pieces, **values;
static size_t jump;
// Dummy variables for cache effects
static uint16_t invert, counter, index, hint;
static uint32_t type_version;

static PyObject *
dummy_func(
    PyThreadState *tstate,
    _PyInterpreterFrame *frame,
    unsigned char opcode,
    unsigned int oparg,
    _Py_atomic_int * const eval_breaker,
    _PyCFrame cframe,
    _Py_CODEUNIT *next_instr,
    PyObject **stack_pointer,
    PyObject *kwnames,
    int throwflag,
    binaryfunc binary_ops[]
)
{
    _PyInterpreterFrame  entry_frame;

    switch (opcode) {

// BEGIN BYTECODES //
        inst(NOP, (--)) {
        }

        inst(RESUME, (--)) {
            assert(tstate->cframe == &cframe);
            assert(frame == cframe.current_frame);
            if (_Py_atomic_load_relaxed_int32(eval_breaker) && oparg < 2) {
                goto handle_eval_breaker;
            }
        }

        inst(LOAD_CLOSURE, (-- value)) {
            /* We keep LOAD_CLOSURE so that the bytecode stays more readable. */
            value = GETLOCAL(oparg);
            ERROR_IF(value == NULL, unbound_local_error);
            Py_INCREF(value);
        }

        inst(LOAD_FAST_CHECK, (-- value)) {
            value = GETLOCAL(oparg);
            ERROR_IF(value == NULL, unbound_local_error);
            Py_INCREF(value);
        }

        inst(LOAD_FAST, (-- value)) {
            value = GETLOCAL(oparg);
            assert(value != NULL);
            Py_INCREF(value);
        }

        inst(LOAD_CONST, (-- value)) {
            value = GETITEM(frame->f_code->co_consts, oparg);
            Py_INCREF(value);
        }

        inst(STORE_FAST, (value --)) {
            SETLOCAL(oparg, value);
        }

        super(LOAD_FAST__LOAD_FAST) = LOAD_FAST + LOAD_FAST;
        super(LOAD_FAST__LOAD_CONST) = LOAD_FAST + LOAD_CONST;
        super(STORE_FAST__LOAD_FAST)  = STORE_FAST + LOAD_FAST;
        super(STORE_FAST__STORE_FAST) = STORE_FAST + STORE_FAST;
        super(LOAD_CONST__LOAD_FAST) = LOAD_CONST + LOAD_FAST;

        inst(POP_TOP, (value --)) {
            DECREF_INPUTS();
        }

        inst(PUSH_NULL, (-- res)) {
            res = NULL;
        }

        macro(END_FOR) = POP_TOP + POP_TOP;

        inst(UNARY_NEGATIVE, (value -- res)) {
            res = PyNumber_Negative(value);
            DECREF_INPUTS();
            ERROR_IF(res == NULL, error);
        }

        inst(UNARY_NOT, (value -- res)) {
            int err = PyObject_IsTrue(value);
            DECREF_INPUTS();
            ERROR_IF(err < 0, error);
            if (err == 0) {
                res = Py_True;
            }
            else {
                res = Py_False;
            }
            Py_INCREF(res);
        }

        inst(UNARY_INVERT, (value -- res)) {
            res = PyNumber_Invert(value);
            DECREF_INPUTS();
            ERROR_IF(res == NULL, error);
        }

        family(binary_op, INLINE_CACHE_ENTRIES_BINARY_OP) = {
            BINARY_OP,
            BINARY_OP_ADD_FLOAT,
            BINARY_OP_ADD_INT,
            BINARY_OP_ADD_UNICODE,
            // BINARY_OP_INPLACE_ADD_UNICODE,  // This is an odd duck.
            BINARY_OP_MULTIPLY_FLOAT,
            BINARY_OP_MULTIPLY_INT,
            BINARY_OP_SUBTRACT_FLOAT,
            BINARY_OP_SUBTRACT_INT,
        };


        inst(BINARY_OP_MULTIPLY_INT, (unused/1, left, right -- prod)) {
            assert(cframe.use_tracing == 0);
            DEOPT_IF(!PyLong_CheckExact(left), BINARY_OP);
            DEOPT_IF(!PyLong_CheckExact(right), BINARY_OP);
            STAT_INC(BINARY_OP, hit);
            prod = _PyLong_Multiply((PyLongObject *)left, (PyLongObject *)right);
            _Py_DECREF_SPECIALIZED(right, (destructor)PyObject_Free);
            _Py_DECREF_SPECIALIZED(left, (destructor)PyObject_Free);
            ERROR_IF(prod == NULL, error);
        }

        inst(BINARY_OP_MULTIPLY_FLOAT, (unused/1, left, right -- prod)) {
            assert(cframe.use_tracing == 0);
            DEOPT_IF(!PyFloat_CheckExact(left), BINARY_OP);
            DEOPT_IF(!PyFloat_CheckExact(right), BINARY_OP);
            STAT_INC(BINARY_OP, hit);
            double dprod = ((PyFloatObject *)left)->ob_fval *
                ((PyFloatObject *)right)->ob_fval;
            DECREF_INPUTS_AND_REUSE_FLOAT(left, right, dprod, prod);
        }

        inst(BINARY_OP_SUBTRACT_INT, (unused/1, left, right -- sub)) {
            assert(cframe.use_tracing == 0);
            DEOPT_IF(!PyLong_CheckExact(left), BINARY_OP);
            DEOPT_IF(!PyLong_CheckExact(right), BINARY_OP);
            STAT_INC(BINARY_OP, hit);
            sub = _PyLong_Subtract((PyLongObject *)left, (PyLongObject *)right);
            _Py_DECREF_SPECIALIZED(right, (destructor)PyObject_Free);
            _Py_DECREF_SPECIALIZED(left, (destructor)PyObject_Free);
            ERROR_IF(sub == NULL, error);
        }

        inst(BINARY_OP_SUBTRACT_FLOAT, (unused/1, left, right -- sub)) {
            assert(cframe.use_tracing == 0);
            DEOPT_IF(!PyFloat_CheckExact(left), BINARY_OP);
            DEOPT_IF(!PyFloat_CheckExact(right), BINARY_OP);
            STAT_INC(BINARY_OP, hit);
            double dsub = ((PyFloatObject *)left)->ob_fval - ((PyFloatObject *)right)->ob_fval;
            DECREF_INPUTS_AND_REUSE_FLOAT(left, right, dsub, sub);
        }

        inst(BINARY_OP_ADD_UNICODE, (unused/1, left, right -- res)) {
            assert(cframe.use_tracing == 0);
            DEOPT_IF(!PyUnicode_CheckExact(left), BINARY_OP);
            DEOPT_IF(Py_TYPE(right) != Py_TYPE(left), BINARY_OP);
            STAT_INC(BINARY_OP, hit);
            res = PyUnicode_Concat(left, right);
            _Py_DECREF_SPECIALIZED(left, _PyUnicode_ExactDealloc);
            _Py_DECREF_SPECIALIZED(right, _PyUnicode_ExactDealloc);
            ERROR_IF(res == NULL, error);
        }

        // This is a subtle one. It's a super-instruction for
        // BINARY_OP_ADD_UNICODE followed by STORE_FAST
        // where the store goes into the left argument.
        // So the inputs are the same as for all BINARY_OP
        // specializations, but there is no output.
        // At the end we just skip over the STORE_FAST.
        inst(BINARY_OP_INPLACE_ADD_UNICODE, (left, right --)) {
            assert(cframe.use_tracing == 0);
            DEOPT_IF(!PyUnicode_CheckExact(left), BINARY_OP);
            DEOPT_IF(Py_TYPE(right) != Py_TYPE(left), BINARY_OP);
            _Py_CODEUNIT true_next = next_instr[INLINE_CACHE_ENTRIES_BINARY_OP];
            assert(true_next.op.code == STORE_FAST ||
                   true_next.op.code == STORE_FAST__LOAD_FAST);
            PyObject **target_local = &GETLOCAL(true_next.op.arg);
            DEOPT_IF(*target_local != left, BINARY_OP);
            STAT_INC(BINARY_OP, hit);
            /* Handle `left = left + right` or `left += right` for str.
             *
             * When possible, extend `left` in place rather than
             * allocating a new PyUnicodeObject. This attempts to avoid
             * quadratic behavior when one neglects to use str.join().
             *
             * If `left` has only two references remaining (one from
             * the stack, one in the locals), DECREFing `left` leaves
             * only the locals reference, so PyUnicode_Append knows
             * that the string is safe to mutate.
             */
            assert(Py_REFCNT(left) >= 2);
            _Py_DECREF_NO_DEALLOC(left);
            PyUnicode_Append(target_local, right);
            _Py_DECREF_SPECIALIZED(right, _PyUnicode_ExactDealloc);
            ERROR_IF(*target_local == NULL, error);
            // The STORE_FAST is already done.
            JUMPBY(INLINE_CACHE_ENTRIES_BINARY_OP + 1);
        }

        inst(BINARY_OP_ADD_FLOAT, (unused/1, left, right -- sum)) {
            assert(cframe.use_tracing == 0);
            DEOPT_IF(!PyFloat_CheckExact(left), BINARY_OP);
            DEOPT_IF(Py_TYPE(right) != Py_TYPE(left), BINARY_OP);
            STAT_INC(BINARY_OP, hit);
            double dsum = ((PyFloatObject *)left)->ob_fval +
                ((PyFloatObject *)right)->ob_fval;
            DECREF_INPUTS_AND_REUSE_FLOAT(left, right, dsum, sum);
        }

        inst(BINARY_OP_ADD_INT, (unused/1, left, right -- sum)) {
            assert(cframe.use_tracing == 0);
            DEOPT_IF(!PyLong_CheckExact(left), BINARY_OP);
            DEOPT_IF(Py_TYPE(right) != Py_TYPE(left), BINARY_OP);
            STAT_INC(BINARY_OP, hit);
            sum = _PyLong_Add((PyLongObject *)left, (PyLongObject *)right);
            _Py_DECREF_SPECIALIZED(right, (destructor)PyObject_Free);
            _Py_DECREF_SPECIALIZED(left, (destructor)PyObject_Free);
            ERROR_IF(sum == NULL, error);
        }

        family(binary_subscr, INLINE_CACHE_ENTRIES_BINARY_SUBSCR) = {
            BINARY_SUBSCR,
            BINARY_SUBSCR_DICT,
            BINARY_SUBSCR_GETITEM,
            BINARY_SUBSCR_LIST_INT,
            BINARY_SUBSCR_TUPLE_INT,
        };

        inst(BINARY_SUBSCR, (unused/4, container, sub -- res)) {
            #if ENABLE_SPECIALIZATION
            _PyBinarySubscrCache *cache = (_PyBinarySubscrCache *)next_instr;
            if (ADAPTIVE_COUNTER_IS_ZERO(cache->counter)) {
                assert(cframe.use_tracing == 0);
                next_instr--;
                _Py_Specialize_BinarySubscr(container, sub, next_instr);
                DISPATCH_SAME_OPARG();
            }
            STAT_INC(BINARY_SUBSCR, deferred);
            DECREMENT_ADAPTIVE_COUNTER(cache->counter);
            #endif  /* ENABLE_SPECIALIZATION */
            res = PyObject_GetItem(container, sub);
            DECREF_INPUTS();
            ERROR_IF(res == NULL, error);
        }

        inst(BINARY_SLICE, (container, start, stop -- res)) {
            PyObject *slice = _PyBuildSlice_ConsumeRefs(start, stop);
            // Can't use ERROR_IF() here, because we haven't
            // DECREF'ed container yet, and we still own slice.
            if (slice == NULL) {
                res = NULL;
            }
            else {
                res = PyObject_GetItem(container, slice);
                Py_DECREF(slice);
            }
            Py_DECREF(container);
            ERROR_IF(res == NULL, error);
        }

        inst(STORE_SLICE, (v, container, start, stop -- )) {
            PyObject *slice = _PyBuildSlice_ConsumeRefs(start, stop);
            int err;
            if (slice == NULL) {
                err = 1;
            }
            else {
                err = PyObject_SetItem(container, slice, v);
                Py_DECREF(slice);
            }
            Py_DECREF(v);
            Py_DECREF(container);
            ERROR_IF(err, error);
        }

        inst(BINARY_SUBSCR_LIST_INT, (unused/4, list, sub -- res)) {
            assert(cframe.use_tracing == 0);
            DEOPT_IF(!PyLong_CheckExact(sub), BINARY_SUBSCR);
            DEOPT_IF(!PyList_CheckExact(list), BINARY_SUBSCR);

            // Deopt unless 0 <= sub < PyList_Size(list)
            DEOPT_IF(!_PyLong_IsPositiveSingleDigit(sub), BINARY_SUBSCR);
            assert(((PyLongObject *)_PyLong_GetZero())->long_value.ob_digit[0] == 0);
            Py_ssize_t index = ((PyLongObject*)sub)->long_value.ob_digit[0];
            DEOPT_IF(index >= PyList_GET_SIZE(list), BINARY_SUBSCR);
            STAT_INC(BINARY_SUBSCR, hit);
            res = PyList_GET_ITEM(list, index);
            assert(res != NULL);
            Py_INCREF(res);
            _Py_DECREF_SPECIALIZED(sub, (destructor)PyObject_Free);
            Py_DECREF(list);
        }

        inst(BINARY_SUBSCR_TUPLE_INT, (unused/4, tuple, sub -- res)) {
            assert(cframe.use_tracing == 0);
            DEOPT_IF(!PyLong_CheckExact(sub), BINARY_SUBSCR);
            DEOPT_IF(!PyTuple_CheckExact(tuple), BINARY_SUBSCR);

            // Deopt unless 0 <= sub < PyTuple_Size(list)
            DEOPT_IF(!_PyLong_IsPositiveSingleDigit(sub), BINARY_SUBSCR);
            assert(((PyLongObject *)_PyLong_GetZero())->long_value.ob_digit[0] == 0);
            Py_ssize_t index = ((PyLongObject*)sub)->long_value.ob_digit[0];
            DEOPT_IF(index >= PyTuple_GET_SIZE(tuple), BINARY_SUBSCR);
            STAT_INC(BINARY_SUBSCR, hit);
            res = PyTuple_GET_ITEM(tuple, index);
            assert(res != NULL);
            Py_INCREF(res);
            _Py_DECREF_SPECIALIZED(sub, (destructor)PyObject_Free);
            Py_DECREF(tuple);
        }

        inst(BINARY_SUBSCR_DICT, (unused/4, dict, sub -- res)) {
            assert(cframe.use_tracing == 0);
            DEOPT_IF(!PyDict_CheckExact(dict), BINARY_SUBSCR);
            STAT_INC(BINARY_SUBSCR, hit);
            res = PyDict_GetItemWithError(dict, sub);
            if (res == NULL) {
                if (!_PyErr_Occurred(tstate)) {
                    _PyErr_SetKeyError(sub);
                }
                DECREF_INPUTS();
                ERROR_IF(true, error);
            }
            Py_INCREF(res);  // Do this before DECREF'ing dict, sub
            DECREF_INPUTS();
        }

        inst(BINARY_SUBSCR_GETITEM, (unused/1, type_version/2, func_version/1, container, sub -- unused)) {
            PyTypeObject *tp = Py_TYPE(container);
            DEOPT_IF(tp->tp_version_tag != type_version, BINARY_SUBSCR);
            assert(tp->tp_flags & Py_TPFLAGS_HEAPTYPE);
            PyObject *cached = ((PyHeapTypeObject *)tp)->_spec_cache.getitem;
            assert(PyFunction_Check(cached));
            PyFunctionObject *getitem = (PyFunctionObject *)cached;
            DEOPT_IF(getitem->func_version != func_version, BINARY_SUBSCR);
            PyCodeObject *code = (PyCodeObject *)getitem->func_code;
            assert(code->co_argcount == 2);
            DEOPT_IF(!_PyThreadState_HasStackSpace(tstate, code->co_framesize), BINARY_SUBSCR);
            STAT_INC(BINARY_SUBSCR, hit);
            Py_INCREF(getitem);
            _PyInterpreterFrame *new_frame = _PyFrame_PushUnchecked(tstate, getitem, 2);
            STACK_SHRINK(2);
            new_frame->localsplus[0] = container;
            new_frame->localsplus[1] = sub;
            JUMPBY(INLINE_CACHE_ENTRIES_BINARY_SUBSCR);
            DISPATCH_INLINED(new_frame);
        }

        inst(LIST_APPEND, (list, unused[oparg-1], v -- list, unused[oparg-1])) {
            ERROR_IF(_PyList_AppendTakeRef((PyListObject *)list, v) < 0, error);
            PREDICT(JUMP_BACKWARD);
        }

        inst(SET_ADD, (set, unused[oparg-1], v -- set, unused[oparg-1])) {
            int err = PySet_Add(set, v);
            DECREF_INPUTS();
            ERROR_IF(err, error);
            PREDICT(JUMP_BACKWARD);
        }

        family(store_subscr, INLINE_CACHE_ENTRIES_STORE_SUBSCR) = {
            STORE_SUBSCR,
            STORE_SUBSCR_DICT,
            STORE_SUBSCR_LIST_INT,
        };

        inst(STORE_SUBSCR, (counter/1, v, container, sub -- )) {
            #if ENABLE_SPECIALIZATION
            if (ADAPTIVE_COUNTER_IS_ZERO(counter)) {
                assert(cframe.use_tracing == 0);
                next_instr--;
                _Py_Specialize_StoreSubscr(container, sub, next_instr);
                DISPATCH_SAME_OPARG();
            }
            STAT_INC(STORE_SUBSCR, deferred);
            _PyStoreSubscrCache *cache = (_PyStoreSubscrCache *)next_instr;
            DECREMENT_ADAPTIVE_COUNTER(cache->counter);
            #else
            (void)counter;  // Unused.
            #endif  /* ENABLE_SPECIALIZATION */
            /* container[sub] = v */
            int err = PyObject_SetItem(container, sub, v);
            DECREF_INPUTS();
            ERROR_IF(err, error);
        }

        inst(STORE_SUBSCR_LIST_INT, (unused/1, value, list, sub -- )) {
            assert(cframe.use_tracing == 0);
            DEOPT_IF(!PyLong_CheckExact(sub), STORE_SUBSCR);
            DEOPT_IF(!PyList_CheckExact(list), STORE_SUBSCR);

            // Ensure nonnegative, zero-or-one-digit ints.
            DEOPT_IF(!_PyLong_IsPositiveSingleDigit(sub), STORE_SUBSCR);
            Py_ssize_t index = ((PyLongObject*)sub)->long_value.ob_digit[0];
            // Ensure index < len(list)
            DEOPT_IF(index >= PyList_GET_SIZE(list), STORE_SUBSCR);
            STAT_INC(STORE_SUBSCR, hit);

            PyObject *old_value = PyList_GET_ITEM(list, index);
            PyList_SET_ITEM(list, index, value);
            assert(old_value != NULL);
            Py_DECREF(old_value);
            _Py_DECREF_SPECIALIZED(sub, (destructor)PyObject_Free);
            Py_DECREF(list);
        }

        inst(STORE_SUBSCR_DICT, (unused/1, value, dict, sub -- )) {
            assert(cframe.use_tracing == 0);
            DEOPT_IF(!PyDict_CheckExact(dict), STORE_SUBSCR);
            STAT_INC(STORE_SUBSCR, hit);
            int err = _PyDict_SetItem_Take2((PyDictObject *)dict, sub, value);
            Py_DECREF(dict);
            ERROR_IF(err, error);
        }

        inst(DELETE_SUBSCR, (container, sub --)) {
            /* del container[sub] */
            int err = PyObject_DelItem(container, sub);
            DECREF_INPUTS();
            ERROR_IF(err, error);
        }

        inst(CALL_INTRINSIC_1, (value -- res)) {
            assert(oparg <= MAX_INTRINSIC_1);
            res = _PyIntrinsics_UnaryFunctions[oparg](tstate, value);
            DECREF_INPUTS();
            ERROR_IF(res == NULL, error);
        }

        inst(CALL_INTRINSIC_2, (value2, value1 -- res)) {
            assert(oparg <= MAX_INTRINSIC_2);
            res = _PyIntrinsics_BinaryFunctions[oparg](tstate, value2, value1);
            DECREF_INPUTS();
            ERROR_IF(res == NULL, error);
        }

        inst(RAISE_VARARGS, (args[oparg] -- )) {
            PyObject *cause = NULL, *exc = NULL;
            switch (oparg) {
            case 2:
                cause = args[1];
                /* fall through */
            case 1:
                exc = args[0];
                /* fall through */
            case 0:
                ERROR_IF(do_raise(tstate, exc, cause), exception_unwind);
                break;
            default:
                _PyErr_SetString(tstate, PyExc_SystemError,
                                 "bad RAISE_VARARGS oparg");
                break;
            }
            ERROR_IF(true, error);
        }

        inst(INTERPRETER_EXIT, (retval --)) {
            assert(frame == &entry_frame);
            assert(_PyFrame_IsIncomplete(frame));
            STACK_SHRINK(1);  // Since we're not going to DISPATCH()
            assert(EMPTY());
            /* Restore previous cframe and return. */
            tstate->cframe = cframe.previous;
            tstate->cframe->use_tracing = cframe.use_tracing;
            assert(tstate->cframe->current_frame == frame->previous);
            assert(!_PyErr_Occurred(tstate));
            _Py_LeaveRecursiveCallTstate(tstate);
            return retval;
        }

        inst(RETURN_VALUE, (retval --)) {
            STACK_SHRINK(1);
            assert(EMPTY());
            _PyFrame_SetStackPointer(frame, stack_pointer);
            TRACE_FUNCTION_EXIT();
            DTRACE_FUNCTION_EXIT();
            _Py_LeaveRecursiveCallPy(tstate);
            assert(frame != &entry_frame);
            // GH-99729: We need to unlink the frame *before* clearing it:
            _PyInterpreterFrame *dying = frame;
            frame = cframe.current_frame = dying->previous;
            _PyEvalFrameClearAndPop(tstate, dying);
            _PyFrame_StackPush(frame, retval);
            goto resume_frame;
        }

        inst(RETURN_CONST, (--)) {
            PyObject *retval = GETITEM(frame->f_code->co_consts, oparg);
            Py_INCREF(retval);
            assert(EMPTY());
            _PyFrame_SetStackPointer(frame, stack_pointer);
            TRACE_FUNCTION_EXIT();
            DTRACE_FUNCTION_EXIT();
            _Py_LeaveRecursiveCallPy(tstate);
            assert(frame != &entry_frame);
            // GH-99729: We need to unlink the frame *before* clearing it:
            _PyInterpreterFrame *dying = frame;
            frame = cframe.current_frame = dying->previous;
            _PyEvalFrameClearAndPop(tstate, dying);
            _PyFrame_StackPush(frame, retval);
            goto resume_frame;
        }

        inst(GET_AITER, (obj -- iter)) {
            unaryfunc getter = NULL;
            PyTypeObject *type = Py_TYPE(obj);

            if (type->tp_as_async != NULL) {
                getter = type->tp_as_async->am_aiter;
            }

            if (getter == NULL) {
                _PyErr_Format(tstate, PyExc_TypeError,
                              "'async for' requires an object with "
                              "__aiter__ method, got %.100s",
                              type->tp_name);
                DECREF_INPUTS();
                ERROR_IF(true, error);
            }

            iter = (*getter)(obj);
            DECREF_INPUTS();
            ERROR_IF(iter == NULL, error);

            if (Py_TYPE(iter)->tp_as_async == NULL ||
                    Py_TYPE(iter)->tp_as_async->am_anext == NULL) {

                _PyErr_Format(tstate, PyExc_TypeError,
                              "'async for' received an object from __aiter__ "
                              "that does not implement __anext__: %.100s",
                              Py_TYPE(iter)->tp_name);
                Py_DECREF(iter);
                ERROR_IF(true, error);
            }
        }

        inst(GET_ANEXT, (aiter -- aiter, awaitable)) {
            unaryfunc getter = NULL;
            PyObject *next_iter = NULL;
            PyTypeObject *type = Py_TYPE(aiter);

            if (PyAsyncGen_CheckExact(aiter)) {
                awaitable = type->tp_as_async->am_anext(aiter);
                if (awaitable == NULL) {
                    goto error;
                }
            } else {
                if (type->tp_as_async != NULL){
                    getter = type->tp_as_async->am_anext;
                }

                if (getter != NULL) {
                    next_iter = (*getter)(aiter);
                    if (next_iter == NULL) {
                        goto error;
                    }
                }
                else {
                    _PyErr_Format(tstate, PyExc_TypeError,
                                  "'async for' requires an iterator with "
                                  "__anext__ method, got %.100s",
                                  type->tp_name);
                    goto error;
                }

                awaitable = _PyCoro_GetAwaitableIter(next_iter);
                if (awaitable == NULL) {
                    _PyErr_FormatFromCause(
                        PyExc_TypeError,
                        "'async for' received an invalid object "
                        "from __anext__: %.100s",
                        Py_TYPE(next_iter)->tp_name);

                    Py_DECREF(next_iter);
                    goto error;
                } else {
                    Py_DECREF(next_iter);
                }
            }

            PREDICT(LOAD_CONST);
        }

        inst(GET_AWAITABLE, (iterable -- iter)) {
            iter = _PyCoro_GetAwaitableIter(iterable);

            if (iter == NULL) {
                format_awaitable_error(tstate, Py_TYPE(iterable), oparg);
            }

            DECREF_INPUTS();

            if (iter != NULL && PyCoro_CheckExact(iter)) {
                PyObject *yf = _PyGen_yf((PyGenObject*)iter);
                if (yf != NULL) {
                    /* `iter` is a coroutine object that is being
                       awaited, `yf` is a pointer to the current awaitable
                       being awaited on. */
                    Py_DECREF(yf);
                    Py_CLEAR(iter);
                    _PyErr_SetString(tstate, PyExc_RuntimeError,
                                     "coroutine is being awaited already");
                    /* The code below jumps to `error` if `iter` is NULL. */
                }
            }

            ERROR_IF(iter == NULL, error);

            PREDICT(LOAD_CONST);
        }

        family(for_iter, INLINE_CACHE_ENTRIES_FOR_ITER) = {
            SEND,
            SEND_GEN,
        };

        inst(SEND, (unused/1, receiver, v -- receiver, retval)) {
            #if ENABLE_SPECIALIZATION
            _PySendCache *cache = (_PySendCache *)next_instr;
            if (ADAPTIVE_COUNTER_IS_ZERO(cache->counter)) {
                assert(cframe.use_tracing == 0);
                next_instr--;
                _Py_Specialize_Send(receiver, next_instr);
                DISPATCH_SAME_OPARG();
            }
            STAT_INC(SEND, deferred);
            DECREMENT_ADAPTIVE_COUNTER(cache->counter);
            #endif  /* ENABLE_SPECIALIZATION */
            assert(frame != &entry_frame);
            if (Py_IsNone(v) && PyIter_Check(receiver)) {
                retval = Py_TYPE(receiver)->tp_iternext(receiver);
            }
            else {
                retval = PyObject_CallMethodOneArg(receiver, &_Py_ID(send), v);
            }
            if (retval == NULL) {
                if (tstate->c_tracefunc != NULL
                        && _PyErr_ExceptionMatches(tstate, PyExc_StopIteration))
                    call_exc_trace(tstate->c_tracefunc, tstate->c_traceobj, tstate, frame);
                if (_PyGen_FetchStopIterationValue(&retval) == 0) {
                    assert(retval != NULL);
                    JUMPBY(oparg);
                }
                else {
                    assert(retval == NULL);
                    goto error;
                }
            }
            else {
                assert(retval != NULL);
            }
            Py_DECREF(v);
        }

        inst(SEND_GEN, (unused/1, receiver, v -- receiver)) {
            assert(cframe.use_tracing == 0);
            PyGenObject *gen = (PyGenObject *)receiver;
            DEOPT_IF(Py_TYPE(gen) != &PyGen_Type &&
                     Py_TYPE(gen) != &PyCoro_Type, SEND);
            DEOPT_IF(gen->gi_frame_state >= FRAME_EXECUTING, SEND);
            STAT_INC(SEND, hit);
            _PyInterpreterFrame *gen_frame = (_PyInterpreterFrame *)gen->gi_iframe;
            frame->yield_offset = oparg;
            STACK_SHRINK(1);
            _PyFrame_StackPush(gen_frame, v);
            gen->gi_frame_state = FRAME_EXECUTING;
            gen->gi_exc_state.previous_item = tstate->exc_info;
            tstate->exc_info = &gen->gi_exc_state;
            JUMPBY(INLINE_CACHE_ENTRIES_SEND + oparg);
            DISPATCH_INLINED(gen_frame);
        }

        inst(YIELD_VALUE, (retval -- unused)) {
            // NOTE: It's important that YIELD_VALUE never raises an exception!
            // The compiler treats any exception raised here as a failed close()
            // or throw() call.
            assert(frame != &entry_frame);
            PyGenObject *gen = _PyFrame_GetGenerator(frame);
            gen->gi_frame_state = FRAME_SUSPENDED;
            _PyFrame_SetStackPointer(frame, stack_pointer - 1);
            TRACE_FUNCTION_EXIT();
            DTRACE_FUNCTION_EXIT();
            tstate->exc_info = gen->gi_exc_state.previous_item;
            gen->gi_exc_state.previous_item = NULL;
            _Py_LeaveRecursiveCallPy(tstate);
            _PyInterpreterFrame *gen_frame = frame;
            frame = cframe.current_frame = frame->previous;
            gen_frame->previous = NULL;
            frame->prev_instr -= frame->yield_offset;
            _PyFrame_StackPush(frame, retval);
            goto resume_frame;
        }

        inst(POP_EXCEPT, (exc_value -- )) {
            _PyErr_StackItem *exc_info = tstate->exc_info;
            Py_XSETREF(exc_info->exc_value, exc_value);
        }

        inst(RERAISE, (values[oparg], exc -- values[oparg])) {
            assert(oparg >= 0 && oparg <= 2);
            if (oparg) {
                PyObject *lasti = values[0];
                if (PyLong_Check(lasti)) {
                    frame->prev_instr = _PyCode_CODE(frame->f_code) + PyLong_AsLong(lasti);
                    assert(!_PyErr_Occurred(tstate));
                }
                else {
                    assert(PyLong_Check(lasti));
                    _PyErr_SetString(tstate, PyExc_SystemError, "lasti is not an int");
                    goto error;
                }
            }
            assert(exc && PyExceptionInstance_Check(exc));
            Py_INCREF(exc);
            _PyErr_SetRaisedException(tstate, exc);
            goto exception_unwind;
        }

        inst(END_ASYNC_FOR, (awaitable, exc -- )) {
            assert(exc && PyExceptionInstance_Check(exc));
            if (PyErr_GivenExceptionMatches(exc, PyExc_StopAsyncIteration)) {
                DECREF_INPUTS();
            }
            else {
                Py_INCREF(exc);
                _PyErr_SetRaisedException(tstate, exc);
                goto exception_unwind;
            }
        }

        inst(CLEANUP_THROW, (sub_iter, last_sent_val, exc_value -- none, value)) {
            assert(throwflag);
            assert(exc_value && PyExceptionInstance_Check(exc_value));
            if (PyErr_GivenExceptionMatches(exc_value, PyExc_StopIteration)) {
                value = Py_NewRef(((PyStopIterationObject *)exc_value)->value);
                DECREF_INPUTS();
                none = Py_NewRef(Py_None);
            }
            else {
                _PyErr_SetRaisedException(tstate, Py_NewRef(exc_value));
                goto exception_unwind;
            }
        }

        inst(LOAD_ASSERTION_ERROR, ( -- value)) {
            value = Py_NewRef(PyExc_AssertionError);
        }

        inst(LOAD_BUILD_CLASS, ( -- bc)) {
            if (PyDict_CheckExact(BUILTINS())) {
                bc = _PyDict_GetItemWithError(BUILTINS(),
                                              &_Py_ID(__build_class__));
                if (bc == NULL) {
                    if (!_PyErr_Occurred(tstate)) {
                        _PyErr_SetString(tstate, PyExc_NameError,
                                         "__build_class__ not found");
                    }
                    ERROR_IF(true, error);
                }
                Py_INCREF(bc);
            }
            else {
                bc = PyObject_GetItem(BUILTINS(), &_Py_ID(__build_class__));
                if (bc == NULL) {
                    if (_PyErr_ExceptionMatches(tstate, PyExc_KeyError))
                        _PyErr_SetString(tstate, PyExc_NameError,
                                         "__build_class__ not found");
                    ERROR_IF(true, error);
                }
            }
        }

        inst(STORE_NAME, (v -- )) {
            PyObject *name = GETITEM(frame->f_code->co_names, oparg);
            PyObject *ns = LOCALS();
            int err;
            if (ns == NULL) {
                _PyErr_Format(tstate, PyExc_SystemError,
                              "no locals found when storing %R", name);
                DECREF_INPUTS();
                ERROR_IF(true, error);
            }
            if (PyDict_CheckExact(ns))
                err = PyDict_SetItem(ns, name, v);
            else
                err = PyObject_SetItem(ns, name, v);
            DECREF_INPUTS();
            ERROR_IF(err, error);
        }

        inst(DELETE_NAME, (--)) {
            PyObject *name = GETITEM(frame->f_code->co_names, oparg);
            PyObject *ns = LOCALS();
            int err;
            if (ns == NULL) {
                _PyErr_Format(tstate, PyExc_SystemError,
                              "no locals when deleting %R", name);
                goto error;
            }
            err = PyObject_DelItem(ns, name);
            // Can't use ERROR_IF here.
            if (err != 0) {
                format_exc_check_arg(tstate, PyExc_NameError,
                                     NAME_ERROR_MSG,
                                     name);
                goto error;
            }
        }

        family(unpack_sequence, INLINE_CACHE_ENTRIES_UNPACK_SEQUENCE) = {
            UNPACK_SEQUENCE,
            UNPACK_SEQUENCE_TWO_TUPLE,
            UNPACK_SEQUENCE_TUPLE,
            UNPACK_SEQUENCE_LIST,
        };

        inst(UNPACK_SEQUENCE, (unused/1, seq -- unused[oparg])) {
            #if ENABLE_SPECIALIZATION
            _PyUnpackSequenceCache *cache = (_PyUnpackSequenceCache *)next_instr;
            if (ADAPTIVE_COUNTER_IS_ZERO(cache->counter)) {
                assert(cframe.use_tracing == 0);
                next_instr--;
                _Py_Specialize_UnpackSequence(seq, next_instr, oparg);
                DISPATCH_SAME_OPARG();
            }
            STAT_INC(UNPACK_SEQUENCE, deferred);
            DECREMENT_ADAPTIVE_COUNTER(cache->counter);
            #endif  /* ENABLE_SPECIALIZATION */
            PyObject **top = stack_pointer + oparg - 1;
            int res = unpack_iterable(tstate, seq, oparg, -1, top);
            DECREF_INPUTS();
            ERROR_IF(res == 0, error);
        }

        inst(UNPACK_SEQUENCE_TWO_TUPLE, (unused/1, seq -- values[oparg])) {
            DEOPT_IF(!PyTuple_CheckExact(seq), UNPACK_SEQUENCE);
            DEOPT_IF(PyTuple_GET_SIZE(seq) != 2, UNPACK_SEQUENCE);
            assert(oparg == 2);
            STAT_INC(UNPACK_SEQUENCE, hit);
            values[0] = Py_NewRef(PyTuple_GET_ITEM(seq, 1));
            values[1] = Py_NewRef(PyTuple_GET_ITEM(seq, 0));
            DECREF_INPUTS();
        }

        inst(UNPACK_SEQUENCE_TUPLE, (unused/1, seq -- values[oparg])) {
            DEOPT_IF(!PyTuple_CheckExact(seq), UNPACK_SEQUENCE);
            DEOPT_IF(PyTuple_GET_SIZE(seq) != oparg, UNPACK_SEQUENCE);
            STAT_INC(UNPACK_SEQUENCE, hit);
            PyObject **items = _PyTuple_ITEMS(seq);
            for (int i = oparg; --i >= 0; ) {
                *values++ = Py_NewRef(items[i]);
            }
            DECREF_INPUTS();
        }

        inst(UNPACK_SEQUENCE_LIST, (unused/1, seq -- values[oparg])) {
            DEOPT_IF(!PyList_CheckExact(seq), UNPACK_SEQUENCE);
            DEOPT_IF(PyList_GET_SIZE(seq) != oparg, UNPACK_SEQUENCE);
            STAT_INC(UNPACK_SEQUENCE, hit);
            PyObject **items = _PyList_ITEMS(seq);
            for (int i = oparg; --i >= 0; ) {
                *values++ = Py_NewRef(items[i]);
            }
            DECREF_INPUTS();
        }

        inst(UNPACK_EX, (seq -- unused[oparg & 0xFF], unused, unused[oparg >> 8])) {
            int totalargs = 1 + (oparg & 0xFF) + (oparg >> 8);
            PyObject **top = stack_pointer + totalargs - 1;
            int res = unpack_iterable(tstate, seq, oparg & 0xFF, oparg >> 8, top);
            DECREF_INPUTS();
            ERROR_IF(res == 0, error);
        }

        family(store_attr, INLINE_CACHE_ENTRIES_STORE_ATTR) = {
            STORE_ATTR,
            STORE_ATTR_INSTANCE_VALUE,
            STORE_ATTR_SLOT,
            STORE_ATTR_WITH_HINT,
        };

        inst(STORE_ATTR, (counter/1, unused/3, v, owner --)) {
            #if ENABLE_SPECIALIZATION
            if (ADAPTIVE_COUNTER_IS_ZERO(counter)) {
                assert(cframe.use_tracing == 0);
                PyObject *name = GETITEM(frame->f_code->co_names, oparg);
                next_instr--;
                _Py_Specialize_StoreAttr(owner, next_instr, name);
                DISPATCH_SAME_OPARG();
            }
            STAT_INC(STORE_ATTR, deferred);
            _PyAttrCache *cache = (_PyAttrCache *)next_instr;
            DECREMENT_ADAPTIVE_COUNTER(cache->counter);
            #else
            (void)counter;  // Unused.
            #endif  /* ENABLE_SPECIALIZATION */
            PyObject *name = GETITEM(frame->f_code->co_names, oparg);
            int err = PyObject_SetAttr(owner, name, v);
            DECREF_INPUTS();
            ERROR_IF(err, error);
        }

        inst(DELETE_ATTR, (owner --)) {
            PyObject *name = GETITEM(frame->f_code->co_names, oparg);
            int err = PyObject_SetAttr(owner, name, (PyObject *)NULL);
            DECREF_INPUTS();
            ERROR_IF(err, error);
        }

        inst(STORE_GLOBAL, (v --)) {
            PyObject *name = GETITEM(frame->f_code->co_names, oparg);
            int err = PyDict_SetItem(GLOBALS(), name, v);
            DECREF_INPUTS();
            ERROR_IF(err, error);
        }

        inst(DELETE_GLOBAL, (--)) {
            PyObject *name = GETITEM(frame->f_code->co_names, oparg);
            int err;
            err = PyDict_DelItem(GLOBALS(), name);
            // Can't use ERROR_IF here.
            if (err != 0) {
                if (_PyErr_ExceptionMatches(tstate, PyExc_KeyError)) {
                    format_exc_check_arg(tstate, PyExc_NameError,
                                         NAME_ERROR_MSG, name);
                }
                goto error;
            }
        }

        inst(LOAD_NAME, ( -- v)) {
            PyObject *name = GETITEM(frame->f_code->co_names, oparg);
            PyObject *locals = LOCALS();
            if (locals == NULL) {
                _PyErr_Format(tstate, PyExc_SystemError,
                              "no locals when loading %R", name);
                goto error;
            }
            if (PyDict_CheckExact(locals)) {
                v = PyDict_GetItemWithError(locals, name);
                if (v != NULL) {
                    Py_INCREF(v);
                }
                else if (_PyErr_Occurred(tstate)) {
                    goto error;
                }
            }
            else {
                v = PyObject_GetItem(locals, name);
                if (v == NULL) {
                    if (!_PyErr_ExceptionMatches(tstate, PyExc_KeyError))
                        goto error;
                    _PyErr_Clear(tstate);
                }
            }
            if (v == NULL) {
                v = PyDict_GetItemWithError(GLOBALS(), name);
                if (v != NULL) {
                    Py_INCREF(v);
                }
                else if (_PyErr_Occurred(tstate)) {
                    goto error;
                }
                else {
                    if (PyDict_CheckExact(BUILTINS())) {
                        v = PyDict_GetItemWithError(BUILTINS(), name);
                        if (v == NULL) {
                            if (!_PyErr_Occurred(tstate)) {
                                format_exc_check_arg(
                                        tstate, PyExc_NameError,
                                        NAME_ERROR_MSG, name);
                            }
                            goto error;
                        }
                        Py_INCREF(v);
                    }
                    else {
                        v = PyObject_GetItem(BUILTINS(), name);
                        if (v == NULL) {
                            if (_PyErr_ExceptionMatches(tstate, PyExc_KeyError)) {
                                format_exc_check_arg(
                                            tstate, PyExc_NameError,
                                            NAME_ERROR_MSG, name);
                            }
                            goto error;
                        }
                    }
                }
            }
        }

        family(load_global, INLINE_CACHE_ENTRIES_LOAD_GLOBAL) = {
            LOAD_GLOBAL,
            LOAD_GLOBAL_MODULE,
            LOAD_GLOBAL_BUILTIN,
        };

        inst(LOAD_GLOBAL, (unused/1, unused/1, unused/1, unused/1 -- null if (oparg & 1), v)) {
            #if ENABLE_SPECIALIZATION
            _PyLoadGlobalCache *cache = (_PyLoadGlobalCache *)next_instr;
            if (ADAPTIVE_COUNTER_IS_ZERO(cache->counter)) {
                assert(cframe.use_tracing == 0);
                PyObject *name = GETITEM(frame->f_code->co_names, oparg>>1);
                next_instr--;
                _Py_Specialize_LoadGlobal(GLOBALS(), BUILTINS(), next_instr, name);
                DISPATCH_SAME_OPARG();
            }
            STAT_INC(LOAD_GLOBAL, deferred);
            DECREMENT_ADAPTIVE_COUNTER(cache->counter);
            #endif  /* ENABLE_SPECIALIZATION */
            PyObject *name = GETITEM(frame->f_code->co_names, oparg>>1);
            if (PyDict_CheckExact(GLOBALS())
                && PyDict_CheckExact(BUILTINS()))
            {
                v = _PyDict_LoadGlobal((PyDictObject *)GLOBALS(),
                                       (PyDictObject *)BUILTINS(),
                                       name);
                if (v == NULL) {
                    if (!_PyErr_Occurred(tstate)) {
                        /* _PyDict_LoadGlobal() returns NULL without raising
                         * an exception if the key doesn't exist */
                        format_exc_check_arg(tstate, PyExc_NameError,
                                             NAME_ERROR_MSG, name);
                    }
                    ERROR_IF(true, error);
                }
                Py_INCREF(v);
            }
            else {
                /* Slow-path if globals or builtins is not a dict */

                /* namespace 1: globals */
                v = PyObject_GetItem(GLOBALS(), name);
                if (v == NULL) {
                    ERROR_IF(!_PyErr_ExceptionMatches(tstate, PyExc_KeyError), error);
                    _PyErr_Clear(tstate);

                    /* namespace 2: builtins */
                    v = PyObject_GetItem(BUILTINS(), name);
                    if (v == NULL) {
                        if (_PyErr_ExceptionMatches(tstate, PyExc_KeyError)) {
                            format_exc_check_arg(
                                        tstate, PyExc_NameError,
                                        NAME_ERROR_MSG, name);
                        }
                        ERROR_IF(true, error);
                    }
                }
            }
            null = NULL;
        }

        inst(LOAD_GLOBAL_MODULE, (unused/1, index/1, version/1, unused/1 -- null if (oparg & 1), res)) {
            assert(cframe.use_tracing == 0);
            DEOPT_IF(!PyDict_CheckExact(GLOBALS()), LOAD_GLOBAL);
            PyDictObject *dict = (PyDictObject *)GLOBALS();
            DEOPT_IF(dict->ma_keys->dk_version != version, LOAD_GLOBAL);
            assert(DK_IS_UNICODE(dict->ma_keys));
            PyDictUnicodeEntry *entries = DK_UNICODE_ENTRIES(dict->ma_keys);
            res = entries[index].me_value;
            DEOPT_IF(res == NULL, LOAD_GLOBAL);
            Py_INCREF(res);
            STAT_INC(LOAD_GLOBAL, hit);
            null = NULL;
        }

        inst(LOAD_GLOBAL_BUILTIN, (unused/1, index/1, mod_version/1, bltn_version/1 -- null if (oparg & 1), res)) {
            assert(cframe.use_tracing == 0);
            DEOPT_IF(!PyDict_CheckExact(GLOBALS()), LOAD_GLOBAL);
            DEOPT_IF(!PyDict_CheckExact(BUILTINS()), LOAD_GLOBAL);
            PyDictObject *mdict = (PyDictObject *)GLOBALS();
            PyDictObject *bdict = (PyDictObject *)BUILTINS();
            DEOPT_IF(mdict->ma_keys->dk_version != mod_version, LOAD_GLOBAL);
            DEOPT_IF(bdict->ma_keys->dk_version != bltn_version, LOAD_GLOBAL);
            assert(DK_IS_UNICODE(bdict->ma_keys));
            PyDictUnicodeEntry *entries = DK_UNICODE_ENTRIES(bdict->ma_keys);
            res = entries[index].me_value;
            DEOPT_IF(res == NULL, LOAD_GLOBAL);
            Py_INCREF(res);
            STAT_INC(LOAD_GLOBAL, hit);
            null = NULL;
        }

        inst(DELETE_FAST, (--)) {
            PyObject *v = GETLOCAL(oparg);
            ERROR_IF(v == NULL, unbound_local_error);
            SETLOCAL(oparg, NULL);
        }

        inst(MAKE_CELL, (--)) {
            // "initial" is probably NULL but not if it's an arg (or set
            // via PyFrame_LocalsToFast() before MAKE_CELL has run).
            PyObject *initial = GETLOCAL(oparg);
            PyObject *cell = PyCell_New(initial);
            if (cell == NULL) {
                goto resume_with_error;
            }
            SETLOCAL(oparg, cell);
        }

        inst(DELETE_DEREF, (--)) {
            PyObject *cell = GETLOCAL(oparg);
            PyObject *oldobj = PyCell_GET(cell);
            // Can't use ERROR_IF here.
            // Fortunately we don't need its superpower.
            if (oldobj == NULL) {
                format_exc_unbound(tstate, frame->f_code, oparg);
                goto error;
            }
            PyCell_SET(cell, NULL);
            Py_DECREF(oldobj);
        }

        inst(LOAD_CLASSDEREF, ( -- value)) {
            PyObject *name, *locals = LOCALS();
            assert(locals);
            assert(oparg >= 0 && oparg < frame->f_code->co_nlocalsplus);
            name = PyTuple_GET_ITEM(frame->f_code->co_localsplusnames, oparg);
            if (PyDict_CheckExact(locals)) {
                value = PyDict_GetItemWithError(locals, name);
                if (value != NULL) {
                    Py_INCREF(value);
                }
                else if (_PyErr_Occurred(tstate)) {
                    goto error;
                }
            }
            else {
                value = PyObject_GetItem(locals, name);
                if (value == NULL) {
                    if (!_PyErr_ExceptionMatches(tstate, PyExc_KeyError)) {
                        goto error;
                    }
                    _PyErr_Clear(tstate);
                }
            }
            if (!value) {
                PyObject *cell = GETLOCAL(oparg);
                value = PyCell_GET(cell);
                if (value == NULL) {
                    format_exc_unbound(tstate, frame->f_code, oparg);
                    goto error;
                }
                Py_INCREF(value);
            }
        }

        inst(LOAD_DEREF, ( -- value)) {
            PyObject *cell = GETLOCAL(oparg);
            value = PyCell_GET(cell);
            if (value == NULL) {
                format_exc_unbound(tstate, frame->f_code, oparg);
                ERROR_IF(true, error);
            }
            Py_INCREF(value);
        }

        inst(STORE_DEREF, (v --)) {
            PyObject *cell = GETLOCAL(oparg);
            PyObject *oldobj = PyCell_GET(cell);
            PyCell_SET(cell, v);
            Py_XDECREF(oldobj);
        }

        inst(COPY_FREE_VARS, (--)) {
            /* Copy closure variables to free variables */
            PyCodeObject *co = frame->f_code;
            assert(PyFunction_Check(frame->f_funcobj));
            PyObject *closure = ((PyFunctionObject *)frame->f_funcobj)->func_closure;
            assert(oparg == co->co_nfreevars);
            int offset = co->co_nlocalsplus - oparg;
            for (int i = 0; i < oparg; ++i) {
                PyObject *o = PyTuple_GET_ITEM(closure, i);
                frame->localsplus[offset + i] = Py_NewRef(o);
            }
        }

        inst(BUILD_STRING, (pieces[oparg] -- str)) {
            str = _PyUnicode_JoinArray(&_Py_STR(empty), pieces, oparg);
            DECREF_INPUTS();
            ERROR_IF(str == NULL, error);
        }

        inst(BUILD_TUPLE, (values[oparg] -- tup)) {
            tup = _PyTuple_FromArraySteal(values, oparg);
            ERROR_IF(tup == NULL, error);
        }

        inst(BUILD_LIST, (values[oparg] -- list)) {
            list = _PyList_FromArraySteal(values, oparg);
            ERROR_IF(list == NULL, error);
        }

        inst(LIST_EXTEND, (list, unused[oparg-1], iterable -- list, unused[oparg-1])) {
            PyObject *none_val = _PyList_Extend((PyListObject *)list, iterable);
            if (none_val == NULL) {
                if (_PyErr_ExceptionMatches(tstate, PyExc_TypeError) &&
                   (Py_TYPE(iterable)->tp_iter == NULL && !PySequence_Check(iterable)))
                {
                    _PyErr_Clear(tstate);
                    _PyErr_Format(tstate, PyExc_TypeError,
                          "Value after * must be an iterable, not %.200s",
                          Py_TYPE(iterable)->tp_name);
                }
                DECREF_INPUTS();
                ERROR_IF(true, error);
            }
            Py_DECREF(none_val);
            DECREF_INPUTS();
        }

        inst(SET_UPDATE, (set, unused[oparg-1], iterable -- set, unused[oparg-1])) {
            int err = _PySet_Update(set, iterable);
            DECREF_INPUTS();
            ERROR_IF(err < 0, error);
        }

        inst(BUILD_SET, (values[oparg] -- set)) {
            set = PySet_New(NULL);
            if (set == NULL)
                goto error;
            int err = 0;
            for (int i = 0; i < oparg; i++) {
                PyObject *item = values[i];
                if (err == 0)
                    err = PySet_Add(set, item);
                Py_DECREF(item);
            }
            if (err != 0) {
                Py_DECREF(set);
                ERROR_IF(true, error);
            }
        }

        inst(BUILD_MAP, (values[oparg*2] -- map)) {
            map = _PyDict_FromItems(
                    values, 2,
                    values+1, 2,
                    oparg);
            if (map == NULL)
                goto error;

            DECREF_INPUTS();
            ERROR_IF(map == NULL, error);
        }

        inst(SETUP_ANNOTATIONS, (--)) {
            int err;
            PyObject *ann_dict;
            if (LOCALS() == NULL) {
                _PyErr_Format(tstate, PyExc_SystemError,
                              "no locals found when setting up annotations");
                ERROR_IF(true, error);
            }
            /* check if __annotations__ in locals()... */
            if (PyDict_CheckExact(LOCALS())) {
                ann_dict = _PyDict_GetItemWithError(LOCALS(),
                                                    &_Py_ID(__annotations__));
                if (ann_dict == NULL) {
                    ERROR_IF(_PyErr_Occurred(tstate), error);
                    /* ...if not, create a new one */
                    ann_dict = PyDict_New();
                    ERROR_IF(ann_dict == NULL, error);
                    err = PyDict_SetItem(LOCALS(), &_Py_ID(__annotations__),
                                         ann_dict);
                    Py_DECREF(ann_dict);
                    ERROR_IF(err, error);
                }
            }
            else {
                /* do the same if locals() is not a dict */
                ann_dict = PyObject_GetItem(LOCALS(), &_Py_ID(__annotations__));
                if (ann_dict == NULL) {
                    ERROR_IF(!_PyErr_ExceptionMatches(tstate, PyExc_KeyError), error);
                    _PyErr_Clear(tstate);
                    ann_dict = PyDict_New();
                    ERROR_IF(ann_dict == NULL, error);
                    err = PyObject_SetItem(LOCALS(), &_Py_ID(__annotations__),
                                           ann_dict);
                    Py_DECREF(ann_dict);
                    ERROR_IF(err, error);
                }
                else {
                    Py_DECREF(ann_dict);
                }
            }
        }

        inst(BUILD_CONST_KEY_MAP, (values[oparg], keys -- map)) {
            if (!PyTuple_CheckExact(keys) ||
                PyTuple_GET_SIZE(keys) != (Py_ssize_t)oparg) {
                _PyErr_SetString(tstate, PyExc_SystemError,
                                 "bad BUILD_CONST_KEY_MAP keys argument");
                goto error;  // Pop the keys and values.
            }
            map = _PyDict_FromItems(
                    &PyTuple_GET_ITEM(keys, 0), 1,
                    values, 1, oparg);
            DECREF_INPUTS();
            ERROR_IF(map == NULL, error);
        }

        inst(DICT_UPDATE, (update --)) {
            PyObject *dict = PEEK(oparg + 1);  // update is still on the stack
            if (PyDict_Update(dict, update) < 0) {
                if (_PyErr_ExceptionMatches(tstate, PyExc_AttributeError)) {
                    _PyErr_Format(tstate, PyExc_TypeError,
                                    "'%.200s' object is not a mapping",
                                    Py_TYPE(update)->tp_name);
                }
                DECREF_INPUTS();
                ERROR_IF(true, error);
            }
            DECREF_INPUTS();
        }

        inst(DICT_MERGE, (update --)) {
            PyObject *dict = PEEK(oparg + 1);  // update is still on the stack

            if (_PyDict_MergeEx(dict, update, 2) < 0) {
                format_kwargs_error(tstate, PEEK(3 + oparg), update);
                DECREF_INPUTS();
                ERROR_IF(true, error);
            }
            DECREF_INPUTS();
            PREDICT(CALL_FUNCTION_EX);
        }

        inst(MAP_ADD, (key, value --)) {
            PyObject *dict = PEEK(oparg + 2);  // key, value are still on the stack
            assert(PyDict_CheckExact(dict));
            /* dict[key] = value */
            // Do not DECREF INPUTS because the function steals the references
            ERROR_IF(_PyDict_SetItem_Take2((PyDictObject *)dict, key, value) != 0, error);
            PREDICT(JUMP_BACKWARD);
        }

        family(load_attr, INLINE_CACHE_ENTRIES_LOAD_ATTR) = {
            LOAD_ATTR,
            LOAD_ATTR_INSTANCE_VALUE,
            LOAD_ATTR_MODULE,
            LOAD_ATTR_WITH_HINT,
            LOAD_ATTR_SLOT,
            LOAD_ATTR_CLASS,
            LOAD_ATTR_PROPERTY,
            LOAD_ATTR_GETATTRIBUTE_OVERRIDDEN,
            LOAD_ATTR_METHOD_WITH_VALUES,
            LOAD_ATTR_METHOD_NO_DICT,
            LOAD_ATTR_METHOD_LAZY_DICT,
        };

        inst(LOAD_ATTR, (unused/9, owner -- res2 if (oparg & 1), res)) {
            #if ENABLE_SPECIALIZATION
            _PyAttrCache *cache = (_PyAttrCache *)next_instr;
            if (ADAPTIVE_COUNTER_IS_ZERO(cache->counter)) {
                assert(cframe.use_tracing == 0);
                PyObject *name = GETITEM(frame->f_code->co_names, oparg>>1);
                next_instr--;
                _Py_Specialize_LoadAttr(owner, next_instr, name);
                DISPATCH_SAME_OPARG();
            }
            STAT_INC(LOAD_ATTR, deferred);
            DECREMENT_ADAPTIVE_COUNTER(cache->counter);
            #endif  /* ENABLE_SPECIALIZATION */
            PyObject *name = GETITEM(frame->f_code->co_names, oparg >> 1);
            if (oparg & 1) {
                /* Designed to work in tandem with CALL, pushes two values. */
                PyObject* meth = NULL;
                if (_PyObject_GetMethod(owner, name, &meth)) {
                    /* We can bypass temporary bound method object.
                       meth is unbound method and obj is self.

                       meth | self | arg1 | ... | argN
                     */
                    assert(meth != NULL);  // No errors on this branch
                    res2 = meth;
                    res = owner;  // Transfer ownership
                }
                else {
                    /* meth is not an unbound method (but a regular attr, or
                       something was returned by a descriptor protocol).  Set
                       the second element of the stack to NULL, to signal
                       CALL that it's not a method call.

                       NULL | meth | arg1 | ... | argN
                    */
                    DECREF_INPUTS();
                    ERROR_IF(meth == NULL, error);
                    res2 = NULL;
                    res = meth;
                }
            }
            else {
                /* Classic, pushes one value. */
                res = PyObject_GetAttr(owner, name);
                DECREF_INPUTS();
                ERROR_IF(res == NULL, error);
            }
        }

        inst(LOAD_ATTR_INSTANCE_VALUE, (unused/1, type_version/2, index/1, unused/5, owner -- res2 if (oparg & 1), res)) {
            assert(cframe.use_tracing == 0);
            PyTypeObject *tp = Py_TYPE(owner);
            assert(type_version != 0);
            DEOPT_IF(tp->tp_version_tag != type_version, LOAD_ATTR);
            assert(tp->tp_dictoffset < 0);
            assert(tp->tp_flags & Py_TPFLAGS_MANAGED_DICT);
            PyDictOrValues dorv = *_PyObject_DictOrValuesPointer(owner);
            DEOPT_IF(!_PyDictOrValues_IsValues(dorv), LOAD_ATTR);
            res = _PyDictOrValues_GetValues(dorv)->values[index];
            DEOPT_IF(res == NULL, LOAD_ATTR);
            STAT_INC(LOAD_ATTR, hit);
            Py_INCREF(res);
            res2 = NULL;
            DECREF_INPUTS();
        }

        inst(LOAD_ATTR_MODULE, (unused/1, type_version/2, index/1, unused/5, owner -- res2 if (oparg & 1), res)) {
            assert(cframe.use_tracing == 0);
            DEOPT_IF(!PyModule_CheckExact(owner), LOAD_ATTR);
            PyDictObject *dict = (PyDictObject *)((PyModuleObject *)owner)->md_dict;
            assert(dict != NULL);
            DEOPT_IF(dict->ma_keys->dk_version != type_version, LOAD_ATTR);
            assert(dict->ma_keys->dk_kind == DICT_KEYS_UNICODE);
            assert(index < dict->ma_keys->dk_nentries);
            PyDictUnicodeEntry *ep = DK_UNICODE_ENTRIES(dict->ma_keys) + index;
            res = ep->me_value;
            DEOPT_IF(res == NULL, LOAD_ATTR);
            STAT_INC(LOAD_ATTR, hit);
            Py_INCREF(res);
            res2 = NULL;
            DECREF_INPUTS();
        }

        inst(LOAD_ATTR_WITH_HINT, (unused/1, type_version/2, index/1, unused/5, owner -- res2 if (oparg & 1), res)) {
            assert(cframe.use_tracing == 0);
            PyTypeObject *tp = Py_TYPE(owner);
            assert(type_version != 0);
            DEOPT_IF(tp->tp_version_tag != type_version, LOAD_ATTR);
            assert(tp->tp_flags & Py_TPFLAGS_MANAGED_DICT);
            PyDictOrValues dorv = *_PyObject_DictOrValuesPointer(owner);
            DEOPT_IF(_PyDictOrValues_IsValues(dorv), LOAD_ATTR);
            PyDictObject *dict = (PyDictObject *)_PyDictOrValues_GetDict(dorv);
            DEOPT_IF(dict == NULL, LOAD_ATTR);
            assert(PyDict_CheckExact((PyObject *)dict));
            PyObject *name = GETITEM(frame->f_code->co_names, oparg>>1);
            uint16_t hint = index;
            DEOPT_IF(hint >= (size_t)dict->ma_keys->dk_nentries, LOAD_ATTR);
            if (DK_IS_UNICODE(dict->ma_keys)) {
                PyDictUnicodeEntry *ep = DK_UNICODE_ENTRIES(dict->ma_keys) + hint;
                DEOPT_IF(ep->me_key != name, LOAD_ATTR);
                res = ep->me_value;
            }
            else {
                PyDictKeyEntry *ep = DK_ENTRIES(dict->ma_keys) + hint;
                DEOPT_IF(ep->me_key != name, LOAD_ATTR);
                res = ep->me_value;
            }
            DEOPT_IF(res == NULL, LOAD_ATTR);
            STAT_INC(LOAD_ATTR, hit);
            Py_INCREF(res);
            res2 = NULL;
            DECREF_INPUTS();
        }

        inst(LOAD_ATTR_SLOT, (unused/1, type_version/2, index/1, unused/5, owner -- res2 if (oparg & 1), res)) {
            assert(cframe.use_tracing == 0);
            PyTypeObject *tp = Py_TYPE(owner);
            assert(type_version != 0);
            DEOPT_IF(tp->tp_version_tag != type_version, LOAD_ATTR);
            char *addr = (char *)owner + index;
            res = *(PyObject **)addr;
            DEOPT_IF(res == NULL, LOAD_ATTR);
            STAT_INC(LOAD_ATTR, hit);
            Py_INCREF(res);
            res2 = NULL;
            DECREF_INPUTS();
        }

        inst(LOAD_ATTR_CLASS, (unused/1, type_version/2, unused/2, descr/4, cls -- res2 if (oparg & 1), res)) {
            assert(cframe.use_tracing == 0);

            DEOPT_IF(!PyType_Check(cls), LOAD_ATTR);
            DEOPT_IF(((PyTypeObject *)cls)->tp_version_tag != type_version,
                LOAD_ATTR);
            assert(type_version != 0);

            STAT_INC(LOAD_ATTR, hit);
            res2 = NULL;
            res = descr;
            assert(res != NULL);
            Py_INCREF(res);
            DECREF_INPUTS();
        }

        inst(LOAD_ATTR_PROPERTY, (unused/1, type_version/2, func_version/2, fget/4, owner -- unused if (oparg & 1), unused)) {
            assert(cframe.use_tracing == 0);
            DEOPT_IF(tstate->interp->eval_frame, LOAD_ATTR);

            PyTypeObject *cls = Py_TYPE(owner);
            DEOPT_IF(cls->tp_version_tag != type_version, LOAD_ATTR);
            assert(type_version != 0);
            assert(Py_IS_TYPE(fget, &PyFunction_Type));
            PyFunctionObject *f = (PyFunctionObject *)fget;
            assert(func_version != 0);
            DEOPT_IF(f->func_version != func_version, LOAD_ATTR);
            PyCodeObject *code = (PyCodeObject *)f->func_code;
            assert(code->co_argcount == 1);
            DEOPT_IF(!_PyThreadState_HasStackSpace(tstate, code->co_framesize), LOAD_ATTR);
            STAT_INC(LOAD_ATTR, hit);
            Py_INCREF(fget);
            _PyInterpreterFrame *new_frame = _PyFrame_PushUnchecked(tstate, f, 1);
            // Manipulate stack directly because we exit with DISPATCH_INLINED().
            SET_TOP(NULL);
            int shrink_stack = !(oparg & 1);
            STACK_SHRINK(shrink_stack);
            new_frame->localsplus[0] = owner;
            JUMPBY(INLINE_CACHE_ENTRIES_LOAD_ATTR);
            DISPATCH_INLINED(new_frame);
        }

        inst(LOAD_ATTR_GETATTRIBUTE_OVERRIDDEN, (unused/1, type_version/2, func_version/2, getattribute/4, owner -- unused if (oparg & 1), unused)) {
            assert(cframe.use_tracing == 0);
            DEOPT_IF(tstate->interp->eval_frame, LOAD_ATTR);
            PyTypeObject *cls = Py_TYPE(owner);
            DEOPT_IF(cls->tp_version_tag != type_version, LOAD_ATTR);
            assert(type_version != 0);
            assert(Py_IS_TYPE(getattribute, &PyFunction_Type));
            PyFunctionObject *f = (PyFunctionObject *)getattribute;
            assert(func_version != 0);
            DEOPT_IF(f->func_version != func_version, LOAD_ATTR);
            PyCodeObject *code = (PyCodeObject *)f->func_code;
            assert(code->co_argcount == 2);
            DEOPT_IF(!_PyThreadState_HasStackSpace(tstate, code->co_framesize), LOAD_ATTR);
            STAT_INC(LOAD_ATTR, hit);

            PyObject *name = GETITEM(frame->f_code->co_names, oparg >> 1);
            Py_INCREF(f);
            _PyInterpreterFrame *new_frame = _PyFrame_PushUnchecked(tstate, f, 2);
            // Manipulate stack directly because we exit with DISPATCH_INLINED().
            SET_TOP(NULL);
            int shrink_stack = !(oparg & 1);
            STACK_SHRINK(shrink_stack);
            new_frame->localsplus[0] = owner;
            new_frame->localsplus[1] = Py_NewRef(name);
            JUMPBY(INLINE_CACHE_ENTRIES_LOAD_ATTR);
            DISPATCH_INLINED(new_frame);
        }

        inst(STORE_ATTR_INSTANCE_VALUE, (unused/1, type_version/2, index/1, value, owner --)) {
            assert(cframe.use_tracing == 0);
            PyTypeObject *tp = Py_TYPE(owner);
            assert(type_version != 0);
            DEOPT_IF(tp->tp_version_tag != type_version, STORE_ATTR);
            assert(tp->tp_flags & Py_TPFLAGS_MANAGED_DICT);
            PyDictOrValues dorv = *_PyObject_DictOrValuesPointer(owner);
            DEOPT_IF(!_PyDictOrValues_IsValues(dorv), STORE_ATTR);
            STAT_INC(STORE_ATTR, hit);
            PyDictValues *values = _PyDictOrValues_GetValues(dorv);
            PyObject *old_value = values->values[index];
            values->values[index] = value;
            if (old_value == NULL) {
                _PyDictValues_AddToInsertionOrder(values, index);
            }
            else {
                Py_DECREF(old_value);
            }
            Py_DECREF(owner);
        }

        inst(STORE_ATTR_WITH_HINT, (unused/1, type_version/2, hint/1, value, owner --)) {
            assert(cframe.use_tracing == 0);
            PyTypeObject *tp = Py_TYPE(owner);
            assert(type_version != 0);
            DEOPT_IF(tp->tp_version_tag != type_version, STORE_ATTR);
            assert(tp->tp_flags & Py_TPFLAGS_MANAGED_DICT);
            PyDictOrValues dorv = *_PyObject_DictOrValuesPointer(owner);
            DEOPT_IF(_PyDictOrValues_IsValues(dorv), STORE_ATTR);
            PyDictObject *dict = (PyDictObject *)_PyDictOrValues_GetDict(dorv);
            DEOPT_IF(dict == NULL, STORE_ATTR);
            assert(PyDict_CheckExact((PyObject *)dict));
            PyObject *name = GETITEM(frame->f_code->co_names, oparg);
            DEOPT_IF(hint >= (size_t)dict->ma_keys->dk_nentries, STORE_ATTR);
            PyObject *old_value;
            uint64_t new_version;
            if (DK_IS_UNICODE(dict->ma_keys)) {
                PyDictUnicodeEntry *ep = DK_UNICODE_ENTRIES(dict->ma_keys) + hint;
                DEOPT_IF(ep->me_key != name, STORE_ATTR);
                old_value = ep->me_value;
                DEOPT_IF(old_value == NULL, STORE_ATTR);
                new_version = _PyDict_NotifyEvent(tstate->interp, PyDict_EVENT_MODIFIED, dict, name, value);
                ep->me_value = value;
            }
            else {
                PyDictKeyEntry *ep = DK_ENTRIES(dict->ma_keys) + hint;
                DEOPT_IF(ep->me_key != name, STORE_ATTR);
                old_value = ep->me_value;
                DEOPT_IF(old_value == NULL, STORE_ATTR);
                new_version = _PyDict_NotifyEvent(tstate->interp, PyDict_EVENT_MODIFIED, dict, name, value);
                ep->me_value = value;
            }
            Py_DECREF(old_value);
            STAT_INC(STORE_ATTR, hit);
            /* Ensure dict is GC tracked if it needs to be */
            if (!_PyObject_GC_IS_TRACKED(dict) && _PyObject_GC_MAY_BE_TRACKED(value)) {
                _PyObject_GC_TRACK(dict);
            }
            /* PEP 509 */
            dict->ma_version_tag = new_version;
            Py_DECREF(owner);
        }

        inst(STORE_ATTR_SLOT, (unused/1, type_version/2, index/1, value, owner --)) {
            assert(cframe.use_tracing == 0);
            PyTypeObject *tp = Py_TYPE(owner);
            assert(type_version != 0);
            DEOPT_IF(tp->tp_version_tag != type_version, STORE_ATTR);
            char *addr = (char *)owner + index;
            STAT_INC(STORE_ATTR, hit);
            PyObject *old_value = *(PyObject **)addr;
            *(PyObject **)addr = value;
            Py_XDECREF(old_value);
            Py_DECREF(owner);
        }

        inst(COMPARE_OP, (unused/1, left, right -- res)) {
            STAT_INC(COMPARE_OP, deferred);
            assert((oparg >> 4) <= Py_GE);
            res = PyObject_RichCompare(left, right, oparg>>4);
            DECREF_INPUTS();
            ERROR_IF(res == NULL, error);
        }

        // No cache size here, since this is a family of super-instructions.
        family(compare_and_branch) = {
            COMPARE_AND_BRANCH,
            COMPARE_AND_BRANCH_FLOAT,
            COMPARE_AND_BRANCH_INT,
            COMPARE_AND_BRANCH_STR,
        };

        inst(COMPARE_AND_BRANCH, (unused/2, left, right -- )) {
            #if ENABLE_SPECIALIZATION
            _PyCompareOpCache *cache = (_PyCompareOpCache *)next_instr;
            if (ADAPTIVE_COUNTER_IS_ZERO(cache->counter)) {
                assert(cframe.use_tracing == 0);
                next_instr--;
                _Py_Specialize_CompareAndBranch(left, right, next_instr, oparg);
                DISPATCH_SAME_OPARG();
            }
            STAT_INC(COMPARE_AND_BRANCH, deferred);
            DECREMENT_ADAPTIVE_COUNTER(cache->counter);
            #endif  /* ENABLE_SPECIALIZATION */
            assert((oparg >> 4) <= Py_GE);
            PyObject *cond = PyObject_RichCompare(left, right, oparg>>4);
            DECREF_INPUTS();
            ERROR_IF(cond == NULL, error);
            assert(next_instr[1].op.code == POP_JUMP_IF_FALSE ||
                   next_instr[1].op.code == POP_JUMP_IF_TRUE);
            bool jump_on_true = next_instr[1].op.code == POP_JUMP_IF_TRUE;
            int offset = next_instr[1].op.arg;
            int err = PyObject_IsTrue(cond);
            Py_DECREF(cond);
            ERROR_IF(err < 0, error);
            if (jump_on_true == (err != 0)) {
                JUMPBY(offset);
            }
        }

        inst(COMPARE_AND_BRANCH_FLOAT, (unused/2, left, right -- )) {
            assert(cframe.use_tracing == 0);
            DEOPT_IF(!PyFloat_CheckExact(left), COMPARE_AND_BRANCH);
            DEOPT_IF(!PyFloat_CheckExact(right), COMPARE_AND_BRANCH);
            STAT_INC(COMPARE_AND_BRANCH, hit);
            double dleft = PyFloat_AS_DOUBLE(left);
            double dright = PyFloat_AS_DOUBLE(right);
            // 1 if NaN, 2 if <, 4 if >, 8 if ==; this matches low four bits of the oparg
            int sign_ish = COMPARISON_BIT(dleft, dright);
            _Py_DECREF_SPECIALIZED(left, _PyFloat_ExactDealloc);
            _Py_DECREF_SPECIALIZED(right, _PyFloat_ExactDealloc);
            if (sign_ish & oparg) {
                int offset = next_instr[1].op.arg;
                JUMPBY(offset);
            }
        }

        // Similar to COMPARE_AND_BRANCH_FLOAT
        inst(COMPARE_AND_BRANCH_INT, (unused/2, left, right -- )) {
            assert(cframe.use_tracing == 0);
            DEOPT_IF(!PyLong_CheckExact(left), COMPARE_AND_BRANCH);
            DEOPT_IF(!PyLong_CheckExact(right), COMPARE_AND_BRANCH);
            DEOPT_IF((size_t)(Py_SIZE(left) + 1) > 2, COMPARE_AND_BRANCH);
            DEOPT_IF((size_t)(Py_SIZE(right) + 1) > 2, COMPARE_AND_BRANCH);
            STAT_INC(COMPARE_AND_BRANCH, hit);
            assert(Py_ABS(Py_SIZE(left)) <= 1 && Py_ABS(Py_SIZE(right)) <= 1);
            Py_ssize_t ileft = Py_SIZE(left) * ((PyLongObject *)left)->long_value.ob_digit[0];
            Py_ssize_t iright = Py_SIZE(right) * ((PyLongObject *)right)->long_value.ob_digit[0];
            // 2 if <, 4 if >, 8 if ==; this matches the low 4 bits of the oparg
            int sign_ish = COMPARISON_BIT(ileft, iright);
            _Py_DECREF_SPECIALIZED(left, (destructor)PyObject_Free);
            _Py_DECREF_SPECIALIZED(right, (destructor)PyObject_Free);
            if (sign_ish & oparg) {
                int offset = next_instr[1].op.arg;
                JUMPBY(offset);
            }
        }

        // Similar to COMPARE_AND_BRANCH_FLOAT, but for ==, != only
        inst(COMPARE_AND_BRANCH_STR, (unused/2, left, right -- )) {
            assert(cframe.use_tracing == 0);
            DEOPT_IF(!PyUnicode_CheckExact(left), COMPARE_AND_BRANCH);
            DEOPT_IF(!PyUnicode_CheckExact(right), COMPARE_AND_BRANCH);
            STAT_INC(COMPARE_AND_BRANCH, hit);
            int res = _PyUnicode_Equal(left, right);
            assert((oparg >>4) == Py_EQ || (oparg >>4) == Py_NE);
            _Py_DECREF_SPECIALIZED(left, _PyUnicode_ExactDealloc);
            _Py_DECREF_SPECIALIZED(right, _PyUnicode_ExactDealloc);
            assert(res == 0 || res == 1);
            assert((oparg & 0xf) == COMPARISON_NOT_EQUALS || (oparg & 0xf) == COMPARISON_EQUALS);
            assert(COMPARISON_NOT_EQUALS + 1 == COMPARISON_EQUALS);
            if ((res + COMPARISON_NOT_EQUALS) & oparg) {
                int offset = next_instr[1].op.arg;
                JUMPBY(offset);
            }
        }

        inst(IS_OP, (left, right -- b)) {
            int res = Py_Is(left, right) ^ oparg;
            DECREF_INPUTS();
            b = Py_NewRef(res ? Py_True : Py_False);
        }

        inst(CONTAINS_OP, (left, right -- b)) {
            int res = PySequence_Contains(right, left);
            DECREF_INPUTS();
            ERROR_IF(res < 0, error);
            b = Py_NewRef((res^oparg) ? Py_True : Py_False);
        }

        inst(CHECK_EG_MATCH, (exc_value, match_type -- rest, match)) {
            if (check_except_star_type_valid(tstate, match_type) < 0) {
                DECREF_INPUTS();
                ERROR_IF(true, error);
            }

            match = NULL;
            rest = NULL;
            int res = exception_group_match(exc_value, match_type,
                                            &match, &rest);
            DECREF_INPUTS();
            ERROR_IF(res < 0, error);

            assert((match == NULL) == (rest == NULL));
            ERROR_IF(match == NULL, error);

            if (!Py_IsNone(match)) {
                PyErr_SetExcInfo(NULL, Py_NewRef(match), NULL);
            }
        }

        inst(CHECK_EXC_MATCH, (left, right -- left, b)) {
            assert(PyExceptionInstance_Check(left));
            if (check_except_type_valid(tstate, right) < 0) {
                 DECREF_INPUTS();
                 ERROR_IF(true, error);
            }

            int res = PyErr_GivenExceptionMatches(left, right);
            DECREF_INPUTS();
            b = Py_NewRef(res ? Py_True : Py_False);
        }

         inst(IMPORT_NAME, (level, fromlist -- res)) {
            PyObject *name = GETITEM(frame->f_code->co_names, oparg);
            res = import_name(tstate, frame, name, fromlist, level);
            DECREF_INPUTS();
            ERROR_IF(res == NULL, error);
        }

        inst(IMPORT_FROM, (from -- from, res)) {
            PyObject *name = GETITEM(frame->f_code->co_names, oparg);
            res = import_from(tstate, from, name);
            ERROR_IF(res == NULL, error);
        }

        inst(JUMP_FORWARD, (--)) {
            JUMPBY(oparg);
        }

        inst(JUMP_BACKWARD, (--)) {
            assert(oparg < INSTR_OFFSET());
            JUMPBY(-oparg);
            CHECK_EVAL_BREAKER();
        }

        inst(POP_JUMP_IF_FALSE, (cond -- )) {
            if (Py_IsTrue(cond)) {
                _Py_DECREF_NO_DEALLOC(cond);
            }
            else if (Py_IsFalse(cond)) {
                _Py_DECREF_NO_DEALLOC(cond);
                JUMPBY(oparg);
            }
            else {
                int err = PyObject_IsTrue(cond);
                DECREF_INPUTS();
                if (err == 0) {
                    JUMPBY(oparg);
                }
                else {
                    ERROR_IF(err < 0, error);
                }
            }
        }

        inst(POP_JUMP_IF_TRUE, (cond -- )) {
            if (Py_IsFalse(cond)) {
                _Py_DECREF_NO_DEALLOC(cond);
            }
            else if (Py_IsTrue(cond)) {
                _Py_DECREF_NO_DEALLOC(cond);
                JUMPBY(oparg);
            }
            else {
                int err = PyObject_IsTrue(cond);
                DECREF_INPUTS();
                if (err > 0) {
                    JUMPBY(oparg);
                }
                else {
                    ERROR_IF(err < 0, error);
                }
            }
        }

        inst(POP_JUMP_IF_NOT_NONE, (value -- )) {
            if (!Py_IsNone(value)) {
                DECREF_INPUTS();
                JUMPBY(oparg);
            }
            else {
                _Py_DECREF_NO_DEALLOC(value);
            }
        }

        inst(POP_JUMP_IF_NONE, (value -- )) {
            if (Py_IsNone(value)) {
                _Py_DECREF_NO_DEALLOC(value);
                JUMPBY(oparg);
            }
            else {
                DECREF_INPUTS();
            }
        }

        inst(JUMP_IF_FALSE_OR_POP, (cond -- cond if (jump))) {
            bool jump = false;
            int err;
            if (Py_IsTrue(cond)) {
                _Py_DECREF_NO_DEALLOC(cond);
            }
            else if (Py_IsFalse(cond)) {
                JUMPBY(oparg);
                jump = true;
            }
            else {
                err = PyObject_IsTrue(cond);
                if (err > 0) {
                    Py_DECREF(cond);
                }
                else if (err == 0) {
                    JUMPBY(oparg);
                    jump = true;
                }
                else {
                    goto error;
                }
            }
        }

        inst(JUMP_IF_TRUE_OR_POP, (cond -- cond if (jump))) {
            bool jump = false;
            int err;
            if (Py_IsFalse(cond)) {
                _Py_DECREF_NO_DEALLOC(cond);
            }
            else if (Py_IsTrue(cond)) {
                JUMPBY(oparg);
                jump = true;
            }
            else {
                err = PyObject_IsTrue(cond);
                if (err > 0) {
                    JUMPBY(oparg);
                    jump = true;
                }
                else if (err == 0) {
                    Py_DECREF(cond);
                }
                else {
                    goto error;
                }
            }
        }

        inst(JUMP_BACKWARD_NO_INTERRUPT, (--)) {
            /* This bytecode is used in the `yield from` or `await` loop.
             * If there is an interrupt, we want it handled in the innermost
             * generator or coroutine, so we deliberately do not check it here.
             * (see bpo-30039).
             */
            JUMPBY(-oparg);
        }

        inst(GET_LEN, (obj -- obj, len_o)) {
            // PUSH(len(TOS))
            Py_ssize_t len_i = PyObject_Length(obj);
            ERROR_IF(len_i < 0, error);
            len_o = PyLong_FromSsize_t(len_i);
            ERROR_IF(len_o == NULL, error);
        }

        inst(MATCH_CLASS, (subject, type, names -- attrs)) {
            // Pop TOS and TOS1. Set TOS to a tuple of attributes on success, or
            // None on failure.
            assert(PyTuple_CheckExact(names));
            attrs = match_class(tstate, subject, type, oparg, names);
            DECREF_INPUTS();
            if (attrs) {
                assert(PyTuple_CheckExact(attrs));  // Success!
            }
            else {
                ERROR_IF(_PyErr_Occurred(tstate), error);  // Error!
                attrs = Py_NewRef(Py_None);  // Failure!
            }
        }

        inst(MATCH_MAPPING, (subject -- subject, res)) {
            int match = Py_TYPE(subject)->tp_flags & Py_TPFLAGS_MAPPING;
            res = Py_NewRef(match ? Py_True : Py_False);
            PREDICT(POP_JUMP_IF_FALSE);
        }

        inst(MATCH_SEQUENCE, (subject -- subject, res)) {
            int match = Py_TYPE(subject)->tp_flags & Py_TPFLAGS_SEQUENCE;
            res = Py_NewRef(match ? Py_True : Py_False);
            PREDICT(POP_JUMP_IF_FALSE);
        }

        inst(MATCH_KEYS, (subject, keys -- subject, keys, values_or_none)) {
            // On successful match, PUSH(values). Otherwise, PUSH(None).
            values_or_none = match_keys(tstate, subject, keys);
            ERROR_IF(values_or_none == NULL, error);
        }

        inst(GET_ITER, (iterable -- iter)) {
            /* before: [obj]; after [getiter(obj)] */
            iter = PyObject_GetIter(iterable);
            DECREF_INPUTS();
            ERROR_IF(iter == NULL, error);
        }

        inst(GET_YIELD_FROM_ITER, (iterable -- iter)) {
            /* before: [obj]; after [getiter(obj)] */
            if (PyCoro_CheckExact(iterable)) {
                /* `iterable` is a coroutine */
                if (!(frame->f_code->co_flags & (CO_COROUTINE | CO_ITERABLE_COROUTINE))) {
                    /* and it is used in a 'yield from' expression of a
                       regular generator. */
                    _PyErr_SetString(tstate, PyExc_TypeError,
                                     "cannot 'yield from' a coroutine object "
                                     "in a non-coroutine generator");
                    goto error;
                }
                iter = iterable;
            }
            else if (PyGen_CheckExact(iterable)) {
                iter = iterable;
            }
            else {
                /* `iterable` is not a generator. */
                iter = PyObject_GetIter(iterable);
                if (iter == NULL) {
                    goto error;
                }
                DECREF_INPUTS();
            }
            PREDICT(LOAD_CONST);
        }

        // Most members of this family are "secretly" super-instructions.
        // When the loop is exhausted, they jump, and the jump target is
        // always END_FOR, which pops two values off the stack.
        // This is optimized by skipping that instruction and combining
        // its effect (popping 'iter' instead of pushing 'next'.)

        family(for_iter, INLINE_CACHE_ENTRIES_FOR_ITER) = {
            FOR_ITER,
            FOR_ITER_LIST,
            FOR_ITER_TUPLE,
            FOR_ITER_RANGE,
            FOR_ITER_GEN,
        };

        inst(FOR_ITER, (unused/1, iter -- iter, next)) {
            #if ENABLE_SPECIALIZATION
            _PyForIterCache *cache = (_PyForIterCache *)next_instr;
            if (ADAPTIVE_COUNTER_IS_ZERO(cache->counter)) {
                assert(cframe.use_tracing == 0);
                next_instr--;
                _Py_Specialize_ForIter(iter, next_instr, oparg);
                DISPATCH_SAME_OPARG();
            }
            STAT_INC(FOR_ITER, deferred);
            DECREMENT_ADAPTIVE_COUNTER(cache->counter);
            #endif  /* ENABLE_SPECIALIZATION */
            /* before: [iter]; after: [iter, iter()] *or* [] (and jump over END_FOR.) */
            next = (*Py_TYPE(iter)->tp_iternext)(iter);
            if (next == NULL) {
                if (_PyErr_Occurred(tstate)) {
                    if (!_PyErr_ExceptionMatches(tstate, PyExc_StopIteration)) {
                        goto error;
                    }
                    else if (tstate->c_tracefunc != NULL) {
                        call_exc_trace(tstate->c_tracefunc, tstate->c_traceobj, tstate, frame);
                    }
                    _PyErr_Clear(tstate);
                }
                /* iterator ended normally */
                assert(next_instr[INLINE_CACHE_ENTRIES_FOR_ITER + oparg].op.code == END_FOR);
                Py_DECREF(iter);
                STACK_SHRINK(1);
                /* Jump forward oparg, then skip following END_FOR instruction */
                JUMPBY(INLINE_CACHE_ENTRIES_FOR_ITER + oparg + 1);
                DISPATCH();
            }
            // Common case: no jump, leave it to the code generator
        }

        inst(FOR_ITER_LIST, (unused/1, iter -- iter, next)) {
            assert(cframe.use_tracing == 0);
            DEOPT_IF(Py_TYPE(iter) != &PyListIter_Type, FOR_ITER);
            _PyListIterObject *it = (_PyListIterObject *)iter;
            STAT_INC(FOR_ITER, hit);
            PyListObject *seq = it->it_seq;
            if (seq) {
                if (it->it_index < PyList_GET_SIZE(seq)) {
                    next = Py_NewRef(PyList_GET_ITEM(seq, it->it_index++));
                    goto end_for_iter_list;  // End of this instruction
                }
                it->it_seq = NULL;
                Py_DECREF(seq);
            }
            Py_DECREF(iter);
            STACK_SHRINK(1);
            /* Jump forward oparg, then skip following END_FOR instruction */
            JUMPBY(INLINE_CACHE_ENTRIES_FOR_ITER + oparg + 1);
            DISPATCH();
        end_for_iter_list:
            // Common case: no jump, leave it to the code generator
        }

        inst(FOR_ITER_TUPLE, (unused/1, iter -- iter, next)) {
            assert(cframe.use_tracing == 0);
            _PyTupleIterObject *it = (_PyTupleIterObject *)iter;
            DEOPT_IF(Py_TYPE(it) != &PyTupleIter_Type, FOR_ITER);
            STAT_INC(FOR_ITER, hit);
            PyTupleObject *seq = it->it_seq;
            if (seq) {
                if (it->it_index < PyTuple_GET_SIZE(seq)) {
                    next = Py_NewRef(PyTuple_GET_ITEM(seq, it->it_index++));
                    goto end_for_iter_tuple;  // End of this instruction
                }
                it->it_seq = NULL;
                Py_DECREF(seq);
            }
            Py_DECREF(iter);
            STACK_SHRINK(1);
            /* Jump forward oparg, then skip following END_FOR instruction */
            JUMPBY(INLINE_CACHE_ENTRIES_FOR_ITER + oparg + 1);
            DISPATCH();
        end_for_iter_tuple:
            // Common case: no jump, leave it to the code generator
        }

        inst(FOR_ITER_RANGE, (unused/1, iter -- iter, next)) {
            assert(cframe.use_tracing == 0);
            _PyRangeIterObject *r = (_PyRangeIterObject *)iter;
            DEOPT_IF(Py_TYPE(r) != &PyRangeIter_Type, FOR_ITER);
            STAT_INC(FOR_ITER, hit);
            if (r->len <= 0) {
                STACK_SHRINK(1);
                Py_DECREF(r);
                // Jump over END_FOR instruction.
                JUMPBY(INLINE_CACHE_ENTRIES_FOR_ITER + oparg + 1);
                DISPATCH();
            }
            long value = r->start;
            r->start = value + r->step;
            r->len--;
            next = PyLong_FromLong(value);
            if (next == NULL) {
                goto error;
            }
        }

        inst(FOR_ITER_GEN, (unused/1, iter -- iter, unused)) {
            assert(cframe.use_tracing == 0);
            PyGenObject *gen = (PyGenObject *)iter;
            DEOPT_IF(Py_TYPE(gen) != &PyGen_Type, FOR_ITER);
            DEOPT_IF(gen->gi_frame_state >= FRAME_EXECUTING, FOR_ITER);
            STAT_INC(FOR_ITER, hit);
            _PyInterpreterFrame *gen_frame = (_PyInterpreterFrame *)gen->gi_iframe;
            frame->yield_offset = oparg;
            _PyFrame_StackPush(gen_frame, Py_NewRef(Py_None));
            gen->gi_frame_state = FRAME_EXECUTING;
            gen->gi_exc_state.previous_item = tstate->exc_info;
            tstate->exc_info = &gen->gi_exc_state;
            JUMPBY(INLINE_CACHE_ENTRIES_FOR_ITER + oparg);
            assert(next_instr->op.code == END_FOR);
            DISPATCH_INLINED(gen_frame);
        }

        inst(BEFORE_ASYNC_WITH, (mgr -- exit, res)) {
            PyObject *enter = _PyObject_LookupSpecial(mgr, &_Py_ID(__aenter__));
            if (enter == NULL) {
                if (!_PyErr_Occurred(tstate)) {
                    _PyErr_Format(tstate, PyExc_TypeError,
                                  "'%.200s' object does not support the "
                                  "asynchronous context manager protocol",
                                  Py_TYPE(mgr)->tp_name);
                }
                goto error;
            }
            exit = _PyObject_LookupSpecial(mgr, &_Py_ID(__aexit__));
            if (exit == NULL) {
                if (!_PyErr_Occurred(tstate)) {
                    _PyErr_Format(tstate, PyExc_TypeError,
                                  "'%.200s' object does not support the "
                                  "asynchronous context manager protocol "
                                  "(missed __aexit__ method)",
                                  Py_TYPE(mgr)->tp_name);
                }
                Py_DECREF(enter);
                goto error;
            }
            DECREF_INPUTS();
            res = _PyObject_CallNoArgs(enter);
            Py_DECREF(enter);
            if (res == NULL) {
                Py_DECREF(exit);
                ERROR_IF(true, error);
            }
            PREDICT(GET_AWAITABLE);
        }

        inst(BEFORE_WITH, (mgr -- exit, res)) {
            /* pop the context manager, push its __exit__ and the
             * value returned from calling its __enter__
             */
            PyObject *enter = _PyObject_LookupSpecial(mgr, &_Py_ID(__enter__));
            if (enter == NULL) {
                if (!_PyErr_Occurred(tstate)) {
                    _PyErr_Format(tstate, PyExc_TypeError,
                                  "'%.200s' object does not support the "
                                  "context manager protocol",
                                  Py_TYPE(mgr)->tp_name);
                }
                goto error;
            }
            exit = _PyObject_LookupSpecial(mgr, &_Py_ID(__exit__));
            if (exit == NULL) {
                if (!_PyErr_Occurred(tstate)) {
                    _PyErr_Format(tstate, PyExc_TypeError,
                                  "'%.200s' object does not support the "
                                  "context manager protocol "
                                  "(missed __exit__ method)",
                                  Py_TYPE(mgr)->tp_name);
                }
                Py_DECREF(enter);
                goto error;
            }
            DECREF_INPUTS();
            res = _PyObject_CallNoArgs(enter);
            Py_DECREF(enter);
            if (res == NULL) {
                Py_DECREF(exit);
                ERROR_IF(true, error);
            }
        }

        inst(WITH_EXCEPT_START, (exit_func, lasti, unused, val -- exit_func, lasti, unused, val, res)) {
            /* At the top of the stack are 4 values:
               - val: TOP = exc_info()
               - unused: SECOND = previous exception
               - lasti: THIRD = lasti of exception in exc_info()
               - exit_func: FOURTH = the context.__exit__ bound method
               We call FOURTH(type(TOP), TOP, GetTraceback(TOP)).
               Then we push the __exit__ return value.
            */
            PyObject *exc, *tb;

            assert(val && PyExceptionInstance_Check(val));
            exc = PyExceptionInstance_Class(val);
            tb = PyException_GetTraceback(val);
            Py_XDECREF(tb);
            assert(PyLong_Check(lasti));
            (void)lasti; // Shut up compiler warning if asserts are off
            PyObject *stack[4] = {NULL, exc, val, tb};
            res = PyObject_Vectorcall(exit_func, stack + 1,
                    3 | PY_VECTORCALL_ARGUMENTS_OFFSET, NULL);
            ERROR_IF(res == NULL, error);
        }

        inst(PUSH_EXC_INFO, (new_exc -- prev_exc, new_exc)) {
            _PyErr_StackItem *exc_info = tstate->exc_info;
            if (exc_info->exc_value != NULL) {
                prev_exc = exc_info->exc_value;
            }
            else {
                prev_exc = Py_NewRef(Py_None);
            }
            assert(PyExceptionInstance_Check(new_exc));
            exc_info->exc_value = Py_NewRef(new_exc);
        }

        inst(LOAD_ATTR_METHOD_WITH_VALUES, (unused/1, type_version/2, keys_version/2, descr/4, self -- res2 if (oparg & 1), res)) {
            /* Cached method object */
            assert(cframe.use_tracing == 0);
            PyTypeObject *self_cls = Py_TYPE(self);
            assert(type_version != 0);
            DEOPT_IF(self_cls->tp_version_tag != type_version, LOAD_ATTR);
            assert(self_cls->tp_flags & Py_TPFLAGS_MANAGED_DICT);
            PyDictOrValues dorv = *_PyObject_DictOrValuesPointer(self);
            DEOPT_IF(!_PyDictOrValues_IsValues(dorv), LOAD_ATTR);
            PyHeapTypeObject *self_heap_type = (PyHeapTypeObject *)self_cls;
            DEOPT_IF(self_heap_type->ht_cached_keys->dk_version !=
                     keys_version, LOAD_ATTR);
            STAT_INC(LOAD_ATTR, hit);
            assert(descr != NULL);
            res2 = Py_NewRef(descr);
            assert(_PyType_HasFeature(Py_TYPE(res2), Py_TPFLAGS_METHOD_DESCRIPTOR));
            res = self;
            assert(oparg & 1);
        }

        inst(LOAD_ATTR_METHOD_NO_DICT, (unused/1, type_version/2, unused/2, descr/4, self -- res2 if (oparg & 1), res)) {
            assert(cframe.use_tracing == 0);
            PyTypeObject *self_cls = Py_TYPE(self);
            DEOPT_IF(self_cls->tp_version_tag != type_version, LOAD_ATTR);
            assert(self_cls->tp_dictoffset == 0);
            STAT_INC(LOAD_ATTR, hit);
            assert(descr != NULL);
            assert(_PyType_HasFeature(Py_TYPE(descr), Py_TPFLAGS_METHOD_DESCRIPTOR));
            res2 = Py_NewRef(descr);
            res = self;
            assert(oparg & 1);
        }

        inst(LOAD_ATTR_METHOD_LAZY_DICT, (unused/1, type_version/2, unused/2, descr/4, self -- res2 if (oparg & 1), res)) {
            assert(cframe.use_tracing == 0);
            PyTypeObject *self_cls = Py_TYPE(self);
            DEOPT_IF(self_cls->tp_version_tag != type_version, LOAD_ATTR);
            Py_ssize_t dictoffset = self_cls->tp_dictoffset;
            assert(dictoffset > 0);
            PyObject *dict = *(PyObject **)((char *)self + dictoffset);
            /* This object has a __dict__, just not yet created */
            DEOPT_IF(dict != NULL, LOAD_ATTR);
            STAT_INC(LOAD_ATTR, hit);
            assert(descr != NULL);
            assert(_PyType_HasFeature(Py_TYPE(descr), Py_TPFLAGS_METHOD_DESCRIPTOR));
            res2 = Py_NewRef(descr);
            res = self;
            assert(oparg & 1);
        }

        inst(KW_NAMES, (--)) {
            assert(kwnames == NULL);
            assert(oparg < PyTuple_GET_SIZE(frame->f_code->co_consts));
            kwnames = GETITEM(frame->f_code->co_consts, oparg);
        }

        // Cache layout: counter/1, func_version/2, min_args/1
        // Neither CALL_INTRINSIC_1/2 nor CALL_FUNCTION_EX are members!
        family(call, INLINE_CACHE_ENTRIES_CALL) = {
            CALL,
            CALL_BOUND_METHOD_EXACT_ARGS,
            CALL_PY_EXACT_ARGS,
            CALL_PY_WITH_DEFAULTS,
            CALL_NO_KW_TYPE_1,
            CALL_NO_KW_STR_1,
            CALL_NO_KW_TUPLE_1,
            CALL_BUILTIN_CLASS,
            CALL_NO_KW_BUILTIN_O,
            CALL_NO_KW_BUILTIN_FAST,
            CALL_BUILTIN_FAST_WITH_KEYWORDS,
            CALL_NO_KW_LEN,
            CALL_NO_KW_ISINSTANCE,
            CALL_NO_KW_LIST_APPEND,
            CALL_NO_KW_METHOD_DESCRIPTOR_O,
            CALL_METHOD_DESCRIPTOR_FAST_WITH_KEYWORDS,
            CALL_NO_KW_METHOD_DESCRIPTOR_NOARGS,
            CALL_NO_KW_METHOD_DESCRIPTOR_FAST,
        };

        // On entry, the stack is either
        //   [NULL, callable, arg1, arg2, ...]
        // or
        //   [method, self, arg1, arg2, ...]
        // (Some args may be keywords, see KW_NAMES, which sets 'kwnames'.)
        // On exit, the stack is [result].
        // When calling Python, inline the call using DISPATCH_INLINED().
        inst(CALL, (unused/1, unused/2, unused/1, method, callable, args[oparg] -- res)) {
            int is_meth = method != NULL;
            int total_args = oparg;
            if (is_meth) {
                callable = method;
                args--;
                total_args++;
            }
            #if ENABLE_SPECIALIZATION
            _PyCallCache *cache = (_PyCallCache *)next_instr;
            if (ADAPTIVE_COUNTER_IS_ZERO(cache->counter)) {
                assert(cframe.use_tracing == 0);
                next_instr--;
                _Py_Specialize_Call(callable, next_instr, total_args, kwnames);
                DISPATCH_SAME_OPARG();
            }
            STAT_INC(CALL, deferred);
            DECREMENT_ADAPTIVE_COUNTER(cache->counter);
            #endif  /* ENABLE_SPECIALIZATION */
            if (!is_meth && Py_TYPE(callable) == &PyMethod_Type) {
                is_meth = 1;  // For consistenct; it's dead, though
                args--;
                total_args++;
                PyObject *self = ((PyMethodObject *)callable)->im_self;
                args[0] = Py_NewRef(self);
                method = ((PyMethodObject *)callable)->im_func;
                args[-1] = Py_NewRef(method);
                Py_DECREF(callable);
                callable = method;
            }
            int positional_args = total_args - KWNAMES_LEN();
            // Check if the call can be inlined or not
            if (Py_TYPE(callable) == &PyFunction_Type &&
                tstate->interp->eval_frame == NULL &&
                ((PyFunctionObject *)callable)->vectorcall == _PyFunction_Vectorcall)
            {
                int code_flags = ((PyCodeObject*)PyFunction_GET_CODE(callable))->co_flags;
                PyObject *locals = code_flags & CO_OPTIMIZED ? NULL : Py_NewRef(PyFunction_GET_GLOBALS(callable));
                _PyInterpreterFrame *new_frame = _PyEvalFramePushAndInit(
                    tstate, (PyFunctionObject *)callable, locals,
                    args, positional_args, kwnames
                );
                kwnames = NULL;
                // Manipulate stack directly since we leave using DISPATCH_INLINED().
                STACK_SHRINK(oparg + 2);
                // The frame has stolen all the arguments from the stack,
                // so there is no need to clean them up.
                if (new_frame == NULL) {
                    goto error;
                }
                JUMPBY(INLINE_CACHE_ENTRIES_CALL);
                DISPATCH_INLINED(new_frame);
            }
            /* Callable is not a normal Python function */
            if (cframe.use_tracing) {
                res = trace_call_function(
                    tstate, callable, args,
                    positional_args, kwnames);
            }
            else {
                res = PyObject_Vectorcall(
                    callable, args,
                    positional_args | PY_VECTORCALL_ARGUMENTS_OFFSET,
                    kwnames);
            }
            kwnames = NULL;
            assert((res != NULL) ^ (_PyErr_Occurred(tstate) != NULL));
            Py_DECREF(callable);
            for (int i = 0; i < total_args; i++) {
                Py_DECREF(args[i]);
            }
            ERROR_IF(res == NULL, error);
            CHECK_EVAL_BREAKER();
        }

        // Start out with [NULL, bound_method, arg1, arg2, ...]
        // Transform to [callable, self, arg1, arg2, ...]
        // Then fall through to CALL_PY_EXACT_ARGS
        inst(CALL_BOUND_METHOD_EXACT_ARGS, (unused/1, unused/2, unused/1, method, callable, unused[oparg] -- unused)) {
            DEOPT_IF(method != NULL, CALL);
            DEOPT_IF(Py_TYPE(callable) != &PyMethod_Type, CALL);
            STAT_INC(CALL, hit);
            PyObject *self = ((PyMethodObject *)callable)->im_self;
            PEEK(oparg + 1) = Py_NewRef(self);  // callable
            PyObject *meth = ((PyMethodObject *)callable)->im_func;
            PEEK(oparg + 2) = Py_NewRef(meth);  // method
            Py_DECREF(callable);
            GO_TO_INSTRUCTION(CALL_PY_EXACT_ARGS);
        }

        inst(CALL_PY_EXACT_ARGS, (unused/1, func_version/2, unused/1, method, callable, args[oparg] -- unused)) {
            assert(kwnames == NULL);
            DEOPT_IF(tstate->interp->eval_frame, CALL);
            int is_meth = method != NULL;
            int argcount = oparg;
            if (is_meth) {
                callable = method;
                args--;
                argcount++;
            }
            DEOPT_IF(!PyFunction_Check(callable), CALL);
            PyFunctionObject *func = (PyFunctionObject *)callable;
            DEOPT_IF(func->func_version != func_version, CALL);
            PyCodeObject *code = (PyCodeObject *)func->func_code;
            DEOPT_IF(code->co_argcount != argcount, CALL);
            DEOPT_IF(!_PyThreadState_HasStackSpace(tstate, code->co_framesize), CALL);
            STAT_INC(CALL, hit);
            _PyInterpreterFrame *new_frame = _PyFrame_PushUnchecked(tstate, func, argcount);
            for (int i = 0; i < argcount; i++) {
                new_frame->localsplus[i] = args[i];
            }
            // Manipulate stack directly since we leave using DISPATCH_INLINED().
            STACK_SHRINK(oparg + 2);
            JUMPBY(INLINE_CACHE_ENTRIES_CALL);
            DISPATCH_INLINED(new_frame);
        }

        inst(CALL_PY_WITH_DEFAULTS, (unused/1, func_version/2, min_args/1, method, callable, args[oparg] -- unused)) {
            assert(kwnames == NULL);
            DEOPT_IF(tstate->interp->eval_frame, CALL);
            int is_meth = method != NULL;
            int argcount = oparg;
            if (is_meth) {
                callable = method;
                args--;
                argcount++;
            }
            DEOPT_IF(!PyFunction_Check(callable), CALL);
            PyFunctionObject *func = (PyFunctionObject *)callable;
            DEOPT_IF(func->func_version != func_version, CALL);
            PyCodeObject *code = (PyCodeObject *)func->func_code;
            DEOPT_IF(argcount > code->co_argcount, CALL);
            DEOPT_IF(argcount < min_args, CALL);
            DEOPT_IF(!_PyThreadState_HasStackSpace(tstate, code->co_framesize), CALL);
            STAT_INC(CALL, hit);
            _PyInterpreterFrame *new_frame = _PyFrame_PushUnchecked(tstate, func, code->co_argcount);
            for (int i = 0; i < argcount; i++) {
                new_frame->localsplus[i] = args[i];
            }
            for (int i = argcount; i < code->co_argcount; i++) {
                PyObject *def = PyTuple_GET_ITEM(func->func_defaults, i - min_args);
                new_frame->localsplus[i] = Py_NewRef(def);
            }
            // Manipulate stack and cache directly since we leave using DISPATCH_INLINED().
            STACK_SHRINK(oparg + 2);
            JUMPBY(INLINE_CACHE_ENTRIES_CALL);
            DISPATCH_INLINED(new_frame);
        }

        inst(CALL_NO_KW_TYPE_1, (unused/1, unused/2, unused/1, null, callable, args[oparg] -- res)) {
            assert(kwnames == NULL);
            assert(cframe.use_tracing == 0);
            assert(oparg == 1);
            DEOPT_IF(null != NULL, CALL);
            PyObject *obj = args[0];
            DEOPT_IF(callable != (PyObject *)&PyType_Type, CALL);
            STAT_INC(CALL, hit);
            res = Py_NewRef(Py_TYPE(obj));
            Py_DECREF(obj);
            Py_DECREF(&PyType_Type);  // I.e., callable
        }

        inst(CALL_NO_KW_STR_1, (unused/1, unused/2, unused/1, null, callable, args[oparg] -- res)) {
            assert(kwnames == NULL);
            assert(cframe.use_tracing == 0);
            assert(oparg == 1);
            DEOPT_IF(null != NULL, CALL);
            DEOPT_IF(callable != (PyObject *)&PyUnicode_Type, CALL);
            STAT_INC(CALL, hit);
            PyObject *arg = args[0];
            res = PyObject_Str(arg);
            Py_DECREF(arg);
            Py_DECREF(&PyUnicode_Type);  // I.e., callable
            ERROR_IF(res == NULL, error);
            CHECK_EVAL_BREAKER();
        }

        inst(CALL_NO_KW_TUPLE_1, (unused/1, unused/2, unused/1, null, callable, args[oparg] -- res)) {
            assert(kwnames == NULL);
            assert(oparg == 1);
            DEOPT_IF(null != NULL, CALL);
            DEOPT_IF(callable != (PyObject *)&PyTuple_Type, CALL);
            STAT_INC(CALL, hit);
            PyObject *arg = args[0];
            res = PySequence_Tuple(arg);
            Py_DECREF(arg);
            Py_DECREF(&PyTuple_Type);  // I.e., tuple
            ERROR_IF(res == NULL, error);
            CHECK_EVAL_BREAKER();
        }

        inst(CALL_BUILTIN_CLASS, (unused/1, unused/2, unused/1, method, callable, args[oparg] -- res)) {
            int is_meth = method != NULL;
            int total_args = oparg;
            if (is_meth) {
                callable = method;
                args--;
                total_args++;
            }
            int kwnames_len = KWNAMES_LEN();
            DEOPT_IF(!PyType_Check(callable), CALL);
            PyTypeObject *tp = (PyTypeObject *)callable;
            DEOPT_IF(tp->tp_vectorcall == NULL, CALL);
            STAT_INC(CALL, hit);
            res = tp->tp_vectorcall((PyObject *)tp, args,
                                    total_args - kwnames_len, kwnames);
            kwnames = NULL;
            /* Free the arguments. */
            for (int i = 0; i < total_args; i++) {
                Py_DECREF(args[i]);
            }
            Py_DECREF(tp);
            ERROR_IF(res == NULL, error);
            CHECK_EVAL_BREAKER();
        }

        inst(CALL_NO_KW_BUILTIN_O, (unused/1, unused/2, unused/1, method, callable, args[oparg] -- res)) {
            assert(cframe.use_tracing == 0);
            /* Builtin METH_O functions */
            assert(kwnames == NULL);
            int is_meth = method != NULL;
            int total_args = oparg;
            if (is_meth) {
                callable = method;
                args--;
                total_args++;
            }
            DEOPT_IF(total_args != 1, CALL);
            DEOPT_IF(!PyCFunction_CheckExact(callable), CALL);
            DEOPT_IF(PyCFunction_GET_FLAGS(callable) != METH_O, CALL);
            STAT_INC(CALL, hit);
            PyCFunction cfunc = PyCFunction_GET_FUNCTION(callable);
            // This is slower but CPython promises to check all non-vectorcall
            // function calls.
            if (_Py_EnterRecursiveCallTstate(tstate, " while calling a Python object")) {
                goto error;
            }
            PyObject *arg = args[0];
            res = _PyCFunction_TrampolineCall(cfunc, PyCFunction_GET_SELF(callable), arg);
            _Py_LeaveRecursiveCallTstate(tstate);
            assert((res != NULL) ^ (_PyErr_Occurred(tstate) != NULL));

            Py_DECREF(arg);
            Py_DECREF(callable);
            ERROR_IF(res == NULL, error);
            CHECK_EVAL_BREAKER();
        }

        inst(CALL_NO_KW_BUILTIN_FAST, (unused/1, unused/2, unused/1, method, callable, args[oparg] -- res)) {
            assert(cframe.use_tracing == 0);
            /* Builtin METH_FASTCALL functions, without keywords */
            assert(kwnames == NULL);
            int is_meth = method != NULL;
            int total_args = oparg;
            if (is_meth) {
                callable = method;
                args--;
                total_args++;
            }
            DEOPT_IF(!PyCFunction_CheckExact(callable), CALL);
            DEOPT_IF(PyCFunction_GET_FLAGS(callable) != METH_FASTCALL, CALL);
            STAT_INC(CALL, hit);
            PyCFunction cfunc = PyCFunction_GET_FUNCTION(callable);
            /* res = func(self, args, nargs) */
            res = ((_PyCFunctionFast)(void(*)(void))cfunc)(
                PyCFunction_GET_SELF(callable),
                args,
                total_args);
            assert((res != NULL) ^ (_PyErr_Occurred(tstate) != NULL));

            /* Free the arguments. */
            for (int i = 0; i < total_args; i++) {
                Py_DECREF(args[i]);
            }
            Py_DECREF(callable);
            ERROR_IF(res == NULL, error);
                /* Not deopting because this doesn't mean our optimization was
                   wrong. `res` can be NULL for valid reasons. Eg. getattr(x,
                   'invalid'). In those cases an exception is set, so we must
                   handle it.
                */
            CHECK_EVAL_BREAKER();
        }

        inst(CALL_BUILTIN_FAST_WITH_KEYWORDS, (unused/1, unused/2, unused/1, method, callable, args[oparg] -- res)) {
            assert(cframe.use_tracing == 0);
            /* Builtin METH_FASTCALL | METH_KEYWORDS functions */
            int is_meth = method != NULL;
            int total_args = oparg;
            if (is_meth) {
                callable = method;
                args--;
                total_args++;
            }
            DEOPT_IF(!PyCFunction_CheckExact(callable), CALL);
            DEOPT_IF(PyCFunction_GET_FLAGS(callable) !=
                (METH_FASTCALL | METH_KEYWORDS), CALL);
            STAT_INC(CALL, hit);
            /* res = func(self, args, nargs, kwnames) */
            _PyCFunctionFastWithKeywords cfunc =
                (_PyCFunctionFastWithKeywords)(void(*)(void))
                PyCFunction_GET_FUNCTION(callable);
            res = cfunc(
                PyCFunction_GET_SELF(callable),
                args,
                total_args - KWNAMES_LEN(),
                kwnames
            );
            assert((res != NULL) ^ (_PyErr_Occurred(tstate) != NULL));
            kwnames = NULL;

            /* Free the arguments. */
            for (int i = 0; i < total_args; i++) {
                Py_DECREF(args[i]);
            }
            Py_DECREF(callable);
            ERROR_IF(res == NULL, error);
            CHECK_EVAL_BREAKER();
        }

        inst(CALL_NO_KW_LEN, (unused/1, unused/2, unused/1, method, callable, args[oparg] -- res)) {
            assert(cframe.use_tracing == 0);
            assert(kwnames == NULL);
            /* len(o) */
            int is_meth = method != NULL;
            int total_args = oparg;
            if (is_meth) {
                callable = method;
                args--;
                total_args++;
            }
            DEOPT_IF(total_args != 1, CALL);
            PyInterpreterState *interp = _PyInterpreterState_GET();
            DEOPT_IF(callable != interp->callable_cache.len, CALL);
            STAT_INC(CALL, hit);
            PyObject *arg = args[0];
            Py_ssize_t len_i = PyObject_Length(arg);
            if (len_i < 0) {
                goto error;
            }
            res = PyLong_FromSsize_t(len_i);
            assert((res != NULL) ^ (_PyErr_Occurred(tstate) != NULL));

            Py_DECREF(callable);
            Py_DECREF(arg);
            ERROR_IF(res == NULL, error);
        }

        inst(CALL_NO_KW_ISINSTANCE, (unused/1, unused/2, unused/1, method, callable, args[oparg] -- res)) {
            assert(cframe.use_tracing == 0);
            assert(kwnames == NULL);
            /* isinstance(o, o2) */
            int is_meth = method != NULL;
            int total_args = oparg;
            if (is_meth) {
                callable = method;
                args--;
                total_args++;
            }
            DEOPT_IF(total_args != 2, CALL);
            PyInterpreterState *interp = _PyInterpreterState_GET();
            DEOPT_IF(callable != interp->callable_cache.isinstance, CALL);
            STAT_INC(CALL, hit);
            PyObject *cls = args[1];
            PyObject *inst = args[0];
            int retval = PyObject_IsInstance(inst, cls);
            if (retval < 0) {
                goto error;
            }
            res = PyBool_FromLong(retval);
            assert((res != NULL) ^ (_PyErr_Occurred(tstate) != NULL));

            Py_DECREF(inst);
            Py_DECREF(cls);
            Py_DECREF(callable);
            ERROR_IF(res == NULL, error);
        }

        // This is secretly a super-instruction
        inst(CALL_NO_KW_LIST_APPEND, (unused/1, unused/2, unused/1, method, self, args[oparg] -- unused)) {
            assert(cframe.use_tracing == 0);
            assert(kwnames == NULL);
            assert(oparg == 1);
            assert(method != NULL);
            PyInterpreterState *interp = _PyInterpreterState_GET();
            DEOPT_IF(method != interp->callable_cache.list_append, CALL);
            DEOPT_IF(!PyList_Check(self), CALL);
            STAT_INC(CALL, hit);
            if (_PyList_AppendTakeRef((PyListObject *)self, args[0]) < 0) {
                goto pop_1_error;  // Since arg is DECREF'ed already
            }
            Py_DECREF(self);
            Py_DECREF(method);
            STACK_SHRINK(3);
            // CALL + POP_TOP
            JUMPBY(INLINE_CACHE_ENTRIES_CALL + 1);
            assert(next_instr[-1].op.code == POP_TOP);
            DISPATCH();
        }

        inst(CALL_NO_KW_METHOD_DESCRIPTOR_O, (unused/1, unused/2, unused/1, method, unused, args[oparg] -- res)) {
            assert(kwnames == NULL);
            int is_meth = method != NULL;
            int total_args = oparg;
            if (is_meth) {
                args--;
                total_args++;
            }
            PyMethodDescrObject *callable =
                (PyMethodDescrObject *)PEEK(total_args + 1);
            DEOPT_IF(total_args != 2, CALL);
            DEOPT_IF(!Py_IS_TYPE(callable, &PyMethodDescr_Type), CALL);
            PyMethodDef *meth = callable->d_method;
            DEOPT_IF(meth->ml_flags != METH_O, CALL);
            PyObject *arg = args[1];
            PyObject *self = args[0];
            DEOPT_IF(!Py_IS_TYPE(self, callable->d_common.d_type), CALL);
            STAT_INC(CALL, hit);
            PyCFunction cfunc = meth->ml_meth;
            // This is slower but CPython promises to check all non-vectorcall
            // function calls.
            if (_Py_EnterRecursiveCallTstate(tstate, " while calling a Python object")) {
                goto error;
            }
            res = _PyCFunction_TrampolineCall(cfunc, self, arg);
            _Py_LeaveRecursiveCallTstate(tstate);
            assert((res != NULL) ^ (_PyErr_Occurred(tstate) != NULL));
            Py_DECREF(self);
            Py_DECREF(arg);
            Py_DECREF(callable);
            ERROR_IF(res == NULL, error);
            CHECK_EVAL_BREAKER();
        }

        inst(CALL_METHOD_DESCRIPTOR_FAST_WITH_KEYWORDS, (unused/1, unused/2, unused/1, method, unused, args[oparg] -- res)) {
            int is_meth = method != NULL;
            int total_args = oparg;
            if (is_meth) {
                args--;
                total_args++;
            }
            PyMethodDescrObject *callable =
                (PyMethodDescrObject *)PEEK(total_args + 1);
            DEOPT_IF(!Py_IS_TYPE(callable, &PyMethodDescr_Type), CALL);
            PyMethodDef *meth = callable->d_method;
            DEOPT_IF(meth->ml_flags != (METH_FASTCALL|METH_KEYWORDS), CALL);
            PyTypeObject *d_type = callable->d_common.d_type;
            PyObject *self = args[0];
            DEOPT_IF(!Py_IS_TYPE(self, d_type), CALL);
            STAT_INC(CALL, hit);
            int nargs = total_args - 1;
            _PyCFunctionFastWithKeywords cfunc =
                (_PyCFunctionFastWithKeywords)(void(*)(void))meth->ml_meth;
            res = cfunc(self, args + 1, nargs - KWNAMES_LEN(), kwnames);
            assert((res != NULL) ^ (_PyErr_Occurred(tstate) != NULL));
            kwnames = NULL;

            /* Free the arguments. */
            for (int i = 0; i < total_args; i++) {
                Py_DECREF(args[i]);
            }
            Py_DECREF(callable);
            ERROR_IF(res == NULL, error);
            CHECK_EVAL_BREAKER();
        }

        inst(CALL_NO_KW_METHOD_DESCRIPTOR_NOARGS, (unused/1, unused/2, unused/1, method, unused, args[oparg] -- res)) {
            assert(kwnames == NULL);
            assert(oparg == 0 || oparg == 1);
            int is_meth = method != NULL;
            int total_args = oparg;
            if (is_meth) {
                args--;
                total_args++;
            }
            DEOPT_IF(total_args != 1, CALL);
            PyMethodDescrObject *callable = (PyMethodDescrObject *)SECOND();
            DEOPT_IF(!Py_IS_TYPE(callable, &PyMethodDescr_Type), CALL);
            PyMethodDef *meth = callable->d_method;
            PyObject *self = args[0];
            DEOPT_IF(!Py_IS_TYPE(self, callable->d_common.d_type), CALL);
            DEOPT_IF(meth->ml_flags != METH_NOARGS, CALL);
            STAT_INC(CALL, hit);
            PyCFunction cfunc = meth->ml_meth;
            // This is slower but CPython promises to check all non-vectorcall
            // function calls.
            if (_Py_EnterRecursiveCallTstate(tstate, " while calling a Python object")) {
                goto error;
            }
            res = _PyCFunction_TrampolineCall(cfunc, self, NULL);
            _Py_LeaveRecursiveCallTstate(tstate);
            assert((res != NULL) ^ (_PyErr_Occurred(tstate) != NULL));
            Py_DECREF(self);
            Py_DECREF(callable);
            ERROR_IF(res == NULL, error);
            CHECK_EVAL_BREAKER();
        }

        inst(CALL_NO_KW_METHOD_DESCRIPTOR_FAST, (unused/1, unused/2, unused/1, method, unused, args[oparg] -- res)) {
            assert(kwnames == NULL);
            int is_meth = method != NULL;
            int total_args = oparg;
            if (is_meth) {
                args--;
                total_args++;
            }
            PyMethodDescrObject *callable =
                (PyMethodDescrObject *)PEEK(total_args + 1);
            /* Builtin METH_FASTCALL methods, without keywords */
            DEOPT_IF(!Py_IS_TYPE(callable, &PyMethodDescr_Type), CALL);
            PyMethodDef *meth = callable->d_method;
            DEOPT_IF(meth->ml_flags != METH_FASTCALL, CALL);
            PyObject *self = args[0];
            DEOPT_IF(!Py_IS_TYPE(self, callable->d_common.d_type), CALL);
            STAT_INC(CALL, hit);
            _PyCFunctionFast cfunc =
                (_PyCFunctionFast)(void(*)(void))meth->ml_meth;
            int nargs = total_args - 1;
            res = cfunc(self, args + 1, nargs);
            assert((res != NULL) ^ (_PyErr_Occurred(tstate) != NULL));
            /* Clear the stack of the arguments. */
            for (int i = 0; i < total_args; i++) {
                Py_DECREF(args[i]);
            }
            Py_DECREF(callable);
            ERROR_IF(res == NULL, error);
            CHECK_EVAL_BREAKER();
        }

        inst(CALL_FUNCTION_EX, (unused, func, callargs, kwargs if (oparg & 1) -- result)) {
            if (oparg & 1) {
                // DICT_MERGE is called before this opcode if there are kwargs.
                // It converts all dict subtypes in kwargs into regular dicts.
                assert(PyDict_CheckExact(kwargs));
            }
            if (!PyTuple_CheckExact(callargs)) {
                if (check_args_iterable(tstate, func, callargs) < 0) {
                    goto error;
                }
                PyObject *tuple = PySequence_Tuple(callargs);
                if (tuple == NULL) {
                    goto error;
                }
                Py_SETREF(callargs, tuple);
            }
            assert(PyTuple_CheckExact(callargs));

            result = do_call_core(tstate, func, callargs, kwargs, cframe.use_tracing);
            DECREF_INPUTS();

            assert(PEEK(3 + (oparg & 1)) == NULL);
            ERROR_IF(result == NULL, error);
            CHECK_EVAL_BREAKER();
        }

        inst(MAKE_FUNCTION, (defaults    if (oparg & 0x01),
                             kwdefaults  if (oparg & 0x02),
                             annotations if (oparg & 0x04),
                             closure     if (oparg & 0x08),
                             codeobj -- func)) {

            PyFunctionObject *func_obj = (PyFunctionObject *)
                PyFunction_New(codeobj, GLOBALS());

            Py_DECREF(codeobj);
            if (func_obj == NULL) {
                goto error;
            }

            if (oparg & 0x08) {
                assert(PyTuple_CheckExact(closure));
                func_obj->func_closure = closure;
            }
            if (oparg & 0x04) {
                assert(PyTuple_CheckExact(annotations));
                func_obj->func_annotations = annotations;
            }
            if (oparg & 0x02) {
                assert(PyDict_CheckExact(kwdefaults));
                func_obj->func_kwdefaults = kwdefaults;
            }
            if (oparg & 0x01) {
                assert(PyTuple_CheckExact(defaults));
                func_obj->func_defaults = defaults;
            }

            func_obj->func_version = ((PyCodeObject *)codeobj)->co_version;
            func = (PyObject *)func_obj;
        }

        inst(RETURN_GENERATOR, (--)) {
            assert(PyFunction_Check(frame->f_funcobj));
            PyFunctionObject *func = (PyFunctionObject *)frame->f_funcobj;
            PyGenObject *gen = (PyGenObject *)_Py_MakeCoro(func);
            if (gen == NULL) {
                goto error;
            }
            assert(EMPTY());
            _PyFrame_SetStackPointer(frame, stack_pointer);
            _PyInterpreterFrame *gen_frame = (_PyInterpreterFrame *)gen->gi_iframe;
            _PyFrame_Copy(frame, gen_frame);
            assert(frame->frame_obj == NULL);
            gen->gi_frame_state = FRAME_CREATED;
            gen_frame->owner = FRAME_OWNED_BY_GENERATOR;
            _Py_LeaveRecursiveCallPy(tstate);
            assert(frame != &entry_frame);
            _PyInterpreterFrame *prev = frame->previous;
            _PyThreadState_PopFrame(tstate, frame);
            frame = cframe.current_frame = prev;
            _PyFrame_StackPush(frame, (PyObject *)gen);
            goto resume_frame;
        }

        inst(BUILD_SLICE, (start, stop, step if (oparg == 3) -- slice)) {
            slice = PySlice_New(start, stop, step);
            DECREF_INPUTS();
            ERROR_IF(slice == NULL, error);
        }

        inst(FORMAT_VALUE, (value, fmt_spec if ((oparg & FVS_MASK) == FVS_HAVE_SPEC) -- result)) {
            /* Handles f-string value formatting. */
            PyObject *(*conv_fn)(PyObject *);
            int which_conversion = oparg & FVC_MASK;

            /* See if any conversion is specified. */
            switch (which_conversion) {
            case FVC_NONE:  conv_fn = NULL;           break;
            case FVC_STR:   conv_fn = PyObject_Str;   break;
            case FVC_REPR:  conv_fn = PyObject_Repr;  break;
            case FVC_ASCII: conv_fn = PyObject_ASCII; break;
            default:
                _PyErr_Format(tstate, PyExc_SystemError,
                              "unexpected conversion flag %d",
                              which_conversion);
                goto error;
            }

            /* If there's a conversion function, call it and replace
               value with that result. Otherwise, just use value,
               without conversion. */
            if (conv_fn != NULL) {
                result = conv_fn(value);
                Py_DECREF(value);
                if (result == NULL) {
                    Py_XDECREF(fmt_spec);
                    ERROR_IF(true, error);
                }
                value = result;
            }

<<<<<<< HEAD
            /* Actually call format(). */
            result = PyObject_Format(value, fmt_spec);
            Py_DECREF(value);
            Py_XDECREF(fmt_spec);
            ERROR_IF(result == NULL, error);
=======
            /* If value is a unicode object, and there's no fmt_spec,
               then we know the result of format(value) is value
               itself. In that case, skip calling format(). I plan to
               move this optimization in to PyObject_Format()
               itself. */
            if (PyUnicode_CheckExact(value) && fmt_spec == NULL) {
                /* Do nothing, just transfer ownership to result. */
                result = value;
            } else {
                /* Actually call format(). */
                result = PyObject_Format(value, fmt_spec);
                DECREF_INPUTS();
                ERROR_IF(result == NULL, error);
            }
>>>>>>> 094cf392
        }

        inst(COPY, (bottom, unused[oparg-1] -- bottom, unused[oparg-1], top)) {
            assert(oparg > 0);
            top = Py_NewRef(bottom);
        }

        inst(BINARY_OP, (unused/1, lhs, rhs -- res)) {
            #if ENABLE_SPECIALIZATION
            _PyBinaryOpCache *cache = (_PyBinaryOpCache *)next_instr;
            if (ADAPTIVE_COUNTER_IS_ZERO(cache->counter)) {
                assert(cframe.use_tracing == 0);
                next_instr--;
                _Py_Specialize_BinaryOp(lhs, rhs, next_instr, oparg, &GETLOCAL(0));
                DISPATCH_SAME_OPARG();
            }
            STAT_INC(BINARY_OP, deferred);
            DECREMENT_ADAPTIVE_COUNTER(cache->counter);
            #endif  /* ENABLE_SPECIALIZATION */
            assert(0 <= oparg);
            assert((unsigned)oparg < Py_ARRAY_LENGTH(binary_ops));
            assert(binary_ops[oparg]);
            res = binary_ops[oparg](lhs, rhs);
            DECREF_INPUTS();
            ERROR_IF(res == NULL, error);
        }

        inst(SWAP, (bottom, unused[oparg-2], top --
                    top, unused[oparg-2], bottom)) {
            assert(oparg >= 2);
        }

        inst(EXTENDED_ARG, (--)) {
            assert(oparg);
            assert(cframe.use_tracing == 0);
            opcode = next_instr->op.code;
            oparg = oparg << 8 | next_instr->op.arg;
            PRE_DISPATCH_GOTO();
            DISPATCH_GOTO();
        }

        inst(CACHE, (--)) {
            Py_UNREACHABLE();
        }


// END BYTECODES //

    }
 dispatch_opcode:
 error:
 exception_unwind:
 exit_unwind:
 handle_eval_breaker:
 resume_frame:
 resume_with_error:
 start_frame:
 unbound_local_error:
    ;
}

// Future families go below this point //

family(store_fast) = { STORE_FAST, STORE_FAST__LOAD_FAST, STORE_FAST__STORE_FAST };<|MERGE_RESOLUTION|>--- conflicted
+++ resolved
@@ -3026,28 +3026,11 @@
                 value = result;
             }
 
-<<<<<<< HEAD
             /* Actually call format(). */
             result = PyObject_Format(value, fmt_spec);
             Py_DECREF(value);
             Py_XDECREF(fmt_spec);
             ERROR_IF(result == NULL, error);
-=======
-            /* If value is a unicode object, and there's no fmt_spec,
-               then we know the result of format(value) is value
-               itself. In that case, skip calling format(). I plan to
-               move this optimization in to PyObject_Format()
-               itself. */
-            if (PyUnicode_CheckExact(value) && fmt_spec == NULL) {
-                /* Do nothing, just transfer ownership to result. */
-                result = value;
-            } else {
-                /* Actually call format(). */
-                result = PyObject_Format(value, fmt_spec);
-                DECREF_INPUTS();
-                ERROR_IF(result == NULL, error);
-            }
->>>>>>> 094cf392
         }
 
         inst(COPY, (bottom, unused[oparg-1] -- bottom, unused[oparg-1], top)) {
