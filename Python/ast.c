/*
 * This file includes functions to transform a concrete syntax tree (CST) to
 * an abstract syntax tree (AST). The main function is PyAST_FromNode().
 *
 */
#include "Python.h"
#include "Python-ast.h"
#include "node.h"
#include "ast.h"
#include "token.h"
#include "pythonrun.h"

#include <assert.h>
#include <stdbool.h>

#define MAXLEVEL 200    /* Max parentheses level */

static int validate_stmts(asdl_seq *);
static int validate_exprs(asdl_seq *, expr_context_ty, int);
static int validate_nonempty_seq(asdl_seq *, const char *, const char *);
static int validate_stmt(stmt_ty);
static int validate_expr(expr_ty, expr_context_ty);

static int
validate_comprehension(asdl_seq *gens)
{
    Py_ssize_t i;
    if (!asdl_seq_LEN(gens)) {
        PyErr_SetString(PyExc_ValueError, "comprehension with no generators");
        return 0;
    }
    for (i = 0; i < asdl_seq_LEN(gens); i++) {
        comprehension_ty comp = asdl_seq_GET(gens, i);
        if (!validate_expr(comp->target, Store) ||
            !validate_expr(comp->iter, Load) ||
            !validate_exprs(comp->ifs, Load, 0))
            return 0;
    }
    return 1;
}

static int
validate_slice(slice_ty slice)
{
    switch (slice->kind) {
    case Slice_kind:
        return (!slice->v.Slice.lower || validate_expr(slice->v.Slice.lower, Load)) &&
            (!slice->v.Slice.upper || validate_expr(slice->v.Slice.upper, Load)) &&
            (!slice->v.Slice.step || validate_expr(slice->v.Slice.step, Load));
    case ExtSlice_kind: {
        Py_ssize_t i;
        if (!validate_nonempty_seq(slice->v.ExtSlice.dims, "dims", "ExtSlice"))
            return 0;
        for (i = 0; i < asdl_seq_LEN(slice->v.ExtSlice.dims); i++)
            if (!validate_slice(asdl_seq_GET(slice->v.ExtSlice.dims, i)))
                return 0;
        return 1;
    }
    case Index_kind:
        return validate_expr(slice->v.Index.value, Load);
    default:
        PyErr_SetString(PyExc_SystemError, "unknown slice node");
        return 0;
    }
}

static int
validate_keywords(asdl_seq *keywords)
{
    Py_ssize_t i;
    for (i = 0; i < asdl_seq_LEN(keywords); i++)
        if (!validate_expr(((keyword_ty)asdl_seq_GET(keywords, i))->value, Load))
            return 0;
    return 1;
}

static int
validate_args(asdl_seq *args)
{
    Py_ssize_t i;
    for (i = 0; i < asdl_seq_LEN(args); i++) {
        arg_ty arg = asdl_seq_GET(args, i);
        if (arg->annotation && !validate_expr(arg->annotation, Load))
            return 0;
    }
    return 1;
}

static const char *
expr_context_name(expr_context_ty ctx)
{
    switch (ctx) {
    case Load:
        return "Load";
    case Store:
        return "Store";
    case Del:
        return "Del";
    case AugLoad:
        return "AugLoad";
    case AugStore:
        return "AugStore";
    case Param:
        return "Param";
    default:
        Py_UNREACHABLE();
    }
}

static int
validate_arguments(arguments_ty args)
{
    if (!validate_args(args->posonlyargs) || !validate_args(args->args)) {
        return 0;
    }
    if (args->vararg && args->vararg->annotation
        && !validate_expr(args->vararg->annotation, Load)) {
            return 0;
    }
    if (!validate_args(args->kwonlyargs))
        return 0;
    if (args->kwarg && args->kwarg->annotation
        && !validate_expr(args->kwarg->annotation, Load)) {
            return 0;
    }
    if (asdl_seq_LEN(args->defaults) > asdl_seq_LEN(args->posonlyargs) + asdl_seq_LEN(args->args)) {
        PyErr_SetString(PyExc_ValueError, "more positional defaults than args on arguments");
        return 0;
    }
    if (asdl_seq_LEN(args->kw_defaults) != asdl_seq_LEN(args->kwonlyargs)) {
        PyErr_SetString(PyExc_ValueError, "length of kwonlyargs is not the same as "
                        "kw_defaults on arguments");
        return 0;
    }
    return validate_exprs(args->defaults, Load, 0) && validate_exprs(args->kw_defaults, Load, 1);
}

static int
validate_constant(PyObject *value)
{
    if (value == Py_None || value == Py_Ellipsis)
        return 1;

    if (PyLong_CheckExact(value)
            || PyFloat_CheckExact(value)
            || PyComplex_CheckExact(value)
            || PyBool_Check(value)
            || PyUnicode_CheckExact(value)
            || PyBytes_CheckExact(value))
        return 1;

    if (PyTuple_CheckExact(value) || PyFrozenSet_CheckExact(value)) {
        PyObject *it;

        it = PyObject_GetIter(value);
        if (it == NULL)
            return 0;

        while (1) {
            PyObject *item = PyIter_Next(it);
            if (item == NULL) {
                if (PyErr_Occurred()) {
                    Py_DECREF(it);
                    return 0;
                }
                break;
            }

            if (!validate_constant(item)) {
                Py_DECREF(it);
                Py_DECREF(item);
                return 0;
            }
            Py_DECREF(item);
        }

        Py_DECREF(it);
        return 1;
    }

    return 0;
}

static int
validate_expr(expr_ty exp, expr_context_ty ctx)
{
    int check_ctx = 1;
    expr_context_ty actual_ctx;

    /* First check expression context. */
    switch (exp->kind) {
    case Attribute_kind:
        actual_ctx = exp->v.Attribute.ctx;
        break;
    case Subscript_kind:
        actual_ctx = exp->v.Subscript.ctx;
        break;
    case Starred_kind:
        actual_ctx = exp->v.Starred.ctx;
        break;
    case Name_kind:
        actual_ctx = exp->v.Name.ctx;
        break;
    case List_kind:
        actual_ctx = exp->v.List.ctx;
        break;
    case Tuple_kind:
        actual_ctx = exp->v.Tuple.ctx;
        break;
    default:
        if (ctx != Load) {
            PyErr_Format(PyExc_ValueError, "expression which can't be "
                         "assigned to in %s context", expr_context_name(ctx));
            return 0;
        }
        check_ctx = 0;
        /* set actual_ctx to prevent gcc warning */
        actual_ctx = 0;
    }
    if (check_ctx && actual_ctx != ctx) {
        PyErr_Format(PyExc_ValueError, "expression must have %s context but has %s instead",
                     expr_context_name(ctx), expr_context_name(actual_ctx));
        return 0;
    }

    /* Now validate expression. */
    switch (exp->kind) {
    case BoolOp_kind:
        if (asdl_seq_LEN(exp->v.BoolOp.values) < 2) {
            PyErr_SetString(PyExc_ValueError, "BoolOp with less than 2 values");
            return 0;
        }
        return validate_exprs(exp->v.BoolOp.values, Load, 0);
    case BinOp_kind:
        return validate_expr(exp->v.BinOp.left, Load) &&
            validate_expr(exp->v.BinOp.right, Load);
    case UnaryOp_kind:
        return validate_expr(exp->v.UnaryOp.operand, Load);
    case Lambda_kind:
        return validate_arguments(exp->v.Lambda.args) &&
            validate_expr(exp->v.Lambda.body, Load);
    case IfExp_kind:
        return validate_expr(exp->v.IfExp.test, Load) &&
            validate_expr(exp->v.IfExp.body, Load) &&
            validate_expr(exp->v.IfExp.orelse, Load);
    case Dict_kind:
        if (asdl_seq_LEN(exp->v.Dict.keys) != asdl_seq_LEN(exp->v.Dict.values)) {
            PyErr_SetString(PyExc_ValueError,
                            "Dict doesn't have the same number of keys as values");
            return 0;
        }
        /* null_ok=1 for keys expressions to allow dict unpacking to work in
           dict literals, i.e. ``{**{a:b}}`` */
        return validate_exprs(exp->v.Dict.keys, Load, /*null_ok=*/ 1) &&
            validate_exprs(exp->v.Dict.values, Load, /*null_ok=*/ 0);
    case Set_kind:
        return validate_exprs(exp->v.Set.elts, Load, 0);
#define COMP(NAME) \
        case NAME ## _kind: \
            return validate_comprehension(exp->v.NAME.generators) && \
                validate_expr(exp->v.NAME.elt, Load);
    COMP(ListComp)
    COMP(SetComp)
    COMP(GeneratorExp)
#undef COMP
    case DictComp_kind:
        return validate_comprehension(exp->v.DictComp.generators) &&
            validate_expr(exp->v.DictComp.key, Load) &&
            validate_expr(exp->v.DictComp.value, Load);
    case Yield_kind:
        return !exp->v.Yield.value || validate_expr(exp->v.Yield.value, Load);
    case YieldFrom_kind:
        return validate_expr(exp->v.YieldFrom.value, Load);
    case Await_kind:
        return validate_expr(exp->v.Await.value, Load);
    case Compare_kind:
        if (!asdl_seq_LEN(exp->v.Compare.comparators)) {
            PyErr_SetString(PyExc_ValueError, "Compare with no comparators");
            return 0;
        }
        if (asdl_seq_LEN(exp->v.Compare.comparators) !=
            asdl_seq_LEN(exp->v.Compare.ops)) {
            PyErr_SetString(PyExc_ValueError, "Compare has a different number "
                            "of comparators and operands");
            return 0;
        }
        return validate_exprs(exp->v.Compare.comparators, Load, 0) &&
            validate_expr(exp->v.Compare.left, Load);
    case Call_kind:
        return validate_expr(exp->v.Call.func, Load) &&
            validate_exprs(exp->v.Call.args, Load, 0) &&
            validate_keywords(exp->v.Call.keywords);
    case Constant_kind:
        if (!validate_constant(exp->v.Constant.value)) {
            PyErr_Format(PyExc_TypeError,
                         "got an invalid type in Constant: %s",
                         _PyType_Name(Py_TYPE(exp->v.Constant.value)));
            return 0;
        }
        return 1;
    case JoinedStr_kind:
        return validate_exprs(exp->v.JoinedStr.values, Load, 0);
    case FormattedValue_kind:
        if (validate_expr(exp->v.FormattedValue.value, Load) == 0)
            return 0;
        if (exp->v.FormattedValue.format_spec)
            return validate_expr(exp->v.FormattedValue.format_spec, Load);
        return 1;
    case Attribute_kind:
        return validate_expr(exp->v.Attribute.value, Load);
    case Subscript_kind:
        return validate_slice(exp->v.Subscript.slice) &&
            validate_expr(exp->v.Subscript.value, Load);
    case Starred_kind:
        return validate_expr(exp->v.Starred.value, ctx);
    case List_kind:
        return validate_exprs(exp->v.List.elts, ctx, 0);
    case Tuple_kind:
        return validate_exprs(exp->v.Tuple.elts, ctx, 0);
    case NamedExpr_kind:
        return validate_expr(exp->v.NamedExpr.value, Load);
    /* This last case doesn't have any checking. */
    case Name_kind:
        return 1;
    }
    PyErr_SetString(PyExc_SystemError, "unexpected expression");
    return 0;
}

static int
validate_nonempty_seq(asdl_seq *seq, const char *what, const char *owner)
{
    if (asdl_seq_LEN(seq))
        return 1;
    PyErr_Format(PyExc_ValueError, "empty %s on %s", what, owner);
    return 0;
}

static int
validate_assignlist(asdl_seq *targets, expr_context_ty ctx)
{
    return validate_nonempty_seq(targets, "targets", ctx == Del ? "Delete" : "Assign") &&
        validate_exprs(targets, ctx, 0);
}

static int
validate_body(asdl_seq *body, const char *owner)
{
    return validate_nonempty_seq(body, "body", owner) && validate_stmts(body);
}

static int
validate_stmt(stmt_ty stmt)
{
    Py_ssize_t i;
    switch (stmt->kind) {
    case FunctionDef_kind:
        return validate_body(stmt->v.FunctionDef.body, "FunctionDef") &&
            validate_arguments(stmt->v.FunctionDef.args) &&
            validate_exprs(stmt->v.FunctionDef.decorator_list, Load, 0) &&
            (!stmt->v.FunctionDef.returns ||
             validate_expr(stmt->v.FunctionDef.returns, Load));
    case ClassDef_kind:
        return validate_body(stmt->v.ClassDef.body, "ClassDef") &&
            validate_exprs(stmt->v.ClassDef.bases, Load, 0) &&
            validate_keywords(stmt->v.ClassDef.keywords) &&
            validate_exprs(stmt->v.ClassDef.decorator_list, Load, 0);
    case Return_kind:
        return !stmt->v.Return.value || validate_expr(stmt->v.Return.value, Load);
    case Delete_kind:
        return validate_assignlist(stmt->v.Delete.targets, Del);
    case Assign_kind:
        return validate_assignlist(stmt->v.Assign.targets, Store) &&
            validate_expr(stmt->v.Assign.value, Load);
    case AugAssign_kind:
        return validate_expr(stmt->v.AugAssign.target, Store) &&
            validate_expr(stmt->v.AugAssign.value, Load);
    case AnnAssign_kind:
        if (stmt->v.AnnAssign.target->kind != Name_kind &&
            stmt->v.AnnAssign.simple) {
            PyErr_SetString(PyExc_TypeError,
                            "AnnAssign with simple non-Name target");
            return 0;
        }
        return validate_expr(stmt->v.AnnAssign.target, Store) &&
               (!stmt->v.AnnAssign.value ||
                validate_expr(stmt->v.AnnAssign.value, Load)) &&
               validate_expr(stmt->v.AnnAssign.annotation, Load);
    case For_kind:
        return validate_expr(stmt->v.For.target, Store) &&
            validate_expr(stmt->v.For.iter, Load) &&
            validate_body(stmt->v.For.body, "For") &&
            validate_stmts(stmt->v.For.orelse);
    case AsyncFor_kind:
        return validate_expr(stmt->v.AsyncFor.target, Store) &&
            validate_expr(stmt->v.AsyncFor.iter, Load) &&
            validate_body(stmt->v.AsyncFor.body, "AsyncFor") &&
            validate_stmts(stmt->v.AsyncFor.orelse);
    case While_kind:
        return validate_expr(stmt->v.While.test, Load) &&
            validate_body(stmt->v.While.body, "While") &&
            validate_stmts(stmt->v.While.orelse);
    case If_kind:
        return validate_expr(stmt->v.If.test, Load) &&
            validate_body(stmt->v.If.body, "If") &&
            validate_stmts(stmt->v.If.orelse);
    case With_kind:
        if (!validate_nonempty_seq(stmt->v.With.items, "items", "With"))
            return 0;
        for (i = 0; i < asdl_seq_LEN(stmt->v.With.items); i++) {
            withitem_ty item = asdl_seq_GET(stmt->v.With.items, i);
            if (!validate_expr(item->context_expr, Load) ||
                (item->optional_vars && !validate_expr(item->optional_vars, Store)))
                return 0;
        }
        return validate_body(stmt->v.With.body, "With");
    case AsyncWith_kind:
        if (!validate_nonempty_seq(stmt->v.AsyncWith.items, "items", "AsyncWith"))
            return 0;
        for (i = 0; i < asdl_seq_LEN(stmt->v.AsyncWith.items); i++) {
            withitem_ty item = asdl_seq_GET(stmt->v.AsyncWith.items, i);
            if (!validate_expr(item->context_expr, Load) ||
                (item->optional_vars && !validate_expr(item->optional_vars, Store)))
                return 0;
        }
        return validate_body(stmt->v.AsyncWith.body, "AsyncWith");
    case Raise_kind:
        if (stmt->v.Raise.exc) {
            return validate_expr(stmt->v.Raise.exc, Load) &&
                (!stmt->v.Raise.cause || validate_expr(stmt->v.Raise.cause, Load));
        }
        if (stmt->v.Raise.cause) {
            PyErr_SetString(PyExc_ValueError, "Raise with cause but no exception");
            return 0;
        }
        return 1;
    case Try_kind:
        if (!validate_body(stmt->v.Try.body, "Try"))
            return 0;
        if (!asdl_seq_LEN(stmt->v.Try.handlers) &&
            !asdl_seq_LEN(stmt->v.Try.finalbody)) {
            PyErr_SetString(PyExc_ValueError, "Try has neither except handlers nor finalbody");
            return 0;
        }
        if (!asdl_seq_LEN(stmt->v.Try.handlers) &&
            asdl_seq_LEN(stmt->v.Try.orelse)) {
            PyErr_SetString(PyExc_ValueError, "Try has orelse but no except handlers");
            return 0;
        }
        for (i = 0; i < asdl_seq_LEN(stmt->v.Try.handlers); i++) {
            excepthandler_ty handler = asdl_seq_GET(stmt->v.Try.handlers, i);
            if ((handler->v.ExceptHandler.type &&
                 !validate_expr(handler->v.ExceptHandler.type, Load)) ||
                !validate_body(handler->v.ExceptHandler.body, "ExceptHandler"))
                return 0;
        }
        return (!asdl_seq_LEN(stmt->v.Try.finalbody) ||
                validate_stmts(stmt->v.Try.finalbody)) &&
            (!asdl_seq_LEN(stmt->v.Try.orelse) ||
             validate_stmts(stmt->v.Try.orelse));
    case Assert_kind:
        return validate_expr(stmt->v.Assert.test, Load) &&
            (!stmt->v.Assert.msg || validate_expr(stmt->v.Assert.msg, Load));
    case Import_kind:
        return validate_nonempty_seq(stmt->v.Import.names, "names", "Import");
    case ImportFrom_kind:
        if (stmt->v.ImportFrom.level < 0) {
            PyErr_SetString(PyExc_ValueError, "Negative ImportFrom level");
            return 0;
        }
        return validate_nonempty_seq(stmt->v.ImportFrom.names, "names", "ImportFrom");
    case Global_kind:
        return validate_nonempty_seq(stmt->v.Global.names, "names", "Global");
    case Nonlocal_kind:
        return validate_nonempty_seq(stmt->v.Nonlocal.names, "names", "Nonlocal");
    case Expr_kind:
        return validate_expr(stmt->v.Expr.value, Load);
    case AsyncFunctionDef_kind:
        return validate_body(stmt->v.AsyncFunctionDef.body, "AsyncFunctionDef") &&
            validate_arguments(stmt->v.AsyncFunctionDef.args) &&
            validate_exprs(stmt->v.AsyncFunctionDef.decorator_list, Load, 0) &&
            (!stmt->v.AsyncFunctionDef.returns ||
             validate_expr(stmt->v.AsyncFunctionDef.returns, Load));
    case Pass_kind:
    case Break_kind:
    case Continue_kind:
        return 1;
    default:
        PyErr_SetString(PyExc_SystemError, "unexpected statement");
        return 0;
    }
}

static int
validate_stmts(asdl_seq *seq)
{
    Py_ssize_t i;
    for (i = 0; i < asdl_seq_LEN(seq); i++) {
        stmt_ty stmt = asdl_seq_GET(seq, i);
        if (stmt) {
            if (!validate_stmt(stmt))
                return 0;
        }
        else {
            PyErr_SetString(PyExc_ValueError,
                            "None disallowed in statement list");
            return 0;
        }
    }
    return 1;
}

static int
validate_exprs(asdl_seq *exprs, expr_context_ty ctx, int null_ok)
{
    Py_ssize_t i;
    for (i = 0; i < asdl_seq_LEN(exprs); i++) {
        expr_ty expr = asdl_seq_GET(exprs, i);
        if (expr) {
            if (!validate_expr(expr, ctx))
                return 0;
        }
        else if (!null_ok) {
            PyErr_SetString(PyExc_ValueError,
                            "None disallowed in expression list");
            return 0;
        }

    }
    return 1;
}

int
PyAST_Validate(mod_ty mod)
{
    int res = 0;

    switch (mod->kind) {
    case Module_kind:
        res = validate_stmts(mod->v.Module.body);
        break;
    case Interactive_kind:
        res = validate_stmts(mod->v.Interactive.body);
        break;
    case Expression_kind:
        res = validate_expr(mod->v.Expression.body, Load);
        break;
    case Suite_kind:
        PyErr_SetString(PyExc_ValueError, "Suite is not valid in the CPython compiler");
        break;
    default:
        PyErr_SetString(PyExc_SystemError, "impossible module node");
        res = 0;
        break;
    }
    return res;
}

/* This is done here, so defines like "test" don't interfere with AST use above. */
#include "grammar.h"
#include "parsetok.h"
#include "graminit.h"

/* Data structure used internally */
struct compiling {
    PyArena *c_arena; /* Arena for allocating memory. */
    PyObject *c_filename; /* filename */
    PyObject *c_normalize; /* Normalization function from unicodedata. */
    int c_feature_version; /* Latest minor version of Python for allowed features */
};

static asdl_seq *seq_for_testlist(struct compiling *, const node *);
static expr_ty ast_for_expr(struct compiling *, const node *);
static stmt_ty ast_for_stmt(struct compiling *, const node *);
static asdl_seq *ast_for_suite(struct compiling *c, const node *n);
static asdl_seq *ast_for_exprlist(struct compiling *, const node *,
                                  expr_context_ty);
static expr_ty ast_for_testlist(struct compiling *, const node *);
static stmt_ty ast_for_classdef(struct compiling *, const node *, asdl_seq *);

static stmt_ty ast_for_with_stmt(struct compiling *, const node *, bool);
static stmt_ty ast_for_for_stmt(struct compiling *, const node *, bool);

/* Note different signature for ast_for_call */
static expr_ty ast_for_call(struct compiling *, const node *, expr_ty,
                            const node *, const node *, const node *);

static PyObject *parsenumber(struct compiling *, const char *);
static expr_ty parsestrplus(struct compiling *, const node *n);
static void get_last_end_pos(asdl_seq *, int *, int *);

#define COMP_GENEXP   0
#define COMP_LISTCOMP 1
#define COMP_SETCOMP  2

static int
init_normalization(struct compiling *c)
{
    PyObject *m = PyImport_ImportModuleNoBlock("unicodedata");
    if (!m)
        return 0;
    c->c_normalize = PyObject_GetAttrString(m, "normalize");
    Py_DECREF(m);
    if (!c->c_normalize)
        return 0;
    return 1;
}

static identifier
new_identifier(const char *n, struct compiling *c)
{
    PyObject *id = PyUnicode_DecodeUTF8(n, strlen(n), NULL);
    if (!id)
        return NULL;
    /* PyUnicode_DecodeUTF8 should always return a ready string. */
    assert(PyUnicode_IS_READY(id));
    /* Check whether there are non-ASCII characters in the
       identifier; if so, normalize to NFKC. */
    if (!PyUnicode_IS_ASCII(id)) {
        PyObject *id2;
        if (!c->c_normalize && !init_normalization(c)) {
            Py_DECREF(id);
            return NULL;
        }
        PyObject *form = PyUnicode_InternFromString("NFKC");
        if (form == NULL) {
            Py_DECREF(id);
            return NULL;
        }
        PyObject *args[2] = {form, id};
        id2 = _PyObject_FastCall(c->c_normalize, args, 2);
        Py_DECREF(id);
        Py_DECREF(form);
        if (!id2)
            return NULL;
        if (!PyUnicode_Check(id2)) {
            PyErr_Format(PyExc_TypeError,
                         "unicodedata.normalize() must return a string, not "
                         "%.200s",
                         _PyType_Name(Py_TYPE(id2)));
            Py_DECREF(id2);
            return NULL;
        }
        id = id2;
    }
    PyUnicode_InternInPlace(&id);
    if (PyArena_AddPyObject(c->c_arena, id) < 0) {
        Py_DECREF(id);
        return NULL;
    }
    return id;
}

#define NEW_IDENTIFIER(n) new_identifier(STR(n), c)

static int
ast_error(struct compiling *c, const node *n, const char *errmsg, ...)
{
    PyObject *value, *errstr, *loc, *tmp;
    va_list va;

    va_start(va, errmsg);
    errstr = PyUnicode_FromFormatV(errmsg, va);
    va_end(va);
    if (!errstr) {
        return 0;
    }
    loc = PyErr_ProgramTextObject(c->c_filename, LINENO(n));
    if (!loc) {
        Py_INCREF(Py_None);
        loc = Py_None;
    }
    tmp = Py_BuildValue("(OiiN)", c->c_filename, LINENO(n), n->n_col_offset + 1, loc);
    if (!tmp) {
        Py_DECREF(errstr);
        return 0;
    }
    value = PyTuple_Pack(2, errstr, tmp);
    Py_DECREF(errstr);
    Py_DECREF(tmp);
    if (value) {
        PyErr_SetObject(PyExc_SyntaxError, value);
        Py_DECREF(value);
    }
    return 0;
}

/* num_stmts() returns number of contained statements.

   Use this routine to determine how big a sequence is needed for
   the statements in a parse tree.  Its raison d'etre is this bit of
   grammar:

   stmt: simple_stmt | compound_stmt
   simple_stmt: small_stmt (';' small_stmt)* [';'] NEWLINE

   A simple_stmt can contain multiple small_stmt elements joined
   by semicolons.  If the arg is a simple_stmt, the number of
   small_stmt elements is returned.
*/

static string
new_type_comment(const char *s, struct compiling *c)
{
    PyObject *res = PyUnicode_DecodeUTF8(s, strlen(s), NULL);
    if (res == NULL)
        return NULL;
    if (PyArena_AddPyObject(c->c_arena, res) < 0) {
        Py_DECREF(res);
        return NULL;
    }
    return res;
}
#define NEW_TYPE_COMMENT(n) new_type_comment(STR(n), c)

static int
num_stmts(const node *n)
{
    int i, l;
    node *ch;

    switch (TYPE(n)) {
        case single_input:
            if (TYPE(CHILD(n, 0)) == NEWLINE)
                return 0;
            else
                return num_stmts(CHILD(n, 0));
        case file_input:
            l = 0;
            for (i = 0; i < NCH(n); i++) {
                ch = CHILD(n, i);
                if (TYPE(ch) == stmt)
                    l += num_stmts(ch);
            }
            return l;
        case stmt:
            return num_stmts(CHILD(n, 0));
        case compound_stmt:
            return 1;
        case simple_stmt:
            return NCH(n) / 2; /* Divide by 2 to remove count of semi-colons */
        case suite:
        case func_body_suite:
            /* func_body_suite: simple_stmt | NEWLINE [TYPE_COMMENT NEWLINE] INDENT stmt+ DEDENT */
            /* suite: simple_stmt | NEWLINE INDENT stmt+ DEDENT */
            if (NCH(n) == 1)
                return num_stmts(CHILD(n, 0));
            else {
                i = 2;
                l = 0;
                if (TYPE(CHILD(n, 1)) == TYPE_COMMENT)
                    i += 2;
                for (; i < (NCH(n) - 1); i++)
                    l += num_stmts(CHILD(n, i));
                return l;
            }
        default: {
            char buf[128];

            sprintf(buf, "Non-statement found: %d %d",
                    TYPE(n), NCH(n));
            Py_FatalError(buf);
        }
    }
    Py_UNREACHABLE();
}

/* Transform the CST rooted at node * to the appropriate AST
*/

mod_ty
PyAST_FromNodeObject(const node *n, PyCompilerFlags *flags,
                     PyObject *filename, PyArena *arena)
{
    int i, j, k, num;
    asdl_seq *stmts = NULL;
    asdl_seq *type_ignores = NULL;
    stmt_ty s;
    node *ch;
    struct compiling c;
    mod_ty res = NULL;
    asdl_seq *argtypes = NULL;
    expr_ty ret, arg;

    c.c_arena = arena;
    /* borrowed reference */
    c.c_filename = filename;
    c.c_normalize = NULL;
    c.c_feature_version = flags ? flags->cf_feature_version : PY_MINOR_VERSION;

    if (TYPE(n) == encoding_decl)
        n = CHILD(n, 0);

    k = 0;
    switch (TYPE(n)) {
        case file_input:
            stmts = _Py_asdl_seq_new(num_stmts(n), arena);
            if (!stmts)
                goto out;
            for (i = 0; i < NCH(n) - 1; i++) {
                ch = CHILD(n, i);
                if (TYPE(ch) == NEWLINE)
                    continue;
                REQ(ch, stmt);
                num = num_stmts(ch);
                if (num == 1) {
                    s = ast_for_stmt(&c, ch);
                    if (!s)
                        goto out;
                    asdl_seq_SET(stmts, k++, s);
                }
                else {
                    ch = CHILD(ch, 0);
                    REQ(ch, simple_stmt);
                    for (j = 0; j < num; j++) {
                        s = ast_for_stmt(&c, CHILD(ch, j * 2));
                        if (!s)
                            goto out;
                        asdl_seq_SET(stmts, k++, s);
                    }
                }
            }

            /* Type ignores are stored under the ENDMARKER in file_input. */
            ch = CHILD(n, NCH(n) - 1);
            REQ(ch, ENDMARKER);
            num = NCH(ch);
            type_ignores = _Py_asdl_seq_new(num, arena);
            if (!type_ignores)
                goto out;

            for (i = 0; i < num; i++) {
                string type_comment = new_type_comment(STR(CHILD(ch, i)), &c);
                if (!type_comment)
                    goto out;
                type_ignore_ty ti = TypeIgnore(LINENO(CHILD(ch, i)), type_comment, arena);
                if (!ti)
                   goto out;
               asdl_seq_SET(type_ignores, i, ti);
            }

            res = Module(stmts, type_ignores, arena);
            break;
        case eval_input: {
            expr_ty testlist_ast;

            /* XXX Why not comp_for here? */
            testlist_ast = ast_for_testlist(&c, CHILD(n, 0));
            if (!testlist_ast)
                goto out;
            res = Expression(testlist_ast, arena);
            break;
        }
        case single_input:
            if (TYPE(CHILD(n, 0)) == NEWLINE) {
                stmts = _Py_asdl_seq_new(1, arena);
                if (!stmts)
                    goto out;
                asdl_seq_SET(stmts, 0, Pass(n->n_lineno, n->n_col_offset,
                                            n->n_end_lineno, n->n_end_col_offset,
                                            arena));
                if (!asdl_seq_GET(stmts, 0))
                    goto out;
                res = Interactive(stmts, arena);
            }
            else {
                n = CHILD(n, 0);
                num = num_stmts(n);
                stmts = _Py_asdl_seq_new(num, arena);
                if (!stmts)
                    goto out;
                if (num == 1) {
                    s = ast_for_stmt(&c, n);
                    if (!s)
                        goto out;
                    asdl_seq_SET(stmts, 0, s);
                }
                else {
                    /* Only a simple_stmt can contain multiple statements. */
                    REQ(n, simple_stmt);
                    for (i = 0; i < NCH(n); i += 2) {
                        if (TYPE(CHILD(n, i)) == NEWLINE)
                            break;
                        s = ast_for_stmt(&c, CHILD(n, i));
                        if (!s)
                            goto out;
                        asdl_seq_SET(stmts, i / 2, s);
                    }
                }

                res = Interactive(stmts, arena);
            }
            break;
        case func_type_input:
            n = CHILD(n, 0);
            REQ(n, func_type);

            if (TYPE(CHILD(n, 1)) == typelist) {
                ch = CHILD(n, 1);
                /* this is overly permissive -- we don't pay any attention to
                 * stars on the args -- just parse them into an ordered list */
                num = 0;
                for (i = 0; i < NCH(ch); i++) {
                    if (TYPE(CHILD(ch, i)) == test) {
                        num++;
                    }
                }

                argtypes = _Py_asdl_seq_new(num, arena);
                if (!argtypes)
                    goto out;

                j = 0;
                for (i = 0; i < NCH(ch); i++) {
                    if (TYPE(CHILD(ch, i)) == test) {
                        arg = ast_for_expr(&c, CHILD(ch, i));
                        if (!arg)
                            goto out;
                        asdl_seq_SET(argtypes, j++, arg);
                    }
                }
            }
            else {
                argtypes = _Py_asdl_seq_new(0, arena);
                if (!argtypes)
                    goto out;
            }

            ret = ast_for_expr(&c, CHILD(n, NCH(n) - 1));
            if (!ret)
                goto out;
            res = FunctionType(argtypes, ret, arena);
            break;
        default:
            PyErr_Format(PyExc_SystemError,
                         "invalid node %d for PyAST_FromNode", TYPE(n));
            goto out;
    }
 out:
    if (c.c_normalize) {
        Py_DECREF(c.c_normalize);
    }
    return res;
}

mod_ty
PyAST_FromNode(const node *n, PyCompilerFlags *flags, const char *filename_str,
               PyArena *arena)
{
    mod_ty mod;
    PyObject *filename;
    filename = PyUnicode_DecodeFSDefault(filename_str);
    if (filename == NULL)
        return NULL;
    mod = PyAST_FromNodeObject(n, flags, filename, arena);
    Py_DECREF(filename);
    return mod;

}

/* Return the AST repr. of the operator represented as syntax (|, ^, etc.)
*/

static operator_ty
get_operator(struct compiling *c, const node *n)
{
    switch (TYPE(n)) {
        case VBAR:
            return BitOr;
        case CIRCUMFLEX:
            return BitXor;
        case AMPER:
            return BitAnd;
        case LEFTSHIFT:
            return LShift;
        case RIGHTSHIFT:
            return RShift;
        case PLUS:
            return Add;
        case MINUS:
            return Sub;
        case STAR:
            return Mult;
        case AT:
            if (c->c_feature_version < 5) {
                ast_error(c, n,
                          "The '@' operator is only supported in Python 3.5 and greater");
                return (operator_ty)0;
            }
            return MatMult;
        case SLASH:
            return Div;
        case DOUBLESLASH:
            return FloorDiv;
        case PERCENT:
            return Mod;
        default:
            return (operator_ty)0;
    }
}

static const char * const FORBIDDEN[] = {
    "None",
    "True",
    "False",
    "__debug__",
    NULL,
};

static int
forbidden_name(struct compiling *c, identifier name, const node *n,
               int full_checks)
{
    assert(PyUnicode_Check(name));
    const char * const *p = FORBIDDEN;
    if (!full_checks) {
        /* In most cases, the parser will protect True, False, and None
           from being assign to. */
        p += 3;
    }
    for (; *p; p++) {
        if (_PyUnicode_EqualToASCIIString(name, *p)) {
            ast_error(c, n, "cannot assign to %U", name);
            return 1;
        }
    }
    return 0;
}

static expr_ty
copy_location(expr_ty e, const node *n, const node *end)
{
    if (e) {
        e->lineno = LINENO(n);
        e->col_offset = n->n_col_offset;
        e->end_lineno = end->n_end_lineno;
        e->end_col_offset = end->n_end_col_offset;
    }
    return e;
}

static const char *
get_expr_name(expr_ty e)
{
    switch (e->kind) {
        case Attribute_kind:
            return "attribute";
        case Subscript_kind:
            return "subscript";
        case Starred_kind:
            return "starred";
        case Name_kind:
            return "name";
        case List_kind:
            return "list";
        case Tuple_kind:
            return "tuple";
        case Lambda_kind:
            return "lambda";
        case Call_kind:
            return "function call";
        case BoolOp_kind:
        case BinOp_kind:
        case UnaryOp_kind:
            return "operator";
        case GeneratorExp_kind:
            return "generator expression";
        case Yield_kind:
        case YieldFrom_kind:
            return "yield expression";
        case Await_kind:
            return "await expression";
        case ListComp_kind:
            return "list comprehension";
        case SetComp_kind:
            return "set comprehension";
        case DictComp_kind:
            return "dict comprehension";
        case Dict_kind:
            return "dict display";
        case Set_kind:
            return "set display";
        case JoinedStr_kind:
        case FormattedValue_kind:
            return "f-string expression";
        case Constant_kind: {
            PyObject *value = e->v.Constant.value;
            if (value == Py_None) {
                return "None";
            }
            if (value == Py_False) {
                return "False";
            }
            if (value == Py_True) {
                return "True";
            }
            if (value == Py_Ellipsis) {
                return "Ellipsis";
            }
            return "literal";
        }
        case Compare_kind:
            return "comparison";
        case IfExp_kind:
            return "conditional expression";
        case NamedExpr_kind:
            return "named expression";
        default:
            PyErr_Format(PyExc_SystemError,
                         "unexpected expression in assignment %d (line %d)",
                         e->kind, e->lineno);
            return NULL;
    }
}

/* Set the context ctx for expr_ty e, recursively traversing e.

   Only sets context for expr kinds that "can appear in assignment context"
   (according to ../Parser/Python.asdl).  For other expr kinds, it sets
   an appropriate syntax error and returns false.
*/

static int
set_context(struct compiling *c, expr_ty e, expr_context_ty ctx, const node *n)
{
    asdl_seq *s = NULL;

    /* The ast defines augmented store and load contexts, but the
       implementation here doesn't actually use them.  The code may be
       a little more complex than necessary as a result.  It also means
       that expressions in an augmented assignment have a Store context.
       Consider restructuring so that augmented assignment uses
       set_context(), too.
    */
    assert(ctx != AugStore && ctx != AugLoad);

    switch (e->kind) {
        case Attribute_kind:
            e->v.Attribute.ctx = ctx;
            if (ctx == Store && forbidden_name(c, e->v.Attribute.attr, n, 1))
                return 0;
            break;
        case Subscript_kind:
            e->v.Subscript.ctx = ctx;
            break;
        case Starred_kind:
            e->v.Starred.ctx = ctx;
            if (!set_context(c, e->v.Starred.value, ctx, n))
                return 0;
            break;
        case Name_kind:
            if (ctx == Store) {
                if (forbidden_name(c, e->v.Name.id, n, 0))
                    return 0; /* forbidden_name() calls ast_error() */
            }
            e->v.Name.ctx = ctx;
            break;
        case List_kind:
            e->v.List.ctx = ctx;
            s = e->v.List.elts;
            break;
        case Tuple_kind:
            e->v.Tuple.ctx = ctx;
            s = e->v.Tuple.elts;
            break;
        default: {
            const char *expr_name = get_expr_name(e);
            if (expr_name != NULL) {
                ast_error(c, n, "cannot %s %s",
                          ctx == Store ? "assign to" : "delete",
                          expr_name);
            }
            return 0;
        }
    }

    /* If the LHS is a list or tuple, we need to set the assignment
       context for all the contained elements.
    */
    if (s) {
        Py_ssize_t i;

        for (i = 0; i < asdl_seq_LEN(s); i++) {
            if (!set_context(c, (expr_ty)asdl_seq_GET(s, i), ctx, n))
                return 0;
        }
    }
    return 1;
}

static operator_ty
ast_for_augassign(struct compiling *c, const node *n)
{
    REQ(n, augassign);
    n = CHILD(n, 0);
    switch (STR(n)[0]) {
        case '+':
            return Add;
        case '-':
            return Sub;
        case '/':
            if (STR(n)[1] == '/')
                return FloorDiv;
            else
                return Div;
        case '%':
            return Mod;
        case '<':
            return LShift;
        case '>':
            return RShift;
        case '&':
            return BitAnd;
        case '^':
            return BitXor;
        case '|':
            return BitOr;
        case '*':
            if (STR(n)[1] == '*')
                return Pow;
            else
                return Mult;
        case '@':
            if (c->c_feature_version < 5) {
                ast_error(c, n,
                          "The '@' operator is only supported in Python 3.5 and greater");
                return (operator_ty)0;
            }
            return MatMult;
        default:
            PyErr_Format(PyExc_SystemError, "invalid augassign: %s", STR(n));
            return (operator_ty)0;
    }
}

static cmpop_ty
ast_for_comp_op(struct compiling *c, const node *n)
{
    /* comp_op: '<'|'>'|'=='|'>='|'<='|'!='|'in'|'not' 'in'|'is'
               |'is' 'not'
    */
    REQ(n, comp_op);
    if (NCH(n) == 1) {
        n = CHILD(n, 0);
        switch (TYPE(n)) {
            case LESS:
                return Lt;
            case GREATER:
                return Gt;
            case EQEQUAL:                       /* == */
                return Eq;
            case LESSEQUAL:
                return LtE;
            case GREATEREQUAL:
                return GtE;
            case NOTEQUAL:
                return NotEq;
            case NAME:
                if (strcmp(STR(n), "in") == 0)
                    return In;
                if (strcmp(STR(n), "is") == 0)
                    return Is;
                /* fall through */
            default:
                PyErr_Format(PyExc_SystemError, "invalid comp_op: %s",
                             STR(n));
                return (cmpop_ty)0;
        }
    }
    else if (NCH(n) == 2) {
        /* handle "not in" and "is not" */
        switch (TYPE(CHILD(n, 0))) {
            case NAME:
                if (strcmp(STR(CHILD(n, 1)), "in") == 0)
                    return NotIn;
                if (strcmp(STR(CHILD(n, 0)), "is") == 0)
                    return IsNot;
                /* fall through */
            default:
                PyErr_Format(PyExc_SystemError, "invalid comp_op: %s %s",
                             STR(CHILD(n, 0)), STR(CHILD(n, 1)));
                return (cmpop_ty)0;
        }
    }
    PyErr_Format(PyExc_SystemError, "invalid comp_op: has %d children",
                 NCH(n));
    return (cmpop_ty)0;
}

static asdl_seq *
seq_for_testlist(struct compiling *c, const node *n)
{
    /* testlist: test (',' test)* [',']
       testlist_star_expr: test|star_expr (',' test|star_expr)* [',']
    */
    asdl_seq *seq;
    expr_ty expression;
    int i;
    assert(TYPE(n) == testlist || TYPE(n) == testlist_star_expr || TYPE(n) == testlist_comp);

    seq = _Py_asdl_seq_new((NCH(n) + 1) / 2, c->c_arena);
    if (!seq)
        return NULL;

    for (i = 0; i < NCH(n); i += 2) {
        const node *ch = CHILD(n, i);
        assert(TYPE(ch) == test || TYPE(ch) == test_nocond || TYPE(ch) == star_expr || TYPE(ch) == namedexpr_test);

        expression = ast_for_expr(c, ch);
        if (!expression)
            return NULL;

        assert(i / 2 < seq->size);
        asdl_seq_SET(seq, i / 2, expression);
    }
    return seq;
}

static arg_ty
ast_for_arg(struct compiling *c, const node *n)
{
    identifier name;
    expr_ty annotation = NULL;
    node *ch;
    arg_ty ret;

    assert(TYPE(n) == tfpdef || TYPE(n) == vfpdef);
    ch = CHILD(n, 0);
    name = NEW_IDENTIFIER(ch);
    if (!name)
        return NULL;
    if (forbidden_name(c, name, ch, 0))
        return NULL;

    if (NCH(n) == 3 && TYPE(CHILD(n, 1)) == COLON) {
        annotation = ast_for_expr(c, CHILD(n, 2));
        if (!annotation)
            return NULL;
    }

    ret = arg(name, annotation, NULL, LINENO(n), n->n_col_offset,
              n->n_end_lineno, n->n_end_col_offset, c->c_arena);
    if (!ret)
        return NULL;
    return ret;
}

/* returns -1 if failed to handle keyword only arguments
   returns new position to keep processing if successful
               (',' tfpdef ['=' test])*
                     ^^^
   start pointing here
 */
static int
handle_keywordonly_args(struct compiling *c, const node *n, int start,
                        asdl_seq *kwonlyargs, asdl_seq *kwdefaults)
{
    PyObject *argname;
    node *ch;
    expr_ty expression, annotation;
    arg_ty arg = NULL;
    int i = start;
    int j = 0; /* index for kwdefaults and kwonlyargs */

    if (kwonlyargs == NULL) {
        ast_error(c, CHILD(n, start), "named arguments must follow bare *");
        return -1;
    }
    assert(kwdefaults != NULL);
    while (i < NCH(n)) {
        ch = CHILD(n, i);
        switch (TYPE(ch)) {
            case vfpdef:
            case tfpdef:
                if (i + 1 < NCH(n) && TYPE(CHILD(n, i + 1)) == EQUAL) {
                    expression = ast_for_expr(c, CHILD(n, i + 2));
                    if (!expression)
                        goto error;
                    asdl_seq_SET(kwdefaults, j, expression);
                    i += 2; /* '=' and test */
                }
                else { /* setting NULL if no default value exists */
                    asdl_seq_SET(kwdefaults, j, NULL);
                }
                if (NCH(ch) == 3) {
                    /* ch is NAME ':' test */
                    annotation = ast_for_expr(c, CHILD(ch, 2));
                    if (!annotation)
                        goto error;
                }
                else {
                    annotation = NULL;
                }
                ch = CHILD(ch, 0);
                argname = NEW_IDENTIFIER(ch);
                if (!argname)
                    goto error;
                if (forbidden_name(c, argname, ch, 0))
                    goto error;
                arg = arg(argname, annotation, NULL, LINENO(ch), ch->n_col_offset,
                          ch->n_end_lineno, ch->n_end_col_offset,
                          c->c_arena);
                if (!arg)
                    goto error;
                asdl_seq_SET(kwonlyargs, j++, arg);
                i += 1; /* the name */
                if (i < NCH(n) && TYPE(CHILD(n, i)) == COMMA)
                    i += 1; /* the comma, if present */
                break;
            case TYPE_COMMENT:
                /* arg will be equal to the last argument processed */
                arg->type_comment = NEW_TYPE_COMMENT(ch);
                if (!arg->type_comment)
                    goto error;
                i += 1;
                break;
            case DOUBLESTAR:
                return i;
            default:
                ast_error(c, ch, "unexpected node");
                goto error;
        }
    }
    return i;
 error:
    return -1;
}

/* Create AST for argument list. */

static arguments_ty
ast_for_arguments(struct compiling *c, const node *n)
{
    /* This function handles both typedargslist (function definition)
       and varargslist (lambda definition).

       parameters: '(' [typedargslist] ')'

       The following definition for typedarglist is equivalent to this set of rules:

         arguments = argument (',' [TYPE_COMMENT] argument)*
         argument = tfpdef ['=' test]
         kwargs = '**' tfpdef [','] [TYPE_COMMENT]
         args = '*' [tfpdef]
         kwonly_kwargs = (',' [TYPE_COMMENT] argument)* (TYPE_COMMENT | [','
                         [TYPE_COMMENT] [kwargs]])
         args_kwonly_kwargs = args kwonly_kwargs | kwargs
         poskeyword_args_kwonly_kwargs = arguments ( TYPE_COMMENT | [','
                                         [TYPE_COMMENT] [args_kwonly_kwargs]])
         typedargslist_no_posonly  = poskeyword_args_kwonly_kwargs | args_kwonly_kwargs
         typedarglist = (arguments ',' [TYPE_COMMENT] '/' [',' [[TYPE_COMMENT]
                        typedargslist_no_posonly]])|(typedargslist_no_posonly)"

       typedargslist: ( (tfpdef ['=' test] (',' [TYPE_COMMENT] tfpdef ['=' test])*
           ',' [TYPE_COMMENT] '/' [',' [ [TYPE_COMMENT] tfpdef ['=' test] ( ','
           [TYPE_COMMENT] tfpdef ['=' test])* (TYPE_COMMENT | [',' [TYPE_COMMENT] [ '*'
           [tfpdef] (',' [TYPE_COMMENT] tfpdef ['=' test])* (TYPE_COMMENT | [','
           [TYPE_COMMENT] ['**' tfpdef [','] [TYPE_COMMENT]]]) | '**' tfpdef [',']
           [TYPE_COMMENT]]]) | '*' [tfpdef] (',' [TYPE_COMMENT] tfpdef ['=' test])*
           (TYPE_COMMENT | [',' [TYPE_COMMENT] ['**' tfpdef [','] [TYPE_COMMENT]]]) |
           '**' tfpdef [','] [TYPE_COMMENT]]] ) |  (tfpdef ['=' test] (','
           [TYPE_COMMENT] tfpdef ['=' test])* (TYPE_COMMENT | [',' [TYPE_COMMENT] [ '*'
           [tfpdef] (',' [TYPE_COMMENT] tfpdef ['=' test])* (TYPE_COMMENT | [','
           [TYPE_COMMENT] ['**' tfpdef [','] [TYPE_COMMENT]]]) | '**' tfpdef [',']
           [TYPE_COMMENT]]]) | '*' [tfpdef] (',' [TYPE_COMMENT] tfpdef ['=' test])*
           (TYPE_COMMENT | [',' [TYPE_COMMENT] ['**' tfpdef [','] [TYPE_COMMENT]]]) |
           '**' tfpdef [','] [TYPE_COMMENT]))

       tfpdef: NAME [':' test]

       The following definition for varargslist is equivalent to this set of rules:

         arguments = argument (',' argument )*
         argument = vfpdef ['=' test]
         kwargs = '**' vfpdef [',']
         args = '*' [vfpdef]
         kwonly_kwargs = (',' argument )* [',' [kwargs]]
         args_kwonly_kwargs = args kwonly_kwargs | kwargs
         poskeyword_args_kwonly_kwargs = arguments [',' [args_kwonly_kwargs]]
         vararglist_no_posonly = poskeyword_args_kwonly_kwargs | args_kwonly_kwargs
         varargslist = arguments ',' '/' [','[(vararglist_no_posonly)]] |
                       (vararglist_no_posonly)

       varargslist: vfpdef ['=' test ](',' vfpdef ['=' test])* ',' '/' [',' [ (vfpdef ['='
           test] (',' vfpdef ['=' test])* [',' [ '*' [vfpdef] (',' vfpdef ['=' test])* [','
           ['**' vfpdef [',']]] | '**' vfpdef [',']]] | '*' [vfpdef] (',' vfpdef ['=' test])*
           [',' ['**' vfpdef [',']]] | '**' vfpdef [',']) ]] | (vfpdef ['=' test] (',' vfpdef
           ['=' test])* [',' [ '*' [vfpdef] (',' vfpdef ['=' test])* [',' ['**' vfpdef [',']]]
           | '**' vfpdef [',']]] | '*' [vfpdef] (',' vfpdef ['=' test])* [',' ['**' vfpdef
           [',']]] | '**' vfpdef [','])

       vfpdef: NAME

    */
    int i, j, k, l, nposonlyargs=0, nposargs = 0, nkwonlyargs = 0;
    int nposdefaults = 0, found_default = 0;
    asdl_seq *posonlyargs, *posargs, *posdefaults, *kwonlyargs, *kwdefaults;
    arg_ty vararg = NULL, kwarg = NULL;
    arg_ty arg = NULL;
    node *ch;

    if (TYPE(n) == parameters) {
        if (NCH(n) == 2) /* () as argument list */
            return arguments(NULL, NULL, NULL, NULL, NULL, NULL, NULL, c->c_arena);
        n = CHILD(n, 1);
    }
    assert(TYPE(n) == typedargslist || TYPE(n) == varargslist);

    /* First count the number of positional args & defaults.  The
       variable i is the loop index for this for loop and the next.
       The next loop picks up where the first leaves off.
    */
    for (i = 0; i < NCH(n); i++) {
        ch = CHILD(n, i);
        if (TYPE(ch) == STAR) {
            /* skip star */
            i++;
            if (i < NCH(n) && /* skip argument following star */
                (TYPE(CHILD(n, i)) == tfpdef ||
                 TYPE(CHILD(n, i)) == vfpdef)) {
                i++;
            }
            break;
        }
        if (TYPE(ch) == DOUBLESTAR) break;
        if (TYPE(ch) == vfpdef || TYPE(ch) == tfpdef) nposargs++;
        if (TYPE(ch) == EQUAL) nposdefaults++;
        if (TYPE(ch) == SLASH ) {
            nposonlyargs = nposargs;
            nposargs = 0;
        }
    }
    /* count the number of keyword only args &
       defaults for keyword only args */
    for ( ; i < NCH(n); ++i) {
        ch = CHILD(n, i);
        if (TYPE(ch) == DOUBLESTAR) break;
        if (TYPE(ch) == tfpdef || TYPE(ch) == vfpdef) nkwonlyargs++;
    }
    posonlyargs = (nposonlyargs ? _Py_asdl_seq_new(nposonlyargs, c->c_arena) : NULL);
    if (!posonlyargs && nposonlyargs) {
        return NULL;
    }
    posargs = (nposargs ? _Py_asdl_seq_new(nposargs, c->c_arena) : NULL);
    if (!posargs && nposargs)
        return NULL;
    kwonlyargs = (nkwonlyargs ?
                   _Py_asdl_seq_new(nkwonlyargs, c->c_arena) : NULL);
    if (!kwonlyargs && nkwonlyargs)
        return NULL;
    posdefaults = (nposdefaults ?
                    _Py_asdl_seq_new(nposdefaults, c->c_arena) : NULL);
    if (!posdefaults && nposdefaults)
        return NULL;
    /* The length of kwonlyargs and kwdefaults are same
       since we set NULL as default for keyword only argument w/o default
       - we have sequence data structure, but no dictionary */
    kwdefaults = (nkwonlyargs ?
                   _Py_asdl_seq_new(nkwonlyargs, c->c_arena) : NULL);
    if (!kwdefaults && nkwonlyargs)
        return NULL;

    /* tfpdef: NAME [':' test]
       vfpdef: NAME
    */
    i = 0;
    j = 0;  /* index for defaults */
    k = 0;  /* index for args */
    l = 0;  /* index for posonlyargs */
    while (i < NCH(n)) {
        ch = CHILD(n, i);
        switch (TYPE(ch)) {
            case tfpdef:
            case vfpdef:
                /* XXX Need to worry about checking if TYPE(CHILD(n, i+1)) is
                   anything other than EQUAL or a comma? */
                /* XXX Should NCH(n) check be made a separate check? */
                if (i + 1 < NCH(n) && TYPE(CHILD(n, i + 1)) == EQUAL) {
                    expr_ty expression = ast_for_expr(c, CHILD(n, i + 2));
                    if (!expression)
                        return NULL;
                    assert(posdefaults != NULL);
                    asdl_seq_SET(posdefaults, j++, expression);
                    i += 2;
                    found_default = 1;
                }
                else if (found_default) {
                    ast_error(c, n,
                              "non-default argument follows default argument");
                    return NULL;
                }
                arg = ast_for_arg(c, ch);
                if (!arg)
                    return NULL;
                if (l < nposonlyargs) {
                    asdl_seq_SET(posonlyargs, l++, arg);
                } else {
                    asdl_seq_SET(posargs, k++, arg);
                }
                i += 1; /* the name */
                if (i < NCH(n) && TYPE(CHILD(n, i)) == COMMA)
                    i += 1; /* the comma, if present */
                break;
             case SLASH:
                /* Advance the slash and the comma. If there are more names
                 * after the slash there will be a comma so we are advancing
                 * the correct number of nodes. If the slash is the last item,
                 * we will be advancing an extra token but then * i > NCH(n)
                 * and the enclosing while will finish correctly. */
                i += 2;
                break;
            case STAR:
                if (i+1 >= NCH(n) ||
                    (i+2 == NCH(n) && (TYPE(CHILD(n, i+1)) == COMMA
                                       || TYPE(CHILD(n, i+1)) == TYPE_COMMENT))) {
                    ast_error(c, CHILD(n, i),
                              "named arguments must follow bare *");
                    return NULL;
                }
                ch = CHILD(n, i+1);  /* tfpdef or COMMA */
                if (TYPE(ch) == COMMA) {
                    int res = 0;
                    i += 2; /* now follows keyword only arguments */

                    if (i < NCH(n) && TYPE(CHILD(n, i)) == TYPE_COMMENT) {
                        ast_error(c, CHILD(n, i),
                                  "bare * has associated type comment");
                        return NULL;
                    }

                    res = handle_keywordonly_args(c, n, i,
                                                  kwonlyargs, kwdefaults);
                    if (res == -1) return NULL;
                    i = res; /* res has new position to process */
                }
                else {
                    vararg = ast_for_arg(c, ch);
                    if (!vararg)
                        return NULL;

                i += 2; /* the star and the name */
                if (i < NCH(n) && TYPE(CHILD(n, i)) == COMMA)
                    i += 1; /* the comma, if present */

                if (i < NCH(n) && TYPE(CHILD(n, i)) == TYPE_COMMENT) {
                        vararg->type_comment = NEW_TYPE_COMMENT(CHILD(n, i));
                        if (!vararg->type_comment)
                            return NULL;
                        i += 1;
                    }

                    if (i < NCH(n) && (TYPE(CHILD(n, i)) == tfpdef
                                    || TYPE(CHILD(n, i)) == vfpdef)) {
                        int res = 0;
                        res = handle_keywordonly_args(c, n, i,
                                                      kwonlyargs, kwdefaults);
                        if (res == -1) return NULL;
                        i = res; /* res has new position to process */
                    }
                }
                break;
            case DOUBLESTAR:
                ch = CHILD(n, i+1);  /* tfpdef */
                assert(TYPE(ch) == tfpdef || TYPE(ch) == vfpdef);
                kwarg = ast_for_arg(c, ch);
                if (!kwarg)
                    return NULL;
                i += 2; /* the double star and the name */
                if (i < NCH(n) && TYPE(CHILD(n, i)) == COMMA)
                    i += 1; /* the comma, if present */
                break;
            case TYPE_COMMENT:
                assert(i);

                if (kwarg)
                    arg = kwarg;

                /* arg will be equal to the last argument processed */
                arg->type_comment = NEW_TYPE_COMMENT(ch);
                if (!arg->type_comment)
                    return NULL;
                i += 1;
                break;
            default:
                PyErr_Format(PyExc_SystemError,
                             "unexpected node in varargslist: %d @ %d",
                             TYPE(ch), i);
                return NULL;
        }
    }
    return arguments(posonlyargs, posargs, vararg, kwonlyargs, kwdefaults, kwarg, posdefaults, c->c_arena);
}

static expr_ty
<<<<<<< HEAD
=======
ast_for_dotted_name(struct compiling *c, const node *n)
{
    expr_ty e;
    identifier id;
    int lineno, col_offset;
    int i;
    node *ch;

    REQ(n, dotted_name);

    lineno = LINENO(n);
    col_offset = n->n_col_offset;

    ch = CHILD(n, 0);
    id = NEW_IDENTIFIER(ch);
    if (!id)
        return NULL;
    e = Name(id, Load, lineno, col_offset,
             ch->n_end_lineno, ch->n_end_col_offset, c->c_arena);
    if (!e)
        return NULL;

    for (i = 2; i < NCH(n); i+=2) {
        const node *child = CHILD(n, i);
        id = NEW_IDENTIFIER(child);
        if (!id)
            return NULL;
        e = Attribute(e, id, Load, lineno, col_offset,
                      child->n_end_lineno, child->n_end_col_offset, c->c_arena);
        if (!e)
            return NULL;
    }

    return e;
}

static expr_ty
>>>>>>> c33bdbb2
ast_for_decorator(struct compiling *c, const node *n)
{
    /* decorator: '@' namedexpr_test NEWLINE */

    REQ(n, decorator);
    REQ(CHILD(n, 0), AT);
<<<<<<< HEAD
    REQ(CHILD(n, 2), NEWLINE);
    
    return ast_for_expr(c, CHILD(n, 1));
=======
    REQ(RCHILD(n, -1), NEWLINE);

    name_expr = ast_for_dotted_name(c, CHILD(n, 1));
    if (!name_expr)
        return NULL;

    if (NCH(n) == 3) { /* No arguments */
        d = name_expr;
        name_expr = NULL;
    }
    else if (NCH(n) == 5) { /* Call with no arguments */
        d = Call(name_expr, NULL, NULL,
                 name_expr->lineno, name_expr->col_offset,
                 CHILD(n, 3)->n_end_lineno, CHILD(n, 3)->n_end_col_offset,
                 c->c_arena);
        if (!d)
            return NULL;
        name_expr = NULL;
    }
    else {
        d = ast_for_call(c, CHILD(n, 3), name_expr,
                         CHILD(n, 1), CHILD(n, 2), CHILD(n, 4));
        if (!d)
            return NULL;
        name_expr = NULL;
    }

    return d;
>>>>>>> c33bdbb2
}

static asdl_seq*
ast_for_decorators(struct compiling *c, const node *n)
{
    asdl_seq* decorator_seq;
    expr_ty d;
    int i;

    REQ(n, decorators);
    decorator_seq = _Py_asdl_seq_new(NCH(n), c->c_arena);
    if (!decorator_seq)
        return NULL;

    for (i = 0; i < NCH(n); i++) {
        d = ast_for_decorator(c, CHILD(n, i));
        if (!d)
            return NULL;
        asdl_seq_SET(decorator_seq, i, d);
    }
    return decorator_seq;
}

static stmt_ty
ast_for_funcdef_impl(struct compiling *c, const node *n0,
                     asdl_seq *decorator_seq, bool is_async)
{
    /* funcdef: 'def' NAME parameters ['->' test] ':' [TYPE_COMMENT] suite */
    const node * const n = is_async ? CHILD(n0, 1) : n0;
    identifier name;
    arguments_ty args;
    asdl_seq *body;
    expr_ty returns = NULL;
    int name_i = 1;
    int end_lineno, end_col_offset;
    node *tc;
    string type_comment = NULL;

    if (is_async && c->c_feature_version < 5) {
        ast_error(c, n,
                  "Async functions are only supported in Python 3.5 and greater");
        return NULL;
    }

    REQ(n, funcdef);

    name = NEW_IDENTIFIER(CHILD(n, name_i));
    if (!name)
        return NULL;
    if (forbidden_name(c, name, CHILD(n, name_i), 0))
        return NULL;
    args = ast_for_arguments(c, CHILD(n, name_i + 1));
    if (!args)
        return NULL;
    if (TYPE(CHILD(n, name_i+2)) == RARROW) {
        returns = ast_for_expr(c, CHILD(n, name_i + 3));
        if (!returns)
            return NULL;
        name_i += 2;
    }
    if (TYPE(CHILD(n, name_i + 3)) == TYPE_COMMENT) {
        type_comment = NEW_TYPE_COMMENT(CHILD(n, name_i + 3));
        if (!type_comment)
            return NULL;
        name_i += 1;
    }
    body = ast_for_suite(c, CHILD(n, name_i + 3));
    if (!body)
        return NULL;
    get_last_end_pos(body, &end_lineno, &end_col_offset);

    if (NCH(CHILD(n, name_i + 3)) > 1) {
        /* Check if the suite has a type comment in it. */
        tc = CHILD(CHILD(n, name_i + 3), 1);

        if (TYPE(tc) == TYPE_COMMENT) {
            if (type_comment != NULL) {
                ast_error(c, n, "Cannot have two type comments on def");
                return NULL;
            }
            type_comment = NEW_TYPE_COMMENT(tc);
            if (!type_comment)
                return NULL;
        }
    }

    if (is_async)
        return AsyncFunctionDef(name, args, body, decorator_seq, returns, type_comment,
                                LINENO(n0), n0->n_col_offset, end_lineno, end_col_offset, c->c_arena);
    else
        return FunctionDef(name, args, body, decorator_seq, returns, type_comment,
                           LINENO(n), n->n_col_offset, end_lineno, end_col_offset, c->c_arena);
}

static stmt_ty
ast_for_async_funcdef(struct compiling *c, const node *n, asdl_seq *decorator_seq)
{
    /* async_funcdef: ASYNC funcdef */
    REQ(n, async_funcdef);
    REQ(CHILD(n, 0), ASYNC);
    REQ(CHILD(n, 1), funcdef);

    return ast_for_funcdef_impl(c, n, decorator_seq,
                                true /* is_async */);
}

static stmt_ty
ast_for_funcdef(struct compiling *c, const node *n, asdl_seq *decorator_seq)
{
    /* funcdef: 'def' NAME parameters ['->' test] ':' suite */
    return ast_for_funcdef_impl(c, n, decorator_seq,
                                false /* is_async */);
}


static stmt_ty
ast_for_async_stmt(struct compiling *c, const node *n)
{
    /* async_stmt: ASYNC (funcdef | with_stmt | for_stmt) */
    REQ(n, async_stmt);
    REQ(CHILD(n, 0), ASYNC);

    switch (TYPE(CHILD(n, 1))) {
        case funcdef:
            return ast_for_funcdef_impl(c, n, NULL,
                                        true /* is_async */);
        case with_stmt:
            return ast_for_with_stmt(c, n,
                                     true /* is_async */);

        case for_stmt:
            return ast_for_for_stmt(c, n,
                                    true /* is_async */);

        default:
            PyErr_Format(PyExc_SystemError,
                         "invalid async stament: %s",
                         STR(CHILD(n, 1)));
            return NULL;
    }
}

static stmt_ty
ast_for_decorated(struct compiling *c, const node *n)
{
    /* decorated: decorators (classdef | funcdef | async_funcdef) */
    stmt_ty thing = NULL;
    asdl_seq *decorator_seq = NULL;

    REQ(n, decorated);

    decorator_seq = ast_for_decorators(c, CHILD(n, 0));
    if (!decorator_seq)
      return NULL;

    assert(TYPE(CHILD(n, 1)) == funcdef ||
           TYPE(CHILD(n, 1)) == async_funcdef ||
           TYPE(CHILD(n, 1)) == classdef);

    if (TYPE(CHILD(n, 1)) == funcdef) {
      thing = ast_for_funcdef(c, CHILD(n, 1), decorator_seq);
    } else if (TYPE(CHILD(n, 1)) == classdef) {
      thing = ast_for_classdef(c, CHILD(n, 1), decorator_seq);
    } else if (TYPE(CHILD(n, 1)) == async_funcdef) {
      thing = ast_for_async_funcdef(c, CHILD(n, 1), decorator_seq);
    }
    return thing;
}

static expr_ty
ast_for_namedexpr(struct compiling *c, const node *n)
{
    /* namedexpr_test: test [':=' test]
       argument: ( test [comp_for] |
            test ':=' test |
            test '=' test |
            '**' test |
            '*' test )
    */
    expr_ty target, value;

    target = ast_for_expr(c, CHILD(n, 0));
    if (!target)
        return NULL;

    value = ast_for_expr(c, CHILD(n, 2));
    if (!value)
        return NULL;

    if (target->kind != Name_kind) {
        const char *expr_name = get_expr_name(target);
        if (expr_name != NULL) {
            ast_error(c, n, "cannot use assignment expressions with %s", expr_name);
        }
        return NULL;
    }

    if (!set_context(c, target, Store, n))
        return NULL;

    return NamedExpr(target, value, LINENO(n), n->n_col_offset, n->n_end_lineno,
                     n->n_end_col_offset, c->c_arena);
}

static expr_ty
ast_for_lambdef(struct compiling *c, const node *n)
{
    /* lambdef: 'lambda' [varargslist] ':' test
       lambdef_nocond: 'lambda' [varargslist] ':' test_nocond */
    arguments_ty args;
    expr_ty expression;

    if (NCH(n) == 3) {
        args = arguments(NULL, NULL, NULL, NULL, NULL, NULL, NULL, c->c_arena);
        if (!args)
            return NULL;
        expression = ast_for_expr(c, CHILD(n, 2));
        if (!expression)
            return NULL;
    }
    else {
        args = ast_for_arguments(c, CHILD(n, 1));
        if (!args)
            return NULL;
        expression = ast_for_expr(c, CHILD(n, 3));
        if (!expression)
            return NULL;
    }

    return Lambda(args, expression, LINENO(n), n->n_col_offset,
                  n->n_end_lineno, n->n_end_col_offset, c->c_arena);
}

static expr_ty
ast_for_ifexpr(struct compiling *c, const node *n)
{
    /* test: or_test 'if' or_test 'else' test */
    expr_ty expression, body, orelse;

    assert(NCH(n) == 5);
    body = ast_for_expr(c, CHILD(n, 0));
    if (!body)
        return NULL;
    expression = ast_for_expr(c, CHILD(n, 2));
    if (!expression)
        return NULL;
    orelse = ast_for_expr(c, CHILD(n, 4));
    if (!orelse)
        return NULL;
    return IfExp(expression, body, orelse, LINENO(n), n->n_col_offset,
                 n->n_end_lineno, n->n_end_col_offset,
                 c->c_arena);
}

/*
   Count the number of 'for' loops in a comprehension.

   Helper for ast_for_comprehension().
*/

static int
count_comp_fors(struct compiling *c, const node *n)
{
    int n_fors = 0;

  count_comp_for:
    n_fors++;
    REQ(n, comp_for);
    if (NCH(n) == 2) {
        REQ(CHILD(n, 0), ASYNC);
        n = CHILD(n, 1);
    }
    else if (NCH(n) == 1) {
        n = CHILD(n, 0);
    }
    else {
        goto error;
    }
    if (NCH(n) == (5)) {
        n = CHILD(n, 4);
    }
    else {
        return n_fors;
    }
  count_comp_iter:
    REQ(n, comp_iter);
    n = CHILD(n, 0);
    if (TYPE(n) == comp_for)
        goto count_comp_for;
    else if (TYPE(n) == comp_if) {
        if (NCH(n) == 3) {
            n = CHILD(n, 2);
            goto count_comp_iter;
        }
        else
            return n_fors;
    }

  error:
    /* Should never be reached */
    PyErr_SetString(PyExc_SystemError,
                    "logic error in count_comp_fors");
    return -1;
}

/* Count the number of 'if' statements in a comprehension.

   Helper for ast_for_comprehension().
*/

static int
count_comp_ifs(struct compiling *c, const node *n)
{
    int n_ifs = 0;

    while (1) {
        REQ(n, comp_iter);
        if (TYPE(CHILD(n, 0)) == comp_for)
            return n_ifs;
        n = CHILD(n, 0);
        REQ(n, comp_if);
        n_ifs++;
        if (NCH(n) == 2)
            return n_ifs;
        n = CHILD(n, 2);
    }
}

static asdl_seq *
ast_for_comprehension(struct compiling *c, const node *n)
{
    int i, n_fors;
    asdl_seq *comps;

    n_fors = count_comp_fors(c, n);
    if (n_fors == -1)
        return NULL;

    comps = _Py_asdl_seq_new(n_fors, c->c_arena);
    if (!comps)
        return NULL;

    for (i = 0; i < n_fors; i++) {
        comprehension_ty comp;
        asdl_seq *t;
        expr_ty expression, first;
        node *for_ch;
        node *sync_n;
        int is_async = 0;

        REQ(n, comp_for);

        if (NCH(n) == 2) {
            is_async = 1;
            REQ(CHILD(n, 0), ASYNC);
            sync_n = CHILD(n, 1);
        }
        else {
            sync_n = CHILD(n, 0);
        }
        REQ(sync_n, sync_comp_for);

        /* Async comprehensions only allowed in Python 3.6 and greater */
        if (is_async && c->c_feature_version < 6) {
            ast_error(c, n,
                      "Async comprehensions are only supported in Python 3.6 and greater");
            return NULL;
        }

        for_ch = CHILD(sync_n, 1);
        t = ast_for_exprlist(c, for_ch, Store);
        if (!t)
            return NULL;
        expression = ast_for_expr(c, CHILD(sync_n, 3));
        if (!expression)
            return NULL;

        /* Check the # of children rather than the length of t, since
           (x for x, in ...) has 1 element in t, but still requires a Tuple. */
        first = (expr_ty)asdl_seq_GET(t, 0);
        if (NCH(for_ch) == 1)
            comp = comprehension(first, expression, NULL,
                                 is_async, c->c_arena);
        else
            comp = comprehension(Tuple(t, Store, first->lineno, first->col_offset,
                                       for_ch->n_end_lineno, for_ch->n_end_col_offset,
                                       c->c_arena),
                                 expression, NULL, is_async, c->c_arena);
        if (!comp)
            return NULL;

        if (NCH(sync_n) == 5) {
            int j, n_ifs;
            asdl_seq *ifs;

            n = CHILD(sync_n, 4);
            n_ifs = count_comp_ifs(c, n);
            if (n_ifs == -1)
                return NULL;

            ifs = _Py_asdl_seq_new(n_ifs, c->c_arena);
            if (!ifs)
                return NULL;

            for (j = 0; j < n_ifs; j++) {
                REQ(n, comp_iter);
                n = CHILD(n, 0);
                REQ(n, comp_if);

                expression = ast_for_expr(c, CHILD(n, 1));
                if (!expression)
                    return NULL;
                asdl_seq_SET(ifs, j, expression);
                if (NCH(n) == 3)
                    n = CHILD(n, 2);
            }
            /* on exit, must guarantee that n is a comp_for */
            if (TYPE(n) == comp_iter)
                n = CHILD(n, 0);
            comp->ifs = ifs;
        }
        asdl_seq_SET(comps, i, comp);
    }
    return comps;
}

static expr_ty
ast_for_itercomp(struct compiling *c, const node *n, int type)
{
    /* testlist_comp: (test|star_expr)
     *                ( comp_for | (',' (test|star_expr))* [','] ) */
    expr_ty elt;
    asdl_seq *comps;
    node *ch;

    assert(NCH(n) > 1);

    ch = CHILD(n, 0);
    elt = ast_for_expr(c, ch);
    if (!elt)
        return NULL;
    if (elt->kind == Starred_kind) {
        ast_error(c, ch, "iterable unpacking cannot be used in comprehension");
        return NULL;
    }

    comps = ast_for_comprehension(c, CHILD(n, 1));
    if (!comps)
        return NULL;

    if (type == COMP_GENEXP)
        return GeneratorExp(elt, comps, LINENO(n), n->n_col_offset,
                            n->n_end_lineno, n->n_end_col_offset, c->c_arena);
    else if (type == COMP_LISTCOMP)
        return ListComp(elt, comps, LINENO(n), n->n_col_offset,
                        n->n_end_lineno, n->n_end_col_offset, c->c_arena);
    else if (type == COMP_SETCOMP)
        return SetComp(elt, comps, LINENO(n), n->n_col_offset,
                       n->n_end_lineno, n->n_end_col_offset, c->c_arena);
    else
        /* Should never happen */
        return NULL;
}

/* Fills in the key, value pair corresponding to the dict element.  In case
 * of an unpacking, key is NULL.  *i is advanced by the number of ast
 * elements.  Iff successful, nonzero is returned.
 */
static int
ast_for_dictelement(struct compiling *c, const node *n, int *i,
                    expr_ty *key, expr_ty *value)
{
    expr_ty expression;
    if (TYPE(CHILD(n, *i)) == DOUBLESTAR) {
        assert(NCH(n) - *i >= 2);

        expression = ast_for_expr(c, CHILD(n, *i + 1));
        if (!expression)
            return 0;
        *key = NULL;
        *value = expression;

        *i += 2;
    }
    else {
        assert(NCH(n) - *i >= 3);

        expression = ast_for_expr(c, CHILD(n, *i));
        if (!expression)
            return 0;
        *key = expression;

        REQ(CHILD(n, *i + 1), COLON);

        expression = ast_for_expr(c, CHILD(n, *i + 2));
        if (!expression)
            return 0;
        *value = expression;

        *i += 3;
    }
    return 1;
}

static expr_ty
ast_for_dictcomp(struct compiling *c, const node *n)
{
    expr_ty key, value;
    asdl_seq *comps;
    int i = 0;

    if (!ast_for_dictelement(c, n, &i, &key, &value))
        return NULL;
    assert(key);
    assert(NCH(n) - i >= 1);

    comps = ast_for_comprehension(c, CHILD(n, i));
    if (!comps)
        return NULL;

    return DictComp(key, value, comps, LINENO(n), n->n_col_offset,
                    n->n_end_lineno, n->n_end_col_offset, c->c_arena);
}

static expr_ty
ast_for_dictdisplay(struct compiling *c, const node *n)
{
    int i;
    int j;
    int size;
    asdl_seq *keys, *values;

    size = (NCH(n) + 1) / 3; /* +1 in case no trailing comma */
    keys = _Py_asdl_seq_new(size, c->c_arena);
    if (!keys)
        return NULL;

    values = _Py_asdl_seq_new(size, c->c_arena);
    if (!values)
        return NULL;

    j = 0;
    for (i = 0; i < NCH(n); i++) {
        expr_ty key, value;

        if (!ast_for_dictelement(c, n, &i, &key, &value))
            return NULL;
        asdl_seq_SET(keys, j, key);
        asdl_seq_SET(values, j, value);

        j++;
    }
    keys->size = j;
    values->size = j;
    return Dict(keys, values, LINENO(n), n->n_col_offset,
                n->n_end_lineno, n->n_end_col_offset, c->c_arena);
}

static expr_ty
ast_for_genexp(struct compiling *c, const node *n)
{
    assert(TYPE(n) == (testlist_comp) || TYPE(n) == (argument));
    return ast_for_itercomp(c, n, COMP_GENEXP);
}

static expr_ty
ast_for_listcomp(struct compiling *c, const node *n)
{
    assert(TYPE(n) == (testlist_comp));
    return ast_for_itercomp(c, n, COMP_LISTCOMP);
}

static expr_ty
ast_for_setcomp(struct compiling *c, const node *n)
{
    assert(TYPE(n) == (dictorsetmaker));
    return ast_for_itercomp(c, n, COMP_SETCOMP);
}

static expr_ty
ast_for_setdisplay(struct compiling *c, const node *n)
{
    int i;
    int size;
    asdl_seq *elts;

    assert(TYPE(n) == (dictorsetmaker));
    size = (NCH(n) + 1) / 2; /* +1 in case no trailing comma */
    elts = _Py_asdl_seq_new(size, c->c_arena);
    if (!elts)
        return NULL;
    for (i = 0; i < NCH(n); i += 2) {
        expr_ty expression;
        expression = ast_for_expr(c, CHILD(n, i));
        if (!expression)
            return NULL;
        asdl_seq_SET(elts, i / 2, expression);
    }
    return Set(elts, LINENO(n), n->n_col_offset,
               n->n_end_lineno, n->n_end_col_offset, c->c_arena);
}

static expr_ty
ast_for_atom(struct compiling *c, const node *n)
{
    /* atom: '(' [yield_expr|testlist_comp] ')' | '[' [testlist_comp] ']'
       | '{' [dictmaker|testlist_comp] '}' | NAME | NUMBER | STRING+
       | '...' | 'None' | 'True' | 'False'
    */
    node *ch = CHILD(n, 0);

    switch (TYPE(ch)) {
    case NAME: {
        PyObject *name;
        const char *s = STR(ch);
        size_t len = strlen(s);
        if (len >= 4 && len <= 5) {
            if (!strcmp(s, "None"))
                return Constant(Py_None, NULL, LINENO(n), n->n_col_offset,
                                n->n_end_lineno, n->n_end_col_offset, c->c_arena);
            if (!strcmp(s, "True"))
                return Constant(Py_True, NULL, LINENO(n), n->n_col_offset,
                                n->n_end_lineno, n->n_end_col_offset, c->c_arena);
            if (!strcmp(s, "False"))
                return Constant(Py_False, NULL, LINENO(n), n->n_col_offset,
                                n->n_end_lineno, n->n_end_col_offset, c->c_arena);
        }
        name = new_identifier(s, c);
        if (!name)
            return NULL;
        /* All names start in Load context, but may later be changed. */
        return Name(name, Load, LINENO(n), n->n_col_offset,
                    n->n_end_lineno, n->n_end_col_offset, c->c_arena);
    }
    case STRING: {
        expr_ty str = parsestrplus(c, n);
        if (!str) {
            const char *errtype = NULL;
            if (PyErr_ExceptionMatches(PyExc_UnicodeError))
                errtype = "unicode error";
            else if (PyErr_ExceptionMatches(PyExc_ValueError))
                errtype = "value error";
            if (errtype) {
                PyObject *type, *value, *tback, *errstr;
                PyErr_Fetch(&type, &value, &tback);
                errstr = PyObject_Str(value);
                if (errstr) {
                    ast_error(c, n, "(%s) %U", errtype, errstr);
                    Py_DECREF(errstr);
                }
                else {
                    PyErr_Clear();
                    ast_error(c, n, "(%s) unknown error", errtype);
                }
                Py_DECREF(type);
                Py_XDECREF(value);
                Py_XDECREF(tback);
            }
            return NULL;
        }
        return str;
    }
    case NUMBER: {
        PyObject *pynum;
        /* Underscores in numeric literals are only allowed in Python 3.6 or greater */
        /* Check for underscores here rather than in parse_number so we can report a line number on error */
        if (c->c_feature_version < 6 && strchr(STR(ch), '_') != NULL) {
            ast_error(c, ch,
                      "Underscores in numeric literals are only supported in Python 3.6 and greater");
            return NULL;
        }
        pynum = parsenumber(c, STR(ch));
        if (!pynum)
            return NULL;

        if (PyArena_AddPyObject(c->c_arena, pynum) < 0) {
            Py_DECREF(pynum);
            return NULL;
        }
        return Constant(pynum, NULL, LINENO(n), n->n_col_offset,
                        n->n_end_lineno, n->n_end_col_offset, c->c_arena);
    }
    case ELLIPSIS: /* Ellipsis */
        return Constant(Py_Ellipsis, NULL, LINENO(n), n->n_col_offset,
                        n->n_end_lineno, n->n_end_col_offset, c->c_arena);
    case LPAR: /* some parenthesized expressions */
        ch = CHILD(n, 1);

        if (TYPE(ch) == RPAR)
            return Tuple(NULL, Load, LINENO(n), n->n_col_offset,
                         n->n_end_lineno, n->n_end_col_offset, c->c_arena);

        if (TYPE(ch) == yield_expr)
            return ast_for_expr(c, ch);

        /* testlist_comp: test ( comp_for | (',' test)* [','] ) */
        if (NCH(ch) == 1) {
            return ast_for_testlist(c, ch);
        }

        if (TYPE(CHILD(ch, 1)) == comp_for) {
            return copy_location(ast_for_genexp(c, ch), n, n);
        }
        else {
            return copy_location(ast_for_testlist(c, ch), n, n);
        }
    case LSQB: /* list (or list comprehension) */
        ch = CHILD(n, 1);

        if (TYPE(ch) == RSQB)
            return List(NULL, Load, LINENO(n), n->n_col_offset,
                        n->n_end_lineno, n->n_end_col_offset, c->c_arena);

        REQ(ch, testlist_comp);
        if (NCH(ch) == 1 || TYPE(CHILD(ch, 1)) == COMMA) {
            asdl_seq *elts = seq_for_testlist(c, ch);
            if (!elts)
                return NULL;

            return List(elts, Load, LINENO(n), n->n_col_offset,
                        n->n_end_lineno, n->n_end_col_offset, c->c_arena);
        }
        else {
            return copy_location(ast_for_listcomp(c, ch), n, n);
        }
    case LBRACE: {
        /* dictorsetmaker: ( ((test ':' test | '**' test)
         *                    (comp_for | (',' (test ':' test | '**' test))* [','])) |
         *                   ((test | '*' test)
         *                    (comp_for | (',' (test | '*' test))* [','])) ) */
        expr_ty res;
        ch = CHILD(n, 1);
        if (TYPE(ch) == RBRACE) {
            /* It's an empty dict. */
            return Dict(NULL, NULL, LINENO(n), n->n_col_offset,
                        n->n_end_lineno, n->n_end_col_offset, c->c_arena);
        }
        else {
            int is_dict = (TYPE(CHILD(ch, 0)) == DOUBLESTAR);
            if (NCH(ch) == 1 ||
                    (NCH(ch) > 1 &&
                     TYPE(CHILD(ch, 1)) == COMMA)) {
                /* It's a set display. */
                res = ast_for_setdisplay(c, ch);
            }
            else if (NCH(ch) > 1 &&
                    TYPE(CHILD(ch, 1)) == comp_for) {
                /* It's a set comprehension. */
                res = ast_for_setcomp(c, ch);
            }
            else if (NCH(ch) > 3 - is_dict &&
                    TYPE(CHILD(ch, 3 - is_dict)) == comp_for) {
                /* It's a dictionary comprehension. */
                if (is_dict) {
                    ast_error(c, n,
                              "dict unpacking cannot be used in dict comprehension");
                    return NULL;
                }
                res = ast_for_dictcomp(c, ch);
            }
            else {
                /* It's a dictionary display. */
                res = ast_for_dictdisplay(c, ch);
            }
            return copy_location(res, n, n);
        }
    }
    default:
        PyErr_Format(PyExc_SystemError, "unhandled atom %d", TYPE(ch));
        return NULL;
    }
}

static slice_ty
ast_for_slice(struct compiling *c, const node *n)
{
    node *ch;
    expr_ty lower = NULL, upper = NULL, step = NULL;

    REQ(n, subscript);

    /*
       subscript: test | [test] ':' [test] [sliceop]
       sliceop: ':' [test]
    */
    ch = CHILD(n, 0);
    if (NCH(n) == 1 && TYPE(ch) == test) {
        /* 'step' variable hold no significance in terms of being used over
           other vars */
        step = ast_for_expr(c, ch);
        if (!step)
            return NULL;

        return Index(step, c->c_arena);
    }

    if (TYPE(ch) == test) {
        lower = ast_for_expr(c, ch);
        if (!lower)
            return NULL;
    }

    /* If there's an upper bound it's in the second or third position. */
    if (TYPE(ch) == COLON) {
        if (NCH(n) > 1) {
            node *n2 = CHILD(n, 1);

            if (TYPE(n2) == test) {
                upper = ast_for_expr(c, n2);
                if (!upper)
                    return NULL;
            }
        }
    } else if (NCH(n) > 2) {
        node *n2 = CHILD(n, 2);

        if (TYPE(n2) == test) {
            upper = ast_for_expr(c, n2);
            if (!upper)
                return NULL;
        }
    }

    ch = CHILD(n, NCH(n) - 1);
    if (TYPE(ch) == sliceop) {
        if (NCH(ch) != 1) {
            ch = CHILD(ch, 1);
            if (TYPE(ch) == test) {
                step = ast_for_expr(c, ch);
                if (!step)
                    return NULL;
            }
        }
    }

    return Slice(lower, upper, step, c->c_arena);
}

static expr_ty
ast_for_binop(struct compiling *c, const node *n)
{
    /* Must account for a sequence of expressions.
       How should A op B op C by represented?
       BinOp(BinOp(A, op, B), op, C).
    */

    int i, nops;
    expr_ty expr1, expr2, result;
    operator_ty newoperator;

    expr1 = ast_for_expr(c, CHILD(n, 0));
    if (!expr1)
        return NULL;

    expr2 = ast_for_expr(c, CHILD(n, 2));
    if (!expr2)
        return NULL;

    newoperator = get_operator(c, CHILD(n, 1));
    if (!newoperator)
        return NULL;

    result = BinOp(expr1, newoperator, expr2, LINENO(n), n->n_col_offset,
                   CHILD(n, 2)->n_end_lineno, CHILD(n, 2)->n_end_col_offset,
                   c->c_arena);
    if (!result)
        return NULL;

    nops = (NCH(n) - 1) / 2;
    for (i = 1; i < nops; i++) {
        expr_ty tmp_result, tmp;
        const node* next_oper = CHILD(n, i * 2 + 1);

        newoperator = get_operator(c, next_oper);
        if (!newoperator)
            return NULL;

        tmp = ast_for_expr(c, CHILD(n, i * 2 + 2));
        if (!tmp)
            return NULL;

        tmp_result = BinOp(result, newoperator, tmp,
                           LINENO(n), n->n_col_offset,
                           CHILD(n, i * 2 + 2)->n_end_lineno,
                           CHILD(n, i * 2 + 2)->n_end_col_offset,
                           c->c_arena);
        if (!tmp_result)
            return NULL;
        result = tmp_result;
    }
    return result;
}

static expr_ty
ast_for_trailer(struct compiling *c, const node *n, expr_ty left_expr, const node *start)
{
    /* trailer: '(' [arglist] ')' | '[' subscriptlist ']' | '.' NAME
       subscriptlist: subscript (',' subscript)* [',']
       subscript: '.' '.' '.' | test | [test] ':' [test] [sliceop]
     */
    const node *n_copy = n;
    REQ(n, trailer);
    if (TYPE(CHILD(n, 0)) == LPAR) {
        if (NCH(n) == 2)
            return Call(left_expr, NULL, NULL, LINENO(start), start->n_col_offset,
                        n->n_end_lineno, n->n_end_col_offset, c->c_arena);
        else
            return ast_for_call(c, CHILD(n, 1), left_expr,
                                start, CHILD(n, 0), CHILD(n, 2));
    }
    else if (TYPE(CHILD(n, 0)) == DOT) {
        PyObject *attr_id = NEW_IDENTIFIER(CHILD(n, 1));
        if (!attr_id)
            return NULL;
        return Attribute(left_expr, attr_id, Load,
                         LINENO(start), start->n_col_offset,
                         n->n_end_lineno, n->n_end_col_offset, c->c_arena);
    }
    else {
        REQ(CHILD(n, 0), LSQB);
        REQ(CHILD(n, 2), RSQB);
        n = CHILD(n, 1);
        if (NCH(n) == 1) {
            slice_ty slc = ast_for_slice(c, CHILD(n, 0));
            if (!slc)
                return NULL;
            return Subscript(left_expr, slc, Load, LINENO(start), start->n_col_offset,
                             n_copy->n_end_lineno, n_copy->n_end_col_offset,
                             c->c_arena);
        }
        else {
            /* The grammar is ambiguous here. The ambiguity is resolved
               by treating the sequence as a tuple literal if there are
               no slice features.
            */
            Py_ssize_t j;
            slice_ty slc;
            expr_ty e;
            int simple = 1;
            asdl_seq *slices, *elts;
            slices = _Py_asdl_seq_new((NCH(n) + 1) / 2, c->c_arena);
            if (!slices)
                return NULL;
            for (j = 0; j < NCH(n); j += 2) {
                slc = ast_for_slice(c, CHILD(n, j));
                if (!slc)
                    return NULL;
                if (slc->kind != Index_kind)
                    simple = 0;
                asdl_seq_SET(slices, j / 2, slc);
            }
            if (!simple) {
                return Subscript(left_expr, ExtSlice(slices, c->c_arena),
                                 Load, LINENO(start), start->n_col_offset,
                                 n_copy->n_end_lineno, n_copy->n_end_col_offset, c->c_arena);
            }
            /* extract Index values and put them in a Tuple */
            elts = _Py_asdl_seq_new(asdl_seq_LEN(slices), c->c_arena);
            if (!elts)
                return NULL;
            for (j = 0; j < asdl_seq_LEN(slices); ++j) {
                slc = (slice_ty)asdl_seq_GET(slices, j);
                assert(slc->kind == Index_kind  && slc->v.Index.value);
                asdl_seq_SET(elts, j, slc->v.Index.value);
            }
            e = Tuple(elts, Load, LINENO(n), n->n_col_offset,
                      n->n_end_lineno, n->n_end_col_offset, c->c_arena);
            if (!e)
                return NULL;
            return Subscript(left_expr, Index(e, c->c_arena),
                             Load, LINENO(start), start->n_col_offset,
                             n_copy->n_end_lineno, n_copy->n_end_col_offset, c->c_arena);
        }
    }
}

static expr_ty
ast_for_factor(struct compiling *c, const node *n)
{
    expr_ty expression;

    expression = ast_for_expr(c, CHILD(n, 1));
    if (!expression)
        return NULL;

    switch (TYPE(CHILD(n, 0))) {
        case PLUS:
            return UnaryOp(UAdd, expression, LINENO(n), n->n_col_offset,
                           n->n_end_lineno, n->n_end_col_offset,
                           c->c_arena);
        case MINUS:
            return UnaryOp(USub, expression, LINENO(n), n->n_col_offset,
                           n->n_end_lineno, n->n_end_col_offset,
                           c->c_arena);
        case TILDE:
            return UnaryOp(Invert, expression, LINENO(n), n->n_col_offset,
                           n->n_end_lineno, n->n_end_col_offset,
                           c->c_arena);
    }
    PyErr_Format(PyExc_SystemError, "unhandled factor: %d",
                 TYPE(CHILD(n, 0)));
    return NULL;
}

static expr_ty
ast_for_atom_expr(struct compiling *c, const node *n)
{
    int i, nch, start = 0;
    expr_ty e;

    REQ(n, atom_expr);
    nch = NCH(n);

    if (TYPE(CHILD(n, 0)) == AWAIT) {
        if (c->c_feature_version < 5) {
            ast_error(c, n,
                      "Await expressions are only supported in Python 3.5 and greater");
            return NULL;
        }
        start = 1;
        assert(nch > 1);
    }

    e = ast_for_atom(c, CHILD(n, start));
    if (!e)
        return NULL;
    if (nch == 1)
        return e;
    if (start && nch == 2) {
        return Await(e, LINENO(n), n->n_col_offset,
                     n->n_end_lineno, n->n_end_col_offset, c->c_arena);
    }

    for (i = start + 1; i < nch; i++) {
        node *ch = CHILD(n, i);
        if (TYPE(ch) != trailer)
            break;
        e = ast_for_trailer(c, ch, e, CHILD(n, start));
        if (!e)
            return NULL;
    }

    if (start) {
        /* there was an 'await' */
        return Await(e, LINENO(n), n->n_col_offset,
                     n->n_end_lineno, n->n_end_col_offset, c->c_arena);
    }
    else {
        return e;
    }
}

static expr_ty
ast_for_power(struct compiling *c, const node *n)
{
    /* power: atom trailer* ('**' factor)*
     */
    expr_ty e;
    REQ(n, power);
    e = ast_for_atom_expr(c, CHILD(n, 0));
    if (!e)
        return NULL;
    if (NCH(n) == 1)
        return e;
    if (TYPE(CHILD(n, NCH(n) - 1)) == factor) {
        expr_ty f = ast_for_expr(c, CHILD(n, NCH(n) - 1));
        if (!f)
            return NULL;
        e = BinOp(e, Pow, f, LINENO(n), n->n_col_offset,
                  n->n_end_lineno, n->n_end_col_offset, c->c_arena);
    }
    return e;
}

static expr_ty
ast_for_starred(struct compiling *c, const node *n)
{
    expr_ty tmp;
    REQ(n, star_expr);

    tmp = ast_for_expr(c, CHILD(n, 1));
    if (!tmp)
        return NULL;

    /* The Load context is changed later. */
    return Starred(tmp, Load, LINENO(n), n->n_col_offset,
                   n->n_end_lineno, n->n_end_col_offset, c->c_arena);
}


/* Do not name a variable 'expr'!  Will cause a compile error.
*/

static expr_ty
ast_for_expr(struct compiling *c, const node *n)
{
    /* handle the full range of simple expressions
       namedexpr_test: test [':=' test]
       test: or_test ['if' or_test 'else' test] | lambdef
       test_nocond: or_test | lambdef_nocond
       or_test: and_test ('or' and_test)*
       and_test: not_test ('and' not_test)*
       not_test: 'not' not_test | comparison
       comparison: expr (comp_op expr)*
       expr: xor_expr ('|' xor_expr)*
       xor_expr: and_expr ('^' and_expr)*
       and_expr: shift_expr ('&' shift_expr)*
       shift_expr: arith_expr (('<<'|'>>') arith_expr)*
       arith_expr: term (('+'|'-') term)*
       term: factor (('*'|'@'|'/'|'%'|'//') factor)*
       factor: ('+'|'-'|'~') factor | power
       power: atom_expr ['**' factor]
       atom_expr: [AWAIT] atom trailer*
       yield_expr: 'yield' [yield_arg]
    */

    asdl_seq *seq;
    int i;

 loop:
    switch (TYPE(n)) {
        case namedexpr_test:
            if (NCH(n) == 3)
                return ast_for_namedexpr(c, n);
            /* Fallthrough */
        case test:
        case test_nocond:
            if (TYPE(CHILD(n, 0)) == lambdef ||
                TYPE(CHILD(n, 0)) == lambdef_nocond)
                return ast_for_lambdef(c, CHILD(n, 0));
            else if (NCH(n) > 1)
                return ast_for_ifexpr(c, n);
            /* Fallthrough */
        case or_test:
        case and_test:
            if (NCH(n) == 1) {
                n = CHILD(n, 0);
                goto loop;
            }
            seq = _Py_asdl_seq_new((NCH(n) + 1) / 2, c->c_arena);
            if (!seq)
                return NULL;
            for (i = 0; i < NCH(n); i += 2) {
                expr_ty e = ast_for_expr(c, CHILD(n, i));
                if (!e)
                    return NULL;
                asdl_seq_SET(seq, i / 2, e);
            }
            if (!strcmp(STR(CHILD(n, 1)), "and"))
                return BoolOp(And, seq, LINENO(n), n->n_col_offset,
                              n->n_end_lineno, n->n_end_col_offset,
                              c->c_arena);
            assert(!strcmp(STR(CHILD(n, 1)), "or"));
            return BoolOp(Or, seq, LINENO(n), n->n_col_offset,
                          n->n_end_lineno, n->n_end_col_offset, c->c_arena);
        case not_test:
            if (NCH(n) == 1) {
                n = CHILD(n, 0);
                goto loop;
            }
            else {
                expr_ty expression = ast_for_expr(c, CHILD(n, 1));
                if (!expression)
                    return NULL;

                return UnaryOp(Not, expression, LINENO(n), n->n_col_offset,
                               n->n_end_lineno, n->n_end_col_offset,
                               c->c_arena);
            }
        case comparison:
            if (NCH(n) == 1) {
                n = CHILD(n, 0);
                goto loop;
            }
            else {
                expr_ty expression;
                asdl_int_seq *ops;
                asdl_seq *cmps;
                ops = _Py_asdl_int_seq_new(NCH(n) / 2, c->c_arena);
                if (!ops)
                    return NULL;
                cmps = _Py_asdl_seq_new(NCH(n) / 2, c->c_arena);
                if (!cmps) {
                    return NULL;
                }
                for (i = 1; i < NCH(n); i += 2) {
                    cmpop_ty newoperator;

                    newoperator = ast_for_comp_op(c, CHILD(n, i));
                    if (!newoperator) {
                        return NULL;
                    }

                    expression = ast_for_expr(c, CHILD(n, i + 1));
                    if (!expression) {
                        return NULL;
                    }

                    asdl_seq_SET(ops, i / 2, newoperator);
                    asdl_seq_SET(cmps, i / 2, expression);
                }
                expression = ast_for_expr(c, CHILD(n, 0));
                if (!expression) {
                    return NULL;
                }

                return Compare(expression, ops, cmps, LINENO(n), n->n_col_offset,
                               n->n_end_lineno, n->n_end_col_offset, c->c_arena);
            }

        case star_expr:
            return ast_for_starred(c, n);
        /* The next five cases all handle BinOps.  The main body of code
           is the same in each case, but the switch turned inside out to
           reuse the code for each type of operator.
         */
        case expr:
        case xor_expr:
        case and_expr:
        case shift_expr:
        case arith_expr:
        case term:
            if (NCH(n) == 1) {
                n = CHILD(n, 0);
                goto loop;
            }
            return ast_for_binop(c, n);
        case yield_expr: {
            node *an = NULL;
            node *en = NULL;
            int is_from = 0;
            expr_ty exp = NULL;
            if (NCH(n) > 1)
                an = CHILD(n, 1); /* yield_arg */
            if (an) {
                en = CHILD(an, NCH(an) - 1);
                if (NCH(an) == 2) {
                    is_from = 1;
                    exp = ast_for_expr(c, en);
                }
                else
                    exp = ast_for_testlist(c, en);
                if (!exp)
                    return NULL;
            }
            if (is_from)
                return YieldFrom(exp, LINENO(n), n->n_col_offset,
                                 n->n_end_lineno, n->n_end_col_offset, c->c_arena);
            return Yield(exp, LINENO(n), n->n_col_offset,
                         n->n_end_lineno, n->n_end_col_offset, c->c_arena);
        }
        case factor:
            if (NCH(n) == 1) {
                n = CHILD(n, 0);
                goto loop;
            }
            return ast_for_factor(c, n);
        case power:
            return ast_for_power(c, n);
        default:
            PyErr_Format(PyExc_SystemError, "unhandled expr: %d", TYPE(n));
            return NULL;
    }
    /* should never get here unless if error is set */
    return NULL;
}

static expr_ty
ast_for_call(struct compiling *c, const node *n, expr_ty func,
             const node *start, const node *maybegenbeg, const node *closepar)
{
    /*
      arglist: argument (',' argument)*  [',']
      argument: ( test [comp_for] | '*' test | test '=' test | '**' test )
    */

    int i, nargs, nkeywords;
    int ndoublestars;
    asdl_seq *args;
    asdl_seq *keywords;

    REQ(n, arglist);

    nargs = 0;
    nkeywords = 0;
    for (i = 0; i < NCH(n); i++) {
        node *ch = CHILD(n, i);
        if (TYPE(ch) == argument) {
            if (NCH(ch) == 1)
                nargs++;
            else if (TYPE(CHILD(ch, 1)) == comp_for) {
                nargs++;
                if (!maybegenbeg) {
                    ast_error(c, ch, "invalid syntax");
                    return NULL;
                }
                if (NCH(n) > 1) {
                    ast_error(c, ch, "Generator expression must be parenthesized");
                    return NULL;
                }
            }
            else if (TYPE(CHILD(ch, 0)) == STAR)
                nargs++;
            else if (TYPE(CHILD(ch, 1)) == COLONEQUAL) {
                nargs++;
            }
            else
                /* TYPE(CHILD(ch, 0)) == DOUBLESTAR or keyword argument */
                nkeywords++;
        }
    }

    args = _Py_asdl_seq_new(nargs, c->c_arena);
    if (!args)
        return NULL;
    keywords = _Py_asdl_seq_new(nkeywords, c->c_arena);
    if (!keywords)
        return NULL;

    nargs = 0;  /* positional arguments + iterable argument unpackings */
    nkeywords = 0;  /* keyword arguments + keyword argument unpackings */
    ndoublestars = 0;  /* just keyword argument unpackings */
    for (i = 0; i < NCH(n); i++) {
        node *ch = CHILD(n, i);
        if (TYPE(ch) == argument) {
            expr_ty e;
            node *chch = CHILD(ch, 0);
            if (NCH(ch) == 1) {
                /* a positional argument */
                if (nkeywords) {
                    if (ndoublestars) {
                        ast_error(c, chch,
                                  "positional argument follows "
                                  "keyword argument unpacking");
                    }
                    else {
                        ast_error(c, chch,
                                  "positional argument follows "
                                  "keyword argument");
                    }
                    return NULL;
                }
                e = ast_for_expr(c, chch);
                if (!e)
                    return NULL;
                asdl_seq_SET(args, nargs++, e);
            }
            else if (TYPE(chch) == STAR) {
                /* an iterable argument unpacking */
                expr_ty starred;
                if (ndoublestars) {
                    ast_error(c, chch,
                              "iterable argument unpacking follows "
                              "keyword argument unpacking");
                    return NULL;
                }
                e = ast_for_expr(c, CHILD(ch, 1));
                if (!e)
                    return NULL;
                starred = Starred(e, Load, LINENO(chch),
                        chch->n_col_offset,
                        e->end_lineno, e->end_col_offset,
                        c->c_arena);
                if (!starred)
                    return NULL;
                asdl_seq_SET(args, nargs++, starred);

            }
            else if (TYPE(chch) == DOUBLESTAR) {
                /* a keyword argument unpacking */
                keyword_ty kw;
                i++;
                e = ast_for_expr(c, CHILD(ch, 1));
                if (!e)
                    return NULL;
                kw = keyword(NULL, e, c->c_arena);
                asdl_seq_SET(keywords, nkeywords++, kw);
                ndoublestars++;
            }
            else if (TYPE(CHILD(ch, 1)) == comp_for) {
                /* the lone generator expression */
                e = copy_location(ast_for_genexp(c, ch), maybegenbeg, closepar);
                if (!e)
                    return NULL;
                asdl_seq_SET(args, nargs++, e);
            }
            else if (TYPE(CHILD(ch, 1)) == COLONEQUAL) {
                /* treat colon equal as positional argument */
                if (nkeywords) {
                    if (ndoublestars) {
                        ast_error(c, chch,
                                  "positional argument follows "
                                  "keyword argument unpacking");
                    }
                    else {
                        ast_error(c, chch,
                                  "positional argument follows "
                                  "keyword argument");
                    }
                    return NULL;
                }
                e = ast_for_namedexpr(c, ch);
                if (!e)
                    return NULL;
                asdl_seq_SET(args, nargs++, e);
            }
            else {
                /* a keyword argument */
                keyword_ty kw;
                identifier key, tmp;
                int k;

                // To remain LL(1), the grammar accepts any test (basically, any
                // expression) in the keyword slot of a call site.  So, we need
                // to manually enforce that the keyword is a NAME here.
                static const int name_tree[] = {
                    test,
                    or_test,
                    and_test,
                    not_test,
                    comparison,
                    expr,
                    xor_expr,
                    and_expr,
                    shift_expr,
                    arith_expr,
                    term,
                    factor,
                    power,
                    atom_expr,
                    atom,
                    0,
                };
                node *expr_node = chch;
                for (int i = 0; name_tree[i]; i++) {
                    if (TYPE(expr_node) != name_tree[i])
                        break;
                    if (NCH(expr_node) != 1)
                        break;
                    expr_node = CHILD(expr_node, 0);
                }
                if (TYPE(expr_node) != NAME) {
                    ast_error(c, chch,
                              "expression cannot contain assignment, "
                              "perhaps you meant \"==\"?");
                    return NULL;
                }
                key = new_identifier(STR(expr_node), c);
                if (key == NULL) {
                    return NULL;
                }
                if (forbidden_name(c, key, chch, 1)) {
                    return NULL;
                }
                for (k = 0; k < nkeywords; k++) {
                    tmp = ((keyword_ty)asdl_seq_GET(keywords, k))->arg;
                    if (tmp && !PyUnicode_Compare(tmp, key)) {
                        ast_error(c, chch,
                                  "keyword argument repeated");
                        return NULL;
                    }
                }
                e = ast_for_expr(c, CHILD(ch, 2));
                if (!e)
                    return NULL;
                kw = keyword(key, e, c->c_arena);
                if (!kw)
                    return NULL;
                asdl_seq_SET(keywords, nkeywords++, kw);
            }
        }
    }

    return Call(func, args, keywords, LINENO(start), start->n_col_offset,
                closepar->n_end_lineno, closepar->n_end_col_offset, c->c_arena);
}

static expr_ty
ast_for_testlist(struct compiling *c, const node* n)
{
    /* testlist_comp: test (comp_for | (',' test)* [',']) */
    /* testlist: test (',' test)* [','] */
    assert(NCH(n) > 0);
    if (TYPE(n) == testlist_comp) {
        if (NCH(n) > 1)
            assert(TYPE(CHILD(n, 1)) != comp_for);
    }
    else {
        assert(TYPE(n) == testlist ||
               TYPE(n) == testlist_star_expr);
    }
    if (NCH(n) == 1)
        return ast_for_expr(c, CHILD(n, 0));
    else {
        asdl_seq *tmp = seq_for_testlist(c, n);
        if (!tmp)
            return NULL;
        return Tuple(tmp, Load, LINENO(n), n->n_col_offset,
                     n->n_end_lineno, n->n_end_col_offset, c->c_arena);
    }
}

static stmt_ty
ast_for_expr_stmt(struct compiling *c, const node *n)
{
    REQ(n, expr_stmt);
    /* expr_stmt: testlist_star_expr (annassign | augassign (yield_expr|testlist) |
                     [('=' (yield_expr|testlist_star_expr))+ [TYPE_COMMENT]] )
       annassign: ':' test ['=' (yield_expr|testlist)]
       testlist_star_expr: (test|star_expr) (',' (test|star_expr))* [',']
       augassign: ('+=' | '-=' | '*=' | '@=' | '/=' | '%=' | '&=' | '|=' | '^=' |
                   '<<=' | '>>=' | '**=' | '//=')
       test: ... here starts the operator precedence dance
     */
    int num = NCH(n);

    if (num == 1) {
        expr_ty e = ast_for_testlist(c, CHILD(n, 0));
        if (!e)
            return NULL;

        return Expr(e, LINENO(n), n->n_col_offset,
                    n->n_end_lineno, n->n_end_col_offset, c->c_arena);
    }
    else if (TYPE(CHILD(n, 1)) == augassign) {
        expr_ty expr1, expr2;
        operator_ty newoperator;
        node *ch = CHILD(n, 0);

        expr1 = ast_for_testlist(c, ch);
        if (!expr1)
            return NULL;
        if(!set_context(c, expr1, Store, ch))
            return NULL;
        /* set_context checks that most expressions are not the left side.
          Augmented assignments can only have a name, a subscript, or an
          attribute on the left, though, so we have to explicitly check for
          those. */
        switch (expr1->kind) {
            case Name_kind:
            case Attribute_kind:
            case Subscript_kind:
                break;
            default:
                ast_error(c, ch, "illegal expression for augmented assignment");
                return NULL;
        }

        ch = CHILD(n, 2);
        if (TYPE(ch) == testlist)
            expr2 = ast_for_testlist(c, ch);
        else
            expr2 = ast_for_expr(c, ch);
        if (!expr2)
            return NULL;

        newoperator = ast_for_augassign(c, CHILD(n, 1));
        if (!newoperator)
            return NULL;

        return AugAssign(expr1, newoperator, expr2, LINENO(n), n->n_col_offset,
                         n->n_end_lineno, n->n_end_col_offset, c->c_arena);
    }
    else if (TYPE(CHILD(n, 1)) == annassign) {
        expr_ty expr1, expr2, expr3;
        node *ch = CHILD(n, 0);
        node *deep, *ann = CHILD(n, 1);
        int simple = 1;

        /* AnnAssigns are only allowed in Python 3.6 or greater */
        if (c->c_feature_version < 6) {
            ast_error(c, ch,
                      "Variable annotation syntax is only supported in Python 3.6 and greater");
            return NULL;
        }

        /* we keep track of parens to qualify (x) as expression not name */
        deep = ch;
        while (NCH(deep) == 1) {
            deep = CHILD(deep, 0);
        }
        if (NCH(deep) > 0 && TYPE(CHILD(deep, 0)) == LPAR) {
            simple = 0;
        }
        expr1 = ast_for_testlist(c, ch);
        if (!expr1) {
            return NULL;
        }
        switch (expr1->kind) {
            case Name_kind:
                if (forbidden_name(c, expr1->v.Name.id, n, 0)) {
                    return NULL;
                }
                expr1->v.Name.ctx = Store;
                break;
            case Attribute_kind:
                if (forbidden_name(c, expr1->v.Attribute.attr, n, 1)) {
                    return NULL;
                }
                expr1->v.Attribute.ctx = Store;
                break;
            case Subscript_kind:
                expr1->v.Subscript.ctx = Store;
                break;
            case List_kind:
                ast_error(c, ch,
                          "only single target (not list) can be annotated");
                return NULL;
            case Tuple_kind:
                ast_error(c, ch,
                          "only single target (not tuple) can be annotated");
                return NULL;
            default:
                ast_error(c, ch,
                          "illegal target for annotation");
                return NULL;
        }

        if (expr1->kind != Name_kind) {
            simple = 0;
        }
        ch = CHILD(ann, 1);
        expr2 = ast_for_expr(c, ch);
        if (!expr2) {
            return NULL;
        }
        if (NCH(ann) == 2) {
            return AnnAssign(expr1, expr2, NULL, simple,
                             LINENO(n), n->n_col_offset,
                             n->n_end_lineno, n->n_end_col_offset, c->c_arena);
        }
        else {
            ch = CHILD(ann, 3);
            if (TYPE(ch) == testlist_star_expr) {
                expr3 = ast_for_testlist(c, ch);
            }
            else {
                expr3 = ast_for_expr(c, ch);
            }
            if (!expr3) {
                return NULL;
            }
            return AnnAssign(expr1, expr2, expr3, simple,
                             LINENO(n), n->n_col_offset,
                             n->n_end_lineno, n->n_end_col_offset, c->c_arena);
        }
    }
    else {
        int i, nch_minus_type, has_type_comment;
        asdl_seq *targets;
        node *value;
        expr_ty expression;
        string type_comment;

        /* a normal assignment */
        REQ(CHILD(n, 1), EQUAL);

        has_type_comment = TYPE(CHILD(n, num - 1)) == TYPE_COMMENT;
        nch_minus_type = num - has_type_comment;

        targets = _Py_asdl_seq_new(nch_minus_type / 2, c->c_arena);
        if (!targets)
            return NULL;
        for (i = 0; i < nch_minus_type - 2; i += 2) {
            expr_ty e;
            node *ch = CHILD(n, i);
            if (TYPE(ch) == yield_expr) {
                ast_error(c, ch, "assignment to yield expression not possible");
                return NULL;
            }
            e = ast_for_testlist(c, ch);
            if (!e)
              return NULL;

            /* set context to assign */
            if (!set_context(c, e, Store, CHILD(n, i)))
              return NULL;

            asdl_seq_SET(targets, i / 2, e);
        }
        value = CHILD(n, nch_minus_type - 1);
        if (TYPE(value) == testlist_star_expr)
            expression = ast_for_testlist(c, value);
        else
            expression = ast_for_expr(c, value);
        if (!expression)
            return NULL;
        if (has_type_comment) {
            type_comment = NEW_TYPE_COMMENT(CHILD(n, nch_minus_type));
            if (!type_comment)
                return NULL;
        }
        else
            type_comment = NULL;
        return Assign(targets, expression, type_comment, LINENO(n), n->n_col_offset,
                      n->n_end_lineno, n->n_end_col_offset, c->c_arena);
    }
}


static asdl_seq *
ast_for_exprlist(struct compiling *c, const node *n, expr_context_ty context)
{
    asdl_seq *seq;
    int i;
    expr_ty e;

    REQ(n, exprlist);

    seq = _Py_asdl_seq_new((NCH(n) + 1) / 2, c->c_arena);
    if (!seq)
        return NULL;
    for (i = 0; i < NCH(n); i += 2) {
        e = ast_for_expr(c, CHILD(n, i));
        if (!e)
            return NULL;
        asdl_seq_SET(seq, i / 2, e);
        if (context && !set_context(c, e, context, CHILD(n, i)))
            return NULL;
    }
    return seq;
}

static stmt_ty
ast_for_del_stmt(struct compiling *c, const node *n)
{
    asdl_seq *expr_list;

    /* del_stmt: 'del' exprlist */
    REQ(n, del_stmt);

    expr_list = ast_for_exprlist(c, CHILD(n, 1), Del);
    if (!expr_list)
        return NULL;
    return Delete(expr_list, LINENO(n), n->n_col_offset,
                  n->n_end_lineno, n->n_end_col_offset, c->c_arena);
}

static stmt_ty
ast_for_flow_stmt(struct compiling *c, const node *n)
{
    /*
      flow_stmt: break_stmt | continue_stmt | return_stmt | raise_stmt
                 | yield_stmt
      break_stmt: 'break'
      continue_stmt: 'continue'
      return_stmt: 'return' [testlist]
      yield_stmt: yield_expr
      yield_expr: 'yield' testlist | 'yield' 'from' test
      raise_stmt: 'raise' [test [',' test [',' test]]]
    */
    node *ch;

    REQ(n, flow_stmt);
    ch = CHILD(n, 0);
    switch (TYPE(ch)) {
        case break_stmt:
            return Break(LINENO(n), n->n_col_offset,
                         n->n_end_lineno, n->n_end_col_offset, c->c_arena);
        case continue_stmt:
            return Continue(LINENO(n), n->n_col_offset,
                            n->n_end_lineno, n->n_end_col_offset, c->c_arena);
        case yield_stmt: { /* will reduce to yield_expr */
            expr_ty exp = ast_for_expr(c, CHILD(ch, 0));
            if (!exp)
                return NULL;
            return Expr(exp, LINENO(n), n->n_col_offset,
                        n->n_end_lineno, n->n_end_col_offset, c->c_arena);
        }
        case return_stmt:
            if (NCH(ch) == 1)
                return Return(NULL, LINENO(n), n->n_col_offset,
                              n->n_end_lineno, n->n_end_col_offset, c->c_arena);
            else {
                expr_ty expression = ast_for_testlist(c, CHILD(ch, 1));
                if (!expression)
                    return NULL;
                return Return(expression, LINENO(n), n->n_col_offset,
                              n->n_end_lineno, n->n_end_col_offset, c->c_arena);
            }
        case raise_stmt:
            if (NCH(ch) == 1)
                return Raise(NULL, NULL, LINENO(n), n->n_col_offset,
                             n->n_end_lineno, n->n_end_col_offset, c->c_arena);
            else if (NCH(ch) >= 2) {
                expr_ty cause = NULL;
                expr_ty expression = ast_for_expr(c, CHILD(ch, 1));
                if (!expression)
                    return NULL;
                if (NCH(ch) == 4) {
                    cause = ast_for_expr(c, CHILD(ch, 3));
                    if (!cause)
                        return NULL;
                }
                return Raise(expression, cause, LINENO(n), n->n_col_offset,
                             n->n_end_lineno, n->n_end_col_offset, c->c_arena);
            }
            /* fall through */
        default:
            PyErr_Format(PyExc_SystemError,
                         "unexpected flow_stmt: %d", TYPE(ch));
            return NULL;
    }
}

static alias_ty
alias_for_import_name(struct compiling *c, const node *n, int store)
{
    /*
      import_as_name: NAME ['as' NAME]
      dotted_as_name: dotted_name ['as' NAME]
      dotted_name: NAME ('.' NAME)*
    */
    identifier str, name;

 loop:
    switch (TYPE(n)) {
        case import_as_name: {
            node *name_node = CHILD(n, 0);
            str = NULL;
            name = NEW_IDENTIFIER(name_node);
            if (!name)
                return NULL;
            if (NCH(n) == 3) {
                node *str_node = CHILD(n, 2);
                str = NEW_IDENTIFIER(str_node);
                if (!str)
                    return NULL;
                if (store && forbidden_name(c, str, str_node, 0))
                    return NULL;
            }
            else {
                if (forbidden_name(c, name, name_node, 0))
                    return NULL;
            }
            return alias(name, str, c->c_arena);
        }
        case dotted_as_name:
            if (NCH(n) == 1) {
                n = CHILD(n, 0);
                goto loop;
            }
            else {
                node *asname_node = CHILD(n, 2);
                alias_ty a = alias_for_import_name(c, CHILD(n, 0), 0);
                if (!a)
                    return NULL;
                assert(!a->asname);
                a->asname = NEW_IDENTIFIER(asname_node);
                if (!a->asname)
                    return NULL;
                if (forbidden_name(c, a->asname, asname_node, 0))
                    return NULL;
                return a;
            }
        case dotted_name:
            if (NCH(n) == 1) {
                node *name_node = CHILD(n, 0);
                name = NEW_IDENTIFIER(name_node);
                if (!name)
                    return NULL;
                if (store && forbidden_name(c, name, name_node, 0))
                    return NULL;
                return alias(name, NULL, c->c_arena);
            }
            else {
                /* Create a string of the form "a.b.c" */
                int i;
                size_t len;
                char *s;
                PyObject *uni;

                len = 0;
                for (i = 0; i < NCH(n); i += 2)
                    /* length of string plus one for the dot */
                    len += strlen(STR(CHILD(n, i))) + 1;
                len--; /* the last name doesn't have a dot */
                str = PyBytes_FromStringAndSize(NULL, len);
                if (!str)
                    return NULL;
                s = PyBytes_AS_STRING(str);
                if (!s)
                    return NULL;
                for (i = 0; i < NCH(n); i += 2) {
                    char *sch = STR(CHILD(n, i));
                    strcpy(s, STR(CHILD(n, i)));
                    s += strlen(sch);
                    *s++ = '.';
                }
                --s;
                *s = '\0';
                uni = PyUnicode_DecodeUTF8(PyBytes_AS_STRING(str),
                                           PyBytes_GET_SIZE(str),
                                           NULL);
                Py_DECREF(str);
                if (!uni)
                    return NULL;
                str = uni;
                PyUnicode_InternInPlace(&str);
                if (PyArena_AddPyObject(c->c_arena, str) < 0) {
                    Py_DECREF(str);
                    return NULL;
                }
                return alias(str, NULL, c->c_arena);
            }
        case STAR:
            str = PyUnicode_InternFromString("*");
            if (!str)
                return NULL;
            if (PyArena_AddPyObject(c->c_arena, str) < 0) {
                Py_DECREF(str);
                return NULL;
            }
            return alias(str, NULL, c->c_arena);
        default:
            PyErr_Format(PyExc_SystemError,
                         "unexpected import name: %d", TYPE(n));
            return NULL;
    }
}

static stmt_ty
ast_for_import_stmt(struct compiling *c, const node *n)
{
    /*
      import_stmt: import_name | import_from
      import_name: 'import' dotted_as_names
      import_from: 'from' (('.' | '...')* dotted_name | ('.' | '...')+)
                   'import' ('*' | '(' import_as_names ')' | import_as_names)
    */
    int lineno;
    int col_offset;
    int i;
    asdl_seq *aliases;

    REQ(n, import_stmt);
    lineno = LINENO(n);
    col_offset = n->n_col_offset;
    n = CHILD(n, 0);
    if (TYPE(n) == import_name) {
        n = CHILD(n, 1);
        REQ(n, dotted_as_names);
        aliases = _Py_asdl_seq_new((NCH(n) + 1) / 2, c->c_arena);
        if (!aliases)
                return NULL;
        for (i = 0; i < NCH(n); i += 2) {
            alias_ty import_alias = alias_for_import_name(c, CHILD(n, i), 1);
            if (!import_alias)
                return NULL;
            asdl_seq_SET(aliases, i / 2, import_alias);
        }
        // Even though n is modified above, the end position is not changed
        return Import(aliases, lineno, col_offset,
                      n->n_end_lineno, n->n_end_col_offset, c->c_arena);
    }
    else if (TYPE(n) == import_from) {
        int n_children;
        int idx, ndots = 0;
        const node *n_copy = n;
        alias_ty mod = NULL;
        identifier modname = NULL;

       /* Count the number of dots (for relative imports) and check for the
          optional module name */
        for (idx = 1; idx < NCH(n); idx++) {
            if (TYPE(CHILD(n, idx)) == dotted_name) {
                mod = alias_for_import_name(c, CHILD(n, idx), 0);
                if (!mod)
                    return NULL;
                idx++;
                break;
            } else if (TYPE(CHILD(n, idx)) == ELLIPSIS) {
                /* three consecutive dots are tokenized as one ELLIPSIS */
                ndots += 3;
                continue;
            } else if (TYPE(CHILD(n, idx)) != DOT) {
                break;
            }
            ndots++;
        }
        idx++; /* skip over the 'import' keyword */
        switch (TYPE(CHILD(n, idx))) {
        case STAR:
            /* from ... import * */
            n = CHILD(n, idx);
            n_children = 1;
            break;
        case LPAR:
            /* from ... import (x, y, z) */
            n = CHILD(n, idx + 1);
            n_children = NCH(n);
            break;
        case import_as_names:
            /* from ... import x, y, z */
            n = CHILD(n, idx);
            n_children = NCH(n);
            if (n_children % 2 == 0) {
                ast_error(c, n,
                          "trailing comma not allowed without"
                          " surrounding parentheses");
                return NULL;
            }
            break;
        default:
            ast_error(c, n, "Unexpected node-type in from-import");
            return NULL;
        }

        aliases = _Py_asdl_seq_new((n_children + 1) / 2, c->c_arena);
        if (!aliases)
            return NULL;

        /* handle "from ... import *" special b/c there's no children */
        if (TYPE(n) == STAR) {
            alias_ty import_alias = alias_for_import_name(c, n, 1);
            if (!import_alias)
                return NULL;
            asdl_seq_SET(aliases, 0, import_alias);
        }
        else {
            for (i = 0; i < NCH(n); i += 2) {
                alias_ty import_alias = alias_for_import_name(c, CHILD(n, i), 1);
                if (!import_alias)
                    return NULL;
                asdl_seq_SET(aliases, i / 2, import_alias);
            }
        }
        if (mod != NULL)
            modname = mod->name;
        return ImportFrom(modname, aliases, ndots, lineno, col_offset,
                          n_copy->n_end_lineno, n_copy->n_end_col_offset,
                          c->c_arena);
    }
    PyErr_Format(PyExc_SystemError,
                 "unknown import statement: starts with command '%s'",
                 STR(CHILD(n, 0)));
    return NULL;
}

static stmt_ty
ast_for_global_stmt(struct compiling *c, const node *n)
{
    /* global_stmt: 'global' NAME (',' NAME)* */
    identifier name;
    asdl_seq *s;
    int i;

    REQ(n, global_stmt);
    s = _Py_asdl_seq_new(NCH(n) / 2, c->c_arena);
    if (!s)
        return NULL;
    for (i = 1; i < NCH(n); i += 2) {
        name = NEW_IDENTIFIER(CHILD(n, i));
        if (!name)
            return NULL;
        asdl_seq_SET(s, i / 2, name);
    }
    return Global(s, LINENO(n), n->n_col_offset,
                  n->n_end_lineno, n->n_end_col_offset, c->c_arena);
}

static stmt_ty
ast_for_nonlocal_stmt(struct compiling *c, const node *n)
{
    /* nonlocal_stmt: 'nonlocal' NAME (',' NAME)* */
    identifier name;
    asdl_seq *s;
    int i;

    REQ(n, nonlocal_stmt);
    s = _Py_asdl_seq_new(NCH(n) / 2, c->c_arena);
    if (!s)
        return NULL;
    for (i = 1; i < NCH(n); i += 2) {
        name = NEW_IDENTIFIER(CHILD(n, i));
        if (!name)
            return NULL;
        asdl_seq_SET(s, i / 2, name);
    }
    return Nonlocal(s, LINENO(n), n->n_col_offset,
                    n->n_end_lineno, n->n_end_col_offset, c->c_arena);
}

static stmt_ty
ast_for_assert_stmt(struct compiling *c, const node *n)
{
    /* assert_stmt: 'assert' test [',' test] */
    REQ(n, assert_stmt);
    if (NCH(n) == 2) {
        expr_ty expression = ast_for_expr(c, CHILD(n, 1));
        if (!expression)
            return NULL;
        return Assert(expression, NULL, LINENO(n), n->n_col_offset,
                      n->n_end_lineno, n->n_end_col_offset, c->c_arena);
    }
    else if (NCH(n) == 4) {
        expr_ty expr1, expr2;

        expr1 = ast_for_expr(c, CHILD(n, 1));
        if (!expr1)
            return NULL;
        expr2 = ast_for_expr(c, CHILD(n, 3));
        if (!expr2)
            return NULL;

        return Assert(expr1, expr2, LINENO(n), n->n_col_offset,
                      n->n_end_lineno, n->n_end_col_offset, c->c_arena);
    }
    PyErr_Format(PyExc_SystemError,
                 "improper number of parts to 'assert' statement: %d",
                 NCH(n));
    return NULL;
}

static asdl_seq *
ast_for_suite(struct compiling *c, const node *n)
{
    /* suite: simple_stmt | NEWLINE [TYPE_COMMENT NEWLINE] INDENT stmt+ DEDENT */
    asdl_seq *seq;
    stmt_ty s;
    int i, total, num, end, pos = 0;
    node *ch;

    if (TYPE(n) != func_body_suite) {
        REQ(n, suite);
    }

    total = num_stmts(n);
    seq = _Py_asdl_seq_new(total, c->c_arena);
    if (!seq)
        return NULL;
    if (TYPE(CHILD(n, 0)) == simple_stmt) {
        n = CHILD(n, 0);
        /* simple_stmt always ends with a NEWLINE,
           and may have a trailing SEMI
        */
        end = NCH(n) - 1;
        if (TYPE(CHILD(n, end - 1)) == SEMI)
            end--;
        /* loop by 2 to skip semi-colons */
        for (i = 0; i < end; i += 2) {
            ch = CHILD(n, i);
            s = ast_for_stmt(c, ch);
            if (!s)
                return NULL;
            asdl_seq_SET(seq, pos++, s);
        }
    }
    else {
        i = 2;
        if (TYPE(CHILD(n, 1)) == TYPE_COMMENT) {
            i += 2;
            REQ(CHILD(n, 2), NEWLINE);
        }

        for (; i < (NCH(n) - 1); i++) {
            ch = CHILD(n, i);
            REQ(ch, stmt);
            num = num_stmts(ch);
            if (num == 1) {
                /* small_stmt or compound_stmt with only one child */
                s = ast_for_stmt(c, ch);
                if (!s)
                    return NULL;
                asdl_seq_SET(seq, pos++, s);
            }
            else {
                int j;
                ch = CHILD(ch, 0);
                REQ(ch, simple_stmt);
                for (j = 0; j < NCH(ch); j += 2) {
                    /* statement terminates with a semi-colon ';' */
                    if (NCH(CHILD(ch, j)) == 0) {
                        assert((j + 1) == NCH(ch));
                        break;
                    }
                    s = ast_for_stmt(c, CHILD(ch, j));
                    if (!s)
                        return NULL;
                    asdl_seq_SET(seq, pos++, s);
                }
            }
        }
    }
    assert(pos == seq->size);
    return seq;
}

static void
get_last_end_pos(asdl_seq *s, int *end_lineno, int *end_col_offset)
{
    Py_ssize_t tot = asdl_seq_LEN(s);
    // There must be no empty suites.
    assert(tot > 0);
    stmt_ty last = asdl_seq_GET(s, tot - 1);
    *end_lineno = last->end_lineno;
    *end_col_offset = last->end_col_offset;
}

static stmt_ty
ast_for_if_stmt(struct compiling *c, const node *n)
{
    /* if_stmt: 'if' test ':' suite ('elif' test ':' suite)*
       ['else' ':' suite]
    */
    char *s;
    int end_lineno, end_col_offset;

    REQ(n, if_stmt);

    if (NCH(n) == 4) {
        expr_ty expression;
        asdl_seq *suite_seq;

        expression = ast_for_expr(c, CHILD(n, 1));
        if (!expression)
            return NULL;
        suite_seq = ast_for_suite(c, CHILD(n, 3));
        if (!suite_seq)
            return NULL;
        get_last_end_pos(suite_seq, &end_lineno, &end_col_offset);

        return If(expression, suite_seq, NULL, LINENO(n), n->n_col_offset,
                  end_lineno, end_col_offset, c->c_arena);
    }

    s = STR(CHILD(n, 4));
    /* s[2], the third character in the string, will be
       's' for el_s_e, or
       'i' for el_i_f
    */
    if (s[2] == 's') {
        expr_ty expression;
        asdl_seq *seq1, *seq2;

        expression = ast_for_expr(c, CHILD(n, 1));
        if (!expression)
            return NULL;
        seq1 = ast_for_suite(c, CHILD(n, 3));
        if (!seq1)
            return NULL;
        seq2 = ast_for_suite(c, CHILD(n, 6));
        if (!seq2)
            return NULL;
        get_last_end_pos(seq2, &end_lineno, &end_col_offset);

        return If(expression, seq1, seq2, LINENO(n), n->n_col_offset,
                  end_lineno, end_col_offset, c->c_arena);
    }
    else if (s[2] == 'i') {
        int i, n_elif, has_else = 0;
        expr_ty expression;
        asdl_seq *suite_seq;
        asdl_seq *orelse = NULL;
        n_elif = NCH(n) - 4;
        /* must reference the child n_elif+1 since 'else' token is third,
           not fourth, child from the end. */
        if (TYPE(CHILD(n, (n_elif + 1))) == NAME
            && STR(CHILD(n, (n_elif + 1)))[2] == 's') {
            has_else = 1;
            n_elif -= 3;
        }
        n_elif /= 4;

        if (has_else) {
            asdl_seq *suite_seq2;

            orelse = _Py_asdl_seq_new(1, c->c_arena);
            if (!orelse)
                return NULL;
            expression = ast_for_expr(c, CHILD(n, NCH(n) - 6));
            if (!expression)
                return NULL;
            suite_seq = ast_for_suite(c, CHILD(n, NCH(n) - 4));
            if (!suite_seq)
                return NULL;
            suite_seq2 = ast_for_suite(c, CHILD(n, NCH(n) - 1));
            if (!suite_seq2)
                return NULL;
            get_last_end_pos(suite_seq2, &end_lineno, &end_col_offset);

            asdl_seq_SET(orelse, 0,
                         If(expression, suite_seq, suite_seq2,
                            LINENO(CHILD(n, NCH(n) - 7)),
                            CHILD(n, NCH(n) - 7)->n_col_offset,
                            end_lineno, end_col_offset, c->c_arena));
            /* the just-created orelse handled the last elif */
            n_elif--;
        }

        for (i = 0; i < n_elif; i++) {
            int off = 5 + (n_elif - i - 1) * 4;
            asdl_seq *newobj = _Py_asdl_seq_new(1, c->c_arena);
            if (!newobj)
                return NULL;
            expression = ast_for_expr(c, CHILD(n, off));
            if (!expression)
                return NULL;
            suite_seq = ast_for_suite(c, CHILD(n, off + 2));
            if (!suite_seq)
                return NULL;

            if (orelse != NULL) {
                get_last_end_pos(orelse, &end_lineno, &end_col_offset);
            } else {
                get_last_end_pos(suite_seq, &end_lineno, &end_col_offset);
            }
            asdl_seq_SET(newobj, 0,
                         If(expression, suite_seq, orelse,
                            LINENO(CHILD(n, off - 1)),
                            CHILD(n, off - 1)->n_col_offset,
                            end_lineno, end_col_offset, c->c_arena));
            orelse = newobj;
        }
        expression = ast_for_expr(c, CHILD(n, 1));
        if (!expression)
            return NULL;
        suite_seq = ast_for_suite(c, CHILD(n, 3));
        if (!suite_seq)
            return NULL;
        get_last_end_pos(orelse, &end_lineno, &end_col_offset);
        return If(expression, suite_seq, orelse,
                  LINENO(n), n->n_col_offset,
                  end_lineno, end_col_offset, c->c_arena);
    }

    PyErr_Format(PyExc_SystemError,
                 "unexpected token in 'if' statement: %s", s);
    return NULL;
}

static stmt_ty
ast_for_while_stmt(struct compiling *c, const node *n)
{
    /* while_stmt: 'while' test ':' suite ['else' ':' suite] */
    REQ(n, while_stmt);
    int end_lineno, end_col_offset;

    if (NCH(n) == 4) {
        expr_ty expression;
        asdl_seq *suite_seq;

        expression = ast_for_expr(c, CHILD(n, 1));
        if (!expression)
            return NULL;
        suite_seq = ast_for_suite(c, CHILD(n, 3));
        if (!suite_seq)
            return NULL;
        get_last_end_pos(suite_seq, &end_lineno, &end_col_offset);
        return While(expression, suite_seq, NULL, LINENO(n), n->n_col_offset,
                     end_lineno, end_col_offset, c->c_arena);
    }
    else if (NCH(n) == 7) {
        expr_ty expression;
        asdl_seq *seq1, *seq2;

        expression = ast_for_expr(c, CHILD(n, 1));
        if (!expression)
            return NULL;
        seq1 = ast_for_suite(c, CHILD(n, 3));
        if (!seq1)
            return NULL;
        seq2 = ast_for_suite(c, CHILD(n, 6));
        if (!seq2)
            return NULL;
        get_last_end_pos(seq2, &end_lineno, &end_col_offset);

        return While(expression, seq1, seq2, LINENO(n), n->n_col_offset,
                     end_lineno, end_col_offset, c->c_arena);
    }

    PyErr_Format(PyExc_SystemError,
                 "wrong number of tokens for 'while' statement: %d",
                 NCH(n));
    return NULL;
}

static stmt_ty
ast_for_for_stmt(struct compiling *c, const node *n0, bool is_async)
{
    const node * const n = is_async ? CHILD(n0, 1) : n0;
    asdl_seq *_target, *seq = NULL, *suite_seq;
    expr_ty expression;
    expr_ty target, first;
    const node *node_target;
    int end_lineno, end_col_offset;
    int has_type_comment;
    string type_comment;

    if (is_async && c->c_feature_version < 5) {
        ast_error(c, n,
                  "Async for loops are only supported in Python 3.5 and greater");
        return NULL;
    }

    /* for_stmt: 'for' exprlist 'in' testlist ':' [TYPE_COMMENT] suite ['else' ':' suite] */
    REQ(n, for_stmt);

    has_type_comment = TYPE(CHILD(n, 5)) == TYPE_COMMENT;

    if (NCH(n) == 9 + has_type_comment) {
        seq = ast_for_suite(c, CHILD(n, 8 + has_type_comment));
        if (!seq)
            return NULL;
    }

    node_target = CHILD(n, 1);
    _target = ast_for_exprlist(c, node_target, Store);
    if (!_target)
        return NULL;
    /* Check the # of children rather than the length of _target, since
       for x, in ... has 1 element in _target, but still requires a Tuple. */
    first = (expr_ty)asdl_seq_GET(_target, 0);
    if (NCH(node_target) == 1)
        target = first;
    else
        target = Tuple(_target, Store, first->lineno, first->col_offset,
                       node_target->n_end_lineno, node_target->n_end_col_offset,
                       c->c_arena);

    expression = ast_for_testlist(c, CHILD(n, 3));
    if (!expression)
        return NULL;
    suite_seq = ast_for_suite(c, CHILD(n, 5 + has_type_comment));
    if (!suite_seq)
        return NULL;

    if (seq != NULL) {
        get_last_end_pos(seq, &end_lineno, &end_col_offset);
    } else {
        get_last_end_pos(suite_seq, &end_lineno, &end_col_offset);
    }

    if (has_type_comment) {
        type_comment = NEW_TYPE_COMMENT(CHILD(n, 5));
        if (!type_comment)
            return NULL;
    }
    else
        type_comment = NULL;

    if (is_async)
        return AsyncFor(target, expression, suite_seq, seq, type_comment,
                        LINENO(n0), n0->n_col_offset,
                        end_lineno, end_col_offset, c->c_arena);
    else
        return For(target, expression, suite_seq, seq, type_comment,
                   LINENO(n), n->n_col_offset,
                   end_lineno, end_col_offset, c->c_arena);
}

static excepthandler_ty
ast_for_except_clause(struct compiling *c, const node *exc, node *body)
{
    /* except_clause: 'except' [test ['as' test]] */
    int end_lineno, end_col_offset;
    REQ(exc, except_clause);
    REQ(body, suite);

    if (NCH(exc) == 1) {
        asdl_seq *suite_seq = ast_for_suite(c, body);
        if (!suite_seq)
            return NULL;
        get_last_end_pos(suite_seq, &end_lineno, &end_col_offset);

        return ExceptHandler(NULL, NULL, suite_seq, LINENO(exc),
                             exc->n_col_offset,
                             end_lineno, end_col_offset, c->c_arena);
    }
    else if (NCH(exc) == 2) {
        expr_ty expression;
        asdl_seq *suite_seq;

        expression = ast_for_expr(c, CHILD(exc, 1));
        if (!expression)
            return NULL;
        suite_seq = ast_for_suite(c, body);
        if (!suite_seq)
            return NULL;
        get_last_end_pos(suite_seq, &end_lineno, &end_col_offset);

        return ExceptHandler(expression, NULL, suite_seq, LINENO(exc),
                             exc->n_col_offset,
                             end_lineno, end_col_offset, c->c_arena);
    }
    else if (NCH(exc) == 4) {
        asdl_seq *suite_seq;
        expr_ty expression;
        identifier e = NEW_IDENTIFIER(CHILD(exc, 3));
        if (!e)
            return NULL;
        if (forbidden_name(c, e, CHILD(exc, 3), 0))
            return NULL;
        expression = ast_for_expr(c, CHILD(exc, 1));
        if (!expression)
            return NULL;
        suite_seq = ast_for_suite(c, body);
        if (!suite_seq)
            return NULL;
        get_last_end_pos(suite_seq, &end_lineno, &end_col_offset);

        return ExceptHandler(expression, e, suite_seq, LINENO(exc),
                             exc->n_col_offset,
                             end_lineno, end_col_offset, c->c_arena);
    }

    PyErr_Format(PyExc_SystemError,
                 "wrong number of children for 'except' clause: %d",
                 NCH(exc));
    return NULL;
}

static stmt_ty
ast_for_try_stmt(struct compiling *c, const node *n)
{
    const int nch = NCH(n);
    int end_lineno, end_col_offset, n_except = (nch - 3)/3;
    asdl_seq *body, *handlers = NULL, *orelse = NULL, *finally = NULL;
    excepthandler_ty last_handler;

    REQ(n, try_stmt);

    body = ast_for_suite(c, CHILD(n, 2));
    if (body == NULL)
        return NULL;

    if (TYPE(CHILD(n, nch - 3)) == NAME) {
        if (strcmp(STR(CHILD(n, nch - 3)), "finally") == 0) {
            if (nch >= 9 && TYPE(CHILD(n, nch - 6)) == NAME) {
                /* we can assume it's an "else",
                   because nch >= 9 for try-else-finally and
                   it would otherwise have a type of except_clause */
                orelse = ast_for_suite(c, CHILD(n, nch - 4));
                if (orelse == NULL)
                    return NULL;
                n_except--;
            }

            finally = ast_for_suite(c, CHILD(n, nch - 1));
            if (finally == NULL)
                return NULL;
            n_except--;
        }
        else {
            /* we can assume it's an "else",
               otherwise it would have a type of except_clause */
            orelse = ast_for_suite(c, CHILD(n, nch - 1));
            if (orelse == NULL)
                return NULL;
            n_except--;
        }
    }
    else if (TYPE(CHILD(n, nch - 3)) != except_clause) {
        ast_error(c, n, "malformed 'try' statement");
        return NULL;
    }

    if (n_except > 0) {
        int i;
        /* process except statements to create a try ... except */
        handlers = _Py_asdl_seq_new(n_except, c->c_arena);
        if (handlers == NULL)
            return NULL;

        for (i = 0; i < n_except; i++) {
            excepthandler_ty e = ast_for_except_clause(c, CHILD(n, 3 + i * 3),
                                                       CHILD(n, 5 + i * 3));
            if (!e)
                return NULL;
            asdl_seq_SET(handlers, i, e);
        }
    }

    assert(finally != NULL || asdl_seq_LEN(handlers));
        if (finally != NULL) {
        // finally is always last
        get_last_end_pos(finally, &end_lineno, &end_col_offset);
    } else if (orelse != NULL) {
        // otherwise else is last
        get_last_end_pos(orelse, &end_lineno, &end_col_offset);
    } else {
        // inline the get_last_end_pos logic due to layout mismatch
        last_handler = (excepthandler_ty) asdl_seq_GET(handlers, n_except - 1);
        end_lineno = last_handler->end_lineno;
        end_col_offset = last_handler->end_col_offset;
    }
    return Try(body, handlers, orelse, finally, LINENO(n), n->n_col_offset,
               end_lineno, end_col_offset, c->c_arena);
}

/* with_item: test ['as' expr] */
static withitem_ty
ast_for_with_item(struct compiling *c, const node *n)
{
    expr_ty context_expr, optional_vars = NULL;

    REQ(n, with_item);
    context_expr = ast_for_expr(c, CHILD(n, 0));
    if (!context_expr)
        return NULL;
    if (NCH(n) == 3) {
        optional_vars = ast_for_expr(c, CHILD(n, 2));

        if (!optional_vars) {
            return NULL;
        }
        if (!set_context(c, optional_vars, Store, n)) {
            return NULL;
        }
    }

    return withitem(context_expr, optional_vars, c->c_arena);
}

/* with_stmt: 'with' with_item (',' with_item)*  ':' [TYPE_COMMENT] suite */
static stmt_ty
ast_for_with_stmt(struct compiling *c, const node *n0, bool is_async)
{
    const node * const n = is_async ? CHILD(n0, 1) : n0;
    int i, n_items, nch_minus_type, has_type_comment, end_lineno, end_col_offset;
    asdl_seq *items, *body;
    string type_comment;

    if (is_async && c->c_feature_version < 5) {
        ast_error(c, n,
                  "Async with statements are only supported in Python 3.5 and greater");
        return NULL;
    }

    REQ(n, with_stmt);

    has_type_comment = TYPE(CHILD(n, NCH(n) - 2)) == TYPE_COMMENT;
    nch_minus_type = NCH(n) - has_type_comment;

    n_items = (nch_minus_type - 2) / 2;
    items = _Py_asdl_seq_new(n_items, c->c_arena);
    if (!items)
        return NULL;
    for (i = 1; i < nch_minus_type - 2; i += 2) {
        withitem_ty item = ast_for_with_item(c, CHILD(n, i));
        if (!item)
            return NULL;
        asdl_seq_SET(items, (i - 1) / 2, item);
    }

    body = ast_for_suite(c, CHILD(n, NCH(n) - 1));
    if (!body)
        return NULL;
    get_last_end_pos(body, &end_lineno, &end_col_offset);

    if (has_type_comment) {
        type_comment = NEW_TYPE_COMMENT(CHILD(n, NCH(n) - 2));
        if (!type_comment)
            return NULL;
    }
    else
        type_comment = NULL;

    if (is_async)
        return AsyncWith(items, body, type_comment, LINENO(n0), n0->n_col_offset,
                         end_lineno, end_col_offset, c->c_arena);
    else
        return With(items, body, type_comment, LINENO(n), n->n_col_offset,
                    end_lineno, end_col_offset, c->c_arena);
}

static stmt_ty
ast_for_classdef(struct compiling *c, const node *n, asdl_seq *decorator_seq)
{
    /* classdef: 'class' NAME ['(' arglist ')'] ':' suite */
    PyObject *classname;
    asdl_seq *s;
    expr_ty call;
    int end_lineno, end_col_offset;

    REQ(n, classdef);

    if (NCH(n) == 4) { /* class NAME ':' suite */
        s = ast_for_suite(c, CHILD(n, 3));
        if (!s)
            return NULL;
        get_last_end_pos(s, &end_lineno, &end_col_offset);

        classname = NEW_IDENTIFIER(CHILD(n, 1));
        if (!classname)
            return NULL;
        if (forbidden_name(c, classname, CHILD(n, 3), 0))
            return NULL;
        return ClassDef(classname, NULL, NULL, s, decorator_seq,
                        LINENO(n), n->n_col_offset,
                        end_lineno, end_col_offset, c->c_arena);
    }

    if (TYPE(CHILD(n, 3)) == RPAR) { /* class NAME '(' ')' ':' suite */
        s = ast_for_suite(c, CHILD(n, 5));
        if (!s)
            return NULL;
        get_last_end_pos(s, &end_lineno, &end_col_offset);

        classname = NEW_IDENTIFIER(CHILD(n, 1));
        if (!classname)
            return NULL;
        if (forbidden_name(c, classname, CHILD(n, 3), 0))
            return NULL;
        return ClassDef(classname, NULL, NULL, s, decorator_seq,
                        LINENO(n), n->n_col_offset,
                        end_lineno, end_col_offset, c->c_arena);
    }

    /* class NAME '(' arglist ')' ':' suite */
    /* build up a fake Call node so we can extract its pieces */
    {
        PyObject *dummy_name;
        expr_ty dummy;
        dummy_name = NEW_IDENTIFIER(CHILD(n, 1));
        if (!dummy_name)
            return NULL;
        dummy = Name(dummy_name, Load, LINENO(n), n->n_col_offset,
                     CHILD(n, 1)->n_end_lineno, CHILD(n, 1)->n_end_col_offset,
                     c->c_arena);
        call = ast_for_call(c, CHILD(n, 3), dummy,
                            CHILD(n, 1), NULL, CHILD(n, 4));
        if (!call)
            return NULL;
    }
    s = ast_for_suite(c, CHILD(n, 6));
    if (!s)
        return NULL;
    get_last_end_pos(s, &end_lineno, &end_col_offset);

    classname = NEW_IDENTIFIER(CHILD(n, 1));
    if (!classname)
        return NULL;
    if (forbidden_name(c, classname, CHILD(n, 1), 0))
        return NULL;

    return ClassDef(classname, call->v.Call.args, call->v.Call.keywords, s,
                    decorator_seq, LINENO(n), n->n_col_offset,
                    end_lineno, end_col_offset, c->c_arena);
}

static stmt_ty
ast_for_stmt(struct compiling *c, const node *n)
{
    if (TYPE(n) == stmt) {
        assert(NCH(n) == 1);
        n = CHILD(n, 0);
    }
    if (TYPE(n) == simple_stmt) {
        assert(num_stmts(n) == 1);
        n = CHILD(n, 0);
    }
    if (TYPE(n) == small_stmt) {
        n = CHILD(n, 0);
        /* small_stmt: expr_stmt | del_stmt | pass_stmt | flow_stmt
                  | import_stmt | global_stmt | nonlocal_stmt | assert_stmt
        */
        switch (TYPE(n)) {
            case expr_stmt:
                return ast_for_expr_stmt(c, n);
            case del_stmt:
                return ast_for_del_stmt(c, n);
            case pass_stmt:
                return Pass(LINENO(n), n->n_col_offset,
                            n->n_end_lineno, n->n_end_col_offset, c->c_arena);
            case flow_stmt:
                return ast_for_flow_stmt(c, n);
            case import_stmt:
                return ast_for_import_stmt(c, n);
            case global_stmt:
                return ast_for_global_stmt(c, n);
            case nonlocal_stmt:
                return ast_for_nonlocal_stmt(c, n);
            case assert_stmt:
                return ast_for_assert_stmt(c, n);
            default:
                PyErr_Format(PyExc_SystemError,
                             "unhandled small_stmt: TYPE=%d NCH=%d\n",
                             TYPE(n), NCH(n));
                return NULL;
        }
    }
    else {
        /* compound_stmt: if_stmt | while_stmt | for_stmt | try_stmt
                        | funcdef | classdef | decorated | async_stmt
        */
        node *ch = CHILD(n, 0);
        REQ(n, compound_stmt);
        switch (TYPE(ch)) {
            case if_stmt:
                return ast_for_if_stmt(c, ch);
            case while_stmt:
                return ast_for_while_stmt(c, ch);
            case for_stmt:
                return ast_for_for_stmt(c, ch, 0);
            case try_stmt:
                return ast_for_try_stmt(c, ch);
            case with_stmt:
                return ast_for_with_stmt(c, ch, 0);
            case funcdef:
                return ast_for_funcdef(c, ch, NULL);
            case classdef:
                return ast_for_classdef(c, ch, NULL);
            case decorated:
                return ast_for_decorated(c, ch);
            case async_stmt:
                return ast_for_async_stmt(c, ch);
            default:
                PyErr_Format(PyExc_SystemError,
                             "unhandled compound_stmt: TYPE=%d NCH=%d\n",
                             TYPE(n), NCH(n));
                return NULL;
        }
    }
}

static PyObject *
parsenumber_raw(struct compiling *c, const char *s)
{
    const char *end;
    long x;
    double dx;
    Py_complex compl;
    int imflag;

    assert(s != NULL);
    errno = 0;
    end = s + strlen(s) - 1;
    imflag = *end == 'j' || *end == 'J';
    if (s[0] == '0') {
        x = (long) PyOS_strtoul(s, (char **)&end, 0);
        if (x < 0 && errno == 0) {
            return PyLong_FromString(s, (char **)0, 0);
        }
    }
    else
        x = PyOS_strtol(s, (char **)&end, 0);
    if (*end == '\0') {
        if (errno != 0)
            return PyLong_FromString(s, (char **)0, 0);
        return PyLong_FromLong(x);
    }
    /* XXX Huge floats may silently fail */
    if (imflag) {
        compl.real = 0.;
        compl.imag = PyOS_string_to_double(s, (char **)&end, NULL);
        if (compl.imag == -1.0 && PyErr_Occurred())
            return NULL;
        return PyComplex_FromCComplex(compl);
    }
    else
    {
        dx = PyOS_string_to_double(s, NULL, NULL);
        if (dx == -1.0 && PyErr_Occurred())
            return NULL;
        return PyFloat_FromDouble(dx);
    }
}

static PyObject *
parsenumber(struct compiling *c, const char *s)
{
    char *dup, *end;
    PyObject *res = NULL;

    assert(s != NULL);

    if (strchr(s, '_') == NULL) {
        return parsenumber_raw(c, s);
    }
    /* Create a duplicate without underscores. */
    dup = PyMem_Malloc(strlen(s) + 1);
    if (dup == NULL) {
        return PyErr_NoMemory();
    }
    end = dup;
    for (; *s; s++) {
        if (*s != '_') {
            *end++ = *s;
        }
    }
    *end = '\0';
    res = parsenumber_raw(c, dup);
    PyMem_Free(dup);
    return res;
}

static PyObject *
decode_utf8(struct compiling *c, const char **sPtr, const char *end)
{
    const char *s, *t;
    t = s = *sPtr;
    /* while (s < end && *s != '\\') s++; */ /* inefficient for u".." */
    while (s < end && (*s & 0x80)) s++;
    *sPtr = s;
    return PyUnicode_DecodeUTF8(t, s - t, NULL);
}

static int
warn_invalid_escape_sequence(struct compiling *c, const node *n,
                             unsigned char first_invalid_escape_char)
{
    PyObject *msg = PyUnicode_FromFormat("invalid escape sequence \\%c",
                                         first_invalid_escape_char);
    if (msg == NULL) {
        return -1;
    }
    if (PyErr_WarnExplicitObject(PyExc_DeprecationWarning, msg,
                                   c->c_filename, LINENO(n),
                                   NULL, NULL) < 0)
    {
        if (PyErr_ExceptionMatches(PyExc_DeprecationWarning)) {
            /* Replace the DeprecationWarning exception with a SyntaxError
               to get a more accurate error report */
            PyErr_Clear();
            ast_error(c, n, "%U", msg);
        }
        Py_DECREF(msg);
        return -1;
    }
    Py_DECREF(msg);
    return 0;
}

static PyObject *
decode_unicode_with_escapes(struct compiling *c, const node *n, const char *s,
                            size_t len)
{
    PyObject *v, *u;
    char *buf;
    char *p;
    const char *end;

    /* check for integer overflow */
    if (len > SIZE_MAX / 6)
        return NULL;
    /* "ä" (2 bytes) may become "\U000000E4" (10 bytes), or 1:5
       "\ä" (3 bytes) may become "\u005c\U000000E4" (16 bytes), or ~1:6 */
    u = PyBytes_FromStringAndSize((char *)NULL, len * 6);
    if (u == NULL)
        return NULL;
    p = buf = PyBytes_AsString(u);
    end = s + len;
    while (s < end) {
        if (*s == '\\') {
            *p++ = *s++;
            if (s >= end || *s & 0x80) {
                strcpy(p, "u005c");
                p += 5;
                if (s >= end)
                    break;
            }
        }
        if (*s & 0x80) { /* XXX inefficient */
            PyObject *w;
            int kind;
            void *data;
            Py_ssize_t len, i;
            w = decode_utf8(c, &s, end);
            if (w == NULL) {
                Py_DECREF(u);
                return NULL;
            }
            kind = PyUnicode_KIND(w);
            data = PyUnicode_DATA(w);
            len = PyUnicode_GET_LENGTH(w);
            for (i = 0; i < len; i++) {
                Py_UCS4 chr = PyUnicode_READ(kind, data, i);
                sprintf(p, "\\U%08x", chr);
                p += 10;
            }
            /* Should be impossible to overflow */
            assert(p - buf <= PyBytes_GET_SIZE(u));
            Py_DECREF(w);
        } else {
            *p++ = *s++;
        }
    }
    len = p - buf;
    s = buf;

    const char *first_invalid_escape;
    v = _PyUnicode_DecodeUnicodeEscape(s, len, NULL, &first_invalid_escape);

    if (v != NULL && first_invalid_escape != NULL) {
        if (warn_invalid_escape_sequence(c, n, *first_invalid_escape) < 0) {
            /* We have not decref u before because first_invalid_escape points
               inside u. */
            Py_XDECREF(u);
            Py_DECREF(v);
            return NULL;
        }
    }
    Py_XDECREF(u);
    return v;
}

static PyObject *
decode_bytes_with_escapes(struct compiling *c, const node *n, const char *s,
                          size_t len)
{
    const char *first_invalid_escape;
    PyObject *result = _PyBytes_DecodeEscape(s, len, NULL,
                                             &first_invalid_escape);
    if (result == NULL)
        return NULL;

    if (first_invalid_escape != NULL) {
        if (warn_invalid_escape_sequence(c, n, *first_invalid_escape) < 0) {
            Py_DECREF(result);
            return NULL;
        }
    }
    return result;
}

/* Shift locations for the given node and all its children by adding `lineno`
   and `col_offset` to existing locations. */
static void fstring_shift_node_locations(node *n, int lineno, int col_offset)
{
    n->n_col_offset = n->n_col_offset + col_offset;
    n->n_end_col_offset = n->n_end_col_offset + col_offset;
    for (int i = 0; i < NCH(n); ++i) {
        if (n->n_lineno && n->n_lineno < CHILD(n, i)->n_lineno) {
            /* Shifting column offsets unnecessary if there's been newlines. */
            col_offset = 0;
        }
        fstring_shift_node_locations(CHILD(n, i), lineno, col_offset);
    }
    n->n_lineno = n->n_lineno + lineno;
    n->n_end_lineno = n->n_end_lineno + lineno;
}

/* Fix locations for the given node and its children.

   `parent` is the enclosing node.
   `n` is the node which locations are going to be fixed relative to parent.
   `expr_str` is the child node's string representation, including braces.
*/
static void
fstring_fix_node_location(const node *parent, node *n, char *expr_str)
{
    char *substr = NULL;
    char *start;
    int lines = LINENO(parent) - 1;
    int cols = parent->n_col_offset;
    /* Find the full fstring to fix location information in `n`. */
    while (parent && parent->n_type != STRING)
        parent = parent->n_child;
    if (parent && parent->n_str) {
        substr = strstr(parent->n_str, expr_str);
        if (substr) {
            start = substr;
            while (start > parent->n_str) {
                if (start[0] == '\n')
                    break;
                start--;
            }
            cols += (int)(substr - start);
            /* adjust the start based on the number of newlines encountered
               before the f-string expression */
            for (char* p = parent->n_str; p < substr; p++) {
                if (*p == '\n') {
                    lines++;
                }
            }
        }
    }
    fstring_shift_node_locations(n, lines, cols);
}

/* Compile this expression in to an expr_ty.  Add parens around the
   expression, in order to allow leading spaces in the expression. */
static expr_ty
fstring_compile_expr(const char *expr_start, const char *expr_end,
                     struct compiling *c, const node *n)

{
    node *mod_n;
    mod_ty mod;
    char *str;
    Py_ssize_t len;
    const char *s;

    assert(expr_end >= expr_start);
    assert(*(expr_start-1) == '{');
    assert(*expr_end == '}' || *expr_end == '!' || *expr_end == ':' ||
           *expr_end == '=');

    /* If the substring is all whitespace, it's an error.  We need to catch this
       here, and not when we call PyParser_SimpleParseStringFlagsFilename,
       because turning the expression '' in to '()' would go from being invalid
       to valid. */
    for (s = expr_start; s != expr_end; s++) {
        char c = *s;
        /* The Python parser ignores only the following whitespace
           characters (\r already is converted to \n). */
        if (!(c == ' ' || c == '\t' || c == '\n' || c == '\f')) {
            break;
        }
    }
    if (s == expr_end) {
        ast_error(c, n, "f-string: empty expression not allowed");
        return NULL;
    }

    len = expr_end - expr_start;
    /* Allocate 3 extra bytes: open paren, close paren, null byte. */
    str = PyMem_RawMalloc(len + 3);
    if (str == NULL) {
        PyErr_NoMemory();
        return NULL;
    }

    str[0] = '(';
    memcpy(str+1, expr_start, len);
    str[len+1] = ')';
    str[len+2] = 0;

    PyCompilerFlags cf = _PyCompilerFlags_INIT;
    cf.cf_flags = PyCF_ONLY_AST;
    mod_n = PyParser_SimpleParseStringFlagsFilename(str, "<fstring>",
                                                    Py_eval_input, 0);
    if (!mod_n) {
        PyMem_RawFree(str);
        return NULL;
    }
    /* Reuse str to find the correct column offset. */
    str[0] = '{';
    str[len+1] = '}';
    fstring_fix_node_location(n, mod_n, str);
    mod = PyAST_FromNode(mod_n, &cf, "<fstring>", c->c_arena);
    PyMem_RawFree(str);
    PyNode_Free(mod_n);
    if (!mod)
        return NULL;
    return mod->v.Expression.body;
}

/* Return -1 on error.

   Return 0 if we reached the end of the literal.

   Return 1 if we haven't reached the end of the literal, but we want
   the caller to process the literal up to this point. Used for
   doubled braces.
*/
static int
fstring_find_literal(const char **str, const char *end, int raw,
                     PyObject **literal, int recurse_lvl,
                     struct compiling *c, const node *n)
{
    /* Get any literal string. It ends when we hit an un-doubled left
       brace (which isn't part of a unicode name escape such as
       "\N{EULER CONSTANT}"), or the end of the string. */

    const char *s = *str;
    const char *literal_start = s;
    int result = 0;

    assert(*literal == NULL);
    while (s < end) {
        char ch = *s++;
        if (!raw && ch == '\\' && s < end) {
            ch = *s++;
            if (ch == 'N') {
                if (s < end && *s++ == '{') {
                    while (s < end && *s++ != '}') {
                    }
                    continue;
                }
                break;
            }
            if (ch == '{' && warn_invalid_escape_sequence(c, n, ch) < 0) {
                return -1;
            }
        }
        if (ch == '{' || ch == '}') {
            /* Check for doubled braces, but only at the top level. If
               we checked at every level, then f'{0:{3}}' would fail
               with the two closing braces. */
            if (recurse_lvl == 0) {
                if (s < end && *s == ch) {
                    /* We're going to tell the caller that the literal ends
                       here, but that they should continue scanning. But also
                       skip over the second brace when we resume scanning. */
                    *str = s + 1;
                    result = 1;
                    goto done;
                }

                /* Where a single '{' is the start of a new expression, a
                   single '}' is not allowed. */
                if (ch == '}') {
                    *str = s - 1;
                    ast_error(c, n, "f-string: single '}' is not allowed");
                    return -1;
                }
            }
            /* We're either at a '{', which means we're starting another
               expression; or a '}', which means we're at the end of this
               f-string (for a nested format_spec). */
            s--;
            break;
        }
    }
    *str = s;
    assert(s <= end);
    assert(s == end || *s == '{' || *s == '}');
done:
    if (literal_start != s) {
        if (raw)
            *literal = PyUnicode_DecodeUTF8Stateful(literal_start,
                                                    s - literal_start,
                                                    NULL, NULL);
        else
            *literal = decode_unicode_with_escapes(c, n, literal_start,
                                                   s - literal_start);
        if (!*literal)
            return -1;
    }
    return result;
}

/* Forward declaration because parsing is recursive. */
static expr_ty
fstring_parse(const char **str, const char *end, int raw, int recurse_lvl,
              struct compiling *c, const node *n);

/* Parse the f-string at *str, ending at end.  We know *str starts an
   expression (so it must be a '{'). Returns the FormattedValue node, which
   includes the expression, conversion character, format_spec expression, and
   optionally the text of the expression (if = is used).

   Note that I don't do a perfect job here: I don't make sure that a
   closing brace doesn't match an opening paren, for example. It
   doesn't need to error on all invalid expressions, just correctly
   find the end of all valid ones. Any errors inside the expression
   will be caught when we parse it later.

   *expression is set to the expression.  For an '=' "debug" expression,
   *expr_text is set to the debug text (the original text of the expression,
   including the '=' and any whitespace around it, as a string object).  If
   not a debug expression, *expr_text set to NULL. */
static int
fstring_find_expr(const char **str, const char *end, int raw, int recurse_lvl,
                  PyObject **expr_text, expr_ty *expression,
                  struct compiling *c, const node *n)
{
    /* Return -1 on error, else 0. */

    const char *expr_start;
    const char *expr_end;
    expr_ty simple_expression;
    expr_ty format_spec = NULL; /* Optional format specifier. */
    int conversion = -1; /* The conversion char.  Use default if not
                            specified, or !r if using = and no format
                            spec. */

    /* 0 if we're not in a string, else the quote char we're trying to
       match (single or double quote). */
    char quote_char = 0;

    /* If we're inside a string, 1=normal, 3=triple-quoted. */
    int string_type = 0;

    /* Keep track of nesting level for braces/parens/brackets in
       expressions. */
    Py_ssize_t nested_depth = 0;
    char parenstack[MAXLEVEL];

    *expr_text = NULL;

    /* Can only nest one level deep. */
    if (recurse_lvl >= 2) {
        ast_error(c, n, "f-string: expressions nested too deeply");
        goto error;
    }

    /* The first char must be a left brace, or we wouldn't have gotten
       here. Skip over it. */
    assert(**str == '{');
    *str += 1;

    expr_start = *str;
    for (; *str < end; (*str)++) {
        char ch;

        /* Loop invariants. */
        assert(nested_depth >= 0);
        assert(*str >= expr_start && *str < end);
        if (quote_char)
            assert(string_type == 1 || string_type == 3);
        else
            assert(string_type == 0);

        ch = **str;
        /* Nowhere inside an expression is a backslash allowed. */
        if (ch == '\\') {
            /* Error: can't include a backslash character, inside
               parens or strings or not. */
            ast_error(c, n,
                      "f-string expression part "
                      "cannot include a backslash");
            goto error;
        }
        if (quote_char) {
            /* We're inside a string. See if we're at the end. */
            /* This code needs to implement the same non-error logic
               as tok_get from tokenizer.c, at the letter_quote
               label. To actually share that code would be a
               nightmare. But, it's unlikely to change and is small,
               so duplicate it here. Note we don't need to catch all
               of the errors, since they'll be caught when parsing the
               expression. We just need to match the non-error
               cases. Thus we can ignore \n in single-quoted strings,
               for example. Or non-terminated strings. */
            if (ch == quote_char) {
                /* Does this match the string_type (single or triple
                   quoted)? */
                if (string_type == 3) {
                    if (*str+2 < end && *(*str+1) == ch && *(*str+2) == ch) {
                        /* We're at the end of a triple quoted string. */
                        *str += 2;
                        string_type = 0;
                        quote_char = 0;
                        continue;
                    }
                } else {
                    /* We're at the end of a normal string. */
                    quote_char = 0;
                    string_type = 0;
                    continue;
                }
            }
        } else if (ch == '\'' || ch == '"') {
            /* Is this a triple quoted string? */
            if (*str+2 < end && *(*str+1) == ch && *(*str+2) == ch) {
                string_type = 3;
                *str += 2;
            } else {
                /* Start of a normal string. */
                string_type = 1;
            }
            /* Start looking for the end of the string. */
            quote_char = ch;
        } else if (ch == '[' || ch == '{' || ch == '(') {
            if (nested_depth >= MAXLEVEL) {
                ast_error(c, n, "f-string: too many nested parenthesis");
                goto error;
            }
            parenstack[nested_depth] = ch;
            nested_depth++;
        } else if (ch == '#') {
            /* Error: can't include a comment character, inside parens
               or not. */
            ast_error(c, n, "f-string expression part cannot include '#'");
            goto error;
        } else if (nested_depth == 0 &&
                   (ch == '!' || ch == ':' || ch == '}' ||
                    ch == '=' || ch == '>' || ch == '<')) {
            /* See if there's a next character. */
            if (*str+1 < end) {
                char next = *(*str+1);

                /* For "!=". since '=' is not an allowed conversion character,
                   nothing is lost in this test. */
                if ((ch == '!' && next == '=') ||   /* != */
                    (ch == '=' && next == '=') ||   /* == */
                    (ch == '<' && next == '=') ||   /* <= */
                    (ch == '>' && next == '=')      /* >= */
                    ) {
                    *str += 1;
                    continue;
                }
                /* Don't get out of the loop for these, if they're single
                   chars (not part of 2-char tokens). If by themselves, they
                   don't end an expression (unlike say '!'). */
                if (ch == '>' || ch == '<') {
                    continue;
                }
            }

            /* Normal way out of this loop. */
            break;
        } else if (ch == ']' || ch == '}' || ch == ')') {
            if (!nested_depth) {
                ast_error(c, n, "f-string: unmatched '%c'", ch);
                goto error;
            }
            nested_depth--;
            int opening = parenstack[nested_depth];
            if (!((opening == '(' && ch == ')') ||
                  (opening == '[' && ch == ']') ||
                  (opening == '{' && ch == '}')))
            {
                ast_error(c, n,
                          "f-string: closing parenthesis '%c' "
                          "does not match opening parenthesis '%c'",
                          ch, opening);
                goto error;
            }
        } else {
            /* Just consume this char and loop around. */
        }
    }
    expr_end = *str;
    /* If we leave this loop in a string or with mismatched parens, we
       don't care. We'll get a syntax error when compiling the
       expression. But, we can produce a better error message, so
       let's just do that.*/
    if (quote_char) {
        ast_error(c, n, "f-string: unterminated string");
        goto error;
    }
    if (nested_depth) {
        int opening = parenstack[nested_depth - 1];
        ast_error(c, n, "f-string: unmatched '%c'", opening);
        goto error;
    }

    if (*str >= end)
        goto unexpected_end_of_string;

    /* Compile the expression as soon as possible, so we show errors
       related to the expression before errors related to the
       conversion or format_spec. */
    simple_expression = fstring_compile_expr(expr_start, expr_end, c, n);
    if (!simple_expression)
        goto error;

    /* Check for =, which puts the text value of the expression in
       expr_text. */
    if (**str == '=') {
        *str += 1;

        /* Skip over ASCII whitespace.  No need to test for end of string
           here, since we know there's at least a trailing quote somewhere
           ahead. */
        while (Py_ISSPACE(**str)) {
            *str += 1;
        }

        /* Set *expr_text to the text of the expression. */
        *expr_text = PyUnicode_FromStringAndSize(expr_start, *str-expr_start);
        if (!*expr_text) {
            goto error;
        }
    }

    /* Check for a conversion char, if present. */
    if (**str == '!') {
        *str += 1;
        if (*str >= end)
            goto unexpected_end_of_string;

        conversion = **str;
        *str += 1;

        /* Validate the conversion. */
        if (!(conversion == 's' || conversion == 'r' || conversion == 'a')) {
            ast_error(c, n,
                      "f-string: invalid conversion character: "
                      "expected 's', 'r', or 'a'");
            goto error;
        }

    }

    /* Check for the format spec, if present. */
    if (*str >= end)
        goto unexpected_end_of_string;
    if (**str == ':') {
        *str += 1;
        if (*str >= end)
            goto unexpected_end_of_string;

        /* Parse the format spec. */
        format_spec = fstring_parse(str, end, raw, recurse_lvl+1, c, n);
        if (!format_spec)
            goto error;
    }

    if (*str >= end || **str != '}')
        goto unexpected_end_of_string;

    /* We're at a right brace. Consume it. */
    assert(*str < end);
    assert(**str == '}');
    *str += 1;

    /* If we're in = mode (detected by non-NULL expr_text), and have no format
       spec and no explicit conversion, set the conversion to 'r'. */
    if (*expr_text && format_spec == NULL && conversion == -1) {
        conversion = 'r';
    }

    /* And now create the FormattedValue node that represents this
       entire expression with the conversion and format spec. */
    *expression = FormattedValue(simple_expression, conversion,
                                 format_spec, LINENO(n),
                                 n->n_col_offset, n->n_end_lineno,
                                 n->n_end_col_offset, c->c_arena);
    if (!*expression)
        goto error;

    return 0;

unexpected_end_of_string:
    ast_error(c, n, "f-string: expecting '}'");
    /* Falls through to error. */

error:
    Py_XDECREF(*expr_text);
    return -1;

}

/* Return -1 on error.

   Return 0 if we have a literal (possible zero length) and an
   expression (zero length if at the end of the string.

   Return 1 if we have a literal, but no expression, and we want the
   caller to call us again. This is used to deal with doubled
   braces.

   When called multiple times on the string 'a{{b{0}c', this function
   will return:

   1. the literal 'a{' with no expression, and a return value
      of 1. Despite the fact that there's no expression, the return
      value of 1 means we're not finished yet.

   2. the literal 'b' and the expression '0', with a return value of
      0. The fact that there's an expression means we're not finished.

   3. literal 'c' with no expression and a return value of 0. The
      combination of the return value of 0 with no expression means
      we're finished.
*/
static int
fstring_find_literal_and_expr(const char **str, const char *end, int raw,
                              int recurse_lvl, PyObject **literal,
                              PyObject **expr_text, expr_ty *expression,
                              struct compiling *c, const node *n)
{
    int result;

    assert(*literal == NULL && *expression == NULL);

    /* Get any literal string. */
    result = fstring_find_literal(str, end, raw, literal, recurse_lvl, c, n);
    if (result < 0)
        goto error;

    assert(result == 0 || result == 1);

    if (result == 1)
        /* We have a literal, but don't look at the expression. */
        return 1;

    if (*str >= end || **str == '}')
        /* We're at the end of the string or the end of a nested
           f-string: no expression. The top-level error case where we
           expect to be at the end of the string but we're at a '}' is
           handled later. */
        return 0;

    /* We must now be the start of an expression, on a '{'. */
    assert(**str == '{');

    if (fstring_find_expr(str, end, raw, recurse_lvl, expr_text,
                          expression, c, n) < 0)
        goto error;

    return 0;

error:
    Py_CLEAR(*literal);
    return -1;
}

#define EXPRLIST_N_CACHED  64

typedef struct {
    /* Incrementally build an array of expr_ty, so be used in an
       asdl_seq. Cache some small but reasonably sized number of
       expr_ty's, and then after that start dynamically allocating,
       doubling the number allocated each time. Note that the f-string
       f'{0}a{1}' contains 3 expr_ty's: 2 FormattedValue's, and one
       Constant for the literal 'a'. So you add expr_ty's about twice as
       fast as you add expressions in an f-string. */

    Py_ssize_t allocated;  /* Number we've allocated. */
    Py_ssize_t size;       /* Number we've used. */
    expr_ty    *p;         /* Pointer to the memory we're actually
                              using. Will point to 'data' until we
                              start dynamically allocating. */
    expr_ty    data[EXPRLIST_N_CACHED];
} ExprList;

#ifdef NDEBUG
#define ExprList_check_invariants(l)
#else
static void
ExprList_check_invariants(ExprList *l)
{
    /* Check our invariants. Make sure this object is "live", and
       hasn't been deallocated. */
    assert(l->size >= 0);
    assert(l->p != NULL);
    if (l->size <= EXPRLIST_N_CACHED)
        assert(l->data == l->p);
}
#endif

static void
ExprList_Init(ExprList *l)
{
    l->allocated = EXPRLIST_N_CACHED;
    l->size = 0;

    /* Until we start allocating dynamically, p points to data. */
    l->p = l->data;

    ExprList_check_invariants(l);
}

static int
ExprList_Append(ExprList *l, expr_ty exp)
{
    ExprList_check_invariants(l);
    if (l->size >= l->allocated) {
        /* We need to alloc (or realloc) the memory. */
        Py_ssize_t new_size = l->allocated * 2;

        /* See if we've ever allocated anything dynamically. */
        if (l->p == l->data) {
            Py_ssize_t i;
            /* We're still using the cached data. Switch to
               alloc-ing. */
            l->p = PyMem_RawMalloc(sizeof(expr_ty) * new_size);
            if (!l->p)
                return -1;
            /* Copy the cached data into the new buffer. */
            for (i = 0; i < l->size; i++)
                l->p[i] = l->data[i];
        } else {
            /* Just realloc. */
            expr_ty *tmp = PyMem_RawRealloc(l->p, sizeof(expr_ty) * new_size);
            if (!tmp) {
                PyMem_RawFree(l->p);
                l->p = NULL;
                return -1;
            }
            l->p = tmp;
        }

        l->allocated = new_size;
        assert(l->allocated == 2 * l->size);
    }

    l->p[l->size++] = exp;

    ExprList_check_invariants(l);
    return 0;
}

static void
ExprList_Dealloc(ExprList *l)
{
    ExprList_check_invariants(l);

    /* If there's been an error, or we've never dynamically allocated,
       do nothing. */
    if (!l->p || l->p == l->data) {
        /* Do nothing. */
    } else {
        /* We have dynamically allocated. Free the memory. */
        PyMem_RawFree(l->p);
    }
    l->p = NULL;
    l->size = -1;
}

static asdl_seq *
ExprList_Finish(ExprList *l, PyArena *arena)
{
    asdl_seq *seq;

    ExprList_check_invariants(l);

    /* Allocate the asdl_seq and copy the expressions in to it. */
    seq = _Py_asdl_seq_new(l->size, arena);
    if (seq) {
        Py_ssize_t i;
        for (i = 0; i < l->size; i++)
            asdl_seq_SET(seq, i, l->p[i]);
    }
    ExprList_Dealloc(l);
    return seq;
}

/* The FstringParser is designed to add a mix of strings and
   f-strings, and concat them together as needed. Ultimately, it
   generates an expr_ty. */
typedef struct {
    PyObject *last_str;
    ExprList expr_list;
    int fmode;
} FstringParser;

#ifdef NDEBUG
#define FstringParser_check_invariants(state)
#else
static void
FstringParser_check_invariants(FstringParser *state)
{
    if (state->last_str)
        assert(PyUnicode_CheckExact(state->last_str));
    ExprList_check_invariants(&state->expr_list);
}
#endif

static void
FstringParser_Init(FstringParser *state)
{
    state->last_str = NULL;
    state->fmode = 0;
    ExprList_Init(&state->expr_list);
    FstringParser_check_invariants(state);
}

static void
FstringParser_Dealloc(FstringParser *state)
{
    FstringParser_check_invariants(state);

    Py_XDECREF(state->last_str);
    ExprList_Dealloc(&state->expr_list);
}

/* Constants for the following */
static PyObject *u_kind;

/* Compute 'kind' field for string Constant (either 'u' or None) */
static PyObject *
make_kind(struct compiling *c, const node *n)
{
    char *s = NULL;
    PyObject *kind = NULL;

    /* Find the first string literal, if any */
    while (TYPE(n) != STRING) {
        if (NCH(n) == 0)
            return NULL;
        n = CHILD(n, 0);
    }
    REQ(n, STRING);

    /* If it starts with 'u', return a PyUnicode "u" string */
    s = STR(n);
    if (s && *s == 'u') {
        if (!u_kind) {
            u_kind = PyUnicode_InternFromString("u");
            if (!u_kind)
                return NULL;
        }
        kind = u_kind;
        if (PyArena_AddPyObject(c->c_arena, kind) < 0) {
            return NULL;
        }
        Py_INCREF(kind);
    }
    return kind;
}

/* Make a Constant node, but decref the PyUnicode object being added. */
static expr_ty
make_str_node_and_del(PyObject **str, struct compiling *c, const node* n)
{
    PyObject *s = *str;
    PyObject *kind = NULL;
    *str = NULL;
    assert(PyUnicode_CheckExact(s));
    if (PyArena_AddPyObject(c->c_arena, s) < 0) {
        Py_DECREF(s);
        return NULL;
    }
    kind = make_kind(c, n);
    if (kind == NULL && PyErr_Occurred())
        return NULL;
    return Constant(s, kind, LINENO(n), n->n_col_offset,
                    n->n_end_lineno, n->n_end_col_offset, c->c_arena);
}

/* Add a non-f-string (that is, a regular literal string). str is
   decref'd. */
static int
FstringParser_ConcatAndDel(FstringParser *state, PyObject *str)
{
    FstringParser_check_invariants(state);

    assert(PyUnicode_CheckExact(str));

    if (PyUnicode_GET_LENGTH(str) == 0) {
        Py_DECREF(str);
        return 0;
    }

    if (!state->last_str) {
        /* We didn't have a string before, so just remember this one. */
        state->last_str = str;
    } else {
        /* Concatenate this with the previous string. */
        PyUnicode_AppendAndDel(&state->last_str, str);
        if (!state->last_str)
            return -1;
    }
    FstringParser_check_invariants(state);
    return 0;
}

/* Parse an f-string. The f-string is in *str to end, with no
   'f' or quotes. */
static int
FstringParser_ConcatFstring(FstringParser *state, const char **str,
                            const char *end, int raw, int recurse_lvl,
                            struct compiling *c, const node *n)
{
    FstringParser_check_invariants(state);
    state->fmode = 1;

    /* Parse the f-string. */
    while (1) {
        PyObject *literal = NULL;
        PyObject *expr_text = NULL;
        expr_ty expression = NULL;

        /* If there's a zero length literal in front of the
           expression, literal will be NULL. If we're at the end of
           the f-string, expression will be NULL (unless result == 1,
           see below). */
        int result = fstring_find_literal_and_expr(str, end, raw, recurse_lvl,
                                                   &literal, &expr_text,
                                                   &expression, c, n);
        if (result < 0)
            return -1;

        /* Add the literal, if any. */
        if (literal && FstringParser_ConcatAndDel(state, literal) < 0) {
            Py_XDECREF(expr_text);
            return -1;
        }
        /* Add the expr_text, if any. */
        if (expr_text && FstringParser_ConcatAndDel(state, expr_text) < 0) {
            return -1;
        }

        /* We've dealt with the literal and expr_text, their ownership has
           been transferred to the state object.  Don't look at them again. */

        /* See if we should just loop around to get the next literal
           and expression, while ignoring the expression this
           time. This is used for un-doubling braces, as an
           optimization. */
        if (result == 1)
            continue;

        if (!expression)
            /* We're done with this f-string. */
            break;

        /* We know we have an expression. Convert any existing string
           to a Constant node. */
        if (!state->last_str) {
            /* Do nothing. No previous literal. */
        } else {
            /* Convert the existing last_str literal to a Constant node. */
            expr_ty str = make_str_node_and_del(&state->last_str, c, n);
            if (!str || ExprList_Append(&state->expr_list, str) < 0)
                return -1;
        }

        if (ExprList_Append(&state->expr_list, expression) < 0)
            return -1;
    }

    /* If recurse_lvl is zero, then we must be at the end of the
       string. Otherwise, we must be at a right brace. */

    if (recurse_lvl == 0 && *str < end-1) {
        ast_error(c, n, "f-string: unexpected end of string");
        return -1;
    }
    if (recurse_lvl != 0 && **str != '}') {
        ast_error(c, n, "f-string: expecting '}'");
        return -1;
    }

    FstringParser_check_invariants(state);
    return 0;
}

/* Convert the partial state reflected in last_str and expr_list to an
   expr_ty. The expr_ty can be a Constant, or a JoinedStr. */
static expr_ty
FstringParser_Finish(FstringParser *state, struct compiling *c,
                     const node *n)
{
    asdl_seq *seq;

    FstringParser_check_invariants(state);

    /* If we're just a constant string with no expressions, return
       that. */
    if (!state->fmode) {
        assert(!state->expr_list.size);
        if (!state->last_str) {
            /* Create a zero length string. */
            state->last_str = PyUnicode_FromStringAndSize(NULL, 0);
            if (!state->last_str)
                goto error;
        }
        return make_str_node_and_del(&state->last_str, c, n);
    }

    /* Create a Constant node out of last_str, if needed. It will be the
       last node in our expression list. */
    if (state->last_str) {
        expr_ty str = make_str_node_and_del(&state->last_str, c, n);
        if (!str || ExprList_Append(&state->expr_list, str) < 0)
            goto error;
    }
    /* This has already been freed. */
    assert(state->last_str == NULL);

    seq = ExprList_Finish(&state->expr_list, c->c_arena);
    if (!seq)
        goto error;

    return JoinedStr(seq, LINENO(n), n->n_col_offset,
                     n->n_end_lineno, n->n_end_col_offset, c->c_arena);

error:
    FstringParser_Dealloc(state);
    return NULL;
}

/* Given an f-string (with no 'f' or quotes) that's in *str and ends
   at end, parse it into an expr_ty.  Return NULL on error.  Adjust
   str to point past the parsed portion. */
static expr_ty
fstring_parse(const char **str, const char *end, int raw, int recurse_lvl,
              struct compiling *c, const node *n)
{
    FstringParser state;

    FstringParser_Init(&state);
    if (FstringParser_ConcatFstring(&state, str, end, raw, recurse_lvl,
                                    c, n) < 0) {
        FstringParser_Dealloc(&state);
        return NULL;
    }

    return FstringParser_Finish(&state, c, n);
}

/* n is a Python string literal, including the bracketing quote
   characters, and r, b, u, &/or f prefixes (if any), and embedded
   escape sequences (if any). parsestr parses it, and sets *result to
   decoded Python string object.  If the string is an f-string, set
   *fstr and *fstrlen to the unparsed string object.  Return 0 if no
   errors occurred.
*/
static int
parsestr(struct compiling *c, const node *n, int *bytesmode, int *rawmode,
         PyObject **result, const char **fstr, Py_ssize_t *fstrlen)
{
    size_t len;
    const char *s = STR(n);
    int quote = Py_CHARMASK(*s);
    int fmode = 0;
    *bytesmode = 0;
    *rawmode = 0;
    *result = NULL;
    *fstr = NULL;
    if (Py_ISALPHA(quote)) {
        while (!*bytesmode || !*rawmode) {
            if (quote == 'b' || quote == 'B') {
                quote = *++s;
                *bytesmode = 1;
            }
            else if (quote == 'u' || quote == 'U') {
                quote = *++s;
            }
            else if (quote == 'r' || quote == 'R') {
                quote = *++s;
                *rawmode = 1;
            }
            else if (quote == 'f' || quote == 'F') {
                quote = *++s;
                fmode = 1;
            }
            else {
                break;
            }
        }
    }

    /* fstrings are only allowed in Python 3.6 and greater */
    if (fmode && c->c_feature_version < 6) {
        ast_error(c, n, "Format strings are only supported in Python 3.6 and greater");
        return -1;
    }

    if (fmode && *bytesmode) {
        PyErr_BadInternalCall();
        return -1;
    }
    if (quote != '\'' && quote != '\"') {
        PyErr_BadInternalCall();
        return -1;
    }
    /* Skip the leading quote char. */
    s++;
    len = strlen(s);
    if (len > INT_MAX) {
        PyErr_SetString(PyExc_OverflowError,
                        "string to parse is too long");
        return -1;
    }
    if (s[--len] != quote) {
        /* Last quote char must match the first. */
        PyErr_BadInternalCall();
        return -1;
    }
    if (len >= 4 && s[0] == quote && s[1] == quote) {
        /* A triple quoted string. We've already skipped one quote at
           the start and one at the end of the string. Now skip the
           two at the start. */
        s += 2;
        len -= 2;
        /* And check that the last two match. */
        if (s[--len] != quote || s[--len] != quote) {
            PyErr_BadInternalCall();
            return -1;
        }
    }

    if (fmode) {
        /* Just return the bytes. The caller will parse the resulting
           string. */
        *fstr = s;
        *fstrlen = len;
        return 0;
    }

    /* Not an f-string. */
    /* Avoid invoking escape decoding routines if possible. */
    *rawmode = *rawmode || strchr(s, '\\') == NULL;
    if (*bytesmode) {
        /* Disallow non-ASCII characters. */
        const char *ch;
        for (ch = s; *ch; ch++) {
            if (Py_CHARMASK(*ch) >= 0x80) {
                ast_error(c, n,
                          "bytes can only contain ASCII "
                          "literal characters.");
                return -1;
            }
        }
        if (*rawmode)
            *result = PyBytes_FromStringAndSize(s, len);
        else
            *result = decode_bytes_with_escapes(c, n, s, len);
    } else {
        if (*rawmode)
            *result = PyUnicode_DecodeUTF8Stateful(s, len, NULL, NULL);
        else
            *result = decode_unicode_with_escapes(c, n, s, len);
    }
    return *result == NULL ? -1 : 0;
}

/* Accepts a STRING+ atom, and produces an expr_ty node. Run through
   each STRING atom, and process it as needed. For bytes, just
   concatenate them together, and the result will be a Constant node. For
   normal strings and f-strings, concatenate them together. The result
   will be a Constant node if there were no f-strings; a FormattedValue
   node if there's just an f-string (with no leading or trailing
   literals), or a JoinedStr node if there are multiple f-strings or
   any literals involved. */
static expr_ty
parsestrplus(struct compiling *c, const node *n)
{
    int bytesmode = 0;
    PyObject *bytes_str = NULL;
    int i;

    FstringParser state;
    FstringParser_Init(&state);

    for (i = 0; i < NCH(n); i++) {
        int this_bytesmode;
        int this_rawmode;
        PyObject *s;
        const char *fstr;
        Py_ssize_t fstrlen = -1;  /* Silence a compiler warning. */

        REQ(CHILD(n, i), STRING);
        if (parsestr(c, CHILD(n, i), &this_bytesmode, &this_rawmode, &s,
                     &fstr, &fstrlen) != 0)
            goto error;

        /* Check that we're not mixing bytes with unicode. */
        if (i != 0 && bytesmode != this_bytesmode) {
            ast_error(c, n, "cannot mix bytes and nonbytes literals");
            /* s is NULL if the current string part is an f-string. */
            Py_XDECREF(s);
            goto error;
        }
        bytesmode = this_bytesmode;

        if (fstr != NULL) {
            int result;
            assert(s == NULL && !bytesmode);
            /* This is an f-string. Parse and concatenate it. */
            result = FstringParser_ConcatFstring(&state, &fstr, fstr+fstrlen,
                                                 this_rawmode, 0, c, n);
            if (result < 0)
                goto error;
        } else {
            /* A string or byte string. */
            assert(s != NULL && fstr == NULL);

            assert(bytesmode ? PyBytes_CheckExact(s) :
                   PyUnicode_CheckExact(s));

            if (bytesmode) {
                /* For bytes, concat as we go. */
                if (i == 0) {
                    /* First time, just remember this value. */
                    bytes_str = s;
                } else {
                    PyBytes_ConcatAndDel(&bytes_str, s);
                    if (!bytes_str)
                        goto error;
                }
            } else {
                /* This is a regular string. Concatenate it. */
                if (FstringParser_ConcatAndDel(&state, s) < 0)
                    goto error;
            }
        }
    }
    if (bytesmode) {
        /* Just return the bytes object and we're done. */
        if (PyArena_AddPyObject(c->c_arena, bytes_str) < 0)
            goto error;
        return Constant(bytes_str, NULL, LINENO(n), n->n_col_offset,
                        n->n_end_lineno, n->n_end_col_offset, c->c_arena);
    }

    /* We're not a bytes string, bytes_str should never have been set. */
    assert(bytes_str == NULL);

    return FstringParser_Finish(&state, c, n);

error:
    Py_XDECREF(bytes_str);
    FstringParser_Dealloc(&state);
    return NULL;
}

PyObject *
_PyAST_GetDocString(asdl_seq *body)
{
    if (!asdl_seq_LEN(body)) {
        return NULL;
    }
    stmt_ty st = (stmt_ty)asdl_seq_GET(body, 0);
    if (st->kind != Expr_kind) {
        return NULL;
    }
    expr_ty e = st->v.Expr.value;
    if (e->kind == Constant_kind && PyUnicode_CheckExact(e->v.Constant.value)) {
        return e->v.Constant.value;
    }
    return NULL;
}<|MERGE_RESOLUTION|>--- conflicted
+++ resolved
@@ -1692,86 +1692,15 @@
 }
 
 static expr_ty
-<<<<<<< HEAD
-=======
-ast_for_dotted_name(struct compiling *c, const node *n)
-{
-    expr_ty e;
-    identifier id;
-    int lineno, col_offset;
-    int i;
-    node *ch;
-
-    REQ(n, dotted_name);
-
-    lineno = LINENO(n);
-    col_offset = n->n_col_offset;
-
-    ch = CHILD(n, 0);
-    id = NEW_IDENTIFIER(ch);
-    if (!id)
-        return NULL;
-    e = Name(id, Load, lineno, col_offset,
-             ch->n_end_lineno, ch->n_end_col_offset, c->c_arena);
-    if (!e)
-        return NULL;
-
-    for (i = 2; i < NCH(n); i+=2) {
-        const node *child = CHILD(n, i);
-        id = NEW_IDENTIFIER(child);
-        if (!id)
-            return NULL;
-        e = Attribute(e, id, Load, lineno, col_offset,
-                      child->n_end_lineno, child->n_end_col_offset, c->c_arena);
-        if (!e)
-            return NULL;
-    }
-
-    return e;
-}
-
-static expr_ty
->>>>>>> c33bdbb2
 ast_for_decorator(struct compiling *c, const node *n)
 {
     /* decorator: '@' namedexpr_test NEWLINE */
 
     REQ(n, decorator);
     REQ(CHILD(n, 0), AT);
-<<<<<<< HEAD
     REQ(CHILD(n, 2), NEWLINE);
     
     return ast_for_expr(c, CHILD(n, 1));
-=======
-    REQ(RCHILD(n, -1), NEWLINE);
-
-    name_expr = ast_for_dotted_name(c, CHILD(n, 1));
-    if (!name_expr)
-        return NULL;
-
-    if (NCH(n) == 3) { /* No arguments */
-        d = name_expr;
-        name_expr = NULL;
-    }
-    else if (NCH(n) == 5) { /* Call with no arguments */
-        d = Call(name_expr, NULL, NULL,
-                 name_expr->lineno, name_expr->col_offset,
-                 CHILD(n, 3)->n_end_lineno, CHILD(n, 3)->n_end_col_offset,
-                 c->c_arena);
-        if (!d)
-            return NULL;
-        name_expr = NULL;
-    }
-    else {
-        d = ast_for_call(c, CHILD(n, 3), name_expr,
-                         CHILD(n, 1), CHILD(n, 2), CHILD(n, 4));
-        if (!d)
-            return NULL;
-        name_expr = NULL;
-    }
-
-    return d;
->>>>>>> c33bdbb2
 }
 
 static asdl_seq*
