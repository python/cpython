/*
 * This file exposes PyAST_Validate interface to check the integrity
 * of the given abstract syntax tree (potentially constructed manually).
 */
#include "Python.h"
#include "pycore_ast.h"           // asdl_stmt_seq
#include "pycore_pystate.h"       // _PyThreadState_GET()

#include <assert.h>
#include <stdbool.h>

struct validator {
    int recursion_depth;            /* current recursion depth */
    int recursion_limit;            /* recursion limit */
};

static int validate_stmts(struct validator *, asdl_stmt_seq *);
static int validate_exprs(struct validator *, asdl_expr_seq*, expr_context_ty, int);
static int _validate_nonempty_seq(asdl_seq *, const char *, const char *);
static int validate_stmt(struct validator *, stmt_ty);
static int validate_expr(struct validator *, expr_ty, expr_context_ty);

static int
validate_name(PyObject *name)
{
    assert(PyUnicode_Check(name));
    static const char * const forbidden[] = {
        "None",
        "True",
        "False",
        NULL
    };
    for (int i = 0; forbidden[i] != NULL; i++) {
        if (_PyUnicode_EqualToASCIIString(name, forbidden[i])) {
            PyErr_Format(PyExc_ValueError, "Name node can't be used with '%s' constant", forbidden[i]);
            return 0;
        }
    }
    return 1;
}

static int
validate_comprehension(struct validator *state, asdl_comprehension_seq *gens)
{
    Py_ssize_t i;
    if (!asdl_seq_LEN(gens)) {
        PyErr_SetString(PyExc_ValueError, "comprehension with no generators");
        return 0;
    }
    for (i = 0; i < asdl_seq_LEN(gens); i++) {
        comprehension_ty comp = asdl_seq_GET(gens, i);
        if (!validate_expr(state, comp->target, Store) ||
            !validate_expr(state, comp->iter, Load) ||
            !validate_exprs(state, comp->ifs, Load, 0))
            return 0;
    }
    return 1;
}

static int
validate_keywords(struct validator *state, asdl_keyword_seq *keywords)
{
    Py_ssize_t i;
    for (i = 0; i < asdl_seq_LEN(keywords); i++)
        if (!validate_expr(state, (asdl_seq_GET(keywords, i))->value, Load))
            return 0;
    return 1;
}

static int
validate_args(struct validator *state, asdl_arg_seq *args)
{
    Py_ssize_t i;
    for (i = 0; i < asdl_seq_LEN(args); i++) {
        arg_ty arg = asdl_seq_GET(args, i);
        if (arg->annotation && !validate_expr(state, arg->annotation, Load))
            return 0;
    }
    return 1;
}

static const char *
expr_context_name(expr_context_ty ctx)
{
    switch (ctx) {
    case Load:
        return "Load";
    case Store:
        return "Store";
    case Del:
        return "Del";
    default:
        Py_UNREACHABLE();
    }
}

static int
validate_arguments(struct validator *state, arguments_ty args)
{
    if (!validate_args(state, args->posonlyargs) || !validate_args(state, args->args)) {
        return 0;
    }
    if (args->vararg && args->vararg->annotation
        && !validate_expr(state, args->vararg->annotation, Load)) {
            return 0;
    }
    if (!validate_args(state, args->kwonlyargs))
        return 0;
    if (args->kwarg && args->kwarg->annotation
        && !validate_expr(state, args->kwarg->annotation, Load)) {
            return 0;
    }
    if (asdl_seq_LEN(args->defaults) > asdl_seq_LEN(args->posonlyargs) + asdl_seq_LEN(args->args)) {
        PyErr_SetString(PyExc_ValueError, "more positional defaults than args on arguments");
        return 0;
    }
    if (asdl_seq_LEN(args->kw_defaults) != asdl_seq_LEN(args->kwonlyargs)) {
        PyErr_SetString(PyExc_ValueError, "length of kwonlyargs is not the same as "
                        "kw_defaults on arguments");
        return 0;
    }
    return validate_exprs(state, args->defaults, Load, 0) && validate_exprs(state, args->kw_defaults, Load, 1);
}

static int
validate_constant(struct validator *state, PyObject *value)
{
    if (value == Py_None || value == Py_Ellipsis)
        return 1;

    if (PyLong_CheckExact(value)
            || PyFloat_CheckExact(value)
            || PyComplex_CheckExact(value)
            || PyBool_Check(value)
            || PyUnicode_CheckExact(value)
            || PyBytes_CheckExact(value))
        return 1;

    if (PyTuple_CheckExact(value) || PyFrozenSet_CheckExact(value)) {
        if (++state->recursion_depth > state->recursion_limit) {
            PyErr_SetString(PyExc_RecursionError,
                            "maximum recursion depth exceeded during compilation");
            return 0;
        }

        PyObject *it = PyObject_GetIter(value);
        if (it == NULL)
            return 0;

        while (1) {
            PyObject *item = PyIter_Next(it);
            if (item == NULL) {
                if (PyErr_Occurred()) {
                    Py_DECREF(it);
                    return 0;
                }
                break;
            }

            if (!validate_constant(state, item)) {
                Py_DECREF(it);
                Py_DECREF(item);
                return 0;
            }
            Py_DECREF(item);
        }

        Py_DECREF(it);
        --state->recursion_depth;
        return 1;
    }

    if (!PyErr_Occurred()) {
        PyErr_Format(PyExc_TypeError,
                     "got an invalid type in Constant: %s",
                     _PyType_Name(Py_TYPE(value)));
    }
    return 0;
}

static int
validate_expr(struct validator *state, expr_ty exp, expr_context_ty ctx)
{
    int ret;
    if (++state->recursion_depth > state->recursion_limit) {
        PyErr_SetString(PyExc_RecursionError,
                        "maximum recursion depth exceeded during compilation");
        return 0;
    }
    int check_ctx = 1;
    expr_context_ty actual_ctx;

    /* First check expression context. */
    switch (exp->kind) {
    case Attribute_kind:
        actual_ctx = exp->v.Attribute.ctx;
        break;
    case Subscript_kind:
        actual_ctx = exp->v.Subscript.ctx;
        break;
    case Starred_kind:
        actual_ctx = exp->v.Starred.ctx;
        break;
    case Name_kind:
        if (!validate_name(exp->v.Name.id)) {
            return 0;
        }
        actual_ctx = exp->v.Name.ctx;
        break;
    case List_kind:
        actual_ctx = exp->v.List.ctx;
        break;
    case Tuple_kind:
        actual_ctx = exp->v.Tuple.ctx;
        break;
    default:
        if (ctx != Load) {
            PyErr_Format(PyExc_ValueError, "expression which can't be "
                         "assigned to in %s context", expr_context_name(ctx));
            return 0;
        }
        check_ctx = 0;
        /* set actual_ctx to prevent gcc warning */
        actual_ctx = 0;
    }
    if (check_ctx && actual_ctx != ctx) {
        PyErr_Format(PyExc_ValueError, "expression must have %s context but has %s instead",
                     expr_context_name(ctx), expr_context_name(actual_ctx));
        return 0;
    }

    /* Now validate expression. */
    switch (exp->kind) {
    case BoolOp_kind:
        if (asdl_seq_LEN(exp->v.BoolOp.values) < 2) {
            PyErr_SetString(PyExc_ValueError, "BoolOp with less than 2 values");
            return 0;
        }
        ret = validate_exprs(state, exp->v.BoolOp.values, Load, 0);
        break;
    case BinOp_kind:
        ret = validate_expr(state, exp->v.BinOp.left, Load) &&
            validate_expr(state, exp->v.BinOp.right, Load);
        break;
    case UnaryOp_kind:
        ret = validate_expr(state, exp->v.UnaryOp.operand, Load);
        break;
    case Lambda_kind:
        ret = validate_arguments(state, exp->v.Lambda.args) &&
            validate_expr(state, exp->v.Lambda.body, Load);
        break;
    case IfExp_kind:
        ret = validate_expr(state, exp->v.IfExp.test, Load) &&
            validate_expr(state, exp->v.IfExp.body, Load) &&
            validate_expr(state, exp->v.IfExp.orelse, Load);
        break;
    case Dict_kind:
        if (asdl_seq_LEN(exp->v.Dict.keys) != asdl_seq_LEN(exp->v.Dict.values)) {
            PyErr_SetString(PyExc_ValueError,
                            "Dict doesn't have the same number of keys as values");
            return 0;
        }
        /* null_ok=1 for keys expressions to allow dict unpacking to work in
           dict literals, i.e. ``{**{a:b}}`` */
        ret = validate_exprs(state, exp->v.Dict.keys, Load, /*null_ok=*/ 1) &&
            validate_exprs(state, exp->v.Dict.values, Load, /*null_ok=*/ 0);
        break;
    case Set_kind:
        ret = validate_exprs(state, exp->v.Set.elts, Load, 0);
        break;
#define COMP(NAME) \
        case NAME ## _kind: \
            ret = validate_comprehension(state, exp->v.NAME.generators) && \
                validate_expr(state, exp->v.NAME.elt, Load); \
            break;
    COMP(ListComp)
    COMP(SetComp)
    COMP(GeneratorExp)
#undef COMP
    case DictComp_kind:
        ret = validate_comprehension(state, exp->v.DictComp.generators) &&
            validate_expr(state, exp->v.DictComp.key, Load) &&
            validate_expr(state, exp->v.DictComp.value, Load);
        break;
    case Yield_kind:
        ret = !exp->v.Yield.value || validate_expr(state, exp->v.Yield.value, Load);
        break;
    case YieldFrom_kind:
        ret = validate_expr(state, exp->v.YieldFrom.value, Load);
        break;
    case Await_kind:
        ret = validate_expr(state, exp->v.Await.value, Load);
        break;
    case Compare_kind:
        if (!asdl_seq_LEN(exp->v.Compare.comparators)) {
            PyErr_SetString(PyExc_ValueError, "Compare with no comparators");
            return 0;
        }
        if (asdl_seq_LEN(exp->v.Compare.comparators) !=
            asdl_seq_LEN(exp->v.Compare.ops)) {
            PyErr_SetString(PyExc_ValueError, "Compare has a different number "
                            "of comparators and operands");
            return 0;
        }
        ret = validate_exprs(state, exp->v.Compare.comparators, Load, 0) &&
            validate_expr(state, exp->v.Compare.left, Load);
        break;
    case Call_kind:
        ret = validate_expr(state, exp->v.Call.func, Load) &&
            validate_exprs(state, exp->v.Call.args, Load, 0) &&
            validate_keywords(state, exp->v.Call.keywords);
        break;
    case Constant_kind:
        if (!validate_constant(state, exp->v.Constant.value)) {
            return 0;
        }
        ret = 1;
        break;
    case JoinedStr_kind:
        ret = validate_exprs(state, exp->v.JoinedStr.values, Load, 0);
        break;
    case FormattedValue_kind:
        if (validate_expr(state, exp->v.FormattedValue.value, Load) == 0)
            return 0;
        if (exp->v.FormattedValue.format_spec) {
            ret = validate_expr(state, exp->v.FormattedValue.format_spec, Load);
            break;
        }
        ret = 1;
        break;
    case Attribute_kind:
        ret = validate_expr(state, exp->v.Attribute.value, Load);
        break;
    case Subscript_kind:
        ret = validate_expr(state, exp->v.Subscript.slice, Load) &&
            validate_expr(state, exp->v.Subscript.value, Load);
        break;
    case Starred_kind:
        ret = validate_expr(state, exp->v.Starred.value, ctx);
        break;
    case Slice_kind:
        ret = (!exp->v.Slice.lower || validate_expr(state, exp->v.Slice.lower, Load)) &&
            (!exp->v.Slice.upper || validate_expr(state, exp->v.Slice.upper, Load)) &&
            (!exp->v.Slice.step || validate_expr(state, exp->v.Slice.step, Load));
        break;
    case List_kind:
        ret = validate_exprs(state, exp->v.List.elts, ctx, 0);
        break;
    case Tuple_kind:
        ret = validate_exprs(state, exp->v.Tuple.elts, ctx, 0);
        break;
    case NamedExpr_kind:
<<<<<<< HEAD
        return validate_expr(exp->v.NamedExpr.value, Load);
=======
        ret = validate_expr(state, exp->v.NamedExpr.value, Load);
        break;
    case MatchAs_kind:
        PyErr_SetString(PyExc_ValueError,
                        "MatchAs is only valid in match_case patterns");
        return 0;
    case MatchOr_kind:
        PyErr_SetString(PyExc_ValueError,
                        "MatchOr is only valid in match_case patterns");
        return 0;
>>>>>>> 3c586ca5
    /* This last case doesn't have any checking. */
    case Name_kind:
        ret = 1;
        break;
    default:
        PyErr_SetString(PyExc_SystemError, "unexpected expression");
        return 0;
    }
    state->recursion_depth--;
    return ret;
}

static int
ensure_literal_number(expr_ty exp, bool allow_real, bool allow_imaginary)
{
    assert(exp->kind == Constant_kind);
    PyObject *value = exp->v.Constant.value;
    return (allow_real && PyFloat_CheckExact(value)) ||
           (allow_real && PyLong_CheckExact(value)) ||
           (allow_imaginary && PyComplex_CheckExact(value));
}

static int
ensure_literal_negative(expr_ty exp, bool allow_real, bool allow_imaginary)
{
    assert(exp->kind == UnaryOp_kind);
    // Must be negation ...
    if (exp->v.UnaryOp.op != USub) {
        return 0;
    }
    // ... of a constant ...
    expr_ty operand = exp->v.UnaryOp.operand;
    if (operand->kind != Constant_kind) {
        return 0;
    }
    // ... number
    return ensure_literal_number(operand, allow_real, allow_imaginary);
}

static int
ensure_literal_complex(expr_ty exp)
{
    assert(exp->kind == BinOp_kind);
    expr_ty left = exp->v.BinOp.left;
    expr_ty right = exp->v.BinOp.right;
    // Ensure op is addition or subtraction
    if (exp->v.BinOp.op != Add && exp->v.BinOp.op != Sub) {
        return 0;
    }
    // Check LHS is a real number
    switch (left->kind)
    {
        case Constant_kind:
            if (!ensure_literal_number(left, /*real=*/true, /*imaginary=*/false)) {
                return 0;
            }
            break;
        case UnaryOp_kind:
            if (!ensure_literal_negative(left, /*real=*/true, /*imaginary=*/false)) {
                return 0;
            }
            break;
        default:
            return 0;
    }
    // Check RHS is an imaginary number
    switch (right->kind)
    {
        case Constant_kind:
            if (!ensure_literal_number(right, /*real=*/false, /*imaginary=*/true)) {
                return 0;
            }
            break;
        case UnaryOp_kind:
            if (!ensure_literal_negative(right, /*real=*/false, /*imaginary=*/true)) {
                return 0;
            }
            break;
        default:
            return 0;
    }
    return 1;
}

static int
validate_pattern_match_value(expr_ty exp)
{
    switch (exp->kind)
    {
        case Constant_kind:
        case Attribute_kind:
            // Constants and attribute lookups are always permitted
            return 1;
        case UnaryOp_kind:
            // Negated numbers are permitted (whether real or imaginary)
            // Compiler will complain if AST folding doesn't create a constant
            if (ensure_literal_negative(exp, /*real=*/true, /*imaginary=*/true)) {
                return 1;
            }
            break;
        case BinOp_kind:
            // Complex literals are permitted
            // Compiler will complain if AST folding doesn't create a constant
            if (ensure_literal_complex(exp)) {
                return 1;
            }
            break;
        default:
            break;
    }
    PyErr_SetString(PyExc_SyntaxError,
        "patterns may only match literals and attribute lookups");
    return 0;
}

static int
validate_pattern(pattern_ty p)
{
    // Coming soon: https://bugs.python.org/issue43897 (thanks Batuhan)!
    // TODO: Ensure no subnodes use "_" as an ordinary identifier
    switch (p->kind) {
        case MatchAlways_kind:
            // Nothing to check
            return 1;
        case MatchValue_kind:
            if (!validate_pattern_match_value(p->v.MatchValue.value)) {
                return 0;
            }
            return validate_expr(p->v.MatchValue.value, Load);
        case MatchSingleton_kind:
            // TODO: Check constant is specifically None, True, or False
            return validate_constant(p->v.MatchSingleton.value);
        case MatchSequence_kind:
            // TODO: Validate all subpatterns
            // return validate_patterns(p->v.MatchSequence.patterns);
            return 1;
        case MatchMapping_kind:
            // TODO: check "rest" target name is valid
            if (asdl_seq_LEN(p->v.MatchMapping.keys) != asdl_seq_LEN(p->v.MatchMapping.patterns)) {
                PyErr_SetString(PyExc_ValueError,
                                "MatchMapping doesn't have the same number of keys as patterns");
                return 0;
            }
            // null_ok=0 for key expressions, as rest-of-mapping is captured in "rest"
            // TODO: replace with more restrictive expression validator, as per MatchValue above
            if (!validate_exprs(p->v.MatchMapping.keys, Load, /*null_ok=*/ 0)) {
                return 0;
            }
            // TODO: Validate all subpatterns
            // return validate_patterns(p->v.MatchMapping.patterns);
            return 1;
        case MatchClass_kind:
            if (asdl_seq_LEN(p->v.MatchClass.kwd_attrs) != asdl_seq_LEN(p->v.MatchClass.kwd_patterns)) {
                PyErr_SetString(PyExc_ValueError,
                                "MatchClass doesn't have the same number of keyword attributes as patterns");
                return 0;
            }
            // TODO: Restrict cls lookup to being a name or attribute
            if (!validate_expr(p->v.MatchClass.cls, Load)) {
                return 0;
            }
            // TODO: Validate all subpatterns
            // return validate_patterns(p->v.MatchClass.patterns) &&
            //        validate_patterns(p->v.MatchClass.kwd_patterns);
            return 1;
        case MatchStar_kind:
            // TODO: check target name is valid
            break;
        case MatchAs_kind:
            // TODO: check target name is valid
            if (p->v.MatchAs.pattern) {
                return validate_pattern(p->v.MatchAs.pattern);
            }
            return 1;
        case MatchOr_kind:
            // TODO: Validate all subpatterns
            // return validate_patterns(p->v.MatchOr.patterns);
            return 1;
    // No default case, so the compiler will emit a warning if new pattern
    // kinds are added without being handled here
    }
    PyErr_SetString(PyExc_SystemError, "unexpected pattern");
    return 0;
}

static int
_validate_nonempty_seq(asdl_seq *seq, const char *what, const char *owner)
{
    if (asdl_seq_LEN(seq))
        return 1;
    PyErr_Format(PyExc_ValueError, "empty %s on %s", what, owner);
    return 0;
}
#define validate_nonempty_seq(seq, what, owner) _validate_nonempty_seq((asdl_seq*)seq, what, owner)

static int
validate_assignlist(struct validator *state, asdl_expr_seq *targets, expr_context_ty ctx)
{
    return validate_nonempty_seq(targets, "targets", ctx == Del ? "Delete" : "Assign") &&
        validate_exprs(state, targets, ctx, 0);
}

static int
validate_body(struct validator *state, asdl_stmt_seq *body, const char *owner)
{
    return validate_nonempty_seq(body, "body", owner) && validate_stmts(state, body);
}

static int
validate_stmt(struct validator *state, stmt_ty stmt)
{
    int ret;
    Py_ssize_t i;
    if (++state->recursion_depth > state->recursion_limit) {
        PyErr_SetString(PyExc_RecursionError,
                        "maximum recursion depth exceeded during compilation");
        return 0;
    }
    switch (stmt->kind) {
    case FunctionDef_kind:
        ret = validate_body(state, stmt->v.FunctionDef.body, "FunctionDef") &&
            validate_arguments(state, stmt->v.FunctionDef.args) &&
            validate_exprs(state, stmt->v.FunctionDef.decorator_list, Load, 0) &&
            (!stmt->v.FunctionDef.returns ||
             validate_expr(state, stmt->v.FunctionDef.returns, Load));
        break;
    case ClassDef_kind:
        ret = validate_body(state, stmt->v.ClassDef.body, "ClassDef") &&
            validate_exprs(state, stmt->v.ClassDef.bases, Load, 0) &&
            validate_keywords(state, stmt->v.ClassDef.keywords) &&
            validate_exprs(state, stmt->v.ClassDef.decorator_list, Load, 0);
        break;
    case Return_kind:
        ret = !stmt->v.Return.value || validate_expr(state, stmt->v.Return.value, Load);
        break;
    case Delete_kind:
        ret = validate_assignlist(state, stmt->v.Delete.targets, Del);
        break;
    case Assign_kind:
        ret = validate_assignlist(state, stmt->v.Assign.targets, Store) &&
            validate_expr(state, stmt->v.Assign.value, Load);
        break;
    case AugAssign_kind:
        ret = validate_expr(state, stmt->v.AugAssign.target, Store) &&
            validate_expr(state, stmt->v.AugAssign.value, Load);
        break;
    case AnnAssign_kind:
        if (stmt->v.AnnAssign.target->kind != Name_kind &&
            stmt->v.AnnAssign.simple) {
            PyErr_SetString(PyExc_TypeError,
                            "AnnAssign with simple non-Name target");
            return 0;
        }
        ret = validate_expr(state, stmt->v.AnnAssign.target, Store) &&
               (!stmt->v.AnnAssign.value ||
                validate_expr(state, stmt->v.AnnAssign.value, Load)) &&
               validate_expr(state, stmt->v.AnnAssign.annotation, Load);
        break;
    case For_kind:
        ret = validate_expr(state, stmt->v.For.target, Store) &&
            validate_expr(state, stmt->v.For.iter, Load) &&
            validate_body(state, stmt->v.For.body, "For") &&
            validate_stmts(state, stmt->v.For.orelse);
        break;
    case AsyncFor_kind:
        ret = validate_expr(state, stmt->v.AsyncFor.target, Store) &&
            validate_expr(state, stmt->v.AsyncFor.iter, Load) &&
            validate_body(state, stmt->v.AsyncFor.body, "AsyncFor") &&
            validate_stmts(state, stmt->v.AsyncFor.orelse);
        break;
    case While_kind:
        ret = validate_expr(state, stmt->v.While.test, Load) &&
            validate_body(state, stmt->v.While.body, "While") &&
            validate_stmts(state, stmt->v.While.orelse);
        break;
    case If_kind:
        ret = validate_expr(state, stmt->v.If.test, Load) &&
            validate_body(state, stmt->v.If.body, "If") &&
            validate_stmts(state, stmt->v.If.orelse);
        break;
    case With_kind:
        if (!validate_nonempty_seq(stmt->v.With.items, "items", "With"))
            return 0;
        for (i = 0; i < asdl_seq_LEN(stmt->v.With.items); i++) {
            withitem_ty item = asdl_seq_GET(stmt->v.With.items, i);
            if (!validate_expr(state, item->context_expr, Load) ||
                (item->optional_vars && !validate_expr(state, item->optional_vars, Store)))
                return 0;
        }
        ret = validate_body(state, stmt->v.With.body, "With");
        break;
    case AsyncWith_kind:
        if (!validate_nonempty_seq(stmt->v.AsyncWith.items, "items", "AsyncWith"))
            return 0;
        for (i = 0; i < asdl_seq_LEN(stmt->v.AsyncWith.items); i++) {
            withitem_ty item = asdl_seq_GET(stmt->v.AsyncWith.items, i);
            if (!validate_expr(state, item->context_expr, Load) ||
                (item->optional_vars && !validate_expr(state, item->optional_vars, Store)))
                return 0;
        }
        ret = validate_body(state, stmt->v.AsyncWith.body, "AsyncWith");
        break;
    case Match_kind:
        if (!validate_expr(state, stmt->v.Match.subject, Load)
            || !validate_nonempty_seq(stmt->v.Match.cases, "cases", "Match")) {
            return 0;
        }
        for (i = 0; i < asdl_seq_LEN(stmt->v.Match.cases); i++) {
            match_case_ty m = asdl_seq_GET(stmt->v.Match.cases, i);
            if (!validate_pattern(m->pattern)
                || (m->guard && !validate_expr(state, m->guard, Load))
                || !validate_body(state, m->body, "match_case")) {
                return 0;
            }
        }
        ret = 1;
        break;
    case Raise_kind:
        if (stmt->v.Raise.exc) {
            ret = validate_expr(state, stmt->v.Raise.exc, Load) &&
                (!stmt->v.Raise.cause || validate_expr(state, stmt->v.Raise.cause, Load));
            break;
        }
        if (stmt->v.Raise.cause) {
            PyErr_SetString(PyExc_ValueError, "Raise with cause but no exception");
            return 0;
        }
        ret = 1;
        break;
    case Try_kind:
        if (!validate_body(state, stmt->v.Try.body, "Try"))
            return 0;
        if (!asdl_seq_LEN(stmt->v.Try.handlers) &&
            !asdl_seq_LEN(stmt->v.Try.finalbody)) {
            PyErr_SetString(PyExc_ValueError, "Try has neither except handlers nor finalbody");
            return 0;
        }
        if (!asdl_seq_LEN(stmt->v.Try.handlers) &&
            asdl_seq_LEN(stmt->v.Try.orelse)) {
            PyErr_SetString(PyExc_ValueError, "Try has orelse but no except handlers");
            return 0;
        }
        for (i = 0; i < asdl_seq_LEN(stmt->v.Try.handlers); i++) {
            excepthandler_ty handler = asdl_seq_GET(stmt->v.Try.handlers, i);
            if ((handler->v.ExceptHandler.type &&
                 !validate_expr(state, handler->v.ExceptHandler.type, Load)) ||
                !validate_body(state, handler->v.ExceptHandler.body, "ExceptHandler"))
                return 0;
        }
        ret = (!asdl_seq_LEN(stmt->v.Try.finalbody) ||
                validate_stmts(state, stmt->v.Try.finalbody)) &&
            (!asdl_seq_LEN(stmt->v.Try.orelse) ||
             validate_stmts(state, stmt->v.Try.orelse));
        break;
    case Assert_kind:
        ret = validate_expr(state, stmt->v.Assert.test, Load) &&
            (!stmt->v.Assert.msg || validate_expr(state, stmt->v.Assert.msg, Load));
        break;
    case Import_kind:
        ret = validate_nonempty_seq(stmt->v.Import.names, "names", "Import");
        break;
    case ImportFrom_kind:
        if (stmt->v.ImportFrom.level < 0) {
            PyErr_SetString(PyExc_ValueError, "Negative ImportFrom level");
            return 0;
        }
        ret = validate_nonempty_seq(stmt->v.ImportFrom.names, "names", "ImportFrom");
        break;
    case Global_kind:
        ret = validate_nonempty_seq(stmt->v.Global.names, "names", "Global");
        break;
    case Nonlocal_kind:
        ret = validate_nonempty_seq(stmt->v.Nonlocal.names, "names", "Nonlocal");
        break;
    case Expr_kind:
        ret = validate_expr(state, stmt->v.Expr.value, Load);
        break;
    case AsyncFunctionDef_kind:
        ret = validate_body(state, stmt->v.AsyncFunctionDef.body, "AsyncFunctionDef") &&
            validate_arguments(state, stmt->v.AsyncFunctionDef.args) &&
            validate_exprs(state, stmt->v.AsyncFunctionDef.decorator_list, Load, 0) &&
            (!stmt->v.AsyncFunctionDef.returns ||
             validate_expr(state, stmt->v.AsyncFunctionDef.returns, Load));
        break;
    case Pass_kind:
    case Break_kind:
    case Continue_kind:
        ret = 1;
        break;
    default:
        PyErr_SetString(PyExc_SystemError, "unexpected statement");
        return 0;
    }
    state->recursion_depth--;
    return ret;
}

static int
validate_stmts(struct validator *state, asdl_stmt_seq *seq)
{
    Py_ssize_t i;
    for (i = 0; i < asdl_seq_LEN(seq); i++) {
        stmt_ty stmt = asdl_seq_GET(seq, i);
        if (stmt) {
            if (!validate_stmt(state, stmt))
                return 0;
        }
        else {
            PyErr_SetString(PyExc_ValueError,
                            "None disallowed in statement list");
            return 0;
        }
    }
    return 1;
}

static int
validate_exprs(struct validator *state, asdl_expr_seq *exprs, expr_context_ty ctx, int null_ok)
{
    Py_ssize_t i;
    for (i = 0; i < asdl_seq_LEN(exprs); i++) {
        expr_ty expr = asdl_seq_GET(exprs, i);
        if (expr) {
            if (!validate_expr(state, expr, ctx))
                return 0;
        }
        else if (!null_ok) {
            PyErr_SetString(PyExc_ValueError,
                            "None disallowed in expression list");
            return 0;
        }

    }
    return 1;
}

/* See comments in symtable.c. */
#define COMPILER_STACK_FRAME_SCALE 3

int
_PyAST_Validate(mod_ty mod)
{
    int res = 0;
    struct validator state;
    PyThreadState *tstate;
    int recursion_limit = Py_GetRecursionLimit();
    int starting_recursion_depth;

    /* Setup recursion depth check counters */
    tstate = _PyThreadState_GET();
    if (!tstate) {
        return 0;
    }
    /* Be careful here to prevent overflow. */
    starting_recursion_depth = (tstate->recursion_depth < INT_MAX / COMPILER_STACK_FRAME_SCALE) ?
        tstate->recursion_depth * COMPILER_STACK_FRAME_SCALE : tstate->recursion_depth;
    state.recursion_depth = starting_recursion_depth;
    state.recursion_limit = (recursion_limit < INT_MAX / COMPILER_STACK_FRAME_SCALE) ?
        recursion_limit * COMPILER_STACK_FRAME_SCALE : recursion_limit;

    switch (mod->kind) {
    case Module_kind:
        res = validate_stmts(&state, mod->v.Module.body);
        break;
    case Interactive_kind:
        res = validate_stmts(&state, mod->v.Interactive.body);
        break;
    case Expression_kind:
        res = validate_expr(&state, mod->v.Expression.body, Load);
        break;
    default:
        PyErr_SetString(PyExc_SystemError, "impossible module node");
        res = 0;
        break;
    }

    /* Check that the recursion depth counting balanced correctly */
    if (res && state.recursion_depth != starting_recursion_depth) {
        PyErr_Format(PyExc_SystemError,
            "AST validator recursion depth mismatch (before=%d, after=%d)",
            starting_recursion_depth, state.recursion_depth);
        return 0;
    }
    return res;
}

PyObject *
_PyAST_GetDocString(asdl_stmt_seq *body)
{
    if (!asdl_seq_LEN(body)) {
        return NULL;
    }
    stmt_ty st = asdl_seq_GET(body, 0);
    if (st->kind != Expr_kind) {
        return NULL;
    }
    expr_ty e = st->v.Expr.value;
    if (e->kind == Constant_kind && PyUnicode_CheckExact(e->v.Constant.value)) {
        return e->v.Constant.value;
    }
    return NULL;
}<|MERGE_RESOLUTION|>--- conflicted
+++ resolved
@@ -19,6 +19,7 @@
 static int _validate_nonempty_seq(asdl_seq *, const char *, const char *);
 static int validate_stmt(struct validator *, stmt_ty);
 static int validate_expr(struct validator *, expr_ty, expr_context_ty);
+static int validate_pattern(struct validator *, pattern_ty);
 
 static int
 validate_name(PyObject *name)
@@ -89,9 +90,9 @@
         return "Store";
     case Del:
         return "Del";
-    default:
-        Py_UNREACHABLE();
-    }
+    // No default case so compiler emits warning for unhandled cases
+    }
+    Py_UNREACHABLE();
 }
 
 static int
@@ -181,7 +182,7 @@
 static int
 validate_expr(struct validator *state, expr_ty exp, expr_context_ty ctx)
 {
-    int ret;
+    int ret = -1;
     if (++state->recursion_depth > state->recursion_limit) {
         PyErr_SetString(PyExc_RecursionError,
                         "maximum recursion depth exceeded during compilation");
@@ -350,32 +351,26 @@
         ret = validate_exprs(state, exp->v.Tuple.elts, ctx, 0);
         break;
     case NamedExpr_kind:
-<<<<<<< HEAD
-        return validate_expr(exp->v.NamedExpr.value, Load);
-=======
         ret = validate_expr(state, exp->v.NamedExpr.value, Load);
         break;
-    case MatchAs_kind:
-        PyErr_SetString(PyExc_ValueError,
-                        "MatchAs is only valid in match_case patterns");
-        return 0;
-    case MatchOr_kind:
-        PyErr_SetString(PyExc_ValueError,
-                        "MatchOr is only valid in match_case patterns");
-        return 0;
->>>>>>> 3c586ca5
     /* This last case doesn't have any checking. */
     case Name_kind:
         ret = 1;
         break;
-    default:
+    // No default case so compiler emits warning for unhandled cases
+    }
+    if (ret < 0) {
         PyErr_SetString(PyExc_SystemError, "unexpected expression");
-        return 0;
+        ret = 0;
     }
     state->recursion_depth--;
     return ret;
 }
 
+
+// Note: the ensure_literal_* functions are only used to validate a restricted
+//       set of non-recursive literals that have already been checked with
+//       validate_expr, so they don't accept the validator state
 static int
 ensure_literal_number(expr_ty exp, bool allow_real, bool allow_imaginary)
 {
@@ -449,8 +444,12 @@
 }
 
 static int
-validate_pattern_match_value(expr_ty exp)
-{
+validate_pattern_match_value(struct validator *state, expr_ty exp)
+{
+    if (!validate_expr(state, exp, Load)) {
+        return 0;
+    }
+
     switch (exp->kind)
     {
         case Constant_kind:
@@ -480,26 +479,33 @@
 }
 
 static int
-validate_pattern(pattern_ty p)
-{
+validate_pattern(struct validator *state, pattern_ty p)
+{
+    int ret = -1;
+    if (++state->recursion_depth > state->recursion_limit) {
+        PyErr_SetString(PyExc_RecursionError,
+                        "maximum recursion depth exceeded during compilation");
+        return 0;
+    }
     // Coming soon: https://bugs.python.org/issue43897 (thanks Batuhan)!
     // TODO: Ensure no subnodes use "_" as an ordinary identifier
     switch (p->kind) {
         case MatchAlways_kind:
             // Nothing to check
-            return 1;
+            ret = 1;
+            break;
         case MatchValue_kind:
-            if (!validate_pattern_match_value(p->v.MatchValue.value)) {
-                return 0;
-            }
-            return validate_expr(p->v.MatchValue.value, Load);
+            ret = validate_pattern_match_value(state, p->v.MatchValue.value);
+            break;
         case MatchSingleton_kind:
             // TODO: Check constant is specifically None, True, or False
-            return validate_constant(p->v.MatchSingleton.value);
+            ret = validate_constant(state, p->v.MatchSingleton.value);
+            break;
         case MatchSequence_kind:
             // TODO: Validate all subpatterns
-            // return validate_patterns(p->v.MatchSequence.patterns);
-            return 1;
+            // return validate_patterns(state, p->v.MatchSequence.patterns);
+            ret = 1;
+            break;
         case MatchMapping_kind:
             // TODO: check "rest" target name is valid
             if (asdl_seq_LEN(p->v.MatchMapping.keys) != asdl_seq_LEN(p->v.MatchMapping.patterns)) {
@@ -509,12 +515,13 @@
             }
             // null_ok=0 for key expressions, as rest-of-mapping is captured in "rest"
             // TODO: replace with more restrictive expression validator, as per MatchValue above
-            if (!validate_exprs(p->v.MatchMapping.keys, Load, /*null_ok=*/ 0)) {
+            if (!validate_exprs(state, p->v.MatchMapping.keys, Load, /*null_ok=*/ 0)) {
                 return 0;
             }
             // TODO: Validate all subpatterns
-            // return validate_patterns(p->v.MatchMapping.patterns);
-            return 1;
+            // ret = validate_patterns(state, p->v.MatchMapping.patterns);
+            ret = 1;
+            break;
         case MatchClass_kind:
             if (asdl_seq_LEN(p->v.MatchClass.kwd_attrs) != asdl_seq_LEN(p->v.MatchClass.kwd_patterns)) {
                 PyErr_SetString(PyExc_ValueError,
@@ -522,31 +529,40 @@
                 return 0;
             }
             // TODO: Restrict cls lookup to being a name or attribute
-            if (!validate_expr(p->v.MatchClass.cls, Load)) {
+            if (!validate_expr(state, p->v.MatchClass.cls, Load)) {
                 return 0;
             }
             // TODO: Validate all subpatterns
-            // return validate_patterns(p->v.MatchClass.patterns) &&
-            //        validate_patterns(p->v.MatchClass.kwd_patterns);
-            return 1;
+            // return validate_patterns(state, p->v.MatchClass.patterns) &&
+            //        validate_patterns(state, p->v.MatchClass.kwd_patterns);
+            ret = 1;
+            break;
         case MatchStar_kind:
             // TODO: check target name is valid
+            ret = 1;
             break;
         case MatchAs_kind:
             // TODO: check target name is valid
             if (p->v.MatchAs.pattern) {
-                return validate_pattern(p->v.MatchAs.pattern);
-            }
-            return 1;
+                ret = validate_pattern(state, p->v.MatchAs.pattern);
+            } else {
+                ret = 1;
+            }
+            break;
         case MatchOr_kind:
             // TODO: Validate all subpatterns
-            // return validate_patterns(p->v.MatchOr.patterns);
-            return 1;
+            // return validate_patterns(state, p->v.MatchOr.patterns);
+            ret = 1;
+            break;
     // No default case, so the compiler will emit a warning if new pattern
     // kinds are added without being handled here
     }
-    PyErr_SetString(PyExc_SystemError, "unexpected pattern");
-    return 0;
+    if (ret < 0) {
+        PyErr_SetString(PyExc_SystemError, "unexpected pattern");
+        ret = 0;
+    }
+    state->recursion_depth--;
+    return ret;
 }
 
 static int
@@ -575,7 +591,7 @@
 static int
 validate_stmt(struct validator *state, stmt_ty stmt)
 {
-    int ret;
+    int ret = -1;
     Py_ssize_t i;
     if (++state->recursion_depth > state->recursion_limit) {
         PyErr_SetString(PyExc_RecursionError,
@@ -673,7 +689,7 @@
         }
         for (i = 0; i < asdl_seq_LEN(stmt->v.Match.cases); i++) {
             match_case_ty m = asdl_seq_GET(stmt->v.Match.cases, i);
-            if (!validate_pattern(m->pattern)
+            if (!validate_pattern(state, m->pattern)
                 || (m->guard && !validate_expr(state, m->guard, Load))
                 || !validate_body(state, m->body, "match_case")) {
                 return 0;
@@ -753,9 +769,11 @@
     case Continue_kind:
         ret = 1;
         break;
-    default:
+    // No default case so compiler emits warning for unhandled cases
+    }
+    if (ret < 0) {
         PyErr_SetString(PyExc_SystemError, "unexpected statement");
-        return 0;
+        ret = 0;
     }
     state->recursion_depth--;
     return ret;
