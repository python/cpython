#include "Python.h"
#include "pycore_call.h"          // _PyObject_VectorcallTstate()
#include "pycore_context.h"
#include "pycore_gc.h"            // _PyObject_GC_MAY_BE_TRACKED()
#include "pycore_hamt.h"
#include "pycore_initconfig.h"    // _PyStatus_OK()
#include "pycore_object.h"
#include "pycore_pyerrors.h"
#include "pycore_pystate.h"       // _PyThreadState_GET()
#include "structmember.h"         // PyMemberDef


#include "clinic/context.c.h"
/*[clinic input]
module _contextvars
[clinic start generated code]*/
/*[clinic end generated code: output=da39a3ee5e6b4b0d input=a0955718c8b8cea6]*/


#define ENSURE_Context(o, err_ret)                                  \
    if (!PyContext_CheckExact(o)) {                                 \
        PyErr_SetString(PyExc_TypeError,                            \
                        "an instance of Context was expected");     \
        return err_ret;                                             \
    }

#define ENSURE_ContextVar(o, err_ret)                               \
    if (!PyContextVar_CheckExact(o)) {                              \
        PyErr_SetString(PyExc_TypeError,                            \
                       "an instance of ContextVar was expected");   \
        return err_ret;                                             \
    }

#define ENSURE_ContextToken(o, err_ret)                             \
    if (!PyContextToken_CheckExact(o)) {                            \
        PyErr_SetString(PyExc_TypeError,                            \
                        "an instance of Token was expected");       \
        return err_ret;                                             \
    }


/////////////////////////// Context API


static PyContext *
context_new_empty(void);

static PyContext *
context_new_from_vars(PyHamtObject *vars);

static inline PyContext *
context_get(void);

static PyContextToken *
token_new(PyContext *ctx, PyContextVar *var, PyObject *val);

static PyContextVar *
contextvar_new(PyObject *name, PyObject *def);

static int
contextvar_set(PyContextVar *var, PyObject *val);

static int
contextvar_del(PyContextVar *var);


#if PyContext_MAXFREELIST > 0
static struct _Py_context_state *
get_context_state(void)
{
    PyInterpreterState *interp = _PyInterpreterState_GET();
    return &interp->context;
}
#endif


PyObject *
_PyContext_NewHamtForTests(void)
{
    return (PyObject *)_PyHamt_New();
}


PyObject *
PyContext_New(void)
{
    return (PyObject *)context_new_empty();
}


PyObject *
PyContext_Copy(PyObject * octx)
{
    ENSURE_Context(octx, NULL)
    PyContext *ctx = (PyContext *)octx;
    return (PyObject *)context_new_from_vars(ctx->ctx_vars);
}


PyObject *
PyContext_CopyCurrent(void)
{
    PyContext *ctx = context_get();
    if (ctx == NULL) {
        return NULL;
    }

    return (PyObject *)context_new_from_vars(ctx->ctx_vars);
}


static int
_PyContext_Enter(PyThreadState *ts, PyObject *octx)
{
    ENSURE_Context(octx, -1)
    PyContext *ctx = (PyContext *)octx;

    if (ctx->ctx_entered) {
        _PyErr_Format(ts, PyExc_RuntimeError,
                      "cannot enter context: %R is already entered", ctx);
        return -1;
    }

    ctx->ctx_prev = (PyContext *)ts->context;  /* borrow */
    ctx->ctx_entered = 1;

    Py_INCREF(ctx);
    ts->context = (PyObject *)ctx;
    ts->context_ver++;

    return 0;
}


int
PyContext_Enter(PyObject *octx)
{
    PyThreadState *ts = _PyThreadState_GET();
    assert(ts != NULL);
    return _PyContext_Enter(ts, octx);
}


static int
_PyContext_Exit(PyThreadState *ts, PyObject *octx)
{
    ENSURE_Context(octx, -1)
    PyContext *ctx = (PyContext *)octx;

    if (!ctx->ctx_entered) {
        PyErr_Format(PyExc_RuntimeError,
                     "cannot exit context: %R has not been entered", ctx);
        return -1;
    }

    if (ts->context != (PyObject *)ctx) {
        /* Can only happen if someone misuses the C API */
        PyErr_SetString(PyExc_RuntimeError,
                        "cannot exit context: thread state references "
                        "a different context object");
        return -1;
    }

    Py_SETREF(ts->context, (PyObject *)ctx->ctx_prev);
    ts->context_ver++;

    ctx->ctx_prev = NULL;
    ctx->ctx_entered = 0;

    return 0;
}

int
PyContext_Exit(PyObject *octx)
{
    PyThreadState *ts = _PyThreadState_GET();
    assert(ts != NULL);
    return _PyContext_Exit(ts, octx);
}


PyObject *
PyContextVar_New(const char *name, PyObject *def)
{
    PyObject *pyname = PyUnicode_FromString(name);
    if (pyname == NULL) {
        return NULL;
    }
    PyContextVar *var = contextvar_new(pyname, def);
    Py_DECREF(pyname);
    return (PyObject *)var;
}


int
PyContextVar_Get(PyObject *ovar, PyObject *def, PyObject **val)
{
    ENSURE_ContextVar(ovar, -1)
    PyContextVar *var = (PyContextVar *)ovar;

    PyThreadState *ts = _PyThreadState_GET();
    assert(ts != NULL);
    if (ts->context == NULL) {
        goto not_found;
    }

    if (var->var_cached != NULL &&
            var->var_cached_tsid == ts->id &&
            var->var_cached_tsver == ts->context_ver)
    {
        *val = var->var_cached;
        goto found;
    }

    assert(PyContext_CheckExact(ts->context));
    PyHamtObject *vars = ((PyContext *)ts->context)->ctx_vars;

    PyObject *found = NULL;
    int res = _PyHamt_Find(vars, (PyObject*)var, &found);
    if (res < 0) {
        goto error;
    }
    if (res == 1) {
        assert(found != NULL);
        var->var_cached = found;  /* borrow */
        var->var_cached_tsid = ts->id;
        var->var_cached_tsver = ts->context_ver;

        *val = found;
        goto found;
    }

not_found:
    if (def == NULL) {
        if (var->var_default != NULL) {
            *val = var->var_default;
            goto found;
        }

        *val = NULL;
        goto found;
    }
    else {
        *val = def;
        goto found;
   }

found:
    Py_XINCREF(*val);
    return 0;

error:
    *val = NULL;
    return -1;
}


PyObject *
PyContextVar_Set(PyObject *ovar, PyObject *val)
{
    ENSURE_ContextVar(ovar, NULL)
    PyContextVar *var = (PyContextVar *)ovar;

    if (!PyContextVar_CheckExact(var)) {
        PyErr_SetString(
            PyExc_TypeError, "an instance of ContextVar was expected");
        return NULL;
    }

    PyContext *ctx = context_get();
    if (ctx == NULL) {
        return NULL;
    }

    PyObject *old_val = NULL;
    int found = _PyHamt_Find(ctx->ctx_vars, (PyObject *)var, &old_val);
    if (found < 0) {
        return NULL;
    }

    Py_XINCREF(old_val);
    PyContextToken *tok = token_new(ctx, var, old_val);
    Py_XDECREF(old_val);

    if (contextvar_set(var, val)) {
        Py_DECREF(tok);
        return NULL;
    }

    return (PyObject *)tok;
}


int
PyContextVar_Reset(PyObject *ovar, PyObject *otok)
{
    ENSURE_ContextVar(ovar, -1)
    ENSURE_ContextToken(otok, -1)
    PyContextVar *var = (PyContextVar *)ovar;
    PyContextToken *tok = (PyContextToken *)otok;

    if (tok->tok_used) {
        PyErr_Format(PyExc_RuntimeError,
                     "%R has already been used once", tok);
        return -1;
    }

    if (var != tok->tok_var) {
        PyErr_Format(PyExc_ValueError,
                     "%R was created by a different ContextVar", tok);
        return -1;
    }

    PyContext *ctx = context_get();
    if (ctx != tok->tok_ctx) {
        PyErr_Format(PyExc_ValueError,
                     "%R was created in a different Context", tok);
        return -1;
    }

    tok->tok_used = 1;

    if (tok->tok_oldval == NULL) {
        return contextvar_del(var);
    }
    else {
        return contextvar_set(var, tok->tok_oldval);
    }
}


/////////////////////////// PyContext

/*[clinic input]
class _contextvars.Context "PyContext *" "&PyContext_Type"
[clinic start generated code]*/
/*[clinic end generated code: output=da39a3ee5e6b4b0d input=bdf87f8e0cb580e8]*/


static inline PyContext *
_context_alloc(void)
{
    PyContext *ctx;
#if PyContext_MAXFREELIST > 0
    struct _Py_context_state *state = get_context_state();
#ifdef Py_DEBUG
    // _context_alloc() must not be called after _PyContext_Fini()
    assert(state->numfree != -1);
#endif
    if (state->numfree) {
        state->numfree--;
        ctx = state->freelist;
        state->freelist = (PyContext *)ctx->ctx_weakreflist;
        ctx->ctx_weakreflist = NULL;
        _Py_NewReference((PyObject *)ctx);
    }
    else
#endif
    {
        ctx = PyObject_GC_New(PyContext, &PyContext_Type);
        if (ctx == NULL) {
            return NULL;
        }
    }

    ctx->ctx_vars = NULL;
    ctx->ctx_prev = NULL;
    ctx->ctx_entered = 0;
    ctx->ctx_weakreflist = NULL;

    return ctx;
}


static PyContext *
context_new_empty(void)
{
    PyContext *ctx = _context_alloc();
    if (ctx == NULL) {
        return NULL;
    }

    ctx->ctx_vars = _PyHamt_New();
    if (ctx->ctx_vars == NULL) {
        Py_DECREF(ctx);
        return NULL;
    }

    _PyObject_GC_TRACK(ctx);
    return ctx;
}


static PyContext *
context_new_from_vars(PyHamtObject *vars)
{
    PyContext *ctx = _context_alloc();
    if (ctx == NULL) {
        return NULL;
    }

    Py_INCREF(vars);
    ctx->ctx_vars = vars;

    _PyObject_GC_TRACK(ctx);
    return ctx;
}


static inline PyContext *
context_get(void)
{
    PyThreadState *ts = _PyThreadState_GET();
    assert(ts != NULL);
    PyContext *current_ctx = (PyContext *)ts->context;
    if (current_ctx == NULL) {
        current_ctx = context_new_empty();
        if (current_ctx == NULL) {
            return NULL;
        }
        ts->context = (PyObject *)current_ctx;
    }
    return current_ctx;
}

static int
context_check_key_type(PyObject *key)
{
    if (!PyContextVar_CheckExact(key)) {
        // abort();
        PyErr_Format(PyExc_TypeError,
                     "a ContextVar key was expected, got %R", key);
        return -1;
    }
    return 0;
}

static PyObject *
context_tp_new(PyTypeObject *type, PyObject *args, PyObject *kwds)
{
    if (PyTuple_Size(args) || (kwds != NULL && PyDict_Size(kwds))) {
        PyErr_SetString(
            PyExc_TypeError, "Context() does not accept any arguments");
        return NULL;
    }
    return PyContext_New();
}

static int
context_tp_clear(PyContext *self)
{
    Py_CLEAR(self->ctx_prev);
    Py_CLEAR(self->ctx_vars);
    return 0;
}

static int
context_tp_traverse(PyContext *self, visitproc visit, void *arg)
{
    Py_VISIT(self->ctx_prev);
    Py_VISIT(self->ctx_vars);
    return 0;
}

static void
context_tp_dealloc(PyContext *self)
{
    _PyObject_GC_UNTRACK(self);

    if (self->ctx_weakreflist != NULL) {
        PyObject_ClearWeakRefs((PyObject*)self);
    }
    (void)context_tp_clear(self);

#if PyContext_MAXFREELIST > 0
    struct _Py_context_state *state = get_context_state();
#ifdef Py_DEBUG
    // _context_alloc() must not be called after _PyContext_Fini()
    assert(state->numfree != -1);
#endif
    if (state->numfree < PyContext_MAXFREELIST) {
        state->numfree++;
        self->ctx_weakreflist = (PyObject *)state->freelist;
        state->freelist = self;
    }
    else
#endif
    {
        Py_TYPE(self)->tp_free(self);
    }
}

static PyObject *
context_tp_iter(PyContext *self)
{
    return _PyHamt_NewIterKeys(self->ctx_vars);
}

static PyObject *
context_tp_richcompare(PyObject *v, PyObject *w, int op)
{
    if (!PyContext_CheckExact(v) || !PyContext_CheckExact(w) ||
            (op != Py_EQ && op != Py_NE))
    {
        Py_RETURN_NOTIMPLEMENTED;
    }

    int res = _PyHamt_Eq(
        ((PyContext *)v)->ctx_vars, ((PyContext *)w)->ctx_vars);
    if (res < 0) {
        return NULL;
    }

    if (op == Py_NE) {
        res = !res;
    }

    if (res) {
        Py_RETURN_TRUE;
    }
    else {
        Py_RETURN_FALSE;
    }
}

static Py_ssize_t
context_tp_len(PyContext *self)
{
    return _PyHamt_Len(self->ctx_vars);
}

static PyObject *
context_tp_subscript(PyContext *self, PyObject *key)
{
    if (context_check_key_type(key)) {
        return NULL;
    }
    PyObject *val = NULL;
    int found = _PyHamt_Find(self->ctx_vars, key, &val);
    if (found < 0) {
        return NULL;
    }
    if (found == 0) {
        PyErr_SetObject(PyExc_KeyError, key);
        return NULL;
    }
    Py_INCREF(val);
    return val;
}

static int
context_tp_contains(PyContext *self, PyObject *key)
{
    if (context_check_key_type(key)) {
        return -1;
    }
    PyObject *val = NULL;
    return _PyHamt_Find(self->ctx_vars, key, &val);
}


/*[clinic input]
_contextvars.Context.get
    key: object
    default: object = None
    /

Return the value for `key` if `key` has the value in the context object.

If `key` does not exist, return `default`. If `default` is not given,
return None.
[clinic start generated code]*/

static PyObject *
_contextvars_Context_get_impl(PyContext *self, PyObject *key,
                              PyObject *default_value)
/*[clinic end generated code: output=0c54aa7664268189 input=c8eeb81505023995]*/
{
    if (context_check_key_type(key)) {
        return NULL;
    }

    PyObject *val = NULL;
    int found = _PyHamt_Find(self->ctx_vars, key, &val);
    if (found < 0) {
        return NULL;
    }
    if (found == 0) {
        Py_INCREF(default_value);
        return default_value;
    }
    Py_INCREF(val);
    return val;
}


/*[clinic input]
_contextvars.Context.items

Return all variables and their values in the context object.

The result is returned as a list of 2-tuples (variable, value).
[clinic start generated code]*/

static PyObject *
_contextvars_Context_items_impl(PyContext *self)
/*[clinic end generated code: output=fa1655c8a08502af input=00db64ae379f9f42]*/
{
    return _PyHamt_NewIterItems(self->ctx_vars);
}


/*[clinic input]
_contextvars.Context.keys

Return a list of all variables in the context object.
[clinic start generated code]*/

static PyObject *
_contextvars_Context_keys_impl(PyContext *self)
/*[clinic end generated code: output=177227c6b63ec0e2 input=114b53aebca3449c]*/
{
    return _PyHamt_NewIterKeys(self->ctx_vars);
}


/*[clinic input]
_contextvars.Context.values

Return a list of all variables' values in the context object.
[clinic start generated code]*/

static PyObject *
_contextvars_Context_values_impl(PyContext *self)
/*[clinic end generated code: output=d286dabfc8db6dde input=ce8075d04a6ea526]*/
{
    return _PyHamt_NewIterValues(self->ctx_vars);
}


/*[clinic input]
_contextvars.Context.copy

Return a shallow copy of the context object.
[clinic start generated code]*/

static PyObject *
_contextvars_Context_copy_impl(PyContext *self)
/*[clinic end generated code: output=30ba8896c4707a15 input=ebafdbdd9c72d592]*/
{
    return (PyObject *)context_new_from_vars(self->ctx_vars);
}


static PyObject *
context_run(PyContext *self, PyObject *const *args,
            Py_ssize_t nargs, PyObject *kwnames)
{
    PyThreadState *ts = _PyThreadState_GET();

    if (nargs < 1) {
        _PyErr_SetString(ts, PyExc_TypeError,
                         "run() missing 1 required positional argument");
        return NULL;
    }

    if (_PyContext_Enter(ts, (PyObject *)self)) {
        return NULL;
    }

    PyObject *call_result = _PyObject_VectorcallTstate(
        ts, args[0], args + 1, nargs - 1, kwnames);

    if (_PyContext_Exit(ts, (PyObject *)self)) {
        return NULL;
    }

    return call_result;
}


static PyMethodDef PyContext_methods[] = {
    _CONTEXTVARS_CONTEXT_GET_METHODDEF
    _CONTEXTVARS_CONTEXT_ITEMS_METHODDEF
    _CONTEXTVARS_CONTEXT_KEYS_METHODDEF
    _CONTEXTVARS_CONTEXT_VALUES_METHODDEF
    _CONTEXTVARS_CONTEXT_COPY_METHODDEF
    {"run", (PyCFunction)(void(*)(void))context_run, METH_FASTCALL | METH_KEYWORDS, NULL},
    {NULL, NULL}
};

static PySequenceMethods PyContext_as_sequence = {
    0,                                   /* sq_length */
    0,                                   /* sq_concat */
    0,                                   /* sq_repeat */
    0,                                   /* sq_item */
    0,                                   /* sq_slice */
    0,                                   /* sq_ass_item */
    0,                                   /* sq_ass_slice */
    (objobjproc)context_tp_contains,     /* sq_contains */
    0,                                   /* sq_inplace_concat */
    0,                                   /* sq_inplace_repeat */
};

static PyMappingMethods PyContext_as_mapping = {
    (lenfunc)context_tp_len,             /* mp_length */
    (binaryfunc)context_tp_subscript,    /* mp_subscript */
};

PyTypeObject PyContext_Type = {
<<<<<<< HEAD
    PyVarObject_HEAD_IMMORTAL_INIT(&PyType_Type, 0)
    "Context",
=======
    PyVarObject_HEAD_INIT(&PyType_Type, 0)
    "_contextvars.Context",
>>>>>>> f4095e53
    sizeof(PyContext),
    .tp_methods = PyContext_methods,
    .tp_as_mapping = &PyContext_as_mapping,
    .tp_as_sequence = &PyContext_as_sequence,
    .tp_iter = (getiterfunc)context_tp_iter,
    .tp_dealloc = (destructor)context_tp_dealloc,
    .tp_getattro = PyObject_GenericGetAttr,
    .tp_flags = Py_TPFLAGS_DEFAULT | Py_TPFLAGS_HAVE_GC,
    .tp_richcompare = context_tp_richcompare,
    .tp_traverse = (traverseproc)context_tp_traverse,
    .tp_clear = (inquiry)context_tp_clear,
    .tp_new = context_tp_new,
    .tp_weaklistoffset = offsetof(PyContext, ctx_weakreflist),
    .tp_hash = PyObject_HashNotImplemented,
};


/////////////////////////// ContextVar


static int
contextvar_set(PyContextVar *var, PyObject *val)
{
    var->var_cached = NULL;
    PyThreadState *ts = _PyThreadState_GET();

    PyContext *ctx = context_get();
    if (ctx == NULL) {
        return -1;
    }

    PyHamtObject *new_vars = _PyHamt_Assoc(
        ctx->ctx_vars, (PyObject *)var, val);
    if (new_vars == NULL) {
        return -1;
    }

    Py_SETREF(ctx->ctx_vars, new_vars);

    var->var_cached = val;  /* borrow */
    var->var_cached_tsid = ts->id;
    var->var_cached_tsver = ts->context_ver;
    return 0;
}

static int
contextvar_del(PyContextVar *var)
{
    var->var_cached = NULL;

    PyContext *ctx = context_get();
    if (ctx == NULL) {
        return -1;
    }

    PyHamtObject *vars = ctx->ctx_vars;
    PyHamtObject *new_vars = _PyHamt_Without(vars, (PyObject *)var);
    if (new_vars == NULL) {
        return -1;
    }

    if (vars == new_vars) {
        Py_DECREF(new_vars);
        PyErr_SetObject(PyExc_LookupError, (PyObject *)var);
        return -1;
    }

    Py_SETREF(ctx->ctx_vars, new_vars);
    return 0;
}

static Py_hash_t
contextvar_generate_hash(void *addr, PyObject *name)
{
    /* Take hash of `name` and XOR it with the object's addr.

       The structure of the tree is encoded in objects' hashes, which
       means that sufficiently similar hashes would result in tall trees
       with many Collision nodes.  Which would, in turn, result in slower
       get and set operations.

       The XORing helps to ensure that:

       (1) sequentially allocated ContextVar objects have
           different hashes;

       (2) context variables with equal names have
           different hashes.
    */

    Py_hash_t name_hash = PyObject_Hash(name);
    if (name_hash == -1) {
        return -1;
    }

    Py_hash_t res = _Py_HashPointer(addr) ^ name_hash;
    return res == -1 ? -2 : res;
}

static PyContextVar *
contextvar_new(PyObject *name, PyObject *def)
{
    if (!PyUnicode_Check(name)) {
        PyErr_SetString(PyExc_TypeError,
                        "context variable name must be a str");
        return NULL;
    }

    PyContextVar *var = PyObject_GC_New(PyContextVar, &PyContextVar_Type);
    if (var == NULL) {
        return NULL;
    }

    var->var_hash = contextvar_generate_hash(var, name);
    if (var->var_hash == -1) {
        Py_DECREF(var);
        return NULL;
    }

    Py_INCREF(name);
    var->var_name = name;

    Py_XINCREF(def);
    var->var_default = def;

    var->var_cached = NULL;
    var->var_cached_tsid = 0;
    var->var_cached_tsver = 0;

    if (_PyObject_GC_MAY_BE_TRACKED(name) ||
            (def != NULL && _PyObject_GC_MAY_BE_TRACKED(def)))
    {
        PyObject_GC_Track(var);
    }
    return var;
}


/*[clinic input]
class _contextvars.ContextVar "PyContextVar *" "&PyContextVar_Type"
[clinic start generated code]*/
/*[clinic end generated code: output=da39a3ee5e6b4b0d input=445da935fa8883c3]*/


static PyObject *
contextvar_tp_new(PyTypeObject *type, PyObject *args, PyObject *kwds)
{
    static char *kwlist[] = {"", "default", NULL};
    PyObject *name;
    PyObject *def = NULL;

    if (!PyArg_ParseTupleAndKeywords(
            args, kwds, "O|$O:ContextVar", kwlist, &name, &def))
    {
        return NULL;
    }

    return (PyObject *)contextvar_new(name, def);
}

static int
contextvar_tp_clear(PyContextVar *self)
{
    Py_CLEAR(self->var_name);
    Py_CLEAR(self->var_default);
    self->var_cached = NULL;
    self->var_cached_tsid = 0;
    self->var_cached_tsver = 0;
    return 0;
}

static int
contextvar_tp_traverse(PyContextVar *self, visitproc visit, void *arg)
{
    Py_VISIT(self->var_name);
    Py_VISIT(self->var_default);
    return 0;
}

static void
contextvar_tp_dealloc(PyContextVar *self)
{
    PyObject_GC_UnTrack(self);
    (void)contextvar_tp_clear(self);
    Py_TYPE(self)->tp_free(self);
}

static Py_hash_t
contextvar_tp_hash(PyContextVar *self)
{
    return self->var_hash;
}

static PyObject *
contextvar_tp_repr(PyContextVar *self)
{
    _PyUnicodeWriter writer;

    _PyUnicodeWriter_Init(&writer);

    if (_PyUnicodeWriter_WriteASCIIString(
            &writer, "<ContextVar name=", 17) < 0)
    {
        goto error;
    }

    PyObject *name = PyObject_Repr(self->var_name);
    if (name == NULL) {
        goto error;
    }
    if (_PyUnicodeWriter_WriteStr(&writer, name) < 0) {
        Py_DECREF(name);
        goto error;
    }
    Py_DECREF(name);

    if (self->var_default != NULL) {
        if (_PyUnicodeWriter_WriteASCIIString(&writer, " default=", 9) < 0) {
            goto error;
        }

        PyObject *def = PyObject_Repr(self->var_default);
        if (def == NULL) {
            goto error;
        }
        if (_PyUnicodeWriter_WriteStr(&writer, def) < 0) {
            Py_DECREF(def);
            goto error;
        }
        Py_DECREF(def);
    }

    PyObject *addr = PyUnicode_FromFormat(" at %p>", self);
    if (addr == NULL) {
        goto error;
    }
    if (_PyUnicodeWriter_WriteStr(&writer, addr) < 0) {
        Py_DECREF(addr);
        goto error;
    }
    Py_DECREF(addr);

    return _PyUnicodeWriter_Finish(&writer);

error:
    _PyUnicodeWriter_Dealloc(&writer);
    return NULL;
}


/*[clinic input]
_contextvars.ContextVar.get
    default: object = NULL
    /

Return a value for the context variable for the current context.

If there is no value for the variable in the current context, the method will:
 * return the value of the default argument of the method, if provided; or
 * return the default value for the context variable, if it was created
   with one; or
 * raise a LookupError.
[clinic start generated code]*/

static PyObject *
_contextvars_ContextVar_get_impl(PyContextVar *self, PyObject *default_value)
/*[clinic end generated code: output=0746bd0aa2ced7bf input=30aa2ab9e433e401]*/
{
    if (!PyContextVar_CheckExact(self)) {
        PyErr_SetString(
            PyExc_TypeError, "an instance of ContextVar was expected");
        return NULL;
    }

    PyObject *val;
    if (PyContextVar_Get((PyObject *)self, default_value, &val) < 0) {
        return NULL;
    }

    if (val == NULL) {
        PyErr_SetObject(PyExc_LookupError, (PyObject *)self);
        return NULL;
    }

    return val;
}

/*[clinic input]
_contextvars.ContextVar.set
    value: object
    /

Call to set a new value for the context variable in the current context.

The required value argument is the new value for the context variable.

Returns a Token object that can be used to restore the variable to its previous
value via the `ContextVar.reset()` method.
[clinic start generated code]*/

static PyObject *
_contextvars_ContextVar_set(PyContextVar *self, PyObject *value)
/*[clinic end generated code: output=446ed5e820d6d60b input=c0a6887154227453]*/
{
    return PyContextVar_Set((PyObject *)self, value);
}

/*[clinic input]
_contextvars.ContextVar.reset
    token: object
    /

Reset the context variable.

The variable is reset to the value it had before the `ContextVar.set()` that
created the token was used.
[clinic start generated code]*/

static PyObject *
_contextvars_ContextVar_reset(PyContextVar *self, PyObject *token)
/*[clinic end generated code: output=d4ee34d0742d62ee input=ebe2881e5af4ffda]*/
{
    if (!PyContextToken_CheckExact(token)) {
        PyErr_Format(PyExc_TypeError,
                     "expected an instance of Token, got %R", token);
        return NULL;
    }

    if (PyContextVar_Reset((PyObject *)self, token)) {
        return NULL;
    }

    Py_RETURN_NONE;
}


static PyMemberDef PyContextVar_members[] = {
    {"name", T_OBJECT, offsetof(PyContextVar, var_name), READONLY},
    {NULL}
};

static PyMethodDef PyContextVar_methods[] = {
    _CONTEXTVARS_CONTEXTVAR_GET_METHODDEF
    _CONTEXTVARS_CONTEXTVAR_SET_METHODDEF
    _CONTEXTVARS_CONTEXTVAR_RESET_METHODDEF
    {"__class_getitem__", Py_GenericAlias,
    METH_O|METH_CLASS,       PyDoc_STR("See PEP 585")},
    {NULL, NULL}
};

PyTypeObject PyContextVar_Type = {
<<<<<<< HEAD
    PyVarObject_HEAD_IMMORTAL_INIT(&PyType_Type, 0)
    "ContextVar",
=======
    PyVarObject_HEAD_INIT(&PyType_Type, 0)
    "_contextvars.ContextVar",
>>>>>>> f4095e53
    sizeof(PyContextVar),
    .tp_methods = PyContextVar_methods,
    .tp_members = PyContextVar_members,
    .tp_dealloc = (destructor)contextvar_tp_dealloc,
    .tp_getattro = PyObject_GenericGetAttr,
    .tp_flags = Py_TPFLAGS_DEFAULT | Py_TPFLAGS_HAVE_GC,
    .tp_traverse = (traverseproc)contextvar_tp_traverse,
    .tp_clear = (inquiry)contextvar_tp_clear,
    .tp_new = contextvar_tp_new,
    .tp_free = PyObject_GC_Del,
    .tp_hash = (hashfunc)contextvar_tp_hash,
    .tp_repr = (reprfunc)contextvar_tp_repr,
};


/////////////////////////// Token

static PyObject * get_token_missing(void);


/*[clinic input]
class _contextvars.Token "PyContextToken *" "&PyContextToken_Type"
[clinic start generated code]*/
/*[clinic end generated code: output=da39a3ee5e6b4b0d input=338a5e2db13d3f5b]*/


static PyObject *
token_tp_new(PyTypeObject *type, PyObject *args, PyObject *kwds)
{
    PyErr_SetString(PyExc_RuntimeError,
                    "Tokens can only be created by ContextVars");
    return NULL;
}

static int
token_tp_clear(PyContextToken *self)
{
    Py_CLEAR(self->tok_ctx);
    Py_CLEAR(self->tok_var);
    Py_CLEAR(self->tok_oldval);
    return 0;
}

static int
token_tp_traverse(PyContextToken *self, visitproc visit, void *arg)
{
    Py_VISIT(self->tok_ctx);
    Py_VISIT(self->tok_var);
    Py_VISIT(self->tok_oldval);
    return 0;
}

static void
token_tp_dealloc(PyContextToken *self)
{
    PyObject_GC_UnTrack(self);
    (void)token_tp_clear(self);
    Py_TYPE(self)->tp_free(self);
}

static PyObject *
token_tp_repr(PyContextToken *self)
{
    _PyUnicodeWriter writer;

    _PyUnicodeWriter_Init(&writer);

    if (_PyUnicodeWriter_WriteASCIIString(&writer, "<Token", 6) < 0) {
        goto error;
    }

    if (self->tok_used) {
        if (_PyUnicodeWriter_WriteASCIIString(&writer, " used", 5) < 0) {
            goto error;
        }
    }

    if (_PyUnicodeWriter_WriteASCIIString(&writer, " var=", 5) < 0) {
        goto error;
    }

    PyObject *var = PyObject_Repr((PyObject *)self->tok_var);
    if (var == NULL) {
        goto error;
    }
    if (_PyUnicodeWriter_WriteStr(&writer, var) < 0) {
        Py_DECREF(var);
        goto error;
    }
    Py_DECREF(var);

    PyObject *addr = PyUnicode_FromFormat(" at %p>", self);
    if (addr == NULL) {
        goto error;
    }
    if (_PyUnicodeWriter_WriteStr(&writer, addr) < 0) {
        Py_DECREF(addr);
        goto error;
    }
    Py_DECREF(addr);

    return _PyUnicodeWriter_Finish(&writer);

error:
    _PyUnicodeWriter_Dealloc(&writer);
    return NULL;
}

static PyObject *
token_get_var(PyContextToken *self, void *Py_UNUSED(ignored))
{
    Py_INCREF(self->tok_var);
    return (PyObject *)self->tok_var;
}

static PyObject *
token_get_old_value(PyContextToken *self, void *Py_UNUSED(ignored))
{
    if (self->tok_oldval == NULL) {
        return get_token_missing();
    }

    Py_INCREF(self->tok_oldval);
    return self->tok_oldval;
}

static PyGetSetDef PyContextTokenType_getsetlist[] = {
    {"var", (getter)token_get_var, NULL, NULL},
    {"old_value", (getter)token_get_old_value, NULL, NULL},
    {NULL}
};

static PyMethodDef PyContextTokenType_methods[] = {
    {"__class_getitem__",    Py_GenericAlias,
    METH_O|METH_CLASS,       PyDoc_STR("See PEP 585")},
    {NULL}
};

PyTypeObject PyContextToken_Type = {
<<<<<<< HEAD
    PyVarObject_HEAD_IMMORTAL_INIT(&PyType_Type, 0)
    "Token",
=======
    PyVarObject_HEAD_INIT(&PyType_Type, 0)
    "_contextvars.Token",
>>>>>>> f4095e53
    sizeof(PyContextToken),
    .tp_methods = PyContextTokenType_methods,
    .tp_getset = PyContextTokenType_getsetlist,
    .tp_dealloc = (destructor)token_tp_dealloc,
    .tp_getattro = PyObject_GenericGetAttr,
    .tp_flags = Py_TPFLAGS_DEFAULT | Py_TPFLAGS_HAVE_GC,
    .tp_traverse = (traverseproc)token_tp_traverse,
    .tp_clear = (inquiry)token_tp_clear,
    .tp_new = token_tp_new,
    .tp_free = PyObject_GC_Del,
    .tp_hash = PyObject_HashNotImplemented,
    .tp_repr = (reprfunc)token_tp_repr,
};

static PyContextToken *
token_new(PyContext *ctx, PyContextVar *var, PyObject *val)
{
    PyContextToken *tok = PyObject_GC_New(PyContextToken, &PyContextToken_Type);
    if (tok == NULL) {
        return NULL;
    }

    Py_INCREF(ctx);
    tok->tok_ctx = ctx;

    Py_INCREF(var);
    tok->tok_var = var;

    Py_XINCREF(val);
    tok->tok_oldval = val;

    tok->tok_used = 0;

    PyObject_GC_Track(tok);
    return tok;
}


/////////////////////////// Token.MISSING


static PyObject *_token_missing;


typedef struct {
    PyObject_HEAD
} PyContextTokenMissing;


static PyObject *
context_token_missing_tp_repr(PyObject *self)
{
    return PyUnicode_FromString("<Token.MISSING>");
}


PyTypeObject PyContextTokenMissing_Type = {
    PyVarObject_HEAD_IMMORTAL_INIT(&PyType_Type, 0)
    "Token.MISSING",
    sizeof(PyContextTokenMissing),
    .tp_getattro = PyObject_GenericGetAttr,
    .tp_flags = Py_TPFLAGS_DEFAULT,
    .tp_repr = context_token_missing_tp_repr,
};


static PyObject *
get_token_missing(void)
{
    if (_token_missing != NULL) {
        Py_INCREF(_token_missing);
        return _token_missing;
    }

    _token_missing = (PyObject *)PyObject_New(
        PyContextTokenMissing, &PyContextTokenMissing_Type);
    if (_token_missing == NULL) {
        return NULL;
    }

    Py_INCREF(_token_missing);
    return _token_missing;
}


///////////////////////////


void
_PyContext_ClearFreeList(PyInterpreterState *interp)
{
#if PyContext_MAXFREELIST > 0
    struct _Py_context_state *state = &interp->context;
    for (; state->numfree; state->numfree--) {
        PyContext *ctx = state->freelist;
        state->freelist = (PyContext *)ctx->ctx_weakreflist;
        ctx->ctx_weakreflist = NULL;
        PyObject_GC_Del(ctx);
    }
#endif
}


void
_PyContext_Fini(PyInterpreterState *interp)
{
    if (_Py_IsMainInterpreter(interp)) {
        Py_CLEAR(_token_missing);
    }
    _PyContext_ClearFreeList(interp);
#if defined(Py_DEBUG) && PyContext_MAXFREELIST > 0
    struct _Py_context_state *state = &interp->context;
    state->numfree = -1;
#endif
    _PyHamt_Fini(interp);
}


PyStatus
_PyContext_InitTypes(PyInterpreterState *interp)
{
    if (!_Py_IsMainInterpreter(interp)) {
        return _PyStatus_OK();
    }

    PyStatus status = _PyHamt_InitTypes(interp);
    if (_PyStatus_EXCEPTION(status)) {
        return status;
    }

    if ((PyType_Ready(&PyContext_Type) < 0) ||
        (PyType_Ready(&PyContextVar_Type) < 0) ||
        (PyType_Ready(&PyContextToken_Type) < 0) ||
        (PyType_Ready(&PyContextTokenMissing_Type) < 0))
    {
        return _PyStatus_ERR("can't init context types");
    }

    PyObject *missing = get_token_missing();
    if (PyDict_SetItemString(
        PyContextToken_Type.tp_dict, "MISSING", missing))
    {
        Py_DECREF(missing);
        return _PyStatus_ERR("can't init context types");
    }
    Py_DECREF(missing);

    return _PyStatus_OK();
}<|MERGE_RESOLUTION|>--- conflicted
+++ resolved
@@ -708,13 +708,8 @@
 };
 
 PyTypeObject PyContext_Type = {
-<<<<<<< HEAD
     PyVarObject_HEAD_IMMORTAL_INIT(&PyType_Type, 0)
-    "Context",
-=======
-    PyVarObject_HEAD_INIT(&PyType_Type, 0)
     "_contextvars.Context",
->>>>>>> f4095e53
     sizeof(PyContext),
     .tp_methods = PyContext_methods,
     .tp_as_mapping = &PyContext_as_mapping,
@@ -1066,13 +1061,8 @@
 };
 
 PyTypeObject PyContextVar_Type = {
-<<<<<<< HEAD
     PyVarObject_HEAD_IMMORTAL_INIT(&PyType_Type, 0)
-    "ContextVar",
-=======
-    PyVarObject_HEAD_INIT(&PyType_Type, 0)
     "_contextvars.ContextVar",
->>>>>>> f4095e53
     sizeof(PyContextVar),
     .tp_methods = PyContextVar_methods,
     .tp_members = PyContextVar_members,
@@ -1212,13 +1202,8 @@
 };
 
 PyTypeObject PyContextToken_Type = {
-<<<<<<< HEAD
     PyVarObject_HEAD_IMMORTAL_INIT(&PyType_Type, 0)
-    "Token",
-=======
-    PyVarObject_HEAD_INIT(&PyType_Type, 0)
     "_contextvars.Token",
->>>>>>> f4095e53
     sizeof(PyContextToken),
     .tp_methods = PyContextTokenType_methods,
     .tp_getset = PyContextTokenType_getsetlist,
