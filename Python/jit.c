#ifdef _Py_JIT

#include "Python.h"

#include "pycore_abstract.h"
#include "pycore_bitutils.h"
#include "pycore_call.h"
#include "pycore_ceval.h"
#include "pycore_critical_section.h"
#include "pycore_dict.h"
#include "pycore_floatobject.h"
#include "pycore_frame.h"
#include "pycore_function.h"
#include "pycore_interpframe.h"
#include "pycore_interpolation.h"
#include "pycore_intrinsics.h"
#include "pycore_list.h"
#include "pycore_long.h"
#include "pycore_opcode_metadata.h"
#include "pycore_opcode_utils.h"
#include "pycore_optimizer.h"
#include "pycore_pyerrors.h"
#include "pycore_setobject.h"
#include "pycore_sliceobject.h"
#include "pycore_template.h"
#include "pycore_tuple.h"
#include "pycore_unicodeobject.h"

#include "pycore_jit.h"

// Memory management stuff: ////////////////////////////////////////////////////

#ifndef MS_WINDOWS
    #include <sys/mman.h>
#endif

static size_t
get_page_size(void)
{
#ifdef MS_WINDOWS
    SYSTEM_INFO si;
    GetSystemInfo(&si);
    return si.dwPageSize;
#else
    return sysconf(_SC_PAGESIZE);
#endif
}

static void
jit_error(const char *message)
{
#ifdef MS_WINDOWS
    int hint = GetLastError();
#else
    int hint = errno;
#endif
    PyErr_Format(PyExc_RuntimeWarning, "JIT %s (%d)", message, hint);
}

static unsigned char *
jit_alloc(size_t size)
{
    assert(size);
    assert(size % get_page_size() == 0);
#ifdef MS_WINDOWS
    int flags = MEM_COMMIT | MEM_RESERVE;
    unsigned char *memory = VirtualAlloc(NULL, size, flags, PAGE_READWRITE);
    int failed = memory == NULL;
#else
    int flags = MAP_ANONYMOUS | MAP_PRIVATE;
    int prot = PROT_READ | PROT_WRITE;
    unsigned char *memory = mmap(NULL, size, prot, flags, -1, 0);
    int failed = memory == MAP_FAILED;
#endif
    if (failed) {
        jit_error("unable to allocate memory");
        return NULL;
    }
    return memory;
}

static int
jit_free(unsigned char *memory, size_t size)
{
    assert(size);
    assert(size % get_page_size() == 0);
#ifdef MS_WINDOWS
    int failed = !VirtualFree(memory, 0, MEM_RELEASE);
#else
    int failed = munmap(memory, size);
#endif
    if (failed) {
        jit_error("unable to free memory");
        return -1;
    }
    OPT_STAT_ADD(jit_freed_memory_size, size);
    return 0;
}

static int
mark_executable(unsigned char *memory, size_t size)
{
    if (size == 0) {
        return 0;
    }
    assert(size % get_page_size() == 0);
    // Do NOT ever leave the memory writable! Also, don't forget to flush the
    // i-cache (I cannot begin to tell you how horrible that is to debug):
#ifdef MS_WINDOWS
    if (!FlushInstructionCache(GetCurrentProcess(), memory, size)) {
        jit_error("unable to flush instruction cache");
        return -1;
    }
    int old;
    int failed = !VirtualProtect(memory, size, PAGE_EXECUTE_READ, &old);
#else
    __builtin___clear_cache((char *)memory, (char *)memory + size);
    int failed = mprotect(memory, size, PROT_EXEC | PROT_READ);
#endif
    if (failed) {
        jit_error("unable to protect executable memory");
        return -1;
    }
    return 0;
}

// JIT compiler stuff: /////////////////////////////////////////////////////////

#define SYMBOL_MASK_WORDS 4

typedef uint32_t symbol_mask[SYMBOL_MASK_WORDS];

typedef struct {
    unsigned char *mem;
    symbol_mask mask;
    size_t size;
} trampoline_state;

typedef struct {
    trampoline_state trampolines;
    uintptr_t instruction_starts[UOP_MAX_TRACE_LENGTH];
} jit_state;

// Warning! AArch64 requires you to get your hands dirty. These are your gloves:

// value[value_start : value_start + len]
static uint32_t
get_bits(uint64_t value, uint8_t value_start, uint8_t width)
{
    assert(width <= 32);
    return (value >> value_start) & ((1ULL << width) - 1);
}

// *loc[loc_start : loc_start + width] = value[value_start : value_start + width]
static void
set_bits(uint32_t *loc, uint8_t loc_start, uint64_t value, uint8_t value_start,
         uint8_t width)
{
    assert(loc_start + width <= 32);
    uint32_t temp_val;
    // Use memcpy to safely read the value, avoiding potential alignment
    // issues and strict aliasing violations.
    memcpy(&temp_val, loc, sizeof(temp_val));
    // Clear the bits we're about to patch:
    temp_val &= ~(((1ULL << width) - 1) << loc_start);
    assert(get_bits(temp_val, loc_start, width) == 0);
    // Patch the bits:
    temp_val |= get_bits(value, value_start, width) << loc_start;
    assert(get_bits(temp_val, loc_start, width) == get_bits(value, value_start, width));
    // Safely write the modified value back to memory.
    memcpy(loc, &temp_val, sizeof(temp_val));
}

// See https://developer.arm.com/documentation/ddi0602/2023-09/Base-Instructions
// for instruction encodings:
#define IS_AARCH64_ADD_OR_SUB(I)  (((I) & 0x11C00000) == 0x11000000)
#define IS_AARCH64_ADRP(I)        (((I) & 0x9F000000) == 0x90000000)
#define IS_AARCH64_BRANCH(I)      (((I) & 0x7C000000) == 0x14000000)
#define IS_AARCH64_BRANCH_COND(I) (((I) & 0x7C000000) == 0x54000000)
#define IS_AARCH64_TEST_AND_BRANCH(I) (((I) & 0x7E000000) == 0x36000000)
#define IS_AARCH64_LDR_OR_STR(I)  (((I) & 0x3B000000) == 0x39000000)
#define IS_AARCH64_MOV(I)         (((I) & 0x9F800000) == 0x92800000)

// LLD is a great reference for performing relocations... just keep in
// mind that Tools/jit/build.py does filtering and preprocessing for us!
// Here's a good place to start for each platform:
// - aarch64-apple-darwin:
//   - https://github.com/llvm/llvm-project/blob/main/lld/MachO/Arch/ARM64.cpp
//   - https://github.com/llvm/llvm-project/blob/main/lld/MachO/Arch/ARM64Common.cpp
//   - https://github.com/llvm/llvm-project/blob/main/lld/MachO/Arch/ARM64Common.h
// - aarch64-pc-windows-msvc:
//   - https://github.com/llvm/llvm-project/blob/main/lld/COFF/Chunks.cpp
// - aarch64-unknown-linux-gnu:
//   - https://github.com/llvm/llvm-project/blob/main/lld/ELF/Arch/AArch64.cpp
// - i686-pc-windows-msvc:
//   - https://github.com/llvm/llvm-project/blob/main/lld/COFF/Chunks.cpp
// - x86_64-apple-darwin:
//   - https://github.com/llvm/llvm-project/blob/main/lld/MachO/Arch/X86_64.cpp
// - x86_64-pc-windows-msvc:
//   - https://github.com/llvm/llvm-project/blob/main/lld/COFF/Chunks.cpp
// - x86_64-unknown-linux-gnu:
//   - https://github.com/llvm/llvm-project/blob/main/lld/ELF/Arch/X86_64.cpp

// Many of these patches are "relaxing", meaning that they can rewrite the
// code they're patching to be more efficient (like turning a 64-bit memory
// load into a 32-bit immediate load). These patches have an "x" in their name.
// Relative patches have an "r" in their name.

// 32-bit absolute address.
void
patch_32(unsigned char *location, uint64_t value)
{
    // Check that we're not out of range of 32 unsigned bits:
    assert(value < (1ULL << 32));
    uint32_t final_value = (uint32_t)value;
    memcpy(location, &final_value, sizeof(final_value));
}

// 32-bit relative address.
void
patch_32r(unsigned char *location, uint64_t value)
{
    value -= (uintptr_t)location;
    // Check that we're not out of range of 32 signed bits:
    assert((int64_t)value >= -(1LL << 31));
    assert((int64_t)value < (1LL << 31));
<<<<<<< HEAD
    *loc32 = (uint32_t)value;

=======
    uint32_t final_value = (uint32_t)value;
    memcpy(location, &final_value, sizeof(final_value));
>>>>>>> 790cdae5
}

// 64-bit absolute address.
void
patch_64(unsigned char *location, uint64_t value)
{
    memcpy(location, &value, sizeof(value));
}

// 12-bit low part of an absolute address. Pairs nicely with patch_aarch64_21r
// (below).
void
patch_aarch64_12(unsigned char *location, uint64_t value)
{
    uint32_t *loc32 = (uint32_t *)location;
    assert(IS_AARCH64_LDR_OR_STR(*loc32) || IS_AARCH64_ADD_OR_SUB(*loc32));
    // There might be an implicit shift encoded in the instruction:
    uint8_t shift = 0;
    if (IS_AARCH64_LDR_OR_STR(*loc32)) {
        shift = (uint8_t)get_bits(*loc32, 30, 2);
        // If both of these are set, the shift is supposed to be 4.
        // That's pretty weird, and it's never actually been observed...
        assert(get_bits(*loc32, 23, 1) == 0 || get_bits(*loc32, 26, 1) == 0);
    }
    value = get_bits(value, 0, 12);
    assert(get_bits(value, 0, shift) == 0);
    set_bits(loc32, 10, value, shift, 12);
}

// Relaxable 12-bit low part of an absolute address. Pairs nicely with
// patch_aarch64_21rx (below).
void
patch_aarch64_12x(unsigned char *location, uint64_t value)
{
    // This can *only* be relaxed if it occurs immediately before a matching
    // patch_aarch64_21rx. If that happens, the JIT build step will replace both
    // calls with a single call to patch_aarch64_33rx. Otherwise, we end up
    // here, and the instruction is patched normally:
    patch_aarch64_12(location, value);
}

// 16-bit low part of an absolute address.
void
patch_aarch64_16a(unsigned char *location, uint64_t value)
{
    uint32_t *loc32 = (uint32_t *)location;
    assert(IS_AARCH64_MOV(*loc32));
    // Check the implicit shift (this is "part 0 of 3"):
    assert(get_bits(*loc32, 21, 2) == 0);
    set_bits(loc32, 5, value, 0, 16);
}

// 16-bit middle-low part of an absolute address.
void
patch_aarch64_16b(unsigned char *location, uint64_t value)
{
    uint32_t *loc32 = (uint32_t *)location;
    assert(IS_AARCH64_MOV(*loc32));
    // Check the implicit shift (this is "part 1 of 3"):
    assert(get_bits(*loc32, 21, 2) == 1);
    set_bits(loc32, 5, value, 16, 16);
}

// 16-bit middle-high part of an absolute address.
void
patch_aarch64_16c(unsigned char *location, uint64_t value)
{
    uint32_t *loc32 = (uint32_t *)location;
    assert(IS_AARCH64_MOV(*loc32));
    // Check the implicit shift (this is "part 2 of 3"):
    assert(get_bits(*loc32, 21, 2) == 2);
    set_bits(loc32, 5, value, 32, 16);
}

// 16-bit high part of an absolute address.
void
patch_aarch64_16d(unsigned char *location, uint64_t value)
{
    uint32_t *loc32 = (uint32_t *)location;
    assert(IS_AARCH64_MOV(*loc32));
    // Check the implicit shift (this is "part 3 of 3"):
    assert(get_bits(*loc32, 21, 2) == 3);
    set_bits(loc32, 5, value, 48, 16);
}

// 21-bit count of pages between this page and an absolute address's page... I
// know, I know, it's weird. Pairs nicely with patch_aarch64_12 (above).
void
patch_aarch64_21r(unsigned char *location, uint64_t value)
{
    uint32_t *loc32 = (uint32_t *)location;
    value = (value >> 12) - ((uintptr_t)location >> 12);
    // Check that we're not out of range of 21 signed bits:
    assert((int64_t)value >= -(1 << 20));
    assert((int64_t)value < (1 << 20));
    // value[0:2] goes in loc[29:31]:
    set_bits(loc32, 29, value, 0, 2);
    // value[2:21] goes in loc[5:26]:
    set_bits(loc32, 5, value, 2, 19);
}

// Relaxable 21-bit count of pages between this page and an absolute address's
// page. Pairs nicely with patch_aarch64_12x (above).
void
patch_aarch64_21rx(unsigned char *location, uint64_t value)
{
    // This can *only* be relaxed if it occurs immediately before a matching
    // patch_aarch64_12x. If that happens, the JIT build step will replace both
    // calls with a single call to patch_aarch64_33rx. Otherwise, we end up
    // here, and the instruction is patched normally:
    patch_aarch64_21r(location, value);
}

// 21-bit relative branch.
void
patch_aarch64_19r(unsigned char *location, uint64_t value)
{
    uint32_t *loc32 = (uint32_t *)location;
    assert(IS_AARCH64_BRANCH_COND(*loc32));
    value -= (uintptr_t)location;
    // Check that we're not out of range of 21 signed bits:
    assert((int64_t)value >= -(1 << 20));
    assert((int64_t)value < (1 << 20));
    // Since instructions are 4-byte aligned, only use 19 bits:
    assert(get_bits(value, 0, 2) == 0);
    set_bits(loc32, 5, value, 2, 19);
}

// 28-bit relative branch.
void
patch_aarch64_26r(unsigned char *location, uint64_t value)
{
    uint32_t *loc32 = (uint32_t *)location;
    assert(IS_AARCH64_BRANCH(*loc32));
    value -= (uintptr_t)location;
    // Check that we're not out of range of 28 signed bits:
    assert((int64_t)value >= -(1 << 27));
    assert((int64_t)value < (1 << 27));
    // Since instructions are 4-byte aligned, only use 26 bits:
    assert(get_bits(value, 0, 2) == 0);
    set_bits(loc32, 0, value, 2, 26);
}

// A pair of patch_aarch64_21rx and patch_aarch64_12x.
void
patch_aarch64_33rx(unsigned char *location, uint64_t value)
{
    uint32_t *loc32 = (uint32_t *)location;
    // Try to relax the pair of GOT loads into an immediate value:
    assert(IS_AARCH64_ADRP(*loc32));
    unsigned char reg = get_bits(loc32[0], 0, 5);
    assert(IS_AARCH64_LDR_OR_STR(loc32[1]));
    // There should be only one register involved:
    assert(reg == get_bits(loc32[1], 0, 5));  // ldr's output register.
    assert(reg == get_bits(loc32[1], 5, 5));  // ldr's input register.
    uint64_t relaxed = *(uint64_t *)value;
    if (relaxed < (1UL << 16)) {
        // adrp reg, AAA; ldr reg, [reg + BBB] -> movz reg, XXX; nop
        loc32[0] = 0xD2800000 | (get_bits(relaxed, 0, 16) << 5) | reg;
        loc32[1] = 0xD503201F;
        return;
    }
    if (relaxed < (1ULL << 32)) {
        // adrp reg, AAA; ldr reg, [reg + BBB] -> movz reg, XXX; movk reg, YYY
        loc32[0] = 0xD2800000 | (get_bits(relaxed,  0, 16) << 5) | reg;
        loc32[1] = 0xF2A00000 | (get_bits(relaxed, 16, 16) << 5) | reg;
        return;
    }
    relaxed = value - (uintptr_t)location;
    if ((relaxed & 0x3) == 0 &&
        (int64_t)relaxed >= -(1L << 19) &&
        (int64_t)relaxed < (1L << 19))
    {
        // adrp reg, AAA; ldr reg, [reg + BBB] -> ldr reg, XXX; nop
        loc32[0] = 0x58000000 | (get_bits(relaxed, 2, 19) << 5) | reg;
        loc32[1] = 0xD503201F;
        return;
    }
    // Couldn't do it. Just patch the two instructions normally:
    patch_aarch64_21rx(location, value);
    patch_aarch64_12x(location + 4, value);
}

// Relaxable 32-bit relative address.
void
patch_x86_64_32rx(unsigned char *location, uint64_t value)
{
    uint8_t *loc8 = (uint8_t *)location;
    // Try to relax the GOT load into an immediate value:
    uint64_t relaxed;
    memcpy(&relaxed, (void *)(value + 4), sizeof(relaxed));
    relaxed -= 4;

    if ((int64_t)relaxed - (int64_t)location >= -(1LL << 31) &&
        (int64_t)relaxed - (int64_t)location + 1 < (1LL << 31))
    {
        if (loc8[-2] == 0x8B) {
            // mov reg, dword ptr [rip + AAA] -> lea reg, [rip + XXX]
            loc8[-2] = 0x8D;
            value = relaxed;
        }
        else if (loc8[-2] == 0xFF && loc8[-1] == 0x15) {
            // call qword ptr [rip + AAA] -> nop; call XXX
            loc8[-2] = 0x90;
            loc8[-1] = 0xE8;
            value = relaxed;
        }
        else if (loc8[-2] == 0xFF && loc8[-1] == 0x25) {
            // jmp qword ptr [rip + AAA] -> nop; jmp XXX
            loc8[-2] = 0x90;
            loc8[-1] = 0xE9;
            value = relaxed;
        }
    }
    patch_32r(location, value);
}

void patch_aarch64_trampoline(unsigned char *location, int ordinal, jit_state *state);
void patch_x86_64_trampoline(unsigned char *location, int ordinal, jit_state *state);

#include "jit_stencils.h"

#if defined(__aarch64__) || defined(_M_ARM64)
    #define TRAMPOLINE_SIZE 16
    #define DATA_ALIGN 8
#elif defined(__x86_64__) && defined(__APPLE__)
    // LLVM 20 on macOS x86_64 debug builds: GOT entries may exceed ±2GB PC-relative
    // range. Trampolines provide indirect jumps using 64-bit absolute addresses.
    #define TRAMPOLINE_SIZE 16  // 14 bytes + 2 bytes padding for alignment
    #define DATA_ALIGN 16
#else
    #define TRAMPOLINE_SIZE 0
    #define DATA_ALIGN 1
#endif

// Generate and patch AArch64 trampolines. The symbols to jump to are stored
// in the jit_stencils.h in the symbols_map.
void
patch_aarch64_trampoline(unsigned char *location, int ordinal, jit_state *state)
{

    uint64_t value = (uintptr_t)symbols_map[ordinal];
    int64_t range = value - (uintptr_t)location;

    // If we are in range of 28 signed bits, we patch the instruction with
    // the address of the symbol.
    if (range >= -(1 << 27) && range < (1 << 27)) {
        patch_aarch64_26r(location, (uintptr_t)value);
        return;
    }

    // Masking is done modulo 32 as the mask is stored as an array of uint32_t
    const uint32_t symbol_mask = 1 << (ordinal % 32);
    const uint32_t trampoline_mask = state->trampolines.mask[ordinal / 32];
    assert(symbol_mask & trampoline_mask);

    // Count the number of set bits in the trampoline mask lower than ordinal,
    // this gives the index into the array of trampolines.
    int index = _Py_popcount32(trampoline_mask & (symbol_mask - 1));
    for (int i = 0; i < ordinal / 32; i++) {
        index += _Py_popcount32(state->trampolines.mask[i]);
    }

    uint32_t *p = (uint32_t*)(state->trampolines.mem + index * TRAMPOLINE_SIZE);
    assert((size_t)(index + 1) * TRAMPOLINE_SIZE <= state->trampolines.size);


    /* Generate the trampoline
       0: 58000048      ldr     x8, 8
       4: d61f0100      br      x8
       8: 00000000      // The next two words contain the 64-bit address to jump to.
       c: 00000000
    */
    p[0] = 0x58000048;
    p[1] = 0xD61F0100;
    p[2] = value & 0xffffffff;
    p[3] = value >> 32;

    patch_aarch64_26r(location, (uintptr_t)p);
}

// Generate and patch x86_64 trampolines.
void
patch_x86_64_trampoline(unsigned char *location, int ordinal, jit_state *state)
{
    uint64_t value = (uintptr_t)symbols_map[ordinal];
    int64_t range = (int64_t)value - 4 - (int64_t)location;

    // If we are in range of 32 signed bits, we can patch directly
    if (range >= -(1LL << 31) && range < (1LL << 31)) {
        patch_32r(location, value - 4);
        return;
    }

    // Out of range - need a trampoline
    const uint32_t symbol_mask = 1 << (ordinal % 32);
    const uint32_t trampoline_mask = state->trampolines.mask[ordinal / 32];
    assert(symbol_mask & trampoline_mask);

    // Count the number of set bits in the trampoline mask lower than ordinal
    int index = _Py_popcount32(trampoline_mask & (symbol_mask - 1));
    for (int i = 0; i < ordinal / 32; i++) {
        index += _Py_popcount32(state->trampolines.mask[i]);
    }

    unsigned char *trampoline = state->trampolines.mem + index * TRAMPOLINE_SIZE;
    assert((size_t)(index + 1) * TRAMPOLINE_SIZE <= state->trampolines.size);

    /* Generate the trampoline (14 bytes, padded to 16):
       0: ff 25 00 00 00 00    jmp *(%rip)
       6: XX XX XX XX XX XX XX XX   (64-bit target address)

       Reference: https://wiki.osdev.org/X86-64_Instruction_Encoding#FF (JMP r/m64)
    */
    trampoline[0] = 0xFF;
    trampoline[1] = 0x25;
    *(uint32_t *)(trampoline + 2) = 0;
    *(uint64_t *)(trampoline + 6) = value;

    // Patch the call site to call the trampoline instead
    patch_32r(location, (uintptr_t)trampoline - 4);
}

static void
combine_symbol_mask(const symbol_mask src, symbol_mask dest)
{
    // Calculate the union of the trampolines required by each StencilGroup
    for (size_t i = 0; i < SYMBOL_MASK_WORDS; i++) {
        dest[i] |= src[i];
    }
}

// Compiles executor in-place. Don't forget to call _PyJIT_Free later!
int
_PyJIT_Compile(_PyExecutorObject *executor, const _PyUOpInstruction trace[], size_t length)
{
    const StencilGroup *group;
    // Loop once to find the total compiled size:
    size_t code_size = 0;
    size_t data_size = 0;
    jit_state state = {0};
    for (size_t i = 0; i < length; i++) {
        const _PyUOpInstruction *instruction = &trace[i];
        group = &stencil_groups[instruction->opcode];
        state.instruction_starts[i] = code_size;
        code_size += group->code_size;
        data_size += group->data_size;
        combine_symbol_mask(group->trampoline_mask, state.trampolines.mask);
    }
    group = &stencil_groups[_FATAL_ERROR];
    code_size += group->code_size;
    data_size += group->data_size;
    combine_symbol_mask(group->trampoline_mask, state.trampolines.mask);
    // Calculate the size of the trampolines required by the whole trace
    for (size_t i = 0; i < Py_ARRAY_LENGTH(state.trampolines.mask); i++) {
        state.trampolines.size += _Py_popcount32(state.trampolines.mask[i]) * TRAMPOLINE_SIZE;
    }
    // Round up to the nearest page:
    size_t page_size = get_page_size();
    assert((page_size & (page_size - 1)) == 0);
    size_t code_padding = DATA_ALIGN - ((code_size + state.trampolines.size) & (DATA_ALIGN - 1));
    size_t padding = page_size - ((code_size + state.trampolines.size + code_padding + data_size) & (page_size - 1));
    size_t total_size = code_size + state.trampolines.size + code_padding + data_size + padding;
    unsigned char *memory = jit_alloc(total_size);
    if (memory == NULL) {
        return -1;
    }
    // Collect memory stats
    OPT_STAT_ADD(jit_total_memory_size, total_size);
    OPT_STAT_ADD(jit_code_size, code_size);
    OPT_STAT_ADD(jit_trampoline_size, state.trampolines.size);
    OPT_STAT_ADD(jit_data_size, data_size);
    OPT_STAT_ADD(jit_padding_size, padding);
    OPT_HIST(total_size, trace_total_memory_hist);
    // Update the offsets of each instruction:
    for (size_t i = 0; i < length; i++) {
        state.instruction_starts[i] += (uintptr_t)memory;
    }
    // Loop again to emit the code:
    unsigned char *code = memory;
    state.trampolines.mem = memory + code_size;
    unsigned char *data = memory + code_size + state.trampolines.size + code_padding;
    assert(trace[0].opcode == _START_EXECUTOR || trace[0].opcode == _COLD_EXIT);
    for (size_t i = 0; i < length; i++) {
        const _PyUOpInstruction *instruction = &trace[i];
        group = &stencil_groups[instruction->opcode];
        group->emit(code, data, executor, instruction, &state);
        code += group->code_size;
        data += group->data_size;
    }
    // Protect against accidental buffer overrun into data:
    group = &stencil_groups[_FATAL_ERROR];
    group->emit(code, data, executor, NULL, &state);
    code += group->code_size;
    data += group->data_size;
    assert(code == memory + code_size);
    assert(data == memory + code_size + state.trampolines.size + code_padding + data_size);
    if (mark_executable(memory, total_size)) {
        jit_free(memory, total_size);
        return -1;
    }
    executor->jit_code = memory;
    executor->jit_size = total_size;
    return 0;
}

/* One-off compilation of the jit entry trampoline
 * We compile this once only as it effectively a normal
 * function, but we need to use the JIT because it needs
 * to understand the jit-specific calling convention.
 */
static _PyJitEntryFuncPtr
compile_trampoline(void)
{
    _PyExecutorObject dummy;
    const StencilGroup *group;
    size_t code_size = 0;
    size_t data_size = 0;
    jit_state state = {0};
    group = &trampoline;
    code_size += group->code_size;
    data_size += group->data_size;
    combine_symbol_mask(group->trampoline_mask, state.trampolines.mask);
    // Round up to the nearest page:
    size_t page_size = get_page_size();
    assert((page_size & (page_size - 1)) == 0);
    size_t code_padding = DATA_ALIGN - ((code_size + state.trampolines.size) & (DATA_ALIGN - 1));
    size_t padding = page_size - ((code_size + state.trampolines.size + code_padding + data_size) & (page_size - 1));
    size_t total_size = code_size + state.trampolines.size + code_padding + data_size + padding;
    unsigned char *memory = jit_alloc(total_size);
    if (memory == NULL) {
        return NULL;
    }
    unsigned char *code = memory;
    state.trampolines.mem = memory + code_size;
    unsigned char *data = memory + code_size + state.trampolines.size + code_padding;
    // Compile the shim, which handles converting between the native
    // calling convention and the calling convention used by jitted code
    // (which may be different for efficiency reasons).
    group = &trampoline;
    group->emit(code, data, &dummy, NULL, &state);
    code += group->code_size;
    data += group->data_size;
    assert(code == memory + code_size);
    assert(data == memory + code_size + state.trampolines.size + code_padding + data_size);
    if (mark_executable(memory, total_size)) {
        jit_free(memory, total_size);
        return NULL;
    }
    return (_PyJitEntryFuncPtr)memory;
}

static PyMutex lazy_jit_mutex = { 0 };

_Py_CODEUNIT *
_Py_LazyJitTrampoline(
    _PyExecutorObject *executor, _PyInterpreterFrame *frame, _PyStackRef *stack_pointer, PyThreadState *tstate
) {
    PyMutex_Lock(&lazy_jit_mutex);
    if (_Py_jit_entry == _Py_LazyJitTrampoline) {
        _PyJitEntryFuncPtr trampoline = compile_trampoline();
        if (trampoline == NULL) {
            PyMutex_Unlock(&lazy_jit_mutex);
            Py_FatalError("Cannot allocate core JIT code");
        }
        _Py_jit_entry = trampoline;
    }
    PyMutex_Unlock(&lazy_jit_mutex);
    return _Py_jit_entry(executor, frame, stack_pointer, tstate);
}

void
_PyJIT_Free(_PyExecutorObject *executor)
{
    unsigned char *memory = (unsigned char *)executor->jit_code;
    size_t size = executor->jit_size;
    if (memory) {
        executor->jit_code = NULL;
        executor->jit_size = 0;
        if (jit_free(memory, size)) {
            PyErr_FormatUnraisable("Exception ignored while "
                                   "freeing JIT memory");
        }
    }
}

#endif  // _Py_JIT<|MERGE_RESOLUTION|>--- conflicted
+++ resolved
@@ -224,13 +224,9 @@
     // Check that we're not out of range of 32 signed bits:
     assert((int64_t)value >= -(1LL << 31));
     assert((int64_t)value < (1LL << 31));
-<<<<<<< HEAD
-    *loc32 = (uint32_t)value;
-
-=======
     uint32_t final_value = (uint32_t)value;
     memcpy(location, &final_value, sizeof(final_value));
->>>>>>> 790cdae5
+
 }
 
 // 64-bit absolute address.
