--- conflicted
+++ resolved
@@ -971,12 +971,8 @@
 
 int
 _PyAST_Preprocess(mod_ty mod, PyArena *arena, PyObject *filename, int optimize,
-<<<<<<< HEAD
-                  int ff_features, int syntax_check_only,
+                  int ff_features, int syntax_check_only, int enable_warnings,
                   PyObject *module)
-=======
-                  int ff_features, int syntax_check_only, int enable_warnings)
->>>>>>> 68261662
 {
     _PyASTPreprocessState state;
     memset(&state, 0, sizeof(_PyASTPreprocessState));
