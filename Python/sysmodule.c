--- conflicted
+++ resolved
@@ -1807,11 +1807,7 @@
 /*[clinic end generated code: output=d438776c04d59804 input=c1be8a6464b11ee5]*/
 {
     PyThreadState *tstate = _PyThreadState_GET();
-<<<<<<< HEAD
-    _PyInterpreterFrame *fdata = tstate->fdata;
-=======
-    _PyInterpreterFrame *frame = tstate->cframe->current_frame;
->>>>>>> 69276324
+    _PyInterpreterFrame *fdata = tstate->cframe->current_frame;
 
     if (_PySys_Audit(tstate, "sys._getframe", NULL) < 0) {
         return NULL;
@@ -1826,7 +1822,7 @@
                          "call stack is not deep enough");
         return NULL;
     }
-    return _Py_XNewRef((PyObject *)_PyInterpreterFrame_GetFrameObject(fdata));
+    return _Py_XNewRef((PyObject *)_PyFrame_GetFrameObject(fdata));
 }
 
 /*[clinic input]
