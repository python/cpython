
/* System module */

/*
Various bits of information used by the interpreter are collected in
module 'sys'.
Function member:
- exit(sts): raise SystemExit
Data members:
- stdin, stdout, stderr: standard file objects
- modules: the table of modules (dictionary)
- path: module search path (list of strings)
- argv: script arguments (list of strings)
- ps1, ps2: optional primary and secondary prompts (strings)
*/

#include "Python.h"
#include "pycore_call.h"          // _PyObject_CallNoArgs()
#include "pycore_ceval.h"         // _PyEval_SetAsyncGenFinalizer()
#include "pycore_code.h"          // _Py_QuickenedCount
#include "pycore_frame.h"         // _PyInterpreterFrame
#include "pycore_initconfig.h"    // _PyStatus_EXCEPTION()
#include "pycore_long.h"          // _PY_LONG_MAX_STR_DIGITS_THRESHOLD
#include "pycore_namespace.h"     // _PyNamespace_New()
#include "pycore_object.h"        // _PyObject_IS_GC()
#include "pycore_pathconfig.h"    // _PyPathConfig_ComputeSysPath0()
#include "pycore_pyerrors.h"      // _PyErr_Fetch()
#include "pycore_pylifecycle.h"   // _PyErr_WriteUnraisableDefaultHook()
#include "pycore_pymath.h"        // _PY_SHORT_FLOAT_REPR
#include "pycore_pymem.h"         // _PyMem_SetDefaultAllocator()
#include "pycore_pystate.h"       // _PyThreadState_GET()
#include "pycore_structseq.h"     // _PyStructSequence_InitBuiltinWithFlags()
#include "pycore_tuple.h"         // _PyTuple_FromArray()

#include "frameobject.h"          // PyFrame_FastToLocalsWithError()
#include "pydtrace.h"
#include "osdefs.h"               // DELIM
#include "stdlib_module_names.h"  // _Py_stdlib_module_names
#include <locale.h>

#ifdef MS_WINDOWS
#define WIN32_LEAN_AND_MEAN
#include <windows.h>
#endif /* MS_WINDOWS */

#ifdef MS_COREDLL
extern void *PyWin_DLLhModule;
/* A string loaded from the DLL at startup: */
extern const char *PyWin_DLLVersionString;
#endif

#ifdef __EMSCRIPTEN__
#include <emscripten.h>
#endif

/*[clinic input]
module sys
[clinic start generated code]*/
/*[clinic end generated code: output=da39a3ee5e6b4b0d input=3726b388feee8cea]*/

#include "clinic/sysmodule.c.h"

PyObject *
_PySys_GetAttr(PyThreadState *tstate, PyObject *name)
{
    PyObject *sd = tstate->interp->sysdict;
    if (sd == NULL) {
        return NULL;
    }
    PyObject *exc_type, *exc_value, *exc_tb;
    _PyErr_Fetch(tstate, &exc_type, &exc_value, &exc_tb);
    /* XXX Suppress a new exception if it was raised and restore
     * the old one. */
    PyObject *value = _PyDict_GetItemWithError(sd, name);
    _PyErr_Restore(tstate, exc_type, exc_value, exc_tb);
    return value;
}

static PyObject *
_PySys_GetObject(PyInterpreterState *interp, const char *name)
{
    PyObject *sysdict = interp->sysdict;
    if (sysdict == NULL) {
        return NULL;
    }
    return _PyDict_GetItemStringWithError(sysdict, name);
}

PyObject *
PySys_GetObject(const char *name)
{
    PyThreadState *tstate = _PyThreadState_GET();

    PyObject *exc_type, *exc_value, *exc_tb;
    _PyErr_Fetch(tstate, &exc_type, &exc_value, &exc_tb);
    PyObject *value = _PySys_GetObject(tstate->interp, name);
    /* XXX Suppress a new exception if it was raised and restore
     * the old one. */
    _PyErr_Restore(tstate, exc_type, exc_value, exc_tb);
    return value;
}

static int
sys_set_object(PyInterpreterState *interp, PyObject *key, PyObject *v)
{
    if (key == NULL) {
        return -1;
    }
    PyObject *sd = interp->sysdict;
    if (v == NULL) {
        v = _PyDict_Pop(sd, key, Py_None);
        if (v == NULL) {
            return -1;
        }
        Py_DECREF(v);
        return 0;
    }
    else {
        return PyDict_SetItem(sd, key, v);
    }
}

int
_PySys_SetAttr(PyObject *key, PyObject *v)
{
    PyInterpreterState *interp = _PyInterpreterState_GET();
    return sys_set_object(interp, key, v);
}

static int
sys_set_object_str(PyInterpreterState *interp, const char *name, PyObject *v)
{
    PyObject *key = v ? PyUnicode_InternFromString(name)
                      : PyUnicode_FromString(name);
    int r = sys_set_object(interp, key, v);
    Py_XDECREF(key);
    return r;
}

int
PySys_SetObject(const char *name, PyObject *v)
{
    PyInterpreterState *interp = _PyInterpreterState_GET();
    return sys_set_object_str(interp, name, v);
}


static int
should_audit(PyInterpreterState *interp)
{
    /* interp must not be NULL, but test it just in case for extra safety */
    assert(interp != NULL);
    if (!interp) {
        return 0;
    }
    return (interp->runtime->audit_hook_head
            || interp->audit_hooks
            || PyDTrace_AUDIT_ENABLED());
}


static int
sys_audit_tstate(PyThreadState *ts, const char *event,
                 const char *argFormat, va_list vargs)
{
    /* N format is inappropriate, because you do not know
       whether the reference is consumed by the call.
       Assert rather than exception for perf reasons */
    assert(!argFormat || !strchr(argFormat, 'N'));

    if (!ts) {
        /* Audit hooks cannot be called with a NULL thread state */
        return 0;
    }

    /* The current implementation cannot be called if tstate is not
       the current Python thread state. */
    assert(ts == _PyThreadState_GET());

    /* Early exit when no hooks are registered */
    PyInterpreterState *is = ts->interp;
    if (!should_audit(is)) {
        return 0;
    }

    PyObject *eventName = NULL;
    PyObject *eventArgs = NULL;
    PyObject *hooks = NULL;
    PyObject *hook = NULL;
    int res = -1;

    int dtrace = PyDTrace_AUDIT_ENABLED();

    PyObject *exc_type, *exc_value, *exc_tb;
    _PyErr_Fetch(ts, &exc_type, &exc_value, &exc_tb);

    /* Initialize event args now */
    if (argFormat && argFormat[0]) {
        eventArgs = _Py_VaBuildValue_SizeT(argFormat, vargs);
        if (eventArgs && !PyTuple_Check(eventArgs)) {
            PyObject *argTuple = PyTuple_Pack(1, eventArgs);
            Py_DECREF(eventArgs);
            eventArgs = argTuple;
        }
    }
    else {
        eventArgs = PyTuple_New(0);
    }
    if (!eventArgs) {
        goto exit;
    }

    /* Call global hooks */
    _Py_AuditHookEntry *e = is->runtime->audit_hook_head;
    for (; e; e = e->next) {
        if (e->hookCFunction(event, eventArgs, e->userData) < 0) {
            goto exit;
        }
    }

    /* Dtrace USDT point */
    if (dtrace) {
        PyDTrace_AUDIT(event, (void *)eventArgs);
    }

    /* Call interpreter hooks */
    if (is->audit_hooks) {
        eventName = PyUnicode_FromString(event);
        if (!eventName) {
            goto exit;
        }

        hooks = PyObject_GetIter(is->audit_hooks);
        if (!hooks) {
            goto exit;
        }

        /* Disallow tracing in hooks unless explicitly enabled */
        PyThreadState_EnterTracing(ts);
        while ((hook = PyIter_Next(hooks)) != NULL) {
            PyObject *o;
            int canTrace = _PyObject_LookupAttr(hook, &_Py_ID(__cantrace__), &o);
            if (o) {
                canTrace = PyObject_IsTrue(o);
                Py_DECREF(o);
            }
            if (canTrace < 0) {
                break;
            }
            if (canTrace) {
                PyThreadState_LeaveTracing(ts);
            }
            PyObject* args[2] = {eventName, eventArgs};
            o = _PyObject_FastCallTstate(ts, hook, args, 2);
            if (canTrace) {
                PyThreadState_EnterTracing(ts);
            }
            if (!o) {
                break;
            }
            Py_DECREF(o);
            Py_CLEAR(hook);
        }
        PyThreadState_LeaveTracing(ts);
        if (_PyErr_Occurred(ts)) {
            goto exit;
        }
    }

    res = 0;

exit:
    Py_XDECREF(hook);
    Py_XDECREF(hooks);
    Py_XDECREF(eventName);
    Py_XDECREF(eventArgs);

    if (!res) {
        _PyErr_Restore(ts, exc_type, exc_value, exc_tb);
    }
    else {
        assert(_PyErr_Occurred(ts));
        Py_XDECREF(exc_type);
        Py_XDECREF(exc_value);
        Py_XDECREF(exc_tb);
    }

    return res;
}

int
_PySys_Audit(PyThreadState *tstate, const char *event,
             const char *argFormat, ...)
{
    va_list vargs;
    va_start(vargs, argFormat);
    int res = sys_audit_tstate(tstate, event, argFormat, vargs);
    va_end(vargs);
    return res;
}

int
PySys_Audit(const char *event, const char *argFormat, ...)
{
    PyThreadState *tstate = _PyThreadState_GET();
    va_list vargs;
    va_start(vargs, argFormat);
    int res = sys_audit_tstate(tstate, event, argFormat, vargs);
    va_end(vargs);
    return res;
}

/* We expose this function primarily for our own cleanup during
 * finalization. In general, it should not need to be called,
 * and as such the function is not exported.
 *
 * Must be finalizing to clear hooks */
void
_PySys_ClearAuditHooks(PyThreadState *ts)
{
    assert(ts != NULL);
    if (!ts) {
        return;
    }

    _PyRuntimeState *runtime = ts->interp->runtime;
    PyThreadState *finalizing = _PyRuntimeState_GetFinalizing(runtime);
    assert(finalizing == ts);
    if (finalizing != ts) {
        return;
    }

    const PyConfig *config = _PyInterpreterState_GetConfig(ts->interp);
    if (config->verbose) {
        PySys_WriteStderr("# clear sys.audit hooks\n");
    }

    /* Hooks can abort later hooks for this event, but cannot
       abort the clear operation itself. */
    _PySys_Audit(ts, "cpython._PySys_ClearAuditHooks", NULL);
    _PyErr_Clear(ts);

    _Py_AuditHookEntry *e = runtime->audit_hook_head, *n;
    runtime->audit_hook_head = NULL;
    while (e) {
        n = e->next;
        PyMem_RawFree(e);
        e = n;
    }
}

int
PySys_AddAuditHook(Py_AuditHookFunction hook, void *userData)
{
    /* tstate can be NULL, so access directly _PyRuntime:
       PySys_AddAuditHook() can be called before Python is initialized. */
    _PyRuntimeState *runtime = &_PyRuntime;
    PyThreadState *tstate;
    if (runtime->initialized) {
        tstate = _PyRuntimeState_GetThreadState(runtime);
    }
    else {
        tstate = NULL;
    }

    /* Invoke existing audit hooks to allow them an opportunity to abort. */
    /* Cannot invoke hooks until we are initialized */
    if (tstate != NULL) {
        if (_PySys_Audit(tstate, "sys.addaudithook", NULL) < 0) {
            if (_PyErr_ExceptionMatches(tstate, PyExc_RuntimeError)) {
                /* We do not report errors derived from RuntimeError */
                _PyErr_Clear(tstate);
                return 0;
            }
            return -1;
        }
    }

    _Py_AuditHookEntry *e = runtime->audit_hook_head;
    if (!e) {
        e = (_Py_AuditHookEntry*)PyMem_RawMalloc(sizeof(_Py_AuditHookEntry));
        runtime->audit_hook_head = e;
    } else {
        while (e->next) {
            e = e->next;
        }
        e = e->next = (_Py_AuditHookEntry*)PyMem_RawMalloc(
            sizeof(_Py_AuditHookEntry));
    }

    if (!e) {
        if (tstate != NULL) {
            _PyErr_NoMemory(tstate);
        }
        return -1;
    }

    e->next = NULL;
    e->hookCFunction = (Py_AuditHookFunction)hook;
    e->userData = userData;

    return 0;
}

/*[clinic input]
sys.addaudithook

    hook: object

Adds a new audit hook callback.
[clinic start generated code]*/

static PyObject *
sys_addaudithook_impl(PyObject *module, PyObject *hook)
/*[clinic end generated code: output=4f9c17aaeb02f44e input=0f3e191217a45e34]*/
{
    PyThreadState *tstate = _PyThreadState_GET();

    /* Invoke existing audit hooks to allow them an opportunity to abort. */
    if (_PySys_Audit(tstate, "sys.addaudithook", NULL) < 0) {
        if (_PyErr_ExceptionMatches(tstate, PyExc_Exception)) {
            /* We do not report errors derived from Exception */
            _PyErr_Clear(tstate);
            Py_RETURN_NONE;
        }
        return NULL;
    }

    PyInterpreterState *interp = tstate->interp;
    if (interp->audit_hooks == NULL) {
        interp->audit_hooks = PyList_New(0);
        if (interp->audit_hooks == NULL) {
            return NULL;
        }
    }

    if (PyList_Append(interp->audit_hooks, hook) < 0) {
        return NULL;
    }

    Py_RETURN_NONE;
}

PyDoc_STRVAR(audit_doc,
"audit(event, *args)\n\
\n\
Passes the event to any audit hooks that are attached.");

static PyObject *
sys_audit(PyObject *self, PyObject *const *args, Py_ssize_t argc)
{
    PyThreadState *tstate = _PyThreadState_GET();
    _Py_EnsureTstateNotNULL(tstate);

    if (argc == 0) {
        _PyErr_SetString(tstate, PyExc_TypeError,
                         "audit() missing 1 required positional argument: "
                         "'event'");
        return NULL;
    }

    if (!should_audit(tstate->interp)) {
        Py_RETURN_NONE;
    }

    PyObject *auditEvent = args[0];
    if (!auditEvent) {
        _PyErr_SetString(tstate, PyExc_TypeError,
                         "expected str for argument 'event'");
        return NULL;
    }
    if (!PyUnicode_Check(auditEvent)) {
        _PyErr_Format(tstate, PyExc_TypeError,
                      "expected str for argument 'event', not %.200s",
                      Py_TYPE(auditEvent)->tp_name);
        return NULL;
    }
    const char *event = PyUnicode_AsUTF8(auditEvent);
    if (!event) {
        return NULL;
    }

    PyObject *auditArgs = _PyTuple_FromArray(args + 1, argc - 1);
    if (!auditArgs) {
        return NULL;
    }

    int res = _PySys_Audit(tstate, event, "O", auditArgs);
    Py_DECREF(auditArgs);

    if (res < 0) {
        return NULL;
    }

    Py_RETURN_NONE;
}


static PyObject *
sys_breakpointhook(PyObject *self, PyObject *const *args, Py_ssize_t nargs, PyObject *keywords)
{
    PyThreadState *tstate = _PyThreadState_GET();
    assert(!_PyErr_Occurred(tstate));
    char *envar = Py_GETENV("PYTHONBREAKPOINT");

    if (envar == NULL || strlen(envar) == 0) {
        envar = "pdb.set_trace";
    }
    else if (!strcmp(envar, "0")) {
        /* The breakpoint is explicitly no-op'd. */
        Py_RETURN_NONE;
    }
    /* According to POSIX the string returned by getenv() might be invalidated
     * or the string content might be overwritten by a subsequent call to
     * getenv().  Since importing a module can performs the getenv() calls,
     * we need to save a copy of envar. */
    envar = _PyMem_RawStrdup(envar);
    if (envar == NULL) {
        _PyErr_NoMemory(tstate);
        return NULL;
    }
    const char *last_dot = strrchr(envar, '.');
    const char *attrname = NULL;
    PyObject *modulepath = NULL;

    if (last_dot == NULL) {
        /* The breakpoint is a built-in, e.g. PYTHONBREAKPOINT=int */
        modulepath = PyUnicode_FromString("builtins");
        attrname = envar;
    }
    else if (last_dot != envar) {
        /* Split on the last dot; */
        modulepath = PyUnicode_FromStringAndSize(envar, last_dot - envar);
        attrname = last_dot + 1;
    }
    else {
        goto warn;
    }
    if (modulepath == NULL) {
        PyMem_RawFree(envar);
        return NULL;
    }

    PyObject *module = PyImport_Import(modulepath);
    Py_DECREF(modulepath);

    if (module == NULL) {
        if (_PyErr_ExceptionMatches(tstate, PyExc_ImportError)) {
            goto warn;
        }
        PyMem_RawFree(envar);
        return NULL;
    }

    PyObject *hook = PyObject_GetAttrString(module, attrname);
    Py_DECREF(module);

    if (hook == NULL) {
        if (_PyErr_ExceptionMatches(tstate, PyExc_AttributeError)) {
            goto warn;
        }
        PyMem_RawFree(envar);
        return NULL;
    }
    PyMem_RawFree(envar);
    PyObject *retval = PyObject_Vectorcall(hook, args, nargs, keywords);
    Py_DECREF(hook);
    return retval;

  warn:
    /* If any of the imports went wrong, then warn and ignore. */
    _PyErr_Clear(tstate);
    int status = PyErr_WarnFormat(
        PyExc_RuntimeWarning, 0,
        "Ignoring unimportable $PYTHONBREAKPOINT: \"%s\"", envar);
    PyMem_RawFree(envar);
    if (status < 0) {
        /* Printing the warning raised an exception. */
        return NULL;
    }
    /* The warning was (probably) issued. */
    Py_RETURN_NONE;
}

PyDoc_STRVAR(breakpointhook_doc,
"breakpointhook(*args, **kws)\n"
"\n"
"This hook function is called by built-in breakpoint().\n"
);

/* Write repr(o) to sys.stdout using sys.stdout.encoding and 'backslashreplace'
   error handler. If sys.stdout has a buffer attribute, use
   sys.stdout.buffer.write(encoded), otherwise redecode the string and use
   sys.stdout.write(redecoded).

   Helper function for sys_displayhook(). */
static int
sys_displayhook_unencodable(PyObject *outf, PyObject *o)
{
    PyObject *stdout_encoding = NULL;
    PyObject *encoded, *escaped_str, *repr_str, *buffer, *result;
    const char *stdout_encoding_str;
    int ret;

    stdout_encoding = PyObject_GetAttr(outf, &_Py_ID(encoding));
    if (stdout_encoding == NULL)
        goto error;
    stdout_encoding_str = PyUnicode_AsUTF8(stdout_encoding);
    if (stdout_encoding_str == NULL)
        goto error;

    repr_str = PyObject_Repr(o);
    if (repr_str == NULL)
        goto error;
    encoded = PyUnicode_AsEncodedString(repr_str,
                                        stdout_encoding_str,
                                        "backslashreplace");
    Py_DECREF(repr_str);
    if (encoded == NULL)
        goto error;

    if (_PyObject_LookupAttr(outf, &_Py_ID(buffer), &buffer) < 0) {
        Py_DECREF(encoded);
        goto error;
    }
    if (buffer) {
        result = PyObject_CallMethodOneArg(buffer, &_Py_ID(write), encoded);
        Py_DECREF(buffer);
        Py_DECREF(encoded);
        if (result == NULL)
            goto error;
        Py_DECREF(result);
    }
    else {
        escaped_str = PyUnicode_FromEncodedObject(encoded,
                                                  stdout_encoding_str,
                                                  "strict");
        Py_DECREF(encoded);
        if (PyFile_WriteObject(escaped_str, outf, Py_PRINT_RAW) != 0) {
            Py_DECREF(escaped_str);
            goto error;
        }
        Py_DECREF(escaped_str);
    }
    ret = 0;
    goto finally;

error:
    ret = -1;
finally:
    Py_XDECREF(stdout_encoding);
    return ret;
}

/*[clinic input]
sys.displayhook

    object as o: object
    /

Print an object to sys.stdout and also save it in builtins._
[clinic start generated code]*/

static PyObject *
sys_displayhook(PyObject *module, PyObject *o)
/*[clinic end generated code: output=347477d006df92ed input=08ba730166d7ef72]*/
{
    PyObject *outf;
    PyObject *builtins;
    PyThreadState *tstate = _PyThreadState_GET();

    builtins = PyImport_GetModule(&_Py_ID(builtins));
    if (builtins == NULL) {
        if (!_PyErr_Occurred(tstate)) {
            _PyErr_SetString(tstate, PyExc_RuntimeError,
                             "lost builtins module");
        }
        return NULL;
    }
    Py_DECREF(builtins);

    /* Print value except if None */
    /* After printing, also assign to '_' */
    /* Before, set '_' to None to avoid recursion */
    if (o == Py_None) {
        Py_RETURN_NONE;
    }
    if (PyObject_SetAttr(builtins, &_Py_ID(_), Py_None) != 0)
        return NULL;
    outf = _PySys_GetAttr(tstate, &_Py_ID(stdout));
    if (outf == NULL || outf == Py_None) {
        _PyErr_SetString(tstate, PyExc_RuntimeError, "lost sys.stdout");
        return NULL;
    }
    if (PyFile_WriteObject(o, outf, 0) != 0) {
        if (_PyErr_ExceptionMatches(tstate, PyExc_UnicodeEncodeError)) {
            int err;
            /* repr(o) is not encodable to sys.stdout.encoding with
             * sys.stdout.errors error handler (which is probably 'strict') */
            _PyErr_Clear(tstate);
            err = sys_displayhook_unencodable(outf, o);
            if (err) {
                return NULL;
            }
        }
        else {
            return NULL;
        }
    }
    _Py_DECLARE_STR(newline, "\n");
    if (PyFile_WriteObject(&_Py_STR(newline), outf, Py_PRINT_RAW) != 0)
        return NULL;
    if (PyObject_SetAttr(builtins, &_Py_ID(_), o) != 0)
        return NULL;
    Py_RETURN_NONE;
}


/*[clinic input]
sys.excepthook

    exctype:   object
    value:     object
    traceback: object
    /

Handle an exception by displaying it with a traceback on sys.stderr.
[clinic start generated code]*/

static PyObject *
sys_excepthook_impl(PyObject *module, PyObject *exctype, PyObject *value,
                    PyObject *traceback)
/*[clinic end generated code: output=18d99fdda21b6b5e input=ecf606fa826f19d9]*/
{
    PyErr_Display(exctype, value, traceback);
    Py_RETURN_NONE;
}


/*[clinic input]
sys.exception

Return the current exception.

Return the most recent exception caught by an except clause
in the current stack frame or in an older stack frame, or None
if no such exception exists.
[clinic start generated code]*/

static PyObject *
sys_exception_impl(PyObject *module)
/*[clinic end generated code: output=2381ee2f25953e40 input=c88fbb94b6287431]*/
{
    _PyErr_StackItem *err_info = _PyErr_GetTopmostException(_PyThreadState_GET());
    if (err_info->exc_value != NULL) {
        return Py_NewRef(err_info->exc_value);
    }
    Py_RETURN_NONE;
}


/*[clinic input]
sys.exc_info

Return current exception information: (type, value, traceback).

Return information about the most recent exception caught by an except
clause in the current stack frame or in an older stack frame.
[clinic start generated code]*/

static PyObject *
sys_exc_info_impl(PyObject *module)
/*[clinic end generated code: output=3afd0940cf3a4d30 input=b5c5bf077788a3e5]*/
{
    _PyErr_StackItem *err_info = _PyErr_GetTopmostException(_PyThreadState_GET());
    return _PyErr_StackItemToExcInfoTuple(err_info);
}


/*[clinic input]
sys.unraisablehook

    unraisable: object
    /

Handle an unraisable exception.

The unraisable argument has the following attributes:

* exc_type: Exception type.
* exc_value: Exception value, can be None.
* exc_traceback: Exception traceback, can be None.
* err_msg: Error message, can be None.
* object: Object causing the exception, can be None.
[clinic start generated code]*/

static PyObject *
sys_unraisablehook(PyObject *module, PyObject *unraisable)
/*[clinic end generated code: output=bb92838b32abaa14 input=ec3af148294af8d3]*/
{
    return _PyErr_WriteUnraisableDefaultHook(unraisable);
}


/*[clinic input]
sys.exit

    status: object = None
    /

Exit the interpreter by raising SystemExit(status).

If the status is omitted or None, it defaults to zero (i.e., success).
If the status is an integer, it will be used as the system exit status.
If it is another kind of object, it will be printed and the system
exit status will be one (i.e., failure).
[clinic start generated code]*/

static PyObject *
sys_exit_impl(PyObject *module, PyObject *status)
/*[clinic end generated code: output=13870986c1ab2ec0 input=b86ca9497baa94f2]*/
{
    /* Raise SystemExit so callers may catch it or clean up. */
    PyErr_SetObject(PyExc_SystemExit, status);
    return NULL;
}



/*[clinic input]
sys.getdefaultencoding

Return the current default encoding used by the Unicode implementation.
[clinic start generated code]*/

static PyObject *
sys_getdefaultencoding_impl(PyObject *module)
/*[clinic end generated code: output=256d19dfcc0711e6 input=d416856ddbef6909]*/
{
    _Py_DECLARE_STR(utf_8, "utf-8");
    PyObject *ret = &_Py_STR(utf_8);
    Py_INCREF(ret);
    return ret;
}

/*[clinic input]
sys.getfilesystemencoding

Return the encoding used to convert Unicode filenames to OS filenames.
[clinic start generated code]*/

static PyObject *
sys_getfilesystemencoding_impl(PyObject *module)
/*[clinic end generated code: output=1dc4bdbe9be44aa7 input=8475f8649b8c7d8c]*/
{
    PyInterpreterState *interp = _PyInterpreterState_GET();
    const PyConfig *config = _PyInterpreterState_GetConfig(interp);
    return PyUnicode_FromWideChar(config->filesystem_encoding, -1);
}

/*[clinic input]
sys.getfilesystemencodeerrors

Return the error mode used Unicode to OS filename conversion.
[clinic start generated code]*/

static PyObject *
sys_getfilesystemencodeerrors_impl(PyObject *module)
/*[clinic end generated code: output=ba77b36bbf7c96f5 input=22a1e8365566f1e5]*/
{
    PyInterpreterState *interp = _PyInterpreterState_GET();
    const PyConfig *config = _PyInterpreterState_GetConfig(interp);
    return PyUnicode_FromWideChar(config->filesystem_errors, -1);
}

/*[clinic input]
sys.intern

    string as s: unicode
    /

``Intern'' the given string.

This enters the string in the (global) table of interned strings whose
purpose is to speed up dictionary lookups. Return the string itself or
the previously interned string object with the same value.
[clinic start generated code]*/

static PyObject *
sys_intern_impl(PyObject *module, PyObject *s)
/*[clinic end generated code: output=be680c24f5c9e5d6 input=849483c006924e2f]*/
{
    if (PyUnicode_CheckExact(s)) {
        Py_INCREF(s);
        PyUnicode_InternInPlace(&s);
        return s;
    }
    else {
        PyErr_Format(PyExc_TypeError,
                     "can't intern %.400s", Py_TYPE(s)->tp_name);
        return NULL;
    }
}


/*
 * Cached interned string objects used for calling the profile and
 * trace functions.
 */
static PyObject *whatstrings[8] = {
   &_Py_ID(call),
   &_Py_ID(exception),
   &_Py_ID(line),
   &_Py_ID(return),
   &_Py_ID(c_call),
   &_Py_ID(c_exception),
   &_Py_ID(c_return),
   &_Py_ID(opcode),
};


static PyObject *
call_trampoline(PyThreadState *tstate, PyObject* callback,
                PyFrameObject *frame, int what, PyObject *arg)
{

    PyObject *stack[3];
    stack[0] = (PyObject *)frame;
    stack[1] = whatstrings[what];
    stack[2] = (arg != NULL) ? arg : Py_None;

    /* Discard any previous modifications the frame's fast locals */
    if (frame->f_fast_as_locals) {
        if (PyFrame_FastToLocalsWithError(frame) < 0) {
            return NULL;
        }
    }

    /* call the Python-level function */
    PyObject *result = _PyObject_FastCallTstate(tstate, callback, stack, 3);

    PyFrame_LocalsToFast(frame, 1);
    if (result == NULL) {
        PyTraceBack_Here(frame);
    }

    return result;
}

static int
profile_trampoline(PyObject *self, PyFrameObject *frame,
                   int what, PyObject *arg)
{
    if (arg == NULL) {
        arg = Py_None;
    }

    PyThreadState *tstate = _PyThreadState_GET();
    PyObject *result = call_trampoline(tstate, self, frame, what, arg);
    if (result == NULL) {
        _PyEval_SetProfile(tstate, NULL, NULL);
        return -1;
    }

    Py_DECREF(result);
    return 0;
}

static int
trace_trampoline(PyObject *self, PyFrameObject *frame,
                 int what, PyObject *arg)
{
    PyObject *callback;
    if (what == PyTrace_CALL) {
        callback = self;
    }
    else {
        callback = frame->f_trace;
    }
    if (callback == NULL) {
        return 0;
    }

    PyThreadState *tstate = _PyThreadState_GET();
    PyObject *result = call_trampoline(tstate, callback, frame, what, arg);
    if (result == NULL) {
        _PyEval_SetTrace(tstate, NULL, NULL);
        Py_CLEAR(frame->f_trace);
        return -1;
    }

    if (result != Py_None) {
        Py_XSETREF(frame->f_trace, result);
    }
    else {
        Py_DECREF(result);
    }
    return 0;
}

static PyObject *
sys_settrace(PyObject *self, PyObject *args)
{
    PyThreadState *tstate = _PyThreadState_GET();
    if (args == Py_None) {
        if (_PyEval_SetTrace(tstate, NULL, NULL) < 0) {
            return NULL;
        }
    }
    else {
        if (_PyEval_SetTrace(tstate, trace_trampoline, args) < 0) {
            return NULL;
        }
    }
    Py_RETURN_NONE;
}

PyDoc_STRVAR(settrace_doc,
"settrace(function)\n\
\n\
Set the global debug tracing function.  It will be called on each\n\
function call.  See the debugger chapter in the library manual."
);

/*[clinic input]
sys._settraceallthreads

    arg: object
    /

Set the global debug tracing function in all running threads belonging to the current interpreter.

It will be called on each function call. See the debugger chapter
in the library manual.
[clinic start generated code]*/

static PyObject *
sys__settraceallthreads(PyObject *module, PyObject *arg)
/*[clinic end generated code: output=161cca30207bf3ca input=5906aa1485a50289]*/
{
    PyObject* argument = NULL;
    Py_tracefunc func = NULL;

    if (arg != Py_None) {
        func = trace_trampoline;
        argument = arg;
    }


    PyEval_SetTraceAllThreads(func, argument);

    Py_RETURN_NONE;
}

/*[clinic input]
sys.gettrace

Return the global debug tracing function set with sys.settrace.

See the debugger chapter in the library manual.
[clinic start generated code]*/

static PyObject *
sys_gettrace_impl(PyObject *module)
/*[clinic end generated code: output=e97e3a4d8c971b6e input=373b51bb2147f4d8]*/
{
    PyThreadState *tstate = _PyThreadState_GET();
    PyObject *temp = tstate->c_traceobj;

    if (temp == NULL)
        temp = Py_None;
    Py_INCREF(temp);
    return temp;
}

static PyObject *
sys_setprofile(PyObject *self, PyObject *args)
{
    PyThreadState *tstate = _PyThreadState_GET();
    if (args == Py_None) {
        if (_PyEval_SetProfile(tstate, NULL, NULL) < 0) {
            return NULL;
        }
    }
    else {
        if (_PyEval_SetProfile(tstate, profile_trampoline, args) < 0) {
            return NULL;
        }
    }
    Py_RETURN_NONE;
}

PyDoc_STRVAR(setprofile_doc,
"setprofile(function)\n\
\n\
Set the profiling function.  It will be called on each function call\n\
and return.  See the profiler chapter in the library manual."
);

/*[clinic input]
sys._setprofileallthreads

    arg: object
    /

Set the profiling function in all running threads belonging to the current interpreter.

It will be called on each function call and return.  See the profiler chapter
in the library manual.
[clinic start generated code]*/

static PyObject *
sys__setprofileallthreads(PyObject *module, PyObject *arg)
/*[clinic end generated code: output=2d61319e27b309fe input=d1a356d3f4f9060a]*/
{
    PyObject* argument = NULL;
    Py_tracefunc func = NULL;

    if (arg != Py_None) {
        func = profile_trampoline;
        argument = arg;
    }

    PyEval_SetProfileAllThreads(func, argument);

    Py_RETURN_NONE;
}

/*[clinic input]
sys.getprofile

Return the profiling function set with sys.setprofile.

See the profiler chapter in the library manual.
[clinic start generated code]*/

static PyObject *
sys_getprofile_impl(PyObject *module)
/*[clinic end generated code: output=579b96b373448188 input=1b3209d89a32965d]*/
{
    PyThreadState *tstate = _PyThreadState_GET();
    PyObject *temp = tstate->c_profileobj;

    if (temp == NULL)
        temp = Py_None;
    Py_INCREF(temp);
    return temp;
}


/*[clinic input]
sys.setswitchinterval

    interval: double
    /

Set the ideal thread switching delay inside the Python interpreter.

The actual frequency of switching threads can be lower if the
interpreter executes long sequences of uninterruptible code
(this is implementation-specific and workload-dependent).

The parameter must represent the desired switching delay in seconds
A typical value is 0.005 (5 milliseconds).
[clinic start generated code]*/

static PyObject *
sys_setswitchinterval_impl(PyObject *module, double interval)
/*[clinic end generated code: output=65a19629e5153983 input=561b477134df91d9]*/
{
    if (interval <= 0.0) {
        PyErr_SetString(PyExc_ValueError,
                        "switch interval must be strictly positive");
        return NULL;
    }
    _PyEval_SetSwitchInterval((unsigned long) (1e6 * interval));
    Py_RETURN_NONE;
}


/*[clinic input]
sys.getswitchinterval -> double

Return the current thread switch interval; see sys.setswitchinterval().
[clinic start generated code]*/

static double
sys_getswitchinterval_impl(PyObject *module)
/*[clinic end generated code: output=a38c277c85b5096d input=bdf9d39c0ebbbb6f]*/
{
    return 1e-6 * _PyEval_GetSwitchInterval();
}

/*[clinic input]
sys.setrecursionlimit

    limit as new_limit: int
    /

Set the maximum depth of the Python interpreter stack to n.

This limit prevents infinite recursion from causing an overflow of the C
stack and crashing Python.  The highest possible limit is platform-
dependent.
[clinic start generated code]*/

static PyObject *
sys_setrecursionlimit_impl(PyObject *module, int new_limit)
/*[clinic end generated code: output=35e1c64754800ace input=b0f7a23393924af3]*/
{
    PyThreadState *tstate = _PyThreadState_GET();

    if (new_limit < 1) {
        _PyErr_SetString(tstate, PyExc_ValueError,
                         "recursion limit must be greater or equal than 1");
        return NULL;
    }

    /* Reject too low new limit if the current recursion depth is higher than
       the new low-water mark. */
    int depth = tstate->py_recursion_limit - tstate->py_recursion_remaining;
    if (depth >= new_limit) {
        _PyErr_Format(tstate, PyExc_RecursionError,
                      "cannot set the recursion limit to %i at "
                      "the recursion depth %i: the limit is too low",
                      new_limit, depth);
        return NULL;
    }

    Py_SetRecursionLimit(new_limit);
    Py_RETURN_NONE;
}

/*[clinic input]
sys.set_coroutine_origin_tracking_depth

  depth: int

Enable or disable origin tracking for coroutine objects in this thread.

Coroutine objects will track 'depth' frames of traceback information
about where they came from, available in their cr_origin attribute.

Set a depth of 0 to disable.
[clinic start generated code]*/

static PyObject *
sys_set_coroutine_origin_tracking_depth_impl(PyObject *module, int depth)
/*[clinic end generated code: output=0a2123c1cc6759c5 input=a1d0a05f89d2c426]*/
{
    if (_PyEval_SetCoroutineOriginTrackingDepth(depth) < 0) {
        return NULL;
    }
    Py_RETURN_NONE;
}

/*[clinic input]
sys.get_coroutine_origin_tracking_depth -> int

Check status of origin tracking for coroutine objects in this thread.
[clinic start generated code]*/

static int
sys_get_coroutine_origin_tracking_depth_impl(PyObject *module)
/*[clinic end generated code: output=3699f7be95a3afb8 input=335266a71205b61a]*/
{
    return _PyEval_GetCoroutineOriginTrackingDepth();
}

static PyTypeObject AsyncGenHooksType;

PyDoc_STRVAR(asyncgen_hooks_doc,
"asyncgen_hooks\n\
\n\
A named tuple providing information about asynchronous\n\
generators hooks.  The attributes are read only.");

static PyStructSequence_Field asyncgen_hooks_fields[] = {
    {"firstiter", "Hook to intercept first iteration"},
    {"finalizer", "Hook to intercept finalization"},
    {0}
};

static PyStructSequence_Desc asyncgen_hooks_desc = {
    "asyncgen_hooks",          /* name */
    asyncgen_hooks_doc,        /* doc */
    asyncgen_hooks_fields ,    /* fields */
    2
};

static PyObject *
sys_set_asyncgen_hooks(PyObject *self, PyObject *args, PyObject *kw)
{
    static char *keywords[] = {"firstiter", "finalizer", NULL};
    PyObject *firstiter = NULL;
    PyObject *finalizer = NULL;

    if (!PyArg_ParseTupleAndKeywords(
            args, kw, "|OO", keywords,
            &firstiter, &finalizer)) {
        return NULL;
    }

    if (finalizer && finalizer != Py_None) {
        if (!PyCallable_Check(finalizer)) {
            PyErr_Format(PyExc_TypeError,
                         "callable finalizer expected, got %.50s",
                         Py_TYPE(finalizer)->tp_name);
            return NULL;
        }
        if (_PyEval_SetAsyncGenFinalizer(finalizer) < 0) {
            return NULL;
        }
    }
    else if (finalizer == Py_None && _PyEval_SetAsyncGenFinalizer(NULL) < 0) {
        return NULL;
    }

    if (firstiter && firstiter != Py_None) {
        if (!PyCallable_Check(firstiter)) {
            PyErr_Format(PyExc_TypeError,
                         "callable firstiter expected, got %.50s",
                         Py_TYPE(firstiter)->tp_name);
            return NULL;
        }
        if (_PyEval_SetAsyncGenFirstiter(firstiter) < 0) {
            return NULL;
        }
    }
    else if (firstiter == Py_None && _PyEval_SetAsyncGenFirstiter(NULL) < 0) {
        return NULL;
    }

    Py_RETURN_NONE;
}

PyDoc_STRVAR(set_asyncgen_hooks_doc,
"set_asyncgen_hooks(* [, firstiter] [, finalizer])\n\
\n\
Set a finalizer for async generators objects."
);

/*[clinic input]
sys.get_asyncgen_hooks

Return the installed asynchronous generators hooks.

This returns a namedtuple of the form (firstiter, finalizer).
[clinic start generated code]*/

static PyObject *
sys_get_asyncgen_hooks_impl(PyObject *module)
/*[clinic end generated code: output=53a253707146f6cf input=3676b9ea62b14625]*/
{
    PyObject *res;
    PyObject *firstiter = _PyEval_GetAsyncGenFirstiter();
    PyObject *finalizer = _PyEval_GetAsyncGenFinalizer();

    res = PyStructSequence_New(&AsyncGenHooksType);
    if (res == NULL) {
        return NULL;
    }

    if (firstiter == NULL) {
        firstiter = Py_None;
    }

    if (finalizer == NULL) {
        finalizer = Py_None;
    }

    Py_INCREF(firstiter);
    PyStructSequence_SET_ITEM(res, 0, firstiter);

    Py_INCREF(finalizer);
    PyStructSequence_SET_ITEM(res, 1, finalizer);

    return res;
}


static PyTypeObject Hash_InfoType;

PyDoc_STRVAR(hash_info_doc,
"hash_info\n\
\n\
A named tuple providing parameters used for computing\n\
hashes. The attributes are read only.");

static PyStructSequence_Field hash_info_fields[] = {
    {"width", "width of the type used for hashing, in bits"},
    {"modulus", "prime number giving the modulus on which the hash "
                "function is based"},
    {"inf", "value to be used for hash of a positive infinity"},
    {"nan", "value to be used for hash of a nan"},
    {"imag", "multiplier used for the imaginary part of a complex number"},
    {"algorithm", "name of the algorithm for hashing of str, bytes and "
                  "memoryviews"},
    {"hash_bits", "internal output size of hash algorithm"},
    {"seed_bits", "seed size of hash algorithm"},
    {"cutoff", "small string optimization cutoff"},
    {NULL, NULL}
};

static PyStructSequence_Desc hash_info_desc = {
    "sys.hash_info",
    hash_info_doc,
    hash_info_fields,
    9,
};

static PyObject *
get_hash_info(PyThreadState *tstate)
{
    PyObject *hash_info;
    int field = 0;
    PyHash_FuncDef *hashfunc;
    hash_info = PyStructSequence_New(&Hash_InfoType);
    if (hash_info == NULL)
        return NULL;
    hashfunc = PyHash_GetFuncDef();
    PyStructSequence_SET_ITEM(hash_info, field++,
                              PyLong_FromLong(8*sizeof(Py_hash_t)));
    PyStructSequence_SET_ITEM(hash_info, field++,
                              PyLong_FromSsize_t(_PyHASH_MODULUS));
    PyStructSequence_SET_ITEM(hash_info, field++,
                              PyLong_FromLong(_PyHASH_INF));
    PyStructSequence_SET_ITEM(hash_info, field++,
                              PyLong_FromLong(0));  // This is no longer used
    PyStructSequence_SET_ITEM(hash_info, field++,
                              PyLong_FromLong(_PyHASH_IMAG));
    PyStructSequence_SET_ITEM(hash_info, field++,
                              PyUnicode_FromString(hashfunc->name));
    PyStructSequence_SET_ITEM(hash_info, field++,
                              PyLong_FromLong(hashfunc->hash_bits));
    PyStructSequence_SET_ITEM(hash_info, field++,
                              PyLong_FromLong(hashfunc->seed_bits));
    PyStructSequence_SET_ITEM(hash_info, field++,
                              PyLong_FromLong(Py_HASH_CUTOFF));
    if (_PyErr_Occurred(tstate)) {
        Py_CLEAR(hash_info);
        return NULL;
    }
    return hash_info;
}
/*[clinic input]
sys.getrecursionlimit

Return the current value of the recursion limit.

The recursion limit is the maximum depth of the Python interpreter
stack.  This limit prevents infinite recursion from causing an overflow
of the C stack and crashing Python.
[clinic start generated code]*/

static PyObject *
sys_getrecursionlimit_impl(PyObject *module)
/*[clinic end generated code: output=d571fb6b4549ef2e input=1c6129fd2efaeea8]*/
{
    return PyLong_FromLong(Py_GetRecursionLimit());
}

#ifdef MS_WINDOWS

static PyTypeObject WindowsVersionType = {0, 0, 0, 0, 0, 0};

static PyStructSequence_Field windows_version_fields[] = {
    {"major", "Major version number"},
    {"minor", "Minor version number"},
    {"build", "Build number"},
    {"platform", "Operating system platform"},
    {"service_pack", "Latest Service Pack installed on the system"},
    {"service_pack_major", "Service Pack major version number"},
    {"service_pack_minor", "Service Pack minor version number"},
    {"suite_mask", "Bit mask identifying available product suites"},
    {"product_type", "System product type"},
    {"platform_version", "Diagnostic version number"},
    {0}
};

static PyStructSequence_Desc windows_version_desc = {
    "sys.getwindowsversion",       /* name */
    sys_getwindowsversion__doc__,  /* doc */
    windows_version_fields,        /* fields */
    5                              /* For backward compatibility,
                                      only the first 5 items are accessible
                                      via indexing, the rest are name only */
};

static PyObject *
_sys_getwindowsversion_from_kernel32()
{
    HANDLE hKernel32;
    wchar_t kernel32_path[MAX_PATH];
    LPVOID verblock;
    DWORD verblock_size;
    VS_FIXEDFILEINFO *ffi;
    UINT ffi_len;
    DWORD realMajor, realMinor, realBuild;

    Py_BEGIN_ALLOW_THREADS
    hKernel32 = GetModuleHandleW(L"kernel32.dll");
    Py_END_ALLOW_THREADS
    if (!hKernel32 || !GetModuleFileNameW(hKernel32, kernel32_path, MAX_PATH)) {
        PyErr_SetFromWindowsErr(0);
        return NULL;
    }
    verblock_size = GetFileVersionInfoSizeW(kernel32_path, NULL);
    if (!verblock_size) {
        PyErr_SetFromWindowsErr(0);
        return NULL;
    }
    verblock = PyMem_RawMalloc(verblock_size);
    if (!verblock ||
        !GetFileVersionInfoW(kernel32_path, 0, verblock_size, verblock) ||
        !VerQueryValueW(verblock, L"", (LPVOID)&ffi, &ffi_len)) {
        PyErr_SetFromWindowsErr(0);
        return NULL;
    }

    realMajor = HIWORD(ffi->dwProductVersionMS);
    realMinor = LOWORD(ffi->dwProductVersionMS);
    realBuild = HIWORD(ffi->dwProductVersionLS);
    PyMem_RawFree(verblock);
    return Py_BuildValue("(kkk)", realMajor, realMinor, realBuild);
}

/* Disable deprecation warnings about GetVersionEx as the result is
   being passed straight through to the caller, who is responsible for
   using it correctly. */
#pragma warning(push)
#pragma warning(disable:4996)

/*[clinic input]
sys.getwindowsversion

Return info about the running version of Windows as a named tuple.

The members are named: major, minor, build, platform, service_pack,
service_pack_major, service_pack_minor, suite_mask, product_type and
platform_version. For backward compatibility, only the first 5 items
are available by indexing. All elements are numbers, except
service_pack and platform_type which are strings, and platform_version
which is a 3-tuple. Platform is always 2. Product_type may be 1 for a
workstation, 2 for a domain controller, 3 for a server.
Platform_version is a 3-tuple containing a version number that is
intended for identifying the OS rather than feature detection.
[clinic start generated code]*/

static PyObject *
sys_getwindowsversion_impl(PyObject *module)
/*[clinic end generated code: output=1ec063280b932857 input=73a228a328fee63a]*/
{
    PyObject *version;
    int pos = 0;
    OSVERSIONINFOEXW ver;

    version = PyObject_GetAttrString(module, "_cached_windows_version");
    if (version && PyObject_TypeCheck(version, &WindowsVersionType)) {
        return version;
    }
    Py_XDECREF(version);
    PyErr_Clear();

    ver.dwOSVersionInfoSize = sizeof(ver);
    if (!GetVersionExW((OSVERSIONINFOW*) &ver))
        return PyErr_SetFromWindowsErr(0);

    version = PyStructSequence_New(&WindowsVersionType);
    if (version == NULL)
        return NULL;

    PyStructSequence_SET_ITEM(version, pos++, PyLong_FromLong(ver.dwMajorVersion));
    PyStructSequence_SET_ITEM(version, pos++, PyLong_FromLong(ver.dwMinorVersion));
    PyStructSequence_SET_ITEM(version, pos++, PyLong_FromLong(ver.dwBuildNumber));
    PyStructSequence_SET_ITEM(version, pos++, PyLong_FromLong(ver.dwPlatformId));
    PyStructSequence_SET_ITEM(version, pos++, PyUnicode_FromWideChar(ver.szCSDVersion, -1));
    PyStructSequence_SET_ITEM(version, pos++, PyLong_FromLong(ver.wServicePackMajor));
    PyStructSequence_SET_ITEM(version, pos++, PyLong_FromLong(ver.wServicePackMinor));
    PyStructSequence_SET_ITEM(version, pos++, PyLong_FromLong(ver.wSuiteMask));
    PyStructSequence_SET_ITEM(version, pos++, PyLong_FromLong(ver.wProductType));

    // GetVersion will lie if we are running in a compatibility mode.
    // We need to read the version info from a system file resource
    // to accurately identify the OS version. If we fail for any reason,
    // just return whatever GetVersion said.
    PyObject *realVersion = _sys_getwindowsversion_from_kernel32();
    if (!realVersion) {
        PyErr_Clear();
        realVersion = Py_BuildValue("(kkk)",
            ver.dwMajorVersion,
            ver.dwMinorVersion,
            ver.dwBuildNumber
        );
    }

    if (realVersion) {
        PyStructSequence_SET_ITEM(version, pos++, realVersion);
    }

    if (PyErr_Occurred()) {
        Py_DECREF(version);
        return NULL;
    }

    if (PyObject_SetAttrString(module, "_cached_windows_version", version) < 0) {
        Py_DECREF(version);
        return NULL;
    }

    return version;
}

#pragma warning(pop)

/*[clinic input]
sys._enablelegacywindowsfsencoding

Changes the default filesystem encoding to mbcs:replace.

This is done for consistency with earlier versions of Python. See PEP
529 for more information.

This is equivalent to defining the PYTHONLEGACYWINDOWSFSENCODING
environment variable before launching Python.
[clinic start generated code]*/

static PyObject *
sys__enablelegacywindowsfsencoding_impl(PyObject *module)
/*[clinic end generated code: output=f5c3855b45e24fe9 input=2bfa931a20704492]*/
{
    if (_PyUnicode_EnableLegacyWindowsFSEncoding() < 0) {
        return NULL;
    }
    Py_RETURN_NONE;
}

#endif /* MS_WINDOWS */

#ifdef HAVE_DLOPEN

/*[clinic input]
sys.setdlopenflags

    flags as new_val: int
    /

Set the flags used by the interpreter for dlopen calls.

This is used, for example, when the interpreter loads extension
modules. Among other things, this will enable a lazy resolving of
symbols when importing a module, if called as sys.setdlopenflags(0).
To share symbols across extension modules, call as
sys.setdlopenflags(os.RTLD_GLOBAL).  Symbolic names for the flag
modules can be found in the os module (RTLD_xxx constants, e.g.
os.RTLD_LAZY).
[clinic start generated code]*/

static PyObject *
sys_setdlopenflags_impl(PyObject *module, int new_val)
/*[clinic end generated code: output=ec918b7fe0a37281 input=4c838211e857a77f]*/
{
    PyInterpreterState *interp = _PyInterpreterState_GET();
    interp->dlopenflags = new_val;
    Py_RETURN_NONE;
}


/*[clinic input]
sys.getdlopenflags

Return the current value of the flags that are used for dlopen calls.

The flag constants are defined in the os module.
[clinic start generated code]*/

static PyObject *
sys_getdlopenflags_impl(PyObject *module)
/*[clinic end generated code: output=e92cd1bc5005da6e input=dc4ea0899c53b4b6]*/
{
    PyInterpreterState *interp = _PyInterpreterState_GET();
    return PyLong_FromLong(interp->dlopenflags);
}

#endif  /* HAVE_DLOPEN */

#ifdef USE_MALLOPT
/* Link with -lmalloc (or -lmpc) on an SGI */
#include <malloc.h>

/*[clinic input]
sys.mdebug

    flag: int
    /
[clinic start generated code]*/

static PyObject *
sys_mdebug_impl(PyObject *module, int flag)
/*[clinic end generated code: output=5431d545847c3637 input=151d150ae1636f8a]*/
{
    int flag;
    mallopt(M_DEBUG, flag);
    Py_RETURN_NONE;
}
#endif /* USE_MALLOPT */


/*[clinic input]
sys.get_int_max_str_digits

Set the maximum string digits limit for non-binary int<->str conversions.
[clinic start generated code]*/

static PyObject *
sys_get_int_max_str_digits_impl(PyObject *module)
/*[clinic end generated code: output=0042f5e8ae0e8631 input=8dab13e2023e60d5]*/
{
    PyInterpreterState *interp = _PyInterpreterState_GET();
    return PyLong_FromLong(interp->config.int_max_str_digits);
}

/*[clinic input]
sys.set_int_max_str_digits

    maxdigits: int

Set the maximum string digits limit for non-binary int<->str conversions.
[clinic start generated code]*/

static PyObject *
sys_set_int_max_str_digits_impl(PyObject *module, int maxdigits)
/*[clinic end generated code: output=734d4c2511f2a56d input=d7e3f325db6910c5]*/
{
    PyThreadState *tstate = _PyThreadState_GET();
    if ((!maxdigits) || (maxdigits >= _PY_LONG_MAX_STR_DIGITS_THRESHOLD)) {
        tstate->interp->config.int_max_str_digits = maxdigits;
        Py_RETURN_NONE;
    } else {
        PyErr_Format(
            PyExc_ValueError, "maxdigits must be 0 or larger than %d",
            _PY_LONG_MAX_STR_DIGITS_THRESHOLD);
        return NULL;
    }
}

size_t
_PySys_GetSizeOf(PyObject *o)
{
    PyObject *res = NULL;
    PyObject *method;
    Py_ssize_t size;
    PyThreadState *tstate = _PyThreadState_GET();

    /* Make sure the type is initialized. float gets initialized late */
    if (PyType_Ready(Py_TYPE(o)) < 0) {
        return (size_t)-1;
    }

    method = _PyObject_LookupSpecial(o, &_Py_ID(__sizeof__));
    if (method == NULL) {
        if (!_PyErr_Occurred(tstate)) {
            _PyErr_Format(tstate, PyExc_TypeError,
                          "Type %.100s doesn't define __sizeof__",
                          Py_TYPE(o)->tp_name);
        }
    }
    else {
        res = _PyObject_CallNoArgs(method);
        Py_DECREF(method);
    }

    if (res == NULL)
        return (size_t)-1;

    size = PyLong_AsSsize_t(res);
    Py_DECREF(res);
    if (size == -1 && _PyErr_Occurred(tstate))
        return (size_t)-1;

    if (size < 0) {
        _PyErr_SetString(tstate, PyExc_ValueError,
                          "__sizeof__() should return >= 0");
        return (size_t)-1;
    }

    return (size_t)size + _PyType_PreHeaderSize(Py_TYPE(o));
}

static PyObject *
sys_getsizeof(PyObject *self, PyObject *args, PyObject *kwds)
{
    static char *kwlist[] = {"object", "default", 0};
    size_t size;
    PyObject *o, *dflt = NULL;
    PyThreadState *tstate = _PyThreadState_GET();

    if (!PyArg_ParseTupleAndKeywords(args, kwds, "O|O:getsizeof",
                                     kwlist, &o, &dflt)) {
        return NULL;
    }

    size = _PySys_GetSizeOf(o);

    if (size == (size_t)-1 && _PyErr_Occurred(tstate)) {
        /* Has a default value been given */
        if (dflt != NULL && _PyErr_ExceptionMatches(tstate, PyExc_TypeError)) {
            _PyErr_Clear(tstate);
            Py_INCREF(dflt);
            return dflt;
        }
        else
            return NULL;
    }

    return PyLong_FromSize_t(size);
}

PyDoc_STRVAR(getsizeof_doc,
"getsizeof(object [, default]) -> int\n\
\n\
Return the size of object in bytes.");

/*[clinic input]
sys.getrefcount -> Py_ssize_t

    object:  object
    /

Return the reference count of object.

The count returned is generally one higher than you might expect,
because it includes the (temporary) reference as an argument to
getrefcount().
[clinic start generated code]*/

static Py_ssize_t
sys_getrefcount_impl(PyObject *module, PyObject *object)
/*[clinic end generated code: output=5fd477f2264b85b2 input=bf474efd50a21535]*/
{
    return Py_REFCNT(object);
}

#ifdef Py_REF_DEBUG
/*[clinic input]
sys.gettotalrefcount -> Py_ssize_t
[clinic start generated code]*/

static Py_ssize_t
sys_gettotalrefcount_impl(PyObject *module)
/*[clinic end generated code: output=4103886cf17c25bc input=53b744faa5d2e4f6]*/
{
    return _Py_GetRefTotal();
}

#endif /* Py_REF_DEBUG */

/*[clinic input]
sys._getquickenedcount -> Py_ssize_t
[clinic start generated code]*/

static Py_ssize_t
sys__getquickenedcount_impl(PyObject *module)
/*[clinic end generated code: output=1ab259e7f91248a2 input=249d448159eca912]*/
{
    return _Py_QuickenedCount;
}

/*[clinic input]
sys.getallocatedblocks -> Py_ssize_t

Return the number of memory blocks currently allocated.
[clinic start generated code]*/

static Py_ssize_t
sys_getallocatedblocks_impl(PyObject *module)
/*[clinic end generated code: output=f0c4e873f0b6dcf7 input=dab13ee346a0673e]*/
{
    return _Py_GetAllocatedBlocks();
}


/*[clinic input]
sys._getframe

    depth: int = 0
    /

Return a frame object from the call stack.

If optional integer depth is given, return the frame object that many
calls below the top of the stack.  If that is deeper than the call
stack, ValueError is raised.  The default for depth is zero, returning
the frame at the top of the call stack.

This function should be used for internal and specialized purposes
only.
[clinic start generated code]*/

static PyObject *
sys__getframe_impl(PyObject *module, int depth)
/*[clinic end generated code: output=d438776c04d59804 input=c1be8a6464b11ee5]*/
{
    PyThreadState *tstate = _PyThreadState_GET();
    _PyInterpreterFrame *frame = tstate->cframe->current_frame;

    if (frame != NULL) {
        while (depth > 0) {
            frame = frame->previous;
            if (frame == NULL) {
                break;
            }
            if (_PyFrame_IsIncomplete(frame)) {
                continue;
            }
            --depth;
        }
    }
    if (frame == NULL) {
        _PyErr_SetString(tstate, PyExc_ValueError,
                         "call stack is not deep enough");
        return NULL;
    }

    PyObject *pyFrame = Py_XNewRef((PyObject *)_PyFrame_GetFrameObject(frame));
    if (pyFrame && _PySys_Audit(tstate, "sys._getframe", "(O)", pyFrame) < 0) {
        Py_DECREF(pyFrame);
        return NULL;
    }
    return pyFrame;
}

/*[clinic input]
sys._current_frames

Return a dict mapping each thread's thread id to its current stack frame.

This function should be used for specialized purposes only.
[clinic start generated code]*/

static PyObject *
sys__current_frames_impl(PyObject *module)
/*[clinic end generated code: output=d2a41ac0a0a3809a input=2a9049c5f5033691]*/
{
    return _PyThread_CurrentFrames();
}

/*[clinic input]
sys._current_exceptions

Return a dict mapping each thread's identifier to its current raised exception.

This function should be used for specialized purposes only.
[clinic start generated code]*/

static PyObject *
sys__current_exceptions_impl(PyObject *module)
/*[clinic end generated code: output=2ccfd838c746f0ba input=0e91818fbf2edc1f]*/
{
    return _PyThread_CurrentExceptions();
}

/*[clinic input]
sys.call_tracing

    func: object
    args as funcargs: object(subclass_of='&PyTuple_Type')
    /

Call func(*args), while tracing is enabled.

The tracing state is saved, and restored afterwards.  This is intended
to be called from a debugger from a checkpoint, to recursively debug
some other code.
[clinic start generated code]*/

static PyObject *
sys_call_tracing_impl(PyObject *module, PyObject *func, PyObject *funcargs)
/*[clinic end generated code: output=7e4999853cd4e5a6 input=5102e8b11049f92f]*/
{
    return _PyEval_CallTracing(func, funcargs);
}


/*[clinic input]
sys._debugmallocstats

Print summary info to stderr about the state of pymalloc's structures.

In Py_DEBUG mode, also perform some expensive internal consistency
checks.
[clinic start generated code]*/

static PyObject *
sys__debugmallocstats_impl(PyObject *module)
/*[clinic end generated code: output=ec3565f8c7cee46a input=33c0c9c416f98424]*/
{
#ifdef WITH_PYMALLOC
    if (_PyObject_DebugMallocStats(stderr)) {
        fputc('\n', stderr);
    }
#endif
    _PyObject_DebugTypeStats(stderr);

    Py_RETURN_NONE;
}

#ifdef Py_TRACE_REFS
/* Defined in objects.c because it uses static globals in that file */
extern PyObject *_Py_GetObjects(PyObject *, PyObject *);
#endif

<<<<<<< HEAD
#ifdef Py_STATS
/* Defined in ceval.c because it uses static globals in that file */
extern PyObject *_Py_GetDXProfile(PyObject *,  PyObject *);
=======
#ifdef __cplusplus
}
>>>>>>> 2fe44f72
#endif


/*[clinic input]
sys._clear_type_cache

Clear the internal type lookup cache.
[clinic start generated code]*/

static PyObject *
sys__clear_type_cache_impl(PyObject *module)
/*[clinic end generated code: output=20e48ca54a6f6971 input=127f3e04a8d9b555]*/
{
    PyType_ClearCache();
    Py_RETURN_NONE;
}

/*[clinic input]
sys.is_finalizing

Return True if Python is exiting.
[clinic start generated code]*/

static PyObject *
sys_is_finalizing_impl(PyObject *module)
/*[clinic end generated code: output=735b5ff7962ab281 input=f0df747a039948a5]*/
{
    return PyBool_FromLong(_Py_IsFinalizing());
}

#ifdef Py_STATS
/*[clinic input]
sys._stats_on

Turns on stats gathering (stats gathering is on by default).
[clinic start generated code]*/

static PyObject *
sys__stats_on_impl(PyObject *module)
/*[clinic end generated code: output=aca53eafcbb4d9fe input=8ddc6df94e484f3a]*/
{
    _py_stats = &_py_stats_struct;
    Py_RETURN_NONE;
}

/*[clinic input]
sys._stats_off

Turns off stats gathering (stats gathering is on by default).
[clinic start generated code]*/

static PyObject *
sys__stats_off_impl(PyObject *module)
/*[clinic end generated code: output=1534c1ee63812214 input=b3e50e71ecf29f66]*/
{
    _py_stats = NULL;
    Py_RETURN_NONE;
}

/*[clinic input]
sys._stats_clear

Clears the stats.
[clinic start generated code]*/

static PyObject *
sys__stats_clear_impl(PyObject *module)
/*[clinic end generated code: output=fb65a2525ee50604 input=3e03f2654f44da96]*/
{
    _Py_StatsClear();
    Py_RETURN_NONE;
}

/*[clinic input]
sys._stats_dump

Dump stats to file, and clears the stats.
[clinic start generated code]*/

static PyObject *
sys__stats_dump_impl(PyObject *module)
/*[clinic end generated code: output=79f796fb2b4ddf05 input=92346f16d64f6f95]*/
{
    _Py_PrintSpecializationStats(1);
    _Py_StatsClear();
    Py_RETURN_NONE;
}

#endif

#ifdef ANDROID_API_LEVEL
/*[clinic input]
sys.getandroidapilevel

Return the build time API version of Android as an integer.
[clinic start generated code]*/

static PyObject *
sys_getandroidapilevel_impl(PyObject *module)
/*[clinic end generated code: output=214abf183a1c70c1 input=3e6d6c9fcdd24ac6]*/
{
    return PyLong_FromLong(ANDROID_API_LEVEL);
}
#endif   /* ANDROID_API_LEVEL */

/*[clinic input]
sys.activate_stack_trampoline

    backend: str
    /

Activate the perf profiler trampoline.
[clinic start generated code]*/

static PyObject *
sys_activate_stack_trampoline_impl(PyObject *module, const char *backend)
/*[clinic end generated code: output=5783cdeb51874b43 input=b09020e3a17c78c5]*/
{
#ifdef PY_HAVE_PERF_TRAMPOLINE
    if (strcmp(backend, "perf") == 0) {
        _PyPerf_Callbacks cur_cb;
        _PyPerfTrampoline_GetCallbacks(&cur_cb);
        if (cur_cb.init_state != _Py_perfmap_callbacks.init_state) {
            if (_PyPerfTrampoline_SetCallbacks(&_Py_perfmap_callbacks) < 0 ) {
                PyErr_SetString(PyExc_ValueError, "can't activate perf trampoline");
                return NULL;
            }
        }
    }
    else {
        PyErr_Format(PyExc_ValueError, "invalid backend: %s", backend);
        return NULL;
    }
    if (_PyPerfTrampoline_Init(1) < 0) {
        return NULL;
    }
    Py_RETURN_NONE;
#else
    PyErr_SetString(PyExc_ValueError, "perf trampoline not available");
    return NULL;
#endif
}


/*[clinic input]
sys.deactivate_stack_trampoline

Dectivate the perf profiler trampoline.
[clinic start generated code]*/

static PyObject *
sys_deactivate_stack_trampoline_impl(PyObject *module)
/*[clinic end generated code: output=b50da25465df0ef1 input=491f4fc1ed615736]*/
{
    if  (_PyPerfTrampoline_Init(0) < 0) {
        return NULL;
    }
    Py_RETURN_NONE;
}

/*[clinic input]
sys.is_stack_trampoline_active

Returns *True* if the perf profiler trampoline is active.
[clinic start generated code]*/

static PyObject *
sys_is_stack_trampoline_active_impl(PyObject *module)
/*[clinic end generated code: output=ab2746de0ad9d293 input=061fa5776ac9dd59]*/
{
#ifdef PY_HAVE_PERF_TRAMPOLINE
    if (_PyIsPerfTrampolineActive()) {
        Py_RETURN_TRUE;
    }
#endif
    Py_RETURN_FALSE;
}


static PyMethodDef sys_methods[] = {
    /* Might as well keep this in alphabetic order */
    SYS_ADDAUDITHOOK_METHODDEF
    {"audit", _PyCFunction_CAST(sys_audit), METH_FASTCALL, audit_doc },
    {"breakpointhook", _PyCFunction_CAST(sys_breakpointhook),
     METH_FASTCALL | METH_KEYWORDS, breakpointhook_doc},
    SYS__CLEAR_TYPE_CACHE_METHODDEF
    SYS__CURRENT_FRAMES_METHODDEF
    SYS__CURRENT_EXCEPTIONS_METHODDEF
    SYS_DISPLAYHOOK_METHODDEF
    SYS_EXCEPTION_METHODDEF
    SYS_EXC_INFO_METHODDEF
    SYS_EXCEPTHOOK_METHODDEF
    SYS_EXIT_METHODDEF
    SYS_GETDEFAULTENCODING_METHODDEF
    SYS_GETDLOPENFLAGS_METHODDEF
    SYS_GETALLOCATEDBLOCKS_METHODDEF
    SYS_GETFILESYSTEMENCODING_METHODDEF
    SYS_GETFILESYSTEMENCODEERRORS_METHODDEF
    SYS__GETQUICKENEDCOUNT_METHODDEF
#ifdef Py_TRACE_REFS
    {"getobjects", _Py_GetObjects, METH_VARARGS},
#endif
    SYS_GETTOTALREFCOUNT_METHODDEF
    SYS_GETREFCOUNT_METHODDEF
    SYS_GETRECURSIONLIMIT_METHODDEF
    {"getsizeof", _PyCFunction_CAST(sys_getsizeof),
     METH_VARARGS | METH_KEYWORDS, getsizeof_doc},
    SYS__GETFRAME_METHODDEF
    SYS_GETWINDOWSVERSION_METHODDEF
    SYS__ENABLELEGACYWINDOWSFSENCODING_METHODDEF
    SYS_INTERN_METHODDEF
    SYS_IS_FINALIZING_METHODDEF
    SYS_MDEBUG_METHODDEF
    SYS_SETSWITCHINTERVAL_METHODDEF
    SYS_GETSWITCHINTERVAL_METHODDEF
    SYS_SETDLOPENFLAGS_METHODDEF
    {"setprofile", sys_setprofile, METH_O, setprofile_doc},
    SYS__SETPROFILEALLTHREADS_METHODDEF
    SYS_GETPROFILE_METHODDEF
    SYS_SETRECURSIONLIMIT_METHODDEF
    {"settrace", sys_settrace, METH_O, settrace_doc},
    SYS__SETTRACEALLTHREADS_METHODDEF
    SYS_GETTRACE_METHODDEF
    SYS_CALL_TRACING_METHODDEF
    SYS__DEBUGMALLOCSTATS_METHODDEF
    SYS_SET_COROUTINE_ORIGIN_TRACKING_DEPTH_METHODDEF
    SYS_GET_COROUTINE_ORIGIN_TRACKING_DEPTH_METHODDEF
    {"set_asyncgen_hooks", _PyCFunction_CAST(sys_set_asyncgen_hooks),
     METH_VARARGS | METH_KEYWORDS, set_asyncgen_hooks_doc},
    SYS_GET_ASYNCGEN_HOOKS_METHODDEF
    SYS_GETANDROIDAPILEVEL_METHODDEF
    SYS_ACTIVATE_STACK_TRAMPOLINE_METHODDEF
    SYS_DEACTIVATE_STACK_TRAMPOLINE_METHODDEF
    SYS_IS_STACK_TRAMPOLINE_ACTIVE_METHODDEF
    SYS_UNRAISABLEHOOK_METHODDEF
    SYS_GET_INT_MAX_STR_DIGITS_METHODDEF
    SYS_SET_INT_MAX_STR_DIGITS_METHODDEF
#ifdef Py_STATS
    SYS__STATS_ON_METHODDEF
    SYS__STATS_OFF_METHODDEF
    SYS__STATS_CLEAR_METHODDEF
    SYS__STATS_DUMP_METHODDEF
#endif
    {NULL, NULL}  // sentinel
};


static PyObject *
list_builtin_module_names(void)
{
    PyObject *list = PyList_New(0);
    if (list == NULL) {
        return NULL;
    }
    for (Py_ssize_t i = 0; PyImport_Inittab[i].name != NULL; i++) {
        PyObject *name = PyUnicode_FromString(PyImport_Inittab[i].name);
        if (name == NULL) {
            goto error;
        }
        if (PyList_Append(list, name) < 0) {
            Py_DECREF(name);
            goto error;
        }
        Py_DECREF(name);
    }
    if (PyList_Sort(list) != 0) {
        goto error;
    }
    PyObject *tuple = PyList_AsTuple(list);
    Py_DECREF(list);
    return tuple;

error:
    Py_DECREF(list);
    return NULL;
}


static PyObject *
list_stdlib_module_names(void)
{
    Py_ssize_t len = Py_ARRAY_LENGTH(_Py_stdlib_module_names);
    PyObject *names = PyTuple_New(len);
    if (names == NULL) {
        return NULL;
    }

    for (Py_ssize_t i = 0; i < len; i++) {
        PyObject *name = PyUnicode_FromString(_Py_stdlib_module_names[i]);
        if (name == NULL) {
            Py_DECREF(names);
            return NULL;
        }
        PyTuple_SET_ITEM(names, i, name);
    }

    PyObject *set = PyObject_CallFunction((PyObject *)&PyFrozenSet_Type,
                                          "(O)", names);
    Py_DECREF(names);
    return set;
}


/* Pre-initialization support for sys.warnoptions and sys._xoptions
 *
 * Modern internal code paths:
 *   These APIs get called after _Py_InitializeCore and get to use the
 *   regular CPython list, dict, and unicode APIs.
 *
 * Legacy embedding code paths:
 *   The multi-phase initialization API isn't public yet, so embedding
 *   apps still need to be able configure sys.warnoptions and sys._xoptions
 *   before they call Py_Initialize. To support this, we stash copies of
 *   the supplied wchar * sequences in linked lists, and then migrate the
 *   contents of those lists to the sys module in _PyInitializeCore.
 *
 */

struct _preinit_entry {
    wchar_t *value;
    struct _preinit_entry *next;
};

typedef struct _preinit_entry *_Py_PreInitEntry;

static _Py_PreInitEntry _preinit_warnoptions = NULL;
static _Py_PreInitEntry _preinit_xoptions = NULL;

static _Py_PreInitEntry
_alloc_preinit_entry(const wchar_t *value)
{
    /* To get this to work, we have to initialize the runtime implicitly */
    _PyRuntime_Initialize();

    /* Force default allocator, so we can ensure that it also gets used to
     * destroy the linked list in _clear_preinit_entries.
     */
    PyMemAllocatorEx old_alloc;
    _PyMem_SetDefaultAllocator(PYMEM_DOMAIN_RAW, &old_alloc);

    _Py_PreInitEntry node = PyMem_RawCalloc(1, sizeof(*node));
    if (node != NULL) {
        node->value = _PyMem_RawWcsdup(value);
        if (node->value == NULL) {
            PyMem_RawFree(node);
            node = NULL;
        };
    };

    PyMem_SetAllocator(PYMEM_DOMAIN_RAW, &old_alloc);
    return node;
}

static int
_append_preinit_entry(_Py_PreInitEntry *optionlist, const wchar_t *value)
{
    _Py_PreInitEntry new_entry = _alloc_preinit_entry(value);
    if (new_entry == NULL) {
        return -1;
    }
    /* We maintain the linked list in this order so it's easy to play back
     * the add commands in the same order later on in _Py_InitializeCore
     */
    _Py_PreInitEntry last_entry = *optionlist;
    if (last_entry == NULL) {
        *optionlist = new_entry;
    } else {
        while (last_entry->next != NULL) {
            last_entry = last_entry->next;
        }
        last_entry->next = new_entry;
    }
    return 0;
}

static void
_clear_preinit_entries(_Py_PreInitEntry *optionlist)
{
    _Py_PreInitEntry current = *optionlist;
    *optionlist = NULL;
    /* Deallocate the nodes and their contents using the default allocator */
    PyMemAllocatorEx old_alloc;
    _PyMem_SetDefaultAllocator(PYMEM_DOMAIN_RAW, &old_alloc);
    while (current != NULL) {
        _Py_PreInitEntry next = current->next;
        PyMem_RawFree(current->value);
        PyMem_RawFree(current);
        current = next;
    }
    PyMem_SetAllocator(PYMEM_DOMAIN_RAW, &old_alloc);
}


PyStatus
_PySys_ReadPreinitWarnOptions(PyWideStringList *options)
{
    PyStatus status;
    _Py_PreInitEntry entry;

    for (entry = _preinit_warnoptions; entry != NULL; entry = entry->next) {
        status = PyWideStringList_Append(options, entry->value);
        if (_PyStatus_EXCEPTION(status)) {
            return status;
        }
    }

    _clear_preinit_entries(&_preinit_warnoptions);
    return _PyStatus_OK();
}


PyStatus
_PySys_ReadPreinitXOptions(PyConfig *config)
{
    PyStatus status;
    _Py_PreInitEntry entry;

    for (entry = _preinit_xoptions; entry != NULL; entry = entry->next) {
        status = PyWideStringList_Append(&config->xoptions, entry->value);
        if (_PyStatus_EXCEPTION(status)) {
            return status;
        }
    }

    _clear_preinit_entries(&_preinit_xoptions);
    return _PyStatus_OK();
}


static PyObject *
get_warnoptions(PyThreadState *tstate)
{
    PyObject *warnoptions = _PySys_GetAttr(tstate, &_Py_ID(warnoptions));
    if (warnoptions == NULL || !PyList_Check(warnoptions)) {
        /* PEP432 TODO: we can reach this if warnoptions is NULL in the main
        *  interpreter config. When that happens, we need to properly set
         * the `warnoptions` reference in the main interpreter config as well.
         *
         * For Python 3.7, we shouldn't be able to get here due to the
         * combination of how _PyMainInterpreter_ReadConfig and _PySys_EndInit
         * work, but we expect 3.8+ to make the _PyMainInterpreter_ReadConfig
         * call optional for embedding applications, thus making this
         * reachable again.
         */
        warnoptions = PyList_New(0);
        if (warnoptions == NULL) {
            return NULL;
        }
        if (sys_set_object(tstate->interp, &_Py_ID(warnoptions), warnoptions)) {
            Py_DECREF(warnoptions);
            return NULL;
        }
        Py_DECREF(warnoptions);
    }
    return warnoptions;
}

void
PySys_ResetWarnOptions(void)
{
    PyThreadState *tstate = _PyThreadState_GET();
    if (tstate == NULL) {
        _clear_preinit_entries(&_preinit_warnoptions);
        return;
    }

    PyObject *warnoptions = _PySys_GetAttr(tstate, &_Py_ID(warnoptions));
    if (warnoptions == NULL || !PyList_Check(warnoptions))
        return;
    PyList_SetSlice(warnoptions, 0, PyList_GET_SIZE(warnoptions), NULL);
}

static int
_PySys_AddWarnOptionWithError(PyThreadState *tstate, PyObject *option)
{
    PyObject *warnoptions = get_warnoptions(tstate);
    if (warnoptions == NULL) {
        return -1;
    }
    if (PyList_Append(warnoptions, option)) {
        return -1;
    }
    return 0;
}

void
PySys_AddWarnOptionUnicode(PyObject *option)
{
    PyThreadState *tstate = _PyThreadState_GET();
    if (_PySys_AddWarnOptionWithError(tstate, option) < 0) {
        /* No return value, therefore clear error state if possible */
        if (tstate) {
            _PyErr_Clear(tstate);
        }
    }
}

void
PySys_AddWarnOption(const wchar_t *s)
{
    PyThreadState *tstate = _PyThreadState_GET();
    if (tstate == NULL) {
        _append_preinit_entry(&_preinit_warnoptions, s);
        return;
    }
    PyObject *unicode;
    unicode = PyUnicode_FromWideChar(s, -1);
    if (unicode == NULL)
        return;
_Py_COMP_DIAG_PUSH
_Py_COMP_DIAG_IGNORE_DEPR_DECLS
    PySys_AddWarnOptionUnicode(unicode);
_Py_COMP_DIAG_POP
    Py_DECREF(unicode);
}

int
PySys_HasWarnOptions(void)
{
    PyThreadState *tstate = _PyThreadState_GET();
    PyObject *warnoptions = _PySys_GetAttr(tstate, &_Py_ID(warnoptions));
    return (warnoptions != NULL && PyList_Check(warnoptions)
            && PyList_GET_SIZE(warnoptions) > 0);
}

static PyObject *
get_xoptions(PyThreadState *tstate)
{
    PyObject *xoptions = _PySys_GetAttr(tstate, &_Py_ID(_xoptions));
    if (xoptions == NULL || !PyDict_Check(xoptions)) {
        /* PEP432 TODO: we can reach this if xoptions is NULL in the main
        *  interpreter config. When that happens, we need to properly set
         * the `xoptions` reference in the main interpreter config as well.
         *
         * For Python 3.7, we shouldn't be able to get here due to the
         * combination of how _PyMainInterpreter_ReadConfig and _PySys_EndInit
         * work, but we expect 3.8+ to make the _PyMainInterpreter_ReadConfig
         * call optional for embedding applications, thus making this
         * reachable again.
         */
        xoptions = PyDict_New();
        if (xoptions == NULL) {
            return NULL;
        }
        if (sys_set_object(tstate->interp, &_Py_ID(_xoptions), xoptions)) {
            Py_DECREF(xoptions);
            return NULL;
        }
        Py_DECREF(xoptions);
    }
    return xoptions;
}

static int
_PySys_AddXOptionWithError(const wchar_t *s)
{
    PyObject *name = NULL, *value = NULL;

    PyThreadState *tstate = _PyThreadState_GET();
    PyObject *opts = get_xoptions(tstate);
    if (opts == NULL) {
        goto error;
    }

    const wchar_t *name_end = wcschr(s, L'=');
    if (!name_end) {
        name = PyUnicode_FromWideChar(s, -1);
        value = Py_True;
        Py_INCREF(value);
    }
    else {
        name = PyUnicode_FromWideChar(s, name_end - s);
        value = PyUnicode_FromWideChar(name_end + 1, -1);
    }
    if (name == NULL || value == NULL) {
        goto error;
    }
    if (PyDict_SetItem(opts, name, value) < 0) {
        goto error;
    }
    Py_DECREF(name);
    Py_DECREF(value);
    return 0;

error:
    Py_XDECREF(name);
    Py_XDECREF(value);
    return -1;
}

void
PySys_AddXOption(const wchar_t *s)
{
    PyThreadState *tstate = _PyThreadState_GET();
    if (tstate == NULL) {
        _append_preinit_entry(&_preinit_xoptions, s);
        return;
    }
    if (_PySys_AddXOptionWithError(s) < 0) {
        /* No return value, therefore clear error state if possible */
        _PyErr_Clear(tstate);
    }
}

PyObject *
PySys_GetXOptions(void)
{
    PyThreadState *tstate = _PyThreadState_GET();
    return get_xoptions(tstate);
}

/* XXX This doc string is too long to be a single string literal in VC++ 5.0.
   Two literals concatenated works just fine.  If you have a K&R compiler
   or other abomination that however *does* understand longer strings,
   get rid of the !!! comment in the middle and the quotes that surround it. */
PyDoc_VAR(sys_doc) =
PyDoc_STR(
"This module provides access to some objects used or maintained by the\n\
interpreter and to functions that interact strongly with the interpreter.\n\
\n\
Dynamic objects:\n\
\n\
argv -- command line arguments; argv[0] is the script pathname if known\n\
path -- module search path; path[0] is the script directory, else ''\n\
modules -- dictionary of loaded modules\n\
\n\
displayhook -- called to show results in an interactive session\n\
excepthook -- called to handle any uncaught exception other than SystemExit\n\
  To customize printing in an interactive session or to install a custom\n\
  top-level exception handler, assign other functions to replace these.\n\
\n\
stdin -- standard input file object; used by input()\n\
stdout -- standard output file object; used by print()\n\
stderr -- standard error object; used for error messages\n\
  By assigning other file objects (or objects that behave like files)\n\
  to these, it is possible to redirect all of the interpreter's I/O.\n\
\n\
last_type -- type of last uncaught exception\n\
last_value -- value of last uncaught exception\n\
last_traceback -- traceback of last uncaught exception\n\
  These three are only available in an interactive session after a\n\
  traceback has been printed.\n\
"
)
/* concatenating string here */
PyDoc_STR(
"\n\
Static objects:\n\
\n\
builtin_module_names -- tuple of module names built into this interpreter\n\
copyright -- copyright notice pertaining to this interpreter\n\
exec_prefix -- prefix used to find the machine-specific Python library\n\
executable -- absolute path of the executable binary of the Python interpreter\n\
float_info -- a named tuple with information about the float implementation.\n\
float_repr_style -- string indicating the style of repr() output for floats\n\
hash_info -- a named tuple with information about the hash algorithm.\n\
hexversion -- version information encoded as a single integer\n\
implementation -- Python implementation information.\n\
int_info -- a named tuple with information about the int implementation.\n\
maxsize -- the largest supported length of containers.\n\
maxunicode -- the value of the largest Unicode code point\n\
platform -- platform identifier\n\
prefix -- prefix used to find the Python library\n\
thread_info -- a named tuple with information about the thread implementation.\n\
version -- the version of this interpreter as a string\n\
version_info -- version information as a named tuple\n\
"
)
#ifdef MS_COREDLL
/* concatenating string here */
PyDoc_STR(
"dllhandle -- [Windows only] integer handle of the Python DLL\n\
winver -- [Windows only] version number of the Python DLL\n\
"
)
#endif /* MS_COREDLL */
#ifdef MS_WINDOWS
/* concatenating string here */
PyDoc_STR(
"_enablelegacywindowsfsencoding -- [Windows only]\n\
"
)
#endif
PyDoc_STR(
"__stdin__ -- the original stdin; don't touch!\n\
__stdout__ -- the original stdout; don't touch!\n\
__stderr__ -- the original stderr; don't touch!\n\
__displayhook__ -- the original displayhook; don't touch!\n\
__excepthook__ -- the original excepthook; don't touch!\n\
\n\
Functions:\n\
\n\
displayhook() -- print an object to the screen, and save it in builtins._\n\
excepthook() -- print an exception and its traceback to sys.stderr\n\
exception() -- return the current thread's active exception\n\
exc_info() -- return information about the current thread's active exception\n\
exit() -- exit the interpreter by raising SystemExit\n\
getdlopenflags() -- returns flags to be used for dlopen() calls\n\
getprofile() -- get the global profiling function\n\
getrefcount() -- return the reference count for an object (plus one :-)\n\
getrecursionlimit() -- return the max recursion depth for the interpreter\n\
getsizeof() -- return the size of an object in bytes\n\
gettrace() -- get the global debug tracing function\n\
setdlopenflags() -- set the flags to be used for dlopen() calls\n\
setprofile() -- set the global profiling function\n\
setrecursionlimit() -- set the max recursion depth for the interpreter\n\
settrace() -- set the global debug tracing function\n\
"
)
/* end of sys_doc */ ;


PyDoc_STRVAR(flags__doc__,
"sys.flags\n\
\n\
Flags provided through command line arguments or environment vars.");

static PyTypeObject FlagsType;

static PyStructSequence_Field flags_fields[] = {
    {"debug",                   "-d"},
    {"inspect",                 "-i"},
    {"interactive",             "-i"},
    {"optimize",                "-O or -OO"},
    {"dont_write_bytecode",     "-B"},
    {"no_user_site",            "-s"},
    {"no_site",                 "-S"},
    {"ignore_environment",      "-E"},
    {"verbose",                 "-v"},
    {"bytes_warning",           "-b"},
    {"quiet",                   "-q"},
    {"hash_randomization",      "-R"},
    {"isolated",                "-I"},
    {"dev_mode",                "-X dev"},
    {"utf8_mode",               "-X utf8"},
    {"warn_default_encoding",   "-X warn_default_encoding"},
    {"safe_path", "-P"},
    {"int_max_str_digits",      "-X int_max_str_digits"},
    {0}
};

static PyStructSequence_Desc flags_desc = {
    "sys.flags",        /* name */
    flags__doc__,       /* doc */
    flags_fields,       /* fields */
    18
};

static int
set_flags_from_config(PyInterpreterState *interp, PyObject *flags)
{
    const PyPreConfig *preconfig = &interp->runtime->preconfig;
    const PyConfig *config = _PyInterpreterState_GetConfig(interp);

    // _PySys_UpdateConfig() modifies sys.flags in-place:
    // Py_XDECREF() is needed in this case.
    Py_ssize_t pos = 0;
#define SetFlagObj(expr) \
    do { \
        PyObject *value = (expr); \
        if (value == NULL) { \
            return -1; \
        } \
        Py_XDECREF(PyStructSequence_GET_ITEM(flags, pos)); \
        PyStructSequence_SET_ITEM(flags, pos, value); \
        pos++; \
    } while (0)
#define SetFlag(expr) SetFlagObj(PyLong_FromLong(expr))

    SetFlag(config->parser_debug);
    SetFlag(config->inspect);
    SetFlag(config->interactive);
    SetFlag(config->optimization_level);
    SetFlag(!config->write_bytecode);
    SetFlag(!config->user_site_directory);
    SetFlag(!config->site_import);
    SetFlag(!config->use_environment);
    SetFlag(config->verbose);
    SetFlag(config->bytes_warning);
    SetFlag(config->quiet);
    SetFlag(config->use_hash_seed == 0 || config->hash_seed != 0);
    SetFlag(config->isolated);
    SetFlagObj(PyBool_FromLong(config->dev_mode));
    SetFlag(preconfig->utf8_mode);
    SetFlag(config->warn_default_encoding);
    SetFlagObj(PyBool_FromLong(config->safe_path));
    SetFlag(config->int_max_str_digits);
#undef SetFlagObj
#undef SetFlag
    return 0;
}


static PyObject*
make_flags(PyInterpreterState *interp)
{
    PyObject *flags = PyStructSequence_New(&FlagsType);
    if (flags == NULL) {
        return NULL;
    }

    if (set_flags_from_config(interp, flags) < 0) {
        Py_DECREF(flags);
        return NULL;
    }
    return flags;
}


PyDoc_STRVAR(version_info__doc__,
"sys.version_info\n\
\n\
Version information as a named tuple.");

static PyTypeObject VersionInfoType;

static PyStructSequence_Field version_info_fields[] = {
    {"major", "Major release number"},
    {"minor", "Minor release number"},
    {"micro", "Patch release number"},
    {"releaselevel", "'alpha', 'beta', 'candidate', or 'final'"},
    {"serial", "Serial release number"},
    {0}
};

static PyStructSequence_Desc version_info_desc = {
    "sys.version_info",     /* name */
    version_info__doc__,    /* doc */
    version_info_fields,    /* fields */
    5
};

static PyObject *
make_version_info(PyThreadState *tstate)
{
    PyObject *version_info;
    char *s;
    int pos = 0;

    version_info = PyStructSequence_New(&VersionInfoType);
    if (version_info == NULL) {
        return NULL;
    }

    /*
     * These release level checks are mutually exclusive and cover
     * the field, so don't get too fancy with the pre-processor!
     */
#if PY_RELEASE_LEVEL == PY_RELEASE_LEVEL_ALPHA
    s = "alpha";
#elif PY_RELEASE_LEVEL == PY_RELEASE_LEVEL_BETA
    s = "beta";
#elif PY_RELEASE_LEVEL == PY_RELEASE_LEVEL_GAMMA
    s = "candidate";
#elif PY_RELEASE_LEVEL == PY_RELEASE_LEVEL_FINAL
    s = "final";
#endif

#define SetIntItem(flag) \
    PyStructSequence_SET_ITEM(version_info, pos++, PyLong_FromLong(flag))
#define SetStrItem(flag) \
    PyStructSequence_SET_ITEM(version_info, pos++, PyUnicode_FromString(flag))

    SetIntItem(PY_MAJOR_VERSION);
    SetIntItem(PY_MINOR_VERSION);
    SetIntItem(PY_MICRO_VERSION);
    SetStrItem(s);
    SetIntItem(PY_RELEASE_SERIAL);
#undef SetIntItem
#undef SetStrItem

    if (_PyErr_Occurred(tstate)) {
        Py_CLEAR(version_info);
        return NULL;
    }
    return version_info;
}

/* sys.implementation values */
#define NAME "cpython"
const char *_PySys_ImplName = NAME;
#define MAJOR Py_STRINGIFY(PY_MAJOR_VERSION)
#define MINOR Py_STRINGIFY(PY_MINOR_VERSION)
#define TAG NAME "-" MAJOR MINOR
const char *_PySys_ImplCacheTag = TAG;
#undef NAME
#undef MAJOR
#undef MINOR
#undef TAG

static PyObject *
make_impl_info(PyObject *version_info)
{
    int res;
    PyObject *impl_info, *value, *ns;

    impl_info = PyDict_New();
    if (impl_info == NULL)
        return NULL;

    /* populate the dict */

    value = PyUnicode_FromString(_PySys_ImplName);
    if (value == NULL)
        goto error;
    res = PyDict_SetItemString(impl_info, "name", value);
    Py_DECREF(value);
    if (res < 0)
        goto error;

    value = PyUnicode_FromString(_PySys_ImplCacheTag);
    if (value == NULL)
        goto error;
    res = PyDict_SetItemString(impl_info, "cache_tag", value);
    Py_DECREF(value);
    if (res < 0)
        goto error;

    res = PyDict_SetItemString(impl_info, "version", version_info);
    if (res < 0)
        goto error;

    value = PyLong_FromLong(PY_VERSION_HEX);
    if (value == NULL)
        goto error;
    res = PyDict_SetItemString(impl_info, "hexversion", value);
    Py_DECREF(value);
    if (res < 0)
        goto error;

#ifdef MULTIARCH
    value = PyUnicode_FromString(MULTIARCH);
    if (value == NULL)
        goto error;
    res = PyDict_SetItemString(impl_info, "_multiarch", value);
    Py_DECREF(value);
    if (res < 0)
        goto error;
#endif

    /* dict ready */

    ns = _PyNamespace_New(impl_info);
    Py_DECREF(impl_info);
    return ns;

error:
    Py_CLEAR(impl_info);
    return NULL;
}

#ifdef __EMSCRIPTEN__

PyDoc_STRVAR(emscripten_info__doc__,
"sys._emscripten_info\n\
\n\
WebAssembly Emscripten platform information.");

static PyTypeObject *EmscriptenInfoType;

static PyStructSequence_Field emscripten_info_fields[] = {
    {"emscripten_version", "Emscripten version (major, minor, micro)"},
    {"runtime", "Runtime (Node.JS version, browser user agent)"},
    {"pthreads", "pthread support"},
    {"shared_memory", "shared memory support"},
    {0}
};

static PyStructSequence_Desc emscripten_info_desc = {
    "sys._emscripten_info",     /* name */
    emscripten_info__doc__ ,    /* doc */
    emscripten_info_fields,     /* fields */
    4
};

EM_JS(char *, _Py_emscripten_runtime, (void), {
    var info;
    if (typeof navigator == 'object') {
        info = navigator.userAgent;
    } else if (typeof process == 'object') {
        info = "Node.js ".concat(process.version);
    } else {
        info = "UNKNOWN";
    }
    var len = lengthBytesUTF8(info) + 1;
    var res = _malloc(len);
    if (res) stringToUTF8(info, res, len);
#if __wasm64__
    return BigInt(res);
#else
    return res;
#endif
});

static PyObject *
make_emscripten_info(void)
{
    PyObject *emscripten_info = NULL;
    PyObject *version = NULL;
    char *ua;
    int pos = 0;

    emscripten_info = PyStructSequence_New(EmscriptenInfoType);
    if (emscripten_info == NULL) {
        return NULL;
    }

    version = Py_BuildValue("(iii)",
        __EMSCRIPTEN_major__, __EMSCRIPTEN_minor__, __EMSCRIPTEN_tiny__);
    if (version == NULL) {
        goto error;
    }
    PyStructSequence_SET_ITEM(emscripten_info, pos++, version);

    ua = _Py_emscripten_runtime();
    if (ua != NULL) {
        PyObject *oua = PyUnicode_DecodeUTF8(ua, strlen(ua), "strict");
        free(ua);
        if (oua == NULL) {
            goto error;
        }
        PyStructSequence_SET_ITEM(emscripten_info, pos++, oua);
    } else {
        Py_INCREF(Py_None);
        PyStructSequence_SET_ITEM(emscripten_info, pos++, Py_None);
    }

#define SetBoolItem(flag) \
    PyStructSequence_SET_ITEM(emscripten_info, pos++, PyBool_FromLong(flag))

#ifdef __EMSCRIPTEN_PTHREADS__
    SetBoolItem(1);
#else
    SetBoolItem(0);
#endif

#ifdef __EMSCRIPTEN_SHARED_MEMORY__
    SetBoolItem(1);
#else
    SetBoolItem(0);
#endif

#undef SetBoolItem

    if (PyErr_Occurred()) {
        goto error;
    }
    return emscripten_info;

  error:
    Py_CLEAR(emscripten_info);
    return NULL;
}

#endif // __EMSCRIPTEN__

static struct PyModuleDef sysmodule = {
    PyModuleDef_HEAD_INIT,
    "sys",
    sys_doc,
    -1, /* multiple "initialization" just copies the module dict. */
    sys_methods,
    NULL,
    NULL,
    NULL,
    NULL
};

/* Updating the sys namespace, returning NULL pointer on error */
#define SET_SYS(key, value)                                \
    do {                                                   \
        PyObject *v = (value);                             \
        if (v == NULL) {                                   \
            goto err_occurred;                             \
        }                                                  \
        res = PyDict_SetItemString(sysdict, key, v);       \
        Py_DECREF(v);                                      \
        if (res < 0) {                                     \
            goto err_occurred;                             \
        }                                                  \
    } while (0)

#define SET_SYS_FROM_STRING(key, value) \
        SET_SYS(key, PyUnicode_FromString(value))

static PyStatus
_PySys_InitCore(PyThreadState *tstate, PyObject *sysdict)
{
    PyObject *version_info;
    int res;

    /* stdin/stdout/stderr are set in pylifecycle.c */

#define COPY_SYS_ATTR(tokey, fromkey) \
        SET_SYS(tokey, PyMapping_GetItemString(sysdict, fromkey))

    COPY_SYS_ATTR("__displayhook__", "displayhook");
    COPY_SYS_ATTR("__excepthook__", "excepthook");
    COPY_SYS_ATTR("__breakpointhook__", "breakpointhook");
    COPY_SYS_ATTR("__unraisablehook__", "unraisablehook");

#undef COPY_SYS_ATTR

    SET_SYS_FROM_STRING("version", Py_GetVersion());
    SET_SYS("hexversion", PyLong_FromLong(PY_VERSION_HEX));
    SET_SYS("_git", Py_BuildValue("(szz)", "CPython", _Py_gitidentifier(),
                                  _Py_gitversion()));
    SET_SYS_FROM_STRING("_framework", _PYTHONFRAMEWORK);
    SET_SYS("api_version", PyLong_FromLong(PYTHON_API_VERSION));
    SET_SYS_FROM_STRING("copyright", Py_GetCopyright());
    SET_SYS_FROM_STRING("platform", Py_GetPlatform());
    SET_SYS("maxsize", PyLong_FromSsize_t(PY_SSIZE_T_MAX));
    SET_SYS("float_info", PyFloat_GetInfo());
    SET_SYS("int_info", PyLong_GetInfo());
    /* initialize hash_info */
    if (Hash_InfoType.tp_name == NULL) {
        if (_PyStructSequence_InitBuiltin(&Hash_InfoType, &hash_info_desc) < 0) {
            goto type_init_failed;
        }
    }
    SET_SYS("hash_info", get_hash_info(tstate));
    SET_SYS("maxunicode", PyLong_FromLong(0x10FFFF));
    SET_SYS("builtin_module_names", list_builtin_module_names());
    SET_SYS("stdlib_module_names", list_stdlib_module_names());
#if PY_BIG_ENDIAN
    SET_SYS_FROM_STRING("byteorder", "big");
#else
    SET_SYS_FROM_STRING("byteorder", "little");
#endif

#ifdef MS_COREDLL
    SET_SYS("dllhandle", PyLong_FromVoidPtr(PyWin_DLLhModule));
    SET_SYS_FROM_STRING("winver", PyWin_DLLVersionString);
#endif
#ifdef ABIFLAGS
    SET_SYS_FROM_STRING("abiflags", ABIFLAGS);
#endif

#define ENSURE_INFO_TYPE(TYPE, DESC) \
    do { \
        if (TYPE.tp_name == NULL) { \
            if (_PyStructSequence_InitBuiltinWithFlags( \
                    &TYPE, &DESC, Py_TPFLAGS_DISALLOW_INSTANTIATION) < 0) { \
                goto type_init_failed; \
            } \
        } \
    } while (0)

    /* version_info */
    ENSURE_INFO_TYPE(VersionInfoType, version_info_desc);
    version_info = make_version_info(tstate);
    SET_SYS("version_info", version_info);

    /* implementation */
    SET_SYS("implementation", make_impl_info(version_info));

    // sys.flags: updated in-place later by _PySys_UpdateConfig()
    ENSURE_INFO_TYPE(FlagsType, flags_desc);
    SET_SYS("flags", make_flags(tstate->interp));

#if defined(MS_WINDOWS)
    /* getwindowsversion */
    ENSURE_INFO_TYPE(WindowsVersionType, windows_version_desc);

    SET_SYS_FROM_STRING("_vpath", VPATH);
#endif

#undef ENSURE_INFO_TYPE

    /* float repr style: 0.03 (short) vs 0.029999999999999999 (legacy) */
#if _PY_SHORT_FLOAT_REPR == 1
    SET_SYS_FROM_STRING("float_repr_style", "short");
#else
    SET_SYS_FROM_STRING("float_repr_style", "legacy");
#endif

    SET_SYS("thread_info", PyThread_GetInfo());

    /* initialize asyncgen_hooks */
    if (AsyncGenHooksType.tp_name == NULL) {
        if (_PyStructSequence_InitBuiltin(
                &AsyncGenHooksType, &asyncgen_hooks_desc) < 0) {
            goto type_init_failed;
        }
    }

#ifdef __EMSCRIPTEN__
    if (EmscriptenInfoType == NULL) {
        EmscriptenInfoType = PyStructSequence_NewType(&emscripten_info_desc);
        if (EmscriptenInfoType == NULL) {
            goto type_init_failed;
        }
    }
    SET_SYS("_emscripten_info", make_emscripten_info());
#endif

    /* adding sys.path_hooks and sys.path_importer_cache */
    SET_SYS("meta_path", PyList_New(0));
    SET_SYS("path_importer_cache", PyDict_New());
    SET_SYS("path_hooks", PyList_New(0));

    if (_PyErr_Occurred(tstate)) {
        goto err_occurred;
    }
    return _PyStatus_OK();

type_init_failed:
    return _PyStatus_ERR("failed to initialize a type");

err_occurred:
    return _PyStatus_ERR("can't initialize sys module");
}

static int
sys_add_xoption(PyObject *opts, const wchar_t *s)
{
    PyObject *name, *value;

    const wchar_t *name_end = wcschr(s, L'=');
    if (!name_end) {
        name = PyUnicode_FromWideChar(s, -1);
        value = Py_True;
        Py_INCREF(value);
    }
    else {
        name = PyUnicode_FromWideChar(s, name_end - s);
        value = PyUnicode_FromWideChar(name_end + 1, -1);
    }
    if (name == NULL || value == NULL) {
        goto error;
    }
    if (PyDict_SetItem(opts, name, value) < 0) {
        goto error;
    }
    Py_DECREF(name);
    Py_DECREF(value);
    return 0;

error:
    Py_XDECREF(name);
    Py_XDECREF(value);
    return -1;
}


static PyObject*
sys_create_xoptions_dict(const PyConfig *config)
{
    Py_ssize_t nxoption = config->xoptions.length;
    wchar_t * const * xoptions = config->xoptions.items;
    PyObject *dict = PyDict_New();
    if (dict == NULL) {
        return NULL;
    }

    for (Py_ssize_t i=0; i < nxoption; i++) {
        const wchar_t *option = xoptions[i];
        if (sys_add_xoption(dict, option) < 0) {
            Py_DECREF(dict);
            return NULL;
        }
    }

    return dict;
}


// Update sys attributes for a new PyConfig configuration.
// This function also adds attributes that _PySys_InitCore() didn't add.
int
_PySys_UpdateConfig(PyThreadState *tstate)
{
    PyInterpreterState *interp = tstate->interp;
    PyObject *sysdict = interp->sysdict;
    const PyConfig *config = _PyInterpreterState_GetConfig(interp);
    int res;

#define COPY_LIST(KEY, VALUE) \
        SET_SYS(KEY, _PyWideStringList_AsList(&(VALUE)));

#define SET_SYS_FROM_WSTR(KEY, VALUE) \
        SET_SYS(KEY, PyUnicode_FromWideChar(VALUE, -1));

#define COPY_WSTR(SYS_ATTR, WSTR) \
    if (WSTR != NULL) { \
        SET_SYS_FROM_WSTR(SYS_ATTR, WSTR); \
    }

    if (config->module_search_paths_set) {
        COPY_LIST("path", config->module_search_paths);
    }

    COPY_WSTR("executable", config->executable);
    COPY_WSTR("_base_executable", config->base_executable);
    COPY_WSTR("prefix", config->prefix);
    COPY_WSTR("base_prefix", config->base_prefix);
    COPY_WSTR("exec_prefix", config->exec_prefix);
    COPY_WSTR("base_exec_prefix", config->base_exec_prefix);
    COPY_WSTR("platlibdir", config->platlibdir);

    if (config->pycache_prefix != NULL) {
        SET_SYS_FROM_WSTR("pycache_prefix", config->pycache_prefix);
    } else {
        PyDict_SetItemString(sysdict, "pycache_prefix", Py_None);
    }

    COPY_LIST("argv", config->argv);
    COPY_LIST("orig_argv", config->orig_argv);
    COPY_LIST("warnoptions", config->warnoptions);

    SET_SYS("_xoptions", sys_create_xoptions_dict(config));

    const wchar_t *stdlibdir = _Py_GetStdlibDir();
    if (stdlibdir != NULL) {
        SET_SYS_FROM_WSTR("_stdlib_dir", stdlibdir);
    }
    else {
        PyDict_SetItemString(sysdict, "_stdlib_dir", Py_None);
    }

#undef SET_SYS_FROM_WSTR
#undef COPY_LIST
#undef COPY_WSTR

    // sys.flags
    PyObject *flags = _PySys_GetObject(interp, "flags"); // borrowed ref
    if (flags == NULL) {
        return -1;
    }
    if (set_flags_from_config(interp, flags) < 0) {
        return -1;
    }

    SET_SYS("dont_write_bytecode", PyBool_FromLong(!config->write_bytecode));

    if (_PyErr_Occurred(tstate)) {
        goto err_occurred;
    }

    return 0;

err_occurred:
    return -1;
}

#undef SET_SYS
#undef SET_SYS_FROM_STRING


/* Set up a preliminary stderr printer until we have enough
   infrastructure for the io module in place.

   Use UTF-8/backslashreplace and ignore EAGAIN errors. */
static PyStatus
_PySys_SetPreliminaryStderr(PyObject *sysdict)
{
    PyObject *pstderr = PyFile_NewStdPrinter(fileno(stderr));
    if (pstderr == NULL) {
        goto error;
    }
    if (PyDict_SetItem(sysdict, &_Py_ID(stderr), pstderr) < 0) {
        goto error;
    }
    if (PyDict_SetItemString(sysdict, "__stderr__", pstderr) < 0) {
        goto error;
    }
    Py_DECREF(pstderr);
    return _PyStatus_OK();

error:
    Py_XDECREF(pstderr);
    return _PyStatus_ERR("can't set preliminary stderr");
}


/* Create sys module without all attributes.
   _PySys_UpdateConfig() should be called later to add remaining attributes. */
PyStatus
_PySys_Create(PyThreadState *tstate, PyObject **sysmod_p)
{
    assert(!_PyErr_Occurred(tstate));

    PyInterpreterState *interp = tstate->interp;

    PyObject *modules = PyDict_New();
    if (modules == NULL) {
        goto error;
    }
    interp->modules = modules;

    PyObject *sysmod = _PyModule_CreateInitialized(&sysmodule, PYTHON_API_VERSION);
    if (sysmod == NULL) {
        return _PyStatus_ERR("failed to create a module object");
    }

    PyObject *sysdict = PyModule_GetDict(sysmod);
    if (sysdict == NULL) {
        goto error;
    }
    Py_INCREF(sysdict);
    interp->sysdict = sysdict;

    if (PyDict_SetItemString(sysdict, "modules", interp->modules) < 0) {
        goto error;
    }

    PyStatus status = _PySys_SetPreliminaryStderr(sysdict);
    if (_PyStatus_EXCEPTION(status)) {
        return status;
    }

    status = _PySys_InitCore(tstate, sysdict);
    if (_PyStatus_EXCEPTION(status)) {
        return status;
    }

    if (_PyImport_FixupBuiltin(sysmod, "sys", interp->modules) < 0) {
        goto error;
    }

    assert(!_PyErr_Occurred(tstate));

    *sysmod_p = sysmod;
    return _PyStatus_OK();

error:
    return _PyStatus_ERR("can't initialize sys module");
}


void
_PySys_Fini(PyInterpreterState *interp)
{
    if (_Py_IsMainInterpreter(interp)) {
        _PyStructSequence_FiniType(&VersionInfoType);
        _PyStructSequence_FiniType(&FlagsType);
#if defined(MS_WINDOWS)
        _PyStructSequence_FiniType(&WindowsVersionType);
#endif
        _PyStructSequence_FiniType(&Hash_InfoType);
        _PyStructSequence_FiniType(&AsyncGenHooksType);
#ifdef __EMSCRIPTEN__
        Py_CLEAR(EmscriptenInfoType);
#endif
    }
}


static PyObject *
makepathobject(const wchar_t *path, wchar_t delim)
{
    int i, n;
    const wchar_t *p;
    PyObject *v, *w;

    n = 1;
    p = path;
    while ((p = wcschr(p, delim)) != NULL) {
        n++;
        p++;
    }
    v = PyList_New(n);
    if (v == NULL)
        return NULL;
    for (i = 0; ; i++) {
        p = wcschr(path, delim);
        if (p == NULL)
            p = path + wcslen(path); /* End of string */
        w = PyUnicode_FromWideChar(path, (Py_ssize_t)(p - path));
        if (w == NULL) {
            Py_DECREF(v);
            return NULL;
        }
        PyList_SET_ITEM(v, i, w);
        if (*p == '\0')
            break;
        path = p+1;
    }
    return v;
}

void
PySys_SetPath(const wchar_t *path)
{
    PyObject *v;
    if ((v = makepathobject(path, DELIM)) == NULL)
        Py_FatalError("can't create sys.path");
    PyInterpreterState *interp = _PyInterpreterState_GET();
    if (sys_set_object(interp, &_Py_ID(path), v) != 0) {
        Py_FatalError("can't assign sys.path");
    }
    Py_DECREF(v);
}

static PyObject *
make_sys_argv(int argc, wchar_t * const * argv)
{
    PyObject *list = PyList_New(argc);
    if (list == NULL) {
        return NULL;
    }

    for (Py_ssize_t i = 0; i < argc; i++) {
        PyObject *v = PyUnicode_FromWideChar(argv[i], -1);
        if (v == NULL) {
            Py_DECREF(list);
            return NULL;
        }
        PyList_SET_ITEM(list, i, v);
    }
    return list;
}

void
PySys_SetArgvEx(int argc, wchar_t **argv, int updatepath)
{
    wchar_t* empty_argv[1] = {L""};
    PyThreadState *tstate = _PyThreadState_GET();

    if (argc < 1 || argv == NULL) {
        /* Ensure at least one (empty) argument is seen */
        argv = empty_argv;
        argc = 1;
    }

    PyObject *av = make_sys_argv(argc, argv);
    if (av == NULL) {
        Py_FatalError("no mem for sys.argv");
    }
    if (sys_set_object_str(tstate->interp, "argv", av) != 0) {
        Py_DECREF(av);
        Py_FatalError("can't assign sys.argv");
    }
    Py_DECREF(av);

    if (updatepath) {
        /* If argv[0] is not '-c' nor '-m', prepend argv[0] to sys.path.
           If argv[0] is a symlink, use the real path. */
        const PyWideStringList argv_list = {.length = argc, .items = argv};
        PyObject *path0 = NULL;
        if (_PyPathConfig_ComputeSysPath0(&argv_list, &path0)) {
            if (path0 == NULL) {
                Py_FatalError("can't compute path0 from argv");
            }

            PyObject *sys_path = _PySys_GetAttr(tstate, &_Py_ID(path));
            if (sys_path != NULL) {
                if (PyList_Insert(sys_path, 0, path0) < 0) {
                    Py_DECREF(path0);
                    Py_FatalError("can't prepend path0 to sys.path");
                }
            }
            Py_DECREF(path0);
        }
    }
}

void
PySys_SetArgv(int argc, wchar_t **argv)
{
_Py_COMP_DIAG_PUSH
_Py_COMP_DIAG_IGNORE_DEPR_DECLS
    PySys_SetArgvEx(argc, argv, Py_IsolatedFlag == 0);
_Py_COMP_DIAG_POP
}

/* Reimplementation of PyFile_WriteString() no calling indirectly
   PyErr_CheckSignals(): avoid the call to PyObject_Str(). */

static int
sys_pyfile_write_unicode(PyObject *unicode, PyObject *file)
{
    if (file == NULL)
        return -1;
    assert(unicode != NULL);
    PyObject *result = _PyObject_CallMethodOneArg(file, &_Py_ID(write), unicode);
    if (result == NULL) {
        return -1;
    }
    Py_DECREF(result);
    return 0;
}

static int
sys_pyfile_write(const char *text, PyObject *file)
{
    PyObject *unicode = NULL;
    int err;

    if (file == NULL)
        return -1;

    unicode = PyUnicode_FromString(text);
    if (unicode == NULL)
        return -1;

    err = sys_pyfile_write_unicode(unicode, file);
    Py_DECREF(unicode);
    return err;
}

/* APIs to write to sys.stdout or sys.stderr using a printf-like interface.
   Adapted from code submitted by Just van Rossum.

   PySys_WriteStdout(format, ...)
   PySys_WriteStderr(format, ...)

      The first function writes to sys.stdout; the second to sys.stderr.  When
      there is a problem, they write to the real (C level) stdout or stderr;
      no exceptions are raised.

      PyErr_CheckSignals() is not called to avoid the execution of the Python
      signal handlers: they may raise a new exception whereas sys_write()
      ignores all exceptions.

      Both take a printf-style format string as their first argument followed
      by a variable length argument list determined by the format string.

      *** WARNING ***

      The format should limit the total size of the formatted output string to
      1000 bytes.  In particular, this means that no unrestricted "%s" formats
      should occur; these should be limited using "%.<N>s where <N> is a
      decimal number calculated so that <N> plus the maximum size of other
      formatted text does not exceed 1000 bytes.  Also watch out for "%f",
      which can print hundreds of digits for very large numbers.

 */

static void
sys_write(PyObject *key, FILE *fp, const char *format, va_list va)
{
    PyObject *file;
    PyObject *error_type, *error_value, *error_traceback;
    char buffer[1001];
    int written;
    PyThreadState *tstate = _PyThreadState_GET();

    _PyErr_Fetch(tstate, &error_type, &error_value, &error_traceback);
    file = _PySys_GetAttr(tstate, key);
    written = PyOS_vsnprintf(buffer, sizeof(buffer), format, va);
    if (sys_pyfile_write(buffer, file) != 0) {
        _PyErr_Clear(tstate);
        fputs(buffer, fp);
    }
    if (written < 0 || (size_t)written >= sizeof(buffer)) {
        const char *truncated = "... truncated";
        if (sys_pyfile_write(truncated, file) != 0)
            fputs(truncated, fp);
    }
    _PyErr_Restore(tstate, error_type, error_value, error_traceback);
}

void
PySys_WriteStdout(const char *format, ...)
{
    va_list va;

    va_start(va, format);
    sys_write(&_Py_ID(stdout), stdout, format, va);
    va_end(va);
}

void
PySys_WriteStderr(const char *format, ...)
{
    va_list va;

    va_start(va, format);
    sys_write(&_Py_ID(stderr), stderr, format, va);
    va_end(va);
}

static void
sys_format(PyObject *key, FILE *fp, const char *format, va_list va)
{
    PyObject *file, *message;
    PyObject *error_type, *error_value, *error_traceback;
    const char *utf8;
    PyThreadState *tstate = _PyThreadState_GET();

    _PyErr_Fetch(tstate, &error_type, &error_value, &error_traceback);
    file = _PySys_GetAttr(tstate, key);
    message = PyUnicode_FromFormatV(format, va);
    if (message != NULL) {
        if (sys_pyfile_write_unicode(message, file) != 0) {
            _PyErr_Clear(tstate);
            utf8 = PyUnicode_AsUTF8(message);
            if (utf8 != NULL)
                fputs(utf8, fp);
        }
        Py_DECREF(message);
    }
    _PyErr_Restore(tstate, error_type, error_value, error_traceback);
}

void
PySys_FormatStdout(const char *format, ...)
{
    va_list va;

    va_start(va, format);
    sys_format(&_Py_ID(stdout), stdout, format, va);
    va_end(va);
}

void
PySys_FormatStderr(const char *format, ...)
{
    va_list va;

    va_start(va, format);
    sys_format(&_Py_ID(stderr), stderr, format, va);
    va_end(va);
}<|MERGE_RESOLUTION|>--- conflicted
+++ resolved
@@ -2010,14 +2010,9 @@
 extern PyObject *_Py_GetObjects(PyObject *, PyObject *);
 #endif
 
-<<<<<<< HEAD
 #ifdef Py_STATS
 /* Defined in ceval.c because it uses static globals in that file */
 extern PyObject *_Py_GetDXProfile(PyObject *,  PyObject *);
-=======
-#ifdef __cplusplus
-}
->>>>>>> 2fe44f72
 #endif
 
 
