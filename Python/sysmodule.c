
/* System module */

/*
Various bits of information used by the interpreter are collected in
module 'sys'.
Function member:
- exit(sts): raise SystemExit
Data members:
- stdin, stdout, stderr: standard file objects
- modules: the table of modules (dictionary)
- path: module search path (list of strings)
- argv: script arguments (list of strings)
- ps1, ps2: optional primary and secondary prompts (strings)
*/

#include "Python.h"
#include "code.h"
#include "frameobject.h"
#include "pycore_ceval.h"
#include "pycore_initconfig.h"
#include "pycore_pathconfig.h"
#include "pycore_pyerrors.h"
#include "pycore_pylifecycle.h"
#include "pycore_pymem.h"
#include "pycore_pystate.h"
#include "pycore_tupleobject.h"
#include "pythread.h"
#include "pydtrace.h"

#include "osdefs.h"
#include <locale.h>

#ifdef MS_WINDOWS
#define WIN32_LEAN_AND_MEAN
#include <windows.h>
#endif /* MS_WINDOWS */

#ifdef MS_COREDLL
extern void *PyWin_DLLhModule;
/* A string loaded from the DLL at startup: */
extern const char *PyWin_DLLVersionString;
#endif

/*[clinic input]
module sys
[clinic start generated code]*/
/*[clinic end generated code: output=da39a3ee5e6b4b0d input=3726b388feee8cea]*/

#include "clinic/sysmodule.c.h"

_Py_IDENTIFIER(_);
_Py_IDENTIFIER(__sizeof__);
_Py_IDENTIFIER(_xoptions);
_Py_IDENTIFIER(buffer);
_Py_IDENTIFIER(builtins);
_Py_IDENTIFIER(encoding);
_Py_IDENTIFIER(path);
_Py_IDENTIFIER(stdout);
_Py_IDENTIFIER(stderr);
_Py_IDENTIFIER(warnoptions);
_Py_IDENTIFIER(write);

static PyObject *
sys_get_object_id(PyThreadState *tstate, _Py_Identifier *key)
{
    PyObject *sd = tstate->interp->sysdict;
    if (sd == NULL) {
        return NULL;
    }
    return _PyDict_GetItemId(sd, key);
}

PyObject *
_PySys_GetObjectId(_Py_Identifier *key)
{
    PyThreadState *tstate = _PyThreadState_GET();
    return sys_get_object_id(tstate, key);
}

PyObject *
PySys_GetObject(const char *name)
{
    PyThreadState *tstate = _PyThreadState_GET();
    PyObject *sd = tstate->interp->sysdict;
    if (sd == NULL) {
        return NULL;
    }
    return PyDict_GetItemString(sd, name);
}

static int
sys_set_object_id(PyThreadState *tstate, _Py_Identifier *key, PyObject *v)
{
    PyObject *sd = tstate->interp->sysdict;
    if (v == NULL) {
        if (_PyDict_GetItemId(sd, key) == NULL) {
            return 0;
        }
        else {
            return _PyDict_DelItemId(sd, key);
        }
    }
    else {
        return _PyDict_SetItemId(sd, key, v);
    }
}

int
_PySys_SetObjectId(_Py_Identifier *key, PyObject *v)
{
    PyThreadState *tstate = _PyThreadState_GET();
    return sys_set_object_id(tstate, key, v);
}

static int
sys_set_object(PyThreadState *tstate, const char *name, PyObject *v)
{
    PyObject *sd = tstate->interp->sysdict;
    if (v == NULL) {
        if (PyDict_GetItemString(sd, name) == NULL) {
            return 0;
        }
        else {
            return PyDict_DelItemString(sd, name);
        }
    }
    else {
        return PyDict_SetItemString(sd, name, v);
    }
}

int
PySys_SetObject(const char *name, PyObject *v)
{
    PyThreadState *tstate = _PyThreadState_GET();
    return sys_set_object(tstate, name, v);
}

static int
should_audit(PyThreadState *ts)
{
    if (!ts) {
        return 0;
    }
    PyInterpreterState *is = ts ? ts->interp : NULL;
    return _PyRuntime.audit_hook_head
        || (is && is->audit_hooks)
        || PyDTrace_AUDIT_ENABLED();
}

int
PySys_Audit(const char *event, const char *argFormat, ...)
{
    PyObject *eventName = NULL;
    PyObject *eventArgs = NULL;
    PyObject *hooks = NULL;
    PyObject *hook = NULL;
    int res = -1;
    PyThreadState *ts = _PyThreadState_GET();

    /* N format is inappropriate, because you do not know
       whether the reference is consumed by the call.
       Assert rather than exception for perf reasons */
    assert(!argFormat || !strchr(argFormat, 'N'));

    /* Early exit when no hooks are registered */
    if (!should_audit(ts)) {
        return 0;
    }

    _Py_AuditHookEntry *e = _PyRuntime.audit_hook_head;
    int dtrace = PyDTrace_AUDIT_ENABLED();

    PyObject *exc_type, *exc_value, *exc_tb;
    if (ts) {
        _PyErr_Fetch(ts, &exc_type, &exc_value, &exc_tb);
    }

    /* Initialize event args now */
    if (argFormat && argFormat[0]) {
        va_list args;
        va_start(args, argFormat);
        eventArgs = _Py_VaBuildValue_SizeT(argFormat, args);
        va_end(args);
        if (eventArgs && !PyTuple_Check(eventArgs)) {
            PyObject *argTuple = PyTuple_Pack(1, eventArgs);
            Py_DECREF(eventArgs);
            eventArgs = argTuple;
        }
    } else {
        eventArgs = PyTuple_New(0);
    }
    if (!eventArgs) {
        goto exit;
    }

    /* Call global hooks */
    for (; e; e = e->next) {
        if (e->hookCFunction(event, eventArgs, e->userData) < 0) {
            goto exit;
        }
    }

    /* Dtrace USDT point */
    if (dtrace) {
        PyDTrace_AUDIT(event, (void *)eventArgs);
    }

    /* Call interpreter hooks */
    PyInterpreterState *is = ts ? ts->interp : NULL;
    if (is && is->audit_hooks) {
        eventName = PyUnicode_FromString(event);
        if (!eventName) {
            goto exit;
        }

        hooks = PyObject_GetIter(is->audit_hooks);
        if (!hooks) {
            goto exit;
        }

        /* Disallow tracing in hooks unless explicitly enabled */
        ts->tracing++;
        ts->use_tracing = 0;
        while ((hook = PyIter_Next(hooks)) != NULL) {
            _Py_IDENTIFIER(__cantrace__);
            PyObject *o;
            int canTrace = _PyObject_LookupAttrId(hook, &PyId___cantrace__, &o);
            if (o) {
                canTrace = PyObject_IsTrue(o);
                Py_DECREF(o);
            }
            if (canTrace < 0) {
                break;
            }
            if (canTrace) {
                ts->use_tracing = (ts->c_tracefunc || ts->c_profilefunc);
                ts->tracing--;
            }
            o = PyObject_CallFunctionObjArgs(hook, eventName,
                                             eventArgs, NULL);
            if (canTrace) {
                ts->tracing++;
                ts->use_tracing = 0;
            }
            if (!o) {
                break;
            }
            Py_DECREF(o);
            Py_CLEAR(hook);
        }
        ts->use_tracing = (ts->c_tracefunc || ts->c_profilefunc);
        ts->tracing--;
        if (_PyErr_Occurred(ts)) {
            goto exit;
        }
    }

    res = 0;

exit:
    Py_XDECREF(hook);
    Py_XDECREF(hooks);
    Py_XDECREF(eventName);
    Py_XDECREF(eventArgs);

    if (ts) {
        if (!res) {
            _PyErr_Restore(ts, exc_type, exc_value, exc_tb);
        } else {
            assert(_PyErr_Occurred(ts));
            Py_XDECREF(exc_type);
            Py_XDECREF(exc_value);
            Py_XDECREF(exc_tb);
        }
    }

    return res;
}

/* We expose this function primarily for our own cleanup during
 * finalization. In general, it should not need to be called,
 * and as such it is not defined in any header files.
 */
void
_PySys_ClearAuditHooks(void)
{
    /* Must be finalizing to clear hooks */
    _PyRuntimeState *runtime = &_PyRuntime;
    PyThreadState *ts = _PyRuntimeState_GetThreadState(runtime);
    assert(!ts || _Py_CURRENTLY_FINALIZING(runtime, ts));
    if (!ts || !_Py_CURRENTLY_FINALIZING(runtime, ts)) {
        return;
    }

    const PyConfig *config = &ts->interp->config;
    if (config->verbose) {
        PySys_WriteStderr("# clear sys.audit hooks\n");
    }

    /* Hooks can abort later hooks for this event, but cannot
       abort the clear operation itself. */
    PySys_Audit("cpython._PySys_ClearAuditHooks", NULL);
    _PyErr_Clear(ts);

    _Py_AuditHookEntry *e = _PyRuntime.audit_hook_head, *n;
    _PyRuntime.audit_hook_head = NULL;
    while (e) {
        n = e->next;
        PyMem_RawFree(e);
        e = n;
    }
}

int
PySys_AddAuditHook(Py_AuditHookFunction hook, void *userData)
{
    _PyRuntimeState *runtime = &_PyRuntime;
    PyThreadState *tstate = _PyRuntimeState_GetThreadState(runtime);

    /* Invoke existing audit hooks to allow them an opportunity to abort. */
    /* Cannot invoke hooks until we are initialized */
    if (runtime->initialized) {
        if (PySys_Audit("sys.addaudithook", NULL) < 0) {
            if (_PyErr_ExceptionMatches(tstate, PyExc_RuntimeError)) {
                /* We do not report errors derived from RuntimeError */
                _PyErr_Clear(tstate);
                return 0;
            }
            return -1;
        }
    }

    _Py_AuditHookEntry *e = _PyRuntime.audit_hook_head;
    if (!e) {
        e = (_Py_AuditHookEntry*)PyMem_RawMalloc(sizeof(_Py_AuditHookEntry));
        _PyRuntime.audit_hook_head = e;
    } else {
        while (e->next) {
            e = e->next;
        }
        e = e->next = (_Py_AuditHookEntry*)PyMem_RawMalloc(
            sizeof(_Py_AuditHookEntry));
    }

    if (!e) {
        if (runtime->initialized) {
            _PyErr_NoMemory(tstate);
        }
        return -1;
    }

    e->next = NULL;
    e->hookCFunction = (Py_AuditHookFunction)hook;
    e->userData = userData;

    return 0;
}

/*[clinic input]
sys.addaudithook

    hook: object

Adds a new audit hook callback.
[clinic start generated code]*/

static PyObject *
sys_addaudithook_impl(PyObject *module, PyObject *hook)
/*[clinic end generated code: output=4f9c17aaeb02f44e input=0f3e191217a45e34]*/
{
    PyThreadState *tstate = _PyThreadState_GET();

    /* Invoke existing audit hooks to allow them an opportunity to abort. */
    if (PySys_Audit("sys.addaudithook", NULL) < 0) {
        if (_PyErr_ExceptionMatches(tstate, PyExc_Exception)) {
            /* We do not report errors derived from Exception */
            _PyErr_Clear(tstate);
            Py_RETURN_NONE;
        }
        return NULL;
    }

    PyInterpreterState *is = tstate->interp;

    if (is->audit_hooks == NULL) {
        is->audit_hooks = PyList_New(0);
        if (is->audit_hooks == NULL) {
            return NULL;
        }
    }

    if (PyList_Append(is->audit_hooks, hook) < 0) {
        return NULL;
    }

    Py_RETURN_NONE;
}

PyDoc_STRVAR(audit_doc,
"audit(event, *args)\n\
\n\
Passes the event to any audit hooks that are attached.");

static PyObject *
sys_audit(PyObject *self, PyObject *const *args, Py_ssize_t argc)
{
    PyThreadState *tstate = _PyThreadState_GET();

    if (argc == 0) {
        _PyErr_SetString(tstate, PyExc_TypeError,
                         "audit() missing 1 required positional argument: "
                         "'event'");
        return NULL;
    }

    if (!should_audit(tstate)) {
        Py_RETURN_NONE;
    }

    PyObject *auditEvent = args[0];
    if (!auditEvent) {
        _PyErr_SetString(tstate, PyExc_TypeError,
                         "expected str for argument 'event'");
        return NULL;
    }
    if (!PyUnicode_Check(auditEvent)) {
        _PyErr_Format(tstate, PyExc_TypeError,
                      "expected str for argument 'event', not %.200s",
                      Py_TYPE(auditEvent)->tp_name);
        return NULL;
    }
    const char *event = PyUnicode_AsUTF8(auditEvent);
    if (!event) {
        return NULL;
    }

    PyObject *auditArgs = _PyTuple_FromArray(args + 1, argc - 1);
    if (!auditArgs) {
        return NULL;
    }

    int res = PySys_Audit(event, "O", auditArgs);
    Py_DECREF(auditArgs);

    if (res < 0) {
        return NULL;
    }

    Py_RETURN_NONE;
}


static PyObject *
sys_breakpointhook(PyObject *self, PyObject *const *args, Py_ssize_t nargs, PyObject *keywords)
{
    PyThreadState *tstate = _PyThreadState_GET();
    assert(!_PyErr_Occurred(tstate));
    char *envar = Py_GETENV("PYTHONBREAKPOINT");

    if (envar == NULL || strlen(envar) == 0) {
        envar = "pdb.set_trace";
    }
    else if (!strcmp(envar, "0")) {
        /* The breakpoint is explicitly no-op'd. */
        Py_RETURN_NONE;
    }
    /* According to POSIX the string returned by getenv() might be invalidated
     * or the string content might be overwritten by a subsequent call to
     * getenv().  Since importing a module can performs the getenv() calls,
     * we need to save a copy of envar. */
    envar = _PyMem_RawStrdup(envar);
    if (envar == NULL) {
        _PyErr_NoMemory(tstate);
        return NULL;
    }
    const char *last_dot = strrchr(envar, '.');
    const char *attrname = NULL;
    PyObject *modulepath = NULL;

    if (last_dot == NULL) {
        /* The breakpoint is a built-in, e.g. PYTHONBREAKPOINT=int */
        modulepath = PyUnicode_FromString("builtins");
        attrname = envar;
    }
    else if (last_dot != envar) {
        /* Split on the last dot; */
        modulepath = PyUnicode_FromStringAndSize(envar, last_dot - envar);
        attrname = last_dot + 1;
    }
    else {
        goto warn;
    }
    if (modulepath == NULL) {
        PyMem_RawFree(envar);
        return NULL;
    }

    PyObject *module = PyImport_Import(modulepath);
    Py_DECREF(modulepath);

    if (module == NULL) {
        if (_PyErr_ExceptionMatches(tstate, PyExc_ImportError)) {
            goto warn;
        }
        PyMem_RawFree(envar);
        return NULL;
    }

    PyObject *hook = PyObject_GetAttrString(module, attrname);
    Py_DECREF(module);

    if (hook == NULL) {
        if (_PyErr_ExceptionMatches(tstate, PyExc_AttributeError)) {
            goto warn;
        }
        PyMem_RawFree(envar);
        return NULL;
    }
    PyMem_RawFree(envar);
    PyObject *retval = _PyObject_Vectorcall(hook, args, nargs, keywords);
    Py_DECREF(hook);
    return retval;

  warn:
    /* If any of the imports went wrong, then warn and ignore. */
    _PyErr_Clear(tstate);
    int status = PyErr_WarnFormat(
        PyExc_RuntimeWarning, 0,
        "Ignoring unimportable $PYTHONBREAKPOINT: \"%s\"", envar);
    PyMem_RawFree(envar);
    if (status < 0) {
        /* Printing the warning raised an exception. */
        return NULL;
    }
    /* The warning was (probably) issued. */
    Py_RETURN_NONE;
}

PyDoc_STRVAR(breakpointhook_doc,
"breakpointhook(*args, **kws)\n"
"\n"
"This hook function is called by built-in breakpoint().\n"
);

/* Write repr(o) to sys.stdout using sys.stdout.encoding and 'backslashreplace'
   error handler. If sys.stdout has a buffer attribute, use
   sys.stdout.buffer.write(encoded), otherwise redecode the string and use
   sys.stdout.write(redecoded).

   Helper function for sys_displayhook(). */
static int
sys_displayhook_unencodable(PyThreadState *tstate, PyObject *outf, PyObject *o)
{
    PyObject *stdout_encoding = NULL;
    PyObject *encoded, *escaped_str, *repr_str, *buffer, *result;
    const char *stdout_encoding_str;
    int ret;

    stdout_encoding = _PyObject_GetAttrId(outf, &PyId_encoding);
    if (stdout_encoding == NULL)
        goto error;
    stdout_encoding_str = PyUnicode_AsUTF8(stdout_encoding);
    if (stdout_encoding_str == NULL)
        goto error;

    repr_str = PyObject_Repr(o);
    if (repr_str == NULL)
        goto error;
    encoded = PyUnicode_AsEncodedString(repr_str,
                                        stdout_encoding_str,
                                        "backslashreplace");
    Py_DECREF(repr_str);
    if (encoded == NULL)
        goto error;

    if (_PyObject_LookupAttrId(outf, &PyId_buffer, &buffer) < 0) {
        Py_DECREF(encoded);
        goto error;
    }
    if (buffer) {
        result = _PyObject_CallMethodIdOneArg(buffer, &PyId_write, encoded);
        Py_DECREF(buffer);
        Py_DECREF(encoded);
        if (result == NULL)
            goto error;
        Py_DECREF(result);
    }
    else {
        escaped_str = PyUnicode_FromEncodedObject(encoded,
                                                  stdout_encoding_str,
                                                  "strict");
        Py_DECREF(encoded);
        if (PyFile_WriteObject(escaped_str, outf, Py_PRINT_RAW) != 0) {
            Py_DECREF(escaped_str);
            goto error;
        }
        Py_DECREF(escaped_str);
    }
    ret = 0;
    goto finally;

error:
    ret = -1;
finally:
    Py_XDECREF(stdout_encoding);
    return ret;
}

/*[clinic input]
sys.displayhook

    object as o: object
    /

Print an object to sys.stdout and also save it in builtins._
[clinic start generated code]*/

static PyObject *
sys_displayhook(PyObject *module, PyObject *o)
/*[clinic end generated code: output=347477d006df92ed input=08ba730166d7ef72]*/
{
    PyObject *outf;
    PyObject *builtins;
    static PyObject *newline = NULL;
    int err;
    PyThreadState *tstate = _PyThreadState_GET();

    builtins = _PyImport_GetModuleId(&PyId_builtins);
    if (builtins == NULL) {
        if (!_PyErr_Occurred(tstate)) {
            _PyErr_SetString(tstate, PyExc_RuntimeError,
                             "lost builtins module");
        }
        return NULL;
    }
    Py_DECREF(builtins);

    /* Print value except if None */
    /* After printing, also assign to '_' */
    /* Before, set '_' to None to avoid recursion */
    if (o == Py_None) {
        Py_RETURN_NONE;
    }
    if (_PyObject_SetAttrId(builtins, &PyId__, Py_None) != 0)
        return NULL;
    outf = sys_get_object_id(tstate, &PyId_stdout);
    if (outf == NULL || outf == Py_None) {
        _PyErr_SetString(tstate, PyExc_RuntimeError, "lost sys.stdout");
        return NULL;
    }
    if (PyFile_WriteObject(o, outf, 0) != 0) {
        if (_PyErr_ExceptionMatches(tstate, PyExc_UnicodeEncodeError)) {
            /* repr(o) is not encodable to sys.stdout.encoding with
             * sys.stdout.errors error handler (which is probably 'strict') */
            _PyErr_Clear(tstate);
            err = sys_displayhook_unencodable(tstate, outf, o);
            if (err) {
                return NULL;
            }
        }
        else {
            return NULL;
        }
    }
    if (newline == NULL) {
        newline = PyUnicode_FromString("\n");
        if (newline == NULL)
            return NULL;
    }
    if (PyFile_WriteObject(newline, outf, Py_PRINT_RAW) != 0)
        return NULL;
    if (_PyObject_SetAttrId(builtins, &PyId__, o) != 0)
        return NULL;
    Py_RETURN_NONE;
}


/*[clinic input]
sys.excepthook

    exctype:   object
    value:     object
    traceback: object
    /

Handle an exception by displaying it with a traceback on sys.stderr.
[clinic start generated code]*/

static PyObject *
sys_excepthook_impl(PyObject *module, PyObject *exctype, PyObject *value,
                    PyObject *traceback)
/*[clinic end generated code: output=18d99fdda21b6b5e input=ecf606fa826f19d9]*/
{
    PyErr_Display(exctype, value, traceback);
    Py_RETURN_NONE;
}


/*[clinic input]
sys.exc_info

Return current exception information: (type, value, traceback).

Return information about the most recent exception caught by an except
clause in the current stack frame or in an older stack frame.
[clinic start generated code]*/

static PyObject *
sys_exc_info_impl(PyObject *module)
/*[clinic end generated code: output=3afd0940cf3a4d30 input=b5c5bf077788a3e5]*/
{
    _PyErr_StackItem *err_info = _PyErr_GetTopmostException(_PyThreadState_GET());
    return Py_BuildValue(
        "(OOO)",
        err_info->exc_type != NULL ? err_info->exc_type : Py_None,
        err_info->exc_value != NULL ? err_info->exc_value : Py_None,
        err_info->exc_traceback != NULL ?
            err_info->exc_traceback : Py_None);
}


/*[clinic input]
sys.unraisablehook

    unraisable: object
    /

Handle an unraisable exception.

The unraisable argument has the following attributes:

* exc_type: Exception type.
* exc_value: Exception value, can be None.
* exc_traceback: Exception traceback, can be None.
* err_msg: Error message, can be None.
* object: Object causing the exception, can be None.
[clinic start generated code]*/

static PyObject *
sys_unraisablehook(PyObject *module, PyObject *unraisable)
/*[clinic end generated code: output=bb92838b32abaa14 input=ec3af148294af8d3]*/
{
    return _PyErr_WriteUnraisableDefaultHook(unraisable);
}


/*[clinic input]
sys.exit

    status: object = None
    /

Exit the interpreter by raising SystemExit(status).

If the status is omitted or None, it defaults to zero (i.e., success).
If the status is an integer, it will be used as the system exit status.
If it is another kind of object, it will be printed and the system
exit status will be one (i.e., failure).
[clinic start generated code]*/

static PyObject *
sys_exit_impl(PyObject *module, PyObject *status)
/*[clinic end generated code: output=13870986c1ab2ec0 input=b86ca9497baa94f2]*/
{
    /* Raise SystemExit so callers may catch it or clean up. */
    PyThreadState *tstate = _PyThreadState_GET();
    _PyErr_SetObject(tstate, PyExc_SystemExit, status);
    return NULL;
}



/*[clinic input]
sys.getdefaultencoding

Return the current default encoding used by the Unicode implementation.
[clinic start generated code]*/

static PyObject *
sys_getdefaultencoding_impl(PyObject *module)
/*[clinic end generated code: output=256d19dfcc0711e6 input=d416856ddbef6909]*/
{
    return PyUnicode_FromString(PyUnicode_GetDefaultEncoding());
}

/*[clinic input]
sys.getfilesystemencoding

Return the encoding used to convert Unicode filenames to OS filenames.
[clinic start generated code]*/

static PyObject *
sys_getfilesystemencoding_impl(PyObject *module)
/*[clinic end generated code: output=1dc4bdbe9be44aa7 input=8475f8649b8c7d8c]*/
{
    PyThreadState *tstate = _PyThreadState_GET();
    const PyConfig *config = &tstate->interp->config;
    return PyUnicode_FromWideChar(config->filesystem_encoding, -1);
}

/*[clinic input]
sys.getfilesystemencodeerrors

Return the error mode used Unicode to OS filename conversion.
[clinic start generated code]*/

static PyObject *
sys_getfilesystemencodeerrors_impl(PyObject *module)
/*[clinic end generated code: output=ba77b36bbf7c96f5 input=22a1e8365566f1e5]*/
{
    PyThreadState *tstate = _PyThreadState_GET();
    const PyConfig *config = &tstate->interp->config;
    return PyUnicode_FromWideChar(config->filesystem_errors, -1);
}

/*[clinic input]
sys.intern

    string as s: unicode
    /

``Intern'' the given string.

This enters the string in the (global) table of interned strings whose
purpose is to speed up dictionary lookups. Return the string itself or
the previously interned string object with the same value.
[clinic start generated code]*/

static PyObject *
sys_intern_impl(PyObject *module, PyObject *s)
/*[clinic end generated code: output=be680c24f5c9e5d6 input=849483c006924e2f]*/
{
    PyThreadState *tstate = _PyThreadState_GET();
    if (PyUnicode_CheckExact(s)) {
        Py_INCREF(s);
        PyUnicode_InternInPlace(&s);
        return s;
    }
    else {
        _PyErr_Format(tstate, PyExc_TypeError,
                      "can't intern %.400s", s->ob_type->tp_name);
        return NULL;
    }
}


/*
 * Cached interned string objects used for calling the profile and
 * trace functions.  Initialized by trace_init().
 */
static PyObject *whatstrings[8] = {NULL, NULL, NULL, NULL, NULL, NULL, NULL, NULL};

static int
trace_init(void)
{
    static const char * const whatnames[8] = {
        "call", "exception", "line", "return",
        "c_call", "c_exception", "c_return",
        "opcode"
    };
    PyObject *name;
    int i;
    for (i = 0; i < 8; ++i) {
        if (whatstrings[i] == NULL) {
            name = PyUnicode_InternFromString(whatnames[i]);
            if (name == NULL)
                return -1;
            whatstrings[i] = name;
        }
    }
    return 0;
}


static PyObject *
call_trampoline(PyObject* callback,
                PyFrameObject *frame, int what, PyObject *arg)
{
<<<<<<< HEAD
    PyObject *result;
    PyObject *stack[3];

=======
    if (PyFrame_FastToLocalsWithError(frame) < 0) {
        return NULL;
    }

    PyObject *stack[3];
>>>>>>> 94d2c8df
    stack[0] = (PyObject *)frame;
    stack[1] = whatstrings[what];
    stack[2] = (arg != NULL) ? arg : Py_None;

    /* call the Python-level function */
    PyObject *result = _PyObject_FastCall(callback, stack, 3);

    if (result == NULL) {
        PyTraceBack_Here(frame);
    }

    return result;
}

static int
profile_trampoline(PyObject *self, PyFrameObject *frame,
                   int what, PyObject *arg)
{
    PyObject *result;

    if (arg == NULL)
        arg = Py_None;
    result = call_trampoline(self, frame, what, arg);
    if (result == NULL) {
        PyEval_SetProfile(NULL, NULL);
        return -1;
    }
    Py_DECREF(result);
    return 0;
}

static int
trace_trampoline(PyObject *self, PyFrameObject *frame,
                 int what, PyObject *arg)
{
    PyObject *callback;
    PyObject *result;

    if (what == PyTrace_CALL)
        callback = self;
    else
        callback = frame->f_trace;
    if (callback == NULL)
        return 0;
    result = call_trampoline(callback, frame, what, arg);
    if (result == NULL) {
        PyEval_SetTrace(NULL, NULL);
        Py_CLEAR(frame->f_trace);
        return -1;
    }
    if (result != Py_None) {
        Py_XSETREF(frame->f_trace, result);
    }
    else {
        Py_DECREF(result);
    }
    return 0;
}

static PyObject *
sys_settrace(PyObject *self, PyObject *args)
{
    if (trace_init() == -1)
        return NULL;
    if (args == Py_None)
        PyEval_SetTrace(NULL, NULL);
    else
        PyEval_SetTrace(trace_trampoline, args);
    Py_RETURN_NONE;
}

PyDoc_STRVAR(settrace_doc,
"settrace(function)\n\
\n\
Set the global debug tracing function.  It will be called on each\n\
function call.  See the debugger chapter in the library manual."
);

/*[clinic input]
sys.gettrace

Return the global debug tracing function set with sys.settrace.

See the debugger chapter in the library manual.
[clinic start generated code]*/

static PyObject *
sys_gettrace_impl(PyObject *module)
/*[clinic end generated code: output=e97e3a4d8c971b6e input=373b51bb2147f4d8]*/
{
    PyThreadState *tstate = _PyThreadState_GET();
    PyObject *temp = tstate->c_traceobj;

    if (temp == NULL)
        temp = Py_None;
    Py_INCREF(temp);
    return temp;
}

static PyObject *
sys_setprofile(PyObject *self, PyObject *args)
{
    if (trace_init() == -1)
        return NULL;
    if (args == Py_None)
        PyEval_SetProfile(NULL, NULL);
    else
        PyEval_SetProfile(profile_trampoline, args);
    Py_RETURN_NONE;
}

PyDoc_STRVAR(setprofile_doc,
"setprofile(function)\n\
\n\
Set the profiling function.  It will be called on each function call\n\
and return.  See the profiler chapter in the library manual."
);

/*[clinic input]
sys.getprofile

Return the profiling function set with sys.setprofile.

See the profiler chapter in the library manual.
[clinic start generated code]*/

static PyObject *
sys_getprofile_impl(PyObject *module)
/*[clinic end generated code: output=579b96b373448188 input=1b3209d89a32965d]*/
{
    PyThreadState *tstate = _PyThreadState_GET();
    PyObject *temp = tstate->c_profileobj;

    if (temp == NULL)
        temp = Py_None;
    Py_INCREF(temp);
    return temp;
}


/*[clinic input]
sys.setswitchinterval

    interval: double
    /

Set the ideal thread switching delay inside the Python interpreter.

The actual frequency of switching threads can be lower if the
interpreter executes long sequences of uninterruptible code
(this is implementation-specific and workload-dependent).

The parameter must represent the desired switching delay in seconds
A typical value is 0.005 (5 milliseconds).
[clinic start generated code]*/

static PyObject *
sys_setswitchinterval_impl(PyObject *module, double interval)
/*[clinic end generated code: output=65a19629e5153983 input=561b477134df91d9]*/
{
    PyThreadState *tstate = _PyThreadState_GET();
    if (interval <= 0.0) {
        _PyErr_SetString(tstate, PyExc_ValueError,
                         "switch interval must be strictly positive");
        return NULL;
    }
    _PyEval_SetSwitchInterval((unsigned long) (1e6 * interval));
    Py_RETURN_NONE;
}


/*[clinic input]
sys.getswitchinterval -> double

Return the current thread switch interval; see sys.setswitchinterval().
[clinic start generated code]*/

static double
sys_getswitchinterval_impl(PyObject *module)
/*[clinic end generated code: output=a38c277c85b5096d input=bdf9d39c0ebbbb6f]*/
{
    return 1e-6 * _PyEval_GetSwitchInterval();
}

/*[clinic input]
sys.setrecursionlimit

    limit as new_limit: int
    /

Set the maximum depth of the Python interpreter stack to n.

This limit prevents infinite recursion from causing an overflow of the C
stack and crashing Python.  The highest possible limit is platform-
dependent.
[clinic start generated code]*/

static PyObject *
sys_setrecursionlimit_impl(PyObject *module, int new_limit)
/*[clinic end generated code: output=35e1c64754800ace input=b0f7a23393924af3]*/
{
    int mark;
    PyThreadState *tstate = _PyThreadState_GET();

    if (new_limit < 1) {
        _PyErr_SetString(tstate, PyExc_ValueError,
                         "recursion limit must be greater or equal than 1");
        return NULL;
    }

    /* Issue #25274: When the recursion depth hits the recursion limit in
       _Py_CheckRecursiveCall(), the overflowed flag of the thread state is
       set to 1 and a RecursionError is raised. The overflowed flag is reset
       to 0 when the recursion depth goes below the low-water mark: see
       Py_LeaveRecursiveCall().

       Reject too low new limit if the current recursion depth is higher than
       the new low-water mark. Otherwise it may not be possible anymore to
       reset the overflowed flag to 0. */
    mark = _Py_RecursionLimitLowerWaterMark(new_limit);
    if (tstate->recursion_depth >= mark) {
        _PyErr_Format(tstate, PyExc_RecursionError,
                      "cannot set the recursion limit to %i at "
                      "the recursion depth %i: the limit is too low",
                      new_limit, tstate->recursion_depth);
        return NULL;
    }

    Py_SetRecursionLimit(new_limit);
    Py_RETURN_NONE;
}

/*[clinic input]
sys.set_coroutine_origin_tracking_depth

  depth: int

Enable or disable origin tracking for coroutine objects in this thread.

Coroutine objects will track 'depth' frames of traceback information
about where they came from, available in their cr_origin attribute.

Set a depth of 0 to disable.
[clinic start generated code]*/

static PyObject *
sys_set_coroutine_origin_tracking_depth_impl(PyObject *module, int depth)
/*[clinic end generated code: output=0a2123c1cc6759c5 input=a1d0a05f89d2c426]*/
{
    PyThreadState *tstate = _PyThreadState_GET();
    if (depth < 0) {
        _PyErr_SetString(tstate, PyExc_ValueError, "depth must be >= 0");
        return NULL;
    }
    _PyEval_SetCoroutineOriginTrackingDepth(tstate, depth);
    Py_RETURN_NONE;
}

/*[clinic input]
sys.get_coroutine_origin_tracking_depth -> int

Check status of origin tracking for coroutine objects in this thread.
[clinic start generated code]*/

static int
sys_get_coroutine_origin_tracking_depth_impl(PyObject *module)
/*[clinic end generated code: output=3699f7be95a3afb8 input=335266a71205b61a]*/
{
    return _PyEval_GetCoroutineOriginTrackingDepth();
}

static PyTypeObject AsyncGenHooksType;

PyDoc_STRVAR(asyncgen_hooks_doc,
"asyncgen_hooks\n\
\n\
A named tuple providing information about asynchronous\n\
generators hooks.  The attributes are read only.");

static PyStructSequence_Field asyncgen_hooks_fields[] = {
    {"firstiter", "Hook to intercept first iteration"},
    {"finalizer", "Hook to intercept finalization"},
    {0}
};

static PyStructSequence_Desc asyncgen_hooks_desc = {
    "asyncgen_hooks",          /* name */
    asyncgen_hooks_doc,        /* doc */
    asyncgen_hooks_fields ,    /* fields */
    2
};

static PyObject *
sys_set_asyncgen_hooks(PyObject *self, PyObject *args, PyObject *kw)
{
    static char *keywords[] = {"firstiter", "finalizer", NULL};
    PyObject *firstiter = NULL;
    PyObject *finalizer = NULL;
    PyThreadState *tstate = _PyThreadState_GET();

    if (!PyArg_ParseTupleAndKeywords(
            args, kw, "|OO", keywords,
            &firstiter, &finalizer)) {
        return NULL;
    }

    if (finalizer && finalizer != Py_None) {
        if (!PyCallable_Check(finalizer)) {
            _PyErr_Format(tstate, PyExc_TypeError,
                          "callable finalizer expected, got %.50s",
                          Py_TYPE(finalizer)->tp_name);
            return NULL;
        }
        _PyEval_SetAsyncGenFinalizer(finalizer);
    }
    else if (finalizer == Py_None) {
        _PyEval_SetAsyncGenFinalizer(NULL);
    }

    if (firstiter && firstiter != Py_None) {
        if (!PyCallable_Check(firstiter)) {
            _PyErr_Format(tstate, PyExc_TypeError,
                          "callable firstiter expected, got %.50s",
                          Py_TYPE(firstiter)->tp_name);
            return NULL;
        }
        _PyEval_SetAsyncGenFirstiter(firstiter);
    }
    else if (firstiter == Py_None) {
        _PyEval_SetAsyncGenFirstiter(NULL);
    }

    Py_RETURN_NONE;
}

PyDoc_STRVAR(set_asyncgen_hooks_doc,
"set_asyncgen_hooks(* [, firstiter] [, finalizer])\n\
\n\
Set a finalizer for async generators objects."
);

/*[clinic input]
sys.get_asyncgen_hooks

Return the installed asynchronous generators hooks.

This returns a namedtuple of the form (firstiter, finalizer).
[clinic start generated code]*/

static PyObject *
sys_get_asyncgen_hooks_impl(PyObject *module)
/*[clinic end generated code: output=53a253707146f6cf input=3676b9ea62b14625]*/
{
    PyObject *res;
    PyObject *firstiter = _PyEval_GetAsyncGenFirstiter();
    PyObject *finalizer = _PyEval_GetAsyncGenFinalizer();

    res = PyStructSequence_New(&AsyncGenHooksType);
    if (res == NULL) {
        return NULL;
    }

    if (firstiter == NULL) {
        firstiter = Py_None;
    }

    if (finalizer == NULL) {
        finalizer = Py_None;
    }

    Py_INCREF(firstiter);
    PyStructSequence_SET_ITEM(res, 0, firstiter);

    Py_INCREF(finalizer);
    PyStructSequence_SET_ITEM(res, 1, finalizer);

    return res;
}


static PyTypeObject Hash_InfoType;

PyDoc_STRVAR(hash_info_doc,
"hash_info\n\
\n\
A named tuple providing parameters used for computing\n\
hashes. The attributes are read only.");

static PyStructSequence_Field hash_info_fields[] = {
    {"width", "width of the type used for hashing, in bits"},
    {"modulus", "prime number giving the modulus on which the hash "
                "function is based"},
    {"inf", "value to be used for hash of a positive infinity"},
    {"nan", "value to be used for hash of a nan"},
    {"imag", "multiplier used for the imaginary part of a complex number"},
    {"algorithm", "name of the algorithm for hashing of str, bytes and "
                  "memoryviews"},
    {"hash_bits", "internal output size of hash algorithm"},
    {"seed_bits", "seed size of hash algorithm"},
    {"cutoff", "small string optimization cutoff"},
    {NULL, NULL}
};

static PyStructSequence_Desc hash_info_desc = {
    "sys.hash_info",
    hash_info_doc,
    hash_info_fields,
    9,
};

static PyObject *
get_hash_info(PyThreadState *tstate)
{
    PyObject *hash_info;
    int field = 0;
    PyHash_FuncDef *hashfunc;
    hash_info = PyStructSequence_New(&Hash_InfoType);
    if (hash_info == NULL)
        return NULL;
    hashfunc = PyHash_GetFuncDef();
    PyStructSequence_SET_ITEM(hash_info, field++,
                              PyLong_FromLong(8*sizeof(Py_hash_t)));
    PyStructSequence_SET_ITEM(hash_info, field++,
                              PyLong_FromSsize_t(_PyHASH_MODULUS));
    PyStructSequence_SET_ITEM(hash_info, field++,
                              PyLong_FromLong(_PyHASH_INF));
    PyStructSequence_SET_ITEM(hash_info, field++,
                              PyLong_FromLong(_PyHASH_NAN));
    PyStructSequence_SET_ITEM(hash_info, field++,
                              PyLong_FromLong(_PyHASH_IMAG));
    PyStructSequence_SET_ITEM(hash_info, field++,
                              PyUnicode_FromString(hashfunc->name));
    PyStructSequence_SET_ITEM(hash_info, field++,
                              PyLong_FromLong(hashfunc->hash_bits));
    PyStructSequence_SET_ITEM(hash_info, field++,
                              PyLong_FromLong(hashfunc->seed_bits));
    PyStructSequence_SET_ITEM(hash_info, field++,
                              PyLong_FromLong(Py_HASH_CUTOFF));
    if (_PyErr_Occurred(tstate)) {
        Py_CLEAR(hash_info);
        return NULL;
    }
    return hash_info;
}
/*[clinic input]
sys.getrecursionlimit

Return the current value of the recursion limit.

The recursion limit is the maximum depth of the Python interpreter
stack.  This limit prevents infinite recursion from causing an overflow
of the C stack and crashing Python.
[clinic start generated code]*/

static PyObject *
sys_getrecursionlimit_impl(PyObject *module)
/*[clinic end generated code: output=d571fb6b4549ef2e input=1c6129fd2efaeea8]*/
{
    return PyLong_FromLong(Py_GetRecursionLimit());
}

#ifdef MS_WINDOWS

static PyTypeObject WindowsVersionType = {0, 0, 0, 0, 0, 0};

static PyStructSequence_Field windows_version_fields[] = {
    {"major", "Major version number"},
    {"minor", "Minor version number"},
    {"build", "Build number"},
    {"platform", "Operating system platform"},
    {"service_pack", "Latest Service Pack installed on the system"},
    {"service_pack_major", "Service Pack major version number"},
    {"service_pack_minor", "Service Pack minor version number"},
    {"suite_mask", "Bit mask identifying available product suites"},
    {"product_type", "System product type"},
    {"platform_version", "Diagnostic version number"},
    {0}
};

static PyStructSequence_Desc windows_version_desc = {
    "sys.getwindowsversion",       /* name */
    sys_getwindowsversion__doc__,  /* doc */
    windows_version_fields,        /* fields */
    5                              /* For backward compatibility,
                                      only the first 5 items are accessible
                                      via indexing, the rest are name only */
};

/* Disable deprecation warnings about GetVersionEx as the result is
   being passed straight through to the caller, who is responsible for
   using it correctly. */
#pragma warning(push)
#pragma warning(disable:4996)

/*[clinic input]
sys.getwindowsversion

Return info about the running version of Windows as a named tuple.

The members are named: major, minor, build, platform, service_pack,
service_pack_major, service_pack_minor, suite_mask, product_type and
platform_version. For backward compatibility, only the first 5 items
are available by indexing. All elements are numbers, except
service_pack and platform_type which are strings, and platform_version
which is a 3-tuple. Platform is always 2. Product_type may be 1 for a
workstation, 2 for a domain controller, 3 for a server.
Platform_version is a 3-tuple containing a version number that is
intended for identifying the OS rather than feature detection.
[clinic start generated code]*/

static PyObject *
sys_getwindowsversion_impl(PyObject *module)
/*[clinic end generated code: output=1ec063280b932857 input=73a228a328fee63a]*/
{
    PyObject *version;
    int pos = 0;
    OSVERSIONINFOEXW ver;
    DWORD realMajor, realMinor, realBuild;
    HANDLE hKernel32;
    wchar_t kernel32_path[MAX_PATH];
    LPVOID verblock;
    DWORD verblock_size;
    PyThreadState *tstate = _PyThreadState_GET();

    ver.dwOSVersionInfoSize = sizeof(ver);
    if (!GetVersionExW((OSVERSIONINFOW*) &ver))
        return PyErr_SetFromWindowsErr(0);

    version = PyStructSequence_New(&WindowsVersionType);
    if (version == NULL)
        return NULL;

    PyStructSequence_SET_ITEM(version, pos++, PyLong_FromLong(ver.dwMajorVersion));
    PyStructSequence_SET_ITEM(version, pos++, PyLong_FromLong(ver.dwMinorVersion));
    PyStructSequence_SET_ITEM(version, pos++, PyLong_FromLong(ver.dwBuildNumber));
    PyStructSequence_SET_ITEM(version, pos++, PyLong_FromLong(ver.dwPlatformId));
    PyStructSequence_SET_ITEM(version, pos++, PyUnicode_FromWideChar(ver.szCSDVersion, -1));
    PyStructSequence_SET_ITEM(version, pos++, PyLong_FromLong(ver.wServicePackMajor));
    PyStructSequence_SET_ITEM(version, pos++, PyLong_FromLong(ver.wServicePackMinor));
    PyStructSequence_SET_ITEM(version, pos++, PyLong_FromLong(ver.wSuiteMask));
    PyStructSequence_SET_ITEM(version, pos++, PyLong_FromLong(ver.wProductType));

    realMajor = ver.dwMajorVersion;
    realMinor = ver.dwMinorVersion;
    realBuild = ver.dwBuildNumber;

    // GetVersion will lie if we are running in a compatibility mode.
    // We need to read the version info from a system file resource
    // to accurately identify the OS version. If we fail for any reason,
    // just return whatever GetVersion said.
    Py_BEGIN_ALLOW_THREADS
    hKernel32 = GetModuleHandleW(L"kernel32.dll");
    Py_END_ALLOW_THREADS
    if (hKernel32 && GetModuleFileNameW(hKernel32, kernel32_path, MAX_PATH) &&
        (verblock_size = GetFileVersionInfoSizeW(kernel32_path, NULL)) &&
        (verblock = PyMem_RawMalloc(verblock_size))) {
        VS_FIXEDFILEINFO *ffi;
        UINT ffi_len;

        if (GetFileVersionInfoW(kernel32_path, 0, verblock_size, verblock) &&
            VerQueryValueW(verblock, L"", (LPVOID)&ffi, &ffi_len)) {
            realMajor = HIWORD(ffi->dwProductVersionMS);
            realMinor = LOWORD(ffi->dwProductVersionMS);
            realBuild = HIWORD(ffi->dwProductVersionLS);
        }
        PyMem_RawFree(verblock);
    }
    PyStructSequence_SET_ITEM(version, pos++, Py_BuildValue("(kkk)",
        realMajor,
        realMinor,
        realBuild
    ));

    if (_PyErr_Occurred(tstate)) {
        Py_DECREF(version);
        return NULL;
    }

    return version;
}

#pragma warning(pop)

/*[clinic input]
sys._enablelegacywindowsfsencoding

Changes the default filesystem encoding to mbcs:replace.

This is done for consistency with earlier versions of Python. See PEP
529 for more information.

This is equivalent to defining the PYTHONLEGACYWINDOWSFSENCODING
environment variable before launching Python.
[clinic start generated code]*/

static PyObject *
sys__enablelegacywindowsfsencoding_impl(PyObject *module)
/*[clinic end generated code: output=f5c3855b45e24fe9 input=2bfa931a20704492]*/
{
    if (_PyUnicode_EnableLegacyWindowsFSEncoding() < 0) {
        return NULL;
    }
    Py_RETURN_NONE;
}

#endif /* MS_WINDOWS */

#ifdef HAVE_DLOPEN

/*[clinic input]
sys.setdlopenflags

    flags as new_val: int
    /

Set the flags used by the interpreter for dlopen calls.

This is used, for example, when the interpreter loads extension
modules. Among other things, this will enable a lazy resolving of
symbols when importing a module, if called as sys.setdlopenflags(0).
To share symbols across extension modules, call as
sys.setdlopenflags(os.RTLD_GLOBAL).  Symbolic names for the flag
modules can be found in the os module (RTLD_xxx constants, e.g.
os.RTLD_LAZY).
[clinic start generated code]*/

static PyObject *
sys_setdlopenflags_impl(PyObject *module, int new_val)
/*[clinic end generated code: output=ec918b7fe0a37281 input=4c838211e857a77f]*/
{
    PyThreadState *tstate = _PyThreadState_GET();
    tstate->interp->dlopenflags = new_val;
    Py_RETURN_NONE;
}


/*[clinic input]
sys.getdlopenflags

Return the current value of the flags that are used for dlopen calls.

The flag constants are defined in the os module.
[clinic start generated code]*/

static PyObject *
sys_getdlopenflags_impl(PyObject *module)
/*[clinic end generated code: output=e92cd1bc5005da6e input=dc4ea0899c53b4b6]*/
{
    PyThreadState *tstate = _PyThreadState_GET();
    return PyLong_FromLong(tstate->interp->dlopenflags);
}

#endif  /* HAVE_DLOPEN */

#ifdef USE_MALLOPT
/* Link with -lmalloc (or -lmpc) on an SGI */
#include <malloc.h>

/*[clinic input]
sys.mdebug

    flag: int
    /
[clinic start generated code]*/

static PyObject *
sys_mdebug_impl(PyObject *module, int flag)
/*[clinic end generated code: output=5431d545847c3637 input=151d150ae1636f8a]*/
{
    int flag;
    mallopt(M_DEBUG, flag);
    Py_RETURN_NONE;
}
#endif /* USE_MALLOPT */

size_t
_PySys_GetSizeOf(PyObject *o)
{
    PyObject *res = NULL;
    PyObject *method;
    Py_ssize_t size;
    PyThreadState *tstate = _PyThreadState_GET();

    /* Make sure the type is initialized. float gets initialized late */
    if (PyType_Ready(Py_TYPE(o)) < 0) {
        return (size_t)-1;
    }

    method = _PyObject_LookupSpecial(o, &PyId___sizeof__);
    if (method == NULL) {
        if (!_PyErr_Occurred(tstate)) {
            _PyErr_Format(tstate, PyExc_TypeError,
                          "Type %.100s doesn't define __sizeof__",
                          Py_TYPE(o)->tp_name);
        }
    }
    else {
        res = _PyObject_CallNoArg(method);
        Py_DECREF(method);
    }

    if (res == NULL)
        return (size_t)-1;

    size = PyLong_AsSsize_t(res);
    Py_DECREF(res);
    if (size == -1 && _PyErr_Occurred(tstate))
        return (size_t)-1;

    if (size < 0) {
        _PyErr_SetString(tstate, PyExc_ValueError,
                          "__sizeof__() should return >= 0");
        return (size_t)-1;
    }

    /* add gc_head size */
    if (PyObject_IS_GC(o))
        return ((size_t)size) + sizeof(PyGC_Head);
    return (size_t)size;
}

static PyObject *
sys_getsizeof(PyObject *self, PyObject *args, PyObject *kwds)
{
    static char *kwlist[] = {"object", "default", 0};
    size_t size;
    PyObject *o, *dflt = NULL;
    PyThreadState *tstate = _PyThreadState_GET();

    if (!PyArg_ParseTupleAndKeywords(args, kwds, "O|O:getsizeof",
                                     kwlist, &o, &dflt)) {
        return NULL;
    }

    size = _PySys_GetSizeOf(o);

    if (size == (size_t)-1 && _PyErr_Occurred(tstate)) {
        /* Has a default value been given */
        if (dflt != NULL && _PyErr_ExceptionMatches(tstate, PyExc_TypeError)) {
            _PyErr_Clear(tstate);
            Py_INCREF(dflt);
            return dflt;
        }
        else
            return NULL;
    }

    return PyLong_FromSize_t(size);
}

PyDoc_STRVAR(getsizeof_doc,
"getsizeof(object [, default]) -> int\n\
\n\
Return the size of object in bytes.");

/*[clinic input]
sys.getrefcount -> Py_ssize_t

    object:  object
    /

Return the reference count of object.

The count returned is generally one higher than you might expect,
because it includes the (temporary) reference as an argument to
getrefcount().
[clinic start generated code]*/

static Py_ssize_t
sys_getrefcount_impl(PyObject *module, PyObject *object)
/*[clinic end generated code: output=5fd477f2264b85b2 input=bf474efd50a21535]*/
{
    return object->ob_refcnt;
}

#ifdef Py_REF_DEBUG
/*[clinic input]
sys.gettotalrefcount -> Py_ssize_t
[clinic start generated code]*/

static Py_ssize_t
sys_gettotalrefcount_impl(PyObject *module)
/*[clinic end generated code: output=4103886cf17c25bc input=53b744faa5d2e4f6]*/
{
    return _Py_GetRefTotal();
}
#endif /* Py_REF_DEBUG */

/*[clinic input]
sys.getallocatedblocks -> Py_ssize_t

Return the number of memory blocks currently allocated.
[clinic start generated code]*/

static Py_ssize_t
sys_getallocatedblocks_impl(PyObject *module)
/*[clinic end generated code: output=f0c4e873f0b6dcf7 input=dab13ee346a0673e]*/
{
    return _Py_GetAllocatedBlocks();
}

#ifdef COUNT_ALLOCS
/*[clinic input]
sys.getcounts
[clinic start generated code]*/

static PyObject *
sys_getcounts_impl(PyObject *module)
/*[clinic end generated code: output=20df00bc164f43cb input=ad2ec7bda5424953]*/
{
    extern PyObject *_Py_get_counts(void);

    return _Py_get_counts();
}
#endif

/*[clinic input]
sys._getframe

    depth: int = 0
    /

Return a frame object from the call stack.

If optional integer depth is given, return the frame object that many
calls below the top of the stack.  If that is deeper than the call
stack, ValueError is raised.  The default for depth is zero, returning
the frame at the top of the call stack.

This function should be used for internal and specialized purposes
only.
[clinic start generated code]*/

static PyObject *
sys__getframe_impl(PyObject *module, int depth)
/*[clinic end generated code: output=d438776c04d59804 input=c1be8a6464b11ee5]*/
{
    PyThreadState *tstate = _PyThreadState_GET();
    PyFrameObject *f = tstate->frame;

    if (PySys_Audit("sys._getframe", "O", f) < 0) {
        return NULL;
    }

    while (depth > 0 && f != NULL) {
        f = f->f_back;
        --depth;
    }
    if (f == NULL) {
        _PyErr_SetString(tstate, PyExc_ValueError,
                         "call stack is not deep enough");
        return NULL;
    }
    Py_INCREF(f);
    return (PyObject*)f;
}

/*[clinic input]
sys._current_frames

Return a dict mapping each thread's thread id to its current stack frame.

This function should be used for specialized purposes only.
[clinic start generated code]*/

static PyObject *
sys__current_frames_impl(PyObject *module)
/*[clinic end generated code: output=d2a41ac0a0a3809a input=2a9049c5f5033691]*/
{
    return _PyThread_CurrentFrames();
}

/*[clinic input]
sys.call_tracing

    func: object
    args as funcargs: object(subclass_of='&PyTuple_Type')
    /

Call func(*args), while tracing is enabled.

The tracing state is saved, and restored afterwards.  This is intended
to be called from a debugger from a checkpoint, to recursively debug
some other code.
[clinic start generated code]*/

static PyObject *
sys_call_tracing_impl(PyObject *module, PyObject *func, PyObject *funcargs)
/*[clinic end generated code: output=7e4999853cd4e5a6 input=5102e8b11049f92f]*/
{
    return _PyEval_CallTracing(func, funcargs);
}


#ifdef __cplusplus
extern "C" {
#endif

/*[clinic input]
sys._debugmallocstats

Print summary info to stderr about the state of pymalloc's structures.

In Py_DEBUG mode, also perform some expensive internal consistency
checks.
[clinic start generated code]*/

static PyObject *
sys__debugmallocstats_impl(PyObject *module)
/*[clinic end generated code: output=ec3565f8c7cee46a input=33c0c9c416f98424]*/
{
#ifdef WITH_PYMALLOC
    if (_PyObject_DebugMallocStats(stderr)) {
        fputc('\n', stderr);
    }
#endif
    _PyObject_DebugTypeStats(stderr);

    Py_RETURN_NONE;
}

#ifdef Py_TRACE_REFS
/* Defined in objects.c because it uses static globals if that file */
extern PyObject *_Py_GetObjects(PyObject *, PyObject *);
#endif

#ifdef DYNAMIC_EXECUTION_PROFILE
/* Defined in ceval.c because it uses static globals if that file */
extern PyObject *_Py_GetDXProfile(PyObject *,  PyObject *);
#endif

#ifdef __cplusplus
}
#endif


/*[clinic input]
sys._clear_type_cache

Clear the internal type lookup cache.
[clinic start generated code]*/

static PyObject *
sys__clear_type_cache_impl(PyObject *module)
/*[clinic end generated code: output=20e48ca54a6f6971 input=127f3e04a8d9b555]*/
{
    PyType_ClearCache();
    Py_RETURN_NONE;
}

/*[clinic input]
sys.is_finalizing

Return True if Python is exiting.
[clinic start generated code]*/

static PyObject *
sys_is_finalizing_impl(PyObject *module)
/*[clinic end generated code: output=735b5ff7962ab281 input=f0df747a039948a5]*/
{
    return PyBool_FromLong(_Py_IsFinalizing());
}

#ifdef ANDROID_API_LEVEL
/*[clinic input]
sys.getandroidapilevel

Return the build time API version of Android as an integer.
[clinic start generated code]*/

static PyObject *
sys_getandroidapilevel_impl(PyObject *module)
/*[clinic end generated code: output=214abf183a1c70c1 input=3e6d6c9fcdd24ac6]*/
{
    return PyLong_FromLong(ANDROID_API_LEVEL);
}
#endif   /* ANDROID_API_LEVEL */



static PyMethodDef sys_methods[] = {
    /* Might as well keep this in alphabetic order */
    SYS_ADDAUDITHOOK_METHODDEF
    {"audit",           (PyCFunction)(void(*)(void))sys_audit, METH_FASTCALL, audit_doc },
    {"breakpointhook",  (PyCFunction)(void(*)(void))sys_breakpointhook,
     METH_FASTCALL | METH_KEYWORDS, breakpointhook_doc},
    SYS__CLEAR_TYPE_CACHE_METHODDEF
    SYS__CURRENT_FRAMES_METHODDEF
    SYS_DISPLAYHOOK_METHODDEF
    SYS_EXC_INFO_METHODDEF
    SYS_EXCEPTHOOK_METHODDEF
    SYS_EXIT_METHODDEF
    SYS_GETDEFAULTENCODING_METHODDEF
    SYS_GETDLOPENFLAGS_METHODDEF
    SYS_GETALLOCATEDBLOCKS_METHODDEF
    SYS_GETCOUNTS_METHODDEF
#ifdef DYNAMIC_EXECUTION_PROFILE
    {"getdxp",          _Py_GetDXProfile, METH_VARARGS},
#endif
    SYS_GETFILESYSTEMENCODING_METHODDEF
    SYS_GETFILESYSTEMENCODEERRORS_METHODDEF
#ifdef Py_TRACE_REFS
    {"getobjects",      _Py_GetObjects, METH_VARARGS},
#endif
    SYS_GETTOTALREFCOUNT_METHODDEF
    SYS_GETREFCOUNT_METHODDEF
    SYS_GETRECURSIONLIMIT_METHODDEF
    {"getsizeof",   (PyCFunction)(void(*)(void))sys_getsizeof,
     METH_VARARGS | METH_KEYWORDS, getsizeof_doc},
    SYS__GETFRAME_METHODDEF
    SYS_GETWINDOWSVERSION_METHODDEF
    SYS__ENABLELEGACYWINDOWSFSENCODING_METHODDEF
    SYS_INTERN_METHODDEF
    SYS_IS_FINALIZING_METHODDEF
    SYS_MDEBUG_METHODDEF
    SYS_SETSWITCHINTERVAL_METHODDEF
    SYS_GETSWITCHINTERVAL_METHODDEF
    SYS_SETDLOPENFLAGS_METHODDEF
    {"setprofile",      sys_setprofile, METH_O, setprofile_doc},
    SYS_GETPROFILE_METHODDEF
    SYS_SETRECURSIONLIMIT_METHODDEF
    {"settrace",        sys_settrace, METH_O, settrace_doc},
    SYS_GETTRACE_METHODDEF
    SYS_CALL_TRACING_METHODDEF
    SYS__DEBUGMALLOCSTATS_METHODDEF
    SYS_SET_COROUTINE_ORIGIN_TRACKING_DEPTH_METHODDEF
    SYS_GET_COROUTINE_ORIGIN_TRACKING_DEPTH_METHODDEF
    {"set_asyncgen_hooks", (PyCFunction)(void(*)(void))sys_set_asyncgen_hooks,
     METH_VARARGS | METH_KEYWORDS, set_asyncgen_hooks_doc},
    SYS_GET_ASYNCGEN_HOOKS_METHODDEF
    SYS_GETANDROIDAPILEVEL_METHODDEF
    SYS_UNRAISABLEHOOK_METHODDEF
    {NULL,              NULL}           /* sentinel */
};

static PyObject *
list_builtin_module_names(void)
{
    PyObject *list = PyList_New(0);
    int i;
    if (list == NULL)
        return NULL;
    for (i = 0; PyImport_Inittab[i].name != NULL; i++) {
        PyObject *name = PyUnicode_FromString(
            PyImport_Inittab[i].name);
        if (name == NULL)
            break;
        PyList_Append(list, name);
        Py_DECREF(name);
    }
    if (PyList_Sort(list) != 0) {
        Py_DECREF(list);
        list = NULL;
    }
    if (list) {
        PyObject *v = PyList_AsTuple(list);
        Py_DECREF(list);
        list = v;
    }
    return list;
}

/* Pre-initialization support for sys.warnoptions and sys._xoptions
 *
 * Modern internal code paths:
 *   These APIs get called after _Py_InitializeCore and get to use the
 *   regular CPython list, dict, and unicode APIs.
 *
 * Legacy embedding code paths:
 *   The multi-phase initialization API isn't public yet, so embedding
 *   apps still need to be able configure sys.warnoptions and sys._xoptions
 *   before they call Py_Initialize. To support this, we stash copies of
 *   the supplied wchar * sequences in linked lists, and then migrate the
 *   contents of those lists to the sys module in _PyInitializeCore.
 *
 */

struct _preinit_entry {
    wchar_t *value;
    struct _preinit_entry *next;
};

typedef struct _preinit_entry *_Py_PreInitEntry;

static _Py_PreInitEntry _preinit_warnoptions = NULL;
static _Py_PreInitEntry _preinit_xoptions = NULL;

static _Py_PreInitEntry
_alloc_preinit_entry(const wchar_t *value)
{
    /* To get this to work, we have to initialize the runtime implicitly */
    _PyRuntime_Initialize();

    /* Force default allocator, so we can ensure that it also gets used to
     * destroy the linked list in _clear_preinit_entries.
     */
    PyMemAllocatorEx old_alloc;
    _PyMem_SetDefaultAllocator(PYMEM_DOMAIN_RAW, &old_alloc);

    _Py_PreInitEntry node = PyMem_RawCalloc(1, sizeof(*node));
    if (node != NULL) {
        node->value = _PyMem_RawWcsdup(value);
        if (node->value == NULL) {
            PyMem_RawFree(node);
            node = NULL;
        };
    };

    PyMem_SetAllocator(PYMEM_DOMAIN_RAW, &old_alloc);
    return node;
}

static int
_append_preinit_entry(_Py_PreInitEntry *optionlist, const wchar_t *value)
{
    _Py_PreInitEntry new_entry = _alloc_preinit_entry(value);
    if (new_entry == NULL) {
        return -1;
    }
    /* We maintain the linked list in this order so it's easy to play back
     * the add commands in the same order later on in _Py_InitializeCore
     */
    _Py_PreInitEntry last_entry = *optionlist;
    if (last_entry == NULL) {
        *optionlist = new_entry;
    } else {
        while (last_entry->next != NULL) {
            last_entry = last_entry->next;
        }
        last_entry->next = new_entry;
    }
    return 0;
}

static void
_clear_preinit_entries(_Py_PreInitEntry *optionlist)
{
    _Py_PreInitEntry current = *optionlist;
    *optionlist = NULL;
    /* Deallocate the nodes and their contents using the default allocator */
    PyMemAllocatorEx old_alloc;
    _PyMem_SetDefaultAllocator(PYMEM_DOMAIN_RAW, &old_alloc);
    while (current != NULL) {
        _Py_PreInitEntry next = current->next;
        PyMem_RawFree(current->value);
        PyMem_RawFree(current);
        current = next;
    }
    PyMem_SetAllocator(PYMEM_DOMAIN_RAW, &old_alloc);
}


PyStatus
_PySys_ReadPreinitWarnOptions(PyWideStringList *options)
{
    PyStatus status;
    _Py_PreInitEntry entry;

    for (entry = _preinit_warnoptions; entry != NULL; entry = entry->next) {
        status = PyWideStringList_Append(options, entry->value);
        if (_PyStatus_EXCEPTION(status)) {
            return status;
        }
    }

    _clear_preinit_entries(&_preinit_warnoptions);
    return _PyStatus_OK();
}


PyStatus
_PySys_ReadPreinitXOptions(PyConfig *config)
{
    PyStatus status;
    _Py_PreInitEntry entry;

    for (entry = _preinit_xoptions; entry != NULL; entry = entry->next) {
        status = PyWideStringList_Append(&config->xoptions, entry->value);
        if (_PyStatus_EXCEPTION(status)) {
            return status;
        }
    }

    _clear_preinit_entries(&_preinit_xoptions);
    return _PyStatus_OK();
}


static PyObject *
get_warnoptions(PyThreadState *tstate)
{
    PyObject *warnoptions = sys_get_object_id(tstate, &PyId_warnoptions);
    if (warnoptions == NULL || !PyList_Check(warnoptions)) {
        /* PEP432 TODO: we can reach this if warnoptions is NULL in the main
        *  interpreter config. When that happens, we need to properly set
         * the `warnoptions` reference in the main interpreter config as well.
         *
         * For Python 3.7, we shouldn't be able to get here due to the
         * combination of how _PyMainInterpreter_ReadConfig and _PySys_EndInit
         * work, but we expect 3.8+ to make the _PyMainInterpreter_ReadConfig
         * call optional for embedding applications, thus making this
         * reachable again.
         */
        warnoptions = PyList_New(0);
        if (warnoptions == NULL) {
            return NULL;
        }
        if (sys_set_object_id(tstate, &PyId_warnoptions, warnoptions)) {
            Py_DECREF(warnoptions);
            return NULL;
        }
        Py_DECREF(warnoptions);
    }
    return warnoptions;
}

void
PySys_ResetWarnOptions(void)
{
    PyThreadState *tstate = _PyThreadState_GET();
    if (tstate == NULL) {
        _clear_preinit_entries(&_preinit_warnoptions);
        return;
    }

    PyObject *warnoptions = sys_get_object_id(tstate, &PyId_warnoptions);
    if (warnoptions == NULL || !PyList_Check(warnoptions))
        return;
    PyList_SetSlice(warnoptions, 0, PyList_GET_SIZE(warnoptions), NULL);
}

static int
_PySys_AddWarnOptionWithError(PyThreadState *tstate, PyObject *option)
{
    PyObject *warnoptions = get_warnoptions(tstate);
    if (warnoptions == NULL) {
        return -1;
    }
    if (PyList_Append(warnoptions, option)) {
        return -1;
    }
    return 0;
}

void
PySys_AddWarnOptionUnicode(PyObject *option)
{
    PyThreadState *tstate = _PyThreadState_GET();
    if (_PySys_AddWarnOptionWithError(tstate, option) < 0) {
        /* No return value, therefore clear error state if possible */
        if (tstate) {
            _PyErr_Clear(tstate);
        }
    }
}

void
PySys_AddWarnOption(const wchar_t *s)
{
    PyThreadState *tstate = _PyThreadState_GET();
    if (tstate == NULL) {
        _append_preinit_entry(&_preinit_warnoptions, s);
        return;
    }
    PyObject *unicode;
    unicode = PyUnicode_FromWideChar(s, -1);
    if (unicode == NULL)
        return;
    PySys_AddWarnOptionUnicode(unicode);
    Py_DECREF(unicode);
}

int
PySys_HasWarnOptions(void)
{
    PyThreadState *tstate = _PyThreadState_GET();
    PyObject *warnoptions = sys_get_object_id(tstate, &PyId_warnoptions);
    return (warnoptions != NULL && PyList_Check(warnoptions)
            && PyList_GET_SIZE(warnoptions) > 0);
}

static PyObject *
get_xoptions(PyThreadState *tstate)
{
    PyObject *xoptions = sys_get_object_id(tstate, &PyId__xoptions);
    if (xoptions == NULL || !PyDict_Check(xoptions)) {
        /* PEP432 TODO: we can reach this if xoptions is NULL in the main
        *  interpreter config. When that happens, we need to properly set
         * the `xoptions` reference in the main interpreter config as well.
         *
         * For Python 3.7, we shouldn't be able to get here due to the
         * combination of how _PyMainInterpreter_ReadConfig and _PySys_EndInit
         * work, but we expect 3.8+ to make the _PyMainInterpreter_ReadConfig
         * call optional for embedding applications, thus making this
         * reachable again.
         */
        xoptions = PyDict_New();
        if (xoptions == NULL) {
            return NULL;
        }
        if (sys_set_object_id(tstate, &PyId__xoptions, xoptions)) {
            Py_DECREF(xoptions);
            return NULL;
        }
        Py_DECREF(xoptions);
    }
    return xoptions;
}

static int
_PySys_AddXOptionWithError(const wchar_t *s)
{
    PyObject *name = NULL, *value = NULL;

    PyThreadState *tstate = _PyThreadState_GET();
    PyObject *opts = get_xoptions(tstate);
    if (opts == NULL) {
        goto error;
    }

    const wchar_t *name_end = wcschr(s, L'=');
    if (!name_end) {
        name = PyUnicode_FromWideChar(s, -1);
        value = Py_True;
        Py_INCREF(value);
    }
    else {
        name = PyUnicode_FromWideChar(s, name_end - s);
        value = PyUnicode_FromWideChar(name_end + 1, -1);
    }
    if (name == NULL || value == NULL) {
        goto error;
    }
    if (PyDict_SetItem(opts, name, value) < 0) {
        goto error;
    }
    Py_DECREF(name);
    Py_DECREF(value);
    return 0;

error:
    Py_XDECREF(name);
    Py_XDECREF(value);
    return -1;
}

void
PySys_AddXOption(const wchar_t *s)
{
    PyThreadState *tstate = _PyThreadState_GET();
    if (tstate == NULL) {
        _append_preinit_entry(&_preinit_xoptions, s);
        return;
    }
    if (_PySys_AddXOptionWithError(s) < 0) {
        /* No return value, therefore clear error state if possible */
        _PyErr_Clear(tstate);
    }
}

PyObject *
PySys_GetXOptions(void)
{
    PyThreadState *tstate = _PyThreadState_GET();
    return get_xoptions(tstate);
}

/* XXX This doc string is too long to be a single string literal in VC++ 5.0.
   Two literals concatenated works just fine.  If you have a K&R compiler
   or other abomination that however *does* understand longer strings,
   get rid of the !!! comment in the middle and the quotes that surround it. */
PyDoc_VAR(sys_doc) =
PyDoc_STR(
"This module provides access to some objects used or maintained by the\n\
interpreter and to functions that interact strongly with the interpreter.\n\
\n\
Dynamic objects:\n\
\n\
argv -- command line arguments; argv[0] is the script pathname if known\n\
path -- module search path; path[0] is the script directory, else ''\n\
modules -- dictionary of loaded modules\n\
\n\
displayhook -- called to show results in an interactive session\n\
excepthook -- called to handle any uncaught exception other than SystemExit\n\
  To customize printing in an interactive session or to install a custom\n\
  top-level exception handler, assign other functions to replace these.\n\
\n\
stdin -- standard input file object; used by input()\n\
stdout -- standard output file object; used by print()\n\
stderr -- standard error object; used for error messages\n\
  By assigning other file objects (or objects that behave like files)\n\
  to these, it is possible to redirect all of the interpreter's I/O.\n\
\n\
last_type -- type of last uncaught exception\n\
last_value -- value of last uncaught exception\n\
last_traceback -- traceback of last uncaught exception\n\
  These three are only available in an interactive session after a\n\
  traceback has been printed.\n\
"
)
/* concatenating string here */
PyDoc_STR(
"\n\
Static objects:\n\
\n\
builtin_module_names -- tuple of module names built into this interpreter\n\
copyright -- copyright notice pertaining to this interpreter\n\
exec_prefix -- prefix used to find the machine-specific Python library\n\
executable -- absolute path of the executable binary of the Python interpreter\n\
float_info -- a named tuple with information about the float implementation.\n\
float_repr_style -- string indicating the style of repr() output for floats\n\
hash_info -- a named tuple with information about the hash algorithm.\n\
hexversion -- version information encoded as a single integer\n\
implementation -- Python implementation information.\n\
int_info -- a named tuple with information about the int implementation.\n\
maxsize -- the largest supported length of containers.\n\
maxunicode -- the value of the largest Unicode code point\n\
platform -- platform identifier\n\
prefix -- prefix used to find the Python library\n\
thread_info -- a named tuple with information about the thread implementation.\n\
version -- the version of this interpreter as a string\n\
version_info -- version information as a named tuple\n\
"
)
#ifdef MS_COREDLL
/* concatenating string here */
PyDoc_STR(
"dllhandle -- [Windows only] integer handle of the Python DLL\n\
winver -- [Windows only] version number of the Python DLL\n\
"
)
#endif /* MS_COREDLL */
#ifdef MS_WINDOWS
/* concatenating string here */
PyDoc_STR(
"_enablelegacywindowsfsencoding -- [Windows only]\n\
"
)
#endif
PyDoc_STR(
"__stdin__ -- the original stdin; don't touch!\n\
__stdout__ -- the original stdout; don't touch!\n\
__stderr__ -- the original stderr; don't touch!\n\
__displayhook__ -- the original displayhook; don't touch!\n\
__excepthook__ -- the original excepthook; don't touch!\n\
\n\
Functions:\n\
\n\
displayhook() -- print an object to the screen, and save it in builtins._\n\
excepthook() -- print an exception and its traceback to sys.stderr\n\
exc_info() -- return thread-safe information about the current exception\n\
exit() -- exit the interpreter by raising SystemExit\n\
getdlopenflags() -- returns flags to be used for dlopen() calls\n\
getprofile() -- get the global profiling function\n\
getrefcount() -- return the reference count for an object (plus one :-)\n\
getrecursionlimit() -- return the max recursion depth for the interpreter\n\
getsizeof() -- return the size of an object in bytes\n\
gettrace() -- get the global debug tracing function\n\
setdlopenflags() -- set the flags to be used for dlopen() calls\n\
setprofile() -- set the global profiling function\n\
setrecursionlimit() -- set the max recursion depth for the interpreter\n\
settrace() -- set the global debug tracing function\n\
"
)
/* end of sys_doc */ ;


PyDoc_STRVAR(flags__doc__,
"sys.flags\n\
\n\
Flags provided through command line arguments or environment vars.");

static PyTypeObject FlagsType;

static PyStructSequence_Field flags_fields[] = {
    {"debug",                   "-d"},
    {"inspect",                 "-i"},
    {"interactive",             "-i"},
    {"optimize",                "-O or -OO"},
    {"dont_write_bytecode",     "-B"},
    {"no_user_site",            "-s"},
    {"no_site",                 "-S"},
    {"ignore_environment",      "-E"},
    {"verbose",                 "-v"},
    /* {"unbuffered",                   "-u"}, */
    /* {"skip_first",                   "-x"}, */
    {"bytes_warning",           "-b"},
    {"quiet",                   "-q"},
    {"hash_randomization",      "-R"},
    {"isolated",                "-I"},
    {"dev_mode",                "-X dev"},
    {"utf8_mode",               "-X utf8"},
    {0}
};

static PyStructSequence_Desc flags_desc = {
    "sys.flags",        /* name */
    flags__doc__,       /* doc */
    flags_fields,       /* fields */
    15
};

static PyObject*
make_flags(PyThreadState *tstate)
{
    PyInterpreterState *interp = tstate->interp;
    const PyPreConfig *preconfig = &interp->runtime->preconfig;
    const PyConfig *config = &interp->config;

    PyObject *seq = PyStructSequence_New(&FlagsType);
    if (seq == NULL) {
        return NULL;
    }

    int pos = 0;
#define SetFlag(flag) \
    PyStructSequence_SET_ITEM(seq, pos++, PyLong_FromLong(flag))

    SetFlag(config->parser_debug);
    SetFlag(config->inspect);
    SetFlag(config->interactive);
    SetFlag(config->optimization_level);
    SetFlag(!config->write_bytecode);
    SetFlag(!config->user_site_directory);
    SetFlag(!config->site_import);
    SetFlag(!config->use_environment);
    SetFlag(config->verbose);
    /* SetFlag(saw_unbuffered_flag); */
    /* SetFlag(skipfirstline); */
    SetFlag(config->bytes_warning);
    SetFlag(config->quiet);
    SetFlag(config->use_hash_seed == 0 || config->hash_seed != 0);
    SetFlag(config->isolated);
    PyStructSequence_SET_ITEM(seq, pos++, PyBool_FromLong(config->dev_mode));
    SetFlag(preconfig->utf8_mode);
#undef SetFlag

    if (_PyErr_Occurred(tstate)) {
        Py_DECREF(seq);
        return NULL;
    }
    return seq;
}

PyDoc_STRVAR(version_info__doc__,
"sys.version_info\n\
\n\
Version information as a named tuple.");

static PyTypeObject VersionInfoType;

static PyStructSequence_Field version_info_fields[] = {
    {"major", "Major release number"},
    {"minor", "Minor release number"},
    {"micro", "Patch release number"},
    {"releaselevel", "'alpha', 'beta', 'candidate', or 'final'"},
    {"serial", "Serial release number"},
    {0}
};

static PyStructSequence_Desc version_info_desc = {
    "sys.version_info",     /* name */
    version_info__doc__,    /* doc */
    version_info_fields,    /* fields */
    5
};

static PyObject *
make_version_info(PyThreadState *tstate)
{
    PyObject *version_info;
    char *s;
    int pos = 0;

    version_info = PyStructSequence_New(&VersionInfoType);
    if (version_info == NULL) {
        return NULL;
    }

    /*
     * These release level checks are mutually exclusive and cover
     * the field, so don't get too fancy with the pre-processor!
     */
#if PY_RELEASE_LEVEL == PY_RELEASE_LEVEL_ALPHA
    s = "alpha";
#elif PY_RELEASE_LEVEL == PY_RELEASE_LEVEL_BETA
    s = "beta";
#elif PY_RELEASE_LEVEL == PY_RELEASE_LEVEL_GAMMA
    s = "candidate";
#elif PY_RELEASE_LEVEL == PY_RELEASE_LEVEL_FINAL
    s = "final";
#endif

#define SetIntItem(flag) \
    PyStructSequence_SET_ITEM(version_info, pos++, PyLong_FromLong(flag))
#define SetStrItem(flag) \
    PyStructSequence_SET_ITEM(version_info, pos++, PyUnicode_FromString(flag))

    SetIntItem(PY_MAJOR_VERSION);
    SetIntItem(PY_MINOR_VERSION);
    SetIntItem(PY_MICRO_VERSION);
    SetStrItem(s);
    SetIntItem(PY_RELEASE_SERIAL);
#undef SetIntItem
#undef SetStrItem

    if (_PyErr_Occurred(tstate)) {
        Py_CLEAR(version_info);
        return NULL;
    }
    return version_info;
}

/* sys.implementation values */
#define NAME "cpython"
const char *_PySys_ImplName = NAME;
#define MAJOR Py_STRINGIFY(PY_MAJOR_VERSION)
#define MINOR Py_STRINGIFY(PY_MINOR_VERSION)
#define TAG NAME "-" MAJOR MINOR
const char *_PySys_ImplCacheTag = TAG;
#undef NAME
#undef MAJOR
#undef MINOR
#undef TAG

static PyObject *
make_impl_info(PyObject *version_info)
{
    int res;
    PyObject *impl_info, *value, *ns;

    impl_info = PyDict_New();
    if (impl_info == NULL)
        return NULL;

    /* populate the dict */

    value = PyUnicode_FromString(_PySys_ImplName);
    if (value == NULL)
        goto error;
    res = PyDict_SetItemString(impl_info, "name", value);
    Py_DECREF(value);
    if (res < 0)
        goto error;

    value = PyUnicode_FromString(_PySys_ImplCacheTag);
    if (value == NULL)
        goto error;
    res = PyDict_SetItemString(impl_info, "cache_tag", value);
    Py_DECREF(value);
    if (res < 0)
        goto error;

    res = PyDict_SetItemString(impl_info, "version", version_info);
    if (res < 0)
        goto error;

    value = PyLong_FromLong(PY_VERSION_HEX);
    if (value == NULL)
        goto error;
    res = PyDict_SetItemString(impl_info, "hexversion", value);
    Py_DECREF(value);
    if (res < 0)
        goto error;

#ifdef MULTIARCH
    value = PyUnicode_FromString(MULTIARCH);
    if (value == NULL)
        goto error;
    res = PyDict_SetItemString(impl_info, "_multiarch", value);
    Py_DECREF(value);
    if (res < 0)
        goto error;
#endif

    /* dict ready */

    ns = _PyNamespace_New(impl_info);
    Py_DECREF(impl_info);
    return ns;

error:
    Py_CLEAR(impl_info);
    return NULL;
}

static struct PyModuleDef sysmodule = {
    PyModuleDef_HEAD_INIT,
    "sys",
    sys_doc,
    -1, /* multiple "initialization" just copies the module dict. */
    sys_methods,
    NULL,
    NULL,
    NULL,
    NULL
};

/* Updating the sys namespace, returning NULL pointer on error */
#define SET_SYS_FROM_STRING_BORROW(key, value)             \
    do {                                                   \
        PyObject *v = (value);                             \
        if (v == NULL) {                                   \
            goto err_occurred;                             \
        }                                                  \
        res = PyDict_SetItemString(sysdict, key, v);       \
        if (res < 0) {                                     \
            goto err_occurred;                             \
        }                                                  \
    } while (0)
#define SET_SYS_FROM_STRING(key, value)                    \
    do {                                                   \
        PyObject *v = (value);                             \
        if (v == NULL) {                                   \
            goto err_occurred;                             \
        }                                                  \
        res = PyDict_SetItemString(sysdict, key, v);       \
        Py_DECREF(v);                                      \
        if (res < 0) {                                     \
            goto err_occurred;                             \
        }                                                  \
    } while (0)

static PyStatus
_PySys_InitCore(PyThreadState *tstate, PyObject *sysdict)
{
    PyObject *version_info;
    int res;

    /* stdin/stdout/stderr are set in pylifecycle.c */

    SET_SYS_FROM_STRING_BORROW("__displayhook__",
                               PyDict_GetItemString(sysdict, "displayhook"));
    SET_SYS_FROM_STRING_BORROW("__excepthook__",
                               PyDict_GetItemString(sysdict, "excepthook"));
    SET_SYS_FROM_STRING_BORROW(
        "__breakpointhook__",
        PyDict_GetItemString(sysdict, "breakpointhook"));
    SET_SYS_FROM_STRING_BORROW("__unraisablehook__",
                               PyDict_GetItemString(sysdict, "unraisablehook"));

    SET_SYS_FROM_STRING("version",
                         PyUnicode_FromString(Py_GetVersion()));
    SET_SYS_FROM_STRING("hexversion",
                         PyLong_FromLong(PY_VERSION_HEX));
    SET_SYS_FROM_STRING("_git",
                        Py_BuildValue("(szz)", "CPython", _Py_gitidentifier(),
                                      _Py_gitversion()));
    SET_SYS_FROM_STRING("_framework", PyUnicode_FromString(_PYTHONFRAMEWORK));
    SET_SYS_FROM_STRING("api_version",
                        PyLong_FromLong(PYTHON_API_VERSION));
    SET_SYS_FROM_STRING("copyright",
                        PyUnicode_FromString(Py_GetCopyright()));
    SET_SYS_FROM_STRING("platform",
                        PyUnicode_FromString(Py_GetPlatform()));
    SET_SYS_FROM_STRING("maxsize",
                        PyLong_FromSsize_t(PY_SSIZE_T_MAX));
    SET_SYS_FROM_STRING("float_info",
                        PyFloat_GetInfo());
    SET_SYS_FROM_STRING("int_info",
                        PyLong_GetInfo());
    /* initialize hash_info */
    if (Hash_InfoType.tp_name == NULL) {
        if (PyStructSequence_InitType2(&Hash_InfoType, &hash_info_desc) < 0) {
            goto type_init_failed;
        }
    }
    SET_SYS_FROM_STRING("hash_info",
                        get_hash_info(tstate));
    SET_SYS_FROM_STRING("maxunicode",
                        PyLong_FromLong(0x10FFFF));
    SET_SYS_FROM_STRING("builtin_module_names",
                        list_builtin_module_names());
#if PY_BIG_ENDIAN
    SET_SYS_FROM_STRING("byteorder",
                        PyUnicode_FromString("big"));
#else
    SET_SYS_FROM_STRING("byteorder",
                        PyUnicode_FromString("little"));
#endif

#ifdef MS_COREDLL
    SET_SYS_FROM_STRING("dllhandle",
                        PyLong_FromVoidPtr(PyWin_DLLhModule));
    SET_SYS_FROM_STRING("winver",
                        PyUnicode_FromString(PyWin_DLLVersionString));
#endif
#ifdef ABIFLAGS
    SET_SYS_FROM_STRING("abiflags",
                        PyUnicode_FromString(ABIFLAGS));
#endif

    /* version_info */
    if (VersionInfoType.tp_name == NULL) {
        if (PyStructSequence_InitType2(&VersionInfoType,
                                       &version_info_desc) < 0) {
            goto type_init_failed;
        }
    }
    version_info = make_version_info(tstate);
    SET_SYS_FROM_STRING("version_info", version_info);
    /* prevent user from creating new instances */
    VersionInfoType.tp_init = NULL;
    VersionInfoType.tp_new = NULL;
    res = PyDict_DelItemString(VersionInfoType.tp_dict, "__new__");
    if (res < 0 && _PyErr_ExceptionMatches(tstate, PyExc_KeyError)) {
        _PyErr_Clear(tstate);
    }

    /* implementation */
    SET_SYS_FROM_STRING("implementation", make_impl_info(version_info));

    /* flags */
    if (FlagsType.tp_name == 0) {
        if (PyStructSequence_InitType2(&FlagsType, &flags_desc) < 0) {
            goto type_init_failed;
        }
    }
    /* Set flags to their default values (updated by _PySys_InitMain()) */
    SET_SYS_FROM_STRING("flags", make_flags(tstate));

#if defined(MS_WINDOWS)
    /* getwindowsversion */
    if (WindowsVersionType.tp_name == 0)
        if (PyStructSequence_InitType2(&WindowsVersionType,
                                       &windows_version_desc) < 0) {
            goto type_init_failed;
        }
    /* prevent user from creating new instances */
    WindowsVersionType.tp_init = NULL;
    WindowsVersionType.tp_new = NULL;
    assert(!_PyErr_Occurred(tstate));
    res = PyDict_DelItemString(WindowsVersionType.tp_dict, "__new__");
    if (res < 0 && _PyErr_ExceptionMatches(tstate, PyExc_KeyError)) {
        _PyErr_Clear(tstate);
    }
#endif

    /* float repr style: 0.03 (short) vs 0.029999999999999999 (legacy) */
#ifndef PY_NO_SHORT_FLOAT_REPR
    SET_SYS_FROM_STRING("float_repr_style",
                        PyUnicode_FromString("short"));
#else
    SET_SYS_FROM_STRING("float_repr_style",
                        PyUnicode_FromString("legacy"));
#endif

    SET_SYS_FROM_STRING("thread_info", PyThread_GetInfo());

    /* initialize asyncgen_hooks */
    if (AsyncGenHooksType.tp_name == NULL) {
        if (PyStructSequence_InitType2(
                &AsyncGenHooksType, &asyncgen_hooks_desc) < 0) {
            goto type_init_failed;
        }
    }

    if (_PyErr_Occurred(tstate)) {
        goto err_occurred;
    }
    return _PyStatus_OK();

type_init_failed:
    return _PyStatus_ERR("failed to initialize a type");

err_occurred:
    return _PyStatus_ERR("can't initialize sys module");
}

#undef SET_SYS_FROM_STRING

/* Updating the sys namespace, returning integer error codes */
#define SET_SYS_FROM_STRING_INT_RESULT(key, value)         \
    do {                                                   \
        PyObject *v = (value);                             \
        if (v == NULL)                                     \
            return -1;                                     \
        res = PyDict_SetItemString(sysdict, key, v);       \
        Py_DECREF(v);                                      \
        if (res < 0) {                                     \
            return res;                                    \
        }                                                  \
    } while (0)


static int
sys_add_xoption(PyObject *opts, const wchar_t *s)
{
    PyObject *name, *value;

    const wchar_t *name_end = wcschr(s, L'=');
    if (!name_end) {
        name = PyUnicode_FromWideChar(s, -1);
        value = Py_True;
        Py_INCREF(value);
    }
    else {
        name = PyUnicode_FromWideChar(s, name_end - s);
        value = PyUnicode_FromWideChar(name_end + 1, -1);
    }
    if (name == NULL || value == NULL) {
        goto error;
    }
    if (PyDict_SetItem(opts, name, value) < 0) {
        goto error;
    }
    Py_DECREF(name);
    Py_DECREF(value);
    return 0;

error:
    Py_XDECREF(name);
    Py_XDECREF(value);
    return -1;
}


static PyObject*
sys_create_xoptions_dict(const PyConfig *config)
{
    Py_ssize_t nxoption = config->xoptions.length;
    wchar_t * const * xoptions = config->xoptions.items;
    PyObject *dict = PyDict_New();
    if (dict == NULL) {
        return NULL;
    }

    for (Py_ssize_t i=0; i < nxoption; i++) {
        const wchar_t *option = xoptions[i];
        if (sys_add_xoption(dict, option) < 0) {
            Py_DECREF(dict);
            return NULL;
        }
    }

    return dict;
}


int
_PySys_InitMain(PyThreadState *tstate)
{
    PyObject *sysdict = tstate->interp->sysdict;
    const PyConfig *config = &tstate->interp->config;
    int res;

#define COPY_LIST(KEY, VALUE) \
    do { \
        PyObject *list = _PyWideStringList_AsList(&(VALUE)); \
        if (list == NULL) { \
            return -1; \
        } \
        SET_SYS_FROM_STRING_BORROW(KEY, list); \
        Py_DECREF(list); \
    } while (0)

#define SET_SYS_FROM_WSTR(KEY, VALUE) \
    do { \
        PyObject *str = PyUnicode_FromWideChar(VALUE, -1); \
        if (str == NULL) { \
            return -1; \
        } \
        SET_SYS_FROM_STRING_BORROW(KEY, str); \
        Py_DECREF(str); \
    } while (0)

    COPY_LIST("path", config->module_search_paths);

    SET_SYS_FROM_WSTR("executable", config->executable);
    SET_SYS_FROM_WSTR("_base_executable", config->base_executable);
    SET_SYS_FROM_WSTR("prefix", config->prefix);
    SET_SYS_FROM_WSTR("base_prefix", config->base_prefix);
    SET_SYS_FROM_WSTR("exec_prefix", config->exec_prefix);
    SET_SYS_FROM_WSTR("base_exec_prefix", config->base_exec_prefix);

    if (config->pycache_prefix != NULL) {
        SET_SYS_FROM_WSTR("pycache_prefix", config->pycache_prefix);
    } else {
        PyDict_SetItemString(sysdict, "pycache_prefix", Py_None);
    }

    COPY_LIST("argv", config->argv);
    COPY_LIST("warnoptions", config->warnoptions);

    PyObject *xoptions = sys_create_xoptions_dict(config);
    if (xoptions == NULL) {
        return -1;
    }
    SET_SYS_FROM_STRING_BORROW("_xoptions", xoptions);
    Py_DECREF(xoptions);

#undef COPY_LIST
#undef SET_SYS_FROM_WSTR

    /* Set flags to their final values */
    SET_SYS_FROM_STRING_INT_RESULT("flags", make_flags(tstate));
    /* prevent user from creating new instances */
    FlagsType.tp_init = NULL;
    FlagsType.tp_new = NULL;
    res = PyDict_DelItemString(FlagsType.tp_dict, "__new__");
    if (res < 0) {
        if (!_PyErr_ExceptionMatches(tstate, PyExc_KeyError)) {
            return res;
        }
        _PyErr_Clear(tstate);
    }

    SET_SYS_FROM_STRING_INT_RESULT("dont_write_bytecode",
                         PyBool_FromLong(!config->write_bytecode));

    if (get_warnoptions(tstate) == NULL) {
        return -1;
    }

    if (get_xoptions(tstate) == NULL)
        return -1;

    if (_PyErr_Occurred(tstate)) {
        goto err_occurred;
    }

    return 0;

err_occurred:
    return -1;
}

#undef SET_SYS_FROM_STRING_BORROW
#undef SET_SYS_FROM_STRING_INT_RESULT


/* Set up a preliminary stderr printer until we have enough
   infrastructure for the io module in place.

   Use UTF-8/surrogateescape and ignore EAGAIN errors. */
static PyStatus
_PySys_SetPreliminaryStderr(PyObject *sysdict)
{
    PyObject *pstderr = PyFile_NewStdPrinter(fileno(stderr));
    if (pstderr == NULL) {
        goto error;
    }
    if (_PyDict_SetItemId(sysdict, &PyId_stderr, pstderr) < 0) {
        goto error;
    }
    if (PyDict_SetItemString(sysdict, "__stderr__", pstderr) < 0) {
        goto error;
    }
    Py_DECREF(pstderr);
    return _PyStatus_OK();

error:
    Py_XDECREF(pstderr);
    return _PyStatus_ERR("can't set preliminary stderr");
}


/* Create sys module without all attributes: _PySys_InitMain() should be called
   later to add remaining attributes. */
PyStatus
_PySys_Create(PyThreadState *tstate, PyObject **sysmod_p)
{
    assert(!_PyErr_Occurred(tstate));

    PyInterpreterState *interp = tstate->interp;

    PyObject *modules = PyDict_New();
    if (modules == NULL) {
        goto error;
    }
    interp->modules = modules;

    PyObject *sysmod = _PyModule_CreateInitialized(&sysmodule, PYTHON_API_VERSION);
    if (sysmod == NULL) {
        return _PyStatus_ERR("failed to create a module object");
    }

    PyObject *sysdict = PyModule_GetDict(sysmod);
    if (sysdict == NULL) {
        goto error;
    }
    Py_INCREF(sysdict);
    interp->sysdict = sysdict;

    if (PyDict_SetItemString(sysdict, "modules", interp->modules) < 0) {
        goto error;
    }

    PyStatus status = _PySys_SetPreliminaryStderr(sysdict);
    if (_PyStatus_EXCEPTION(status)) {
        return status;
    }

    status = _PySys_InitCore(tstate, sysdict);
    if (_PyStatus_EXCEPTION(status)) {
        return status;
    }

    if (_PyImport_FixupBuiltin(sysmod, "sys", interp->modules) < 0) {
        goto error;
    }

    assert(!_PyErr_Occurred(tstate));

    *sysmod_p = sysmod;
    return _PyStatus_OK();

error:
    return _PyStatus_ERR("can't initialize sys module");
}


static PyObject *
makepathobject(const wchar_t *path, wchar_t delim)
{
    int i, n;
    const wchar_t *p;
    PyObject *v, *w;

    n = 1;
    p = path;
    while ((p = wcschr(p, delim)) != NULL) {
        n++;
        p++;
    }
    v = PyList_New(n);
    if (v == NULL)
        return NULL;
    for (i = 0; ; i++) {
        p = wcschr(path, delim);
        if (p == NULL)
            p = path + wcslen(path); /* End of string */
        w = PyUnicode_FromWideChar(path, (Py_ssize_t)(p - path));
        if (w == NULL) {
            Py_DECREF(v);
            return NULL;
        }
        PyList_SET_ITEM(v, i, w);
        if (*p == '\0')
            break;
        path = p+1;
    }
    return v;
}

void
PySys_SetPath(const wchar_t *path)
{
    PyObject *v;
    if ((v = makepathobject(path, DELIM)) == NULL)
        Py_FatalError("can't create sys.path");
    PyThreadState *tstate = _PyThreadState_GET();
    if (sys_set_object_id(tstate, &PyId_path, v) != 0) {
        Py_FatalError("can't assign sys.path");
    }
    Py_DECREF(v);
}

static PyObject *
make_sys_argv(int argc, wchar_t * const * argv)
{
    PyObject *list = PyList_New(argc);
    if (list == NULL) {
        return NULL;
    }

    for (Py_ssize_t i = 0; i < argc; i++) {
        PyObject *v = PyUnicode_FromWideChar(argv[i], -1);
        if (v == NULL) {
            Py_DECREF(list);
            return NULL;
        }
        PyList_SET_ITEM(list, i, v);
    }
    return list;
}

void
PySys_SetArgvEx(int argc, wchar_t **argv, int updatepath)
{
    wchar_t* empty_argv[1] = {L""};
    PyThreadState *tstate = _PyThreadState_GET();

    if (argc < 1 || argv == NULL) {
        /* Ensure at least one (empty) argument is seen */
        argv = empty_argv;
        argc = 1;
    }

    PyObject *av = make_sys_argv(argc, argv);
    if (av == NULL) {
        Py_FatalError("no mem for sys.argv");
    }
    if (sys_set_object(tstate, "argv", av) != 0) {
        Py_DECREF(av);
        Py_FatalError("can't assign sys.argv");
    }
    Py_DECREF(av);

    if (updatepath) {
        /* If argv[0] is not '-c' nor '-m', prepend argv[0] to sys.path.
           If argv[0] is a symlink, use the real path. */
        const PyWideStringList argv_list = {.length = argc, .items = argv};
        PyObject *path0 = NULL;
        if (_PyPathConfig_ComputeSysPath0(&argv_list, &path0)) {
            if (path0 == NULL) {
                Py_FatalError("can't compute path0 from argv");
            }

            PyObject *sys_path = sys_get_object_id(tstate, &PyId_path);
            if (sys_path != NULL) {
                if (PyList_Insert(sys_path, 0, path0) < 0) {
                    Py_DECREF(path0);
                    Py_FatalError("can't prepend path0 to sys.path");
                }
            }
            Py_DECREF(path0);
        }
    }
}

void
PySys_SetArgv(int argc, wchar_t **argv)
{
    PySys_SetArgvEx(argc, argv, Py_IsolatedFlag == 0);
}

/* Reimplementation of PyFile_WriteString() no calling indirectly
   PyErr_CheckSignals(): avoid the call to PyObject_Str(). */

static int
sys_pyfile_write_unicode(PyObject *unicode, PyObject *file)
{
    if (file == NULL)
        return -1;
    assert(unicode != NULL);
    PyObject *result = _PyObject_CallMethodIdOneArg(file, &PyId_write, unicode);
    if (result == NULL) {
        return -1;
    }
    Py_DECREF(result);
    return 0;
}

static int
sys_pyfile_write(const char *text, PyObject *file)
{
    PyObject *unicode = NULL;
    int err;

    if (file == NULL)
        return -1;

    unicode = PyUnicode_FromString(text);
    if (unicode == NULL)
        return -1;

    err = sys_pyfile_write_unicode(unicode, file);
    Py_DECREF(unicode);
    return err;
}

/* APIs to write to sys.stdout or sys.stderr using a printf-like interface.
   Adapted from code submitted by Just van Rossum.

   PySys_WriteStdout(format, ...)
   PySys_WriteStderr(format, ...)

      The first function writes to sys.stdout; the second to sys.stderr.  When
      there is a problem, they write to the real (C level) stdout or stderr;
      no exceptions are raised.

      PyErr_CheckSignals() is not called to avoid the execution of the Python
      signal handlers: they may raise a new exception whereas sys_write()
      ignores all exceptions.

      Both take a printf-style format string as their first argument followed
      by a variable length argument list determined by the format string.

      *** WARNING ***

      The format should limit the total size of the formatted output string to
      1000 bytes.  In particular, this means that no unrestricted "%s" formats
      should occur; these should be limited using "%.<N>s where <N> is a
      decimal number calculated so that <N> plus the maximum size of other
      formatted text does not exceed 1000 bytes.  Also watch out for "%f",
      which can print hundreds of digits for very large numbers.

 */

static void
sys_write(_Py_Identifier *key, FILE *fp, const char *format, va_list va)
{
    PyObject *file;
    PyObject *error_type, *error_value, *error_traceback;
    char buffer[1001];
    int written;
    PyThreadState *tstate = _PyThreadState_GET();

    _PyErr_Fetch(tstate, &error_type, &error_value, &error_traceback);
    file = sys_get_object_id(tstate, key);
    written = PyOS_vsnprintf(buffer, sizeof(buffer), format, va);
    if (sys_pyfile_write(buffer, file) != 0) {
        _PyErr_Clear(tstate);
        fputs(buffer, fp);
    }
    if (written < 0 || (size_t)written >= sizeof(buffer)) {
        const char *truncated = "... truncated";
        if (sys_pyfile_write(truncated, file) != 0)
            fputs(truncated, fp);
    }
    _PyErr_Restore(tstate, error_type, error_value, error_traceback);
}

void
PySys_WriteStdout(const char *format, ...)
{
    va_list va;

    va_start(va, format);
    sys_write(&PyId_stdout, stdout, format, va);
    va_end(va);
}

void
PySys_WriteStderr(const char *format, ...)
{
    va_list va;

    va_start(va, format);
    sys_write(&PyId_stderr, stderr, format, va);
    va_end(va);
}

static void
sys_format(_Py_Identifier *key, FILE *fp, const char *format, va_list va)
{
    PyObject *file, *message;
    PyObject *error_type, *error_value, *error_traceback;
    const char *utf8;
    PyThreadState *tstate = _PyThreadState_GET();

    _PyErr_Fetch(tstate, &error_type, &error_value, &error_traceback);
    file = sys_get_object_id(tstate, key);
    message = PyUnicode_FromFormatV(format, va);
    if (message != NULL) {
        if (sys_pyfile_write_unicode(message, file) != 0) {
            _PyErr_Clear(tstate);
            utf8 = PyUnicode_AsUTF8(message);
            if (utf8 != NULL)
                fputs(utf8, fp);
        }
        Py_DECREF(message);
    }
    _PyErr_Restore(tstate, error_type, error_value, error_traceback);
}

void
PySys_FormatStdout(const char *format, ...)
{
    va_list va;

    va_start(va, format);
    sys_format(&PyId_stdout, stdout, format, va);
    va_end(va);
}

void
PySys_FormatStderr(const char *format, ...)
{
    va_list va;

    va_start(va, format);
    sys_format(&PyId_stderr, stderr, format, va);
    va_end(va);
}<|MERGE_RESOLUTION|>--- conflicted
+++ resolved
@@ -878,17 +878,9 @@
 call_trampoline(PyObject* callback,
                 PyFrameObject *frame, int what, PyObject *arg)
 {
-<<<<<<< HEAD
     PyObject *result;
     PyObject *stack[3];
 
-=======
-    if (PyFrame_FastToLocalsWithError(frame) < 0) {
-        return NULL;
-    }
-
-    PyObject *stack[3];
->>>>>>> 94d2c8df
     stack[0] = (PyObject *)frame;
     stack[1] = whatstrings[what];
     stack[2] = (arg != NULL) ? arg : Py_None;
