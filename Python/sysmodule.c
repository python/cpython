
/* System module */

/*
Various bits of information used by the interpreter are collected in
module 'sys'.
Function member:
- exit(sts): raise SystemExit
Data members:
- stdin, stdout, stderr: standard file objects
- modules: the table of modules (dictionary)
- path: module search path (list of strings)
- argv: script arguments (list of strings)
- ps1, ps2: optional primary and secondary prompts (strings)
*/

#include "Python.h"
#include "pycore_audit.h"         // _Py_AuditHookEntry
#include "pycore_call.h"          // _PyObject_CallNoArgs()
#include "pycore_ceval.h"         // _PyEval_SetAsyncGenFinalizer()
#include "pycore_dict.h"          // _PyDict_GetItemWithError()
#include "pycore_frame.h"         // _PyInterpreterFrame
#include "pycore_initconfig.h"    // _PyStatus_EXCEPTION()
#include "pycore_long.h"          // _PY_LONG_MAX_STR_DIGITS_THRESHOLD
#include "pycore_modsupport.h"    // _PyModule_CreateInitialized()
#include "pycore_namespace.h"     // _PyNamespace_New()
#include "pycore_object.h"        // _PyObject_DebugTypeStats()
#include "pycore_pathconfig.h"    // _PyPathConfig_ComputeSysPath0()
#include "pycore_pyerrors.h"      // _PyErr_GetRaisedException()
#include "pycore_pylifecycle.h"   // _PyErr_WriteUnraisableDefaultHook()
#include "pycore_pymath.h"        // _PY_SHORT_FLOAT_REPR
#include "pycore_pymem.h"         // _PyMem_DefaultRawFree()
#include "pycore_pystate.h"       // _PyThreadState_GET()
#include "pycore_pystats.h"       // _Py_PrintSpecializationStats()
#include "pycore_structseq.h"     // _PyStructSequence_InitBuiltinWithFlags()
#include "pycore_sysmodule.h"     // export _PySys_GetSizeOf()
#include "pycore_tuple.h"         // _PyTuple_FromArray()

#include "pydtrace.h"             // PyDTrace_AUDIT()
#include "osdefs.h"               // DELIM
#include "stdlib_module_names.h"  // _Py_stdlib_module_names

#ifdef HAVE_UNISTD_H
#  include <unistd.h>             // getpid()
#endif

#ifdef MS_WINDOWS
#  define WIN32_LEAN_AND_MEAN
#  include <windows.h>
#endif /* MS_WINDOWS */

#ifdef MS_COREDLL
extern void *PyWin_DLLhModule;
/* A string loaded from the DLL at startup: */
extern const char *PyWin_DLLVersionString;
#endif

#ifdef __EMSCRIPTEN__
#  include <emscripten.h>
#endif

#ifdef HAVE_FCNTL_H
#  include <fcntl.h>
#endif

/*[clinic input]
module sys
[clinic start generated code]*/
/*[clinic end generated code: output=da39a3ee5e6b4b0d input=3726b388feee8cea]*/

#include "clinic/sysmodule.c.h"


PyObject *
<<<<<<< HEAD
PySys_GetAttr(PyObject *name)
=======
_PySys_GetRequiredAttr(PyObject *name)
>>>>>>> 0ef4ffee
{
    if (!PyUnicode_Check(name)) {
        PyErr_Format(PyExc_TypeError,
                     "attribute name must be string, not '%.200s'",
                     Py_TYPE(name)->tp_name);
        return NULL;
    }
    PyThreadState *tstate = _PyThreadState_GET();
    PyObject *sysdict = tstate->interp->sysdict;
    if (sysdict == NULL) {
        PyErr_SetString(PyExc_RuntimeError, "no sys module");
        return NULL;
    }
    PyObject *value;
    if (PyDict_GetItemRef(sysdict, name, &value) == 0) {
<<<<<<< HEAD
        PyErr_Format(PyExc_RuntimeError, "lost sys.%S", name);
=======
        PyErr_Format(PyExc_RuntimeError, "lost sys.%U", name);
>>>>>>> 0ef4ffee
    }
    return value;
}

PyObject *
<<<<<<< HEAD
PySys_GetAttrString(const char *name)
=======
_PySys_GetRequiredAttrString(const char *name)
>>>>>>> 0ef4ffee
{
    PyThreadState *tstate = _PyThreadState_GET();
    PyObject *sysdict = tstate->interp->sysdict;
    if (sysdict == NULL) {
        PyErr_SetString(PyExc_RuntimeError, "no sys module");
        return NULL;
    }
    PyObject *value;
    if (PyDict_GetItemStringRef(sysdict, name, &value) == 0) {
        PyErr_Format(PyExc_RuntimeError, "lost sys.%s", name);
    }
    return value;
}

int
<<<<<<< HEAD
PySys_GetOptionalAttr(PyObject *name, PyObject **value)
=======
_PySys_GetOptionalAttr(PyObject *name, PyObject **value)
>>>>>>> 0ef4ffee
{
    if (!PyUnicode_Check(name)) {
        PyErr_Format(PyExc_TypeError,
                     "attribute name must be string, not '%.200s'",
                     Py_TYPE(name)->tp_name);
        *value = NULL;
        return -1;
    }
    PyThreadState *tstate = _PyThreadState_GET();
    PyObject *sysdict = tstate->interp->sysdict;
    if (sysdict == NULL) {
        *value = NULL;
        return 0;
    }
    return PyDict_GetItemRef(sysdict, name, value);
}

int
<<<<<<< HEAD
PySys_GetOptionalAttrString(const char *name, PyObject **value)
=======
_PySys_GetOptionalAttrString(const char *name, PyObject **value)
>>>>>>> 0ef4ffee
{
    PyThreadState *tstate = _PyThreadState_GET();
    PyObject *sysdict = tstate->interp->sysdict;
    if (sysdict == NULL) {
        *value = NULL;
        return 0;
    }
    return PyDict_GetItemStringRef(sysdict, name, value);
}

PyObject *
PySys_GetObject(const char *name)
{
    PyThreadState *tstate = _PyThreadState_GET();
    PyObject *sysdict = tstate->interp->sysdict;
    if (sysdict == NULL) {
        return NULL;
    }
    PyObject *exc = _PyErr_GetRaisedException(tstate);
    PyObject *value;
    (void) PyDict_GetItemStringRef(sysdict, name, &value);
    /* XXX Suppress a new exception if it was raised and restore
     * the old one. */
    if (_PyErr_Occurred(tstate)) {
        PyErr_FormatUnraisable("Exception ignored in PySys_GetObject()");
    }
    _PyErr_SetRaisedException(tstate, exc);
    Py_XDECREF(value);  // return a borrowed reference
    return value;
}

static int
sys_set_object(PyInterpreterState *interp, PyObject *key, PyObject *v)
{
    if (key == NULL) {
        return -1;
    }
    PyObject *sd = interp->sysdict;
    if (sd == NULL) {
        PyErr_SetString(PyExc_RuntimeError, "no sys module");
        return -1;
    }
    if (v == NULL) {
        if (PyDict_Pop(sd, key, NULL) < 0) {
            return -1;
        }
        return 0;
    }
    else {
        return PyDict_SetItem(sd, key, v);
    }
}

int
_PySys_SetAttr(PyObject *key, PyObject *v)
{
    PyInterpreterState *interp = _PyInterpreterState_GET();
    return sys_set_object(interp, key, v);
}

static int
sys_set_object_str(PyInterpreterState *interp, const char *name, PyObject *v)
{
    PyObject *key = v ? PyUnicode_InternFromString(name)
                      : PyUnicode_FromString(name);
    int r = sys_set_object(interp, key, v);
    Py_XDECREF(key);
    return r;
}

int
PySys_SetObject(const char *name, PyObject *v)
{
    PyInterpreterState *interp = _PyInterpreterState_GET();
    return sys_set_object_str(interp, name, v);
}

int
_PySys_ClearAttrString(PyInterpreterState *interp,
                       const char *name, int verbose)
{
    if (verbose) {
        PySys_WriteStderr("# clear sys.%s\n", name);
    }
    /* To play it safe, we set the attr to None instead of deleting it. */
    if (PyDict_SetItemString(interp->sysdict, name, Py_None) < 0) {
        return -1;
    }
    return 0;
}


static int
should_audit(PyInterpreterState *interp)
{
    /* interp must not be NULL, but test it just in case for extra safety */
    assert(interp != NULL);
    if (!interp) {
        return 0;
    }
    return (interp->runtime->audit_hooks.head
            || interp->audit_hooks
            || PyDTrace_AUDIT_ENABLED());
}


static int
sys_audit_tstate(PyThreadState *ts, const char *event,
                 const char *argFormat, va_list vargs)
{
    assert(event != NULL);
    assert(!argFormat || !strchr(argFormat, 'N'));

    if (!ts) {
        /* Audit hooks cannot be called with a NULL thread state */
        return 0;
    }

    /* The current implementation cannot be called if tstate is not
       the current Python thread state. */
    assert(ts == _PyThreadState_GET());

    /* Early exit when no hooks are registered */
    PyInterpreterState *is = ts->interp;
    if (!should_audit(is)) {
        return 0;
    }

    PyObject *eventName = NULL;
    PyObject *eventArgs = NULL;
    PyObject *hooks = NULL;
    PyObject *hook = NULL;
    int res = -1;

    int dtrace = PyDTrace_AUDIT_ENABLED();


    PyObject *exc = _PyErr_GetRaisedException(ts);

    /* Initialize event args now */
    if (argFormat && argFormat[0]) {
        eventArgs = Py_VaBuildValue(argFormat, vargs);
        if (eventArgs && !PyTuple_Check(eventArgs)) {
            PyObject *argTuple = PyTuple_Pack(1, eventArgs);
            Py_SETREF(eventArgs, argTuple);
        }
    }
    else {
        eventArgs = PyTuple_New(0);
    }
    if (!eventArgs) {
        goto exit;
    }

    /* Call global hooks
     *
     * We don't worry about any races on hooks getting added,
     * since that would not leave is in an inconsistent state. */
    _Py_AuditHookEntry *e = is->runtime->audit_hooks.head;
    for (; e; e = e->next) {
        if (e->hookCFunction(event, eventArgs, e->userData) < 0) {
            goto exit;
        }
    }

    /* Dtrace USDT point */
    if (dtrace) {
        PyDTrace_AUDIT(event, (void *)eventArgs);
    }

    /* Call interpreter hooks */
    if (is->audit_hooks) {
        eventName = PyUnicode_FromString(event);
        if (!eventName) {
            goto exit;
        }

        hooks = PyObject_GetIter(is->audit_hooks);
        if (!hooks) {
            goto exit;
        }

        /* Disallow tracing in hooks unless explicitly enabled */
        PyThreadState_EnterTracing(ts);
        while ((hook = PyIter_Next(hooks)) != NULL) {
            PyObject *o;
            int canTrace = PyObject_GetOptionalAttr(hook, &_Py_ID(__cantrace__), &o);
            if (o) {
                canTrace = PyObject_IsTrue(o);
                Py_DECREF(o);
            }
            if (canTrace < 0) {
                break;
            }
            if (canTrace) {
                PyThreadState_LeaveTracing(ts);
            }
            PyObject* args[2] = {eventName, eventArgs};
            o = _PyObject_VectorcallTstate(ts, hook, args, 2, NULL);
            if (canTrace) {
                PyThreadState_EnterTracing(ts);
            }
            if (!o) {
                break;
            }
            Py_DECREF(o);
            Py_CLEAR(hook);
        }
        PyThreadState_LeaveTracing(ts);
        if (_PyErr_Occurred(ts)) {
            goto exit;
        }
    }

    res = 0;

exit:
    Py_XDECREF(hook);
    Py_XDECREF(hooks);
    Py_XDECREF(eventName);
    Py_XDECREF(eventArgs);

    if (!res) {
        _PyErr_SetRaisedException(ts, exc);
    }
    else {
        assert(_PyErr_Occurred(ts));
        Py_XDECREF(exc);
    }

    return res;
}

int
_PySys_Audit(PyThreadState *tstate, const char *event,
             const char *argFormat, ...)
{
    va_list vargs;
    va_start(vargs, argFormat);
    int res = sys_audit_tstate(tstate, event, argFormat, vargs);
    va_end(vargs);
    return res;
}

int
PySys_Audit(const char *event, const char *argFormat, ...)
{
    PyThreadState *tstate = _PyThreadState_GET();
    va_list vargs;
    va_start(vargs, argFormat);
    int res = sys_audit_tstate(tstate, event, argFormat, vargs);
    va_end(vargs);
    return res;
}

int
PySys_AuditTuple(const char *event, PyObject *args)
{
    if (args == NULL) {
        return PySys_Audit(event, NULL);
    }

    if (!PyTuple_Check(args)) {
        PyErr_Format(PyExc_TypeError, "args must be tuple, got %s",
                     Py_TYPE(args)->tp_name);
        return -1;
    }
    return PySys_Audit(event, "O", args);
}

/* We expose this function primarily for our own cleanup during
 * finalization. In general, it should not need to be called,
 * and as such the function is not exported.
 *
 * Must be finalizing to clear hooks */
void
_PySys_ClearAuditHooks(PyThreadState *ts)
{
    assert(ts != NULL);
    if (!ts) {
        return;
    }

    _PyRuntimeState *runtime = ts->interp->runtime;
    /* The hooks are global so we have to check for runtime finalization. */
    PyThreadState *finalizing = _PyRuntimeState_GetFinalizing(runtime);
    assert(finalizing == ts);
    if (finalizing != ts) {
        return;
    }

    const PyConfig *config = _PyInterpreterState_GetConfig(ts->interp);
    if (config->verbose) {
        PySys_WriteStderr("# clear sys.audit hooks\n");
    }

    /* Hooks can abort later hooks for this event, but cannot
       abort the clear operation itself. */
    _PySys_Audit(ts, "cpython._PySys_ClearAuditHooks", NULL);
    _PyErr_Clear(ts);

    /* We don't worry about the very unlikely race right here,
     * since it's entirely benign.  Nothing else removes entries
     * from the list and adding an entry right now would not cause
     * any trouble. */
    _Py_AuditHookEntry *e = runtime->audit_hooks.head, *n;
    runtime->audit_hooks.head = NULL;
    while (e) {
        n = e->next;
        PyMem_RawFree(e);
        e = n;
    }
}

static void
add_audit_hook_entry_unlocked(_PyRuntimeState *runtime,
                              _Py_AuditHookEntry *entry)
{
    if (runtime->audit_hooks.head == NULL) {
        runtime->audit_hooks.head = entry;
    }
    else {
        _Py_AuditHookEntry *last = runtime->audit_hooks.head;
        while (last->next) {
            last = last->next;
        }
        last->next = entry;
    }
}

int
PySys_AddAuditHook(Py_AuditHookFunction hook, void *userData)
{
    /* tstate can be NULL, so access directly _PyRuntime:
       PySys_AddAuditHook() can be called before Python is initialized. */
    _PyRuntimeState *runtime = &_PyRuntime;
    PyThreadState *tstate;
    if (runtime->initialized) {
        tstate = _PyThreadState_GET();
    }
    else {
        tstate = NULL;
    }

    /* Invoke existing audit hooks to allow them an opportunity to abort. */
    /* Cannot invoke hooks until we are initialized */
    if (tstate != NULL) {
        if (_PySys_Audit(tstate, "sys.addaudithook", NULL) < 0) {
            if (_PyErr_ExceptionMatches(tstate, PyExc_RuntimeError)) {
                /* We do not report errors derived from RuntimeError */
                _PyErr_Clear(tstate);
                return 0;
            }
            return -1;
        }
    }

    _Py_AuditHookEntry *e = (_Py_AuditHookEntry*)PyMem_RawMalloc(
            sizeof(_Py_AuditHookEntry));
    if (!e) {
        if (tstate != NULL) {
            _PyErr_NoMemory(tstate);
        }
        return -1;
    }
    e->next = NULL;
    e->hookCFunction = (Py_AuditHookFunction)hook;
    e->userData = userData;

    PyMutex_Lock(&runtime->audit_hooks.mutex);
    add_audit_hook_entry_unlocked(runtime, e);
    PyMutex_Unlock(&runtime->audit_hooks.mutex);

    return 0;
}

/*[clinic input]
sys.addaudithook

    hook: object

Adds a new audit hook callback.
[clinic start generated code]*/

static PyObject *
sys_addaudithook_impl(PyObject *module, PyObject *hook)
/*[clinic end generated code: output=4f9c17aaeb02f44e input=0f3e191217a45e34]*/
{
    PyThreadState *tstate = _PyThreadState_GET();

    /* Invoke existing audit hooks to allow them an opportunity to abort. */
    if (_PySys_Audit(tstate, "sys.addaudithook", NULL) < 0) {
        if (_PyErr_ExceptionMatches(tstate, PyExc_Exception)) {
            /* We do not report errors derived from Exception */
            _PyErr_Clear(tstate);
            Py_RETURN_NONE;
        }
        return NULL;
    }

    PyInterpreterState *interp = tstate->interp;
    if (interp->audit_hooks == NULL) {
        interp->audit_hooks = PyList_New(0);
        if (interp->audit_hooks == NULL) {
            return NULL;
        }
        /* Avoid having our list of hooks show up in the GC module */
        PyObject_GC_UnTrack(interp->audit_hooks);
    }

    if (PyList_Append(interp->audit_hooks, hook) < 0) {
        return NULL;
    }

    Py_RETURN_NONE;
}

/*[clinic input]
sys.audit

    event: str
    /
    *args: tuple

Passes the event to any audit hooks that are attached.
[clinic start generated code]*/

static PyObject *
sys_audit_impl(PyObject *module, const char *event, PyObject *args)
/*[clinic end generated code: output=1d0fc82da768f49d input=ec3b688527945109]*/
{
    PyThreadState *tstate = _PyThreadState_GET();
    _Py_EnsureTstateNotNULL(tstate);

    if (!should_audit(tstate->interp)) {
        Py_RETURN_NONE;
    }

    int res = _PySys_Audit(tstate, event, "O", args);
    if (res < 0) {
        return NULL;
    }

    Py_RETURN_NONE;
}


static PyObject *
sys_breakpointhook(PyObject *self, PyObject *const *args, Py_ssize_t nargs, PyObject *keywords)
{
    PyThreadState *tstate = _PyThreadState_GET();
    assert(!_PyErr_Occurred(tstate));
    char *envar = Py_GETENV("PYTHONBREAKPOINT");

    if (envar == NULL || strlen(envar) == 0) {
        envar = "pdb.set_trace";
    }
    else if (!strcmp(envar, "0")) {
        /* The breakpoint is explicitly no-op'd. */
        Py_RETURN_NONE;
    }
    /* According to POSIX the string returned by getenv() might be invalidated
     * or the string content might be overwritten by a subsequent call to
     * getenv().  Since importing a module can performs the getenv() calls,
     * we need to save a copy of envar. */
    envar = _PyMem_RawStrdup(envar);
    if (envar == NULL) {
        _PyErr_NoMemory(tstate);
        return NULL;
    }
    const char *last_dot = strrchr(envar, '.');
    const char *attrname = NULL;
    PyObject *modulepath = NULL;

    if (last_dot == NULL) {
        /* The breakpoint is a built-in, e.g. PYTHONBREAKPOINT=int */
        modulepath = PyUnicode_FromString("builtins");
        attrname = envar;
    }
    else if (last_dot != envar) {
        /* Split on the last dot; */
        modulepath = PyUnicode_FromStringAndSize(envar, last_dot - envar);
        attrname = last_dot + 1;
    }
    else {
        goto warn;
    }
    if (modulepath == NULL) {
        PyMem_RawFree(envar);
        return NULL;
    }

    PyObject *module = PyImport_Import(modulepath);
    Py_DECREF(modulepath);

    if (module == NULL) {
        if (_PyErr_ExceptionMatches(tstate, PyExc_ImportError)) {
            goto warn;
        }
        PyMem_RawFree(envar);
        return NULL;
    }

    PyObject *hook = PyObject_GetAttrString(module, attrname);
    Py_DECREF(module);

    if (hook == NULL) {
        if (_PyErr_ExceptionMatches(tstate, PyExc_AttributeError)) {
            goto warn;
        }
        PyMem_RawFree(envar);
        return NULL;
    }
    PyMem_RawFree(envar);
    PyObject *retval = PyObject_Vectorcall(hook, args, nargs, keywords);
    Py_DECREF(hook);
    return retval;

  warn:
    /* If any of the imports went wrong, then warn and ignore. */
    _PyErr_Clear(tstate);
    int status = PyErr_WarnFormat(
        PyExc_RuntimeWarning, 0,
        "Ignoring unimportable $PYTHONBREAKPOINT: \"%s\"", envar);
    PyMem_RawFree(envar);
    if (status < 0) {
        /* Printing the warning raised an exception. */
        return NULL;
    }
    /* The warning was (probably) issued. */
    Py_RETURN_NONE;
}

PyDoc_STRVAR(breakpointhook_doc,
"breakpointhook($module, /, *args, **kwargs)\n"
"--\n"
"\n"
"This hook function is called by built-in breakpoint().\n"
);

/* Write repr(o) to sys.stdout using sys.stdout.encoding and 'backslashreplace'
   error handler. If sys.stdout has a buffer attribute, use
   sys.stdout.buffer.write(encoded), otherwise redecode the string and use
   sys.stdout.write(redecoded).

   Helper function for sys_displayhook(). */
static int
sys_displayhook_unencodable(PyObject *outf, PyObject *o)
{
    PyObject *stdout_encoding = NULL;
    PyObject *encoded, *escaped_str, *repr_str, *buffer, *result;
    const char *stdout_encoding_str;
    int ret;

    stdout_encoding = PyObject_GetAttr(outf, &_Py_ID(encoding));
    if (stdout_encoding == NULL)
        goto error;
    stdout_encoding_str = PyUnicode_AsUTF8(stdout_encoding);
    if (stdout_encoding_str == NULL)
        goto error;

    repr_str = PyObject_Repr(o);
    if (repr_str == NULL)
        goto error;
    encoded = PyUnicode_AsEncodedString(repr_str,
                                        stdout_encoding_str,
                                        "backslashreplace");
    Py_DECREF(repr_str);
    if (encoded == NULL)
        goto error;

    if (PyObject_GetOptionalAttr(outf, &_Py_ID(buffer), &buffer) < 0) {
        Py_DECREF(encoded);
        goto error;
    }
    if (buffer) {
        result = PyObject_CallMethodOneArg(buffer, &_Py_ID(write), encoded);
        Py_DECREF(buffer);
        Py_DECREF(encoded);
        if (result == NULL)
            goto error;
        Py_DECREF(result);
    }
    else {
        escaped_str = PyUnicode_FromEncodedObject(encoded,
                                                  stdout_encoding_str,
                                                  "strict");
        Py_DECREF(encoded);
        if (PyFile_WriteObject(escaped_str, outf, Py_PRINT_RAW) != 0) {
            Py_DECREF(escaped_str);
            goto error;
        }
        Py_DECREF(escaped_str);
    }
    ret = 0;
    goto finally;

error:
    ret = -1;
finally:
    Py_XDECREF(stdout_encoding);
    return ret;
}

/*[clinic input]
sys.displayhook

    object as o: object
    /

Print an object to sys.stdout and also save it in builtins._
[clinic start generated code]*/

static PyObject *
sys_displayhook(PyObject *module, PyObject *o)
/*[clinic end generated code: output=347477d006df92ed input=08ba730166d7ef72]*/
{
    PyObject *outf;
    PyObject *builtins;
    PyThreadState *tstate = _PyThreadState_GET();

    builtins = PyImport_GetModule(&_Py_ID(builtins));
    if (builtins == NULL) {
        if (!_PyErr_Occurred(tstate)) {
            _PyErr_SetString(tstate, PyExc_RuntimeError,
                             "lost builtins module");
        }
        return NULL;
    }
    Py_DECREF(builtins);

    /* Print value except if None */
    /* After printing, also assign to '_' */
    /* Before, set '_' to None to avoid recursion */
    if (o == Py_None) {
        Py_RETURN_NONE;
    }
    if (PyObject_SetAttr(builtins, _Py_LATIN1_CHR('_'), Py_None) != 0)
        return NULL;
<<<<<<< HEAD
    outf = PySys_GetAttr(&_Py_ID(stdout));
=======
    outf = _PySys_GetRequiredAttr(&_Py_ID(stdout));
>>>>>>> 0ef4ffee
    if (outf == NULL) {
        return NULL;
    }
    if (outf == Py_None) {
        _PyErr_SetString(tstate, PyExc_RuntimeError, "lost sys.stdout");
        Py_DECREF(outf);
        return NULL;
    }
    if (PyFile_WriteObject(o, outf, 0) != 0) {
        if (_PyErr_ExceptionMatches(tstate, PyExc_UnicodeEncodeError)) {
            int err;
            /* repr(o) is not encodable to sys.stdout.encoding with
             * sys.stdout.errors error handler (which is probably 'strict') */
            _PyErr_Clear(tstate);
            err = sys_displayhook_unencodable(outf, o);
            if (err) {
                Py_DECREF(outf);
                return NULL;
            }
        }
        else {
            Py_DECREF(outf);
            return NULL;
        }
    }
    if (PyFile_WriteObject(_Py_LATIN1_CHR('\n'), outf, Py_PRINT_RAW) != 0) {
        Py_DECREF(outf);
        return NULL;
    }
    Py_DECREF(outf);
    if (PyObject_SetAttr(builtins, _Py_LATIN1_CHR('_'), o) != 0) {
        return NULL;
    }
    Py_RETURN_NONE;
}


/*[clinic input]
sys.excepthook

    exctype:   object
    value:     object
    traceback: object
    /

Handle an exception by displaying it with a traceback on sys.stderr.
[clinic start generated code]*/

static PyObject *
sys_excepthook_impl(PyObject *module, PyObject *exctype, PyObject *value,
                    PyObject *traceback)
/*[clinic end generated code: output=18d99fdda21b6b5e input=ecf606fa826f19d9]*/
{
    PyErr_Display(NULL, value, traceback);
    Py_RETURN_NONE;
}


/*[clinic input]
sys.exception

Return the current exception.

Return the most recent exception caught by an except clause
in the current stack frame or in an older stack frame, or None
if no such exception exists.
[clinic start generated code]*/

static PyObject *
sys_exception_impl(PyObject *module)
/*[clinic end generated code: output=2381ee2f25953e40 input=c88fbb94b6287431]*/
{
    _PyErr_StackItem *err_info = _PyErr_GetTopmostException(_PyThreadState_GET());
    if (err_info->exc_value != NULL) {
        return Py_NewRef(err_info->exc_value);
    }
    Py_RETURN_NONE;
}


/*[clinic input]
sys.exc_info

Return current exception information: (type, value, traceback).

Return information about the most recent exception caught by an except
clause in the current stack frame or in an older stack frame.
[clinic start generated code]*/

static PyObject *
sys_exc_info_impl(PyObject *module)
/*[clinic end generated code: output=3afd0940cf3a4d30 input=b5c5bf077788a3e5]*/
{
    _PyErr_StackItem *err_info = _PyErr_GetTopmostException(_PyThreadState_GET());
    return _PyErr_StackItemToExcInfoTuple(err_info);
}


/*[clinic input]
sys.unraisablehook

    unraisable: object
    /

Handle an unraisable exception.

The unraisable argument has the following attributes:

* exc_type: Exception type.
* exc_value: Exception value, can be None.
* exc_traceback: Exception traceback, can be None.
* err_msg: Error message, can be None.
* object: Object causing the exception, can be None.
[clinic start generated code]*/

static PyObject *
sys_unraisablehook(PyObject *module, PyObject *unraisable)
/*[clinic end generated code: output=bb92838b32abaa14 input=ec3af148294af8d3]*/
{
    return _PyErr_WriteUnraisableDefaultHook(unraisable);
}


/*[clinic input]
sys.exit

    status: object = None
    /

Exit the interpreter by raising SystemExit(status).

If the status is omitted or None, it defaults to zero (i.e., success).
If the status is an integer, it will be used as the system exit status.
If it is another kind of object, it will be printed and the system
exit status will be one (i.e., failure).
[clinic start generated code]*/

static PyObject *
sys_exit_impl(PyObject *module, PyObject *status)
/*[clinic end generated code: output=13870986c1ab2ec0 input=b86ca9497baa94f2]*/
{
    /* Raise SystemExit so callers may catch it or clean up. */
    PyErr_SetObject(PyExc_SystemExit, status);
    return NULL;
}


static PyObject *
get_utf8_unicode(void)
{
    _Py_DECLARE_STR(utf_8, "utf-8");
    PyObject *ret = &_Py_STR(utf_8);
    return Py_NewRef(ret);
}

/*[clinic input]
sys.getdefaultencoding

Return the current default encoding used by the Unicode implementation.
[clinic start generated code]*/

static PyObject *
sys_getdefaultencoding_impl(PyObject *module)
/*[clinic end generated code: output=256d19dfcc0711e6 input=d416856ddbef6909]*/
{
    return get_utf8_unicode();
}

/*[clinic input]
sys.getfilesystemencoding

Return the encoding used to convert Unicode filenames to OS filenames.
[clinic start generated code]*/

static PyObject *
sys_getfilesystemencoding_impl(PyObject *module)
/*[clinic end generated code: output=1dc4bdbe9be44aa7 input=8475f8649b8c7d8c]*/
{
    PyInterpreterState *interp = _PyInterpreterState_GET();
    const PyConfig *config = _PyInterpreterState_GetConfig(interp);

    if (wcscmp(config->filesystem_encoding, L"utf-8") == 0) {
        return get_utf8_unicode();
    }

    PyObject *u = PyUnicode_FromWideChar(config->filesystem_encoding, -1);
    if (u == NULL) {
        return NULL;
    }
    _PyUnicode_InternImmortal(interp, &u);
    return u;
}

/*[clinic input]
sys.getfilesystemencodeerrors

Return the error mode used Unicode to OS filename conversion.
[clinic start generated code]*/

static PyObject *
sys_getfilesystemencodeerrors_impl(PyObject *module)
/*[clinic end generated code: output=ba77b36bbf7c96f5 input=22a1e8365566f1e5]*/
{
    PyInterpreterState *interp = _PyInterpreterState_GET();
    const PyConfig *config = _PyInterpreterState_GetConfig(interp);
    PyObject *u = PyUnicode_FromWideChar(config->filesystem_errors, -1);
    if (u == NULL) {
        return NULL;
    }
    _PyUnicode_InternImmortal(interp, &u);
    return u;
}

/*[clinic input]
sys.intern

    string as s: unicode
    /

``Intern'' the given string.

This enters the string in the (global) table of interned strings whose
purpose is to speed up dictionary lookups. Return the string itself or
the previously interned string object with the same value.
[clinic start generated code]*/

static PyObject *
sys_intern_impl(PyObject *module, PyObject *s)
/*[clinic end generated code: output=be680c24f5c9e5d6 input=849483c006924e2f]*/
{
    if (PyUnicode_CheckExact(s)) {
        PyInterpreterState *interp = _PyInterpreterState_GET();
        Py_INCREF(s);
        _PyUnicode_InternMortal(interp, &s);
        return s;
    }
    else {
        PyErr_Format(PyExc_TypeError,
                     "can't intern %.400s", Py_TYPE(s)->tp_name);
        return NULL;
    }
}


/*[clinic input]
sys._is_interned -> bool

  string: unicode
  /

Return True if the given string is "interned".
[clinic start generated code]*/

static int
sys__is_interned_impl(PyObject *module, PyObject *string)
/*[clinic end generated code: output=c3678267b4e9d7ed input=039843e17883b606]*/
{
    return PyUnicode_CHECK_INTERNED(string);
}

/*[clinic input]
sys._is_immortal -> bool

  op: object
  /

Return True if the given object is "immortal" per PEP 683.

This function should be used for specialized purposes only.
[clinic start generated code]*/

static int
sys__is_immortal_impl(PyObject *module, PyObject *op)
/*[clinic end generated code: output=c2f5d6a80efb8d1a input=4609c9bf5481db76]*/
{
    return PyUnstable_IsImmortal(op);
}

/*
 * Cached interned string objects used for calling the profile and
 * trace functions.
 */
static PyObject *whatstrings[8] = {
   &_Py_ID(call),
   &_Py_ID(exception),
   &_Py_ID(line),
   &_Py_ID(return),
   &_Py_ID(c_call),
   &_Py_ID(c_exception),
   &_Py_ID(c_return),
   &_Py_ID(opcode),
};


static PyObject *
call_trampoline(PyThreadState *tstate, PyObject* callback,
                PyFrameObject *frame, int what, PyObject *arg)
{
    /* call the Python-level function */
    if (arg == NULL) {
        arg = Py_None;
    }
    PyObject *args[3] = {(PyObject *)frame, whatstrings[what], arg};
    PyObject *result = _PyObject_VectorcallTstate(tstate, callback, args, 3, NULL);

    return result;
}

static int
profile_trampoline(PyObject *self, PyFrameObject *frame,
                   int what, PyObject *arg)
{
    PyThreadState *tstate = _PyThreadState_GET();
    PyObject *result = call_trampoline(tstate, self, frame, what, arg);
    if (result == NULL) {
        _PyEval_SetProfile(tstate, NULL, NULL);
        return -1;
    }

    Py_DECREF(result);
    return 0;
}

static int
trace_trampoline(PyObject *self, PyFrameObject *frame,
                 int what, PyObject *arg)
{
    PyObject *callback;
    if (what == PyTrace_CALL) {
        callback = self;
    }
    else {
        callback = frame->f_trace;
    }
    if (callback == NULL) {
        return 0;
    }

    PyThreadState *tstate = _PyThreadState_GET();
    PyObject *result = call_trampoline(tstate, callback, frame, what, arg);
    if (result == NULL) {
        _PyEval_SetTrace(tstate, NULL, NULL);
        Py_CLEAR(frame->f_trace);
        return -1;
    }

    if (result != Py_None) {
        Py_XSETREF(frame->f_trace, result);
    }
    else {
        Py_DECREF(result);
    }
    return 0;
}

/*[clinic input]
sys.settrace

    function: object
    /

Set the global debug tracing function.

It will be called on each function call.  See the debugger chapter
in the library manual.
[clinic start generated code]*/

static PyObject *
sys_settrace(PyObject *module, PyObject *function)
/*[clinic end generated code: output=999d12e9d6ec4678 input=8107feb01c5f1c4e]*/
{
    PyThreadState *tstate = _PyThreadState_GET();
    if (function == Py_None) {
        if (_PyEval_SetTrace(tstate, NULL, NULL) < 0) {
            return NULL;
        }
    }
    else {
        if (_PyEval_SetTrace(tstate, trace_trampoline, function) < 0) {
            return NULL;
        }
    }
    Py_RETURN_NONE;
}

/*[clinic input]
sys._settraceallthreads

    function as arg: object
    /

Set the global debug tracing function in all running threads belonging to the current interpreter.

It will be called on each function call. See the debugger chapter
in the library manual.
[clinic start generated code]*/

static PyObject *
sys__settraceallthreads(PyObject *module, PyObject *arg)
/*[clinic end generated code: output=161cca30207bf3ca input=d4bde1f810d73675]*/
{
    PyObject* argument = NULL;
    Py_tracefunc func = NULL;

    if (arg != Py_None) {
        func = trace_trampoline;
        argument = arg;
    }


    PyEval_SetTraceAllThreads(func, argument);

    Py_RETURN_NONE;
}

/*[clinic input]
sys.gettrace

Return the global debug tracing function set with sys.settrace.

See the debugger chapter in the library manual.
[clinic start generated code]*/

static PyObject *
sys_gettrace_impl(PyObject *module)
/*[clinic end generated code: output=e97e3a4d8c971b6e input=373b51bb2147f4d8]*/
{
    PyThreadState *tstate = _PyThreadState_GET();
    PyObject *temp = tstate->c_traceobj;

    if (temp == NULL)
        temp = Py_None;
    return Py_NewRef(temp);
}

/*[clinic input]
sys.setprofile

    function: object
    /

Set the profiling function.

It will be called on each function call and return.  See the profiler
chapter in the library manual.
[clinic start generated code]*/

static PyObject *
sys_setprofile(PyObject *module, PyObject *function)
/*[clinic end generated code: output=1c3503105939db9c input=055d0d7961413a62]*/
{
    PyThreadState *tstate = _PyThreadState_GET();
    if (function == Py_None) {
        if (_PyEval_SetProfile(tstate, NULL, NULL) < 0) {
            return NULL;
        }
    }
    else {
        if (_PyEval_SetProfile(tstate, profile_trampoline, function) < 0) {
            return NULL;
        }
    }
    Py_RETURN_NONE;
}

/*[clinic input]
sys._setprofileallthreads

    function as arg: object
    /

Set the profiling function in all running threads belonging to the current interpreter.

It will be called on each function call and return.  See the profiler
chapter in the library manual.
[clinic start generated code]*/

static PyObject *
sys__setprofileallthreads(PyObject *module, PyObject *arg)
/*[clinic end generated code: output=2d61319e27b309fe input=a10589439ba20cee]*/
{
    PyObject* argument = NULL;
    Py_tracefunc func = NULL;

    if (arg != Py_None) {
        func = profile_trampoline;
        argument = arg;
    }

    PyEval_SetProfileAllThreads(func, argument);

    Py_RETURN_NONE;
}

/*[clinic input]
sys.getprofile

Return the profiling function set with sys.setprofile.

See the profiler chapter in the library manual.
[clinic start generated code]*/

static PyObject *
sys_getprofile_impl(PyObject *module)
/*[clinic end generated code: output=579b96b373448188 input=1b3209d89a32965d]*/
{
    PyThreadState *tstate = _PyThreadState_GET();
    PyObject *temp = tstate->c_profileobj;

    if (temp == NULL)
        temp = Py_None;
    return Py_NewRef(temp);
}


/*[clinic input]
sys.setswitchinterval

    interval: double
    /

Set the ideal thread switching delay inside the Python interpreter.

The actual frequency of switching threads can be lower if the
interpreter executes long sequences of uninterruptible code
(this is implementation-specific and workload-dependent).

The parameter must represent the desired switching delay in seconds
A typical value is 0.005 (5 milliseconds).
[clinic start generated code]*/

static PyObject *
sys_setswitchinterval_impl(PyObject *module, double interval)
/*[clinic end generated code: output=65a19629e5153983 input=561b477134df91d9]*/
{
    if (interval <= 0.0) {
        PyErr_SetString(PyExc_ValueError,
                        "switch interval must be strictly positive");
        return NULL;
    }
    _PyEval_SetSwitchInterval((unsigned long) (1e6 * interval));
    Py_RETURN_NONE;
}


/*[clinic input]
sys.getswitchinterval -> double

Return the current thread switch interval; see sys.setswitchinterval().
[clinic start generated code]*/

static double
sys_getswitchinterval_impl(PyObject *module)
/*[clinic end generated code: output=a38c277c85b5096d input=bdf9d39c0ebbbb6f]*/
{
    return 1e-6 * _PyEval_GetSwitchInterval();
}

/*[clinic input]
sys.setrecursionlimit

    limit as new_limit: int
    /

Set the maximum depth of the Python interpreter stack to n.

This limit prevents infinite recursion from causing an overflow of the C
stack and crashing Python.  The highest possible limit is platform-
dependent.
[clinic start generated code]*/

static PyObject *
sys_setrecursionlimit_impl(PyObject *module, int new_limit)
/*[clinic end generated code: output=35e1c64754800ace input=b0f7a23393924af3]*/
{
    PyThreadState *tstate = _PyThreadState_GET();

    if (new_limit < 1) {
        _PyErr_SetString(tstate, PyExc_ValueError,
                         "recursion limit must be greater or equal than 1");
        return NULL;
    }

    /* Reject too low new limit if the current recursion depth is higher than
       the new low-water mark. */
    int depth = tstate->py_recursion_limit - tstate->py_recursion_remaining;
    if (depth >= new_limit) {
        _PyErr_Format(tstate, PyExc_RecursionError,
                      "cannot set the recursion limit to %i at "
                      "the recursion depth %i: the limit is too low",
                      new_limit, depth);
        return NULL;
    }

    Py_SetRecursionLimit(new_limit);
    Py_RETURN_NONE;
}

/*[clinic input]
sys.set_coroutine_origin_tracking_depth

  depth: int

Enable or disable origin tracking for coroutine objects in this thread.

Coroutine objects will track 'depth' frames of traceback information
about where they came from, available in their cr_origin attribute.

Set a depth of 0 to disable.
[clinic start generated code]*/

static PyObject *
sys_set_coroutine_origin_tracking_depth_impl(PyObject *module, int depth)
/*[clinic end generated code: output=0a2123c1cc6759c5 input=a1d0a05f89d2c426]*/
{
    if (_PyEval_SetCoroutineOriginTrackingDepth(depth) < 0) {
        return NULL;
    }
    Py_RETURN_NONE;
}

/*[clinic input]
sys.get_coroutine_origin_tracking_depth -> int

Check status of origin tracking for coroutine objects in this thread.
[clinic start generated code]*/

static int
sys_get_coroutine_origin_tracking_depth_impl(PyObject *module)
/*[clinic end generated code: output=3699f7be95a3afb8 input=335266a71205b61a]*/
{
    return _PyEval_GetCoroutineOriginTrackingDepth();
}

static PyTypeObject AsyncGenHooksType;

PyDoc_STRVAR(asyncgen_hooks_doc,
"asyncgen_hooks\n\
\n\
A named tuple providing information about asynchronous\n\
generators hooks.  The attributes are read only.");

static PyStructSequence_Field asyncgen_hooks_fields[] = {
    {"firstiter", "Hook to intercept first iteration"},
    {"finalizer", "Hook to intercept finalization"},
    {0}
};

static PyStructSequence_Desc asyncgen_hooks_desc = {
    "asyncgen_hooks",          /* name */
    asyncgen_hooks_doc,        /* doc */
    asyncgen_hooks_fields ,    /* fields */
    2
};

static PyObject *
sys_set_asyncgen_hooks(PyObject *self, PyObject *args, PyObject *kw)
{
    static char *keywords[] = {"firstiter", "finalizer", NULL};
    PyObject *firstiter = NULL;
    PyObject *finalizer = NULL;

    if (!PyArg_ParseTupleAndKeywords(
            args, kw, "|OO", keywords,
            &firstiter, &finalizer)) {
        return NULL;
    }

    if (finalizer && finalizer != Py_None) {
        if (!PyCallable_Check(finalizer)) {
            PyErr_Format(PyExc_TypeError,
                         "callable finalizer expected, got %.50s",
                         Py_TYPE(finalizer)->tp_name);
            return NULL;
        }
    }

    if (firstiter && firstiter != Py_None) {
        if (!PyCallable_Check(firstiter)) {
            PyErr_Format(PyExc_TypeError,
                         "callable firstiter expected, got %.50s",
                         Py_TYPE(firstiter)->tp_name);
            return NULL;
        }
    }

    PyObject *cur_finalizer = _PyEval_GetAsyncGenFinalizer();

    if (finalizer && finalizer != Py_None) {
        if (_PyEval_SetAsyncGenFinalizer(finalizer) < 0) {
            return NULL;
        }
    }
    else if (finalizer == Py_None && _PyEval_SetAsyncGenFinalizer(NULL) < 0) {
        return NULL;
    }

    if (firstiter && firstiter != Py_None) {
        if (_PyEval_SetAsyncGenFirstiter(firstiter) < 0) {
            goto error;
        }
    }
    else if (firstiter == Py_None && _PyEval_SetAsyncGenFirstiter(NULL) < 0) {
        goto error;
    }

    Py_RETURN_NONE;

error:
    _PyEval_SetAsyncGenFinalizer(cur_finalizer);
    return NULL;
}

PyDoc_STRVAR(set_asyncgen_hooks_doc,
"set_asyncgen_hooks([firstiter] [, finalizer])\n\
\n\
Set a finalizer for async generators objects."
);

/*[clinic input]
sys.get_asyncgen_hooks

Return the installed asynchronous generators hooks.

This returns a namedtuple of the form (firstiter, finalizer).
[clinic start generated code]*/

static PyObject *
sys_get_asyncgen_hooks_impl(PyObject *module)
/*[clinic end generated code: output=53a253707146f6cf input=3676b9ea62b14625]*/
{
    PyObject *res;
    PyObject *firstiter = _PyEval_GetAsyncGenFirstiter();
    PyObject *finalizer = _PyEval_GetAsyncGenFinalizer();

    res = PyStructSequence_New(&AsyncGenHooksType);
    if (res == NULL) {
        return NULL;
    }

    if (firstiter == NULL) {
        firstiter = Py_None;
    }

    if (finalizer == NULL) {
        finalizer = Py_None;
    }

    PyStructSequence_SET_ITEM(res, 0, Py_NewRef(firstiter));
    PyStructSequence_SET_ITEM(res, 1, Py_NewRef(finalizer));

    return res;
}


static PyTypeObject Hash_InfoType;

PyDoc_STRVAR(hash_info_doc,
"hash_info\n\
\n\
A named tuple providing parameters used for computing\n\
hashes. The attributes are read only.");

static PyStructSequence_Field hash_info_fields[] = {
    {"width", "width of the type used for hashing, in bits"},
    {"modulus", "prime number giving the modulus on which the hash "
                "function is based"},
    {"inf", "value to be used for hash of a positive infinity"},
    {"nan", "value to be used for hash of a nan"},
    {"imag", "multiplier used for the imaginary part of a complex number"},
    {"algorithm", "name of the algorithm for hashing of str, bytes and "
                  "memoryviews"},
    {"hash_bits", "internal output size of hash algorithm"},
    {"seed_bits", "seed size of hash algorithm"},
    {"cutoff", "small string optimization cutoff"},
    {NULL, NULL}
};

static PyStructSequence_Desc hash_info_desc = {
    "sys.hash_info",
    hash_info_doc,
    hash_info_fields,
    9,
};

static PyObject *
get_hash_info(PyThreadState *tstate)
{
    PyObject *hash_info;
    int field = 0;
    PyHash_FuncDef *hashfunc;
    hash_info = PyStructSequence_New(&Hash_InfoType);
    if (hash_info == NULL) {
        return NULL;
    }
    hashfunc = PyHash_GetFuncDef();

#define SET_HASH_INFO_ITEM(CALL)                             \
    do {                                                     \
        PyObject *item = (CALL);                             \
        if (item == NULL) {                                  \
            Py_CLEAR(hash_info);                             \
            return NULL;                                     \
        }                                                    \
        PyStructSequence_SET_ITEM(hash_info, field++, item); \
    } while(0)

    SET_HASH_INFO_ITEM(PyLong_FromLong(8 * sizeof(Py_hash_t)));
    SET_HASH_INFO_ITEM(PyLong_FromSsize_t(_PyHASH_MODULUS));
    SET_HASH_INFO_ITEM(PyLong_FromLong(_PyHASH_INF));
    SET_HASH_INFO_ITEM(PyLong_FromLong(0));  // This is no longer used
    SET_HASH_INFO_ITEM(PyLong_FromLong(_PyHASH_IMAG));
    SET_HASH_INFO_ITEM(PyUnicode_FromString(hashfunc->name));
    SET_HASH_INFO_ITEM(PyLong_FromLong(hashfunc->hash_bits));
    SET_HASH_INFO_ITEM(PyLong_FromLong(hashfunc->seed_bits));
    SET_HASH_INFO_ITEM(PyLong_FromLong(Py_HASH_CUTOFF));

#undef SET_HASH_INFO_ITEM

    return hash_info;
}
/*[clinic input]
sys.getrecursionlimit

Return the current value of the recursion limit.

The recursion limit is the maximum depth of the Python interpreter
stack.  This limit prevents infinite recursion from causing an overflow
of the C stack and crashing Python.
[clinic start generated code]*/

static PyObject *
sys_getrecursionlimit_impl(PyObject *module)
/*[clinic end generated code: output=d571fb6b4549ef2e input=1c6129fd2efaeea8]*/
{
    return PyLong_FromLong(Py_GetRecursionLimit());
}

#ifdef MS_WINDOWS

static PyTypeObject WindowsVersionType = {0, 0, 0, 0, 0, 0};

static PyStructSequence_Field windows_version_fields[] = {
    {"major", "Major version number"},
    {"minor", "Minor version number"},
    {"build", "Build number"},
    {"platform", "Operating system platform"},
    {"service_pack", "Latest Service Pack installed on the system"},
    {"service_pack_major", "Service Pack major version number"},
    {"service_pack_minor", "Service Pack minor version number"},
    {"suite_mask", "Bit mask identifying available product suites"},
    {"product_type", "System product type"},
    {"platform_version", "Diagnostic version number"},
    {0}
};

static PyStructSequence_Desc windows_version_desc = {
    "sys.getwindowsversion",       /* name */
    sys_getwindowsversion__doc__,  /* doc */
    windows_version_fields,        /* fields */
    5                              /* For backward compatibility,
                                      only the first 5 items are accessible
                                      via indexing, the rest are name only */
};

static PyObject *
_sys_getwindowsversion_from_kernel32(void)
{
#ifndef MS_WINDOWS_DESKTOP
    return NULL;
#else
    HANDLE hKernel32;
    wchar_t kernel32_path[MAX_PATH];
    LPVOID verblock;
    DWORD verblock_size;
    VS_FIXEDFILEINFO *ffi;
    UINT ffi_len;
    DWORD realMajor, realMinor, realBuild;

    Py_BEGIN_ALLOW_THREADS
    hKernel32 = GetModuleHandleW(L"kernel32.dll");
    Py_END_ALLOW_THREADS
    if (!hKernel32 || !GetModuleFileNameW(hKernel32, kernel32_path, MAX_PATH)) {
        PyErr_SetFromWindowsErr(0);
        return NULL;
    }
    verblock_size = GetFileVersionInfoSizeW(kernel32_path, NULL);
    if (!verblock_size) {
        PyErr_SetFromWindowsErr(0);
        return NULL;
    }
    verblock = PyMem_RawMalloc(verblock_size);
    if (!verblock ||
        !GetFileVersionInfoW(kernel32_path, 0, verblock_size, verblock) ||
        !VerQueryValueW(verblock, L"", (LPVOID)&ffi, &ffi_len)) {
        PyErr_SetFromWindowsErr(0);
        return NULL;
    }

    realMajor = HIWORD(ffi->dwProductVersionMS);
    realMinor = LOWORD(ffi->dwProductVersionMS);
    realBuild = HIWORD(ffi->dwProductVersionLS);
    PyMem_RawFree(verblock);
    return Py_BuildValue("(kkk)", realMajor, realMinor, realBuild);
#endif /* !MS_WINDOWS_DESKTOP */
}

/* Disable deprecation warnings about GetVersionEx as the result is
   being passed straight through to the caller, who is responsible for
   using it correctly. */
#pragma warning(push)
#pragma warning(disable:4996)

/*[clinic input]
sys.getwindowsversion

Return info about the running version of Windows as a named tuple.

The members are named: major, minor, build, platform, service_pack,
service_pack_major, service_pack_minor, suite_mask, product_type and
platform_version. For backward compatibility, only the first 5 items
are available by indexing. All elements are numbers, except
service_pack and platform_type which are strings, and platform_version
which is a 3-tuple. Platform is always 2. Product_type may be 1 for a
workstation, 2 for a domain controller, 3 for a server.
Platform_version is a 3-tuple containing a version number that is
intended for identifying the OS rather than feature detection.
[clinic start generated code]*/

static PyObject *
sys_getwindowsversion_impl(PyObject *module)
/*[clinic end generated code: output=1ec063280b932857 input=73a228a328fee63a]*/
{
    PyObject *version;
    int pos = 0;
    OSVERSIONINFOEXW ver;

    if (PyObject_GetOptionalAttrString(module, "_cached_windows_version", &version) < 0) {
        return NULL;
    };
    if (version && PyObject_TypeCheck(version, &WindowsVersionType)) {
        return version;
    }
    Py_XDECREF(version);

    ver.dwOSVersionInfoSize = sizeof(ver);
    if (!GetVersionExW((OSVERSIONINFOW*) &ver))
        return PyErr_SetFromWindowsErr(0);

    version = PyStructSequence_New(&WindowsVersionType);
    if (version == NULL)
        return NULL;

#define SET_VERSION_INFO(CALL)                               \
    do {                                                     \
        PyObject *item = (CALL);                             \
        if (item == NULL) {                                  \
            goto error;                                      \
        }                                                    \
        PyStructSequence_SET_ITEM(version, pos++, item);     \
    } while(0)

    SET_VERSION_INFO(PyLong_FromLong(ver.dwMajorVersion));
    SET_VERSION_INFO(PyLong_FromLong(ver.dwMinorVersion));
    SET_VERSION_INFO(PyLong_FromLong(ver.dwBuildNumber));
    SET_VERSION_INFO(PyLong_FromLong(ver.dwPlatformId));
    SET_VERSION_INFO(PyUnicode_FromWideChar(ver.szCSDVersion, -1));
    SET_VERSION_INFO(PyLong_FromLong(ver.wServicePackMajor));
    SET_VERSION_INFO(PyLong_FromLong(ver.wServicePackMinor));
    SET_VERSION_INFO(PyLong_FromLong(ver.wSuiteMask));
    SET_VERSION_INFO(PyLong_FromLong(ver.wProductType));

    // GetVersion will lie if we are running in a compatibility mode.
    // We need to read the version info from a system file resource
    // to accurately identify the OS version. If we fail for any reason,
    // just return whatever GetVersion said.
    PyObject *realVersion = _sys_getwindowsversion_from_kernel32();
    if (!realVersion) {
        if (!PyErr_ExceptionMatches(PyExc_WindowsError)) {
            return NULL;
        }

        PyErr_Clear();
        realVersion = Py_BuildValue("(kkk)",
            ver.dwMajorVersion,
            ver.dwMinorVersion,
            ver.dwBuildNumber
        );
    }

    SET_VERSION_INFO(realVersion);

#undef SET_VERSION_INFO

    if (PyObject_SetAttrString(module, "_cached_windows_version", version) < 0) {
        goto error;
    }

    return version;

error:
    Py_DECREF(version);
    return NULL;
}

#pragma warning(pop)

/*[clinic input]
sys._enablelegacywindowsfsencoding

Changes the default filesystem encoding to mbcs:replace.

This is done for consistency with earlier versions of Python. See PEP
529 for more information.

This is equivalent to defining the PYTHONLEGACYWINDOWSFSENCODING
environment variable before launching Python.
[clinic start generated code]*/

static PyObject *
sys__enablelegacywindowsfsencoding_impl(PyObject *module)
/*[clinic end generated code: output=f5c3855b45e24fe9 input=2bfa931a20704492]*/
{
    if (PyErr_WarnEx(PyExc_DeprecationWarning,
        "sys._enablelegacywindowsfsencoding() is deprecated and will be "
        "removed in Python 3.16. Use PYTHONLEGACYWINDOWSFSENCODING "
        "instead.", 1))
    {
        return NULL;
    }
    if (_PyUnicode_EnableLegacyWindowsFSEncoding() < 0) {
        return NULL;
    }
    Py_RETURN_NONE;
}

#endif /* MS_WINDOWS */

#ifdef HAVE_DLOPEN

/*[clinic input]
sys.setdlopenflags

    flags as new_val: int
    /

Set the flags used by the interpreter for dlopen calls.

This is used, for example, when the interpreter loads extension
modules. Among other things, this will enable a lazy resolving of
symbols when importing a module, if called as sys.setdlopenflags(0).
To share symbols across extension modules, call as
sys.setdlopenflags(os.RTLD_GLOBAL).  Symbolic names for the flag
modules can be found in the os module (RTLD_xxx constants, e.g.
os.RTLD_LAZY).
[clinic start generated code]*/

static PyObject *
sys_setdlopenflags_impl(PyObject *module, int new_val)
/*[clinic end generated code: output=ec918b7fe0a37281 input=4c838211e857a77f]*/
{
    PyInterpreterState *interp = _PyInterpreterState_GET();
    _PyImport_SetDLOpenFlags(interp, new_val);
    Py_RETURN_NONE;
}


/*[clinic input]
sys.getdlopenflags

Return the current value of the flags that are used for dlopen calls.

The flag constants are defined in the os module.
[clinic start generated code]*/

static PyObject *
sys_getdlopenflags_impl(PyObject *module)
/*[clinic end generated code: output=e92cd1bc5005da6e input=dc4ea0899c53b4b6]*/
{
    PyInterpreterState *interp = _PyInterpreterState_GET();
    return PyLong_FromLong(
            _PyImport_GetDLOpenFlags(interp));
}

#endif  /* HAVE_DLOPEN */

#ifdef USE_MALLOPT
/* Link with -lmalloc (or -lmpc) on an SGI */
#include <malloc.h>

/*[clinic input]
sys.mdebug

    flag: int
    /
[clinic start generated code]*/

static PyObject *
sys_mdebug_impl(PyObject *module, int flag)
/*[clinic end generated code: output=5431d545847c3637 input=151d150ae1636f8a]*/
{
    int flag;
    mallopt(M_DEBUG, flag);
    Py_RETURN_NONE;
}
#endif /* USE_MALLOPT */


/*[clinic input]
sys.get_int_max_str_digits

Return the maximum string digits limit for non-binary int<->str conversions.
[clinic start generated code]*/

static PyObject *
sys_get_int_max_str_digits_impl(PyObject *module)
/*[clinic end generated code: output=0042f5e8ae0e8631 input=61bf9f99bc8b112d]*/
{
    PyInterpreterState *interp = _PyInterpreterState_GET();
    return PyLong_FromLong(interp->long_state.max_str_digits);
}


/*[clinic input]
sys.set_int_max_str_digits

    maxdigits: int

Set the maximum string digits limit for non-binary int<->str conversions.
[clinic start generated code]*/

static PyObject *
sys_set_int_max_str_digits_impl(PyObject *module, int maxdigits)
/*[clinic end generated code: output=734d4c2511f2a56d input=d7e3f325db6910c5]*/
{
    if (_PySys_SetIntMaxStrDigits(maxdigits) < 0) {
        return NULL;
    }
    Py_RETURN_NONE;
}

size_t
_PySys_GetSizeOf(PyObject *o)
{
    PyObject *res = NULL;
    PyObject *method;
    Py_ssize_t size;
    PyThreadState *tstate = _PyThreadState_GET();

    /* Make sure the type is initialized. float gets initialized late */
    if (PyType_Ready(Py_TYPE(o)) < 0) {
        return (size_t)-1;
    }

    method = _PyObject_LookupSpecial(o, &_Py_ID(__sizeof__));
    if (method == NULL) {
        if (!_PyErr_Occurred(tstate)) {
            _PyErr_Format(tstate, PyExc_TypeError,
                          "Type %.100s doesn't define __sizeof__",
                          Py_TYPE(o)->tp_name);
        }
    }
    else {
        res = _PyObject_CallNoArgs(method);
        Py_DECREF(method);
    }

    if (res == NULL)
        return (size_t)-1;

    size = PyLong_AsSsize_t(res);
    Py_DECREF(res);
    if (size == -1 && _PyErr_Occurred(tstate))
        return (size_t)-1;

    if (size < 0) {
        _PyErr_SetString(tstate, PyExc_ValueError,
                          "__sizeof__() should return >= 0");
        return (size_t)-1;
    }

    size_t presize = 0;
    if (!Py_IS_TYPE(o, &PyType_Type) ||
         PyType_HasFeature((PyTypeObject *)o, Py_TPFLAGS_HEAPTYPE))
    {
        /* Add the size of the pre-header if "o" is not a static type */
        presize = _PyType_PreHeaderSize(Py_TYPE(o));
    }

    return (size_t)size + presize;
}

static PyObject *
sys_getsizeof(PyObject *self, PyObject *args, PyObject *kwds)
{
    static char *kwlist[] = {"object", "default", 0};
    size_t size;
    PyObject *o, *dflt = NULL;
    PyThreadState *tstate = _PyThreadState_GET();

    if (!PyArg_ParseTupleAndKeywords(args, kwds, "O|O:getsizeof",
                                     kwlist, &o, &dflt)) {
        return NULL;
    }

    size = _PySys_GetSizeOf(o);

    if (size == (size_t)-1 && _PyErr_Occurred(tstate)) {
        /* Has a default value been given */
        if (dflt != NULL && _PyErr_ExceptionMatches(tstate, PyExc_TypeError)) {
            _PyErr_Clear(tstate);
            return Py_NewRef(dflt);
        }
        else
            return NULL;
    }

    return PyLong_FromSize_t(size);
}

PyDoc_STRVAR(getsizeof_doc,
"getsizeof(object [, default]) -> int\n\
\n\
Return the size of object in bytes.");

/*[clinic input]
sys.getrefcount -> Py_ssize_t

    object:  object
    /

Return the reference count of object.

The count returned is generally one higher than you might expect,
because it includes the (temporary) reference as an argument to
getrefcount().
[clinic start generated code]*/

static Py_ssize_t
sys_getrefcount_impl(PyObject *module, PyObject *object)
/*[clinic end generated code: output=5fd477f2264b85b2 input=bf474efd50a21535]*/
{
    return Py_REFCNT(object);
}

#ifdef Py_REF_DEBUG
/*[clinic input]
sys.gettotalrefcount -> Py_ssize_t
[clinic start generated code]*/

static Py_ssize_t
sys_gettotalrefcount_impl(PyObject *module)
/*[clinic end generated code: output=4103886cf17c25bc input=53b744faa5d2e4f6]*/
{
    /* It may make sense to return the total for the current interpreter
       or have a second function that does so. */
    return _Py_GetGlobalRefTotal();
}

#endif /* Py_REF_DEBUG */

/*[clinic input]
sys.getallocatedblocks -> Py_ssize_t

Return the number of memory blocks currently allocated.
[clinic start generated code]*/

static Py_ssize_t
sys_getallocatedblocks_impl(PyObject *module)
/*[clinic end generated code: output=f0c4e873f0b6dcf7 input=dab13ee346a0673e]*/
{
    // It might make sense to return the count
    // for just the current interpreter.
    return _Py_GetGlobalAllocatedBlocks();
}

/*[clinic input]
sys.getunicodeinternedsize -> Py_ssize_t

    *
    _only_immortal: bool = False

Return the number of elements of the unicode interned dictionary
[clinic start generated code]*/

static Py_ssize_t
sys_getunicodeinternedsize_impl(PyObject *module, int _only_immortal)
/*[clinic end generated code: output=29a6377a94a14f70 input=0330b3408dd5bcc6]*/
{
    if (_only_immortal) {
        return _PyUnicode_InternedSize_Immortal();
    }
    else {
        return _PyUnicode_InternedSize();
    }
}

/*[clinic input]
sys._getframe

    depth: int = 0
    /

Return a frame object from the call stack.

If optional integer depth is given, return the frame object that many
calls below the top of the stack.  If that is deeper than the call
stack, ValueError is raised.  The default for depth is zero, returning
the frame at the top of the call stack.

This function should be used for internal and specialized purposes
only.
[clinic start generated code]*/

static PyObject *
sys__getframe_impl(PyObject *module, int depth)
/*[clinic end generated code: output=d438776c04d59804 input=c1be8a6464b11ee5]*/
{
    PyThreadState *tstate = _PyThreadState_GET();
    _PyInterpreterFrame *frame = tstate->current_frame;

    if (frame != NULL) {
        while (depth > 0) {
            frame = _PyFrame_GetFirstComplete(frame->previous);
            if (frame == NULL) {
                break;
            }
            --depth;
        }
    }
    if (frame == NULL) {
        _PyErr_SetString(tstate, PyExc_ValueError,
                         "call stack is not deep enough");
        return NULL;
    }

    PyObject *pyFrame = Py_XNewRef((PyObject *)_PyFrame_GetFrameObject(frame));
    if (pyFrame && _PySys_Audit(tstate, "sys._getframe", "(O)", pyFrame) < 0) {
        Py_DECREF(pyFrame);
        return NULL;
    }
    return pyFrame;
}

/*[clinic input]
sys._current_frames

Return a dict mapping each thread's thread id to its current stack frame.

This function should be used for specialized purposes only.
[clinic start generated code]*/

static PyObject *
sys__current_frames_impl(PyObject *module)
/*[clinic end generated code: output=d2a41ac0a0a3809a input=2a9049c5f5033691]*/
{
    return _PyThread_CurrentFrames();
}

/*[clinic input]
sys._current_exceptions

Return a dict mapping each thread's identifier to its current raised exception.

This function should be used for specialized purposes only.
[clinic start generated code]*/

static PyObject *
sys__current_exceptions_impl(PyObject *module)
/*[clinic end generated code: output=2ccfd838c746f0ba input=0e91818fbf2edc1f]*/
{
    return _PyThread_CurrentExceptions();
}

/*[clinic input]
sys.call_tracing

    func: object
    args as funcargs: object(subclass_of='&PyTuple_Type')
    /

Call func(*args), while tracing is enabled.

The tracing state is saved, and restored afterwards.  This is intended
to be called from a debugger from a checkpoint, to recursively debug
some other code.
[clinic start generated code]*/

static PyObject *
sys_call_tracing_impl(PyObject *module, PyObject *func, PyObject *funcargs)
/*[clinic end generated code: output=7e4999853cd4e5a6 input=5102e8b11049f92f]*/
{
    return _PyEval_CallTracing(func, funcargs);
}

/*[clinic input]
sys._debugmallocstats

Print summary info to stderr about the state of pymalloc's structures.

In Py_DEBUG mode, also perform some expensive internal consistency
checks.
[clinic start generated code]*/

static PyObject *
sys__debugmallocstats_impl(PyObject *module)
/*[clinic end generated code: output=ec3565f8c7cee46a input=33c0c9c416f98424]*/
{
#ifdef WITH_PYMALLOC
    if (_PyObject_DebugMallocStats(stderr)) {
        fputc('\n', stderr);
    }
#endif
    _PyObject_DebugTypeStats(stderr);

    Py_RETURN_NONE;
}

#ifdef Py_TRACE_REFS
/* Defined in objects.c because it uses static globals in that file */
extern PyObject *_Py_GetObjects(PyObject *, PyObject *);
#endif


/*[clinic input]
sys._clear_type_cache

Clear the internal type lookup cache.
[clinic start generated code]*/

static PyObject *
sys__clear_type_cache_impl(PyObject *module)
/*[clinic end generated code: output=20e48ca54a6f6971 input=127f3e04a8d9b555]*/
{
    PyType_ClearCache();
    Py_RETURN_NONE;
}

/*[clinic input]
sys._clear_internal_caches

Clear all internal performance-related caches.
[clinic start generated code]*/

static PyObject *
sys__clear_internal_caches_impl(PyObject *module)
/*[clinic end generated code: output=0ee128670a4966d6 input=253e741ca744f6e8]*/
{
#ifdef _Py_TIER2
    PyInterpreterState *interp = _PyInterpreterState_GET();
    _Py_Executors_InvalidateAll(interp, 0);
#endif
#ifdef Py_GIL_DISABLED
    if (_Py_ClearUnusedTLBC(_PyInterpreterState_GET()) < 0) {
        return NULL;
    }
#endif
    PyType_ClearCache();
    Py_RETURN_NONE;
}

/* Note that, for now, we do not have a per-interpreter equivalent
  for sys.is_finalizing(). */

/*[clinic input]
sys.is_finalizing

Return True if Python is exiting.
[clinic start generated code]*/

static PyObject *
sys_is_finalizing_impl(PyObject *module)
/*[clinic end generated code: output=735b5ff7962ab281 input=f0df747a039948a5]*/
{
    return PyBool_FromLong(Py_IsFinalizing());
}


#ifdef Py_STATS
/*[clinic input]
sys._stats_on

Turns on stats gathering (stats gathering is off by default).
[clinic start generated code]*/

static PyObject *
sys__stats_on_impl(PyObject *module)
/*[clinic end generated code: output=aca53eafcbb4d9fe input=43b5bfe145299e55]*/
{
    _Py_StatsOn();
    Py_RETURN_NONE;
}

/*[clinic input]
sys._stats_off

Turns off stats gathering (stats gathering is off by default).
[clinic start generated code]*/

static PyObject *
sys__stats_off_impl(PyObject *module)
/*[clinic end generated code: output=1534c1ee63812214 input=d1a84c60c56cbce2]*/
{
    _Py_StatsOff();
    Py_RETURN_NONE;
}

/*[clinic input]
sys._stats_clear

Clears the stats.
[clinic start generated code]*/

static PyObject *
sys__stats_clear_impl(PyObject *module)
/*[clinic end generated code: output=fb65a2525ee50604 input=3e03f2654f44da96]*/
{
    _Py_StatsClear();
    Py_RETURN_NONE;
}

/*[clinic input]
sys._stats_dump -> bool

Dump stats to file, and clears the stats.

Return False if no statistics were not dumped because stats gathering was off.
[clinic start generated code]*/

static int
sys__stats_dump_impl(PyObject *module)
/*[clinic end generated code: output=6e346b4ba0de4489 input=31a489e39418b2a5]*/
{
    int res = _Py_PrintSpecializationStats(1);
    _Py_StatsClear();
    return res;
}
#endif   // Py_STATS


#ifdef ANDROID_API_LEVEL
/*[clinic input]
sys.getandroidapilevel

Return the build time API version of Android as an integer.
[clinic start generated code]*/

static PyObject *
sys_getandroidapilevel_impl(PyObject *module)
/*[clinic end generated code: output=214abf183a1c70c1 input=3e6d6c9fcdd24ac6]*/
{
    return PyLong_FromLong(ANDROID_API_LEVEL);
}
#endif   /* ANDROID_API_LEVEL */

/*[clinic input]
sys.activate_stack_trampoline

    backend: str
    /

Activate stack profiler trampoline *backend*.
[clinic start generated code]*/

static PyObject *
sys_activate_stack_trampoline_impl(PyObject *module, const char *backend)
/*[clinic end generated code: output=5783cdeb51874b43 input=a12df928758a82b4]*/
{
#ifdef PY_HAVE_PERF_TRAMPOLINE
#ifdef _Py_JIT
    if (_PyInterpreterState_GET()->jit) {
        PyErr_SetString(PyExc_ValueError, "Cannot activate the perf trampoline if the JIT is active");
        return NULL;
    }
#endif

    if (strcmp(backend, "perf") == 0) {
        _PyPerf_Callbacks cur_cb;
        _PyPerfTrampoline_GetCallbacks(&cur_cb);
        if (cur_cb.write_state != _Py_perfmap_callbacks.write_state) {
            if (_PyPerfTrampoline_SetCallbacks(&_Py_perfmap_callbacks) < 0 ) {
                PyErr_SetString(PyExc_ValueError, "can't activate perf trampoline");
                return NULL;
            }
        }
        else if (strcmp(backend, "perf_jit") == 0) {
            _PyPerf_Callbacks cur_cb;
            _PyPerfTrampoline_GetCallbacks(&cur_cb);
            if (cur_cb.write_state != _Py_perfmap_jit_callbacks.write_state) {
                if (_PyPerfTrampoline_SetCallbacks(&_Py_perfmap_jit_callbacks) < 0 ) {
                    PyErr_SetString(PyExc_ValueError, "can't activate perf jit trampoline");
                    return NULL;
                }
            }
        }
    }
    else {
        PyErr_Format(PyExc_ValueError, "invalid backend: %s", backend);
        return NULL;
    }
    if (_PyPerfTrampoline_Init(1) < 0) {
        return NULL;
    }
    Py_RETURN_NONE;
#else
    PyErr_SetString(PyExc_ValueError, "perf trampoline not available");
    return NULL;
#endif
}


/*[clinic input]
sys.deactivate_stack_trampoline

Deactivate the current stack profiler trampoline backend.

If no stack profiler is activated, this function has no effect.
[clinic start generated code]*/

static PyObject *
sys_deactivate_stack_trampoline_impl(PyObject *module)
/*[clinic end generated code: output=b50da25465df0ef1 input=9f629a6be9fe7fc8]*/
{
    if  (_PyPerfTrampoline_Init(0) < 0) {
        return NULL;
    }
    Py_RETURN_NONE;
}

/*[clinic input]
sys.is_stack_trampoline_active

Return *True* if a stack profiler trampoline is active.
[clinic start generated code]*/

static PyObject *
sys_is_stack_trampoline_active_impl(PyObject *module)
/*[clinic end generated code: output=ab2746de0ad9d293 input=29616b7bf6a0b703]*/
{
#ifdef PY_HAVE_PERF_TRAMPOLINE
    if (_PyIsPerfTrampolineActive()) {
        Py_RETURN_TRUE;
    }
#endif
    Py_RETURN_FALSE;
}

/*[clinic input]
sys._dump_tracelets

    outpath: object

Dump the graph of tracelets in graphviz format
[clinic start generated code]*/

static PyObject *
sys__dump_tracelets_impl(PyObject *module, PyObject *outpath)
/*[clinic end generated code: output=a7fe265e2bc3b674 input=5bff6880cd28ffd1]*/
{
    FILE *out = Py_fopen(outpath, "wb");
    if (out == NULL) {
        return NULL;
    }
    int err = _PyDumpExecutors(out);
    fclose(out);
    if (err) {
        return NULL;
    }
    Py_RETURN_NONE;
}


/*[clinic input]
sys._getframemodulename

    depth: int = 0

Return the name of the module for a calling frame.

The default depth returns the module containing the call to this API.
A more typical use in a library will pass a depth of 1 to get the user's
module rather than the library module.

If no frame, module, or name can be found, returns None.
[clinic start generated code]*/

static PyObject *
sys__getframemodulename_impl(PyObject *module, int depth)
/*[clinic end generated code: output=1d70ef691f09d2db input=d4f1a8ed43b8fb46]*/
{
    if (PySys_Audit("sys._getframemodulename", "i", depth) < 0) {
        return NULL;
    }
    _PyInterpreterFrame *f = _PyThreadState_GET()->current_frame;
    while (f && (_PyFrame_IsIncomplete(f) || depth-- > 0)) {
        f = f->previous;
    }
    if (f == NULL || PyStackRef_IsNull(f->f_funcobj)) {
        Py_RETURN_NONE;
    }
    PyObject *func = PyStackRef_AsPyObjectBorrow(f->f_funcobj);
    PyObject *r = PyFunction_GetModule(func);
    if (!r) {
        PyErr_Clear();
        r = Py_None;
    }
    return Py_NewRef(r);
}

/*[clinic input]
sys._get_cpu_count_config -> int

Private function for getting PyConfig.cpu_count
[clinic start generated code]*/

static int
sys__get_cpu_count_config_impl(PyObject *module)
/*[clinic end generated code: output=36611bb5efad16dc input=523e1ade2204084e]*/
{
    const PyConfig *config = _Py_GetConfig();
    return config->cpu_count;
}

/*[clinic input]
sys._baserepl

Private function for getting the base REPL
[clinic start generated code]*/

static PyObject *
sys__baserepl_impl(PyObject *module)
/*[clinic end generated code: output=f19a36375ebe0a45 input=ade0ebb9fab56f3c]*/
{
    PyCompilerFlags cf = _PyCompilerFlags_INIT;
    PyRun_AnyFileExFlags(stdin, "<stdin>", 0, &cf);
    Py_RETURN_NONE;
}

/*[clinic input]
sys._is_gil_enabled -> bool

Return True if the GIL is currently enabled and False otherwise.
[clinic start generated code]*/

static int
sys__is_gil_enabled_impl(PyObject *module)
/*[clinic end generated code: output=57732cf53f5b9120 input=7e9c47f15a00e809]*/
{
#ifdef Py_GIL_DISABLED
    return _PyEval_IsGILEnabled(_PyThreadState_GET());
#else
    return 1;
#endif
}


static PerfMapState perf_map_state;

PyAPI_FUNC(int) PyUnstable_PerfMapState_Init(void) {
#ifndef MS_WINDOWS
    char filename[100];
    pid_t pid = getpid();
    // Use nofollow flag to prevent symlink attacks.
    int flags = O_WRONLY | O_CREAT | O_APPEND | O_NOFOLLOW;
#ifdef O_CLOEXEC
    flags |= O_CLOEXEC;
#endif
    snprintf(filename, sizeof(filename) - 1, "/tmp/perf-%jd.map",
                (intmax_t)pid);
    int fd = open(filename, flags, 0600);
    if (fd == -1) {
        return -1;
    }
    else{
        perf_map_state.perf_map = fdopen(fd, "a");
        if (perf_map_state.perf_map == NULL) {
            close(fd);
            return -1;
        }
    }
    perf_map_state.map_lock = PyThread_allocate_lock();
    if (perf_map_state.map_lock == NULL) {
        fclose(perf_map_state.perf_map);
        return -2;
    }
#endif
    return 0;
}

PyAPI_FUNC(int) PyUnstable_WritePerfMapEntry(
    const void *code_addr,
    unsigned int code_size,
    const char *entry_name
) {
#ifndef MS_WINDOWS
    if (perf_map_state.perf_map == NULL) {
        int ret = PyUnstable_PerfMapState_Init();
        if (ret != 0){
            return ret;
        }
    }
    PyThread_acquire_lock(perf_map_state.map_lock, 1);
    fprintf(perf_map_state.perf_map, "%" PRIxPTR " %x %s\n", (uintptr_t) code_addr, code_size, entry_name);
    fflush(perf_map_state.perf_map);
    PyThread_release_lock(perf_map_state.map_lock);
#endif
    return 0;
}

PyAPI_FUNC(void) PyUnstable_PerfMapState_Fini(void) {
#ifndef MS_WINDOWS
    if (perf_map_state.perf_map != NULL) {
        // close the file
        PyThread_acquire_lock(perf_map_state.map_lock, 1);
        fclose(perf_map_state.perf_map);
        PyThread_release_lock(perf_map_state.map_lock);

        // clean up the lock and state
        PyThread_free_lock(perf_map_state.map_lock);
        perf_map_state.perf_map = NULL;
    }
#endif
}

PyAPI_FUNC(int) PyUnstable_CopyPerfMapFile(const char* parent_filename) {
#ifndef MS_WINDOWS
    if (perf_map_state.perf_map == NULL) {
        int ret = PyUnstable_PerfMapState_Init();
        if (ret != 0) {
            return ret;
        }
    }
    FILE* from = fopen(parent_filename, "r");
    if (!from) {
        return -1;
    }
    char buf[4096];
    PyThread_acquire_lock(perf_map_state.map_lock, 1);
    int fflush_result = 0, result = 0;
    while (1) {
        size_t bytes_read = fread(buf, 1, sizeof(buf), from);
        size_t bytes_written = fwrite(buf, 1, bytes_read, perf_map_state.perf_map);
        fflush_result = fflush(perf_map_state.perf_map);
        if (fflush_result != 0 || bytes_read == 0 || bytes_written < bytes_read) {
            result = -1;
            goto close_and_release;
        }
        if (bytes_read < sizeof(buf) && feof(from)) {
            goto close_and_release;
        }
    }
close_and_release:
    fclose(from);
    PyThread_release_lock(perf_map_state.map_lock);
    return result;
#endif
    return 0;
}


static PyMethodDef sys_methods[] = {
    /* Might as well keep this in alphabetic order */
    SYS_ADDAUDITHOOK_METHODDEF
    SYS_AUDIT_METHODDEF
    {"breakpointhook", _PyCFunction_CAST(sys_breakpointhook),
     METH_FASTCALL | METH_KEYWORDS, breakpointhook_doc},
    SYS__CLEAR_INTERNAL_CACHES_METHODDEF
    SYS__CLEAR_TYPE_CACHE_METHODDEF
    SYS__CURRENT_FRAMES_METHODDEF
    SYS__CURRENT_EXCEPTIONS_METHODDEF
    SYS_DISPLAYHOOK_METHODDEF
    SYS_EXCEPTION_METHODDEF
    SYS_EXC_INFO_METHODDEF
    SYS_EXCEPTHOOK_METHODDEF
    SYS_EXIT_METHODDEF
    SYS_GETDEFAULTENCODING_METHODDEF
    SYS_GETDLOPENFLAGS_METHODDEF
    SYS_GETALLOCATEDBLOCKS_METHODDEF
    SYS_GETUNICODEINTERNEDSIZE_METHODDEF
    SYS_GETFILESYSTEMENCODING_METHODDEF
    SYS_GETFILESYSTEMENCODEERRORS_METHODDEF
#ifdef Py_TRACE_REFS
    {"getobjects", _Py_GetObjects, METH_VARARGS},
#endif
    SYS_GETTOTALREFCOUNT_METHODDEF
    SYS_GETREFCOUNT_METHODDEF
    SYS_GETRECURSIONLIMIT_METHODDEF
    {"getsizeof", _PyCFunction_CAST(sys_getsizeof),
     METH_VARARGS | METH_KEYWORDS, getsizeof_doc},
    SYS__GETFRAME_METHODDEF
    SYS__GETFRAMEMODULENAME_METHODDEF
    SYS_GETWINDOWSVERSION_METHODDEF
    SYS__ENABLELEGACYWINDOWSFSENCODING_METHODDEF
    SYS__IS_IMMORTAL_METHODDEF
    SYS_INTERN_METHODDEF
    SYS__IS_INTERNED_METHODDEF
    SYS_IS_FINALIZING_METHODDEF
    SYS_MDEBUG_METHODDEF
    SYS_SETSWITCHINTERVAL_METHODDEF
    SYS_GETSWITCHINTERVAL_METHODDEF
    SYS_SETDLOPENFLAGS_METHODDEF
    SYS_SETPROFILE_METHODDEF
    SYS__SETPROFILEALLTHREADS_METHODDEF
    SYS_GETPROFILE_METHODDEF
    SYS_SETRECURSIONLIMIT_METHODDEF
    SYS_SETTRACE_METHODDEF
    SYS__SETTRACEALLTHREADS_METHODDEF
    SYS_GETTRACE_METHODDEF
    SYS_CALL_TRACING_METHODDEF
    SYS__DEBUGMALLOCSTATS_METHODDEF
    SYS_SET_COROUTINE_ORIGIN_TRACKING_DEPTH_METHODDEF
    SYS_GET_COROUTINE_ORIGIN_TRACKING_DEPTH_METHODDEF
    {"set_asyncgen_hooks", _PyCFunction_CAST(sys_set_asyncgen_hooks),
     METH_VARARGS | METH_KEYWORDS, set_asyncgen_hooks_doc},
    SYS_GET_ASYNCGEN_HOOKS_METHODDEF
    SYS_GETANDROIDAPILEVEL_METHODDEF
    SYS_ACTIVATE_STACK_TRAMPOLINE_METHODDEF
    SYS_DEACTIVATE_STACK_TRAMPOLINE_METHODDEF
    SYS_IS_STACK_TRAMPOLINE_ACTIVE_METHODDEF
    SYS_UNRAISABLEHOOK_METHODDEF
    SYS_GET_INT_MAX_STR_DIGITS_METHODDEF
    SYS_SET_INT_MAX_STR_DIGITS_METHODDEF
    SYS__BASEREPL_METHODDEF
#ifdef Py_STATS
    SYS__STATS_ON_METHODDEF
    SYS__STATS_OFF_METHODDEF
    SYS__STATS_CLEAR_METHODDEF
    SYS__STATS_DUMP_METHODDEF
#endif
    SYS__GET_CPU_COUNT_CONFIG_METHODDEF
    SYS__IS_GIL_ENABLED_METHODDEF
    SYS__DUMP_TRACELETS_METHODDEF
    {NULL, NULL}  // sentinel
};


static PyObject *
list_builtin_module_names(void)
{
    PyObject *list = _PyImport_GetBuiltinModuleNames();
    if (list == NULL) {
        return NULL;
    }
    if (PyList_Sort(list) != 0) {
        goto error;
    }
    PyObject *tuple = PyList_AsTuple(list);
    Py_DECREF(list);
    return tuple;

error:
    Py_DECREF(list);
    return NULL;
}


static PyObject *
list_stdlib_module_names(void)
{
    Py_ssize_t len = Py_ARRAY_LENGTH(_Py_stdlib_module_names);
    PyObject *names = PyTuple_New(len);
    if (names == NULL) {
        return NULL;
    }

    for (Py_ssize_t i = 0; i < len; i++) {
        PyObject *name = PyUnicode_FromString(_Py_stdlib_module_names[i]);
        if (name == NULL) {
            Py_DECREF(names);
            return NULL;
        }
        PyTuple_SET_ITEM(names, i, name);
    }

    PyObject *set = PyObject_CallFunction((PyObject *)&PyFrozenSet_Type,
                                          "(O)", names);
    Py_DECREF(names);
    return set;
}


/* Pre-initialization support for sys.warnoptions and sys._xoptions
 *
 * Modern internal code paths:
 *   These APIs get called after _Py_InitializeCore and get to use the
 *   regular CPython list, dict, and unicode APIs.
 *
 * Legacy embedding code paths:
 *   The multi-phase initialization API isn't public yet, so embedding
 *   apps still need to be able configure sys.warnoptions and sys._xoptions
 *   before they call Py_Initialize. To support this, we stash copies of
 *   the supplied wchar * sequences in linked lists, and then migrate the
 *   contents of those lists to the sys module in _PyInitializeCore.
 *
 */

struct _preinit_entry {
    wchar_t *value;
    struct _preinit_entry *next;
};

typedef struct _preinit_entry *_Py_PreInitEntry;

static _Py_PreInitEntry _preinit_warnoptions = NULL;
static _Py_PreInitEntry _preinit_xoptions = NULL;

static _Py_PreInitEntry
_alloc_preinit_entry(const wchar_t *value)
{
    /* To get this to work, we have to initialize the runtime implicitly */
    _PyRuntime_Initialize();

    /* Use the default allocator, so we can ensure that it also gets used to
     * destroy the linked list in _clear_preinit_entries.
     */
    _Py_PreInitEntry node = _PyMem_DefaultRawCalloc(1, sizeof(*node));
    if (node != NULL) {
        node->value = _PyMem_DefaultRawWcsdup(value);
        if (node->value == NULL) {
            _PyMem_DefaultRawFree(node);
            node = NULL;
        };
    };
    return node;
}

static int
_append_preinit_entry(_Py_PreInitEntry *optionlist, const wchar_t *value)
{
    _Py_PreInitEntry new_entry = _alloc_preinit_entry(value);
    if (new_entry == NULL) {
        return -1;
    }
    /* We maintain the linked list in this order so it's easy to play back
     * the add commands in the same order later on in _Py_InitializeCore
     */
    _Py_PreInitEntry last_entry = *optionlist;
    if (last_entry == NULL) {
        *optionlist = new_entry;
    } else {
        while (last_entry->next != NULL) {
            last_entry = last_entry->next;
        }
        last_entry->next = new_entry;
    }
    return 0;
}

static void
_clear_preinit_entries(_Py_PreInitEntry *optionlist)
{
    _Py_PreInitEntry current = *optionlist;
    *optionlist = NULL;
    /* Deallocate the nodes and their contents using the default allocator */
    while (current != NULL) {
        _Py_PreInitEntry next = current->next;
        _PyMem_DefaultRawFree(current->value);
        _PyMem_DefaultRawFree(current);
        current = next;
    }
}


PyStatus
_PySys_ReadPreinitWarnOptions(PyWideStringList *options)
{
    PyStatus status;
    _Py_PreInitEntry entry;

    for (entry = _preinit_warnoptions; entry != NULL; entry = entry->next) {
        status = PyWideStringList_Append(options, entry->value);
        if (_PyStatus_EXCEPTION(status)) {
            return status;
        }
    }

    _clear_preinit_entries(&_preinit_warnoptions);
    return _PyStatus_OK();
}


PyStatus
_PySys_ReadPreinitXOptions(PyConfig *config)
{
    PyStatus status;
    _Py_PreInitEntry entry;

    for (entry = _preinit_xoptions; entry != NULL; entry = entry->next) {
        status = PyWideStringList_Append(&config->xoptions, entry->value);
        if (_PyStatus_EXCEPTION(status)) {
            return status;
        }
    }

    _clear_preinit_entries(&_preinit_xoptions);
    return _PyStatus_OK();
}


static PyObject *
get_warnoptions(PyThreadState *tstate)
{
    PyObject *warnoptions;
<<<<<<< HEAD
    if (PySys_GetOptionalAttr(&_Py_ID(warnoptions), &warnoptions) < 0) {
=======
    if (_PySys_GetOptionalAttr(&_Py_ID(warnoptions), &warnoptions) < 0) {
>>>>>>> 0ef4ffee
        return NULL;
    }
    if (warnoptions == NULL || !PyList_Check(warnoptions)) {
        /* PEP432 TODO: we can reach this if warnoptions is NULL in the main
        *  interpreter config. When that happens, we need to properly set
         * the `warnoptions` reference in the main interpreter config as well.
         *
         * For Python 3.7, we shouldn't be able to get here due to the
         * combination of how _PyMainInterpreter_ReadConfig and _PySys_EndInit
         * work, but we expect 3.8+ to make the _PyMainInterpreter_ReadConfig
         * call optional for embedding applications, thus making this
         * reachable again.
         */
        Py_XDECREF(warnoptions);
        warnoptions = PyList_New(0);
        if (warnoptions == NULL) {
            return NULL;
        }
        if (sys_set_object(tstate->interp, &_Py_ID(warnoptions), warnoptions)) {
            Py_DECREF(warnoptions);
            return NULL;
        }
    }
    return warnoptions;
}

void
PySys_ResetWarnOptions(void)
{
    PyThreadState *tstate = _PyThreadState_GET();
    if (tstate == NULL) {
        _clear_preinit_entries(&_preinit_warnoptions);
        return;
    }

    PyObject *warnoptions;
<<<<<<< HEAD
    if (PySys_GetOptionalAttr(&_Py_ID(warnoptions), &warnoptions) < 0) {
=======
    if (_PySys_GetOptionalAttr(&_Py_ID(warnoptions), &warnoptions) < 0) {
>>>>>>> 0ef4ffee
        PyErr_Clear();
        return;
    }
    if (warnoptions != NULL && PyList_Check(warnoptions)) {
        PyList_SetSlice(warnoptions, 0, PyList_GET_SIZE(warnoptions), NULL);
    }
    Py_XDECREF(warnoptions);
}

static int
_PySys_AddWarnOptionWithError(PyThreadState *tstate, PyObject *option)
{
    assert(tstate != NULL);
    PyObject *warnoptions = get_warnoptions(tstate);
    if (warnoptions == NULL) {
        return -1;
    }
    if (PyList_Append(warnoptions, option)) {
        Py_DECREF(warnoptions);
        return -1;
    }
    Py_DECREF(warnoptions);
    return 0;
}

// Removed in Python 3.13 API, but kept for the stable ABI
PyAPI_FUNC(void)
PySys_AddWarnOptionUnicode(PyObject *option)
{
    PyThreadState *tstate = _PyThreadState_GET();
    _Py_EnsureTstateNotNULL(tstate);
    assert(!_PyErr_Occurred(tstate));
    if (_PySys_AddWarnOptionWithError(tstate, option) < 0) {
        /* No return value, therefore clear error state if possible */
        _PyErr_Clear(tstate);
    }
}

// Removed in Python 3.13 API, but kept for the stable ABI
PyAPI_FUNC(void)
PySys_AddWarnOption(const wchar_t *s)
{
    PyThreadState *tstate = _PyThreadState_GET();
    if (tstate == NULL) {
        _append_preinit_entry(&_preinit_warnoptions, s);
        return;
    }
    PyObject *unicode;
    unicode = PyUnicode_FromWideChar(s, -1);
    if (unicode == NULL)
        return;
_Py_COMP_DIAG_PUSH
_Py_COMP_DIAG_IGNORE_DEPR_DECLS
    PySys_AddWarnOptionUnicode(unicode);
_Py_COMP_DIAG_POP
    Py_DECREF(unicode);
}

// Removed in Python 3.13 API, but kept for the stable ABI
PyAPI_FUNC(int)
PySys_HasWarnOptions(void)
{
    PyObject *warnoptions;
<<<<<<< HEAD
    if (PySys_GetOptionalAttr(&_Py_ID(warnoptions), &warnoptions) < 0) {
=======
    if (_PySys_GetOptionalAttr(&_Py_ID(warnoptions), &warnoptions) < 0) {
>>>>>>> 0ef4ffee
        PyErr_Clear();
        return 0;
    }
    int r = (warnoptions != NULL && PyList_Check(warnoptions) &&
             PyList_GET_SIZE(warnoptions) > 0);
    Py_XDECREF(warnoptions);
    return r;
}

static PyObject *
get_xoptions(PyThreadState *tstate)
{
    PyObject *xoptions;
<<<<<<< HEAD
    if (PySys_GetOptionalAttr(&_Py_ID(_xoptions), &xoptions) < 0) {
=======
    if (_PySys_GetOptionalAttr(&_Py_ID(_xoptions), &xoptions) < 0) {
>>>>>>> 0ef4ffee
        return NULL;
    }
    if (xoptions == NULL || !PyDict_Check(xoptions)) {
        /* PEP432 TODO: we can reach this if xoptions is NULL in the main
        *  interpreter config. When that happens, we need to properly set
         * the `xoptions` reference in the main interpreter config as well.
         *
         * For Python 3.7, we shouldn't be able to get here due to the
         * combination of how _PyMainInterpreter_ReadConfig and _PySys_EndInit
         * work, but we expect 3.8+ to make the _PyMainInterpreter_ReadConfig
         * call optional for embedding applications, thus making this
         * reachable again.
         */
        Py_XDECREF(xoptions);
        xoptions = PyDict_New();
        if (xoptions == NULL) {
            return NULL;
        }
        if (sys_set_object(tstate->interp, &_Py_ID(_xoptions), xoptions)) {
            Py_DECREF(xoptions);
            return NULL;
        }
    }
    return xoptions;
}

static int
_PySys_AddXOptionWithError(const wchar_t *s)
{
    PyObject *name = NULL, *value = NULL;

    PyThreadState *tstate = _PyThreadState_GET();
    PyObject *opts = get_xoptions(tstate);
    if (opts == NULL) {
        goto error;
    }

    const wchar_t *name_end = wcschr(s, L'=');
    if (!name_end) {
        name = PyUnicode_FromWideChar(s, -1);
        if (name == NULL) {
            goto error;
        }
        value = Py_NewRef(Py_True);
    }
    else {
        name = PyUnicode_FromWideChar(s, name_end - s);
        if (name == NULL) {
            goto error;
        }
        value = PyUnicode_FromWideChar(name_end + 1, -1);
        if (value == NULL) {
            goto error;
        }
    }
    if (PyDict_SetItem(opts, name, value) < 0) {
        goto error;
    }
    Py_DECREF(name);
    Py_DECREF(value);
    Py_DECREF(opts);
    return 0;

error:
    Py_XDECREF(name);
    Py_XDECREF(value);
    Py_XDECREF(opts);
    return -1;
}

// Removed in Python 3.13 API, but kept for the stable ABI
PyAPI_FUNC(void)
PySys_AddXOption(const wchar_t *s)
{
    PyThreadState *tstate = _PyThreadState_GET();
    if (tstate == NULL) {
        _append_preinit_entry(&_preinit_xoptions, s);
        return;
    }
    if (_PySys_AddXOptionWithError(s) < 0) {
        /* No return value, therefore clear error state if possible */
        _PyErr_Clear(tstate);
    }
}

PyObject *
PySys_GetXOptions(void)
{
    PyThreadState *tstate = _PyThreadState_GET();
    PyObject *opts = get_xoptions(tstate);
    Py_XDECREF(opts);
    return opts;
}

/* XXX This doc string is too long to be a single string literal in VC++ 5.0.
   Two literals concatenated works just fine.  If you have a K&R compiler
   or other abomination that however *does* understand longer strings,
   get rid of the !!! comment in the middle and the quotes that surround it. */
PyDoc_VAR(sys_doc) =
PyDoc_STR(
"This module provides access to some objects used or maintained by the\n\
interpreter and to functions that interact strongly with the interpreter.\n\
\n\
Dynamic objects:\n\
\n\
argv -- command line arguments; argv[0] is the script pathname if known\n\
path -- module search path; path[0] is the script directory, else ''\n\
modules -- dictionary of loaded modules\n\
\n\
displayhook -- called to show results in an interactive session\n\
excepthook -- called to handle any uncaught exception other than SystemExit\n\
  To customize printing in an interactive session or to install a custom\n\
  top-level exception handler, assign other functions to replace these.\n\
\n\
stdin -- standard input file object; used by input()\n\
stdout -- standard output file object; used by print()\n\
stderr -- standard error object; used for error messages\n\
  By assigning other file objects (or objects that behave like files)\n\
  to these, it is possible to redirect all of the interpreter's I/O.\n\
\n\
last_exc - the last uncaught exception\n\
  Only available in an interactive session after a\n\
  traceback has been printed.\n\
last_type -- type of last uncaught exception\n\
last_value -- value of last uncaught exception\n\
last_traceback -- traceback of last uncaught exception\n\
  These three are the (deprecated) legacy representation of last_exc.\n\
"
)
/* concatenating string here */
PyDoc_STR(
"\n\
Static objects:\n\
\n\
builtin_module_names -- tuple of module names built into this interpreter\n\
copyright -- copyright notice pertaining to this interpreter\n\
exec_prefix -- prefix used to find the machine-specific Python library\n\
executable -- absolute path of the executable binary of the Python interpreter\n\
float_info -- a named tuple with information about the float implementation.\n\
float_repr_style -- string indicating the style of repr() output for floats\n\
hash_info -- a named tuple with information about the hash algorithm.\n\
hexversion -- version information encoded as a single integer\n\
implementation -- Python implementation information.\n\
int_info -- a named tuple with information about the int implementation.\n\
maxsize -- the largest supported length of containers.\n\
maxunicode -- the value of the largest Unicode code point\n\
platform -- platform identifier\n\
prefix -- prefix used to find the Python library\n\
thread_info -- a named tuple with information about the thread implementation.\n\
version -- the version of this interpreter as a string\n\
version_info -- version information as a named tuple\n\
"
)
#ifdef MS_COREDLL
/* concatenating string here */
PyDoc_STR(
"dllhandle -- [Windows only] integer handle of the Python DLL\n\
winver -- [Windows only] version number of the Python DLL\n\
"
)
#endif /* MS_COREDLL */
#ifdef MS_WINDOWS
/* concatenating string here */
PyDoc_STR(
"_enablelegacywindowsfsencoding -- [Windows only]\n\
"
)
#endif
PyDoc_STR(
"__stdin__ -- the original stdin; don't touch!\n\
__stdout__ -- the original stdout; don't touch!\n\
__stderr__ -- the original stderr; don't touch!\n\
__displayhook__ -- the original displayhook; don't touch!\n\
__excepthook__ -- the original excepthook; don't touch!\n\
\n\
Functions:\n\
\n\
displayhook() -- print an object to the screen, and save it in builtins._\n\
excepthook() -- print an exception and its traceback to sys.stderr\n\
exception() -- return the current thread's active exception\n\
exc_info() -- return information about the current thread's active exception\n\
exit() -- exit the interpreter by raising SystemExit\n\
getdlopenflags() -- returns flags to be used for dlopen() calls\n\
getprofile() -- get the global profiling function\n\
getrefcount() -- return the reference count for an object (plus one :-)\n\
getrecursionlimit() -- return the max recursion depth for the interpreter\n\
getsizeof() -- return the size of an object in bytes\n\
gettrace() -- get the global debug tracing function\n\
setdlopenflags() -- set the flags to be used for dlopen() calls\n\
setprofile() -- set the global profiling function\n\
setrecursionlimit() -- set the max recursion depth for the interpreter\n\
settrace() -- set the global debug tracing function\n\
"
)
/* end of sys_doc */ ;


PyDoc_STRVAR(flags__doc__,
"sys.flags\n\
\n\
Flags provided through command line arguments or environment vars.");

static PyTypeObject FlagsType;

static PyStructSequence_Field flags_fields[] = {
    {"debug",                   "-d"},
    {"inspect",                 "-i"},
    {"interactive",             "-i"},
    {"optimize",                "-O or -OO"},
    {"dont_write_bytecode",     "-B"},
    {"no_user_site",            "-s"},
    {"no_site",                 "-S"},
    {"ignore_environment",      "-E"},
    {"verbose",                 "-v"},
    {"bytes_warning",           "-b"},
    {"quiet",                   "-q"},
    {"hash_randomization",      "-R"},
    {"isolated",                "-I"},
    {"dev_mode",                "-X dev"},
    {"utf8_mode",               "-X utf8"},
    {"warn_default_encoding",   "-X warn_default_encoding"},
    {"safe_path", "-P"},
    {"int_max_str_digits",      "-X int_max_str_digits"},
    {"gil",                     "-X gil"},
    {0}
};

#define SYS_FLAGS_INT_MAX_STR_DIGITS 17

static PyStructSequence_Desc flags_desc = {
    "sys.flags",        /* name */
    flags__doc__,       /* doc */
    flags_fields,       /* fields */
    18
};

static void
sys_set_flag(PyObject *flags, Py_ssize_t pos, PyObject *value)
{
    assert(pos >= 0 && pos < (Py_ssize_t)(Py_ARRAY_LENGTH(flags_fields) - 1));

    PyObject *old_value = PyStructSequence_GET_ITEM(flags, pos);
    PyStructSequence_SET_ITEM(flags, pos, Py_NewRef(value));
    Py_XDECREF(old_value);
}


int
_PySys_SetFlagObj(Py_ssize_t pos, PyObject *value)
{
<<<<<<< HEAD
    PyObject *flags = PySys_GetAttrString("flags");
=======
    PyObject *flags = _PySys_GetRequiredAttrString("flags");
>>>>>>> 0ef4ffee
    if (flags == NULL) {
        return -1;
    }

    sys_set_flag(flags, pos, value);
    Py_DECREF(flags);
    return 0;
}


static int
_PySys_SetFlagInt(Py_ssize_t pos, int value)
{
    PyObject *obj = PyLong_FromLong(value);
    if (obj == NULL) {
        return -1;
    }

    int res = _PySys_SetFlagObj(pos, obj);
    Py_DECREF(obj);
    return res;
}


static int
set_flags_from_config(PyInterpreterState *interp, PyObject *flags)
{
    const PyPreConfig *preconfig = &interp->runtime->preconfig;
    const PyConfig *config = _PyInterpreterState_GetConfig(interp);

    // _PySys_UpdateConfig() modifies sys.flags in-place:
    // Py_XDECREF() is needed in this case.
    Py_ssize_t pos = 0;
#define SetFlagObj(expr) \
    do { \
        PyObject *value = (expr); \
        if (value == NULL) { \
            return -1; \
        } \
        sys_set_flag(flags, pos, value); \
        Py_DECREF(value); \
        pos++; \
    } while (0)
#define SetFlag(expr) SetFlagObj(PyLong_FromLong(expr))

    SetFlag(config->parser_debug);
    SetFlag(config->inspect);
    SetFlag(config->interactive);
    SetFlag(config->optimization_level);
    SetFlag(!config->write_bytecode);
    SetFlag(!config->user_site_directory);
    SetFlag(!config->site_import);
    SetFlag(!config->use_environment);
    SetFlag(config->verbose);
    SetFlag(config->bytes_warning);
    SetFlag(config->quiet);
    SetFlag(config->use_hash_seed == 0 || config->hash_seed != 0);
    SetFlag(config->isolated);
    SetFlagObj(PyBool_FromLong(config->dev_mode));
    SetFlag(preconfig->utf8_mode);
    SetFlag(config->warn_default_encoding);
    SetFlagObj(PyBool_FromLong(config->safe_path));
    SetFlag(config->int_max_str_digits);
#ifdef Py_GIL_DISABLED
    if (config->enable_gil == _PyConfig_GIL_DEFAULT) {
        SetFlagObj(Py_NewRef(Py_None));
    }
    else {
        SetFlag(config->enable_gil);
    }
#else
    SetFlagObj(PyLong_FromLong(1));
#endif
#undef SetFlagObj
#undef SetFlag
    return 0;
}


static PyObject*
make_flags(PyInterpreterState *interp)
{
    PyObject *flags = PyStructSequence_New(&FlagsType);
    if (flags == NULL) {
        return NULL;
    }

    if (set_flags_from_config(interp, flags) < 0) {
        Py_DECREF(flags);
        return NULL;
    }
    return flags;
}


PyDoc_STRVAR(version_info__doc__,
"sys.version_info\n\
\n\
Version information as a named tuple.");

static PyTypeObject VersionInfoType;

static PyStructSequence_Field version_info_fields[] = {
    {"major", "Major release number"},
    {"minor", "Minor release number"},
    {"micro", "Patch release number"},
    {"releaselevel", "'alpha', 'beta', 'candidate', or 'final'"},
    {"serial", "Serial release number"},
    {0}
};

static PyStructSequence_Desc version_info_desc = {
    "sys.version_info",     /* name */
    version_info__doc__,    /* doc */
    version_info_fields,    /* fields */
    5
};

static PyObject *
make_version_info(PyThreadState *tstate)
{
    PyObject *version_info;
    char *s;
    int pos = 0;

    version_info = PyStructSequence_New(&VersionInfoType);
    if (version_info == NULL) {
        return NULL;
    }

    /*
     * These release level checks are mutually exclusive and cover
     * the field, so don't get too fancy with the pre-processor!
     */
#if PY_RELEASE_LEVEL == PY_RELEASE_LEVEL_ALPHA
    s = "alpha";
#elif PY_RELEASE_LEVEL == PY_RELEASE_LEVEL_BETA
    s = "beta";
#elif PY_RELEASE_LEVEL == PY_RELEASE_LEVEL_GAMMA
    s = "candidate";
#elif PY_RELEASE_LEVEL == PY_RELEASE_LEVEL_FINAL
    s = "final";
#endif

#define SetIntItem(flag) \
    PyStructSequence_SET_ITEM(version_info, pos++, PyLong_FromLong(flag))
#define SetStrItem(flag) \
    PyStructSequence_SET_ITEM(version_info, pos++, PyUnicode_FromString(flag))

    SetIntItem(PY_MAJOR_VERSION);
    SetIntItem(PY_MINOR_VERSION);
    SetIntItem(PY_MICRO_VERSION);
    SetStrItem(s);
    SetIntItem(PY_RELEASE_SERIAL);
#undef SetIntItem
#undef SetStrItem

    if (_PyErr_Occurred(tstate)) {
        Py_CLEAR(version_info);
        return NULL;
    }
    return version_info;
}

/* sys.implementation values */
#define NAME "cpython"
const char *_PySys_ImplName = NAME;
#define MAJOR Py_STRINGIFY(PY_MAJOR_VERSION)
#define MINOR Py_STRINGIFY(PY_MINOR_VERSION)
#define TAG NAME "-" MAJOR MINOR
const char *_PySys_ImplCacheTag = TAG;
#undef NAME
#undef MAJOR
#undef MINOR
#undef TAG

static PyObject *
make_impl_info(PyObject *version_info)
{
    int res;
    PyObject *impl_info, *value, *ns;

    impl_info = PyDict_New();
    if (impl_info == NULL)
        return NULL;

    /* populate the dict */

    value = PyUnicode_FromString(_PySys_ImplName);
    if (value == NULL)
        goto error;
    res = PyDict_SetItemString(impl_info, "name", value);
    Py_DECREF(value);
    if (res < 0)
        goto error;

    value = PyUnicode_FromString(_PySys_ImplCacheTag);
    if (value == NULL)
        goto error;
    res = PyDict_SetItemString(impl_info, "cache_tag", value);
    Py_DECREF(value);
    if (res < 0)
        goto error;

    res = PyDict_SetItemString(impl_info, "version", version_info);
    if (res < 0)
        goto error;

    value = PyLong_FromLong(PY_VERSION_HEX);
    if (value == NULL)
        goto error;
    res = PyDict_SetItemString(impl_info, "hexversion", value);
    Py_DECREF(value);
    if (res < 0)
        goto error;

#ifdef MULTIARCH
    value = PyUnicode_FromString(MULTIARCH);
    if (value == NULL)
        goto error;
    res = PyDict_SetItemString(impl_info, "_multiarch", value);
    Py_DECREF(value);
    if (res < 0)
        goto error;
#endif

    /* dict ready */

    ns = _PyNamespace_New(impl_info);
    Py_DECREF(impl_info);
    return ns;

error:
    Py_CLEAR(impl_info);
    return NULL;
}

#ifdef __EMSCRIPTEN__

PyDoc_STRVAR(emscripten_info__doc__,
"sys._emscripten_info\n\
\n\
WebAssembly Emscripten platform information.");

static PyTypeObject *EmscriptenInfoType;

static PyStructSequence_Field emscripten_info_fields[] = {
    {"emscripten_version", "Emscripten version (major, minor, micro)"},
    {"runtime", "Runtime (Node.JS version, browser user agent)"},
    {"pthreads", "pthread support"},
    {"shared_memory", "shared memory support"},
    {0}
};

static PyStructSequence_Desc emscripten_info_desc = {
    "sys._emscripten_info",     /* name */
    emscripten_info__doc__ ,    /* doc */
    emscripten_info_fields,     /* fields */
    4
};

EM_JS(char *, _Py_emscripten_runtime, (void), {
    var info;
    if (typeof navigator == 'object') {
        info = navigator.userAgent;
    } else if (typeof process == 'object') {
        info = "Node.js ".concat(process.version);
    } else {
        info = "UNKNOWN";
    }
    var len = lengthBytesUTF8(info) + 1;
    var res = _malloc(len);
    if (res) stringToUTF8(info, res, len);
#if __wasm64__
    return BigInt(res);
#else
    return res;
#endif
});

static PyObject *
make_emscripten_info(void)
{
    PyObject *emscripten_info = NULL;
    PyObject *version = NULL;
    char *ua;
    int pos = 0;

    emscripten_info = PyStructSequence_New(EmscriptenInfoType);
    if (emscripten_info == NULL) {
        return NULL;
    }

    version = Py_BuildValue("(iii)",
        __EMSCRIPTEN_major__, __EMSCRIPTEN_minor__, __EMSCRIPTEN_tiny__);
    if (version == NULL) {
        goto error;
    }
    PyStructSequence_SET_ITEM(emscripten_info, pos++, version);

    ua = _Py_emscripten_runtime();
    if (ua != NULL) {
        PyObject *oua = PyUnicode_DecodeUTF8(ua, strlen(ua), "strict");
        free(ua);
        if (oua == NULL) {
            goto error;
        }
        PyStructSequence_SET_ITEM(emscripten_info, pos++, oua);
    } else {
        PyStructSequence_SET_ITEM(emscripten_info, pos++, Py_NewRef(Py_None));
    }

#define SetBoolItem(flag) \
    PyStructSequence_SET_ITEM(emscripten_info, pos++, PyBool_FromLong(flag))

#ifdef __EMSCRIPTEN_PTHREADS__
    SetBoolItem(1);
#else
    SetBoolItem(0);
#endif

#ifdef __EMSCRIPTEN_SHARED_MEMORY__
    SetBoolItem(1);
#else
    SetBoolItem(0);
#endif

#undef SetBoolItem

    if (PyErr_Occurred()) {
        goto error;
    }
    return emscripten_info;

  error:
    Py_CLEAR(emscripten_info);
    return NULL;
}

#endif // __EMSCRIPTEN__

static struct PyModuleDef sysmodule = {
    PyModuleDef_HEAD_INIT,
    "sys",
    sys_doc,
    -1, /* multiple "initialization" just copies the module dict. */
    sys_methods,
    NULL,
    NULL,
    NULL,
    NULL
};

/* Updating the sys namespace, returning NULL pointer on error */
#define SET_SYS(key, value)                                \
    do {                                                   \
        PyObject *v = (value);                             \
        if (v == NULL) {                                   \
            goto err_occurred;                             \
        }                                                  \
        res = PyDict_SetItemString(sysdict, key, v);       \
        Py_DECREF(v);                                      \
        if (res < 0) {                                     \
            goto err_occurred;                             \
        }                                                  \
    } while (0)

#define SET_SYS_FROM_STRING(key, value) \
        SET_SYS(key, PyUnicode_FromString(value))

static PyStatus
_PySys_InitCore(PyThreadState *tstate, PyObject *sysdict)
{
    PyObject *version_info;
    int res;
    PyInterpreterState *interp = tstate->interp;

    /* stdin/stdout/stderr are set in pylifecycle.c */

#define COPY_SYS_ATTR(tokey, fromkey) \
        SET_SYS(tokey, PyMapping_GetItemString(sysdict, fromkey))

    COPY_SYS_ATTR("__displayhook__", "displayhook");
    COPY_SYS_ATTR("__excepthook__", "excepthook");
    COPY_SYS_ATTR("__breakpointhook__", "breakpointhook");
    COPY_SYS_ATTR("__unraisablehook__", "unraisablehook");

#undef COPY_SYS_ATTR

    SET_SYS_FROM_STRING("version", Py_GetVersion());
    SET_SYS("hexversion", PyLong_FromLong(PY_VERSION_HEX));
    SET_SYS("_git", Py_BuildValue("(szz)", "CPython", _Py_gitidentifier(),
                                  _Py_gitversion()));
    SET_SYS_FROM_STRING("_framework", _PYTHONFRAMEWORK);
    SET_SYS("api_version", PyLong_FromLong(PYTHON_API_VERSION));
    SET_SYS_FROM_STRING("copyright", Py_GetCopyright());
    SET_SYS_FROM_STRING("platform", Py_GetPlatform());
    SET_SYS("maxsize", PyLong_FromSsize_t(PY_SSIZE_T_MAX));
    SET_SYS("float_info", PyFloat_GetInfo());
    SET_SYS("int_info", PyLong_GetInfo());
    /* initialize hash_info */
    if (_PyStructSequence_InitBuiltin(interp, &Hash_InfoType,
                                      &hash_info_desc) < 0)
    {
        goto type_init_failed;
    }
    SET_SYS("hash_info", get_hash_info(tstate));
    SET_SYS("maxunicode", PyLong_FromLong(0x10FFFF));
    SET_SYS("builtin_module_names", list_builtin_module_names());
    SET_SYS("stdlib_module_names", list_stdlib_module_names());
#if PY_BIG_ENDIAN
    SET_SYS_FROM_STRING("byteorder", "big");
#else
    SET_SYS_FROM_STRING("byteorder", "little");
#endif

#ifdef MS_COREDLL
    SET_SYS("dllhandle", PyLong_FromVoidPtr(PyWin_DLLhModule));
    SET_SYS_FROM_STRING("winver", PyWin_DLLVersionString);
#endif
#ifdef ABIFLAGS
    SET_SYS_FROM_STRING("abiflags", ABIFLAGS);
#endif

#define ENSURE_INFO_TYPE(TYPE, DESC) \
    do { \
        if (_PyStructSequence_InitBuiltinWithFlags( \
                interp, &TYPE, &DESC, Py_TPFLAGS_DISALLOW_INSTANTIATION) < 0) { \
            goto type_init_failed; \
        } \
    } while (0)

    /* version_info */
    ENSURE_INFO_TYPE(VersionInfoType, version_info_desc);
    version_info = make_version_info(tstate);
    SET_SYS("version_info", version_info);

    /* implementation */
    SET_SYS("implementation", make_impl_info(version_info));

    // sys.flags: updated in-place later by _PySys_UpdateConfig()
    ENSURE_INFO_TYPE(FlagsType, flags_desc);
    SET_SYS("flags", make_flags(tstate->interp));

#if defined(MS_WINDOWS)
    /* getwindowsversion */
    ENSURE_INFO_TYPE(WindowsVersionType, windows_version_desc);

    SET_SYS_FROM_STRING("_vpath", VPATH);
#endif

#undef ENSURE_INFO_TYPE

    /* float repr style: 0.03 (short) vs 0.029999999999999999 (legacy) */
#if _PY_SHORT_FLOAT_REPR == 1
    SET_SYS_FROM_STRING("float_repr_style", "short");
#else
    SET_SYS_FROM_STRING("float_repr_style", "legacy");
#endif

    SET_SYS("thread_info", PyThread_GetInfo());

    /* initialize asyncgen_hooks */
    if (_PyStructSequence_InitBuiltin(interp, &AsyncGenHooksType,
                                      &asyncgen_hooks_desc) < 0)
    {
        goto type_init_failed;
    }

#ifdef __EMSCRIPTEN__
    if (EmscriptenInfoType == NULL) {
        EmscriptenInfoType = PyStructSequence_NewType(&emscripten_info_desc);
        if (EmscriptenInfoType == NULL) {
            goto type_init_failed;
        }
    }
    SET_SYS("_emscripten_info", make_emscripten_info());
#endif

    /* adding sys.path_hooks and sys.path_importer_cache */
    SET_SYS("meta_path", PyList_New(0));
    SET_SYS("path_importer_cache", PyDict_New());
    SET_SYS("path_hooks", PyList_New(0));

    if (_PyErr_Occurred(tstate)) {
        goto err_occurred;
    }
    return _PyStatus_OK();

type_init_failed:
    return _PyStatus_ERR("failed to initialize a type");

err_occurred:
    return _PyStatus_ERR("can't initialize sys module");
}


// Update sys attributes for a new PyConfig configuration.
// This function also adds attributes that _PySys_InitCore() didn't add.
int
_PySys_UpdateConfig(PyThreadState *tstate)
{
    PyInterpreterState *interp = tstate->interp;
    PyObject *sysdict = interp->sysdict;
    const PyConfig *config = _PyInterpreterState_GetConfig(interp);
    int res;

#define COPY_LIST(KEY, VALUE) \
        SET_SYS(KEY, _PyWideStringList_AsList(&(VALUE)));

#define SET_SYS_FROM_WSTR(KEY, VALUE) \
        SET_SYS(KEY, PyUnicode_FromWideChar(VALUE, -1));

#define COPY_WSTR(SYS_ATTR, WSTR) \
    if (WSTR != NULL) { \
        SET_SYS_FROM_WSTR(SYS_ATTR, WSTR); \
    }

    if (config->module_search_paths_set) {
        COPY_LIST("path", config->module_search_paths);
    }

    COPY_WSTR("executable", config->executable);
    COPY_WSTR("_base_executable", config->base_executable);
    COPY_WSTR("prefix", config->prefix);
    COPY_WSTR("base_prefix", config->base_prefix);
    COPY_WSTR("exec_prefix", config->exec_prefix);
    COPY_WSTR("base_exec_prefix", config->base_exec_prefix);
    COPY_WSTR("platlibdir", config->platlibdir);

    if (config->pycache_prefix != NULL) {
        SET_SYS_FROM_WSTR("pycache_prefix", config->pycache_prefix);
    } else {
        if (PyDict_SetItemString(sysdict, "pycache_prefix", Py_None) < 0) {
            return -1;
        }
    }

    COPY_LIST("argv", config->argv);
    COPY_LIST("orig_argv", config->orig_argv);
    COPY_LIST("warnoptions", config->warnoptions);

    SET_SYS("_xoptions", _PyConfig_CreateXOptionsDict(config));

    const wchar_t *stdlibdir = _Py_GetStdlibDir();
    if (stdlibdir != NULL) {
        SET_SYS_FROM_WSTR("_stdlib_dir", stdlibdir);
    }
    else {
        if (PyDict_SetItemString(sysdict, "_stdlib_dir", Py_None) < 0) {
            return -1;
        }
    }

#undef SET_SYS_FROM_WSTR
#undef COPY_LIST
#undef COPY_WSTR

    // sys.flags
<<<<<<< HEAD
    PyObject *flags = PySys_GetAttrString("flags");
=======
    PyObject *flags = _PySys_GetRequiredAttrString("flags");
>>>>>>> 0ef4ffee
    if (flags == NULL) {
        return -1;
    }
    if (set_flags_from_config(interp, flags) < 0) {
        Py_DECREF(flags);
        return -1;
    }
    Py_DECREF(flags);

    SET_SYS("dont_write_bytecode", PyBool_FromLong(!config->write_bytecode));

    if (_PyErr_Occurred(tstate)) {
        goto err_occurred;
    }

    return 0;

err_occurred:
    return -1;
}

#undef SET_SYS
#undef SET_SYS_FROM_STRING


/* Set up a preliminary stderr printer until we have enough
   infrastructure for the io module in place.

   Use UTF-8/backslashreplace and ignore EAGAIN errors. */
static PyStatus
_PySys_SetPreliminaryStderr(PyObject *sysdict)
{
    PyObject *pstderr = PyFile_NewStdPrinter(fileno(stderr));
    if (pstderr == NULL) {
        goto error;
    }
    if (PyDict_SetItem(sysdict, &_Py_ID(stderr), pstderr) < 0) {
        goto error;
    }
    if (PyDict_SetItemString(sysdict, "__stderr__", pstderr) < 0) {
        goto error;
    }
    Py_DECREF(pstderr);
    return _PyStatus_OK();

error:
    Py_XDECREF(pstderr);
    return _PyStatus_ERR("can't set preliminary stderr");
}

PyObject *_Py_CreateMonitoringObject(void);

/* Create sys module without all attributes.
   _PySys_UpdateConfig() should be called later to add remaining attributes. */
PyStatus
_PySys_Create(PyThreadState *tstate, PyObject **sysmod_p)
{
    assert(!_PyErr_Occurred(tstate));

    PyInterpreterState *interp = tstate->interp;

    PyObject *modules = _PyImport_InitModules(interp);
    if (modules == NULL) {
        goto error;
    }

    PyObject *sysmod = _PyModule_CreateInitialized(&sysmodule, PYTHON_API_VERSION);
    if (sysmod == NULL) {
        return _PyStatus_ERR("failed to create a module object");
    }
#ifdef Py_GIL_DISABLED
    PyUnstable_Module_SetGIL(sysmod, Py_MOD_GIL_NOT_USED);
#endif

    PyObject *sysdict = PyModule_GetDict(sysmod);
    if (sysdict == NULL) {
        goto error;
    }
    interp->sysdict = Py_NewRef(sysdict);

    interp->sysdict_copy = PyDict_Copy(sysdict);
    if (interp->sysdict_copy == NULL) {
        goto error;
    }

    if (PyDict_SetItemString(sysdict, "modules", modules) < 0) {
        goto error;
    }

    PyStatus status = _PySys_SetPreliminaryStderr(sysdict);
    if (_PyStatus_EXCEPTION(status)) {
        return status;
    }

    status = _PySys_InitCore(tstate, sysdict);
    if (_PyStatus_EXCEPTION(status)) {
        return status;
    }

    if (_PyImport_FixupBuiltin(tstate, sysmod, "sys", modules) < 0) {
        goto error;
    }

    PyObject *monitoring = _Py_CreateMonitoringObject();
    if (monitoring == NULL) {
        goto error;
    }
    int err = PyDict_SetItemString(sysdict, "monitoring", monitoring);
    Py_DECREF(monitoring);
    if (err < 0) {
        goto error;
    }

    assert(!_PyErr_Occurred(tstate));

    *sysmod_p = sysmod;
    return _PyStatus_OK();

error:
    return _PyStatus_ERR("can't initialize sys module");
}


void
_PySys_FiniTypes(PyInterpreterState *interp)
{
    _PyStructSequence_FiniBuiltin(interp, &VersionInfoType);
    _PyStructSequence_FiniBuiltin(interp, &FlagsType);
#if defined(MS_WINDOWS)
    _PyStructSequence_FiniBuiltin(interp, &WindowsVersionType);
#endif
    _PyStructSequence_FiniBuiltin(interp, &Hash_InfoType);
    _PyStructSequence_FiniBuiltin(interp, &AsyncGenHooksType);
#ifdef __EMSCRIPTEN__
    if (_Py_IsMainInterpreter(interp)) {
        Py_CLEAR(EmscriptenInfoType);
    }
#endif
}


static PyObject *
makepathobject(const wchar_t *path, wchar_t delim)
{
    int i, n;
    const wchar_t *p;
    PyObject *v, *w;

    n = 1;
    p = path;
    while ((p = wcschr(p, delim)) != NULL) {
        n++;
        p++;
    }
    v = PyList_New(n);
    if (v == NULL)
        return NULL;
    for (i = 0; ; i++) {
        p = wcschr(path, delim);
        if (p == NULL)
            p = path + wcslen(path); /* End of string */
        w = PyUnicode_FromWideChar(path, (Py_ssize_t)(p - path));
        if (w == NULL) {
            Py_DECREF(v);
            return NULL;
        }
        PyList_SET_ITEM(v, i, w);
        if (*p == '\0')
            break;
        path = p+1;
    }
    return v;
}

// Removed in Python 3.13 API, but kept for the stable ABI
PyAPI_FUNC(void)
PySys_SetPath(const wchar_t *path)
{
    PyObject *v;
    if ((v = makepathobject(path, DELIM)) == NULL)
        Py_FatalError("can't create sys.path");
    PyInterpreterState *interp = _PyInterpreterState_GET();
    if (sys_set_object(interp, &_Py_ID(path), v) != 0) {
        Py_FatalError("can't assign sys.path");
    }
    Py_DECREF(v);
}

static PyObject *
make_sys_argv(int argc, wchar_t * const * argv)
{
    PyObject *list = PyList_New(argc);
    if (list == NULL) {
        return NULL;
    }

    for (Py_ssize_t i = 0; i < argc; i++) {
        PyObject *v = PyUnicode_FromWideChar(argv[i], -1);
        if (v == NULL) {
            Py_DECREF(list);
            return NULL;
        }
        PyList_SET_ITEM(list, i, v);
    }
    return list;
}

void
PySys_SetArgvEx(int argc, wchar_t **argv, int updatepath)
{
    wchar_t* empty_argv[1] = {L""};
    PyThreadState *tstate = _PyThreadState_GET();

    if (argc < 1 || argv == NULL) {
        /* Ensure at least one (empty) argument is seen */
        argv = empty_argv;
        argc = 1;
    }

    PyObject *av = make_sys_argv(argc, argv);
    if (av == NULL) {
        Py_FatalError("no mem for sys.argv");
    }
    if (sys_set_object_str(tstate->interp, "argv", av) != 0) {
        Py_DECREF(av);
        Py_FatalError("can't assign sys.argv");
    }
    Py_DECREF(av);

    if (updatepath) {
        /* If argv[0] is not '-c' nor '-m', prepend argv[0] to sys.path.
           If argv[0] is a symlink, use the real path. */
        const PyWideStringList argv_list = {.length = argc, .items = argv};
        PyObject *path0 = NULL;
        if (_PyPathConfig_ComputeSysPath0(&argv_list, &path0)) {
            if (path0 == NULL) {
                Py_FatalError("can't compute path0 from argv");
            }

            PyObject *sys_path;
<<<<<<< HEAD
            if (PySys_GetOptionalAttr(&_Py_ID(path), &sys_path) < 0) {
=======
            if (_PySys_GetOptionalAttr(&_Py_ID(path), &sys_path) < 0) {
>>>>>>> 0ef4ffee
                Py_FatalError("can't get sys.path");
            }
            else if (sys_path != NULL) {
                if (PyList_Insert(sys_path, 0, path0) < 0) {
                    Py_FatalError("can't prepend path0 to sys.path");
                }
                Py_DECREF(sys_path);
            }
            Py_DECREF(path0);
        }
    }
}

void
PySys_SetArgv(int argc, wchar_t **argv)
{
_Py_COMP_DIAG_PUSH
_Py_COMP_DIAG_IGNORE_DEPR_DECLS
    PySys_SetArgvEx(argc, argv, Py_IsolatedFlag == 0);
_Py_COMP_DIAG_POP
}

/* Reimplementation of PyFile_WriteString() no calling indirectly
   PyErr_CheckSignals(): avoid the call to PyObject_Str(). */

static int
sys_pyfile_write_unicode(PyObject *unicode, PyObject *file)
{
    if (file == NULL)
        return -1;
    assert(unicode != NULL);
    PyObject *result = PyObject_CallMethodOneArg(file, &_Py_ID(write), unicode);
    if (result == NULL) {
        return -1;
    }
    Py_DECREF(result);
    return 0;
}

static int
sys_pyfile_write(const char *text, PyObject *file)
{
    PyObject *unicode = NULL;
    int err;

    if (file == NULL)
        return -1;

    unicode = PyUnicode_FromString(text);
    if (unicode == NULL)
        return -1;

    err = sys_pyfile_write_unicode(unicode, file);
    Py_DECREF(unicode);
    return err;
}

/* APIs to write to sys.stdout or sys.stderr using a printf-like interface.
   Adapted from code submitted by Just van Rossum.

   PySys_WriteStdout(format, ...)
   PySys_WriteStderr(format, ...)

      The first function writes to sys.stdout; the second to sys.stderr.  When
      there is a problem, they write to the real (C level) stdout or stderr;
      no exceptions are raised.

      PyErr_CheckSignals() is not called to avoid the execution of the Python
      signal handlers: they may raise a new exception whereas sys_write()
      ignores all exceptions.

      Both take a printf-style format string as their first argument followed
      by a variable length argument list determined by the format string.

      *** WARNING ***

      The format should limit the total size of the formatted output string to
      1000 bytes.  In particular, this means that no unrestricted "%s" formats
      should occur; these should be limited using "%.<N>s where <N> is a
      decimal number calculated so that <N> plus the maximum size of other
      formatted text does not exceed 1000 bytes.  Also watch out for "%f",
      which can print hundreds of digits for very large numbers.

 */

static void
sys_write(PyObject *key, FILE *fp, const char *format, va_list va)
{
    PyObject *file;
    char buffer[1001];
    int written;
    PyThreadState *tstate = _PyThreadState_GET();

    PyObject *exc = _PyErr_GetRaisedException(tstate);
    written = PyOS_vsnprintf(buffer, sizeof(buffer), format, va);
<<<<<<< HEAD
    file = PySys_GetAttr(key);
=======
    file = _PySys_GetRequiredAttr(key);
>>>>>>> 0ef4ffee
    if (sys_pyfile_write(buffer, file) != 0) {
        _PyErr_Clear(tstate);
        fputs(buffer, fp);
    }
    if (written < 0 || (size_t)written >= sizeof(buffer)) {
        const char *truncated = "... truncated";
        if (sys_pyfile_write(truncated, file) != 0)
            fputs(truncated, fp);
    }
    Py_XDECREF(file);
    _PyErr_SetRaisedException(tstate, exc);
}

void
PySys_WriteStdout(const char *format, ...)
{
    va_list va;

    va_start(va, format);
    sys_write(&_Py_ID(stdout), stdout, format, va);
    va_end(va);
}

void
PySys_WriteStderr(const char *format, ...)
{
    va_list va;

    va_start(va, format);
    sys_write(&_Py_ID(stderr), stderr, format, va);
    va_end(va);
}

static void
sys_format(PyObject *key, FILE *fp, const char *format, va_list va)
{
    PyObject *file, *message;
    const char *utf8;
    PyThreadState *tstate = _PyThreadState_GET();

    PyObject *exc = _PyErr_GetRaisedException(tstate);
    message = PyUnicode_FromFormatV(format, va);
    if (message != NULL) {
<<<<<<< HEAD
        file = PySys_GetAttr(key);
=======
        file = _PySys_GetRequiredAttr(key);
>>>>>>> 0ef4ffee
        if (sys_pyfile_write_unicode(message, file) != 0) {
            _PyErr_Clear(tstate);
            utf8 = PyUnicode_AsUTF8(message);
            if (utf8 != NULL)
                fputs(utf8, fp);
        }
        Py_XDECREF(file);
        Py_DECREF(message);
    }
    _PyErr_SetRaisedException(tstate, exc);
}

void
PySys_FormatStdout(const char *format, ...)
{
    va_list va;

    va_start(va, format);
    sys_format(&_Py_ID(stdout), stdout, format, va);
    va_end(va);
}

void
PySys_FormatStderr(const char *format, ...)
{
    va_list va;

    va_start(va, format);
    sys_format(&_Py_ID(stderr), stderr, format, va);
    va_end(va);
}


int
_PySys_SetIntMaxStrDigits(int maxdigits)
{
    if (maxdigits != 0 && maxdigits < _PY_LONG_MAX_STR_DIGITS_THRESHOLD) {
        PyErr_Format(
            PyExc_ValueError, "maxdigits must be >= %d or 0 for unlimited",
            _PY_LONG_MAX_STR_DIGITS_THRESHOLD);
        return -1;
    }

    // Set sys.flags.int_max_str_digits
    const Py_ssize_t pos = SYS_FLAGS_INT_MAX_STR_DIGITS;
    if (_PySys_SetFlagInt(pos, maxdigits) < 0) {
        return -1;
    }

    // Set PyInterpreterState.long_state.max_str_digits
    // and PyInterpreterState.config.int_max_str_digits.
    PyInterpreterState *interp = _PyInterpreterState_GET();
    interp->long_state.max_str_digits = maxdigits;
    interp->config.int_max_str_digits = maxdigits;
    return 0;
}<|MERGE_RESOLUTION|>--- conflicted
+++ resolved
@@ -72,11 +72,7 @@
 
 
 PyObject *
-<<<<<<< HEAD
 PySys_GetAttr(PyObject *name)
-=======
-_PySys_GetRequiredAttr(PyObject *name)
->>>>>>> 0ef4ffee
 {
     if (!PyUnicode_Check(name)) {
         PyErr_Format(PyExc_TypeError,
@@ -92,21 +88,13 @@
     }
     PyObject *value;
     if (PyDict_GetItemRef(sysdict, name, &value) == 0) {
-<<<<<<< HEAD
-        PyErr_Format(PyExc_RuntimeError, "lost sys.%S", name);
-=======
         PyErr_Format(PyExc_RuntimeError, "lost sys.%U", name);
->>>>>>> 0ef4ffee
     }
     return value;
 }
 
 PyObject *
-<<<<<<< HEAD
 PySys_GetAttrString(const char *name)
-=======
-_PySys_GetRequiredAttrString(const char *name)
->>>>>>> 0ef4ffee
 {
     PyThreadState *tstate = _PyThreadState_GET();
     PyObject *sysdict = tstate->interp->sysdict;
@@ -122,11 +110,7 @@
 }
 
 int
-<<<<<<< HEAD
 PySys_GetOptionalAttr(PyObject *name, PyObject **value)
-=======
-_PySys_GetOptionalAttr(PyObject *name, PyObject **value)
->>>>>>> 0ef4ffee
 {
     if (!PyUnicode_Check(name)) {
         PyErr_Format(PyExc_TypeError,
@@ -145,11 +129,7 @@
 }
 
 int
-<<<<<<< HEAD
 PySys_GetOptionalAttrString(const char *name, PyObject **value)
-=======
-_PySys_GetOptionalAttrString(const char *name, PyObject **value)
->>>>>>> 0ef4ffee
 {
     PyThreadState *tstate = _PyThreadState_GET();
     PyObject *sysdict = tstate->interp->sysdict;
@@ -789,11 +769,7 @@
     }
     if (PyObject_SetAttr(builtins, _Py_LATIN1_CHR('_'), Py_None) != 0)
         return NULL;
-<<<<<<< HEAD
     outf = PySys_GetAttr(&_Py_ID(stdout));
-=======
-    outf = _PySys_GetRequiredAttr(&_Py_ID(stdout));
->>>>>>> 0ef4ffee
     if (outf == NULL) {
         return NULL;
     }
@@ -2897,11 +2873,7 @@
 get_warnoptions(PyThreadState *tstate)
 {
     PyObject *warnoptions;
-<<<<<<< HEAD
     if (PySys_GetOptionalAttr(&_Py_ID(warnoptions), &warnoptions) < 0) {
-=======
-    if (_PySys_GetOptionalAttr(&_Py_ID(warnoptions), &warnoptions) < 0) {
->>>>>>> 0ef4ffee
         return NULL;
     }
     if (warnoptions == NULL || !PyList_Check(warnoptions)) {
@@ -2938,11 +2910,7 @@
     }
 
     PyObject *warnoptions;
-<<<<<<< HEAD
     if (PySys_GetOptionalAttr(&_Py_ID(warnoptions), &warnoptions) < 0) {
-=======
-    if (_PySys_GetOptionalAttr(&_Py_ID(warnoptions), &warnoptions) < 0) {
->>>>>>> 0ef4ffee
         PyErr_Clear();
         return;
     }
@@ -3006,11 +2974,7 @@
 PySys_HasWarnOptions(void)
 {
     PyObject *warnoptions;
-<<<<<<< HEAD
     if (PySys_GetOptionalAttr(&_Py_ID(warnoptions), &warnoptions) < 0) {
-=======
-    if (_PySys_GetOptionalAttr(&_Py_ID(warnoptions), &warnoptions) < 0) {
->>>>>>> 0ef4ffee
         PyErr_Clear();
         return 0;
     }
@@ -3024,11 +2988,7 @@
 get_xoptions(PyThreadState *tstate)
 {
     PyObject *xoptions;
-<<<<<<< HEAD
     if (PySys_GetOptionalAttr(&_Py_ID(_xoptions), &xoptions) < 0) {
-=======
-    if (_PySys_GetOptionalAttr(&_Py_ID(_xoptions), &xoptions) < 0) {
->>>>>>> 0ef4ffee
         return NULL;
     }
     if (xoptions == NULL || !PyDict_Check(xoptions)) {
@@ -3279,11 +3239,7 @@
 int
 _PySys_SetFlagObj(Py_ssize_t pos, PyObject *value)
 {
-<<<<<<< HEAD
     PyObject *flags = PySys_GetAttrString("flags");
-=======
-    PyObject *flags = _PySys_GetRequiredAttrString("flags");
->>>>>>> 0ef4ffee
     if (flags == NULL) {
         return -1;
     }
@@ -3843,11 +3799,7 @@
 #undef COPY_WSTR
 
     // sys.flags
-<<<<<<< HEAD
     PyObject *flags = PySys_GetAttrString("flags");
-=======
-    PyObject *flags = _PySys_GetRequiredAttrString("flags");
->>>>>>> 0ef4ffee
     if (flags == NULL) {
         return -1;
     }
@@ -4088,11 +4040,7 @@
             }
 
             PyObject *sys_path;
-<<<<<<< HEAD
             if (PySys_GetOptionalAttr(&_Py_ID(path), &sys_path) < 0) {
-=======
-            if (_PySys_GetOptionalAttr(&_Py_ID(path), &sys_path) < 0) {
->>>>>>> 0ef4ffee
                 Py_FatalError("can't get sys.path");
             }
             else if (sys_path != NULL) {
@@ -4188,11 +4136,7 @@
 
     PyObject *exc = _PyErr_GetRaisedException(tstate);
     written = PyOS_vsnprintf(buffer, sizeof(buffer), format, va);
-<<<<<<< HEAD
     file = PySys_GetAttr(key);
-=======
-    file = _PySys_GetRequiredAttr(key);
->>>>>>> 0ef4ffee
     if (sys_pyfile_write(buffer, file) != 0) {
         _PyErr_Clear(tstate);
         fputs(buffer, fp);
@@ -4236,11 +4180,7 @@
     PyObject *exc = _PyErr_GetRaisedException(tstate);
     message = PyUnicode_FromFormatV(format, va);
     if (message != NULL) {
-<<<<<<< HEAD
         file = PySys_GetAttr(key);
-=======
-        file = _PySys_GetRequiredAttr(key);
->>>>>>> 0ef4ffee
         if (sys_pyfile_write_unicode(message, file) != 0) {
             _PyErr_Clear(tstate);
             utf8 = PyUnicode_AsUTF8(message);
