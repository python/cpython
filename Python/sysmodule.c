--- conflicted
+++ resolved
@@ -1117,17 +1117,6 @@
     Py_RETURN_NONE;
 }
 
-<<<<<<< HEAD
-PyDoc_STRVAR(settrace_doc,
-"settrace($module, function, /)\n\
---\n\
-\n\
-Set the global debug tracing function.  It will be called on each\n\
-function call.  See the debugger chapter in the library manual."
-);
-
-=======
->>>>>>> c50cb6dd
 /*[clinic input]
 sys._settraceallthreads
 
@@ -1208,17 +1197,6 @@
     Py_RETURN_NONE;
 }
 
-<<<<<<< HEAD
-PyDoc_STRVAR(setprofile_doc,
-"setprofile($module, function, /)\n\
---\n\
-\n\
-Set the profiling function.  It will be called on each function call\n\
-and return.  See the profiler chapter in the library manual."
-);
-
-=======
->>>>>>> c50cb6dd
 /*[clinic input]
 sys._setprofileallthreads
 
