
/* System module */

/*
Various bits of information used by the interpreter are collected in
module 'sys'.
Function member:
- exit(sts): raise SystemExit
Data members:
- stdin, stdout, stderr: standard file objects
- modules: the table of modules (dictionary)
- path: module search path (list of strings)
- argv: script arguments (list of strings)
- ps1, ps2: optional primary and secondary prompts (strings)
*/

#include "Python.h"
#include "pycore_call.h"          // _PyObject_CallNoArgs()
#include "pycore_ceval.h"         // _PyEval_SetAsyncGenFinalizer()
#include "pycore_dict.h"          // _PyDict_GetItemWithError()
#include "pycore_frame.h"         // _PyInterpreterFrame
#include "pycore_initconfig.h"    // _PyStatus_EXCEPTION()
#include "pycore_long.h"          // _PY_LONG_MAX_STR_DIGITS_THRESHOLD
#include "pycore_modsupport.h"    // _PyModule_CreateInitialized()
#include "pycore_namespace.h"     // _PyNamespace_New()
#include "pycore_object.h"        // _PyObject_DebugTypeStats()
#include "pycore_pathconfig.h"    // _PyPathConfig_ComputeSysPath0()
#include "pycore_pyerrors.h"      // _PyErr_GetRaisedException()
#include "pycore_pylifecycle.h"   // _PyErr_WriteUnraisableDefaultHook()
#include "pycore_pymath.h"        // _PY_SHORT_FLOAT_REPR
#include "pycore_pymem.h"         // _PyMem_SetDefaultAllocator()
#include "pycore_pystate.h"       // _PyThreadState_GET()
#include "pycore_pystats.h"       // _Py_PrintSpecializationStats()
#include "pycore_structseq.h"     // _PyStructSequence_InitBuiltinWithFlags()
#include "pycore_sysmodule.h"     // export _PySys_GetSizeOf()
#include "pycore_tuple.h"         // _PyTuple_FromArray()

#include "frameobject.h"          // PyFrame_FastToLocalsWithError()
#include "pydtrace.h"             // PyDTrace_AUDIT()
#include "osdefs.h"               // DELIM
#include "stdlib_module_names.h"  // _Py_stdlib_module_names

#ifdef HAVE_UNISTD_H
#  include <unistd.h>             // getpid()
#endif

#ifdef MS_WINDOWS
#  define WIN32_LEAN_AND_MEAN
#  include <windows.h>
#endif /* MS_WINDOWS */

#ifdef MS_COREDLL
extern void *PyWin_DLLhModule;
/* A string loaded from the DLL at startup: */
extern const char *PyWin_DLLVersionString;
#endif

#ifdef __EMSCRIPTEN__
#  include <emscripten.h>
#endif

#ifdef HAVE_FCNTL_H
#  include <fcntl.h>
#endif

/*[clinic input]
module sys
[clinic start generated code]*/
/*[clinic end generated code: output=da39a3ee5e6b4b0d input=3726b388feee8cea]*/

#include "clinic/sysmodule.c.h"


PyObject *
_PySys_GetAttr(PyThreadState *tstate, PyObject *name)
{
    PyObject *sd = tstate->interp->sysdict;
    if (sd == NULL) {
        return NULL;
    }
    PyObject *exc = _PyErr_GetRaisedException(tstate);
    /* XXX Suppress a new exception if it was raised and restore
     * the old one. */
    PyObject *value = _PyDict_GetItemWithError(sd, name);
    _PyErr_SetRaisedException(tstate, exc);
    return value;
}

static PyObject *
_PySys_GetObject(PyInterpreterState *interp, const char *name)
{
    PyObject *sysdict = interp->sysdict;
    if (sysdict == NULL) {
        return NULL;
    }
    PyObject *value;
    if (PyDict_GetItemStringRef(sysdict, name, &value) != 1) {
        return NULL;
    }
    Py_DECREF(value);  // return a borrowed reference
    return value;
}

PyObject *
PySys_GetObject(const char *name)
{
    PyThreadState *tstate = _PyThreadState_GET();

    PyObject *exc = _PyErr_GetRaisedException(tstate);
    PyObject *value = _PySys_GetObject(tstate->interp, name);
    /* XXX Suppress a new exception if it was raised and restore
     * the old one. */
    if (_PyErr_Occurred(tstate)) {
        PyErr_FormatUnraisable("Exception ignored in PySys_GetObject()");
    }
    _PyErr_SetRaisedException(tstate, exc);
    return value;
}

static int
sys_set_object(PyInterpreterState *interp, PyObject *key, PyObject *v)
{
    if (key == NULL) {
        return -1;
    }
    PyObject *sd = interp->sysdict;
    if (v == NULL) {
        if (PyDict_Pop(sd, key, NULL) < 0) {
            return -1;
        }
        return 0;
    }
    else {
        return PyDict_SetItem(sd, key, v);
    }
}

int
_PySys_SetAttr(PyObject *key, PyObject *v)
{
    PyInterpreterState *interp = _PyInterpreterState_GET();
    return sys_set_object(interp, key, v);
}

static int
sys_set_object_str(PyInterpreterState *interp, const char *name, PyObject *v)
{
    PyObject *key = v ? PyUnicode_InternFromString(name)
                      : PyUnicode_FromString(name);
    int r = sys_set_object(interp, key, v);
    Py_XDECREF(key);
    return r;
}

int
PySys_SetObject(const char *name, PyObject *v)
{
    PyInterpreterState *interp = _PyInterpreterState_GET();
    return sys_set_object_str(interp, name, v);
}

int
_PySys_ClearAttrString(PyInterpreterState *interp,
                       const char *name, int verbose)
{
    if (verbose) {
        PySys_WriteStderr("# clear sys.%s\n", name);
    }
    /* To play it safe, we set the attr to None instead of deleting it. */
    if (PyDict_SetItemString(interp->sysdict, name, Py_None) < 0) {
        return -1;
    }
    return 0;
}


static int
should_audit(PyInterpreterState *interp)
{
    /* interp must not be NULL, but test it just in case for extra safety */
    assert(interp != NULL);
    if (!interp) {
        return 0;
    }
    return (interp->runtime->audit_hooks.head
            || interp->audit_hooks
            || PyDTrace_AUDIT_ENABLED());
}


static int
sys_audit_tstate(PyThreadState *ts, const char *event,
                 const char *argFormat, va_list vargs)
{
    assert(event != NULL);
    assert(!argFormat || !strchr(argFormat, 'N'));

    if (!ts) {
        /* Audit hooks cannot be called with a NULL thread state */
        return 0;
    }

    /* The current implementation cannot be called if tstate is not
       the current Python thread state. */
    assert(ts == _PyThreadState_GET());

    /* Early exit when no hooks are registered */
    PyInterpreterState *is = ts->interp;
    if (!should_audit(is)) {
        return 0;
    }

    PyObject *eventName = NULL;
    PyObject *eventArgs = NULL;
    PyObject *hooks = NULL;
    PyObject *hook = NULL;
    int res = -1;

    int dtrace = PyDTrace_AUDIT_ENABLED();


    PyObject *exc = _PyErr_GetRaisedException(ts);

    /* Initialize event args now */
    if (argFormat && argFormat[0]) {
        eventArgs = Py_VaBuildValue(argFormat, vargs);
        if (eventArgs && !PyTuple_Check(eventArgs)) {
            PyObject *argTuple = PyTuple_Pack(1, eventArgs);
            Py_SETREF(eventArgs, argTuple);
        }
    }
    else {
        eventArgs = PyTuple_New(0);
    }
    if (!eventArgs) {
        goto exit;
    }

    /* Call global hooks
     *
     * We don't worry about any races on hooks getting added,
     * since that would not leave is in an inconsistent state. */
    _Py_AuditHookEntry *e = is->runtime->audit_hooks.head;
    for (; e; e = e->next) {
        if (e->hookCFunction(event, eventArgs, e->userData) < 0) {
            goto exit;
        }
    }

    /* Dtrace USDT point */
    if (dtrace) {
        PyDTrace_AUDIT(event, (void *)eventArgs);
    }

    /* Call interpreter hooks */
    if (is->audit_hooks) {
        eventName = PyUnicode_FromString(event);
        if (!eventName) {
            goto exit;
        }

        hooks = PyObject_GetIter(is->audit_hooks);
        if (!hooks) {
            goto exit;
        }

        /* Disallow tracing in hooks unless explicitly enabled */
        PyThreadState_EnterTracing(ts);
        while ((hook = PyIter_Next(hooks)) != NULL) {
            PyObject *o;
            int canTrace = PyObject_GetOptionalAttr(hook, &_Py_ID(__cantrace__), &o);
            if (o) {
                canTrace = PyObject_IsTrue(o);
                Py_DECREF(o);
            }
            if (canTrace < 0) {
                break;
            }
            if (canTrace) {
                PyThreadState_LeaveTracing(ts);
            }
            PyObject* args[2] = {eventName, eventArgs};
            o = _PyObject_VectorcallTstate(ts, hook, args, 2, NULL);
            if (canTrace) {
                PyThreadState_EnterTracing(ts);
            }
            if (!o) {
                break;
            }
            Py_DECREF(o);
            Py_CLEAR(hook);
        }
        PyThreadState_LeaveTracing(ts);
        if (_PyErr_Occurred(ts)) {
            goto exit;
        }
    }

    res = 0;

exit:
    Py_XDECREF(hook);
    Py_XDECREF(hooks);
    Py_XDECREF(eventName);
    Py_XDECREF(eventArgs);

    if (!res) {
        _PyErr_SetRaisedException(ts, exc);
    }
    else {
        assert(_PyErr_Occurred(ts));
        Py_XDECREF(exc);
    }

    return res;
}

int
_PySys_Audit(PyThreadState *tstate, const char *event,
             const char *argFormat, ...)
{
    va_list vargs;
    va_start(vargs, argFormat);
    int res = sys_audit_tstate(tstate, event, argFormat, vargs);
    va_end(vargs);
    return res;
}

int
PySys_Audit(const char *event, const char *argFormat, ...)
{
    PyThreadState *tstate = _PyThreadState_GET();
    va_list vargs;
    va_start(vargs, argFormat);
    int res = sys_audit_tstate(tstate, event, argFormat, vargs);
    va_end(vargs);
    return res;
}

int
PySys_AuditTuple(const char *event, PyObject *args)
{
    if (args == NULL) {
        return PySys_Audit(event, NULL);
    }

    if (!PyTuple_Check(args)) {
        PyErr_Format(PyExc_TypeError, "args must be tuple, got %s",
                     Py_TYPE(args)->tp_name);
        return -1;
    }
    return PySys_Audit(event, "O", args);
}

/* We expose this function primarily for our own cleanup during
 * finalization. In general, it should not need to be called,
 * and as such the function is not exported.
 *
 * Must be finalizing to clear hooks */
void
_PySys_ClearAuditHooks(PyThreadState *ts)
{
    assert(ts != NULL);
    if (!ts) {
        return;
    }

    _PyRuntimeState *runtime = ts->interp->runtime;
    /* The hooks are global so we have to check for runtime finalization. */
    PyThreadState *finalizing = _PyRuntimeState_GetFinalizing(runtime);
    assert(finalizing == ts);
    if (finalizing != ts) {
        return;
    }

    const PyConfig *config = _PyInterpreterState_GetConfig(ts->interp);
    if (config->verbose) {
        PySys_WriteStderr("# clear sys.audit hooks\n");
    }

    /* Hooks can abort later hooks for this event, but cannot
       abort the clear operation itself. */
    _PySys_Audit(ts, "cpython._PySys_ClearAuditHooks", NULL);
    _PyErr_Clear(ts);

    /* We don't worry about the very unlikely race right here,
     * since it's entirely benign.  Nothing else removes entries
     * from the list and adding an entry right now would not cause
     * any trouble. */
    _Py_AuditHookEntry *e = runtime->audit_hooks.head, *n;
    runtime->audit_hooks.head = NULL;
    while (e) {
        n = e->next;
        PyMem_RawFree(e);
        e = n;
    }
}

static void
add_audit_hook_entry_unlocked(_PyRuntimeState *runtime,
                              _Py_AuditHookEntry *entry)
{
    if (runtime->audit_hooks.head == NULL) {
        runtime->audit_hooks.head = entry;
    }
    else {
        _Py_AuditHookEntry *last = runtime->audit_hooks.head;
        while (last->next) {
            last = last->next;
        }
        last->next = entry;
    }
}

int
PySys_AddAuditHook(Py_AuditHookFunction hook, void *userData)
{
    /* tstate can be NULL, so access directly _PyRuntime:
       PySys_AddAuditHook() can be called before Python is initialized. */
    _PyRuntimeState *runtime = &_PyRuntime;
    PyThreadState *tstate;
    if (runtime->initialized) {
        tstate = _PyThreadState_GET();
    }
    else {
        tstate = NULL;
    }

    /* Invoke existing audit hooks to allow them an opportunity to abort. */
    /* Cannot invoke hooks until we are initialized */
    if (tstate != NULL) {
        if (_PySys_Audit(tstate, "sys.addaudithook", NULL) < 0) {
            if (_PyErr_ExceptionMatches(tstate, PyExc_RuntimeError)) {
                /* We do not report errors derived from RuntimeError */
                _PyErr_Clear(tstate);
                return 0;
            }
            return -1;
        }
    }

    _Py_AuditHookEntry *e = (_Py_AuditHookEntry*)PyMem_RawMalloc(
            sizeof(_Py_AuditHookEntry));
    if (!e) {
        if (tstate != NULL) {
            _PyErr_NoMemory(tstate);
        }
        return -1;
    }
    e->next = NULL;
    e->hookCFunction = (Py_AuditHookFunction)hook;
    e->userData = userData;

    PyMutex_Lock(&runtime->audit_hooks.mutex);
    add_audit_hook_entry_unlocked(runtime, e);
    PyMutex_Unlock(&runtime->audit_hooks.mutex);

    return 0;
}

/*[clinic input]
sys.addaudithook

    hook: object

Adds a new audit hook callback.
[clinic start generated code]*/

static PyObject *
sys_addaudithook_impl(PyObject *module, PyObject *hook)
/*[clinic end generated code: output=4f9c17aaeb02f44e input=0f3e191217a45e34]*/
{
    PyThreadState *tstate = _PyThreadState_GET();

    /* Invoke existing audit hooks to allow them an opportunity to abort. */
    if (_PySys_Audit(tstate, "sys.addaudithook", NULL) < 0) {
        if (_PyErr_ExceptionMatches(tstate, PyExc_Exception)) {
            /* We do not report errors derived from Exception */
            _PyErr_Clear(tstate);
            Py_RETURN_NONE;
        }
        return NULL;
    }

    PyInterpreterState *interp = tstate->interp;
    if (interp->audit_hooks == NULL) {
        interp->audit_hooks = PyList_New(0);
        if (interp->audit_hooks == NULL) {
            return NULL;
        }
        /* Avoid having our list of hooks show up in the GC module */
        PyObject_GC_UnTrack(interp->audit_hooks);
    }

    if (PyList_Append(interp->audit_hooks, hook) < 0) {
        return NULL;
    }

    Py_RETURN_NONE;
}

PyDoc_STRVAR(audit_doc,
"audit(event, *args)\n\
\n\
Passes the event to any audit hooks that are attached.");

static PyObject *
sys_audit(PyObject *self, PyObject *const *args, Py_ssize_t argc)
{
    PyThreadState *tstate = _PyThreadState_GET();
    _Py_EnsureTstateNotNULL(tstate);

    if (argc == 0) {
        _PyErr_SetString(tstate, PyExc_TypeError,
                         "audit() missing 1 required positional argument: "
                         "'event'");
        return NULL;
    }

    assert(args[0] != NULL);
    assert(PyUnicode_Check(args[0]));

    if (!should_audit(tstate->interp)) {
        Py_RETURN_NONE;
    }

    PyObject *auditEvent = args[0];
    if (!auditEvent) {
        _PyErr_SetString(tstate, PyExc_TypeError,
                         "expected str for argument 'event'");
        return NULL;
    }
    if (!PyUnicode_Check(auditEvent)) {
        _PyErr_Format(tstate, PyExc_TypeError,
                      "expected str for argument 'event', not %.200s",
                      Py_TYPE(auditEvent)->tp_name);
        return NULL;
    }
    const char *event = PyUnicode_AsUTF8(auditEvent);
    if (!event) {
        return NULL;
    }

    PyObject *auditArgs = _PyTuple_FromArray(args + 1, argc - 1);
    if (!auditArgs) {
        return NULL;
    }

    int res = _PySys_Audit(tstate, event, "O", auditArgs);
    Py_DECREF(auditArgs);

    if (res < 0) {
        return NULL;
    }

    Py_RETURN_NONE;
}


static PyObject *
sys_breakpointhook(PyObject *self, PyObject *const *args, Py_ssize_t nargs, PyObject *keywords)
{
    PyThreadState *tstate = _PyThreadState_GET();
    assert(!_PyErr_Occurred(tstate));
    char *envar = Py_GETENV("PYTHONBREAKPOINT");

    if (envar == NULL || strlen(envar) == 0) {
        envar = "pdb.set_trace";
    }
    else if (!strcmp(envar, "0")) {
        /* The breakpoint is explicitly no-op'd. */
        Py_RETURN_NONE;
    }
    /* According to POSIX the string returned by getenv() might be invalidated
     * or the string content might be overwritten by a subsequent call to
     * getenv().  Since importing a module can performs the getenv() calls,
     * we need to save a copy of envar. */
    envar = _PyMem_RawStrdup(envar);
    if (envar == NULL) {
        _PyErr_NoMemory(tstate);
        return NULL;
    }
    const char *last_dot = strrchr(envar, '.');
    const char *attrname = NULL;
    PyObject *modulepath = NULL;

    if (last_dot == NULL) {
        /* The breakpoint is a built-in, e.g. PYTHONBREAKPOINT=int */
        modulepath = PyUnicode_FromString("builtins");
        attrname = envar;
    }
    else if (last_dot != envar) {
        /* Split on the last dot; */
        modulepath = PyUnicode_FromStringAndSize(envar, last_dot - envar);
        attrname = last_dot + 1;
    }
    else {
        goto warn;
    }
    if (modulepath == NULL) {
        PyMem_RawFree(envar);
        return NULL;
    }

    PyObject *module = PyImport_Import(modulepath);
    Py_DECREF(modulepath);

    if (module == NULL) {
        if (_PyErr_ExceptionMatches(tstate, PyExc_ImportError)) {
            goto warn;
        }
        PyMem_RawFree(envar);
        return NULL;
    }

    PyObject *hook = PyObject_GetAttrString(module, attrname);
    Py_DECREF(module);

    if (hook == NULL) {
        if (_PyErr_ExceptionMatches(tstate, PyExc_AttributeError)) {
            goto warn;
        }
        PyMem_RawFree(envar);
        return NULL;
    }
    PyMem_RawFree(envar);
    PyObject *retval = PyObject_Vectorcall(hook, args, nargs, keywords);
    Py_DECREF(hook);
    return retval;

  warn:
    /* If any of the imports went wrong, then warn and ignore. */
    _PyErr_Clear(tstate);
    int status = PyErr_WarnFormat(
        PyExc_RuntimeWarning, 0,
        "Ignoring unimportable $PYTHONBREAKPOINT: \"%s\"", envar);
    PyMem_RawFree(envar);
    if (status < 0) {
        /* Printing the warning raised an exception. */
        return NULL;
    }
    /* The warning was (probably) issued. */
    Py_RETURN_NONE;
}

PyDoc_STRVAR(breakpointhook_doc,
"breakpointhook(*args, **kws)\n"
"\n"
"This hook function is called by built-in breakpoint().\n"
);

/* Write repr(o) to sys.stdout using sys.stdout.encoding and 'backslashreplace'
   error handler. If sys.stdout has a buffer attribute, use
   sys.stdout.buffer.write(encoded), otherwise redecode the string and use
   sys.stdout.write(redecoded).

   Helper function for sys_displayhook(). */
static int
sys_displayhook_unencodable(PyObject *outf, PyObject *o)
{
    PyObject *stdout_encoding = NULL;
    PyObject *encoded, *escaped_str, *repr_str, *buffer, *result;
    const char *stdout_encoding_str;
    int ret;

    stdout_encoding = PyObject_GetAttr(outf, &_Py_ID(encoding));
    if (stdout_encoding == NULL)
        goto error;
    stdout_encoding_str = PyUnicode_AsUTF8(stdout_encoding);
    if (stdout_encoding_str == NULL)
        goto error;

    repr_str = PyObject_Repr(o);
    if (repr_str == NULL)
        goto error;
    encoded = PyUnicode_AsEncodedString(repr_str,
                                        stdout_encoding_str,
                                        "backslashreplace");
    Py_DECREF(repr_str);
    if (encoded == NULL)
        goto error;

    if (PyObject_GetOptionalAttr(outf, &_Py_ID(buffer), &buffer) < 0) {
        Py_DECREF(encoded);
        goto error;
    }
    if (buffer) {
        result = PyObject_CallMethodOneArg(buffer, &_Py_ID(write), encoded);
        Py_DECREF(buffer);
        Py_DECREF(encoded);
        if (result == NULL)
            goto error;
        Py_DECREF(result);
    }
    else {
        escaped_str = PyUnicode_FromEncodedObject(encoded,
                                                  stdout_encoding_str,
                                                  "strict");
        Py_DECREF(encoded);
        if (PyFile_WriteObject(escaped_str, outf, Py_PRINT_RAW) != 0) {
            Py_DECREF(escaped_str);
            goto error;
        }
        Py_DECREF(escaped_str);
    }
    ret = 0;
    goto finally;

error:
    ret = -1;
finally:
    Py_XDECREF(stdout_encoding);
    return ret;
}

/*[clinic input]
sys.displayhook

    object as o: object
    /

Print an object to sys.stdout and also save it in builtins._
[clinic start generated code]*/

static PyObject *
sys_displayhook(PyObject *module, PyObject *o)
/*[clinic end generated code: output=347477d006df92ed input=08ba730166d7ef72]*/
{
    PyObject *outf;
    PyObject *builtins;
    PyThreadState *tstate = _PyThreadState_GET();

    builtins = PyImport_GetModule(&_Py_ID(builtins));
    if (builtins == NULL) {
        if (!_PyErr_Occurred(tstate)) {
            _PyErr_SetString(tstate, PyExc_RuntimeError,
                             "lost builtins module");
        }
        return NULL;
    }
    Py_DECREF(builtins);

    /* Print value except if None */
    /* After printing, also assign to '_' */
    /* Before, set '_' to None to avoid recursion */
    if (o == Py_None) {
        Py_RETURN_NONE;
    }
    if (PyObject_SetAttr(builtins, &_Py_ID(_), Py_None) != 0)
        return NULL;
    outf = _PySys_GetAttr(tstate, &_Py_ID(stdout));
    if (outf == NULL || outf == Py_None) {
        _PyErr_SetString(tstate, PyExc_RuntimeError, "lost sys.stdout");
        return NULL;
    }
    if (PyFile_WriteObject(o, outf, 0) != 0) {
        if (_PyErr_ExceptionMatches(tstate, PyExc_UnicodeEncodeError)) {
            int err;
            /* repr(o) is not encodable to sys.stdout.encoding with
             * sys.stdout.errors error handler (which is probably 'strict') */
            _PyErr_Clear(tstate);
            err = sys_displayhook_unencodable(outf, o);
            if (err) {
                return NULL;
            }
        }
        else {
            return NULL;
        }
    }
    _Py_DECLARE_STR(newline, "\n");
    if (PyFile_WriteObject(&_Py_STR(newline), outf, Py_PRINT_RAW) != 0)
        return NULL;
    if (PyObject_SetAttr(builtins, &_Py_ID(_), o) != 0)
        return NULL;
    Py_RETURN_NONE;
}


/*[clinic input]
sys.excepthook

    exctype:   object
    value:     object
    traceback: object
    /

Handle an exception by displaying it with a traceback on sys.stderr.
[clinic start generated code]*/

static PyObject *
sys_excepthook_impl(PyObject *module, PyObject *exctype, PyObject *value,
                    PyObject *traceback)
/*[clinic end generated code: output=18d99fdda21b6b5e input=ecf606fa826f19d9]*/
{
    PyErr_Display(NULL, value, traceback);
    Py_RETURN_NONE;
}


/*[clinic input]
sys.exception

Return the current exception.

Return the most recent exception caught by an except clause
in the current stack frame or in an older stack frame, or None
if no such exception exists.
[clinic start generated code]*/

static PyObject *
sys_exception_impl(PyObject *module)
/*[clinic end generated code: output=2381ee2f25953e40 input=c88fbb94b6287431]*/
{
    _PyErr_StackItem *err_info = _PyErr_GetTopmostException(_PyThreadState_GET());
    if (err_info->exc_value != NULL) {
        return Py_NewRef(err_info->exc_value);
    }
    Py_RETURN_NONE;
}


/*[clinic input]
sys.exc_info

Return current exception information: (type, value, traceback).

Return information about the most recent exception caught by an except
clause in the current stack frame or in an older stack frame.
[clinic start generated code]*/

static PyObject *
sys_exc_info_impl(PyObject *module)
/*[clinic end generated code: output=3afd0940cf3a4d30 input=b5c5bf077788a3e5]*/
{
    _PyErr_StackItem *err_info = _PyErr_GetTopmostException(_PyThreadState_GET());
    return _PyErr_StackItemToExcInfoTuple(err_info);
}


/*[clinic input]
sys.unraisablehook

    unraisable: object
    /

Handle an unraisable exception.

The unraisable argument has the following attributes:

* exc_type: Exception type.
* exc_value: Exception value, can be None.
* exc_traceback: Exception traceback, can be None.
* err_msg: Error message, can be None.
* object: Object causing the exception, can be None.
[clinic start generated code]*/

static PyObject *
sys_unraisablehook(PyObject *module, PyObject *unraisable)
/*[clinic end generated code: output=bb92838b32abaa14 input=ec3af148294af8d3]*/
{
    return _PyErr_WriteUnraisableDefaultHook(unraisable);
}


/*[clinic input]
sys.exit

    status: object = None
    /

Exit the interpreter by raising SystemExit(status).

If the status is omitted or None, it defaults to zero (i.e., success).
If the status is an integer, it will be used as the system exit status.
If it is another kind of object, it will be printed and the system
exit status will be one (i.e., failure).
[clinic start generated code]*/

static PyObject *
sys_exit_impl(PyObject *module, PyObject *status)
/*[clinic end generated code: output=13870986c1ab2ec0 input=b86ca9497baa94f2]*/
{
    /* Raise SystemExit so callers may catch it or clean up. */
    PyErr_SetObject(PyExc_SystemExit, status);
    return NULL;
}


static PyObject *
get_utf8_unicode(void)
{
    _Py_DECLARE_STR(utf_8, "utf-8");
    PyObject *ret = &_Py_STR(utf_8);
    return Py_NewRef(ret);
}

/*[clinic input]
sys.getdefaultencoding

Return the current default encoding used by the Unicode implementation.
[clinic start generated code]*/

static PyObject *
sys_getdefaultencoding_impl(PyObject *module)
/*[clinic end generated code: output=256d19dfcc0711e6 input=d416856ddbef6909]*/
{
    return get_utf8_unicode();
}

/*[clinic input]
sys.getfilesystemencoding

Return the encoding used to convert Unicode filenames to OS filenames.
[clinic start generated code]*/

static PyObject *
sys_getfilesystemencoding_impl(PyObject *module)
/*[clinic end generated code: output=1dc4bdbe9be44aa7 input=8475f8649b8c7d8c]*/
{
    PyInterpreterState *interp = _PyInterpreterState_GET();
    const PyConfig *config = _PyInterpreterState_GetConfig(interp);

    if (wcscmp(config->filesystem_encoding, L"utf-8") == 0) {
        return get_utf8_unicode();
    }

    PyObject *u = PyUnicode_FromWideChar(config->filesystem_encoding, -1);
    if (u == NULL) {
        return NULL;
    }
    _PyUnicode_InternInPlace(interp, &u);
    return u;
}

/*[clinic input]
sys.getfilesystemencodeerrors

Return the error mode used Unicode to OS filename conversion.
[clinic start generated code]*/

static PyObject *
sys_getfilesystemencodeerrors_impl(PyObject *module)
/*[clinic end generated code: output=ba77b36bbf7c96f5 input=22a1e8365566f1e5]*/
{
    PyInterpreterState *interp = _PyInterpreterState_GET();
    const PyConfig *config = _PyInterpreterState_GetConfig(interp);
    PyObject *u = PyUnicode_FromWideChar(config->filesystem_errors, -1);
    if (u == NULL) {
        return NULL;
    }
    _PyUnicode_InternInPlace(interp, &u);
    return u;
}

/*[clinic input]
sys.intern

    string as s: unicode
    /

``Intern'' the given string.

This enters the string in the (global) table of interned strings whose
purpose is to speed up dictionary lookups. Return the string itself or
the previously interned string object with the same value.
[clinic start generated code]*/

static PyObject *
sys_intern_impl(PyObject *module, PyObject *s)
/*[clinic end generated code: output=be680c24f5c9e5d6 input=849483c006924e2f]*/
{
    if (PyUnicode_CheckExact(s)) {
        Py_INCREF(s);
        PyUnicode_InternInPlace(&s);
        return s;
    }
    else {
        PyErr_Format(PyExc_TypeError,
                     "can't intern %.400s", Py_TYPE(s)->tp_name);
        return NULL;
    }
}


/*[clinic input]
sys._is_interned -> bool

  string: unicode
  /

Return True if the given string is "interned".
[clinic start generated code]*/

static int
sys__is_interned_impl(PyObject *module, PyObject *string)
/*[clinic end generated code: output=c3678267b4e9d7ed input=039843e17883b606]*/
{
    return PyUnicode_CHECK_INTERNED(string);
}


/*
 * Cached interned string objects used for calling the profile and
 * trace functions.
 */
static PyObject *whatstrings[8] = {
   &_Py_ID(call),
   &_Py_ID(exception),
   &_Py_ID(line),
   &_Py_ID(return),
   &_Py_ID(c_call),
   &_Py_ID(c_exception),
   &_Py_ID(c_return),
   &_Py_ID(opcode),
};


static PyObject *
call_trampoline(PyThreadState *tstate, PyObject* callback,
                PyFrameObject *frame, int what, PyObject *arg)
{
    /* Discard any previous modifications the frame's fast locals */
    if (frame->f_fast_as_locals) {
        if (PyFrame_FastToLocalsWithError(frame) < 0) {
            return NULL;
        }
    }

    /* call the Python-level function */
    if (arg == NULL) {
        arg = Py_None;
    }
    PyObject *args[3] = {(PyObject *)frame, whatstrings[what], arg};
    PyObject *result = _PyObject_VectorcallTstate(tstate, callback, args, 3, NULL);

    PyFrame_LocalsToFast(frame, 1);
    return result;
}

static int
profile_trampoline(PyObject *self, PyFrameObject *frame,
                   int what, PyObject *arg)
{
    PyThreadState *tstate = _PyThreadState_GET();
    PyObject *result = call_trampoline(tstate, self, frame, what, arg);
    if (result == NULL) {
        _PyEval_SetProfile(tstate, NULL, NULL);
        return -1;
    }

    Py_DECREF(result);
    return 0;
}

static int
trace_trampoline(PyObject *self, PyFrameObject *frame,
                 int what, PyObject *arg)
{
    PyObject *callback;
    if (what == PyTrace_CALL) {
        callback = self;
    }
    else {
        callback = frame->f_trace;
    }
    if (callback == NULL) {
        return 0;
    }

    PyThreadState *tstate = _PyThreadState_GET();
    PyObject *result = call_trampoline(tstate, callback, frame, what, arg);
    if (result == NULL) {
        _PyEval_SetTrace(tstate, NULL, NULL);
        Py_CLEAR(frame->f_trace);
        return -1;
    }

    if (result != Py_None) {
        Py_XSETREF(frame->f_trace, result);
    }
    else {
        Py_DECREF(result);
    }
    return 0;
}

static PyObject *
sys_settrace(PyObject *self, PyObject *args)
{
    PyThreadState *tstate = _PyThreadState_GET();
    if (args == Py_None) {
        if (_PyEval_SetTrace(tstate, NULL, NULL) < 0) {
            return NULL;
        }
    }
    else {
        if (_PyEval_SetTrace(tstate, trace_trampoline, args) < 0) {
            return NULL;
        }
    }
    Py_RETURN_NONE;
}

PyDoc_STRVAR(settrace_doc,
"settrace(function)\n\
\n\
Set the global debug tracing function.  It will be called on each\n\
function call.  See the debugger chapter in the library manual."
);

/*[clinic input]
sys._settraceallthreads

    arg: object
    /

Set the global debug tracing function in all running threads belonging to the current interpreter.

It will be called on each function call. See the debugger chapter
in the library manual.
[clinic start generated code]*/

static PyObject *
sys__settraceallthreads(PyObject *module, PyObject *arg)
/*[clinic end generated code: output=161cca30207bf3ca input=5906aa1485a50289]*/
{
    PyObject* argument = NULL;
    Py_tracefunc func = NULL;

    if (arg != Py_None) {
        func = trace_trampoline;
        argument = arg;
    }


    PyEval_SetTraceAllThreads(func, argument);

    Py_RETURN_NONE;
}

/*[clinic input]
sys.gettrace

Return the global debug tracing function set with sys.settrace.

See the debugger chapter in the library manual.
[clinic start generated code]*/

static PyObject *
sys_gettrace_impl(PyObject *module)
/*[clinic end generated code: output=e97e3a4d8c971b6e input=373b51bb2147f4d8]*/
{
    PyThreadState *tstate = _PyThreadState_GET();
    PyObject *temp = tstate->c_traceobj;

    if (temp == NULL)
        temp = Py_None;
    return Py_NewRef(temp);
}

static PyObject *
sys_setprofile(PyObject *self, PyObject *args)
{
    PyThreadState *tstate = _PyThreadState_GET();
    if (args == Py_None) {
        if (_PyEval_SetProfile(tstate, NULL, NULL) < 0) {
            return NULL;
        }
    }
    else {
        if (_PyEval_SetProfile(tstate, profile_trampoline, args) < 0) {
            return NULL;
        }
    }
    Py_RETURN_NONE;
}

PyDoc_STRVAR(setprofile_doc,
"setprofile(function)\n\
\n\
Set the profiling function.  It will be called on each function call\n\
and return.  See the profiler chapter in the library manual."
);

/*[clinic input]
sys._setprofileallthreads

    arg: object
    /

Set the profiling function in all running threads belonging to the current interpreter.

It will be called on each function call and return.  See the profiler chapter
in the library manual.
[clinic start generated code]*/

static PyObject *
sys__setprofileallthreads(PyObject *module, PyObject *arg)
/*[clinic end generated code: output=2d61319e27b309fe input=d1a356d3f4f9060a]*/
{
    PyObject* argument = NULL;
    Py_tracefunc func = NULL;

    if (arg != Py_None) {
        func = profile_trampoline;
        argument = arg;
    }

    PyEval_SetProfileAllThreads(func, argument);

    Py_RETURN_NONE;
}

/*[clinic input]
sys.getprofile

Return the profiling function set with sys.setprofile.

See the profiler chapter in the library manual.
[clinic start generated code]*/

static PyObject *
sys_getprofile_impl(PyObject *module)
/*[clinic end generated code: output=579b96b373448188 input=1b3209d89a32965d]*/
{
    PyThreadState *tstate = _PyThreadState_GET();
    PyObject *temp = tstate->c_profileobj;

    if (temp == NULL)
        temp = Py_None;
    return Py_NewRef(temp);
}


/*[clinic input]
sys.setswitchinterval

    interval: double
    /

Set the ideal thread switching delay inside the Python interpreter.

The actual frequency of switching threads can be lower if the
interpreter executes long sequences of uninterruptible code
(this is implementation-specific and workload-dependent).

The parameter must represent the desired switching delay in seconds
A typical value is 0.005 (5 milliseconds).
[clinic start generated code]*/

static PyObject *
sys_setswitchinterval_impl(PyObject *module, double interval)
/*[clinic end generated code: output=65a19629e5153983 input=561b477134df91d9]*/
{
    if (interval <= 0.0) {
        PyErr_SetString(PyExc_ValueError,
                        "switch interval must be strictly positive");
        return NULL;
    }
    _PyEval_SetSwitchInterval((unsigned long) (1e6 * interval));
    Py_RETURN_NONE;
}


/*[clinic input]
sys.getswitchinterval -> double

Return the current thread switch interval; see sys.setswitchinterval().
[clinic start generated code]*/

static double
sys_getswitchinterval_impl(PyObject *module)
/*[clinic end generated code: output=a38c277c85b5096d input=bdf9d39c0ebbbb6f]*/
{
    return 1e-6 * _PyEval_GetSwitchInterval();
}

/*[clinic input]
sys.setrecursionlimit

    limit as new_limit: int
    /

Set the maximum depth of the Python interpreter stack to n.

This limit prevents infinite recursion from causing an overflow of the C
stack and crashing Python.  The highest possible limit is platform-
dependent.
[clinic start generated code]*/

static PyObject *
sys_setrecursionlimit_impl(PyObject *module, int new_limit)
/*[clinic end generated code: output=35e1c64754800ace input=b0f7a23393924af3]*/
{
    PyThreadState *tstate = _PyThreadState_GET();

    if (new_limit < 1) {
        _PyErr_SetString(tstate, PyExc_ValueError,
                         "recursion limit must be greater or equal than 1");
        return NULL;
    }

    /* Reject too low new limit if the current recursion depth is higher than
       the new low-water mark. */
    int depth = tstate->py_recursion_limit - tstate->py_recursion_remaining;
    if (depth >= new_limit) {
        _PyErr_Format(tstate, PyExc_RecursionError,
                      "cannot set the recursion limit to %i at "
                      "the recursion depth %i: the limit is too low",
                      new_limit, depth);
        return NULL;
    }

    Py_SetRecursionLimit(new_limit);
    Py_RETURN_NONE;
}

/*[clinic input]
sys.set_coroutine_origin_tracking_depth

  depth: int

Enable or disable origin tracking for coroutine objects in this thread.

Coroutine objects will track 'depth' frames of traceback information
about where they came from, available in their cr_origin attribute.

Set a depth of 0 to disable.
[clinic start generated code]*/

static PyObject *
sys_set_coroutine_origin_tracking_depth_impl(PyObject *module, int depth)
/*[clinic end generated code: output=0a2123c1cc6759c5 input=a1d0a05f89d2c426]*/
{
    if (_PyEval_SetCoroutineOriginTrackingDepth(depth) < 0) {
        return NULL;
    }
    Py_RETURN_NONE;
}

/*[clinic input]
sys.get_coroutine_origin_tracking_depth -> int

Check status of origin tracking for coroutine objects in this thread.
[clinic start generated code]*/

static int
sys_get_coroutine_origin_tracking_depth_impl(PyObject *module)
/*[clinic end generated code: output=3699f7be95a3afb8 input=335266a71205b61a]*/
{
    return _PyEval_GetCoroutineOriginTrackingDepth();
}

static PyTypeObject AsyncGenHooksType;

PyDoc_STRVAR(asyncgen_hooks_doc,
"asyncgen_hooks\n\
\n\
A named tuple providing information about asynchronous\n\
generators hooks.  The attributes are read only.");

static PyStructSequence_Field asyncgen_hooks_fields[] = {
    {"firstiter", "Hook to intercept first iteration"},
    {"finalizer", "Hook to intercept finalization"},
    {0}
};

static PyStructSequence_Desc asyncgen_hooks_desc = {
    "asyncgen_hooks",          /* name */
    asyncgen_hooks_doc,        /* doc */
    asyncgen_hooks_fields ,    /* fields */
    2
};

/*[clinic input]
sys.set_asyncgen_hooks

    firstiter: object = NULL
    finalizer: object = NULL

set_asyncgen_hooks(* [, firstiter] [, finalizer])

Set a finalizer for async generators objects.
[clinic start generated code]*/

static PyObject *
sys_set_asyncgen_hooks_impl(PyObject *module, PyObject *firstiter,
                            PyObject *finalizer)
/*[clinic end generated code: output=6fe3b2dd3f9a9db5 input=fa1bd81419c4f97b]*/
{
    if (finalizer && finalizer != Py_None) {
        if (!PyCallable_Check(finalizer)) {
            PyErr_Format(PyExc_TypeError,
                         "callable finalizer expected, got %.50s",
                         Py_TYPE(finalizer)->tp_name);
            return NULL;
        }
        if (_PyEval_SetAsyncGenFinalizer(finalizer) < 0) {
            return NULL;
        }
    }
    else if (finalizer == Py_None && _PyEval_SetAsyncGenFinalizer(NULL) < 0) {
        return NULL;
    }

    if (firstiter && firstiter != Py_None) {
        if (!PyCallable_Check(firstiter)) {
            PyErr_Format(PyExc_TypeError,
                         "callable firstiter expected, got %.50s",
                         Py_TYPE(firstiter)->tp_name);
            return NULL;
        }
        if (_PyEval_SetAsyncGenFirstiter(firstiter) < 0) {
            return NULL;
        }
    }
    else if (firstiter == Py_None && _PyEval_SetAsyncGenFirstiter(NULL) < 0) {
        return NULL;
    }

    Py_RETURN_NONE;
}

<<<<<<< HEAD
=======
PyDoc_STRVAR(set_asyncgen_hooks_doc,
"set_asyncgen_hooks([firstiter] [, finalizer])\n\
\n\
Set a finalizer for async generators objects."
);

>>>>>>> 52ef4430
/*[clinic input]
sys.get_asyncgen_hooks

Return the installed asynchronous generators hooks.

This returns a namedtuple of the form (firstiter, finalizer).
[clinic start generated code]*/

static PyObject *
sys_get_asyncgen_hooks_impl(PyObject *module)
/*[clinic end generated code: output=53a253707146f6cf input=3676b9ea62b14625]*/
{
    PyObject *res;
    PyObject *firstiter = _PyEval_GetAsyncGenFirstiter();
    PyObject *finalizer = _PyEval_GetAsyncGenFinalizer();

    res = PyStructSequence_New(&AsyncGenHooksType);
    if (res == NULL) {
        return NULL;
    }

    if (firstiter == NULL) {
        firstiter = Py_None;
    }

    if (finalizer == NULL) {
        finalizer = Py_None;
    }

    PyStructSequence_SET_ITEM(res, 0, Py_NewRef(firstiter));
    PyStructSequence_SET_ITEM(res, 1, Py_NewRef(finalizer));

    return res;
}


static PyTypeObject Hash_InfoType;

PyDoc_STRVAR(hash_info_doc,
"hash_info\n\
\n\
A named tuple providing parameters used for computing\n\
hashes. The attributes are read only.");

static PyStructSequence_Field hash_info_fields[] = {
    {"width", "width of the type used for hashing, in bits"},
    {"modulus", "prime number giving the modulus on which the hash "
                "function is based"},
    {"inf", "value to be used for hash of a positive infinity"},
    {"nan", "value to be used for hash of a nan"},
    {"imag", "multiplier used for the imaginary part of a complex number"},
    {"algorithm", "name of the algorithm for hashing of str, bytes and "
                  "memoryviews"},
    {"hash_bits", "internal output size of hash algorithm"},
    {"seed_bits", "seed size of hash algorithm"},
    {"cutoff", "small string optimization cutoff"},
    {NULL, NULL}
};

static PyStructSequence_Desc hash_info_desc = {
    "sys.hash_info",
    hash_info_doc,
    hash_info_fields,
    9,
};

static PyObject *
get_hash_info(PyThreadState *tstate)
{
    PyObject *hash_info;
    int field = 0;
    PyHash_FuncDef *hashfunc;
    hash_info = PyStructSequence_New(&Hash_InfoType);
    if (hash_info == NULL) {
        return NULL;
    }
    hashfunc = PyHash_GetFuncDef();

#define SET_HASH_INFO_ITEM(CALL)                             \
    do {                                                     \
        PyObject *item = (CALL);                             \
        if (item == NULL) {                                  \
            Py_CLEAR(hash_info);                             \
            return NULL;                                     \
        }                                                    \
        PyStructSequence_SET_ITEM(hash_info, field++, item); \
    } while(0)

    SET_HASH_INFO_ITEM(PyLong_FromLong(8 * sizeof(Py_hash_t)));
    SET_HASH_INFO_ITEM(PyLong_FromSsize_t(_PyHASH_MODULUS));
    SET_HASH_INFO_ITEM(PyLong_FromLong(_PyHASH_INF));
    SET_HASH_INFO_ITEM(PyLong_FromLong(0));  // This is no longer used
    SET_HASH_INFO_ITEM(PyLong_FromLong(_PyHASH_IMAG));
    SET_HASH_INFO_ITEM(PyUnicode_FromString(hashfunc->name));
    SET_HASH_INFO_ITEM(PyLong_FromLong(hashfunc->hash_bits));
    SET_HASH_INFO_ITEM(PyLong_FromLong(hashfunc->seed_bits));
    SET_HASH_INFO_ITEM(PyLong_FromLong(Py_HASH_CUTOFF));

#undef SET_HASH_INFO_ITEM

    return hash_info;
}
/*[clinic input]
sys.getrecursionlimit

Return the current value of the recursion limit.

The recursion limit is the maximum depth of the Python interpreter
stack.  This limit prevents infinite recursion from causing an overflow
of the C stack and crashing Python.
[clinic start generated code]*/

static PyObject *
sys_getrecursionlimit_impl(PyObject *module)
/*[clinic end generated code: output=d571fb6b4549ef2e input=1c6129fd2efaeea8]*/
{
    return PyLong_FromLong(Py_GetRecursionLimit());
}

#ifdef MS_WINDOWS

static PyTypeObject WindowsVersionType = {0, 0, 0, 0, 0, 0};

static PyStructSequence_Field windows_version_fields[] = {
    {"major", "Major version number"},
    {"minor", "Minor version number"},
    {"build", "Build number"},
    {"platform", "Operating system platform"},
    {"service_pack", "Latest Service Pack installed on the system"},
    {"service_pack_major", "Service Pack major version number"},
    {"service_pack_minor", "Service Pack minor version number"},
    {"suite_mask", "Bit mask identifying available product suites"},
    {"product_type", "System product type"},
    {"platform_version", "Diagnostic version number"},
    {0}
};

static PyStructSequence_Desc windows_version_desc = {
    "sys.getwindowsversion",       /* name */
    sys_getwindowsversion__doc__,  /* doc */
    windows_version_fields,        /* fields */
    5                              /* For backward compatibility,
                                      only the first 5 items are accessible
                                      via indexing, the rest are name only */
};

static PyObject *
_sys_getwindowsversion_from_kernel32(void)
{
#ifndef MS_WINDOWS_DESKTOP
    return NULL;
#else
    HANDLE hKernel32;
    wchar_t kernel32_path[MAX_PATH];
    LPVOID verblock;
    DWORD verblock_size;
    VS_FIXEDFILEINFO *ffi;
    UINT ffi_len;
    DWORD realMajor, realMinor, realBuild;

    Py_BEGIN_ALLOW_THREADS
    hKernel32 = GetModuleHandleW(L"kernel32.dll");
    Py_END_ALLOW_THREADS
    if (!hKernel32 || !GetModuleFileNameW(hKernel32, kernel32_path, MAX_PATH)) {
        PyErr_SetFromWindowsErr(0);
        return NULL;
    }
    verblock_size = GetFileVersionInfoSizeW(kernel32_path, NULL);
    if (!verblock_size) {
        PyErr_SetFromWindowsErr(0);
        return NULL;
    }
    verblock = PyMem_RawMalloc(verblock_size);
    if (!verblock ||
        !GetFileVersionInfoW(kernel32_path, 0, verblock_size, verblock) ||
        !VerQueryValueW(verblock, L"", (LPVOID)&ffi, &ffi_len)) {
        PyErr_SetFromWindowsErr(0);
        return NULL;
    }

    realMajor = HIWORD(ffi->dwProductVersionMS);
    realMinor = LOWORD(ffi->dwProductVersionMS);
    realBuild = HIWORD(ffi->dwProductVersionLS);
    PyMem_RawFree(verblock);
    return Py_BuildValue("(kkk)", realMajor, realMinor, realBuild);
#endif /* !MS_WINDOWS_DESKTOP */
}

/* Disable deprecation warnings about GetVersionEx as the result is
   being passed straight through to the caller, who is responsible for
   using it correctly. */
#pragma warning(push)
#pragma warning(disable:4996)

/*[clinic input]
sys.getwindowsversion

Return info about the running version of Windows as a named tuple.

The members are named: major, minor, build, platform, service_pack,
service_pack_major, service_pack_minor, suite_mask, product_type and
platform_version. For backward compatibility, only the first 5 items
are available by indexing. All elements are numbers, except
service_pack and platform_type which are strings, and platform_version
which is a 3-tuple. Platform is always 2. Product_type may be 1 for a
workstation, 2 for a domain controller, 3 for a server.
Platform_version is a 3-tuple containing a version number that is
intended for identifying the OS rather than feature detection.
[clinic start generated code]*/

static PyObject *
sys_getwindowsversion_impl(PyObject *module)
/*[clinic end generated code: output=1ec063280b932857 input=73a228a328fee63a]*/
{
    PyObject *version;
    int pos = 0;
    OSVERSIONINFOEXW ver;

    if (PyObject_GetOptionalAttrString(module, "_cached_windows_version", &version) < 0) {
        return NULL;
    };
    if (version && PyObject_TypeCheck(version, &WindowsVersionType)) {
        return version;
    }
    Py_XDECREF(version);

    ver.dwOSVersionInfoSize = sizeof(ver);
    if (!GetVersionExW((OSVERSIONINFOW*) &ver))
        return PyErr_SetFromWindowsErr(0);

    version = PyStructSequence_New(&WindowsVersionType);
    if (version == NULL)
        return NULL;

#define SET_VERSION_INFO(CALL)                               \
    do {                                                     \
        PyObject *item = (CALL);                             \
        if (item == NULL) {                                  \
            goto error;                                      \
        }                                                    \
        PyStructSequence_SET_ITEM(version, pos++, item);     \
    } while(0)

    SET_VERSION_INFO(PyLong_FromLong(ver.dwMajorVersion));
    SET_VERSION_INFO(PyLong_FromLong(ver.dwMinorVersion));
    SET_VERSION_INFO(PyLong_FromLong(ver.dwBuildNumber));
    SET_VERSION_INFO(PyLong_FromLong(ver.dwPlatformId));
    SET_VERSION_INFO(PyUnicode_FromWideChar(ver.szCSDVersion, -1));
    SET_VERSION_INFO(PyLong_FromLong(ver.wServicePackMajor));
    SET_VERSION_INFO(PyLong_FromLong(ver.wServicePackMinor));
    SET_VERSION_INFO(PyLong_FromLong(ver.wSuiteMask));
    SET_VERSION_INFO(PyLong_FromLong(ver.wProductType));

    // GetVersion will lie if we are running in a compatibility mode.
    // We need to read the version info from a system file resource
    // to accurately identify the OS version. If we fail for any reason,
    // just return whatever GetVersion said.
    PyObject *realVersion = _sys_getwindowsversion_from_kernel32();
    if (!realVersion) {
        if (!PyErr_ExceptionMatches(PyExc_WindowsError)) {
            return NULL;
        }

        PyErr_Clear();
        realVersion = Py_BuildValue("(kkk)",
            ver.dwMajorVersion,
            ver.dwMinorVersion,
            ver.dwBuildNumber
        );
    }

    SET_VERSION_INFO(realVersion);

#undef SET_VERSION_INFO

    if (PyObject_SetAttrString(module, "_cached_windows_version", version) < 0) {
        goto error;
    }

    return version;

error:
    Py_DECREF(version);
    return NULL;
}

#pragma warning(pop)

/*[clinic input]
sys._enablelegacywindowsfsencoding

Changes the default filesystem encoding to mbcs:replace.

This is done for consistency with earlier versions of Python. See PEP
529 for more information.

This is equivalent to defining the PYTHONLEGACYWINDOWSFSENCODING
environment variable before launching Python.
[clinic start generated code]*/

static PyObject *
sys__enablelegacywindowsfsencoding_impl(PyObject *module)
/*[clinic end generated code: output=f5c3855b45e24fe9 input=2bfa931a20704492]*/
{
    if (PyErr_WarnEx(PyExc_DeprecationWarning,
        "sys._enablelegacywindowsfsencoding() is deprecated and will be "
        "removed in Python 3.16. Use PYTHONLEGACYWINDOWSFSENCODING "
        "instead.", 1))
    {
        return NULL;
    }
    if (_PyUnicode_EnableLegacyWindowsFSEncoding() < 0) {
        return NULL;
    }
    Py_RETURN_NONE;
}

#endif /* MS_WINDOWS */

#ifdef HAVE_DLOPEN

/*[clinic input]
sys.setdlopenflags

    flags as new_val: int
    /

Set the flags used by the interpreter for dlopen calls.

This is used, for example, when the interpreter loads extension
modules. Among other things, this will enable a lazy resolving of
symbols when importing a module, if called as sys.setdlopenflags(0).
To share symbols across extension modules, call as
sys.setdlopenflags(os.RTLD_GLOBAL).  Symbolic names for the flag
modules can be found in the os module (RTLD_xxx constants, e.g.
os.RTLD_LAZY).
[clinic start generated code]*/

static PyObject *
sys_setdlopenflags_impl(PyObject *module, int new_val)
/*[clinic end generated code: output=ec918b7fe0a37281 input=4c838211e857a77f]*/
{
    PyInterpreterState *interp = _PyInterpreterState_GET();
    _PyImport_SetDLOpenFlags(interp, new_val);
    Py_RETURN_NONE;
}


/*[clinic input]
sys.getdlopenflags

Return the current value of the flags that are used for dlopen calls.

The flag constants are defined in the os module.
[clinic start generated code]*/

static PyObject *
sys_getdlopenflags_impl(PyObject *module)
/*[clinic end generated code: output=e92cd1bc5005da6e input=dc4ea0899c53b4b6]*/
{
    PyInterpreterState *interp = _PyInterpreterState_GET();
    return PyLong_FromLong(
            _PyImport_GetDLOpenFlags(interp));
}

#endif  /* HAVE_DLOPEN */

#ifdef USE_MALLOPT
/* Link with -lmalloc (or -lmpc) on an SGI */
#include <malloc.h>

/*[clinic input]
sys.mdebug

    flag: int
    /
[clinic start generated code]*/

static PyObject *
sys_mdebug_impl(PyObject *module, int flag)
/*[clinic end generated code: output=5431d545847c3637 input=151d150ae1636f8a]*/
{
    int flag;
    mallopt(M_DEBUG, flag);
    Py_RETURN_NONE;
}
#endif /* USE_MALLOPT */


/*[clinic input]
sys.get_int_max_str_digits

Return the maximum string digits limit for non-binary int<->str conversions.
[clinic start generated code]*/

static PyObject *
sys_get_int_max_str_digits_impl(PyObject *module)
/*[clinic end generated code: output=0042f5e8ae0e8631 input=61bf9f99bc8b112d]*/
{
    PyInterpreterState *interp = _PyInterpreterState_GET();
    return PyLong_FromLong(interp->long_state.max_str_digits);
}

/*[clinic input]
sys.set_int_max_str_digits

    maxdigits: int

Set the maximum string digits limit for non-binary int<->str conversions.
[clinic start generated code]*/

static PyObject *
sys_set_int_max_str_digits_impl(PyObject *module, int maxdigits)
/*[clinic end generated code: output=734d4c2511f2a56d input=d7e3f325db6910c5]*/
{
    PyThreadState *tstate = _PyThreadState_GET();
    if ((!maxdigits) || (maxdigits >= _PY_LONG_MAX_STR_DIGITS_THRESHOLD)) {
        tstate->interp->long_state.max_str_digits = maxdigits;
        Py_RETURN_NONE;
    } else {
        PyErr_Format(
            PyExc_ValueError, "maxdigits must be 0 or larger than %d",
            _PY_LONG_MAX_STR_DIGITS_THRESHOLD);
        return NULL;
    }
}

size_t
_PySys_GetSizeOf(PyObject *o)
{
    PyObject *res = NULL;
    PyObject *method;
    Py_ssize_t size;
    PyThreadState *tstate = _PyThreadState_GET();

    /* Make sure the type is initialized. float gets initialized late */
    if (PyType_Ready(Py_TYPE(o)) < 0) {
        return (size_t)-1;
    }

    method = _PyObject_LookupSpecial(o, &_Py_ID(__sizeof__));
    if (method == NULL) {
        if (!_PyErr_Occurred(tstate)) {
            _PyErr_Format(tstate, PyExc_TypeError,
                          "Type %.100s doesn't define __sizeof__",
                          Py_TYPE(o)->tp_name);
        }
    }
    else {
        res = _PyObject_CallNoArgs(method);
        Py_DECREF(method);
    }

    if (res == NULL)
        return (size_t)-1;

    size = PyLong_AsSsize_t(res);
    Py_DECREF(res);
    if (size == -1 && _PyErr_Occurred(tstate))
        return (size_t)-1;

    if (size < 0) {
        _PyErr_SetString(tstate, PyExc_ValueError,
                          "__sizeof__() should return >= 0");
        return (size_t)-1;
    }

    size_t presize = 0;
    if (!Py_IS_TYPE(o, &PyType_Type) ||
         PyType_HasFeature((PyTypeObject *)o, Py_TPFLAGS_HEAPTYPE))
    {
        /* Add the size of the pre-header if "o" is not a static type */
        presize = _PyType_PreHeaderSize(Py_TYPE(o));
    }

    return (size_t)size + presize;
}

/*[clinic input]
sys.getsizeof

    object: object
    default as dflt: object = NULL

getsizeof(object [, default]) -> int

Return the size of object in bytes.
[clinic start generated code]*/

static PyObject *
sys_getsizeof_impl(PyObject *module, PyObject *object, PyObject *dflt)
/*[clinic end generated code: output=3f326a2f59e30975 input=d21ca2aef11d2ff4]*/
{
    size_t size;
    PyThreadState *tstate = _PyThreadState_GET();

    size = _PySys_GetSizeOf(object);

    if (size == (size_t)-1 && _PyErr_Occurred(tstate)) {
        /* Has a default value been given */
        if (dflt != NULL && _PyErr_ExceptionMatches(tstate, PyExc_TypeError)) {
            _PyErr_Clear(tstate);
            return Py_NewRef(dflt);
        }
        else
            return NULL;
    }

    return PyLong_FromSize_t(size);
}

/*[clinic input]
sys.getrefcount -> Py_ssize_t

    object:  object
    /

Return the reference count of object.

The count returned is generally one higher than you might expect,
because it includes the (temporary) reference as an argument to
getrefcount().
[clinic start generated code]*/

static Py_ssize_t
sys_getrefcount_impl(PyObject *module, PyObject *object)
/*[clinic end generated code: output=5fd477f2264b85b2 input=bf474efd50a21535]*/
{
    return Py_REFCNT(object);
}

#ifdef Py_REF_DEBUG
/*[clinic input]
sys.gettotalrefcount -> Py_ssize_t
[clinic start generated code]*/

static Py_ssize_t
sys_gettotalrefcount_impl(PyObject *module)
/*[clinic end generated code: output=4103886cf17c25bc input=53b744faa5d2e4f6]*/
{
    /* It may make sense to return the total for the current interpreter
       or have a second function that does so. */
    return _Py_GetGlobalRefTotal();
}

#endif /* Py_REF_DEBUG */

/*[clinic input]
sys.getallocatedblocks -> Py_ssize_t

Return the number of memory blocks currently allocated.
[clinic start generated code]*/

static Py_ssize_t
sys_getallocatedblocks_impl(PyObject *module)
/*[clinic end generated code: output=f0c4e873f0b6dcf7 input=dab13ee346a0673e]*/
{
    // It might make sense to return the count
    // for just the current interpreter.
    return _Py_GetGlobalAllocatedBlocks();
}

/*[clinic input]
sys.getunicodeinternedsize -> Py_ssize_t

Return the number of elements of the unicode interned dictionary
[clinic start generated code]*/

static Py_ssize_t
sys_getunicodeinternedsize_impl(PyObject *module)
/*[clinic end generated code: output=ad0e4c9738ed4129 input=726298eaa063347a]*/
{
    return _PyUnicode_InternedSize();
}

/*[clinic input]
sys._getframe

    depth: int = 0
    /

Return a frame object from the call stack.

If optional integer depth is given, return the frame object that many
calls below the top of the stack.  If that is deeper than the call
stack, ValueError is raised.  The default for depth is zero, returning
the frame at the top of the call stack.

This function should be used for internal and specialized purposes
only.
[clinic start generated code]*/

static PyObject *
sys__getframe_impl(PyObject *module, int depth)
/*[clinic end generated code: output=d438776c04d59804 input=c1be8a6464b11ee5]*/
{
    PyThreadState *tstate = _PyThreadState_GET();
    _PyInterpreterFrame *frame = tstate->current_frame;

    if (frame != NULL) {
        while (depth > 0) {
            frame = _PyFrame_GetFirstComplete(frame->previous);
            if (frame == NULL) {
                break;
            }
            --depth;
        }
    }
    if (frame == NULL) {
        _PyErr_SetString(tstate, PyExc_ValueError,
                         "call stack is not deep enough");
        return NULL;
    }

    PyObject *pyFrame = Py_XNewRef((PyObject *)_PyFrame_GetFrameObject(frame));
    if (pyFrame && _PySys_Audit(tstate, "sys._getframe", "(O)", pyFrame) < 0) {
        Py_DECREF(pyFrame);
        return NULL;
    }
    return pyFrame;
}

/*[clinic input]
sys._current_frames

Return a dict mapping each thread's thread id to its current stack frame.

This function should be used for specialized purposes only.
[clinic start generated code]*/

static PyObject *
sys__current_frames_impl(PyObject *module)
/*[clinic end generated code: output=d2a41ac0a0a3809a input=2a9049c5f5033691]*/
{
    return _PyThread_CurrentFrames();
}

/*[clinic input]
sys._current_exceptions

Return a dict mapping each thread's identifier to its current raised exception.

This function should be used for specialized purposes only.
[clinic start generated code]*/

static PyObject *
sys__current_exceptions_impl(PyObject *module)
/*[clinic end generated code: output=2ccfd838c746f0ba input=0e91818fbf2edc1f]*/
{
    return _PyThread_CurrentExceptions();
}

/*[clinic input]
sys.call_tracing

    func: object
    args as funcargs: object(subclass_of='&PyTuple_Type')
    /

Call func(*args), while tracing is enabled.

The tracing state is saved, and restored afterwards.  This is intended
to be called from a debugger from a checkpoint, to recursively debug
some other code.
[clinic start generated code]*/

static PyObject *
sys_call_tracing_impl(PyObject *module, PyObject *func, PyObject *funcargs)
/*[clinic end generated code: output=7e4999853cd4e5a6 input=5102e8b11049f92f]*/
{
    return _PyEval_CallTracing(func, funcargs);
}

/*[clinic input]
sys._debugmallocstats

Print summary info to stderr about the state of pymalloc's structures.

In Py_DEBUG mode, also perform some expensive internal consistency
checks.
[clinic start generated code]*/

static PyObject *
sys__debugmallocstats_impl(PyObject *module)
/*[clinic end generated code: output=ec3565f8c7cee46a input=33c0c9c416f98424]*/
{
#ifdef WITH_PYMALLOC
    if (_PyObject_DebugMallocStats(stderr)) {
        fputc('\n', stderr);
    }
#endif
    _PyObject_DebugTypeStats(stderr);

    Py_RETURN_NONE;
}

#ifdef Py_TRACE_REFS
/* Defined in objects.c because it uses static globals in that file */
extern PyObject *_Py_GetObjects(PyObject *, PyObject *);
#endif


/*[clinic input]
sys._clear_type_cache

Clear the internal type lookup cache.
[clinic start generated code]*/

static PyObject *
sys__clear_type_cache_impl(PyObject *module)
/*[clinic end generated code: output=20e48ca54a6f6971 input=127f3e04a8d9b555]*/
{
    PyType_ClearCache();
    Py_RETURN_NONE;
}

/*[clinic input]
sys._clear_internal_caches

Clear all internal performance-related caches.
[clinic start generated code]*/

static PyObject *
sys__clear_internal_caches_impl(PyObject *module)
/*[clinic end generated code: output=0ee128670a4966d6 input=253e741ca744f6e8]*/
{
    PyInterpreterState *interp = _PyInterpreterState_GET();
    _Py_Executors_InvalidateAll(interp, 0);
    PyType_ClearCache();
    Py_RETURN_NONE;
}

/* Note that, for now, we do not have a per-interpreter equivalent
  for sys.is_finalizing(). */

/*[clinic input]
sys.is_finalizing

Return True if Python is exiting.
[clinic start generated code]*/

static PyObject *
sys_is_finalizing_impl(PyObject *module)
/*[clinic end generated code: output=735b5ff7962ab281 input=f0df747a039948a5]*/
{
    return PyBool_FromLong(Py_IsFinalizing());
}


#ifdef Py_STATS
/*[clinic input]
sys._stats_on

Turns on stats gathering (stats gathering is off by default).
[clinic start generated code]*/

static PyObject *
sys__stats_on_impl(PyObject *module)
/*[clinic end generated code: output=aca53eafcbb4d9fe input=43b5bfe145299e55]*/
{
    _Py_StatsOn();
    Py_RETURN_NONE;
}

/*[clinic input]
sys._stats_off

Turns off stats gathering (stats gathering is off by default).
[clinic start generated code]*/

static PyObject *
sys__stats_off_impl(PyObject *module)
/*[clinic end generated code: output=1534c1ee63812214 input=d1a84c60c56cbce2]*/
{
    _Py_StatsOff();
    Py_RETURN_NONE;
}

/*[clinic input]
sys._stats_clear

Clears the stats.
[clinic start generated code]*/

static PyObject *
sys__stats_clear_impl(PyObject *module)
/*[clinic end generated code: output=fb65a2525ee50604 input=3e03f2654f44da96]*/
{
    _Py_StatsClear();
    Py_RETURN_NONE;
}

/*[clinic input]
sys._stats_dump -> bool

Dump stats to file, and clears the stats.

Return False if no statistics were not dumped because stats gathering was off.
[clinic start generated code]*/

static int
sys__stats_dump_impl(PyObject *module)
/*[clinic end generated code: output=6e346b4ba0de4489 input=31a489e39418b2a5]*/
{
    int res = _Py_PrintSpecializationStats(1);
    _Py_StatsClear();
    return res;
}
#endif   // Py_STATS


#ifdef ANDROID_API_LEVEL
/*[clinic input]
sys.getandroidapilevel

Return the build time API version of Android as an integer.
[clinic start generated code]*/

static PyObject *
sys_getandroidapilevel_impl(PyObject *module)
/*[clinic end generated code: output=214abf183a1c70c1 input=3e6d6c9fcdd24ac6]*/
{
    return PyLong_FromLong(ANDROID_API_LEVEL);
}
#endif   /* ANDROID_API_LEVEL */

/*[clinic input]
sys.activate_stack_trampoline

    backend: str
    /

Activate stack profiler trampoline *backend*.
[clinic start generated code]*/

static PyObject *
sys_activate_stack_trampoline_impl(PyObject *module, const char *backend)
/*[clinic end generated code: output=5783cdeb51874b43 input=a12df928758a82b4]*/
{
#ifdef PY_HAVE_PERF_TRAMPOLINE
    if (strcmp(backend, "perf") == 0) {
        _PyPerf_Callbacks cur_cb;
        _PyPerfTrampoline_GetCallbacks(&cur_cb);
        if (cur_cb.write_state != _Py_perfmap_callbacks.write_state) {
            if (_PyPerfTrampoline_SetCallbacks(&_Py_perfmap_callbacks) < 0 ) {
                PyErr_SetString(PyExc_ValueError, "can't activate perf trampoline");
                return NULL;
            }
        }
    }
    else {
        PyErr_Format(PyExc_ValueError, "invalid backend: %s", backend);
        return NULL;
    }
    if (_PyPerfTrampoline_Init(1) < 0) {
        return NULL;
    }
    Py_RETURN_NONE;
#else
    PyErr_SetString(PyExc_ValueError, "perf trampoline not available");
    return NULL;
#endif
}


/*[clinic input]
sys.deactivate_stack_trampoline

Deactivate the current stack profiler trampoline backend.

If no stack profiler is activated, this function has no effect.
[clinic start generated code]*/

static PyObject *
sys_deactivate_stack_trampoline_impl(PyObject *module)
/*[clinic end generated code: output=b50da25465df0ef1 input=9f629a6be9fe7fc8]*/
{
    if  (_PyPerfTrampoline_Init(0) < 0) {
        return NULL;
    }
    Py_RETURN_NONE;
}

/*[clinic input]
sys.is_stack_trampoline_active

Return *True* if a stack profiler trampoline is active.
[clinic start generated code]*/

static PyObject *
sys_is_stack_trampoline_active_impl(PyObject *module)
/*[clinic end generated code: output=ab2746de0ad9d293 input=29616b7bf6a0b703]*/
{
#ifdef PY_HAVE_PERF_TRAMPOLINE
    if (_PyIsPerfTrampolineActive()) {
        Py_RETURN_TRUE;
    }
#endif
    Py_RETURN_FALSE;
}


/*[clinic input]
sys._getframemodulename

    depth: int = 0

Return the name of the module for a calling frame.

The default depth returns the module containing the call to this API.
A more typical use in a library will pass a depth of 1 to get the user's
module rather than the library module.

If no frame, module, or name can be found, returns None.
[clinic start generated code]*/

static PyObject *
sys__getframemodulename_impl(PyObject *module, int depth)
/*[clinic end generated code: output=1d70ef691f09d2db input=d4f1a8ed43b8fb46]*/
{
    if (PySys_Audit("sys._getframemodulename", "i", depth) < 0) {
        return NULL;
    }
    _PyInterpreterFrame *f = _PyThreadState_GET()->current_frame;
    while (f && (_PyFrame_IsIncomplete(f) || depth-- > 0)) {
        f = f->previous;
    }
    if (f == NULL || f->f_funcobj == NULL) {
        Py_RETURN_NONE;
    }
    PyObject *r = PyFunction_GetModule(f->f_funcobj);
    if (!r) {
        PyErr_Clear();
        r = Py_None;
    }
    return Py_NewRef(r);
}

/*[clinic input]
sys._get_cpu_count_config -> int

Private function for getting PyConfig.cpu_count
[clinic start generated code]*/

static int
sys__get_cpu_count_config_impl(PyObject *module)
/*[clinic end generated code: output=36611bb5efad16dc input=523e1ade2204084e]*/
{
    const PyConfig *config = _Py_GetConfig();
    return config->cpu_count;
}

static PerfMapState perf_map_state;

PyAPI_FUNC(int) PyUnstable_PerfMapState_Init(void) {
#ifndef MS_WINDOWS
    char filename[100];
    pid_t pid = getpid();
    // Use nofollow flag to prevent symlink attacks.
    int flags = O_WRONLY | O_CREAT | O_APPEND | O_NOFOLLOW;
#ifdef O_CLOEXEC
    flags |= O_CLOEXEC;
#endif
    snprintf(filename, sizeof(filename) - 1, "/tmp/perf-%jd.map",
                (intmax_t)pid);
    int fd = open(filename, flags, 0600);
    if (fd == -1) {
        return -1;
    }
    else{
        perf_map_state.perf_map = fdopen(fd, "a");
        if (perf_map_state.perf_map == NULL) {
            close(fd);
            return -1;
        }
    }
    perf_map_state.map_lock = PyThread_allocate_lock();
    if (perf_map_state.map_lock == NULL) {
        fclose(perf_map_state.perf_map);
        return -2;
    }
#endif
    return 0;
}

PyAPI_FUNC(int) PyUnstable_WritePerfMapEntry(
    const void *code_addr,
    unsigned int code_size,
    const char *entry_name
) {
#ifndef MS_WINDOWS
    if (perf_map_state.perf_map == NULL) {
        int ret = PyUnstable_PerfMapState_Init();
        if (ret != 0){
            return ret;
        }
    }
    PyThread_acquire_lock(perf_map_state.map_lock, 1);
    fprintf(perf_map_state.perf_map, "%" PRIxPTR " %x %s\n", (uintptr_t) code_addr, code_size, entry_name);
    fflush(perf_map_state.perf_map);
    PyThread_release_lock(perf_map_state.map_lock);
#endif
    return 0;
}

PyAPI_FUNC(void) PyUnstable_PerfMapState_Fini(void) {
#ifndef MS_WINDOWS
    if (perf_map_state.perf_map != NULL) {
        // close the file
        PyThread_acquire_lock(perf_map_state.map_lock, 1);
        fclose(perf_map_state.perf_map);
        PyThread_release_lock(perf_map_state.map_lock);

        // clean up the lock and state
        PyThread_free_lock(perf_map_state.map_lock);
        perf_map_state.perf_map = NULL;
    }
#endif
}

PyAPI_FUNC(int) PyUnstable_CopyPerfMapFile(const char* parent_filename) {
#ifndef MS_WINDOWS
    FILE* from = fopen(parent_filename, "r");
    if (!from) {
        return -1;
    }
    if (perf_map_state.perf_map == NULL) {
        int ret = PyUnstable_PerfMapState_Init();
        if (ret != 0) {
            return ret;
        }
    }
    char buf[4096];
    PyThread_acquire_lock(perf_map_state.map_lock, 1);
    int fflush_result = 0, result = 0;
    while (1) {
        size_t bytes_read = fread(buf, 1, sizeof(buf), from);
        size_t bytes_written = fwrite(buf, 1, bytes_read, perf_map_state.perf_map);
        fflush_result = fflush(perf_map_state.perf_map);
        if (fflush_result != 0 || bytes_read == 0 || bytes_written < bytes_read) {
            result = -1;
            goto close_and_release;
        }
        if (bytes_read < sizeof(buf) && feof(from)) {
            goto close_and_release;
        }
    }
close_and_release:
    fclose(from);
    PyThread_release_lock(perf_map_state.map_lock);
    return result;
#endif
    return 0;
}

#ifdef __cplusplus
}
#endif


static PyMethodDef sys_methods[] = {
    /* Might as well keep this in alphabetic order */
    SYS_ADDAUDITHOOK_METHODDEF
    {"audit", _PyCFunction_CAST(sys_audit), METH_FASTCALL, audit_doc },
    {"breakpointhook", _PyCFunction_CAST(sys_breakpointhook),
     METH_FASTCALL | METH_KEYWORDS, breakpointhook_doc},
    SYS__CLEAR_INTERNAL_CACHES_METHODDEF
    SYS__CLEAR_TYPE_CACHE_METHODDEF
    SYS__CURRENT_FRAMES_METHODDEF
    SYS__CURRENT_EXCEPTIONS_METHODDEF
    SYS_DISPLAYHOOK_METHODDEF
    SYS_EXCEPTION_METHODDEF
    SYS_EXC_INFO_METHODDEF
    SYS_EXCEPTHOOK_METHODDEF
    SYS_EXIT_METHODDEF
    SYS_GETDEFAULTENCODING_METHODDEF
    SYS_GETDLOPENFLAGS_METHODDEF
    SYS_GETALLOCATEDBLOCKS_METHODDEF
    SYS_GETUNICODEINTERNEDSIZE_METHODDEF
    SYS_GETFILESYSTEMENCODING_METHODDEF
    SYS_GETFILESYSTEMENCODEERRORS_METHODDEF
#ifdef Py_TRACE_REFS
    {"getobjects", _Py_GetObjects, METH_VARARGS},
#endif
    SYS_GETTOTALREFCOUNT_METHODDEF
    SYS_GETREFCOUNT_METHODDEF
    SYS_GETRECURSIONLIMIT_METHODDEF
    SYS_GETSIZEOF_METHODDEF
    SYS__GETFRAME_METHODDEF
    SYS__GETFRAMEMODULENAME_METHODDEF
    SYS_GETWINDOWSVERSION_METHODDEF
    SYS__ENABLELEGACYWINDOWSFSENCODING_METHODDEF
    SYS_INTERN_METHODDEF
    SYS__IS_INTERNED_METHODDEF
    SYS_IS_FINALIZING_METHODDEF
    SYS_MDEBUG_METHODDEF
    SYS_SETSWITCHINTERVAL_METHODDEF
    SYS_GETSWITCHINTERVAL_METHODDEF
    SYS_SETDLOPENFLAGS_METHODDEF
    {"setprofile", sys_setprofile, METH_O, setprofile_doc},
    SYS__SETPROFILEALLTHREADS_METHODDEF
    SYS_GETPROFILE_METHODDEF
    SYS_SETRECURSIONLIMIT_METHODDEF
    {"settrace", sys_settrace, METH_O, settrace_doc},
    SYS__SETTRACEALLTHREADS_METHODDEF
    SYS_GETTRACE_METHODDEF
    SYS_CALL_TRACING_METHODDEF
    SYS__DEBUGMALLOCSTATS_METHODDEF
    SYS_SET_COROUTINE_ORIGIN_TRACKING_DEPTH_METHODDEF
    SYS_GET_COROUTINE_ORIGIN_TRACKING_DEPTH_METHODDEF
    SYS_SET_ASYNCGEN_HOOKS_METHODDEF
    SYS_GET_ASYNCGEN_HOOKS_METHODDEF
    SYS_GETANDROIDAPILEVEL_METHODDEF
    SYS_ACTIVATE_STACK_TRAMPOLINE_METHODDEF
    SYS_DEACTIVATE_STACK_TRAMPOLINE_METHODDEF
    SYS_IS_STACK_TRAMPOLINE_ACTIVE_METHODDEF
    SYS_UNRAISABLEHOOK_METHODDEF
    SYS_GET_INT_MAX_STR_DIGITS_METHODDEF
    SYS_SET_INT_MAX_STR_DIGITS_METHODDEF
#ifdef Py_STATS
    SYS__STATS_ON_METHODDEF
    SYS__STATS_OFF_METHODDEF
    SYS__STATS_CLEAR_METHODDEF
    SYS__STATS_DUMP_METHODDEF
#endif
    SYS__GET_CPU_COUNT_CONFIG_METHODDEF
    {NULL, NULL}  // sentinel
};


static PyObject *
list_builtin_module_names(void)
{
    PyObject *list = _PyImport_GetBuiltinModuleNames();
    if (list == NULL) {
        return NULL;
    }
    if (PyList_Sort(list) != 0) {
        goto error;
    }
    PyObject *tuple = PyList_AsTuple(list);
    Py_DECREF(list);
    return tuple;

error:
    Py_DECREF(list);
    return NULL;
}


static PyObject *
list_stdlib_module_names(void)
{
    Py_ssize_t len = Py_ARRAY_LENGTH(_Py_stdlib_module_names);
    PyObject *names = PyTuple_New(len);
    if (names == NULL) {
        return NULL;
    }

    for (Py_ssize_t i = 0; i < len; i++) {
        PyObject *name = PyUnicode_FromString(_Py_stdlib_module_names[i]);
        if (name == NULL) {
            Py_DECREF(names);
            return NULL;
        }
        PyTuple_SET_ITEM(names, i, name);
    }

    PyObject *set = PyObject_CallFunction((PyObject *)&PyFrozenSet_Type,
                                          "(O)", names);
    Py_DECREF(names);
    return set;
}


/* Pre-initialization support for sys.warnoptions and sys._xoptions
 *
 * Modern internal code paths:
 *   These APIs get called after _Py_InitializeCore and get to use the
 *   regular CPython list, dict, and unicode APIs.
 *
 * Legacy embedding code paths:
 *   The multi-phase initialization API isn't public yet, so embedding
 *   apps still need to be able configure sys.warnoptions and sys._xoptions
 *   before they call Py_Initialize. To support this, we stash copies of
 *   the supplied wchar * sequences in linked lists, and then migrate the
 *   contents of those lists to the sys module in _PyInitializeCore.
 *
 */

struct _preinit_entry {
    wchar_t *value;
    struct _preinit_entry *next;
};

typedef struct _preinit_entry *_Py_PreInitEntry;

static _Py_PreInitEntry _preinit_warnoptions = NULL;
static _Py_PreInitEntry _preinit_xoptions = NULL;

static _Py_PreInitEntry
_alloc_preinit_entry(const wchar_t *value)
{
    /* To get this to work, we have to initialize the runtime implicitly */
    _PyRuntime_Initialize();

    /* Force default allocator, so we can ensure that it also gets used to
     * destroy the linked list in _clear_preinit_entries.
     */
    PyMemAllocatorEx old_alloc;
    _PyMem_SetDefaultAllocator(PYMEM_DOMAIN_RAW, &old_alloc);

    _Py_PreInitEntry node = PyMem_RawCalloc(1, sizeof(*node));
    if (node != NULL) {
        node->value = _PyMem_RawWcsdup(value);
        if (node->value == NULL) {
            PyMem_RawFree(node);
            node = NULL;
        };
    };

    PyMem_SetAllocator(PYMEM_DOMAIN_RAW, &old_alloc);
    return node;
}

static int
_append_preinit_entry(_Py_PreInitEntry *optionlist, const wchar_t *value)
{
    _Py_PreInitEntry new_entry = _alloc_preinit_entry(value);
    if (new_entry == NULL) {
        return -1;
    }
    /* We maintain the linked list in this order so it's easy to play back
     * the add commands in the same order later on in _Py_InitializeCore
     */
    _Py_PreInitEntry last_entry = *optionlist;
    if (last_entry == NULL) {
        *optionlist = new_entry;
    } else {
        while (last_entry->next != NULL) {
            last_entry = last_entry->next;
        }
        last_entry->next = new_entry;
    }
    return 0;
}

static void
_clear_preinit_entries(_Py_PreInitEntry *optionlist)
{
    _Py_PreInitEntry current = *optionlist;
    *optionlist = NULL;
    /* Deallocate the nodes and their contents using the default allocator */
    PyMemAllocatorEx old_alloc;
    _PyMem_SetDefaultAllocator(PYMEM_DOMAIN_RAW, &old_alloc);
    while (current != NULL) {
        _Py_PreInitEntry next = current->next;
        PyMem_RawFree(current->value);
        PyMem_RawFree(current);
        current = next;
    }
    PyMem_SetAllocator(PYMEM_DOMAIN_RAW, &old_alloc);
}


PyStatus
_PySys_ReadPreinitWarnOptions(PyWideStringList *options)
{
    PyStatus status;
    _Py_PreInitEntry entry;

    for (entry = _preinit_warnoptions; entry != NULL; entry = entry->next) {
        status = PyWideStringList_Append(options, entry->value);
        if (_PyStatus_EXCEPTION(status)) {
            return status;
        }
    }

    _clear_preinit_entries(&_preinit_warnoptions);
    return _PyStatus_OK();
}


PyStatus
_PySys_ReadPreinitXOptions(PyConfig *config)
{
    PyStatus status;
    _Py_PreInitEntry entry;

    for (entry = _preinit_xoptions; entry != NULL; entry = entry->next) {
        status = PyWideStringList_Append(&config->xoptions, entry->value);
        if (_PyStatus_EXCEPTION(status)) {
            return status;
        }
    }

    _clear_preinit_entries(&_preinit_xoptions);
    return _PyStatus_OK();
}


static PyObject *
get_warnoptions(PyThreadState *tstate)
{
    PyObject *warnoptions = _PySys_GetAttr(tstate, &_Py_ID(warnoptions));
    if (warnoptions == NULL || !PyList_Check(warnoptions)) {
        /* PEP432 TODO: we can reach this if warnoptions is NULL in the main
        *  interpreter config. When that happens, we need to properly set
         * the `warnoptions` reference in the main interpreter config as well.
         *
         * For Python 3.7, we shouldn't be able to get here due to the
         * combination of how _PyMainInterpreter_ReadConfig and _PySys_EndInit
         * work, but we expect 3.8+ to make the _PyMainInterpreter_ReadConfig
         * call optional for embedding applications, thus making this
         * reachable again.
         */
        warnoptions = PyList_New(0);
        if (warnoptions == NULL) {
            return NULL;
        }
        if (sys_set_object(tstate->interp, &_Py_ID(warnoptions), warnoptions)) {
            Py_DECREF(warnoptions);
            return NULL;
        }
        Py_DECREF(warnoptions);
    }
    return warnoptions;
}

void
PySys_ResetWarnOptions(void)
{
    PyThreadState *tstate = _PyThreadState_GET();
    if (tstate == NULL) {
        _clear_preinit_entries(&_preinit_warnoptions);
        return;
    }

    PyObject *warnoptions = _PySys_GetAttr(tstate, &_Py_ID(warnoptions));
    if (warnoptions == NULL || !PyList_Check(warnoptions))
        return;
    PyList_SetSlice(warnoptions, 0, PyList_GET_SIZE(warnoptions), NULL);
}

static int
_PySys_AddWarnOptionWithError(PyThreadState *tstate, PyObject *option)
{
    PyObject *warnoptions = get_warnoptions(tstate);
    if (warnoptions == NULL) {
        return -1;
    }
    if (PyList_Append(warnoptions, option)) {
        return -1;
    }
    return 0;
}

// Removed in Python 3.13 API, but kept for the stable ABI
PyAPI_FUNC(void)
PySys_AddWarnOptionUnicode(PyObject *option)
{
    PyThreadState *tstate = _PyThreadState_GET();
    if (_PySys_AddWarnOptionWithError(tstate, option) < 0) {
        /* No return value, therefore clear error state if possible */
        if (tstate) {
            _PyErr_Clear(tstate);
        }
    }
}

// Removed in Python 3.13 API, but kept for the stable ABI
PyAPI_FUNC(void)
PySys_AddWarnOption(const wchar_t *s)
{
    PyThreadState *tstate = _PyThreadState_GET();
    if (tstate == NULL) {
        _append_preinit_entry(&_preinit_warnoptions, s);
        return;
    }
    PyObject *unicode;
    unicode = PyUnicode_FromWideChar(s, -1);
    if (unicode == NULL)
        return;
_Py_COMP_DIAG_PUSH
_Py_COMP_DIAG_IGNORE_DEPR_DECLS
    PySys_AddWarnOptionUnicode(unicode);
_Py_COMP_DIAG_POP
    Py_DECREF(unicode);
}

// Removed in Python 3.13 API, but kept for the stable ABI
PyAPI_FUNC(int)
PySys_HasWarnOptions(void)
{
    PyThreadState *tstate = _PyThreadState_GET();
    PyObject *warnoptions = _PySys_GetAttr(tstate, &_Py_ID(warnoptions));
    return (warnoptions != NULL && PyList_Check(warnoptions)
            && PyList_GET_SIZE(warnoptions) > 0);
}

static PyObject *
get_xoptions(PyThreadState *tstate)
{
    PyObject *xoptions = _PySys_GetAttr(tstate, &_Py_ID(_xoptions));
    if (xoptions == NULL || !PyDict_Check(xoptions)) {
        /* PEP432 TODO: we can reach this if xoptions is NULL in the main
        *  interpreter config. When that happens, we need to properly set
         * the `xoptions` reference in the main interpreter config as well.
         *
         * For Python 3.7, we shouldn't be able to get here due to the
         * combination of how _PyMainInterpreter_ReadConfig and _PySys_EndInit
         * work, but we expect 3.8+ to make the _PyMainInterpreter_ReadConfig
         * call optional for embedding applications, thus making this
         * reachable again.
         */
        xoptions = PyDict_New();
        if (xoptions == NULL) {
            return NULL;
        }
        if (sys_set_object(tstate->interp, &_Py_ID(_xoptions), xoptions)) {
            Py_DECREF(xoptions);
            return NULL;
        }
        Py_DECREF(xoptions);
    }
    return xoptions;
}

static int
_PySys_AddXOptionWithError(const wchar_t *s)
{
    PyObject *name = NULL, *value = NULL;

    PyThreadState *tstate = _PyThreadState_GET();
    PyObject *opts = get_xoptions(tstate);
    if (opts == NULL) {
        goto error;
    }

    const wchar_t *name_end = wcschr(s, L'=');
    if (!name_end) {
        name = PyUnicode_FromWideChar(s, -1);
        if (name == NULL) {
            goto error;
        }
        value = Py_NewRef(Py_True);
    }
    else {
        name = PyUnicode_FromWideChar(s, name_end - s);
        if (name == NULL) {
            goto error;
        }
        value = PyUnicode_FromWideChar(name_end + 1, -1);
        if (value == NULL) {
            goto error;
        }
    }
    if (PyDict_SetItem(opts, name, value) < 0) {
        goto error;
    }
    Py_DECREF(name);
    Py_DECREF(value);
    return 0;

error:
    Py_XDECREF(name);
    Py_XDECREF(value);
    return -1;
}

// Removed in Python 3.13 API, but kept for the stable ABI
PyAPI_FUNC(void)
PySys_AddXOption(const wchar_t *s)
{
    PyThreadState *tstate = _PyThreadState_GET();
    if (tstate == NULL) {
        _append_preinit_entry(&_preinit_xoptions, s);
        return;
    }
    if (_PySys_AddXOptionWithError(s) < 0) {
        /* No return value, therefore clear error state if possible */
        _PyErr_Clear(tstate);
    }
}

PyObject *
PySys_GetXOptions(void)
{
    PyThreadState *tstate = _PyThreadState_GET();
    return get_xoptions(tstate);
}

/* XXX This doc string is too long to be a single string literal in VC++ 5.0.
   Two literals concatenated works just fine.  If you have a K&R compiler
   or other abomination that however *does* understand longer strings,
   get rid of the !!! comment in the middle and the quotes that surround it. */
PyDoc_VAR(sys_doc) =
PyDoc_STR(
"This module provides access to some objects used or maintained by the\n\
interpreter and to functions that interact strongly with the interpreter.\n\
\n\
Dynamic objects:\n\
\n\
argv -- command line arguments; argv[0] is the script pathname if known\n\
path -- module search path; path[0] is the script directory, else ''\n\
modules -- dictionary of loaded modules\n\
\n\
displayhook -- called to show results in an interactive session\n\
excepthook -- called to handle any uncaught exception other than SystemExit\n\
  To customize printing in an interactive session or to install a custom\n\
  top-level exception handler, assign other functions to replace these.\n\
\n\
stdin -- standard input file object; used by input()\n\
stdout -- standard output file object; used by print()\n\
stderr -- standard error object; used for error messages\n\
  By assigning other file objects (or objects that behave like files)\n\
  to these, it is possible to redirect all of the interpreter's I/O.\n\
\n\
last_exc - the last uncaught exception\n\
  Only available in an interactive session after a\n\
  traceback has been printed.\n\
last_type -- type of last uncaught exception\n\
last_value -- value of last uncaught exception\n\
last_traceback -- traceback of last uncaught exception\n\
  These three are the (deprecated) legacy representation of last_exc.\n\
"
)
/* concatenating string here */
PyDoc_STR(
"\n\
Static objects:\n\
\n\
builtin_module_names -- tuple of module names built into this interpreter\n\
copyright -- copyright notice pertaining to this interpreter\n\
exec_prefix -- prefix used to find the machine-specific Python library\n\
executable -- absolute path of the executable binary of the Python interpreter\n\
float_info -- a named tuple with information about the float implementation.\n\
float_repr_style -- string indicating the style of repr() output for floats\n\
hash_info -- a named tuple with information about the hash algorithm.\n\
hexversion -- version information encoded as a single integer\n\
implementation -- Python implementation information.\n\
int_info -- a named tuple with information about the int implementation.\n\
maxsize -- the largest supported length of containers.\n\
maxunicode -- the value of the largest Unicode code point\n\
platform -- platform identifier\n\
prefix -- prefix used to find the Python library\n\
thread_info -- a named tuple with information about the thread implementation.\n\
version -- the version of this interpreter as a string\n\
version_info -- version information as a named tuple\n\
"
)
#ifdef MS_COREDLL
/* concatenating string here */
PyDoc_STR(
"dllhandle -- [Windows only] integer handle of the Python DLL\n\
winver -- [Windows only] version number of the Python DLL\n\
"
)
#endif /* MS_COREDLL */
#ifdef MS_WINDOWS
/* concatenating string here */
PyDoc_STR(
"_enablelegacywindowsfsencoding -- [Windows only]\n\
"
)
#endif
PyDoc_STR(
"__stdin__ -- the original stdin; don't touch!\n\
__stdout__ -- the original stdout; don't touch!\n\
__stderr__ -- the original stderr; don't touch!\n\
__displayhook__ -- the original displayhook; don't touch!\n\
__excepthook__ -- the original excepthook; don't touch!\n\
\n\
Functions:\n\
\n\
displayhook() -- print an object to the screen, and save it in builtins._\n\
excepthook() -- print an exception and its traceback to sys.stderr\n\
exception() -- return the current thread's active exception\n\
exc_info() -- return information about the current thread's active exception\n\
exit() -- exit the interpreter by raising SystemExit\n\
getdlopenflags() -- returns flags to be used for dlopen() calls\n\
getprofile() -- get the global profiling function\n\
getrefcount() -- return the reference count for an object (plus one :-)\n\
getrecursionlimit() -- return the max recursion depth for the interpreter\n\
getsizeof() -- return the size of an object in bytes\n\
gettrace() -- get the global debug tracing function\n\
setdlopenflags() -- set the flags to be used for dlopen() calls\n\
setprofile() -- set the global profiling function\n\
setrecursionlimit() -- set the max recursion depth for the interpreter\n\
settrace() -- set the global debug tracing function\n\
"
)
/* end of sys_doc */ ;


PyDoc_STRVAR(flags__doc__,
"sys.flags\n\
\n\
Flags provided through command line arguments or environment vars.");

static PyTypeObject FlagsType;

static PyStructSequence_Field flags_fields[] = {
    {"debug",                   "-d"},
    {"inspect",                 "-i"},
    {"interactive",             "-i"},
    {"optimize",                "-O or -OO"},
    {"dont_write_bytecode",     "-B"},
    {"no_user_site",            "-s"},
    {"no_site",                 "-S"},
    {"ignore_environment",      "-E"},
    {"verbose",                 "-v"},
    {"bytes_warning",           "-b"},
    {"quiet",                   "-q"},
    {"hash_randomization",      "-R"},
    {"isolated",                "-I"},
    {"dev_mode",                "-X dev"},
    {"utf8_mode",               "-X utf8"},
    {"warn_default_encoding",   "-X warn_default_encoding"},
    {"safe_path", "-P"},
    {"int_max_str_digits",      "-X int_max_str_digits"},
    {"gil",                     "-X gil"},
    {0}
};

static PyStructSequence_Desc flags_desc = {
    "sys.flags",        /* name */
    flags__doc__,       /* doc */
    flags_fields,       /* fields */
    18
};

static int
set_flags_from_config(PyInterpreterState *interp, PyObject *flags)
{
    const PyPreConfig *preconfig = &interp->runtime->preconfig;
    const PyConfig *config = _PyInterpreterState_GetConfig(interp);

    // _PySys_UpdateConfig() modifies sys.flags in-place:
    // Py_XDECREF() is needed in this case.
    Py_ssize_t pos = 0;
#define SetFlagObj(expr) \
    do { \
        PyObject *value = (expr); \
        if (value == NULL) { \
            return -1; \
        } \
        Py_XDECREF(PyStructSequence_GET_ITEM(flags, pos)); \
        PyStructSequence_SET_ITEM(flags, pos, value); \
        pos++; \
    } while (0)
#define SetFlag(expr) SetFlagObj(PyLong_FromLong(expr))

    SetFlag(config->parser_debug);
    SetFlag(config->inspect);
    SetFlag(config->interactive);
    SetFlag(config->optimization_level);
    SetFlag(!config->write_bytecode);
    SetFlag(!config->user_site_directory);
    SetFlag(!config->site_import);
    SetFlag(!config->use_environment);
    SetFlag(config->verbose);
    SetFlag(config->bytes_warning);
    SetFlag(config->quiet);
    SetFlag(config->use_hash_seed == 0 || config->hash_seed != 0);
    SetFlag(config->isolated);
    SetFlagObj(PyBool_FromLong(config->dev_mode));
    SetFlag(preconfig->utf8_mode);
    SetFlag(config->warn_default_encoding);
    SetFlagObj(PyBool_FromLong(config->safe_path));
    SetFlag(config->int_max_str_digits);
#ifdef Py_GIL_DISABLED
    if (config->enable_gil == _PyConfig_GIL_DEFAULT) {
        SetFlagObj(Py_NewRef(Py_None));
    }
    else {
        SetFlag(config->enable_gil);
    }
#else
    SetFlagObj(PyLong_FromLong(1));
#endif
#undef SetFlagObj
#undef SetFlag
    return 0;
}


static PyObject*
make_flags(PyInterpreterState *interp)
{
    PyObject *flags = PyStructSequence_New(&FlagsType);
    if (flags == NULL) {
        return NULL;
    }

    if (set_flags_from_config(interp, flags) < 0) {
        Py_DECREF(flags);
        return NULL;
    }
    return flags;
}


PyDoc_STRVAR(version_info__doc__,
"sys.version_info\n\
\n\
Version information as a named tuple.");

static PyTypeObject VersionInfoType;

static PyStructSequence_Field version_info_fields[] = {
    {"major", "Major release number"},
    {"minor", "Minor release number"},
    {"micro", "Patch release number"},
    {"releaselevel", "'alpha', 'beta', 'candidate', or 'final'"},
    {"serial", "Serial release number"},
    {0}
};

static PyStructSequence_Desc version_info_desc = {
    "sys.version_info",     /* name */
    version_info__doc__,    /* doc */
    version_info_fields,    /* fields */
    5
};

static PyObject *
make_version_info(PyThreadState *tstate)
{
    PyObject *version_info;
    char *s;
    int pos = 0;

    version_info = PyStructSequence_New(&VersionInfoType);
    if (version_info == NULL) {
        return NULL;
    }

    /*
     * These release level checks are mutually exclusive and cover
     * the field, so don't get too fancy with the pre-processor!
     */
#if PY_RELEASE_LEVEL == PY_RELEASE_LEVEL_ALPHA
    s = "alpha";
#elif PY_RELEASE_LEVEL == PY_RELEASE_LEVEL_BETA
    s = "beta";
#elif PY_RELEASE_LEVEL == PY_RELEASE_LEVEL_GAMMA
    s = "candidate";
#elif PY_RELEASE_LEVEL == PY_RELEASE_LEVEL_FINAL
    s = "final";
#endif

#define SetIntItem(flag) \
    PyStructSequence_SET_ITEM(version_info, pos++, PyLong_FromLong(flag))
#define SetStrItem(flag) \
    PyStructSequence_SET_ITEM(version_info, pos++, PyUnicode_FromString(flag))

    SetIntItem(PY_MAJOR_VERSION);
    SetIntItem(PY_MINOR_VERSION);
    SetIntItem(PY_MICRO_VERSION);
    SetStrItem(s);
    SetIntItem(PY_RELEASE_SERIAL);
#undef SetIntItem
#undef SetStrItem

    if (_PyErr_Occurred(tstate)) {
        Py_CLEAR(version_info);
        return NULL;
    }
    return version_info;
}

/* sys.implementation values */
#define NAME "cpython"
const char *_PySys_ImplName = NAME;
#define MAJOR Py_STRINGIFY(PY_MAJOR_VERSION)
#define MINOR Py_STRINGIFY(PY_MINOR_VERSION)
#define TAG NAME "-" MAJOR MINOR
const char *_PySys_ImplCacheTag = TAG;
#undef NAME
#undef MAJOR
#undef MINOR
#undef TAG

static PyObject *
make_impl_info(PyObject *version_info)
{
    int res;
    PyObject *impl_info, *value, *ns;

    impl_info = PyDict_New();
    if (impl_info == NULL)
        return NULL;

    /* populate the dict */

    value = PyUnicode_FromString(_PySys_ImplName);
    if (value == NULL)
        goto error;
    res = PyDict_SetItemString(impl_info, "name", value);
    Py_DECREF(value);
    if (res < 0)
        goto error;

    value = PyUnicode_FromString(_PySys_ImplCacheTag);
    if (value == NULL)
        goto error;
    res = PyDict_SetItemString(impl_info, "cache_tag", value);
    Py_DECREF(value);
    if (res < 0)
        goto error;

    res = PyDict_SetItemString(impl_info, "version", version_info);
    if (res < 0)
        goto error;

    value = PyLong_FromLong(PY_VERSION_HEX);
    if (value == NULL)
        goto error;
    res = PyDict_SetItemString(impl_info, "hexversion", value);
    Py_DECREF(value);
    if (res < 0)
        goto error;

#ifdef MULTIARCH
    value = PyUnicode_FromString(MULTIARCH);
    if (value == NULL)
        goto error;
    res = PyDict_SetItemString(impl_info, "_multiarch", value);
    Py_DECREF(value);
    if (res < 0)
        goto error;
#endif

    /* dict ready */

    ns = _PyNamespace_New(impl_info);
    Py_DECREF(impl_info);
    return ns;

error:
    Py_CLEAR(impl_info);
    return NULL;
}

#ifdef __EMSCRIPTEN__

PyDoc_STRVAR(emscripten_info__doc__,
"sys._emscripten_info\n\
\n\
WebAssembly Emscripten platform information.");

static PyTypeObject *EmscriptenInfoType;

static PyStructSequence_Field emscripten_info_fields[] = {
    {"emscripten_version", "Emscripten version (major, minor, micro)"},
    {"runtime", "Runtime (Node.JS version, browser user agent)"},
    {"pthreads", "pthread support"},
    {"shared_memory", "shared memory support"},
    {0}
};

static PyStructSequence_Desc emscripten_info_desc = {
    "sys._emscripten_info",     /* name */
    emscripten_info__doc__ ,    /* doc */
    emscripten_info_fields,     /* fields */
    4
};

EM_JS(char *, _Py_emscripten_runtime, (void), {
    var info;
    if (typeof navigator == 'object') {
        info = navigator.userAgent;
    } else if (typeof process == 'object') {
        info = "Node.js ".concat(process.version);
    } else {
        info = "UNKNOWN";
    }
    var len = lengthBytesUTF8(info) + 1;
    var res = _malloc(len);
    if (res) stringToUTF8(info, res, len);
#if __wasm64__
    return BigInt(res);
#else
    return res;
#endif
});

static PyObject *
make_emscripten_info(void)
{
    PyObject *emscripten_info = NULL;
    PyObject *version = NULL;
    char *ua;
    int pos = 0;

    emscripten_info = PyStructSequence_New(EmscriptenInfoType);
    if (emscripten_info == NULL) {
        return NULL;
    }

    version = Py_BuildValue("(iii)",
        __EMSCRIPTEN_major__, __EMSCRIPTEN_minor__, __EMSCRIPTEN_tiny__);
    if (version == NULL) {
        goto error;
    }
    PyStructSequence_SET_ITEM(emscripten_info, pos++, version);

    ua = _Py_emscripten_runtime();
    if (ua != NULL) {
        PyObject *oua = PyUnicode_DecodeUTF8(ua, strlen(ua), "strict");
        free(ua);
        if (oua == NULL) {
            goto error;
        }
        PyStructSequence_SET_ITEM(emscripten_info, pos++, oua);
    } else {
        PyStructSequence_SET_ITEM(emscripten_info, pos++, Py_NewRef(Py_None));
    }

#define SetBoolItem(flag) \
    PyStructSequence_SET_ITEM(emscripten_info, pos++, PyBool_FromLong(flag))

#ifdef __EMSCRIPTEN_PTHREADS__
    SetBoolItem(1);
#else
    SetBoolItem(0);
#endif

#ifdef __EMSCRIPTEN_SHARED_MEMORY__
    SetBoolItem(1);
#else
    SetBoolItem(0);
#endif

#undef SetBoolItem

    if (PyErr_Occurred()) {
        goto error;
    }
    return emscripten_info;

  error:
    Py_CLEAR(emscripten_info);
    return NULL;
}

#endif // __EMSCRIPTEN__

static struct PyModuleDef sysmodule = {
    PyModuleDef_HEAD_INIT,
    "sys",
    sys_doc,
    -1, /* multiple "initialization" just copies the module dict. */
    sys_methods,
    NULL,
    NULL,
    NULL,
    NULL
};

/* Updating the sys namespace, returning NULL pointer on error */
#define SET_SYS(key, value)                                \
    do {                                                   \
        PyObject *v = (value);                             \
        if (v == NULL) {                                   \
            goto err_occurred;                             \
        }                                                  \
        res = PyDict_SetItemString(sysdict, key, v);       \
        Py_DECREF(v);                                      \
        if (res < 0) {                                     \
            goto err_occurred;                             \
        }                                                  \
    } while (0)

#define SET_SYS_FROM_STRING(key, value) \
        SET_SYS(key, PyUnicode_FromString(value))

static PyStatus
_PySys_InitCore(PyThreadState *tstate, PyObject *sysdict)
{
    PyObject *version_info;
    int res;
    PyInterpreterState *interp = tstate->interp;

    /* stdin/stdout/stderr are set in pylifecycle.c */

#define COPY_SYS_ATTR(tokey, fromkey) \
        SET_SYS(tokey, PyMapping_GetItemString(sysdict, fromkey))

    COPY_SYS_ATTR("__displayhook__", "displayhook");
    COPY_SYS_ATTR("__excepthook__", "excepthook");
    COPY_SYS_ATTR("__breakpointhook__", "breakpointhook");
    COPY_SYS_ATTR("__unraisablehook__", "unraisablehook");

#undef COPY_SYS_ATTR

    SET_SYS_FROM_STRING("version", Py_GetVersion());
    SET_SYS("hexversion", PyLong_FromLong(PY_VERSION_HEX));
    SET_SYS("_git", Py_BuildValue("(szz)", "CPython", _Py_gitidentifier(),
                                  _Py_gitversion()));
    SET_SYS_FROM_STRING("_framework", _PYTHONFRAMEWORK);
    SET_SYS("api_version", PyLong_FromLong(PYTHON_API_VERSION));
    SET_SYS_FROM_STRING("copyright", Py_GetCopyright());
    SET_SYS_FROM_STRING("platform", Py_GetPlatform());
    SET_SYS("maxsize", PyLong_FromSsize_t(PY_SSIZE_T_MAX));
    SET_SYS("float_info", PyFloat_GetInfo());
    SET_SYS("int_info", PyLong_GetInfo());
    /* initialize hash_info */
    if (_PyStructSequence_InitBuiltin(interp, &Hash_InfoType,
                                      &hash_info_desc) < 0)
    {
        goto type_init_failed;
    }
    SET_SYS("hash_info", get_hash_info(tstate));
    SET_SYS("maxunicode", PyLong_FromLong(0x10FFFF));
    SET_SYS("builtin_module_names", list_builtin_module_names());
    SET_SYS("stdlib_module_names", list_stdlib_module_names());
#if PY_BIG_ENDIAN
    SET_SYS_FROM_STRING("byteorder", "big");
#else
    SET_SYS_FROM_STRING("byteorder", "little");
#endif

#ifdef MS_COREDLL
    SET_SYS("dllhandle", PyLong_FromVoidPtr(PyWin_DLLhModule));
    SET_SYS_FROM_STRING("winver", PyWin_DLLVersionString);
#endif
#ifdef ABIFLAGS
    SET_SYS_FROM_STRING("abiflags", ABIFLAGS);
#endif

#define ENSURE_INFO_TYPE(TYPE, DESC) \
    do { \
        if (_PyStructSequence_InitBuiltinWithFlags( \
                interp, &TYPE, &DESC, Py_TPFLAGS_DISALLOW_INSTANTIATION) < 0) { \
            goto type_init_failed; \
        } \
    } while (0)

    /* version_info */
    ENSURE_INFO_TYPE(VersionInfoType, version_info_desc);
    version_info = make_version_info(tstate);
    SET_SYS("version_info", version_info);

    /* implementation */
    SET_SYS("implementation", make_impl_info(version_info));

    // sys.flags: updated in-place later by _PySys_UpdateConfig()
    ENSURE_INFO_TYPE(FlagsType, flags_desc);
    SET_SYS("flags", make_flags(tstate->interp));

#if defined(MS_WINDOWS)
    /* getwindowsversion */
    ENSURE_INFO_TYPE(WindowsVersionType, windows_version_desc);

    SET_SYS_FROM_STRING("_vpath", VPATH);
#endif

#undef ENSURE_INFO_TYPE

    /* float repr style: 0.03 (short) vs 0.029999999999999999 (legacy) */
#if _PY_SHORT_FLOAT_REPR == 1
    SET_SYS_FROM_STRING("float_repr_style", "short");
#else
    SET_SYS_FROM_STRING("float_repr_style", "legacy");
#endif

    SET_SYS("thread_info", PyThread_GetInfo());

    /* initialize asyncgen_hooks */
    if (_PyStructSequence_InitBuiltin(interp, &AsyncGenHooksType,
                                      &asyncgen_hooks_desc) < 0)
    {
        goto type_init_failed;
    }

#ifdef __EMSCRIPTEN__
    if (EmscriptenInfoType == NULL) {
        EmscriptenInfoType = PyStructSequence_NewType(&emscripten_info_desc);
        if (EmscriptenInfoType == NULL) {
            goto type_init_failed;
        }
    }
    SET_SYS("_emscripten_info", make_emscripten_info());
#endif

    /* adding sys.path_hooks and sys.path_importer_cache */
    SET_SYS("meta_path", PyList_New(0));
    SET_SYS("path_importer_cache", PyDict_New());
    SET_SYS("path_hooks", PyList_New(0));

    if (_PyErr_Occurred(tstate)) {
        goto err_occurred;
    }
    return _PyStatus_OK();

type_init_failed:
    return _PyStatus_ERR("failed to initialize a type");

err_occurred:
    return _PyStatus_ERR("can't initialize sys module");
}

static int
sys_add_xoption(PyObject *opts, const wchar_t *s)
{
    PyObject *name, *value = NULL;

    const wchar_t *name_end = wcschr(s, L'=');
    if (!name_end) {
        name = PyUnicode_FromWideChar(s, -1);
        if (name == NULL) {
            goto error;
        }
        value = Py_NewRef(Py_True);
    }
    else {
        name = PyUnicode_FromWideChar(s, name_end - s);
        if (name == NULL) {
            goto error;
        }
        value = PyUnicode_FromWideChar(name_end + 1, -1);
        if (value == NULL) {
            goto error;
        }
    }
    if (PyDict_SetItem(opts, name, value) < 0) {
        goto error;
    }
    Py_DECREF(name);
    Py_DECREF(value);
    return 0;

error:
    Py_XDECREF(name);
    Py_XDECREF(value);
    return -1;
}


static PyObject*
sys_create_xoptions_dict(const PyConfig *config)
{
    Py_ssize_t nxoption = config->xoptions.length;
    wchar_t * const * xoptions = config->xoptions.items;
    PyObject *dict = PyDict_New();
    if (dict == NULL) {
        return NULL;
    }

    for (Py_ssize_t i=0; i < nxoption; i++) {
        const wchar_t *option = xoptions[i];
        if (sys_add_xoption(dict, option) < 0) {
            Py_DECREF(dict);
            return NULL;
        }
    }

    return dict;
}


// Update sys attributes for a new PyConfig configuration.
// This function also adds attributes that _PySys_InitCore() didn't add.
int
_PySys_UpdateConfig(PyThreadState *tstate)
{
    PyInterpreterState *interp = tstate->interp;
    PyObject *sysdict = interp->sysdict;
    const PyConfig *config = _PyInterpreterState_GetConfig(interp);
    int res;

#define COPY_LIST(KEY, VALUE) \
        SET_SYS(KEY, _PyWideStringList_AsList(&(VALUE)));

#define SET_SYS_FROM_WSTR(KEY, VALUE) \
        SET_SYS(KEY, PyUnicode_FromWideChar(VALUE, -1));

#define COPY_WSTR(SYS_ATTR, WSTR) \
    if (WSTR != NULL) { \
        SET_SYS_FROM_WSTR(SYS_ATTR, WSTR); \
    }

    if (config->module_search_paths_set) {
        COPY_LIST("path", config->module_search_paths);
    }

    COPY_WSTR("executable", config->executable);
    COPY_WSTR("_base_executable", config->base_executable);
    COPY_WSTR("prefix", config->prefix);
    COPY_WSTR("base_prefix", config->base_prefix);
    COPY_WSTR("exec_prefix", config->exec_prefix);
    COPY_WSTR("base_exec_prefix", config->base_exec_prefix);
    COPY_WSTR("platlibdir", config->platlibdir);

    if (config->pycache_prefix != NULL) {
        SET_SYS_FROM_WSTR("pycache_prefix", config->pycache_prefix);
    } else {
        if (PyDict_SetItemString(sysdict, "pycache_prefix", Py_None) < 0) {
            return -1;
        }
    }

    COPY_LIST("argv", config->argv);
    COPY_LIST("orig_argv", config->orig_argv);
    COPY_LIST("warnoptions", config->warnoptions);

    SET_SYS("_xoptions", sys_create_xoptions_dict(config));

    const wchar_t *stdlibdir = _Py_GetStdlibDir();
    if (stdlibdir != NULL) {
        SET_SYS_FROM_WSTR("_stdlib_dir", stdlibdir);
    }
    else {
        if (PyDict_SetItemString(sysdict, "_stdlib_dir", Py_None) < 0) {
            return -1;
        }
    }

#undef SET_SYS_FROM_WSTR
#undef COPY_LIST
#undef COPY_WSTR

    // sys.flags
    PyObject *flags = _PySys_GetObject(interp, "flags"); // borrowed ref
    if (flags == NULL) {
        if (!_PyErr_Occurred(tstate)) {
            _PyErr_SetString(tstate, PyExc_RuntimeError, "lost sys.flags");
        }
        return -1;
    }
    if (set_flags_from_config(interp, flags) < 0) {
        return -1;
    }

    SET_SYS("dont_write_bytecode", PyBool_FromLong(!config->write_bytecode));

    if (_PyErr_Occurred(tstate)) {
        goto err_occurred;
    }

    return 0;

err_occurred:
    return -1;
}

#undef SET_SYS
#undef SET_SYS_FROM_STRING


/* Set up a preliminary stderr printer until we have enough
   infrastructure for the io module in place.

   Use UTF-8/backslashreplace and ignore EAGAIN errors. */
static PyStatus
_PySys_SetPreliminaryStderr(PyObject *sysdict)
{
    PyObject *pstderr = PyFile_NewStdPrinter(fileno(stderr));
    if (pstderr == NULL) {
        goto error;
    }
    if (PyDict_SetItem(sysdict, &_Py_ID(stderr), pstderr) < 0) {
        goto error;
    }
    if (PyDict_SetItemString(sysdict, "__stderr__", pstderr) < 0) {
        goto error;
    }
    Py_DECREF(pstderr);
    return _PyStatus_OK();

error:
    Py_XDECREF(pstderr);
    return _PyStatus_ERR("can't set preliminary stderr");
}

PyObject *_Py_CreateMonitoringObject(void);

/* Create sys module without all attributes.
   _PySys_UpdateConfig() should be called later to add remaining attributes. */
PyStatus
_PySys_Create(PyThreadState *tstate, PyObject **sysmod_p)
{
    assert(!_PyErr_Occurred(tstate));

    PyInterpreterState *interp = tstate->interp;

    PyObject *modules = _PyImport_InitModules(interp);
    if (modules == NULL) {
        goto error;
    }

    PyObject *sysmod = _PyModule_CreateInitialized(&sysmodule, PYTHON_API_VERSION);
    if (sysmod == NULL) {
        return _PyStatus_ERR("failed to create a module object");
    }

    PyObject *sysdict = PyModule_GetDict(sysmod);
    if (sysdict == NULL) {
        goto error;
    }
    interp->sysdict = Py_NewRef(sysdict);

    interp->sysdict_copy = PyDict_Copy(sysdict);
    if (interp->sysdict_copy == NULL) {
        goto error;
    }

    if (PyDict_SetItemString(sysdict, "modules", modules) < 0) {
        goto error;
    }

    PyStatus status = _PySys_SetPreliminaryStderr(sysdict);
    if (_PyStatus_EXCEPTION(status)) {
        return status;
    }

    status = _PySys_InitCore(tstate, sysdict);
    if (_PyStatus_EXCEPTION(status)) {
        return status;
    }

    if (_PyImport_FixupBuiltin(sysmod, "sys", modules) < 0) {
        goto error;
    }

    PyObject *monitoring = _Py_CreateMonitoringObject();
    if (monitoring == NULL) {
        goto error;
    }
    int err = PyDict_SetItemString(sysdict, "monitoring", monitoring);
    Py_DECREF(monitoring);
    if (err < 0) {
        goto error;
    }

    assert(!_PyErr_Occurred(tstate));

    *sysmod_p = sysmod;
    return _PyStatus_OK();

error:
    return _PyStatus_ERR("can't initialize sys module");
}


void
_PySys_FiniTypes(PyInterpreterState *interp)
{
    _PyStructSequence_FiniBuiltin(interp, &VersionInfoType);
    _PyStructSequence_FiniBuiltin(interp, &FlagsType);
#if defined(MS_WINDOWS)
    _PyStructSequence_FiniBuiltin(interp, &WindowsVersionType);
#endif
    _PyStructSequence_FiniBuiltin(interp, &Hash_InfoType);
    _PyStructSequence_FiniBuiltin(interp, &AsyncGenHooksType);
#ifdef __EMSCRIPTEN__
    if (_Py_IsMainInterpreter(interp)) {
        Py_CLEAR(EmscriptenInfoType);
    }
#endif
}


static PyObject *
makepathobject(const wchar_t *path, wchar_t delim)
{
    int i, n;
    const wchar_t *p;
    PyObject *v, *w;

    n = 1;
    p = path;
    while ((p = wcschr(p, delim)) != NULL) {
        n++;
        p++;
    }
    v = PyList_New(n);
    if (v == NULL)
        return NULL;
    for (i = 0; ; i++) {
        p = wcschr(path, delim);
        if (p == NULL)
            p = path + wcslen(path); /* End of string */
        w = PyUnicode_FromWideChar(path, (Py_ssize_t)(p - path));
        if (w == NULL) {
            Py_DECREF(v);
            return NULL;
        }
        PyList_SET_ITEM(v, i, w);
        if (*p == '\0')
            break;
        path = p+1;
    }
    return v;
}

// Removed in Python 3.13 API, but kept for the stable ABI
PyAPI_FUNC(void)
PySys_SetPath(const wchar_t *path)
{
    PyObject *v;
    if ((v = makepathobject(path, DELIM)) == NULL)
        Py_FatalError("can't create sys.path");
    PyInterpreterState *interp = _PyInterpreterState_GET();
    if (sys_set_object(interp, &_Py_ID(path), v) != 0) {
        Py_FatalError("can't assign sys.path");
    }
    Py_DECREF(v);
}

static PyObject *
make_sys_argv(int argc, wchar_t * const * argv)
{
    PyObject *list = PyList_New(argc);
    if (list == NULL) {
        return NULL;
    }

    for (Py_ssize_t i = 0; i < argc; i++) {
        PyObject *v = PyUnicode_FromWideChar(argv[i], -1);
        if (v == NULL) {
            Py_DECREF(list);
            return NULL;
        }
        PyList_SET_ITEM(list, i, v);
    }
    return list;
}

// Removed in Python 3.13 API, but kept for the stable ABI
PyAPI_FUNC(void)
PySys_SetArgvEx(int argc, wchar_t **argv, int updatepath)
{
    wchar_t* empty_argv[1] = {L""};
    PyThreadState *tstate = _PyThreadState_GET();

    if (argc < 1 || argv == NULL) {
        /* Ensure at least one (empty) argument is seen */
        argv = empty_argv;
        argc = 1;
    }

    PyObject *av = make_sys_argv(argc, argv);
    if (av == NULL) {
        Py_FatalError("no mem for sys.argv");
    }
    if (sys_set_object_str(tstate->interp, "argv", av) != 0) {
        Py_DECREF(av);
        Py_FatalError("can't assign sys.argv");
    }
    Py_DECREF(av);

    if (updatepath) {
        /* If argv[0] is not '-c' nor '-m', prepend argv[0] to sys.path.
           If argv[0] is a symlink, use the real path. */
        const PyWideStringList argv_list = {.length = argc, .items = argv};
        PyObject *path0 = NULL;
        if (_PyPathConfig_ComputeSysPath0(&argv_list, &path0)) {
            if (path0 == NULL) {
                Py_FatalError("can't compute path0 from argv");
            }

            PyObject *sys_path = _PySys_GetAttr(tstate, &_Py_ID(path));
            if (sys_path != NULL) {
                if (PyList_Insert(sys_path, 0, path0) < 0) {
                    Py_DECREF(path0);
                    Py_FatalError("can't prepend path0 to sys.path");
                }
            }
            Py_DECREF(path0);
        }
    }
}

// Removed in Python 3.13 API, but kept for the stable ABI
PyAPI_FUNC(void)
PySys_SetArgv(int argc, wchar_t **argv)
{
_Py_COMP_DIAG_PUSH
_Py_COMP_DIAG_IGNORE_DEPR_DECLS
    PySys_SetArgvEx(argc, argv, Py_IsolatedFlag == 0);
_Py_COMP_DIAG_POP
}

/* Reimplementation of PyFile_WriteString() no calling indirectly
   PyErr_CheckSignals(): avoid the call to PyObject_Str(). */

static int
sys_pyfile_write_unicode(PyObject *unicode, PyObject *file)
{
    if (file == NULL)
        return -1;
    assert(unicode != NULL);
    PyObject *result = PyObject_CallMethodOneArg(file, &_Py_ID(write), unicode);
    if (result == NULL) {
        return -1;
    }
    Py_DECREF(result);
    return 0;
}

static int
sys_pyfile_write(const char *text, PyObject *file)
{
    PyObject *unicode = NULL;
    int err;

    if (file == NULL)
        return -1;

    unicode = PyUnicode_FromString(text);
    if (unicode == NULL)
        return -1;

    err = sys_pyfile_write_unicode(unicode, file);
    Py_DECREF(unicode);
    return err;
}

/* APIs to write to sys.stdout or sys.stderr using a printf-like interface.
   Adapted from code submitted by Just van Rossum.

   PySys_WriteStdout(format, ...)
   PySys_WriteStderr(format, ...)

      The first function writes to sys.stdout; the second to sys.stderr.  When
      there is a problem, they write to the real (C level) stdout or stderr;
      no exceptions are raised.

      PyErr_CheckSignals() is not called to avoid the execution of the Python
      signal handlers: they may raise a new exception whereas sys_write()
      ignores all exceptions.

      Both take a printf-style format string as their first argument followed
      by a variable length argument list determined by the format string.

      *** WARNING ***

      The format should limit the total size of the formatted output string to
      1000 bytes.  In particular, this means that no unrestricted "%s" formats
      should occur; these should be limited using "%.<N>s where <N> is a
      decimal number calculated so that <N> plus the maximum size of other
      formatted text does not exceed 1000 bytes.  Also watch out for "%f",
      which can print hundreds of digits for very large numbers.

 */

static void
sys_write(PyObject *key, FILE *fp, const char *format, va_list va)
{
    PyObject *file;
    char buffer[1001];
    int written;
    PyThreadState *tstate = _PyThreadState_GET();

    PyObject *exc = _PyErr_GetRaisedException(tstate);
    file = _PySys_GetAttr(tstate, key);
    written = PyOS_vsnprintf(buffer, sizeof(buffer), format, va);
    if (sys_pyfile_write(buffer, file) != 0) {
        _PyErr_Clear(tstate);
        fputs(buffer, fp);
    }
    if (written < 0 || (size_t)written >= sizeof(buffer)) {
        const char *truncated = "... truncated";
        if (sys_pyfile_write(truncated, file) != 0)
            fputs(truncated, fp);
    }
    _PyErr_SetRaisedException(tstate, exc);
}

void
PySys_WriteStdout(const char *format, ...)
{
    va_list va;

    va_start(va, format);
    sys_write(&_Py_ID(stdout), stdout, format, va);
    va_end(va);
}

void
PySys_WriteStderr(const char *format, ...)
{
    va_list va;

    va_start(va, format);
    sys_write(&_Py_ID(stderr), stderr, format, va);
    va_end(va);
}

static void
sys_format(PyObject *key, FILE *fp, const char *format, va_list va)
{
    PyObject *file, *message;
    const char *utf8;
    PyThreadState *tstate = _PyThreadState_GET();

    PyObject *exc = _PyErr_GetRaisedException(tstate);
    file = _PySys_GetAttr(tstate, key);
    message = PyUnicode_FromFormatV(format, va);
    if (message != NULL) {
        if (sys_pyfile_write_unicode(message, file) != 0) {
            _PyErr_Clear(tstate);
            utf8 = PyUnicode_AsUTF8(message);
            if (utf8 != NULL)
                fputs(utf8, fp);
        }
        Py_DECREF(message);
    }
    _PyErr_SetRaisedException(tstate, exc);
}

void
PySys_FormatStdout(const char *format, ...)
{
    va_list va;

    va_start(va, format);
    sys_format(&_Py_ID(stdout), stdout, format, va);
    va_end(va);
}

void
PySys_FormatStderr(const char *format, ...)
{
    va_list va;

    va_start(va, format);
    sys_format(&_Py_ID(stderr), stderr, format, va);
    va_end(va);
}<|MERGE_RESOLUTION|>--- conflicted
+++ resolved
@@ -1379,7 +1379,7 @@
     firstiter: object = NULL
     finalizer: object = NULL
 
-set_asyncgen_hooks(* [, firstiter] [, finalizer])
+set_asyncgen_hooks([firstiter] [, finalizer])
 
 Set a finalizer for async generators objects.
 [clinic start generated code]*/
@@ -1387,7 +1387,7 @@
 static PyObject *
 sys_set_asyncgen_hooks_impl(PyObject *module, PyObject *firstiter,
                             PyObject *finalizer)
-/*[clinic end generated code: output=6fe3b2dd3f9a9db5 input=fa1bd81419c4f97b]*/
+/*[clinic end generated code: output=6fe3b2dd3f9a9db5 input=abe3687861bb9e94]*/
 {
     if (finalizer && finalizer != Py_None) {
         if (!PyCallable_Check(finalizer)) {
@@ -1422,15 +1422,6 @@
     Py_RETURN_NONE;
 }
 
-<<<<<<< HEAD
-=======
-PyDoc_STRVAR(set_asyncgen_hooks_doc,
-"set_asyncgen_hooks([firstiter] [, finalizer])\n\
-\n\
-Set a finalizer for async generators objects."
-);
-
->>>>>>> 52ef4430
 /*[clinic input]
 sys.get_asyncgen_hooks
 
