--- conflicted
+++ resolved
@@ -1133,64 +1133,6 @@
              * if an exception be raised. */
             return jump ? 1 : 0;
 
-<<<<<<< HEAD
-        /* Functions and calls */
-        case KW_NAMES:
-            return 0;
-        case COMPREHENSION:
-            return -1-oparg;
-        case CALL:
-            return -1-oparg;
-        case CALL_INTRINSIC_1:
-            return 0;
-        case CALL_FUNCTION_EX:
-            return -2 - ((oparg & 0x01) != 0);
-        case MAKE_FUNCTION:
-            return 0 - ((oparg & 0x01) != 0) - ((oparg & 0x02) != 0) -
-                ((oparg & 0x04) != 0) - ((oparg & 0x08) != 0);
-        case BUILD_SLICE:
-            if (oparg == 3)
-                return -2;
-            else
-                return -1;
-
-        /* Closures */
-        case MAKE_CELL:
-        case COPY_FREE_VARS:
-            return 0;
-        case LOAD_CLOSURE:
-            return 1;
-        case LOAD_DEREF:
-        case LOAD_CLASSDEREF:
-            return 1;
-        case STORE_DEREF:
-            return -1;
-        case DELETE_DEREF:
-            return 0;
-
-        /* Iterators and generators */
-        case GET_AWAITABLE:
-            return 0;
-
-        case BEFORE_ASYNC_WITH:
-        case BEFORE_WITH:
-            return 1;
-        case GET_AITER:
-            return 0;
-        case GET_ANEXT:
-            return 1;
-        case GET_YIELD_FROM_ITER:
-            return 0;
-        case END_ASYNC_FOR:
-            return -2;
-        case CLEANUP_THROW:
-            return -2;
-        case FORMAT_VALUE:
-            /* If there's a fmt_spec on the stack, we go from 2->1,
-               else 1->1. */
-            return (oparg & FVS_MASK) == FVS_HAVE_SPEC ? -1 : 0;
-=======
->>>>>>> 022b44f2
         case LOAD_METHOD:
             return 1;
         default:
