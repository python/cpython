/*
 * This file compiles an abstract syntax tree (AST) into Python bytecode.
 *
 * The primary entry point is PyAST_Compile(), which returns a
 * PyCodeObject.  The compiler makes several passes to build the code
 * object:
 *   1. Checks for future statements.  See future.c
 *   2. Builds a symbol table.  See symtable.c.
 *   3. Generate code for basic blocks.  See compiler_mod() in this file.
 *   4. Assemble the basic blocks into final code.  See assemble() in
 *      this file.
 *   5. Optimize the byte code (peephole optimizations).  See peephole.c
 *
 * Note that compiler_mod() suggests module, but the module ast type
 * (mod_ty) has cases for expressions and interactive statements.
 *
 * CAUTION: The VISIT_* macros abort the current function when they
 * encounter a problem. So don't invoke them when there is memory
 * which needs to be released. Code blocks are OK, as the compiler
 * structure takes care of releasing those.  Use the arena to manage
 * objects.
 */

#include "Python.h"

#include "Python-ast.h"
#include "node.h"
#include "ast.h"
#include "code.h"
#include "symtable.h"
#include "opcode.h"
#include "wordcode_helpers.h"

#define DEFAULT_BLOCK_SIZE 16
#define DEFAULT_BLOCKS 8
#define DEFAULT_CODE_SIZE 128
#define DEFAULT_LNOTAB_SIZE 16

#define COMP_GENEXP   0
#define COMP_LISTCOMP 1
#define COMP_SETCOMP  2
#define COMP_DICTCOMP 3

struct instr {
    unsigned i_jabs : 1;
    unsigned i_jrel : 1;
    unsigned char i_opcode;
    int i_oparg;
    struct basicblock_ *i_target; /* target block (if jump instruction) */
    int i_lineno;
};

typedef struct basicblock_ {
    /* Each basicblock in a compilation unit is linked via b_list in the
       reverse order that the block are allocated.  b_list points to the next
       block, not to be confused with b_next, which is next by control flow. */
    struct basicblock_ *b_list;
    /* number of instructions used */
    int b_iused;
    /* length of instruction array (b_instr) */
    int b_ialloc;
    /* pointer to an array of instructions, initially NULL */
    struct instr *b_instr;
    /* If b_next is non-NULL, it is a pointer to the next
       block reached by normal control flow. */
    struct basicblock_ *b_next;
    /* b_seen is used to perform a DFS of basicblocks. */
    unsigned b_seen : 2;
    /* b_return is true if a RETURN_VALUE opcode is inserted. */
    unsigned b_return : 1;
    /* depth of stack upon entry of block, computed by stackdepth() */
    int b_startdepth;
    /* instruction offset for block, computed by assemble_jump_offsets() */
    int b_offset;
} basicblock;

/* fblockinfo tracks the current frame block.

A frame block is used to handle loops, try/except, and try/finally.
It's called a frame block to distinguish it from a basic block in the
compiler IR.
*/

enum fblocktype { LOOP, EXCEPT, FINALLY_TRY, FINALLY_END };

struct fblockinfo {
    enum fblocktype fb_type;
    basicblock *fb_block;
};

enum {
    COMPILER_SCOPE_MODULE,
    COMPILER_SCOPE_CLASS,
    COMPILER_SCOPE_FUNCTION,
    COMPILER_SCOPE_ASYNC_FUNCTION,
    COMPILER_SCOPE_LAMBDA,
    COMPILER_SCOPE_COMPREHENSION,
};

/* The following items change on entry and exit of code blocks.
   They must be saved and restored when returning to a block.
*/
struct compiler_unit {
    PySTEntryObject *u_ste;

    PyObject *u_name;
    PyObject *u_qualname;  /* dot-separated qualified name (lazy) */
    int u_scope_type;

    /* The following fields are dicts that map objects to
       the index of them in co_XXX.      The index is used as
       the argument for opcodes that refer to those collections.
    */
    PyObject *u_consts;    /* all constants */
    PyObject *u_names;     /* all names */
    PyObject *u_varnames;  /* local variables */
    PyObject *u_cellvars;  /* cell variables */
    PyObject *u_freevars;  /* free variables */

    PyObject *u_private;        /* for private name mangling */

    Py_ssize_t u_argcount;        /* number of arguments for block */
    Py_ssize_t u_kwonlyargcount; /* number of keyword only arguments for block */
    /* Pointer to the most recently allocated block.  By following b_list
       members, you can reach all early allocated blocks. */
    basicblock *u_blocks;
    basicblock *u_curblock; /* pointer to current block */

    int u_nfblocks;
    struct fblockinfo u_fblock[CO_MAXBLOCKS];

    int u_firstlineno; /* the first lineno of the block */
    int u_lineno;          /* the lineno for the current stmt */
    int u_col_offset;      /* the offset of the current stmt */
    int u_lineno_set;  /* boolean to indicate whether instr
                          has been generated with current lineno */
};

/* This struct captures the global state of a compilation.

The u pointer points to the current compilation unit, while units
for enclosing blocks are stored in c_stack.     The u and c_stack are
managed by compiler_enter_scope() and compiler_exit_scope().

Note that we don't track recursion levels during compilation - the
task of detecting and rejecting excessive levels of nesting is
handled by the symbol analysis pass.

*/

struct compiler {
    PyObject *c_filename;
    struct symtable *c_st;
    PyFutureFeatures *c_future; /* pointer to module's __future__ */
    PyCompilerFlags *c_flags;

    int c_optimize;              /* optimization level */
    int c_interactive;           /* true if in interactive mode */
    int c_nestlevel;

    struct compiler_unit *u; /* compiler state for current block */
    PyObject *c_stack;           /* Python list holding compiler_unit ptrs */
    PyArena *c_arena;            /* pointer to memory allocation arena */
};

static int compiler_enter_scope(struct compiler *, identifier, int, void *, int);
static void compiler_free(struct compiler *);
static basicblock *compiler_new_block(struct compiler *);
static int compiler_next_instr(struct compiler *, basicblock *);
static int compiler_addop(struct compiler *, int);
static int compiler_addop_o(struct compiler *, int, PyObject *, PyObject *);
static int compiler_addop_i(struct compiler *, int, Py_ssize_t);
static int compiler_addop_j(struct compiler *, int, basicblock *, int);
static int compiler_error(struct compiler *, const char *);
static int compiler_nameop(struct compiler *, identifier, expr_context_ty);

static PyCodeObject *compiler_mod(struct compiler *, mod_ty);
static int compiler_visit_stmt(struct compiler *, stmt_ty);
static int compiler_visit_keyword(struct compiler *, keyword_ty);
static int compiler_visit_expr(struct compiler *, expr_ty);
static int compiler_augassign(struct compiler *, stmt_ty);
static int compiler_annassign(struct compiler *, stmt_ty);
static int compiler_visit_slice(struct compiler *, slice_ty,
                                expr_context_ty);

static int compiler_push_fblock(struct compiler *, enum fblocktype,
                                basicblock *);
static void compiler_pop_fblock(struct compiler *, enum fblocktype,
                                basicblock *);
/* Returns true if there is a loop on the fblock stack. */
static int compiler_in_loop(struct compiler *);

static int inplace_binop(struct compiler *, operator_ty);
static int expr_constant(expr_ty);

static int compiler_with(struct compiler *, stmt_ty, int);
static int compiler_async_with(struct compiler *, stmt_ty, int);
static int compiler_async_for(struct compiler *, stmt_ty);
static int compiler_call_helper(struct compiler *c, int n,
                                asdl_seq *args,
                                asdl_seq *keywords);
static int compiler_try_except(struct compiler *, stmt_ty);
static int compiler_set_qualname(struct compiler *);

static int compiler_sync_comprehension_generator(
                                      struct compiler *c,
                                      asdl_seq *generators, int gen_index,
                                      expr_ty elt, expr_ty val, int type);

static int compiler_async_comprehension_generator(
                                      struct compiler *c,
                                      asdl_seq *generators, int gen_index,
                                      expr_ty elt, expr_ty val, int type);

static PyCodeObject *assemble(struct compiler *, int addNone);
static PyObject *__doc__;

#define CAPSULE_NAME "compile.c compiler unit"

PyObject *
_Py_Mangle(PyObject *privateobj, PyObject *ident)
{
    /* Name mangling: __private becomes _classname__private.
       This is independent from how the name is used. */
    PyObject *result;
    size_t nlen, plen, ipriv;
    Py_UCS4 maxchar;
    if (privateobj == NULL || !PyUnicode_Check(privateobj) ||
        PyUnicode_READ_CHAR(ident, 0) != '_' ||
        PyUnicode_READ_CHAR(ident, 1) != '_') {
        Py_INCREF(ident);
        return ident;
    }
    nlen = PyUnicode_GET_LENGTH(ident);
    plen = PyUnicode_GET_LENGTH(privateobj);
    /* Don't mangle __id__ or names with dots.

       The only time a name with a dot can occur is when
       we are compiling an import statement that has a
       package name.

       TODO(jhylton): Decide whether we want to support
       mangling of the module name, e.g. __M.X.
    */
    if ((PyUnicode_READ_CHAR(ident, nlen-1) == '_' &&
         PyUnicode_READ_CHAR(ident, nlen-2) == '_') ||
        PyUnicode_FindChar(ident, '.', 0, nlen, 1) != -1) {
        Py_INCREF(ident);
        return ident; /* Don't mangle __whatever__ */
    }
    /* Strip leading underscores from class name */
    ipriv = 0;
    while (PyUnicode_READ_CHAR(privateobj, ipriv) == '_')
        ipriv++;
    if (ipriv == plen) {
        Py_INCREF(ident);
        return ident; /* Don't mangle if class is just underscores */
    }
    plen -= ipriv;

    if (plen + nlen >= PY_SSIZE_T_MAX - 1) {
        PyErr_SetString(PyExc_OverflowError,
                        "private identifier too large to be mangled");
        return NULL;
    }

    maxchar = PyUnicode_MAX_CHAR_VALUE(ident);
    if (PyUnicode_MAX_CHAR_VALUE(privateobj) > maxchar)
        maxchar = PyUnicode_MAX_CHAR_VALUE(privateobj);

    result = PyUnicode_New(1 + nlen + plen, maxchar);
    if (!result)
        return 0;
    /* ident = "_" + priv[ipriv:] + ident # i.e. 1+plen+nlen bytes */
    PyUnicode_WRITE(PyUnicode_KIND(result), PyUnicode_DATA(result), 0, '_');
    if (PyUnicode_CopyCharacters(result, 1, privateobj, ipriv, plen) < 0) {
        Py_DECREF(result);
        return NULL;
    }
    if (PyUnicode_CopyCharacters(result, plen+1, ident, 0, nlen) < 0) {
        Py_DECREF(result);
        return NULL;
    }
    assert(_PyUnicode_CheckConsistency(result, 1));
    return result;
}

static int
compiler_init(struct compiler *c)
{
    memset(c, 0, sizeof(struct compiler));

    c->c_stack = PyList_New(0);
    if (!c->c_stack)
        return 0;

    return 1;
}

PyCodeObject *
PyAST_CompileObject(mod_ty mod, PyObject *filename, PyCompilerFlags *flags,
                   int optimize, PyArena *arena)
{
    struct compiler c;
    PyCodeObject *co = NULL;
    PyCompilerFlags local_flags;
    int merged;

    if (!__doc__) {
        __doc__ = PyUnicode_InternFromString("__doc__");
        if (!__doc__)
            return NULL;
    }

    if (!compiler_init(&c))
        return NULL;
    Py_INCREF(filename);
    c.c_filename = filename;
    c.c_arena = arena;
    c.c_future = PyFuture_FromASTObject(mod, filename);
    if (c.c_future == NULL)
        goto finally;
    if (!flags) {
        local_flags.cf_flags = 0;
        flags = &local_flags;
    }
    merged = c.c_future->ff_features | flags->cf_flags;
    c.c_future->ff_features = merged;
    flags->cf_flags = merged;
    c.c_flags = flags;
    c.c_optimize = (optimize == -1) ? Py_OptimizeFlag : optimize;
    c.c_nestlevel = 0;

    if (!_PyAST_Optimize(mod, arena, c.c_optimize)) {
        goto finally;
    }

    c.c_st = PySymtable_BuildObject(mod, filename, c.c_future);
    if (c.c_st == NULL) {
        if (!PyErr_Occurred())
            PyErr_SetString(PyExc_SystemError, "no symtable");
        goto finally;
    }

    co = compiler_mod(&c, mod);

 finally:
    compiler_free(&c);
    assert(co || PyErr_Occurred());
    return co;
}

PyCodeObject *
PyAST_CompileEx(mod_ty mod, const char *filename_str, PyCompilerFlags *flags,
                int optimize, PyArena *arena)
{
    PyObject *filename;
    PyCodeObject *co;
    filename = PyUnicode_DecodeFSDefault(filename_str);
    if (filename == NULL)
        return NULL;
    co = PyAST_CompileObject(mod, filename, flags, optimize, arena);
    Py_DECREF(filename);
    return co;

}

PyCodeObject *
PyNode_Compile(struct _node *n, const char *filename)
{
    PyCodeObject *co = NULL;
    mod_ty mod;
    PyArena *arena = PyArena_New();
    if (!arena)
        return NULL;
    mod = PyAST_FromNode(n, NULL, filename, arena);
    if (mod)
        co = PyAST_Compile(mod, filename, NULL, arena);
    PyArena_Free(arena);
    return co;
}

static void
compiler_free(struct compiler *c)
{
    if (c->c_st)
        PySymtable_Free(c->c_st);
    if (c->c_future)
        PyObject_Free(c->c_future);
    Py_XDECREF(c->c_filename);
    Py_DECREF(c->c_stack);
}

static PyObject *
list2dict(PyObject *list)
{
    Py_ssize_t i, n;
    PyObject *v, *k;
    PyObject *dict = PyDict_New();
    if (!dict) return NULL;

    n = PyList_Size(list);
    for (i = 0; i < n; i++) {
        v = PyLong_FromSsize_t(i);
        if (!v) {
            Py_DECREF(dict);
            return NULL;
        }
        k = PyList_GET_ITEM(list, i);
        k = _PyCode_ConstantKey(k);
        if (k == NULL || PyDict_SetItem(dict, k, v) < 0) {
            Py_XDECREF(k);
            Py_DECREF(v);
            Py_DECREF(dict);
            return NULL;
        }
        Py_DECREF(k);
        Py_DECREF(v);
    }
    return dict;
}

/* Return new dict containing names from src that match scope(s).

src is a symbol table dictionary.  If the scope of a name matches
either scope_type or flag is set, insert it into the new dict.  The
values are integers, starting at offset and increasing by one for
each key.
*/

static PyObject *
dictbytype(PyObject *src, int scope_type, int flag, Py_ssize_t offset)
{
    Py_ssize_t i = offset, scope, num_keys, key_i;
    PyObject *k, *v, *dest = PyDict_New();
    PyObject *sorted_keys;

    assert(offset >= 0);
    if (dest == NULL)
        return NULL;

    /* Sort the keys so that we have a deterministic order on the indexes
       saved in the returned dictionary.  These indexes are used as indexes
       into the free and cell var storage.  Therefore if they aren't
       deterministic, then the generated bytecode is not deterministic.
    */
    sorted_keys = PyDict_Keys(src);
    if (sorted_keys == NULL)
        return NULL;
    if (PyList_Sort(sorted_keys) != 0) {
        Py_DECREF(sorted_keys);
        return NULL;
    }
    num_keys = PyList_GET_SIZE(sorted_keys);

    for (key_i = 0; key_i < num_keys; key_i++) {
        /* XXX this should probably be a macro in symtable.h */
        long vi;
        k = PyList_GET_ITEM(sorted_keys, key_i);
        v = PyDict_GetItem(src, k);
        assert(PyLong_Check(v));
        vi = PyLong_AS_LONG(v);
        scope = (vi >> SCOPE_OFFSET) & SCOPE_MASK;

        if (scope == scope_type || vi & flag) {
            PyObject *tuple, *item = PyLong_FromSsize_t(i);
            if (item == NULL) {
                Py_DECREF(sorted_keys);
                Py_DECREF(dest);
                return NULL;
            }
            i++;
            tuple = _PyCode_ConstantKey(k);
            if (!tuple || PyDict_SetItem(dest, tuple, item) < 0) {
                Py_DECREF(sorted_keys);
                Py_DECREF(item);
                Py_DECREF(dest);
                Py_XDECREF(tuple);
                return NULL;
            }
            Py_DECREF(item);
            Py_DECREF(tuple);
        }
    }
    Py_DECREF(sorted_keys);
    return dest;
}

static void
compiler_unit_check(struct compiler_unit *u)
{
    basicblock *block;
    for (block = u->u_blocks; block != NULL; block = block->b_list) {
        assert((uintptr_t)block != 0xcbcbcbcbU);
        assert((uintptr_t)block != 0xfbfbfbfbU);
        assert((uintptr_t)block != 0xdbdbdbdbU);
        if (block->b_instr != NULL) {
            assert(block->b_ialloc > 0);
            assert(block->b_iused > 0);
            assert(block->b_ialloc >= block->b_iused);
        }
        else {
            assert (block->b_iused == 0);
            assert (block->b_ialloc == 0);
        }
    }
}

static void
compiler_unit_free(struct compiler_unit *u)
{
    basicblock *b, *next;

    compiler_unit_check(u);
    b = u->u_blocks;
    while (b != NULL) {
        if (b->b_instr)
            PyObject_Free((void *)b->b_instr);
        next = b->b_list;
        PyObject_Free((void *)b);
        b = next;
    }
    Py_CLEAR(u->u_ste);
    Py_CLEAR(u->u_name);
    Py_CLEAR(u->u_qualname);
    Py_CLEAR(u->u_consts);
    Py_CLEAR(u->u_names);
    Py_CLEAR(u->u_varnames);
    Py_CLEAR(u->u_freevars);
    Py_CLEAR(u->u_cellvars);
    Py_CLEAR(u->u_private);
    PyObject_Free(u);
}

static int
compiler_enter_scope(struct compiler *c, identifier name,
                     int scope_type, void *key, int lineno)
{
    struct compiler_unit *u;
    basicblock *block;

    u = (struct compiler_unit *)PyObject_Malloc(sizeof(
                                            struct compiler_unit));
    if (!u) {
        PyErr_NoMemory();
        return 0;
    }
    memset(u, 0, sizeof(struct compiler_unit));
    u->u_scope_type = scope_type;
    u->u_argcount = 0;
    u->u_kwonlyargcount = 0;
    u->u_ste = PySymtable_Lookup(c->c_st, key);
    if (!u->u_ste) {
        compiler_unit_free(u);
        return 0;
    }
    Py_INCREF(name);
    u->u_name = name;
    u->u_varnames = list2dict(u->u_ste->ste_varnames);
    u->u_cellvars = dictbytype(u->u_ste->ste_symbols, CELL, 0, 0);
    if (!u->u_varnames || !u->u_cellvars) {
        compiler_unit_free(u);
        return 0;
    }
    if (u->u_ste->ste_needs_class_closure) {
        /* Cook up an implicit __class__ cell. */
        _Py_IDENTIFIER(__class__);
        PyObject *tuple, *name;
        int res;
        assert(u->u_scope_type == COMPILER_SCOPE_CLASS);
        assert(PyDict_GET_SIZE(u->u_cellvars) == 0);
        name = _PyUnicode_FromId(&PyId___class__);
        if (!name) {
            compiler_unit_free(u);
            return 0;
        }
        tuple = _PyCode_ConstantKey(name);
        if (!tuple) {
            compiler_unit_free(u);
            return 0;
        }
        res = PyDict_SetItem(u->u_cellvars, tuple, _PyLong_Zero);
        Py_DECREF(tuple);
        if (res < 0) {
            compiler_unit_free(u);
            return 0;
        }
    }

    u->u_freevars = dictbytype(u->u_ste->ste_symbols, FREE, DEF_FREE_CLASS,
                               PyDict_GET_SIZE(u->u_cellvars));
    if (!u->u_freevars) {
        compiler_unit_free(u);
        return 0;
    }

    u->u_blocks = NULL;
    u->u_nfblocks = 0;
    u->u_firstlineno = lineno;
    u->u_lineno = 0;
    u->u_col_offset = 0;
    u->u_lineno_set = 0;
    u->u_consts = PyDict_New();
    if (!u->u_consts) {
        compiler_unit_free(u);
        return 0;
    }
    u->u_names = PyDict_New();
    if (!u->u_names) {
        compiler_unit_free(u);
        return 0;
    }

    u->u_private = NULL;

    /* Push the old compiler_unit on the stack. */
    if (c->u) {
        PyObject *capsule = PyCapsule_New(c->u, CAPSULE_NAME, NULL);
        if (!capsule || PyList_Append(c->c_stack, capsule) < 0) {
            Py_XDECREF(capsule);
            compiler_unit_free(u);
            return 0;
        }
        Py_DECREF(capsule);
        u->u_private = c->u->u_private;
        Py_XINCREF(u->u_private);
    }
    c->u = u;

    c->c_nestlevel++;

    block = compiler_new_block(c);
    if (block == NULL)
        return 0;
    c->u->u_curblock = block;

    if (u->u_scope_type != COMPILER_SCOPE_MODULE) {
        if (!compiler_set_qualname(c))
            return 0;
    }

    return 1;
}

static void
compiler_exit_scope(struct compiler *c)
{
    Py_ssize_t n;
    PyObject *capsule;

    c->c_nestlevel--;
    compiler_unit_free(c->u);
    /* Restore c->u to the parent unit. */
    n = PyList_GET_SIZE(c->c_stack) - 1;
    if (n >= 0) {
        capsule = PyList_GET_ITEM(c->c_stack, n);
        c->u = (struct compiler_unit *)PyCapsule_GetPointer(capsule, CAPSULE_NAME);
        assert(c->u);
        /* we are deleting from a list so this really shouldn't fail */
        if (PySequence_DelItem(c->c_stack, n) < 0)
            Py_FatalError("compiler_exit_scope()");
        compiler_unit_check(c->u);
    }
    else
        c->u = NULL;

}

static int
compiler_set_qualname(struct compiler *c)
{
    _Py_static_string(dot, ".");
    _Py_static_string(dot_locals, ".<locals>");
    Py_ssize_t stack_size;
    struct compiler_unit *u = c->u;
    PyObject *name, *base, *dot_str, *dot_locals_str;

    base = NULL;
    stack_size = PyList_GET_SIZE(c->c_stack);
    assert(stack_size >= 1);
    if (stack_size > 1) {
        int scope, force_global = 0;
        struct compiler_unit *parent;
        PyObject *mangled, *capsule;

        capsule = PyList_GET_ITEM(c->c_stack, stack_size - 1);
        parent = (struct compiler_unit *)PyCapsule_GetPointer(capsule, CAPSULE_NAME);
        assert(parent);

        if (u->u_scope_type == COMPILER_SCOPE_FUNCTION
            || u->u_scope_type == COMPILER_SCOPE_ASYNC_FUNCTION
            || u->u_scope_type == COMPILER_SCOPE_CLASS) {
            assert(u->u_name);
            mangled = _Py_Mangle(parent->u_private, u->u_name);
            if (!mangled)
                return 0;
            scope = PyST_GetScope(parent->u_ste, mangled);
            Py_DECREF(mangled);
            assert(scope != GLOBAL_IMPLICIT);
            if (scope == GLOBAL_EXPLICIT)
                force_global = 1;
        }

        if (!force_global) {
            if (parent->u_scope_type == COMPILER_SCOPE_FUNCTION
                || parent->u_scope_type == COMPILER_SCOPE_ASYNC_FUNCTION
                || parent->u_scope_type == COMPILER_SCOPE_LAMBDA) {
                dot_locals_str = _PyUnicode_FromId(&dot_locals);
                if (dot_locals_str == NULL)
                    return 0;
                base = PyUnicode_Concat(parent->u_qualname, dot_locals_str);
                if (base == NULL)
                    return 0;
            }
            else {
                Py_INCREF(parent->u_qualname);
                base = parent->u_qualname;
            }
        }
    }

    if (base != NULL) {
        dot_str = _PyUnicode_FromId(&dot);
        if (dot_str == NULL) {
            Py_DECREF(base);
            return 0;
        }
        name = PyUnicode_Concat(base, dot_str);
        Py_DECREF(base);
        if (name == NULL)
            return 0;
        PyUnicode_Append(&name, u->u_name);
        if (name == NULL)
            return 0;
    }
    else {
        Py_INCREF(u->u_name);
        name = u->u_name;
    }
    u->u_qualname = name;

    return 1;
}


/* Allocate a new block and return a pointer to it.
   Returns NULL on error.
*/

static basicblock *
compiler_new_block(struct compiler *c)
{
    basicblock *b;
    struct compiler_unit *u;

    u = c->u;
    b = (basicblock *)PyObject_Malloc(sizeof(basicblock));
    if (b == NULL) {
        PyErr_NoMemory();
        return NULL;
    }
    memset((void *)b, 0, sizeof(basicblock));
    /* Extend the singly linked list of blocks with new block. */
    b->b_list = u->u_blocks;
    u->u_blocks = b;
    return b;
}

static basicblock *
compiler_next_block(struct compiler *c)
{
    basicblock *block = compiler_new_block(c);
    if (block == NULL)
        return NULL;
    c->u->u_curblock->b_next = block;
    c->u->u_curblock = block;
    return block;
}

static basicblock *
compiler_use_next_block(struct compiler *c, basicblock *block)
{
    assert(block != NULL);
    c->u->u_curblock->b_next = block;
    c->u->u_curblock = block;
    return block;
}

/* Returns the offset of the next instruction in the current block's
   b_instr array.  Resizes the b_instr as necessary.
   Returns -1 on failure.
*/

static int
compiler_next_instr(struct compiler *c, basicblock *b)
{
    assert(b != NULL);
    if (b->b_instr == NULL) {
        b->b_instr = (struct instr *)PyObject_Malloc(
                         sizeof(struct instr) * DEFAULT_BLOCK_SIZE);
        if (b->b_instr == NULL) {
            PyErr_NoMemory();
            return -1;
        }
        b->b_ialloc = DEFAULT_BLOCK_SIZE;
        memset((char *)b->b_instr, 0,
               sizeof(struct instr) * DEFAULT_BLOCK_SIZE);
    }
    else if (b->b_iused == b->b_ialloc) {
        struct instr *tmp;
        size_t oldsize, newsize;
        oldsize = b->b_ialloc * sizeof(struct instr);
        newsize = oldsize << 1;

        if (oldsize > (SIZE_MAX >> 1)) {
            PyErr_NoMemory();
            return -1;
        }

        if (newsize == 0) {
            PyErr_NoMemory();
            return -1;
        }
        b->b_ialloc <<= 1;
        tmp = (struct instr *)PyObject_Realloc(
                                        (void *)b->b_instr, newsize);
        if (tmp == NULL) {
            PyErr_NoMemory();
            return -1;
        }
        b->b_instr = tmp;
        memset((char *)b->b_instr + oldsize, 0, newsize - oldsize);
    }
    return b->b_iused++;
}

/* Set the i_lineno member of the instruction at offset off if the
   line number for the current expression/statement has not
   already been set.  If it has been set, the call has no effect.

   The line number is reset in the following cases:
   - when entering a new scope
   - on each statement
   - on each expression that start a new line
   - before the "except" clause
   - before the "for" and "while" expressions
*/

static void
compiler_set_lineno(struct compiler *c, int off)
{
    basicblock *b;
    if (c->u->u_lineno_set)
        return;
    c->u->u_lineno_set = 1;
    b = c->u->u_curblock;
    b->b_instr[off].i_lineno = c->u->u_lineno;
}

/* Return the stack effect of opcode with argument oparg.

   Some opcodes have different stack effect when jump to the target and
   when not jump. The 'jump' parameter specifies the case:

   * 0 -- when not jump
   * 1 -- when jump
   * -1 -- maximal
 */
/* XXX Make the stack effect of WITH_CLEANUP_START and
   WITH_CLEANUP_FINISH deterministic. */
static int
stack_effect(int opcode, int oparg, int jump)
{
    switch (opcode) {
        /* Stack manipulation */
        case POP_TOP:
            return -1;
        case ROT_TWO:
        case ROT_THREE:
            return 0;
        case DUP_TOP:
            return 1;
        case DUP_TOP_TWO:
            return 2;

        /* Unary operators */
        case UNARY_POSITIVE:
        case UNARY_NEGATIVE:
        case UNARY_NOT:
        case UNARY_INVERT:
            return 0;

        case SET_ADD:
        case LIST_APPEND:
            return -1;
        case MAP_ADD:
            return -2;

        /* Binary operators */
        case BINARY_POWER:
        case BINARY_MULTIPLY:
        case BINARY_MATRIX_MULTIPLY:
        case BINARY_MODULO:
        case BINARY_ADD:
        case BINARY_SUBTRACT:
        case BINARY_SUBSCR:
        case BINARY_FLOOR_DIVIDE:
        case BINARY_TRUE_DIVIDE:
            return -1;
        case INPLACE_FLOOR_DIVIDE:
        case INPLACE_TRUE_DIVIDE:
            return -1;

        case INPLACE_ADD:
        case INPLACE_SUBTRACT:
        case INPLACE_MULTIPLY:
        case INPLACE_MATRIX_MULTIPLY:
        case INPLACE_MODULO:
            return -1;
        case STORE_SUBSCR:
            return -3;
        case DELETE_SUBSCR:
            return -2;

        case BINARY_LSHIFT:
        case BINARY_RSHIFT:
        case BINARY_AND:
        case BINARY_XOR:
        case BINARY_OR:
            return -1;
        case INPLACE_POWER:
            return -1;
        case GET_ITER:
            return 0;

        case PRINT_EXPR:
            return -1;
        case LOAD_BUILD_CLASS:
            return 1;
        case INPLACE_LSHIFT:
        case INPLACE_RSHIFT:
        case INPLACE_AND:
        case INPLACE_XOR:
        case INPLACE_OR:
            return -1;
        case BREAK_LOOP:
            return 0;
        case SETUP_WITH:
            /* 1 in the normal flow.
             * Restore the stack position and push 6 values before jumping to
             * the handler if an exception be raised. */
            return jump ? 6 : 1;
        case WITH_CLEANUP_START:
            return 2; /* or 1, depending on TOS */
        case WITH_CLEANUP_FINISH:
            /* Pop a variable number of values pushed by WITH_CLEANUP_START
             * + __exit__ or __aexit__. */
            return -3;
        case RETURN_VALUE:
            return -1;
        case IMPORT_STAR:
            return -1;
        case SETUP_ANNOTATIONS:
            return 0;
        case YIELD_VALUE:
            return 0;
        case YIELD_FROM:
            return -1;
        case POP_BLOCK:
            return 0;
        case POP_EXCEPT:
            return -3;
        case END_FINALLY:
            /* Pop 6 values when an exception was raised. */
            return -6;

        case STORE_NAME:
            return -1;
        case DELETE_NAME:
            return 0;
        case UNPACK_SEQUENCE:
            return oparg-1;
        case UNPACK_EX:
            return (oparg&0xFF) + (oparg>>8);
        case FOR_ITER:
            /* -1 at end of iterator, 1 if continue iterating. */
            return jump > 0 ? -1 : 1;

        case STORE_ATTR:
            return -2;
        case DELETE_ATTR:
            return -1;
        case STORE_GLOBAL:
            return -1;
        case DELETE_GLOBAL:
            return 0;
        case LOAD_CONST:
            return 1;
        case LOAD_NAME:
            return 1;
        case BUILD_TUPLE:
        case BUILD_LIST:
        case BUILD_SET:
        case BUILD_STRING:
            return 1-oparg;
        case BUILD_LIST_UNPACK:
        case BUILD_TUPLE_UNPACK:
        case BUILD_TUPLE_UNPACK_WITH_CALL:
        case BUILD_SET_UNPACK:
        case BUILD_MAP_UNPACK:
        case BUILD_MAP_UNPACK_WITH_CALL:
            return 1 - oparg;
        case BUILD_MAP:
            return 1 - 2*oparg;
        case BUILD_CONST_KEY_MAP:
            return -oparg;
        case LOAD_ATTR:
            return 0;
        case COMPARE_OP:
            return -1;
        case IMPORT_NAME:
            return -1;
        case IMPORT_FROM:
            return 1;

        /* Jumps */
        case JUMP_FORWARD:
        case JUMP_ABSOLUTE:
            return 0;

        case JUMP_IF_TRUE_OR_POP:
        case JUMP_IF_FALSE_OR_POP:
            return jump ? 0 : -1;

        case POP_JUMP_IF_FALSE:
        case POP_JUMP_IF_TRUE:
            return -1;

        case LOAD_GLOBAL:
            return 1;

        case CONTINUE_LOOP:
            return 0;
        case SETUP_LOOP:
            return 0;
        case SETUP_EXCEPT:
        case SETUP_FINALLY:
            /* 0 in the normal flow.
             * Restore the stack position and push 6 values before jumping to
             * the handler if an exception be raised. */
            return jump ? 6 : 0;

        case LOAD_FAST:
            return 1;
        case STORE_FAST:
            return -1;
        case DELETE_FAST:
            return 0;
        case STORE_ANNOTATION:
            return -1;

        case RAISE_VARARGS:
            return -oparg;

        /* Functions and calls */
        case CALL_FUNCTION:
            return -oparg;
        case CALL_METHOD:
            return -oparg-1;
        case CALL_FUNCTION_KW:
            return -oparg-1;
        case CALL_FUNCTION_EX:
            return -1 - ((oparg & 0x01) != 0);
        case MAKE_FUNCTION:
            return -1 - ((oparg & 0x01) != 0) - ((oparg & 0x02) != 0) -
                ((oparg & 0x04) != 0) - ((oparg & 0x08) != 0);
        case BUILD_SLICE:
            if (oparg == 3)
                return -2;
            else
                return -1;

        /* Closures */
        case LOAD_CLOSURE:
            return 1;
        case LOAD_DEREF:
        case LOAD_CLASSDEREF:
            return 1;
        case STORE_DEREF:
            return -1;
        case DELETE_DEREF:
            return 0;

        /* Iterators and generators */
        case GET_AWAITABLE:
            return 0;
        case SETUP_ASYNC_WITH:
            /* 0 in the normal flow.
             * Restore the stack position to the position before the result
             * of __aenter__ and push 6 values before jumping to the handler
             * if an exception be raised. */
            return jump ? -1 + 6 : 0;
        case BEFORE_ASYNC_WITH:
            return 1;
        case GET_AITER:
            return 0;
        case GET_ANEXT:
            return 1;
        case GET_YIELD_FROM_ITER:
            return 0;
        case FORMAT_VALUE:
            /* If there's a fmt_spec on the stack, we go from 2->1,
               else 1->1. */
            return (oparg & FVS_MASK) == FVS_HAVE_SPEC ? -1 : 0;
        case LOAD_METHOD:
            return 1;
        default:
            return PY_INVALID_STACK_EFFECT;
    }
    return PY_INVALID_STACK_EFFECT; /* not reachable */
}

int
PyCompile_OpcodeStackEffect(int opcode, int oparg)
{
    return stack_effect(opcode, oparg, -1);
}

/* Add an opcode with no argument.
   Returns 0 on failure, 1 on success.
*/

static int
compiler_addop(struct compiler *c, int opcode)
{
    basicblock *b;
    struct instr *i;
    int off;
    assert(!HAS_ARG(opcode));
    off = compiler_next_instr(c, c->u->u_curblock);
    if (off < 0)
        return 0;
    b = c->u->u_curblock;
    i = &b->b_instr[off];
    i->i_opcode = opcode;
    i->i_oparg = 0;
    if (opcode == RETURN_VALUE)
        b->b_return = 1;
    compiler_set_lineno(c, off);
    return 1;
}

static Py_ssize_t
compiler_add_o(struct compiler *c, PyObject *dict, PyObject *o)
{
    PyObject *t, *v;
    Py_ssize_t arg;

    t = _PyCode_ConstantKey(o);
    if (t == NULL)
        return -1;

    v = PyDict_GetItem(dict, t);
    if (!v) {
        if (PyErr_Occurred()) {
            Py_DECREF(t);
            return -1;
        }
        arg = PyDict_GET_SIZE(dict);
        v = PyLong_FromSsize_t(arg);
        if (!v) {
            Py_DECREF(t);
            return -1;
        }
        if (PyDict_SetItem(dict, t, v) < 0) {
            Py_DECREF(t);
            Py_DECREF(v);
            return -1;
        }
        Py_DECREF(v);
    }
    else
        arg = PyLong_AsLong(v);
    Py_DECREF(t);
    return arg;
}

static int
compiler_addop_o(struct compiler *c, int opcode, PyObject *dict,
                     PyObject *o)
{
    Py_ssize_t arg = compiler_add_o(c, dict, o);
    if (arg < 0)
        return 0;
    return compiler_addop_i(c, opcode, arg);
}

static int
compiler_addop_name(struct compiler *c, int opcode, PyObject *dict,
                    PyObject *o)
{
    Py_ssize_t arg;
    PyObject *mangled = _Py_Mangle(c->u->u_private, o);
    if (!mangled)
        return 0;
    arg = compiler_add_o(c, dict, mangled);
    Py_DECREF(mangled);
    if (arg < 0)
        return 0;
    return compiler_addop_i(c, opcode, arg);
}

/* Add an opcode with an integer argument.
   Returns 0 on failure, 1 on success.
*/

static int
compiler_addop_i(struct compiler *c, int opcode, Py_ssize_t oparg)
{
    struct instr *i;
    int off;

    /* oparg value is unsigned, but a signed C int is usually used to store
       it in the C code (like Python/ceval.c).

       Limit to 32-bit signed C int (rather than INT_MAX) for portability.

       The argument of a concrete bytecode instruction is limited to 8-bit.
       EXTENDED_ARG is used for 16, 24, and 32-bit arguments. */
    assert(HAS_ARG(opcode));
    assert(0 <= oparg && oparg <= 2147483647);

    off = compiler_next_instr(c, c->u->u_curblock);
    if (off < 0)
        return 0;
    i = &c->u->u_curblock->b_instr[off];
    i->i_opcode = opcode;
    i->i_oparg = Py_SAFE_DOWNCAST(oparg, Py_ssize_t, int);
    compiler_set_lineno(c, off);
    return 1;
}

static int
compiler_addop_j(struct compiler *c, int opcode, basicblock *b, int absolute)
{
    struct instr *i;
    int off;

    assert(HAS_ARG(opcode));
    assert(b != NULL);
    off = compiler_next_instr(c, c->u->u_curblock);
    if (off < 0)
        return 0;
    i = &c->u->u_curblock->b_instr[off];
    i->i_opcode = opcode;
    i->i_target = b;
    if (absolute)
        i->i_jabs = 1;
    else
        i->i_jrel = 1;
    compiler_set_lineno(c, off);
    return 1;
}

/* NEXT_BLOCK() creates an implicit jump from the current block
   to the new block.

   The returns inside this macro make it impossible to decref objects
   created in the local function. Local objects should use the arena.
*/
#define NEXT_BLOCK(C) { \
    if (compiler_next_block((C)) == NULL) \
        return 0; \
}

#define ADDOP(C, OP) { \
    if (!compiler_addop((C), (OP))) \
        return 0; \
}

#define ADDOP_IN_SCOPE(C, OP) { \
    if (!compiler_addop((C), (OP))) { \
        compiler_exit_scope(c); \
        return 0; \
    } \
}

#define ADDOP_O(C, OP, O, TYPE) { \
    if (!compiler_addop_o((C), (OP), (C)->u->u_ ## TYPE, (O))) \
        return 0; \
}

/* Same as ADDOP_O, but steals a reference. */
#define ADDOP_N(C, OP, O, TYPE) { \
    if (!compiler_addop_o((C), (OP), (C)->u->u_ ## TYPE, (O))) { \
        Py_DECREF((O)); \
        return 0; \
    } \
    Py_DECREF((O)); \
}

#define ADDOP_NAME(C, OP, O, TYPE) { \
    if (!compiler_addop_name((C), (OP), (C)->u->u_ ## TYPE, (O))) \
        return 0; \
}

#define ADDOP_I(C, OP, O) { \
    if (!compiler_addop_i((C), (OP), (O))) \
        return 0; \
}

#define ADDOP_JABS(C, OP, O) { \
    if (!compiler_addop_j((C), (OP), (O), 1)) \
        return 0; \
}

#define ADDOP_JREL(C, OP, O) { \
    if (!compiler_addop_j((C), (OP), (O), 0)) \
        return 0; \
}

/* VISIT and VISIT_SEQ takes an ASDL type as their second argument.  They use
   the ASDL name to synthesize the name of the C type and the visit function.
*/

#define VISIT(C, TYPE, V) {\
    if (!compiler_visit_ ## TYPE((C), (V))) \
        return 0; \
}

#define VISIT_IN_SCOPE(C, TYPE, V) {\
    if (!compiler_visit_ ## TYPE((C), (V))) { \
        compiler_exit_scope(c); \
        return 0; \
    } \
}

#define VISIT_SLICE(C, V, CTX) {\
    if (!compiler_visit_slice((C), (V), (CTX))) \
        return 0; \
}

#define VISIT_SEQ(C, TYPE, SEQ) { \
    int _i; \
    asdl_seq *seq = (SEQ); /* avoid variable capture */ \
    for (_i = 0; _i < asdl_seq_LEN(seq); _i++) { \
        TYPE ## _ty elt = (TYPE ## _ty)asdl_seq_GET(seq, _i); \
        if (!compiler_visit_ ## TYPE((C), elt)) \
            return 0; \
    } \
}

#define VISIT_SEQ_IN_SCOPE(C, TYPE, SEQ) { \
    int _i; \
    asdl_seq *seq = (SEQ); /* avoid variable capture */ \
    for (_i = 0; _i < asdl_seq_LEN(seq); _i++) { \
        TYPE ## _ty elt = (TYPE ## _ty)asdl_seq_GET(seq, _i); \
        if (!compiler_visit_ ## TYPE((C), elt)) { \
            compiler_exit_scope(c); \
            return 0; \
        } \
    } \
}

static int
is_const(expr_ty e)
{
    switch (e->kind) {
    case Constant_kind:
    case Num_kind:
    case Str_kind:
    case Bytes_kind:
    case Ellipsis_kind:
    case NameConstant_kind:
        return 1;
    default:
        return 0;
    }
}

static PyObject *
get_const_value(expr_ty e)
{
    switch (e->kind) {
    case Constant_kind:
        return e->v.Constant.value;
    case Num_kind:
        return e->v.Num.n;
    case Str_kind:
        return e->v.Str.s;
    case Bytes_kind:
        return e->v.Bytes.s;
    case Ellipsis_kind:
        return Py_Ellipsis;
    case NameConstant_kind:
        return e->v.NameConstant.value;
    default:
        Py_UNREACHABLE();
    }
}

/* Search if variable annotations are present statically in a block. */

static int
find_ann(asdl_seq *stmts)
{
    int i, j, res = 0;
    stmt_ty st;

    for (i = 0; i < asdl_seq_LEN(stmts); i++) {
        st = (stmt_ty)asdl_seq_GET(stmts, i);
        switch (st->kind) {
        case AnnAssign_kind:
            return 1;
        case For_kind:
            res = find_ann(st->v.For.body) ||
                  find_ann(st->v.For.orelse);
            break;
        case AsyncFor_kind:
            res = find_ann(st->v.AsyncFor.body) ||
                  find_ann(st->v.AsyncFor.orelse);
            break;
        case While_kind:
            res = find_ann(st->v.While.body) ||
                  find_ann(st->v.While.orelse);
            break;
        case If_kind:
            res = find_ann(st->v.If.body) ||
                  find_ann(st->v.If.orelse);
            break;
        case With_kind:
            res = find_ann(st->v.With.body);
            break;
        case AsyncWith_kind:
            res = find_ann(st->v.AsyncWith.body);
            break;
        case Try_kind:
            for (j = 0; j < asdl_seq_LEN(st->v.Try.handlers); j++) {
                excepthandler_ty handler = (excepthandler_ty)asdl_seq_GET(
                    st->v.Try.handlers, j);
                if (find_ann(handler->v.ExceptHandler.body)) {
                    return 1;
                }
            }
            res = find_ann(st->v.Try.body) ||
                  find_ann(st->v.Try.finalbody) ||
                  find_ann(st->v.Try.orelse);
            break;
        default:
            res = 0;
        }
        if (res) {
            break;
        }
    }
    return res;
}

/* Compile a sequence of statements, checking for a docstring
   and for annotations. */

static int
compiler_body(struct compiler *c, asdl_seq *stmts, string docstring)
{
    /* Set current line number to the line number of first statement.
       This way line number for SETUP_ANNOTATIONS will always
       coincide with the line number of first "real" statement in module.
       If body is empy, then lineno will be set later in assemble. */
    if (c->u->u_scope_type == COMPILER_SCOPE_MODULE &&
        !c->u->u_lineno && asdl_seq_LEN(stmts)) {
        stmt_ty st = (stmt_ty)asdl_seq_GET(stmts, 0);
        c->u->u_lineno = st->lineno;
    }
    /* Every annotated class and module should have __annotations__. */
    if (find_ann(stmts)) {
        ADDOP(c, SETUP_ANNOTATIONS);
    }
    /* if not -OO mode, set docstring */
    if (c->c_optimize < 2 && docstring) {
        ADDOP_O(c, LOAD_CONST, docstring, consts);
        ADDOP_NAME(c, STORE_NAME, __doc__, names);
    }
    VISIT_SEQ(c, stmt, stmts);
    return 1;
}

static PyCodeObject *
compiler_mod(struct compiler *c, mod_ty mod)
{
    PyCodeObject *co;
    int addNone = 1;
    static PyObject *module;
    if (!module) {
        module = PyUnicode_InternFromString("<module>");
        if (!module)
            return NULL;
    }
    /* Use 0 for firstlineno initially, will fixup in assemble(). */
    if (!compiler_enter_scope(c, module, COMPILER_SCOPE_MODULE, mod, 0))
        return NULL;
    switch (mod->kind) {
    case Module_kind:
        if (!compiler_body(c, mod->v.Module.body, mod->v.Module.docstring)) {
            compiler_exit_scope(c);
            return 0;
        }
        break;
    case Interactive_kind:
        if (find_ann(mod->v.Interactive.body)) {
            ADDOP(c, SETUP_ANNOTATIONS);
        }
        c->c_interactive = 1;
        VISIT_SEQ_IN_SCOPE(c, stmt,
                                mod->v.Interactive.body);
        break;
    case Expression_kind:
        VISIT_IN_SCOPE(c, expr, mod->v.Expression.body);
        addNone = 0;
        break;
    case Suite_kind:
        PyErr_SetString(PyExc_SystemError,
                        "suite should not be possible");
        return 0;
    default:
        PyErr_Format(PyExc_SystemError,
                     "module kind %d should not be possible",
                     mod->kind);
        return 0;
    }
    co = assemble(c, addNone);
    compiler_exit_scope(c);
    return co;
}

/* The test for LOCAL must come before the test for FREE in order to
   handle classes where name is both local and free.  The local var is
   a method and the free var is a free var referenced within a method.
*/

static int
get_ref_type(struct compiler *c, PyObject *name)
{
    int scope;
    if (c->u->u_scope_type == COMPILER_SCOPE_CLASS &&
        _PyUnicode_EqualToASCIIString(name, "__class__"))
        return CELL;
    scope = PyST_GetScope(c->u->u_ste, name);
    if (scope == 0) {
        char buf[350];
        PyOS_snprintf(buf, sizeof(buf),
                      "unknown scope for %.100s in %.100s(%s)\n"
                      "symbols: %s\nlocals: %s\nglobals: %s",
                      PyUnicode_AsUTF8(name),
                      PyUnicode_AsUTF8(c->u->u_name),
                      PyUnicode_AsUTF8(PyObject_Repr(c->u->u_ste->ste_id)),
                      PyUnicode_AsUTF8(PyObject_Repr(c->u->u_ste->ste_symbols)),
                      PyUnicode_AsUTF8(PyObject_Repr(c->u->u_varnames)),
                      PyUnicode_AsUTF8(PyObject_Repr(c->u->u_names))
        );
        Py_FatalError(buf);
    }

    return scope;
}

static int
compiler_lookup_arg(PyObject *dict, PyObject *name)
{
    PyObject *k, *v;
    k = _PyCode_ConstantKey(name);
    if (k == NULL)
        return -1;
    v = PyDict_GetItem(dict, k);
    Py_DECREF(k);
    if (v == NULL)
        return -1;
    return PyLong_AS_LONG(v);
}

static int
compiler_make_closure(struct compiler *c, PyCodeObject *co, Py_ssize_t flags, PyObject *qualname)
{
    Py_ssize_t i, free = PyCode_GetNumFree(co);
    if (qualname == NULL)
        qualname = co->co_name;

    if (free) {
        for (i = 0; i < free; ++i) {
            /* Bypass com_addop_varname because it will generate
               LOAD_DEREF but LOAD_CLOSURE is needed.
            */
            PyObject *name = PyTuple_GET_ITEM(co->co_freevars, i);
            int arg, reftype;

            /* Special case: If a class contains a method with a
               free variable that has the same name as a method,
               the name will be considered free *and* local in the
               class.  It should be handled by the closure, as
               well as by the normal name loookup logic.
            */
            reftype = get_ref_type(c, name);
            if (reftype == CELL)
                arg = compiler_lookup_arg(c->u->u_cellvars, name);
            else /* (reftype == FREE) */
                arg = compiler_lookup_arg(c->u->u_freevars, name);
            if (arg == -1) {
                fprintf(stderr,
                    "lookup %s in %s %d %d\n"
                    "freevars of %s: %s\n",
                    PyUnicode_AsUTF8(PyObject_Repr(name)),
                    PyUnicode_AsUTF8(c->u->u_name),
                    reftype, arg,
                    PyUnicode_AsUTF8(co->co_name),
                    PyUnicode_AsUTF8(PyObject_Repr(co->co_freevars)));
                Py_FatalError("compiler_make_closure()");
            }
            ADDOP_I(c, LOAD_CLOSURE, arg);
        }
        flags |= 0x08;
        ADDOP_I(c, BUILD_TUPLE, free);
    }
    ADDOP_O(c, LOAD_CONST, (PyObject*)co, consts);
    ADDOP_O(c, LOAD_CONST, qualname, consts);
    ADDOP_I(c, MAKE_FUNCTION, flags);
    return 1;
}

static int
compiler_decorators(struct compiler *c, asdl_seq* decos)
{
    int i;

    if (!decos)
        return 1;

    for (i = 0; i < asdl_seq_LEN(decos); i++) {
        VISIT(c, expr, (expr_ty)asdl_seq_GET(decos, i));
    }
    return 1;
}

static int
compiler_visit_kwonlydefaults(struct compiler *c, asdl_seq *kwonlyargs,
                              asdl_seq *kw_defaults)
{
    /* Push a dict of keyword-only default values.

       Return 0 on error, -1 if no dict pushed, 1 if a dict is pushed.
       */
    int i;
    PyObject *keys = NULL;

    for (i = 0; i < asdl_seq_LEN(kwonlyargs); i++) {
        arg_ty arg = asdl_seq_GET(kwonlyargs, i);
        expr_ty default_ = asdl_seq_GET(kw_defaults, i);
        if (default_) {
            PyObject *mangled = _Py_Mangle(c->u->u_private, arg->arg);
            if (!mangled) {
                goto error;
            }
            if (keys == NULL) {
                keys = PyList_New(1);
                if (keys == NULL) {
                    Py_DECREF(mangled);
                    return 0;
                }
                PyList_SET_ITEM(keys, 0, mangled);
            }
            else {
                int res = PyList_Append(keys, mangled);
                Py_DECREF(mangled);
                if (res == -1) {
                    goto error;
                }
            }
            if (!compiler_visit_expr(c, default_)) {
                goto error;
            }
        }
    }
    if (keys != NULL) {
        Py_ssize_t default_count = PyList_GET_SIZE(keys);
        PyObject *keys_tuple = PyList_AsTuple(keys);
        Py_DECREF(keys);
        if (keys_tuple == NULL) {
            return 0;
        }
        ADDOP_N(c, LOAD_CONST, keys_tuple, consts);
        ADDOP_I(c, BUILD_CONST_KEY_MAP, default_count);
        assert(default_count > 0);
        return 1;
    }
    else {
        return -1;
    }

error:
    Py_XDECREF(keys);
    return 0;
}

static int
compiler_visit_argannotation(struct compiler *c, identifier id,
    expr_ty annotation, PyObject *names)
{
    if (annotation) {
        PyObject *mangled;
        VISIT(c, expr, annotation);
        mangled = _Py_Mangle(c->u->u_private, id);
        if (!mangled)
            return 0;
        if (PyList_Append(names, mangled) < 0) {
            Py_DECREF(mangled);
            return 0;
        }
        Py_DECREF(mangled);
    }
    return 1;
}

static int
compiler_visit_argannotations(struct compiler *c, asdl_seq* args,
                              PyObject *names)
{
    int i;
    for (i = 0; i < asdl_seq_LEN(args); i++) {
        arg_ty arg = (arg_ty)asdl_seq_GET(args, i);
        if (!compiler_visit_argannotation(
                        c,
                        arg->arg,
                        arg->annotation,
                        names))
            return 0;
    }
    return 1;
}

static int
compiler_visit_annotations(struct compiler *c, arguments_ty args,
                           expr_ty returns)
{
    /* Push arg annotation dict.
       The expressions are evaluated out-of-order wrt the source code.

       Return 0 on error, -1 if no dict pushed, 1 if a dict is pushed.
       */
    static identifier return_str;
    PyObject *names;
    Py_ssize_t len;
    names = PyList_New(0);
    if (!names)
        return 0;

    if (!compiler_visit_argannotations(c, args->args, names))
        goto error;
    if (args->vararg && args->vararg->annotation &&
        !compiler_visit_argannotation(c, args->vararg->arg,
                                     args->vararg->annotation, names))
        goto error;
    if (!compiler_visit_argannotations(c, args->kwonlyargs, names))
        goto error;
    if (args->kwarg && args->kwarg->annotation &&
        !compiler_visit_argannotation(c, args->kwarg->arg,
                                     args->kwarg->annotation, names))
        goto error;

    if (!return_str) {
        return_str = PyUnicode_InternFromString("return");
        if (!return_str)
            goto error;
    }
    if (!compiler_visit_argannotation(c, return_str, returns, names)) {
        goto error;
    }

    len = PyList_GET_SIZE(names);
    if (len) {
        PyObject *keytuple = PyList_AsTuple(names);
        Py_DECREF(names);
        if (keytuple == NULL) {
            return 0;
        }
        ADDOP_N(c, LOAD_CONST, keytuple, consts);
        ADDOP_I(c, BUILD_CONST_KEY_MAP, len);
        return 1;
    }
    else {
        Py_DECREF(names);
        return -1;
    }

error:
    Py_DECREF(names);
    return 0;
}

static int
compiler_visit_defaults(struct compiler *c, arguments_ty args)
{
    VISIT_SEQ(c, expr, args->defaults);
    ADDOP_I(c, BUILD_TUPLE, asdl_seq_LEN(args->defaults));
    return 1;
}

static Py_ssize_t
compiler_default_arguments(struct compiler *c, arguments_ty args)
{
    Py_ssize_t funcflags = 0;
    if (args->defaults && asdl_seq_LEN(args->defaults) > 0) {
        if (!compiler_visit_defaults(c, args))
            return -1;
        funcflags |= 0x01;
    }
    if (args->kwonlyargs) {
        int res = compiler_visit_kwonlydefaults(c, args->kwonlyargs,
                                                args->kw_defaults);
        if (res == 0) {
            return -1;
        }
        else if (res > 0) {
            funcflags |= 0x02;
        }
    }
    return funcflags;
}

static int
compiler_function(struct compiler *c, stmt_ty s, int is_async)
{
    PyCodeObject *co;
    PyObject *qualname, *docstring = Py_None;
    arguments_ty args;
    expr_ty returns;
    identifier name;
    asdl_seq* decos;
    asdl_seq *body;
    Py_ssize_t i, funcflags;
    int annotations;
    int scope_type;

    if (is_async) {
        assert(s->kind == AsyncFunctionDef_kind);

        args = s->v.AsyncFunctionDef.args;
        returns = s->v.AsyncFunctionDef.returns;
        decos = s->v.AsyncFunctionDef.decorator_list;
        name = s->v.AsyncFunctionDef.name;
        body = s->v.AsyncFunctionDef.body;

        scope_type = COMPILER_SCOPE_ASYNC_FUNCTION;
    } else {
        assert(s->kind == FunctionDef_kind);

        args = s->v.FunctionDef.args;
        returns = s->v.FunctionDef.returns;
        decos = s->v.FunctionDef.decorator_list;
        name = s->v.FunctionDef.name;
        body = s->v.FunctionDef.body;

        scope_type = COMPILER_SCOPE_FUNCTION;
    }

    if (!compiler_decorators(c, decos))
        return 0;

    funcflags = compiler_default_arguments(c, args);
    if (funcflags == -1) {
        return 0;
    }

    annotations = compiler_visit_annotations(c, args, returns);
    if (annotations == 0) {
        return 0;
    }
    else if (annotations > 0) {
        funcflags |= 0x04;
    }

    if (!compiler_enter_scope(c, name, scope_type, (void *)s, s->lineno)) {
        return 0;
    }

    /* if not -OO mode, add docstring */
    if (c->c_optimize < 2 && s->v.FunctionDef.docstring)
        docstring = s->v.FunctionDef.docstring;
    if (compiler_add_o(c, c->u->u_consts, docstring) < 0) {
        compiler_exit_scope(c);
        return 0;
    }

    c->u->u_argcount = asdl_seq_LEN(args->args);
    c->u->u_kwonlyargcount = asdl_seq_LEN(args->kwonlyargs);
    /* if there was a docstring, we need to skip the first statement */
    VISIT_SEQ_IN_SCOPE(c, stmt, body);
    co = assemble(c, 1);
    qualname = c->u->u_qualname;
    Py_INCREF(qualname);
    compiler_exit_scope(c);
    if (co == NULL) {
        Py_XDECREF(qualname);
        Py_XDECREF(co);
        return 0;
    }

    compiler_make_closure(c, co, funcflags, qualname);
    Py_DECREF(qualname);
    Py_DECREF(co);

    /* decorators */
    for (i = 0; i < asdl_seq_LEN(decos); i++) {
        ADDOP_I(c, CALL_FUNCTION, 1);
    }

    return compiler_nameop(c, name, Store);
}

static int
compiler_class(struct compiler *c, stmt_ty s)
{
    PyCodeObject *co;
    PyObject *str;
    int i;
    asdl_seq* decos = s->v.ClassDef.decorator_list;

    if (!compiler_decorators(c, decos))
        return 0;

    /* ultimately generate code for:
         <name> = __build_class__(<func>, <name>, *<bases>, **<keywords>)
       where:
         <func> is a function/closure created from the class body;
            it has a single argument (__locals__) where the dict
            (or MutableSequence) representing the locals is passed
         <name> is the class name
         <bases> is the positional arguments and *varargs argument
         <keywords> is the keyword arguments and **kwds argument
       This borrows from compiler_call.
    */

    /* 1. compile the class body into a code object */
    if (!compiler_enter_scope(c, s->v.ClassDef.name,
                              COMPILER_SCOPE_CLASS, (void *)s, s->lineno))
        return 0;
    /* this block represents what we do in the new scope */
    {
        /* use the class name for name mangling */
        Py_INCREF(s->v.ClassDef.name);
        Py_XSETREF(c->u->u_private, s->v.ClassDef.name);
        /* load (global) __name__ ... */
        str = PyUnicode_InternFromString("__name__");
        if (!str || !compiler_nameop(c, str, Load)) {
            Py_XDECREF(str);
            compiler_exit_scope(c);
            return 0;
        }
        Py_DECREF(str);
        /* ... and store it as __module__ */
        str = PyUnicode_InternFromString("__module__");
        if (!str || !compiler_nameop(c, str, Store)) {
            Py_XDECREF(str);
            compiler_exit_scope(c);
            return 0;
        }
        Py_DECREF(str);
        assert(c->u->u_qualname);
        ADDOP_O(c, LOAD_CONST, c->u->u_qualname, consts);
        str = PyUnicode_InternFromString("__qualname__");
        if (!str || !compiler_nameop(c, str, Store)) {
            Py_XDECREF(str);
            compiler_exit_scope(c);
            return 0;
        }
        Py_DECREF(str);
        /* compile the body proper */
        if (!compiler_body(c, s->v.ClassDef.body, s->v.ClassDef.docstring)) {
            compiler_exit_scope(c);
            return 0;
        }
        /* Return __classcell__ if it is referenced, otherwise return None */
        if (c->u->u_ste->ste_needs_class_closure) {
            /* Store __classcell__ into class namespace & return it */
            str = PyUnicode_InternFromString("__class__");
            if (str == NULL) {
                compiler_exit_scope(c);
                return 0;
            }
            i = compiler_lookup_arg(c->u->u_cellvars, str);
            Py_DECREF(str);
            if (i < 0) {
                compiler_exit_scope(c);
                return 0;
            }
            assert(i == 0);

            ADDOP_I(c, LOAD_CLOSURE, i);
            ADDOP(c, DUP_TOP);
            str = PyUnicode_InternFromString("__classcell__");
            if (!str || !compiler_nameop(c, str, Store)) {
                Py_XDECREF(str);
                compiler_exit_scope(c);
                return 0;
            }
            Py_DECREF(str);
        }
        else {
            /* No methods referenced __class__, so just return None */
            assert(PyDict_GET_SIZE(c->u->u_cellvars) == 0);
            ADDOP_O(c, LOAD_CONST, Py_None, consts);
        }
        ADDOP_IN_SCOPE(c, RETURN_VALUE);
        /* create the code object */
        co = assemble(c, 1);
    }
    /* leave the new scope */
    compiler_exit_scope(c);
    if (co == NULL)
        return 0;

    /* 2. load the 'build_class' function */
    ADDOP(c, LOAD_BUILD_CLASS);

    /* 3. load a function (or closure) made from the code object */
    compiler_make_closure(c, co, 0, NULL);
    Py_DECREF(co);

    /* 4. load class name */
    ADDOP_O(c, LOAD_CONST, s->v.ClassDef.name, consts);

    /* 5. generate the rest of the code for the call */
    if (!compiler_call_helper(c, 2,
                              s->v.ClassDef.bases,
                              s->v.ClassDef.keywords))
        return 0;

    /* 6. apply decorators */
    for (i = 0; i < asdl_seq_LEN(decos); i++) {
        ADDOP_I(c, CALL_FUNCTION, 1);
    }

    /* 7. store into <name> */
    if (!compiler_nameop(c, s->v.ClassDef.name, Store))
        return 0;
    return 1;
}

static int
cmpop(cmpop_ty op)
{
    switch (op) {
    case Eq:
        return PyCmp_EQ;
    case NotEq:
        return PyCmp_NE;
    case Lt:
        return PyCmp_LT;
    case LtE:
        return PyCmp_LE;
    case Gt:
        return PyCmp_GT;
    case GtE:
        return PyCmp_GE;
    case Is:
        return PyCmp_IS;
    case IsNot:
        return PyCmp_IS_NOT;
    case In:
        return PyCmp_IN;
    case NotIn:
        return PyCmp_NOT_IN;
    default:
        return PyCmp_BAD;
    }
}

static int
compiler_jump_if(struct compiler *c, expr_ty e, basicblock *next, int cond)
{
    switch (e->kind) {
    case UnaryOp_kind:
        if (e->v.UnaryOp.op == Not)
            return compiler_jump_if(c, e->v.UnaryOp.operand, next, !cond);
        /* fallback to general implementation */
        break;
    case BoolOp_kind: {
        asdl_seq *s = e->v.BoolOp.values;
        Py_ssize_t i, n = asdl_seq_LEN(s) - 1;
        assert(n >= 0);
        int cond2 = e->v.BoolOp.op == Or;
        basicblock *next2 = next;
        if (!cond2 != !cond) {
            next2 = compiler_new_block(c);
            if (next2 == NULL)
                return 0;
        }
        for (i = 0; i < n; ++i) {
            if (!compiler_jump_if(c, (expr_ty)asdl_seq_GET(s, i), next2, cond2))
                return 0;
        }
        if (!compiler_jump_if(c, (expr_ty)asdl_seq_GET(s, n), next, cond))
            return 0;
        if (next2 != next)
            compiler_use_next_block(c, next2);
        return 1;
    }
    case IfExp_kind: {
        basicblock *end, *next2;
        end = compiler_new_block(c);
        if (end == NULL)
            return 0;
        next2 = compiler_new_block(c);
        if (next2 == NULL)
            return 0;
        if (!compiler_jump_if(c, e->v.IfExp.test, next2, 0))
            return 0;
        if (!compiler_jump_if(c, e->v.IfExp.body, next, cond))
            return 0;
        ADDOP_JREL(c, JUMP_FORWARD, end);
        compiler_use_next_block(c, next2);
        if (!compiler_jump_if(c, e->v.IfExp.orelse, next, cond))
            return 0;
        compiler_use_next_block(c, end);
        return 1;
    }
    case Compare_kind: {
        Py_ssize_t i, n = asdl_seq_LEN(e->v.Compare.ops) - 1;
        if (n > 0) {
            basicblock *cleanup = compiler_new_block(c);
            if (cleanup == NULL)
                return 0;
            VISIT(c, expr, e->v.Compare.left);
            for (i = 0; i < n; i++) {
                VISIT(c, expr,
                    (expr_ty)asdl_seq_GET(e->v.Compare.comparators, i));
                ADDOP(c, DUP_TOP);
                ADDOP(c, ROT_THREE);
                ADDOP_I(c, COMPARE_OP,
                    cmpop((cmpop_ty)(asdl_seq_GET(e->v.Compare.ops, i))));
                ADDOP_JABS(c, POP_JUMP_IF_FALSE, cleanup);
                NEXT_BLOCK(c);
            }
            VISIT(c, expr, (expr_ty)asdl_seq_GET(e->v.Compare.comparators, n));
            ADDOP_I(c, COMPARE_OP,
                   cmpop((cmpop_ty)(asdl_seq_GET(e->v.Compare.ops, n))));
            ADDOP_JABS(c, cond ? POP_JUMP_IF_TRUE : POP_JUMP_IF_FALSE, next);
            basicblock *end = compiler_new_block(c);
            if (end == NULL)
                return 0;
            ADDOP_JREL(c, JUMP_FORWARD, end);
            compiler_use_next_block(c, cleanup);
            ADDOP(c, POP_TOP);
            if (!cond) {
                ADDOP_JREL(c, JUMP_FORWARD, next);
            }
            compiler_use_next_block(c, end);
            return 1;
        }
        /* fallback to general implementation */
        break;
    }
    default:
        /* fallback to general implementation */
        break;
    }

    /* general implementation */
    VISIT(c, expr, e);
    ADDOP_JABS(c, cond ? POP_JUMP_IF_TRUE : POP_JUMP_IF_FALSE, next);
    return 1;
}

static int
compiler_ifexp(struct compiler *c, expr_ty e)
{
    basicblock *end, *next;

    assert(e->kind == IfExp_kind);
    end = compiler_new_block(c);
    if (end == NULL)
        return 0;
    next = compiler_new_block(c);
    if (next == NULL)
        return 0;
    if (!compiler_jump_if(c, e->v.IfExp.test, next, 0))
        return 0;
    VISIT(c, expr, e->v.IfExp.body);
    ADDOP_JREL(c, JUMP_FORWARD, end);
    compiler_use_next_block(c, next);
    VISIT(c, expr, e->v.IfExp.orelse);
    compiler_use_next_block(c, end);
    return 1;
}

static int
compiler_lambda(struct compiler *c, expr_ty e)
{
    PyCodeObject *co;
    PyObject *qualname;
    static identifier name;
    Py_ssize_t funcflags;
    arguments_ty args = e->v.Lambda.args;
    assert(e->kind == Lambda_kind);

    if (!name) {
        name = PyUnicode_InternFromString("<lambda>");
        if (!name)
            return 0;
    }

    funcflags = compiler_default_arguments(c, args);
    if (funcflags == -1) {
        return 0;
    }

    if (!compiler_enter_scope(c, name, COMPILER_SCOPE_LAMBDA,
                              (void *)e, e->lineno))
        return 0;

    /* Make None the first constant, so the lambda can't have a
       docstring. */
    if (compiler_add_o(c, c->u->u_consts, Py_None) < 0)
        return 0;

    c->u->u_argcount = asdl_seq_LEN(args->args);
    c->u->u_kwonlyargcount = asdl_seq_LEN(args->kwonlyargs);
    VISIT_IN_SCOPE(c, expr, e->v.Lambda.body);
    if (c->u->u_ste->ste_generator) {
        co = assemble(c, 0);
    }
    else {
        ADDOP_IN_SCOPE(c, RETURN_VALUE);
        co = assemble(c, 1);
    }
    qualname = c->u->u_qualname;
    Py_INCREF(qualname);
    compiler_exit_scope(c);
    if (co == NULL)
        return 0;

    compiler_make_closure(c, co, funcflags, qualname);
    Py_DECREF(qualname);
    Py_DECREF(co);

    return 1;
}

static int
compiler_if(struct compiler *c, stmt_ty s)
{
    basicblock *end, *next;
    int constant;
    assert(s->kind == If_kind);
    end = compiler_new_block(c);
    if (end == NULL)
        return 0;

    constant = expr_constant(s->v.If.test);
    /* constant = 0: "if 0"
     * constant = 1: "if 1", "if 2", ...
     * constant = -1: rest */
    if (constant == 0) {
        if (s->v.If.orelse)
            VISIT_SEQ(c, stmt, s->v.If.orelse);
    } else if (constant == 1) {
        VISIT_SEQ(c, stmt, s->v.If.body);
    } else {
        if (asdl_seq_LEN(s->v.If.orelse)) {
            next = compiler_new_block(c);
            if (next == NULL)
                return 0;
        }
        else
            next = end;
        if (!compiler_jump_if(c, s->v.If.test, next, 0))
            return 0;
        VISIT_SEQ(c, stmt, s->v.If.body);
        if (asdl_seq_LEN(s->v.If.orelse)) {
            ADDOP_JREL(c, JUMP_FORWARD, end);
            compiler_use_next_block(c, next);
            VISIT_SEQ(c, stmt, s->v.If.orelse);
        }
    }
    compiler_use_next_block(c, end);
    return 1;
}

static int
compiler_for(struct compiler *c, stmt_ty s)
{
    basicblock *start, *cleanup, *end;

    start = compiler_new_block(c);
    cleanup = compiler_new_block(c);
    end = compiler_new_block(c);
    if (start == NULL || end == NULL || cleanup == NULL)
        return 0;
    ADDOP_JREL(c, SETUP_LOOP, end);
    if (!compiler_push_fblock(c, LOOP, start))
        return 0;
    VISIT(c, expr, s->v.For.iter);
    ADDOP(c, GET_ITER);
    compiler_use_next_block(c, start);
    ADDOP_JREL(c, FOR_ITER, cleanup);
    VISIT(c, expr, s->v.For.target);
    VISIT_SEQ(c, stmt, s->v.For.body);
    ADDOP_JABS(c, JUMP_ABSOLUTE, start);
    compiler_use_next_block(c, cleanup);
    ADDOP(c, POP_BLOCK);
    compiler_pop_fblock(c, LOOP, start);
    VISIT_SEQ(c, stmt, s->v.For.orelse);
    compiler_use_next_block(c, end);
    return 1;
}


static int
compiler_async_for(struct compiler *c, stmt_ty s)
{
    _Py_IDENTIFIER(StopAsyncIteration);

    basicblock *try, *except, *end, *after_try, *try_cleanup,
               *after_loop, *after_loop_else;

    PyObject *stop_aiter_error = _PyUnicode_FromId(&PyId_StopAsyncIteration);
    if (stop_aiter_error == NULL) {
        return 0;
    }

    try = compiler_new_block(c);
    except = compiler_new_block(c);
    end = compiler_new_block(c);
    after_try = compiler_new_block(c);
    try_cleanup = compiler_new_block(c);
    after_loop = compiler_new_block(c);
    after_loop_else = compiler_new_block(c);

    if (try == NULL || except == NULL || end == NULL
            || after_try == NULL || try_cleanup == NULL)
        return 0;

    ADDOP_JREL(c, SETUP_LOOP, after_loop);
    if (!compiler_push_fblock(c, LOOP, try))
        return 0;

    VISIT(c, expr, s->v.AsyncFor.iter);
    ADDOP(c, GET_AITER);

    compiler_use_next_block(c, try);


    ADDOP_JREL(c, SETUP_EXCEPT, except);
    if (!compiler_push_fblock(c, EXCEPT, try))
        return 0;

    ADDOP(c, GET_ANEXT);
    ADDOP_O(c, LOAD_CONST, Py_None, consts);
    ADDOP(c, YIELD_FROM);
    VISIT(c, expr, s->v.AsyncFor.target);
    ADDOP(c, POP_BLOCK);
    compiler_pop_fblock(c, EXCEPT, try);
    ADDOP_JREL(c, JUMP_FORWARD, after_try);


    compiler_use_next_block(c, except);
    ADDOP(c, DUP_TOP);
    ADDOP_O(c, LOAD_GLOBAL, stop_aiter_error, names);
    ADDOP_I(c, COMPARE_OP, PyCmp_EXC_MATCH);
    ADDOP_JABS(c, POP_JUMP_IF_FALSE, try_cleanup);

    ADDOP(c, POP_TOP);
    ADDOP(c, POP_TOP);
    ADDOP(c, POP_TOP);
    ADDOP(c, POP_EXCEPT); /* for SETUP_EXCEPT */
    ADDOP(c, POP_TOP); /* for correct calculation of stack effect */
    ADDOP(c, POP_BLOCK); /* for SETUP_LOOP */
    ADDOP_JABS(c, JUMP_ABSOLUTE, after_loop_else);


    compiler_use_next_block(c, try_cleanup);
    ADDOP(c, END_FINALLY);

    compiler_use_next_block(c, after_try);
    VISIT_SEQ(c, stmt, s->v.AsyncFor.body);
    ADDOP_JABS(c, JUMP_ABSOLUTE, try);

    ADDOP(c, POP_BLOCK); /* for SETUP_LOOP */
    compiler_pop_fblock(c, LOOP, try);

    compiler_use_next_block(c, after_loop);
    ADDOP_JABS(c, JUMP_ABSOLUTE, end);

    compiler_use_next_block(c, after_loop_else);
    VISIT_SEQ(c, stmt, s->v.For.orelse);

    compiler_use_next_block(c, end);

    return 1;
}

static int
compiler_while(struct compiler *c, stmt_ty s)
{
    basicblock *loop, *orelse, *end, *anchor = NULL;
    int constant = expr_constant(s->v.While.test);

    if (constant == 0) {
        if (s->v.While.orelse)
            VISIT_SEQ(c, stmt, s->v.While.orelse);
        return 1;
    }
    loop = compiler_new_block(c);
    end = compiler_new_block(c);
    if (constant == -1) {
        anchor = compiler_new_block(c);
        if (anchor == NULL)
            return 0;
    }
    if (loop == NULL || end == NULL)
        return 0;
    if (s->v.While.orelse) {
        orelse = compiler_new_block(c);
        if (orelse == NULL)
            return 0;
    }
    else
        orelse = NULL;

    ADDOP_JREL(c, SETUP_LOOP, end);
    compiler_use_next_block(c, loop);
    if (!compiler_push_fblock(c, LOOP, loop))
        return 0;
    if (constant == -1) {
        if (!compiler_jump_if(c, s->v.While.test, anchor, 0))
            return 0;
    }
    VISIT_SEQ(c, stmt, s->v.While.body);
    ADDOP_JABS(c, JUMP_ABSOLUTE, loop);

    /* XXX should the two POP instructions be in a separate block
       if there is no else clause ?
    */

    if (constant == -1)
        compiler_use_next_block(c, anchor);
    ADDOP(c, POP_BLOCK);
    compiler_pop_fblock(c, LOOP, loop);
    if (orelse != NULL) /* what if orelse is just pass? */
        VISIT_SEQ(c, stmt, s->v.While.orelse);
    compiler_use_next_block(c, end);

    return 1;
}

static int
compiler_continue(struct compiler *c)
{
    static const char LOOP_ERROR_MSG[] = "'continue' not properly in loop";
    static const char IN_FINALLY_ERROR_MSG[] =
                    "'continue' not supported inside 'finally' clause";
    int i;

    if (!c->u->u_nfblocks)
        return compiler_error(c, LOOP_ERROR_MSG);
    i = c->u->u_nfblocks - 1;
    switch (c->u->u_fblock[i].fb_type) {
    case LOOP:
        ADDOP_JABS(c, JUMP_ABSOLUTE, c->u->u_fblock[i].fb_block);
        break;
    case EXCEPT:
    case FINALLY_TRY:
        while (--i >= 0 && c->u->u_fblock[i].fb_type != LOOP) {
            /* Prevent continue anywhere under a finally
                  even if hidden in a sub-try or except. */
            if (c->u->u_fblock[i].fb_type == FINALLY_END)
                return compiler_error(c, IN_FINALLY_ERROR_MSG);
        }
        if (i == -1)
            return compiler_error(c, LOOP_ERROR_MSG);
        ADDOP_JABS(c, CONTINUE_LOOP, c->u->u_fblock[i].fb_block);
        break;
    case FINALLY_END:
        return compiler_error(c, IN_FINALLY_ERROR_MSG);
    }

    return 1;
}

/* Code generated for "try: <body> finally: <finalbody>" is as follows:

        SETUP_FINALLY           L
        <code for body>
        POP_BLOCK
        LOAD_CONST              <None>
    L:          <code for finalbody>
        END_FINALLY

   The special instructions use the block stack.  Each block
   stack entry contains the instruction that created it (here
   SETUP_FINALLY), the level of the value stack at the time the
   block stack entry was created, and a label (here L).

   SETUP_FINALLY:
    Pushes the current value stack level and the label
    onto the block stack.
   POP_BLOCK:
    Pops en entry from the block stack, and pops the value
    stack until its level is the same as indicated on the
    block stack.  (The label is ignored.)
   END_FINALLY:
    Pops a variable number of entries from the *value* stack
    and re-raises the exception they specify.  The number of
    entries popped depends on the (pseudo) exception type.

   The block stack is unwound when an exception is raised:
   when a SETUP_FINALLY entry is found, the exception is pushed
   onto the value stack (and the exception condition is cleared),
   and the interpreter jumps to the label gotten from the block
   stack.
*/

static int
compiler_try_finally(struct compiler *c, stmt_ty s)
{
    basicblock *body, *end;
    body = compiler_new_block(c);
    end = compiler_new_block(c);
    if (body == NULL || end == NULL)
        return 0;

    ADDOP_JREL(c, SETUP_FINALLY, end);
    compiler_use_next_block(c, body);
    if (!compiler_push_fblock(c, FINALLY_TRY, body))
        return 0;
    if (s->v.Try.handlers && asdl_seq_LEN(s->v.Try.handlers)) {
        if (!compiler_try_except(c, s))
            return 0;
    }
    else {
        VISIT_SEQ(c, stmt, s->v.Try.body);
    }
    ADDOP(c, POP_BLOCK);
    compiler_pop_fblock(c, FINALLY_TRY, body);

    ADDOP_O(c, LOAD_CONST, Py_None, consts);
    compiler_use_next_block(c, end);
    if (!compiler_push_fblock(c, FINALLY_END, end))
        return 0;
    VISIT_SEQ(c, stmt, s->v.Try.finalbody);
    ADDOP(c, END_FINALLY);
    compiler_pop_fblock(c, FINALLY_END, end);

    return 1;
}

/*
   Code generated for "try: S except E1 as V1: S1 except E2 as V2: S2 ...":
   (The contents of the value stack is shown in [], with the top
   at the right; 'tb' is trace-back info, 'val' the exception's
   associated value, and 'exc' the exception.)

   Value stack          Label   Instruction     Argument
   []                           SETUP_EXCEPT    L1
   []                           <code for S>
   []                           POP_BLOCK
   []                           JUMP_FORWARD    L0

   [tb, val, exc]       L1:     DUP                             )
   [tb, val, exc, exc]          <evaluate E1>                   )
   [tb, val, exc, exc, E1]      COMPARE_OP      EXC_MATCH       ) only if E1
   [tb, val, exc, 1-or-0]       POP_JUMP_IF_FALSE       L2      )
   [tb, val, exc]               POP
   [tb, val]                    <assign to V1>  (or POP if no V1)
   [tb]                         POP
   []                           <code for S1>
                                JUMP_FORWARD    L0

   [tb, val, exc]       L2:     DUP
   .............................etc.......................

   [tb, val, exc]       Ln+1:   END_FINALLY     # re-raise exception

   []                   L0:     <next statement>

   Of course, parts are not generated if Vi or Ei is not present.
*/
static int
compiler_try_except(struct compiler *c, stmt_ty s)
{
    basicblock *body, *orelse, *except, *end;
    Py_ssize_t i, n;

    body = compiler_new_block(c);
    except = compiler_new_block(c);
    orelse = compiler_new_block(c);
    end = compiler_new_block(c);
    if (body == NULL || except == NULL || orelse == NULL || end == NULL)
        return 0;
    ADDOP_JREL(c, SETUP_EXCEPT, except);
    compiler_use_next_block(c, body);
    if (!compiler_push_fblock(c, EXCEPT, body))
        return 0;
    VISIT_SEQ(c, stmt, s->v.Try.body);
    ADDOP(c, POP_BLOCK);
    compiler_pop_fblock(c, EXCEPT, body);
    ADDOP_JREL(c, JUMP_FORWARD, orelse);
    n = asdl_seq_LEN(s->v.Try.handlers);
    compiler_use_next_block(c, except);
    for (i = 0; i < n; i++) {
        excepthandler_ty handler = (excepthandler_ty)asdl_seq_GET(
            s->v.Try.handlers, i);
        if (!handler->v.ExceptHandler.type && i < n-1)
            return compiler_error(c, "default 'except:' must be last");
        c->u->u_lineno_set = 0;
        c->u->u_lineno = handler->lineno;
        c->u->u_col_offset = handler->col_offset;
        except = compiler_new_block(c);
        if (except == NULL)
            return 0;
        if (handler->v.ExceptHandler.type) {
            ADDOP(c, DUP_TOP);
            VISIT(c, expr, handler->v.ExceptHandler.type);
            ADDOP_I(c, COMPARE_OP, PyCmp_EXC_MATCH);
            ADDOP_JABS(c, POP_JUMP_IF_FALSE, except);
        }
        ADDOP(c, POP_TOP);
        if (handler->v.ExceptHandler.name) {
            basicblock *cleanup_end, *cleanup_body;

            cleanup_end = compiler_new_block(c);
            cleanup_body = compiler_new_block(c);
            if (!(cleanup_end || cleanup_body))
                return 0;

            compiler_nameop(c, handler->v.ExceptHandler.name, Store);
            ADDOP(c, POP_TOP);

            /*
              try:
                  # body
              except type as name:
                  try:
                      # body
                  finally:
                      name = None
                      del name
            */

            /* second try: */
            ADDOP_JREL(c, SETUP_FINALLY, cleanup_end);
            compiler_use_next_block(c, cleanup_body);
            if (!compiler_push_fblock(c, FINALLY_TRY, cleanup_body))
                return 0;

            /* second # body */
            VISIT_SEQ(c, stmt, handler->v.ExceptHandler.body);
            ADDOP(c, POP_BLOCK);
            compiler_pop_fblock(c, FINALLY_TRY, cleanup_body);

            /* finally: */
            ADDOP_O(c, LOAD_CONST, Py_None, consts);
            compiler_use_next_block(c, cleanup_end);
            if (!compiler_push_fblock(c, FINALLY_END, cleanup_end))
                return 0;

            /* name = None */
            ADDOP_O(c, LOAD_CONST, Py_None, consts);
            compiler_nameop(c, handler->v.ExceptHandler.name, Store);

            /* del name */
            compiler_nameop(c, handler->v.ExceptHandler.name, Del);

            ADDOP(c, END_FINALLY);
            ADDOP(c, POP_EXCEPT);
            compiler_pop_fblock(c, FINALLY_END, cleanup_end);
        }
        else {
            basicblock *cleanup_body;

            cleanup_body = compiler_new_block(c);
            if (!cleanup_body)
                return 0;

            ADDOP(c, POP_TOP);
            ADDOP(c, POP_TOP);
            compiler_use_next_block(c, cleanup_body);
            if (!compiler_push_fblock(c, FINALLY_TRY, cleanup_body))
                return 0;
            VISIT_SEQ(c, stmt, handler->v.ExceptHandler.body);
            ADDOP(c, POP_EXCEPT);
            compiler_pop_fblock(c, FINALLY_TRY, cleanup_body);
        }
        ADDOP_JREL(c, JUMP_FORWARD, end);
        compiler_use_next_block(c, except);
    }
    ADDOP(c, END_FINALLY);
    compiler_use_next_block(c, orelse);
    VISIT_SEQ(c, stmt, s->v.Try.orelse);
    compiler_use_next_block(c, end);
    return 1;
}

static int
compiler_try(struct compiler *c, stmt_ty s) {
    if (s->v.Try.finalbody && asdl_seq_LEN(s->v.Try.finalbody))
        return compiler_try_finally(c, s);
    else
        return compiler_try_except(c, s);
}


static int
compiler_import_as(struct compiler *c, identifier name, identifier asname)
{
    /* The IMPORT_NAME opcode was already generated.  This function
       merely needs to bind the result to a name.

       If there is a dot in name, we need to split it and emit a
       IMPORT_FROM for each name.
    */
    Py_ssize_t len = PyUnicode_GET_LENGTH(name);
    Py_ssize_t dot = PyUnicode_FindChar(name, '.', 0, len, 1);
    if (dot == -2)
        return 0;
    if (dot != -1) {
        /* Consume the base module name to get the first attribute */
        while (1) {
            Py_ssize_t pos = dot + 1;
            PyObject *attr;
            dot = PyUnicode_FindChar(name, '.', pos, len, 1);
            if (dot == -2)
                return 0;
            attr = PyUnicode_Substring(name, pos, (dot != -1) ? dot : len);
            if (!attr)
                return 0;
            ADDOP_O(c, IMPORT_FROM, attr, names);
            Py_DECREF(attr);
            if (dot == -1) {
                break;
            }
            ADDOP(c, ROT_TWO);
            ADDOP(c, POP_TOP);
        }
        if (!compiler_nameop(c, asname, Store)) {
            return 0;
        }
        ADDOP(c, POP_TOP);
        return 1;
    }
    return compiler_nameop(c, asname, Store);
}

static int
compiler_import(struct compiler *c, stmt_ty s)
{
    /* The Import node stores a module name like a.b.c as a single
       string.  This is convenient for all cases except
         import a.b.c as d
       where we need to parse that string to extract the individual
       module names.
       XXX Perhaps change the representation to make this case simpler?
     */
    Py_ssize_t i, n = asdl_seq_LEN(s->v.Import.names);

    for (i = 0; i < n; i++) {
        alias_ty alias = (alias_ty)asdl_seq_GET(s->v.Import.names, i);
        int r;

        ADDOP_O(c, LOAD_CONST, _PyLong_Zero, consts);
        ADDOP_O(c, LOAD_CONST, Py_None, consts);
        ADDOP_NAME(c, IMPORT_NAME, alias->name, names);

        if (alias->asname) {
            r = compiler_import_as(c, alias->name, alias->asname);
            if (!r)
                return r;
        }
        else {
            identifier tmp = alias->name;
            Py_ssize_t dot = PyUnicode_FindChar(
                alias->name, '.', 0, PyUnicode_GET_LENGTH(alias->name), 1);
            if (dot != -1) {
                tmp = PyUnicode_Substring(alias->name, 0, dot);
                if (tmp == NULL)
                    return 0;
            }
            r = compiler_nameop(c, tmp, Store);
            if (dot != -1) {
                Py_DECREF(tmp);
            }
            if (!r)
                return r;
        }
    }
    return 1;
}

static int
compiler_from_import(struct compiler *c, stmt_ty s)
{
    Py_ssize_t i, n = asdl_seq_LEN(s->v.ImportFrom.names);

    PyObject *names = PyTuple_New(n);
    PyObject *level;
    static PyObject *empty_string;

    if (!empty_string) {
        empty_string = PyUnicode_FromString("");
        if (!empty_string)
            return 0;
    }

    if (!names)
        return 0;

    level = PyLong_FromLong(s->v.ImportFrom.level);
    if (!level) {
        Py_DECREF(names);
        return 0;
    }

    /* build up the names */
    for (i = 0; i < n; i++) {
        alias_ty alias = (alias_ty)asdl_seq_GET(s->v.ImportFrom.names, i);
        Py_INCREF(alias->name);
        PyTuple_SET_ITEM(names, i, alias->name);
    }

    if (s->lineno > c->c_future->ff_lineno && s->v.ImportFrom.module &&
        _PyUnicode_EqualToASCIIString(s->v.ImportFrom.module, "__future__")) {
        Py_DECREF(level);
        Py_DECREF(names);
        return compiler_error(c, "from __future__ imports must occur "
                              "at the beginning of the file");
    }

    ADDOP_O(c, LOAD_CONST, level, consts);
    Py_DECREF(level);
    ADDOP_O(c, LOAD_CONST, names, consts);
    Py_DECREF(names);
    if (s->v.ImportFrom.module) {
        ADDOP_NAME(c, IMPORT_NAME, s->v.ImportFrom.module, names);
    }
    else {
        ADDOP_NAME(c, IMPORT_NAME, empty_string, names);
    }
    for (i = 0; i < n; i++) {
        alias_ty alias = (alias_ty)asdl_seq_GET(s->v.ImportFrom.names, i);
        identifier store_name;

        if (i == 0 && PyUnicode_READ_CHAR(alias->name, 0) == '*') {
            assert(n == 1);
            ADDOP(c, IMPORT_STAR);
            return 1;
        }

        ADDOP_NAME(c, IMPORT_FROM, alias->name, names);
        store_name = alias->name;
        if (alias->asname)
            store_name = alias->asname;

        if (!compiler_nameop(c, store_name, Store)) {
            Py_DECREF(names);
            return 0;
        }
    }
    /* remove imported module */
    ADDOP(c, POP_TOP);
    return 1;
}

static int
compiler_assert(struct compiler *c, stmt_ty s)
{
    static PyObject *assertion_error = NULL;
    basicblock *end;
    PyObject* msg;

    if (c->c_optimize)
        return 1;
    if (assertion_error == NULL) {
        assertion_error = PyUnicode_InternFromString("AssertionError");
        if (assertion_error == NULL)
            return 0;
    }
    if (s->v.Assert.test->kind == Tuple_kind &&
        asdl_seq_LEN(s->v.Assert.test->v.Tuple.elts) > 0) {
        msg = PyUnicode_FromString("assertion is always true, "
                                   "perhaps remove parentheses?");
        if (msg == NULL)
            return 0;
        if (PyErr_WarnExplicitObject(PyExc_SyntaxWarning, msg,
                                     c->c_filename, c->u->u_lineno,
                                     NULL, NULL) == -1) {
            Py_DECREF(msg);
            return 0;
        }
        Py_DECREF(msg);
    }
    end = compiler_new_block(c);
    if (end == NULL)
        return 0;
    if (!compiler_jump_if(c, s->v.Assert.test, end, 1))
        return 0;
    ADDOP_O(c, LOAD_GLOBAL, assertion_error, names);
    if (s->v.Assert.msg) {
        VISIT(c, expr, s->v.Assert.msg);
        ADDOP_I(c, CALL_FUNCTION, 1);
    }
    ADDOP_I(c, RAISE_VARARGS, 1);
    compiler_use_next_block(c, end);
    return 1;
}

static int
compiler_visit_stmt_expr(struct compiler *c, expr_ty value)
{
    if (c->c_interactive && c->c_nestlevel <= 1) {
        VISIT(c, expr, value);
        ADDOP(c, PRINT_EXPR);
        return 1;
    }

    if (is_const(value)) {
        /* ignore constant statement */
        return 1;
    }

    VISIT(c, expr, value);
    ADDOP(c, POP_TOP);
    return 1;
}

static int
compiler_visit_stmt(struct compiler *c, stmt_ty s)
{
    Py_ssize_t i, n;

    /* Always assign a lineno to the next instruction for a stmt. */
    c->u->u_lineno = s->lineno;
    c->u->u_col_offset = s->col_offset;
    c->u->u_lineno_set = 0;

    switch (s->kind) {
    case FunctionDef_kind:
        return compiler_function(c, s, 0);
    case ClassDef_kind:
        return compiler_class(c, s);
    case Return_kind:
        if (c->u->u_ste->ste_type != FunctionBlock)
            return compiler_error(c, "'return' outside function");
        if (s->v.Return.value) {
            if (c->u->u_ste->ste_coroutine && c->u->u_ste->ste_generator)
                return compiler_error(
                    c, "'return' with value in async generator");
            VISIT(c, expr, s->v.Return.value);
        }
        else
            ADDOP_O(c, LOAD_CONST, Py_None, consts);
        ADDOP(c, RETURN_VALUE);
        break;
    case Delete_kind:
        VISIT_SEQ(c, expr, s->v.Delete.targets)
        break;
    case Assign_kind:
        n = asdl_seq_LEN(s->v.Assign.targets);
        VISIT(c, expr, s->v.Assign.value);
        for (i = 0; i < n; i++) {
            if (i < n - 1)
                ADDOP(c, DUP_TOP);
            VISIT(c, expr,
                  (expr_ty)asdl_seq_GET(s->v.Assign.targets, i));
        }
        break;
    case AugAssign_kind:
        return compiler_augassign(c, s);
    case AnnAssign_kind:
        return compiler_annassign(c, s);
    case For_kind:
        return compiler_for(c, s);
    case While_kind:
        return compiler_while(c, s);
    case If_kind:
        return compiler_if(c, s);
    case Raise_kind:
        n = 0;
        if (s->v.Raise.exc) {
            VISIT(c, expr, s->v.Raise.exc);
            n++;
            if (s->v.Raise.cause) {
                VISIT(c, expr, s->v.Raise.cause);
                n++;
            }
        }
        ADDOP_I(c, RAISE_VARARGS, (int)n);
        break;
    case Try_kind:
        return compiler_try(c, s);
    case Assert_kind:
        return compiler_assert(c, s);
    case Import_kind:
        return compiler_import(c, s);
    case ImportFrom_kind:
        return compiler_from_import(c, s);
    case Global_kind:
    case Nonlocal_kind:
        break;
    case Expr_kind:
        return compiler_visit_stmt_expr(c, s->v.Expr.value);
    case Pass_kind:
        break;
    case Break_kind:
        if (!compiler_in_loop(c))
            return compiler_error(c, "'break' outside loop");
        ADDOP(c, BREAK_LOOP);
        break;
    case Continue_kind:
        return compiler_continue(c);
    case With_kind:
        return compiler_with(c, s, 0);
    case AsyncFunctionDef_kind:
        return compiler_function(c, s, 1);
    case AsyncWith_kind:
        return compiler_async_with(c, s, 0);
    case AsyncFor_kind:
        return compiler_async_for(c, s);
    }

    return 1;
}

static int
unaryop(unaryop_ty op)
{
    switch (op) {
    case Invert:
        return UNARY_INVERT;
    case Not:
        return UNARY_NOT;
    case UAdd:
        return UNARY_POSITIVE;
    case USub:
        return UNARY_NEGATIVE;
    default:
        PyErr_Format(PyExc_SystemError,
            "unary op %d should not be possible", op);
        return 0;
    }
}

static int
binop(struct compiler *c, operator_ty op)
{
    switch (op) {
    case Add:
        return BINARY_ADD;
    case Sub:
        return BINARY_SUBTRACT;
    case Mult:
        return BINARY_MULTIPLY;
    case MatMult:
        return BINARY_MATRIX_MULTIPLY;
    case Div:
        return BINARY_TRUE_DIVIDE;
    case Mod:
        return BINARY_MODULO;
    case Pow:
        return BINARY_POWER;
    case LShift:
        return BINARY_LSHIFT;
    case RShift:
        return BINARY_RSHIFT;
    case BitOr:
        return BINARY_OR;
    case BitXor:
        return BINARY_XOR;
    case BitAnd:
        return BINARY_AND;
    case FloorDiv:
        return BINARY_FLOOR_DIVIDE;
    default:
        PyErr_Format(PyExc_SystemError,
            "binary op %d should not be possible", op);
        return 0;
    }
}

static int
inplace_binop(struct compiler *c, operator_ty op)
{
    switch (op) {
    case Add:
        return INPLACE_ADD;
    case Sub:
        return INPLACE_SUBTRACT;
    case Mult:
        return INPLACE_MULTIPLY;
    case MatMult:
        return INPLACE_MATRIX_MULTIPLY;
    case Div:
        return INPLACE_TRUE_DIVIDE;
    case Mod:
        return INPLACE_MODULO;
    case Pow:
        return INPLACE_POWER;
    case LShift:
        return INPLACE_LSHIFT;
    case RShift:
        return INPLACE_RSHIFT;
    case BitOr:
        return INPLACE_OR;
    case BitXor:
        return INPLACE_XOR;
    case BitAnd:
        return INPLACE_AND;
    case FloorDiv:
        return INPLACE_FLOOR_DIVIDE;
    default:
        PyErr_Format(PyExc_SystemError,
            "inplace binary op %d should not be possible", op);
        return 0;
    }
}

static int
compiler_nameop(struct compiler *c, identifier name, expr_context_ty ctx)
{
    int op, scope;
    Py_ssize_t arg;
    enum { OP_FAST, OP_GLOBAL, OP_DEREF, OP_NAME } optype;

    PyObject *dict = c->u->u_names;
    PyObject *mangled;
    /* XXX AugStore isn't used anywhere! */

    assert(!_PyUnicode_EqualToASCIIString(name, "None") &&
           !_PyUnicode_EqualToASCIIString(name, "True") &&
           !_PyUnicode_EqualToASCIIString(name, "False"));

    mangled = _Py_Mangle(c->u->u_private, name);
    if (!mangled)
        return 0;

    op = 0;
    optype = OP_NAME;
    scope = PyST_GetScope(c->u->u_ste, mangled);
    switch (scope) {
    case FREE:
        dict = c->u->u_freevars;
        optype = OP_DEREF;
        break;
    case CELL:
        dict = c->u->u_cellvars;
        optype = OP_DEREF;
        break;
    case LOCAL:
        if (c->u->u_ste->ste_type == FunctionBlock)
            optype = OP_FAST;
        break;
    case GLOBAL_IMPLICIT:
        if (c->u->u_ste->ste_type == FunctionBlock)
            optype = OP_GLOBAL;
        break;
    case GLOBAL_EXPLICIT:
        optype = OP_GLOBAL;
        break;
    default:
        /* scope can be 0 */
        break;
    }

    /* XXX Leave assert here, but handle __doc__ and the like better */
    assert(scope || PyUnicode_READ_CHAR(name, 0) == '_');

    switch (optype) {
    case OP_DEREF:
        switch (ctx) {
        case Load:
            op = (c->u->u_ste->ste_type == ClassBlock) ? LOAD_CLASSDEREF : LOAD_DEREF;
            break;
        case Store: op = STORE_DEREF; break;
        case AugLoad:
        case AugStore:
            break;
        case Del: op = DELETE_DEREF; break;
        case Param:
        default:
            PyErr_SetString(PyExc_SystemError,
                            "param invalid for deref variable");
            return 0;
        }
        break;
    case OP_FAST:
        switch (ctx) {
        case Load: op = LOAD_FAST; break;
        case Store: op = STORE_FAST; break;
        case Del: op = DELETE_FAST; break;
        case AugLoad:
        case AugStore:
            break;
        case Param:
        default:
            PyErr_SetString(PyExc_SystemError,
                            "param invalid for local variable");
            return 0;
        }
        ADDOP_O(c, op, mangled, varnames);
        Py_DECREF(mangled);
        return 1;
    case OP_GLOBAL:
        switch (ctx) {
        case Load: op = LOAD_GLOBAL; break;
        case Store: op = STORE_GLOBAL; break;
        case Del: op = DELETE_GLOBAL; break;
        case AugLoad:
        case AugStore:
            break;
        case Param:
        default:
            PyErr_SetString(PyExc_SystemError,
                            "param invalid for global variable");
            return 0;
        }
        break;
    case OP_NAME:
        switch (ctx) {
        case Load: op = LOAD_NAME; break;
        case Store: op = STORE_NAME; break;
        case Del: op = DELETE_NAME; break;
        case AugLoad:
        case AugStore:
            break;
        case Param:
        default:
            PyErr_SetString(PyExc_SystemError,
                            "param invalid for name variable");
            return 0;
        }
        break;
    }

    assert(op);
    arg = compiler_add_o(c, dict, mangled);
    Py_DECREF(mangled);
    if (arg < 0)
        return 0;
    return compiler_addop_i(c, op, arg);
}

static int
compiler_boolop(struct compiler *c, expr_ty e)
{
    basicblock *end;
    int jumpi;
    Py_ssize_t i, n;
    asdl_seq *s;

    assert(e->kind == BoolOp_kind);
    if (e->v.BoolOp.op == And)
        jumpi = JUMP_IF_FALSE_OR_POP;
    else
        jumpi = JUMP_IF_TRUE_OR_POP;
    end = compiler_new_block(c);
    if (end == NULL)
        return 0;
    s = e->v.BoolOp.values;
    n = asdl_seq_LEN(s) - 1;
    assert(n >= 0);
    for (i = 0; i < n; ++i) {
        VISIT(c, expr, (expr_ty)asdl_seq_GET(s, i));
        ADDOP_JABS(c, jumpi, end);
    }
    VISIT(c, expr, (expr_ty)asdl_seq_GET(s, n));
    compiler_use_next_block(c, end);
    return 1;
}

static int
starunpack_helper(struct compiler *c, asdl_seq *elts,
                  int single_op, int inner_op, int outer_op)
{
    Py_ssize_t n = asdl_seq_LEN(elts);
    Py_ssize_t i, nsubitems = 0, nseen = 0;
    for (i = 0; i < n; i++) {
        expr_ty elt = asdl_seq_GET(elts, i);
        if (elt->kind == Starred_kind) {
            if (nseen) {
                ADDOP_I(c, inner_op, nseen);
                nseen = 0;
                nsubitems++;
            }
            VISIT(c, expr, elt->v.Starred.value);
            nsubitems++;
        }
        else {
            VISIT(c, expr, elt);
            nseen++;
        }
    }
    if (nsubitems) {
        if (nseen) {
            ADDOP_I(c, inner_op, nseen);
            nsubitems++;
        }
        ADDOP_I(c, outer_op, nsubitems);
    }
    else
        ADDOP_I(c, single_op, nseen);
    return 1;
}

static int
assignment_helper(struct compiler *c, asdl_seq *elts)
{
    Py_ssize_t n = asdl_seq_LEN(elts);
    Py_ssize_t i;
    int seen_star = 0;
    for (i = 0; i < n; i++) {
        expr_ty elt = asdl_seq_GET(elts, i);
        if (elt->kind == Starred_kind && !seen_star) {
            if ((i >= (1 << 8)) ||
                (n-i-1 >= (INT_MAX >> 8)))
                return compiler_error(c,
                    "too many expressions in "
                    "star-unpacking assignment");
            ADDOP_I(c, UNPACK_EX, (i + ((n-i-1) << 8)));
            seen_star = 1;
            asdl_seq_SET(elts, i, elt->v.Starred.value);
        }
        else if (elt->kind == Starred_kind) {
            return compiler_error(c,
                "two starred expressions in assignment");
        }
    }
    if (!seen_star) {
        ADDOP_I(c, UNPACK_SEQUENCE, n);
    }
    VISIT_SEQ(c, expr, elts);
    return 1;
}

static int
compiler_list(struct compiler *c, expr_ty e)
{
    asdl_seq *elts = e->v.List.elts;
    if (e->v.List.ctx == Store) {
        return assignment_helper(c, elts);
    }
    else if (e->v.List.ctx == Load) {
        return starunpack_helper(c, elts,
                                 BUILD_LIST, BUILD_TUPLE, BUILD_LIST_UNPACK);
    }
    else
        VISIT_SEQ(c, expr, elts);
    return 1;
}

static int
compiler_tuple(struct compiler *c, expr_ty e)
{
    asdl_seq *elts = e->v.Tuple.elts;
    if (e->v.Tuple.ctx == Store) {
        return assignment_helper(c, elts);
    }
    else if (e->v.Tuple.ctx == Load) {
        return starunpack_helper(c, elts,
                                 BUILD_TUPLE, BUILD_TUPLE, BUILD_TUPLE_UNPACK);
    }
    else
        VISIT_SEQ(c, expr, elts);
    return 1;
}

static int
compiler_set(struct compiler *c, expr_ty e)
{
    return starunpack_helper(c, e->v.Set.elts, BUILD_SET,
                             BUILD_SET, BUILD_SET_UNPACK);
}

static int
are_all_items_const(asdl_seq *seq, Py_ssize_t begin, Py_ssize_t end)
{
    Py_ssize_t i;
    for (i = begin; i < end; i++) {
        expr_ty key = (expr_ty)asdl_seq_GET(seq, i);
        if (key == NULL || !is_const(key))
            return 0;
    }
    return 1;
}

static int
compiler_subdict(struct compiler *c, expr_ty e, Py_ssize_t begin, Py_ssize_t end)
{
    Py_ssize_t i, n = end - begin;
    PyObject *keys, *key;
    if (n > 1 && are_all_items_const(e->v.Dict.keys, begin, end)) {
        for (i = begin; i < end; i++) {
            VISIT(c, expr, (expr_ty)asdl_seq_GET(e->v.Dict.values, i));
        }
        keys = PyTuple_New(n);
        if (keys == NULL) {
            return 0;
        }
        for (i = begin; i < end; i++) {
            key = get_const_value((expr_ty)asdl_seq_GET(e->v.Dict.keys, i));
            Py_INCREF(key);
            PyTuple_SET_ITEM(keys, i - begin, key);
        }
        ADDOP_N(c, LOAD_CONST, keys, consts);
        ADDOP_I(c, BUILD_CONST_KEY_MAP, n);
    }
    else {
        for (i = begin; i < end; i++) {
            VISIT(c, expr, (expr_ty)asdl_seq_GET(e->v.Dict.keys, i));
            VISIT(c, expr, (expr_ty)asdl_seq_GET(e->v.Dict.values, i));
        }
        ADDOP_I(c, BUILD_MAP, n);
    }
    return 1;
}

static int
compiler_dict(struct compiler *c, expr_ty e)
{
    Py_ssize_t i, n, elements;
    int containers;
    int is_unpacking = 0;
    n = asdl_seq_LEN(e->v.Dict.values);
    containers = 0;
    elements = 0;
    for (i = 0; i < n; i++) {
        is_unpacking = (expr_ty)asdl_seq_GET(e->v.Dict.keys, i) == NULL;
        if (elements == 0xFFFF || (elements && is_unpacking)) {
            if (!compiler_subdict(c, e, i - elements, i))
                return 0;
            containers++;
            elements = 0;
        }
        if (is_unpacking) {
            VISIT(c, expr, (expr_ty)asdl_seq_GET(e->v.Dict.values, i));
            containers++;
        }
        else {
            elements++;
        }
    }
    if (elements || containers == 0) {
        if (!compiler_subdict(c, e, n - elements, n))
            return 0;
        containers++;
    }
    /* If there is more than one dict, they need to be merged into a new
     * dict.  If there is one dict and it's an unpacking, then it needs
     * to be copied into a new dict." */
    if (containers > 1 || is_unpacking) {
        ADDOP_I(c, BUILD_MAP_UNPACK, containers);
    }
    return 1;
}

static int
compiler_compare(struct compiler *c, expr_ty e)
{
    Py_ssize_t i, n;

    VISIT(c, expr, e->v.Compare.left);
    assert(asdl_seq_LEN(e->v.Compare.ops) > 0);
    n = asdl_seq_LEN(e->v.Compare.ops) - 1;
    if (n == 0) {
        VISIT(c, expr, (expr_ty)asdl_seq_GET(e->v.Compare.comparators, 0));
        ADDOP_I(c, COMPARE_OP,
            cmpop((cmpop_ty)(asdl_seq_GET(e->v.Compare.ops, 0))));
    }
    else {
        basicblock *cleanup = compiler_new_block(c);
        if (cleanup == NULL)
            return 0;
        for (i = 0; i < n; i++) {
            VISIT(c, expr,
                (expr_ty)asdl_seq_GET(e->v.Compare.comparators, i));
            ADDOP(c, DUP_TOP);
            ADDOP(c, ROT_THREE);
            ADDOP_I(c, COMPARE_OP,
                cmpop((cmpop_ty)(asdl_seq_GET(e->v.Compare.ops, i))));
            ADDOP_JABS(c, JUMP_IF_FALSE_OR_POP, cleanup);
            NEXT_BLOCK(c);
        }
        VISIT(c, expr, (expr_ty)asdl_seq_GET(e->v.Compare.comparators, n));
        ADDOP_I(c, COMPARE_OP,
            cmpop((cmpop_ty)(asdl_seq_GET(e->v.Compare.ops, n))));
        basicblock *end = compiler_new_block(c);
        if (end == NULL)
            return 0;
        ADDOP_JREL(c, JUMP_FORWARD, end);
        compiler_use_next_block(c, cleanup);
        ADDOP(c, ROT_TWO);
        ADDOP(c, POP_TOP);
        compiler_use_next_block(c, end);
    }
    return 1;
}

static int
maybe_optimize_method_call(struct compiler *c, expr_ty e)
{
    Py_ssize_t argsl, i;
    expr_ty meth = e->v.Call.func;
    asdl_seq *args = e->v.Call.args;

    /* Check that the call node is an attribute access, and that
       the call doesn't have keyword parameters. */
    if (meth->kind != Attribute_kind || meth->v.Attribute.ctx != Load ||
            asdl_seq_LEN(e->v.Call.keywords))
        return -1;

    /* Check that there are no *varargs types of arguments. */
    argsl = asdl_seq_LEN(args);
    for (i = 0; i < argsl; i++) {
        expr_ty elt = asdl_seq_GET(args, i);
        if (elt->kind == Starred_kind) {
            return -1;
        }
    }

    /* Alright, we can optimize the code. */
    VISIT(c, expr, meth->v.Attribute.value);
    ADDOP_NAME(c, LOAD_METHOD, meth->v.Attribute.attr, names);
    VISIT_SEQ(c, expr, e->v.Call.args);
    ADDOP_I(c, CALL_METHOD, asdl_seq_LEN(e->v.Call.args));
    return 1;
}

static int
compiler_call(struct compiler *c, expr_ty e)
{
    if (maybe_optimize_method_call(c, e) > 0)
        return 1;

    VISIT(c, expr, e->v.Call.func);
    return compiler_call_helper(c, 0,
                                e->v.Call.args,
                                e->v.Call.keywords);
}

static int
compiler_joined_str(struct compiler *c, expr_ty e)
{
    VISIT_SEQ(c, expr, e->v.JoinedStr.values);
    if (asdl_seq_LEN(e->v.JoinedStr.values) != 1)
        ADDOP_I(c, BUILD_STRING, asdl_seq_LEN(e->v.JoinedStr.values));
    return 1;
}

/* Used to implement f-strings. Format a single value. */
static int
compiler_formatted_value(struct compiler *c, expr_ty e)
{
    /* Our oparg encodes 2 pieces of information: the conversion
       character, and whether or not a format_spec was provided.

       Convert the conversion char to 2 bits:
       None: 000  0x0  FVC_NONE
       !s  : 001  0x1  FVC_STR
       !r  : 010  0x2  FVC_REPR
       !a  : 011  0x3  FVC_ASCII

       next bit is whether or not we have a format spec:
       yes : 100  0x4
       no  : 000  0x0
    */

    int oparg;

    /* Evaluate the expression to be formatted. */
    VISIT(c, expr, e->v.FormattedValue.value);

    switch (e->v.FormattedValue.conversion) {
    case 's': oparg = FVC_STR;   break;
    case 'r': oparg = FVC_REPR;  break;
    case 'a': oparg = FVC_ASCII; break;
    case -1:  oparg = FVC_NONE;  break;
    default:
        PyErr_SetString(PyExc_SystemError,
                        "Unrecognized conversion character");
        return 0;
    }
    if (e->v.FormattedValue.format_spec) {
        /* Evaluate the format spec, and update our opcode arg. */
        VISIT(c, expr, e->v.FormattedValue.format_spec);
        oparg |= FVS_HAVE_SPEC;
    }

    /* And push our opcode and oparg */
    ADDOP_I(c, FORMAT_VALUE, oparg);
    return 1;
}

static int
compiler_subkwargs(struct compiler *c, asdl_seq *keywords, Py_ssize_t begin, Py_ssize_t end)
{
    Py_ssize_t i, n = end - begin;
    keyword_ty kw;
    PyObject *keys, *key;
    assert(n > 0);
    if (n > 1) {
        for (i = begin; i < end; i++) {
            kw = asdl_seq_GET(keywords, i);
            VISIT(c, expr, kw->value);
        }
        keys = PyTuple_New(n);
        if (keys == NULL) {
            return 0;
        }
        for (i = begin; i < end; i++) {
            key = ((keyword_ty) asdl_seq_GET(keywords, i))->arg;
            Py_INCREF(key);
            PyTuple_SET_ITEM(keys, i - begin, key);
        }
        ADDOP_N(c, LOAD_CONST, keys, consts);
        ADDOP_I(c, BUILD_CONST_KEY_MAP, n);
    }
    else {
        /* a for loop only executes once */
        for (i = begin; i < end; i++) {
            kw = asdl_seq_GET(keywords, i);
            ADDOP_O(c, LOAD_CONST, kw->arg, consts);
            VISIT(c, expr, kw->value);
        }
        ADDOP_I(c, BUILD_MAP, n);
    }
    return 1;
}

/* shared code between compiler_call and compiler_class */
static int
compiler_call_helper(struct compiler *c,
                     int n, /* Args already pushed */
                     asdl_seq *args,
                     asdl_seq *keywords)
{
    Py_ssize_t i, nseen, nelts, nkwelts;
    int mustdictunpack = 0;

    /* the number of tuples and dictionaries on the stack */
    Py_ssize_t nsubargs = 0, nsubkwargs = 0;

    nelts = asdl_seq_LEN(args);
    nkwelts = asdl_seq_LEN(keywords);

    for (i = 0; i < nkwelts; i++) {
        keyword_ty kw = asdl_seq_GET(keywords, i);
        if (kw->arg == NULL) {
            mustdictunpack = 1;
            break;
        }
    }

    nseen = n;  /* the number of positional arguments on the stack */
    for (i = 0; i < nelts; i++) {
        expr_ty elt = asdl_seq_GET(args, i);
        if (elt->kind == Starred_kind) {
            /* A star-arg. If we've seen positional arguments,
               pack the positional arguments into a tuple. */
            if (nseen) {
                ADDOP_I(c, BUILD_TUPLE, nseen);
                nseen = 0;
                nsubargs++;
            }
            VISIT(c, expr, elt->v.Starred.value);
            nsubargs++;
        }
        else {
            VISIT(c, expr, elt);
            nseen++;
        }
    }

    /* Same dance again for keyword arguments */
    if (nsubargs || mustdictunpack) {
        if (nseen) {
            /* Pack up any trailing positional arguments. */
            ADDOP_I(c, BUILD_TUPLE, nseen);
            nsubargs++;
        }
        if (nsubargs > 1) {
            /* If we ended up with more than one stararg, we need
               to concatenate them into a single sequence. */
            ADDOP_I(c, BUILD_TUPLE_UNPACK_WITH_CALL, nsubargs);
        }
        else if (nsubargs == 0) {
            ADDOP_I(c, BUILD_TUPLE, 0);
        }
        nseen = 0;  /* the number of keyword arguments on the stack following */
        for (i = 0; i < nkwelts; i++) {
            keyword_ty kw = asdl_seq_GET(keywords, i);
            if (kw->arg == NULL) {
                /* A keyword argument unpacking. */
                if (nseen) {
                    if (!compiler_subkwargs(c, keywords, i - nseen, i))
                        return 0;
                    nsubkwargs++;
                    nseen = 0;
                }
                VISIT(c, expr, kw->value);
                nsubkwargs++;
            }
            else {
                nseen++;
            }
        }
        if (nseen) {
            /* Pack up any trailing keyword arguments. */
            if (!compiler_subkwargs(c, keywords, nkwelts - nseen, nkwelts))
                return 0;
            nsubkwargs++;
        }
        if (nsubkwargs > 1) {
            /* Pack it all up */
            ADDOP_I(c, BUILD_MAP_UNPACK_WITH_CALL, nsubkwargs);
        }
        ADDOP_I(c, CALL_FUNCTION_EX, nsubkwargs > 0);
        return 1;
    }
    else if (nkwelts) {
        PyObject *names;
        VISIT_SEQ(c, keyword, keywords);
        names = PyTuple_New(nkwelts);
        if (names == NULL) {
            return 0;
        }
        for (i = 0; i < nkwelts; i++) {
            keyword_ty kw = asdl_seq_GET(keywords, i);
            Py_INCREF(kw->arg);
            PyTuple_SET_ITEM(names, i, kw->arg);
        }
        ADDOP_N(c, LOAD_CONST, names, consts);
        ADDOP_I(c, CALL_FUNCTION_KW, n + nelts + nkwelts);
        return 1;
    }
    else {
        ADDOP_I(c, CALL_FUNCTION, n + nelts);
        return 1;
    }
}


/* List and set comprehensions and generator expressions work by creating a
  nested function to perform the actual iteration. This means that the
  iteration variables don't leak into the current scope.
  The defined function is called immediately following its definition, with the
  result of that call being the result of the expression.
  The LC/SC version returns the populated container, while the GE version is
  flagged in symtable.c as a generator, so it returns the generator object
  when the function is called.
  This code *knows* that the loop cannot contain break, continue, or return,
  so it cheats and skips the SETUP_LOOP/POP_BLOCK steps used in normal loops.

  Possible cleanups:
    - iterate over the generator sequence instead of using recursion
*/


static int
compiler_comprehension_generator(struct compiler *c,
                                 asdl_seq *generators, int gen_index,
                                 expr_ty elt, expr_ty val, int type)
{
    comprehension_ty gen;
    gen = (comprehension_ty)asdl_seq_GET(generators, gen_index);
    if (gen->is_async) {
        return compiler_async_comprehension_generator(
            c, generators, gen_index, elt, val, type);
    } else {
        return compiler_sync_comprehension_generator(
            c, generators, gen_index, elt, val, type);
    }
}

static int
compiler_sync_comprehension_generator(struct compiler *c,
                                      asdl_seq *generators, int gen_index,
                                      expr_ty elt, expr_ty val, int type)
{
    /* generate code for the iterator, then each of the ifs,
       and then write to the element */

    comprehension_ty gen;
    basicblock *start, *anchor, *skip, *if_cleanup;
    Py_ssize_t i, n;

    start = compiler_new_block(c);
    skip = compiler_new_block(c);
    if_cleanup = compiler_new_block(c);
    anchor = compiler_new_block(c);

    if (start == NULL || skip == NULL || if_cleanup == NULL ||
        anchor == NULL)
        return 0;

    gen = (comprehension_ty)asdl_seq_GET(generators, gen_index);

    if (gen_index == 0) {
        /* Receive outermost iter as an implicit argument */
        c->u->u_argcount = 1;
        ADDOP_I(c, LOAD_FAST, 0);
    }
    else {
        /* Sub-iter - calculate on the fly */
        VISIT(c, expr, gen->iter);
        ADDOP(c, GET_ITER);
    }
    compiler_use_next_block(c, start);
    ADDOP_JREL(c, FOR_ITER, anchor);
    NEXT_BLOCK(c);
    VISIT(c, expr, gen->target);

    /* XXX this needs to be cleaned up...a lot! */
    n = asdl_seq_LEN(gen->ifs);
    for (i = 0; i < n; i++) {
        expr_ty e = (expr_ty)asdl_seq_GET(gen->ifs, i);
        if (!compiler_jump_if(c, e, if_cleanup, 0))
            return 0;
        NEXT_BLOCK(c);
    }

    if (++gen_index < asdl_seq_LEN(generators))
        if (!compiler_comprehension_generator(c,
                                              generators, gen_index,
                                              elt, val, type))
        return 0;

    /* only append after the last for generator */
    if (gen_index >= asdl_seq_LEN(generators)) {
        /* comprehension specific code */
        switch (type) {
        case COMP_GENEXP:
            VISIT(c, expr, elt);
            ADDOP(c, YIELD_VALUE);
            ADDOP(c, POP_TOP);
            break;
        case COMP_LISTCOMP:
            VISIT(c, expr, elt);
            ADDOP_I(c, LIST_APPEND, gen_index + 1);
            break;
        case COMP_SETCOMP:
            VISIT(c, expr, elt);
            ADDOP_I(c, SET_ADD, gen_index + 1);
            break;
        case COMP_DICTCOMP:
            /* With 'd[k] = v', v is evaluated before k, so we do
               the same. */
            VISIT(c, expr, val);
            VISIT(c, expr, elt);
            ADDOP_I(c, MAP_ADD, gen_index + 1);
            break;
        default:
            return 0;
        }

        compiler_use_next_block(c, skip);
    }
    compiler_use_next_block(c, if_cleanup);
    ADDOP_JABS(c, JUMP_ABSOLUTE, start);
    compiler_use_next_block(c, anchor);

    return 1;
}

static int
compiler_async_comprehension_generator(struct compiler *c,
                                      asdl_seq *generators, int gen_index,
                                      expr_ty elt, expr_ty val, int type)
{
    _Py_IDENTIFIER(StopAsyncIteration);

    comprehension_ty gen;
    basicblock *anchor, *skip, *if_cleanup, *try,
               *after_try, *except, *try_cleanup;
    Py_ssize_t i, n;

    PyObject *stop_aiter_error = _PyUnicode_FromId(&PyId_StopAsyncIteration);
    if (stop_aiter_error == NULL) {
        return 0;
    }

    try = compiler_new_block(c);
    after_try = compiler_new_block(c);
    try_cleanup = compiler_new_block(c);
    except = compiler_new_block(c);
    skip = compiler_new_block(c);
    if_cleanup = compiler_new_block(c);
    anchor = compiler_new_block(c);

    if (skip == NULL || if_cleanup == NULL || anchor == NULL ||
            try == NULL || after_try == NULL ||
            except == NULL || after_try == NULL) {
        return 0;
    }

    gen = (comprehension_ty)asdl_seq_GET(generators, gen_index);

    if (gen_index == 0) {
        /* Receive outermost iter as an implicit argument */
        c->u->u_argcount = 1;
        ADDOP_I(c, LOAD_FAST, 0);
    }
    else {
        /* Sub-iter - calculate on the fly */
        VISIT(c, expr, gen->iter);
        ADDOP(c, GET_AITER);
    }

    compiler_use_next_block(c, try);


    ADDOP_JREL(c, SETUP_EXCEPT, except);
    if (!compiler_push_fblock(c, EXCEPT, try))
        return 0;

    ADDOP(c, GET_ANEXT);
    ADDOP_O(c, LOAD_CONST, Py_None, consts);
    ADDOP(c, YIELD_FROM);
    VISIT(c, expr, gen->target);
    ADDOP(c, POP_BLOCK);
    compiler_pop_fblock(c, EXCEPT, try);
    ADDOP_JREL(c, JUMP_FORWARD, after_try);


    compiler_use_next_block(c, except);
    ADDOP(c, DUP_TOP);
    ADDOP_O(c, LOAD_GLOBAL, stop_aiter_error, names);
    ADDOP_I(c, COMPARE_OP, PyCmp_EXC_MATCH);
    ADDOP_JABS(c, POP_JUMP_IF_FALSE, try_cleanup);

    ADDOP(c, POP_TOP);
    ADDOP(c, POP_TOP);
    ADDOP(c, POP_TOP);
    ADDOP(c, POP_EXCEPT); /* for SETUP_EXCEPT */
    ADDOP_JABS(c, JUMP_ABSOLUTE, anchor);


    compiler_use_next_block(c, try_cleanup);
    ADDOP(c, END_FINALLY);

    compiler_use_next_block(c, after_try);

    n = asdl_seq_LEN(gen->ifs);
    for (i = 0; i < n; i++) {
        expr_ty e = (expr_ty)asdl_seq_GET(gen->ifs, i);
        if (!compiler_jump_if(c, e, if_cleanup, 0))
            return 0;
        NEXT_BLOCK(c);
    }

    if (++gen_index < asdl_seq_LEN(generators))
        if (!compiler_comprehension_generator(c,
                                              generators, gen_index,
                                              elt, val, type))
        return 0;

    /* only append after the last for generator */
    if (gen_index >= asdl_seq_LEN(generators)) {
        /* comprehension specific code */
        switch (type) {
        case COMP_GENEXP:
            VISIT(c, expr, elt);
            ADDOP(c, YIELD_VALUE);
            ADDOP(c, POP_TOP);
            break;
        case COMP_LISTCOMP:
            VISIT(c, expr, elt);
            ADDOP_I(c, LIST_APPEND, gen_index + 1);
            break;
        case COMP_SETCOMP:
            VISIT(c, expr, elt);
            ADDOP_I(c, SET_ADD, gen_index + 1);
            break;
        case COMP_DICTCOMP:
            /* With 'd[k] = v', v is evaluated before k, so we do
               the same. */
            VISIT(c, expr, val);
            VISIT(c, expr, elt);
            ADDOP_I(c, MAP_ADD, gen_index + 1);
            break;
        default:
            return 0;
        }

        compiler_use_next_block(c, skip);
    }
    compiler_use_next_block(c, if_cleanup);
    ADDOP_JABS(c, JUMP_ABSOLUTE, try);
    compiler_use_next_block(c, anchor);
    ADDOP(c, POP_TOP);

    return 1;
}

static int
compiler_comprehension(struct compiler *c, expr_ty e, int type,
                       identifier name, asdl_seq *generators, expr_ty elt,
                       expr_ty val)
{
    PyCodeObject *co = NULL;
    comprehension_ty outermost;
    PyObject *qualname = NULL;
    int is_async_function = c->u->u_ste->ste_coroutine;
    int is_async_generator = 0;

    outermost = (comprehension_ty) asdl_seq_GET(generators, 0);

    if (!compiler_enter_scope(c, name, COMPILER_SCOPE_COMPREHENSION,
                              (void *)e, e->lineno))
    {
        goto error;
    }

    is_async_generator = c->u->u_ste->ste_coroutine;

    if (is_async_generator && !is_async_function && type != COMP_GENEXP) {
        if (e->lineno > c->u->u_lineno) {
            c->u->u_lineno = e->lineno;
            c->u->u_lineno_set = 0;
        }
        compiler_error(c, "asynchronous comprehension outside of "
                          "an asynchronous function");
        goto error_in_scope;
    }

    if (type != COMP_GENEXP) {
        int op;
        switch (type) {
        case COMP_LISTCOMP:
            op = BUILD_LIST;
            break;
        case COMP_SETCOMP:
            op = BUILD_SET;
            break;
        case COMP_DICTCOMP:
            op = BUILD_MAP;
            break;
        default:
            PyErr_Format(PyExc_SystemError,
                         "unknown comprehension type %d", type);
            goto error_in_scope;
        }

        ADDOP_I(c, op, 0);
    }

    if (!compiler_comprehension_generator(c, generators, 0, elt,
                                          val, type))
        goto error_in_scope;

    if (type != COMP_GENEXP) {
        ADDOP(c, RETURN_VALUE);
    }

    co = assemble(c, 1);
    qualname = c->u->u_qualname;
    Py_INCREF(qualname);
    compiler_exit_scope(c);
    if (co == NULL)
        goto error;

    if (!compiler_make_closure(c, co, 0, qualname))
        goto error;
    Py_DECREF(qualname);
    Py_DECREF(co);

    VISIT(c, expr, outermost->iter);

    if (outermost->is_async) {
        ADDOP(c, GET_AITER);
    } else {
        ADDOP(c, GET_ITER);
    }

    ADDOP_I(c, CALL_FUNCTION, 1);

    if (is_async_generator && type != COMP_GENEXP) {
        ADDOP(c, GET_AWAITABLE);
        ADDOP_O(c, LOAD_CONST, Py_None, consts);
        ADDOP(c, YIELD_FROM);
    }

    return 1;
error_in_scope:
    compiler_exit_scope(c);
error:
    Py_XDECREF(qualname);
    Py_XDECREF(co);
    return 0;
}

static int
compiler_genexp(struct compiler *c, expr_ty e)
{
    static identifier name;
    if (!name) {
        name = PyUnicode_FromString("<genexpr>");
        if (!name)
            return 0;
    }
    assert(e->kind == GeneratorExp_kind);
    return compiler_comprehension(c, e, COMP_GENEXP, name,
                                  e->v.GeneratorExp.generators,
                                  e->v.GeneratorExp.elt, NULL);
}

static int
compiler_listcomp(struct compiler *c, expr_ty e)
{
    static identifier name;
    if (!name) {
        name = PyUnicode_FromString("<listcomp>");
        if (!name)
            return 0;
    }
    assert(e->kind == ListComp_kind);
    return compiler_comprehension(c, e, COMP_LISTCOMP, name,
                                  e->v.ListComp.generators,
                                  e->v.ListComp.elt, NULL);
}

static int
compiler_setcomp(struct compiler *c, expr_ty e)
{
    static identifier name;
    if (!name) {
        name = PyUnicode_FromString("<setcomp>");
        if (!name)
            return 0;
    }
    assert(e->kind == SetComp_kind);
    return compiler_comprehension(c, e, COMP_SETCOMP, name,
                                  e->v.SetComp.generators,
                                  e->v.SetComp.elt, NULL);
}


static int
compiler_dictcomp(struct compiler *c, expr_ty e)
{
    static identifier name;
    if (!name) {
        name = PyUnicode_FromString("<dictcomp>");
        if (!name)
            return 0;
    }
    assert(e->kind == DictComp_kind);
    return compiler_comprehension(c, e, COMP_DICTCOMP, name,
                                  e->v.DictComp.generators,
                                  e->v.DictComp.key, e->v.DictComp.value);
}


static int
compiler_visit_keyword(struct compiler *c, keyword_ty k)
{
    VISIT(c, expr, k->value);
    return 1;
}

/* Test whether expression is constant.  For constants, report
   whether they are true or false.

   Return values: 1 for true, 0 for false, -1 for non-constant.
 */

static int
expr_constant(expr_ty e)
{
    if (is_const(e)) {
        return PyObject_IsTrue(get_const_value(e));
    }
    return -1;
}


/*
   Implements the async with statement.

   The semantics outlined in that PEP are as follows:

   async with EXPR as VAR:
       BLOCK

   It is implemented roughly as:

   context = EXPR
   exit = context.__aexit__  # not calling it
   value = await context.__aenter__()
   try:
       VAR = value  # if VAR present in the syntax
       BLOCK
   finally:
       if an exception was raised:
           exc = copy of (exception, instance, traceback)
       else:
           exc = (None, None, None)
       if not (await exit(*exc)):
           raise
 */
static int
compiler_async_with(struct compiler *c, stmt_ty s, int pos)
{
    basicblock *block, *finally;
    withitem_ty item = asdl_seq_GET(s->v.AsyncWith.items, pos);

    assert(s->kind == AsyncWith_kind);

    block = compiler_new_block(c);
    finally = compiler_new_block(c);
    if (!block || !finally)
        return 0;

    /* Evaluate EXPR */
    VISIT(c, expr, item->context_expr);

    ADDOP(c, BEFORE_ASYNC_WITH);
    ADDOP(c, GET_AWAITABLE);
    ADDOP_O(c, LOAD_CONST, Py_None, consts);
    ADDOP(c, YIELD_FROM);

    ADDOP_JREL(c, SETUP_ASYNC_WITH, finally);

    /* SETUP_ASYNC_WITH pushes a finally block. */
    compiler_use_next_block(c, block);
    if (!compiler_push_fblock(c, FINALLY_TRY, block)) {
        return 0;
    }

    if (item->optional_vars) {
        VISIT(c, expr, item->optional_vars);
    }
    else {
    /* Discard result from context.__aenter__() */
        ADDOP(c, POP_TOP);
    }

    pos++;
    if (pos == asdl_seq_LEN(s->v.AsyncWith.items))
        /* BLOCK code */
        VISIT_SEQ(c, stmt, s->v.AsyncWith.body)
    else if (!compiler_async_with(c, s, pos))
            return 0;

    /* End of try block; start the finally block */
    ADDOP(c, POP_BLOCK);
    compiler_pop_fblock(c, FINALLY_TRY, block);

    ADDOP_O(c, LOAD_CONST, Py_None, consts);
    compiler_use_next_block(c, finally);
    if (!compiler_push_fblock(c, FINALLY_END, finally))
        return 0;

    /* Finally block starts; context.__exit__ is on the stack under
       the exception or return information. Just issue our magic
       opcode. */
    ADDOP(c, WITH_CLEANUP_START);

    ADDOP(c, GET_AWAITABLE);
    ADDOP_O(c, LOAD_CONST, Py_None, consts);
    ADDOP(c, YIELD_FROM);

    ADDOP(c, WITH_CLEANUP_FINISH);

    /* Finally block ends. */
    ADDOP(c, END_FINALLY);
    compiler_pop_fblock(c, FINALLY_END, finally);
    return 1;
}


/*
   Implements the with statement from PEP 343.

   The semantics outlined in that PEP are as follows:

   with EXPR as VAR:
       BLOCK

   It is implemented roughly as:

   context = EXPR
   exit = context.__exit__  # not calling it
   value = context.__enter__()
   try:
       VAR = value  # if VAR present in the syntax
       BLOCK
   finally:
       if an exception was raised:
           exc = copy of (exception, instance, traceback)
       else:
           exc = (None, None, None)
       exit(*exc)
 */
static int
compiler_with(struct compiler *c, stmt_ty s, int pos)
{
    basicblock *block, *finally;
    withitem_ty item = asdl_seq_GET(s->v.With.items, pos);

    assert(s->kind == With_kind);

    block = compiler_new_block(c);
    finally = compiler_new_block(c);
    if (!block || !finally)
        return 0;

    /* Evaluate EXPR */
    VISIT(c, expr, item->context_expr);
    ADDOP_JREL(c, SETUP_WITH, finally);

    /* SETUP_WITH pushes a finally block. */
    compiler_use_next_block(c, block);
    if (!compiler_push_fblock(c, FINALLY_TRY, block)) {
        return 0;
    }

    if (item->optional_vars) {
        VISIT(c, expr, item->optional_vars);
    }
    else {
    /* Discard result from context.__enter__() */
        ADDOP(c, POP_TOP);
    }

    pos++;
    if (pos == asdl_seq_LEN(s->v.With.items))
        /* BLOCK code */
        VISIT_SEQ(c, stmt, s->v.With.body)
    else if (!compiler_with(c, s, pos))
            return 0;

    /* End of try block; start the finally block */
    ADDOP(c, POP_BLOCK);
    compiler_pop_fblock(c, FINALLY_TRY, block);

    ADDOP_O(c, LOAD_CONST, Py_None, consts);
    compiler_use_next_block(c, finally);
    if (!compiler_push_fblock(c, FINALLY_END, finally))
        return 0;

    /* Finally block starts; context.__exit__ is on the stack under
       the exception or return information. Just issue our magic
       opcode. */
    ADDOP(c, WITH_CLEANUP_START);
    ADDOP(c, WITH_CLEANUP_FINISH);

    /* Finally block ends. */
    ADDOP(c, END_FINALLY);
    compiler_pop_fblock(c, FINALLY_END, finally);
    return 1;
}

static int
compiler_visit_expr(struct compiler *c, expr_ty e)
{
    /* If expr e has a different line number than the last expr/stmt,
       set a new line number for the next instruction.
    */
    if (e->lineno > c->u->u_lineno) {
        c->u->u_lineno = e->lineno;
        c->u->u_lineno_set = 0;
    }
    /* Updating the column offset is always harmless. */
    c->u->u_col_offset = e->col_offset;
    switch (e->kind) {
    case BoolOp_kind:
        return compiler_boolop(c, e);
    case BinOp_kind:
        VISIT(c, expr, e->v.BinOp.left);
        VISIT(c, expr, e->v.BinOp.right);
        ADDOP(c, binop(c, e->v.BinOp.op));
        break;
    case UnaryOp_kind:
        VISIT(c, expr, e->v.UnaryOp.operand);
        ADDOP(c, unaryop(e->v.UnaryOp.op));
        break;
    case Lambda_kind:
        return compiler_lambda(c, e);
    case IfExp_kind:
        return compiler_ifexp(c, e);
    case Dict_kind:
        return compiler_dict(c, e);
    case Set_kind:
        return compiler_set(c, e);
    case GeneratorExp_kind:
        return compiler_genexp(c, e);
    case ListComp_kind:
        return compiler_listcomp(c, e);
    case SetComp_kind:
        return compiler_setcomp(c, e);
    case DictComp_kind:
        return compiler_dictcomp(c, e);
    case Yield_kind:
        if (c->u->u_ste->ste_type != FunctionBlock)
            return compiler_error(c, "'yield' outside function");
        if (e->v.Yield.value) {
            VISIT(c, expr, e->v.Yield.value);
        }
        else {
            ADDOP_O(c, LOAD_CONST, Py_None, consts);
        }
        ADDOP(c, YIELD_VALUE);
        break;
    case YieldFrom_kind:
        if (c->u->u_ste->ste_type != FunctionBlock)
            return compiler_error(c, "'yield' outside function");

        if (c->u->u_scope_type == COMPILER_SCOPE_ASYNC_FUNCTION)
            return compiler_error(c, "'yield from' inside async function");

        VISIT(c, expr, e->v.YieldFrom.value);
        ADDOP(c, GET_YIELD_FROM_ITER);
        ADDOP_O(c, LOAD_CONST, Py_None, consts);
        ADDOP(c, YIELD_FROM);
        break;
    case Await_kind:
        if (c->u->u_ste->ste_type != FunctionBlock)
            return compiler_error(c, "'await' outside function");

        if (c->u->u_scope_type != COMPILER_SCOPE_ASYNC_FUNCTION &&
                c->u->u_scope_type != COMPILER_SCOPE_COMPREHENSION)
            return compiler_error(c, "'await' outside async function");

        VISIT(c, expr, e->v.Await.value);
        ADDOP(c, GET_AWAITABLE);
        ADDOP_O(c, LOAD_CONST, Py_None, consts);
        ADDOP(c, YIELD_FROM);
        break;
    case Compare_kind:
        return compiler_compare(c, e);
    case Call_kind:
        return compiler_call(c, e);
    case Constant_kind:
        ADDOP_O(c, LOAD_CONST, e->v.Constant.value, consts);
        break;
    case Num_kind:
        ADDOP_O(c, LOAD_CONST, e->v.Num.n, consts);
        break;
    case Str_kind:
        ADDOP_O(c, LOAD_CONST, e->v.Str.s, consts);
        break;
    case JoinedStr_kind:
        return compiler_joined_str(c, e);
    case FormattedValue_kind:
        return compiler_formatted_value(c, e);
    case Bytes_kind:
        ADDOP_O(c, LOAD_CONST, e->v.Bytes.s, consts);
        break;
    case Ellipsis_kind:
        ADDOP_O(c, LOAD_CONST, Py_Ellipsis, consts);
        break;
    case NameConstant_kind:
        ADDOP_O(c, LOAD_CONST, e->v.NameConstant.value, consts);
        break;
    /* The following exprs can be assignment targets. */
    case Attribute_kind:
        if (e->v.Attribute.ctx != AugStore)
            VISIT(c, expr, e->v.Attribute.value);
        switch (e->v.Attribute.ctx) {
        case AugLoad:
            ADDOP(c, DUP_TOP);
            /* Fall through */
        case Load:
            ADDOP_NAME(c, LOAD_ATTR, e->v.Attribute.attr, names);
            break;
        case AugStore:
            ADDOP(c, ROT_TWO);
            /* Fall through */
        case Store:
            ADDOP_NAME(c, STORE_ATTR, e->v.Attribute.attr, names);
            break;
        case Del:
            ADDOP_NAME(c, DELETE_ATTR, e->v.Attribute.attr, names);
            break;
        case Param:
        default:
            PyErr_SetString(PyExc_SystemError,
                            "param invalid in attribute expression");
            return 0;
        }
        break;
    case Subscript_kind:
        switch (e->v.Subscript.ctx) {
        case AugLoad:
            VISIT(c, expr, e->v.Subscript.value);
            VISIT_SLICE(c, e->v.Subscript.slice, AugLoad);
            break;
        case Load:
            VISIT(c, expr, e->v.Subscript.value);
            VISIT_SLICE(c, e->v.Subscript.slice, Load);
            break;
        case AugStore:
            VISIT_SLICE(c, e->v.Subscript.slice, AugStore);
            break;
        case Store:
            VISIT(c, expr, e->v.Subscript.value);
            VISIT_SLICE(c, e->v.Subscript.slice, Store);
            break;
        case Del:
            VISIT(c, expr, e->v.Subscript.value);
            VISIT_SLICE(c, e->v.Subscript.slice, Del);
            break;
        case Param:
        default:
            PyErr_SetString(PyExc_SystemError,
                "param invalid in subscript expression");
            return 0;
        }
        break;
    case Starred_kind:
        switch (e->v.Starred.ctx) {
        case Store:
            /* In all legitimate cases, the Starred node was already replaced
             * by compiler_list/compiler_tuple. XXX: is that okay? */
            return compiler_error(c,
                "starred assignment target must be in a list or tuple");
        default:
            return compiler_error(c,
                "can't use starred expression here");
        }
        break;
    case Name_kind:
        return compiler_nameop(c, e->v.Name.id, e->v.Name.ctx);
    /* child nodes of List and Tuple will have expr_context set */
    case List_kind:
        return compiler_list(c, e);
    case Tuple_kind:
        return compiler_tuple(c, e);
    }
    return 1;
}

static int
compiler_augassign(struct compiler *c, stmt_ty s)
{
    expr_ty e = s->v.AugAssign.target;
    expr_ty auge;

    assert(s->kind == AugAssign_kind);

    switch (e->kind) {
    case Attribute_kind:
        auge = Attribute(e->v.Attribute.value, e->v.Attribute.attr,
                         AugLoad, e->lineno, e->col_offset, c->c_arena);
        if (auge == NULL)
            return 0;
        VISIT(c, expr, auge);
        VISIT(c, expr, s->v.AugAssign.value);
        ADDOP(c, inplace_binop(c, s->v.AugAssign.op));
        auge->v.Attribute.ctx = AugStore;
        VISIT(c, expr, auge);
        break;
    case Subscript_kind:
        auge = Subscript(e->v.Subscript.value, e->v.Subscript.slice,
                         AugLoad, e->lineno, e->col_offset, c->c_arena);
        if (auge == NULL)
            return 0;
        VISIT(c, expr, auge);
        VISIT(c, expr, s->v.AugAssign.value);
        ADDOP(c, inplace_binop(c, s->v.AugAssign.op));
        auge->v.Subscript.ctx = AugStore;
        VISIT(c, expr, auge);
        break;
    case Name_kind:
        if (!compiler_nameop(c, e->v.Name.id, Load))
            return 0;
        VISIT(c, expr, s->v.AugAssign.value);
        ADDOP(c, inplace_binop(c, s->v.AugAssign.op));
        return compiler_nameop(c, e->v.Name.id, Store);
    default:
        PyErr_Format(PyExc_SystemError,
            "invalid node type (%d) for augmented assignment",
            e->kind);
        return 0;
    }
    return 1;
}

static int
check_ann_expr(struct compiler *c, expr_ty e)
{
    VISIT(c, expr, e);
    ADDOP(c, POP_TOP);
    return 1;
}

static int
check_annotation(struct compiler *c, stmt_ty s)
{
    /* Annotations are only evaluated in a module or class. */
    if (c->u->u_scope_type == COMPILER_SCOPE_MODULE ||
        c->u->u_scope_type == COMPILER_SCOPE_CLASS) {
        return check_ann_expr(c, s->v.AnnAssign.annotation);
    }
    return 1;
}

static int
check_ann_slice(struct compiler *c, slice_ty sl)
{
    switch(sl->kind) {
    case Index_kind:
        return check_ann_expr(c, sl->v.Index.value);
    case Slice_kind:
        if (sl->v.Slice.lower && !check_ann_expr(c, sl->v.Slice.lower)) {
            return 0;
        }
        if (sl->v.Slice.upper && !check_ann_expr(c, sl->v.Slice.upper)) {
            return 0;
        }
        if (sl->v.Slice.step && !check_ann_expr(c, sl->v.Slice.step)) {
            return 0;
        }
        break;
    default:
        PyErr_SetString(PyExc_SystemError,
                        "unexpected slice kind");
        return 0;
    }
    return 1;
}

static int
check_ann_subscr(struct compiler *c, slice_ty sl)
{
    /* We check that everything in a subscript is defined at runtime. */
    Py_ssize_t i, n;

    switch (sl->kind) {
    case Index_kind:
    case Slice_kind:
        if (!check_ann_slice(c, sl)) {
            return 0;
        }
        break;
    case ExtSlice_kind:
        n = asdl_seq_LEN(sl->v.ExtSlice.dims);
        for (i = 0; i < n; i++) {
            slice_ty subsl = (slice_ty)asdl_seq_GET(sl->v.ExtSlice.dims, i);
            switch (subsl->kind) {
            case Index_kind:
            case Slice_kind:
                if (!check_ann_slice(c, subsl)) {
                    return 0;
                }
                break;
            case ExtSlice_kind:
            default:
                PyErr_SetString(PyExc_SystemError,
                                "extended slice invalid in nested slice");
                return 0;
            }
        }
        break;
    default:
        PyErr_Format(PyExc_SystemError,
                     "invalid subscript kind %d", sl->kind);
        return 0;
    }
    return 1;
}

static int
compiler_annassign(struct compiler *c, stmt_ty s)
{
    expr_ty targ = s->v.AnnAssign.target;
    PyObject* mangled;

    assert(s->kind == AnnAssign_kind);

    /* We perform the actual assignment first. */
    if (s->v.AnnAssign.value) {
        VISIT(c, expr, s->v.AnnAssign.value);
        VISIT(c, expr, targ);
    }
    switch (targ->kind) {
    case Name_kind:
        /* If we have a simple name in a module or class, store annotation. */
        if (s->v.AnnAssign.simple &&
            (c->u->u_scope_type == COMPILER_SCOPE_MODULE ||
             c->u->u_scope_type == COMPILER_SCOPE_CLASS)) {
            mangled = _Py_Mangle(c->u->u_private, targ->v.Name.id);
            if (!mangled) {
                return 0;
            }
            VISIT(c, expr, s->v.AnnAssign.annotation);
            /* ADDOP_N decrefs its argument */
            ADDOP_N(c, STORE_ANNOTATION, mangled, names);
        }
        break;
    case Attribute_kind:
        if (!s->v.AnnAssign.value &&
            !check_ann_expr(c, targ->v.Attribute.value)) {
            return 0;
        }
        break;
    case Subscript_kind:
        if (!s->v.AnnAssign.value &&
            (!check_ann_expr(c, targ->v.Subscript.value) ||
             !check_ann_subscr(c, targ->v.Subscript.slice))) {
                return 0;
        }
        break;
    default:
        PyErr_Format(PyExc_SystemError,
                     "invalid node type (%d) for annotated assignment",
                     targ->kind);
            return 0;
    }
    /* Annotation is evaluated last. */
    if (!s->v.AnnAssign.simple && !check_annotation(c, s)) {
        return 0;
    }
    return 1;
}

static int
compiler_push_fblock(struct compiler *c, enum fblocktype t, basicblock *b)
{
    struct fblockinfo *f;
    if (c->u->u_nfblocks >= CO_MAXBLOCKS) {
        PyErr_SetString(PyExc_SyntaxError,
                        "too many statically nested blocks");
        return 0;
    }
    f = &c->u->u_fblock[c->u->u_nfblocks++];
    f->fb_type = t;
    f->fb_block = b;
    return 1;
}

static void
compiler_pop_fblock(struct compiler *c, enum fblocktype t, basicblock *b)
{
    struct compiler_unit *u = c->u;
    assert(u->u_nfblocks > 0);
    u->u_nfblocks--;
    assert(u->u_fblock[u->u_nfblocks].fb_type == t);
    assert(u->u_fblock[u->u_nfblocks].fb_block == b);
}

static int
compiler_in_loop(struct compiler *c) {
    int i;
    struct compiler_unit *u = c->u;
    for (i = 0; i < u->u_nfblocks; ++i) {
        if (u->u_fblock[i].fb_type == LOOP)
            return 1;
    }
    return 0;
}
/* Raises a SyntaxError and returns 0.
   If something goes wrong, a different exception may be raised.
*/

static int
compiler_error(struct compiler *c, const char *errstr)
{
    PyObject *loc;
    PyObject *u = NULL, *v = NULL;

    loc = PyErr_ProgramTextObject(c->c_filename, c->u->u_lineno);
    if (!loc) {
        Py_INCREF(Py_None);
        loc = Py_None;
    }
    u = Py_BuildValue("(OiiO)", c->c_filename, c->u->u_lineno,
                      c->u->u_col_offset, loc);
    if (!u)
        goto exit;
    v = Py_BuildValue("(zO)", errstr, u);
    if (!v)
        goto exit;
    PyErr_SetObject(PyExc_SyntaxError, v);
 exit:
    Py_DECREF(loc);
    Py_XDECREF(u);
    Py_XDECREF(v);
    return 0;
}

static int
compiler_handle_subscr(struct compiler *c, const char *kind,
                       expr_context_ty ctx)
{
    int op = 0;

    /* XXX this code is duplicated */
    switch (ctx) {
        case AugLoad: /* fall through to Load */
        case Load:    op = BINARY_SUBSCR; break;
        case AugStore:/* fall through to Store */
        case Store:   op = STORE_SUBSCR; break;
        case Del:     op = DELETE_SUBSCR; break;
        case Param:
            PyErr_Format(PyExc_SystemError,
                         "invalid %s kind %d in subscript\n",
                         kind, ctx);
            return 0;
    }
    if (ctx == AugLoad) {
        ADDOP(c, DUP_TOP_TWO);
    }
    else if (ctx == AugStore) {
        ADDOP(c, ROT_THREE);
    }
    ADDOP(c, op);
    return 1;
}

static int
compiler_slice(struct compiler *c, slice_ty s, expr_context_ty ctx)
{
    int n = 2;
    assert(s->kind == Slice_kind);

    /* only handles the cases where BUILD_SLICE is emitted */
    if (s->v.Slice.lower) {
        VISIT(c, expr, s->v.Slice.lower);
    }
    else {
        ADDOP_O(c, LOAD_CONST, Py_None, consts);
    }

    if (s->v.Slice.upper) {
        VISIT(c, expr, s->v.Slice.upper);
    }
    else {
        ADDOP_O(c, LOAD_CONST, Py_None, consts);
    }

    if (s->v.Slice.step) {
        n++;
        VISIT(c, expr, s->v.Slice.step);
    }
    ADDOP_I(c, BUILD_SLICE, n);
    return 1;
}

static int
compiler_visit_nested_slice(struct compiler *c, slice_ty s,
                            expr_context_ty ctx)
{
    switch (s->kind) {
    case Slice_kind:
        return compiler_slice(c, s, ctx);
    case Index_kind:
        VISIT(c, expr, s->v.Index.value);
        break;
    case ExtSlice_kind:
    default:
        PyErr_SetString(PyExc_SystemError,
                        "extended slice invalid in nested slice");
        return 0;
    }
    return 1;
}

static int
compiler_visit_slice(struct compiler *c, slice_ty s, expr_context_ty ctx)
{
    const char * kindname = NULL;
    switch (s->kind) {
    case Index_kind:
        kindname = "index";
        if (ctx != AugStore) {
            VISIT(c, expr, s->v.Index.value);
        }
        break;
    case Slice_kind:
        kindname = "slice";
        if (ctx != AugStore) {
            if (!compiler_slice(c, s, ctx))
                return 0;
        }
        break;
    case ExtSlice_kind:
        kindname = "extended slice";
        if (ctx != AugStore) {
            Py_ssize_t i, n = asdl_seq_LEN(s->v.ExtSlice.dims);
            for (i = 0; i < n; i++) {
                slice_ty sub = (slice_ty)asdl_seq_GET(
                    s->v.ExtSlice.dims, i);
                if (!compiler_visit_nested_slice(c, sub, ctx))
                    return 0;
            }
            ADDOP_I(c, BUILD_TUPLE, n);
        }
        break;
    default:
        PyErr_Format(PyExc_SystemError,
                     "invalid subscript kind %d", s->kind);
        return 0;
    }
    return compiler_handle_subscr(c, kindname, ctx);
}

/* End of the compiler section, beginning of the assembler section */

/* do depth-first search of basic block graph, starting with block.
   post records the block indices in post-order.

   XXX must handle implicit jumps from one block to next
*/

struct assembler {
    PyObject *a_bytecode;  /* string containing bytecode */
    int a_offset;              /* offset into bytecode */
    int a_nblocks;             /* number of reachable blocks */
    basicblock **a_postorder; /* list of blocks in dfs postorder */
    PyObject *a_lnotab;    /* string containing lnotab */
    int a_lnotab_off;      /* offset into lnotab */
    int a_lineno;              /* last lineno of emitted instruction */
    int a_lineno_off;      /* bytecode offset of last lineno */
};

static void
dfs(struct compiler *c, basicblock *b, struct assembler *a, int end)
{
    int i, j;

    /* Get rid of recursion for normal control flow.
       Since the number of blocks is limited, unused space in a_postorder
       (from a_nblocks to end) can be used as a stack for still not ordered
       blocks. */
    for (j = end; b && !b->b_seen; b = b->b_next) {
        b->b_seen = 1;
        assert(a->a_nblocks < j);
        a->a_postorder[--j] = b;
    }
    while (j < end) {
        b = a->a_postorder[j++];
        for (i = 0; i < b->b_iused; i++) {
            struct instr *instr = &b->b_instr[i];
            if (instr->i_jrel || instr->i_jabs)
                dfs(c, instr->i_target, a, j);
        }
        assert(a->a_nblocks < j);
        a->a_postorder[a->a_nblocks++] = b;
    }
}

Py_LOCAL_INLINE(void)
stackdepth_push(basicblock ***sp, basicblock *b, int depth)
{
<<<<<<< HEAD
    if (b->b_startdepth < depth) {
        b->b_startdepth = depth;
        if (!b->b_seen) {
            b->b_seen = 1;
            *(*sp)++ = b;
=======
    int i, new_depth, target_depth, effect;
    struct instr *instr;
    assert(!b->b_seen || b->b_startdepth == depth);
    if (b->b_seen || b->b_startdepth >= depth) {
        return maxdepth;
    }
    /* Guard against infinite recursion */
    b->b_seen = 1;
    b->b_startdepth = depth;
    for (i = 0; i < b->b_iused; i++) {
        instr = &b->b_instr[i];
        effect = stack_effect(instr->i_opcode, instr->i_oparg, 0);
        if (effect == PY_INVALID_STACK_EFFECT) {
            fprintf(stderr, "opcode = %d\n", instr->i_opcode);
            Py_FatalError("PyCompile_OpcodeStackEffect()");
        }
        new_depth = depth + effect;
        if (new_depth > maxdepth) {
            maxdepth = new_depth;
        }
        assert(new_depth >= 0); /* invalid code or bug in stackdepth() */
        if (instr->i_jrel || instr->i_jabs) {
            /* Recursively inspect jump target */
            effect = stack_effect(instr->i_opcode, instr->i_oparg, 1);
            assert(effect != PY_INVALID_STACK_EFFECT);
            target_depth = depth + effect;
            if (target_depth > maxdepth) {
                maxdepth = target_depth;
            }
            assert(target_depth >= 0); /* invalid code or bug in stackdepth() */
            if (instr->i_opcode == CONTINUE_LOOP) {
                /* Pops a variable number of values from the stack,
                 * but the target should be already proceeding.
                 */
                assert(instr->i_target->b_seen);
                assert(instr->i_target->b_startdepth <= depth);
                goto out; /* remaining code is dead */
            }
            maxdepth = stackdepth_walk(c, instr->i_target,
                                       target_depth, maxdepth);
        }
        depth = new_depth;
        if (instr->i_opcode == JUMP_ABSOLUTE ||
            instr->i_opcode == JUMP_FORWARD ||
            instr->i_opcode == RETURN_VALUE ||
            instr->i_opcode == RAISE_VARARGS ||
            instr->i_opcode == BREAK_LOOP)
        {
            goto out; /* remaining code is dead */
>>>>>>> d4864c61
        }
    }
}

/* Find the flow path that needs the largest stack.  We assume that
 * cycles in the flow graph have no net effect on the stack depth.
 */
static int
stackdepth(struct compiler *c)
{
    basicblock *b, *entryblock = NULL;
    basicblock **stack, **sp;
    int nblocks = 0, depth = 0, maxdepth = 0;
    /* b_seen = 0 -- not on the stack;
       b_seen = 1 -- on the stack, queued for processing;
       b_seen = 2 -- on the stack, already processed.
     */
    for (b = c->u->u_blocks; b != NULL; b = b->b_list) {
        b->b_seen = 0;
        b->b_startdepth = INT_MIN;
        entryblock = b;
        nblocks++;
    }
    if (!entryblock)
        return 0;
    stack = (basicblock **)PyObject_Malloc(sizeof(basicblock *) * nblocks);
    if (!stack) {
        PyErr_NoMemory();
        return -1;
    }

    sp = stack;
    stackdepth_push(&sp, entryblock, 0);
    while (sp != stack) {
        int i;
        basicblock *next;
        b = sp[-1];
        if (b->b_seen == 2) {
            b->b_seen = 0;
            --sp;
            continue;
        }
        b->b_seen = 2;
        depth = b->b_startdepth;
        next = b->b_next;
        for (i = 0; i < b->b_iused; i++) {
            struct instr *instr = &b->b_instr[i];
            int effect = PyCompile_OpcodeStackEffect(instr->i_opcode, instr->i_oparg);
            if (effect == PY_INVALID_STACK_EFFECT) {
                fprintf(stderr, "opcode = %d\n", instr->i_opcode);
                Py_FatalError("PyCompile_OpcodeStackEffect()");
            }
            depth += effect;

            if (depth > maxdepth)
                maxdepth = depth;
            assert(depth >= 0); /* invalid code or bug in stackdepth() */
            if (instr->i_jrel || instr->i_jabs) {
                int target_depth = depth;
                if (instr->i_opcode == FOR_ITER) {
                    target_depth = depth-2;
                }
                else if (instr->i_opcode == SETUP_FINALLY ||
                         instr->i_opcode == SETUP_EXCEPT) {
                    target_depth = depth+3;
                    if (target_depth > maxdepth)
                        maxdepth = target_depth;
                }
                else if (instr->i_opcode == JUMP_IF_TRUE_OR_POP ||
                         instr->i_opcode == JUMP_IF_FALSE_OR_POP)
                    depth = depth - 1;
                stackdepth_push(&sp, instr->i_target, target_depth);
                if (instr->i_opcode == JUMP_ABSOLUTE ||
                    instr->i_opcode == JUMP_FORWARD)
                {
                    /* remaining code is dead */
                    next = NULL;
                    break;
                }
            }
        }
        if (next != NULL) {
            stackdepth_push(&sp, next, depth);
        }
    }
    PyObject_Free(stack);
    return maxdepth;
}

static int
assemble_init(struct assembler *a, int nblocks, int firstlineno)
{
    memset(a, 0, sizeof(struct assembler));
    a->a_lineno = firstlineno;
    a->a_bytecode = PyBytes_FromStringAndSize(NULL, DEFAULT_CODE_SIZE);
    if (!a->a_bytecode)
        return 0;
    a->a_lnotab = PyBytes_FromStringAndSize(NULL, DEFAULT_LNOTAB_SIZE);
    if (!a->a_lnotab)
        return 0;
    if ((size_t)nblocks > SIZE_MAX / sizeof(basicblock *)) {
        PyErr_NoMemory();
        return 0;
    }
    a->a_postorder = (basicblock **)PyObject_Malloc(
                                        sizeof(basicblock *) * nblocks);
    if (!a->a_postorder) {
        PyErr_NoMemory();
        return 0;
    }
    return 1;
}

static void
assemble_free(struct assembler *a)
{
    Py_XDECREF(a->a_bytecode);
    Py_XDECREF(a->a_lnotab);
    if (a->a_postorder)
        PyObject_Free(a->a_postorder);
}

static int
blocksize(basicblock *b)
{
    int i;
    int size = 0;

    for (i = 0; i < b->b_iused; i++)
        size += instrsize(b->b_instr[i].i_oparg);
    return size;
}

/* Appends a pair to the end of the line number table, a_lnotab, representing
   the instruction's bytecode offset and line number.  See
   Objects/lnotab_notes.txt for the description of the line number table. */

static int
assemble_lnotab(struct assembler *a, struct instr *i)
{
    int d_bytecode, d_lineno;
    Py_ssize_t len;
    unsigned char *lnotab;

    d_bytecode = (a->a_offset - a->a_lineno_off) * sizeof(_Py_CODEUNIT);
    d_lineno = i->i_lineno - a->a_lineno;

    assert(d_bytecode >= 0);

    if(d_bytecode == 0 && d_lineno == 0)
        return 1;

    if (d_bytecode > 255) {
        int j, nbytes, ncodes = d_bytecode / 255;
        nbytes = a->a_lnotab_off + 2 * ncodes;
        len = PyBytes_GET_SIZE(a->a_lnotab);
        if (nbytes >= len) {
            if ((len <= INT_MAX / 2) && (len * 2 < nbytes))
                len = nbytes;
            else if (len <= INT_MAX / 2)
                len *= 2;
            else {
                PyErr_NoMemory();
                return 0;
            }
            if (_PyBytes_Resize(&a->a_lnotab, len) < 0)
                return 0;
        }
        lnotab = (unsigned char *)
                   PyBytes_AS_STRING(a->a_lnotab) + a->a_lnotab_off;
        for (j = 0; j < ncodes; j++) {
            *lnotab++ = 255;
            *lnotab++ = 0;
        }
        d_bytecode -= ncodes * 255;
        a->a_lnotab_off += ncodes * 2;
    }
    assert(0 <= d_bytecode && d_bytecode <= 255);

    if (d_lineno < -128 || 127 < d_lineno) {
        int j, nbytes, ncodes, k;
        if (d_lineno < 0) {
            k = -128;
            /* use division on positive numbers */
            ncodes = (-d_lineno) / 128;
        }
        else {
            k = 127;
            ncodes = d_lineno / 127;
        }
        d_lineno -= ncodes * k;
        assert(ncodes >= 1);
        nbytes = a->a_lnotab_off + 2 * ncodes;
        len = PyBytes_GET_SIZE(a->a_lnotab);
        if (nbytes >= len) {
            if ((len <= INT_MAX / 2) && len * 2 < nbytes)
                len = nbytes;
            else if (len <= INT_MAX / 2)
                len *= 2;
            else {
                PyErr_NoMemory();
                return 0;
            }
            if (_PyBytes_Resize(&a->a_lnotab, len) < 0)
                return 0;
        }
        lnotab = (unsigned char *)
                   PyBytes_AS_STRING(a->a_lnotab) + a->a_lnotab_off;
        *lnotab++ = d_bytecode;
        *lnotab++ = k;
        d_bytecode = 0;
        for (j = 1; j < ncodes; j++) {
            *lnotab++ = 0;
            *lnotab++ = k;
        }
        a->a_lnotab_off += ncodes * 2;
    }
    assert(-128 <= d_lineno && d_lineno <= 127);

    len = PyBytes_GET_SIZE(a->a_lnotab);
    if (a->a_lnotab_off + 2 >= len) {
        if (_PyBytes_Resize(&a->a_lnotab, len * 2) < 0)
            return 0;
    }
    lnotab = (unsigned char *)
                    PyBytes_AS_STRING(a->a_lnotab) + a->a_lnotab_off;

    a->a_lnotab_off += 2;
    if (d_bytecode) {
        *lnotab++ = d_bytecode;
        *lnotab++ = d_lineno;
    }
    else {      /* First line of a block; def stmt, etc. */
        *lnotab++ = 0;
        *lnotab++ = d_lineno;
    }
    a->a_lineno = i->i_lineno;
    a->a_lineno_off = a->a_offset;
    return 1;
}

/* assemble_emit()
   Extend the bytecode with a new instruction.
   Update lnotab if necessary.
*/

static int
assemble_emit(struct assembler *a, struct instr *i)
{
    int size, arg = 0;
    Py_ssize_t len = PyBytes_GET_SIZE(a->a_bytecode);
    _Py_CODEUNIT *code;

    arg = i->i_oparg;
    size = instrsize(arg);
    if (i->i_lineno && !assemble_lnotab(a, i))
        return 0;
    if (a->a_offset + size >= len / (int)sizeof(_Py_CODEUNIT)) {
        if (len > PY_SSIZE_T_MAX / 2)
            return 0;
        if (_PyBytes_Resize(&a->a_bytecode, len * 2) < 0)
            return 0;
    }
    code = (_Py_CODEUNIT *)PyBytes_AS_STRING(a->a_bytecode) + a->a_offset;
    a->a_offset += size;
    write_op_arg(code, i->i_opcode, arg, size);
    return 1;
}

static void
assemble_jump_offsets(struct assembler *a, struct compiler *c)
{
    basicblock *b;
    int bsize, totsize, extended_arg_recompile;
    int i;

    /* Compute the size of each block and fixup jump args.
       Replace block pointer with position in bytecode. */
    do {
        totsize = 0;
        for (i = a->a_nblocks - 1; i >= 0; i--) {
            b = a->a_postorder[i];
            bsize = blocksize(b);
            b->b_offset = totsize;
            totsize += bsize;
        }
        extended_arg_recompile = 0;
        for (b = c->u->u_blocks; b != NULL; b = b->b_list) {
            bsize = b->b_offset;
            for (i = 0; i < b->b_iused; i++) {
                struct instr *instr = &b->b_instr[i];
                int isize = instrsize(instr->i_oparg);
                /* Relative jumps are computed relative to
                   the instruction pointer after fetching
                   the jump instruction.
                */
                bsize += isize;
                if (instr->i_jabs || instr->i_jrel) {
                    instr->i_oparg = instr->i_target->b_offset;
                    if (instr->i_jrel) {
                        instr->i_oparg -= bsize;
                    }
                    instr->i_oparg *= sizeof(_Py_CODEUNIT);
                    if (instrsize(instr->i_oparg) != isize) {
                        extended_arg_recompile = 1;
                    }
                }
            }
        }

    /* XXX: This is an awful hack that could hurt performance, but
        on the bright side it should work until we come up
        with a better solution.

        The issue is that in the first loop blocksize() is called
        which calls instrsize() which requires i_oparg be set
        appropriately. There is a bootstrap problem because
        i_oparg is calculated in the second loop above.

        So we loop until we stop seeing new EXTENDED_ARGs.
        The only EXTENDED_ARGs that could be popping up are
        ones in jump instructions.  So this should converge
        fairly quickly.
    */
    } while (extended_arg_recompile);
}

static PyObject *
dict_keys_inorder(PyObject *dict, Py_ssize_t offset)
{
    PyObject *tuple, *k, *v;
    Py_ssize_t i, pos = 0, size = PyDict_GET_SIZE(dict);

    tuple = PyTuple_New(size);
    if (tuple == NULL)
        return NULL;
    while (PyDict_Next(dict, &pos, &k, &v)) {
        i = PyLong_AS_LONG(v);
        /* The keys of the dictionary are tuples. (see compiler_add_o
         * and _PyCode_ConstantKey). The object we want is always second,
         * though. */
        k = PyTuple_GET_ITEM(k, 1);
        Py_INCREF(k);
        assert((i - offset) < size);
        assert((i - offset) >= 0);
        PyTuple_SET_ITEM(tuple, i - offset, k);
    }
    return tuple;
}

static int
compute_code_flags(struct compiler *c)
{
    PySTEntryObject *ste = c->u->u_ste;
    int flags = 0;
    if (ste->ste_type == FunctionBlock) {
        flags |= CO_NEWLOCALS | CO_OPTIMIZED;
        if (ste->ste_nested)
            flags |= CO_NESTED;
        if (ste->ste_generator && !ste->ste_coroutine)
            flags |= CO_GENERATOR;
        if (!ste->ste_generator && ste->ste_coroutine)
            flags |= CO_COROUTINE;
        if (ste->ste_generator && ste->ste_coroutine)
            flags |= CO_ASYNC_GENERATOR;
        if (ste->ste_varargs)
            flags |= CO_VARARGS;
        if (ste->ste_varkeywords)
            flags |= CO_VARKEYWORDS;
    }

    /* (Only) inherit compilerflags in PyCF_MASK */
    flags |= (c->c_flags->cf_flags & PyCF_MASK);

    return flags;
}

static PyCodeObject *
makecode(struct compiler *c, struct assembler *a)
{
    PyObject *tmp;
    PyCodeObject *co = NULL;
    PyObject *consts = NULL;
    PyObject *names = NULL;
    PyObject *varnames = NULL;
    PyObject *name = NULL;
    PyObject *freevars = NULL;
    PyObject *cellvars = NULL;
    PyObject *bytecode = NULL;
    Py_ssize_t nlocals;
    int nlocals_int;
    int flags;
    int argcount, kwonlyargcount, maxdepth;

    tmp = dict_keys_inorder(c->u->u_consts, 0);
    if (!tmp)
        goto error;
    consts = PySequence_List(tmp); /* optimize_code requires a list */
    Py_DECREF(tmp);

    names = dict_keys_inorder(c->u->u_names, 0);
    varnames = dict_keys_inorder(c->u->u_varnames, 0);
    if (!consts || !names || !varnames)
        goto error;

    cellvars = dict_keys_inorder(c->u->u_cellvars, 0);
    if (!cellvars)
        goto error;
    freevars = dict_keys_inorder(c->u->u_freevars, PyTuple_Size(cellvars));
    if (!freevars)
        goto error;

    nlocals = PyDict_GET_SIZE(c->u->u_varnames);
    assert(nlocals < INT_MAX);
    nlocals_int = Py_SAFE_DOWNCAST(nlocals, Py_ssize_t, int);

    flags = compute_code_flags(c);
    if (flags < 0)
        goto error;

    bytecode = PyCode_Optimize(a->a_bytecode, consts, names, a->a_lnotab);
    if (!bytecode)
        goto error;

    tmp = PyList_AsTuple(consts); /* PyCode_New requires a tuple */
    if (!tmp)
        goto error;
    Py_DECREF(consts);
    consts = tmp;

    argcount = Py_SAFE_DOWNCAST(c->u->u_argcount, Py_ssize_t, int);
    kwonlyargcount = Py_SAFE_DOWNCAST(c->u->u_kwonlyargcount, Py_ssize_t, int);
    maxdepth = stackdepth(c);
    if (maxdepth < 0) {
        goto error;
    }
    co = PyCode_New(argcount, kwonlyargcount,
                    nlocals_int, maxdepth, flags,
                    bytecode, consts, names, varnames,
                    freevars, cellvars,
                    c->c_filename, c->u->u_name,
                    c->u->u_firstlineno,
                    a->a_lnotab);
 error:
    Py_XDECREF(consts);
    Py_XDECREF(names);
    Py_XDECREF(varnames);
    Py_XDECREF(name);
    Py_XDECREF(freevars);
    Py_XDECREF(cellvars);
    Py_XDECREF(bytecode);
    return co;
}


/* For debugging purposes only */
#if 0
static void
dump_instr(const struct instr *i)
{
    const char *jrel = i->i_jrel ? "jrel " : "";
    const char *jabs = i->i_jabs ? "jabs " : "";
    char arg[128];

    *arg = '\0';
    if (HAS_ARG(i->i_opcode)) {
        sprintf(arg, "arg: %d ", i->i_oparg);
    }
    fprintf(stderr, "line: %d, opcode: %d %s%s%s\n",
                    i->i_lineno, i->i_opcode, arg, jabs, jrel);
}

static void
dump_basicblock(const basicblock *b)
{
    const char *seen = b->b_seen ? "seen " : "";
    const char *b_return = b->b_return ? "return " : "";
    fprintf(stderr, "used: %d, depth: %d, offset: %d %s%s\n",
        b->b_iused, b->b_startdepth, b->b_offset, seen, b_return);
    if (b->b_instr) {
        int i;
        for (i = 0; i < b->b_iused; i++) {
            fprintf(stderr, "  [%02d] ", i);
            dump_instr(b->b_instr + i);
        }
    }
}
#endif

static PyCodeObject *
assemble(struct compiler *c, int addNone)
{
    basicblock *b, *entryblock;
    struct assembler a;
    int i, j, nblocks;
    PyCodeObject *co = NULL;

    /* Make sure every block that falls off the end returns None.
       XXX NEXT_BLOCK() isn't quite right, because if the last
       block ends with a jump or return b_next shouldn't set.
     */
    if (!c->u->u_curblock->b_return) {
        NEXT_BLOCK(c);
        if (addNone)
            ADDOP_O(c, LOAD_CONST, Py_None, consts);
        ADDOP(c, RETURN_VALUE);
    }

    nblocks = 0;
    entryblock = NULL;
    for (b = c->u->u_blocks; b != NULL; b = b->b_list) {
        nblocks++;
        entryblock = b;
    }

    /* Set firstlineno if it wasn't explicitly set. */
    if (!c->u->u_firstlineno) {
        if (entryblock && entryblock->b_instr && entryblock->b_instr->i_lineno)
            c->u->u_firstlineno = entryblock->b_instr->i_lineno;
        else
            c->u->u_firstlineno = 1;
    }
    if (!assemble_init(&a, nblocks, c->u->u_firstlineno))
        goto error;
    dfs(c, entryblock, &a, nblocks);

    /* Can't modify the bytecode after computing jump offsets. */
    assemble_jump_offsets(&a, c);

    /* Emit code in reverse postorder from dfs. */
    for (i = a.a_nblocks - 1; i >= 0; i--) {
        b = a.a_postorder[i];
        for (j = 0; j < b->b_iused; j++)
            if (!assemble_emit(&a, &b->b_instr[j]))
                goto error;
    }

    if (_PyBytes_Resize(&a.a_lnotab, a.a_lnotab_off) < 0)
        goto error;
    if (_PyBytes_Resize(&a.a_bytecode, a.a_offset * sizeof(_Py_CODEUNIT)) < 0)
        goto error;

    co = makecode(c, &a);
 error:
    assemble_free(&a);
    return co;
}

#undef PyAST_Compile
PyAPI_FUNC(PyCodeObject *)
PyAST_Compile(mod_ty mod, const char *filename, PyCompilerFlags *flags,
              PyArena *arena)
{
    return PyAST_CompileEx(mod, filename, flags, -1, arena);
}<|MERGE_RESOLUTION|>--- conflicted
+++ resolved
@@ -4948,63 +4948,11 @@
 Py_LOCAL_INLINE(void)
 stackdepth_push(basicblock ***sp, basicblock *b, int depth)
 {
-<<<<<<< HEAD
     if (b->b_startdepth < depth) {
         b->b_startdepth = depth;
         if (!b->b_seen) {
             b->b_seen = 1;
             *(*sp)++ = b;
-=======
-    int i, new_depth, target_depth, effect;
-    struct instr *instr;
-    assert(!b->b_seen || b->b_startdepth == depth);
-    if (b->b_seen || b->b_startdepth >= depth) {
-        return maxdepth;
-    }
-    /* Guard against infinite recursion */
-    b->b_seen = 1;
-    b->b_startdepth = depth;
-    for (i = 0; i < b->b_iused; i++) {
-        instr = &b->b_instr[i];
-        effect = stack_effect(instr->i_opcode, instr->i_oparg, 0);
-        if (effect == PY_INVALID_STACK_EFFECT) {
-            fprintf(stderr, "opcode = %d\n", instr->i_opcode);
-            Py_FatalError("PyCompile_OpcodeStackEffect()");
-        }
-        new_depth = depth + effect;
-        if (new_depth > maxdepth) {
-            maxdepth = new_depth;
-        }
-        assert(new_depth >= 0); /* invalid code or bug in stackdepth() */
-        if (instr->i_jrel || instr->i_jabs) {
-            /* Recursively inspect jump target */
-            effect = stack_effect(instr->i_opcode, instr->i_oparg, 1);
-            assert(effect != PY_INVALID_STACK_EFFECT);
-            target_depth = depth + effect;
-            if (target_depth > maxdepth) {
-                maxdepth = target_depth;
-            }
-            assert(target_depth >= 0); /* invalid code or bug in stackdepth() */
-            if (instr->i_opcode == CONTINUE_LOOP) {
-                /* Pops a variable number of values from the stack,
-                 * but the target should be already proceeding.
-                 */
-                assert(instr->i_target->b_seen);
-                assert(instr->i_target->b_startdepth <= depth);
-                goto out; /* remaining code is dead */
-            }
-            maxdepth = stackdepth_walk(c, instr->i_target,
-                                       target_depth, maxdepth);
-        }
-        depth = new_depth;
-        if (instr->i_opcode == JUMP_ABSOLUTE ||
-            instr->i_opcode == JUMP_FORWARD ||
-            instr->i_opcode == RETURN_VALUE ||
-            instr->i_opcode == RAISE_VARARGS ||
-            instr->i_opcode == BREAK_LOOP)
-        {
-            goto out; /* remaining code is dead */
->>>>>>> d4864c61
         }
     }
 }
@@ -5017,7 +4965,7 @@
 {
     basicblock *b, *entryblock = NULL;
     basicblock **stack, **sp;
-    int nblocks = 0, depth = 0, maxdepth = 0;
+    int nblocks = 0, maxdepth = 0;
     /* b_seen = 0 -- not on the stack;
        b_seen = 1 -- on the stack, queued for processing;
        b_seen = 2 -- on the stack, already processed.
@@ -5039,8 +4987,6 @@
     sp = stack;
     stackdepth_push(&sp, entryblock, 0);
     while (sp != stack) {
-        int i;
-        basicblock *next;
         b = sp[-1];
         if (b->b_seen == 2) {
             b->b_seen = 0;
@@ -5048,42 +4994,50 @@
             continue;
         }
         b->b_seen = 2;
-        depth = b->b_startdepth;
-        next = b->b_next;
-        for (i = 0; i < b->b_iused; i++) {
+        int depth = b->b_startdepth;
+        basicblock *next = b->b_next;
+        for (int i = 0; i < b->b_iused; i++) {
             struct instr *instr = &b->b_instr[i];
-            int effect = PyCompile_OpcodeStackEffect(instr->i_opcode, instr->i_oparg);
+            int effect = stack_effect(instr->i_opcode, instr->i_oparg, 0);
             if (effect == PY_INVALID_STACK_EFFECT) {
                 fprintf(stderr, "opcode = %d\n", instr->i_opcode);
                 Py_FatalError("PyCompile_OpcodeStackEffect()");
             }
-            depth += effect;
-
-            if (depth > maxdepth)
-                maxdepth = depth;
+            int new_depth = depth + effect;
+            if (new_depth > maxdepth) {
+                maxdepth = new_depth;
+            }
             assert(depth >= 0); /* invalid code or bug in stackdepth() */
             if (instr->i_jrel || instr->i_jabs) {
-                int target_depth = depth;
-                if (instr->i_opcode == FOR_ITER) {
-                    target_depth = depth-2;
+                effect = stack_effect(instr->i_opcode, instr->i_oparg, 1);
+                assert(effect != PY_INVALID_STACK_EFFECT);
+                int target_depth = depth + effect;
+                if (target_depth > maxdepth) {
+                    maxdepth = target_depth;
                 }
-                else if (instr->i_opcode == SETUP_FINALLY ||
-                         instr->i_opcode == SETUP_EXCEPT) {
-                    target_depth = depth+3;
-                    if (target_depth > maxdepth)
-                        maxdepth = target_depth;
-                }
-                else if (instr->i_opcode == JUMP_IF_TRUE_OR_POP ||
-                         instr->i_opcode == JUMP_IF_FALSE_OR_POP)
-                    depth = depth - 1;
-                stackdepth_push(&sp, instr->i_target, target_depth);
-                if (instr->i_opcode == JUMP_ABSOLUTE ||
-                    instr->i_opcode == JUMP_FORWARD)
-                {
+                assert(target_depth >= 0); /* invalid code or bug in stackdepth() */
+                if (instr->i_opcode == CONTINUE_LOOP) {
+                    /* Pops a variable number of values from the stack,
+                     * but the target should be already proceeding.
+                     */
+                    assert(instr->i_target->b_seen == 2);
+                    assert(instr->i_target->b_startdepth <= depth);
                     /* remaining code is dead */
                     next = NULL;
                     break;
                 }
+                stackdepth_push(&sp, instr->i_target, target_depth);
+            }
+            depth = new_depth;
+            if (instr->i_opcode == JUMP_ABSOLUTE ||
+                instr->i_opcode == JUMP_FORWARD ||
+                instr->i_opcode == RETURN_VALUE ||
+                instr->i_opcode == RAISE_VARARGS ||
+                instr->i_opcode == BREAK_LOOP)
+            {
+                /* remaining code is dead */
+                next = NULL;
+                break;
             }
         }
         if (next != NULL) {
