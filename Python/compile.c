/*
 * This file compiles an abstract syntax tree (AST) into Python bytecode.
 *
 * The primary entry point is PyAST_Compile(), which returns a
 * PyCodeObject.  The compiler makes several passes to build the code
 * object:
 *   1. Checks for future statements.  See future.c
 *   2. Builds a symbol table.  See symtable.c.
 *   3. Generate code for basic blocks.  See compiler_mod() in this file.
 *   4. Assemble the basic blocks into final code.  See assemble() in
 *      this file.
 *   5. Optimize the byte code (peephole optimizations).  See peephole.c
 *
 * Note that compiler_mod() suggests module, but the module ast type
 * (mod_ty) has cases for expressions and interactive statements.
 *
 * CAUTION: The VISIT_* macros abort the current function when they
 * encounter a problem. So don't invoke them when there is memory
 * which needs to be released. Code blocks are OK, as the compiler
 * structure takes care of releasing those.  Use the arena to manage
 * objects.
 */

#include "Python.h"

#include "Python-ast.h"
#include "node.h"
#include "ast.h"
#include "code.h"
#include "symtable.h"
#include "opcode.h"
#include "wordcode_helpers.h"

#define DEFAULT_BLOCK_SIZE 16
#define DEFAULT_BLOCKS 8
#define DEFAULT_CODE_SIZE 128
#define DEFAULT_LNOTAB_SIZE 16

#define COMP_GENEXP   0
#define COMP_LISTCOMP 1
#define COMP_SETCOMP  2
#define COMP_DICTCOMP 3

struct instr {
    unsigned i_jabs : 1;
    unsigned i_jrel : 1;
    unsigned char i_opcode;
    int i_oparg;
    struct basicblock_ *i_target; /* target block (if jump instruction) */
    int i_lineno;
};

typedef struct basicblock_ {
    /* Each basicblock in a compilation unit is linked via b_list in the
       reverse order that the block are allocated.  b_list points to the next
       block, not to be confused with b_next, which is next by control flow. */
    struct basicblock_ *b_list;
    /* number of instructions used */
    int b_iused;
    /* length of instruction array (b_instr) */
    int b_ialloc;
    /* pointer to an array of instructions, initially NULL */
    struct instr *b_instr;
    /* If b_next is non-NULL, it is a pointer to the next
       block reached by normal control flow. */
    struct basicblock_ *b_next;
    /* b_seen is used to perform a DFS of basicblocks. */
    unsigned b_seen : 1;
    /* b_return is true if a RETURN_VALUE opcode is inserted. */
    unsigned b_return : 1;
    /* depth of stack upon entry of block, computed by stackdepth() */
    int b_startdepth;
    /* instruction offset for block, computed by assemble_jump_offsets() */
    int b_offset;
} basicblock;

/* fblockinfo tracks the current frame block.

A frame block is used to handle loops, try/except, and try/finally.
It's called a frame block to distinguish it from a basic block in the
compiler IR.
*/

enum fblocktype { WHILE_LOOP, FOR_LOOP, EXCEPT, FINALLY_TRY, FINALLY_END,
                  WITH, ASYNC_WITH, HANDLER_CLEANUP };

struct fblockinfo {
    enum fblocktype fb_type;
    basicblock *fb_block;
    /* (optional) type-specific exit or cleanup block */
    basicblock *fb_exit;
};

enum {
    COMPILER_SCOPE_MODULE,
    COMPILER_SCOPE_CLASS,
    COMPILER_SCOPE_FUNCTION,
    COMPILER_SCOPE_ASYNC_FUNCTION,
    COMPILER_SCOPE_LAMBDA,
    COMPILER_SCOPE_COMPREHENSION,
};

/* The following items change on entry and exit of code blocks.
   They must be saved and restored when returning to a block.
*/
struct compiler_unit {
    PySTEntryObject *u_ste;

    PyObject *u_name;
    PyObject *u_qualname;  /* dot-separated qualified name (lazy) */
    int u_scope_type;

    /* The following fields are dicts that map objects to
       the index of them in co_XXX.      The index is used as
       the argument for opcodes that refer to those collections.
    */
    PyObject *u_consts;    /* all constants */
    PyObject *u_names;     /* all names */
    PyObject *u_varnames;  /* local variables */
    PyObject *u_cellvars;  /* cell variables */
    PyObject *u_freevars;  /* free variables */

    PyObject *u_private;        /* for private name mangling */

    Py_ssize_t u_argcount;        /* number of arguments for block */
    Py_ssize_t u_kwonlyargcount; /* number of keyword only arguments for block */
    /* Pointer to the most recently allocated block.  By following b_list
       members, you can reach all early allocated blocks. */
    basicblock *u_blocks;
    basicblock *u_curblock; /* pointer to current block */

    int u_nfblocks;
    struct fblockinfo u_fblock[CO_MAXBLOCKS];

    int u_firstlineno; /* the first lineno of the block */
    int u_lineno;          /* the lineno for the current stmt */
    int u_col_offset;      /* the offset of the current stmt */
    int u_lineno_set;  /* boolean to indicate whether instr
                          has been generated with current lineno */
};

/* This struct captures the global state of a compilation.

The u pointer points to the current compilation unit, while units
for enclosing blocks are stored in c_stack.     The u and c_stack are
managed by compiler_enter_scope() and compiler_exit_scope().

Note that we don't track recursion levels during compilation - the
task of detecting and rejecting excessive levels of nesting is
handled by the symbol analysis pass.

*/

struct compiler {
    PyObject *c_filename;
    struct symtable *c_st;
    PyFutureFeatures *c_future; /* pointer to module's __future__ */
    PyCompilerFlags *c_flags;

    int c_optimize;              /* optimization level */
    int c_interactive;           /* true if in interactive mode */
    int c_nestlevel;

    struct compiler_unit *u; /* compiler state for current block */
    PyObject *c_stack;           /* Python list holding compiler_unit ptrs */
    PyArena *c_arena;            /* pointer to memory allocation arena */
};

static int compiler_enter_scope(struct compiler *, identifier, int, void *, int);
static void compiler_free(struct compiler *);
static basicblock *compiler_new_block(struct compiler *);
static int compiler_next_instr(struct compiler *, basicblock *);
static int compiler_addop(struct compiler *, int);
static int compiler_addop_o(struct compiler *, int, PyObject *, PyObject *);
static int compiler_addop_i(struct compiler *, int, Py_ssize_t);
static int compiler_addop_j(struct compiler *, int, basicblock *, int);
static int compiler_error(struct compiler *, const char *);
static int compiler_nameop(struct compiler *, identifier, expr_context_ty);

static PyCodeObject *compiler_mod(struct compiler *, mod_ty);
static int compiler_visit_stmt(struct compiler *, stmt_ty);
static int compiler_visit_keyword(struct compiler *, keyword_ty);
static int compiler_visit_expr(struct compiler *, expr_ty);
static int compiler_augassign(struct compiler *, stmt_ty);
static int compiler_annassign(struct compiler *, stmt_ty);
static int compiler_visit_slice(struct compiler *, slice_ty,
                                expr_context_ty);

static int inplace_binop(struct compiler *, operator_ty);
static int expr_constant(expr_ty);

static int compiler_with(struct compiler *, stmt_ty, int);
static int compiler_async_with(struct compiler *, stmt_ty, int);
static int compiler_async_for(struct compiler *, stmt_ty);
static int compiler_call_helper(struct compiler *c, int n,
                                asdl_seq *args,
                                asdl_seq *keywords);
static int compiler_try_except(struct compiler *, stmt_ty);
static int compiler_set_qualname(struct compiler *);

static int compiler_sync_comprehension_generator(
                                      struct compiler *c,
                                      asdl_seq *generators, int gen_index,
                                      expr_ty elt, expr_ty val, int type);

static int compiler_async_comprehension_generator(
                                      struct compiler *c,
                                      asdl_seq *generators, int gen_index,
                                      expr_ty elt, expr_ty val, int type);

static PyCodeObject *assemble(struct compiler *, int addNone);
static PyObject *__doc__;

#define CAPSULE_NAME "compile.c compiler unit"

PyObject *
_Py_Mangle(PyObject *privateobj, PyObject *ident)
{
    /* Name mangling: __private becomes _classname__private.
       This is independent from how the name is used. */
    PyObject *result;
    size_t nlen, plen, ipriv;
    Py_UCS4 maxchar;
    if (privateobj == NULL || !PyUnicode_Check(privateobj) ||
        PyUnicode_READ_CHAR(ident, 0) != '_' ||
        PyUnicode_READ_CHAR(ident, 1) != '_') {
        Py_INCREF(ident);
        return ident;
    }
    nlen = PyUnicode_GET_LENGTH(ident);
    plen = PyUnicode_GET_LENGTH(privateobj);
    /* Don't mangle __id__ or names with dots.

       The only time a name with a dot can occur is when
       we are compiling an import statement that has a
       package name.

       TODO(jhylton): Decide whether we want to support
       mangling of the module name, e.g. __M.X.
    */
    if ((PyUnicode_READ_CHAR(ident, nlen-1) == '_' &&
         PyUnicode_READ_CHAR(ident, nlen-2) == '_') ||
        PyUnicode_FindChar(ident, '.', 0, nlen, 1) != -1) {
        Py_INCREF(ident);
        return ident; /* Don't mangle __whatever__ */
    }
    /* Strip leading underscores from class name */
    ipriv = 0;
    while (PyUnicode_READ_CHAR(privateobj, ipriv) == '_')
        ipriv++;
    if (ipriv == plen) {
        Py_INCREF(ident);
        return ident; /* Don't mangle if class is just underscores */
    }
    plen -= ipriv;

    if (plen + nlen >= PY_SSIZE_T_MAX - 1) {
        PyErr_SetString(PyExc_OverflowError,
                        "private identifier too large to be mangled");
        return NULL;
    }

    maxchar = PyUnicode_MAX_CHAR_VALUE(ident);
    if (PyUnicode_MAX_CHAR_VALUE(privateobj) > maxchar)
        maxchar = PyUnicode_MAX_CHAR_VALUE(privateobj);

    result = PyUnicode_New(1 + nlen + plen, maxchar);
    if (!result)
        return 0;
    /* ident = "_" + priv[ipriv:] + ident # i.e. 1+plen+nlen bytes */
    PyUnicode_WRITE(PyUnicode_KIND(result), PyUnicode_DATA(result), 0, '_');
    if (PyUnicode_CopyCharacters(result, 1, privateobj, ipriv, plen) < 0) {
        Py_DECREF(result);
        return NULL;
    }
    if (PyUnicode_CopyCharacters(result, plen+1, ident, 0, nlen) < 0) {
        Py_DECREF(result);
        return NULL;
    }
    assert(_PyUnicode_CheckConsistency(result, 1));
    return result;
}

static int
compiler_init(struct compiler *c)
{
    memset(c, 0, sizeof(struct compiler));

    c->c_stack = PyList_New(0);
    if (!c->c_stack)
        return 0;

    return 1;
}

PyCodeObject *
PyAST_CompileObject(mod_ty mod, PyObject *filename, PyCompilerFlags *flags,
                   int optimize, PyArena *arena)
{
    struct compiler c;
    PyCodeObject *co = NULL;
    PyCompilerFlags local_flags;
    int merged;

    if (!__doc__) {
        __doc__ = PyUnicode_InternFromString("__doc__");
        if (!__doc__)
            return NULL;
    }

    if (!compiler_init(&c))
        return NULL;
    Py_INCREF(filename);
    c.c_filename = filename;
    c.c_arena = arena;
    c.c_future = PyFuture_FromASTObject(mod, filename);
    if (c.c_future == NULL)
        goto finally;
    if (!flags) {
        local_flags.cf_flags = 0;
        flags = &local_flags;
    }
    merged = c.c_future->ff_features | flags->cf_flags;
    c.c_future->ff_features = merged;
    flags->cf_flags = merged;
    c.c_flags = flags;
    c.c_optimize = (optimize == -1) ? Py_OptimizeFlag : optimize;
    c.c_nestlevel = 0;

    if (!_PyAST_Optimize(mod, arena, c.c_optimize)) {
        goto finally;
    }

    c.c_st = PySymtable_BuildObject(mod, filename, c.c_future);
    if (c.c_st == NULL) {
        if (!PyErr_Occurred())
            PyErr_SetString(PyExc_SystemError, "no symtable");
        goto finally;
    }

    co = compiler_mod(&c, mod);

 finally:
    compiler_free(&c);
    assert(co || PyErr_Occurred());
    return co;
}

PyCodeObject *
PyAST_CompileEx(mod_ty mod, const char *filename_str, PyCompilerFlags *flags,
                int optimize, PyArena *arena)
{
    PyObject *filename;
    PyCodeObject *co;
    filename = PyUnicode_DecodeFSDefault(filename_str);
    if (filename == NULL)
        return NULL;
    co = PyAST_CompileObject(mod, filename, flags, optimize, arena);
    Py_DECREF(filename);
    return co;

}

PyCodeObject *
PyNode_Compile(struct _node *n, const char *filename)
{
    PyCodeObject *co = NULL;
    mod_ty mod;
    PyArena *arena = PyArena_New();
    if (!arena)
        return NULL;
    mod = PyAST_FromNode(n, NULL, filename, arena);
    if (mod)
        co = PyAST_Compile(mod, filename, NULL, arena);
    PyArena_Free(arena);
    return co;
}

static void
compiler_free(struct compiler *c)
{
    if (c->c_st)
        PySymtable_Free(c->c_st);
    if (c->c_future)
        PyObject_Free(c->c_future);
    Py_XDECREF(c->c_filename);
    Py_DECREF(c->c_stack);
}

static PyObject *
list2dict(PyObject *list)
{
    Py_ssize_t i, n;
    PyObject *v, *k;
    PyObject *dict = PyDict_New();
    if (!dict) return NULL;

    n = PyList_Size(list);
    for (i = 0; i < n; i++) {
        v = PyLong_FromSsize_t(i);
        if (!v) {
            Py_DECREF(dict);
            return NULL;
        }
        k = PyList_GET_ITEM(list, i);
        k = _PyCode_ConstantKey(k);
        if (k == NULL || PyDict_SetItem(dict, k, v) < 0) {
            Py_XDECREF(k);
            Py_DECREF(v);
            Py_DECREF(dict);
            return NULL;
        }
        Py_DECREF(k);
        Py_DECREF(v);
    }
    return dict;
}

/* Return new dict containing names from src that match scope(s).

src is a symbol table dictionary.  If the scope of a name matches
either scope_type or flag is set, insert it into the new dict.  The
values are integers, starting at offset and increasing by one for
each key.
*/

static PyObject *
dictbytype(PyObject *src, int scope_type, int flag, Py_ssize_t offset)
{
    Py_ssize_t i = offset, scope, num_keys, key_i;
    PyObject *k, *v, *dest = PyDict_New();
    PyObject *sorted_keys;

    assert(offset >= 0);
    if (dest == NULL)
        return NULL;

    /* Sort the keys so that we have a deterministic order on the indexes
       saved in the returned dictionary.  These indexes are used as indexes
       into the free and cell var storage.  Therefore if they aren't
       deterministic, then the generated bytecode is not deterministic.
    */
    sorted_keys = PyDict_Keys(src);
    if (sorted_keys == NULL)
        return NULL;
    if (PyList_Sort(sorted_keys) != 0) {
        Py_DECREF(sorted_keys);
        return NULL;
    }
    num_keys = PyList_GET_SIZE(sorted_keys);

    for (key_i = 0; key_i < num_keys; key_i++) {
        /* XXX this should probably be a macro in symtable.h */
        long vi;
        k = PyList_GET_ITEM(sorted_keys, key_i);
        v = PyDict_GetItem(src, k);
        assert(PyLong_Check(v));
        vi = PyLong_AS_LONG(v);
        scope = (vi >> SCOPE_OFFSET) & SCOPE_MASK;

        if (scope == scope_type || vi & flag) {
            PyObject *tuple, *item = PyLong_FromSsize_t(i);
            if (item == NULL) {
                Py_DECREF(sorted_keys);
                Py_DECREF(dest);
                return NULL;
            }
            i++;
            tuple = _PyCode_ConstantKey(k);
            if (!tuple || PyDict_SetItem(dest, tuple, item) < 0) {
                Py_DECREF(sorted_keys);
                Py_DECREF(item);
                Py_DECREF(dest);
                Py_XDECREF(tuple);
                return NULL;
            }
            Py_DECREF(item);
            Py_DECREF(tuple);
        }
    }
    Py_DECREF(sorted_keys);
    return dest;
}

static void
compiler_unit_check(struct compiler_unit *u)
{
    basicblock *block;
    for (block = u->u_blocks; block != NULL; block = block->b_list) {
        assert((uintptr_t)block != 0xcbcbcbcbU);
        assert((uintptr_t)block != 0xfbfbfbfbU);
        assert((uintptr_t)block != 0xdbdbdbdbU);
        if (block->b_instr != NULL) {
            assert(block->b_ialloc > 0);
            assert(block->b_iused > 0);
            assert(block->b_ialloc >= block->b_iused);
        }
        else {
            assert (block->b_iused == 0);
            assert (block->b_ialloc == 0);
        }
    }
}

static void
compiler_unit_free(struct compiler_unit *u)
{
    basicblock *b, *next;

    compiler_unit_check(u);
    b = u->u_blocks;
    while (b != NULL) {
        if (b->b_instr)
            PyObject_Free((void *)b->b_instr);
        next = b->b_list;
        PyObject_Free((void *)b);
        b = next;
    }
    Py_CLEAR(u->u_ste);
    Py_CLEAR(u->u_name);
    Py_CLEAR(u->u_qualname);
    Py_CLEAR(u->u_consts);
    Py_CLEAR(u->u_names);
    Py_CLEAR(u->u_varnames);
    Py_CLEAR(u->u_freevars);
    Py_CLEAR(u->u_cellvars);
    Py_CLEAR(u->u_private);
    PyObject_Free(u);
}

static int
compiler_enter_scope(struct compiler *c, identifier name,
                     int scope_type, void *key, int lineno)
{
    struct compiler_unit *u;
    basicblock *block;

    u = (struct compiler_unit *)PyObject_Malloc(sizeof(
                                            struct compiler_unit));
    if (!u) {
        PyErr_NoMemory();
        return 0;
    }
    memset(u, 0, sizeof(struct compiler_unit));
    u->u_scope_type = scope_type;
    u->u_argcount = 0;
    u->u_kwonlyargcount = 0;
    u->u_ste = PySymtable_Lookup(c->c_st, key);
    if (!u->u_ste) {
        compiler_unit_free(u);
        return 0;
    }
    Py_INCREF(name);
    u->u_name = name;
    u->u_varnames = list2dict(u->u_ste->ste_varnames);
    u->u_cellvars = dictbytype(u->u_ste->ste_symbols, CELL, 0, 0);
    if (!u->u_varnames || !u->u_cellvars) {
        compiler_unit_free(u);
        return 0;
    }
    if (u->u_ste->ste_needs_class_closure) {
        /* Cook up an implicit __class__ cell. */
        _Py_IDENTIFIER(__class__);
        PyObject *tuple, *name;
        int res;
        assert(u->u_scope_type == COMPILER_SCOPE_CLASS);
        assert(PyDict_GET_SIZE(u->u_cellvars) == 0);
        name = _PyUnicode_FromId(&PyId___class__);
        if (!name) {
            compiler_unit_free(u);
            return 0;
        }
        tuple = _PyCode_ConstantKey(name);
        if (!tuple) {
            compiler_unit_free(u);
            return 0;
        }
        res = PyDict_SetItem(u->u_cellvars, tuple, _PyLong_Zero);
        Py_DECREF(tuple);
        if (res < 0) {
            compiler_unit_free(u);
            return 0;
        }
    }

    u->u_freevars = dictbytype(u->u_ste->ste_symbols, FREE, DEF_FREE_CLASS,
                               PyDict_GET_SIZE(u->u_cellvars));
    if (!u->u_freevars) {
        compiler_unit_free(u);
        return 0;
    }

    u->u_blocks = NULL;
    u->u_nfblocks = 0;
    u->u_firstlineno = lineno;
    u->u_lineno = 0;
    u->u_col_offset = 0;
    u->u_lineno_set = 0;
    u->u_consts = PyDict_New();
    if (!u->u_consts) {
        compiler_unit_free(u);
        return 0;
    }
    u->u_names = PyDict_New();
    if (!u->u_names) {
        compiler_unit_free(u);
        return 0;
    }

    u->u_private = NULL;

    /* Push the old compiler_unit on the stack. */
    if (c->u) {
        PyObject *capsule = PyCapsule_New(c->u, CAPSULE_NAME, NULL);
        if (!capsule || PyList_Append(c->c_stack, capsule) < 0) {
            Py_XDECREF(capsule);
            compiler_unit_free(u);
            return 0;
        }
        Py_DECREF(capsule);
        u->u_private = c->u->u_private;
        Py_XINCREF(u->u_private);
    }
    c->u = u;

    c->c_nestlevel++;

    block = compiler_new_block(c);
    if (block == NULL)
        return 0;
    c->u->u_curblock = block;

    if (u->u_scope_type != COMPILER_SCOPE_MODULE) {
        if (!compiler_set_qualname(c))
            return 0;
    }

    return 1;
}

static void
compiler_exit_scope(struct compiler *c)
{
    Py_ssize_t n;
    PyObject *capsule;

    c->c_nestlevel--;
    compiler_unit_free(c->u);
    /* Restore c->u to the parent unit. */
    n = PyList_GET_SIZE(c->c_stack) - 1;
    if (n >= 0) {
        capsule = PyList_GET_ITEM(c->c_stack, n);
        c->u = (struct compiler_unit *)PyCapsule_GetPointer(capsule, CAPSULE_NAME);
        assert(c->u);
        /* we are deleting from a list so this really shouldn't fail */
        if (PySequence_DelItem(c->c_stack, n) < 0)
            Py_FatalError("compiler_exit_scope()");
        compiler_unit_check(c->u);
    }
    else
        c->u = NULL;

}

static int
compiler_set_qualname(struct compiler *c)
{
    _Py_static_string(dot, ".");
    _Py_static_string(dot_locals, ".<locals>");
    Py_ssize_t stack_size;
    struct compiler_unit *u = c->u;
    PyObject *name, *base, *dot_str, *dot_locals_str;

    base = NULL;
    stack_size = PyList_GET_SIZE(c->c_stack);
    assert(stack_size >= 1);
    if (stack_size > 1) {
        int scope, force_global = 0;
        struct compiler_unit *parent;
        PyObject *mangled, *capsule;

        capsule = PyList_GET_ITEM(c->c_stack, stack_size - 1);
        parent = (struct compiler_unit *)PyCapsule_GetPointer(capsule, CAPSULE_NAME);
        assert(parent);

        if (u->u_scope_type == COMPILER_SCOPE_FUNCTION
            || u->u_scope_type == COMPILER_SCOPE_ASYNC_FUNCTION
            || u->u_scope_type == COMPILER_SCOPE_CLASS) {
            assert(u->u_name);
            mangled = _Py_Mangle(parent->u_private, u->u_name);
            if (!mangled)
                return 0;
            scope = PyST_GetScope(parent->u_ste, mangled);
            Py_DECREF(mangled);
            assert(scope != GLOBAL_IMPLICIT);
            if (scope == GLOBAL_EXPLICIT)
                force_global = 1;
        }

        if (!force_global) {
            if (parent->u_scope_type == COMPILER_SCOPE_FUNCTION
                || parent->u_scope_type == COMPILER_SCOPE_ASYNC_FUNCTION
                || parent->u_scope_type == COMPILER_SCOPE_LAMBDA) {
                dot_locals_str = _PyUnicode_FromId(&dot_locals);
                if (dot_locals_str == NULL)
                    return 0;
                base = PyUnicode_Concat(parent->u_qualname, dot_locals_str);
                if (base == NULL)
                    return 0;
            }
            else {
                Py_INCREF(parent->u_qualname);
                base = parent->u_qualname;
            }
        }
    }

    if (base != NULL) {
        dot_str = _PyUnicode_FromId(&dot);
        if (dot_str == NULL) {
            Py_DECREF(base);
            return 0;
        }
        name = PyUnicode_Concat(base, dot_str);
        Py_DECREF(base);
        if (name == NULL)
            return 0;
        PyUnicode_Append(&name, u->u_name);
        if (name == NULL)
            return 0;
    }
    else {
        Py_INCREF(u->u_name);
        name = u->u_name;
    }
    u->u_qualname = name;

    return 1;
}


/* Allocate a new block and return a pointer to it.
   Returns NULL on error.
*/

static basicblock *
compiler_new_block(struct compiler *c)
{
    basicblock *b;
    struct compiler_unit *u;

    u = c->u;
    b = (basicblock *)PyObject_Malloc(sizeof(basicblock));
    if (b == NULL) {
        PyErr_NoMemory();
        return NULL;
    }
    memset((void *)b, 0, sizeof(basicblock));
    /* Extend the singly linked list of blocks with new block. */
    b->b_list = u->u_blocks;
    u->u_blocks = b;
    return b;
}

static basicblock *
compiler_next_block(struct compiler *c)
{
    basicblock *block = compiler_new_block(c);
    if (block == NULL)
        return NULL;
    c->u->u_curblock->b_next = block;
    c->u->u_curblock = block;
    return block;
}

static basicblock *
compiler_use_next_block(struct compiler *c, basicblock *block)
{
    assert(block != NULL);
    c->u->u_curblock->b_next = block;
    c->u->u_curblock = block;
    return block;
}

/* Returns the offset of the next instruction in the current block's
   b_instr array.  Resizes the b_instr as necessary.
   Returns -1 on failure.
*/

static int
compiler_next_instr(struct compiler *c, basicblock *b)
{
    assert(b != NULL);
    if (b->b_instr == NULL) {
        b->b_instr = (struct instr *)PyObject_Malloc(
                         sizeof(struct instr) * DEFAULT_BLOCK_SIZE);
        if (b->b_instr == NULL) {
            PyErr_NoMemory();
            return -1;
        }
        b->b_ialloc = DEFAULT_BLOCK_SIZE;
        memset((char *)b->b_instr, 0,
               sizeof(struct instr) * DEFAULT_BLOCK_SIZE);
    }
    else if (b->b_iused == b->b_ialloc) {
        struct instr *tmp;
        size_t oldsize, newsize;
        oldsize = b->b_ialloc * sizeof(struct instr);
        newsize = oldsize << 1;

        if (oldsize > (SIZE_MAX >> 1)) {
            PyErr_NoMemory();
            return -1;
        }

        if (newsize == 0) {
            PyErr_NoMemory();
            return -1;
        }
        b->b_ialloc <<= 1;
        tmp = (struct instr *)PyObject_Realloc(
                                        (void *)b->b_instr, newsize);
        if (tmp == NULL) {
            PyErr_NoMemory();
            return -1;
        }
        b->b_instr = tmp;
        memset((char *)b->b_instr + oldsize, 0, newsize - oldsize);
    }
    return b->b_iused++;
}

/* Set the i_lineno member of the instruction at offset off if the
   line number for the current expression/statement has not
   already been set.  If it has been set, the call has no effect.

   The line number is reset in the following cases:
   - when entering a new scope
   - on each statement
   - on each expression that start a new line
   - before the "except" and "finally" clauses
   - before the "for" and "while" expressions
*/

static void
compiler_set_lineno(struct compiler *c, int off)
{
    basicblock *b;
    if (c->u->u_lineno_set)
        return;
    c->u->u_lineno_set = 1;
    b = c->u->u_curblock;
    b->b_instr[off].i_lineno = c->u->u_lineno;
}

/* Return the stack effect of opcode with argument oparg.

   Some opcodes have different stack effect when jump to the target and
   when not jump. The 'jump' parameter specifies the case:

   * 0 -- when not jump
   * 1 -- when jump
   * -1 -- maximal
 */
/* XXX Make the stack effect of WITH_CLEANUP_START and
   WITH_CLEANUP_FINISH deterministic. */
static int
stack_effect(int opcode, int oparg, int jump)
{
    switch (opcode) {
        /* Stack manipulation */
        case POP_TOP:
            return -1;
        case ROT_TWO:
        case ROT_THREE:
        case ROT_FOUR:
            return 0;
        case DUP_TOP:
            return 1;
        case DUP_TOP_TWO:
            return 2;

        /* Unary operators */
        case UNARY_POSITIVE:
        case UNARY_NEGATIVE:
        case UNARY_NOT:
        case UNARY_INVERT:
            return 0;

        case SET_ADD:
        case LIST_APPEND:
            return -1;
        case MAP_ADD:
            return -2;

        /* Binary operators */
        case BINARY_POWER:
        case BINARY_MULTIPLY:
        case BINARY_MATRIX_MULTIPLY:
        case BINARY_MODULO:
        case BINARY_ADD:
        case BINARY_SUBTRACT:
        case BINARY_SUBSCR:
        case BINARY_FLOOR_DIVIDE:
        case BINARY_TRUE_DIVIDE:
            return -1;
        case INPLACE_FLOOR_DIVIDE:
        case INPLACE_TRUE_DIVIDE:
            return -1;

        case INPLACE_ADD:
        case INPLACE_SUBTRACT:
        case INPLACE_MULTIPLY:
        case INPLACE_MATRIX_MULTIPLY:
        case INPLACE_MODULO:
            return -1;
        case STORE_SUBSCR:
            return -3;
        case DELETE_SUBSCR:
            return -2;

        case BINARY_LSHIFT:
        case BINARY_RSHIFT:
        case BINARY_AND:
        case BINARY_XOR:
        case BINARY_OR:
            return -1;
        case INPLACE_POWER:
            return -1;
        case GET_ITER:
            return 0;

        case PRINT_EXPR:
            return -1;
        case LOAD_BUILD_CLASS:
            return 1;
        case INPLACE_LSHIFT:
        case INPLACE_RSHIFT:
        case INPLACE_AND:
        case INPLACE_XOR:
        case INPLACE_OR:
            return -1;

        case SETUP_WITH:
            /* 1 in the normal flow.
             * Restore the stack position and push 6 values before jumping to
             * the handler if an exception be raised. */
            return jump ? 6 : 1;
        case WITH_CLEANUP_START:
            return 2; /* or 1, depending on TOS */
        case WITH_CLEANUP_FINISH:
            /* Pop a variable number of values pushed by WITH_CLEANUP_START
             * + __exit__ or __aexit__. */
            return -3;
        case RETURN_VALUE:
            return -1;
        case IMPORT_STAR:
            return -1;
        case SETUP_ANNOTATIONS:
            return 0;
        case YIELD_VALUE:
            return 0;
        case YIELD_FROM:
            return -1;
        case POP_BLOCK:
            return 0;
        case POP_EXCEPT:
            return -3;
        case END_FINALLY:
        case POP_FINALLY:
            /* Pop 6 values when an exception was raised. */
            return -6;

        case STORE_NAME:
            return -1;
        case DELETE_NAME:
            return 0;
        case UNPACK_SEQUENCE:
            return oparg-1;
        case UNPACK_EX:
            return (oparg&0xFF) + (oparg>>8);
        case FOR_ITER:
            /* -1 at end of iterator, 1 if continue iterating. */
            return jump > 0 ? -1 : 1;

        case STORE_ATTR:
            return -2;
        case DELETE_ATTR:
            return -1;
        case STORE_GLOBAL:
            return -1;
        case DELETE_GLOBAL:
            return 0;
        case LOAD_CONST:
            return 1;
        case LOAD_NAME:
            return 1;
        case BUILD_TUPLE:
        case BUILD_LIST:
        case BUILD_SET:
        case BUILD_STRING:
            return 1-oparg;
        case BUILD_LIST_UNPACK:
        case BUILD_TUPLE_UNPACK:
        case BUILD_TUPLE_UNPACK_WITH_CALL:
        case BUILD_SET_UNPACK:
        case BUILD_MAP_UNPACK:
        case BUILD_MAP_UNPACK_WITH_CALL:
            return 1 - oparg;
        case BUILD_MAP:
            return 1 - 2*oparg;
        case BUILD_CONST_KEY_MAP:
            return -oparg;
        case LOAD_ATTR:
            return 0;
        case COMPARE_OP:
            return -1;
        case IMPORT_NAME:
            return -1;
        case IMPORT_FROM:
            return 1;

        /* Jumps */
        case JUMP_FORWARD:
        case JUMP_ABSOLUTE:
            return 0;

        case JUMP_IF_TRUE_OR_POP:
        case JUMP_IF_FALSE_OR_POP:
            return jump ? 0 : -1;

        case POP_JUMP_IF_FALSE:
        case POP_JUMP_IF_TRUE:
            return -1;

        case LOAD_GLOBAL:
            return 1;

        /* Exception handling */
        case SETUP_FINALLY:
            /* 0 in the normal flow.
             * Restore the stack position and push 6 values before jumping to
             * the handler if an exception be raised. */
            return jump ? 6 : 0;
        case BEGIN_FINALLY:
            /* Actually pushes 1 value, but count 6 for balancing with
             * END_FINALLY and POP_FINALLY.
             * This is the main reason of using this opcode instead of
             * "LOAD_CONST None". */
            return 6;
        case CALL_FINALLY:
            return jump ? 1 : 0;

        case LOAD_FAST:
            return 1;
        case STORE_FAST:
            return -1;
        case DELETE_FAST:
            return 0;
        case STORE_ANNOTATION:
            return -1;

        case RAISE_VARARGS:
            return -oparg;

        /* Functions and calls */
        case CALL_FUNCTION:
            return -oparg;
        case CALL_METHOD:
            return -oparg-1;
        case CALL_FUNCTION_KW:
            return -oparg-1;
        case CALL_FUNCTION_EX:
            return -1 - ((oparg & 0x01) != 0);
        case MAKE_FUNCTION:
            return -1 - ((oparg & 0x01) != 0) - ((oparg & 0x02) != 0) -
                ((oparg & 0x04) != 0) - ((oparg & 0x08) != 0);
        case BUILD_SLICE:
            if (oparg == 3)
                return -2;
            else
                return -1;

        /* Closures */
        case LOAD_CLOSURE:
            return 1;
        case LOAD_DEREF:
        case LOAD_CLASSDEREF:
            return 1;
        case STORE_DEREF:
            return -1;
        case DELETE_DEREF:
            return 0;

        /* Iterators and generators */
        case GET_AWAITABLE:
            return 0;
        case SETUP_ASYNC_WITH:
            /* 0 in the normal flow.
             * Restore the stack position to the position before the result
             * of __aenter__ and push 6 values before jumping to the handler
             * if an exception be raised. */
            return jump ? -1 + 6 : 0;
        case BEFORE_ASYNC_WITH:
            return 1;
        case GET_AITER:
            return 0;
        case GET_ANEXT:
            return 1;
        case GET_YIELD_FROM_ITER:
            return 0;
        case FORMAT_VALUE:
            /* If there's a fmt_spec on the stack, we go from 2->1,
               else 1->1. */
            return (oparg & FVS_MASK) == FVS_HAVE_SPEC ? -1 : 0;
        case LOAD_METHOD:
            return 1;
        default:
            return PY_INVALID_STACK_EFFECT;
    }
    return PY_INVALID_STACK_EFFECT; /* not reachable */
}

int
PyCompile_OpcodeStackEffect(int opcode, int oparg)
{
    return stack_effect(opcode, oparg, -1);
}

/* Add an opcode with no argument.
   Returns 0 on failure, 1 on success.
*/

static int
compiler_addop(struct compiler *c, int opcode)
{
    basicblock *b;
    struct instr *i;
    int off;
    assert(!HAS_ARG(opcode));
    off = compiler_next_instr(c, c->u->u_curblock);
    if (off < 0)
        return 0;
    b = c->u->u_curblock;
    i = &b->b_instr[off];
    i->i_opcode = opcode;
    i->i_oparg = 0;
    if (opcode == RETURN_VALUE)
        b->b_return = 1;
    compiler_set_lineno(c, off);
    return 1;
}

static Py_ssize_t
compiler_add_o(struct compiler *c, PyObject *dict, PyObject *o)
{
    PyObject *t, *v;
    Py_ssize_t arg;

    t = _PyCode_ConstantKey(o);
    if (t == NULL)
        return -1;

    v = PyDict_GetItem(dict, t);
    if (!v) {
        if (PyErr_Occurred()) {
            Py_DECREF(t);
            return -1;
        }
        arg = PyDict_GET_SIZE(dict);
        v = PyLong_FromSsize_t(arg);
        if (!v) {
            Py_DECREF(t);
            return -1;
        }
        if (PyDict_SetItem(dict, t, v) < 0) {
            Py_DECREF(t);
            Py_DECREF(v);
            return -1;
        }
        Py_DECREF(v);
    }
    else
        arg = PyLong_AsLong(v);
    Py_DECREF(t);
    return arg;
}

static int
compiler_addop_o(struct compiler *c, int opcode, PyObject *dict,
                     PyObject *o)
{
    Py_ssize_t arg = compiler_add_o(c, dict, o);
    if (arg < 0)
        return 0;
    return compiler_addop_i(c, opcode, arg);
}

static int
compiler_addop_name(struct compiler *c, int opcode, PyObject *dict,
                    PyObject *o)
{
    Py_ssize_t arg;
    PyObject *mangled = _Py_Mangle(c->u->u_private, o);
    if (!mangled)
        return 0;
    arg = compiler_add_o(c, dict, mangled);
    Py_DECREF(mangled);
    if (arg < 0)
        return 0;
    return compiler_addop_i(c, opcode, arg);
}

/* Add an opcode with an integer argument.
   Returns 0 on failure, 1 on success.
*/

static int
compiler_addop_i(struct compiler *c, int opcode, Py_ssize_t oparg)
{
    struct instr *i;
    int off;

    /* oparg value is unsigned, but a signed C int is usually used to store
       it in the C code (like Python/ceval.c).

       Limit to 32-bit signed C int (rather than INT_MAX) for portability.

       The argument of a concrete bytecode instruction is limited to 8-bit.
       EXTENDED_ARG is used for 16, 24, and 32-bit arguments. */
    assert(HAS_ARG(opcode));
    assert(0 <= oparg && oparg <= 2147483647);

    off = compiler_next_instr(c, c->u->u_curblock);
    if (off < 0)
        return 0;
    i = &c->u->u_curblock->b_instr[off];
    i->i_opcode = opcode;
    i->i_oparg = Py_SAFE_DOWNCAST(oparg, Py_ssize_t, int);
    compiler_set_lineno(c, off);
    return 1;
}

static int
compiler_addop_j(struct compiler *c, int opcode, basicblock *b, int absolute)
{
    struct instr *i;
    int off;

    assert(HAS_ARG(opcode));
    assert(b != NULL);
    off = compiler_next_instr(c, c->u->u_curblock);
    if (off < 0)
        return 0;
    i = &c->u->u_curblock->b_instr[off];
    i->i_opcode = opcode;
    i->i_target = b;
    if (absolute)
        i->i_jabs = 1;
    else
        i->i_jrel = 1;
    compiler_set_lineno(c, off);
    return 1;
}

/* NEXT_BLOCK() creates an implicit jump from the current block
   to the new block.

   The returns inside this macro make it impossible to decref objects
   created in the local function. Local objects should use the arena.
*/
#define NEXT_BLOCK(C) { \
    if (compiler_next_block((C)) == NULL) \
        return 0; \
}

#define ADDOP(C, OP) { \
    if (!compiler_addop((C), (OP))) \
        return 0; \
}

#define ADDOP_IN_SCOPE(C, OP) { \
    if (!compiler_addop((C), (OP))) { \
        compiler_exit_scope(c); \
        return 0; \
    } \
}

#define ADDOP_O(C, OP, O, TYPE) { \
    if (!compiler_addop_o((C), (OP), (C)->u->u_ ## TYPE, (O))) \
        return 0; \
}

/* Same as ADDOP_O, but steals a reference. */
#define ADDOP_N(C, OP, O, TYPE) { \
    if (!compiler_addop_o((C), (OP), (C)->u->u_ ## TYPE, (O))) { \
        Py_DECREF((O)); \
        return 0; \
    } \
    Py_DECREF((O)); \
}

#define ADDOP_NAME(C, OP, O, TYPE) { \
    if (!compiler_addop_name((C), (OP), (C)->u->u_ ## TYPE, (O))) \
        return 0; \
}

#define ADDOP_I(C, OP, O) { \
    if (!compiler_addop_i((C), (OP), (O))) \
        return 0; \
}

#define ADDOP_JABS(C, OP, O) { \
    if (!compiler_addop_j((C), (OP), (O), 1)) \
        return 0; \
}

#define ADDOP_JREL(C, OP, O) { \
    if (!compiler_addop_j((C), (OP), (O), 0)) \
        return 0; \
}

/* VISIT and VISIT_SEQ takes an ASDL type as their second argument.  They use
   the ASDL name to synthesize the name of the C type and the visit function.
*/

#define VISIT(C, TYPE, V) {\
    if (!compiler_visit_ ## TYPE((C), (V))) \
        return 0; \
}

#define VISIT_IN_SCOPE(C, TYPE, V) {\
    if (!compiler_visit_ ## TYPE((C), (V))) { \
        compiler_exit_scope(c); \
        return 0; \
    } \
}

#define VISIT_SLICE(C, V, CTX) {\
    if (!compiler_visit_slice((C), (V), (CTX))) \
        return 0; \
}

#define VISIT_SEQ(C, TYPE, SEQ) { \
    int _i; \
    asdl_seq *seq = (SEQ); /* avoid variable capture */ \
    for (_i = 0; _i < asdl_seq_LEN(seq); _i++) { \
        TYPE ## _ty elt = (TYPE ## _ty)asdl_seq_GET(seq, _i); \
        if (!compiler_visit_ ## TYPE((C), elt)) \
            return 0; \
    } \
}

#define VISIT_SEQ_IN_SCOPE(C, TYPE, SEQ) { \
    int _i; \
    asdl_seq *seq = (SEQ); /* avoid variable capture */ \
    for (_i = 0; _i < asdl_seq_LEN(seq); _i++) { \
        TYPE ## _ty elt = (TYPE ## _ty)asdl_seq_GET(seq, _i); \
        if (!compiler_visit_ ## TYPE((C), elt)) { \
            compiler_exit_scope(c); \
            return 0; \
        } \
    } \
}

static int
is_const(expr_ty e)
{
    switch (e->kind) {
    case Constant_kind:
    case Num_kind:
    case Str_kind:
    case Bytes_kind:
    case Ellipsis_kind:
    case NameConstant_kind:
        return 1;
    default:
        return 0;
    }
}

static PyObject *
get_const_value(expr_ty e)
{
    switch (e->kind) {
    case Constant_kind:
        return e->v.Constant.value;
    case Num_kind:
        return e->v.Num.n;
    case Str_kind:
        return e->v.Str.s;
    case Bytes_kind:
        return e->v.Bytes.s;
    case Ellipsis_kind:
        return Py_Ellipsis;
    case NameConstant_kind:
        return e->v.NameConstant.value;
    default:
        Py_UNREACHABLE();
    }
}

/* Search if variable annotations are present statically in a block. */

static int
find_ann(asdl_seq *stmts)
{
    int i, j, res = 0;
    stmt_ty st;

    for (i = 0; i < asdl_seq_LEN(stmts); i++) {
        st = (stmt_ty)asdl_seq_GET(stmts, i);
        switch (st->kind) {
        case AnnAssign_kind:
            return 1;
        case For_kind:
            res = find_ann(st->v.For.body) ||
                  find_ann(st->v.For.orelse);
            break;
        case AsyncFor_kind:
            res = find_ann(st->v.AsyncFor.body) ||
                  find_ann(st->v.AsyncFor.orelse);
            break;
        case While_kind:
            res = find_ann(st->v.While.body) ||
                  find_ann(st->v.While.orelse);
            break;
        case If_kind:
            res = find_ann(st->v.If.body) ||
                  find_ann(st->v.If.orelse);
            break;
        case With_kind:
            res = find_ann(st->v.With.body);
            break;
        case AsyncWith_kind:
            res = find_ann(st->v.AsyncWith.body);
            break;
        case Try_kind:
            for (j = 0; j < asdl_seq_LEN(st->v.Try.handlers); j++) {
                excepthandler_ty handler = (excepthandler_ty)asdl_seq_GET(
                    st->v.Try.handlers, j);
                if (find_ann(handler->v.ExceptHandler.body)) {
                    return 1;
                }
            }
            res = find_ann(st->v.Try.body) ||
                  find_ann(st->v.Try.finalbody) ||
                  find_ann(st->v.Try.orelse);
            break;
        default:
            res = 0;
        }
        if (res) {
            break;
        }
    }
    return res;
}

/*
 * Frame block handling functions
 */

static int
compiler_push_fblock(struct compiler *c, enum fblocktype t, basicblock *b,
                     basicblock *exit)
{
    struct fblockinfo *f;
    if (c->u->u_nfblocks >= CO_MAXBLOCKS) {
        PyErr_SetString(PyExc_SyntaxError,
                        "too many statically nested blocks");
        return 0;
    }
    f = &c->u->u_fblock[c->u->u_nfblocks++];
    f->fb_type = t;
    f->fb_block = b;
    f->fb_exit = exit;
    return 1;
}

static void
compiler_pop_fblock(struct compiler *c, enum fblocktype t, basicblock *b)
{
    struct compiler_unit *u = c->u;
    assert(u->u_nfblocks > 0);
    u->u_nfblocks--;
    assert(u->u_fblock[u->u_nfblocks].fb_type == t);
    assert(u->u_fblock[u->u_nfblocks].fb_block == b);
}

/* Unwind a frame block.  If preserve_tos is true, the TOS before
 * popping the blocks will be restored afterwards.
 */
static int
compiler_unwind_fblock(struct compiler *c, struct fblockinfo *info,
                       int preserve_tos)
{
    switch (info->fb_type) {
        case WHILE_LOOP:
            return 1;

        case FINALLY_END:
            ADDOP_I(c, POP_FINALLY, preserve_tos);
            return 1;

        case FOR_LOOP:
            /* Pop the iterator */
            if (preserve_tos) {
                ADDOP(c, ROT_TWO);
            }
            ADDOP(c, POP_TOP);
            return 1;

        case EXCEPT:
            ADDOP(c, POP_BLOCK);
            return 1;

        case FINALLY_TRY:
            ADDOP(c, POP_BLOCK);
            ADDOP_JREL(c, CALL_FINALLY, info->fb_exit);
            return 1;

        case WITH:
        case ASYNC_WITH:
            ADDOP(c, POP_BLOCK);
            if (preserve_tos) {
                ADDOP(c, ROT_TWO);
            }
            ADDOP(c, BEGIN_FINALLY);
            ADDOP(c, WITH_CLEANUP_START);
            if (info->fb_type == ASYNC_WITH) {
                ADDOP(c, GET_AWAITABLE);
                ADDOP_O(c, LOAD_CONST, Py_None, consts);
                ADDOP(c, YIELD_FROM);
            }
            ADDOP(c, WITH_CLEANUP_FINISH);
            ADDOP_I(c, POP_FINALLY, 0);
            return 1;

        case HANDLER_CLEANUP:
            if (preserve_tos) {
                ADDOP(c, ROT_FOUR);
            }
            if (info->fb_exit) {
                ADDOP(c, POP_BLOCK);
                ADDOP(c, POP_EXCEPT);
                ADDOP_JREL(c, CALL_FINALLY, info->fb_exit);
            }
            else {
                ADDOP(c, POP_EXCEPT);
            }
            return 1;
    }
    Py_UNREACHABLE();
}

/* Compile a sequence of statements, checking for a docstring
   and for annotations. */

static int
compiler_body(struct compiler *c, asdl_seq *stmts, string docstring)
{
    /* Set current line number to the line number of first statement.
       This way line number for SETUP_ANNOTATIONS will always
       coincide with the line number of first "real" statement in module.
       If body is empy, then lineno will be set later in assemble. */
    if (c->u->u_scope_type == COMPILER_SCOPE_MODULE &&
        !c->u->u_lineno && asdl_seq_LEN(stmts)) {
        stmt_ty st = (stmt_ty)asdl_seq_GET(stmts, 0);
        c->u->u_lineno = st->lineno;
    }
    /* Every annotated class and module should have __annotations__. */
    if (find_ann(stmts)) {
        ADDOP(c, SETUP_ANNOTATIONS);
    }
    /* if not -OO mode, set docstring */
    if (c->c_optimize < 2 && docstring) {
        ADDOP_O(c, LOAD_CONST, docstring, consts);
        ADDOP_NAME(c, STORE_NAME, __doc__, names);
    }
    VISIT_SEQ(c, stmt, stmts);
    return 1;
}

static PyCodeObject *
compiler_mod(struct compiler *c, mod_ty mod)
{
    PyCodeObject *co;
    int addNone = 1;
    static PyObject *module;
    if (!module) {
        module = PyUnicode_InternFromString("<module>");
        if (!module)
            return NULL;
    }
    /* Use 0 for firstlineno initially, will fixup in assemble(). */
    if (!compiler_enter_scope(c, module, COMPILER_SCOPE_MODULE, mod, 0))
        return NULL;
    switch (mod->kind) {
    case Module_kind:
        if (!compiler_body(c, mod->v.Module.body, mod->v.Module.docstring)) {
            compiler_exit_scope(c);
            return 0;
        }
        break;
    case Interactive_kind:
        if (find_ann(mod->v.Interactive.body)) {
            ADDOP(c, SETUP_ANNOTATIONS);
        }
        c->c_interactive = 1;
        VISIT_SEQ_IN_SCOPE(c, stmt,
                                mod->v.Interactive.body);
        break;
    case Expression_kind:
        VISIT_IN_SCOPE(c, expr, mod->v.Expression.body);
        addNone = 0;
        break;
    case Suite_kind:
        PyErr_SetString(PyExc_SystemError,
                        "suite should not be possible");
        return 0;
    default:
        PyErr_Format(PyExc_SystemError,
                     "module kind %d should not be possible",
                     mod->kind);
        return 0;
    }
    co = assemble(c, addNone);
    compiler_exit_scope(c);
    return co;
}

/* The test for LOCAL must come before the test for FREE in order to
   handle classes where name is both local and free.  The local var is
   a method and the free var is a free var referenced within a method.
*/

static int
get_ref_type(struct compiler *c, PyObject *name)
{
    int scope;
    if (c->u->u_scope_type == COMPILER_SCOPE_CLASS &&
        _PyUnicode_EqualToASCIIString(name, "__class__"))
        return CELL;
    scope = PyST_GetScope(c->u->u_ste, name);
    if (scope == 0) {
        char buf[350];
        PyOS_snprintf(buf, sizeof(buf),
                      "unknown scope for %.100s in %.100s(%s)\n"
                      "symbols: %s\nlocals: %s\nglobals: %s",
                      PyUnicode_AsUTF8(name),
                      PyUnicode_AsUTF8(c->u->u_name),
                      PyUnicode_AsUTF8(PyObject_Repr(c->u->u_ste->ste_id)),
                      PyUnicode_AsUTF8(PyObject_Repr(c->u->u_ste->ste_symbols)),
                      PyUnicode_AsUTF8(PyObject_Repr(c->u->u_varnames)),
                      PyUnicode_AsUTF8(PyObject_Repr(c->u->u_names))
        );
        Py_FatalError(buf);
    }

    return scope;
}

static int
compiler_lookup_arg(PyObject *dict, PyObject *name)
{
    PyObject *k, *v;
    k = _PyCode_ConstantKey(name);
    if (k == NULL)
        return -1;
    v = PyDict_GetItem(dict, k);
    Py_DECREF(k);
    if (v == NULL)
        return -1;
    return PyLong_AS_LONG(v);
}

static int
compiler_make_closure(struct compiler *c, PyCodeObject *co, Py_ssize_t flags, PyObject *qualname)
{
    Py_ssize_t i, free = PyCode_GetNumFree(co);
    if (qualname == NULL)
        qualname = co->co_name;

    if (free) {
        for (i = 0; i < free; ++i) {
            /* Bypass com_addop_varname because it will generate
               LOAD_DEREF but LOAD_CLOSURE is needed.
            */
            PyObject *name = PyTuple_GET_ITEM(co->co_freevars, i);
            int arg, reftype;

            /* Special case: If a class contains a method with a
               free variable that has the same name as a method,
               the name will be considered free *and* local in the
               class.  It should be handled by the closure, as
               well as by the normal name loookup logic.
            */
            reftype = get_ref_type(c, name);
            if (reftype == CELL)
                arg = compiler_lookup_arg(c->u->u_cellvars, name);
            else /* (reftype == FREE) */
                arg = compiler_lookup_arg(c->u->u_freevars, name);
            if (arg == -1) {
                fprintf(stderr,
                    "lookup %s in %s %d %d\n"
                    "freevars of %s: %s\n",
                    PyUnicode_AsUTF8(PyObject_Repr(name)),
                    PyUnicode_AsUTF8(c->u->u_name),
                    reftype, arg,
                    PyUnicode_AsUTF8(co->co_name),
                    PyUnicode_AsUTF8(PyObject_Repr(co->co_freevars)));
                Py_FatalError("compiler_make_closure()");
            }
            ADDOP_I(c, LOAD_CLOSURE, arg);
        }
        flags |= 0x08;
        ADDOP_I(c, BUILD_TUPLE, free);
    }
    ADDOP_O(c, LOAD_CONST, (PyObject*)co, consts);
    ADDOP_O(c, LOAD_CONST, qualname, consts);
    ADDOP_I(c, MAKE_FUNCTION, flags);
    return 1;
}

static int
compiler_decorators(struct compiler *c, asdl_seq* decos)
{
    int i;

    if (!decos)
        return 1;

    for (i = 0; i < asdl_seq_LEN(decos); i++) {
        VISIT(c, expr, (expr_ty)asdl_seq_GET(decos, i));
    }
    return 1;
}

static int
compiler_visit_kwonlydefaults(struct compiler *c, asdl_seq *kwonlyargs,
                              asdl_seq *kw_defaults)
{
    /* Push a dict of keyword-only default values.

       Return 0 on error, -1 if no dict pushed, 1 if a dict is pushed.
       */
    int i;
    PyObject *keys = NULL;

    for (i = 0; i < asdl_seq_LEN(kwonlyargs); i++) {
        arg_ty arg = asdl_seq_GET(kwonlyargs, i);
        expr_ty default_ = asdl_seq_GET(kw_defaults, i);
        if (default_) {
            PyObject *mangled = _Py_Mangle(c->u->u_private, arg->arg);
            if (!mangled) {
                goto error;
            }
            if (keys == NULL) {
                keys = PyList_New(1);
                if (keys == NULL) {
                    Py_DECREF(mangled);
                    return 0;
                }
                PyList_SET_ITEM(keys, 0, mangled);
            }
            else {
                int res = PyList_Append(keys, mangled);
                Py_DECREF(mangled);
                if (res == -1) {
                    goto error;
                }
            }
            if (!compiler_visit_expr(c, default_)) {
                goto error;
            }
        }
    }
    if (keys != NULL) {
        Py_ssize_t default_count = PyList_GET_SIZE(keys);
        PyObject *keys_tuple = PyList_AsTuple(keys);
        Py_DECREF(keys);
        if (keys_tuple == NULL) {
            return 0;
        }
        ADDOP_N(c, LOAD_CONST, keys_tuple, consts);
        ADDOP_I(c, BUILD_CONST_KEY_MAP, default_count);
        assert(default_count > 0);
        return 1;
    }
    else {
        return -1;
    }

error:
    Py_XDECREF(keys);
    return 0;
}

static int
compiler_visit_argannotation(struct compiler *c, identifier id,
    expr_ty annotation, PyObject *names)
{
    if (annotation) {
        PyObject *mangled;
        VISIT(c, expr, annotation);
        mangled = _Py_Mangle(c->u->u_private, id);
        if (!mangled)
            return 0;
        if (PyList_Append(names, mangled) < 0) {
            Py_DECREF(mangled);
            return 0;
        }
        Py_DECREF(mangled);
    }
    return 1;
}

static int
compiler_visit_argannotations(struct compiler *c, asdl_seq* args,
                              PyObject *names)
{
    int i;
    for (i = 0; i < asdl_seq_LEN(args); i++) {
        arg_ty arg = (arg_ty)asdl_seq_GET(args, i);
        if (!compiler_visit_argannotation(
                        c,
                        arg->arg,
                        arg->annotation,
                        names))
            return 0;
    }
    return 1;
}

static int
compiler_visit_annotations(struct compiler *c, arguments_ty args,
                           expr_ty returns)
{
    /* Push arg annotation dict.
       The expressions are evaluated out-of-order wrt the source code.

       Return 0 on error, -1 if no dict pushed, 1 if a dict is pushed.
       */
    static identifier return_str;
    PyObject *names;
    Py_ssize_t len;
    names = PyList_New(0);
    if (!names)
        return 0;

    if (!compiler_visit_argannotations(c, args->args, names))
        goto error;
    if (args->vararg && args->vararg->annotation &&
        !compiler_visit_argannotation(c, args->vararg->arg,
                                     args->vararg->annotation, names))
        goto error;
    if (!compiler_visit_argannotations(c, args->kwonlyargs, names))
        goto error;
    if (args->kwarg && args->kwarg->annotation &&
        !compiler_visit_argannotation(c, args->kwarg->arg,
                                     args->kwarg->annotation, names))
        goto error;

    if (!return_str) {
        return_str = PyUnicode_InternFromString("return");
        if (!return_str)
            goto error;
    }
    if (!compiler_visit_argannotation(c, return_str, returns, names)) {
        goto error;
    }

    len = PyList_GET_SIZE(names);
    if (len) {
        PyObject *keytuple = PyList_AsTuple(names);
        Py_DECREF(names);
        if (keytuple == NULL) {
            return 0;
        }
        ADDOP_N(c, LOAD_CONST, keytuple, consts);
        ADDOP_I(c, BUILD_CONST_KEY_MAP, len);
        return 1;
    }
    else {
        Py_DECREF(names);
        return -1;
    }

error:
    Py_DECREF(names);
    return 0;
}

static int
compiler_visit_defaults(struct compiler *c, arguments_ty args)
{
    VISIT_SEQ(c, expr, args->defaults);
    ADDOP_I(c, BUILD_TUPLE, asdl_seq_LEN(args->defaults));
    return 1;
}

static Py_ssize_t
compiler_default_arguments(struct compiler *c, arguments_ty args)
{
    Py_ssize_t funcflags = 0;
    if (args->defaults && asdl_seq_LEN(args->defaults) > 0) {
        if (!compiler_visit_defaults(c, args))
            return -1;
        funcflags |= 0x01;
    }
    if (args->kwonlyargs) {
        int res = compiler_visit_kwonlydefaults(c, args->kwonlyargs,
                                                args->kw_defaults);
        if (res == 0) {
            return -1;
        }
        else if (res > 0) {
            funcflags |= 0x02;
        }
    }
    return funcflags;
}

static int
compiler_function(struct compiler *c, stmt_ty s, int is_async)
{
    PyCodeObject *co;
    PyObject *qualname, *docstring = Py_None;
    arguments_ty args;
    expr_ty returns;
    identifier name;
    asdl_seq* decos;
    asdl_seq *body;
    Py_ssize_t i, funcflags;
    int annotations;
    int scope_type;

    if (is_async) {
        assert(s->kind == AsyncFunctionDef_kind);

        args = s->v.AsyncFunctionDef.args;
        returns = s->v.AsyncFunctionDef.returns;
        decos = s->v.AsyncFunctionDef.decorator_list;
        name = s->v.AsyncFunctionDef.name;
        body = s->v.AsyncFunctionDef.body;

        scope_type = COMPILER_SCOPE_ASYNC_FUNCTION;
    } else {
        assert(s->kind == FunctionDef_kind);

        args = s->v.FunctionDef.args;
        returns = s->v.FunctionDef.returns;
        decos = s->v.FunctionDef.decorator_list;
        name = s->v.FunctionDef.name;
        body = s->v.FunctionDef.body;

        scope_type = COMPILER_SCOPE_FUNCTION;
    }

    if (!compiler_decorators(c, decos))
        return 0;

    funcflags = compiler_default_arguments(c, args);
    if (funcflags == -1) {
        return 0;
    }

    annotations = compiler_visit_annotations(c, args, returns);
    if (annotations == 0) {
        return 0;
    }
    else if (annotations > 0) {
        funcflags |= 0x04;
    }

    if (!compiler_enter_scope(c, name, scope_type, (void *)s, s->lineno)) {
        return 0;
    }

    /* if not -OO mode, add docstring */
    if (c->c_optimize < 2 && s->v.FunctionDef.docstring)
        docstring = s->v.FunctionDef.docstring;
    if (compiler_add_o(c, c->u->u_consts, docstring) < 0) {
        compiler_exit_scope(c);
        return 0;
    }

    c->u->u_argcount = asdl_seq_LEN(args->args);
    c->u->u_kwonlyargcount = asdl_seq_LEN(args->kwonlyargs);
    /* if there was a docstring, we need to skip the first statement */
    VISIT_SEQ_IN_SCOPE(c, stmt, body);
    co = assemble(c, 1);
    qualname = c->u->u_qualname;
    Py_INCREF(qualname);
    compiler_exit_scope(c);
    if (co == NULL) {
        Py_XDECREF(qualname);
        Py_XDECREF(co);
        return 0;
    }

    compiler_make_closure(c, co, funcflags, qualname);
    Py_DECREF(qualname);
    Py_DECREF(co);

    /* decorators */
    for (i = 0; i < asdl_seq_LEN(decos); i++) {
        ADDOP_I(c, CALL_FUNCTION, 1);
    }

    return compiler_nameop(c, name, Store);
}

static int
compiler_class(struct compiler *c, stmt_ty s)
{
    PyCodeObject *co;
    PyObject *str;
    int i;
    asdl_seq* decos = s->v.ClassDef.decorator_list;

    if (!compiler_decorators(c, decos))
        return 0;

    /* ultimately generate code for:
         <name> = __build_class__(<func>, <name>, *<bases>, **<keywords>)
       where:
         <func> is a function/closure created from the class body;
            it has a single argument (__locals__) where the dict
            (or MutableSequence) representing the locals is passed
         <name> is the class name
         <bases> is the positional arguments and *varargs argument
         <keywords> is the keyword arguments and **kwds argument
       This borrows from compiler_call.
    */

    /* 1. compile the class body into a code object */
    if (!compiler_enter_scope(c, s->v.ClassDef.name,
                              COMPILER_SCOPE_CLASS, (void *)s, s->lineno))
        return 0;
    /* this block represents what we do in the new scope */
    {
        /* use the class name for name mangling */
        Py_INCREF(s->v.ClassDef.name);
        Py_XSETREF(c->u->u_private, s->v.ClassDef.name);
        /* load (global) __name__ ... */
        str = PyUnicode_InternFromString("__name__");
        if (!str || !compiler_nameop(c, str, Load)) {
            Py_XDECREF(str);
            compiler_exit_scope(c);
            return 0;
        }
        Py_DECREF(str);
        /* ... and store it as __module__ */
        str = PyUnicode_InternFromString("__module__");
        if (!str || !compiler_nameop(c, str, Store)) {
            Py_XDECREF(str);
            compiler_exit_scope(c);
            return 0;
        }
        Py_DECREF(str);
        assert(c->u->u_qualname);
        ADDOP_O(c, LOAD_CONST, c->u->u_qualname, consts);
        str = PyUnicode_InternFromString("__qualname__");
        if (!str || !compiler_nameop(c, str, Store)) {
            Py_XDECREF(str);
            compiler_exit_scope(c);
            return 0;
        }
        Py_DECREF(str);
        /* compile the body proper */
        if (!compiler_body(c, s->v.ClassDef.body, s->v.ClassDef.docstring)) {
            compiler_exit_scope(c);
            return 0;
        }
        /* Return __classcell__ if it is referenced, otherwise return None */
        if (c->u->u_ste->ste_needs_class_closure) {
            /* Store __classcell__ into class namespace & return it */
            str = PyUnicode_InternFromString("__class__");
            if (str == NULL) {
                compiler_exit_scope(c);
                return 0;
            }
            i = compiler_lookup_arg(c->u->u_cellvars, str);
            Py_DECREF(str);
            if (i < 0) {
                compiler_exit_scope(c);
                return 0;
            }
            assert(i == 0);

            ADDOP_I(c, LOAD_CLOSURE, i);
            ADDOP(c, DUP_TOP);
            str = PyUnicode_InternFromString("__classcell__");
            if (!str || !compiler_nameop(c, str, Store)) {
                Py_XDECREF(str);
                compiler_exit_scope(c);
                return 0;
            }
            Py_DECREF(str);
        }
        else {
            /* No methods referenced __class__, so just return None */
            assert(PyDict_GET_SIZE(c->u->u_cellvars) == 0);
            ADDOP_O(c, LOAD_CONST, Py_None, consts);
        }
        ADDOP_IN_SCOPE(c, RETURN_VALUE);
        /* create the code object */
        co = assemble(c, 1);
    }
    /* leave the new scope */
    compiler_exit_scope(c);
    if (co == NULL)
        return 0;

    /* 2. load the 'build_class' function */
    ADDOP(c, LOAD_BUILD_CLASS);

    /* 3. load a function (or closure) made from the code object */
    compiler_make_closure(c, co, 0, NULL);
    Py_DECREF(co);

    /* 4. load class name */
    ADDOP_O(c, LOAD_CONST, s->v.ClassDef.name, consts);

    /* 5. generate the rest of the code for the call */
    if (!compiler_call_helper(c, 2,
                              s->v.ClassDef.bases,
                              s->v.ClassDef.keywords))
        return 0;

    /* 6. apply decorators */
    for (i = 0; i < asdl_seq_LEN(decos); i++) {
        ADDOP_I(c, CALL_FUNCTION, 1);
    }

    /* 7. store into <name> */
    if (!compiler_nameop(c, s->v.ClassDef.name, Store))
        return 0;
    return 1;
}

static int
cmpop(cmpop_ty op)
{
    switch (op) {
    case Eq:
        return PyCmp_EQ;
    case NotEq:
        return PyCmp_NE;
    case Lt:
        return PyCmp_LT;
    case LtE:
        return PyCmp_LE;
    case Gt:
        return PyCmp_GT;
    case GtE:
        return PyCmp_GE;
    case Is:
        return PyCmp_IS;
    case IsNot:
        return PyCmp_IS_NOT;
    case In:
        return PyCmp_IN;
    case NotIn:
        return PyCmp_NOT_IN;
    default:
        return PyCmp_BAD;
    }
}

static int
compiler_jump_if(struct compiler *c, expr_ty e, basicblock *next, int cond)
{
    switch (e->kind) {
    case UnaryOp_kind:
        if (e->v.UnaryOp.op == Not)
            return compiler_jump_if(c, e->v.UnaryOp.operand, next, !cond);
        /* fallback to general implementation */
        break;
    case BoolOp_kind: {
        asdl_seq *s = e->v.BoolOp.values;
        Py_ssize_t i, n = asdl_seq_LEN(s) - 1;
        assert(n >= 0);
        int cond2 = e->v.BoolOp.op == Or;
        basicblock *next2 = next;
        if (!cond2 != !cond) {
            next2 = compiler_new_block(c);
            if (next2 == NULL)
                return 0;
        }
        for (i = 0; i < n; ++i) {
            if (!compiler_jump_if(c, (expr_ty)asdl_seq_GET(s, i), next2, cond2))
                return 0;
        }
        if (!compiler_jump_if(c, (expr_ty)asdl_seq_GET(s, n), next, cond))
            return 0;
        if (next2 != next)
            compiler_use_next_block(c, next2);
        return 1;
    }
    case IfExp_kind: {
        basicblock *end, *next2;
        end = compiler_new_block(c);
        if (end == NULL)
            return 0;
        next2 = compiler_new_block(c);
        if (next2 == NULL)
            return 0;
        if (!compiler_jump_if(c, e->v.IfExp.test, next2, 0))
            return 0;
        if (!compiler_jump_if(c, e->v.IfExp.body, next, cond))
            return 0;
        ADDOP_JREL(c, JUMP_FORWARD, end);
        compiler_use_next_block(c, next2);
        if (!compiler_jump_if(c, e->v.IfExp.orelse, next, cond))
            return 0;
        compiler_use_next_block(c, end);
        return 1;
    }
    case Compare_kind: {
        Py_ssize_t i, n = asdl_seq_LEN(e->v.Compare.ops) - 1;
        if (n > 0) {
            basicblock *cleanup = compiler_new_block(c);
            if (cleanup == NULL)
                return 0;
            VISIT(c, expr, e->v.Compare.left);
            for (i = 0; i < n; i++) {
                VISIT(c, expr,
                    (expr_ty)asdl_seq_GET(e->v.Compare.comparators, i));
                ADDOP(c, DUP_TOP);
                ADDOP(c, ROT_THREE);
                ADDOP_I(c, COMPARE_OP,
                    cmpop((cmpop_ty)(asdl_seq_GET(e->v.Compare.ops, i))));
                ADDOP_JABS(c, POP_JUMP_IF_FALSE, cleanup);
                NEXT_BLOCK(c);
            }
            VISIT(c, expr, (expr_ty)asdl_seq_GET(e->v.Compare.comparators, n));
            ADDOP_I(c, COMPARE_OP,
                   cmpop((cmpop_ty)(asdl_seq_GET(e->v.Compare.ops, n))));
            ADDOP_JABS(c, cond ? POP_JUMP_IF_TRUE : POP_JUMP_IF_FALSE, next);
            basicblock *end = compiler_new_block(c);
            if (end == NULL)
                return 0;
            ADDOP_JREL(c, JUMP_FORWARD, end);
            compiler_use_next_block(c, cleanup);
            ADDOP(c, POP_TOP);
            if (!cond) {
                ADDOP_JREL(c, JUMP_FORWARD, next);
            }
            compiler_use_next_block(c, end);
            return 1;
        }
        /* fallback to general implementation */
        break;
    }
    default:
        /* fallback to general implementation */
        break;
    }

    /* general implementation */
    VISIT(c, expr, e);
    ADDOP_JABS(c, cond ? POP_JUMP_IF_TRUE : POP_JUMP_IF_FALSE, next);
    return 1;
}

static int
compiler_ifexp(struct compiler *c, expr_ty e)
{
    basicblock *end, *next;

    assert(e->kind == IfExp_kind);
    end = compiler_new_block(c);
    if (end == NULL)
        return 0;
    next = compiler_new_block(c);
    if (next == NULL)
        return 0;
    if (!compiler_jump_if(c, e->v.IfExp.test, next, 0))
        return 0;
    VISIT(c, expr, e->v.IfExp.body);
    ADDOP_JREL(c, JUMP_FORWARD, end);
    compiler_use_next_block(c, next);
    VISIT(c, expr, e->v.IfExp.orelse);
    compiler_use_next_block(c, end);
    return 1;
}

static int
compiler_lambda(struct compiler *c, expr_ty e)
{
    PyCodeObject *co;
    PyObject *qualname;
    static identifier name;
    Py_ssize_t funcflags;
    arguments_ty args = e->v.Lambda.args;
    assert(e->kind == Lambda_kind);

    if (!name) {
        name = PyUnicode_InternFromString("<lambda>");
        if (!name)
            return 0;
    }

    funcflags = compiler_default_arguments(c, args);
    if (funcflags == -1) {
        return 0;
    }

    if (!compiler_enter_scope(c, name, COMPILER_SCOPE_LAMBDA,
                              (void *)e, e->lineno))
        return 0;

    /* Make None the first constant, so the lambda can't have a
       docstring. */
    if (compiler_add_o(c, c->u->u_consts, Py_None) < 0)
        return 0;

    c->u->u_argcount = asdl_seq_LEN(args->args);
    c->u->u_kwonlyargcount = asdl_seq_LEN(args->kwonlyargs);
    VISIT_IN_SCOPE(c, expr, e->v.Lambda.body);
    if (c->u->u_ste->ste_generator) {
        co = assemble(c, 0);
    }
    else {
        ADDOP_IN_SCOPE(c, RETURN_VALUE);
        co = assemble(c, 1);
    }
    qualname = c->u->u_qualname;
    Py_INCREF(qualname);
    compiler_exit_scope(c);
    if (co == NULL)
        return 0;

    compiler_make_closure(c, co, funcflags, qualname);
    Py_DECREF(qualname);
    Py_DECREF(co);

    return 1;
}

static int
compiler_if(struct compiler *c, stmt_ty s)
{
    basicblock *end, *next;
    int constant;
    assert(s->kind == If_kind);
    end = compiler_new_block(c);
    if (end == NULL)
        return 0;

    constant = expr_constant(s->v.If.test);
    /* constant = 0: "if 0"
     * constant = 1: "if 1", "if 2", ...
     * constant = -1: rest */
    if (constant == 0) {
        if (s->v.If.orelse)
            VISIT_SEQ(c, stmt, s->v.If.orelse);
    } else if (constant == 1) {
        VISIT_SEQ(c, stmt, s->v.If.body);
    } else {
        if (asdl_seq_LEN(s->v.If.orelse)) {
            next = compiler_new_block(c);
            if (next == NULL)
                return 0;
        }
        else
            next = end;
        if (!compiler_jump_if(c, s->v.If.test, next, 0))
            return 0;
        VISIT_SEQ(c, stmt, s->v.If.body);
        if (asdl_seq_LEN(s->v.If.orelse)) {
            ADDOP_JREL(c, JUMP_FORWARD, end);
            compiler_use_next_block(c, next);
            VISIT_SEQ(c, stmt, s->v.If.orelse);
        }
    }
    compiler_use_next_block(c, end);
    return 1;
}

static int
compiler_for(struct compiler *c, stmt_ty s)
{
    basicblock *start, *cleanup, *end;

    start = compiler_new_block(c);
    cleanup = compiler_new_block(c);
    end = compiler_new_block(c);
    if (start == NULL || end == NULL || cleanup == NULL)
        return 0;

    if (!compiler_push_fblock(c, FOR_LOOP, start, end))
        return 0;

    VISIT(c, expr, s->v.For.iter);
    ADDOP(c, GET_ITER);
    compiler_use_next_block(c, start);
    ADDOP_JREL(c, FOR_ITER, cleanup);
    VISIT(c, expr, s->v.For.target);
    VISIT_SEQ(c, stmt, s->v.For.body);
    ADDOP_JABS(c, JUMP_ABSOLUTE, start);
    compiler_use_next_block(c, cleanup);

    compiler_pop_fblock(c, FOR_LOOP, start);

    VISIT_SEQ(c, stmt, s->v.For.orelse);
    compiler_use_next_block(c, end);
    return 1;
}


static int
compiler_async_for(struct compiler *c, stmt_ty s)
{
    _Py_IDENTIFIER(StopAsyncIteration);

    basicblock *try, *except, *end, *after_try, *try_cleanup,
               *after_loop, *after_loop_else;

    PyObject *stop_aiter_error = _PyUnicode_FromId(&PyId_StopAsyncIteration);
    if (stop_aiter_error == NULL) {
        return 0;
    }

    try = compiler_new_block(c);
    except = compiler_new_block(c);
    end = compiler_new_block(c);
    after_try = compiler_new_block(c);
    try_cleanup = compiler_new_block(c);
    after_loop = compiler_new_block(c);
    after_loop_else = compiler_new_block(c);

    if (try == NULL || except == NULL || end == NULL
            || after_try == NULL || try_cleanup == NULL)
        return 0;

    if (!compiler_push_fblock(c, FOR_LOOP, try, after_loop))
        return 0;

    VISIT(c, expr, s->v.AsyncFor.iter);
    ADDOP(c, GET_AITER);

    compiler_use_next_block(c, try);


    /* SETUP_FINALLY to guard the __anext__ call */
    ADDOP_JREL(c, SETUP_FINALLY, except);
    if (!compiler_push_fblock(c, EXCEPT, try, NULL))
        return 0;

    ADDOP(c, GET_ANEXT);
    ADDOP_O(c, LOAD_CONST, Py_None, consts);
    ADDOP(c, YIELD_FROM);
    VISIT(c, expr, s->v.AsyncFor.target);
    ADDOP(c, POP_BLOCK);  /* for SETUP_FINALLY */
    compiler_pop_fblock(c, EXCEPT, try);
    ADDOP_JREL(c, JUMP_FORWARD, after_try);


    /* Except block for __anext__ */
    compiler_use_next_block(c, except);
    ADDOP(c, DUP_TOP);
    ADDOP_O(c, LOAD_GLOBAL, stop_aiter_error, names);
    ADDOP_I(c, COMPARE_OP, PyCmp_EXC_MATCH);
    ADDOP_JABS(c, POP_JUMP_IF_FALSE, try_cleanup);

    ADDOP(c, POP_TOP);
    ADDOP(c, POP_TOP);
    ADDOP(c, POP_TOP);
    ADDOP(c, POP_EXCEPT); /* for SETUP_FINALLY */
    ADDOP(c, POP_TOP);  /* pop iterator from stack */
    ADDOP_JABS(c, JUMP_ABSOLUTE, after_loop_else);


    compiler_use_next_block(c, try_cleanup);
    ADDOP(c, END_FINALLY);

    /* Success block for __anext__ */
    compiler_use_next_block(c, after_try);
    VISIT_SEQ(c, stmt, s->v.AsyncFor.body);
    ADDOP_JABS(c, JUMP_ABSOLUTE, try);

    compiler_pop_fblock(c, FOR_LOOP, try);

    /* Block reached after `break`ing from loop */
    compiler_use_next_block(c, after_loop);
    ADDOP_JABS(c, JUMP_ABSOLUTE, end);

    /* `else` block */
    compiler_use_next_block(c, after_loop_else);
    VISIT_SEQ(c, stmt, s->v.For.orelse);

    compiler_use_next_block(c, end);

    return 1;
}

static int
compiler_while(struct compiler *c, stmt_ty s)
{
    basicblock *loop, *orelse, *end, *anchor = NULL;
    int constant = expr_constant(s->v.While.test);

    if (constant == 0) {
        if (s->v.While.orelse)
            VISIT_SEQ(c, stmt, s->v.While.orelse);
        return 1;
    }
    loop = compiler_new_block(c);
    end = compiler_new_block(c);
    if (constant == -1) {
        anchor = compiler_new_block(c);
        if (anchor == NULL)
            return 0;
    }
    if (loop == NULL || end == NULL)
        return 0;
    if (s->v.While.orelse) {
        orelse = compiler_new_block(c);
        if (orelse == NULL)
            return 0;
    }
    else
        orelse = NULL;

    compiler_use_next_block(c, loop);
    if (!compiler_push_fblock(c, WHILE_LOOP, loop, end))
        return 0;
    if (constant == -1) {
        if (!compiler_jump_if(c, s->v.While.test, anchor, 0))
            return 0;
    }
    VISIT_SEQ(c, stmt, s->v.While.body);
    ADDOP_JABS(c, JUMP_ABSOLUTE, loop);

    /* XXX should the two POP instructions be in a separate block
       if there is no else clause ?
    */

    if (constant == -1)
        compiler_use_next_block(c, anchor);
    compiler_pop_fblock(c, WHILE_LOOP, loop);

    if (orelse != NULL) /* what if orelse is just pass? */
        VISIT_SEQ(c, stmt, s->v.While.orelse);
    compiler_use_next_block(c, end);

    return 1;
}

static int
compiler_return(struct compiler *c, stmt_ty s)
{
    int preserve_tos = ((s->v.Return.value != NULL) &&
                        !is_const(s->v.Return.value));
    if (c->u->u_ste->ste_type != FunctionBlock)
        return compiler_error(c, "'return' outside function");
    if (s->v.Return.value != NULL &&
        c->u->u_ste->ste_coroutine && c->u->u_ste->ste_generator)
    {
            return compiler_error(
                c, "'return' with value in async generator");
    }
    if (preserve_tos) {
        VISIT(c, expr, s->v.Return.value);
    }
    for (int depth = c->u->u_nfblocks; depth--;) {
        struct fblockinfo *info = &c->u->u_fblock[depth];

        if (!compiler_unwind_fblock(c, info, preserve_tos))
            return 0;
    }
    if (s->v.Return.value == NULL) {
        ADDOP_O(c, LOAD_CONST, Py_None, consts);
    }
    else if (!preserve_tos) {
        VISIT(c, expr, s->v.Return.value);
    }
    ADDOP(c, RETURN_VALUE);

    return 1;
}

static int
compiler_break(struct compiler *c)
{
    for (int depth = c->u->u_nfblocks; depth--;) {
        struct fblockinfo *info = &c->u->u_fblock[depth];

        if (!compiler_unwind_fblock(c, info, 0))
            return 0;
        if (info->fb_type == WHILE_LOOP || info->fb_type == FOR_LOOP) {
            ADDOP_JABS(c, JUMP_ABSOLUTE, info->fb_exit);
            return 1;
        }
    }
    return compiler_error(c, "'break' outside loop");
}

static int
compiler_continue(struct compiler *c)
{
    for (int depth = c->u->u_nfblocks; depth--;) {
        struct fblockinfo *info = &c->u->u_fblock[depth];

        if (info->fb_type == WHILE_LOOP || info->fb_type == FOR_LOOP) {
            ADDOP_JABS(c, JUMP_ABSOLUTE, info->fb_block);
            return 1;
        }
        if (info->fb_type == FINALLY_END) {
            return compiler_error(c,
                    "'continue' not supported inside 'finally' clause");
        }
        if (!compiler_unwind_fblock(c, info, 0))
            return 0;
    }
    return compiler_error(c, "'continue' not properly in loop");
}


/* Code generated for "try: <body> finally: <finalbody>" is as follows:

        SETUP_FINALLY           L
        <code for body>
        POP_BLOCK
        BEGIN_FINALLY
    L:
        <code for finalbody>
        END_FINALLY

   The special instructions use the block stack.  Each block
   stack entry contains the instruction that created it (here
   SETUP_FINALLY), the level of the value stack at the time the
   block stack entry was created, and a label (here L).

   SETUP_FINALLY:
    Pushes the current value stack level and the label
    onto the block stack.
   POP_BLOCK:
    Pops en entry from the block stack.
   BEGIN_FINALLY
    Pushes NULL onto the value stack.
   END_FINALLY:
    Pops 1 (NULL or int) or 6 entries from the *value* stack and restore
    the raised and the caught exceptions they specify.

   The block stack is unwound when an exception is raised:
   when a SETUP_FINALLY entry is found, the raised and the caught
   exceptions are pushed onto the value stack (and the exception
   condition is cleared), and the interpreter jumps to the label
   gotten from the block stack.
*/

static int
compiler_try_finally(struct compiler *c, stmt_ty s)
{
    basicblock *body, *end;

    body = compiler_new_block(c);
    end = compiler_new_block(c);
    if (body == NULL || end == NULL)
        return 0;

    /* `try` block */
    ADDOP_JREL(c, SETUP_FINALLY, end);
    compiler_use_next_block(c, body);
    if (!compiler_push_fblock(c, FINALLY_TRY, body, end))
        return 0;
    if (s->v.Try.handlers && asdl_seq_LEN(s->v.Try.handlers)) {
        if (!compiler_try_except(c, s))
            return 0;
    }
    else {
        VISIT_SEQ(c, stmt, s->v.Try.body);
    }
    ADDOP(c, POP_BLOCK);
    ADDOP(c, BEGIN_FINALLY);
    compiler_pop_fblock(c, FINALLY_TRY, body);

    /* `finally` block */
    compiler_use_next_block(c, end);
    if (!compiler_push_fblock(c, FINALLY_END, end, NULL))
        return 0;
    VISIT_SEQ(c, stmt, s->v.Try.finalbody);
    ADDOP(c, END_FINALLY);
    compiler_pop_fblock(c, FINALLY_END, end);
    return 1;
}

/*
   Code generated for "try: S except E1 as V1: S1 except E2 as V2: S2 ...":
   (The contents of the value stack is shown in [], with the top
   at the right; 'tb' is trace-back info, 'val' the exception's
   associated value, and 'exc' the exception.)

   Value stack          Label   Instruction     Argument
   []                           SETUP_FINALLY   L1
   []                           <code for S>
   []                           POP_BLOCK
   []                           JUMP_FORWARD    L0

   [tb, val, exc]       L1:     DUP                             )
   [tb, val, exc, exc]          <evaluate E1>                   )
   [tb, val, exc, exc, E1]      COMPARE_OP      EXC_MATCH       ) only if E1
   [tb, val, exc, 1-or-0]       POP_JUMP_IF_FALSE       L2      )
   [tb, val, exc]               POP
   [tb, val]                    <assign to V1>  (or POP if no V1)
   [tb]                         POP
   []                           <code for S1>
                                JUMP_FORWARD    L0

   [tb, val, exc]       L2:     DUP
   .............................etc.......................

   [tb, val, exc]       Ln+1:   END_FINALLY     # re-raise exception

   []                   L0:     <next statement>

   Of course, parts are not generated if Vi or Ei is not present.
*/
static int
compiler_try_except(struct compiler *c, stmt_ty s)
{
    basicblock *body, *orelse, *except, *end;
    Py_ssize_t i, n;

    body = compiler_new_block(c);
    except = compiler_new_block(c);
    orelse = compiler_new_block(c);
    end = compiler_new_block(c);
    if (body == NULL || except == NULL || orelse == NULL || end == NULL)
        return 0;
    ADDOP_JREL(c, SETUP_FINALLY, except);
    compiler_use_next_block(c, body);
    if (!compiler_push_fblock(c, EXCEPT, body, NULL))
        return 0;
    VISIT_SEQ(c, stmt, s->v.Try.body);
    ADDOP(c, POP_BLOCK);
    compiler_pop_fblock(c, EXCEPT, body);
    ADDOP_JREL(c, JUMP_FORWARD, orelse);
    n = asdl_seq_LEN(s->v.Try.handlers);
    compiler_use_next_block(c, except);
    for (i = 0; i < n; i++) {
        excepthandler_ty handler = (excepthandler_ty)asdl_seq_GET(
            s->v.Try.handlers, i);
        if (!handler->v.ExceptHandler.type && i < n-1)
            return compiler_error(c, "default 'except:' must be last");
        c->u->u_lineno_set = 0;
        c->u->u_lineno = handler->lineno;
        c->u->u_col_offset = handler->col_offset;
        except = compiler_new_block(c);
        if (except == NULL)
            return 0;
        if (handler->v.ExceptHandler.type) {
            ADDOP(c, DUP_TOP);
            VISIT(c, expr, handler->v.ExceptHandler.type);
            ADDOP_I(c, COMPARE_OP, PyCmp_EXC_MATCH);
            ADDOP_JABS(c, POP_JUMP_IF_FALSE, except);
        }
        ADDOP(c, POP_TOP);
        if (handler->v.ExceptHandler.name) {
            basicblock *cleanup_end, *cleanup_body;

            cleanup_end = compiler_new_block(c);
            cleanup_body = compiler_new_block(c);
            if (!(cleanup_end || cleanup_body))
                return 0;

            compiler_nameop(c, handler->v.ExceptHandler.name, Store);
            ADDOP(c, POP_TOP);

            /*
              try:
                  # body
              except type as name:
                  try:
                      # body
                  finally:
                      name = None
                      del name
            */

            /* second try: */
            ADDOP_JREL(c, SETUP_FINALLY, cleanup_end);
            compiler_use_next_block(c, cleanup_body);
            if (!compiler_push_fblock(c, HANDLER_CLEANUP, cleanup_body, cleanup_end))
                return 0;

            /* second # body */
            VISIT_SEQ(c, stmt, handler->v.ExceptHandler.body);
            ADDOP(c, POP_BLOCK);
            ADDOP(c, BEGIN_FINALLY);
            compiler_pop_fblock(c, HANDLER_CLEANUP, cleanup_body);

            /* finally: */
            compiler_use_next_block(c, cleanup_end);
            if (!compiler_push_fblock(c, FINALLY_END, cleanup_end, NULL))
                return 0;

            /* name = None; del name */
            ADDOP_O(c, LOAD_CONST, Py_None, consts);
            compiler_nameop(c, handler->v.ExceptHandler.name, Store);
            compiler_nameop(c, handler->v.ExceptHandler.name, Del);

            ADDOP(c, END_FINALLY);
            ADDOP(c, POP_EXCEPT);
            compiler_pop_fblock(c, FINALLY_END, cleanup_end);
        }
        else {
            basicblock *cleanup_body;

            cleanup_body = compiler_new_block(c);
            if (!cleanup_body)
                return 0;

            ADDOP(c, POP_TOP);
            ADDOP(c, POP_TOP);
            compiler_use_next_block(c, cleanup_body);
            if (!compiler_push_fblock(c, HANDLER_CLEANUP, cleanup_body, NULL))
                return 0;
            VISIT_SEQ(c, stmt, handler->v.ExceptHandler.body);
            ADDOP(c, POP_EXCEPT);
            compiler_pop_fblock(c, HANDLER_CLEANUP, cleanup_body);
        }
        ADDOP_JREL(c, JUMP_FORWARD, end);
        compiler_use_next_block(c, except);
    }
    ADDOP(c, END_FINALLY);
    compiler_use_next_block(c, orelse);
    VISIT_SEQ(c, stmt, s->v.Try.orelse);
    compiler_use_next_block(c, end);
    return 1;
}

static int
compiler_try(struct compiler *c, stmt_ty s) {
    if (s->v.Try.finalbody && asdl_seq_LEN(s->v.Try.finalbody))
        return compiler_try_finally(c, s);
    else
        return compiler_try_except(c, s);
}


static int
compiler_import_as(struct compiler *c, identifier name, identifier asname)
{
    /* The IMPORT_NAME opcode was already generated.  This function
       merely needs to bind the result to a name.

       If there is a dot in name, we need to split it and emit a
       IMPORT_FROM for each name.
    */
    Py_ssize_t len = PyUnicode_GET_LENGTH(name);
    Py_ssize_t dot = PyUnicode_FindChar(name, '.', 0, len, 1);
    if (dot == -2)
        return 0;
    if (dot != -1) {
        /* Consume the base module name to get the first attribute */
        while (1) {
            Py_ssize_t pos = dot + 1;
            PyObject *attr;
            dot = PyUnicode_FindChar(name, '.', pos, len, 1);
            if (dot == -2)
                return 0;
            attr = PyUnicode_Substring(name, pos, (dot != -1) ? dot : len);
            if (!attr)
                return 0;
            ADDOP_O(c, IMPORT_FROM, attr, names);
            Py_DECREF(attr);
            if (dot == -1) {
                break;
            }
            ADDOP(c, ROT_TWO);
            ADDOP(c, POP_TOP);
        }
        if (!compiler_nameop(c, asname, Store)) {
            return 0;
        }
        ADDOP(c, POP_TOP);
        return 1;
    }
    return compiler_nameop(c, asname, Store);
}

static int
compiler_import(struct compiler *c, stmt_ty s)
{
    /* The Import node stores a module name like a.b.c as a single
       string.  This is convenient for all cases except
         import a.b.c as d
       where we need to parse that string to extract the individual
       module names.
       XXX Perhaps change the representation to make this case simpler?
     */
    Py_ssize_t i, n = asdl_seq_LEN(s->v.Import.names);

    for (i = 0; i < n; i++) {
        alias_ty alias = (alias_ty)asdl_seq_GET(s->v.Import.names, i);
        int r;

        ADDOP_O(c, LOAD_CONST, _PyLong_Zero, consts);
        ADDOP_O(c, LOAD_CONST, Py_None, consts);
        ADDOP_NAME(c, IMPORT_NAME, alias->name, names);

        if (alias->asname) {
            r = compiler_import_as(c, alias->name, alias->asname);
            if (!r)
                return r;
        }
        else {
            identifier tmp = alias->name;
            Py_ssize_t dot = PyUnicode_FindChar(
                alias->name, '.', 0, PyUnicode_GET_LENGTH(alias->name), 1);
            if (dot != -1) {
                tmp = PyUnicode_Substring(alias->name, 0, dot);
                if (tmp == NULL)
                    return 0;
            }
            r = compiler_nameop(c, tmp, Store);
            if (dot != -1) {
                Py_DECREF(tmp);
            }
            if (!r)
                return r;
        }
    }
    return 1;
}

static int
compiler_from_import(struct compiler *c, stmt_ty s)
{
    Py_ssize_t i, n = asdl_seq_LEN(s->v.ImportFrom.names);

    PyObject *names = PyTuple_New(n);
    PyObject *level;
    static PyObject *empty_string;

    if (!empty_string) {
        empty_string = PyUnicode_FromString("");
        if (!empty_string)
            return 0;
    }

    if (!names)
        return 0;

    level = PyLong_FromLong(s->v.ImportFrom.level);
    if (!level) {
        Py_DECREF(names);
        return 0;
    }

    /* build up the names */
    for (i = 0; i < n; i++) {
        alias_ty alias = (alias_ty)asdl_seq_GET(s->v.ImportFrom.names, i);
        Py_INCREF(alias->name);
        PyTuple_SET_ITEM(names, i, alias->name);
    }

    if (s->lineno > c->c_future->ff_lineno && s->v.ImportFrom.module &&
        _PyUnicode_EqualToASCIIString(s->v.ImportFrom.module, "__future__")) {
        Py_DECREF(level);
        Py_DECREF(names);
        return compiler_error(c, "from __future__ imports must occur "
                              "at the beginning of the file");
    }

    ADDOP_O(c, LOAD_CONST, level, consts);
    Py_DECREF(level);
    ADDOP_O(c, LOAD_CONST, names, consts);
    Py_DECREF(names);
    if (s->v.ImportFrom.module) {
        ADDOP_NAME(c, IMPORT_NAME, s->v.ImportFrom.module, names);
    }
    else {
        ADDOP_NAME(c, IMPORT_NAME, empty_string, names);
    }
    for (i = 0; i < n; i++) {
        alias_ty alias = (alias_ty)asdl_seq_GET(s->v.ImportFrom.names, i);
        identifier store_name;

        if (i == 0 && PyUnicode_READ_CHAR(alias->name, 0) == '*') {
            assert(n == 1);
            ADDOP(c, IMPORT_STAR);
            return 1;
        }

        ADDOP_NAME(c, IMPORT_FROM, alias->name, names);
        store_name = alias->name;
        if (alias->asname)
            store_name = alias->asname;

        if (!compiler_nameop(c, store_name, Store)) {
            Py_DECREF(names);
            return 0;
        }
    }
    /* remove imported module */
    ADDOP(c, POP_TOP);
    return 1;
}

static int
compiler_assert(struct compiler *c, stmt_ty s)
{
    static PyObject *assertion_error = NULL;
    basicblock *end;
    PyObject* msg;

    if (c->c_optimize)
        return 1;
    if (assertion_error == NULL) {
        assertion_error = PyUnicode_InternFromString("AssertionError");
        if (assertion_error == NULL)
            return 0;
    }
    if (s->v.Assert.test->kind == Tuple_kind &&
        asdl_seq_LEN(s->v.Assert.test->v.Tuple.elts) > 0) {
        msg = PyUnicode_FromString("assertion is always true, "
                                   "perhaps remove parentheses?");
        if (msg == NULL)
            return 0;
        if (PyErr_WarnExplicitObject(PyExc_SyntaxWarning, msg,
                                     c->c_filename, c->u->u_lineno,
                                     NULL, NULL) == -1) {
            Py_DECREF(msg);
            return 0;
        }
        Py_DECREF(msg);
    }
    end = compiler_new_block(c);
    if (end == NULL)
        return 0;
    if (!compiler_jump_if(c, s->v.Assert.test, end, 1))
        return 0;
    ADDOP_O(c, LOAD_GLOBAL, assertion_error, names);
    if (s->v.Assert.msg) {
        VISIT(c, expr, s->v.Assert.msg);
        ADDOP_I(c, CALL_FUNCTION, 1);
    }
    ADDOP_I(c, RAISE_VARARGS, 1);
    compiler_use_next_block(c, end);
    return 1;
}

static int
compiler_visit_stmt_expr(struct compiler *c, expr_ty value)
{
    if (c->c_interactive && c->c_nestlevel <= 1) {
        VISIT(c, expr, value);
        ADDOP(c, PRINT_EXPR);
        return 1;
    }

    if (is_const(value)) {
        /* ignore constant statement */
        return 1;
    }

    VISIT(c, expr, value);
    ADDOP(c, POP_TOP);
    return 1;
}

static int
compiler_visit_stmt(struct compiler *c, stmt_ty s)
{
    Py_ssize_t i, n;

    /* Always assign a lineno to the next instruction for a stmt. */
    c->u->u_lineno = s->lineno;
    c->u->u_col_offset = s->col_offset;
    c->u->u_lineno_set = 0;

    switch (s->kind) {
    case FunctionDef_kind:
        return compiler_function(c, s, 0);
    case ClassDef_kind:
        return compiler_class(c, s);
    case Return_kind:
        return compiler_return(c, s);
    case Delete_kind:
        VISIT_SEQ(c, expr, s->v.Delete.targets)
        break;
    case Assign_kind:
        n = asdl_seq_LEN(s->v.Assign.targets);
        VISIT(c, expr, s->v.Assign.value);
        for (i = 0; i < n; i++) {
            if (i < n - 1)
                ADDOP(c, DUP_TOP);
            VISIT(c, expr,
                  (expr_ty)asdl_seq_GET(s->v.Assign.targets, i));
        }
        break;
    case AugAssign_kind:
        return compiler_augassign(c, s);
    case AnnAssign_kind:
        return compiler_annassign(c, s);
    case For_kind:
        return compiler_for(c, s);
    case While_kind:
        return compiler_while(c, s);
    case If_kind:
        return compiler_if(c, s);
    case Raise_kind:
        n = 0;
        if (s->v.Raise.exc) {
            VISIT(c, expr, s->v.Raise.exc);
            n++;
            if (s->v.Raise.cause) {
                VISIT(c, expr, s->v.Raise.cause);
                n++;
            }
        }
        ADDOP_I(c, RAISE_VARARGS, (int)n);
        break;
    case Try_kind:
        return compiler_try(c, s);
    case Assert_kind:
        return compiler_assert(c, s);
    case Import_kind:
        return compiler_import(c, s);
    case ImportFrom_kind:
        return compiler_from_import(c, s);
    case Global_kind:
    case Nonlocal_kind:
        break;
    case Expr_kind:
        return compiler_visit_stmt_expr(c, s->v.Expr.value);
    case Pass_kind:
        break;
    case Break_kind:
        return compiler_break(c);
    case Continue_kind:
        return compiler_continue(c);
    case With_kind:
        return compiler_with(c, s, 0);
    case AsyncFunctionDef_kind:
        return compiler_function(c, s, 1);
    case AsyncWith_kind:
        return compiler_async_with(c, s, 0);
    case AsyncFor_kind:
        return compiler_async_for(c, s);
    }

    return 1;
}

static int
unaryop(unaryop_ty op)
{
    switch (op) {
    case Invert:
        return UNARY_INVERT;
    case Not:
        return UNARY_NOT;
    case UAdd:
        return UNARY_POSITIVE;
    case USub:
        return UNARY_NEGATIVE;
    default:
        PyErr_Format(PyExc_SystemError,
            "unary op %d should not be possible", op);
        return 0;
    }
}

static int
binop(struct compiler *c, operator_ty op)
{
    switch (op) {
    case Add:
        return BINARY_ADD;
    case Sub:
        return BINARY_SUBTRACT;
    case Mult:
        return BINARY_MULTIPLY;
    case MatMult:
        return BINARY_MATRIX_MULTIPLY;
    case Div:
        return BINARY_TRUE_DIVIDE;
    case Mod:
        return BINARY_MODULO;
    case Pow:
        return BINARY_POWER;
    case LShift:
        return BINARY_LSHIFT;
    case RShift:
        return BINARY_RSHIFT;
    case BitOr:
        return BINARY_OR;
    case BitXor:
        return BINARY_XOR;
    case BitAnd:
        return BINARY_AND;
    case FloorDiv:
        return BINARY_FLOOR_DIVIDE;
    default:
        PyErr_Format(PyExc_SystemError,
            "binary op %d should not be possible", op);
        return 0;
    }
}

static int
inplace_binop(struct compiler *c, operator_ty op)
{
    switch (op) {
    case Add:
        return INPLACE_ADD;
    case Sub:
        return INPLACE_SUBTRACT;
    case Mult:
        return INPLACE_MULTIPLY;
    case MatMult:
        return INPLACE_MATRIX_MULTIPLY;
    case Div:
        return INPLACE_TRUE_DIVIDE;
    case Mod:
        return INPLACE_MODULO;
    case Pow:
        return INPLACE_POWER;
    case LShift:
        return INPLACE_LSHIFT;
    case RShift:
        return INPLACE_RSHIFT;
    case BitOr:
        return INPLACE_OR;
    case BitXor:
        return INPLACE_XOR;
    case BitAnd:
        return INPLACE_AND;
    case FloorDiv:
        return INPLACE_FLOOR_DIVIDE;
    default:
        PyErr_Format(PyExc_SystemError,
            "inplace binary op %d should not be possible", op);
        return 0;
    }
}

static int
compiler_nameop(struct compiler *c, identifier name, expr_context_ty ctx)
{
    int op, scope;
    Py_ssize_t arg;
    enum { OP_FAST, OP_GLOBAL, OP_DEREF, OP_NAME } optype;

    PyObject *dict = c->u->u_names;
    PyObject *mangled;
    /* XXX AugStore isn't used anywhere! */

    assert(!_PyUnicode_EqualToASCIIString(name, "None") &&
           !_PyUnicode_EqualToASCIIString(name, "True") &&
           !_PyUnicode_EqualToASCIIString(name, "False"));

    mangled = _Py_Mangle(c->u->u_private, name);
    if (!mangled)
        return 0;

    op = 0;
    optype = OP_NAME;
    scope = PyST_GetScope(c->u->u_ste, mangled);
    switch (scope) {
    case FREE:
        dict = c->u->u_freevars;
        optype = OP_DEREF;
        break;
    case CELL:
        dict = c->u->u_cellvars;
        optype = OP_DEREF;
        break;
    case LOCAL:
        if (c->u->u_ste->ste_type == FunctionBlock)
            optype = OP_FAST;
        break;
    case GLOBAL_IMPLICIT:
        if (c->u->u_ste->ste_type == FunctionBlock)
            optype = OP_GLOBAL;
        break;
    case GLOBAL_EXPLICIT:
        optype = OP_GLOBAL;
        break;
    default:
        /* scope can be 0 */
        break;
    }

    /* XXX Leave assert here, but handle __doc__ and the like better */
    assert(scope || PyUnicode_READ_CHAR(name, 0) == '_');

    switch (optype) {
    case OP_DEREF:
        switch (ctx) {
        case Load:
            op = (c->u->u_ste->ste_type == ClassBlock) ? LOAD_CLASSDEREF : LOAD_DEREF;
            break;
        case Store: op = STORE_DEREF; break;
        case AugLoad:
        case AugStore:
            break;
        case Del: op = DELETE_DEREF; break;
        case Param:
        default:
            PyErr_SetString(PyExc_SystemError,
                            "param invalid for deref variable");
            return 0;
        }
        break;
    case OP_FAST:
        switch (ctx) {
        case Load: op = LOAD_FAST; break;
        case Store: op = STORE_FAST; break;
        case Del: op = DELETE_FAST; break;
        case AugLoad:
        case AugStore:
            break;
        case Param:
        default:
            PyErr_SetString(PyExc_SystemError,
                            "param invalid for local variable");
            return 0;
        }
        ADDOP_O(c, op, mangled, varnames);
        Py_DECREF(mangled);
        return 1;
    case OP_GLOBAL:
        switch (ctx) {
        case Load: op = LOAD_GLOBAL; break;
        case Store: op = STORE_GLOBAL; break;
        case Del: op = DELETE_GLOBAL; break;
        case AugLoad:
        case AugStore:
            break;
        case Param:
        default:
            PyErr_SetString(PyExc_SystemError,
                            "param invalid for global variable");
            return 0;
        }
        break;
    case OP_NAME:
        switch (ctx) {
        case Load: op = LOAD_NAME; break;
        case Store: op = STORE_NAME; break;
        case Del: op = DELETE_NAME; break;
        case AugLoad:
        case AugStore:
            break;
        case Param:
        default:
            PyErr_SetString(PyExc_SystemError,
                            "param invalid for name variable");
            return 0;
        }
        break;
    }

    assert(op);
    arg = compiler_add_o(c, dict, mangled);
    Py_DECREF(mangled);
    if (arg < 0)
        return 0;
    return compiler_addop_i(c, op, arg);
}

static int
compiler_boolop(struct compiler *c, expr_ty e)
{
    basicblock *end;
    int jumpi;
    Py_ssize_t i, n;
    asdl_seq *s;

    assert(e->kind == BoolOp_kind);
    if (e->v.BoolOp.op == And)
        jumpi = JUMP_IF_FALSE_OR_POP;
    else
        jumpi = JUMP_IF_TRUE_OR_POP;
    end = compiler_new_block(c);
    if (end == NULL)
        return 0;
    s = e->v.BoolOp.values;
    n = asdl_seq_LEN(s) - 1;
    assert(n >= 0);
    for (i = 0; i < n; ++i) {
        VISIT(c, expr, (expr_ty)asdl_seq_GET(s, i));
        ADDOP_JABS(c, jumpi, end);
    }
    VISIT(c, expr, (expr_ty)asdl_seq_GET(s, n));
    compiler_use_next_block(c, end);
    return 1;
}

static int
starunpack_helper(struct compiler *c, asdl_seq *elts,
                  int single_op, int inner_op, int outer_op)
{
    Py_ssize_t n = asdl_seq_LEN(elts);
    Py_ssize_t i, nsubitems = 0, nseen = 0;
    for (i = 0; i < n; i++) {
        expr_ty elt = asdl_seq_GET(elts, i);
        if (elt->kind == Starred_kind) {
            if (nseen) {
                ADDOP_I(c, inner_op, nseen);
                nseen = 0;
                nsubitems++;
            }
            VISIT(c, expr, elt->v.Starred.value);
            nsubitems++;
        }
        else {
            VISIT(c, expr, elt);
            nseen++;
        }
    }
    if (nsubitems) {
        if (nseen) {
            ADDOP_I(c, inner_op, nseen);
            nsubitems++;
        }
        ADDOP_I(c, outer_op, nsubitems);
    }
    else
        ADDOP_I(c, single_op, nseen);
    return 1;
}

static int
assignment_helper(struct compiler *c, asdl_seq *elts)
{
    Py_ssize_t n = asdl_seq_LEN(elts);
    Py_ssize_t i;
    int seen_star = 0;
    for (i = 0; i < n; i++) {
        expr_ty elt = asdl_seq_GET(elts, i);
        if (elt->kind == Starred_kind && !seen_star) {
            if ((i >= (1 << 8)) ||
                (n-i-1 >= (INT_MAX >> 8)))
                return compiler_error(c,
                    "too many expressions in "
                    "star-unpacking assignment");
            ADDOP_I(c, UNPACK_EX, (i + ((n-i-1) << 8)));
            seen_star = 1;
            asdl_seq_SET(elts, i, elt->v.Starred.value);
        }
        else if (elt->kind == Starred_kind) {
            return compiler_error(c,
                "two starred expressions in assignment");
        }
    }
    if (!seen_star) {
        ADDOP_I(c, UNPACK_SEQUENCE, n);
    }
    VISIT_SEQ(c, expr, elts);
    return 1;
}

static int
compiler_list(struct compiler *c, expr_ty e)
{
    asdl_seq *elts = e->v.List.elts;
    if (e->v.List.ctx == Store) {
        return assignment_helper(c, elts);
    }
    else if (e->v.List.ctx == Load) {
        return starunpack_helper(c, elts,
                                 BUILD_LIST, BUILD_TUPLE, BUILD_LIST_UNPACK);
    }
    else
        VISIT_SEQ(c, expr, elts);
    return 1;
}

static int
compiler_tuple(struct compiler *c, expr_ty e)
{
    asdl_seq *elts = e->v.Tuple.elts;
    if (e->v.Tuple.ctx == Store) {
        return assignment_helper(c, elts);
    }
    else if (e->v.Tuple.ctx == Load) {
        return starunpack_helper(c, elts,
                                 BUILD_TUPLE, BUILD_TUPLE, BUILD_TUPLE_UNPACK);
    }
    else
        VISIT_SEQ(c, expr, elts);
    return 1;
}

static int
compiler_set(struct compiler *c, expr_ty e)
{
    return starunpack_helper(c, e->v.Set.elts, BUILD_SET,
                             BUILD_SET, BUILD_SET_UNPACK);
}

static int
are_all_items_const(asdl_seq *seq, Py_ssize_t begin, Py_ssize_t end)
{
    Py_ssize_t i;
    for (i = begin; i < end; i++) {
        expr_ty key = (expr_ty)asdl_seq_GET(seq, i);
        if (key == NULL || !is_const(key))
            return 0;
    }
    return 1;
}

static int
compiler_subdict(struct compiler *c, expr_ty e, Py_ssize_t begin, Py_ssize_t end)
{
    Py_ssize_t i, n = end - begin;
    PyObject *keys, *key;
    if (n > 1 && are_all_items_const(e->v.Dict.keys, begin, end)) {
        for (i = begin; i < end; i++) {
            VISIT(c, expr, (expr_ty)asdl_seq_GET(e->v.Dict.values, i));
        }
        keys = PyTuple_New(n);
        if (keys == NULL) {
            return 0;
        }
        for (i = begin; i < end; i++) {
            key = get_const_value((expr_ty)asdl_seq_GET(e->v.Dict.keys, i));
            Py_INCREF(key);
            PyTuple_SET_ITEM(keys, i - begin, key);
        }
        ADDOP_N(c, LOAD_CONST, keys, consts);
        ADDOP_I(c, BUILD_CONST_KEY_MAP, n);
    }
    else {
        for (i = begin; i < end; i++) {
            VISIT(c, expr, (expr_ty)asdl_seq_GET(e->v.Dict.keys, i));
            VISIT(c, expr, (expr_ty)asdl_seq_GET(e->v.Dict.values, i));
        }
        ADDOP_I(c, BUILD_MAP, n);
    }
    return 1;
}

static int
compiler_dict(struct compiler *c, expr_ty e)
{
    Py_ssize_t i, n, elements;
    int containers;
    int is_unpacking = 0;
    n = asdl_seq_LEN(e->v.Dict.values);
    containers = 0;
    elements = 0;
    for (i = 0; i < n; i++) {
        is_unpacking = (expr_ty)asdl_seq_GET(e->v.Dict.keys, i) == NULL;
        if (elements == 0xFFFF || (elements && is_unpacking)) {
            if (!compiler_subdict(c, e, i - elements, i))
                return 0;
            containers++;
            elements = 0;
        }
        if (is_unpacking) {
            VISIT(c, expr, (expr_ty)asdl_seq_GET(e->v.Dict.values, i));
            containers++;
        }
        else {
            elements++;
        }
    }
    if (elements || containers == 0) {
        if (!compiler_subdict(c, e, n - elements, n))
            return 0;
        containers++;
    }
    /* If there is more than one dict, they need to be merged into a new
     * dict.  If there is one dict and it's an unpacking, then it needs
     * to be copied into a new dict." */
    if (containers > 1 || is_unpacking) {
        ADDOP_I(c, BUILD_MAP_UNPACK, containers);
    }
    return 1;
}

static int
compiler_compare(struct compiler *c, expr_ty e)
{
    Py_ssize_t i, n;

    VISIT(c, expr, e->v.Compare.left);
    assert(asdl_seq_LEN(e->v.Compare.ops) > 0);
    n = asdl_seq_LEN(e->v.Compare.ops) - 1;
    if (n == 0) {
        VISIT(c, expr, (expr_ty)asdl_seq_GET(e->v.Compare.comparators, 0));
        ADDOP_I(c, COMPARE_OP,
            cmpop((cmpop_ty)(asdl_seq_GET(e->v.Compare.ops, 0))));
    }
    else {
        basicblock *cleanup = compiler_new_block(c);
        if (cleanup == NULL)
            return 0;
        for (i = 0; i < n; i++) {
            VISIT(c, expr,
                (expr_ty)asdl_seq_GET(e->v.Compare.comparators, i));
            ADDOP(c, DUP_TOP);
            ADDOP(c, ROT_THREE);
            ADDOP_I(c, COMPARE_OP,
                cmpop((cmpop_ty)(asdl_seq_GET(e->v.Compare.ops, i))));
            ADDOP_JABS(c, JUMP_IF_FALSE_OR_POP, cleanup);
            NEXT_BLOCK(c);
        }
        VISIT(c, expr, (expr_ty)asdl_seq_GET(e->v.Compare.comparators, n));
        ADDOP_I(c, COMPARE_OP,
            cmpop((cmpop_ty)(asdl_seq_GET(e->v.Compare.ops, n))));
        basicblock *end = compiler_new_block(c);
        if (end == NULL)
            return 0;
        ADDOP_JREL(c, JUMP_FORWARD, end);
        compiler_use_next_block(c, cleanup);
        ADDOP(c, ROT_TWO);
        ADDOP(c, POP_TOP);
        compiler_use_next_block(c, end);
    }
    return 1;
}

static int
maybe_optimize_method_call(struct compiler *c, expr_ty e)
{
    Py_ssize_t argsl, i;
    expr_ty meth = e->v.Call.func;
    asdl_seq *args = e->v.Call.args;

    /* Check that the call node is an attribute access, and that
       the call doesn't have keyword parameters. */
    if (meth->kind != Attribute_kind || meth->v.Attribute.ctx != Load ||
            asdl_seq_LEN(e->v.Call.keywords))
        return -1;

    /* Check that there are no *varargs types of arguments. */
    argsl = asdl_seq_LEN(args);
    for (i = 0; i < argsl; i++) {
        expr_ty elt = asdl_seq_GET(args, i);
        if (elt->kind == Starred_kind) {
            return -1;
        }
    }

    /* Alright, we can optimize the code. */
    VISIT(c, expr, meth->v.Attribute.value);
    ADDOP_NAME(c, LOAD_METHOD, meth->v.Attribute.attr, names);
    VISIT_SEQ(c, expr, e->v.Call.args);
    ADDOP_I(c, CALL_METHOD, asdl_seq_LEN(e->v.Call.args));
    return 1;
}

static int
compiler_call(struct compiler *c, expr_ty e)
{
    if (maybe_optimize_method_call(c, e) > 0)
        return 1;

    VISIT(c, expr, e->v.Call.func);
    return compiler_call_helper(c, 0,
                                e->v.Call.args,
                                e->v.Call.keywords);
}

static int
compiler_joined_str(struct compiler *c, expr_ty e)
{
    VISIT_SEQ(c, expr, e->v.JoinedStr.values);
    if (asdl_seq_LEN(e->v.JoinedStr.values) != 1)
        ADDOP_I(c, BUILD_STRING, asdl_seq_LEN(e->v.JoinedStr.values));
    return 1;
}

/* Used to implement f-strings. Format a single value. */
static int
compiler_formatted_value(struct compiler *c, expr_ty e)
{
    /* Our oparg encodes 2 pieces of information: the conversion
       character, and whether or not a format_spec was provided.

       Convert the conversion char to 2 bits:
       None: 000  0x0  FVC_NONE
       !s  : 001  0x1  FVC_STR
       !r  : 010  0x2  FVC_REPR
       !a  : 011  0x3  FVC_ASCII

       next bit is whether or not we have a format spec:
       yes : 100  0x4
       no  : 000  0x0
    */

    int oparg;

    /* Evaluate the expression to be formatted. */
    VISIT(c, expr, e->v.FormattedValue.value);

    switch (e->v.FormattedValue.conversion) {
    case 's': oparg = FVC_STR;   break;
    case 'r': oparg = FVC_REPR;  break;
    case 'a': oparg = FVC_ASCII; break;
    case -1:  oparg = FVC_NONE;  break;
    default:
        PyErr_SetString(PyExc_SystemError,
                        "Unrecognized conversion character");
        return 0;
    }
    if (e->v.FormattedValue.format_spec) {
        /* Evaluate the format spec, and update our opcode arg. */
        VISIT(c, expr, e->v.FormattedValue.format_spec);
        oparg |= FVS_HAVE_SPEC;
    }

    /* And push our opcode and oparg */
    ADDOP_I(c, FORMAT_VALUE, oparg);
    return 1;
}

static int
compiler_subkwargs(struct compiler *c, asdl_seq *keywords, Py_ssize_t begin, Py_ssize_t end)
{
    Py_ssize_t i, n = end - begin;
    keyword_ty kw;
    PyObject *keys, *key;
    assert(n > 0);
    if (n > 1) {
        for (i = begin; i < end; i++) {
            kw = asdl_seq_GET(keywords, i);
            VISIT(c, expr, kw->value);
        }
        keys = PyTuple_New(n);
        if (keys == NULL) {
            return 0;
        }
        for (i = begin; i < end; i++) {
            key = ((keyword_ty) asdl_seq_GET(keywords, i))->arg;
            Py_INCREF(key);
            PyTuple_SET_ITEM(keys, i - begin, key);
        }
        ADDOP_N(c, LOAD_CONST, keys, consts);
        ADDOP_I(c, BUILD_CONST_KEY_MAP, n);
    }
    else {
        /* a for loop only executes once */
        for (i = begin; i < end; i++) {
            kw = asdl_seq_GET(keywords, i);
            ADDOP_O(c, LOAD_CONST, kw->arg, consts);
            VISIT(c, expr, kw->value);
        }
        ADDOP_I(c, BUILD_MAP, n);
    }
    return 1;
}

/* shared code between compiler_call and compiler_class */
static int
compiler_call_helper(struct compiler *c,
                     int n, /* Args already pushed */
                     asdl_seq *args,
                     asdl_seq *keywords)
{
    Py_ssize_t i, nseen, nelts, nkwelts;
    int mustdictunpack = 0;

    /* the number of tuples and dictionaries on the stack */
    Py_ssize_t nsubargs = 0, nsubkwargs = 0;

    nelts = asdl_seq_LEN(args);
    nkwelts = asdl_seq_LEN(keywords);

    for (i = 0; i < nkwelts; i++) {
        keyword_ty kw = asdl_seq_GET(keywords, i);
        if (kw->arg == NULL) {
            mustdictunpack = 1;
            break;
        }
    }

    nseen = n;  /* the number of positional arguments on the stack */
    for (i = 0; i < nelts; i++) {
        expr_ty elt = asdl_seq_GET(args, i);
        if (elt->kind == Starred_kind) {
            /* A star-arg. If we've seen positional arguments,
               pack the positional arguments into a tuple. */
            if (nseen) {
                ADDOP_I(c, BUILD_TUPLE, nseen);
                nseen = 0;
                nsubargs++;
            }
            VISIT(c, expr, elt->v.Starred.value);
            nsubargs++;
        }
        else {
            VISIT(c, expr, elt);
            nseen++;
        }
    }

    /* Same dance again for keyword arguments */
    if (nsubargs || mustdictunpack) {
        if (nseen) {
            /* Pack up any trailing positional arguments. */
            ADDOP_I(c, BUILD_TUPLE, nseen);
            nsubargs++;
        }
        if (nsubargs > 1) {
            /* If we ended up with more than one stararg, we need
               to concatenate them into a single sequence. */
            ADDOP_I(c, BUILD_TUPLE_UNPACK_WITH_CALL, nsubargs);
        }
        else if (nsubargs == 0) {
            ADDOP_I(c, BUILD_TUPLE, 0);
        }
        nseen = 0;  /* the number of keyword arguments on the stack following */
        for (i = 0; i < nkwelts; i++) {
            keyword_ty kw = asdl_seq_GET(keywords, i);
            if (kw->arg == NULL) {
                /* A keyword argument unpacking. */
                if (nseen) {
                    if (!compiler_subkwargs(c, keywords, i - nseen, i))
                        return 0;
                    nsubkwargs++;
                    nseen = 0;
                }
                VISIT(c, expr, kw->value);
                nsubkwargs++;
            }
            else {
                nseen++;
            }
        }
        if (nseen) {
            /* Pack up any trailing keyword arguments. */
            if (!compiler_subkwargs(c, keywords, nkwelts - nseen, nkwelts))
                return 0;
            nsubkwargs++;
        }
        if (nsubkwargs > 1) {
            /* Pack it all up */
            ADDOP_I(c, BUILD_MAP_UNPACK_WITH_CALL, nsubkwargs);
        }
        ADDOP_I(c, CALL_FUNCTION_EX, nsubkwargs > 0);
        return 1;
    }
    else if (nkwelts) {
        PyObject *names;
        VISIT_SEQ(c, keyword, keywords);
        names = PyTuple_New(nkwelts);
        if (names == NULL) {
            return 0;
        }
        for (i = 0; i < nkwelts; i++) {
            keyword_ty kw = asdl_seq_GET(keywords, i);
            Py_INCREF(kw->arg);
            PyTuple_SET_ITEM(names, i, kw->arg);
        }
        ADDOP_N(c, LOAD_CONST, names, consts);
        ADDOP_I(c, CALL_FUNCTION_KW, n + nelts + nkwelts);
        return 1;
    }
    else {
        ADDOP_I(c, CALL_FUNCTION, n + nelts);
        return 1;
    }
}


/* List and set comprehensions and generator expressions work by creating a
  nested function to perform the actual iteration. This means that the
  iteration variables don't leak into the current scope.
  The defined function is called immediately following its definition, with the
  result of that call being the result of the expression.
  The LC/SC version returns the populated container, while the GE version is
  flagged in symtable.c as a generator, so it returns the generator object
  when the function is called.

  Possible cleanups:
    - iterate over the generator sequence instead of using recursion
*/


static int
compiler_comprehension_generator(struct compiler *c,
                                 asdl_seq *generators, int gen_index,
                                 expr_ty elt, expr_ty val, int type)
{
    comprehension_ty gen;
    gen = (comprehension_ty)asdl_seq_GET(generators, gen_index);
    if (gen->is_async) {
        return compiler_async_comprehension_generator(
            c, generators, gen_index, elt, val, type);
    } else {
        return compiler_sync_comprehension_generator(
            c, generators, gen_index, elt, val, type);
    }
}

static int
compiler_sync_comprehension_generator(struct compiler *c,
                                      asdl_seq *generators, int gen_index,
                                      expr_ty elt, expr_ty val, int type)
{
    /* generate code for the iterator, then each of the ifs,
       and then write to the element */

    comprehension_ty gen;
    basicblock *start, *anchor, *skip, *if_cleanup;
    Py_ssize_t i, n;

    start = compiler_new_block(c);
    skip = compiler_new_block(c);
    if_cleanup = compiler_new_block(c);
    anchor = compiler_new_block(c);

    if (start == NULL || skip == NULL || if_cleanup == NULL ||
        anchor == NULL)
        return 0;

    gen = (comprehension_ty)asdl_seq_GET(generators, gen_index);

    if (gen_index == 0) {
        /* Receive outermost iter as an implicit argument */
        c->u->u_argcount = 1;
        ADDOP_I(c, LOAD_FAST, 0);
    }
    else {
        /* Sub-iter - calculate on the fly */
        VISIT(c, expr, gen->iter);
        ADDOP(c, GET_ITER);
    }
    compiler_use_next_block(c, start);
    ADDOP_JREL(c, FOR_ITER, anchor);
    NEXT_BLOCK(c);
    VISIT(c, expr, gen->target);

    /* XXX this needs to be cleaned up...a lot! */
    n = asdl_seq_LEN(gen->ifs);
    for (i = 0; i < n; i++) {
        expr_ty e = (expr_ty)asdl_seq_GET(gen->ifs, i);
        if (!compiler_jump_if(c, e, if_cleanup, 0))
            return 0;
        NEXT_BLOCK(c);
    }

    if (++gen_index < asdl_seq_LEN(generators))
        if (!compiler_comprehension_generator(c,
                                              generators, gen_index,
                                              elt, val, type))
        return 0;

    /* only append after the last for generator */
    if (gen_index >= asdl_seq_LEN(generators)) {
        /* comprehension specific code */
        switch (type) {
        case COMP_GENEXP:
            VISIT(c, expr, elt);
            ADDOP(c, YIELD_VALUE);
            ADDOP(c, POP_TOP);
            break;
        case COMP_LISTCOMP:
            VISIT(c, expr, elt);
            ADDOP_I(c, LIST_APPEND, gen_index + 1);
            break;
        case COMP_SETCOMP:
            VISIT(c, expr, elt);
            ADDOP_I(c, SET_ADD, gen_index + 1);
            break;
        case COMP_DICTCOMP:
            /* With 'd[k] = v', v is evaluated before k, so we do
               the same. */
            VISIT(c, expr, val);
            VISIT(c, expr, elt);
            ADDOP_I(c, MAP_ADD, gen_index + 1);
            break;
        default:
            return 0;
        }

        compiler_use_next_block(c, skip);
    }
    compiler_use_next_block(c, if_cleanup);
    ADDOP_JABS(c, JUMP_ABSOLUTE, start);
    compiler_use_next_block(c, anchor);

    return 1;
}

static int
compiler_async_comprehension_generator(struct compiler *c,
                                      asdl_seq *generators, int gen_index,
                                      expr_ty elt, expr_ty val, int type)
{
    _Py_IDENTIFIER(StopAsyncIteration);

    comprehension_ty gen;
    basicblock *anchor, *skip, *if_cleanup, *try,
               *after_try, *except, *try_cleanup;
    Py_ssize_t i, n;

    PyObject *stop_aiter_error = _PyUnicode_FromId(&PyId_StopAsyncIteration);
    if (stop_aiter_error == NULL) {
        return 0;
    }

    try = compiler_new_block(c);
    after_try = compiler_new_block(c);
    try_cleanup = compiler_new_block(c);
    except = compiler_new_block(c);
    skip = compiler_new_block(c);
    if_cleanup = compiler_new_block(c);
    anchor = compiler_new_block(c);

    if (skip == NULL || if_cleanup == NULL || anchor == NULL ||
            try == NULL || after_try == NULL ||
            except == NULL || after_try == NULL) {
        return 0;
    }

    gen = (comprehension_ty)asdl_seq_GET(generators, gen_index);

    if (gen_index == 0) {
        /* Receive outermost iter as an implicit argument */
        c->u->u_argcount = 1;
        ADDOP_I(c, LOAD_FAST, 0);
    }
    else {
        /* Sub-iter - calculate on the fly */
        VISIT(c, expr, gen->iter);
        ADDOP(c, GET_AITER);
    }

    compiler_use_next_block(c, try);


    ADDOP_JREL(c, SETUP_FINALLY, except);
    if (!compiler_push_fblock(c, EXCEPT, try, NULL))
        return 0;

    ADDOP(c, GET_ANEXT);
    ADDOP_O(c, LOAD_CONST, Py_None, consts);
    ADDOP(c, YIELD_FROM);
    VISIT(c, expr, gen->target);
    ADDOP(c, POP_BLOCK);
    compiler_pop_fblock(c, EXCEPT, try);
    ADDOP_JREL(c, JUMP_FORWARD, after_try);


    compiler_use_next_block(c, except);
    ADDOP(c, DUP_TOP);
    ADDOP_O(c, LOAD_GLOBAL, stop_aiter_error, names);
    ADDOP_I(c, COMPARE_OP, PyCmp_EXC_MATCH);
    ADDOP_JABS(c, POP_JUMP_IF_FALSE, try_cleanup);

    ADDOP(c, POP_TOP);
    ADDOP(c, POP_TOP);
    ADDOP(c, POP_TOP);
    ADDOP(c, POP_EXCEPT); /* for SETUP_FINALLY */
    ADDOP_JABS(c, JUMP_ABSOLUTE, anchor);


    compiler_use_next_block(c, try_cleanup);
    ADDOP(c, END_FINALLY);

    compiler_use_next_block(c, after_try);

    n = asdl_seq_LEN(gen->ifs);
    for (i = 0; i < n; i++) {
        expr_ty e = (expr_ty)asdl_seq_GET(gen->ifs, i);
        if (!compiler_jump_if(c, e, if_cleanup, 0))
            return 0;
        NEXT_BLOCK(c);
    }

    if (++gen_index < asdl_seq_LEN(generators))
        if (!compiler_comprehension_generator(c,
                                              generators, gen_index,
                                              elt, val, type))
        return 0;

    /* only append after the last for generator */
    if (gen_index >= asdl_seq_LEN(generators)) {
        /* comprehension specific code */
        switch (type) {
        case COMP_GENEXP:
            VISIT(c, expr, elt);
            ADDOP(c, YIELD_VALUE);
            ADDOP(c, POP_TOP);
            break;
        case COMP_LISTCOMP:
            VISIT(c, expr, elt);
            ADDOP_I(c, LIST_APPEND, gen_index + 1);
            break;
        case COMP_SETCOMP:
            VISIT(c, expr, elt);
            ADDOP_I(c, SET_ADD, gen_index + 1);
            break;
        case COMP_DICTCOMP:
            /* With 'd[k] = v', v is evaluated before k, so we do
               the same. */
            VISIT(c, expr, val);
            VISIT(c, expr, elt);
            ADDOP_I(c, MAP_ADD, gen_index + 1);
            break;
        default:
            return 0;
        }

        compiler_use_next_block(c, skip);
    }
    compiler_use_next_block(c, if_cleanup);
    ADDOP_JABS(c, JUMP_ABSOLUTE, try);
    compiler_use_next_block(c, anchor);
    ADDOP(c, POP_TOP);

    return 1;
}

static int
compiler_comprehension(struct compiler *c, expr_ty e, int type,
                       identifier name, asdl_seq *generators, expr_ty elt,
                       expr_ty val)
{
    PyCodeObject *co = NULL;
    comprehension_ty outermost;
    PyObject *qualname = NULL;
    int is_async_function = c->u->u_ste->ste_coroutine;
    int is_async_generator = 0;

    outermost = (comprehension_ty) asdl_seq_GET(generators, 0);

    if (!compiler_enter_scope(c, name, COMPILER_SCOPE_COMPREHENSION,
                              (void *)e, e->lineno))
    {
        goto error;
    }

    is_async_generator = c->u->u_ste->ste_coroutine;

    if (is_async_generator && !is_async_function && type != COMP_GENEXP) {
        if (e->lineno > c->u->u_lineno) {
            c->u->u_lineno = e->lineno;
            c->u->u_lineno_set = 0;
        }
        compiler_error(c, "asynchronous comprehension outside of "
                          "an asynchronous function");
        goto error_in_scope;
    }

    if (type != COMP_GENEXP) {
        int op;
        switch (type) {
        case COMP_LISTCOMP:
            op = BUILD_LIST;
            break;
        case COMP_SETCOMP:
            op = BUILD_SET;
            break;
        case COMP_DICTCOMP:
            op = BUILD_MAP;
            break;
        default:
            PyErr_Format(PyExc_SystemError,
                         "unknown comprehension type %d", type);
            goto error_in_scope;
        }

        ADDOP_I(c, op, 0);
    }

    if (!compiler_comprehension_generator(c, generators, 0, elt,
                                          val, type))
        goto error_in_scope;

    if (type != COMP_GENEXP) {
        ADDOP(c, RETURN_VALUE);
    }

    co = assemble(c, 1);
    qualname = c->u->u_qualname;
    Py_INCREF(qualname);
    compiler_exit_scope(c);
    if (co == NULL)
        goto error;

    if (!compiler_make_closure(c, co, 0, qualname))
        goto error;
    Py_DECREF(qualname);
    Py_DECREF(co);

    VISIT(c, expr, outermost->iter);

    if (outermost->is_async) {
        ADDOP(c, GET_AITER);
    } else {
        ADDOP(c, GET_ITER);
    }

    ADDOP_I(c, CALL_FUNCTION, 1);

    if (is_async_generator && type != COMP_GENEXP) {
        ADDOP(c, GET_AWAITABLE);
        ADDOP_O(c, LOAD_CONST, Py_None, consts);
        ADDOP(c, YIELD_FROM);
    }

    return 1;
error_in_scope:
    compiler_exit_scope(c);
error:
    Py_XDECREF(qualname);
    Py_XDECREF(co);
    return 0;
}

static int
compiler_genexp(struct compiler *c, expr_ty e)
{
    static identifier name;
    if (!name) {
        name = PyUnicode_FromString("<genexpr>");
        if (!name)
            return 0;
    }
    assert(e->kind == GeneratorExp_kind);
    return compiler_comprehension(c, e, COMP_GENEXP, name,
                                  e->v.GeneratorExp.generators,
                                  e->v.GeneratorExp.elt, NULL);
}

static int
compiler_listcomp(struct compiler *c, expr_ty e)
{
    static identifier name;
    if (!name) {
        name = PyUnicode_FromString("<listcomp>");
        if (!name)
            return 0;
    }
    assert(e->kind == ListComp_kind);
    return compiler_comprehension(c, e, COMP_LISTCOMP, name,
                                  e->v.ListComp.generators,
                                  e->v.ListComp.elt, NULL);
}

static int
compiler_setcomp(struct compiler *c, expr_ty e)
{
    static identifier name;
    if (!name) {
        name = PyUnicode_FromString("<setcomp>");
        if (!name)
            return 0;
    }
    assert(e->kind == SetComp_kind);
    return compiler_comprehension(c, e, COMP_SETCOMP, name,
                                  e->v.SetComp.generators,
                                  e->v.SetComp.elt, NULL);
}


static int
compiler_dictcomp(struct compiler *c, expr_ty e)
{
    static identifier name;
    if (!name) {
        name = PyUnicode_FromString("<dictcomp>");
        if (!name)
            return 0;
    }
    assert(e->kind == DictComp_kind);
    return compiler_comprehension(c, e, COMP_DICTCOMP, name,
                                  e->v.DictComp.generators,
                                  e->v.DictComp.key, e->v.DictComp.value);
}


static int
compiler_visit_keyword(struct compiler *c, keyword_ty k)
{
    VISIT(c, expr, k->value);
    return 1;
}

/* Test whether expression is constant.  For constants, report
   whether they are true or false.

   Return values: 1 for true, 0 for false, -1 for non-constant.
 */

static int
expr_constant(expr_ty e)
{
    if (is_const(e)) {
        return PyObject_IsTrue(get_const_value(e));
    }
    return -1;
}


/*
   Implements the async with statement.

   The semantics outlined in that PEP are as follows:

   async with EXPR as VAR:
       BLOCK

   It is implemented roughly as:

   context = EXPR
   exit = context.__aexit__  # not calling it
   value = await context.__aenter__()
   try:
       VAR = value  # if VAR present in the syntax
       BLOCK
   finally:
       if an exception was raised:
           exc = copy of (exception, instance, traceback)
       else:
           exc = (None, None, None)
       if not (await exit(*exc)):
           raise
 */
static int
compiler_async_with(struct compiler *c, stmt_ty s, int pos)
{
    basicblock *block, *finally;
    withitem_ty item = asdl_seq_GET(s->v.AsyncWith.items, pos);

    assert(s->kind == AsyncWith_kind);

    block = compiler_new_block(c);
    finally = compiler_new_block(c);
    if (!block || !finally)
        return 0;

    /* Evaluate EXPR */
    VISIT(c, expr, item->context_expr);

    ADDOP(c, BEFORE_ASYNC_WITH);
    ADDOP(c, GET_AWAITABLE);
    ADDOP_O(c, LOAD_CONST, Py_None, consts);
    ADDOP(c, YIELD_FROM);

    ADDOP_JREL(c, SETUP_ASYNC_WITH, finally);

    /* SETUP_ASYNC_WITH pushes a finally block. */
    compiler_use_next_block(c, block);
    if (!compiler_push_fblock(c, ASYNC_WITH, block, finally)) {
        return 0;
    }

    if (item->optional_vars) {
        VISIT(c, expr, item->optional_vars);
    }
    else {
    /* Discard result from context.__aenter__() */
        ADDOP(c, POP_TOP);
    }

    pos++;
    if (pos == asdl_seq_LEN(s->v.AsyncWith.items))
        /* BLOCK code */
        VISIT_SEQ(c, stmt, s->v.AsyncWith.body)
    else if (!compiler_async_with(c, s, pos))
            return 0;

    /* End of try block; start the finally block */
    ADDOP(c, POP_BLOCK);
    ADDOP(c, BEGIN_FINALLY);
    compiler_pop_fblock(c, ASYNC_WITH, block);

    compiler_use_next_block(c, finally);
    if (!compiler_push_fblock(c, FINALLY_END, finally, NULL))
        return 0;

    /* Finally block starts; context.__exit__ is on the stack under
       the exception or return information. Just issue our magic
       opcode. */
    ADDOP(c, WITH_CLEANUP_START);

    ADDOP(c, GET_AWAITABLE);
    ADDOP_O(c, LOAD_CONST, Py_None, consts);
    ADDOP(c, YIELD_FROM);

    ADDOP(c, WITH_CLEANUP_FINISH);

    /* Finally block ends. */
    ADDOP(c, END_FINALLY);
    compiler_pop_fblock(c, FINALLY_END, finally);
    return 1;
}


/*
   Implements the with statement from PEP 343.

   The semantics outlined in that PEP are as follows:

   with EXPR as VAR:
       BLOCK

   It is implemented roughly as:

   context = EXPR
   exit = context.__exit__  # not calling it
   value = context.__enter__()
   try:
       VAR = value  # if VAR present in the syntax
       BLOCK
   finally:
       if an exception was raised:
           exc = copy of (exception, instance, traceback)
       else:
           exc = (None, None, None)
       exit(*exc)
 */
static int
compiler_with(struct compiler *c, stmt_ty s, int pos)
{
    basicblock *block, *finally;
    withitem_ty item = asdl_seq_GET(s->v.With.items, pos);

    assert(s->kind == With_kind);

    block = compiler_new_block(c);
    finally = compiler_new_block(c);
    if (!block || !finally)
        return 0;

    /* Evaluate EXPR */
    VISIT(c, expr, item->context_expr);
    ADDOP_JREL(c, SETUP_WITH, finally);

    /* SETUP_WITH pushes a finally block. */
    compiler_use_next_block(c, block);
    if (!compiler_push_fblock(c, WITH, block, finally)) {
        return 0;
    }

    if (item->optional_vars) {
        VISIT(c, expr, item->optional_vars);
    }
    else {
    /* Discard result from context.__enter__() */
        ADDOP(c, POP_TOP);
    }

    pos++;
    if (pos == asdl_seq_LEN(s->v.With.items))
        /* BLOCK code */
        VISIT_SEQ(c, stmt, s->v.With.body)
    else if (!compiler_with(c, s, pos))
            return 0;

    /* End of try block; start the finally block */
    ADDOP(c, POP_BLOCK);
    ADDOP(c, BEGIN_FINALLY);
    compiler_pop_fblock(c, WITH, block);

    compiler_use_next_block(c, finally);
    if (!compiler_push_fblock(c, FINALLY_END, finally, NULL))
        return 0;

    /* Finally block starts; context.__exit__ is on the stack under
       the exception or return information. Just issue our magic
       opcode. */
    ADDOP(c, WITH_CLEANUP_START);
    ADDOP(c, WITH_CLEANUP_FINISH);

    /* Finally block ends. */
    ADDOP(c, END_FINALLY);
    compiler_pop_fblock(c, FINALLY_END, finally);
    return 1;
}

static int
compiler_visit_expr(struct compiler *c, expr_ty e)
{
    /* If expr e has a different line number than the last expr/stmt,
       set a new line number for the next instruction.
    */
    if (e->lineno > c->u->u_lineno) {
        c->u->u_lineno = e->lineno;
        c->u->u_lineno_set = 0;
    }
    /* Updating the column offset is always harmless. */
    c->u->u_col_offset = e->col_offset;
    switch (e->kind) {
    case BoolOp_kind:
        return compiler_boolop(c, e);
    case BinOp_kind:
        VISIT(c, expr, e->v.BinOp.left);
        VISIT(c, expr, e->v.BinOp.right);
        ADDOP(c, binop(c, e->v.BinOp.op));
        break;
    case UnaryOp_kind:
        VISIT(c, expr, e->v.UnaryOp.operand);
        ADDOP(c, unaryop(e->v.UnaryOp.op));
        break;
    case Lambda_kind:
        return compiler_lambda(c, e);
    case IfExp_kind:
        return compiler_ifexp(c, e);
    case Dict_kind:
        return compiler_dict(c, e);
    case Set_kind:
        return compiler_set(c, e);
    case GeneratorExp_kind:
        return compiler_genexp(c, e);
    case ListComp_kind:
        return compiler_listcomp(c, e);
    case SetComp_kind:
        return compiler_setcomp(c, e);
    case DictComp_kind:
        return compiler_dictcomp(c, e);
    case Yield_kind:
        if (c->u->u_ste->ste_type != FunctionBlock)
            return compiler_error(c, "'yield' outside function");
        if (e->v.Yield.value) {
            VISIT(c, expr, e->v.Yield.value);
        }
        else {
            ADDOP_O(c, LOAD_CONST, Py_None, consts);
        }
        ADDOP(c, YIELD_VALUE);
        break;
    case YieldFrom_kind:
        if (c->u->u_ste->ste_type != FunctionBlock)
            return compiler_error(c, "'yield' outside function");

        if (c->u->u_scope_type == COMPILER_SCOPE_ASYNC_FUNCTION)
            return compiler_error(c, "'yield from' inside async function");

        VISIT(c, expr, e->v.YieldFrom.value);
        ADDOP(c, GET_YIELD_FROM_ITER);
        ADDOP_O(c, LOAD_CONST, Py_None, consts);
        ADDOP(c, YIELD_FROM);
        break;
    case Await_kind:
        if (c->u->u_ste->ste_type != FunctionBlock)
            return compiler_error(c, "'await' outside function");

        if (c->u->u_scope_type != COMPILER_SCOPE_ASYNC_FUNCTION &&
                c->u->u_scope_type != COMPILER_SCOPE_COMPREHENSION)
            return compiler_error(c, "'await' outside async function");

        VISIT(c, expr, e->v.Await.value);
        ADDOP(c, GET_AWAITABLE);
        ADDOP_O(c, LOAD_CONST, Py_None, consts);
        ADDOP(c, YIELD_FROM);
        break;
    case Compare_kind:
        return compiler_compare(c, e);
    case Call_kind:
        return compiler_call(c, e);
    case Constant_kind:
        ADDOP_O(c, LOAD_CONST, e->v.Constant.value, consts);
        break;
    case Num_kind:
        ADDOP_O(c, LOAD_CONST, e->v.Num.n, consts);
        break;
    case Str_kind:
        ADDOP_O(c, LOAD_CONST, e->v.Str.s, consts);
        break;
    case JoinedStr_kind:
        return compiler_joined_str(c, e);
    case FormattedValue_kind:
        return compiler_formatted_value(c, e);
    case Bytes_kind:
        ADDOP_O(c, LOAD_CONST, e->v.Bytes.s, consts);
        break;
    case Ellipsis_kind:
        ADDOP_O(c, LOAD_CONST, Py_Ellipsis, consts);
        break;
    case NameConstant_kind:
        ADDOP_O(c, LOAD_CONST, e->v.NameConstant.value, consts);
        break;
    /* The following exprs can be assignment targets. */
    case Attribute_kind:
        if (e->v.Attribute.ctx != AugStore)
            VISIT(c, expr, e->v.Attribute.value);
        switch (e->v.Attribute.ctx) {
        case AugLoad:
            ADDOP(c, DUP_TOP);
            /* Fall through */
        case Load:
            ADDOP_NAME(c, LOAD_ATTR, e->v.Attribute.attr, names);
            break;
        case AugStore:
            ADDOP(c, ROT_TWO);
            /* Fall through */
        case Store:
            ADDOP_NAME(c, STORE_ATTR, e->v.Attribute.attr, names);
            break;
        case Del:
            ADDOP_NAME(c, DELETE_ATTR, e->v.Attribute.attr, names);
            break;
        case Param:
        default:
            PyErr_SetString(PyExc_SystemError,
                            "param invalid in attribute expression");
            return 0;
        }
        break;
    case Subscript_kind:
        switch (e->v.Subscript.ctx) {
        case AugLoad:
            VISIT(c, expr, e->v.Subscript.value);
            VISIT_SLICE(c, e->v.Subscript.slice, AugLoad);
            break;
        case Load:
            VISIT(c, expr, e->v.Subscript.value);
            VISIT_SLICE(c, e->v.Subscript.slice, Load);
            break;
        case AugStore:
            VISIT_SLICE(c, e->v.Subscript.slice, AugStore);
            break;
        case Store:
            VISIT(c, expr, e->v.Subscript.value);
            VISIT_SLICE(c, e->v.Subscript.slice, Store);
            break;
        case Del:
            VISIT(c, expr, e->v.Subscript.value);
            VISIT_SLICE(c, e->v.Subscript.slice, Del);
            break;
        case Param:
        default:
            PyErr_SetString(PyExc_SystemError,
                "param invalid in subscript expression");
            return 0;
        }
        break;
    case Starred_kind:
        switch (e->v.Starred.ctx) {
        case Store:
            /* In all legitimate cases, the Starred node was already replaced
             * by compiler_list/compiler_tuple. XXX: is that okay? */
            return compiler_error(c,
                "starred assignment target must be in a list or tuple");
        default:
            return compiler_error(c,
                "can't use starred expression here");
        }
        break;
    case Name_kind:
        return compiler_nameop(c, e->v.Name.id, e->v.Name.ctx);
    /* child nodes of List and Tuple will have expr_context set */
    case List_kind:
        return compiler_list(c, e);
    case Tuple_kind:
        return compiler_tuple(c, e);
    }
    return 1;
}

static int
compiler_augassign(struct compiler *c, stmt_ty s)
{
    expr_ty e = s->v.AugAssign.target;
    expr_ty auge;

    assert(s->kind == AugAssign_kind);

    switch (e->kind) {
    case Attribute_kind:
        auge = Attribute(e->v.Attribute.value, e->v.Attribute.attr,
                         AugLoad, e->lineno, e->col_offset, c->c_arena);
        if (auge == NULL)
            return 0;
        VISIT(c, expr, auge);
        VISIT(c, expr, s->v.AugAssign.value);
        ADDOP(c, inplace_binop(c, s->v.AugAssign.op));
        auge->v.Attribute.ctx = AugStore;
        VISIT(c, expr, auge);
        break;
    case Subscript_kind:
        auge = Subscript(e->v.Subscript.value, e->v.Subscript.slice,
                         AugLoad, e->lineno, e->col_offset, c->c_arena);
        if (auge == NULL)
            return 0;
        VISIT(c, expr, auge);
        VISIT(c, expr, s->v.AugAssign.value);
        ADDOP(c, inplace_binop(c, s->v.AugAssign.op));
        auge->v.Subscript.ctx = AugStore;
        VISIT(c, expr, auge);
        break;
    case Name_kind:
        if (!compiler_nameop(c, e->v.Name.id, Load))
            return 0;
        VISIT(c, expr, s->v.AugAssign.value);
        ADDOP(c, inplace_binop(c, s->v.AugAssign.op));
        return compiler_nameop(c, e->v.Name.id, Store);
    default:
        PyErr_Format(PyExc_SystemError,
            "invalid node type (%d) for augmented assignment",
            e->kind);
        return 0;
    }
    return 1;
}

static int
check_ann_expr(struct compiler *c, expr_ty e)
{
    VISIT(c, expr, e);
    ADDOP(c, POP_TOP);
    return 1;
}

static int
check_annotation(struct compiler *c, stmt_ty s)
{
    /* Annotations are only evaluated in a module or class. */
    if (c->u->u_scope_type == COMPILER_SCOPE_MODULE ||
        c->u->u_scope_type == COMPILER_SCOPE_CLASS) {
        return check_ann_expr(c, s->v.AnnAssign.annotation);
    }
    return 1;
}

static int
check_ann_slice(struct compiler *c, slice_ty sl)
{
    switch(sl->kind) {
    case Index_kind:
        return check_ann_expr(c, sl->v.Index.value);
    case Slice_kind:
        if (sl->v.Slice.lower && !check_ann_expr(c, sl->v.Slice.lower)) {
            return 0;
        }
        if (sl->v.Slice.upper && !check_ann_expr(c, sl->v.Slice.upper)) {
            return 0;
        }
        if (sl->v.Slice.step && !check_ann_expr(c, sl->v.Slice.step)) {
            return 0;
        }
        break;
    default:
        PyErr_SetString(PyExc_SystemError,
                        "unexpected slice kind");
        return 0;
    }
    return 1;
}

static int
check_ann_subscr(struct compiler *c, slice_ty sl)
{
    /* We check that everything in a subscript is defined at runtime. */
    Py_ssize_t i, n;

    switch (sl->kind) {
    case Index_kind:
    case Slice_kind:
        if (!check_ann_slice(c, sl)) {
            return 0;
        }
        break;
    case ExtSlice_kind:
        n = asdl_seq_LEN(sl->v.ExtSlice.dims);
        for (i = 0; i < n; i++) {
            slice_ty subsl = (slice_ty)asdl_seq_GET(sl->v.ExtSlice.dims, i);
            switch (subsl->kind) {
            case Index_kind:
            case Slice_kind:
                if (!check_ann_slice(c, subsl)) {
                    return 0;
                }
                break;
            case ExtSlice_kind:
            default:
                PyErr_SetString(PyExc_SystemError,
                                "extended slice invalid in nested slice");
                return 0;
            }
        }
        break;
    default:
        PyErr_Format(PyExc_SystemError,
                     "invalid subscript kind %d", sl->kind);
        return 0;
    }
    return 1;
}

static int
compiler_annassign(struct compiler *c, stmt_ty s)
{
    expr_ty targ = s->v.AnnAssign.target;
    PyObject* mangled;

    assert(s->kind == AnnAssign_kind);

    /* We perform the actual assignment first. */
    if (s->v.AnnAssign.value) {
        VISIT(c, expr, s->v.AnnAssign.value);
        VISIT(c, expr, targ);
    }
    switch (targ->kind) {
    case Name_kind:
        /* If we have a simple name in a module or class, store annotation. */
        if (s->v.AnnAssign.simple &&
            (c->u->u_scope_type == COMPILER_SCOPE_MODULE ||
             c->u->u_scope_type == COMPILER_SCOPE_CLASS)) {
            mangled = _Py_Mangle(c->u->u_private, targ->v.Name.id);
            if (!mangled) {
                return 0;
            }
            VISIT(c, expr, s->v.AnnAssign.annotation);
            /* ADDOP_N decrefs its argument */
            ADDOP_N(c, STORE_ANNOTATION, mangled, names);
        }
        break;
    case Attribute_kind:
        if (!s->v.AnnAssign.value &&
            !check_ann_expr(c, targ->v.Attribute.value)) {
            return 0;
        }
        break;
    case Subscript_kind:
        if (!s->v.AnnAssign.value &&
            (!check_ann_expr(c, targ->v.Subscript.value) ||
             !check_ann_subscr(c, targ->v.Subscript.slice))) {
                return 0;
        }
        break;
    default:
        PyErr_Format(PyExc_SystemError,
                     "invalid node type (%d) for annotated assignment",
                     targ->kind);
            return 0;
    }
    /* Annotation is evaluated last. */
    if (!s->v.AnnAssign.simple && !check_annotation(c, s)) {
        return 0;
    }
    return 1;
}

/* Raises a SyntaxError and returns 0.
   If something goes wrong, a different exception may be raised.
*/

static int
compiler_error(struct compiler *c, const char *errstr)
{
    PyObject *loc;
    PyObject *u = NULL, *v = NULL;

    loc = PyErr_ProgramTextObject(c->c_filename, c->u->u_lineno);
    if (!loc) {
        Py_INCREF(Py_None);
        loc = Py_None;
    }
    u = Py_BuildValue("(OiiO)", c->c_filename, c->u->u_lineno,
                      c->u->u_col_offset, loc);
    if (!u)
        goto exit;
    v = Py_BuildValue("(zO)", errstr, u);
    if (!v)
        goto exit;
    PyErr_SetObject(PyExc_SyntaxError, v);
 exit:
    Py_DECREF(loc);
    Py_XDECREF(u);
    Py_XDECREF(v);
    return 0;
}

static int
compiler_handle_subscr(struct compiler *c, const char *kind,
                       expr_context_ty ctx)
{
    int op = 0;

    /* XXX this code is duplicated */
    switch (ctx) {
        case AugLoad: /* fall through to Load */
        case Load:    op = BINARY_SUBSCR; break;
        case AugStore:/* fall through to Store */
        case Store:   op = STORE_SUBSCR; break;
        case Del:     op = DELETE_SUBSCR; break;
        case Param:
            PyErr_Format(PyExc_SystemError,
                         "invalid %s kind %d in subscript\n",
                         kind, ctx);
            return 0;
    }
    if (ctx == AugLoad) {
        ADDOP(c, DUP_TOP_TWO);
    }
    else if (ctx == AugStore) {
        ADDOP(c, ROT_THREE);
    }
    ADDOP(c, op);
    return 1;
}

static int
compiler_slice(struct compiler *c, slice_ty s, expr_context_ty ctx)
{
    int n = 2;
    assert(s->kind == Slice_kind);

    /* only handles the cases where BUILD_SLICE is emitted */
    if (s->v.Slice.lower) {
        VISIT(c, expr, s->v.Slice.lower);
    }
    else {
        ADDOP_O(c, LOAD_CONST, Py_None, consts);
    }

    if (s->v.Slice.upper) {
        VISIT(c, expr, s->v.Slice.upper);
    }
    else {
        ADDOP_O(c, LOAD_CONST, Py_None, consts);
    }

    if (s->v.Slice.step) {
        n++;
        VISIT(c, expr, s->v.Slice.step);
    }
    ADDOP_I(c, BUILD_SLICE, n);
    return 1;
}

static int
compiler_visit_nested_slice(struct compiler *c, slice_ty s,
                            expr_context_ty ctx)
{
    switch (s->kind) {
    case Slice_kind:
        return compiler_slice(c, s, ctx);
    case Index_kind:
        VISIT(c, expr, s->v.Index.value);
        break;
    case ExtSlice_kind:
    default:
        PyErr_SetString(PyExc_SystemError,
                        "extended slice invalid in nested slice");
        return 0;
    }
    return 1;
}

static int
compiler_visit_slice(struct compiler *c, slice_ty s, expr_context_ty ctx)
{
    const char * kindname = NULL;
    switch (s->kind) {
    case Index_kind:
        kindname = "index";
        if (ctx != AugStore) {
            VISIT(c, expr, s->v.Index.value);
        }
        break;
    case Slice_kind:
        kindname = "slice";
        if (ctx != AugStore) {
            if (!compiler_slice(c, s, ctx))
                return 0;
        }
        break;
    case ExtSlice_kind:
        kindname = "extended slice";
        if (ctx != AugStore) {
            Py_ssize_t i, n = asdl_seq_LEN(s->v.ExtSlice.dims);
            for (i = 0; i < n; i++) {
                slice_ty sub = (slice_ty)asdl_seq_GET(
                    s->v.ExtSlice.dims, i);
                if (!compiler_visit_nested_slice(c, sub, ctx))
                    return 0;
            }
            ADDOP_I(c, BUILD_TUPLE, n);
        }
        break;
    default:
        PyErr_Format(PyExc_SystemError,
                     "invalid subscript kind %d", s->kind);
        return 0;
    }
    return compiler_handle_subscr(c, kindname, ctx);
}

/* End of the compiler section, beginning of the assembler section */

/* do depth-first search of basic block graph, starting with block.
   post records the block indices in post-order.

   XXX must handle implicit jumps from one block to next
*/

struct assembler {
    PyObject *a_bytecode;  /* string containing bytecode */
    int a_offset;              /* offset into bytecode */
    int a_nblocks;             /* number of reachable blocks */
    basicblock **a_postorder; /* list of blocks in dfs postorder */
    PyObject *a_lnotab;    /* string containing lnotab */
    int a_lnotab_off;      /* offset into lnotab */
    int a_lineno;              /* last lineno of emitted instruction */
    int a_lineno_off;      /* bytecode offset of last lineno */
};

static void
dfs(struct compiler *c, basicblock *b, struct assembler *a, int end)
{
    int i, j;

    /* Get rid of recursion for normal control flow.
       Since the number of blocks is limited, unused space in a_postorder
       (from a_nblocks to end) can be used as a stack for still not ordered
       blocks. */
    for (j = end; b && !b->b_seen; b = b->b_next) {
        b->b_seen = 1;
        assert(a->a_nblocks < j);
        a->a_postorder[--j] = b;
    }
    while (j < end) {
        b = a->a_postorder[j++];
        for (i = 0; i < b->b_iused; i++) {
            struct instr *instr = &b->b_instr[i];
            if (instr->i_jrel || instr->i_jabs)
                dfs(c, instr->i_target, a, j);
        }
        assert(a->a_nblocks < j);
        a->a_postorder[a->a_nblocks++] = b;
    }
}

Py_LOCAL_INLINE(void)
stackdepth_push(basicblock ***sp, basicblock *b, int depth)
{
<<<<<<< HEAD
    int i, new_depth, target_depth, effect;
    struct instr *instr;
    assert(!b->b_seen || b->b_startdepth == depth);
    if (b->b_seen || b->b_startdepth >= depth) {
        return maxdepth;
    }
    /* Guard against infinite recursion */
    b->b_seen = 1;
    b->b_startdepth = depth;
    for (i = 0; i < b->b_iused; i++) {
        instr = &b->b_instr[i];
        effect = stack_effect(instr->i_opcode, instr->i_oparg, 0);
        if (effect == PY_INVALID_STACK_EFFECT) {
            fprintf(stderr, "opcode = %d\n", instr->i_opcode);
            Py_FatalError("PyCompile_OpcodeStackEffect()");
        }
        new_depth = depth + effect;
        if (new_depth > maxdepth) {
            maxdepth = new_depth;
        }
        assert(new_depth >= 0); /* invalid code or bug in stackdepth() */
        if (instr->i_jrel || instr->i_jabs) {
            /* Recursively inspect jump target */
            effect = stack_effect(instr->i_opcode, instr->i_oparg, 1);
            assert(effect != PY_INVALID_STACK_EFFECT);
            target_depth = depth + effect;
            if (target_depth > maxdepth) {
                maxdepth = target_depth;
            }
            assert(target_depth >= 0); /* invalid code or bug in stackdepth() */
            if (instr->i_opcode == CALL_FINALLY) {
                depth = new_depth;
                continue;
            }
            maxdepth = stackdepth_walk(c, instr->i_target,
                                       target_depth, maxdepth);
        }
        depth = new_depth;
        if (instr->i_opcode == JUMP_ABSOLUTE ||
            instr->i_opcode == JUMP_FORWARD ||
            instr->i_opcode == RETURN_VALUE ||
            instr->i_opcode == RAISE_VARARGS)
        {
            goto out; /* remaining code is dead */
        }
    }

    if (b->b_next)
        maxdepth = stackdepth_walk(c, b->b_next, depth, maxdepth);
out:
    b->b_seen = 0;
    return maxdepth;
=======
    /* XXX b->b_startdepth > depth only for the target of SETUP_FINALLY,
     * SETUP_WITH and SETUP_ASYNC_WITH. */
    assert(b->b_startdepth < 0 || b->b_startdepth >= depth);
    if (b->b_startdepth < depth) {
        assert(b->b_startdepth < 0);
        b->b_startdepth = depth;
        *(*sp)++ = b;
    }
>>>>>>> 782d6fe4
}

/* Find the flow path that needs the largest stack.  We assume that
 * cycles in the flow graph have no net effect on the stack depth.
 */
static int
stackdepth(struct compiler *c)
{
    basicblock *b, *entryblock = NULL;
    basicblock **stack, **sp;
    int nblocks = 0, maxdepth = 0;
    for (b = c->u->u_blocks; b != NULL; b = b->b_list) {
        b->b_startdepth = INT_MIN;
        entryblock = b;
        nblocks++;
    }
    if (!entryblock)
        return 0;
    stack = (basicblock **)PyObject_Malloc(sizeof(basicblock *) * nblocks);
    if (!stack) {
        PyErr_NoMemory();
        return -1;
    }

    sp = stack;
    stackdepth_push(&sp, entryblock, 0);
    while (sp != stack) {
        b = *--sp;
        int depth = b->b_startdepth;
        assert(depth >= 0);
        basicblock *next = b->b_next;
        for (int i = 0; i < b->b_iused; i++) {
            struct instr *instr = &b->b_instr[i];
            int effect = stack_effect(instr->i_opcode, instr->i_oparg, 0);
            if (effect == PY_INVALID_STACK_EFFECT) {
                fprintf(stderr, "opcode = %d\n", instr->i_opcode);
                Py_FatalError("PyCompile_OpcodeStackEffect()");
            }
            int new_depth = depth + effect;
            if (new_depth > maxdepth) {
                maxdepth = new_depth;
            }
            assert(depth >= 0); /* invalid code or bug in stackdepth() */
            if (instr->i_jrel || instr->i_jabs) {
                effect = stack_effect(instr->i_opcode, instr->i_oparg, 1);
                assert(effect != PY_INVALID_STACK_EFFECT);
                int target_depth = depth + effect;
                if (target_depth > maxdepth) {
                    maxdepth = target_depth;
                }
                assert(target_depth >= 0); /* invalid code or bug in stackdepth() */
                if (instr->i_opcode == CONTINUE_LOOP) {
                    /* Pops a variable number of values from the stack,
                     * but the target should be already proceeding.
                     */
                    assert(instr->i_target->b_startdepth >= 0);
                    assert(instr->i_target->b_startdepth <= depth);
                    /* remaining code is dead */
                    next = NULL;
                    break;
                }
                stackdepth_push(&sp, instr->i_target, target_depth);
            }
            depth = new_depth;
            if (instr->i_opcode == JUMP_ABSOLUTE ||
                instr->i_opcode == JUMP_FORWARD ||
                instr->i_opcode == RETURN_VALUE ||
                instr->i_opcode == RAISE_VARARGS ||
                instr->i_opcode == BREAK_LOOP)
            {
                /* remaining code is dead */
                next = NULL;
                break;
            }
        }
        if (next != NULL) {
            stackdepth_push(&sp, next, depth);
        }
    }
    PyObject_Free(stack);
    return maxdepth;
}

static int
assemble_init(struct assembler *a, int nblocks, int firstlineno)
{
    memset(a, 0, sizeof(struct assembler));
    a->a_lineno = firstlineno;
    a->a_bytecode = PyBytes_FromStringAndSize(NULL, DEFAULT_CODE_SIZE);
    if (!a->a_bytecode)
        return 0;
    a->a_lnotab = PyBytes_FromStringAndSize(NULL, DEFAULT_LNOTAB_SIZE);
    if (!a->a_lnotab)
        return 0;
    if ((size_t)nblocks > SIZE_MAX / sizeof(basicblock *)) {
        PyErr_NoMemory();
        return 0;
    }
    a->a_postorder = (basicblock **)PyObject_Malloc(
                                        sizeof(basicblock *) * nblocks);
    if (!a->a_postorder) {
        PyErr_NoMemory();
        return 0;
    }
    return 1;
}

static void
assemble_free(struct assembler *a)
{
    Py_XDECREF(a->a_bytecode);
    Py_XDECREF(a->a_lnotab);
    if (a->a_postorder)
        PyObject_Free(a->a_postorder);
}

static int
blocksize(basicblock *b)
{
    int i;
    int size = 0;

    for (i = 0; i < b->b_iused; i++)
        size += instrsize(b->b_instr[i].i_oparg);
    return size;
}

/* Appends a pair to the end of the line number table, a_lnotab, representing
   the instruction's bytecode offset and line number.  See
   Objects/lnotab_notes.txt for the description of the line number table. */

static int
assemble_lnotab(struct assembler *a, struct instr *i)
{
    int d_bytecode, d_lineno;
    Py_ssize_t len;
    unsigned char *lnotab;

    d_bytecode = (a->a_offset - a->a_lineno_off) * sizeof(_Py_CODEUNIT);
    d_lineno = i->i_lineno - a->a_lineno;

    assert(d_bytecode >= 0);

    if(d_bytecode == 0 && d_lineno == 0)
        return 1;

    if (d_bytecode > 255) {
        int j, nbytes, ncodes = d_bytecode / 255;
        nbytes = a->a_lnotab_off + 2 * ncodes;
        len = PyBytes_GET_SIZE(a->a_lnotab);
        if (nbytes >= len) {
            if ((len <= INT_MAX / 2) && (len * 2 < nbytes))
                len = nbytes;
            else if (len <= INT_MAX / 2)
                len *= 2;
            else {
                PyErr_NoMemory();
                return 0;
            }
            if (_PyBytes_Resize(&a->a_lnotab, len) < 0)
                return 0;
        }
        lnotab = (unsigned char *)
                   PyBytes_AS_STRING(a->a_lnotab) + a->a_lnotab_off;
        for (j = 0; j < ncodes; j++) {
            *lnotab++ = 255;
            *lnotab++ = 0;
        }
        d_bytecode -= ncodes * 255;
        a->a_lnotab_off += ncodes * 2;
    }
    assert(0 <= d_bytecode && d_bytecode <= 255);

    if (d_lineno < -128 || 127 < d_lineno) {
        int j, nbytes, ncodes, k;
        if (d_lineno < 0) {
            k = -128;
            /* use division on positive numbers */
            ncodes = (-d_lineno) / 128;
        }
        else {
            k = 127;
            ncodes = d_lineno / 127;
        }
        d_lineno -= ncodes * k;
        assert(ncodes >= 1);
        nbytes = a->a_lnotab_off + 2 * ncodes;
        len = PyBytes_GET_SIZE(a->a_lnotab);
        if (nbytes >= len) {
            if ((len <= INT_MAX / 2) && len * 2 < nbytes)
                len = nbytes;
            else if (len <= INT_MAX / 2)
                len *= 2;
            else {
                PyErr_NoMemory();
                return 0;
            }
            if (_PyBytes_Resize(&a->a_lnotab, len) < 0)
                return 0;
        }
        lnotab = (unsigned char *)
                   PyBytes_AS_STRING(a->a_lnotab) + a->a_lnotab_off;
        *lnotab++ = d_bytecode;
        *lnotab++ = k;
        d_bytecode = 0;
        for (j = 1; j < ncodes; j++) {
            *lnotab++ = 0;
            *lnotab++ = k;
        }
        a->a_lnotab_off += ncodes * 2;
    }
    assert(-128 <= d_lineno && d_lineno <= 127);

    len = PyBytes_GET_SIZE(a->a_lnotab);
    if (a->a_lnotab_off + 2 >= len) {
        if (_PyBytes_Resize(&a->a_lnotab, len * 2) < 0)
            return 0;
    }
    lnotab = (unsigned char *)
                    PyBytes_AS_STRING(a->a_lnotab) + a->a_lnotab_off;

    a->a_lnotab_off += 2;
    if (d_bytecode) {
        *lnotab++ = d_bytecode;
        *lnotab++ = d_lineno;
    }
    else {      /* First line of a block; def stmt, etc. */
        *lnotab++ = 0;
        *lnotab++ = d_lineno;
    }
    a->a_lineno = i->i_lineno;
    a->a_lineno_off = a->a_offset;
    return 1;
}

/* assemble_emit()
   Extend the bytecode with a new instruction.
   Update lnotab if necessary.
*/

static int
assemble_emit(struct assembler *a, struct instr *i)
{
    int size, arg = 0;
    Py_ssize_t len = PyBytes_GET_SIZE(a->a_bytecode);
    _Py_CODEUNIT *code;

    arg = i->i_oparg;
    size = instrsize(arg);
    if (i->i_lineno && !assemble_lnotab(a, i))
        return 0;
    if (a->a_offset + size >= len / (int)sizeof(_Py_CODEUNIT)) {
        if (len > PY_SSIZE_T_MAX / 2)
            return 0;
        if (_PyBytes_Resize(&a->a_bytecode, len * 2) < 0)
            return 0;
    }
    code = (_Py_CODEUNIT *)PyBytes_AS_STRING(a->a_bytecode) + a->a_offset;
    a->a_offset += size;
    write_op_arg(code, i->i_opcode, arg, size);
    return 1;
}

static void
assemble_jump_offsets(struct assembler *a, struct compiler *c)
{
    basicblock *b;
    int bsize, totsize, extended_arg_recompile;
    int i;

    /* Compute the size of each block and fixup jump args.
       Replace block pointer with position in bytecode. */
    do {
        totsize = 0;
        for (i = a->a_nblocks - 1; i >= 0; i--) {
            b = a->a_postorder[i];
            bsize = blocksize(b);
            b->b_offset = totsize;
            totsize += bsize;
        }
        extended_arg_recompile = 0;
        for (b = c->u->u_blocks; b != NULL; b = b->b_list) {
            bsize = b->b_offset;
            for (i = 0; i < b->b_iused; i++) {
                struct instr *instr = &b->b_instr[i];
                int isize = instrsize(instr->i_oparg);
                /* Relative jumps are computed relative to
                   the instruction pointer after fetching
                   the jump instruction.
                */
                bsize += isize;
                if (instr->i_jabs || instr->i_jrel) {
                    instr->i_oparg = instr->i_target->b_offset;
                    if (instr->i_jrel) {
                        instr->i_oparg -= bsize;
                    }
                    instr->i_oparg *= sizeof(_Py_CODEUNIT);
                    if (instrsize(instr->i_oparg) != isize) {
                        extended_arg_recompile = 1;
                    }
                }
            }
        }

    /* XXX: This is an awful hack that could hurt performance, but
        on the bright side it should work until we come up
        with a better solution.

        The issue is that in the first loop blocksize() is called
        which calls instrsize() which requires i_oparg be set
        appropriately. There is a bootstrap problem because
        i_oparg is calculated in the second loop above.

        So we loop until we stop seeing new EXTENDED_ARGs.
        The only EXTENDED_ARGs that could be popping up are
        ones in jump instructions.  So this should converge
        fairly quickly.
    */
    } while (extended_arg_recompile);
}

static PyObject *
dict_keys_inorder(PyObject *dict, Py_ssize_t offset)
{
    PyObject *tuple, *k, *v;
    Py_ssize_t i, pos = 0, size = PyDict_GET_SIZE(dict);

    tuple = PyTuple_New(size);
    if (tuple == NULL)
        return NULL;
    while (PyDict_Next(dict, &pos, &k, &v)) {
        i = PyLong_AS_LONG(v);
        /* The keys of the dictionary are tuples. (see compiler_add_o
         * and _PyCode_ConstantKey). The object we want is always second,
         * though. */
        k = PyTuple_GET_ITEM(k, 1);
        Py_INCREF(k);
        assert((i - offset) < size);
        assert((i - offset) >= 0);
        PyTuple_SET_ITEM(tuple, i - offset, k);
    }
    return tuple;
}

static int
compute_code_flags(struct compiler *c)
{
    PySTEntryObject *ste = c->u->u_ste;
    int flags = 0;
    if (ste->ste_type == FunctionBlock) {
        flags |= CO_NEWLOCALS | CO_OPTIMIZED;
        if (ste->ste_nested)
            flags |= CO_NESTED;
        if (ste->ste_generator && !ste->ste_coroutine)
            flags |= CO_GENERATOR;
        if (!ste->ste_generator && ste->ste_coroutine)
            flags |= CO_COROUTINE;
        if (ste->ste_generator && ste->ste_coroutine)
            flags |= CO_ASYNC_GENERATOR;
        if (ste->ste_varargs)
            flags |= CO_VARARGS;
        if (ste->ste_varkeywords)
            flags |= CO_VARKEYWORDS;
    }

    /* (Only) inherit compilerflags in PyCF_MASK */
    flags |= (c->c_flags->cf_flags & PyCF_MASK);

    return flags;
}

static PyCodeObject *
makecode(struct compiler *c, struct assembler *a)
{
    PyObject *tmp;
    PyCodeObject *co = NULL;
    PyObject *consts = NULL;
    PyObject *names = NULL;
    PyObject *varnames = NULL;
    PyObject *name = NULL;
    PyObject *freevars = NULL;
    PyObject *cellvars = NULL;
    PyObject *bytecode = NULL;
    Py_ssize_t nlocals;
    int nlocals_int;
    int flags;
    int argcount, kwonlyargcount, maxdepth;

    tmp = dict_keys_inorder(c->u->u_consts, 0);
    if (!tmp)
        goto error;
    consts = PySequence_List(tmp); /* optimize_code requires a list */
    Py_DECREF(tmp);

    names = dict_keys_inorder(c->u->u_names, 0);
    varnames = dict_keys_inorder(c->u->u_varnames, 0);
    if (!consts || !names || !varnames)
        goto error;

    cellvars = dict_keys_inorder(c->u->u_cellvars, 0);
    if (!cellvars)
        goto error;
    freevars = dict_keys_inorder(c->u->u_freevars, PyTuple_Size(cellvars));
    if (!freevars)
        goto error;

    nlocals = PyDict_GET_SIZE(c->u->u_varnames);
    assert(nlocals < INT_MAX);
    nlocals_int = Py_SAFE_DOWNCAST(nlocals, Py_ssize_t, int);

    flags = compute_code_flags(c);
    if (flags < 0)
        goto error;

    bytecode = PyCode_Optimize(a->a_bytecode, consts, names, a->a_lnotab);
    if (!bytecode)
        goto error;

    tmp = PyList_AsTuple(consts); /* PyCode_New requires a tuple */
    if (!tmp)
        goto error;
    Py_DECREF(consts);
    consts = tmp;

    argcount = Py_SAFE_DOWNCAST(c->u->u_argcount, Py_ssize_t, int);
    kwonlyargcount = Py_SAFE_DOWNCAST(c->u->u_kwonlyargcount, Py_ssize_t, int);
    maxdepth = stackdepth(c);
    if (maxdepth < 0) {
        goto error;
    }
    co = PyCode_New(argcount, kwonlyargcount,
                    nlocals_int, maxdepth, flags,
                    bytecode, consts, names, varnames,
                    freevars, cellvars,
                    c->c_filename, c->u->u_name,
                    c->u->u_firstlineno,
                    a->a_lnotab);
 error:
    Py_XDECREF(consts);
    Py_XDECREF(names);
    Py_XDECREF(varnames);
    Py_XDECREF(name);
    Py_XDECREF(freevars);
    Py_XDECREF(cellvars);
    Py_XDECREF(bytecode);
    return co;
}


/* For debugging purposes only */
#if 0
static void
dump_instr(const struct instr *i)
{
    const char *jrel = i->i_jrel ? "jrel " : "";
    const char *jabs = i->i_jabs ? "jabs " : "";
    char arg[128];

    *arg = '\0';
    if (HAS_ARG(i->i_opcode)) {
        sprintf(arg, "arg: %d ", i->i_oparg);
    }
    fprintf(stderr, "line: %d, opcode: %d %s%s%s\n",
                    i->i_lineno, i->i_opcode, arg, jabs, jrel);
}

static void
dump_basicblock(const basicblock *b)
{
    const char *seen = b->b_seen ? "seen " : "";
    const char *b_return = b->b_return ? "return " : "";
    fprintf(stderr, "used: %d, depth: %d, offset: %d %s%s\n",
        b->b_iused, b->b_startdepth, b->b_offset, seen, b_return);
    if (b->b_instr) {
        int i;
        for (i = 0; i < b->b_iused; i++) {
            fprintf(stderr, "  [%02d] ", i);
            dump_instr(b->b_instr + i);
        }
    }
}
#endif

static PyCodeObject *
assemble(struct compiler *c, int addNone)
{
    basicblock *b, *entryblock;
    struct assembler a;
    int i, j, nblocks;
    PyCodeObject *co = NULL;

    /* Make sure every block that falls off the end returns None.
       XXX NEXT_BLOCK() isn't quite right, because if the last
       block ends with a jump or return b_next shouldn't set.
     */
    if (!c->u->u_curblock->b_return) {
        NEXT_BLOCK(c);
        if (addNone)
            ADDOP_O(c, LOAD_CONST, Py_None, consts);
        ADDOP(c, RETURN_VALUE);
    }

    nblocks = 0;
    entryblock = NULL;
    for (b = c->u->u_blocks; b != NULL; b = b->b_list) {
        nblocks++;
        entryblock = b;
    }

    /* Set firstlineno if it wasn't explicitly set. */
    if (!c->u->u_firstlineno) {
        if (entryblock && entryblock->b_instr && entryblock->b_instr->i_lineno)
            c->u->u_firstlineno = entryblock->b_instr->i_lineno;
        else
            c->u->u_firstlineno = 1;
    }
    if (!assemble_init(&a, nblocks, c->u->u_firstlineno))
        goto error;
    dfs(c, entryblock, &a, nblocks);

    /* Can't modify the bytecode after computing jump offsets. */
    assemble_jump_offsets(&a, c);

    /* Emit code in reverse postorder from dfs. */
    for (i = a.a_nblocks - 1; i >= 0; i--) {
        b = a.a_postorder[i];
        for (j = 0; j < b->b_iused; j++)
            if (!assemble_emit(&a, &b->b_instr[j]))
                goto error;
    }

    if (_PyBytes_Resize(&a.a_lnotab, a.a_lnotab_off) < 0)
        goto error;
    if (_PyBytes_Resize(&a.a_bytecode, a.a_offset * sizeof(_Py_CODEUNIT)) < 0)
        goto error;

    co = makecode(c, &a);
 error:
    assemble_free(&a);
    return co;
}

#undef PyAST_Compile
PyAPI_FUNC(PyCodeObject *)
PyAST_Compile(mod_ty mod, const char *filename, PyCompilerFlags *flags,
              PyArena *arena)
{
    return PyAST_CompileEx(mod, filename, flags, -1, arena);
}<|MERGE_RESOLUTION|>--- conflicted
+++ resolved
@@ -5034,69 +5034,12 @@
 Py_LOCAL_INLINE(void)
 stackdepth_push(basicblock ***sp, basicblock *b, int depth)
 {
-<<<<<<< HEAD
-    int i, new_depth, target_depth, effect;
-    struct instr *instr;
-    assert(!b->b_seen || b->b_startdepth == depth);
-    if (b->b_seen || b->b_startdepth >= depth) {
-        return maxdepth;
-    }
-    /* Guard against infinite recursion */
-    b->b_seen = 1;
-    b->b_startdepth = depth;
-    for (i = 0; i < b->b_iused; i++) {
-        instr = &b->b_instr[i];
-        effect = stack_effect(instr->i_opcode, instr->i_oparg, 0);
-        if (effect == PY_INVALID_STACK_EFFECT) {
-            fprintf(stderr, "opcode = %d\n", instr->i_opcode);
-            Py_FatalError("PyCompile_OpcodeStackEffect()");
-        }
-        new_depth = depth + effect;
-        if (new_depth > maxdepth) {
-            maxdepth = new_depth;
-        }
-        assert(new_depth >= 0); /* invalid code or bug in stackdepth() */
-        if (instr->i_jrel || instr->i_jabs) {
-            /* Recursively inspect jump target */
-            effect = stack_effect(instr->i_opcode, instr->i_oparg, 1);
-            assert(effect != PY_INVALID_STACK_EFFECT);
-            target_depth = depth + effect;
-            if (target_depth > maxdepth) {
-                maxdepth = target_depth;
-            }
-            assert(target_depth >= 0); /* invalid code or bug in stackdepth() */
-            if (instr->i_opcode == CALL_FINALLY) {
-                depth = new_depth;
-                continue;
-            }
-            maxdepth = stackdepth_walk(c, instr->i_target,
-                                       target_depth, maxdepth);
-        }
-        depth = new_depth;
-        if (instr->i_opcode == JUMP_ABSOLUTE ||
-            instr->i_opcode == JUMP_FORWARD ||
-            instr->i_opcode == RETURN_VALUE ||
-            instr->i_opcode == RAISE_VARARGS)
-        {
-            goto out; /* remaining code is dead */
-        }
-    }
-
-    if (b->b_next)
-        maxdepth = stackdepth_walk(c, b->b_next, depth, maxdepth);
-out:
-    b->b_seen = 0;
-    return maxdepth;
-=======
-    /* XXX b->b_startdepth > depth only for the target of SETUP_FINALLY,
-     * SETUP_WITH and SETUP_ASYNC_WITH. */
-    assert(b->b_startdepth < 0 || b->b_startdepth >= depth);
+    assert(b->b_startdepth < 0 || b->b_startdepth == depth);
     if (b->b_startdepth < depth) {
         assert(b->b_startdepth < 0);
         b->b_startdepth = depth;
         *(*sp)++ = b;
     }
->>>>>>> 782d6fe4
 }
 
 /* Find the flow path that needs the largest stack.  We assume that
@@ -5148,15 +5091,11 @@
                     maxdepth = target_depth;
                 }
                 assert(target_depth >= 0); /* invalid code or bug in stackdepth() */
-                if (instr->i_opcode == CONTINUE_LOOP) {
-                    /* Pops a variable number of values from the stack,
-                     * but the target should be already proceeding.
-                     */
+                if (instr->i_opcode == CALL_FINALLY) {
                     assert(instr->i_target->b_startdepth >= 0);
-                    assert(instr->i_target->b_startdepth <= depth);
-                    /* remaining code is dead */
-                    next = NULL;
-                    break;
+                    assert(instr->i_target->b_startdepth >= target_depth);
+                    depth = new_depth;
+                    continue;
                 }
                 stackdepth_push(&sp, instr->i_target, target_depth);
             }
@@ -5164,8 +5103,7 @@
             if (instr->i_opcode == JUMP_ABSOLUTE ||
                 instr->i_opcode == JUMP_FORWARD ||
                 instr->i_opcode == RETURN_VALUE ||
-                instr->i_opcode == RAISE_VARARGS ||
-                instr->i_opcode == BREAK_LOOP)
+                instr->i_opcode == RAISE_VARARGS)
             {
                 /* remaining code is dead */
                 next = NULL;
