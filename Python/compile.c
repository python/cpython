--- conflicted
+++ resolved
@@ -4587,16 +4587,12 @@
     PyCodeObject *co = NULL;
     comprehension_ty outermost;
     PyObject *qualname = NULL;
-<<<<<<< HEAD
     int scope_type = c->u->u_scope_type;
-=======
->>>>>>> a3ad95dd
     int is_async_generator = 0;
 
     if (IS_TOP_LEVEL_AWAIT(c)) {
         c->u->u_ste->ste_coroutine = 1;
     }
-    int is_async_function = c->u->u_ste->ste_coroutine;
 
     outermost = (comprehension_ty) asdl_seq_GET(generators, 0);
     if (!compiler_enter_scope(c, name, COMPILER_SCOPE_COMPREHENSION,
