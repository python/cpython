/*
 * This file compiles an abstract syntax tree (AST) into Python bytecode.
 *
 * The primary entry point is _PyAST_Compile(), which returns a
 * PyCodeObject.  The compiler makes several passes to build the code
 * object:
 *   1. Checks for future statements.  See future.c
 *   2. Builds a symbol table.  See symtable.c.
 *   3. Generate an instruction sequence. See compiler_mod() in this file, which
 *      calls functions from codegen.c.
 *   4. Generate a control flow graph and run optimizations on it.  See flowgraph.c.
 *   5. Assemble the basic blocks into final code.  See optimize_and_assemble() in
 *      this file, and assembler.c.
 *
 */

#include "Python.h"
#include "pycore_ast.h"           // PyAST_Check()
#include "pycore_code.h"
#include "pycore_compile.h"
#include "pycore_flowgraph.h"     // _PyCfg_FromInstructionSequence()
#include "pycore_pystate.h"       // _Py_GetConfig()
#include "pycore_runtime.h"       // _Py_ID()
#include "pycore_setobject.h"     // _PySet_NextEntry()
#include "pycore_stats.h"
#include "pycore_unicodeobject.h" // _PyUnicode_EqualToASCIIString()

#include "cpython/code.h"

#include <stdbool.h>


#undef SUCCESS
#undef ERROR
#define SUCCESS 0
#define ERROR -1

#define RETURN_IF_ERROR(X)  \
    do {                    \
        if ((X) == -1) {    \
            return ERROR;   \
        }                   \
    } while (0)

typedef _Py_SourceLocation location;
typedef _PyJumpTargetLabel jump_target_label;
typedef _PyInstructionSequence instr_sequence;
typedef struct _PyCfgBuilder cfg_builder;
typedef _PyCompile_FBlockInfo fblockinfo;
typedef enum _PyCompile_FBlockType fblocktype;

/* The following items change on entry and exit of code blocks.
   They must be saved and restored when returning to a block.
*/
struct compiler_unit {
    PySTEntryObject *u_ste;

    int u_scope_type;

    PyObject *u_private;            /* for private name mangling */
    PyObject *u_static_attributes;  /* for class: attributes accessed via self.X */
    PyObject *u_deferred_annotations; /* AnnAssign nodes deferred to the end of compilation */
    PyObject *u_conditional_annotation_indices;  /* indices of annotations that are conditionally executed (or -1 for unconditional annotations) */
    long u_next_conditional_annotation_index;  /* index of the next conditional annotation */

    instr_sequence *u_instr_sequence; /* codegen output */
    instr_sequence *u_stashed_instr_sequence; /* temporarily stashed parent instruction sequence */

    int u_nfblocks;
    int u_in_inlined_comp;
    int u_in_conditional_block;

    _PyCompile_FBlockInfo u_fblock[CO_MAXBLOCKS];

    _PyCompile_CodeUnitMetadata u_metadata;
};

/* This struct captures the global state of a compilation.

The u pointer points to the current compilation unit, while units
for enclosing blocks are stored in c_stack.     The u and c_stack are
managed by _PyCompile_EnterScope() and _PyCompile_ExitScope().

Note that we don't track recursion levels during compilation - the
task of detecting and rejecting excessive levels of nesting is
handled by the symbol analysis pass.

*/

typedef struct _PyCompiler {
    PyObject *c_filename;
    struct symtable *c_st;
    _PyFutureFeatures c_future;  /* module's __future__ */
    PyCompilerFlags c_flags;

    int c_optimize;              /* optimization level */
    int c_interactive;           /* true if in interactive mode */
    PyObject *c_const_cache;     /* Python dict holding all constants,
                                    including names tuple */
    struct compiler_unit *u;     /* compiler state for current block */
    PyObject *c_stack;           /* Python list holding compiler_unit ptrs */

    bool c_save_nested_seqs;     /* if true, construct recursive instruction sequences
                                  * (including instructions for nested code objects)
                                  */
    int c_disable_warning;
    PyObject *c_module;
} compiler;

static int
compiler_setup(compiler *c, mod_ty mod, PyObject *filename,
               PyCompilerFlags *flags, int optimize, PyArena *arena,
               PyObject *module)
{
    PyCompilerFlags local_flags = _PyCompilerFlags_INIT;

    c->c_const_cache = PyDict_New();
    if (!c->c_const_cache) {
        return ERROR;
    }

    c->c_stack = PyList_New(0);
    if (!c->c_stack) {
        return ERROR;
    }

    c->c_filename = Py_NewRef(filename);
    if (!_PyFuture_FromAST(mod, filename, &c->c_future)) {
        return ERROR;
    }
    c->c_module = Py_XNewRef(module);
    if (!flags) {
        flags = &local_flags;
    }
    int merged = c->c_future.ff_features | flags->cf_flags;
    c->c_future.ff_features = merged;
    flags->cf_flags = merged;
    c->c_flags = *flags;
    c->c_optimize = (optimize == -1) ? _Py_GetConfig()->optimization_level : optimize;
    c->c_save_nested_seqs = false;

<<<<<<< HEAD
    if (!_PyAST_Preprocess(mod, arena, filename, c->c_optimize, merged, 0,
                           module))
    {
=======
    if (!_PyAST_Preprocess(mod, arena, filename, c->c_optimize, merged, 0, 1)) {
>>>>>>> 68261662
        return ERROR;
    }
    c->c_st = _PySymtable_Build(mod, filename, &c->c_future);
    if (c->c_st == NULL) {
        if (!PyErr_Occurred()) {
            PyErr_SetString(PyExc_SystemError, "no symtable");
        }
        return ERROR;
    }
    return SUCCESS;
}

static void
compiler_free(compiler *c)
{
    if (c->c_st) {
        _PySymtable_Free(c->c_st);
    }
    Py_XDECREF(c->c_filename);
    Py_XDECREF(c->c_module);
    Py_XDECREF(c->c_const_cache);
    Py_XDECREF(c->c_stack);
    PyMem_Free(c);
}

static compiler*
new_compiler(mod_ty mod, PyObject *filename, PyCompilerFlags *pflags,
             int optimize, PyArena *arena, PyObject *module)
{
    compiler *c = PyMem_Calloc(1, sizeof(compiler));
    if (c == NULL) {
        return NULL;
    }
    if (compiler_setup(c, mod, filename, pflags, optimize, arena, module) < 0) {
        compiler_free(c);
        return NULL;
    }
    return c;
}

static void
compiler_unit_free(struct compiler_unit *u)
{
    Py_CLEAR(u->u_instr_sequence);
    Py_CLEAR(u->u_stashed_instr_sequence);
    Py_CLEAR(u->u_ste);
    Py_CLEAR(u->u_metadata.u_name);
    Py_CLEAR(u->u_metadata.u_qualname);
    Py_CLEAR(u->u_metadata.u_consts);
    Py_CLEAR(u->u_metadata.u_names);
    Py_CLEAR(u->u_metadata.u_varnames);
    Py_CLEAR(u->u_metadata.u_freevars);
    Py_CLEAR(u->u_metadata.u_cellvars);
    Py_CLEAR(u->u_metadata.u_fasthidden);
    Py_CLEAR(u->u_private);
    Py_CLEAR(u->u_static_attributes);
    Py_CLEAR(u->u_deferred_annotations);
    Py_CLEAR(u->u_conditional_annotation_indices);
    PyMem_Free(u);
}

#define CAPSULE_NAME "compile.c compiler unit"

int
_PyCompile_MaybeAddStaticAttributeToClass(compiler *c, expr_ty e)
{
    assert(e->kind == Attribute_kind);
    expr_ty attr_value = e->v.Attribute.value;
    if (attr_value->kind != Name_kind ||
        e->v.Attribute.ctx != Store ||
        !_PyUnicode_EqualToASCIIString(attr_value->v.Name.id, "self"))
    {
        return SUCCESS;
    }
    Py_ssize_t stack_size = PyList_GET_SIZE(c->c_stack);
    for (Py_ssize_t i = stack_size - 1; i >= 0; i--) {
        PyObject *capsule = PyList_GET_ITEM(c->c_stack, i);
        struct compiler_unit *u = (struct compiler_unit *)PyCapsule_GetPointer(
                                                              capsule, CAPSULE_NAME);
        assert(u);
        if (u->u_scope_type == COMPILE_SCOPE_CLASS) {
            assert(u->u_static_attributes);
            RETURN_IF_ERROR(PySet_Add(u->u_static_attributes, e->v.Attribute.attr));
            break;
        }
    }
    return SUCCESS;
}

static int
compiler_set_qualname(compiler *c)
{
    Py_ssize_t stack_size;
    struct compiler_unit *u = c->u;
    PyObject *name, *base;

    base = NULL;
    stack_size = PyList_GET_SIZE(c->c_stack);
    assert(stack_size >= 1);
    if (stack_size > 1) {
        int scope, force_global = 0;
        struct compiler_unit *parent;
        PyObject *mangled, *capsule;

        capsule = PyList_GET_ITEM(c->c_stack, stack_size - 1);
        parent = (struct compiler_unit *)PyCapsule_GetPointer(capsule, CAPSULE_NAME);
        assert(parent);
        if (parent->u_scope_type == COMPILE_SCOPE_ANNOTATIONS) {
            /* The parent is an annotation scope, so we need to
               look at the grandparent. */
            if (stack_size == 2) {
                // If we're immediately within the module, we can skip
                // the rest and just set the qualname to be the same as name.
                u->u_metadata.u_qualname = Py_NewRef(u->u_metadata.u_name);
                return SUCCESS;
            }
            capsule = PyList_GET_ITEM(c->c_stack, stack_size - 2);
            parent = (struct compiler_unit *)PyCapsule_GetPointer(capsule, CAPSULE_NAME);
            assert(parent);
        }

        if (u->u_scope_type == COMPILE_SCOPE_FUNCTION
            || u->u_scope_type == COMPILE_SCOPE_ASYNC_FUNCTION
            || u->u_scope_type == COMPILE_SCOPE_CLASS) {
            assert(u->u_metadata.u_name);
            mangled = _Py_Mangle(parent->u_private, u->u_metadata.u_name);
            if (!mangled) {
                return ERROR;
            }

            scope = _PyST_GetScope(parent->u_ste, mangled);
            Py_DECREF(mangled);
            RETURN_IF_ERROR(scope);
            assert(scope != GLOBAL_IMPLICIT);
            if (scope == GLOBAL_EXPLICIT)
                force_global = 1;
        }

        if (!force_global) {
            if (parent->u_scope_type == COMPILE_SCOPE_FUNCTION
                || parent->u_scope_type == COMPILE_SCOPE_ASYNC_FUNCTION
                || parent->u_scope_type == COMPILE_SCOPE_LAMBDA)
            {
                _Py_DECLARE_STR(dot_locals, ".<locals>");
                base = PyUnicode_Concat(parent->u_metadata.u_qualname,
                                        &_Py_STR(dot_locals));
                if (base == NULL) {
                    return ERROR;
                }
            }
            else {
                base = Py_NewRef(parent->u_metadata.u_qualname);
            }
        }
    }

    if (base != NULL) {
        name = PyUnicode_Concat(base, _Py_LATIN1_CHR('.'));
        Py_DECREF(base);
        if (name == NULL) {
            return ERROR;
        }
        PyUnicode_Append(&name, u->u_metadata.u_name);
        if (name == NULL) {
            return ERROR;
        }
    }
    else {
        name = Py_NewRef(u->u_metadata.u_name);
    }
    u->u_metadata.u_qualname = name;

    return SUCCESS;
}

/* Merge const *o* and return constant key object.
 * If recursive, insert all elements if o is a tuple or frozen set.
 */
static PyObject*
const_cache_insert(PyObject *const_cache, PyObject *o, bool recursive)
{
    assert(PyDict_CheckExact(const_cache));
    // None and Ellipsis are immortal objects, and key is the singleton.
    // No need to merge object and key.
    if (o == Py_None || o == Py_Ellipsis) {
        return o;
    }

    PyObject *key = _PyCode_ConstantKey(o);
    if (key == NULL) {
        return NULL;
    }

    PyObject *t;
    int res = PyDict_SetDefaultRef(const_cache, key, key, &t);
    if (res != 0) {
        // o was not inserted into const_cache. t is either the existing value
        // or NULL (on error).
        Py_DECREF(key);
        return t;
    }
    Py_DECREF(t);

    if (!recursive) {
        return key;
    }

    // We registered o in const_cache.
    // When o is a tuple or frozenset, we want to merge its
    // items too.
    if (PyTuple_CheckExact(o)) {
        Py_ssize_t len = PyTuple_GET_SIZE(o);
        for (Py_ssize_t i = 0; i < len; i++) {
            PyObject *item = PyTuple_GET_ITEM(o, i);
            PyObject *u = const_cache_insert(const_cache, item, recursive);
            if (u == NULL) {
                Py_DECREF(key);
                return NULL;
            }

            // See _PyCode_ConstantKey()
            PyObject *v;  // borrowed
            if (PyTuple_CheckExact(u)) {
                v = PyTuple_GET_ITEM(u, 1);
            }
            else {
                v = u;
            }
            if (v != item) {
                PyTuple_SET_ITEM(o, i, Py_NewRef(v));
                Py_DECREF(item);
            }

            Py_DECREF(u);
        }
    }
    else if (PyFrozenSet_CheckExact(o)) {
        // *key* is tuple. And its first item is frozenset of
        // constant keys.
        // See _PyCode_ConstantKey() for detail.
        assert(PyTuple_CheckExact(key));
        assert(PyTuple_GET_SIZE(key) == 2);

        Py_ssize_t len = PySet_GET_SIZE(o);
        if (len == 0) {  // empty frozenset should not be re-created.
            return key;
        }
        PyObject *tuple = PyTuple_New(len);
        if (tuple == NULL) {
            Py_DECREF(key);
            return NULL;
        }
        Py_ssize_t i = 0, pos = 0;
        PyObject *item;
        Py_hash_t hash;
        while (_PySet_NextEntry(o, &pos, &item, &hash)) {
            PyObject *k = const_cache_insert(const_cache, item, recursive);
            if (k == NULL) {
                Py_DECREF(tuple);
                Py_DECREF(key);
                return NULL;
            }
            PyObject *u;
            if (PyTuple_CheckExact(k)) {
                u = Py_NewRef(PyTuple_GET_ITEM(k, 1));
                Py_DECREF(k);
            }
            else {
                u = k;
            }
            PyTuple_SET_ITEM(tuple, i, u);  // Steals reference of u.
            i++;
        }

        // Instead of rewriting o, we create new frozenset and embed in the
        // key tuple.  Caller should get merged frozenset from the key tuple.
        PyObject *new = PyFrozenSet_New(tuple);
        Py_DECREF(tuple);
        if (new == NULL) {
            Py_DECREF(key);
            return NULL;
        }
        assert(PyTuple_GET_ITEM(key, 1) == o);
        Py_DECREF(o);
        PyTuple_SET_ITEM(key, 1, new);
    }

    return key;
}

static PyObject*
merge_consts_recursive(PyObject *const_cache, PyObject *o)
{
    return const_cache_insert(const_cache, o, true);
}

Py_ssize_t
_PyCompile_DictAddObj(PyObject *dict, PyObject *o)
{
    PyObject *v;
    Py_ssize_t arg;

    if (PyDict_GetItemRef(dict, o, &v) < 0) {
        return ERROR;
    }
    if (!v) {
        arg = PyDict_GET_SIZE(dict);
        v = PyLong_FromSsize_t(arg);
        if (!v) {
            return ERROR;
        }
        if (PyDict_SetItem(dict, o, v) < 0) {
            Py_DECREF(v);
            return ERROR;
        }
    }
    else
        arg = PyLong_AsLong(v);
    Py_DECREF(v);
    return arg;
}

Py_ssize_t
_PyCompile_AddConst(compiler *c, PyObject *o)
{
    PyObject *key = merge_consts_recursive(c->c_const_cache, o);
    if (key == NULL) {
        return ERROR;
    }

    Py_ssize_t arg = _PyCompile_DictAddObj(c->u->u_metadata.u_consts, key);
    Py_DECREF(key);
    return arg;
}

static PyObject *
list2dict(PyObject *list)
{
    Py_ssize_t i, n;
    PyObject *v, *k;
    PyObject *dict = PyDict_New();
    if (!dict) return NULL;

    n = PyList_Size(list);
    for (i = 0; i < n; i++) {
        v = PyLong_FromSsize_t(i);
        if (!v) {
            Py_DECREF(dict);
            return NULL;
        }
        k = PyList_GET_ITEM(list, i);
        if (PyDict_SetItem(dict, k, v) < 0) {
            Py_DECREF(v);
            Py_DECREF(dict);
            return NULL;
        }
        Py_DECREF(v);
    }
    return dict;
}

/* Return new dict containing names from src that match scope(s).

src is a symbol table dictionary.  If the scope of a name matches
either scope_type or flag is set, insert it into the new dict.  The
values are integers, starting at offset and increasing by one for
each key.
*/

static PyObject *
dictbytype(PyObject *src, int scope_type, int flag, Py_ssize_t offset)
{
    Py_ssize_t i = offset, num_keys, key_i;
    PyObject *k, *v, *dest = PyDict_New();
    PyObject *sorted_keys;

    assert(offset >= 0);
    if (dest == NULL)
        return NULL;

    /* Sort the keys so that we have a deterministic order on the indexes
       saved in the returned dictionary.  These indexes are used as indexes
       into the free and cell var storage.  Therefore if they aren't
       deterministic, then the generated bytecode is not deterministic.
    */
    sorted_keys = PyDict_Keys(src);
    if (sorted_keys == NULL) {
        Py_DECREF(dest);
        return NULL;
    }
    if (PyList_Sort(sorted_keys) != 0) {
        Py_DECREF(sorted_keys);
        Py_DECREF(dest);
        return NULL;
    }
    num_keys = PyList_GET_SIZE(sorted_keys);

    for (key_i = 0; key_i < num_keys; key_i++) {
        k = PyList_GET_ITEM(sorted_keys, key_i);
        v = PyDict_GetItemWithError(src, k);
        if (!v) {
            if (!PyErr_Occurred()) {
                PyErr_SetObject(PyExc_KeyError, k);
            }
            Py_DECREF(sorted_keys);
            Py_DECREF(dest);
            return NULL;
        }
        long vi = PyLong_AsLong(v);
        if (vi == -1 && PyErr_Occurred()) {
            Py_DECREF(sorted_keys);
            Py_DECREF(dest);
            return NULL;
        }
        if (SYMBOL_TO_SCOPE(vi) == scope_type || vi & flag) {
            PyObject *item = PyLong_FromSsize_t(i);
            if (item == NULL) {
                Py_DECREF(sorted_keys);
                Py_DECREF(dest);
                return NULL;
            }
            i++;
            if (PyDict_SetItem(dest, k, item) < 0) {
                Py_DECREF(sorted_keys);
                Py_DECREF(item);
                Py_DECREF(dest);
                return NULL;
            }
            Py_DECREF(item);
        }
    }
    Py_DECREF(sorted_keys);
    return dest;
}

int
_PyCompile_EnterScope(compiler *c, identifier name, int scope_type,
                       void *key, int lineno, PyObject *private,
                      _PyCompile_CodeUnitMetadata *umd)
{
    struct compiler_unit *u;
    u = (struct compiler_unit *)PyMem_Calloc(1, sizeof(struct compiler_unit));
    if (!u) {
        PyErr_NoMemory();
        return ERROR;
    }
    u->u_scope_type = scope_type;
    if (umd != NULL) {
        u->u_metadata = *umd;
    }
    else {
        u->u_metadata.u_argcount = 0;
        u->u_metadata.u_posonlyargcount = 0;
        u->u_metadata.u_kwonlyargcount = 0;
    }
    u->u_ste = _PySymtable_Lookup(c->c_st, key);
    if (!u->u_ste) {
        compiler_unit_free(u);
        return ERROR;
    }
    u->u_metadata.u_name = Py_NewRef(name);
    u->u_metadata.u_varnames = list2dict(u->u_ste->ste_varnames);
    if (!u->u_metadata.u_varnames) {
        compiler_unit_free(u);
        return ERROR;
    }
    u->u_metadata.u_cellvars = dictbytype(u->u_ste->ste_symbols, CELL, DEF_COMP_CELL, 0);
    if (!u->u_metadata.u_cellvars) {
        compiler_unit_free(u);
        return ERROR;
    }
    if (u->u_ste->ste_needs_class_closure) {
        /* Cook up an implicit __class__ cell. */
        Py_ssize_t res;
        assert(u->u_scope_type == COMPILE_SCOPE_CLASS);
        res = _PyCompile_DictAddObj(u->u_metadata.u_cellvars, &_Py_ID(__class__));
        if (res < 0) {
            compiler_unit_free(u);
            return ERROR;
        }
    }
    if (u->u_ste->ste_needs_classdict) {
        /* Cook up an implicit __classdict__ cell. */
        Py_ssize_t res;
        assert(u->u_scope_type == COMPILE_SCOPE_CLASS);
        res = _PyCompile_DictAddObj(u->u_metadata.u_cellvars, &_Py_ID(__classdict__));
        if (res < 0) {
            compiler_unit_free(u);
            return ERROR;
        }
    }
    if (u->u_ste->ste_has_conditional_annotations) {
        /* Cook up an implicit __conditional__annotations__ cell */
        Py_ssize_t res;
        assert(u->u_scope_type == COMPILE_SCOPE_CLASS || u->u_scope_type == COMPILE_SCOPE_MODULE);
        res = _PyCompile_DictAddObj(u->u_metadata.u_cellvars, &_Py_ID(__conditional_annotations__));
        if (res < 0) {
            compiler_unit_free(u);
            return ERROR;
        }
    }

    u->u_metadata.u_freevars = dictbytype(u->u_ste->ste_symbols, FREE, DEF_FREE_CLASS,
                               PyDict_GET_SIZE(u->u_metadata.u_cellvars));
    if (!u->u_metadata.u_freevars) {
        compiler_unit_free(u);
        return ERROR;
    }

    u->u_metadata.u_fasthidden = PyDict_New();
    if (!u->u_metadata.u_fasthidden) {
        compiler_unit_free(u);
        return ERROR;
    }

    u->u_nfblocks = 0;
    u->u_in_inlined_comp = 0;
    u->u_metadata.u_firstlineno = lineno;
    u->u_metadata.u_consts = PyDict_New();
    if (!u->u_metadata.u_consts) {
        compiler_unit_free(u);
        return ERROR;
    }
    u->u_metadata.u_names = PyDict_New();
    if (!u->u_metadata.u_names) {
        compiler_unit_free(u);
        return ERROR;
    }

    u->u_deferred_annotations = NULL;
    u->u_conditional_annotation_indices = NULL;
    u->u_next_conditional_annotation_index = 0;
    if (scope_type == COMPILE_SCOPE_CLASS) {
        u->u_static_attributes = PySet_New(0);
        if (!u->u_static_attributes) {
            compiler_unit_free(u);
            return ERROR;
        }
    }
    else {
        u->u_static_attributes = NULL;
    }

    u->u_instr_sequence = (instr_sequence*)_PyInstructionSequence_New();
    if (!u->u_instr_sequence) {
        compiler_unit_free(u);
        return ERROR;
    }
    u->u_stashed_instr_sequence = NULL;

    /* Push the old compiler_unit on the stack. */
    if (c->u) {
        PyObject *capsule = PyCapsule_New(c->u, CAPSULE_NAME, NULL);
        if (!capsule || PyList_Append(c->c_stack, capsule) < 0) {
            Py_XDECREF(capsule);
            compiler_unit_free(u);
            return ERROR;
        }
        Py_DECREF(capsule);
        if (private == NULL) {
            private = c->u->u_private;
        }
    }

    u->u_private = Py_XNewRef(private);

    c->u = u;
    if (scope_type != COMPILE_SCOPE_MODULE) {
        RETURN_IF_ERROR(compiler_set_qualname(c));
    }
    return SUCCESS;
}

void
_PyCompile_ExitScope(compiler *c)
{
    // Don't call PySequence_DelItem() with an exception raised
    PyObject *exc = PyErr_GetRaisedException();

    instr_sequence *nested_seq = NULL;
    if (c->c_save_nested_seqs) {
        nested_seq = c->u->u_instr_sequence;
        Py_INCREF(nested_seq);
    }
    compiler_unit_free(c->u);
    /* Restore c->u to the parent unit. */
    Py_ssize_t n = PyList_GET_SIZE(c->c_stack) - 1;
    if (n >= 0) {
        PyObject *capsule = PyList_GET_ITEM(c->c_stack, n);
        c->u = (struct compiler_unit *)PyCapsule_GetPointer(capsule, CAPSULE_NAME);
        assert(c->u);
        /* we are deleting from a list so this really shouldn't fail */
        if (PySequence_DelItem(c->c_stack, n) < 0) {
            PyErr_FormatUnraisable("Exception ignored while removing "
                                   "the last compiler stack item");
        }
        if (nested_seq != NULL) {
            if (_PyInstructionSequence_AddNested(c->u->u_instr_sequence, nested_seq) < 0) {
                PyErr_FormatUnraisable("Exception ignored while appending "
                                       "nested instruction sequence");
            }
        }
    }
    else {
        c->u = NULL;
    }
    Py_XDECREF(nested_seq);

    PyErr_SetRaisedException(exc);
}

/*
 * Frame block handling functions
 */

int
_PyCompile_PushFBlock(compiler *c, location loc,
                     fblocktype t, jump_target_label block_label,
                     jump_target_label exit, void *datum)
{
    fblockinfo *f;
    if (c->u->u_nfblocks >= CO_MAXBLOCKS) {
        return _PyCompile_Error(c, loc, "too many statically nested blocks");
    }
    f = &c->u->u_fblock[c->u->u_nfblocks++];
    f->fb_type = t;
    f->fb_block = block_label;
    f->fb_loc = loc;
    f->fb_exit = exit;
    f->fb_datum = datum;
    if (t == COMPILE_FBLOCK_FINALLY_END) {
        c->c_disable_warning++;
    }
    return SUCCESS;
}

void
_PyCompile_PopFBlock(compiler *c, fblocktype t, jump_target_label block_label)
{
    struct compiler_unit *u = c->u;
    assert(u->u_nfblocks > 0);
    u->u_nfblocks--;
    assert(u->u_fblock[u->u_nfblocks].fb_type == t);
    assert(SAME_JUMP_TARGET_LABEL(u->u_fblock[u->u_nfblocks].fb_block, block_label));
    if (t == COMPILE_FBLOCK_FINALLY_END) {
        c->c_disable_warning--;
    }
}

fblockinfo *
_PyCompile_TopFBlock(compiler *c)
{
    if (c->u->u_nfblocks == 0) {
        return NULL;
    }
    return &c->u->u_fblock[c->u->u_nfblocks - 1];
}

void
_PyCompile_DeferredAnnotations(compiler *c,
                               PyObject **deferred_annotations,
                               PyObject **conditional_annotation_indices)
{
    *deferred_annotations = Py_XNewRef(c->u->u_deferred_annotations);
    *conditional_annotation_indices = Py_XNewRef(c->u->u_conditional_annotation_indices);
}

static location
start_location(asdl_stmt_seq *stmts)
{
    if (asdl_seq_LEN(stmts) > 0) {
        /* Set current line number to the line number of first statement.
         * This way line number for SETUP_ANNOTATIONS will always
         * coincide with the line number of first "real" statement in module.
         * If body is empty, then lineno will be set later in the assembly stage.
         */
        stmt_ty st = (stmt_ty)asdl_seq_GET(stmts, 0);
        return SRC_LOCATION_FROM_AST(st);
    }
    return (const _Py_SourceLocation){1, 1, 0, 0};
}

static int
compiler_codegen(compiler *c, mod_ty mod)
{
    RETURN_IF_ERROR(_PyCodegen_EnterAnonymousScope(c, mod));
    assert(c->u->u_scope_type == COMPILE_SCOPE_MODULE);
    switch (mod->kind) {
    case Module_kind: {
        asdl_stmt_seq *stmts = mod->v.Module.body;
        RETURN_IF_ERROR(_PyCodegen_Module(c, start_location(stmts), stmts, false));
        break;
    }
    case Interactive_kind: {
        c->c_interactive = 1;
        asdl_stmt_seq *stmts = mod->v.Interactive.body;
        RETURN_IF_ERROR(_PyCodegen_Module(c, start_location(stmts), stmts, true));
        break;
    }
    case Expression_kind: {
        RETURN_IF_ERROR(_PyCodegen_Expression(c, mod->v.Expression.body));
        break;
    }
    default: {
        PyErr_Format(PyExc_SystemError,
                     "module kind %d should not be possible",
                     mod->kind);
        return ERROR;
    }}
    return SUCCESS;
}

static PyCodeObject *
compiler_mod(compiler *c, mod_ty mod)
{
    PyCodeObject *co = NULL;
    int addNone = mod->kind != Expression_kind;
    if (compiler_codegen(c, mod) < 0) {
        goto finally;
    }
    co = _PyCompile_OptimizeAndAssemble(c, addNone);
finally:
    _PyCompile_ExitScope(c);
    return co;
}

int
_PyCompile_GetRefType(compiler *c, PyObject *name)
{
    if (c->u->u_scope_type == COMPILE_SCOPE_CLASS &&
        (_PyUnicode_EqualToASCIIString(name, "__class__") ||
         _PyUnicode_EqualToASCIIString(name, "__classdict__") ||
         _PyUnicode_EqualToASCIIString(name, "__conditional_annotations__"))) {
        return CELL;
    }
    PySTEntryObject *ste = c->u->u_ste;
    int scope = _PyST_GetScope(ste, name);
    if (scope == 0) {
        PyErr_Format(PyExc_SystemError,
                     "_PyST_GetScope(name=%R) failed: "
                     "unknown scope in unit %S (%R); "
                     "symbols: %R; locals: %R; "
                     "globals: %R",
                     name,
                     c->u->u_metadata.u_name, ste->ste_id,
                     ste->ste_symbols, c->u->u_metadata.u_varnames,
                     c->u->u_metadata.u_names);
        return ERROR;
    }
    return scope;
}

static int
dict_lookup_arg(PyObject *dict, PyObject *name)
{
    PyObject *v = PyDict_GetItemWithError(dict, name);
    if (v == NULL) {
        return ERROR;
    }
    return PyLong_AsLong(v);
}

int
_PyCompile_LookupCellvar(compiler *c, PyObject *name)
{
    assert(c->u->u_metadata.u_cellvars);
    return dict_lookup_arg(c->u->u_metadata.u_cellvars, name);
}

int
_PyCompile_LookupArg(compiler *c, PyCodeObject *co, PyObject *name)
{
    /* Special case: If a class contains a method with a
     * free variable that has the same name as a method,
     * the name will be considered free *and* local in the
     * class.  It should be handled by the closure, as
     * well as by the normal name lookup logic.
     */
    int reftype = _PyCompile_GetRefType(c, name);
    if (reftype == -1) {
        return ERROR;
    }
    int arg;
    if (reftype == CELL) {
        arg = dict_lookup_arg(c->u->u_metadata.u_cellvars, name);
    }
    else {
        arg = dict_lookup_arg(c->u->u_metadata.u_freevars, name);
    }
    if (arg == -1 && !PyErr_Occurred()) {
        PyObject *freevars = _PyCode_GetFreevars(co);
        if (freevars == NULL) {
            PyErr_Clear();
        }
        PyErr_Format(PyExc_SystemError,
            "compiler_lookup_arg(name=%R) with reftype=%d failed in %S; "
            "freevars of code %S: %R",
            name,
            reftype,
            c->u->u_metadata.u_name,
            co->co_name,
            freevars);
        Py_XDECREF(freevars);
        return ERROR;
    }
    return arg;
}

PyObject *
_PyCompile_StaticAttributesAsTuple(compiler *c)
{
    assert(c->u->u_static_attributes);
    PyObject *static_attributes_unsorted = PySequence_List(c->u->u_static_attributes);
    if (static_attributes_unsorted == NULL) {
        return NULL;
    }
    if (PyList_Sort(static_attributes_unsorted) != 0) {
        Py_DECREF(static_attributes_unsorted);
        return NULL;
    }
    PyObject *static_attributes = PySequence_Tuple(static_attributes_unsorted);
    Py_DECREF(static_attributes_unsorted);
    return static_attributes;
}

int
_PyCompile_ResolveNameop(compiler *c, PyObject *mangled, int scope,
                          _PyCompile_optype *optype, Py_ssize_t *arg)
{
    PyObject *dict = c->u->u_metadata.u_names;
    *optype = COMPILE_OP_NAME;

    assert(scope >= 0);
    switch (scope) {
    case FREE:
        dict = c->u->u_metadata.u_freevars;
        *optype = COMPILE_OP_DEREF;
        break;
    case CELL:
        dict = c->u->u_metadata.u_cellvars;
        *optype = COMPILE_OP_DEREF;
        break;
    case LOCAL:
        if (_PyST_IsFunctionLike(c->u->u_ste)) {
            *optype = COMPILE_OP_FAST;
        }
        else {
            PyObject *item;
            RETURN_IF_ERROR(PyDict_GetItemRef(c->u->u_metadata.u_fasthidden, mangled,
                                              &item));
            if (item == Py_True) {
                *optype = COMPILE_OP_FAST;
            }
            Py_XDECREF(item);
        }
        break;
    case GLOBAL_IMPLICIT:
        if (_PyST_IsFunctionLike(c->u->u_ste)) {
            *optype = COMPILE_OP_GLOBAL;
        }
        break;
    case GLOBAL_EXPLICIT:
        *optype = COMPILE_OP_GLOBAL;
        break;
    default:
        /* scope can be 0 */
        break;
    }
    if (*optype != COMPILE_OP_FAST) {
        *arg = _PyCompile_DictAddObj(dict, mangled);
        RETURN_IF_ERROR(*arg);
    }
    return SUCCESS;
}

int
_PyCompile_TweakInlinedComprehensionScopes(compiler *c, location loc,
                                            PySTEntryObject *entry,
                                            _PyCompile_InlinedComprehensionState *state)
{
    int in_class_block = (c->u->u_ste->ste_type == ClassBlock) && !c->u->u_in_inlined_comp;
    c->u->u_in_inlined_comp++;

    PyObject *k, *v;
    Py_ssize_t pos = 0;
    while (PyDict_Next(entry->ste_symbols, &pos, &k, &v)) {
        long symbol = PyLong_AsLong(v);
        assert(symbol >= 0 || PyErr_Occurred());
        RETURN_IF_ERROR(symbol);
        long scope = SYMBOL_TO_SCOPE(symbol);

        long outsymbol = _PyST_GetSymbol(c->u->u_ste, k);
        RETURN_IF_ERROR(outsymbol);
        long outsc = SYMBOL_TO_SCOPE(outsymbol);

        // If a name has different scope inside than outside the comprehension,
        // we need to temporarily handle it with the right scope while
        // compiling the comprehension. If it's free in the comprehension
        // scope, no special handling; it should be handled the same as the
        // enclosing scope. (If it's free in outer scope and cell in inner
        // scope, we can't treat it as both cell and free in the same function,
        // but treating it as free throughout is fine; it's *_DEREF
        // either way.)
        if ((scope != outsc && scope != FREE && !(scope == CELL && outsc == FREE))
                || in_class_block) {
            if (state->temp_symbols == NULL) {
                state->temp_symbols = PyDict_New();
                if (state->temp_symbols == NULL) {
                    return ERROR;
                }
            }
            // update the symbol to the in-comprehension version and save
            // the outer version; we'll restore it after running the
            // comprehension
            if (PyDict_SetItem(c->u->u_ste->ste_symbols, k, v) < 0) {
                return ERROR;
            }
            PyObject *outv = PyLong_FromLong(outsymbol);
            if (outv == NULL) {
                return ERROR;
            }
            int res = PyDict_SetItem(state->temp_symbols, k, outv);
            Py_DECREF(outv);
            RETURN_IF_ERROR(res);
        }
        // locals handling for names bound in comprehension (DEF_LOCAL |
        // DEF_NONLOCAL occurs in assignment expression to nonlocal)
        if ((symbol & DEF_LOCAL && !(symbol & DEF_NONLOCAL)) || in_class_block) {
            if (!_PyST_IsFunctionLike(c->u->u_ste)) {
                // non-function scope: override this name to use fast locals
                PyObject *orig;
                if (PyDict_GetItemRef(c->u->u_metadata.u_fasthidden, k, &orig) < 0) {
                    return ERROR;
                }
                assert(orig == NULL || orig == Py_True || orig == Py_False);
                if (orig != Py_True) {
                    if (PyDict_SetItem(c->u->u_metadata.u_fasthidden, k, Py_True) < 0) {
                        return ERROR;
                    }
                    if (state->fast_hidden == NULL) {
                        state->fast_hidden = PySet_New(NULL);
                        if (state->fast_hidden == NULL) {
                            return ERROR;
                        }
                    }
                    if (PySet_Add(state->fast_hidden, k) < 0) {
                        return ERROR;
                    }
                }
            }
        }
    }
    return SUCCESS;
}

int
_PyCompile_RevertInlinedComprehensionScopes(compiler *c, location loc,
                                             _PyCompile_InlinedComprehensionState *state)
{
    c->u->u_in_inlined_comp--;
    if (state->temp_symbols) {
        PyObject *k, *v;
        Py_ssize_t pos = 0;
        while (PyDict_Next(state->temp_symbols, &pos, &k, &v)) {
            if (PyDict_SetItem(c->u->u_ste->ste_symbols, k, v)) {
                return ERROR;
            }
        }
        Py_CLEAR(state->temp_symbols);
    }
    if (state->fast_hidden) {
        while (PySet_Size(state->fast_hidden) > 0) {
            PyObject *k = PySet_Pop(state->fast_hidden);
            if (k == NULL) {
                return ERROR;
            }
            // we set to False instead of clearing, so we can track which names
            // were temporarily fast-locals and should use CO_FAST_HIDDEN
            if (PyDict_SetItem(c->u->u_metadata.u_fasthidden, k, Py_False)) {
                Py_DECREF(k);
                return ERROR;
            }
            Py_DECREF(k);
        }
        Py_CLEAR(state->fast_hidden);
    }
    return SUCCESS;
}

void
_PyCompile_EnterConditionalBlock(struct _PyCompiler *c)
{
    c->u->u_in_conditional_block++;
}

void
_PyCompile_LeaveConditionalBlock(struct _PyCompiler *c)
{
    assert(c->u->u_in_conditional_block > 0);
    c->u->u_in_conditional_block--;
}

int
_PyCompile_AddDeferredAnnotation(compiler *c, stmt_ty s,
                                 PyObject **conditional_annotation_index)
{
    if (c->u->u_deferred_annotations == NULL) {
        c->u->u_deferred_annotations = PyList_New(0);
        if (c->u->u_deferred_annotations == NULL) {
            return ERROR;
        }
    }
    if (c->u->u_conditional_annotation_indices == NULL) {
        c->u->u_conditional_annotation_indices = PyList_New(0);
        if (c->u->u_conditional_annotation_indices == NULL) {
            return ERROR;
        }
    }
    PyObject *ptr = PyLong_FromVoidPtr((void *)s);
    if (ptr == NULL) {
        return ERROR;
    }
    if (PyList_Append(c->u->u_deferred_annotations, ptr) < 0) {
        Py_DECREF(ptr);
        return ERROR;
    }
    Py_DECREF(ptr);
    PyObject *index;
    if (c->u->u_scope_type == COMPILE_SCOPE_MODULE || c->u->u_in_conditional_block) {
        index = PyLong_FromLong(c->u->u_next_conditional_annotation_index);
        if (index == NULL) {
            return ERROR;
        }
        *conditional_annotation_index = Py_NewRef(index);
        c->u->u_next_conditional_annotation_index++;
    }
    else {
        index = PyLong_FromLong(-1);
        if (index == NULL) {
            return ERROR;
        }
    }
    int rc = PyList_Append(c->u->u_conditional_annotation_indices, index);
    Py_DECREF(index);
    RETURN_IF_ERROR(rc);
    return SUCCESS;
}

/* Raises a SyntaxError and returns ERROR.
 * If something goes wrong, a different exception may be raised.
 */
int
_PyCompile_Error(compiler *c, location loc, const char *format, ...)
{
    va_list vargs;
    va_start(vargs, format);
    PyObject *msg = PyUnicode_FromFormatV(format, vargs);
    va_end(vargs);
    if (msg == NULL) {
        return ERROR;
    }
    _PyErr_RaiseSyntaxError(msg, c->c_filename, loc.lineno, loc.col_offset + 1,
                            loc.end_lineno, loc.end_col_offset + 1);
    Py_DECREF(msg);
    return ERROR;
}

/* Emits a SyntaxWarning and returns 0 on success.
   If a SyntaxWarning raised as error, replaces it with a SyntaxError
   and returns -1.
*/
int
_PyCompile_Warn(compiler *c, location loc, const char *format, ...)
{
    if (c->c_disable_warning) {
        return 0;
    }
    va_list vargs;
    va_start(vargs, format);
    PyObject *msg = PyUnicode_FromFormatV(format, vargs);
    va_end(vargs);
    if (msg == NULL) {
        return ERROR;
    }
    int ret = _PyErr_EmitSyntaxWarning(msg, c->c_filename, loc.lineno, loc.col_offset + 1,
                                       loc.end_lineno, loc.end_col_offset + 1,
                                       c->c_module);
    Py_DECREF(msg);
    return ret;
}

PyObject *
_PyCompile_Mangle(compiler *c, PyObject *name)
{
    return _Py_Mangle(c->u->u_private, name);
}

PyObject *
_PyCompile_MaybeMangle(compiler *c, PyObject *name)
{
    return _Py_MaybeMangle(c->u->u_private, c->u->u_ste, name);
}

instr_sequence *
_PyCompile_InstrSequence(compiler *c)
{
    return c->u->u_instr_sequence;
}

int
_PyCompile_StartAnnotationSetup(struct _PyCompiler *c)
{
    instr_sequence *new_seq = (instr_sequence *)_PyInstructionSequence_New();
    if (new_seq == NULL) {
        return ERROR;
    }
    assert(c->u->u_stashed_instr_sequence == NULL);
    c->u->u_stashed_instr_sequence = c->u->u_instr_sequence;
    c->u->u_instr_sequence = new_seq;
    return SUCCESS;
}

int
_PyCompile_EndAnnotationSetup(struct _PyCompiler *c)
{
    assert(c->u->u_stashed_instr_sequence != NULL);
    instr_sequence *parent_seq = c->u->u_stashed_instr_sequence;
    instr_sequence *anno_seq = c->u->u_instr_sequence;
    c->u->u_stashed_instr_sequence = NULL;
    c->u->u_instr_sequence = parent_seq;
    if (_PyInstructionSequence_SetAnnotationsCode(parent_seq, anno_seq) == ERROR) {
        Py_DECREF(anno_seq);
        return ERROR;
    }
    return SUCCESS;
}


int
_PyCompile_FutureFeatures(compiler *c)
{
    return c->c_future.ff_features;
}

struct symtable *
_PyCompile_Symtable(compiler *c)
{
    return c->c_st;
}

PySTEntryObject *
_PyCompile_SymtableEntry(compiler *c)
{
    return c->u->u_ste;
}

int
_PyCompile_OptimizationLevel(compiler *c)
{
    return c->c_optimize;
}

int
_PyCompile_IsInteractiveTopLevel(compiler *c)
{
    assert(c->c_stack != NULL);
    assert(PyList_CheckExact(c->c_stack));
    bool is_nested_scope = PyList_GET_SIZE(c->c_stack) > 0;
    return c->c_interactive && !is_nested_scope;
}

int
_PyCompile_ScopeType(compiler *c)
{
    return c->u->u_scope_type;
}

int
_PyCompile_IsInInlinedComp(compiler *c)
{
    return c->u->u_in_inlined_comp;
}

PyObject *
_PyCompile_Qualname(compiler *c)
{
    assert(c->u->u_metadata.u_qualname);
    return c->u->u_metadata.u_qualname;
}

_PyCompile_CodeUnitMetadata *
_PyCompile_Metadata(compiler *c)
{
    return &c->u->u_metadata;
}

// Merge *obj* with constant cache, without recursion.
int
_PyCompile_ConstCacheMergeOne(PyObject *const_cache, PyObject **obj)
{
    PyObject *key = const_cache_insert(const_cache, *obj, false);
    if (key == NULL) {
        return ERROR;
    }
    if (PyTuple_CheckExact(key)) {
        PyObject *item = PyTuple_GET_ITEM(key, 1);
        Py_SETREF(*obj, Py_NewRef(item));
        Py_DECREF(key);
    }
    else {
        Py_SETREF(*obj, key);
    }
    return SUCCESS;
}

static PyObject *
consts_dict_keys_inorder(PyObject *dict)
{
    PyObject *consts, *k, *v;
    Py_ssize_t i, pos = 0, size = PyDict_GET_SIZE(dict);

    consts = PyList_New(size);   /* PyCode_Optimize() requires a list */
    if (consts == NULL)
        return NULL;
    while (PyDict_Next(dict, &pos, &k, &v)) {
        assert(PyLong_CheckExact(v));
        i = PyLong_AsLong(v);
        /* The keys of the dictionary can be tuples wrapping a constant.
         * (see _PyCompile_DictAddObj and _PyCode_ConstantKey). In that case
         * the object we want is always second. */
        if (PyTuple_CheckExact(k)) {
            k = PyTuple_GET_ITEM(k, 1);
        }
        assert(i < size);
        assert(i >= 0);
        PyList_SET_ITEM(consts, i, Py_NewRef(k));
    }
    return consts;
}

static int
compute_code_flags(compiler *c)
{
    PySTEntryObject *ste = c->u->u_ste;
    int flags = 0;
    if (_PyST_IsFunctionLike(ste)) {
        flags |= CO_NEWLOCALS | CO_OPTIMIZED;
        if (ste->ste_nested)
            flags |= CO_NESTED;
        if (ste->ste_generator && !ste->ste_coroutine)
            flags |= CO_GENERATOR;
        if (ste->ste_generator && ste->ste_coroutine)
            flags |= CO_ASYNC_GENERATOR;
        if (ste->ste_varargs)
            flags |= CO_VARARGS;
        if (ste->ste_varkeywords)
            flags |= CO_VARKEYWORDS;
        if (ste->ste_has_docstring)
            flags |= CO_HAS_DOCSTRING;
        if (ste->ste_method)
            flags |= CO_METHOD;
    }

    if (ste->ste_coroutine && !ste->ste_generator) {
        flags |= CO_COROUTINE;
    }

    /* (Only) inherit compilerflags in PyCF_MASK */
    flags |= (c->c_flags.cf_flags & PyCF_MASK);

    return flags;
}

static PyCodeObject *
optimize_and_assemble_code_unit(struct compiler_unit *u, PyObject *const_cache,
                                int code_flags, PyObject *filename)
{
    cfg_builder *g = NULL;
    instr_sequence optimized_instrs;
    memset(&optimized_instrs, 0, sizeof(instr_sequence));

    PyCodeObject *co = NULL;
    PyObject *consts = consts_dict_keys_inorder(u->u_metadata.u_consts);
    if (consts == NULL) {
        goto error;
    }
    g = _PyCfg_FromInstructionSequence(u->u_instr_sequence);
    if (g == NULL) {
        goto error;
    }
    int nlocals = (int)PyDict_GET_SIZE(u->u_metadata.u_varnames);
    int nparams = (int)PyList_GET_SIZE(u->u_ste->ste_varnames);
    assert(u->u_metadata.u_firstlineno);

    if (_PyCfg_OptimizeCodeUnit(g, consts, const_cache, nlocals,
                                nparams, u->u_metadata.u_firstlineno) < 0) {
        goto error;
    }

    int stackdepth;
    int nlocalsplus;
    if (_PyCfg_OptimizedCfgToInstructionSequence(g, &u->u_metadata, code_flags,
                                                 &stackdepth, &nlocalsplus,
                                                 &optimized_instrs) < 0) {
        goto error;
    }

    /** Assembly **/
    co = _PyAssemble_MakeCodeObject(&u->u_metadata, const_cache, consts,
                                    stackdepth, &optimized_instrs, nlocalsplus,
                                    code_flags, filename);

error:
    Py_XDECREF(consts);
    PyInstructionSequence_Fini(&optimized_instrs);
    _PyCfgBuilder_Free(g);
    return co;
}


PyCodeObject *
_PyCompile_OptimizeAndAssemble(compiler *c, int addNone)
{
    struct compiler_unit *u = c->u;
    PyObject *const_cache = c->c_const_cache;
    PyObject *filename = c->c_filename;

    int code_flags = compute_code_flags(c);
    if (code_flags < 0) {
        return NULL;
    }

    if (_PyCodegen_AddReturnAtEnd(c, addNone) < 0) {
        return NULL;
    }

    return optimize_and_assemble_code_unit(u, const_cache, code_flags, filename);
}

PyCodeObject *
_PyAST_Compile(mod_ty mod, PyObject *filename, PyCompilerFlags *pflags,
               int optimize, PyArena *arena, PyObject *module)
{
    assert(!PyErr_Occurred());
    compiler *c = new_compiler(mod, filename, pflags, optimize, arena, module);
    if (c == NULL) {
        return NULL;
    }

    PyCodeObject *co = compiler_mod(c, mod);
    compiler_free(c);
    assert(co || PyErr_Occurred());
    return co;
}

int
_PyCompile_AstPreprocess(mod_ty mod, PyObject *filename, PyCompilerFlags *cf,
                         int optimize, PyArena *arena, int no_const_folding,
                         PyObject *module)
{
    _PyFutureFeatures future;
    if (!_PyFuture_FromAST(mod, filename, &future)) {
        return -1;
    }
    int flags = future.ff_features | cf->cf_flags;
    if (optimize == -1) {
        optimize = _Py_GetConfig()->optimization_level;
    }
<<<<<<< HEAD
    if (!_PyAST_Preprocess(mod, arena, filename, optimize, flags, no_const_folding, module)) {
=======
    if (!_PyAST_Preprocess(mod, arena, filename, optimize, flags, no_const_folding, 0)) {
>>>>>>> 68261662
        return -1;
    }
    return 0;
}

// C implementation of inspect.cleandoc()
//
// Difference from inspect.cleandoc():
// - Do not remove leading and trailing blank lines to keep lineno.
PyObject *
_PyCompile_CleanDoc(PyObject *doc)
{
    doc = PyObject_CallMethod(doc, "expandtabs", NULL);
    if (doc == NULL) {
        return NULL;
    }

    Py_ssize_t doc_size;
    const char *doc_utf8 = PyUnicode_AsUTF8AndSize(doc, &doc_size);
    if (doc_utf8 == NULL) {
        Py_DECREF(doc);
        return NULL;
    }
    const char *p = doc_utf8;
    const char *pend = p + doc_size;

    // First pass: find minimum indentation of any non-blank lines
    // after first line.
    while (p < pend && *p++ != '\n') {
    }

    Py_ssize_t margin = PY_SSIZE_T_MAX;
    while (p < pend) {
        const char *s = p;
        while (*p == ' ') p++;
        if (p < pend && *p != '\n') {
            margin = Py_MIN(margin, p - s);
        }
        while (p < pend && *p++ != '\n') {
        }
    }
    if (margin == PY_SSIZE_T_MAX) {
        margin = 0;
    }

    // Second pass: write cleandoc into buff.

    // copy first line without leading spaces.
    p = doc_utf8;
    while (*p == ' ') {
        p++;
    }
    if (p == doc_utf8 && margin == 0 ) {
        // doc is already clean.
        return doc;
    }

    char *buff = PyMem_Malloc(doc_size);
    if (buff == NULL){
        Py_DECREF(doc);
        PyErr_NoMemory();
        return NULL;
    }

    char *w = buff;

    while (p < pend) {
        int ch = *w++ = *p++;
        if (ch == '\n') {
            break;
        }
    }

    // copy subsequent lines without margin.
    while (p < pend) {
        for (Py_ssize_t i = 0; i < margin; i++, p++) {
            if (*p != ' ') {
                assert(*p == '\n' || *p == '\0');
                break;
            }
        }
        while (p < pend) {
            int ch = *w++ = *p++;
            if (ch == '\n') {
                break;
            }
        }
    }

    Py_DECREF(doc);
    PyObject *res = PyUnicode_FromStringAndSize(buff, w - buff);
    PyMem_Free(buff);
    return res;
}

/* Access to compiler optimizations for unit tests.
 *
 * _PyCompile_CodeGen takes an AST, applies code-gen and
 * returns the unoptimized CFG as an instruction list.
 *
 */
PyObject *
_PyCompile_CodeGen(PyObject *ast, PyObject *filename, PyCompilerFlags *pflags,
                   int optimize, int compile_mode)
{
    PyObject *res = NULL;
    PyObject *metadata = NULL;

    if (!PyAST_Check(ast)) {
        PyErr_SetString(PyExc_TypeError, "expected an AST");
        return NULL;
    }

    PyArena *arena = _PyArena_New();
    if (arena == NULL) {
        return NULL;
    }

    mod_ty mod = PyAST_obj2mod(ast, arena, compile_mode);
    if (mod == NULL || !_PyAST_Validate(mod)) {
        _PyArena_Free(arena);
        return NULL;
    }

    compiler *c = new_compiler(mod, filename, pflags, optimize, arena, NULL);
    if (c == NULL) {
        _PyArena_Free(arena);
        return NULL;
    }
    c->c_save_nested_seqs = true;

    metadata = PyDict_New();
    if (metadata == NULL) {
        return NULL;
    }

    if (compiler_codegen(c, mod) < 0) {
        goto finally;
    }

    _PyCompile_CodeUnitMetadata *umd = &c->u->u_metadata;

#define SET_METADATA_INT(key, value) do { \
        PyObject *v = PyLong_FromLong((long)value); \
        if (v == NULL) goto finally; \
        int res = PyDict_SetItemString(metadata, key, v); \
        Py_XDECREF(v); \
        if (res < 0) goto finally; \
    } while (0);

    SET_METADATA_INT("argcount", umd->u_argcount);
    SET_METADATA_INT("posonlyargcount", umd->u_posonlyargcount);
    SET_METADATA_INT("kwonlyargcount", umd->u_kwonlyargcount);
#undef SET_METADATA_INT

    int addNone = mod->kind != Expression_kind;
    if (_PyCodegen_AddReturnAtEnd(c, addNone) < 0) {
        goto finally;
    }

    if (_PyInstructionSequence_ApplyLabelMap(_PyCompile_InstrSequence(c)) < 0) {
        return NULL;
    }
    /* Allocate a copy of the instruction sequence on the heap */
    res = PyTuple_Pack(2, _PyCompile_InstrSequence(c), metadata);

finally:
    Py_XDECREF(metadata);
    _PyCompile_ExitScope(c);
    compiler_free(c);
    _PyArena_Free(arena);
    return res;
}

int _PyCfg_JumpLabelsToTargets(cfg_builder *g);

PyCodeObject *
_PyCompile_Assemble(_PyCompile_CodeUnitMetadata *umd, PyObject *filename,
                    PyObject *seq)
{
    if (!_PyInstructionSequence_Check(seq)) {
        PyErr_SetString(PyExc_TypeError, "expected an instruction sequence");
        return NULL;
    }
    cfg_builder *g = NULL;
    PyCodeObject *co = NULL;
    instr_sequence optimized_instrs;
    memset(&optimized_instrs, 0, sizeof(instr_sequence));

    PyObject *const_cache = PyDict_New();
    if (const_cache == NULL) {
        return NULL;
    }

    g = _PyCfg_FromInstructionSequence((instr_sequence*)seq);
    if (g == NULL) {
        goto error;
    }

    if (_PyCfg_JumpLabelsToTargets(g) < 0) {
        goto error;
    }

    int code_flags = 0;
    int stackdepth, nlocalsplus;
    if (_PyCfg_OptimizedCfgToInstructionSequence(g, umd, code_flags,
                                                 &stackdepth, &nlocalsplus,
                                                 &optimized_instrs) < 0) {
        goto error;
    }

    PyObject *consts = consts_dict_keys_inorder(umd->u_consts);
    if (consts == NULL) {
        goto error;
    }
    co = _PyAssemble_MakeCodeObject(umd, const_cache,
                                    consts, stackdepth, &optimized_instrs,
                                    nlocalsplus, code_flags, filename);
    Py_DECREF(consts);

error:
    Py_DECREF(const_cache);
    _PyCfgBuilder_Free(g);
    PyInstructionSequence_Fini(&optimized_instrs);
    return co;
}

/* Retained for API compatibility.
 * Optimization is now done in _PyCfg_OptimizeCodeUnit */

PyObject *
PyCode_Optimize(PyObject *code, PyObject* Py_UNUSED(consts),
                PyObject *Py_UNUSED(names), PyObject *Py_UNUSED(lnotab_obj))
{
    return Py_NewRef(code);
}<|MERGE_RESOLUTION|>--- conflicted
+++ resolved
@@ -139,13 +139,9 @@
     c->c_optimize = (optimize == -1) ? _Py_GetConfig()->optimization_level : optimize;
     c->c_save_nested_seqs = false;
 
-<<<<<<< HEAD
-    if (!_PyAST_Preprocess(mod, arena, filename, c->c_optimize, merged, 0,
-                           module))
+    if (!_PyAST_Preprocess(mod, arena, filename, c->c_optimize, merged,
+                           0, 1, module))
     {
-=======
-    if (!_PyAST_Preprocess(mod, arena, filename, c->c_optimize, merged, 0, 1)) {
->>>>>>> 68261662
         return ERROR;
     }
     c->c_st = _PySymtable_Build(mod, filename, &c->c_future);
@@ -1514,11 +1510,9 @@
     if (optimize == -1) {
         optimize = _Py_GetConfig()->optimization_level;
     }
-<<<<<<< HEAD
-    if (!_PyAST_Preprocess(mod, arena, filename, optimize, flags, no_const_folding, module)) {
-=======
-    if (!_PyAST_Preprocess(mod, arena, filename, optimize, flags, no_const_folding, 0)) {
->>>>>>> 68261662
+    if (!_PyAST_Preprocess(mod, arena, filename, optimize, flags,
+                           no_const_folding, 0, module))
+    {
         return -1;
     }
     return 0;
