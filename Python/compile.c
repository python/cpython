--- conflicted
+++ resolved
@@ -8749,15 +8749,11 @@
         goto error;
     }
 
-<<<<<<< HEAD
-    co = makecode(c, &a, consts, maxdepth, nlocalsplus);
+    co = makecode(c, &a, consts, maxdepth, nlocalsplus, code_flags);
     if (co) {
         Py_XINCREF(c->c_source);
         co->co_source = c->c_source;
     }
-=======
-    co = makecode(c, &a, consts, maxdepth, nlocalsplus, code_flags);
->>>>>>> 8150b8cf
  error:
     Py_XDECREF(consts);
     assemble_free(&a);
