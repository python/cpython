/*
 * This file compiles an abstract syntax tree (AST) into Python bytecode.
 *
 * The primary entry point is _PyAST_Compile(), which returns a
 * PyCodeObject.  The compiler makes several passes to build the code
 * object:
 *   1. Checks for future statements.  See future.c
 *   2. Builds a symbol table.  See symtable.c.
 *   3. Generate code for basic blocks.  See compiler_mod() in this file.
 *   4. Assemble the basic blocks into final code.  See assemble() in
 *      this file.
 *   5. Optimize the byte code (peephole optimizations).
 *
 * Note that compiler_mod() suggests module, but the module ast type
 * (mod_ty) has cases for expressions and interactive statements.
 *
 * CAUTION: The VISIT_* macros abort the current function when they
 * encounter a problem. So don't invoke them when there is memory
 * which needs to be released. Code blocks are OK, as the compiler
 * structure takes care of releasing those.  Use the arena to manage
 * objects.
 */

#include <stdbool.h>

#include "Python.h"
#include "pycore_ast.h"           // _PyAST_GetDocString()
#include "pycore_compile.h"       // _PyFuture_FromAST()
#include "pycore_code.h"          // _PyCode_New()
#include "pycore_pymem.h"         // _PyMem_IsPtrFreed()
#include "pycore_long.h"          // _PyLong_GetZero()
#include "pycore_symtable.h"      // PySTEntryObject

#define NEED_OPCODE_TABLES
#include "opcode.h"               // EXTENDED_ARG


#define DEFAULT_BLOCK_SIZE 16
#define DEFAULT_CODE_SIZE 128
#define DEFAULT_LNOTAB_SIZE 16
#define DEFAULT_CNOTAB_SIZE 32

#define COMP_GENEXP   0
#define COMP_LISTCOMP 1
#define COMP_SETCOMP  2
#define COMP_DICTCOMP 3

/* A soft limit for stack use, to avoid excessive
 * memory use for large constants, etc.
 *
 * The value 30 is plucked out of thin air.
 * Code that could use more stack than this is
 * rare, so the exact value is unimportant.
 */
#define STACK_USE_GUIDELINE 30

/* If we exceed this limit, it should
 * be considered a compiler bug.
 * Currently it should be impossible
 * to exceed STACK_USE_GUIDELINE * 100,
 * as 100 is the maximum parse depth.
 * For performance reasons we will
 * want to reduce this to a
 * few hundred in the future.
 *
 * NOTE: Whatever MAX_ALLOWED_STACK_USE is
 * set to, it should never restrict what Python
 * we can write, just how we compile it.
 */
#define MAX_ALLOWED_STACK_USE (STACK_USE_GUIDELINE * 100)


/* Pseudo-instructions used in the compiler,
 * but turned into NOPs or other instructions
 * by the assembler. */
#define SETUP_FINALLY -1
#define SETUP_CLEANUP -2
#define SETUP_WITH -3
#define POP_BLOCK -4
#define JUMP -5
#define JUMP_NO_INTERRUPT -6
#define POP_JUMP_IF_FALSE -7
#define POP_JUMP_IF_TRUE -8
#define POP_JUMP_IF_NONE -9
#define POP_JUMP_IF_NOT_NONE -10

#define MIN_VIRTUAL_OPCODE -10
#define MAX_ALLOWED_OPCODE 254

#define IS_WITHIN_OPCODE_RANGE(opcode) \
        ((opcode) >= MIN_VIRTUAL_OPCODE && (opcode) <= MAX_ALLOWED_OPCODE)

#define IS_VIRTUAL_OPCODE(opcode) ((opcode) < 0)

#define IS_VIRTUAL_JUMP_OPCODE(opcode) \
        ((opcode) == JUMP || \
         (opcode) == JUMP_NO_INTERRUPT || \
         (opcode) == POP_JUMP_IF_NONE || \
         (opcode) == POP_JUMP_IF_NOT_NONE || \
         (opcode) == POP_JUMP_IF_FALSE || \
         (opcode) == POP_JUMP_IF_TRUE)

/* opcodes which are not emitted in codegen stage, only by the assembler */
#define IS_ASSEMBLER_OPCODE(opcode) \
        ((opcode) == JUMP_FORWARD || \
         (opcode) == JUMP_BACKWARD || \
         (opcode) == JUMP_BACKWARD_NO_INTERRUPT || \
         (opcode) == POP_JUMP_FORWARD_IF_NONE || \
         (opcode) == POP_JUMP_BACKWARD_IF_NONE || \
         (opcode) == POP_JUMP_FORWARD_IF_NOT_NONE || \
         (opcode) == POP_JUMP_BACKWARD_IF_NOT_NONE || \
         (opcode) == POP_JUMP_FORWARD_IF_TRUE || \
         (opcode) == POP_JUMP_BACKWARD_IF_TRUE || \
         (opcode) == POP_JUMP_FORWARD_IF_FALSE || \
         (opcode) == POP_JUMP_BACKWARD_IF_FALSE)


#define IS_BACKWARDS_JUMP_OPCODE(opcode) \
        ((opcode) == JUMP_BACKWARD || \
         (opcode) == JUMP_BACKWARD_NO_INTERRUPT || \
         (opcode) == POP_JUMP_BACKWARD_IF_NONE || \
         (opcode) == POP_JUMP_BACKWARD_IF_NOT_NONE || \
         (opcode) == POP_JUMP_BACKWARD_IF_TRUE || \
         (opcode) == POP_JUMP_BACKWARD_IF_FALSE)


#define IS_TOP_LEVEL_AWAIT(c) ( \
        (c->c_flags->cf_flags & PyCF_ALLOW_TOP_LEVEL_AWAIT) \
        && (c->u->u_ste->ste_type == ModuleBlock))

struct instr {
    int i_opcode;
    int i_oparg;
    /* target block (if jump instruction) */
    struct basicblock_ *i_target;
     /* target block when exception is raised, should not be set by front-end. */
    struct basicblock_ *i_except;
    int i_lineno;
    int i_end_lineno;
    int i_col_offset;
    int i_end_col_offset;
};

typedef struct excepthandler {
    struct instr *setup;
    int offset;
} ExceptHandler;

typedef struct exceptstack {
    struct basicblock_ *handlers[CO_MAXBLOCKS+1];
    int depth;
} ExceptStack;

#define LOG_BITS_PER_INT 5
#define MASK_LOW_LOG_BITS 31

static inline int
is_bit_set_in_table(const uint32_t *table, int bitindex) {
    /* Is the relevant bit set in the relevant word? */
    /* 256 bits fit into 8 32-bits words.
     * Word is indexed by (bitindex>>ln(size of int in bits)).
     * Bit within word is the low bits of bitindex.
     */
    if (bitindex >= 0 && bitindex < 256) {
        uint32_t word = table[bitindex >> LOG_BITS_PER_INT];
        return (word >> (bitindex & MASK_LOW_LOG_BITS)) & 1;
    }
    else {
        return 0;
    }
}

static inline int
is_relative_jump(struct instr *i)
{
    return is_bit_set_in_table(_PyOpcode_RelativeJump, i->i_opcode);
}

static inline int
is_block_push(struct instr *instr)
{
    int opcode = instr->i_opcode;
    return opcode == SETUP_FINALLY || opcode == SETUP_WITH || opcode == SETUP_CLEANUP;
}

static inline int
is_jump(struct instr *i)
{
    return IS_VIRTUAL_JUMP_OPCODE(i->i_opcode) ||
           is_bit_set_in_table(_PyOpcode_Jump, i->i_opcode);
}

static int
instr_size(struct instr *instruction)
{
    int opcode = instruction->i_opcode;
    assert(!IS_VIRTUAL_OPCODE(opcode));
    int oparg = HAS_ARG(opcode) ? instruction->i_oparg : 0;
    int extended_args = (0xFFFFFF < oparg) + (0xFFFF < oparg) + (0xFF < oparg);
    int caches = _PyOpcode_Caches[opcode];
    return extended_args + 1 + caches;
}

static void
write_instr(_Py_CODEUNIT *codestr, struct instr *instruction, int ilen)
{
    int opcode = instruction->i_opcode;
    assert(!IS_VIRTUAL_OPCODE(opcode));
    int oparg = HAS_ARG(opcode) ? instruction->i_oparg : 0;
    int caches = _PyOpcode_Caches[opcode];
    switch (ilen - caches) {
        case 4:
            *codestr++ = _Py_MAKECODEUNIT(EXTENDED_ARG, (oparg >> 24) & 0xFF);
            /* fall through */
        case 3:
            *codestr++ = _Py_MAKECODEUNIT(EXTENDED_ARG, (oparg >> 16) & 0xFF);
            /* fall through */
        case 2:
            *codestr++ = _Py_MAKECODEUNIT(EXTENDED_ARG, (oparg >> 8) & 0xFF);
            /* fall through */
        case 1:
            *codestr++ = _Py_MAKECODEUNIT(opcode, oparg & 0xFF);
            break;
        default:
            Py_UNREACHABLE();
    }
    while (caches--) {
        *codestr++ = _Py_MAKECODEUNIT(CACHE, 0);
    }
}

typedef struct basicblock_ {
    /* Each basicblock in a compilation unit is linked via b_list in the
       reverse order that the block are allocated.  b_list points to the next
       block, not to be confused with b_next, which is next by control flow. */
    struct basicblock_ *b_list;
    /* Exception stack at start of block, used by assembler to create the exception handling table */
    ExceptStack *b_exceptstack;
    /* pointer to an array of instructions, initially NULL */
    struct instr *b_instr;
    /* If b_next is non-NULL, it is a pointer to the next
       block reached by normal control flow. */
    struct basicblock_ *b_next;
    /* number of instructions used */
    int b_iused;
    /* length of instruction array (b_instr) */
    int b_ialloc;
    /* Number of predecssors that a block has. */
    int b_predecessors;
    /* depth of stack upon entry of block, computed by stackdepth() */
    int b_startdepth;
    /* instruction offset for block, computed by assemble_jump_offsets() */
    int b_offset;
    /* Basic block has no fall through (it ends with a return, raise or jump) */
    unsigned b_nofallthrough : 1;
    /* Basic block is an exception handler that preserves lasti */
    unsigned b_preserve_lasti : 1;
    /* Used by compiler passes to mark whether they have visited a basic block. */
    unsigned b_visited : 1;
    /* Basic block exits scope (it ends with a return or raise) */
    unsigned b_exit : 1;
    /* b_return is true if a RETURN_VALUE opcode is inserted. */
    unsigned b_return : 1;
} basicblock;

/* fblockinfo tracks the current frame block.

A frame block is used to handle loops, try/except, and try/finally.
It's called a frame block to distinguish it from a basic block in the
compiler IR.
*/

enum fblocktype { WHILE_LOOP, FOR_LOOP, TRY_EXCEPT, FINALLY_TRY, FINALLY_END,
                  WITH, ASYNC_WITH, HANDLER_CLEANUP, POP_VALUE, EXCEPTION_HANDLER,
                  EXCEPTION_GROUP_HANDLER, ASYNC_COMPREHENSION_GENERATOR };

struct fblockinfo {
    enum fblocktype fb_type;
    basicblock *fb_block;
    /* (optional) type-specific exit or cleanup block */
    basicblock *fb_exit;
    /* (optional) additional information required for unwinding */
    void *fb_datum;
};

enum {
    COMPILER_SCOPE_MODULE,
    COMPILER_SCOPE_CLASS,
    COMPILER_SCOPE_FUNCTION,
    COMPILER_SCOPE_ASYNC_FUNCTION,
    COMPILER_SCOPE_LAMBDA,
    COMPILER_SCOPE_COMPREHENSION,
};

/* The following items change on entry and exit of code blocks.
   They must be saved and restored when returning to a block.
*/
struct compiler_unit {
    PySTEntryObject *u_ste;

    PyObject *u_name;
    PyObject *u_qualname;  /* dot-separated qualified name (lazy) */
    int u_scope_type;

    /* The following fields are dicts that map objects to
       the index of them in co_XXX.      The index is used as
       the argument for opcodes that refer to those collections.
    */
    PyObject *u_consts;    /* all constants */
    PyObject *u_names;     /* all names */
    PyObject *u_varnames;  /* local variables */
    PyObject *u_cellvars;  /* cell variables */
    PyObject *u_freevars;  /* free variables */

    PyObject *u_private;        /* for private name mangling */

    Py_ssize_t u_argcount;        /* number of arguments for block */
    Py_ssize_t u_posonlyargcount;        /* number of positional only arguments for block */
    Py_ssize_t u_kwonlyargcount; /* number of keyword only arguments for block */
    /* Pointer to the most recently allocated block.  By following b_list
       members, you can reach all early allocated blocks. */
    basicblock *u_blocks;
    basicblock *u_curblock; /* pointer to current block */

    int u_nfblocks;
    struct fblockinfo u_fblock[CO_MAXBLOCKS];

    int u_firstlineno; /* the first lineno of the block */
    int u_lineno;          /* the lineno for the current stmt */
    int u_col_offset;      /* the offset of the current stmt */
    int u_end_lineno;      /* the end line of the current stmt */
    int u_end_col_offset;  /* the end offset of the current stmt */

    /* true if we need to create an implicit basicblock before the next instr */
    int u_need_new_implicit_block;
};

/* This struct captures the global state of a compilation.

The u pointer points to the current compilation unit, while units
for enclosing blocks are stored in c_stack.     The u and c_stack are
managed by compiler_enter_scope() and compiler_exit_scope().

Note that we don't track recursion levels during compilation - the
task of detecting and rejecting excessive levels of nesting is
handled by the symbol analysis pass.

*/

struct compiler {
    PyObject *c_filename;
    struct symtable *c_st;
    PyFutureFeatures *c_future; /* pointer to module's __future__ */
    PyCompilerFlags *c_flags;

    int c_optimize;              /* optimization level */
    int c_interactive;           /* true if in interactive mode */
    int c_nestlevel;
    PyObject *c_const_cache;     /* Python dict holding all constants,
                                    including names tuple */
    struct compiler_unit *u; /* compiler state for current block */
    PyObject *c_stack;           /* Python list holding compiler_unit ptrs */
    PyArena *c_arena;            /* pointer to memory allocation arena */
};

typedef struct {
    // A list of strings corresponding to name captures. It is used to track:
    // - Repeated name assignments in the same pattern.
    // - Different name assignments in alternatives.
    // - The order of name assignments in alternatives.
    PyObject *stores;
    // If 0, any name captures against our subject will raise.
    int allow_irrefutable;
    // An array of blocks to jump to on failure. Jumping to fail_pop[i] will pop
    // i items off of the stack. The end result looks like this (with each block
    // falling through to the next):
    // fail_pop[4]: POP_TOP
    // fail_pop[3]: POP_TOP
    // fail_pop[2]: POP_TOP
    // fail_pop[1]: POP_TOP
    // fail_pop[0]: NOP
    basicblock **fail_pop;
    // The current length of fail_pop.
    Py_ssize_t fail_pop_size;
    // The number of items on top of the stack that need to *stay* on top of the
    // stack. Variable captures go beneath these. All of them will be popped on
    // failure.
    Py_ssize_t on_top;
} pattern_context;

static int compiler_enter_scope(struct compiler *, identifier, int, void *, int);
static void compiler_free(struct compiler *);
static basicblock *compiler_new_block(struct compiler *);
static int compiler_next_instr(basicblock *);
static int compiler_addop(struct compiler *, int);
static int compiler_addop_i(struct compiler *, int, Py_ssize_t);
static int compiler_addop_j(struct compiler *, int, basicblock *);
static int compiler_addop_j_noline(struct compiler *, int, basicblock *);
static int compiler_error(struct compiler *, const char *, ...);
static int compiler_warn(struct compiler *, const char *, ...);
static int compiler_nameop(struct compiler *, identifier, expr_context_ty);

static PyCodeObject *compiler_mod(struct compiler *, mod_ty);
static int compiler_visit_stmt(struct compiler *, stmt_ty);
static int compiler_visit_keyword(struct compiler *, keyword_ty);
static int compiler_visit_expr(struct compiler *, expr_ty);
static int compiler_augassign(struct compiler *, stmt_ty);
static int compiler_annassign(struct compiler *, stmt_ty);
static int compiler_subscript(struct compiler *, expr_ty);
static int compiler_slice(struct compiler *, expr_ty);

static int are_all_items_const(asdl_expr_seq *, Py_ssize_t, Py_ssize_t);


static int compiler_with(struct compiler *, stmt_ty, int);
static int compiler_async_with(struct compiler *, stmt_ty, int);
static int compiler_async_for(struct compiler *, stmt_ty);
static int validate_keywords(struct compiler *c, asdl_keyword_seq *keywords);
static int compiler_call_simple_kw_helper(struct compiler *c,
                                          asdl_keyword_seq *keywords,
                                          Py_ssize_t nkwelts);
static int compiler_call_helper(struct compiler *c, int n, int end_lineno,
                                asdl_expr_seq *args,
                                asdl_keyword_seq *keywords);
static int compiler_try_except(struct compiler *, stmt_ty);
static int compiler_try_star_except(struct compiler *, stmt_ty);
static int compiler_set_qualname(struct compiler *);

static int compiler_sync_comprehension_generator(
                                      struct compiler *c,
                                      asdl_comprehension_seq *generators, int gen_index,
                                      int depth,
                                      expr_ty elt, expr_ty val, int type);

static int compiler_async_comprehension_generator(
                                      struct compiler *c,
                                      asdl_comprehension_seq *generators, int gen_index,
                                      int depth,
                                      expr_ty elt, expr_ty val, int type);

static int compiler_pattern(struct compiler *, pattern_ty, pattern_context *);
static int compiler_match(struct compiler *, stmt_ty);
static int compiler_pattern_subpattern(struct compiler *, pattern_ty,
                                       pattern_context *);

static void clean_basic_block(basicblock *bb);

static PyCodeObject *assemble(struct compiler *, int addNone);

#define CAPSULE_NAME "compile.c compiler unit"

PyObject *
_Py_Mangle(PyObject *privateobj, PyObject *ident)
{
    /* Name mangling: __private becomes _classname__private.
       This is independent from how the name is used. */
    PyObject *result;
    size_t nlen, plen, ipriv;
    Py_UCS4 maxchar;
    if (privateobj == NULL || !PyUnicode_Check(privateobj) ||
        PyUnicode_READ_CHAR(ident, 0) != '_' ||
        PyUnicode_READ_CHAR(ident, 1) != '_') {
        Py_INCREF(ident);
        return ident;
    }
    nlen = PyUnicode_GET_LENGTH(ident);
    plen = PyUnicode_GET_LENGTH(privateobj);
    /* Don't mangle __id__ or names with dots.

       The only time a name with a dot can occur is when
       we are compiling an import statement that has a
       package name.

       TODO(jhylton): Decide whether we want to support
       mangling of the module name, e.g. __M.X.
    */
    if ((PyUnicode_READ_CHAR(ident, nlen-1) == '_' &&
         PyUnicode_READ_CHAR(ident, nlen-2) == '_') ||
        PyUnicode_FindChar(ident, '.', 0, nlen, 1) != -1) {
        Py_INCREF(ident);
        return ident; /* Don't mangle __whatever__ */
    }
    /* Strip leading underscores from class name */
    ipriv = 0;
    while (PyUnicode_READ_CHAR(privateobj, ipriv) == '_')
        ipriv++;
    if (ipriv == plen) {
        Py_INCREF(ident);
        return ident; /* Don't mangle if class is just underscores */
    }
    plen -= ipriv;

    if (plen + nlen >= PY_SSIZE_T_MAX - 1) {
        PyErr_SetString(PyExc_OverflowError,
                        "private identifier too large to be mangled");
        return NULL;
    }

    maxchar = PyUnicode_MAX_CHAR_VALUE(ident);
    if (PyUnicode_MAX_CHAR_VALUE(privateobj) > maxchar)
        maxchar = PyUnicode_MAX_CHAR_VALUE(privateobj);

    result = PyUnicode_New(1 + nlen + plen, maxchar);
    if (!result)
        return 0;
    /* ident = "_" + priv[ipriv:] + ident # i.e. 1+plen+nlen bytes */
    PyUnicode_WRITE(PyUnicode_KIND(result), PyUnicode_DATA(result), 0, '_');
    if (PyUnicode_CopyCharacters(result, 1, privateobj, ipriv, plen) < 0) {
        Py_DECREF(result);
        return NULL;
    }
    if (PyUnicode_CopyCharacters(result, plen+1, ident, 0, nlen) < 0) {
        Py_DECREF(result);
        return NULL;
    }
    assert(_PyUnicode_CheckConsistency(result, 1));
    return result;
}

static int
compiler_init(struct compiler *c)
{
    memset(c, 0, sizeof(struct compiler));

    c->c_const_cache = PyDict_New();
    if (!c->c_const_cache) {
        return 0;
    }

    c->c_stack = PyList_New(0);
    if (!c->c_stack) {
        Py_CLEAR(c->c_const_cache);
        return 0;
    }

    return 1;
}

PyCodeObject *
_PyAST_Compile(mod_ty mod, PyObject *filename, PyCompilerFlags *flags,
               int optimize, PyArena *arena)
{
    struct compiler c;
    PyCodeObject *co = NULL;
    PyCompilerFlags local_flags = _PyCompilerFlags_INIT;
    int merged;
    if (!compiler_init(&c))
        return NULL;
    Py_INCREF(filename);
    c.c_filename = filename;
    c.c_arena = arena;
    c.c_future = _PyFuture_FromAST(mod, filename);
    if (c.c_future == NULL)
        goto finally;
    if (!flags) {
        flags = &local_flags;
    }
    merged = c.c_future->ff_features | flags->cf_flags;
    c.c_future->ff_features = merged;
    flags->cf_flags = merged;
    c.c_flags = flags;
    c.c_optimize = (optimize == -1) ? _Py_GetConfig()->optimization_level : optimize;
    c.c_nestlevel = 0;

    _PyASTOptimizeState state;
    state.optimize = c.c_optimize;
    state.ff_features = merged;

    if (!_PyAST_Optimize(mod, arena, &state)) {
        goto finally;
    }

    c.c_st = _PySymtable_Build(mod, filename, c.c_future);
    if (c.c_st == NULL) {
        if (!PyErr_Occurred())
            PyErr_SetString(PyExc_SystemError, "no symtable");
        goto finally;
    }

    co = compiler_mod(&c, mod);

 finally:
    compiler_free(&c);
    assert(co || PyErr_Occurred());
    return co;
}

static void
compiler_free(struct compiler *c)
{
    if (c->c_st)
        _PySymtable_Free(c->c_st);
    if (c->c_future)
        PyObject_Free(c->c_future);
    Py_XDECREF(c->c_filename);
    Py_DECREF(c->c_const_cache);
    Py_DECREF(c->c_stack);
}

static PyObject *
list2dict(PyObject *list)
{
    Py_ssize_t i, n;
    PyObject *v, *k;
    PyObject *dict = PyDict_New();
    if (!dict) return NULL;

    n = PyList_Size(list);
    for (i = 0; i < n; i++) {
        v = PyLong_FromSsize_t(i);
        if (!v) {
            Py_DECREF(dict);
            return NULL;
        }
        k = PyList_GET_ITEM(list, i);
        if (PyDict_SetItem(dict, k, v) < 0) {
            Py_DECREF(v);
            Py_DECREF(dict);
            return NULL;
        }
        Py_DECREF(v);
    }
    return dict;
}

/* Return new dict containing names from src that match scope(s).

src is a symbol table dictionary.  If the scope of a name matches
either scope_type or flag is set, insert it into the new dict.  The
values are integers, starting at offset and increasing by one for
each key.
*/

static PyObject *
dictbytype(PyObject *src, int scope_type, int flag, Py_ssize_t offset)
{
    Py_ssize_t i = offset, scope, num_keys, key_i;
    PyObject *k, *v, *dest = PyDict_New();
    PyObject *sorted_keys;

    assert(offset >= 0);
    if (dest == NULL)
        return NULL;

    /* Sort the keys so that we have a deterministic order on the indexes
       saved in the returned dictionary.  These indexes are used as indexes
       into the free and cell var storage.  Therefore if they aren't
       deterministic, then the generated bytecode is not deterministic.
    */
    sorted_keys = PyDict_Keys(src);
    if (sorted_keys == NULL)
        return NULL;
    if (PyList_Sort(sorted_keys) != 0) {
        Py_DECREF(sorted_keys);
        return NULL;
    }
    num_keys = PyList_GET_SIZE(sorted_keys);

    for (key_i = 0; key_i < num_keys; key_i++) {
        /* XXX this should probably be a macro in symtable.h */
        long vi;
        k = PyList_GET_ITEM(sorted_keys, key_i);
        v = PyDict_GetItemWithError(src, k);
        assert(v && PyLong_Check(v));
        vi = PyLong_AS_LONG(v);
        scope = (vi >> SCOPE_OFFSET) & SCOPE_MASK;

        if (scope == scope_type || vi & flag) {
            PyObject *item = PyLong_FromSsize_t(i);
            if (item == NULL) {
                Py_DECREF(sorted_keys);
                Py_DECREF(dest);
                return NULL;
            }
            i++;
            if (PyDict_SetItem(dest, k, item) < 0) {
                Py_DECREF(sorted_keys);
                Py_DECREF(item);
                Py_DECREF(dest);
                return NULL;
            }
            Py_DECREF(item);
        }
    }
    Py_DECREF(sorted_keys);
    return dest;
}

static void
compiler_unit_check(struct compiler_unit *u)
{
    basicblock *block;
    for (block = u->u_blocks; block != NULL; block = block->b_list) {
        assert(!_PyMem_IsPtrFreed(block));
        if (block->b_instr != NULL) {
            assert(block->b_ialloc > 0);
            assert(block->b_iused >= 0);
            assert(block->b_ialloc >= block->b_iused);
        }
        else {
            assert (block->b_iused == 0);
            assert (block->b_ialloc == 0);
        }
    }
}

static void
compiler_unit_free(struct compiler_unit *u)
{
    basicblock *b, *next;

    compiler_unit_check(u);
    b = u->u_blocks;
    while (b != NULL) {
        if (b->b_instr)
            PyObject_Free((void *)b->b_instr);
        next = b->b_list;
        PyObject_Free((void *)b);
        b = next;
    }
    Py_CLEAR(u->u_ste);
    Py_CLEAR(u->u_name);
    Py_CLEAR(u->u_qualname);
    Py_CLEAR(u->u_consts);
    Py_CLEAR(u->u_names);
    Py_CLEAR(u->u_varnames);
    Py_CLEAR(u->u_freevars);
    Py_CLEAR(u->u_cellvars);
    Py_CLEAR(u->u_private);
    PyObject_Free(u);
}

static int
compiler_set_qualname(struct compiler *c)
{
    Py_ssize_t stack_size;
    struct compiler_unit *u = c->u;
    PyObject *name, *base;

    base = NULL;
    stack_size = PyList_GET_SIZE(c->c_stack);
    assert(stack_size >= 1);
    if (stack_size > 1) {
        int scope, force_global = 0;
        struct compiler_unit *parent;
        PyObject *mangled, *capsule;

        capsule = PyList_GET_ITEM(c->c_stack, stack_size - 1);
        parent = (struct compiler_unit *)PyCapsule_GetPointer(capsule, CAPSULE_NAME);
        assert(parent);

        if (u->u_scope_type == COMPILER_SCOPE_FUNCTION
            || u->u_scope_type == COMPILER_SCOPE_ASYNC_FUNCTION
            || u->u_scope_type == COMPILER_SCOPE_CLASS) {
            assert(u->u_name);
            mangled = _Py_Mangle(parent->u_private, u->u_name);
            if (!mangled)
                return 0;
            scope = _PyST_GetScope(parent->u_ste, mangled);
            Py_DECREF(mangled);
            assert(scope != GLOBAL_IMPLICIT);
            if (scope == GLOBAL_EXPLICIT)
                force_global = 1;
        }

        if (!force_global) {
            if (parent->u_scope_type == COMPILER_SCOPE_FUNCTION
                || parent->u_scope_type == COMPILER_SCOPE_ASYNC_FUNCTION
                || parent->u_scope_type == COMPILER_SCOPE_LAMBDA)
            {
                _Py_DECLARE_STR(dot_locals, ".<locals>");
                base = PyUnicode_Concat(parent->u_qualname,
                                        &_Py_STR(dot_locals));
                if (base == NULL)
                    return 0;
            }
            else {
                Py_INCREF(parent->u_qualname);
                base = parent->u_qualname;
            }
        }
    }

    if (base != NULL) {
        _Py_DECLARE_STR(dot, ".");
        name = PyUnicode_Concat(base, &_Py_STR(dot));
        Py_DECREF(base);
        if (name == NULL)
            return 0;
        PyUnicode_Append(&name, u->u_name);
        if (name == NULL)
            return 0;
    }
    else {
        Py_INCREF(u->u_name);
        name = u->u_name;
    }
    u->u_qualname = name;

    return 1;
}


/* Allocate a new block and return a pointer to it.
   Returns NULL on error.
*/

static basicblock *
compiler_new_block(struct compiler *c)
{
    basicblock *b;
    struct compiler_unit *u;

    u = c->u;
    b = (basicblock *)PyObject_Calloc(1, sizeof(basicblock));
    if (b == NULL) {
        PyErr_NoMemory();
        return NULL;
    }
    /* Extend the singly linked list of blocks with new block. */
    b->b_list = u->u_blocks;
    u->u_blocks = b;
    return b;
}

static basicblock *
compiler_use_next_block(struct compiler *c, basicblock *block)
{
    assert(block != NULL);
    c->u->u_curblock->b_next = block;
    c->u->u_curblock = block;
    c->u->u_need_new_implicit_block = 0;
    return block;
}

static basicblock *
compiler_copy_block(struct compiler *c, basicblock *block)
{
    /* Cannot copy a block if it has a fallthrough, since
     * a block can only have one fallthrough predecessor.
     */
    assert(block->b_nofallthrough);
    basicblock *result = compiler_new_block(c);
    if (result == NULL) {
        return NULL;
    }
    for (int i = 0; i < block->b_iused; i++) {
        int n = compiler_next_instr(result);
        if (n < 0) {
            return NULL;
        }
        result->b_instr[n] = block->b_instr[i];
    }
    result->b_exit = block->b_exit;
    result->b_nofallthrough = 1;
    return result;
}

/* Returns the offset of the next instruction in the current block's
   b_instr array.  Resizes the b_instr as necessary.
   Returns -1 on failure.
*/

static int
compiler_next_instr(basicblock *b)
{
    assert(b != NULL);
    if (b->b_instr == NULL) {
        b->b_instr = (struct instr *)PyObject_Calloc(
                         DEFAULT_BLOCK_SIZE, sizeof(struct instr));
        if (b->b_instr == NULL) {
            PyErr_NoMemory();
            return -1;
        }
        b->b_ialloc = DEFAULT_BLOCK_SIZE;
    }
    else if (b->b_iused == b->b_ialloc) {
        struct instr *tmp;
        size_t oldsize, newsize;
        oldsize = b->b_ialloc * sizeof(struct instr);
        newsize = oldsize << 1;

        if (oldsize > (SIZE_MAX >> 1)) {
            PyErr_NoMemory();
            return -1;
        }

        if (newsize == 0) {
            PyErr_NoMemory();
            return -1;
        }
        b->b_ialloc <<= 1;
        tmp = (struct instr *)PyObject_Realloc(
                                        (void *)b->b_instr, newsize);
        if (tmp == NULL) {
            PyErr_NoMemory();
            return -1;
        }
        b->b_instr = tmp;
        memset((char *)b->b_instr + oldsize, 0, newsize - oldsize);
    }
    return b->b_iused++;
}

/* Set the line number and column offset for the following instructions.

   The line number is reset in the following cases:
   - when entering a new scope
   - on each statement
   - on each expression and sub-expression
   - before the "except" and "finally" clauses
*/

#define SET_LOC(c, x)                           \
    (c)->u->u_lineno = (x)->lineno;             \
    (c)->u->u_col_offset = (x)->col_offset;     \
    (c)->u->u_end_lineno = (x)->end_lineno;     \
    (c)->u->u_end_col_offset = (x)->end_col_offset;

// Artificial instructions
#define UNSET_LOC(c)                            \
    (c)->u->u_lineno = -1;                      \
    (c)->u->u_col_offset = -1;                  \
    (c)->u->u_end_lineno = -1;                  \
    (c)->u->u_end_col_offset = -1;

#define COPY_INSTR_LOC(old, new)                         \
    (new).i_lineno = (old).i_lineno;                     \
    (new).i_col_offset = (old).i_col_offset;             \
    (new).i_end_lineno = (old).i_end_lineno;             \
    (new).i_end_col_offset = (old).i_end_col_offset;

/* Return the stack effect of opcode with argument oparg.

   Some opcodes have different stack effect when jump to the target and
   when not jump. The 'jump' parameter specifies the case:

   * 0 -- when not jump
   * 1 -- when jump
   * -1 -- maximal
 */
static int
stack_effect(int opcode, int oparg, int jump)
{
    switch (opcode) {
        case NOP:
        case EXTENDED_ARG:
        case RESUME:
        case CACHE:
            return 0;

        /* Stack manipulation */
        case POP_TOP:
            return -1;
        case SWAP:
            return 0;

        /* Unary operators */
        case UNARY_POSITIVE:
        case UNARY_NEGATIVE:
        case UNARY_NOT:
        case UNARY_INVERT:
            return 0;

        case SET_ADD:
        case LIST_APPEND:
            return -1;
        case MAP_ADD:
            return -2;

        case BINARY_SUBSCR:
            return -1;
        case STORE_SUBSCR:
            return -3;
        case DELETE_SUBSCR:
            return -2;

        case GET_ITER:
            return 0;

        case PRINT_EXPR:
            return -1;
        case LOAD_BUILD_CLASS:
            return 1;

        case RETURN_VALUE:
            return -1;
        case IMPORT_STAR:
            return -1;
        case SETUP_ANNOTATIONS:
            return 0;
        case ASYNC_GEN_WRAP:
        case YIELD_VALUE:
            return 0;
        case POP_BLOCK:
            return 0;
        case POP_EXCEPT:
            return -1;

        case STORE_NAME:
            return -1;
        case DELETE_NAME:
            return 0;
        case UNPACK_SEQUENCE:
            return oparg-1;
        case UNPACK_EX:
            return (oparg&0xFF) + (oparg>>8);
        case FOR_ITER:
            /* -1 at end of iterator, 1 if continue iterating. */
            return jump > 0 ? -1 : 1;
        case SEND:
            return jump > 0 ? -1 : 0;
        case STORE_ATTR:
            return -2;
        case DELETE_ATTR:
            return -1;
        case STORE_GLOBAL:
            return -1;
        case DELETE_GLOBAL:
            return 0;
        case LOAD_CONST:
            return 1;
        case LOAD_NAME:
            return 1;
        case BUILD_TUPLE:
        case BUILD_LIST:
        case BUILD_SET:
        case BUILD_STRING:
            return 1-oparg;
        case BUILD_MAP:
            return 1 - 2*oparg;
        case BUILD_CONST_KEY_MAP:
            return -oparg;
        case LOAD_ATTR:
            return 0;
        case COMPARE_OP:
        case IS_OP:
        case CONTAINS_OP:
            return -1;
        case CHECK_EXC_MATCH:
            return 0;
        case CHECK_EG_MATCH:
            return 0;
        case IMPORT_NAME:
            return -1;
        case IMPORT_FROM:
            return 1;

        /* Jumps */
        case JUMP_FORWARD:
        case JUMP_BACKWARD:
        case JUMP:
        case JUMP_BACKWARD_NO_INTERRUPT:
        case JUMP_NO_INTERRUPT:
            return 0;

        case JUMP_IF_TRUE_OR_POP:
        case JUMP_IF_FALSE_OR_POP:
            return jump ? 0 : -1;

        case POP_JUMP_BACKWARD_IF_NONE:
        case POP_JUMP_FORWARD_IF_NONE:
        case POP_JUMP_IF_NONE:
        case POP_JUMP_BACKWARD_IF_NOT_NONE:
        case POP_JUMP_FORWARD_IF_NOT_NONE:
        case POP_JUMP_IF_NOT_NONE:
        case POP_JUMP_FORWARD_IF_FALSE:
        case POP_JUMP_BACKWARD_IF_FALSE:
        case POP_JUMP_IF_FALSE:
        case POP_JUMP_FORWARD_IF_TRUE:
        case POP_JUMP_BACKWARD_IF_TRUE:
        case POP_JUMP_IF_TRUE:
            return -1;

        case LOAD_GLOBAL:
            return (oparg & 1) + 1;

        /* Exception handling pseudo-instructions */
        case SETUP_FINALLY:
            /* 0 in the normal flow.
             * Restore the stack position and push 1 value before jumping to
             * the handler if an exception be raised. */
            return jump ? 1 : 0;
        case SETUP_CLEANUP:
            /* As SETUP_FINALLY, but pushes lasti as well */
            return jump ? 2 : 0;
        case SETUP_WITH:
            /* 0 in the normal flow.
             * Restore the stack position to the position before the result
             * of __(a)enter__ and push 2 values before jumping to the handler
             * if an exception be raised. */
            return jump ? 1 : 0;

        case PREP_RERAISE_STAR:
             return -1;
        case RERAISE:
            return -1;
        case PUSH_EXC_INFO:
            return 1;

        case WITH_EXCEPT_START:
            return 1;

        case LOAD_FAST:
            return 1;
        case STORE_FAST:
            return -1;
        case DELETE_FAST:
            return 0;

        case RETURN_GENERATOR:
            return 0;

        case RAISE_VARARGS:
            return -oparg;

        /* Functions and calls */
        case PRECALL:
            return -oparg;
        case KW_NAMES:
            return 0;
        case CALL:
            return -1;

        case CALL_FUNCTION_EX:
            return -2 - ((oparg & 0x01) != 0);
        case MAKE_FUNCTION:
            return 0 - ((oparg & 0x01) != 0) - ((oparg & 0x02) != 0) -
                ((oparg & 0x04) != 0) - ((oparg & 0x08) != 0);
        case BUILD_SLICE:
            if (oparg == 3)
                return -2;
            else
                return -1;

        /* Closures */
        case MAKE_CELL:
        case COPY_FREE_VARS:
            return 0;
        case LOAD_CLOSURE:
            return 1;
        case LOAD_DEREF:
        case LOAD_CLASSDEREF:
            return 1;
        case STORE_DEREF:
            return -1;
        case DELETE_DEREF:
            return 0;

        /* Iterators and generators */
        case GET_AWAITABLE:
            return 0;

        case BEFORE_ASYNC_WITH:
        case BEFORE_WITH:
            return 1;
        case GET_AITER:
            return 0;
        case GET_ANEXT:
            return 1;
        case GET_YIELD_FROM_ITER:
            return 0;
        case END_ASYNC_FOR:
            return -2;
        case FORMAT_VALUE:
            /* If there's a fmt_spec on the stack, we go from 2->1,
               else 1->1. */
            return (oparg & FVS_MASK) == FVS_HAVE_SPEC ? -1 : 0;
        case LOAD_METHOD:
            return 1;
        case LOAD_ASSERTION_ERROR:
            return 1;
        case LIST_TO_TUPLE:
            return 0;
        case LIST_EXTEND:
        case SET_UPDATE:
        case DICT_MERGE:
        case DICT_UPDATE:
            return -1;
        case MATCH_CLASS:
            return -2;
        case GET_LEN:
        case MATCH_MAPPING:
        case MATCH_SEQUENCE:
        case MATCH_KEYS:
            return 1;
        case COPY:
        case PUSH_NULL:
            return 1;
        case BINARY_OP:
            return -1;
        default:
            return PY_INVALID_STACK_EFFECT;
    }
    return PY_INVALID_STACK_EFFECT; /* not reachable */
}

int
PyCompile_OpcodeStackEffectWithJump(int opcode, int oparg, int jump)
{
    return stack_effect(opcode, oparg, jump);
}

int
PyCompile_OpcodeStackEffect(int opcode, int oparg)
{
    return stack_effect(opcode, oparg, -1);
}

static int is_end_of_basic_block(struct instr *instr)
{
    int opcode = instr->i_opcode;

    return is_jump(instr) ||
        opcode == RETURN_VALUE ||
        opcode == RAISE_VARARGS ||
        opcode == RERAISE;
}

static int
compiler_use_new_implicit_block_if_needed(struct compiler *c)
{
    if (c->u->u_need_new_implicit_block) {
        basicblock *b = compiler_new_block(c);
        if (b == NULL) {
            return -1;
        }
        compiler_use_next_block(c, b);
    }
    return 0;
}

static void
compiler_check_if_end_of_block(struct compiler *c, struct instr *instr)
{
    if (is_end_of_basic_block(instr)) {
        c->u->u_need_new_implicit_block = 1;
    }
}

/* Add an opcode with no argument.
   Returns 0 on failure, 1 on success.
*/

static int
compiler_addop_line(struct compiler *c, int opcode, int line,
                    int end_line, int col_offset, int end_col_offset)
{
    assert(IS_WITHIN_OPCODE_RANGE(opcode));
    assert(!IS_ASSEMBLER_OPCODE(opcode));
    assert(!HAS_ARG(opcode) || IS_ARTIFICIAL(opcode));

    if (compiler_use_new_implicit_block_if_needed(c) < 0) {
        return -1;
    }

    basicblock *b = c->u->u_curblock;
    int off = compiler_next_instr(b);
    if (off < 0) {
        return 0;
    }
    struct instr *i = &b->b_instr[off];
    i->i_opcode = opcode;
    i->i_oparg = 0;
    if (opcode == RETURN_VALUE) {
        b->b_return = 1;
    }
    i->i_lineno = line;
    i->i_end_lineno = end_line;
    i->i_col_offset = col_offset;
    i->i_end_col_offset = end_col_offset;

    compiler_check_if_end_of_block(c, i);
    return 1;
}

static int
compiler_addop(struct compiler *c, int opcode)
{
    return compiler_addop_line(c, opcode, c->u->u_lineno, c->u->u_end_lineno,
                               c->u->u_col_offset, c->u->u_end_col_offset);
}

static int
compiler_addop_noline(struct compiler *c, int opcode)
{
    return compiler_addop_line(c, opcode, -1, 0, 0, 0);
}


static Py_ssize_t
compiler_add_o(PyObject *dict, PyObject *o)
{
    PyObject *v;
    Py_ssize_t arg;

    v = PyDict_GetItemWithError(dict, o);
    if (!v) {
        if (PyErr_Occurred()) {
            return -1;
        }
        arg = PyDict_GET_SIZE(dict);
        v = PyLong_FromSsize_t(arg);
        if (!v) {
            return -1;
        }
        if (PyDict_SetItem(dict, o, v) < 0) {
            Py_DECREF(v);
            return -1;
        }
        Py_DECREF(v);
    }
    else
        arg = PyLong_AsLong(v);
    return arg;
}

// Merge const *o* recursively and return constant key object.
static PyObject*
merge_consts_recursive(struct compiler *c, PyObject *o)
{
    // None and Ellipsis are singleton, and key is the singleton.
    // No need to merge object and key.
    if (o == Py_None || o == Py_Ellipsis) {
        Py_INCREF(o);
        return o;
    }

    PyObject *key = _PyCode_ConstantKey(o);
    if (key == NULL) {
        return NULL;
    }

    // t is borrowed reference
    PyObject *t = PyDict_SetDefault(c->c_const_cache, key, key);
    if (t != key) {
        // o is registered in c_const_cache.  Just use it.
        Py_XINCREF(t);
        Py_DECREF(key);
        return t;
    }

    // We registered o in c_const_cache.
    // When o is a tuple or frozenset, we want to merge its
    // items too.
    if (PyTuple_CheckExact(o)) {
        Py_ssize_t len = PyTuple_GET_SIZE(o);
        for (Py_ssize_t i = 0; i < len; i++) {
            PyObject *item = PyTuple_GET_ITEM(o, i);
            PyObject *u = merge_consts_recursive(c, item);
            if (u == NULL) {
                Py_DECREF(key);
                return NULL;
            }

            // See _PyCode_ConstantKey()
            PyObject *v;  // borrowed
            if (PyTuple_CheckExact(u)) {
                v = PyTuple_GET_ITEM(u, 1);
            }
            else {
                v = u;
            }
            if (v != item) {
                Py_INCREF(v);
                PyTuple_SET_ITEM(o, i, v);
                Py_DECREF(item);
            }

            Py_DECREF(u);
        }
    }
    else if (PyFrozenSet_CheckExact(o)) {
        // *key* is tuple. And its first item is frozenset of
        // constant keys.
        // See _PyCode_ConstantKey() for detail.
        assert(PyTuple_CheckExact(key));
        assert(PyTuple_GET_SIZE(key) == 2);

        Py_ssize_t len = PySet_GET_SIZE(o);
        if (len == 0) {  // empty frozenset should not be re-created.
            return key;
        }
        PyObject *tuple = PyTuple_New(len);
        if (tuple == NULL) {
            Py_DECREF(key);
            return NULL;
        }
        Py_ssize_t i = 0, pos = 0;
        PyObject *item;
        Py_hash_t hash;
        while (_PySet_NextEntry(o, &pos, &item, &hash)) {
            PyObject *k = merge_consts_recursive(c, item);
            if (k == NULL) {
                Py_DECREF(tuple);
                Py_DECREF(key);
                return NULL;
            }
            PyObject *u;
            if (PyTuple_CheckExact(k)) {
                u = PyTuple_GET_ITEM(k, 1);
                Py_INCREF(u);
                Py_DECREF(k);
            }
            else {
                u = k;
            }
            PyTuple_SET_ITEM(tuple, i, u);  // Steals reference of u.
            i++;
        }

        // Instead of rewriting o, we create new frozenset and embed in the
        // key tuple.  Caller should get merged frozenset from the key tuple.
        PyObject *new = PyFrozenSet_New(tuple);
        Py_DECREF(tuple);
        if (new == NULL) {
            Py_DECREF(key);
            return NULL;
        }
        assert(PyTuple_GET_ITEM(key, 1) == o);
        Py_DECREF(o);
        PyTuple_SET_ITEM(key, 1, new);
    }

    return key;
}

static Py_ssize_t
compiler_add_const(struct compiler *c, PyObject *o)
{
    PyObject *key = merge_consts_recursive(c, o);
    if (key == NULL) {
        return -1;
    }

    Py_ssize_t arg = compiler_add_o(c->u->u_consts, key);
    Py_DECREF(key);
    return arg;
}

static int
compiler_addop_load_const(struct compiler *c, PyObject *o)
{
    Py_ssize_t arg = compiler_add_const(c, o);
    if (arg < 0)
        return 0;
    return compiler_addop_i(c, LOAD_CONST, arg);
}

static int
compiler_addop_o(struct compiler *c, int opcode, PyObject *dict,
                     PyObject *o)
{
    Py_ssize_t arg = compiler_add_o(dict, o);
    if (arg < 0)
        return 0;
    return compiler_addop_i(c, opcode, arg);
}

static int
compiler_addop_name(struct compiler *c, int opcode, PyObject *dict,
                    PyObject *o)
{
    Py_ssize_t arg;

    PyObject *mangled = _Py_Mangle(c->u->u_private, o);
    if (!mangled)
        return 0;
    arg = compiler_add_o(dict, mangled);
    Py_DECREF(mangled);
    if (arg < 0)
        return 0;
    return compiler_addop_i(c, opcode, arg);
}

/* Add an opcode with an integer argument.
   Returns 0 on failure, 1 on success.
*/

static int
compiler_addop_i_line(struct compiler *c, int opcode, Py_ssize_t oparg,
                      int lineno, int end_lineno,
                      int col_offset, int end_col_offset)
{
    /* oparg value is unsigned, but a signed C int is usually used to store
       it in the C code (like Python/ceval.c).

       Limit to 32-bit signed C int (rather than INT_MAX) for portability.

       The argument of a concrete bytecode instruction is limited to 8-bit.
       EXTENDED_ARG is used for 16, 24, and 32-bit arguments. */

    assert(IS_WITHIN_OPCODE_RANGE(opcode));
    assert(!IS_ASSEMBLER_OPCODE(opcode));
    assert(HAS_ARG(opcode));
    assert(0 <= oparg && oparg <= 2147483647);

    if (compiler_use_new_implicit_block_if_needed(c) < 0) {
        return -1;
    }

    basicblock *b = c->u->u_curblock;
    int off = compiler_next_instr(b);
    if (off < 0) {
        return 0;
    }
    struct instr *i = &b->b_instr[off];
    i->i_opcode = opcode;
    i->i_oparg = Py_SAFE_DOWNCAST(oparg, Py_ssize_t, int);
    i->i_lineno = lineno;
    i->i_end_lineno = end_lineno;
    i->i_col_offset = col_offset;
    i->i_end_col_offset = end_col_offset;

    compiler_check_if_end_of_block(c, i);
    return 1;
}

static int
compiler_addop_i(struct compiler *c, int opcode, Py_ssize_t oparg)
{
    return compiler_addop_i_line(c, opcode, oparg,
                                 c->u->u_lineno, c->u->u_end_lineno,
                                 c->u->u_col_offset, c->u->u_end_col_offset);
}

static int
compiler_addop_i_noline(struct compiler *c, int opcode, Py_ssize_t oparg)
{
    return compiler_addop_i_line(c, opcode, oparg, -1, 0, 0, 0);
}

static int add_jump_to_block(struct compiler *c, int opcode,
                             int lineno, int end_lineno,
                             int col_offset, int end_col_offset,
                             basicblock *target)
{
    assert(IS_WITHIN_OPCODE_RANGE(opcode));
    assert(!IS_ASSEMBLER_OPCODE(opcode));
    assert(HAS_ARG(opcode) || IS_VIRTUAL_OPCODE(opcode));
    assert(target != NULL);

    if (compiler_use_new_implicit_block_if_needed(c) < 0) {
        return -1;
    }

    basicblock *b = c->u->u_curblock;
    int off = compiler_next_instr(b);
    struct instr *i = &b->b_instr[off];
    if (off < 0) {
        return 0;
    }
    i->i_opcode = opcode;
    i->i_target = target;
    i->i_lineno = lineno;
    i->i_end_lineno = end_lineno;
    i->i_col_offset = col_offset;
    i->i_end_col_offset = end_col_offset;

    compiler_check_if_end_of_block(c, i);
    return 1;
}

static int
compiler_addop_j(struct compiler *c, int opcode, basicblock *b)
{
    return add_jump_to_block(c, opcode, c->u->u_lineno,
                             c->u->u_end_lineno, c->u->u_col_offset,
                             c->u->u_end_col_offset, b);
}

static int
compiler_addop_j_noline(struct compiler *c, int opcode, basicblock *b)
{
    return add_jump_to_block(c, opcode, -1, 0, 0, 0, b);
}

#define ADDOP(C, OP) { \
    if (!compiler_addop((C), (OP))) \
        return 0; \
}

#define ADDOP_NOLINE(C, OP) { \
    if (!compiler_addop_noline((C), (OP))) \
        return 0; \
}

#define ADDOP_IN_SCOPE(C, OP) { \
    if (!compiler_addop((C), (OP))) { \
        compiler_exit_scope(c); \
        return 0; \
    } \
}

#define ADDOP_LOAD_CONST(C, O) { \
    if (!compiler_addop_load_const((C), (O))) \
        return 0; \
}

/* Same as ADDOP_LOAD_CONST, but steals a reference. */
#define ADDOP_LOAD_CONST_NEW(C, O) { \
    PyObject *__new_const = (O); \
    if (__new_const == NULL) { \
        return 0; \
    } \
    if (!compiler_addop_load_const((C), __new_const)) { \
        Py_DECREF(__new_const); \
        return 0; \
    } \
    Py_DECREF(__new_const); \
}

#define ADDOP_N(C, OP, O, TYPE) { \
    assert(!HAS_CONST(OP)); /* use ADDOP_LOAD_CONST_NEW */ \
    if (!compiler_addop_o((C), (OP), (C)->u->u_ ## TYPE, (O))) { \
        Py_DECREF((O)); \
        return 0; \
    } \
    Py_DECREF((O)); \
}

#define ADDOP_NAME(C, OP, O, TYPE) { \
    if (!compiler_addop_name((C), (OP), (C)->u->u_ ## TYPE, (O))) \
        return 0; \
}

#define ADDOP_I(C, OP, O) { \
    if (!compiler_addop_i((C), (OP), (O))) \
        return 0; \
}

#define ADDOP_I_NOLINE(C, OP, O) { \
    if (!compiler_addop_i_noline((C), (OP), (O))) \
        return 0; \
}

#define ADDOP_JUMP(C, OP, O) { \
    if (!compiler_addop_j((C), (OP), (O))) \
        return 0; \
}

/* Add a jump with no line number.
 * Used for artificial jumps that have no corresponding
 * token in the source code. */
#define ADDOP_JUMP_NOLINE(C, OP, O) { \
    if (!compiler_addop_j_noline((C), (OP), (O))) \
        return 0; \
}

#define ADDOP_COMPARE(C, CMP) { \
    if (!compiler_addcompare((C), (cmpop_ty)(CMP))) \
        return 0; \
}

#define ADDOP_BINARY(C, BINOP) \
    RETURN_IF_FALSE(addop_binary((C), (BINOP), false))

#define ADDOP_INPLACE(C, BINOP) \
    RETURN_IF_FALSE(addop_binary((C), (BINOP), true))

/* VISIT and VISIT_SEQ takes an ASDL type as their second argument.  They use
   the ASDL name to synthesize the name of the C type and the visit function.
*/

#define ADD_YIELD_FROM(C, await) \
    RETURN_IF_FALSE(compiler_add_yield_from((C), (await)))

#define POP_EXCEPT_AND_RERAISE(C) \
    RETURN_IF_FALSE(compiler_pop_except_and_reraise((C)))

#define ADDOP_YIELD(C) \
    RETURN_IF_FALSE(addop_yield(C))

#define VISIT(C, TYPE, V) {\
    if (!compiler_visit_ ## TYPE((C), (V))) \
        return 0; \
}

#define VISIT_IN_SCOPE(C, TYPE, V) {\
    if (!compiler_visit_ ## TYPE((C), (V))) { \
        compiler_exit_scope(c); \
        return 0; \
    } \
}

#define VISIT_SEQ(C, TYPE, SEQ) { \
    int _i; \
    asdl_ ## TYPE ## _seq *seq = (SEQ); /* avoid variable capture */ \
    for (_i = 0; _i < asdl_seq_LEN(seq); _i++) { \
        TYPE ## _ty elt = (TYPE ## _ty)asdl_seq_GET(seq, _i); \
        if (!compiler_visit_ ## TYPE((C), elt)) \
            return 0; \
    } \
}

#define VISIT_SEQ_IN_SCOPE(C, TYPE, SEQ) { \
    int _i; \
    asdl_ ## TYPE ## _seq *seq = (SEQ); /* avoid variable capture */ \
    for (_i = 0; _i < asdl_seq_LEN(seq); _i++) { \
        TYPE ## _ty elt = (TYPE ## _ty)asdl_seq_GET(seq, _i); \
        if (!compiler_visit_ ## TYPE((C), elt)) { \
            compiler_exit_scope(c); \
            return 0; \
        } \
    } \
}

#define RETURN_IF_FALSE(X)  \
    if (!(X)) {             \
        return 0;           \
    }

static int
compiler_enter_scope(struct compiler *c, identifier name,
                     int scope_type, void *key, int lineno)
{
    struct compiler_unit *u;
    basicblock *block;

    u = (struct compiler_unit *)PyObject_Calloc(1, sizeof(
                                            struct compiler_unit));
    if (!u) {
        PyErr_NoMemory();
        return 0;
    }
    u->u_scope_type = scope_type;
    u->u_argcount = 0;
    u->u_posonlyargcount = 0;
    u->u_kwonlyargcount = 0;
    u->u_ste = PySymtable_Lookup(c->c_st, key);
    if (!u->u_ste) {
        compiler_unit_free(u);
        return 0;
    }
    Py_INCREF(name);
    u->u_name = name;
    u->u_varnames = list2dict(u->u_ste->ste_varnames);
    u->u_cellvars = dictbytype(u->u_ste->ste_symbols, CELL, 0, 0);
    if (!u->u_varnames || !u->u_cellvars) {
        compiler_unit_free(u);
        return 0;
    }
    if (u->u_ste->ste_needs_class_closure) {
        /* Cook up an implicit __class__ cell. */
        int res;
        assert(u->u_scope_type == COMPILER_SCOPE_CLASS);
        assert(PyDict_GET_SIZE(u->u_cellvars) == 0);
        res = PyDict_SetItem(u->u_cellvars, &_Py_ID(__class__),
                             _PyLong_GetZero());
        if (res < 0) {
            compiler_unit_free(u);
            return 0;
        }
    }

    u->u_freevars = dictbytype(u->u_ste->ste_symbols, FREE, DEF_FREE_CLASS,
                               PyDict_GET_SIZE(u->u_cellvars));
    if (!u->u_freevars) {
        compiler_unit_free(u);
        return 0;
    }

    u->u_blocks = NULL;
    u->u_nfblocks = 0;
    u->u_firstlineno = lineno;
    u->u_lineno = lineno;
    u->u_col_offset = 0;
    u->u_end_lineno = lineno;
    u->u_end_col_offset = 0;
    u->u_consts = PyDict_New();
    if (!u->u_consts) {
        compiler_unit_free(u);
        return 0;
    }
    u->u_names = PyDict_New();
    if (!u->u_names) {
        compiler_unit_free(u);
        return 0;
    }

    u->u_private = NULL;

    /* Push the old compiler_unit on the stack. */
    if (c->u) {
        PyObject *capsule = PyCapsule_New(c->u, CAPSULE_NAME, NULL);
        if (!capsule || PyList_Append(c->c_stack, capsule) < 0) {
            Py_XDECREF(capsule);
            compiler_unit_free(u);
            return 0;
        }
        Py_DECREF(capsule);
        u->u_private = c->u->u_private;
        Py_XINCREF(u->u_private);
    }
    c->u = u;

    c->c_nestlevel++;

    block = compiler_new_block(c);
    if (block == NULL)
        return 0;
    c->u->u_curblock = block;

    if (u->u_scope_type == COMPILER_SCOPE_MODULE) {
        c->u->u_lineno = -1;
    }
    else {
        if (!compiler_set_qualname(c))
            return 0;
    }
    ADDOP_I(c, RESUME, 0);

    return 1;
}

static void
compiler_exit_scope(struct compiler *c)
{
    // Don't call PySequence_DelItem() with an exception raised
    PyObject *exc_type, *exc_val, *exc_tb;
    PyErr_Fetch(&exc_type, &exc_val, &exc_tb);

    c->c_nestlevel--;
    compiler_unit_free(c->u);
    /* Restore c->u to the parent unit. */
    Py_ssize_t n = PyList_GET_SIZE(c->c_stack) - 1;
    if (n >= 0) {
        PyObject *capsule = PyList_GET_ITEM(c->c_stack, n);
        c->u = (struct compiler_unit *)PyCapsule_GetPointer(capsule, CAPSULE_NAME);
        assert(c->u);
        /* we are deleting from a list so this really shouldn't fail */
        if (PySequence_DelItem(c->c_stack, n) < 0) {
            _PyErr_WriteUnraisableMsg("on removing the last compiler "
                                      "stack item", NULL);
        }
        compiler_unit_check(c->u);
    }
    else {
        c->u = NULL;
    }

    PyErr_Restore(exc_type, exc_val, exc_tb);
}

/* Search if variable annotations are present statically in a block. */

static int
find_ann(asdl_stmt_seq *stmts)
{
    int i, j, res = 0;
    stmt_ty st;

    for (i = 0; i < asdl_seq_LEN(stmts); i++) {
        st = (stmt_ty)asdl_seq_GET(stmts, i);
        switch (st->kind) {
        case AnnAssign_kind:
            return 1;
        case For_kind:
            res = find_ann(st->v.For.body) ||
                  find_ann(st->v.For.orelse);
            break;
        case AsyncFor_kind:
            res = find_ann(st->v.AsyncFor.body) ||
                  find_ann(st->v.AsyncFor.orelse);
            break;
        case While_kind:
            res = find_ann(st->v.While.body) ||
                  find_ann(st->v.While.orelse);
            break;
        case If_kind:
            res = find_ann(st->v.If.body) ||
                  find_ann(st->v.If.orelse);
            break;
        case With_kind:
            res = find_ann(st->v.With.body);
            break;
        case AsyncWith_kind:
            res = find_ann(st->v.AsyncWith.body);
            break;
        case Try_kind:
            for (j = 0; j < asdl_seq_LEN(st->v.Try.handlers); j++) {
                excepthandler_ty handler = (excepthandler_ty)asdl_seq_GET(
                    st->v.Try.handlers, j);
                if (find_ann(handler->v.ExceptHandler.body)) {
                    return 1;
                }
            }
            res = find_ann(st->v.Try.body) ||
                  find_ann(st->v.Try.finalbody) ||
                  find_ann(st->v.Try.orelse);
            break;
        case TryStar_kind:
            for (j = 0; j < asdl_seq_LEN(st->v.TryStar.handlers); j++) {
                excepthandler_ty handler = (excepthandler_ty)asdl_seq_GET(
                    st->v.TryStar.handlers, j);
                if (find_ann(handler->v.ExceptHandler.body)) {
                    return 1;
                }
            }
            res = find_ann(st->v.TryStar.body) ||
                  find_ann(st->v.TryStar.finalbody) ||
                  find_ann(st->v.TryStar.orelse);
            break;
        default:
            res = 0;
        }
        if (res) {
            break;
        }
    }
    return res;
}

/*
 * Frame block handling functions
 */

static int
compiler_push_fblock(struct compiler *c, enum fblocktype t, basicblock *b,
                     basicblock *exit, void *datum)
{
    struct fblockinfo *f;
    if (c->u->u_nfblocks >= CO_MAXBLOCKS) {
        return compiler_error(c, "too many statically nested blocks");
    }
    f = &c->u->u_fblock[c->u->u_nfblocks++];
    f->fb_type = t;
    f->fb_block = b;
    f->fb_exit = exit;
    f->fb_datum = datum;
    return 1;
}

static void
compiler_pop_fblock(struct compiler *c, enum fblocktype t, basicblock *b)
{
    struct compiler_unit *u = c->u;
    assert(u->u_nfblocks > 0);
    u->u_nfblocks--;
    assert(u->u_fblock[u->u_nfblocks].fb_type == t);
    assert(u->u_fblock[u->u_nfblocks].fb_block == b);
}

static int
compiler_call_exit_with_nones(struct compiler *c) {
    ADDOP_LOAD_CONST(c, Py_None);
    ADDOP_LOAD_CONST(c, Py_None);
    ADDOP_LOAD_CONST(c, Py_None);
    ADDOP_I(c, PRECALL, 2);
    ADDOP_I(c, CALL, 2);
    return 1;
}

static int
compiler_add_yield_from(struct compiler *c, int await)
{
    basicblock *start, *resume, *exit;
    start = compiler_new_block(c);
    resume = compiler_new_block(c);
    exit = compiler_new_block(c);
    if (start == NULL || resume == NULL || exit == NULL) {
        return 0;
    }
    compiler_use_next_block(c, start);
    ADDOP_JUMP(c, SEND, exit);
    compiler_use_next_block(c, resume);
    ADDOP(c, YIELD_VALUE);
    ADDOP_I(c, RESUME, await ? 3 : 2);
    ADDOP_JUMP(c, JUMP_NO_INTERRUPT, start);
    compiler_use_next_block(c, exit);
    return 1;
}

static int
compiler_pop_except_and_reraise(struct compiler *c)
{
    /* Stack contents
     * [exc_info, lasti, exc]            COPY        3
     * [exc_info, lasti, exc, exc_info]  POP_EXCEPT
     * [exc_info, lasti, exc]            RERAISE      1
     * (exception_unwind clears the stack)
     */

    ADDOP_I(c, COPY, 3);
    ADDOP(c, POP_EXCEPT);
    ADDOP_I(c, RERAISE, 1);
    return 1;
}

/* Unwind a frame block.  If preserve_tos is true, the TOS before
 * popping the blocks will be restored afterwards, unless another
 * return, break or continue is found. In which case, the TOS will
 * be popped.
 */
static int
compiler_unwind_fblock(struct compiler *c, struct fblockinfo *info,
                       int preserve_tos)
{
    switch (info->fb_type) {
        case WHILE_LOOP:
        case EXCEPTION_HANDLER:
        case EXCEPTION_GROUP_HANDLER:
        case ASYNC_COMPREHENSION_GENERATOR:
            return 1;

        case FOR_LOOP:
            /* Pop the iterator */
            if (preserve_tos) {
                ADDOP_I(c, SWAP, 2);
            }
            ADDOP(c, POP_TOP);
            return 1;

        case TRY_EXCEPT:
            ADDOP(c, POP_BLOCK);
            return 1;

        case FINALLY_TRY:
            /* This POP_BLOCK gets the line number of the unwinding statement */
            ADDOP(c, POP_BLOCK);
            if (preserve_tos) {
                if (!compiler_push_fblock(c, POP_VALUE, NULL, NULL, NULL)) {
                    return 0;
                }
            }
            /* Emit the finally block */
            VISIT_SEQ(c, stmt, info->fb_datum);
            if (preserve_tos) {
                compiler_pop_fblock(c, POP_VALUE, NULL);
            }
            /* The finally block should appear to execute after the
             * statement causing the unwinding, so make the unwinding
             * instruction artificial */
            UNSET_LOC(c);
            return 1;

        case FINALLY_END:
            if (preserve_tos) {
                ADDOP_I(c, SWAP, 2);
            }
            ADDOP(c, POP_TOP); /* exc_value */
            if (preserve_tos) {
                ADDOP_I(c, SWAP, 2);
            }
            ADDOP(c, POP_BLOCK);
            ADDOP(c, POP_EXCEPT);
            return 1;

        case WITH:
        case ASYNC_WITH:
            SET_LOC(c, (stmt_ty)info->fb_datum);
            ADDOP(c, POP_BLOCK);
            if (preserve_tos) {
                ADDOP_I(c, SWAP, 2);
            }
            if(!compiler_call_exit_with_nones(c)) {
                return 0;
            }
            if (info->fb_type == ASYNC_WITH) {
                ADDOP_I(c, GET_AWAITABLE, 2);
                ADDOP_LOAD_CONST(c, Py_None);
                ADD_YIELD_FROM(c, 1);
            }
            ADDOP(c, POP_TOP);
            /* The exit block should appear to execute after the
             * statement causing the unwinding, so make the unwinding
             * instruction artificial */
            UNSET_LOC(c);
            return 1;

        case HANDLER_CLEANUP:
            if (info->fb_datum) {
                ADDOP(c, POP_BLOCK);
            }
            if (preserve_tos) {
                ADDOP_I(c, SWAP, 2);
            }
            ADDOP(c, POP_BLOCK);
            ADDOP(c, POP_EXCEPT);
            if (info->fb_datum) {
                ADDOP_LOAD_CONST(c, Py_None);
                compiler_nameop(c, info->fb_datum, Store);
                compiler_nameop(c, info->fb_datum, Del);
            }
            return 1;

        case POP_VALUE:
            if (preserve_tos) {
                ADDOP_I(c, SWAP, 2);
            }
            ADDOP(c, POP_TOP);
            return 1;
    }
    Py_UNREACHABLE();
}

/** Unwind block stack. If loop is not NULL, then stop when the first loop is encountered. */
static int
compiler_unwind_fblock_stack(struct compiler *c, int preserve_tos, struct fblockinfo **loop) {
    if (c->u->u_nfblocks == 0) {
        return 1;
    }
    struct fblockinfo *top = &c->u->u_fblock[c->u->u_nfblocks-1];
    if (top->fb_type == EXCEPTION_GROUP_HANDLER) {
        return compiler_error(
            c, "'break', 'continue' and 'return' cannot appear in an except* block");
    }
    if (loop != NULL && (top->fb_type == WHILE_LOOP || top->fb_type == FOR_LOOP)) {
        *loop = top;
        return 1;
    }
    struct fblockinfo copy = *top;
    c->u->u_nfblocks--;
    if (!compiler_unwind_fblock(c, &copy, preserve_tos)) {
        return 0;
    }
    if (!compiler_unwind_fblock_stack(c, preserve_tos, loop)) {
        return 0;
    }
    c->u->u_fblock[c->u->u_nfblocks] = copy;
    c->u->u_nfblocks++;
    return 1;
}

/* Compile a sequence of statements, checking for a docstring
   and for annotations. */

static int
compiler_body(struct compiler *c, asdl_stmt_seq *stmts)
{
    int i = 0;
    stmt_ty st;
    PyObject *docstring;

    /* Set current line number to the line number of first statement.
       This way line number for SETUP_ANNOTATIONS will always
       coincide with the line number of first "real" statement in module.
       If body is empty, then lineno will be set later in assemble. */
    if (c->u->u_scope_type == COMPILER_SCOPE_MODULE && asdl_seq_LEN(stmts)) {
        st = (stmt_ty)asdl_seq_GET(stmts, 0);
        SET_LOC(c, st);
    }
    /* Every annotated class and module should have __annotations__. */
    if (find_ann(stmts)) {
        ADDOP(c, SETUP_ANNOTATIONS);
    }
    if (!asdl_seq_LEN(stmts))
        return 1;
    /* if not -OO mode, set docstring */
    if (c->c_optimize < 2) {
        docstring = _PyAST_GetDocString(stmts);
        if (docstring) {
            i = 1;
            st = (stmt_ty)asdl_seq_GET(stmts, 0);
            assert(st->kind == Expr_kind);
            VISIT(c, expr, st->v.Expr.value);
            UNSET_LOC(c);
            if (!compiler_nameop(c, &_Py_ID(__doc__), Store))
                return 0;
        }
    }
    for (; i < asdl_seq_LEN(stmts); i++)
        VISIT(c, stmt, (stmt_ty)asdl_seq_GET(stmts, i));
    return 1;
}

static PyCodeObject *
compiler_mod(struct compiler *c, mod_ty mod)
{
    PyCodeObject *co;
    int addNone = 1;
    _Py_DECLARE_STR(anon_module, "<module>");
    if (!compiler_enter_scope(c, &_Py_STR(anon_module), COMPILER_SCOPE_MODULE,
                              mod, 1)) {
        return NULL;
    }
    c->u->u_lineno = 1;
    switch (mod->kind) {
    case Module_kind:
        if (!compiler_body(c, mod->v.Module.body)) {
            compiler_exit_scope(c);
            return 0;
        }
        break;
    case Interactive_kind:
        if (find_ann(mod->v.Interactive.body)) {
            ADDOP(c, SETUP_ANNOTATIONS);
        }
        c->c_interactive = 1;
        VISIT_SEQ_IN_SCOPE(c, stmt, mod->v.Interactive.body);
        break;
    case Expression_kind:
        VISIT_IN_SCOPE(c, expr, mod->v.Expression.body);
        addNone = 0;
        break;
    default:
        PyErr_Format(PyExc_SystemError,
                     "module kind %d should not be possible",
                     mod->kind);
        return 0;
    }
    co = assemble(c, addNone);
    compiler_exit_scope(c);
    return co;
}

/* The test for LOCAL must come before the test for FREE in order to
   handle classes where name is both local and free.  The local var is
   a method and the free var is a free var referenced within a method.
*/

static int
get_ref_type(struct compiler *c, PyObject *name)
{
    int scope;
    if (c->u->u_scope_type == COMPILER_SCOPE_CLASS &&
        _PyUnicode_EqualToASCIIString(name, "__class__"))
        return CELL;
    scope = _PyST_GetScope(c->u->u_ste, name);
    if (scope == 0) {
        PyErr_Format(PyExc_SystemError,
                     "_PyST_GetScope(name=%R) failed: "
                     "unknown scope in unit %S (%R); "
                     "symbols: %R; locals: %R; globals: %R",
                     name,
                     c->u->u_name, c->u->u_ste->ste_id,
                     c->u->u_ste->ste_symbols, c->u->u_varnames, c->u->u_names);
        return -1;
    }
    return scope;
}

static int
compiler_lookup_arg(PyObject *dict, PyObject *name)
{
    PyObject *v;
    v = PyDict_GetItemWithError(dict, name);
    if (v == NULL)
        return -1;
    return PyLong_AS_LONG(v);
}

static int
compiler_make_closure(struct compiler *c, PyCodeObject *co, Py_ssize_t flags,
                      PyObject *qualname)
{
    if (qualname == NULL)
        qualname = co->co_name;

    if (co->co_nfreevars) {
        int i = co->co_nlocals + co->co_nplaincellvars;
        for (; i < co->co_nlocalsplus; ++i) {
            /* Bypass com_addop_varname because it will generate
               LOAD_DEREF but LOAD_CLOSURE is needed.
            */
            PyObject *name = PyTuple_GET_ITEM(co->co_localsplusnames, i);

            /* Special case: If a class contains a method with a
               free variable that has the same name as a method,
               the name will be considered free *and* local in the
               class.  It should be handled by the closure, as
               well as by the normal name lookup logic.
            */
            int reftype = get_ref_type(c, name);
            if (reftype == -1) {
                return 0;
            }
            int arg;
            if (reftype == CELL) {
                arg = compiler_lookup_arg(c->u->u_cellvars, name);
            }
            else {
                arg = compiler_lookup_arg(c->u->u_freevars, name);
            }
            if (arg == -1) {
                PyObject *freevars = _PyCode_GetFreevars(co);
                if (freevars == NULL) {
                    PyErr_Clear();
                }
                PyErr_Format(PyExc_SystemError,
                    "compiler_lookup_arg(name=%R) with reftype=%d failed in %S; "
                    "freevars of code %S: %R",
                    name,
                    reftype,
                    c->u->u_name,
                    co->co_name,
                    freevars);
                Py_DECREF(freevars);
                return 0;
            }
            ADDOP_I(c, LOAD_CLOSURE, arg);
        }
        flags |= 0x08;
        ADDOP_I(c, BUILD_TUPLE, co->co_nfreevars);
    }
    ADDOP_LOAD_CONST(c, (PyObject*)co);
    ADDOP_I(c, MAKE_FUNCTION, flags);
    return 1;
}

static int
compiler_decorators(struct compiler *c, asdl_expr_seq* decos)
{
    int i;

    if (!decos)
        return 1;

    for (i = 0; i < asdl_seq_LEN(decos); i++) {
        VISIT(c, expr, (expr_ty)asdl_seq_GET(decos, i));
    }
    return 1;
}

static int
compiler_apply_decorators(struct compiler *c, asdl_expr_seq* decos)
{
    if (!decos)
        return 1;

    int old_lineno = c->u->u_lineno;
    int old_end_lineno = c->u->u_end_lineno;
    int old_col_offset = c->u->u_col_offset;
    int old_end_col_offset = c->u->u_end_col_offset;
    for (Py_ssize_t i = asdl_seq_LEN(decos) - 1; i > -1; i--) {
        SET_LOC(c, (expr_ty)asdl_seq_GET(decos, i));
        ADDOP_I(c, PRECALL, 0);
        ADDOP_I(c, CALL, 0);
    }
    c->u->u_lineno = old_lineno;
    c->u->u_end_lineno = old_end_lineno;
    c->u->u_col_offset = old_col_offset;
    c->u->u_end_col_offset = old_end_col_offset;
    return 1;
}

static int
compiler_visit_kwonlydefaults(struct compiler *c, asdl_arg_seq *kwonlyargs,
                              asdl_expr_seq *kw_defaults)
{
    /* Push a dict of keyword-only default values.

       Return 0 on error, -1 if no dict pushed, 1 if a dict is pushed.
       */
    int i;
    PyObject *keys = NULL;

    for (i = 0; i < asdl_seq_LEN(kwonlyargs); i++) {
        arg_ty arg = asdl_seq_GET(kwonlyargs, i);
        expr_ty default_ = asdl_seq_GET(kw_defaults, i);
        if (default_) {
            PyObject *mangled = _Py_Mangle(c->u->u_private, arg->arg);
            if (!mangled) {
                goto error;
            }
            if (keys == NULL) {
                keys = PyList_New(1);
                if (keys == NULL) {
                    Py_DECREF(mangled);
                    return 0;
                }
                PyList_SET_ITEM(keys, 0, mangled);
            }
            else {
                int res = PyList_Append(keys, mangled);
                Py_DECREF(mangled);
                if (res == -1) {
                    goto error;
                }
            }
            if (!compiler_visit_expr(c, default_)) {
                goto error;
            }
        }
    }
    if (keys != NULL) {
        Py_ssize_t default_count = PyList_GET_SIZE(keys);
        PyObject *keys_tuple = PyList_AsTuple(keys);
        Py_DECREF(keys);
        ADDOP_LOAD_CONST_NEW(c, keys_tuple);
        ADDOP_I(c, BUILD_CONST_KEY_MAP, default_count);
        assert(default_count > 0);
        return 1;
    }
    else {
        return -1;
    }

error:
    Py_XDECREF(keys);
    return 0;
}

static int
compiler_visit_annexpr(struct compiler *c, expr_ty annotation)
{
    ADDOP_LOAD_CONST_NEW(c, _PyAST_ExprAsUnicode(annotation));
    return 1;
}

static int
compiler_visit_argannotation(struct compiler *c, identifier id,
    expr_ty annotation, Py_ssize_t *annotations_len)
{
    if (!annotation) {
        return 1;
    }

    PyObject *mangled = _Py_Mangle(c->u->u_private, id);
    if (!mangled) {
        return 0;
    }
    ADDOP_LOAD_CONST(c, mangled);
    Py_DECREF(mangled);

    if (c->c_future->ff_features & CO_FUTURE_ANNOTATIONS) {
        VISIT(c, annexpr, annotation);
    }
    else {
        if (annotation->kind == Starred_kind) {
            // *args: *Ts (where Ts is a TypeVarTuple).
            // Do [annotation_value] = [*Ts].
            // (Note that in theory we could end up here even for an argument
            // other than *args, but in practice the grammar doesn't allow it.)
            VISIT(c, expr, annotation->v.Starred.value);
            ADDOP_I(c, UNPACK_SEQUENCE, (Py_ssize_t) 1);
        }
        else {
            VISIT(c, expr, annotation);
        }
    }
    *annotations_len += 2;
    return 1;
}

static int
compiler_visit_argannotations(struct compiler *c, asdl_arg_seq* args,
                              Py_ssize_t *annotations_len)
{
    int i;
    for (i = 0; i < asdl_seq_LEN(args); i++) {
        arg_ty arg = (arg_ty)asdl_seq_GET(args, i);
        if (!compiler_visit_argannotation(
                        c,
                        arg->arg,
                        arg->annotation,
                        annotations_len))
            return 0;
    }
    return 1;
}

static int
compiler_visit_annotations(struct compiler *c, arguments_ty args,
                           expr_ty returns)
{
    /* Push arg annotation names and values.
       The expressions are evaluated out-of-order wrt the source code.

       Return 0 on error, -1 if no annotations pushed, 1 if a annotations is pushed.
       */
    Py_ssize_t annotations_len = 0;

    if (!compiler_visit_argannotations(c, args->args, &annotations_len))
        return 0;
    if (!compiler_visit_argannotations(c, args->posonlyargs, &annotations_len))
        return 0;
    if (args->vararg && args->vararg->annotation &&
        !compiler_visit_argannotation(c, args->vararg->arg,
                                     args->vararg->annotation, &annotations_len))
        return 0;
    if (!compiler_visit_argannotations(c, args->kwonlyargs, &annotations_len))
        return 0;
    if (args->kwarg && args->kwarg->annotation &&
        !compiler_visit_argannotation(c, args->kwarg->arg,
                                     args->kwarg->annotation, &annotations_len))
        return 0;

    if (!compiler_visit_argannotation(c, &_Py_ID(return), returns,
                                      &annotations_len)) {
        return 0;
    }

    if (annotations_len) {
        ADDOP_I(c, BUILD_TUPLE, annotations_len);
        return 1;
    }

    return -1;
}

static int
compiler_visit_defaults(struct compiler *c, arguments_ty args)
{
    VISIT_SEQ(c, expr, args->defaults);
    ADDOP_I(c, BUILD_TUPLE, asdl_seq_LEN(args->defaults));
    return 1;
}

static Py_ssize_t
compiler_default_arguments(struct compiler *c, arguments_ty args)
{
    Py_ssize_t funcflags = 0;
    if (args->defaults && asdl_seq_LEN(args->defaults) > 0) {
        if (!compiler_visit_defaults(c, args))
            return -1;
        funcflags |= 0x01;
    }
    if (args->kwonlyargs) {
        int res = compiler_visit_kwonlydefaults(c, args->kwonlyargs,
                                                args->kw_defaults);
        if (res == 0) {
            return -1;
        }
        else if (res > 0) {
            funcflags |= 0x02;
        }
    }
    return funcflags;
}

static int
forbidden_name(struct compiler *c, identifier name, expr_context_ty ctx)
{

    if (ctx == Store && _PyUnicode_EqualToASCIIString(name, "__debug__")) {
        compiler_error(c, "cannot assign to __debug__");
        return 1;
    }
    if (ctx == Del && _PyUnicode_EqualToASCIIString(name, "__debug__")) {
        compiler_error(c, "cannot delete __debug__");
        return 1;
    }
    return 0;
}

static int
compiler_check_debug_one_arg(struct compiler *c, arg_ty arg)
{
    if (arg != NULL) {
        if (forbidden_name(c, arg->arg, Store))
            return 0;
    }
    return 1;
}

static int
compiler_check_debug_args_seq(struct compiler *c, asdl_arg_seq *args)
{
    if (args != NULL) {
        for (Py_ssize_t i = 0, n = asdl_seq_LEN(args); i < n; i++) {
            if (!compiler_check_debug_one_arg(c, asdl_seq_GET(args, i)))
                return 0;
        }
    }
    return 1;
}

static int
compiler_check_debug_args(struct compiler *c, arguments_ty args)
{
    if (!compiler_check_debug_args_seq(c, args->posonlyargs))
        return 0;
    if (!compiler_check_debug_args_seq(c, args->args))
        return 0;
    if (!compiler_check_debug_one_arg(c, args->vararg))
        return 0;
    if (!compiler_check_debug_args_seq(c, args->kwonlyargs))
        return 0;
    if (!compiler_check_debug_one_arg(c, args->kwarg))
        return 0;
    return 1;
}

static int
compiler_function(struct compiler *c, stmt_ty s, int is_async)
{
    PyCodeObject *co;
    PyObject *qualname, *docstring = NULL;
    arguments_ty args;
    expr_ty returns;
    identifier name;
    asdl_expr_seq* decos;
    asdl_stmt_seq *body;
    Py_ssize_t i, funcflags;
    int annotations;
    int scope_type;
    int firstlineno;

    if (is_async) {
        assert(s->kind == AsyncFunctionDef_kind);

        args = s->v.AsyncFunctionDef.args;
        returns = s->v.AsyncFunctionDef.returns;
        decos = s->v.AsyncFunctionDef.decorator_list;
        name = s->v.AsyncFunctionDef.name;
        body = s->v.AsyncFunctionDef.body;

        scope_type = COMPILER_SCOPE_ASYNC_FUNCTION;
    } else {
        assert(s->kind == FunctionDef_kind);

        args = s->v.FunctionDef.args;
        returns = s->v.FunctionDef.returns;
        decos = s->v.FunctionDef.decorator_list;
        name = s->v.FunctionDef.name;
        body = s->v.FunctionDef.body;

        scope_type = COMPILER_SCOPE_FUNCTION;
    }

    if (!compiler_check_debug_args(c, args))
        return 0;

    if (!compiler_decorators(c, decos))
        return 0;

    firstlineno = s->lineno;
    if (asdl_seq_LEN(decos)) {
        firstlineno = ((expr_ty)asdl_seq_GET(decos, 0))->lineno;
    }

    funcflags = compiler_default_arguments(c, args);
    if (funcflags == -1) {
        return 0;
    }

    annotations = compiler_visit_annotations(c, args, returns);
    if (annotations == 0) {
        return 0;
    }
    else if (annotations > 0) {
        funcflags |= 0x04;
    }

    if (!compiler_enter_scope(c, name, scope_type, (void *)s, firstlineno)) {
        return 0;
    }

    /* if not -OO mode, add docstring */
    if (c->c_optimize < 2) {
        docstring = _PyAST_GetDocString(body);
    }
    if (compiler_add_const(c, docstring ? docstring : Py_None) < 0) {
        compiler_exit_scope(c);
        return 0;
    }

    c->u->u_argcount = asdl_seq_LEN(args->args);
    c->u->u_posonlyargcount = asdl_seq_LEN(args->posonlyargs);
    c->u->u_kwonlyargcount = asdl_seq_LEN(args->kwonlyargs);
    for (i = docstring ? 1 : 0; i < asdl_seq_LEN(body); i++) {
        VISIT_IN_SCOPE(c, stmt, (stmt_ty)asdl_seq_GET(body, i));
    }
    co = assemble(c, 1);
    qualname = c->u->u_qualname;
    Py_INCREF(qualname);
    compiler_exit_scope(c);
    if (co == NULL) {
        Py_XDECREF(qualname);
        Py_XDECREF(co);
        return 0;
    }

    if (!compiler_make_closure(c, co, funcflags, qualname)) {
        Py_DECREF(qualname);
        Py_DECREF(co);
        return 0;
    }
    Py_DECREF(qualname);
    Py_DECREF(co);

    if (!compiler_apply_decorators(c, decos))
        return 0;
    return compiler_nameop(c, name, Store);
}

static int
compiler_class(struct compiler *c, stmt_ty s)
{
    PyCodeObject *co;
    int i, firstlineno;
    asdl_expr_seq *decos = s->v.ClassDef.decorator_list;

    if (!compiler_decorators(c, decos))
        return 0;

    firstlineno = s->lineno;
    if (asdl_seq_LEN(decos)) {
        firstlineno = ((expr_ty)asdl_seq_GET(decos, 0))->lineno;
    }

    /* ultimately generate code for:
         <name> = __build_class__(<func>, <name>, *<bases>, **<keywords>)
       where:
         <func> is a zero arg function/closure created from the class body.
            It mutates its locals to build the class namespace.
         <name> is the class name
         <bases> is the positional arguments and *varargs argument
         <keywords> is the keyword arguments and **kwds argument
       This borrows from compiler_call.
    */

    /* 1. compile the class body into a code object */
    if (!compiler_enter_scope(c, s->v.ClassDef.name,
                              COMPILER_SCOPE_CLASS, (void *)s, firstlineno)) {
        return 0;
    }
    /* this block represents what we do in the new scope */
    {
        /* use the class name for name mangling */
        Py_INCREF(s->v.ClassDef.name);
        Py_XSETREF(c->u->u_private, s->v.ClassDef.name);
        /* load (global) __name__ ... */
        if (!compiler_nameop(c, &_Py_ID(__name__), Load)) {
            compiler_exit_scope(c);
            return 0;
        }
        /* ... and store it as __module__ */
        if (!compiler_nameop(c, &_Py_ID(__module__), Store)) {
            compiler_exit_scope(c);
            return 0;
        }
        assert(c->u->u_qualname);
        ADDOP_LOAD_CONST(c, c->u->u_qualname);
        if (!compiler_nameop(c, &_Py_ID(__qualname__), Store)) {
            compiler_exit_scope(c);
            return 0;
        }
        /* compile the body proper */
        if (!compiler_body(c, s->v.ClassDef.body)) {
            compiler_exit_scope(c);
            return 0;
        }
        /* The following code is artificial */
        UNSET_LOC(c);
        /* Return __classcell__ if it is referenced, otherwise return None */
        if (c->u->u_ste->ste_needs_class_closure) {
            /* Store __classcell__ into class namespace & return it */
            i = compiler_lookup_arg(c->u->u_cellvars, &_Py_ID(__class__));
            if (i < 0) {
                compiler_exit_scope(c);
                return 0;
            }
            assert(i == 0);

            ADDOP_I(c, LOAD_CLOSURE, i);
            ADDOP_I(c, COPY, 1);
            if (!compiler_nameop(c, &_Py_ID(__classcell__), Store)) {
                compiler_exit_scope(c);
                return 0;
            }
        }
        else {
            /* No methods referenced __class__, so just return None */
            assert(PyDict_GET_SIZE(c->u->u_cellvars) == 0);
            ADDOP_LOAD_CONST(c, Py_None);
        }
        ADDOP_IN_SCOPE(c, RETURN_VALUE);
        /* create the code object */
        co = assemble(c, 1);
    }
    /* leave the new scope */
    compiler_exit_scope(c);
    if (co == NULL)
        return 0;

    /* 2. load the 'build_class' function */
    ADDOP(c, PUSH_NULL);
    ADDOP(c, LOAD_BUILD_CLASS);

    /* 3. load a function (or closure) made from the code object */
    if (!compiler_make_closure(c, co, 0, NULL)) {
        Py_DECREF(co);
        return 0;
    }
    Py_DECREF(co);

    /* 4. load class name */
    ADDOP_LOAD_CONST(c, s->v.ClassDef.name);

    /* 5. generate the rest of the code for the call */
    if (!compiler_call_helper(c, 2, s->end_lineno, s->v.ClassDef.bases, s->v.ClassDef.keywords))
        return 0;
    /* 6. apply decorators */
    if (!compiler_apply_decorators(c, decos))
        return 0;

    /* 7. store into <name> */
    if (!compiler_nameop(c, s->v.ClassDef.name, Store))
        return 0;
    return 1;
}

/* Return 0 if the expression is a constant value except named singletons.
   Return 1 otherwise. */
static int
check_is_arg(expr_ty e)
{
    if (e->kind != Constant_kind) {
        return 1;
    }
    PyObject *value = e->v.Constant.value;
    return (value == Py_None
         || value == Py_False
         || value == Py_True
         || value == Py_Ellipsis);
}

/* Check operands of identity chacks ("is" and "is not").
   Emit a warning if any operand is a constant except named singletons.
   Return 0 on error.
 */
static int
check_compare(struct compiler *c, expr_ty e)
{
    Py_ssize_t i, n;
    int left = check_is_arg(e->v.Compare.left);
    n = asdl_seq_LEN(e->v.Compare.ops);
    for (i = 0; i < n; i++) {
        cmpop_ty op = (cmpop_ty)asdl_seq_GET(e->v.Compare.ops, i);
        int right = check_is_arg((expr_ty)asdl_seq_GET(e->v.Compare.comparators, i));
        if (op == Is || op == IsNot) {
            if (!right || !left) {
                const char *msg = (op == Is)
                        ? "\"is\" with a literal. Did you mean \"==\"?"
                        : "\"is not\" with a literal. Did you mean \"!=\"?";
                return compiler_warn(c, msg);
            }
        }
        left = right;
    }
    return 1;
}

static int compiler_addcompare(struct compiler *c, cmpop_ty op)
{
    int cmp;
    switch (op) {
    case Eq:
        cmp = Py_EQ;
        break;
    case NotEq:
        cmp = Py_NE;
        break;
    case Lt:
        cmp = Py_LT;
        break;
    case LtE:
        cmp = Py_LE;
        break;
    case Gt:
        cmp = Py_GT;
        break;
    case GtE:
        cmp = Py_GE;
        break;
    case Is:
        ADDOP_I(c, IS_OP, 0);
        return 1;
    case IsNot:
        ADDOP_I(c, IS_OP, 1);
        return 1;
    case In:
        ADDOP_I(c, CONTAINS_OP, 0);
        return 1;
    case NotIn:
        ADDOP_I(c, CONTAINS_OP, 1);
        return 1;
    default:
        Py_UNREACHABLE();
    }
    ADDOP_I(c, COMPARE_OP, cmp);
    return 1;
}



static int
compiler_jump_if(struct compiler *c, expr_ty e, basicblock *next, int cond)
{
    switch (e->kind) {
    case UnaryOp_kind:
        if (e->v.UnaryOp.op == Not)
            return compiler_jump_if(c, e->v.UnaryOp.operand, next, !cond);
        /* fallback to general implementation */
        break;
    case BoolOp_kind: {
        asdl_expr_seq *s = e->v.BoolOp.values;
        Py_ssize_t i, n = asdl_seq_LEN(s) - 1;
        assert(n >= 0);
        int cond2 = e->v.BoolOp.op == Or;
        basicblock *next2 = next;
        if (!cond2 != !cond) {
            next2 = compiler_new_block(c);
            if (next2 == NULL)
                return 0;
        }
        for (i = 0; i < n; ++i) {
            if (!compiler_jump_if(c, (expr_ty)asdl_seq_GET(s, i), next2, cond2))
                return 0;
        }
        if (!compiler_jump_if(c, (expr_ty)asdl_seq_GET(s, n), next, cond))
            return 0;
        if (next2 != next)
            compiler_use_next_block(c, next2);
        return 1;
    }
    case IfExp_kind: {
        basicblock *end, *next2;
        end = compiler_new_block(c);
        if (end == NULL)
            return 0;
        next2 = compiler_new_block(c);
        if (next2 == NULL)
            return 0;
        if (!compiler_jump_if(c, e->v.IfExp.test, next2, 0))
            return 0;
        if (!compiler_jump_if(c, e->v.IfExp.body, next, cond))
            return 0;
        ADDOP_JUMP_NOLINE(c, JUMP, end);
        compiler_use_next_block(c, next2);
        if (!compiler_jump_if(c, e->v.IfExp.orelse, next, cond))
            return 0;
        compiler_use_next_block(c, end);
        return 1;
    }
    case Compare_kind: {
        Py_ssize_t i, n = asdl_seq_LEN(e->v.Compare.ops) - 1;
        if (n > 0) {
            if (!check_compare(c, e)) {
                return 0;
            }
            basicblock *cleanup = compiler_new_block(c);
            if (cleanup == NULL)
                return 0;
            VISIT(c, expr, e->v.Compare.left);
            for (i = 0; i < n; i++) {
                VISIT(c, expr,
                    (expr_ty)asdl_seq_GET(e->v.Compare.comparators, i));
                ADDOP_I(c, SWAP, 2);
                ADDOP_I(c, COPY, 2);
                ADDOP_COMPARE(c, asdl_seq_GET(e->v.Compare.ops, i));
                ADDOP_JUMP(c, POP_JUMP_IF_FALSE, cleanup);
            }
            VISIT(c, expr, (expr_ty)asdl_seq_GET(e->v.Compare.comparators, n));
            ADDOP_COMPARE(c, asdl_seq_GET(e->v.Compare.ops, n));
            ADDOP_JUMP(c, cond ? POP_JUMP_IF_TRUE : POP_JUMP_IF_FALSE, next);
            basicblock *end = compiler_new_block(c);
            if (end == NULL)
                return 0;
            ADDOP_JUMP_NOLINE(c, JUMP, end);
            compiler_use_next_block(c, cleanup);
            ADDOP(c, POP_TOP);
            if (!cond) {
                ADDOP_JUMP_NOLINE(c, JUMP, next);
            }
            compiler_use_next_block(c, end);
            return 1;
        }
        /* fallback to general implementation */
        break;
    }
    default:
        /* fallback to general implementation */
        break;
    }

    /* general implementation */
    VISIT(c, expr, e);
    ADDOP_JUMP(c, cond ? POP_JUMP_IF_TRUE : POP_JUMP_IF_FALSE, next);
    return 1;
}

static int
compiler_ifexp(struct compiler *c, expr_ty e)
{
    basicblock *end, *next;

    assert(e->kind == IfExp_kind);
    end = compiler_new_block(c);
    if (end == NULL)
        return 0;
    next = compiler_new_block(c);
    if (next == NULL)
        return 0;
    if (!compiler_jump_if(c, e->v.IfExp.test, next, 0))
        return 0;
    VISIT(c, expr, e->v.IfExp.body);
    ADDOP_JUMP_NOLINE(c, JUMP, end);
    compiler_use_next_block(c, next);
    VISIT(c, expr, e->v.IfExp.orelse);
    compiler_use_next_block(c, end);
    return 1;
}

static int
compiler_lambda(struct compiler *c, expr_ty e)
{
    PyCodeObject *co;
    PyObject *qualname;
    Py_ssize_t funcflags;
    arguments_ty args = e->v.Lambda.args;
    assert(e->kind == Lambda_kind);

    if (!compiler_check_debug_args(c, args))
        return 0;

    funcflags = compiler_default_arguments(c, args);
    if (funcflags == -1) {
        return 0;
    }

    _Py_DECLARE_STR(anon_lambda, "<lambda>");
    if (!compiler_enter_scope(c, &_Py_STR(anon_lambda), COMPILER_SCOPE_LAMBDA,
                              (void *)e, e->lineno)) {
        return 0;
    }
    /* Make None the first constant, so the lambda can't have a
       docstring. */
    if (compiler_add_const(c, Py_None) < 0)
        return 0;

    c->u->u_argcount = asdl_seq_LEN(args->args);
    c->u->u_posonlyargcount = asdl_seq_LEN(args->posonlyargs);
    c->u->u_kwonlyargcount = asdl_seq_LEN(args->kwonlyargs);
    VISIT_IN_SCOPE(c, expr, e->v.Lambda.body);
    if (c->u->u_ste->ste_generator) {
        co = assemble(c, 0);
    }
    else {
        ADDOP_IN_SCOPE(c, RETURN_VALUE);
        co = assemble(c, 1);
    }
    qualname = c->u->u_qualname;
    Py_INCREF(qualname);
    compiler_exit_scope(c);
    if (co == NULL) {
        Py_DECREF(qualname);
        return 0;
    }

    if (!compiler_make_closure(c, co, funcflags, qualname)) {
        Py_DECREF(qualname);
        Py_DECREF(co);
        return 0;
    }
    Py_DECREF(qualname);
    Py_DECREF(co);

    return 1;
}

static int
compiler_if(struct compiler *c, stmt_ty s)
{
    basicblock *end, *next;
    assert(s->kind == If_kind);
    end = compiler_new_block(c);
    if (end == NULL) {
        return 0;
    }
    if (asdl_seq_LEN(s->v.If.orelse)) {
        next = compiler_new_block(c);
        if (next == NULL) {
            return 0;
        }
    }
    else {
        next = end;
    }
    if (!compiler_jump_if(c, s->v.If.test, next, 0)) {
        return 0;
    }
    VISIT_SEQ(c, stmt, s->v.If.body);
    if (asdl_seq_LEN(s->v.If.orelse)) {
        ADDOP_JUMP_NOLINE(c, JUMP, end);
        compiler_use_next_block(c, next);
        VISIT_SEQ(c, stmt, s->v.If.orelse);
    }
    compiler_use_next_block(c, end);
    return 1;
}

static int
compiler_for(struct compiler *c, stmt_ty s)
{
    basicblock *start, *body, *cleanup, *end;

    start = compiler_new_block(c);
    body = compiler_new_block(c);
    cleanup = compiler_new_block(c);
    end = compiler_new_block(c);
    if (start == NULL || body == NULL || end == NULL || cleanup == NULL) {
        return 0;
    }
    if (!compiler_push_fblock(c, FOR_LOOP, start, end, NULL)) {
        return 0;
    }
    VISIT(c, expr, s->v.For.iter);
    ADDOP(c, GET_ITER);
    compiler_use_next_block(c, start);
    ADDOP_JUMP(c, FOR_ITER, cleanup);
    compiler_use_next_block(c, body);
    VISIT(c, expr, s->v.For.target);
    VISIT_SEQ(c, stmt, s->v.For.body);
    /* Mark jump as artificial */
    UNSET_LOC(c);
    ADDOP_JUMP(c, JUMP, start);
    compiler_use_next_block(c, cleanup);

    compiler_pop_fblock(c, FOR_LOOP, start);

    VISIT_SEQ(c, stmt, s->v.For.orelse);
    compiler_use_next_block(c, end);
    return 1;
}


static int
compiler_async_for(struct compiler *c, stmt_ty s)
{
    basicblock *start, *except, *end;
    if (IS_TOP_LEVEL_AWAIT(c)){
        c->u->u_ste->ste_coroutine = 1;
    } else if (c->u->u_scope_type != COMPILER_SCOPE_ASYNC_FUNCTION) {
        return compiler_error(c, "'async for' outside async function");
    }

    start = compiler_new_block(c);
    except = compiler_new_block(c);
    end = compiler_new_block(c);

    if (start == NULL || except == NULL || end == NULL) {
        return 0;
    }
    VISIT(c, expr, s->v.AsyncFor.iter);
    ADDOP(c, GET_AITER);

    compiler_use_next_block(c, start);
    if (!compiler_push_fblock(c, FOR_LOOP, start, end, NULL)) {
        return 0;
    }
    /* SETUP_FINALLY to guard the __anext__ call */
    ADDOP_JUMP(c, SETUP_FINALLY, except);
    ADDOP(c, GET_ANEXT);
    ADDOP_LOAD_CONST(c, Py_None);
    ADD_YIELD_FROM(c, 1);
    ADDOP(c, POP_BLOCK);  /* for SETUP_FINALLY */

    /* Success block for __anext__ */
    VISIT(c, expr, s->v.AsyncFor.target);
    VISIT_SEQ(c, stmt, s->v.AsyncFor.body);
    ADDOP_JUMP(c, JUMP, start);

    compiler_pop_fblock(c, FOR_LOOP, start);

    /* Except block for __anext__ */
    compiler_use_next_block(c, except);

    /* Use same line number as the iterator,
     * as the END_ASYNC_FOR succeeds the `for`, not the body. */
    SET_LOC(c, s->v.AsyncFor.iter);
    ADDOP(c, END_ASYNC_FOR);

    /* `else` block */
    VISIT_SEQ(c, stmt, s->v.For.orelse);

    compiler_use_next_block(c, end);

    return 1;
}

static int
compiler_while(struct compiler *c, stmt_ty s)
{
    basicblock *loop, *body, *end, *anchor = NULL;
    loop = compiler_new_block(c);
    body = compiler_new_block(c);
    anchor = compiler_new_block(c);
    end = compiler_new_block(c);
    if (loop == NULL || body == NULL || anchor == NULL || end == NULL) {
        return 0;
    }
    compiler_use_next_block(c, loop);
    if (!compiler_push_fblock(c, WHILE_LOOP, loop, end, NULL)) {
        return 0;
    }
    if (!compiler_jump_if(c, s->v.While.test, anchor, 0)) {
        return 0;
    }

    compiler_use_next_block(c, body);
    VISIT_SEQ(c, stmt, s->v.While.body);
    SET_LOC(c, s);
    if (!compiler_jump_if(c, s->v.While.test, body, 1)) {
        return 0;
    }

    compiler_pop_fblock(c, WHILE_LOOP, loop);

    compiler_use_next_block(c, anchor);
    if (s->v.While.orelse) {
        VISIT_SEQ(c, stmt, s->v.While.orelse);
    }
    compiler_use_next_block(c, end);

    return 1;
}

static int
compiler_return(struct compiler *c, stmt_ty s)
{
    int preserve_tos = ((s->v.Return.value != NULL) &&
                        (s->v.Return.value->kind != Constant_kind));
    if (c->u->u_ste->ste_type != FunctionBlock)
        return compiler_error(c, "'return' outside function");
    if (s->v.Return.value != NULL &&
        c->u->u_ste->ste_coroutine && c->u->u_ste->ste_generator)
    {
            return compiler_error(
                c, "'return' with value in async generator");
    }
    if (preserve_tos) {
        VISIT(c, expr, s->v.Return.value);
    } else {
        /* Emit instruction with line number for return value */
        if (s->v.Return.value != NULL) {
            SET_LOC(c, s->v.Return.value);
            ADDOP(c, NOP);
        }
    }
    if (s->v.Return.value == NULL || s->v.Return.value->lineno != s->lineno) {
        SET_LOC(c, s);
        ADDOP(c, NOP);
    }

    if (!compiler_unwind_fblock_stack(c, preserve_tos, NULL))
        return 0;
    if (s->v.Return.value == NULL) {
        ADDOP_LOAD_CONST(c, Py_None);
    }
    else if (!preserve_tos) {
        ADDOP_LOAD_CONST(c, s->v.Return.value->v.Constant.value);
    }
    ADDOP(c, RETURN_VALUE);

    return 1;
}

static int
compiler_break(struct compiler *c)
{
    struct fblockinfo *loop = NULL;
    /* Emit instruction with line number */
    ADDOP(c, NOP);
    if (!compiler_unwind_fblock_stack(c, 0, &loop)) {
        return 0;
    }
    if (loop == NULL) {
        return compiler_error(c, "'break' outside loop");
    }
    if (!compiler_unwind_fblock(c, loop, 0)) {
        return 0;
    }
    ADDOP_JUMP(c, JUMP, loop->fb_exit);
    return 1;
}

static int
compiler_continue(struct compiler *c)
{
    struct fblockinfo *loop = NULL;
    /* Emit instruction with line number */
    ADDOP(c, NOP);
    if (!compiler_unwind_fblock_stack(c, 0, &loop)) {
        return 0;
    }
    if (loop == NULL) {
        return compiler_error(c, "'continue' not properly in loop");
    }
    ADDOP_JUMP(c, JUMP, loop->fb_block);
    return 1;
}


/* Code generated for "try: <body> finally: <finalbody>" is as follows:

        SETUP_FINALLY           L
        <code for body>
        POP_BLOCK
        <code for finalbody>
        JUMP E
    L:
        <code for finalbody>
    E:

   The special instructions use the block stack.  Each block
   stack entry contains the instruction that created it (here
   SETUP_FINALLY), the level of the value stack at the time the
   block stack entry was created, and a label (here L).

   SETUP_FINALLY:
    Pushes the current value stack level and the label
    onto the block stack.
   POP_BLOCK:
    Pops en entry from the block stack.

   The block stack is unwound when an exception is raised:
   when a SETUP_FINALLY entry is found, the raised and the caught
   exceptions are pushed onto the value stack (and the exception
   condition is cleared), and the interpreter jumps to the label
   gotten from the block stack.
*/

static int
compiler_try_finally(struct compiler *c, stmt_ty s)
{
    basicblock *body, *end, *exit, *cleanup;

    body = compiler_new_block(c);
    end = compiler_new_block(c);
    exit = compiler_new_block(c);
    cleanup = compiler_new_block(c);
    if (body == NULL || end == NULL || exit == NULL || cleanup == NULL) {
        return 0;
    }
    /* `try` block */
    ADDOP_JUMP(c, SETUP_FINALLY, end);
    compiler_use_next_block(c, body);
    if (!compiler_push_fblock(c, FINALLY_TRY, body, end, s->v.Try.finalbody))
        return 0;
    if (s->v.Try.handlers && asdl_seq_LEN(s->v.Try.handlers)) {
        if (!compiler_try_except(c, s))
            return 0;
    }
    else {
        VISIT_SEQ(c, stmt, s->v.Try.body);
    }
    ADDOP_NOLINE(c, POP_BLOCK);
    compiler_pop_fblock(c, FINALLY_TRY, body);
    VISIT_SEQ(c, stmt, s->v.Try.finalbody);
    ADDOP_JUMP_NOLINE(c, JUMP, exit);
    /* `finally` block */
    compiler_use_next_block(c, end);

    UNSET_LOC(c);
    ADDOP_JUMP(c, SETUP_CLEANUP, cleanup);
    ADDOP(c, PUSH_EXC_INFO);
    if (!compiler_push_fblock(c, FINALLY_END, end, NULL, NULL))
        return 0;
    VISIT_SEQ(c, stmt, s->v.Try.finalbody);
    compiler_pop_fblock(c, FINALLY_END, end);
    ADDOP_I(c, RERAISE, 0);
    compiler_use_next_block(c, cleanup);
    POP_EXCEPT_AND_RERAISE(c);
    compiler_use_next_block(c, exit);
    return 1;
}

static int
compiler_try_star_finally(struct compiler *c, stmt_ty s)
{
    basicblock *body = compiler_new_block(c);
    if (body == NULL) {
        return 0;
    }
    basicblock *end = compiler_new_block(c);
    if (!end) {
        return 0;
    }
    basicblock *exit = compiler_new_block(c);
    if (!exit) {
        return 0;
    }
    basicblock *cleanup = compiler_new_block(c);
    if (!cleanup) {
        return 0;
    }
    /* `try` block */
    ADDOP_JUMP(c, SETUP_FINALLY, end);
    compiler_use_next_block(c, body);
    if (!compiler_push_fblock(c, FINALLY_TRY, body, end, s->v.TryStar.finalbody)) {
        return 0;
    }
    if (s->v.TryStar.handlers && asdl_seq_LEN(s->v.TryStar.handlers)) {
        if (!compiler_try_star_except(c, s)) {
            return 0;
        }
    }
    else {
        VISIT_SEQ(c, stmt, s->v.TryStar.body);
    }
    ADDOP_NOLINE(c, POP_BLOCK);
    compiler_pop_fblock(c, FINALLY_TRY, body);
    VISIT_SEQ(c, stmt, s->v.TryStar.finalbody);
    ADDOP_JUMP_NOLINE(c, JUMP, exit);
    /* `finally` block */
    compiler_use_next_block(c, end);

    UNSET_LOC(c);
    ADDOP_JUMP(c, SETUP_CLEANUP, cleanup);
    ADDOP(c, PUSH_EXC_INFO);
    if (!compiler_push_fblock(c, FINALLY_END, end, NULL, NULL)) {
        return 0;
    }
    VISIT_SEQ(c, stmt, s->v.TryStar.finalbody);
    compiler_pop_fblock(c, FINALLY_END, end);
    ADDOP_I(c, RERAISE, 0);
    compiler_use_next_block(c, cleanup);
    POP_EXCEPT_AND_RERAISE(c);
    compiler_use_next_block(c, exit);
    return 1;
}


/*
   Code generated for "try: S except E1 as V1: S1 except E2 as V2: S2 ...":
   (The contents of the value stack is shown in [], with the top
   at the right; 'tb' is trace-back info, 'val' the exception's
   associated value, and 'exc' the exception.)

   Value stack          Label   Instruction     Argument
   []                           SETUP_FINALLY   L1
   []                           <code for S>
   []                           POP_BLOCK
   []                           JUMP            L0

   [exc]                L1:     <evaluate E1>           )
   [exc, E1]                    CHECK_EXC_MATCH         )
   [exc, bool]                  POP_JUMP_IF_FALSE L2    ) only if E1
   [exc]                        <assign to V1>  (or POP if no V1)
   []                           <code for S1>
                                JUMP            L0

   [exc]                L2:     <evaluate E2>
   .............................etc.......................

   [exc]                Ln+1:   RERAISE     # re-raise exception

   []                   L0:     <next statement>

   Of course, parts are not generated if Vi or Ei is not present.
*/
static int
compiler_try_except(struct compiler *c, stmt_ty s)
{
    basicblock *body, *except, *end, *cleanup;
    Py_ssize_t i, n;

    body = compiler_new_block(c);
    except = compiler_new_block(c);
    end = compiler_new_block(c);
    cleanup = compiler_new_block(c);
    if (body == NULL || except == NULL || end == NULL || cleanup == NULL)
        return 0;
    ADDOP_JUMP(c, SETUP_FINALLY, except);
    compiler_use_next_block(c, body);
    if (!compiler_push_fblock(c, TRY_EXCEPT, body, NULL, NULL))
        return 0;
    VISIT_SEQ(c, stmt, s->v.Try.body);
    compiler_pop_fblock(c, TRY_EXCEPT, body);
    ADDOP_NOLINE(c, POP_BLOCK);
    if (s->v.Try.orelse && asdl_seq_LEN(s->v.Try.orelse)) {
        VISIT_SEQ(c, stmt, s->v.Try.orelse);
    }
    ADDOP_JUMP_NOLINE(c, JUMP, end);
    n = asdl_seq_LEN(s->v.Try.handlers);
    compiler_use_next_block(c, except);

    UNSET_LOC(c);
    ADDOP_JUMP(c, SETUP_CLEANUP, cleanup);
    ADDOP(c, PUSH_EXC_INFO);
    /* Runtime will push a block here, so we need to account for that */
    if (!compiler_push_fblock(c, EXCEPTION_HANDLER, NULL, NULL, NULL))
        return 0;
    for (i = 0; i < n; i++) {
        excepthandler_ty handler = (excepthandler_ty)asdl_seq_GET(
            s->v.Try.handlers, i);
        SET_LOC(c, handler);
        if (!handler->v.ExceptHandler.type && i < n-1) {
            return compiler_error(c, "default 'except:' must be last");
        }
        except = compiler_new_block(c);
        if (except == NULL)
            return 0;
        if (handler->v.ExceptHandler.type) {
            VISIT(c, expr, handler->v.ExceptHandler.type);
            ADDOP(c, CHECK_EXC_MATCH);
            ADDOP_JUMP(c, POP_JUMP_IF_FALSE, except);
        }
        if (handler->v.ExceptHandler.name) {
            basicblock *cleanup_end, *cleanup_body;

            cleanup_end = compiler_new_block(c);
            cleanup_body = compiler_new_block(c);
            if (cleanup_end == NULL || cleanup_body == NULL) {
                return 0;
            }

            compiler_nameop(c, handler->v.ExceptHandler.name, Store);

            /*
              try:
                  # body
              except type as name:
                  try:
                      # body
                  finally:
                      name = None # in case body contains "del name"
                      del name
            */

            /* second try: */
            ADDOP_JUMP(c, SETUP_CLEANUP, cleanup_end);
            compiler_use_next_block(c, cleanup_body);
            if (!compiler_push_fblock(c, HANDLER_CLEANUP, cleanup_body, NULL, handler->v.ExceptHandler.name))
                return 0;

            /* second # body */
            VISIT_SEQ(c, stmt, handler->v.ExceptHandler.body);
            compiler_pop_fblock(c, HANDLER_CLEANUP, cleanup_body);
            /* name = None; del name; # Mark as artificial */
            UNSET_LOC(c);
            ADDOP(c, POP_BLOCK);
            ADDOP(c, POP_BLOCK);
            ADDOP(c, POP_EXCEPT);
            ADDOP_LOAD_CONST(c, Py_None);
            compiler_nameop(c, handler->v.ExceptHandler.name, Store);
            compiler_nameop(c, handler->v.ExceptHandler.name, Del);
            ADDOP_JUMP(c, JUMP, end);

            /* except: */
            compiler_use_next_block(c, cleanup_end);

            /* name = None; del name; # Mark as artificial */
            UNSET_LOC(c);

            ADDOP_LOAD_CONST(c, Py_None);
            compiler_nameop(c, handler->v.ExceptHandler.name, Store);
            compiler_nameop(c, handler->v.ExceptHandler.name, Del);

            ADDOP_I(c, RERAISE, 1);
        }
        else {
            basicblock *cleanup_body;

            cleanup_body = compiler_new_block(c);
            if (!cleanup_body)
                return 0;

            ADDOP(c, POP_TOP); /* exc_value */
            compiler_use_next_block(c, cleanup_body);
            if (!compiler_push_fblock(c, HANDLER_CLEANUP, cleanup_body, NULL, NULL))
                return 0;
            VISIT_SEQ(c, stmt, handler->v.ExceptHandler.body);
            compiler_pop_fblock(c, HANDLER_CLEANUP, cleanup_body);
            UNSET_LOC(c);
            ADDOP(c, POP_BLOCK);
            ADDOP(c, POP_EXCEPT);
            ADDOP_JUMP(c, JUMP, end);
        }
        compiler_use_next_block(c, except);
    }
    /* Mark as artificial */
    UNSET_LOC(c);
    compiler_pop_fblock(c, EXCEPTION_HANDLER, NULL);
    ADDOP_I(c, RERAISE, 0);
    compiler_use_next_block(c, cleanup);
    POP_EXCEPT_AND_RERAISE(c);
    compiler_use_next_block(c, end);
    return 1;
}

/*
   Code generated for "try: S except* E1 as V1: S1 except* E2 as V2: S2 ...":
   (The contents of the value stack is shown in [], with the top
   at the right; 'tb' is trace-back info, 'val' the exception instance,
   and 'typ' the exception's type.)

   Value stack                   Label         Instruction     Argument
   []                                         SETUP_FINALLY         L1
   []                                         <code for S>
   []                                         POP_BLOCK
   []                                         JUMP                  L0

   [exc]                            L1:       COPY 1       )  save copy of the original exception
   [orig, exc]                                BUILD_LIST   )  list for raised/reraised excs ("result")
   [orig, exc, res]                           SWAP 2

   [orig, res, exc]                           <evaluate E1>
   [orig, res, exc, E1]                       CHECK_EG_MATCH
   [orig, red, rest/exc, match?]              COPY 1
   [orig, red, rest/exc, match?, match?]      POP_JUMP_IF_NOT_NONE  H1
   [orig, red, exc, None]                     POP_TOP
   [orig, red, exc]                           JUMP L2

   [orig, res, rest, match]         H1:       <assign to V1>  (or POP if no V1)

   [orig, res, rest]                          SETUP_FINALLY         R1
   [orig, res, rest]                          <code for S1>
   [orig, res, rest]                          JUMP                  L2

   [orig, res, rest, i, v]          R1:       LIST_APPEND   3 ) exc raised in except* body - add to res
   [orig, res, rest, i]                       POP

   [orig, res, rest]                L2:       <evaluate E2>
   .............................etc.......................

   [orig, res, rest]                Ln+1:     LIST_APPEND 1  ) add unhandled exc to res (could be None)

   [orig, res]                                PREP_RERAISE_STAR
   [exc]                                      COPY 1
   [exc, exc]                                 POP_JUMP_IF_NOT_NONE  RER
   [exc]                                      POP_TOP
   []                                         JUMP                  L0

   [exc]                            RER:      SWAP 2
   [exc, prev_exc_info]                       POP_EXCEPT
   [exc]                                      RERAISE               0

   []                               L0:       <next statement>
*/
static int
compiler_try_star_except(struct compiler *c, stmt_ty s)
{
    basicblock *body = compiler_new_block(c);
    if (body == NULL) {
        return 0;
    }
    basicblock *except = compiler_new_block(c);
    if (except == NULL) {
        return 0;
    }
    basicblock *orelse = compiler_new_block(c);
     if (orelse == NULL) {
        return 0;
    }
    basicblock *end = compiler_new_block(c);
    if (end == NULL) {
        return 0;
    }
    basicblock *cleanup = compiler_new_block(c);
    if (cleanup == NULL) {
        return 0;
    }
    basicblock *reraise_star = compiler_new_block(c);
    if (reraise_star == NULL) {
        return 0;
    }

    ADDOP_JUMP(c, SETUP_FINALLY, except);
    compiler_use_next_block(c, body);
    if (!compiler_push_fblock(c, TRY_EXCEPT, body, NULL, NULL)) {
        return 0;
    }
    VISIT_SEQ(c, stmt, s->v.TryStar.body);
    compiler_pop_fblock(c, TRY_EXCEPT, body);
    ADDOP_NOLINE(c, POP_BLOCK);
    ADDOP_JUMP_NOLINE(c, JUMP, orelse);
    Py_ssize_t n = asdl_seq_LEN(s->v.TryStar.handlers);
    compiler_use_next_block(c, except);

    UNSET_LOC(c);
    ADDOP_JUMP(c, SETUP_CLEANUP, cleanup);
    ADDOP(c, PUSH_EXC_INFO);
    /* Runtime will push a block here, so we need to account for that */
    if (!compiler_push_fblock(c, EXCEPTION_GROUP_HANDLER,
                                 NULL, NULL, "except handler")) {
        return 0;
    }
    for (Py_ssize_t i = 0; i < n; i++) {
        excepthandler_ty handler = (excepthandler_ty)asdl_seq_GET(
            s->v.TryStar.handlers, i);
        SET_LOC(c, handler);
        except = compiler_new_block(c);
        if (except == NULL) {
            return 0;
        }
        basicblock *handle_match = compiler_new_block(c);
        if (handle_match == NULL) {
            return 0;
        }
        if (i == 0) {
            /* Push the original EG into the stack */
            /*
               [exc]            COPY 1
               [orig, exc]
            */
            ADDOP_I(c, COPY, 1);

            /* create empty list for exceptions raised/reraise in the except* blocks */
            /*
               [orig, exc]       BUILD_LIST
               [orig, exc, []]   SWAP 2
               [orig, [], exc]
            */
            ADDOP_I(c, BUILD_LIST, 0);
            ADDOP_I(c, SWAP, 2);
        }
        if (handler->v.ExceptHandler.type) {
            VISIT(c, expr, handler->v.ExceptHandler.type);
            ADDOP(c, CHECK_EG_MATCH);
            ADDOP_I(c, COPY, 1);
            ADDOP_JUMP(c, POP_JUMP_IF_NOT_NONE, handle_match);
            ADDOP(c, POP_TOP);  // match
            ADDOP_JUMP(c, JUMP, except);
        }

        compiler_use_next_block(c, handle_match);

        basicblock *cleanup_end = compiler_new_block(c);
        if (cleanup_end == NULL) {
            return 0;
        }
        basicblock *cleanup_body = compiler_new_block(c);
        if (cleanup_body == NULL) {
            return 0;
        }

        if (handler->v.ExceptHandler.name) {
            compiler_nameop(c, handler->v.ExceptHandler.name, Store);
        }
        else {
            ADDOP(c, POP_TOP);  // match
        }

        /*
          try:
              # body
          except type as name:
              try:
                  # body
              finally:
                  name = None # in case body contains "del name"
                  del name
        */
        /* second try: */
        ADDOP_JUMP(c, SETUP_CLEANUP, cleanup_end);
        compiler_use_next_block(c, cleanup_body);
        if (!compiler_push_fblock(c, HANDLER_CLEANUP, cleanup_body, NULL, handler->v.ExceptHandler.name))
            return 0;

        /* second # body */
        VISIT_SEQ(c, stmt, handler->v.ExceptHandler.body);
        compiler_pop_fblock(c, HANDLER_CLEANUP, cleanup_body);
        /* name = None; del name; # Mark as artificial */
        UNSET_LOC(c);
        ADDOP(c, POP_BLOCK);
        if (handler->v.ExceptHandler.name) {
            ADDOP_LOAD_CONST(c, Py_None);
            compiler_nameop(c, handler->v.ExceptHandler.name, Store);
            compiler_nameop(c, handler->v.ExceptHandler.name, Del);
        }
        ADDOP_JUMP(c, JUMP, except);

        /* except: */
        compiler_use_next_block(c, cleanup_end);

        /* name = None; del name; # Mark as artificial */
        UNSET_LOC(c);

        if (handler->v.ExceptHandler.name) {
            ADDOP_LOAD_CONST(c, Py_None);
            compiler_nameop(c, handler->v.ExceptHandler.name, Store);
            compiler_nameop(c, handler->v.ExceptHandler.name, Del);
        }

        /* add exception raised to the res list */
        ADDOP_I(c, LIST_APPEND, 3); // exc
        ADDOP(c, POP_TOP); // lasti

        ADDOP_JUMP(c, JUMP, except);
        compiler_use_next_block(c, except);

        if (i == n - 1) {
            /* Add exc to the list (if not None it's the unhandled part of the EG) */
            ADDOP_I(c, LIST_APPEND, 1);
            ADDOP_JUMP(c, JUMP, reraise_star);
        }
    }
    /* Mark as artificial */
    UNSET_LOC(c);
    compiler_pop_fblock(c, EXCEPTION_GROUP_HANDLER, NULL);
    basicblock *reraise = compiler_new_block(c);
    if (!reraise) {
        return 0;
    }

    compiler_use_next_block(c, reraise_star);
    ADDOP(c, PREP_RERAISE_STAR);
    ADDOP_I(c, COPY, 1);
    ADDOP_JUMP(c, POP_JUMP_IF_NOT_NONE, reraise);

    /* Nothing to reraise */
    ADDOP(c, POP_TOP);
    ADDOP(c, POP_BLOCK);
    ADDOP(c, POP_EXCEPT);
    ADDOP_JUMP(c, JUMP, end);
    compiler_use_next_block(c, reraise);
    ADDOP(c, POP_BLOCK);
    ADDOP_I(c, SWAP, 2);
    ADDOP(c, POP_EXCEPT);
    ADDOP_I(c, RERAISE, 0);
    compiler_use_next_block(c, cleanup);
    POP_EXCEPT_AND_RERAISE(c);
    compiler_use_next_block(c, orelse);
    VISIT_SEQ(c, stmt, s->v.TryStar.orelse);
    compiler_use_next_block(c, end);
    return 1;
}

static int
compiler_try(struct compiler *c, stmt_ty s) {
    if (s->v.Try.finalbody && asdl_seq_LEN(s->v.Try.finalbody))
        return compiler_try_finally(c, s);
    else
        return compiler_try_except(c, s);
}

static int
compiler_try_star(struct compiler *c, stmt_ty s)
{
    if (s->v.TryStar.finalbody && asdl_seq_LEN(s->v.TryStar.finalbody)) {
        return compiler_try_star_finally(c, s);
    }
    else {
        return compiler_try_star_except(c, s);
    }
}

static int
compiler_import_as(struct compiler *c, identifier name, identifier asname)
{
    /* The IMPORT_NAME opcode was already generated.  This function
       merely needs to bind the result to a name.

       If there is a dot in name, we need to split it and emit a
       IMPORT_FROM for each name.
    */
    Py_ssize_t len = PyUnicode_GET_LENGTH(name);
    Py_ssize_t dot = PyUnicode_FindChar(name, '.', 0, len, 1);
    if (dot == -2)
        return 0;
    if (dot != -1) {
        /* Consume the base module name to get the first attribute */
        while (1) {
            Py_ssize_t pos = dot + 1;
            PyObject *attr;
            dot = PyUnicode_FindChar(name, '.', pos, len, 1);
            if (dot == -2)
                return 0;
            attr = PyUnicode_Substring(name, pos, (dot != -1) ? dot : len);
            if (!attr)
                return 0;
            ADDOP_N(c, IMPORT_FROM, attr, names);
            if (dot == -1) {
                break;
            }
            ADDOP_I(c, SWAP, 2);
            ADDOP(c, POP_TOP);
        }
        if (!compiler_nameop(c, asname, Store)) {
            return 0;
        }
        ADDOP(c, POP_TOP);
        return 1;
    }
    return compiler_nameop(c, asname, Store);
}

static int
compiler_import(struct compiler *c, stmt_ty s)
{
    /* The Import node stores a module name like a.b.c as a single
       string.  This is convenient for all cases except
         import a.b.c as d
       where we need to parse that string to extract the individual
       module names.
       XXX Perhaps change the representation to make this case simpler?
     */
    Py_ssize_t i, n = asdl_seq_LEN(s->v.Import.names);

    PyObject *zero = _PyLong_GetZero();  // borrowed reference
    for (i = 0; i < n; i++) {
        alias_ty alias = (alias_ty)asdl_seq_GET(s->v.Import.names, i);
        int r;

        ADDOP_LOAD_CONST(c, zero);
        ADDOP_LOAD_CONST(c, Py_None);
        ADDOP_NAME(c, IMPORT_NAME, alias->name, names);

        if (alias->asname) {
            r = compiler_import_as(c, alias->name, alias->asname);
            if (!r)
                return r;
        }
        else {
            identifier tmp = alias->name;
            Py_ssize_t dot = PyUnicode_FindChar(
                alias->name, '.', 0, PyUnicode_GET_LENGTH(alias->name), 1);
            if (dot != -1) {
                tmp = PyUnicode_Substring(alias->name, 0, dot);
                if (tmp == NULL)
                    return 0;
            }
            r = compiler_nameop(c, tmp, Store);
            if (dot != -1) {
                Py_DECREF(tmp);
            }
            if (!r)
                return r;
        }
    }
    return 1;
}

static int
compiler_from_import(struct compiler *c, stmt_ty s)
{
    Py_ssize_t i, n = asdl_seq_LEN(s->v.ImportFrom.names);
    PyObject *names;

    ADDOP_LOAD_CONST_NEW(c, PyLong_FromLong(s->v.ImportFrom.level));

    names = PyTuple_New(n);
    if (!names)
        return 0;

    /* build up the names */
    for (i = 0; i < n; i++) {
        alias_ty alias = (alias_ty)asdl_seq_GET(s->v.ImportFrom.names, i);
        Py_INCREF(alias->name);
        PyTuple_SET_ITEM(names, i, alias->name);
    }

    if (s->lineno > c->c_future->ff_lineno && s->v.ImportFrom.module &&
        _PyUnicode_EqualToASCIIString(s->v.ImportFrom.module, "__future__")) {
        Py_DECREF(names);
        return compiler_error(c, "from __future__ imports must occur "
                              "at the beginning of the file");
    }
    ADDOP_LOAD_CONST_NEW(c, names);

    if (s->v.ImportFrom.module) {
        ADDOP_NAME(c, IMPORT_NAME, s->v.ImportFrom.module, names);
    }
    else {
        _Py_DECLARE_STR(empty, "");
        ADDOP_NAME(c, IMPORT_NAME, &_Py_STR(empty), names);
    }
    for (i = 0; i < n; i++) {
        alias_ty alias = (alias_ty)asdl_seq_GET(s->v.ImportFrom.names, i);
        identifier store_name;

        if (i == 0 && PyUnicode_READ_CHAR(alias->name, 0) == '*') {
            assert(n == 1);
            ADDOP(c, IMPORT_STAR);
            return 1;
        }

        ADDOP_NAME(c, IMPORT_FROM, alias->name, names);
        store_name = alias->name;
        if (alias->asname)
            store_name = alias->asname;

        if (!compiler_nameop(c, store_name, Store)) {
            return 0;
        }
    }
    /* remove imported module */
    ADDOP(c, POP_TOP);
    return 1;
}

static int
compiler_assert(struct compiler *c, stmt_ty s)
{
    basicblock *end;

    /* Always emit a warning if the test is a non-zero length tuple */
    if ((s->v.Assert.test->kind == Tuple_kind &&
        asdl_seq_LEN(s->v.Assert.test->v.Tuple.elts) > 0) ||
        (s->v.Assert.test->kind == Constant_kind &&
         PyTuple_Check(s->v.Assert.test->v.Constant.value) &&
         PyTuple_Size(s->v.Assert.test->v.Constant.value) > 0))
    {
        if (!compiler_warn(c, "assertion is always true, "
                              "perhaps remove parentheses?"))
        {
            return 0;
        }
    }
    if (c->c_optimize)
        return 1;
    end = compiler_new_block(c);
    if (end == NULL)
        return 0;
    if (!compiler_jump_if(c, s->v.Assert.test, end, 1))
        return 0;
    ADDOP(c, LOAD_ASSERTION_ERROR);
    if (s->v.Assert.msg) {
        VISIT(c, expr, s->v.Assert.msg);
        ADDOP_I(c, PRECALL, 0);
        ADDOP_I(c, CALL, 0);
    }
    ADDOP_I(c, RAISE_VARARGS, 1);
    compiler_use_next_block(c, end);
    return 1;
}

static int
compiler_visit_stmt_expr(struct compiler *c, expr_ty value)
{
    if (c->c_interactive && c->c_nestlevel <= 1) {
        VISIT(c, expr, value);
        ADDOP(c, PRINT_EXPR);
        return 1;
    }

    if (value->kind == Constant_kind) {
        /* ignore constant statement */
        ADDOP(c, NOP);
        return 1;
    }

    VISIT(c, expr, value);
    /* Mark POP_TOP as artificial */
    UNSET_LOC(c);
    ADDOP(c, POP_TOP);
    return 1;
}

static int
compiler_visit_stmt(struct compiler *c, stmt_ty s)
{
    Py_ssize_t i, n;

    /* Always assign a lineno to the next instruction for a stmt. */
    SET_LOC(c, s);

    switch (s->kind) {
    case FunctionDef_kind:
        return compiler_function(c, s, 0);
    case ClassDef_kind:
        return compiler_class(c, s);
    case Return_kind:
        return compiler_return(c, s);
    case Delete_kind:
        VISIT_SEQ(c, expr, s->v.Delete.targets)
        break;
    case Assign_kind:
        n = asdl_seq_LEN(s->v.Assign.targets);
        VISIT(c, expr, s->v.Assign.value);
        for (i = 0; i < n; i++) {
            if (i < n - 1) {
                ADDOP_I(c, COPY, 1);
            }
            VISIT(c, expr,
                  (expr_ty)asdl_seq_GET(s->v.Assign.targets, i));
        }
        break;
    case AugAssign_kind:
        return compiler_augassign(c, s);
    case AnnAssign_kind:
        return compiler_annassign(c, s);
    case For_kind:
        return compiler_for(c, s);
    case While_kind:
        return compiler_while(c, s);
    case If_kind:
        return compiler_if(c, s);
    case Match_kind:
        return compiler_match(c, s);
    case Raise_kind:
        n = 0;
        if (s->v.Raise.exc) {
            VISIT(c, expr, s->v.Raise.exc);
            n++;
            if (s->v.Raise.cause) {
                VISIT(c, expr, s->v.Raise.cause);
                n++;
            }
        }
        ADDOP_I(c, RAISE_VARARGS, (int)n);
        break;
    case Try_kind:
        return compiler_try(c, s);
    case TryStar_kind:
        return compiler_try_star(c, s);
    case Assert_kind:
        return compiler_assert(c, s);
    case Import_kind:
        return compiler_import(c, s);
    case ImportFrom_kind:
        return compiler_from_import(c, s);
    case Global_kind:
    case Nonlocal_kind:
        break;
    case Expr_kind:
        return compiler_visit_stmt_expr(c, s->v.Expr.value);
    case Pass_kind:
        ADDOP(c, NOP);
        break;
    case Break_kind:
        return compiler_break(c);
    case Continue_kind:
        return compiler_continue(c);
    case With_kind:
        return compiler_with(c, s, 0);
    case AsyncFunctionDef_kind:
        return compiler_function(c, s, 1);
    case AsyncWith_kind:
        return compiler_async_with(c, s, 0);
    case AsyncFor_kind:
        return compiler_async_for(c, s);
    }

    return 1;
}

static int
unaryop(unaryop_ty op)
{
    switch (op) {
    case Invert:
        return UNARY_INVERT;
    case Not:
        return UNARY_NOT;
    case UAdd:
        return UNARY_POSITIVE;
    case USub:
        return UNARY_NEGATIVE;
    default:
        PyErr_Format(PyExc_SystemError,
            "unary op %d should not be possible", op);
        return 0;
    }
}

static int
addop_binary(struct compiler *c, operator_ty binop, bool inplace)
{
    int oparg;
    switch (binop) {
        case Add:
            oparg = inplace ? NB_INPLACE_ADD : NB_ADD;
            break;
        case Sub:
            oparg = inplace ? NB_INPLACE_SUBTRACT : NB_SUBTRACT;
            break;
        case Mult:
            oparg = inplace ? NB_INPLACE_MULTIPLY : NB_MULTIPLY;
            break;
        case MatMult:
            oparg = inplace ? NB_INPLACE_MATRIX_MULTIPLY : NB_MATRIX_MULTIPLY;
            break;
        case Div:
            oparg = inplace ? NB_INPLACE_TRUE_DIVIDE : NB_TRUE_DIVIDE;
            break;
        case Mod:
            oparg = inplace ? NB_INPLACE_REMAINDER : NB_REMAINDER;
            break;
        case Pow:
            oparg = inplace ? NB_INPLACE_POWER : NB_POWER;
            break;
        case LShift:
            oparg = inplace ? NB_INPLACE_LSHIFT : NB_LSHIFT;
            break;
        case RShift:
            oparg = inplace ? NB_INPLACE_RSHIFT : NB_RSHIFT;
            break;
        case BitOr:
            oparg = inplace ? NB_INPLACE_OR : NB_OR;
            break;
        case BitXor:
            oparg = inplace ? NB_INPLACE_XOR : NB_XOR;
            break;
        case BitAnd:
            oparg = inplace ? NB_INPLACE_AND : NB_AND;
            break;
        case FloorDiv:
            oparg = inplace ? NB_INPLACE_FLOOR_DIVIDE : NB_FLOOR_DIVIDE;
            break;
        default:
            PyErr_Format(PyExc_SystemError, "%s op %d should not be possible",
                         inplace ? "inplace" : "binary", binop);
            return 0;
    }
    ADDOP_I(c, BINARY_OP, oparg);
    return 1;
}


static int
addop_yield(struct compiler *c) {
    if (c->u->u_ste->ste_generator && c->u->u_ste->ste_coroutine) {
        ADDOP(c, ASYNC_GEN_WRAP);
    }
    ADDOP(c, YIELD_VALUE);
    ADDOP_I(c, RESUME, 1);
    return 1;
}

static int
compiler_nameop(struct compiler *c, identifier name, expr_context_ty ctx)
{
    int op, scope;
    Py_ssize_t arg;
    enum { OP_FAST, OP_GLOBAL, OP_DEREF, OP_NAME } optype;

    PyObject *dict = c->u->u_names;
    PyObject *mangled;

    assert(!_PyUnicode_EqualToASCIIString(name, "None") &&
           !_PyUnicode_EqualToASCIIString(name, "True") &&
           !_PyUnicode_EqualToASCIIString(name, "False"));

    if (forbidden_name(c, name, ctx))
        return 0;

    mangled = _Py_Mangle(c->u->u_private, name);
    if (!mangled)
        return 0;

    op = 0;
    optype = OP_NAME;
    scope = _PyST_GetScope(c->u->u_ste, mangled);
    switch (scope) {
    case FREE:
        dict = c->u->u_freevars;
        optype = OP_DEREF;
        break;
    case CELL:
        dict = c->u->u_cellvars;
        optype = OP_DEREF;
        break;
    case LOCAL:
        if (c->u->u_ste->ste_type == FunctionBlock)
            optype = OP_FAST;
        break;
    case GLOBAL_IMPLICIT:
        if (c->u->u_ste->ste_type == FunctionBlock)
            optype = OP_GLOBAL;
        break;
    case GLOBAL_EXPLICIT:
        optype = OP_GLOBAL;
        break;
    default:
        /* scope can be 0 */
        break;
    }

    /* XXX Leave assert here, but handle __doc__ and the like better */
    assert(scope || PyUnicode_READ_CHAR(name, 0) == '_');

    switch (optype) {
    case OP_DEREF:
        switch (ctx) {
        case Load:
            op = (c->u->u_ste->ste_type == ClassBlock) ? LOAD_CLASSDEREF : LOAD_DEREF;
            break;
        case Store: op = STORE_DEREF; break;
        case Del: op = DELETE_DEREF; break;
        }
        break;
    case OP_FAST:
        switch (ctx) {
        case Load: op = LOAD_FAST; break;
        case Store: op = STORE_FAST; break;
        case Del: op = DELETE_FAST; break;
        }
        ADDOP_N(c, op, mangled, varnames);
        return 1;
    case OP_GLOBAL:
        switch (ctx) {
        case Load: op = LOAD_GLOBAL; break;
        case Store: op = STORE_GLOBAL; break;
        case Del: op = DELETE_GLOBAL; break;
        }
        break;
    case OP_NAME:
        switch (ctx) {
        case Load: op = LOAD_NAME; break;
        case Store: op = STORE_NAME; break;
        case Del: op = DELETE_NAME; break;
        }
        break;
    }

    assert(op);
    arg = compiler_add_o(dict, mangled);
    Py_DECREF(mangled);
    if (arg < 0) {
        return 0;
    }
    if (op == LOAD_GLOBAL) {
        arg <<= 1;
    }
    return compiler_addop_i(c, op, arg);
}

static int
compiler_boolop(struct compiler *c, expr_ty e)
{
    basicblock *end;
    int jumpi;
    Py_ssize_t i, n;
    asdl_expr_seq *s;

    assert(e->kind == BoolOp_kind);
    if (e->v.BoolOp.op == And)
        jumpi = JUMP_IF_FALSE_OR_POP;
    else
        jumpi = JUMP_IF_TRUE_OR_POP;
    end = compiler_new_block(c);
    if (end == NULL)
        return 0;
    s = e->v.BoolOp.values;
    n = asdl_seq_LEN(s) - 1;
    assert(n >= 0);
    for (i = 0; i < n; ++i) {
        VISIT(c, expr, (expr_ty)asdl_seq_GET(s, i));
        ADDOP_JUMP(c, jumpi, end);
        basicblock *next = compiler_new_block(c);
        if (next == NULL) {
            return 0;
        }
        compiler_use_next_block(c, next);
    }
    VISIT(c, expr, (expr_ty)asdl_seq_GET(s, n));
    compiler_use_next_block(c, end);
    return 1;
}

static int
starunpack_helper(struct compiler *c, asdl_expr_seq *elts, int pushed,
                  int build, int add, int extend, int tuple)
{
    Py_ssize_t n = asdl_seq_LEN(elts);
    if (n > 2 && are_all_items_const(elts, 0, n)) {
        PyObject *folded = PyTuple_New(n);
        if (folded == NULL) {
            return 0;
        }
        PyObject *val;
        for (Py_ssize_t i = 0; i < n; i++) {
            val = ((expr_ty)asdl_seq_GET(elts, i))->v.Constant.value;
            Py_INCREF(val);
            PyTuple_SET_ITEM(folded, i, val);
        }
        if (tuple && !pushed) {
            ADDOP_LOAD_CONST_NEW(c, folded);
        } else {
            if (add == SET_ADD) {
                Py_SETREF(folded, PyFrozenSet_New(folded));
                if (folded == NULL) {
                    return 0;
                }
            }
            ADDOP_I(c, build, pushed);
            ADDOP_LOAD_CONST_NEW(c, folded);
            ADDOP_I(c, extend, 1);
            if (tuple) {
                ADDOP(c, LIST_TO_TUPLE);
            }
        }
        return 1;
    }

    int big = n+pushed > STACK_USE_GUIDELINE;
    int seen_star = 0;
    for (Py_ssize_t i = 0; i < n; i++) {
        expr_ty elt = asdl_seq_GET(elts, i);
        if (elt->kind == Starred_kind) {
            seen_star = 1;
        }
    }
    if (!seen_star && !big) {
        for (Py_ssize_t i = 0; i < n; i++) {
            expr_ty elt = asdl_seq_GET(elts, i);
            VISIT(c, expr, elt);
        }
        if (tuple) {
            ADDOP_I(c, BUILD_TUPLE, n+pushed);
        } else {
            ADDOP_I(c, build, n+pushed);
        }
        return 1;
    }
    int sequence_built = 0;
    if (big) {
        ADDOP_I(c, build, pushed);
        sequence_built = 1;
    }
    for (Py_ssize_t i = 0; i < n; i++) {
        expr_ty elt = asdl_seq_GET(elts, i);
        if (elt->kind == Starred_kind) {
            if (sequence_built == 0) {
                ADDOP_I(c, build, i+pushed);
                sequence_built = 1;
            }
            VISIT(c, expr, elt->v.Starred.value);
            ADDOP_I(c, extend, 1);
        }
        else {
            VISIT(c, expr, elt);
            if (sequence_built) {
                ADDOP_I(c, add, 1);
            }
        }
    }
    assert(sequence_built);
    if (tuple) {
        ADDOP(c, LIST_TO_TUPLE);
    }
    return 1;
}

static int
unpack_helper(struct compiler *c, asdl_expr_seq *elts)
{
    Py_ssize_t n = asdl_seq_LEN(elts);
    int seen_star = 0;
    for (Py_ssize_t i = 0; i < n; i++) {
        expr_ty elt = asdl_seq_GET(elts, i);
        if (elt->kind == Starred_kind && !seen_star) {
            if ((i >= (1 << 8)) ||
                (n-i-1 >= (INT_MAX >> 8)))
                return compiler_error(c,
                    "too many expressions in "
                    "star-unpacking assignment");
            ADDOP_I(c, UNPACK_EX, (i + ((n-i-1) << 8)));
            seen_star = 1;
        }
        else if (elt->kind == Starred_kind) {
            return compiler_error(c,
                "multiple starred expressions in assignment");
        }
    }
    if (!seen_star) {
        ADDOP_I(c, UNPACK_SEQUENCE, n);
    }
    return 1;
}

static int
assignment_helper(struct compiler *c, asdl_expr_seq *elts)
{
    Py_ssize_t n = asdl_seq_LEN(elts);
    RETURN_IF_FALSE(unpack_helper(c, elts));
    for (Py_ssize_t i = 0; i < n; i++) {
        expr_ty elt = asdl_seq_GET(elts, i);
        VISIT(c, expr, elt->kind != Starred_kind ? elt : elt->v.Starred.value);
    }
    return 1;
}

static int
compiler_list(struct compiler *c, expr_ty e)
{
    asdl_expr_seq *elts = e->v.List.elts;
    if (e->v.List.ctx == Store) {
        return assignment_helper(c, elts);
    }
    else if (e->v.List.ctx == Load) {
        return starunpack_helper(c, elts, 0, BUILD_LIST,
                                 LIST_APPEND, LIST_EXTEND, 0);
    }
    else
        VISIT_SEQ(c, expr, elts);
    return 1;
}

static int
compiler_tuple(struct compiler *c, expr_ty e)
{
    asdl_expr_seq *elts = e->v.Tuple.elts;
    if (e->v.Tuple.ctx == Store) {
        return assignment_helper(c, elts);
    }
    else if (e->v.Tuple.ctx == Load) {
        return starunpack_helper(c, elts, 0, BUILD_LIST,
                                 LIST_APPEND, LIST_EXTEND, 1);
    }
    else
        VISIT_SEQ(c, expr, elts);
    return 1;
}

static int
compiler_set(struct compiler *c, expr_ty e)
{
    return starunpack_helper(c, e->v.Set.elts, 0, BUILD_SET,
                             SET_ADD, SET_UPDATE, 0);
}

static int
are_all_items_const(asdl_expr_seq *seq, Py_ssize_t begin, Py_ssize_t end)
{
    Py_ssize_t i;
    for (i = begin; i < end; i++) {
        expr_ty key = (expr_ty)asdl_seq_GET(seq, i);
        if (key == NULL || key->kind != Constant_kind)
            return 0;
    }
    return 1;
}

static int
compiler_subdict(struct compiler *c, expr_ty e, Py_ssize_t begin, Py_ssize_t end)
{
    Py_ssize_t i, n = end - begin;
    PyObject *keys, *key;
    int big = n*2 > STACK_USE_GUIDELINE;
    if (n > 1 && !big && are_all_items_const(e->v.Dict.keys, begin, end)) {
        for (i = begin; i < end; i++) {
            VISIT(c, expr, (expr_ty)asdl_seq_GET(e->v.Dict.values, i));
        }
        keys = PyTuple_New(n);
        if (keys == NULL) {
            return 0;
        }
        for (i = begin; i < end; i++) {
            key = ((expr_ty)asdl_seq_GET(e->v.Dict.keys, i))->v.Constant.value;
            Py_INCREF(key);
            PyTuple_SET_ITEM(keys, i - begin, key);
        }
        ADDOP_LOAD_CONST_NEW(c, keys);
        ADDOP_I(c, BUILD_CONST_KEY_MAP, n);
        return 1;
    }
    if (big) {
        ADDOP_I(c, BUILD_MAP, 0);
    }
    for (i = begin; i < end; i++) {
        VISIT(c, expr, (expr_ty)asdl_seq_GET(e->v.Dict.keys, i));
        VISIT(c, expr, (expr_ty)asdl_seq_GET(e->v.Dict.values, i));
        if (big) {
            ADDOP_I(c, MAP_ADD, 1);
        }
    }
    if (!big) {
        ADDOP_I(c, BUILD_MAP, n);
    }
    return 1;
}

static int
compiler_dict(struct compiler *c, expr_ty e)
{
    Py_ssize_t i, n, elements;
    int have_dict;
    int is_unpacking = 0;
    n = asdl_seq_LEN(e->v.Dict.values);
    have_dict = 0;
    elements = 0;
    for (i = 0; i < n; i++) {
        is_unpacking = (expr_ty)asdl_seq_GET(e->v.Dict.keys, i) == NULL;
        if (is_unpacking) {
            if (elements) {
                if (!compiler_subdict(c, e, i - elements, i)) {
                    return 0;
                }
                if (have_dict) {
                    ADDOP_I(c, DICT_UPDATE, 1);
                }
                have_dict = 1;
                elements = 0;
            }
            if (have_dict == 0) {
                ADDOP_I(c, BUILD_MAP, 0);
                have_dict = 1;
            }
            VISIT(c, expr, (expr_ty)asdl_seq_GET(e->v.Dict.values, i));
            ADDOP_I(c, DICT_UPDATE, 1);
        }
        else {
            if (elements*2 > STACK_USE_GUIDELINE) {
                if (!compiler_subdict(c, e, i - elements, i + 1)) {
                    return 0;
                }
                if (have_dict) {
                    ADDOP_I(c, DICT_UPDATE, 1);
                }
                have_dict = 1;
                elements = 0;
            }
            else {
                elements++;
            }
        }
    }
    if (elements) {
        if (!compiler_subdict(c, e, n - elements, n)) {
            return 0;
        }
        if (have_dict) {
            ADDOP_I(c, DICT_UPDATE, 1);
        }
        have_dict = 1;
    }
    if (!have_dict) {
        ADDOP_I(c, BUILD_MAP, 0);
    }
    return 1;
}

static int
compiler_compare(struct compiler *c, expr_ty e)
{
    Py_ssize_t i, n;

    if (!check_compare(c, e)) {
        return 0;
    }
    VISIT(c, expr, e->v.Compare.left);
    assert(asdl_seq_LEN(e->v.Compare.ops) > 0);
    n = asdl_seq_LEN(e->v.Compare.ops) - 1;
    if (n == 0) {
        VISIT(c, expr, (expr_ty)asdl_seq_GET(e->v.Compare.comparators, 0));
        ADDOP_COMPARE(c, asdl_seq_GET(e->v.Compare.ops, 0));
    }
    else {
        basicblock *cleanup = compiler_new_block(c);
        if (cleanup == NULL)
            return 0;
        for (i = 0; i < n; i++) {
            VISIT(c, expr,
                (expr_ty)asdl_seq_GET(e->v.Compare.comparators, i));
            ADDOP_I(c, SWAP, 2);
            ADDOP_I(c, COPY, 2);
            ADDOP_COMPARE(c, asdl_seq_GET(e->v.Compare.ops, i));
            ADDOP_JUMP(c, JUMP_IF_FALSE_OR_POP, cleanup);
        }
        VISIT(c, expr, (expr_ty)asdl_seq_GET(e->v.Compare.comparators, n));
        ADDOP_COMPARE(c, asdl_seq_GET(e->v.Compare.ops, n));
        basicblock *end = compiler_new_block(c);
        if (end == NULL)
            return 0;
        ADDOP_JUMP_NOLINE(c, JUMP, end);
        compiler_use_next_block(c, cleanup);
        ADDOP_I(c, SWAP, 2);
        ADDOP(c, POP_TOP);
        compiler_use_next_block(c, end);
    }
    return 1;
}

static PyTypeObject *
infer_type(expr_ty e)
{
    switch (e->kind) {
    case Tuple_kind:
        return &PyTuple_Type;
    case List_kind:
    case ListComp_kind:
        return &PyList_Type;
    case Dict_kind:
    case DictComp_kind:
        return &PyDict_Type;
    case Set_kind:
    case SetComp_kind:
        return &PySet_Type;
    case GeneratorExp_kind:
        return &PyGen_Type;
    case Lambda_kind:
        return &PyFunction_Type;
    case JoinedStr_kind:
    case FormattedValue_kind:
        return &PyUnicode_Type;
    case Constant_kind:
        return Py_TYPE(e->v.Constant.value);
    default:
        return NULL;
    }
}

static int
check_caller(struct compiler *c, expr_ty e)
{
    switch (e->kind) {
    case Constant_kind:
    case Tuple_kind:
    case List_kind:
    case ListComp_kind:
    case Dict_kind:
    case DictComp_kind:
    case Set_kind:
    case SetComp_kind:
    case GeneratorExp_kind:
    case JoinedStr_kind:
    case FormattedValue_kind:
        return compiler_warn(c, "'%.200s' object is not callable; "
                                "perhaps you missed a comma?",
                                infer_type(e)->tp_name);
    default:
        return 1;
    }
}

static int
check_subscripter(struct compiler *c, expr_ty e)
{
    PyObject *v;

    switch (e->kind) {
    case Constant_kind:
        v = e->v.Constant.value;
        if (!(v == Py_None || v == Py_Ellipsis ||
              PyLong_Check(v) || PyFloat_Check(v) || PyComplex_Check(v) ||
              PyAnySet_Check(v)))
        {
            return 1;
        }
        /* fall through */
    case Set_kind:
    case SetComp_kind:
    case GeneratorExp_kind:
    case Lambda_kind:
        return compiler_warn(c, "'%.200s' object is not subscriptable; "
                                "perhaps you missed a comma?",
                                infer_type(e)->tp_name);
    default:
        return 1;
    }
}

static int
check_index(struct compiler *c, expr_ty e, expr_ty s)
{
    PyObject *v;

    PyTypeObject *index_type = infer_type(s);
    if (index_type == NULL
        || PyType_FastSubclass(index_type, Py_TPFLAGS_LONG_SUBCLASS)
        || index_type == &PySlice_Type) {
        return 1;
    }

    switch (e->kind) {
    case Constant_kind:
        v = e->v.Constant.value;
        if (!(PyUnicode_Check(v) || PyBytes_Check(v) || PyTuple_Check(v))) {
            return 1;
        }
        /* fall through */
    case Tuple_kind:
    case List_kind:
    case ListComp_kind:
    case JoinedStr_kind:
    case FormattedValue_kind:
        return compiler_warn(c, "%.200s indices must be integers or slices, "
                                "not %.200s; "
                                "perhaps you missed a comma?",
                                infer_type(e)->tp_name,
                                index_type->tp_name);
    default:
        return 1;
    }
}

static int
is_import_originated(struct compiler *c, expr_ty e)
{
    /* Check whether the global scope has an import named
     e, if it is a Name object. For not traversing all the
     scope stack every time this function is called, it will
     only check the global scope to determine whether something
     is imported or not. */

    if (e->kind != Name_kind) {
        return 0;
    }

    long flags = _PyST_GetSymbol(c->c_st->st_top, e->v.Name.id);
    return flags & DEF_IMPORT;
}

// Return 1 if the method call was optimized, -1 if not, and 0 on error.
static int
maybe_optimize_method_call(struct compiler *c, expr_ty e)
{
    Py_ssize_t argsl, i, kwdsl;
    expr_ty meth = e->v.Call.func;
    asdl_expr_seq *args = e->v.Call.args;
    asdl_keyword_seq *kwds = e->v.Call.keywords;

    /* Check that the call node is an attribute access */
    if (meth->kind != Attribute_kind || meth->v.Attribute.ctx != Load) {
        return -1;
    }

    /* Check that the base object is not something that is imported */
    if (is_import_originated(c, meth->v.Attribute.value)) {
        return -1;
    }

    /* Check that there aren't too many arguments */
    argsl = asdl_seq_LEN(args);
    kwdsl = asdl_seq_LEN(kwds);
    if (argsl + kwdsl + (kwdsl != 0) >= STACK_USE_GUIDELINE) {
        return -1;
    }
    /* Check that there are no *varargs types of arguments. */
    for (i = 0; i < argsl; i++) {
        expr_ty elt = asdl_seq_GET(args, i);
        if (elt->kind == Starred_kind) {
            return -1;
        }
    }

    for (i = 0; i < kwdsl; i++) {
        keyword_ty kw = asdl_seq_GET(kwds, i);
        if (kw->arg == NULL) {
            return -1;
        }
    }
    /* Alright, we can optimize the code. */
    VISIT(c, expr, meth->v.Attribute.value);
    int old_lineno = c->u->u_lineno;
    c->u->u_lineno = meth->end_lineno;
    ADDOP_NAME(c, LOAD_METHOD, meth->v.Attribute.attr, names);
    VISIT_SEQ(c, expr, e->v.Call.args);

    if (kwdsl) {
        VISIT_SEQ(c, keyword, kwds);
        if (!compiler_call_simple_kw_helper(c, kwds, kwdsl)) {
            return 0;
        };
    }
    ADDOP_I(c, PRECALL, argsl + kwdsl);
    ADDOP_I(c, CALL, argsl + kwdsl);
    c->u->u_lineno = old_lineno;
    return 1;
}

static int
validate_keywords(struct compiler *c, asdl_keyword_seq *keywords)
{
    Py_ssize_t nkeywords = asdl_seq_LEN(keywords);
    for (Py_ssize_t i = 0; i < nkeywords; i++) {
        keyword_ty key = ((keyword_ty)asdl_seq_GET(keywords, i));
        if (key->arg == NULL) {
            continue;
        }
        if (forbidden_name(c, key->arg, Store)) {
            return -1;
        }
        for (Py_ssize_t j = i + 1; j < nkeywords; j++) {
            keyword_ty other = ((keyword_ty)asdl_seq_GET(keywords, j));
            if (other->arg && !PyUnicode_Compare(key->arg, other->arg)) {
                SET_LOC(c, other);
                compiler_error(c, "keyword argument repeated: %U", key->arg);
                return -1;
            }
        }
    }
    return 0;
}

static int
compiler_call(struct compiler *c, expr_ty e)
{
    if (validate_keywords(c, e->v.Call.keywords) == -1) {
        return 0;
    }
    int ret = maybe_optimize_method_call(c, e);
    if (ret >= 0) {
        return ret;
    }
    if (!check_caller(c, e->v.Call.func)) {
        return 0;
    }
    SET_LOC(c, e->v.Call.func);
    ADDOP(c, PUSH_NULL);
    SET_LOC(c, e);
    VISIT(c, expr, e->v.Call.func);
    return compiler_call_helper(c, 0, e->v.Call.func->end_lineno,
                                e->v.Call.args,
                                e->v.Call.keywords);
}

static int
compiler_joined_str(struct compiler *c, expr_ty e)
{

    Py_ssize_t value_count = asdl_seq_LEN(e->v.JoinedStr.values);
    if (value_count > STACK_USE_GUIDELINE) {
        _Py_DECLARE_STR(empty, "");
        ADDOP_LOAD_CONST_NEW(c, &_Py_STR(empty));
        ADDOP_NAME(c, LOAD_METHOD, &_Py_ID(join), names);
        ADDOP_I(c, BUILD_LIST, 0);
        for (Py_ssize_t i = 0; i < asdl_seq_LEN(e->v.JoinedStr.values); i++) {
            VISIT(c, expr, asdl_seq_GET(e->v.JoinedStr.values, i));
            ADDOP_I(c, LIST_APPEND, 1);
        }
        ADDOP_I(c, PRECALL, 1);
        ADDOP_I(c, CALL, 1);
    }
    else {
        VISIT_SEQ(c, expr, e->v.JoinedStr.values);
        if (asdl_seq_LEN(e->v.JoinedStr.values) != 1) {
            ADDOP_I(c, BUILD_STRING, asdl_seq_LEN(e->v.JoinedStr.values));
        }
    }
    return 1;
}

/* Used to implement f-strings. Format a single value. */
static int
compiler_formatted_value(struct compiler *c, expr_ty e)
{
    /* Our oparg encodes 2 pieces of information: the conversion
       character, and whether or not a format_spec was provided.

       Convert the conversion char to 3 bits:
           : 000  0x0  FVC_NONE   The default if nothing specified.
       !s  : 001  0x1  FVC_STR
       !r  : 010  0x2  FVC_REPR
       !a  : 011  0x3  FVC_ASCII

       next bit is whether or not we have a format spec:
       yes : 100  0x4
       no  : 000  0x0
    */

    int conversion = e->v.FormattedValue.conversion;
    int oparg;

    /* The expression to be formatted. */
    VISIT(c, expr, e->v.FormattedValue.value);

    switch (conversion) {
    case 's': oparg = FVC_STR;   break;
    case 'r': oparg = FVC_REPR;  break;
    case 'a': oparg = FVC_ASCII; break;
    case -1:  oparg = FVC_NONE;  break;
    default:
        PyErr_Format(PyExc_SystemError,
                     "Unrecognized conversion character %d", conversion);
        return 0;
    }
    if (e->v.FormattedValue.format_spec) {
        /* Evaluate the format spec, and update our opcode arg. */
        VISIT(c, expr, e->v.FormattedValue.format_spec);
        oparg |= FVS_HAVE_SPEC;
    }

    /* And push our opcode and oparg */
    ADDOP_I(c, FORMAT_VALUE, oparg);

    return 1;
}

static int
compiler_subkwargs(struct compiler *c, asdl_keyword_seq *keywords, Py_ssize_t begin, Py_ssize_t end)
{
    Py_ssize_t i, n = end - begin;
    keyword_ty kw;
    PyObject *keys, *key;
    assert(n > 0);
    int big = n*2 > STACK_USE_GUIDELINE;
    if (n > 1 && !big) {
        for (i = begin; i < end; i++) {
            kw = asdl_seq_GET(keywords, i);
            VISIT(c, expr, kw->value);
        }
        keys = PyTuple_New(n);
        if (keys == NULL) {
            return 0;
        }
        for (i = begin; i < end; i++) {
            key = ((keyword_ty) asdl_seq_GET(keywords, i))->arg;
            Py_INCREF(key);
            PyTuple_SET_ITEM(keys, i - begin, key);
        }
        ADDOP_LOAD_CONST_NEW(c, keys);
        ADDOP_I(c, BUILD_CONST_KEY_MAP, n);
        return 1;
    }
    if (big) {
        ADDOP_I_NOLINE(c, BUILD_MAP, 0);
    }
    for (i = begin; i < end; i++) {
        kw = asdl_seq_GET(keywords, i);
        ADDOP_LOAD_CONST(c, kw->arg);
        VISIT(c, expr, kw->value);
        if (big) {
            ADDOP_I_NOLINE(c, MAP_ADD, 1);
        }
    }
    if (!big) {
        ADDOP_I(c, BUILD_MAP, n);
    }
    return 1;
}

/* Used by compiler_call_helper and maybe_optimize_method_call to emit
 * KW_NAMES before CALL.
 * Returns 1 on success, 0 on error.
 */
static int
compiler_call_simple_kw_helper(struct compiler *c,
                               asdl_keyword_seq *keywords,
                               Py_ssize_t nkwelts)
{
    PyObject *names;
    names = PyTuple_New(nkwelts);
    if (names == NULL) {
        return 0;
    }
    for (int i = 0; i < nkwelts; i++) {
        keyword_ty kw = asdl_seq_GET(keywords, i);
        Py_INCREF(kw->arg);
        PyTuple_SET_ITEM(names, i, kw->arg);
    }
    Py_ssize_t arg = compiler_add_const(c, names);
    if (arg < 0) {
        return 0;
    }
    Py_DECREF(names);
    ADDOP_I(c, KW_NAMES, arg);
    return 1;
}


/* shared code between compiler_call and compiler_class */
static int
compiler_call_helper(struct compiler *c,
                     int n, /* Args already pushed */
                     int end_lineno,
                     asdl_expr_seq *args,
                     asdl_keyword_seq *keywords)
{
    Py_ssize_t i, nseen, nelts, nkwelts;
    int old_lineno = c->u->u_lineno;

    if (validate_keywords(c, keywords) == -1) {
        return 0;
    }

    nelts = asdl_seq_LEN(args);
    nkwelts = asdl_seq_LEN(keywords);

    if (nelts + nkwelts*2 > STACK_USE_GUIDELINE) {
         goto ex_call;
    }
    for (i = 0; i < nelts; i++) {
        expr_ty elt = asdl_seq_GET(args, i);
        if (elt->kind == Starred_kind) {
            goto ex_call;
        }
    }
    for (i = 0; i < nkwelts; i++) {
        keyword_ty kw = asdl_seq_GET(keywords, i);
        if (kw->arg == NULL) {
            goto ex_call;
        }
    }

    /* No * or ** args, so can use faster calling sequence */
    for (i = 0; i < nelts; i++) {
        expr_ty elt = asdl_seq_GET(args, i);
        assert(elt->kind != Starred_kind);
        VISIT(c, expr, elt);
    }
    if (nkwelts) {
        VISIT_SEQ(c, keyword, keywords);
        if (!compiler_call_simple_kw_helper(c, keywords, nkwelts)) {
            return 0;
        };
<<<<<<< HEAD
        ADDOP_I(c, CALL_FUNCTION_KW, n + nelts + nkwelts);
        c->u->u_lineno = old_lineno;
        return 1;
    }
    else {
        ADDOP_I(c, CALL_FUNCTION, n + nelts);
        c->u->u_lineno = old_lineno;
        return 1;
=======
>>>>>>> 326ae71f
    }
    ADDOP_I(c, PRECALL, n + nelts + nkwelts);
    ADDOP_I(c, CALL, n + nelts + nkwelts);
    return 1;

ex_call:

    /* Do positional arguments. */
    if (n ==0 && nelts == 1 && ((expr_ty)asdl_seq_GET(args, 0))->kind == Starred_kind) {
        VISIT(c, expr, ((expr_ty)asdl_seq_GET(args, 0))->v.Starred.value);
        old_lineno = c->u->u_lineno;
        c->u->u_lineno = end_lineno;
    }
    else if (starunpack_helper(c, args, n, BUILD_LIST,
                                 LIST_APPEND, LIST_EXTEND, 1) == 0) {
        return 0;
    }
    /* Then keyword arguments */
    if (nkwelts) {
        /* Has a new dict been pushed */
        int have_dict = 0;

        nseen = 0;  /* the number of keyword arguments on the stack following */
        for (i = 0; i < nkwelts; i++) {
            keyword_ty kw = asdl_seq_GET(keywords, i);
            if (kw->arg == NULL) {
                /* A keyword argument unpacking. */
                if (nseen) {
                    if (!compiler_subkwargs(c, keywords, i - nseen, i)) {
                        return 0;
                    }
                    if (have_dict) {
                        ADDOP_I(c, DICT_MERGE, 1);
                    }
                    have_dict = 1;
                    nseen = 0;
                }
                if (!have_dict) {
                    ADDOP_I(c, BUILD_MAP, 0);
                    have_dict = 1;
                }
                VISIT(c, expr, kw->value);
                ADDOP_I(c, DICT_MERGE, 1);
            }
            else {
                nseen++;
            }
        }
        if (nseen) {
            /* Pack up any trailing keyword arguments. */
            if (!compiler_subkwargs(c, keywords, nkwelts - nseen, nkwelts)) {
                return 0;
            }
            if (have_dict) {
                ADDOP_I(c, DICT_MERGE, 1);
            }
            have_dict = 1;
        }
        assert(have_dict);
    }
    ADDOP_I(c, CALL_FUNCTION_EX, nkwelts > 0);
    c->u->u_lineno = old_lineno;
    return 1;
}


/* List and set comprehensions and generator expressions work by creating a
  nested function to perform the actual iteration. This means that the
  iteration variables don't leak into the current scope.
  The defined function is called immediately following its definition, with the
  result of that call being the result of the expression.
  The LC/SC version returns the populated container, while the GE version is
  flagged in symtable.c as a generator, so it returns the generator object
  when the function is called.

  Possible cleanups:
    - iterate over the generator sequence instead of using recursion
*/


static int
compiler_comprehension_generator(struct compiler *c,
                                 asdl_comprehension_seq *generators, int gen_index,
                                 int depth,
                                 expr_ty elt, expr_ty val, int type)
{
    comprehension_ty gen;
    gen = (comprehension_ty)asdl_seq_GET(generators, gen_index);
    if (gen->is_async) {
        return compiler_async_comprehension_generator(
            c, generators, gen_index, depth, elt, val, type);
    } else {
        return compiler_sync_comprehension_generator(
            c, generators, gen_index, depth, elt, val, type);
    }
}

static int
compiler_sync_comprehension_generator(struct compiler *c,
                                      asdl_comprehension_seq *generators, int gen_index,
                                      int depth,
                                      expr_ty elt, expr_ty val, int type)
{
    /* generate code for the iterator, then each of the ifs,
       and then write to the element */

    comprehension_ty gen;
    basicblock *start, *anchor, *if_cleanup;
    Py_ssize_t i, n;

    start = compiler_new_block(c);
    if_cleanup = compiler_new_block(c);
    anchor = compiler_new_block(c);

    if (start == NULL || if_cleanup == NULL || anchor == NULL) {
        return 0;
    }

    gen = (comprehension_ty)asdl_seq_GET(generators, gen_index);

    if (gen_index == 0) {
        /* Receive outermost iter as an implicit argument */
        c->u->u_argcount = 1;
        ADDOP_I(c, LOAD_FAST, 0);
    }
    else {
        /* Sub-iter - calculate on the fly */
        /* Fast path for the temporary variable assignment idiom:
             for y in [f(x)]
         */
        asdl_expr_seq *elts;
        switch (gen->iter->kind) {
            case List_kind:
                elts = gen->iter->v.List.elts;
                break;
            case Tuple_kind:
                elts = gen->iter->v.Tuple.elts;
                break;
            default:
                elts = NULL;
        }
        if (asdl_seq_LEN(elts) == 1) {
            expr_ty elt = asdl_seq_GET(elts, 0);
            if (elt->kind != Starred_kind) {
                VISIT(c, expr, elt);
                start = NULL;
            }
        }
        if (start) {
            VISIT(c, expr, gen->iter);
            ADDOP(c, GET_ITER);
        }
    }
    if (start) {
        depth++;
        compiler_use_next_block(c, start);
        ADDOP_JUMP(c, FOR_ITER, anchor);
    }
    VISIT(c, expr, gen->target);

    /* XXX this needs to be cleaned up...a lot! */
    n = asdl_seq_LEN(gen->ifs);
    for (i = 0; i < n; i++) {
        expr_ty e = (expr_ty)asdl_seq_GET(gen->ifs, i);
        if (!compiler_jump_if(c, e, if_cleanup, 0))
            return 0;
    }

    if (++gen_index < asdl_seq_LEN(generators))
        if (!compiler_comprehension_generator(c,
                                              generators, gen_index, depth,
                                              elt, val, type))
        return 0;

    /* only append after the last for generator */
    if (gen_index >= asdl_seq_LEN(generators)) {
        /* comprehension specific code */
        switch (type) {
        case COMP_GENEXP:
            VISIT(c, expr, elt);
            ADDOP_YIELD(c);
            ADDOP(c, POP_TOP);
            break;
        case COMP_LISTCOMP:
            VISIT(c, expr, elt);
            ADDOP_I(c, LIST_APPEND, depth + 1);
            break;
        case COMP_SETCOMP:
            VISIT(c, expr, elt);
            ADDOP_I(c, SET_ADD, depth + 1);
            break;
        case COMP_DICTCOMP:
            /* With '{k: v}', k is evaluated before v, so we do
               the same. */
            VISIT(c, expr, elt);
            VISIT(c, expr, val);
            ADDOP_I(c, MAP_ADD, depth + 1);
            break;
        default:
            return 0;
        }
    }
    compiler_use_next_block(c, if_cleanup);
    if (start) {
        ADDOP_JUMP(c, JUMP, start);
        compiler_use_next_block(c, anchor);
    }

    return 1;
}

static int
compiler_async_comprehension_generator(struct compiler *c,
                                      asdl_comprehension_seq *generators, int gen_index,
                                      int depth,
                                      expr_ty elt, expr_ty val, int type)
{
    comprehension_ty gen;
    basicblock *start, *if_cleanup, *except;
    Py_ssize_t i, n;
    start = compiler_new_block(c);
    except = compiler_new_block(c);
    if_cleanup = compiler_new_block(c);

    if (start == NULL || if_cleanup == NULL || except == NULL) {
        return 0;
    }

    gen = (comprehension_ty)asdl_seq_GET(generators, gen_index);

    if (gen_index == 0) {
        /* Receive outermost iter as an implicit argument */
        c->u->u_argcount = 1;
        ADDOP_I(c, LOAD_FAST, 0);
    }
    else {
        /* Sub-iter - calculate on the fly */
        VISIT(c, expr, gen->iter);
        ADDOP(c, GET_AITER);
    }

    compiler_use_next_block(c, start);
    /* Runtime will push a block here, so we need to account for that */
    if (!compiler_push_fblock(c, ASYNC_COMPREHENSION_GENERATOR, start,
                              NULL, NULL)) {
        return 0;
    }

    ADDOP_JUMP(c, SETUP_FINALLY, except);
    ADDOP(c, GET_ANEXT);
    ADDOP_LOAD_CONST(c, Py_None);
    ADD_YIELD_FROM(c, 1);
    ADDOP(c, POP_BLOCK);
    VISIT(c, expr, gen->target);

    n = asdl_seq_LEN(gen->ifs);
    for (i = 0; i < n; i++) {
        expr_ty e = (expr_ty)asdl_seq_GET(gen->ifs, i);
        if (!compiler_jump_if(c, e, if_cleanup, 0))
            return 0;
    }

    depth++;
    if (++gen_index < asdl_seq_LEN(generators))
        if (!compiler_comprehension_generator(c,
                                              generators, gen_index, depth,
                                              elt, val, type))
        return 0;

    /* only append after the last for generator */
    if (gen_index >= asdl_seq_LEN(generators)) {
        /* comprehension specific code */
        switch (type) {
        case COMP_GENEXP:
            VISIT(c, expr, elt);
            ADDOP_YIELD(c);
            ADDOP(c, POP_TOP);
            break;
        case COMP_LISTCOMP:
            VISIT(c, expr, elt);
            ADDOP_I(c, LIST_APPEND, depth + 1);
            break;
        case COMP_SETCOMP:
            VISIT(c, expr, elt);
            ADDOP_I(c, SET_ADD, depth + 1);
            break;
        case COMP_DICTCOMP:
            /* With '{k: v}', k is evaluated before v, so we do
               the same. */
            VISIT(c, expr, elt);
            VISIT(c, expr, val);
            ADDOP_I(c, MAP_ADD, depth + 1);
            break;
        default:
            return 0;
        }
    }
    compiler_use_next_block(c, if_cleanup);
    ADDOP_JUMP(c, JUMP, start);

    compiler_pop_fblock(c, ASYNC_COMPREHENSION_GENERATOR, start);

    compiler_use_next_block(c, except);
    //UNSET_LOC(c);

    ADDOP(c, END_ASYNC_FOR);

    return 1;
}

static int
compiler_comprehension(struct compiler *c, expr_ty e, int type,
                       identifier name, asdl_comprehension_seq *generators, expr_ty elt,
                       expr_ty val)
{
    PyCodeObject *co = NULL;
    comprehension_ty outermost;
    PyObject *qualname = NULL;
    int scope_type = c->u->u_scope_type;
    int is_async_generator = 0;
    int is_top_level_await = IS_TOP_LEVEL_AWAIT(c);

    outermost = (comprehension_ty) asdl_seq_GET(generators, 0);
    if (!compiler_enter_scope(c, name, COMPILER_SCOPE_COMPREHENSION,
                              (void *)e, e->lineno))
    {
        goto error;
    }
    SET_LOC(c, e);

    is_async_generator = c->u->u_ste->ste_coroutine;

    if (is_async_generator && type != COMP_GENEXP &&
        scope_type != COMPILER_SCOPE_ASYNC_FUNCTION &&
        scope_type != COMPILER_SCOPE_COMPREHENSION &&
        !is_top_level_await)
    {
        compiler_error(c, "asynchronous comprehension outside of "
                          "an asynchronous function");
        goto error_in_scope;
    }

    if (type != COMP_GENEXP) {
        int op;
        switch (type) {
        case COMP_LISTCOMP:
            op = BUILD_LIST;
            break;
        case COMP_SETCOMP:
            op = BUILD_SET;
            break;
        case COMP_DICTCOMP:
            op = BUILD_MAP;
            break;
        default:
            PyErr_Format(PyExc_SystemError,
                         "unknown comprehension type %d", type);
            goto error_in_scope;
        }

        ADDOP_I(c, op, 0);
    }

    if (!compiler_comprehension_generator(c, generators, 0, 0, elt,
                                          val, type))
        goto error_in_scope;

    if (type != COMP_GENEXP) {
        ADDOP(c, RETURN_VALUE);
    }

    co = assemble(c, 1);
    qualname = c->u->u_qualname;
    Py_INCREF(qualname);
    compiler_exit_scope(c);
    if (is_top_level_await && is_async_generator){
        c->u->u_ste->ste_coroutine = 1;
    }
    if (co == NULL)
        goto error;

    if (!compiler_make_closure(c, co, 0, qualname)) {
        goto error;
    }
    Py_DECREF(qualname);
    Py_DECREF(co);

    VISIT(c, expr, outermost->iter);

    if (outermost->is_async) {
        ADDOP(c, GET_AITER);
    } else {
        ADDOP(c, GET_ITER);
    }

    ADDOP_I(c, PRECALL, 0);
    ADDOP_I(c, CALL, 0);

    if (is_async_generator && type != COMP_GENEXP) {
        ADDOP_I(c, GET_AWAITABLE, 0);
        ADDOP_LOAD_CONST(c, Py_None);
        ADD_YIELD_FROM(c, 1);
    }

    return 1;
error_in_scope:
    compiler_exit_scope(c);
error:
    Py_XDECREF(qualname);
    Py_XDECREF(co);
    return 0;
}

static int
compiler_genexp(struct compiler *c, expr_ty e)
{
    assert(e->kind == GeneratorExp_kind);
    _Py_DECLARE_STR(anon_genexpr, "<genexpr>");
    return compiler_comprehension(c, e, COMP_GENEXP, &_Py_STR(anon_genexpr),
                                  e->v.GeneratorExp.generators,
                                  e->v.GeneratorExp.elt, NULL);
}

static int
compiler_listcomp(struct compiler *c, expr_ty e)
{
    assert(e->kind == ListComp_kind);
    _Py_DECLARE_STR(anon_listcomp, "<listcomp>");
    return compiler_comprehension(c, e, COMP_LISTCOMP, &_Py_STR(anon_listcomp),
                                  e->v.ListComp.generators,
                                  e->v.ListComp.elt, NULL);
}

static int
compiler_setcomp(struct compiler *c, expr_ty e)
{
    assert(e->kind == SetComp_kind);
    _Py_DECLARE_STR(anon_setcomp, "<setcomp>");
    return compiler_comprehension(c, e, COMP_SETCOMP, &_Py_STR(anon_setcomp),
                                  e->v.SetComp.generators,
                                  e->v.SetComp.elt, NULL);
}


static int
compiler_dictcomp(struct compiler *c, expr_ty e)
{
    assert(e->kind == DictComp_kind);
    _Py_DECLARE_STR(anon_dictcomp, "<dictcomp>");
    return compiler_comprehension(c, e, COMP_DICTCOMP, &_Py_STR(anon_dictcomp),
                                  e->v.DictComp.generators,
                                  e->v.DictComp.key, e->v.DictComp.value);
}


static int
compiler_visit_keyword(struct compiler *c, keyword_ty k)
{
    VISIT(c, expr, k->value);
    return 1;
}


static int
compiler_with_except_finish(struct compiler *c, basicblock * cleanup) {
    UNSET_LOC(c);
    basicblock *exit;
    exit = compiler_new_block(c);
    if (exit == NULL)
        return 0;
    ADDOP_JUMP(c, POP_JUMP_IF_TRUE, exit);
    ADDOP_I(c, RERAISE, 2);
    compiler_use_next_block(c, cleanup);
    POP_EXCEPT_AND_RERAISE(c);
    compiler_use_next_block(c, exit);
    ADDOP(c, POP_TOP); /* exc_value */
    ADDOP(c, POP_BLOCK);
    ADDOP(c, POP_EXCEPT);
    ADDOP(c, POP_TOP);
    ADDOP(c, POP_TOP);
    return 1;
}

/*
   Implements the async with statement.

   The semantics outlined in that PEP are as follows:

   async with EXPR as VAR:
       BLOCK

   It is implemented roughly as:

   context = EXPR
   exit = context.__aexit__  # not calling it
   value = await context.__aenter__()
   try:
       VAR = value  # if VAR present in the syntax
       BLOCK
   finally:
       if an exception was raised:
           exc = copy of (exception, instance, traceback)
       else:
           exc = (None, None, None)
       if not (await exit(*exc)):
           raise
 */
static int
compiler_async_with(struct compiler *c, stmt_ty s, int pos)
{
    basicblock *block, *final, *exit, *cleanup;
    withitem_ty item = asdl_seq_GET(s->v.AsyncWith.items, pos);

    assert(s->kind == AsyncWith_kind);
    if (IS_TOP_LEVEL_AWAIT(c)){
        c->u->u_ste->ste_coroutine = 1;
    } else if (c->u->u_scope_type != COMPILER_SCOPE_ASYNC_FUNCTION){
        return compiler_error(c, "'async with' outside async function");
    }

    block = compiler_new_block(c);
    final = compiler_new_block(c);
    exit = compiler_new_block(c);
    cleanup = compiler_new_block(c);
    if (!block || !final || !exit || !cleanup)
        return 0;

    /* Evaluate EXPR */
    VISIT(c, expr, item->context_expr);

    ADDOP(c, BEFORE_ASYNC_WITH);
    ADDOP_I(c, GET_AWAITABLE, 1);
    ADDOP_LOAD_CONST(c, Py_None);
    ADD_YIELD_FROM(c, 1);

    ADDOP_JUMP(c, SETUP_WITH, final);

    /* SETUP_WITH pushes a finally block. */
    compiler_use_next_block(c, block);
    if (!compiler_push_fblock(c, ASYNC_WITH, block, final, s)) {
        return 0;
    }

    if (item->optional_vars) {
        VISIT(c, expr, item->optional_vars);
    }
    else {
    /* Discard result from context.__aenter__() */
        ADDOP(c, POP_TOP);
    }

    pos++;
    if (pos == asdl_seq_LEN(s->v.AsyncWith.items))
        /* BLOCK code */
        VISIT_SEQ(c, stmt, s->v.AsyncWith.body)
    else if (!compiler_async_with(c, s, pos))
            return 0;

    compiler_pop_fblock(c, ASYNC_WITH, block);
    ADDOP(c, POP_BLOCK);
    /* End of body; start the cleanup */

    /* For successful outcome:
     * call __exit__(None, None, None)
     */
    SET_LOC(c, s);
    if(!compiler_call_exit_with_nones(c))
        return 0;
    ADDOP_I(c, GET_AWAITABLE, 2);
    ADDOP_LOAD_CONST(c, Py_None);
    ADD_YIELD_FROM(c, 1);

    ADDOP(c, POP_TOP);

    ADDOP_JUMP(c, JUMP, exit);

    /* For exceptional outcome: */
    compiler_use_next_block(c, final);

    ADDOP_JUMP(c, SETUP_CLEANUP, cleanup);
    ADDOP(c, PUSH_EXC_INFO);
    ADDOP(c, WITH_EXCEPT_START);
    ADDOP_I(c, GET_AWAITABLE, 2);
    ADDOP_LOAD_CONST(c, Py_None);
    ADD_YIELD_FROM(c, 1);
    compiler_with_except_finish(c, cleanup);

    compiler_use_next_block(c, exit);
    return 1;
}


/*
   Implements the with statement from PEP 343.
   with EXPR as VAR:
       BLOCK
   is implemented as:
        <code for EXPR>
        SETUP_WITH  E
        <code to store to VAR> or POP_TOP
        <code for BLOCK>
        LOAD_CONST (None, None, None)
        CALL_FUNCTION_EX 0
        JUMP  EXIT
    E:  WITH_EXCEPT_START (calls EXPR.__exit__)
        POP_JUMP_IF_TRUE T:
        RERAISE
    T:  POP_TOP (remove exception from stack)
        POP_EXCEPT
        POP_TOP
    EXIT:
 */

static int
compiler_with(struct compiler *c, stmt_ty s, int pos)
{
    basicblock *block, *final, *exit, *cleanup;
    withitem_ty item = asdl_seq_GET(s->v.With.items, pos);

    assert(s->kind == With_kind);

    block = compiler_new_block(c);
    final = compiler_new_block(c);
    exit = compiler_new_block(c);
    cleanup = compiler_new_block(c);
    if (!block || !final || !exit || !cleanup)
        return 0;

    /* Evaluate EXPR */
    VISIT(c, expr, item->context_expr);
    /* Will push bound __exit__ */
    ADDOP(c, BEFORE_WITH);
    ADDOP_JUMP(c, SETUP_WITH, final);

    /* SETUP_WITH pushes a finally block. */
    compiler_use_next_block(c, block);
    if (!compiler_push_fblock(c, WITH, block, final, s)) {
        return 0;
    }

    if (item->optional_vars) {
        VISIT(c, expr, item->optional_vars);
    }
    else {
    /* Discard result from context.__enter__() */
        ADDOP(c, POP_TOP);
    }

    pos++;
    if (pos == asdl_seq_LEN(s->v.With.items))
        /* BLOCK code */
        VISIT_SEQ(c, stmt, s->v.With.body)
    else if (!compiler_with(c, s, pos))
            return 0;


    /* Mark all following code as artificial */
    UNSET_LOC(c);
    ADDOP(c, POP_BLOCK);
    compiler_pop_fblock(c, WITH, block);

    /* End of body; start the cleanup. */

    /* For successful outcome:
     * call __exit__(None, None, None)
     */
    SET_LOC(c, s);
    if (!compiler_call_exit_with_nones(c))
        return 0;
    ADDOP(c, POP_TOP);
    ADDOP_JUMP(c, JUMP, exit);

    /* For exceptional outcome: */
    compiler_use_next_block(c, final);

    ADDOP_JUMP(c, SETUP_CLEANUP, cleanup);
    ADDOP(c, PUSH_EXC_INFO);
    ADDOP(c, WITH_EXCEPT_START);
    compiler_with_except_finish(c, cleanup);

    compiler_use_next_block(c, exit);
    return 1;
}

static int
compiler_visit_expr1(struct compiler *c, expr_ty e)
{
    switch (e->kind) {
    case NamedExpr_kind:
        VISIT(c, expr, e->v.NamedExpr.value);
        ADDOP_I(c, COPY, 1);
        VISIT(c, expr, e->v.NamedExpr.target);
        break;
    case BoolOp_kind:
        return compiler_boolop(c, e);
    case BinOp_kind:
        VISIT(c, expr, e->v.BinOp.left);
        VISIT(c, expr, e->v.BinOp.right);
        ADDOP_BINARY(c, e->v.BinOp.op);
        break;
    case UnaryOp_kind:
        VISIT(c, expr, e->v.UnaryOp.operand);
        ADDOP(c, unaryop(e->v.UnaryOp.op));
        break;
    case Lambda_kind:
        return compiler_lambda(c, e);
    case IfExp_kind:
        return compiler_ifexp(c, e);
    case Dict_kind:
        return compiler_dict(c, e);
    case Set_kind:
        return compiler_set(c, e);
    case GeneratorExp_kind:
        return compiler_genexp(c, e);
    case ListComp_kind:
        return compiler_listcomp(c, e);
    case SetComp_kind:
        return compiler_setcomp(c, e);
    case DictComp_kind:
        return compiler_dictcomp(c, e);
    case Yield_kind:
        if (c->u->u_ste->ste_type != FunctionBlock)
            return compiler_error(c, "'yield' outside function");
        if (e->v.Yield.value) {
            VISIT(c, expr, e->v.Yield.value);
        }
        else {
            ADDOP_LOAD_CONST(c, Py_None);
        }
        ADDOP_YIELD(c);
        break;
    case YieldFrom_kind:
        if (c->u->u_ste->ste_type != FunctionBlock)
            return compiler_error(c, "'yield' outside function");

        if (c->u->u_scope_type == COMPILER_SCOPE_ASYNC_FUNCTION)
            return compiler_error(c, "'yield from' inside async function");

        VISIT(c, expr, e->v.YieldFrom.value);
        ADDOP(c, GET_YIELD_FROM_ITER);
        ADDOP_LOAD_CONST(c, Py_None);
        ADD_YIELD_FROM(c, 0);
        break;
    case Await_kind:
        if (!IS_TOP_LEVEL_AWAIT(c)){
            if (c->u->u_ste->ste_type != FunctionBlock){
                return compiler_error(c, "'await' outside function");
            }

            if (c->u->u_scope_type != COMPILER_SCOPE_ASYNC_FUNCTION &&
                    c->u->u_scope_type != COMPILER_SCOPE_COMPREHENSION){
                return compiler_error(c, "'await' outside async function");
            }
        }

        VISIT(c, expr, e->v.Await.value);
        ADDOP_I(c, GET_AWAITABLE, 0);
        ADDOP_LOAD_CONST(c, Py_None);
        ADD_YIELD_FROM(c, 1);
        break;
    case Compare_kind:
        return compiler_compare(c, e);
    case Call_kind:
        return compiler_call(c, e);
    case Constant_kind:
        ADDOP_LOAD_CONST(c, e->v.Constant.value);
        break;
    case JoinedStr_kind:
        return compiler_joined_str(c, e);
    case FormattedValue_kind:
        return compiler_formatted_value(c, e);
    /* The following exprs can be assignment targets. */
    case Attribute_kind:
        VISIT(c, expr, e->v.Attribute.value);
        switch (e->v.Attribute.ctx) {
        case Load:
        {
            int old_lineno = c->u->u_lineno;
            c->u->u_lineno = e->end_lineno;
            ADDOP_NAME(c, LOAD_ATTR, e->v.Attribute.attr, names);
            c->u->u_lineno = old_lineno;
            break;
        }
        case Store:
            if (forbidden_name(c, e->v.Attribute.attr, e->v.Attribute.ctx)) {
                return 0;
            }
            int old_lineno = c->u->u_lineno;
            c->u->u_lineno = e->end_lineno;
            ADDOP_NAME(c, STORE_ATTR, e->v.Attribute.attr, names);
            c->u->u_lineno = old_lineno;
            break;
        case Del:
            ADDOP_NAME(c, DELETE_ATTR, e->v.Attribute.attr, names);
            break;
        }
        break;
    case Subscript_kind:
        return compiler_subscript(c, e);
    case Starred_kind:
        switch (e->v.Starred.ctx) {
        case Store:
            /* In all legitimate cases, the Starred node was already replaced
             * by compiler_list/compiler_tuple. XXX: is that okay? */
            return compiler_error(c,
                "starred assignment target must be in a list or tuple");
        default:
            return compiler_error(c,
                "can't use starred expression here");
        }
        break;
    case Slice_kind:
        return compiler_slice(c, e);
    case Name_kind:
        return compiler_nameop(c, e->v.Name.id, e->v.Name.ctx);
    /* child nodes of List and Tuple will have expr_context set */
    case List_kind:
        return compiler_list(c, e);
    case Tuple_kind:
        return compiler_tuple(c, e);
    }
    return 1;
}

static int
compiler_visit_expr(struct compiler *c, expr_ty e)
{
    int old_lineno = c->u->u_lineno;
    int old_end_lineno = c->u->u_end_lineno;
    int old_col_offset = c->u->u_col_offset;
    int old_end_col_offset = c->u->u_end_col_offset;
    SET_LOC(c, e);
    int res = compiler_visit_expr1(c, e);
    c->u->u_lineno = old_lineno;
    c->u->u_end_lineno = old_end_lineno;
    c->u->u_col_offset = old_col_offset;
    c->u->u_end_col_offset = old_end_col_offset;
    return res;
}

static int
compiler_augassign(struct compiler *c, stmt_ty s)
{
    assert(s->kind == AugAssign_kind);
    expr_ty e = s->v.AugAssign.target;

    int old_lineno = c->u->u_lineno;
    int old_end_lineno = c->u->u_end_lineno;
    int old_col_offset = c->u->u_col_offset;
    int old_end_col_offset = c->u->u_end_col_offset;
    SET_LOC(c, e);

    switch (e->kind) {
    case Attribute_kind:
        VISIT(c, expr, e->v.Attribute.value);
        ADDOP_I(c, COPY, 1);
        int old_lineno = c->u->u_lineno;
        c->u->u_lineno = e->end_lineno;
        ADDOP_NAME(c, LOAD_ATTR, e->v.Attribute.attr, names);
        c->u->u_lineno = old_lineno;
        break;
    case Subscript_kind:
        VISIT(c, expr, e->v.Subscript.value);
        VISIT(c, expr, e->v.Subscript.slice);
        ADDOP_I(c, COPY, 2);
        ADDOP_I(c, COPY, 2);
        ADDOP(c, BINARY_SUBSCR);
        break;
    case Name_kind:
        if (!compiler_nameop(c, e->v.Name.id, Load))
            return 0;
        break;
    default:
        PyErr_Format(PyExc_SystemError,
            "invalid node type (%d) for augmented assignment",
            e->kind);
        return 0;
    }

    c->u->u_lineno = old_lineno;
    c->u->u_end_lineno = old_end_lineno;
    c->u->u_col_offset = old_col_offset;
    c->u->u_end_col_offset = old_end_col_offset;

    VISIT(c, expr, s->v.AugAssign.value);
    ADDOP_INPLACE(c, s->v.AugAssign.op);

    SET_LOC(c, e);

    switch (e->kind) {
    case Attribute_kind:
        c->u->u_lineno = e->end_lineno;
        ADDOP_I(c, SWAP, 2);
        ADDOP_NAME(c, STORE_ATTR, e->v.Attribute.attr, names);
        break;
    case Subscript_kind:
        ADDOP_I(c, SWAP, 3);
        ADDOP_I(c, SWAP, 2);
        ADDOP(c, STORE_SUBSCR);
        break;
    case Name_kind:
        return compiler_nameop(c, e->v.Name.id, Store);
    default:
        Py_UNREACHABLE();
    }
    return 1;
}

static int
check_ann_expr(struct compiler *c, expr_ty e)
{
    VISIT(c, expr, e);
    ADDOP(c, POP_TOP);
    return 1;
}

static int
check_annotation(struct compiler *c, stmt_ty s)
{
    /* Annotations of complex targets does not produce anything
       under annotations future */
    if (c->c_future->ff_features & CO_FUTURE_ANNOTATIONS) {
        return 1;
    }

    /* Annotations are only evaluated in a module or class. */
    if (c->u->u_scope_type == COMPILER_SCOPE_MODULE ||
        c->u->u_scope_type == COMPILER_SCOPE_CLASS) {
        return check_ann_expr(c, s->v.AnnAssign.annotation);
    }
    return 1;
}

static int
check_ann_subscr(struct compiler *c, expr_ty e)
{
    /* We check that everything in a subscript is defined at runtime. */
    switch (e->kind) {
    case Slice_kind:
        if (e->v.Slice.lower && !check_ann_expr(c, e->v.Slice.lower)) {
            return 0;
        }
        if (e->v.Slice.upper && !check_ann_expr(c, e->v.Slice.upper)) {
            return 0;
        }
        if (e->v.Slice.step && !check_ann_expr(c, e->v.Slice.step)) {
            return 0;
        }
        return 1;
    case Tuple_kind: {
        /* extended slice */
        asdl_expr_seq *elts = e->v.Tuple.elts;
        Py_ssize_t i, n = asdl_seq_LEN(elts);
        for (i = 0; i < n; i++) {
            if (!check_ann_subscr(c, asdl_seq_GET(elts, i))) {
                return 0;
            }
        }
        return 1;
    }
    default:
        return check_ann_expr(c, e);
    }
}

static int
compiler_annassign(struct compiler *c, stmt_ty s)
{
    expr_ty targ = s->v.AnnAssign.target;
    PyObject* mangled;

    assert(s->kind == AnnAssign_kind);

    /* We perform the actual assignment first. */
    if (s->v.AnnAssign.value) {
        VISIT(c, expr, s->v.AnnAssign.value);
        VISIT(c, expr, targ);
    }
    switch (targ->kind) {
    case Name_kind:
        if (forbidden_name(c, targ->v.Name.id, Store))
            return 0;
        /* If we have a simple name in a module or class, store annotation. */
        if (s->v.AnnAssign.simple &&
            (c->u->u_scope_type == COMPILER_SCOPE_MODULE ||
             c->u->u_scope_type == COMPILER_SCOPE_CLASS)) {
            if (c->c_future->ff_features & CO_FUTURE_ANNOTATIONS) {
                VISIT(c, annexpr, s->v.AnnAssign.annotation)
            }
            else {
                VISIT(c, expr, s->v.AnnAssign.annotation);
            }
            ADDOP_NAME(c, LOAD_NAME, &_Py_ID(__annotations__), names);
            mangled = _Py_Mangle(c->u->u_private, targ->v.Name.id);
            ADDOP_LOAD_CONST_NEW(c, mangled);
            ADDOP(c, STORE_SUBSCR);
        }
        break;
    case Attribute_kind:
        if (forbidden_name(c, targ->v.Attribute.attr, Store))
            return 0;
        if (!s->v.AnnAssign.value &&
            !check_ann_expr(c, targ->v.Attribute.value)) {
            return 0;
        }
        break;
    case Subscript_kind:
        if (!s->v.AnnAssign.value &&
            (!check_ann_expr(c, targ->v.Subscript.value) ||
             !check_ann_subscr(c, targ->v.Subscript.slice))) {
                return 0;
        }
        break;
    default:
        PyErr_Format(PyExc_SystemError,
                     "invalid node type (%d) for annotated assignment",
                     targ->kind);
            return 0;
    }
    /* Annotation is evaluated last. */
    if (!s->v.AnnAssign.simple && !check_annotation(c, s)) {
        return 0;
    }
    return 1;
}

/* Raises a SyntaxError and returns 0.
   If something goes wrong, a different exception may be raised.
*/

static int
compiler_error(struct compiler *c, const char *format, ...)
{
    va_list vargs;
#ifdef HAVE_STDARG_PROTOTYPES
    va_start(vargs, format);
#else
    va_start(vargs);
#endif
    PyObject *msg = PyUnicode_FromFormatV(format, vargs);
    va_end(vargs);
    if (msg == NULL) {
        return 0;
    }
    PyObject *loc = PyErr_ProgramTextObject(c->c_filename, c->u->u_lineno);
    if (loc == NULL) {
        Py_INCREF(Py_None);
        loc = Py_None;
    }
    PyObject *args = Py_BuildValue("O(OiiOii)", msg, c->c_filename,
                                   c->u->u_lineno, c->u->u_col_offset + 1, loc,
                                   c->u->u_end_lineno, c->u->u_end_col_offset + 1);
    Py_DECREF(msg);
    if (args == NULL) {
        goto exit;
    }
    PyErr_SetObject(PyExc_SyntaxError, args);
 exit:
    Py_DECREF(loc);
    Py_XDECREF(args);
    return 0;
}

/* Emits a SyntaxWarning and returns 1 on success.
   If a SyntaxWarning raised as error, replaces it with a SyntaxError
   and returns 0.
*/
static int
compiler_warn(struct compiler *c, const char *format, ...)
{
    va_list vargs;
#ifdef HAVE_STDARG_PROTOTYPES
    va_start(vargs, format);
#else
    va_start(vargs);
#endif
    PyObject *msg = PyUnicode_FromFormatV(format, vargs);
    va_end(vargs);
    if (msg == NULL) {
        return 0;
    }
    if (PyErr_WarnExplicitObject(PyExc_SyntaxWarning, msg, c->c_filename,
                                 c->u->u_lineno, NULL, NULL) < 0)
    {
        if (PyErr_ExceptionMatches(PyExc_SyntaxWarning)) {
            /* Replace the SyntaxWarning exception with a SyntaxError
               to get a more accurate error report */
            PyErr_Clear();
            assert(PyUnicode_AsUTF8(msg) != NULL);
            compiler_error(c, PyUnicode_AsUTF8(msg));
        }
        Py_DECREF(msg);
        return 0;
    }
    Py_DECREF(msg);
    return 1;
}

static int
compiler_subscript(struct compiler *c, expr_ty e)
{
    expr_context_ty ctx = e->v.Subscript.ctx;
    int op = 0;

    if (ctx == Load) {
        if (!check_subscripter(c, e->v.Subscript.value)) {
            return 0;
        }
        if (!check_index(c, e->v.Subscript.value, e->v.Subscript.slice)) {
            return 0;
        }
    }

    switch (ctx) {
        case Load:    op = BINARY_SUBSCR; break;
        case Store:   op = STORE_SUBSCR; break;
        case Del:     op = DELETE_SUBSCR; break;
    }
    assert(op);
    VISIT(c, expr, e->v.Subscript.value);
    VISIT(c, expr, e->v.Subscript.slice);
    ADDOP(c, op);
    return 1;
}

static int
compiler_slice(struct compiler *c, expr_ty s)
{
    int n = 2;
    assert(s->kind == Slice_kind);

    /* only handles the cases where BUILD_SLICE is emitted */
    if (s->v.Slice.lower) {
        VISIT(c, expr, s->v.Slice.lower);
    }
    else {
        ADDOP_LOAD_CONST(c, Py_None);
    }

    if (s->v.Slice.upper) {
        VISIT(c, expr, s->v.Slice.upper);
    }
    else {
        ADDOP_LOAD_CONST(c, Py_None);
    }

    if (s->v.Slice.step) {
        n++;
        VISIT(c, expr, s->v.Slice.step);
    }
    ADDOP_I(c, BUILD_SLICE, n);
    return 1;
}


// PEP 634: Structural Pattern Matching

// To keep things simple, all compiler_pattern_* and pattern_helper_* routines
// follow the convention of consuming TOS (the subject for the given pattern)
// and calling jump_to_fail_pop on failure (no match).

// When calling into these routines, it's important that pc->on_top be kept
// updated to reflect the current number of items that we are using on the top
// of the stack: they will be popped on failure, and any name captures will be
// stored *underneath* them on success. This lets us defer all names stores
// until the *entire* pattern matches.

#define WILDCARD_CHECK(N) \
    ((N)->kind == MatchAs_kind && !(N)->v.MatchAs.name)

#define WILDCARD_STAR_CHECK(N) \
    ((N)->kind == MatchStar_kind && !(N)->v.MatchStar.name)

// Limit permitted subexpressions, even if the parser & AST validator let them through
#define MATCH_VALUE_EXPR(N) \
    ((N)->kind == Constant_kind || (N)->kind == Attribute_kind)

// Allocate or resize pc->fail_pop to allow for n items to be popped on failure.
static int
ensure_fail_pop(struct compiler *c, pattern_context *pc, Py_ssize_t n)
{
    Py_ssize_t size = n + 1;
    if (size <= pc->fail_pop_size) {
        return 1;
    }
    Py_ssize_t needed = sizeof(basicblock*) * size;
    basicblock **resized = PyObject_Realloc(pc->fail_pop, needed);
    if (resized == NULL) {
        PyErr_NoMemory();
        return 0;
    }
    pc->fail_pop = resized;
    while (pc->fail_pop_size < size) {
        basicblock *new_block;
        RETURN_IF_FALSE(new_block = compiler_new_block(c));
        pc->fail_pop[pc->fail_pop_size++] = new_block;
    }
    return 1;
}

// Use op to jump to the correct fail_pop block.
static int
jump_to_fail_pop(struct compiler *c, pattern_context *pc, int op)
{
    // Pop any items on the top of the stack, plus any objects we were going to
    // capture on success:
    Py_ssize_t pops = pc->on_top + PyList_GET_SIZE(pc->stores);
    RETURN_IF_FALSE(ensure_fail_pop(c, pc, pops));
    ADDOP_JUMP(c, op, pc->fail_pop[pops]);
    return 1;
}

// Build all of the fail_pop blocks and reset fail_pop.
static int
emit_and_reset_fail_pop(struct compiler *c, pattern_context *pc)
{
    if (!pc->fail_pop_size) {
        assert(pc->fail_pop == NULL);
        return 1;
    }
    while (--pc->fail_pop_size) {
        compiler_use_next_block(c, pc->fail_pop[pc->fail_pop_size]);
        if (!compiler_addop(c, POP_TOP)) {
            pc->fail_pop_size = 0;
            PyObject_Free(pc->fail_pop);
            pc->fail_pop = NULL;
            return 0;
        }
    }
    compiler_use_next_block(c, pc->fail_pop[0]);
    PyObject_Free(pc->fail_pop);
    pc->fail_pop = NULL;
    return 1;
}

static int
compiler_error_duplicate_store(struct compiler *c, identifier n)
{
    return compiler_error(c, "multiple assignments to name %R in pattern", n);
}

// Duplicate the effect of 3.10's ROT_* instructions using SWAPs.
static int
pattern_helper_rotate(struct compiler *c, Py_ssize_t count)
{
    while (1 < count) {
        ADDOP_I(c, SWAP, count--);
    }
    return 1;
}

static int
pattern_helper_store_name(struct compiler *c, identifier n, pattern_context *pc)
{
    if (n == NULL) {
        ADDOP(c, POP_TOP);
        return 1;
    }
    if (forbidden_name(c, n, Store)) {
        return 0;
    }
    // Can't assign to the same name twice:
    int duplicate = PySequence_Contains(pc->stores, n);
    if (duplicate < 0) {
        return 0;
    }
    if (duplicate) {
        return compiler_error_duplicate_store(c, n);
    }
    // Rotate this object underneath any items we need to preserve:
    Py_ssize_t rotations = pc->on_top + PyList_GET_SIZE(pc->stores) + 1;
    RETURN_IF_FALSE(pattern_helper_rotate(c, rotations));
    return !PyList_Append(pc->stores, n);
}


static int
pattern_unpack_helper(struct compiler *c, asdl_pattern_seq *elts)
{
    Py_ssize_t n = asdl_seq_LEN(elts);
    int seen_star = 0;
    for (Py_ssize_t i = 0; i < n; i++) {
        pattern_ty elt = asdl_seq_GET(elts, i);
        if (elt->kind == MatchStar_kind && !seen_star) {
            if ((i >= (1 << 8)) ||
                (n-i-1 >= (INT_MAX >> 8)))
                return compiler_error(c,
                    "too many expressions in "
                    "star-unpacking sequence pattern");
            ADDOP_I(c, UNPACK_EX, (i + ((n-i-1) << 8)));
            seen_star = 1;
        }
        else if (elt->kind == MatchStar_kind) {
            return compiler_error(c,
                "multiple starred expressions in sequence pattern");
        }
    }
    if (!seen_star) {
        ADDOP_I(c, UNPACK_SEQUENCE, n);
    }
    return 1;
}

static int
pattern_helper_sequence_unpack(struct compiler *c, asdl_pattern_seq *patterns,
                               Py_ssize_t star, pattern_context *pc)
{
    RETURN_IF_FALSE(pattern_unpack_helper(c, patterns));
    Py_ssize_t size = asdl_seq_LEN(patterns);
    // We've now got a bunch of new subjects on the stack. They need to remain
    // there after each subpattern match:
    pc->on_top += size;
    for (Py_ssize_t i = 0; i < size; i++) {
        // One less item to keep track of each time we loop through:
        pc->on_top--;
        pattern_ty pattern = asdl_seq_GET(patterns, i);
        RETURN_IF_FALSE(compiler_pattern_subpattern(c, pattern, pc));
    }
    return 1;
}

// Like pattern_helper_sequence_unpack, but uses BINARY_SUBSCR instead of
// UNPACK_SEQUENCE / UNPACK_EX. This is more efficient for patterns with a
// starred wildcard like [first, *_] / [first, *_, last] / [*_, last] / etc.
static int
pattern_helper_sequence_subscr(struct compiler *c, asdl_pattern_seq *patterns,
                               Py_ssize_t star, pattern_context *pc)
{
    // We need to keep the subject around for extracting elements:
    pc->on_top++;
    Py_ssize_t size = asdl_seq_LEN(patterns);
    for (Py_ssize_t i = 0; i < size; i++) {
        pattern_ty pattern = asdl_seq_GET(patterns, i);
        if (WILDCARD_CHECK(pattern)) {
            continue;
        }
        if (i == star) {
            assert(WILDCARD_STAR_CHECK(pattern));
            continue;
        }
        ADDOP_I(c, COPY, 1);
        if (i < star) {
            ADDOP_LOAD_CONST_NEW(c, PyLong_FromSsize_t(i));
        }
        else {
            // The subject may not support negative indexing! Compute a
            // nonnegative index:
            ADDOP(c, GET_LEN);
            ADDOP_LOAD_CONST_NEW(c, PyLong_FromSsize_t(size - i));
            ADDOP_BINARY(c, Sub);
        }
        ADDOP(c, BINARY_SUBSCR);
        RETURN_IF_FALSE(compiler_pattern_subpattern(c, pattern, pc));
    }
    // Pop the subject, we're done with it:
    pc->on_top--;
    ADDOP(c, POP_TOP);
    return 1;
}

// Like compiler_pattern, but turn off checks for irrefutability.
static int
compiler_pattern_subpattern(struct compiler *c, pattern_ty p, pattern_context *pc)
{
    int allow_irrefutable = pc->allow_irrefutable;
    pc->allow_irrefutable = 1;
    RETURN_IF_FALSE(compiler_pattern(c, p, pc));
    pc->allow_irrefutable = allow_irrefutable;
    return 1;
}

static int
compiler_pattern_as(struct compiler *c, pattern_ty p, pattern_context *pc)
{
    assert(p->kind == MatchAs_kind);
    if (p->v.MatchAs.pattern == NULL) {
        // An irrefutable match:
        if (!pc->allow_irrefutable) {
            if (p->v.MatchAs.name) {
                const char *e = "name capture %R makes remaining patterns unreachable";
                return compiler_error(c, e, p->v.MatchAs.name);
            }
            const char *e = "wildcard makes remaining patterns unreachable";
            return compiler_error(c, e);
        }
        return pattern_helper_store_name(c, p->v.MatchAs.name, pc);
    }
    // Need to make a copy for (possibly) storing later:
    pc->on_top++;
    ADDOP_I(c, COPY, 1);
    RETURN_IF_FALSE(compiler_pattern(c, p->v.MatchAs.pattern, pc));
    // Success! Store it:
    pc->on_top--;
    RETURN_IF_FALSE(pattern_helper_store_name(c, p->v.MatchAs.name, pc));
    return 1;
}

static int
compiler_pattern_star(struct compiler *c, pattern_ty p, pattern_context *pc)
{
    assert(p->kind == MatchStar_kind);
    RETURN_IF_FALSE(pattern_helper_store_name(c, p->v.MatchStar.name, pc));
    return 1;
}

static int
validate_kwd_attrs(struct compiler *c, asdl_identifier_seq *attrs, asdl_pattern_seq* patterns)
{
    // Any errors will point to the pattern rather than the arg name as the
    // parser is only supplying identifiers rather than Name or keyword nodes
    Py_ssize_t nattrs = asdl_seq_LEN(attrs);
    for (Py_ssize_t i = 0; i < nattrs; i++) {
        identifier attr = ((identifier)asdl_seq_GET(attrs, i));
        SET_LOC(c, ((pattern_ty) asdl_seq_GET(patterns, i)));
        if (forbidden_name(c, attr, Store)) {
            return -1;
        }
        for (Py_ssize_t j = i + 1; j < nattrs; j++) {
            identifier other = ((identifier)asdl_seq_GET(attrs, j));
            if (!PyUnicode_Compare(attr, other)) {
                SET_LOC(c, ((pattern_ty) asdl_seq_GET(patterns, j)));
                compiler_error(c, "attribute name repeated in class pattern: %U", attr);
                return -1;
            }
        }
    }
    return 0;
}

static int
compiler_pattern_class(struct compiler *c, pattern_ty p, pattern_context *pc)
{
    assert(p->kind == MatchClass_kind);
    asdl_pattern_seq *patterns = p->v.MatchClass.patterns;
    asdl_identifier_seq *kwd_attrs = p->v.MatchClass.kwd_attrs;
    asdl_pattern_seq *kwd_patterns = p->v.MatchClass.kwd_patterns;
    Py_ssize_t nargs = asdl_seq_LEN(patterns);
    Py_ssize_t nattrs = asdl_seq_LEN(kwd_attrs);
    Py_ssize_t nkwd_patterns = asdl_seq_LEN(kwd_patterns);
    if (nattrs != nkwd_patterns) {
        // AST validator shouldn't let this happen, but if it does,
        // just fail, don't crash out of the interpreter
        const char * e = "kwd_attrs (%d) / kwd_patterns (%d) length mismatch in class pattern";
        return compiler_error(c, e, nattrs, nkwd_patterns);
    }
    if (INT_MAX < nargs || INT_MAX < nargs + nattrs - 1) {
        const char *e = "too many sub-patterns in class pattern %R";
        return compiler_error(c, e, p->v.MatchClass.cls);
    }
    if (nattrs) {
        RETURN_IF_FALSE(!validate_kwd_attrs(c, kwd_attrs, kwd_patterns));
        SET_LOC(c, p);
    }
    VISIT(c, expr, p->v.MatchClass.cls);
    PyObject *attr_names;
    RETURN_IF_FALSE(attr_names = PyTuple_New(nattrs));
    Py_ssize_t i;
    for (i = 0; i < nattrs; i++) {
        PyObject *name = asdl_seq_GET(kwd_attrs, i);
        Py_INCREF(name);
        PyTuple_SET_ITEM(attr_names, i, name);
    }
    ADDOP_LOAD_CONST_NEW(c, attr_names);
    ADDOP_I(c, MATCH_CLASS, nargs);
    ADDOP_I(c, COPY, 1);
    ADDOP_LOAD_CONST(c, Py_None);
    ADDOP_I(c, IS_OP, 1);
    // TOS is now a tuple of (nargs + nattrs) attributes (or None):
    pc->on_top++;
    RETURN_IF_FALSE(jump_to_fail_pop(c, pc, POP_JUMP_IF_FALSE));
    ADDOP_I(c, UNPACK_SEQUENCE, nargs + nattrs);
    pc->on_top += nargs + nattrs - 1;
    for (i = 0; i < nargs + nattrs; i++) {
        pc->on_top--;
        pattern_ty pattern;
        if (i < nargs) {
            // Positional:
            pattern = asdl_seq_GET(patterns, i);
        }
        else {
            // Keyword:
            pattern = asdl_seq_GET(kwd_patterns, i - nargs);
        }
        if (WILDCARD_CHECK(pattern)) {
            ADDOP(c, POP_TOP);
            continue;
        }
        RETURN_IF_FALSE(compiler_pattern_subpattern(c, pattern, pc));
    }
    // Success! Pop the tuple of attributes:
    return 1;
}

static int
compiler_pattern_mapping(struct compiler *c, pattern_ty p, pattern_context *pc)
{
    assert(p->kind == MatchMapping_kind);
    asdl_expr_seq *keys = p->v.MatchMapping.keys;
    asdl_pattern_seq *patterns = p->v.MatchMapping.patterns;
    Py_ssize_t size = asdl_seq_LEN(keys);
    Py_ssize_t npatterns = asdl_seq_LEN(patterns);
    if (size != npatterns) {
        // AST validator shouldn't let this happen, but if it does,
        // just fail, don't crash out of the interpreter
        const char * e = "keys (%d) / patterns (%d) length mismatch in mapping pattern";
        return compiler_error(c, e, size, npatterns);
    }
    // We have a double-star target if "rest" is set
    PyObject *star_target = p->v.MatchMapping.rest;
    // We need to keep the subject on top during the mapping and length checks:
    pc->on_top++;
    ADDOP(c, MATCH_MAPPING);
    RETURN_IF_FALSE(jump_to_fail_pop(c, pc, POP_JUMP_IF_FALSE));
    if (!size && !star_target) {
        // If the pattern is just "{}", we're done! Pop the subject:
        pc->on_top--;
        ADDOP(c, POP_TOP);
        return 1;
    }
    if (size) {
        // If the pattern has any keys in it, perform a length check:
        ADDOP(c, GET_LEN);
        ADDOP_LOAD_CONST_NEW(c, PyLong_FromSsize_t(size));
        ADDOP_COMPARE(c, GtE);
        RETURN_IF_FALSE(jump_to_fail_pop(c, pc, POP_JUMP_IF_FALSE));
    }
    if (INT_MAX < size - 1) {
        return compiler_error(c, "too many sub-patterns in mapping pattern");
    }
    // Collect all of the keys into a tuple for MATCH_KEYS and
    // **rest. They can either be dotted names or literals:

    // Maintaining a set of Constant_kind kind keys allows us to raise a
    // SyntaxError in the case of duplicates.
    PyObject *seen = PySet_New(NULL);
    if (seen == NULL) {
        return 0;
    }

    // NOTE: goto error on failure in the loop below to avoid leaking `seen`
    for (Py_ssize_t i = 0; i < size; i++) {
        expr_ty key = asdl_seq_GET(keys, i);
        if (key == NULL) {
            const char *e = "can't use NULL keys in MatchMapping "
                            "(set 'rest' parameter instead)";
            SET_LOC(c, ((pattern_ty) asdl_seq_GET(patterns, i)));
            compiler_error(c, e);
            goto error;
        }

        if (key->kind == Constant_kind) {
            int in_seen = PySet_Contains(seen, key->v.Constant.value);
            if (in_seen < 0) {
                goto error;
            }
            if (in_seen) {
                const char *e = "mapping pattern checks duplicate key (%R)";
                compiler_error(c, e, key->v.Constant.value);
                goto error;
            }
            if (PySet_Add(seen, key->v.Constant.value)) {
                goto error;
            }
        }

        else if (key->kind != Attribute_kind) {
            const char *e = "mapping pattern keys may only match literals and attribute lookups";
            compiler_error(c, e);
            goto error;
        }
        if (!compiler_visit_expr(c, key)) {
            goto error;
        }
    }

    // all keys have been checked; there are no duplicates
    Py_DECREF(seen);

    ADDOP_I(c, BUILD_TUPLE, size);
    ADDOP(c, MATCH_KEYS);
    // There's now a tuple of keys and a tuple of values on top of the subject:
    pc->on_top += 2;
    ADDOP_I(c, COPY, 1);
    ADDOP_LOAD_CONST(c, Py_None);
    ADDOP_I(c, IS_OP, 1);
    RETURN_IF_FALSE(jump_to_fail_pop(c, pc, POP_JUMP_IF_FALSE));
    // So far so good. Use that tuple of values on the stack to match
    // sub-patterns against:
    ADDOP_I(c, UNPACK_SEQUENCE, size);
    pc->on_top += size - 1;
    for (Py_ssize_t i = 0; i < size; i++) {
        pc->on_top--;
        pattern_ty pattern = asdl_seq_GET(patterns, i);
        RETURN_IF_FALSE(compiler_pattern_subpattern(c, pattern, pc));
    }
    // If we get this far, it's a match! Whatever happens next should consume
    // the tuple of keys and the subject:
    pc->on_top -= 2;
    if (star_target) {
        // If we have a starred name, bind a dict of remaining items to it (this may
        // seem a bit inefficient, but keys is rarely big enough to actually impact
        // runtime):
        // rest = dict(TOS1)
        // for key in TOS:
        //     del rest[key]
        ADDOP_I(c, BUILD_MAP, 0);           // [subject, keys, empty]
        ADDOP_I(c, SWAP, 3);                // [empty, keys, subject]
        ADDOP_I(c, DICT_UPDATE, 2);         // [copy, keys]
        ADDOP_I(c, UNPACK_SEQUENCE, size);  // [copy, keys...]
        while (size) {
            ADDOP_I(c, COPY, 1 + size--);   // [copy, keys..., copy]
            ADDOP_I(c, SWAP, 2);            // [copy, keys..., copy, key]
            ADDOP(c, DELETE_SUBSCR);        // [copy, keys...]
        }
        RETURN_IF_FALSE(pattern_helper_store_name(c, star_target, pc));
    }
    else {
        ADDOP(c, POP_TOP);  // Tuple of keys.
        ADDOP(c, POP_TOP);  // Subject.
    }
    return 1;

error:
    Py_DECREF(seen);
    return 0;
}

static int
compiler_pattern_or(struct compiler *c, pattern_ty p, pattern_context *pc)
{
    assert(p->kind == MatchOr_kind);
    basicblock *end;
    RETURN_IF_FALSE(end = compiler_new_block(c));
    Py_ssize_t size = asdl_seq_LEN(p->v.MatchOr.patterns);
    assert(size > 1);
    // We're going to be messing with pc. Keep the original info handy:
    pattern_context old_pc = *pc;
    Py_INCREF(pc->stores);
    // control is the list of names bound by the first alternative. It is used
    // for checking different name bindings in alternatives, and for correcting
    // the order in which extracted elements are placed on the stack.
    PyObject *control = NULL;
    // NOTE: We can't use returning macros anymore! goto error on error.
    for (Py_ssize_t i = 0; i < size; i++) {
        pattern_ty alt = asdl_seq_GET(p->v.MatchOr.patterns, i);
        SET_LOC(c, alt);
        PyObject *pc_stores = PyList_New(0);
        if (pc_stores == NULL) {
            goto error;
        }
        Py_SETREF(pc->stores, pc_stores);
        // An irrefutable sub-pattern must be last, if it is allowed at all:
        pc->allow_irrefutable = (i == size - 1) && old_pc.allow_irrefutable;
        pc->fail_pop = NULL;
        pc->fail_pop_size = 0;
        pc->on_top = 0;
        if (!compiler_addop_i(c, COPY, 1) || !compiler_pattern(c, alt, pc)) {
            goto error;
        }
        // Success!
        Py_ssize_t nstores = PyList_GET_SIZE(pc->stores);
        if (!i) {
            // This is the first alternative, so save its stores as a "control"
            // for the others (they can't bind a different set of names, and
            // might need to be reordered):
            assert(control == NULL);
            control = pc->stores;
            Py_INCREF(control);
        }
        else if (nstores != PyList_GET_SIZE(control)) {
            goto diff;
        }
        else if (nstores) {
            // There were captures. Check to see if we differ from control:
            Py_ssize_t icontrol = nstores;
            while (icontrol--) {
                PyObject *name = PyList_GET_ITEM(control, icontrol);
                Py_ssize_t istores = PySequence_Index(pc->stores, name);
                if (istores < 0) {
                    PyErr_Clear();
                    goto diff;
                }
                if (icontrol != istores) {
                    // Reorder the names on the stack to match the order of the
                    // names in control. There's probably a better way of doing
                    // this; the current solution is potentially very
                    // inefficient when each alternative subpattern binds lots
                    // of names in different orders. It's fine for reasonable
                    // cases, though, and the peephole optimizer will ensure
                    // that the final code is as efficient as possible.
                    assert(istores < icontrol);
                    Py_ssize_t rotations = istores + 1;
                    // Perform the same rotation on pc->stores:
                    PyObject *rotated = PyList_GetSlice(pc->stores, 0,
                                                        rotations);
                    if (rotated == NULL ||
                        PyList_SetSlice(pc->stores, 0, rotations, NULL) ||
                        PyList_SetSlice(pc->stores, icontrol - istores,
                                        icontrol - istores, rotated))
                    {
                        Py_XDECREF(rotated);
                        goto error;
                    }
                    Py_DECREF(rotated);
                    // That just did:
                    // rotated = pc_stores[:rotations]
                    // del pc_stores[:rotations]
                    // pc_stores[icontrol-istores:icontrol-istores] = rotated
                    // Do the same thing to the stack, using several
                    // rotations:
                    while (rotations--) {
                        if (!pattern_helper_rotate(c, icontrol + 1)){
                            goto error;
                        }
                    }
                }
            }
        }
        assert(control);
        if (!compiler_addop_j(c, JUMP, end) ||
            !emit_and_reset_fail_pop(c, pc))
        {
            goto error;
        }
    }
    Py_DECREF(pc->stores);
    *pc = old_pc;
    Py_INCREF(pc->stores);
    // Need to NULL this for the PyObject_Free call in the error block.
    old_pc.fail_pop = NULL;
    // No match. Pop the remaining copy of the subject and fail:
    if (!compiler_addop(c, POP_TOP) || !jump_to_fail_pop(c, pc, JUMP)) {
        goto error;
    }
    compiler_use_next_block(c, end);
    Py_ssize_t nstores = PyList_GET_SIZE(control);
    // There's a bunch of stuff on the stack between where the new stores
    // are and where they need to be:
    // - The other stores.
    // - A copy of the subject.
    // - Anything else that may be on top of the stack.
    // - Any previous stores we've already stashed away on the stack.
    Py_ssize_t nrots = nstores + 1 + pc->on_top + PyList_GET_SIZE(pc->stores);
    for (Py_ssize_t i = 0; i < nstores; i++) {
        // Rotate this capture to its proper place on the stack:
        if (!pattern_helper_rotate(c, nrots)) {
            goto error;
        }
        // Update the list of previous stores with this new name, checking for
        // duplicates:
        PyObject *name = PyList_GET_ITEM(control, i);
        int dupe = PySequence_Contains(pc->stores, name);
        if (dupe < 0) {
            goto error;
        }
        if (dupe) {
            compiler_error_duplicate_store(c, name);
            goto error;
        }
        if (PyList_Append(pc->stores, name)) {
            goto error;
        }
    }
    Py_DECREF(old_pc.stores);
    Py_DECREF(control);
    // NOTE: Returning macros are safe again.
    // Pop the copy of the subject:
    ADDOP(c, POP_TOP);
    return 1;
diff:
    compiler_error(c, "alternative patterns bind different names");
error:
    PyObject_Free(old_pc.fail_pop);
    Py_DECREF(old_pc.stores);
    Py_XDECREF(control);
    return 0;
}


static int
compiler_pattern_sequence(struct compiler *c, pattern_ty p, pattern_context *pc)
{
    assert(p->kind == MatchSequence_kind);
    asdl_pattern_seq *patterns = p->v.MatchSequence.patterns;
    Py_ssize_t size = asdl_seq_LEN(patterns);
    Py_ssize_t star = -1;
    int only_wildcard = 1;
    int star_wildcard = 0;
    // Find a starred name, if it exists. There may be at most one:
    for (Py_ssize_t i = 0; i < size; i++) {
        pattern_ty pattern = asdl_seq_GET(patterns, i);
        if (pattern->kind == MatchStar_kind) {
            if (star >= 0) {
                const char *e = "multiple starred names in sequence pattern";
                return compiler_error(c, e);
            }
            star_wildcard = WILDCARD_STAR_CHECK(pattern);
            only_wildcard &= star_wildcard;
            star = i;
            continue;
        }
        only_wildcard &= WILDCARD_CHECK(pattern);
    }
    // We need to keep the subject on top during the sequence and length checks:
    pc->on_top++;
    ADDOP(c, MATCH_SEQUENCE);
    RETURN_IF_FALSE(jump_to_fail_pop(c, pc, POP_JUMP_IF_FALSE));
    if (star < 0) {
        // No star: len(subject) == size
        ADDOP(c, GET_LEN);
        ADDOP_LOAD_CONST_NEW(c, PyLong_FromSsize_t(size));
        ADDOP_COMPARE(c, Eq);
        RETURN_IF_FALSE(jump_to_fail_pop(c, pc, POP_JUMP_IF_FALSE));
    }
    else if (size > 1) {
        // Star: len(subject) >= size - 1
        ADDOP(c, GET_LEN);
        ADDOP_LOAD_CONST_NEW(c, PyLong_FromSsize_t(size - 1));
        ADDOP_COMPARE(c, GtE);
        RETURN_IF_FALSE(jump_to_fail_pop(c, pc, POP_JUMP_IF_FALSE));
    }
    // Whatever comes next should consume the subject:
    pc->on_top--;
    if (only_wildcard) {
        // Patterns like: [] / [_] / [_, _] / [*_] / [_, *_] / [_, _, *_] / etc.
        ADDOP(c, POP_TOP);
    }
    else if (star_wildcard) {
        RETURN_IF_FALSE(pattern_helper_sequence_subscr(c, patterns, star, pc));
    }
    else {
        RETURN_IF_FALSE(pattern_helper_sequence_unpack(c, patterns, star, pc));
    }
    return 1;
}

static int
compiler_pattern_value(struct compiler *c, pattern_ty p, pattern_context *pc)
{
    assert(p->kind == MatchValue_kind);
    expr_ty value = p->v.MatchValue.value;
    if (!MATCH_VALUE_EXPR(value)) {
        const char *e = "patterns may only match literals and attribute lookups";
        return compiler_error(c, e);
    }
    VISIT(c, expr, value);
    ADDOP_COMPARE(c, Eq);
    RETURN_IF_FALSE(jump_to_fail_pop(c, pc, POP_JUMP_IF_FALSE));
    return 1;
}

static int
compiler_pattern_singleton(struct compiler *c, pattern_ty p, pattern_context *pc)
{
    assert(p->kind == MatchSingleton_kind);
    ADDOP_LOAD_CONST(c, p->v.MatchSingleton.value);
    ADDOP_COMPARE(c, Is);
    RETURN_IF_FALSE(jump_to_fail_pop(c, pc, POP_JUMP_IF_FALSE));
    return 1;
}

static int
compiler_pattern(struct compiler *c, pattern_ty p, pattern_context *pc)
{
    SET_LOC(c, p);
    switch (p->kind) {
        case MatchValue_kind:
            return compiler_pattern_value(c, p, pc);
        case MatchSingleton_kind:
            return compiler_pattern_singleton(c, p, pc);
        case MatchSequence_kind:
            return compiler_pattern_sequence(c, p, pc);
        case MatchMapping_kind:
            return compiler_pattern_mapping(c, p, pc);
        case MatchClass_kind:
            return compiler_pattern_class(c, p, pc);
        case MatchStar_kind:
            return compiler_pattern_star(c, p, pc);
        case MatchAs_kind:
            return compiler_pattern_as(c, p, pc);
        case MatchOr_kind:
            return compiler_pattern_or(c, p, pc);
    }
    // AST validator shouldn't let this happen, but if it does,
    // just fail, don't crash out of the interpreter
    const char *e = "invalid match pattern node in AST (kind=%d)";
    return compiler_error(c, e, p->kind);
}

static int
compiler_match_inner(struct compiler *c, stmt_ty s, pattern_context *pc)
{
    VISIT(c, expr, s->v.Match.subject);
    basicblock *end;
    RETURN_IF_FALSE(end = compiler_new_block(c));
    Py_ssize_t cases = asdl_seq_LEN(s->v.Match.cases);
    assert(cases > 0);
    match_case_ty m = asdl_seq_GET(s->v.Match.cases, cases - 1);
    int has_default = WILDCARD_CHECK(m->pattern) && 1 < cases;
    for (Py_ssize_t i = 0; i < cases - has_default; i++) {
        m = asdl_seq_GET(s->v.Match.cases, i);
        SET_LOC(c, m->pattern);
        // Only copy the subject if we're *not* on the last case:
        if (i != cases - has_default - 1) {
            ADDOP_I(c, COPY, 1);
        }
        RETURN_IF_FALSE(pc->stores = PyList_New(0));
        // Irrefutable cases must be either guarded, last, or both:
        pc->allow_irrefutable = m->guard != NULL || i == cases - 1;
        pc->fail_pop = NULL;
        pc->fail_pop_size = 0;
        pc->on_top = 0;
        // NOTE: Can't use returning macros here (they'll leak pc->stores)!
        if (!compiler_pattern(c, m->pattern, pc)) {
            Py_DECREF(pc->stores);
            return 0;
        }
        assert(!pc->on_top);
        // It's a match! Store all of the captured names (they're on the stack).
        Py_ssize_t nstores = PyList_GET_SIZE(pc->stores);
        for (Py_ssize_t n = 0; n < nstores; n++) {
            PyObject *name = PyList_GET_ITEM(pc->stores, n);
            if (!compiler_nameop(c, name, Store)) {
                Py_DECREF(pc->stores);
                return 0;
            }
        }
        Py_DECREF(pc->stores);
        // NOTE: Returning macros are safe again.
        if (m->guard) {
            RETURN_IF_FALSE(ensure_fail_pop(c, pc, 0));
            RETURN_IF_FALSE(compiler_jump_if(c, m->guard, pc->fail_pop[0], 0));
        }
        // Success! Pop the subject off, we're done with it:
        if (i != cases - has_default - 1) {
            ADDOP(c, POP_TOP);
        }
        VISIT_SEQ(c, stmt, m->body);
        ADDOP_JUMP(c, JUMP, end);
        // If the pattern fails to match, we want the line number of the
        // cleanup to be associated with the failed pattern, not the last line
        // of the body
        SET_LOC(c, m->pattern);
        RETURN_IF_FALSE(emit_and_reset_fail_pop(c, pc));
    }
    if (has_default) {
        // A trailing "case _" is common, and lets us save a bit of redundant
        // pushing and popping in the loop above:
        m = asdl_seq_GET(s->v.Match.cases, cases - 1);
        SET_LOC(c, m->pattern);
        if (cases == 1) {
            // No matches. Done with the subject:
            ADDOP(c, POP_TOP);
        }
        else {
            // Show line coverage for default case (it doesn't create bytecode)
            ADDOP(c, NOP);
        }
        if (m->guard) {
            RETURN_IF_FALSE(compiler_jump_if(c, m->guard, end, 0));
        }
        VISIT_SEQ(c, stmt, m->body);
    }
    compiler_use_next_block(c, end);
    return 1;
}

static int
compiler_match(struct compiler *c, stmt_ty s)
{
    pattern_context pc;
    pc.fail_pop = NULL;
    int result = compiler_match_inner(c, s, &pc);
    PyObject_Free(pc.fail_pop);
    return result;
}

#undef WILDCARD_CHECK
#undef WILDCARD_STAR_CHECK

/* End of the compiler section, beginning of the assembler section */

/* do depth-first search of basic block graph, starting with block.
   post records the block indices in post-order.

   XXX must handle implicit jumps from one block to next
*/

struct assembler {
    PyObject *a_bytecode;  /* bytes containing bytecode */
    PyObject *a_lnotab;    /* bytes containing lnotab */
    PyObject *a_enotab;    /* bytes containing enotab */
    PyObject *a_cnotab;    /* bytes containing cnotab */
    PyObject *a_except_table;  /* bytes containing exception table */
    basicblock *a_entry;
    int a_offset;              /* offset into bytecode */
    int a_nblocks;             /* number of reachable blocks */
    int a_except_table_off;    /* offset into exception table */
    int a_lnotab_off;      /* offset into lnotab */
    int a_enotab_off;      /* offset into enotab */
    int a_cnotab_off;      /* offset into cnotab */
    int a_prevlineno;     /* lineno of last emitted line in line table */
    int a_prev_end_lineno; /* end_lineno of last emitted line in line table */
    int a_lineno;          /* lineno of last emitted instruction */
    int a_end_lineno;      /* end_lineno of last emitted instruction */
    int a_lineno_start;    /* bytecode start offset of current lineno */
    int a_end_lineno_start; /* bytecode start offset of current end_lineno */
};

Py_LOCAL_INLINE(void)
stackdepth_push(basicblock ***sp, basicblock *b, int depth)
{
    assert(b->b_startdepth < 0 || b->b_startdepth == depth);
    if (b->b_startdepth < depth && b->b_startdepth < 100) {
        assert(b->b_startdepth < 0);
        b->b_startdepth = depth;
        *(*sp)++ = b;
    }
}

/* Find the flow path that needs the largest stack.  We assume that
 * cycles in the flow graph have no net effect on the stack depth.
 */
static int
stackdepth(struct compiler *c)
{
    basicblock *b, *entryblock = NULL;
    basicblock **stack, **sp;
    int nblocks = 0, maxdepth = 0;
    for (b = c->u->u_blocks; b != NULL; b = b->b_list) {
        b->b_startdepth = INT_MIN;
        entryblock = b;
        nblocks++;
    }
    assert(entryblock!= NULL);
    stack = (basicblock **)PyObject_Malloc(sizeof(basicblock *) * nblocks);
    if (!stack) {
        PyErr_NoMemory();
        return -1;
    }

    sp = stack;
    if (c->u->u_ste->ste_generator || c->u->u_ste->ste_coroutine) {
        stackdepth_push(&sp, entryblock, 1);
    } else {
        stackdepth_push(&sp, entryblock, 0);
    }
    while (sp != stack) {
        b = *--sp;
        int depth = b->b_startdepth;
        assert(depth >= 0);
        basicblock *next = b->b_next;
        for (int i = 0; i < b->b_iused; i++) {
            struct instr *instr = &b->b_instr[i];
            int effect = stack_effect(instr->i_opcode, instr->i_oparg, 0);
            if (effect == PY_INVALID_STACK_EFFECT) {
                PyErr_Format(PyExc_SystemError,
                             "compiler stack_effect(opcode=%d, arg=%i) failed",
                             instr->i_opcode, instr->i_oparg);
                return -1;
            }
            int new_depth = depth + effect;
            if (new_depth > maxdepth) {
                maxdepth = new_depth;
            }
            assert(depth >= 0); /* invalid code or bug in stackdepth() */
            if (is_jump(instr) || is_block_push(instr)) {
                effect = stack_effect(instr->i_opcode, instr->i_oparg, 1);
                assert(effect != PY_INVALID_STACK_EFFECT);
                int target_depth = depth + effect;
                if (target_depth > maxdepth) {
                    maxdepth = target_depth;
                }
                assert(target_depth >= 0); /* invalid code or bug in stackdepth() */
                stackdepth_push(&sp, instr->i_target, target_depth);
            }
            depth = new_depth;
            assert(!IS_ASSEMBLER_OPCODE(instr->i_opcode));
            if (instr->i_opcode == JUMP_NO_INTERRUPT ||
                instr->i_opcode == JUMP ||
                instr->i_opcode == RETURN_VALUE ||
                instr->i_opcode == RAISE_VARARGS ||
                instr->i_opcode == RERAISE)
            {
                /* remaining code is dead */
                next = NULL;
                break;
            }
        }
        if (next != NULL) {
            assert(b->b_nofallthrough == 0);
            stackdepth_push(&sp, next, depth);
        }
    }
    PyObject_Free(stack);
    return maxdepth;
}

static int
assemble_init(struct assembler *a, int nblocks, int firstlineno)
{
    memset(a, 0, sizeof(struct assembler));
    a->a_prevlineno = a->a_lineno = firstlineno;
    a->a_prev_end_lineno = a->a_end_lineno = firstlineno;
    a->a_lnotab = NULL;
    a->a_enotab = NULL;
    a->a_cnotab = NULL;
    a->a_cnotab_off = 0;
    a->a_except_table = NULL;
    a->a_bytecode = PyBytes_FromStringAndSize(NULL, DEFAULT_CODE_SIZE);
    if (a->a_bytecode == NULL) {
        goto error;
    }
    a->a_lnotab = PyBytes_FromStringAndSize(NULL, DEFAULT_LNOTAB_SIZE);
    if (a->a_lnotab == NULL) {
        goto error;
    }
    a->a_enotab = PyBytes_FromStringAndSize(NULL, DEFAULT_LNOTAB_SIZE);
    if (a->a_enotab == NULL) {
        goto error;
    }
    a->a_cnotab = PyBytes_FromStringAndSize(NULL, DEFAULT_CNOTAB_SIZE);
    if (a->a_cnotab == NULL) {
        goto error;
    }
    a->a_except_table = PyBytes_FromStringAndSize(NULL, DEFAULT_LNOTAB_SIZE);
    if (a->a_except_table == NULL) {
        goto error;
    }
    if ((size_t)nblocks > SIZE_MAX / sizeof(basicblock *)) {
        PyErr_NoMemory();
        goto error;
    }
    return 1;
error:
    Py_XDECREF(a->a_bytecode);
    Py_XDECREF(a->a_lnotab);
    Py_XDECREF(a->a_enotab);
    Py_XDECREF(a->a_cnotab);
    Py_XDECREF(a->a_except_table);
    return 0;
}

static void
assemble_free(struct assembler *a)
{
    Py_XDECREF(a->a_bytecode);
    Py_XDECREF(a->a_lnotab);
    Py_XDECREF(a->a_enotab);
    Py_XDECREF(a->a_cnotab);
    Py_XDECREF(a->a_except_table);
}

static int
blocksize(basicblock *b)
{
    int i;
    int size = 0;

    for (i = 0; i < b->b_iused; i++) {
        size += instr_size(&b->b_instr[i]);
    }
    return size;
}

static int
assemble_emit_table_pair(struct assembler* a, PyObject** table, int* offset,
                         int left, int right)
{
    Py_ssize_t len = PyBytes_GET_SIZE(*table);
    if (*offset + 2 >= len) {
        if (_PyBytes_Resize(table, len * 2) < 0)
            return 0;
    }
    unsigned char* table_entry = (unsigned char*)PyBytes_AS_STRING(*table);

    table_entry += *offset;
    *offset += 2;

    *table_entry++ = left;
    *table_entry++ = right;
    return 1;
}

static basicblock *
push_except_block(ExceptStack *stack, struct instr *setup) {
    assert(is_block_push(setup));
    int opcode = setup->i_opcode;
    basicblock * target = setup->i_target;
    if (opcode == SETUP_WITH || opcode == SETUP_CLEANUP) {
        target->b_preserve_lasti = 1;
    }
    stack->handlers[++stack->depth] = target;
    return target;
}

static basicblock *
pop_except_block(ExceptStack *stack) {
    assert(stack->depth > 0);
    return stack->handlers[--stack->depth];
}

static basicblock *
except_stack_top(ExceptStack *stack) {
    return stack->handlers[stack->depth];
}

static ExceptStack *
make_except_stack(void) {
    ExceptStack *new = PyMem_Malloc(sizeof(ExceptStack));
    if (new == NULL) {
        PyErr_NoMemory();
        return NULL;
    }
    new->depth = 0;
    new->handlers[0] = NULL;
    return new;
}

static ExceptStack *
copy_except_stack(ExceptStack *stack) {
    ExceptStack *copy = PyMem_Malloc(sizeof(ExceptStack));
    if (copy == NULL) {
        PyErr_NoMemory();
        return NULL;
    }
    memcpy(copy, stack, sizeof(ExceptStack));
    return copy;
}

static int
label_exception_targets(basicblock *entry) {
    int nblocks = 0;
    for (basicblock *b = entry; b != NULL; b = b->b_next) {
        b->b_visited = 0;
        nblocks++;
    }
    basicblock **todo_stack = PyMem_Malloc(sizeof(basicblock *)*nblocks);
    if (todo_stack == NULL) {
        PyErr_NoMemory();
        return -1;
    }
    ExceptStack *except_stack = make_except_stack();
    if (except_stack == NULL) {
        PyMem_Free(todo_stack);
        PyErr_NoMemory();
        return -1;
    }
    except_stack->depth = 0;
    todo_stack[0] = entry;
    entry->b_visited = 1;
    entry->b_exceptstack = except_stack;
    basicblock **todo = &todo_stack[1];
    basicblock *handler = NULL;
    while (todo > todo_stack) {
        todo--;
        basicblock *b = todo[0];
        assert(b->b_visited == 1);
        except_stack = b->b_exceptstack;
        assert(except_stack != NULL);
        b->b_exceptstack = NULL;
        handler = except_stack_top(except_stack);
        for (int i = 0; i < b->b_iused; i++) {
            struct instr *instr = &b->b_instr[i];
            if (is_block_push(instr)) {
                if (!instr->i_target->b_visited) {
                    ExceptStack *copy = copy_except_stack(except_stack);
                    if (copy == NULL) {
                        goto error;
                    }
                    instr->i_target->b_exceptstack = copy;
                    todo[0] = instr->i_target;
                    instr->i_target->b_visited = 1;
                    todo++;
                }
                handler = push_except_block(except_stack, instr);
            }
            else if (instr->i_opcode == POP_BLOCK) {
                handler = pop_except_block(except_stack);
            }
            else if (is_jump(instr)) {
                instr->i_except = handler;
                assert(i == b->b_iused -1);
                if (!instr->i_target->b_visited) {
                    if (b->b_nofallthrough == 0) {
                        ExceptStack *copy = copy_except_stack(except_stack);
                        if (copy == NULL) {
                            goto error;
                        }
                        instr->i_target->b_exceptstack = copy;
                    }
                    else {
                        instr->i_target->b_exceptstack = except_stack;
                        except_stack = NULL;
                    }
                    todo[0] = instr->i_target;
                    instr->i_target->b_visited = 1;
                    todo++;
                }
            }
            else {
                instr->i_except = handler;
            }
        }
        if (b->b_nofallthrough == 0 && !b->b_next->b_visited) {
            assert(except_stack != NULL);
            b->b_next->b_exceptstack = except_stack;
            todo[0] = b->b_next;
            b->b_next->b_visited = 1;
            todo++;
        }
        else if (except_stack != NULL) {
           PyMem_Free(except_stack);
        }
    }
#ifdef Py_DEBUG
    for (basicblock *b = entry; b != NULL; b = b->b_next) {
        assert(b->b_exceptstack == NULL);
    }
#endif
    PyMem_Free(todo_stack);
    return 0;
error:
    PyMem_Free(todo_stack);
    PyMem_Free(except_stack);
    return -1;
}


static void
convert_exception_handlers_to_nops(basicblock *entry) {
    for (basicblock *b = entry; b != NULL; b = b->b_next) {
        for (int i = 0; i < b->b_iused; i++) {
            struct instr *instr = &b->b_instr[i];
            if (is_block_push(instr) || instr->i_opcode == POP_BLOCK) {
                instr->i_opcode = NOP;
            }
        }
    }
}

static inline void
write_except_byte(struct assembler *a, int byte) {
    unsigned char *p = (unsigned char *) PyBytes_AS_STRING(a->a_except_table);
    p[a->a_except_table_off++] = byte;
}

#define CONTINUATION_BIT 64

static void
assemble_emit_exception_table_item(struct assembler *a, int value, int msb)
{
    assert ((msb | 128) == 128);
    assert(value >= 0 && value < (1 << 30));
    if (value >= 1 << 24) {
        write_except_byte(a, (value >> 24) | CONTINUATION_BIT | msb);
        msb = 0;
    }
    if (value >= 1 << 18) {
        write_except_byte(a, ((value >> 18)&0x3f) | CONTINUATION_BIT | msb);
        msb = 0;
    }
    if (value >= 1 << 12) {
        write_except_byte(a, ((value >> 12)&0x3f) | CONTINUATION_BIT | msb);
        msb = 0;
    }
    if (value >= 1 << 6) {
        write_except_byte(a, ((value >> 6)&0x3f) | CONTINUATION_BIT | msb);
        msb = 0;
    }
    write_except_byte(a, (value&0x3f) | msb);
}

/* See Objects/exception_handling_notes.txt for details of layout */
#define MAX_SIZE_OF_ENTRY 20

static int
assemble_emit_exception_table_entry(struct assembler *a, int start, int end, basicblock *handler)
{
    Py_ssize_t len = PyBytes_GET_SIZE(a->a_except_table);
    if (a->a_except_table_off + MAX_SIZE_OF_ENTRY >= len) {
        if (_PyBytes_Resize(&a->a_except_table, len * 2) < 0)
            return 0;
    }
    int size = end-start;
    assert(end > start);
    int target = handler->b_offset;
    int depth = handler->b_startdepth - 1;
    if (handler->b_preserve_lasti) {
        depth -= 1;
    }
    assert(depth >= 0);
    int depth_lasti = (depth<<1) | handler->b_preserve_lasti;
    assemble_emit_exception_table_item(a, start, (1<<7));
    assemble_emit_exception_table_item(a, size, 0);
    assemble_emit_exception_table_item(a, target, 0);
    assemble_emit_exception_table_item(a, depth_lasti, 0);
    return 1;
}

static int
assemble_exception_table(struct assembler *a)
{
    basicblock *b;
    int ioffset = 0;
    basicblock *handler = NULL;
    int start = -1;
    for (b = a->a_entry; b != NULL; b = b->b_next) {
        ioffset = b->b_offset;
        for (int i = 0; i < b->b_iused; i++) {
            struct instr *instr = &b->b_instr[i];
            if (instr->i_except != handler) {
                if (handler != NULL) {
                    RETURN_IF_FALSE(assemble_emit_exception_table_entry(a, start, ioffset, handler));
                }
                start = ioffset;
                handler = instr->i_except;
            }
            ioffset += instr_size(instr);
        }
    }
    if (handler != NULL) {
        RETURN_IF_FALSE(assemble_emit_exception_table_entry(a, start, ioffset, handler));
    }
    return 1;
}

/* Appends a range to the end of the line number table. See
 *  Objects/lnotab_notes.txt for the description of the line number table. */

static int
assemble_line_range(struct assembler* a, int current, PyObject** table,
                    int* prev, int* start, int* offset)
{
    int ldelta, bdelta;
    bdelta = (a->a_offset - *start) * sizeof(_Py_CODEUNIT);
    if (bdelta == 0) {
        return 1;
    }
    if (current < 0) {
        ldelta = -128;
    }
    else {
        ldelta = current - *prev;
        *prev = current;
        while (ldelta > 127) {
            if (!assemble_emit_table_pair(a, table, offset, 0, 127)) {
                return 0;
            }
            ldelta -= 127;
        }
        while (ldelta < -127) {
            if (!assemble_emit_table_pair(a, table, offset, 0, -127)) {
                return 0;
            }
            ldelta += 127;
        }
    }
    assert(-128 <= ldelta && ldelta < 128);
    while (bdelta > 254) {
        if (!assemble_emit_table_pair(a, table, offset, 254, ldelta)) {
            return 0;
        }
        ldelta = current < 0 ? -128 : 0;
        bdelta -= 254;
    }
    if (!assemble_emit_table_pair(a, table, offset, bdelta, ldelta)) {
        return 0;
    }
    *start = a->a_offset;
    return 1;
}

static int
assemble_start_line_range(struct assembler* a) {
    return assemble_line_range(a, a->a_lineno, &a->a_lnotab,
        &a->a_prevlineno, &a->a_lineno_start, &a->a_lnotab_off);
}

static int
assemble_end_line_range(struct assembler* a) {
    return assemble_line_range(a, a->a_end_lineno, &a->a_enotab,
        &a->a_prev_end_lineno, &a->a_end_lineno_start, &a->a_enotab_off);
}

static int
assemble_lnotab(struct assembler* a, struct instr* i)
{
    if (i->i_lineno == a->a_lineno) {
        return 1;
    }
    if (!assemble_start_line_range(a)) {
        return 0;
    }
    a->a_lineno = i->i_lineno;
    return 1;
}

static int
assemble_enotab(struct assembler* a, struct instr* i)
{
    if (i->i_end_lineno == a->a_end_lineno) {
        return 1;
    }
    if (!assemble_end_line_range(a)) {
        return 0;
    }
    a->a_end_lineno = i->i_end_lineno;
    return 1;
}

static int
assemble_cnotab(struct assembler* a, struct instr* i, int instr_size)
{
    Py_ssize_t len = PyBytes_GET_SIZE(a->a_cnotab);
    int difference = instr_size * 2;
    if (a->a_cnotab_off + difference >= len) {
        if (_PyBytes_Resize(&a->a_cnotab, difference + (len * 2)) < 0) {
            return 0;
        }
    }

    unsigned char* cnotab = (unsigned char*)PyBytes_AS_STRING(a->a_cnotab);
    cnotab += a->a_cnotab_off;
    a->a_cnotab_off += difference;

    for (int j = 0; j < instr_size; j++) {
        if (i->i_col_offset > 255 || i->i_end_col_offset > 255) {
            *cnotab++ = 0;
            *cnotab++ = 0;
            continue;
        }
        *cnotab++ = i->i_col_offset + 1;
        *cnotab++ = i->i_end_col_offset + 1;
    }
    return 1;
}


/* assemble_emit()
   Extend the bytecode with a new instruction.
   Update lnotab if necessary.
*/

static int
assemble_emit(struct assembler *a, struct instr *i)
{
    Py_ssize_t len = PyBytes_GET_SIZE(a->a_bytecode);
    _Py_CODEUNIT *code;

    int size = instr_size(i);
    if (i->i_lineno && !assemble_lnotab(a, i)) {
        return 0;
    }
    if (!assemble_enotab(a, i)) {
        return 0;
    }
    if (!assemble_cnotab(a, i, size)) {
        return 0;
    }
    if (a->a_offset + size >= len / (int)sizeof(_Py_CODEUNIT)) {
        if (len > PY_SSIZE_T_MAX / 2)
            return 0;
        if (_PyBytes_Resize(&a->a_bytecode, len * 2) < 0)
            return 0;
    }
    code = (_Py_CODEUNIT *)PyBytes_AS_STRING(a->a_bytecode) + a->a_offset;
    a->a_offset += size;
    write_instr(code, i, size);
    return 1;
}

static void
normalize_jumps(struct assembler *a)
{
    for (basicblock *b = a->a_entry; b != NULL; b = b->b_next) {
        b->b_visited = 0;
    }
    for (basicblock *b = a->a_entry; b != NULL; b = b->b_next) {
        b->b_visited = 1;
        if (b->b_iused == 0) {
            continue;
        }
        struct instr *last = &b->b_instr[b->b_iused-1];
        assert(!IS_ASSEMBLER_OPCODE(last->i_opcode));
        if (is_jump(last)) {
            bool is_forward = last->i_target->b_visited == 0;
            switch(last->i_opcode) {
                case JUMP:
                    last->i_opcode = is_forward ? JUMP_FORWARD : JUMP_BACKWARD;
                    break;
                case JUMP_NO_INTERRUPT:
                    last->i_opcode = is_forward ?
                        JUMP_FORWARD : JUMP_BACKWARD_NO_INTERRUPT;
                    break;
                case POP_JUMP_IF_NOT_NONE:
                    last->i_opcode = is_forward ?
                        POP_JUMP_FORWARD_IF_NOT_NONE : POP_JUMP_BACKWARD_IF_NOT_NONE;
                    break;
                case POP_JUMP_IF_NONE:
                    last->i_opcode = is_forward ?
                        POP_JUMP_FORWARD_IF_NONE : POP_JUMP_BACKWARD_IF_NONE;
                    break;
                case POP_JUMP_IF_FALSE:
                    last->i_opcode = is_forward ?
                        POP_JUMP_FORWARD_IF_FALSE : POP_JUMP_BACKWARD_IF_FALSE;
                    break;
                case POP_JUMP_IF_TRUE:
                    last->i_opcode = is_forward ?
                        POP_JUMP_FORWARD_IF_TRUE : POP_JUMP_BACKWARD_IF_TRUE;
                    break;
                case JUMP_IF_TRUE_OR_POP:
                case JUMP_IF_FALSE_OR_POP:
                    if (!is_forward) {
                        /* As far as we can tell, the compiler never emits
                         * these jumps with a backwards target. If/when this
                         * exception is raised, we have found a use case for
                         * a backwards version of this jump (or to replace
                         * it with the sequence (COPY 1, POP_JUMP_IF_T/F, POP)
                         */
                        PyErr_Format(PyExc_SystemError,
                            "unexpected %s jumping backwards",
                            last->i_opcode == JUMP_IF_TRUE_OR_POP ?
                                "JUMP_IF_TRUE_OR_POP" : "JUMP_IF_FALSE_OR_POP");
                    }
                    break;
            }
        }
    }
}

static void
assemble_jump_offsets(struct assembler *a, struct compiler *c)
{
    basicblock *b;
    int bsize, totsize, extended_arg_recompile;
    int i;

    /* Compute the size of each block and fixup jump args.
       Replace block pointer with position in bytecode. */
    do {
        totsize = 0;
        for (basicblock *b = a->a_entry; b != NULL; b = b->b_next) {
            bsize = blocksize(b);
            b->b_offset = totsize;
            totsize += bsize;
        }
        extended_arg_recompile = 0;
        for (b = c->u->u_blocks; b != NULL; b = b->b_list) {
            bsize = b->b_offset;
            for (i = 0; i < b->b_iused; i++) {
                struct instr *instr = &b->b_instr[i];
                int isize = instr_size(instr);
                /* Relative jumps are computed relative to
                   the instruction pointer after fetching
                   the jump instruction.
                */
                bsize += isize;
                if (is_jump(instr)) {
                    instr->i_oparg = instr->i_target->b_offset;
                    if (is_relative_jump(instr)) {
                        if (instr->i_oparg < bsize) {
                            assert(IS_BACKWARDS_JUMP_OPCODE(instr->i_opcode));
                            instr->i_oparg = bsize - instr->i_oparg;
                        }
                        else {
                            assert(!IS_BACKWARDS_JUMP_OPCODE(instr->i_opcode));
                            instr->i_oparg -= bsize;
                        }
                    }
                    else {
                        assert(!IS_BACKWARDS_JUMP_OPCODE(instr->i_opcode));
                    }
                    if (instr_size(instr) != isize) {
                        extended_arg_recompile = 1;
                    }
                }
            }
        }

    /* XXX: This is an awful hack that could hurt performance, but
        on the bright side it should work until we come up
        with a better solution.

        The issue is that in the first loop blocksize() is called
        which calls instr_size() which requires i_oparg be set
        appropriately. There is a bootstrap problem because
        i_oparg is calculated in the second loop above.

        So we loop until we stop seeing new EXTENDED_ARGs.
        The only EXTENDED_ARGs that could be popping up are
        ones in jump instructions.  So this should converge
        fairly quickly.
    */
    } while (extended_arg_recompile);
}

static PyObject *
dict_keys_inorder(PyObject *dict, Py_ssize_t offset)
{
    PyObject *tuple, *k, *v;
    Py_ssize_t i, pos = 0, size = PyDict_GET_SIZE(dict);

    tuple = PyTuple_New(size);
    if (tuple == NULL)
        return NULL;
    while (PyDict_Next(dict, &pos, &k, &v)) {
        i = PyLong_AS_LONG(v);
        Py_INCREF(k);
        assert((i - offset) < size);
        assert((i - offset) >= 0);
        PyTuple_SET_ITEM(tuple, i - offset, k);
    }
    return tuple;
}

static PyObject *
consts_dict_keys_inorder(PyObject *dict)
{
    PyObject *consts, *k, *v;
    Py_ssize_t i, pos = 0, size = PyDict_GET_SIZE(dict);

    consts = PyList_New(size);   /* PyCode_Optimize() requires a list */
    if (consts == NULL)
        return NULL;
    while (PyDict_Next(dict, &pos, &k, &v)) {
        i = PyLong_AS_LONG(v);
        /* The keys of the dictionary can be tuples wrapping a constant.
         * (see compiler_add_o and _PyCode_ConstantKey). In that case
         * the object we want is always second. */
        if (PyTuple_CheckExact(k)) {
            k = PyTuple_GET_ITEM(k, 1);
        }
        Py_INCREF(k);
        assert(i < size);
        assert(i >= 0);
        PyList_SET_ITEM(consts, i, k);
    }
    return consts;
}

static int
compute_code_flags(struct compiler *c)
{
    PySTEntryObject *ste = c->u->u_ste;
    int flags = 0;
    if (ste->ste_type == FunctionBlock) {
        flags |= CO_NEWLOCALS | CO_OPTIMIZED;
        if (ste->ste_nested)
            flags |= CO_NESTED;
        if (ste->ste_generator && !ste->ste_coroutine)
            flags |= CO_GENERATOR;
        if (!ste->ste_generator && ste->ste_coroutine)
            flags |= CO_COROUTINE;
        if (ste->ste_generator && ste->ste_coroutine)
            flags |= CO_ASYNC_GENERATOR;
        if (ste->ste_varargs)
            flags |= CO_VARARGS;
        if (ste->ste_varkeywords)
            flags |= CO_VARKEYWORDS;
    }

    /* (Only) inherit compilerflags in PyCF_MASK */
    flags |= (c->c_flags->cf_flags & PyCF_MASK);

    if ((IS_TOP_LEVEL_AWAIT(c)) &&
         ste->ste_coroutine &&
         !ste->ste_generator) {
        flags |= CO_COROUTINE;
    }

    return flags;
}

// Merge *obj* with constant cache.
// Unlike merge_consts_recursive(), this function doesn't work recursively.
static int
merge_const_one(struct compiler *c, PyObject **obj)
{
    PyObject *key = _PyCode_ConstantKey(*obj);
    if (key == NULL) {
        return 0;
    }

    // t is borrowed reference
    PyObject *t = PyDict_SetDefault(c->c_const_cache, key, key);
    Py_DECREF(key);
    if (t == NULL) {
        return 0;
    }
    if (t == key) {  // obj is new constant.
        return 1;
    }

    if (PyTuple_CheckExact(t)) {
        // t is still borrowed reference
        t = PyTuple_GET_ITEM(t, 1);
    }

    Py_INCREF(t);
    Py_DECREF(*obj);
    *obj = t;
    return 1;
}

// This is in codeobject.c.
extern void _Py_set_localsplus_info(int, PyObject *, unsigned char,
                                   PyObject *, PyObject *);

static void
compute_localsplus_info(struct compiler *c, int nlocalsplus,
                        PyObject *names, PyObject *kinds)
{
    PyObject *k, *v;
    Py_ssize_t pos = 0;
    while (PyDict_Next(c->u->u_varnames, &pos, &k, &v)) {
        int offset = (int)PyLong_AS_LONG(v);
        assert(offset >= 0);
        assert(offset < nlocalsplus);
        // For now we do not distinguish arg kinds.
        _PyLocals_Kind kind = CO_FAST_LOCAL;
        if (PyDict_GetItem(c->u->u_cellvars, k) != NULL) {
            kind |= CO_FAST_CELL;
        }
        _Py_set_localsplus_info(offset, k, kind, names, kinds);
    }
    int nlocals = (int)PyDict_GET_SIZE(c->u->u_varnames);

    // This counter mirrors the fix done in fix_cell_offsets().
    int numdropped = 0;
    pos = 0;
    while (PyDict_Next(c->u->u_cellvars, &pos, &k, &v)) {
        if (PyDict_GetItem(c->u->u_varnames, k) != NULL) {
            // Skip cells that are already covered by locals.
            numdropped += 1;
            continue;
        }
        int offset = (int)PyLong_AS_LONG(v);
        assert(offset >= 0);
        offset += nlocals - numdropped;
        assert(offset < nlocalsplus);
        _Py_set_localsplus_info(offset, k, CO_FAST_CELL, names, kinds);
    }

    pos = 0;
    while (PyDict_Next(c->u->u_freevars, &pos, &k, &v)) {
        int offset = (int)PyLong_AS_LONG(v);
        assert(offset >= 0);
        offset += nlocals - numdropped;
        assert(offset < nlocalsplus);
        _Py_set_localsplus_info(offset, k, CO_FAST_FREE, names, kinds);
    }
}

static PyCodeObject *
makecode(struct compiler *c, struct assembler *a, PyObject *constslist,
         int maxdepth, int nlocalsplus)
{
    PyCodeObject *co = NULL;
    PyObject *names = NULL;
    PyObject *consts = NULL;
    PyObject *localsplusnames = NULL;
    PyObject *localspluskinds = NULL;

    names = dict_keys_inorder(c->u->u_names, 0);
    if (!names) {
        goto error;
    }
    if (!merge_const_one(c, &names)) {
        goto error;
    }

    int flags = compute_code_flags(c);
    if (flags < 0) {
        goto error;
    }

    consts = PyList_AsTuple(constslist); /* PyCode_New requires a tuple */
    if (consts == NULL) {
        goto error;
    }
    if (!merge_const_one(c, &consts)) {
        goto error;
    }

    assert(c->u->u_posonlyargcount < INT_MAX);
    assert(c->u->u_argcount < INT_MAX);
    assert(c->u->u_kwonlyargcount < INT_MAX);
    int posonlyargcount = (int)c->u->u_posonlyargcount;
    int posorkwargcount = (int)c->u->u_argcount;
    assert(INT_MAX - posonlyargcount - posorkwargcount > 0);
    int kwonlyargcount = (int)c->u->u_kwonlyargcount;

    localsplusnames = PyTuple_New(nlocalsplus);
    if (localsplusnames == NULL) {
        goto error;
    }
    localspluskinds = PyBytes_FromStringAndSize(NULL, nlocalsplus);
    if (localspluskinds == NULL) {
        goto error;
    }
    compute_localsplus_info(c, nlocalsplus, localsplusnames, localspluskinds);

    struct _PyCodeConstructor con = {
        .filename = c->c_filename,
        .name = c->u->u_name,
        .qualname = c->u->u_qualname ? c->u->u_qualname : c->u->u_name,
        .flags = flags,

        .code = a->a_bytecode,
        .firstlineno = c->u->u_firstlineno,
        .linetable = a->a_lnotab,
        .endlinetable = a->a_enotab,
        .columntable = a->a_cnotab,

        .consts = consts,
        .names = names,

        .localsplusnames = localsplusnames,
        .localspluskinds = localspluskinds,

        .argcount = posonlyargcount + posorkwargcount,
        .posonlyargcount = posonlyargcount,
        .kwonlyargcount = kwonlyargcount,

        .stacksize = maxdepth,

        .exceptiontable = a->a_except_table,
    };

    if (_PyCode_Validate(&con) < 0) {
        goto error;
    }

    if (!merge_const_one(c, &localsplusnames)) {
        goto error;
    }
    con.localsplusnames = localsplusnames;

    co = _PyCode_New(&con);
    if (co == NULL) {
        goto error;
    }

 error:
    Py_XDECREF(names);
    Py_XDECREF(consts);
    Py_XDECREF(localsplusnames);
    Py_XDECREF(localspluskinds);
    return co;
}


/* For debugging purposes only */
#if 0
static void
dump_instr(struct instr *i)
{
    const char *jrel = (is_relative_jump(i)) ? "jrel " : "";
    const char *jabs = (is_jump(i) && !is_relative_jump(i))? "jabs " : "";

    char arg[128];

    *arg = '\0';
    if (HAS_ARG(i->i_opcode)) {
        sprintf(arg, "arg: %d ", i->i_oparg);
    }
    fprintf(stderr, "line: %d, opcode: %d %s%s%s\n",
                    i->i_lineno, i->i_opcode, arg, jabs, jrel);
}

static void
dump_basicblock(const basicblock *b)
{
    const char *b_return = b->b_return ? "return " : "";
    fprintf(stderr, "used: %d, depth: %d, offset: %d %s\n",
        b->b_iused, b->b_startdepth, b->b_offset, b_return);
    if (b->b_instr) {
        int i;
        for (i = 0; i < b->b_iused; i++) {
            fprintf(stderr, "  [%02d] ", i);
            dump_instr(b->b_instr + i);
        }
    }
}
#endif


static int
normalize_basic_block(basicblock *bb);

static int
optimize_cfg(struct compiler *c, struct assembler *a, PyObject *consts);

static int
trim_unused_consts(struct compiler *c, struct assembler *a, PyObject *consts);

/* Duplicates exit BBs, so that line numbers can be propagated to them */
static int
duplicate_exits_without_lineno(struct compiler *c);

static int
extend_block(basicblock *bb);

static int *
build_cellfixedoffsets(struct compiler *c)
{
    int nlocals = (int)PyDict_GET_SIZE(c->u->u_varnames);
    int ncellvars = (int)PyDict_GET_SIZE(c->u->u_cellvars);
    int nfreevars = (int)PyDict_GET_SIZE(c->u->u_freevars);

    int noffsets = ncellvars + nfreevars;
    int *fixed = PyMem_New(int, noffsets);
    if (fixed == NULL) {
        PyErr_NoMemory();
        return NULL;
    }
    for (int i = 0; i < noffsets; i++) {
        fixed[i] = nlocals + i;
    }

    PyObject *varname, *cellindex;
    Py_ssize_t pos = 0;
    while (PyDict_Next(c->u->u_cellvars, &pos, &varname, &cellindex)) {
        PyObject *varindex = PyDict_GetItem(c->u->u_varnames, varname);
        if (varindex != NULL) {
            assert(PyLong_AS_LONG(cellindex) < INT_MAX);
            assert(PyLong_AS_LONG(varindex) < INT_MAX);
            int oldindex = (int)PyLong_AS_LONG(cellindex);
            int argoffset = (int)PyLong_AS_LONG(varindex);
            fixed[oldindex] = argoffset;
        }
    }

    return fixed;
}

static inline int
insert_instruction(basicblock *block, int pos, struct instr *instr) {
    if (compiler_next_instr(block) < 0) {
        return -1;
    }
    for (int i = block->b_iused-1; i > pos; i--) {
        block->b_instr[i] = block->b_instr[i-1];
    }
    block->b_instr[pos] = *instr;
    return 0;
}

static int
insert_prefix_instructions(struct compiler *c, basicblock *entryblock,
                           int *fixed, int nfreevars)
{

    int flags = compute_code_flags(c);
    if (flags < 0) {
        return -1;
    }
    assert(c->u->u_firstlineno > 0);

    /* Add the generator prefix instructions. */
    if (flags & (CO_GENERATOR | CO_COROUTINE | CO_ASYNC_GENERATOR)) {
        struct instr make_gen = {
            .i_opcode = RETURN_GENERATOR,
            .i_oparg = 0,
            .i_lineno = c->u->u_firstlineno,
            .i_col_offset = -1,
            .i_end_lineno = c->u->u_firstlineno,
            .i_end_col_offset = -1,
            .i_target = NULL,
        };
        if (insert_instruction(entryblock, 0, &make_gen) < 0) {
            return -1;
        }
        struct instr pop_top = {
            .i_opcode = POP_TOP,
            .i_oparg = 0,
            .i_lineno = -1,
            .i_col_offset = -1,
            .i_end_lineno = -1,
            .i_end_col_offset = -1,
            .i_target = NULL,
        };
        if (insert_instruction(entryblock, 1, &pop_top) < 0) {
            return -1;
        }
    }

    /* Set up cells for any variable that escapes, to be put in a closure. */
    const int ncellvars = (int)PyDict_GET_SIZE(c->u->u_cellvars);
    if (ncellvars) {
        // c->u->u_cellvars has the cells out of order so we sort them
        // before adding the MAKE_CELL instructions.  Note that we
        // adjust for arg cells, which come first.
        const int nvars = ncellvars + (int)PyDict_GET_SIZE(c->u->u_varnames);
        int *sorted = PyMem_RawCalloc(nvars, sizeof(int));
        if (sorted == NULL) {
            PyErr_NoMemory();
            return -1;
        }
        for (int i = 0; i < ncellvars; i++) {
            sorted[fixed[i]] = i + 1;
        }
        for (int i = 0, ncellsused = 0; ncellsused < ncellvars; i++) {
            int oldindex = sorted[i] - 1;
            if (oldindex == -1) {
                continue;
            }
            struct instr make_cell = {
                .i_opcode = MAKE_CELL,
                // This will get fixed in offset_derefs().
                .i_oparg = oldindex,
                .i_lineno = -1,
                .i_col_offset = -1,
                .i_end_lineno = -1,
                .i_end_col_offset = -1,
                .i_target = NULL,
            };
            if (insert_instruction(entryblock, ncellsused, &make_cell) < 0) {
                return -1;
            }
            ncellsused += 1;
        }
        PyMem_RawFree(sorted);
    }

    if (nfreevars) {
        struct instr copy_frees = {
            .i_opcode = COPY_FREE_VARS,
            .i_oparg = nfreevars,
            .i_lineno = -1,
            .i_col_offset = -1,
            .i_end_lineno = -1,
            .i_end_col_offset = -1,
            .i_target = NULL,
        };
        if (insert_instruction(entryblock, 0, &copy_frees) < 0) {
            return -1;
        }

    }

    return 0;
}

/* Make sure that all returns have a line number, even if early passes
 * have failed to propagate a correct line number.
 * The resulting line number may not be correct according to PEP 626,
 * but should be "good enough", and no worse than in older versions. */
static void
guarantee_lineno_for_exits(struct assembler *a, int firstlineno) {
    int lineno = firstlineno;
    assert(lineno > 0);
    for (basicblock *b = a->a_entry; b != NULL; b = b->b_next) {
        if (b->b_iused == 0) {
            continue;
        }
        struct instr *last = &b->b_instr[b->b_iused-1];
        if (last->i_lineno < 0) {
            if (last->i_opcode == RETURN_VALUE) {
                for (int i = 0; i < b->b_iused; i++) {
                    assert(b->b_instr[i].i_lineno < 0);

                    b->b_instr[i].i_lineno = lineno;
                }
            }
        }
        else {
            lineno = last->i_lineno;
        }
    }
}

static int
fix_cell_offsets(struct compiler *c, basicblock *entryblock, int *fixedmap)
{
    int nlocals = (int)PyDict_GET_SIZE(c->u->u_varnames);
    int ncellvars = (int)PyDict_GET_SIZE(c->u->u_cellvars);
    int nfreevars = (int)PyDict_GET_SIZE(c->u->u_freevars);
    int noffsets = ncellvars + nfreevars;

    // First deal with duplicates (arg cells).
    int numdropped = 0;
    for (int i = 0; i < noffsets ; i++) {
        if (fixedmap[i] == i + nlocals) {
            fixedmap[i] -= numdropped;
        }
        else {
            // It was a duplicate (cell/arg).
            numdropped += 1;
        }
    }

    // Then update offsets, either relative to locals or by cell2arg.
    for (basicblock *b = entryblock; b != NULL; b = b->b_next) {
        for (int i = 0; i < b->b_iused; i++) {
            struct instr *inst = &b->b_instr[i];
            // This is called before extended args are generated.
            assert(inst->i_opcode != EXTENDED_ARG);
            int oldoffset = inst->i_oparg;
            switch(inst->i_opcode) {
                case MAKE_CELL:
                case LOAD_CLOSURE:
                case LOAD_DEREF:
                case STORE_DEREF:
                case DELETE_DEREF:
                case LOAD_CLASSDEREF:
                    assert(oldoffset >= 0);
                    assert(oldoffset < noffsets);
                    assert(fixedmap[oldoffset] >= 0);
                    inst->i_oparg = fixedmap[oldoffset];
            }
        }
    }

    return numdropped;
}

static void
propagate_line_numbers(struct assembler *a);

static PyCodeObject *
assemble(struct compiler *c, int addNone)
{
    basicblock *b, *entryblock;
    struct assembler a;
    int j, nblocks;
    PyCodeObject *co = NULL;
    PyObject *consts = NULL;

    /* Make sure every block that falls off the end returns None. */
    if (!c->u->u_curblock->b_return) {
        UNSET_LOC(c);
        if (addNone)
            ADDOP_LOAD_CONST(c, Py_None);
        ADDOP(c, RETURN_VALUE);
    }

    for (basicblock *b = c->u->u_blocks; b != NULL; b = b->b_list) {
        if (normalize_basic_block(b)) {
            return NULL;
        }
    }

    for (basicblock *b = c->u->u_blocks; b != NULL; b = b->b_list) {
        if (extend_block(b)) {
            return NULL;
        }
    }

    nblocks = 0;
    entryblock = NULL;
    for (b = c->u->u_blocks; b != NULL; b = b->b_list) {
        nblocks++;
        entryblock = b;
    }
    assert(entryblock != NULL);

    assert(PyDict_GET_SIZE(c->u->u_varnames) < INT_MAX);
    assert(PyDict_GET_SIZE(c->u->u_cellvars) < INT_MAX);
    assert(PyDict_GET_SIZE(c->u->u_freevars) < INT_MAX);
    int nlocals = (int)PyDict_GET_SIZE(c->u->u_varnames);
    int ncellvars = (int)PyDict_GET_SIZE(c->u->u_cellvars);
    int nfreevars = (int)PyDict_GET_SIZE(c->u->u_freevars);
    assert(INT_MAX - nlocals - ncellvars > 0);
    assert(INT_MAX - nlocals - ncellvars - nfreevars > 0);
    int nlocalsplus = nlocals + ncellvars + nfreevars;
    int *cellfixedoffsets = build_cellfixedoffsets(c);
    if (cellfixedoffsets == NULL) {
        goto error;
    }

    /* Set firstlineno if it wasn't explicitly set. */
    if (!c->u->u_firstlineno) {
        if (entryblock->b_instr && entryblock->b_instr->i_lineno) {
            c->u->u_firstlineno = entryblock->b_instr->i_lineno;
        }
        else {
            c->u->u_firstlineno = 1;
        }
    }

    // This must be called before fix_cell_offsets().
    if (insert_prefix_instructions(c, entryblock, cellfixedoffsets, nfreevars)) {
        goto error;
    }

    if (!assemble_init(&a, nblocks, c->u->u_firstlineno))
        goto error;
    a.a_entry = entryblock;
    a.a_nblocks = nblocks;

    int numdropped = fix_cell_offsets(c, entryblock, cellfixedoffsets);
    PyMem_Free(cellfixedoffsets);  // At this point we're done with it.
    cellfixedoffsets = NULL;
    if (numdropped < 0) {
        goto error;
    }
    nlocalsplus -= numdropped;

    consts = consts_dict_keys_inorder(c->u->u_consts);
    if (consts == NULL) {
        goto error;
    }

    if (optimize_cfg(c, &a, consts)) {
        goto error;
    }
    if (duplicate_exits_without_lineno(c)) {
        return NULL;
    }
    if (trim_unused_consts(c, &a, consts)) {
        goto error;
    }
    propagate_line_numbers(&a);
    guarantee_lineno_for_exits(&a, c->u->u_firstlineno);
    int maxdepth = stackdepth(c);
    if (maxdepth < 0) {
        goto error;
    }
    if (maxdepth > MAX_ALLOWED_STACK_USE) {
        PyErr_Format(PyExc_SystemError,
                     "excessive stack use: stack is %d deep",
                     maxdepth);
        goto error;
    }

    if (label_exception_targets(entryblock)) {
        goto error;
    }
    convert_exception_handlers_to_nops(entryblock);
    for (basicblock *b = a.a_entry; b != NULL; b = b->b_next) {
        clean_basic_block(b);
    }

    /* Order of basic blocks must have been determined by now */
    normalize_jumps(&a);

    /* Can't modify the bytecode after computing jump offsets. */
    assemble_jump_offsets(&a, c);

    /* Emit code. */
    for(b = entryblock; b != NULL; b = b->b_next) {
        for (j = 0; j < b->b_iused; j++)
            if (!assemble_emit(&a, &b->b_instr[j]))
                goto error;
    }

    if (!assemble_exception_table(&a)) {
        goto error;
    }
    if (_PyBytes_Resize(&a.a_except_table, a.a_except_table_off) < 0) {
        goto error;
    }
    if (!merge_const_one(c, &a.a_except_table)) {
        goto error;
    }
    if (!assemble_start_line_range(&a)) {
        return 0;
    }
    if (_PyBytes_Resize(&a.a_lnotab, a.a_lnotab_off) < 0) {
        goto error;
    }
    if (!merge_const_one(c, &a.a_lnotab)) {
        goto error;
    }
    if (!assemble_end_line_range(&a)) {
        return 0;
    }
    if (_PyBytes_Resize(&a.a_enotab, a.a_enotab_off) < 0) {
        goto error;
    }
    if (!merge_const_one(c, &a.a_enotab)) {
        goto error;
    }
    if (_PyBytes_Resize(&a.a_cnotab, a.a_cnotab_off) < 0) {
        goto error;
    }
    if (!merge_const_one(c, &a.a_cnotab)) {
        goto error;
    }
    if (_PyBytes_Resize(&a.a_bytecode, a.a_offset * sizeof(_Py_CODEUNIT)) < 0) {
        goto error;
    }
    if (!merge_const_one(c, &a.a_bytecode)) {
        goto error;
    }

    co = makecode(c, &a, consts, maxdepth, nlocalsplus);
 error:
    Py_XDECREF(consts);
    assemble_free(&a);
    if (cellfixedoffsets != NULL) {
        PyMem_Free(cellfixedoffsets);
    }
    return co;
}

static PyObject*
get_const_value(int opcode, int oparg, PyObject *co_consts)
{
    PyObject *constant = NULL;
    assert(HAS_CONST(opcode));
    if (opcode == LOAD_CONST) {
        constant = PyList_GET_ITEM(co_consts, oparg);
    }

    if (constant == NULL) {
        PyErr_SetString(PyExc_SystemError,
                        "Internal error: failed to get value of a constant");
        return NULL;
    }
    Py_INCREF(constant);
    return constant;
}

/* Replace LOAD_CONST c1, LOAD_CONST c2 ... LOAD_CONST cn, BUILD_TUPLE n
   with    LOAD_CONST (c1, c2, ... cn).
   The consts table must still be in list form so that the
   new constant (c1, c2, ... cn) can be appended.
   Called with codestr pointing to the first LOAD_CONST.
*/
static int
fold_tuple_on_constants(struct compiler *c,
                        struct instr *inst,
                        int n, PyObject *consts)
{
    /* Pre-conditions */
    assert(PyList_CheckExact(consts));
    assert(inst[n].i_opcode == BUILD_TUPLE);
    assert(inst[n].i_oparg == n);

    for (int i = 0; i < n; i++) {
        if (!HAS_CONST(inst[i].i_opcode)) {
            return 0;
        }
    }

    /* Buildup new tuple of constants */
    PyObject *newconst = PyTuple_New(n);
    if (newconst == NULL) {
        return -1;
    }
    for (int i = 0; i < n; i++) {
        int op = inst[i].i_opcode;
        int arg = inst[i].i_oparg;
        PyObject *constant = get_const_value(op, arg, consts);
        if (constant == NULL) {
            return -1;
        }
        PyTuple_SET_ITEM(newconst, i, constant);
    }
    if (merge_const_one(c, &newconst) == 0) {
        Py_DECREF(newconst);
        return -1;
    }

    Py_ssize_t index;
    for (index = 0; index < PyList_GET_SIZE(consts); index++) {
        if (PyList_GET_ITEM(consts, index) == newconst) {
            break;
        }
    }
    if (index == PyList_GET_SIZE(consts)) {
        if ((size_t)index >= (size_t)INT_MAX - 1) {
            Py_DECREF(newconst);
            PyErr_SetString(PyExc_OverflowError, "too many constants");
            return -1;
        }
        if (PyList_Append(consts, newconst)) {
            Py_DECREF(newconst);
            return -1;
        }
    }
    Py_DECREF(newconst);
    for (int i = 0; i < n; i++) {
        inst[i].i_opcode = NOP;
    }
    inst[n].i_opcode = LOAD_CONST;
    inst[n].i_oparg = (int)index;
    return 0;
}

#define VISITED (-1)

// Replace an arbitrary run of SWAPs and NOPs with an optimal one that has the
// same effect.
static int
swaptimize(basicblock *block, int *ix)
{
    // NOTE: "./python -m test test_patma" serves as a good, quick stress test
    // for this function. Make sure to blow away cached *.pyc files first!
    assert(*ix < block->b_iused);
    struct instr *instructions = &block->b_instr[*ix];
    // Find the length of the current sequence of SWAPs and NOPs, and record the
    // maximum depth of the stack manipulations:
    assert(instructions[0].i_opcode == SWAP);
    int depth = instructions[0].i_oparg;
    int len = 0;
    int more = false;
    int limit = block->b_iused - *ix;
    while (++len < limit) {
        int opcode = instructions[len].i_opcode;
        if (opcode == SWAP) {
            depth = Py_MAX(depth, instructions[len].i_oparg);
            more = true;
        }
        else if (opcode != NOP) {
            break;
        }
    }
    // It's already optimal if there's only one SWAP:
    if (!more) {
        return 0;
    }
    // Create an array with elements {0, 1, 2, ..., depth - 1}:
    int *stack = PyMem_Malloc(depth * sizeof(int));
    if (stack == NULL) {
        PyErr_NoMemory();
        return -1;
    }
    for (int i = 0; i < depth; i++) {
        stack[i] = i;
    }
    // Simulate the combined effect of these instructions by "running" them on
    // our "stack":
    for (int i = 0; i < len; i++) {
        if (instructions[i].i_opcode == SWAP) {
            int oparg = instructions[i].i_oparg;
            int top = stack[0];
            // SWAPs are 1-indexed:
            stack[0] = stack[oparg - 1];
            stack[oparg - 1] = top;
        }
    }
    // Now we can begin! Our approach here is based on a solution to a closely
    // related problem (https://cs.stackexchange.com/a/13938). It's easiest to
    // think of this algorithm as determining the steps needed to efficiently
    // "un-shuffle" our stack. By performing the moves in *reverse* order,
    // though, we can efficiently *shuffle* it! For this reason, we will be
    // replacing instructions starting from the *end* of the run. Since the
    // solution is optimal, we don't need to worry about running out of space:
    int current = len - 1;
    for (int i = 0; i < depth; i++) {
        // Skip items that have already been visited, or just happen to be in
        // the correct location:
        if (stack[i] == VISITED || stack[i] == i) {
            continue;
        }
        // Okay, we've found an item that hasn't been visited. It forms a cycle
        // with other items; traversing the cycle and swapping each item with
        // the next will put them all in the correct place. The weird
        // loop-and-a-half is necessary to insert 0 into every cycle, since we
        // can only swap from that position:
        int j = i;
        while (true) {
            // Skip the actual swap if our item is zero, since swapping the top
            // item with itself is pointless:
            if (j) {
                assert(0 <= current);
                // SWAPs are 1-indexed:
                instructions[current].i_opcode = SWAP;
                instructions[current--].i_oparg = j + 1;
            }
            if (stack[j] == VISITED) {
                // Completed the cycle:
                assert(j == i);
                break;
            }
            int next_j = stack[j];
            stack[j] = VISITED;
            j = next_j;
        }
    }
    // NOP out any unused instructions:
    while (0 <= current) {
        instructions[current--].i_opcode = NOP;
    }
    PyMem_Free(stack);
    *ix += len - 1;
    return 0;
}

// This list is pretty small, since it's only okay to reorder opcodes that:
// - can't affect control flow (like jumping or raising exceptions)
// - can't invoke arbitrary code (besides finalizers)
// - only touch the TOS (and pop it when finished)
#define SWAPPABLE(opcode) \
    ((opcode) == STORE_FAST || (opcode) == POP_TOP)

static int
next_swappable_instruction(basicblock *block, int i, int lineno)
{
    while (++i < block->b_iused) {
        struct instr *instruction = &block->b_instr[i];
        if (0 <= lineno && instruction->i_lineno != lineno) {
            // Optimizing across this instruction could cause user-visible
            // changes in the names bound between line tracing events!
            return -1;
        }
        if (instruction->i_opcode == NOP) {
            continue;
        }
        if (SWAPPABLE(instruction->i_opcode)) {
            return i;
        }
        return -1;
    }
    return -1;
}

// Attempt to apply SWAPs statically by swapping *instructions* rather than
// stack items. For example, we can replace SWAP(2), POP_TOP, STORE_FAST(42)
// with the more efficient NOP, STORE_FAST(42), POP_TOP.
static void
apply_static_swaps(basicblock *block, int i)
{
    // SWAPs are to our left, and potential swaperands are to our right:
    for (; 0 <= i; i--) {
        assert(i < block->b_iused);
        struct instr *swap = &block->b_instr[i];
        if (swap->i_opcode != SWAP) {
            if (swap->i_opcode == NOP || SWAPPABLE(swap->i_opcode)) {
                // Nope, but we know how to handle these. Keep looking:
                continue;
            }
            // We can't reason about what this instruction does. Bail:
            return;
        }
        int j = next_swappable_instruction(block, i, -1);
        if (j < 0) {
            return;
        }
        int k = j;
        int lineno = block->b_instr[j].i_lineno;
        for (int count = swap->i_oparg - 1; 0 < count; count--) {
            k = next_swappable_instruction(block, k, lineno);
            if (k < 0) {
                return;
            }
        }
        // Success!
        swap->i_opcode = NOP;
        struct instr temp = block->b_instr[j];
        block->b_instr[j] = block->b_instr[k];
        block->b_instr[k] = temp;
    }
}

// Attempt to eliminate jumps to jumps by updating inst to jump to
// target->i_target using the provided opcode. Return whether or not the
// optimization was successful.
static bool
jump_thread(struct instr *inst, struct instr *target, int opcode)
{
    assert(!IS_VIRTUAL_OPCODE(opcode) || IS_VIRTUAL_JUMP_OPCODE(opcode));
    assert(is_jump(inst));
    assert(is_jump(target));
    // bpo-45773: If inst->i_target == target->i_target, then nothing actually
    // changes (and we fall into an infinite loop):
    if (inst->i_lineno == target->i_lineno &&
        inst->i_target != target->i_target)
    {
        inst->i_target = target->i_target;
        inst->i_opcode = opcode;
        return true;
    }
    return false;
}

/* Maximum size of basic block that should be copied in optimizer */
#define MAX_COPY_SIZE 4

/* Optimization */
static int
optimize_basic_block(struct compiler *c, basicblock *bb, PyObject *consts)
{
    assert(PyList_CheckExact(consts));
    struct instr nop;
    nop.i_opcode = NOP;
    struct instr *target;
    for (int i = 0; i < bb->b_iused; i++) {
        struct instr *inst = &bb->b_instr[i];
        int oparg = inst->i_oparg;
        int nextop = i+1 < bb->b_iused ? bb->b_instr[i+1].i_opcode : 0;
        if (is_jump(inst) || is_block_push(inst)) {
            /* Skip over empty basic blocks. */
            while (inst->i_target->b_iused == 0) {
                inst->i_target = inst->i_target->b_next;
            }
            target = &inst->i_target->b_instr[0];
            assert(!IS_ASSEMBLER_OPCODE(target->i_opcode));
        }
        else {
            target = &nop;
        }
        assert(!IS_ASSEMBLER_OPCODE(inst->i_opcode));
        switch (inst->i_opcode) {
            /* Remove LOAD_CONST const; conditional jump */
            case LOAD_CONST:
            {
                PyObject* cnt;
                int is_true;
                int jump_if_true;
                switch(nextop) {
                    case POP_JUMP_IF_FALSE:
                    case POP_JUMP_IF_TRUE:
                        cnt = get_const_value(inst->i_opcode, oparg, consts);
                        if (cnt == NULL) {
                            goto error;
                        }
                        is_true = PyObject_IsTrue(cnt);
                        Py_DECREF(cnt);
                        if (is_true == -1) {
                            goto error;
                        }
                        inst->i_opcode = NOP;
                        jump_if_true = nextop == POP_JUMP_IF_TRUE;
                        if (is_true == jump_if_true) {
                            bb->b_instr[i+1].i_opcode = JUMP;
                            bb->b_nofallthrough = 1;
                        }
                        else {
                            bb->b_instr[i+1].i_opcode = NOP;
                        }
                        break;
                    case JUMP_IF_FALSE_OR_POP:
                    case JUMP_IF_TRUE_OR_POP:
                        cnt = get_const_value(inst->i_opcode, oparg, consts);
                        if (cnt == NULL) {
                            goto error;
                        }
                        is_true = PyObject_IsTrue(cnt);
                        Py_DECREF(cnt);
                        if (is_true == -1) {
                            goto error;
                        }
                        jump_if_true = nextop == JUMP_IF_TRUE_OR_POP;
                        if (is_true == jump_if_true) {
                            bb->b_instr[i+1].i_opcode = JUMP;
                            bb->b_nofallthrough = 1;
                        }
                        else {
                            inst->i_opcode = NOP;
                            bb->b_instr[i+1].i_opcode = NOP;
                        }
                        break;
                    case IS_OP:
                        cnt = get_const_value(inst->i_opcode, oparg, consts);
                        if (cnt == NULL) {
                            goto error;
                        }
                        int jump_op = i+2 < bb->b_iused ? bb->b_instr[i+2].i_opcode : 0;
                        if (Py_IsNone(cnt) && (jump_op == POP_JUMP_IF_FALSE || jump_op == POP_JUMP_IF_TRUE)) {
                            unsigned char nextarg = bb->b_instr[i+1].i_oparg;
                            inst->i_opcode = NOP;
                            bb->b_instr[i+1].i_opcode = NOP;
                            bb->b_instr[i+2].i_opcode = nextarg ^ (jump_op == POP_JUMP_IF_FALSE) ?
                                    POP_JUMP_IF_NOT_NONE : POP_JUMP_IF_NONE;
                        }
                        Py_DECREF(cnt);
                        break;
                }
                break;
            }

                /* Try to fold tuples of constants.
                   Skip over BUILD_TUPLE(1) UNPACK_SEQUENCE(1).
                   Replace BUILD_TUPLE(2) UNPACK_SEQUENCE(2) with SWAP(2).
                   Replace BUILD_TUPLE(3) UNPACK_SEQUENCE(3) with SWAP(3). */
            case BUILD_TUPLE:
                if (nextop == UNPACK_SEQUENCE && oparg == bb->b_instr[i+1].i_oparg) {
                    switch(oparg) {
                        case 1:
                            inst->i_opcode = NOP;
                            bb->b_instr[i+1].i_opcode = NOP;
                            continue;
                        case 2:
                        case 3:
                            inst->i_opcode = NOP;
                            bb->b_instr[i+1].i_opcode = SWAP;
                            continue;
                    }
                }
                if (i >= oparg) {
                    if (fold_tuple_on_constants(c, inst-oparg, oparg, consts)) {
                        goto error;
                    }
                }
                break;

                /* Simplify conditional jump to conditional jump where the
                   result of the first test implies the success of a similar
                   test or the failure of the opposite test.
                   Arises in code like:
                   "a and b or c"
                   "(a and b) and c"
                   "(a or b) or c"
                   "(a or b) and c"
                   x:JUMP_IF_FALSE_OR_POP y   y:JUMP_IF_FALSE_OR_POP z
                      -->  x:JUMP_IF_FALSE_OR_POP z
                   x:JUMP_IF_FALSE_OR_POP y   y:JUMP_IF_TRUE_OR_POP z
                      -->  x:POP_JUMP_IF_FALSE y+1
                   where y+1 is the instruction following the second test.
                */
            case JUMP_IF_FALSE_OR_POP:
                switch (target->i_opcode) {
                    case POP_JUMP_IF_FALSE:
                        i -= jump_thread(inst, target, POP_JUMP_IF_FALSE);
                        break;
                    case JUMP:
                    case JUMP_IF_FALSE_OR_POP:
                        i -= jump_thread(inst, target, JUMP_IF_FALSE_OR_POP);
                        break;
                    case JUMP_IF_TRUE_OR_POP:
                    case POP_JUMP_IF_TRUE:
                        if (inst->i_lineno == target->i_lineno) {
                            // We don't need to bother checking for loops here,
                            // since a block's b_next cannot point to itself:
                            assert(inst->i_target != inst->i_target->b_next);
                            inst->i_opcode = POP_JUMP_IF_FALSE;
                            inst->i_target = inst->i_target->b_next;
                            --i;
                        }
                        break;
                }
                break;
            case JUMP_IF_TRUE_OR_POP:
                switch (target->i_opcode) {
                    case POP_JUMP_IF_TRUE:
                        i -= jump_thread(inst, target, POP_JUMP_IF_TRUE);
                        break;
                    case JUMP:
                    case JUMP_IF_TRUE_OR_POP:
                        i -= jump_thread(inst, target, JUMP_IF_TRUE_OR_POP);
                        break;
                    case JUMP_IF_FALSE_OR_POP:
                    case POP_JUMP_IF_FALSE:
                        if (inst->i_lineno == target->i_lineno) {
                            // We don't need to bother checking for loops here,
                            // since a block's b_next cannot point to itself:
                            assert(inst->i_target != inst->i_target->b_next);
                            inst->i_opcode = POP_JUMP_IF_TRUE;
                            inst->i_target = inst->i_target->b_next;
                            --i;
                        }
                        break;
                }
                break;
            case POP_JUMP_IF_NOT_NONE:
            case POP_JUMP_IF_NONE:
                switch (target->i_opcode) {
                    case JUMP:
                        i -= jump_thread(inst, target, inst->i_opcode);
                }
                break;
            case POP_JUMP_IF_FALSE:
                switch (target->i_opcode) {
                    case JUMP:
                        i -= jump_thread(inst, target, POP_JUMP_IF_FALSE);
                }
                break;
            case POP_JUMP_IF_TRUE:
                switch (target->i_opcode) {
                    case JUMP:
                        i -= jump_thread(inst, target, POP_JUMP_IF_TRUE);
                }
                break;
            case JUMP:
                switch (target->i_opcode) {
                    case JUMP:
                        i -= jump_thread(inst, target, JUMP);
                }
                break;
            case FOR_ITER:
                if (target->i_opcode == JUMP) {
                    /* This will not work now because the jump (at target) could
                     * be forward or backward and FOR_ITER only jumps forward. We
                     * can re-enable this if ever we implement a backward version
                     * of FOR_ITER.
                     */
                    /*
                    i -= jump_thread(inst, target, FOR_ITER);
                    */
                }
                break;
            case SWAP:
                if (oparg == 1) {
                    inst->i_opcode = NOP;
                    break;
                }
                if (swaptimize(bb, &i)) {
                    goto error;
                }
                apply_static_swaps(bb, i);
                break;
            case KW_NAMES:
                break;
            case PUSH_NULL:
                if (nextop == LOAD_GLOBAL && (inst[1].i_opcode & 1) == 0) {
                    inst->i_opcode = NOP;
                    inst->i_oparg = 0;
                    inst[1].i_oparg |= 1;
                }
                break;
            default:
                /* All HAS_CONST opcodes should be handled with LOAD_CONST */
                assert (!HAS_CONST(inst->i_opcode));
        }
    }
    return 0;
error:
    return -1;
}

/* If this block ends with an unconditional jump to an exit block,
 * then remove the jump and extend this block with the target.
 */
static int
extend_block(basicblock *bb) {
    if (bb->b_iused == 0) {
        return 0;
    }
    struct instr *last = &bb->b_instr[bb->b_iused-1];
    if (last->i_opcode != JUMP &&
        last->i_opcode != JUMP_FORWARD &&
        last->i_opcode != JUMP_BACKWARD) {
        return 0;
    }
    if (last->i_target->b_exit && last->i_target->b_iused <= MAX_COPY_SIZE) {
        basicblock *to_copy = last->i_target;
        last->i_opcode = NOP;
        for (int i = 0; i < to_copy->b_iused; i++) {
            int index = compiler_next_instr(bb);
            if (index < 0) {
                return -1;
            }
            bb->b_instr[index] = to_copy->b_instr[i];
        }
        bb->b_exit = 1;
    }
    return 0;
}

static void
clean_basic_block(basicblock *bb) {
    /* Remove NOPs when legal to do so. */
    int dest = 0;
    int prev_lineno = -1;
    for (int src = 0; src < bb->b_iused; src++) {
        int lineno = bb->b_instr[src].i_lineno;
        if (bb->b_instr[src].i_opcode == NOP) {
            /* Eliminate no-op if it doesn't have a line number */
            if (lineno < 0) {
                continue;
            }
            /* or, if the previous instruction had the same line number. */
            if (prev_lineno == lineno) {
                continue;
            }
            /* or, if the next instruction has same line number or no line number */
            if (src < bb->b_iused - 1) {
                int next_lineno = bb->b_instr[src+1].i_lineno;
                if (next_lineno < 0 || next_lineno == lineno) {
                    COPY_INSTR_LOC(bb->b_instr[src], bb->b_instr[src+1]);
                    continue;
                }
            }
            else {
                basicblock* next = bb->b_next;
                while (next && next->b_iused == 0) {
                    next = next->b_next;
                }
                /* or if last instruction in BB and next BB has same line number */
                if (next) {
                    if (lineno == next->b_instr[0].i_lineno) {
                        continue;
                    }
                }
            }

        }
        if (dest != src) {
            bb->b_instr[dest] = bb->b_instr[src];
        }
        dest++;
        prev_lineno = lineno;
    }
    assert(dest <= bb->b_iused);
    bb->b_iused = dest;
}

static int
normalize_basic_block(basicblock *bb) {
    /* Mark blocks as exit and/or nofallthrough.
     Raise SystemError if CFG is malformed. */
    for (int i = 0; i < bb->b_iused; i++) {
        assert(!IS_ASSEMBLER_OPCODE(bb->b_instr[i].i_opcode));
        switch(bb->b_instr[i].i_opcode) {
            case RETURN_VALUE:
            case RAISE_VARARGS:
            case RERAISE:
                bb->b_exit = 1;
                bb->b_nofallthrough = 1;
                break;
            case JUMP:
            case JUMP_NO_INTERRUPT:
                bb->b_nofallthrough = 1;
                /* fall through */
            case POP_JUMP_IF_NOT_NONE:
            case POP_JUMP_IF_NONE:
            case POP_JUMP_IF_FALSE:
            case POP_JUMP_IF_TRUE:
            case JUMP_IF_FALSE_OR_POP:
            case JUMP_IF_TRUE_OR_POP:
            case FOR_ITER:
                if (i != bb->b_iused-1) {
                    PyErr_SetString(PyExc_SystemError, "malformed control flow graph.");
                    return -1;
                }
                /* Skip over empty basic blocks. */
                while (bb->b_instr[i].i_target->b_iused == 0) {
                    bb->b_instr[i].i_target = bb->b_instr[i].i_target->b_next;
                }

        }
    }
    return 0;
}

static int
mark_reachable(struct assembler *a) {
    basicblock **stack, **sp;
    sp = stack = (basicblock **)PyObject_Malloc(sizeof(basicblock *) * a->a_nblocks);
    if (stack == NULL) {
        return -1;
    }
    a->a_entry->b_predecessors = 1;
    *sp++ = a->a_entry;
    while (sp > stack) {
        basicblock *b = *(--sp);
        if (b->b_next && !b->b_nofallthrough) {
            if (b->b_next->b_predecessors == 0) {
                *sp++ = b->b_next;
            }
            b->b_next->b_predecessors++;
        }
        for (int i = 0; i < b->b_iused; i++) {
            basicblock *target;
            struct instr *instr = &b->b_instr[i];
            if (is_jump(instr) || is_block_push(instr)) {
                target = instr->i_target;
                if (target->b_predecessors == 0) {
                    *sp++ = target;
                }
                target->b_predecessors++;
            }
        }
    }
    PyObject_Free(stack);
    return 0;
}

static void
eliminate_empty_basic_blocks(basicblock *entry) {
    /* Eliminate empty blocks */
    for (basicblock *b = entry; b != NULL; b = b->b_next) {
        basicblock *next = b->b_next;
        if (next) {
            while (next->b_iused == 0 && next->b_next) {
                next = next->b_next;
            }
            b->b_next = next;
        }
    }
    for (basicblock *b = entry; b != NULL; b = b->b_next) {
        if (b->b_iused == 0) {
            continue;
        }
        if (is_jump(&b->b_instr[b->b_iused-1])) {
            basicblock *target = b->b_instr[b->b_iused-1].i_target;
            while (target->b_iused == 0) {
                target = target->b_next;
            }
            b->b_instr[b->b_iused-1].i_target = target;
        }
    }
}


/* If an instruction has no line number, but it's predecessor in the BB does,
 * then copy the line number. If a successor block has no line number, and only
 * one predecessor, then inherit the line number.
 * This ensures that all exit blocks (with one predecessor) receive a line number.
 * Also reduces the size of the line number table,
 * but has no impact on the generated line number events.
 */
static void
propagate_line_numbers(struct assembler *a) {
    for (basicblock *b = a->a_entry; b != NULL; b = b->b_next) {
        if (b->b_iused == 0) {
            continue;
        }

        // Not a real instruction, only to store positions
        // from previous instructions and propagate them.
        struct instr prev_instr = {
            .i_lineno = -1,
            .i_col_offset = -1,
            .i_end_lineno = -1,
            .i_end_col_offset = -1,
        };
        for (int i = 0; i < b->b_iused; i++) {
            if (b->b_instr[i].i_lineno < 0) {
                COPY_INSTR_LOC(prev_instr, b->b_instr[i]);
            }
            else {
                COPY_INSTR_LOC(b->b_instr[i], prev_instr);
            }
        }
        if (!b->b_nofallthrough && b->b_next->b_predecessors == 1) {
            assert(b->b_next->b_iused);
            if (b->b_next->b_instr[0].i_lineno < 0) {
                COPY_INSTR_LOC(prev_instr, b->b_next->b_instr[0]);
            }
        }
        if (is_jump(&b->b_instr[b->b_iused-1])) {
            basicblock *target = b->b_instr[b->b_iused-1].i_target;
            if (target->b_predecessors == 1) {
                if (target->b_instr[0].i_lineno < 0) {
                    COPY_INSTR_LOC(prev_instr, target->b_instr[0]);
                }
            }
        }
    }
}

/* Perform optimizations on a control flow graph.
   The consts object should still be in list form to allow new constants
   to be appended.

   All transformations keep the code size the same or smaller.
   For those that reduce size, the gaps are initially filled with
   NOPs.  Later those NOPs are removed.
*/

static int
optimize_cfg(struct compiler *c, struct assembler *a, PyObject *consts)
{
    for (basicblock *b = a->a_entry; b != NULL; b = b->b_next) {
        if (optimize_basic_block(c, b, consts)) {
            return -1;
        }
        clean_basic_block(b);
        assert(b->b_predecessors == 0);
    }
    for (basicblock *b = c->u->u_blocks; b != NULL; b = b->b_list) {
        if (extend_block(b)) {
            return -1;
        }
    }
    if (mark_reachable(a)) {
        return -1;
    }
    /* Delete unreachable instructions */
    for (basicblock *b = a->a_entry; b != NULL; b = b->b_next) {
       if (b->b_predecessors == 0) {
            b->b_iused = 0;
            b->b_nofallthrough = 0;
       }
    }
    eliminate_empty_basic_blocks(a->a_entry);
    for (basicblock *b = a->a_entry; b != NULL; b = b->b_next) {
        clean_basic_block(b);
    }
    /* Delete jump instructions made redundant by previous step. If a non-empty
       block ends with a jump instruction, check if the next non-empty block
       reached through normal flow control is the target of that jump. If it
       is, then the jump instruction is redundant and can be deleted.
    */
    int maybe_empty_blocks = 0;
    for (basicblock *b = a->a_entry; b != NULL; b = b->b_next) {
        if (b->b_iused > 0) {
            struct instr *b_last_instr = &b->b_instr[b->b_iused - 1];
            assert(!IS_ASSEMBLER_OPCODE(b_last_instr->i_opcode));
            if (b_last_instr->i_opcode == JUMP ||
                b_last_instr->i_opcode == JUMP_NO_INTERRUPT) {
                if (b_last_instr->i_target == b->b_next) {
                    assert(b->b_next->b_iused);
                    b->b_nofallthrough = 0;
                    b_last_instr->i_opcode = NOP;
                    maybe_empty_blocks = 1;
                }
            }
        }
    }
    if (maybe_empty_blocks) {
        eliminate_empty_basic_blocks(a->a_entry);
    }
    return 0;
}

// Remove trailing unused constants.
static int
trim_unused_consts(struct compiler *c, struct assembler *a, PyObject *consts)
{
    assert(PyList_CheckExact(consts));

    // The first constant may be docstring; keep it always.
    int max_const_index = 0;
    for (basicblock *b = a->a_entry; b != NULL; b = b->b_next) {
        for (int i = 0; i < b->b_iused; i++) {
            if ((b->b_instr[i].i_opcode == LOAD_CONST ||
                b->b_instr[i].i_opcode == KW_NAMES) &&
                    b->b_instr[i].i_oparg > max_const_index) {
                max_const_index = b->b_instr[i].i_oparg;
            }
        }
    }
    if (max_const_index+1 < PyList_GET_SIZE(consts)) {
        //fprintf(stderr, "removing trailing consts: max=%d, size=%d\n",
        //        max_const_index, (int)PyList_GET_SIZE(consts));
        if (PyList_SetSlice(consts, max_const_index+1,
                            PyList_GET_SIZE(consts), NULL) < 0) {
            return 1;
        }
    }
    return 0;
}

static inline int
is_exit_without_lineno(basicblock *b) {
    return b->b_exit && b->b_instr[0].i_lineno < 0;
}

/* PEP 626 mandates that the f_lineno of a frame is correct
 * after a frame terminates. It would be prohibitively expensive
 * to continuously update the f_lineno field at runtime,
 * so we make sure that all exiting instruction (raises and returns)
 * have a valid line number, allowing us to compute f_lineno lazily.
 * We can do this by duplicating the exit blocks without line number
 * so that none have more than one predecessor. We can then safely
 * copy the line number from the sole predecessor block.
 */
static int
duplicate_exits_without_lineno(struct compiler *c)
{
    /* Copy all exit blocks without line number that are targets of a jump.
     */
    for (basicblock *b = c->u->u_blocks; b != NULL; b = b->b_list) {
        if (b->b_iused > 0 && is_jump(&b->b_instr[b->b_iused-1])) {
            basicblock *target = b->b_instr[b->b_iused-1].i_target;
            if (is_exit_without_lineno(target) && target->b_predecessors > 1) {
                basicblock *new_target = compiler_copy_block(c, target);
                if (new_target == NULL) {
                    return -1;
                }
                COPY_INSTR_LOC(b->b_instr[b->b_iused-1], new_target->b_instr[0]);
                b->b_instr[b->b_iused-1].i_target = new_target;
                target->b_predecessors--;
                new_target->b_predecessors = 1;
                new_target->b_next = target->b_next;
                target->b_next = new_target;
            }
        }
    }
    /* Eliminate empty blocks */
    for (basicblock *b = c->u->u_blocks; b != NULL; b = b->b_list) {
        while (b->b_next && b->b_next->b_iused == 0) {
            b->b_next = b->b_next->b_next;
        }
    }
    /* Any remaining reachable exit blocks without line number can only be reached by
     * fall through, and thus can only have a single predecessor */
    for (basicblock *b = c->u->u_blocks; b != NULL; b = b->b_list) {
        if (!b->b_nofallthrough && b->b_next && b->b_iused > 0) {
            if (is_exit_without_lineno(b->b_next)) {
                assert(b->b_next->b_iused > 0);
                COPY_INSTR_LOC(b->b_instr[b->b_iused-1],  b->b_next->b_instr[0]);
            }
        }
    }
    return 0;
}


/* Retained for API compatibility.
 * Optimization is now done in optimize_cfg */

PyObject *
PyCode_Optimize(PyObject *code, PyObject* Py_UNUSED(consts),
                PyObject *Py_UNUSED(names), PyObject *Py_UNUSED(lnotab_obj))
{
    Py_INCREF(code);
    return code;
}<|MERGE_RESOLUTION|>--- conflicted
+++ resolved
@@ -5070,7 +5070,6 @@
         if (!compiler_call_simple_kw_helper(c, keywords, nkwelts)) {
             return 0;
         };
-<<<<<<< HEAD
         ADDOP_I(c, CALL_FUNCTION_KW, n + nelts + nkwelts);
         c->u->u_lineno = old_lineno;
         return 1;
@@ -5079,8 +5078,6 @@
         ADDOP_I(c, CALL_FUNCTION, n + nelts);
         c->u->u_lineno = old_lineno;
         return 1;
-=======
->>>>>>> 326ae71f
     }
     ADDOP_I(c, PRECALL, n + nelts + nkwelts);
     ADDOP_I(c, CALL, n + nelts + nkwelts);
