--- conflicted
+++ resolved
@@ -72,20 +72,13 @@
 
 /* Pseudo-instructions used in the compiler,
  * but turned into NOPs by the assembler. */
-<<<<<<< HEAD
 #define SETUP_FINALLY 256
 #define SETUP_CLEANUP 257
 #define SETUP_WITH 258
 #define POP_BLOCK 259
+#define JUMP 260
 
 #define IS_VIRTUAL_OPCODE(opcode) ((opcode) >= 256)
-=======
-#define SETUP_FINALLY 255
-#define SETUP_CLEANUP 254
-#define SETUP_WITH 253
-#define POP_BLOCK 252
-#define JUMP 251
->>>>>>> a00518d9
 
 #define IS_TOP_LEVEL_AWAIT(c) ( \
         (c->c_flags->cf_flags & PyCF_ALLOW_TOP_LEVEL_AWAIT) \
@@ -149,13 +142,8 @@
 static inline int
 is_jump(struct instr *i)
 {
-<<<<<<< HEAD
-    return is_bit_set_in_table(_PyOpcode_Jump, i->i_opcode);
-=======
-    return i->i_opcode >= SETUP_WITH ||
-           i->i_opcode == JUMP ||
+    return i->i_opcode == JUMP ||
            is_bit_set_in_table(_PyOpcode_Jump, i->i_opcode);
->>>>>>> a00518d9
 }
 
 static int
@@ -8618,7 +8606,7 @@
 static bool
 jump_thread(struct instr *inst, struct instr *target, int opcode)
 {
-    assert(!IS_VIRTUAL_OPCODE(opcode));
+    assert(!IS_VIRTUAL_OPCODE(opcode) || opcode == JUMP);
     assert(is_jump(inst));
     assert(is_jump(target));
     // bpo-45773: If inst->i_target == target->i_target, then nothing actually
