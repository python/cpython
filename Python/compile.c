--- conflicted
+++ resolved
@@ -1922,12 +1922,7 @@
     Py_ssize_t annotations_len = 0;
 
     PySTEntryObject *ste;
-<<<<<<< HEAD
-    int result = _PySymtable_LookupOptional(c->c_st, args, &ste);
-    if (result == -1) {
-=======
     if (_PySymtable_LookupOptional(c->c_st, args, &ste) < 0) {
->>>>>>> 9b8611ee
         return ERROR;
     }
     assert(ste != NULL);
