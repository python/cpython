--- conflicted
+++ resolved
@@ -1946,53 +1946,36 @@
 static int
 compiler_add_yield_from(struct compiler *c, int await)
 {
-<<<<<<< HEAD
-    basicblock *start, *resume, *error, *stopiter, *exit;
-    RETURN_IF_FALSE(start = compiler_new_block(c));
-    RETURN_IF_FALSE(resume = compiler_new_block(c));
-    RETURN_IF_FALSE(error = compiler_new_block(c));
-    RETURN_IF_FALSE(stopiter = compiler_new_block(c));
-    RETURN_IF_FALSE(exit = compiler_new_block(c));
-    compiler_use_next_block(c, start);
+    NEW_JUMP_TARGET_LABEL(c, start);
+    NEW_JUMP_TARGET_LABEL(c, resume);
+    NEW_JUMP_TARGET_LABEL(c, error);
+    NEW_JUMP_TARGET_LABEL(c, stopiter);
+    NEW_JUMP_TARGET_LABEL(c, exit);
+    USE_LABEL(c, start);
     ADDOP_JUMP(c, SEND, exit);
-    compiler_use_next_block(c, resume);
+    USE_LABEL(c, resume);
     // Set up a virtual try/except to handle StopIteration raised during a
     // close() or throw():
     ADDOP_JUMP(c, SETUP_FINALLY, error);
-    RETURN_IF_FALSE(compiler_push_fblock(c, TRY_EXCEPT, resume, NULL, NULL));
+    RETURN_IF_FALSE(compiler_push_fblock(c, TRY_EXCEPT, resume, NO_LABEL, NULL));
     // The only way YIELD_VALUE can raise is if close() or throw() raises:
-    ADDOP(c, YIELD_VALUE);
+    ADDOP_I(c, YIELD_VALUE, 0);
     compiler_pop_fblock(c, TRY_EXCEPT, resume);
     ADDOP_NOLINE(c, POP_BLOCK);
     ADDOP_I(c, RESUME, await ? 3 : 2);
     ADDOP_JUMP(c, JUMP_NO_INTERRUPT, start);
-    compiler_use_next_block(c, error);
+    USE_LABEL(c, error);
     ADDOP_I(c, LOAD_EXCEPTION_TYPE, 1);  // StopIteration
     ADDOP(c, CHECK_EXC_MATCH);
     ADDOP_JUMP(c, POP_JUMP_IF_TRUE, stopiter);
     ADDOP_I(c, RERAISE, 0);
-    compiler_use_next_block(c, stopiter);
+    USE_LABEL(c, stopiter);
     // StopIteration was raised. Push the return value and continue execution:
     ADDOP_NAME(c, LOAD_ATTR, &_Py_ID(value), names);
     ADDOP_I(c, SWAP, 3);
     ADDOP(c, POP_TOP);
     ADDOP(c, POP_TOP);
-    compiler_use_next_block(c, exit);
-=======
-    NEW_JUMP_TARGET_LABEL(c, start);
-    NEW_JUMP_TARGET_LABEL(c, resume);
-    NEW_JUMP_TARGET_LABEL(c, exit);
-
-    USE_LABEL(c, start);
-    ADDOP_JUMP(c, SEND, exit);
-
-    USE_LABEL(c, resume);
-    ADDOP_I(c, YIELD_VALUE, 0);
-    ADDOP_I(c, RESUME, await ? 3 : 2);
-    ADDOP_JUMP(c, JUMP_NO_INTERRUPT, start);
-
     USE_LABEL(c, exit);
->>>>>>> 2fa03b1b
     return 1;
 }
 
