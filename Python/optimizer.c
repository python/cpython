#include "Python.h"
#include "opcode.h"
#include "pycore_interp.h"
#include "pycore_opcode_metadata.h"
#include "pycore_opcode_utils.h"
#include "pycore_optimizer.h"
#include "pycore_pystate.h"       // _PyInterpreterState_GET()
#include "pycore_uops.h"
#include "pycore_jit.h"
#include "cpython/optimizer.h"
#include <stdbool.h>
#include <stdint.h>
#include <stddef.h>

#define MAX_EXECUTORS_SIZE 256

static bool
has_space_for_executor(PyCodeObject *code, _Py_CODEUNIT *instr)
{
    if (instr->op.code == ENTER_EXECUTOR) {
        return true;
    }
    if (code->co_executors == NULL) {
        return true;
    }
    return code->co_executors->size < MAX_EXECUTORS_SIZE;
}

static int32_t
get_index_for_executor(PyCodeObject *code, _Py_CODEUNIT *instr)
{
    if (instr->op.code == ENTER_EXECUTOR) {
        return instr->op.arg;
    }
    _PyExecutorArray *old = code->co_executors;
    int size = 0;
    int capacity = 0;
    if (old != NULL) {
        size = old->size;
        capacity = old->capacity;
        assert(size < MAX_EXECUTORS_SIZE);
    }
    assert(size <= capacity);
    if (size == capacity) {
        /* Array is full. Grow array */
        int new_capacity = capacity ? capacity * 2 : 4;
        _PyExecutorArray *new = PyMem_Realloc(
            old,
            offsetof(_PyExecutorArray, executors) +
            new_capacity * sizeof(_PyExecutorObject *));
        if (new == NULL) {
            return -1;
        }
        new->capacity = new_capacity;
        new->size = size;
        code->co_executors = new;
    }
    assert(size < code->co_executors->capacity);
    return size;
}

static void
insert_executor(PyCodeObject *code, _Py_CODEUNIT *instr, int index, _PyExecutorObject *executor)
{
    Py_INCREF(executor);
    if (instr->op.code == ENTER_EXECUTOR) {
        assert(index == instr->op.arg);
        _PyExecutorObject *old = code->co_executors->executors[index];
        executor->vm_data.opcode = old->vm_data.opcode;
        executor->vm_data.oparg = old->vm_data.oparg;
        old->vm_data.opcode = 0;
        code->co_executors->executors[index] = executor;
        Py_DECREF(old);
    }
    else {
        assert(code->co_executors->size == index);
        assert(code->co_executors->capacity > index);
        executor->vm_data.opcode = instr->op.code;
        executor->vm_data.oparg = instr->op.arg;
        code->co_executors->executors[index] = executor;
        assert(index < MAX_EXECUTORS_SIZE);
        instr->op.code = ENTER_EXECUTOR;
        instr->op.arg = index;
        code->co_executors->size++;
    }
    return;
}

int
PyUnstable_Replace_Executor(PyCodeObject *code, _Py_CODEUNIT *instr, _PyExecutorObject *new)
{
    if (instr->op.code != ENTER_EXECUTOR) {
        PyErr_Format(PyExc_ValueError, "No executor to replace");
        return -1;
    }
    int index = instr->op.arg;
    assert(index >= 0);
    insert_executor(code, instr, index, new);
    return 0;
}

static int
error_optimize(
    _PyOptimizerObject* self,
    PyCodeObject *code,
    _Py_CODEUNIT *instr,
    _PyExecutorObject **exec,
    int Py_UNUSED(stack_entries))
{
    PyErr_Format(PyExc_SystemError, "Should never call error_optimize");
    return -1;
}

static PyTypeObject DefaultOptimizer_Type = {
    PyVarObject_HEAD_INIT(&PyType_Type, 0)
    .tp_name = "noop_optimizer",
    .tp_basicsize = sizeof(_PyOptimizerObject),
    .tp_itemsize = 0,
    .tp_flags = Py_TPFLAGS_DEFAULT | Py_TPFLAGS_DISALLOW_INSTANTIATION,
};

_PyOptimizerObject _PyOptimizer_Default = {
    PyObject_HEAD_INIT(&DefaultOptimizer_Type)
    .optimize = error_optimize,
    .resume_threshold = UINT16_MAX,
    .backedge_threshold = UINT16_MAX,
};

_PyOptimizerObject *
PyUnstable_GetOptimizer(void)
{
    PyInterpreterState *interp = _PyInterpreterState_GET();
    if (interp->optimizer == &_PyOptimizer_Default) {
        return NULL;
    }
    assert(interp->optimizer_backedge_threshold == interp->optimizer->backedge_threshold);
    assert(interp->optimizer_resume_threshold == interp->optimizer->resume_threshold);
    Py_INCREF(interp->optimizer);
    return interp->optimizer;
}

void
PyUnstable_SetOptimizer(_PyOptimizerObject *optimizer)
{
    PyInterpreterState *interp = _PyInterpreterState_GET();
    if (optimizer == NULL) {
        optimizer = &_PyOptimizer_Default;
    }
    _PyOptimizerObject *old = interp->optimizer;
    Py_INCREF(optimizer);
    interp->optimizer = optimizer;
    interp->optimizer_backedge_threshold = optimizer->backedge_threshold;
    interp->optimizer_resume_threshold = optimizer->resume_threshold;
    Py_DECREF(old);
}

_PyInterpreterFrame *
_PyOptimizer_BackEdge(_PyInterpreterFrame *frame, _Py_CODEUNIT *src, _Py_CODEUNIT *dest, PyObject **stack_pointer)
{
    assert(src->op.code == JUMP_BACKWARD);
    PyCodeObject *code = (PyCodeObject *)frame->f_executable;
    assert(PyCode_Check(code));
    PyInterpreterState *interp = _PyInterpreterState_GET();
    if (!has_space_for_executor(code, src)) {
        goto jump_to_destination;
    }
    _PyOptimizerObject *opt = interp->optimizer;
    _PyExecutorObject *executor = NULL;
    int err = opt->optimize(opt, code, dest, &executor, (int)(stack_pointer - _PyFrame_Stackbase(frame)));
    if (err <= 0) {
        assert(executor == NULL);
        if (err < 0) {
            return NULL;
        }
        goto jump_to_destination;
    }
    int index = get_index_for_executor(code, src);
    if (index < 0) {
        /* Out of memory. Don't raise and assume that the
         * error will show up elsewhere.
         *
         * If an optimizer has already produced an executor,
         * it might get confused by the executor disappearing,
         * but there is not much we can do about that here. */
        Py_DECREF(executor);
        goto jump_to_destination;
    }
    insert_executor(code, src, index, executor);
    assert(frame->prev_instr == src);
    frame->prev_instr = dest - 1;
    return executor->execute(executor, frame, stack_pointer);
jump_to_destination:
    frame->prev_instr = dest - 1;
    _PyFrame_SetStackPointer(frame, stack_pointer);
    return frame;
}

_PyExecutorObject *
PyUnstable_GetExecutor(PyCodeObject *code, int offset)
{
    int code_len = (int)Py_SIZE(code);
    for (int i = 0 ; i < code_len;) {
        if (_PyCode_CODE(code)[i].op.code == ENTER_EXECUTOR && i*2 == offset) {
            int oparg = _PyCode_CODE(code)[i].op.arg;
            _PyExecutorObject *res = code->co_executors->executors[oparg];
            Py_INCREF(res);
            return res;
        }
        i += _PyInstruction_GetLength(code, i);
    }
    PyErr_SetString(PyExc_ValueError, "no executor at given byte offset");
    return NULL;
}

/** Test support **/


typedef struct {
    _PyOptimizerObject base;
    int64_t count;
} _PyCounterOptimizerObject;

typedef struct {
    _PyExecutorObject executor;
    _PyCounterOptimizerObject *optimizer;
    _Py_CODEUNIT *next_instr;
} _PyCounterExecutorObject;

static void
counter_dealloc(_PyCounterExecutorObject *self) {
    Py_DECREF(self->optimizer);
    PyObject_Free(self);
}

static PyTypeObject CounterExecutor_Type = {
    PyVarObject_HEAD_INIT(&PyType_Type, 0)
    .tp_name = "counting_executor",
    .tp_basicsize = sizeof(_PyCounterExecutorObject),
    .tp_itemsize = 0,
    .tp_flags = Py_TPFLAGS_DEFAULT | Py_TPFLAGS_DISALLOW_INSTANTIATION,
    .tp_dealloc = (destructor)counter_dealloc,
};

static _PyInterpreterFrame *
counter_execute(_PyExecutorObject *self, _PyInterpreterFrame *frame, PyObject **stack_pointer)
{
    ((_PyCounterExecutorObject *)self)->optimizer->count++;
    _PyFrame_SetStackPointer(frame, stack_pointer);
    frame->prev_instr = ((_PyCounterExecutorObject *)self)->next_instr - 1;
    Py_DECREF(self);
    return frame;
}

static int
counter_optimize(
    _PyOptimizerObject* self,
    PyCodeObject *code,
    _Py_CODEUNIT *instr,
    _PyExecutorObject **exec_ptr,
    int Py_UNUSED(curr_stackentries)
)
{
    _PyCounterExecutorObject *executor = (_PyCounterExecutorObject *)_PyObject_New(&CounterExecutor_Type);
    if (executor == NULL) {
        return -1;
    }
    executor->executor.execute = counter_execute;
    Py_INCREF(self);
    executor->optimizer = (_PyCounterOptimizerObject *)self;
    executor->next_instr = instr;
    *exec_ptr = (_PyExecutorObject *)executor;
    return 1;
}

static PyObject *
counter_get_counter(PyObject *self, PyObject *args)
{
    return PyLong_FromLongLong(((_PyCounterOptimizerObject *)self)->count);
}

static PyMethodDef counter_methods[] = {
    { "get_count", counter_get_counter, METH_NOARGS, NULL },
    { NULL, NULL },
};

static PyTypeObject CounterOptimizer_Type = {
    PyVarObject_HEAD_INIT(&PyType_Type, 0)
    .tp_name = "Counter optimizer",
    .tp_basicsize = sizeof(_PyCounterOptimizerObject),
    .tp_itemsize = 0,
    .tp_flags = Py_TPFLAGS_DEFAULT | Py_TPFLAGS_DISALLOW_INSTANTIATION,
    .tp_methods = counter_methods,
    .tp_dealloc = (destructor)PyObject_Del,
};

PyObject *
PyUnstable_Optimizer_NewCounter(void)
{
    _PyCounterOptimizerObject *opt = (_PyCounterOptimizerObject *)_PyObject_New(&CounterOptimizer_Type);
    if (opt == NULL) {
        return NULL;
    }
    opt->base.optimize = counter_optimize;
    opt->base.resume_threshold = UINT16_MAX;
    opt->base.backedge_threshold = 0;
    opt->count = 0;
    return (PyObject *)opt;
}

///////////////////// Experimental UOp Optimizer /////////////////////

static void
uop_dealloc(_PyUOpExecutorObject *self) {
    PyObject_Free(self);
}

static const char *
uop_name(int index) {
    if (index <= MAX_REAL_OPCODE) {
        return _PyOpcode_OpName[index];
    }
    return _PyOpcode_uop_name[index];
}

static Py_ssize_t
uop_len(_PyUOpExecutorObject *self)
{
    return Py_SIZE(self);
}

static PyObject *
uop_item(_PyUOpExecutorObject *self, Py_ssize_t index)
{
    Py_ssize_t len = uop_len(self);
    if (index < 0 || index >= len) {
        PyErr_SetNone(PyExc_IndexError);
        return NULL;
    }
    const char *name = uop_name(self->trace[index].opcode);
    if (name == NULL) {
        name = "<nil>";
    }
    PyObject *oname = _PyUnicode_FromASCII(name, strlen(name));
    if (oname == NULL) {
        return NULL;
    }
    PyObject *oparg = PyLong_FromUnsignedLong(self->trace[index].oparg);
    if (oparg == NULL) {
        Py_DECREF(oname);
        return NULL;
    }
    PyObject *operand = PyLong_FromUnsignedLongLong(self->trace[index].operand);
    if (operand == NULL) {
        Py_DECREF(oparg);
        Py_DECREF(oname);
        return NULL;
    }
    PyObject *args[3] = { oname, oparg, operand };
    return _PyTuple_FromArraySteal(args, 3);
}

PySequenceMethods uop_as_sequence = {
    .sq_length = (lenfunc)uop_len,
    .sq_item = (ssizeargfunc)uop_item,
};

static PyTypeObject UOpExecutor_Type = {
    PyVarObject_HEAD_INIT(&PyType_Type, 0)
    .tp_name = "uop_executor",
    .tp_basicsize = sizeof(_PyUOpExecutorObject) - sizeof(_PyUOpInstruction),
    .tp_itemsize = sizeof(_PyUOpInstruction),
    .tp_flags = Py_TPFLAGS_DEFAULT | Py_TPFLAGS_DISALLOW_INSTANTIATION,
    .tp_dealloc = (destructor)uop_dealloc,
    .tp_as_sequence = &uop_as_sequence,
};

static int
move_stubs(
    _PyUOpInstruction *trace,
    int trace_length,
    int stubs_start,
    int stubs_end
)
{
    memmove(trace + trace_length,
            trace + stubs_start,
            (stubs_end - stubs_start) * sizeof(_PyUOpInstruction));
    // Patch up the jump targets
    for (int i = 0; i < trace_length; i++) {
        if (trace[i].opcode == _POP_JUMP_IF_FALSE ||
            trace[i].opcode == _POP_JUMP_IF_TRUE)
        {
            int target = trace[i].oparg;
            if (target >= stubs_start) {
                target += trace_length - stubs_start;
                trace[i].oparg = target;
            }
        }
    }
    return trace_length + stubs_end - stubs_start;
}

#define TRACE_STACK_SIZE 5

static int
translate_bytecode_to_trace(
    PyCodeObject *code,
    _Py_CODEUNIT *instr,
    _PyUOpInstruction *trace,
    int buffer_size)
{
    PyCodeObject *initial_code = code;
    _Py_CODEUNIT *initial_instr = instr;
    int trace_length = 0;
    int max_length = buffer_size;
    int reserved = 0;
    struct {
        PyCodeObject *code;
        _Py_CODEUNIT *instr;
    } trace_stack[TRACE_STACK_SIZE];
    int trace_stack_depth = 0;

#ifdef Py_DEBUG
    char *uop_debug = Py_GETENV("PYTHONUOPSDEBUG");
    int lltrace = 0;
    if (uop_debug != NULL && *uop_debug >= '0') {
        lltrace = *uop_debug - '0';  // TODO: Parse an int and all that
    }
#endif

#ifdef Py_DEBUG
#define DPRINTF(level, ...) \
    if (lltrace >= (level)) { printf(__VA_ARGS__); }
#else
#define DPRINTF(level, ...)
#endif

#define ADD_TO_TRACE(OPCODE, OPARG, OPERAND) \
    DPRINTF(2, \
            "  ADD_TO_TRACE(%s, %d, %" PRIu64 ")\n", \
            uop_name(OPCODE), \
            (OPARG), \
            (uint64_t)(OPERAND)); \
    assert(trace_length < max_length); \
    assert(reserved > 0); \
    reserved--; \
    trace[trace_length].opcode = (OPCODE); \
    trace[trace_length].oparg = (OPARG); \
    trace[trace_length].operand = (OPERAND); \
    trace_length++;

#define INSTR_IP(INSTR, CODE) \
    ((uint32_t)((INSTR) - ((_Py_CODEUNIT *)(CODE)->co_code_adaptive)))

#define ADD_TO_STUB(INDEX, OPCODE, OPARG, OPERAND) \
    DPRINTF(2, "    ADD_TO_STUB(%d, %s, %d, %" PRIu64 ")\n", \
            (INDEX), \
            uop_name(OPCODE), \
            (OPARG), \
            (uint64_t)(OPERAND)); \
    assert(reserved > 0); \
    reserved--; \
    trace[(INDEX)].opcode = (OPCODE); \
    trace[(INDEX)].oparg = (OPARG); \
    trace[(INDEX)].operand = (OPERAND);

// Reserve space for n uops
#define RESERVE_RAW(n, opname) \
    if (trace_length + (n) > max_length) { \
        DPRINTF(2, "No room for %s (need %d, got %d)\n", \
                (opname), (n), max_length - trace_length); \
        goto done; \
    } \
    reserved = (n);  // Keep ADD_TO_TRACE / ADD_TO_STUB honest

// Reserve space for main+stub uops, plus 2 for SAVE_IP and EXIT_TRACE
#define RESERVE(main, stub) RESERVE_RAW((main) + (stub) + 2, uop_name(opcode))

// Trace stack operations (used by _PUSH_FRAME, _POP_FRAME)
#define TRACE_STACK_PUSH() \
    if (trace_stack_depth >= TRACE_STACK_SIZE) { \
        DPRINTF(2, "Trace stack overflow\n"); \
        ADD_TO_TRACE(SAVE_IP, 0, 0); \
        goto done; \
    } \
    trace_stack[trace_stack_depth].code = code; \
    trace_stack[trace_stack_depth].instr = instr; \
    trace_stack_depth++;
#define TRACE_STACK_POP() \
    if (trace_stack_depth <= 0) { \
        Py_FatalError("Trace stack underflow\n"); \
    } \
    trace_stack_depth--; \
    code = trace_stack[trace_stack_depth].code; \
    instr = trace_stack[trace_stack_depth].instr;

    DPRINTF(4,
            "Optimizing %s (%s:%d) at byte offset %d\n",
            PyUnicode_AsUTF8(code->co_qualname),
            PyUnicode_AsUTF8(code->co_filename),
            code->co_firstlineno,
            2 * INSTR_IP(initial_instr, code));

top:  // Jump here after _PUSH_FRAME
    for (;;) {
        RESERVE_RAW(2, "epilogue");  // Always need space for SAVE_IP and EXIT_TRACE
        ADD_TO_TRACE(SAVE_IP, INSTR_IP(instr, code), 0);

        uint32_t opcode = instr->op.code;
        uint32_t oparg = instr->op.arg;
        uint32_t extras = 0;

        while (opcode == EXTENDED_ARG) {
            instr++;
            extras += 1;
            opcode = instr->op.code;
            oparg = (oparg << 8) | instr->op.arg;
        }

        if (opcode == ENTER_EXECUTOR) {
            _PyExecutorObject *executor =
                (_PyExecutorObject *)code->co_executors->executors[oparg&255];
            opcode = executor->vm_data.opcode;
            DPRINTF(2, "  * ENTER_EXECUTOR -> %s\n",  _PyOpcode_OpName[opcode]);
            oparg = (oparg & 0xffffff00) | executor->vm_data.oparg;
        }

        switch (opcode) {

            case POP_JUMP_IF_NONE:
            {
                RESERVE(2, 2);
                ADD_TO_TRACE(IS_NONE, 0, 0);
                opcode = POP_JUMP_IF_TRUE;
                goto pop_jump_if_bool;
            }

            case POP_JUMP_IF_NOT_NONE:
            {
                RESERVE(2, 2);
                ADD_TO_TRACE(IS_NONE, 0, 0);
                opcode = POP_JUMP_IF_FALSE;
                goto pop_jump_if_bool;
            }

            case POP_JUMP_IF_FALSE:
            case POP_JUMP_IF_TRUE:
            {
pop_jump_if_bool:
                // Assume jump unlikely (TODO: handle jump likely case)
                RESERVE(1, 2);
                _Py_CODEUNIT *target_instr =
                    instr + 1 + _PyOpcode_Caches[_PyOpcode_Deopt[opcode]] + oparg;
                max_length -= 2;  // Really the start of the stubs
                uint32_t uopcode = opcode == POP_JUMP_IF_TRUE ?
                    _POP_JUMP_IF_TRUE : _POP_JUMP_IF_FALSE;
                ADD_TO_TRACE(uopcode, max_length, 0);
                ADD_TO_STUB(max_length, SAVE_IP, INSTR_IP(target_instr, code), 0);
                ADD_TO_STUB(max_length + 1, EXIT_TRACE, 0, 0);
                break;
            }

            case JUMP_BACKWARD:
            {
                if (instr + 2 - oparg == initial_instr && code == initial_code) {
                    RESERVE(1, 0);
                    ADD_TO_TRACE(JUMP_TO_TOP, 0, 0);
                }
                else {
                    DPRINTF(2, "JUMP_BACKWARD not to top ends trace\n");
                }
                goto done;
            }

            case JUMP_FORWARD:
            {
                RESERVE(0, 0);
                // This will emit two SAVE_IP instructions; leave it to the optimizer
                instr += oparg;
                break;
            }

            case FOR_ITER_LIST:
            case FOR_ITER_TUPLE:
            case FOR_ITER_RANGE:
            {
                RESERVE(4, 3);
                int check_op, exhausted_op, next_op;
                switch (opcode) {
                    case FOR_ITER_LIST:
                        check_op = _ITER_CHECK_LIST;
                        exhausted_op = _IS_ITER_EXHAUSTED_LIST;
                        next_op = _ITER_NEXT_LIST;
                        break;
                    case FOR_ITER_TUPLE:
                        check_op = _ITER_CHECK_TUPLE;
                        exhausted_op = _IS_ITER_EXHAUSTED_TUPLE;
                        next_op = _ITER_NEXT_TUPLE;
                        break;
                    case FOR_ITER_RANGE:
                        check_op = _ITER_CHECK_RANGE;
                        exhausted_op = _IS_ITER_EXHAUSTED_RANGE;
                        next_op = _ITER_NEXT_RANGE;
                        break;
                    default:
                        Py_UNREACHABLE();
                }
                // Assume jump unlikely (can a for-loop exit be likely?)
                _Py_CODEUNIT *target_instr =  // +1 at the end skips over END_FOR
                    instr + 1 + _PyOpcode_Caches[_PyOpcode_Deopt[opcode]] + oparg + 1;
                max_length -= 3;  // Really the start of the stubs
                ADD_TO_TRACE(check_op, 0, 0);
                ADD_TO_TRACE(exhausted_op, 0, 0);
                ADD_TO_TRACE(_POP_JUMP_IF_TRUE, max_length, 0);
                ADD_TO_TRACE(next_op, 0, 0);

                ADD_TO_STUB(max_length + 0, POP_TOP, 0, 0);
                ADD_TO_STUB(max_length + 1, SAVE_IP, INSTR_IP(target_instr, code), 0);
                ADD_TO_STUB(max_length + 2, EXIT_TRACE, 0, 0);
                break;
            }

            default:
            {
                const struct opcode_macro_expansion *expansion = &_PyOpcode_macro_expansion[opcode];
                if (expansion->nuops > 0) {
                    // Reserve space for nuops (+ SAVE_IP + EXIT_TRACE)
                    int nuops = expansion->nuops;
                    RESERVE(nuops, 0);
                    if (expansion->uops[nuops-1].uop == _POP_FRAME) {
                        // Check for trace stack underflow now:
                        // We can't bail e.g. in the middle of
                        // LOAD_CONST + _POP_FRAME.
                        if (trace_stack_depth == 0) {
                            DPRINTF(2, "Trace stack underflow\n");
                            goto done;}
                    }
                    uint32_t orig_oparg = oparg;  // For OPARG_TOP/BOTTOM
                    for (int i = 0; i < nuops; i++) {
                        oparg = orig_oparg;
                        uint64_t operand = 0;
                        // Add one to account for the actual opcode/oparg pair:
                        int offset = expansion->uops[i].offset + 1;
                        switch (expansion->uops[i].size) {
                            case OPARG_FULL:
                                if (extras && OPCODE_HAS_JUMP(opcode)) {
                                    if (opcode == JUMP_BACKWARD_NO_INTERRUPT) {
                                        oparg -= extras;
                                    }
                                    else {
                                        assert(opcode != JUMP_BACKWARD);
                                        oparg += extras;
                                    }
                                }
                                break;
                            case OPARG_CACHE_1:
                                operand = read_u16(&instr[offset].cache);
                                break;
                            case OPARG_CACHE_2:
                                operand = read_u32(&instr[offset].cache);
                                break;
                            case OPARG_CACHE_4:
                                operand = read_u64(&instr[offset].cache);
                                break;
                            case OPARG_TOP:  // First half of super-instr
                                oparg = orig_oparg >> 4;
                                break;
                            case OPARG_BOTTOM:  // Second half of super-instr
                                oparg = orig_oparg & 0xF;
                                break;
                            case OPARG_SAVE_IP:  // op==SAVE_IP; oparg=next instr
                                oparg = INSTR_IP(instr + offset, code);
                                break;

                            default:
                                fprintf(stderr,
                                        "opcode=%d, oparg=%d; nuops=%d, i=%d; size=%d, offset=%d\n",
                                        opcode, oparg, nuops, i,
                                        expansion->uops[i].size,
                                        expansion->uops[i].offset);
                                Py_FatalError("garbled expansion");
                        }
                        ADD_TO_TRACE(expansion->uops[i].uop, oparg, operand);
                        if (expansion->uops[i].uop == _POP_FRAME) {
                            TRACE_STACK_POP();
                            DPRINTF(2,
                                "Returning to %s (%s:%d) at byte offset %d\n",
                                PyUnicode_AsUTF8(code->co_qualname),
                                PyUnicode_AsUTF8(code->co_filename),
                                code->co_firstlineno,
                                2 * INSTR_IP(instr, code));
                            goto top;
                        }
                        if (expansion->uops[i].uop == _PUSH_FRAME) {
                            assert(i + 1 == nuops);
                            int func_version_offset =
                                offsetof(_PyCallCache, func_version)/sizeof(_Py_CODEUNIT)
                                // Add one to account for the actual opcode/oparg pair:
                                + 1;
                            uint32_t func_version = read_u32(&instr[func_version_offset].cache);
                            PyFunctionObject *func = _PyFunction_LookupByVersion(func_version);
                            DPRINTF(3, "Function object: %p\n", func);
                            if (func != NULL) {
                                PyCodeObject *new_code = (PyCodeObject *)PyFunction_GET_CODE(func);
                                if (new_code == code) {
                                    // Recursive call, bail (we could be here forever).
                                    DPRINTF(2, "Bailing on recursive call to %s (%s:%d)\n",
                                            PyUnicode_AsUTF8(new_code->co_qualname),
                                            PyUnicode_AsUTF8(new_code->co_filename),
                                            new_code->co_firstlineno);
                                    ADD_TO_TRACE(SAVE_IP, 0, 0);
                                    goto done;
                                }
                                if (new_code->co_version != func_version) {
                                    // func.__code__ was updated.
                                    // Perhaps it may happen again, so don't bother tracing.
                                    // TODO: Reason about this -- is it better to bail or not?
                                    DPRINTF(2, "Bailing because co_version != func_version\n");
                                    ADD_TO_TRACE(SAVE_IP, 0, 0);
                                    goto done;
                                }
                                // Increment IP to the return address
                                instr += _PyOpcode_Caches[_PyOpcode_Deopt[opcode]] + 1;
                                TRACE_STACK_PUSH();
                                code = new_code;
                                instr = _PyCode_CODE(code);
                                DPRINTF(2,
                                    "Continuing in %s (%s:%d) at byte offset %d\n",
                                    PyUnicode_AsUTF8(code->co_qualname),
                                    PyUnicode_AsUTF8(code->co_filename),
                                    code->co_firstlineno,
                                    2 * INSTR_IP(instr, code));
                                goto top;
                            }
                            ADD_TO_TRACE(SAVE_IP, 0, 0);
                            goto done;
                        }
                    }
                    break;
                }
                DPRINTF(2, "Unsupported opcode %s\n", uop_name(opcode));
                goto done;  // Break out of loop
            }  // End default

        }  // End switch (opcode)

        instr++;
        // Add cache size for opcode
        instr += _PyOpcode_Caches[_PyOpcode_Deopt[opcode]];
    }  // End for (;;)

done:
    while (trace_stack_depth > 0) {
        TRACE_STACK_POP();
    }
    assert(code == initial_code);
    // Skip short traces like SAVE_IP, LOAD_FAST, SAVE_IP, EXIT_TRACE
    if (trace_length > 3) {
        ADD_TO_TRACE(EXIT_TRACE, 0, 0);
        DPRINTF(1,
                "Created a trace for %s (%s:%d) at byte offset %d -- length %d+%d\n",
                PyUnicode_AsUTF8(code->co_qualname),
                PyUnicode_AsUTF8(code->co_filename),
                code->co_firstlineno,
                2 * INSTR_IP(initial_instr, code),
                trace_length,
                buffer_size - max_length);
        if (max_length < buffer_size) {
            // There are stubs
            if (trace_length < max_length) {
                // There's a gap before the stubs
                // Move the stubs back to be immediately after the main trace
                // (which ends at trace_length)
                DPRINTF(2,
                        "Moving %d stub uops back by %d\n",
                        buffer_size - max_length,
                        max_length - trace_length);
                trace_length = move_stubs(trace, trace_length, max_length, buffer_size);
            }
            else {
                assert(trace_length == max_length);
                // There's no gap
                trace_length = buffer_size;
            }
        }
        return trace_length;
    }
    else {
        DPRINTF(4,
                "No trace for %s (%s:%d) at byte offset %d\n",
                PyUnicode_AsUTF8(code->co_qualname),
                PyUnicode_AsUTF8(code->co_filename),
                code->co_firstlineno,
                2 * INSTR_IP(initial_instr, code));
    }
    return 0;

#undef RESERVE
#undef RESERVE_RAW
#undef INSTR_IP
#undef ADD_TO_TRACE
#undef DPRINTF
}

static int
remove_unneeded_uops(_PyUOpInstruction *trace, int trace_length)
{
    // Stage 1: Replace unneeded SAVE_IP uops with NOP.
    // Note that we don't enter stubs, those SAVE_IPs are needed.
    int last_save_ip = -1;
    int last_instr = 0;
    bool need_ip = true;
    for (int pc = 0; pc < trace_length; pc++) {
        int opcode = trace[pc].opcode;
        if (opcode == SAVE_CURRENT_IP) {
            // Special case: never remove preceding SAVE_IP
            last_save_ip = -1;
        }
        else if (opcode == SAVE_IP) {
            if (!need_ip && last_save_ip >= 0) {
                trace[last_save_ip].opcode = NOP;
            }
            need_ip = false;
            last_save_ip = pc;
        }
        else if (opcode == JUMP_TO_TOP || opcode == EXIT_TRACE) {
            last_instr = pc + 1;
            break;
        }
        else {
            // If opcode has ERROR or DEOPT, set need_up to true
            if (_PyOpcode_opcode_metadata[opcode].flags & (HAS_ERROR_FLAG | HAS_DEOPT_FLAG)) {
                need_ip = true;
            }
        }
    }
    // Stage 2: Squash NOP opcodes (pre-existing or set above).
    int dest = 0;
    for (int pc = 0; pc < last_instr; pc++) {
        int opcode = trace[pc].opcode;
        if (opcode != NOP) {
            if (pc != dest) {
                trace[dest] = trace[pc];
            }
            dest++;
        }
    }
    // Stage 3: Move the stubs back.
    if (dest < last_instr) {
        int new_trace_length = move_stubs(trace, dest, last_instr, trace_length);
#ifdef Py_DEBUG
        char *uop_debug = Py_GETENV("PYTHONUOPSDEBUG");
        int lltrace = 0;
        if (uop_debug != NULL && *uop_debug >= '0') {
            lltrace = *uop_debug - '0';  // TODO: Parse an int and all that
        }
        if (lltrace >= 2) {
            printf("Optimized trace (length %d+%d = %d, saved %d):\n",
                dest, trace_length - last_instr, new_trace_length,
                trace_length - new_trace_length);
            for (int pc = 0; pc < new_trace_length; pc++) {
                printf("%4d: (%s, %d, %" PRIu64 ")\n",
                    pc,
                    uop_name(trace[pc].opcode),
                    (trace[pc].oparg),
                    (uint64_t)(trace[pc].operand));
            }
        }
#endif
        trace_length = new_trace_length;
    }
    return trace_length;
}

static int
uop_optimize(
    _PyOptimizerObject *self,
    PyCodeObject *code,
    _Py_CODEUNIT *instr,
    _PyExecutorObject **exec_ptr,
    int curr_stackentries)
{
    _PyUOpInstruction trace[_Py_UOP_MAX_TRACE_LENGTH];
    int trace_length = translate_bytecode_to_trace(code, instr, trace, _Py_UOP_MAX_TRACE_LENGTH);
    if (trace_length <= 0) {
        // Error or nothing translated
        return trace_length;
    }
    OBJECT_STAT_INC(optimization_traces_created);
    char *uop_optimize = Py_GETENV("PYTHONUOPSOPTIMIZE");
    if (uop_optimize != NULL && *uop_optimize > '0') {
        trace_length = _Py_uop_analyze_and_optimize(code, trace, trace_length, curr_stackentries);
    }
<<<<<<< HEAD
    _PyJITFunction execute = _PyJIT_CompileTrace(trace, trace_length);
    if (execute == NULL) {
        if (PyErr_Occurred()) {
            return -1;
        }
        return 0;
    }
=======
    trace_length = remove_unneeded_uops(trace, trace_length);
>>>>>>> 578ebc5d
    _PyUOpExecutorObject *executor = PyObject_NewVar(_PyUOpExecutorObject, &UOpExecutor_Type, trace_length);
    if (executor == NULL) {
        return -1;
    }
    executor->base.execute = execute;
    memcpy(executor->trace, trace, trace_length * sizeof(_PyUOpInstruction));
    *exec_ptr = (_PyExecutorObject *)executor;
    return 1;
}

static void
uop_opt_dealloc(PyObject *self) {
    PyObject_Free(self);
}

static PyTypeObject UOpOptimizer_Type = {
    PyVarObject_HEAD_INIT(&PyType_Type, 0)
    .tp_name = "uop_optimizer",
    .tp_basicsize = sizeof(_PyOptimizerObject),
    .tp_itemsize = 0,
    .tp_flags = Py_TPFLAGS_DEFAULT | Py_TPFLAGS_DISALLOW_INSTANTIATION,
    .tp_dealloc = uop_opt_dealloc,
};

PyObject *
PyUnstable_Optimizer_NewUOpOptimizer(void)
{
    _PyOptimizerObject *opt = PyObject_New(_PyOptimizerObject, &UOpOptimizer_Type);
    if (opt == NULL) {
        return NULL;
    }
    opt->optimize = uop_optimize;
    opt->resume_threshold = UINT16_MAX;
    // Need at least 3 iterations to settle specializations.
    // A few lower bits of the counter are reserved for other flags.
    opt->backedge_threshold = 3 << OPTIMIZER_BITS_IN_COUNTER;
    return (PyObject *)opt;
}<|MERGE_RESOLUTION|>--- conflicted
+++ resolved
@@ -170,6 +170,7 @@
     if (err <= 0) {
         assert(executor == NULL);
         if (err < 0) {
+            _PyFrame_SetStackPointer(frame, stack_pointer);
             return NULL;
         }
         goto jump_to_destination;
@@ -891,7 +892,7 @@
     if (uop_optimize != NULL && *uop_optimize > '0') {
         trace_length = _Py_uop_analyze_and_optimize(code, trace, trace_length, curr_stackentries);
     }
-<<<<<<< HEAD
+    trace_length = remove_unneeded_uops(trace, trace_length);
     _PyJITFunction execute = _PyJIT_CompileTrace(trace, trace_length);
     if (execute == NULL) {
         if (PyErr_Occurred()) {
@@ -899,9 +900,6 @@
         }
         return 0;
     }
-=======
-    trace_length = remove_unneeded_uops(trace, trace_length);
->>>>>>> 578ebc5d
     _PyUOpExecutorObject *executor = PyObject_NewVar(_PyUOpExecutorObject, &UOpExecutor_Type, trace_length);
     if (executor == NULL) {
         return -1;
