#include "Python.h"
#include "opcode.h"
#include "pycore_interp.h"
#include "pycore_bitutils.h"        // _Py_popcount32()
#include "pycore_opcode_metadata.h" // _PyOpcode_OpName()
#include "pycore_opcode_utils.h"  // MAX_REAL_OPCODE
#include "pycore_optimizer.h"     // _Py_uop_analyze_and_optimize()
#include "pycore_pystate.h"       // _PyInterpreterState_GET()
#include "pycore_uops.h"
#include "pycore_jit.h"
#include "cpython/optimizer.h"
#include <stdbool.h>
#include <stdint.h>
#include <stddef.h>

#define MAX_EXECUTORS_SIZE 256

static bool
has_space_for_executor(PyCodeObject *code, _Py_CODEUNIT *instr)
{
    if (instr->op.code == ENTER_EXECUTOR) {
        return true;
    }
    if (code->co_executors == NULL) {
        return true;
    }
    return code->co_executors->size < MAX_EXECUTORS_SIZE;
}

static int32_t
get_index_for_executor(PyCodeObject *code, _Py_CODEUNIT *instr)
{
    if (instr->op.code == ENTER_EXECUTOR) {
        return instr->op.arg;
    }
    _PyExecutorArray *old = code->co_executors;
    int size = 0;
    int capacity = 0;
    if (old != NULL) {
        size = old->size;
        capacity = old->capacity;
        assert(size < MAX_EXECUTORS_SIZE);
    }
    assert(size <= capacity);
    if (size == capacity) {
        /* Array is full. Grow array */
        int new_capacity = capacity ? capacity * 2 : 4;
        _PyExecutorArray *new = PyMem_Realloc(
            old,
            offsetof(_PyExecutorArray, executors) +
            new_capacity * sizeof(_PyExecutorObject *));
        if (new == NULL) {
            return -1;
        }
        new->capacity = new_capacity;
        new->size = size;
        code->co_executors = new;
    }
    assert(size < code->co_executors->capacity);
    return size;
}

static void
insert_executor(PyCodeObject *code, _Py_CODEUNIT *instr, int index, _PyExecutorObject *executor)
{
    Py_INCREF(executor);
    if (instr->op.code == ENTER_EXECUTOR) {
        assert(index == instr->op.arg);
        _PyExecutorObject *old = code->co_executors->executors[index];
        executor->vm_data.opcode = old->vm_data.opcode;
        executor->vm_data.oparg = old->vm_data.oparg;
        old->vm_data.opcode = 0;
        code->co_executors->executors[index] = executor;
        Py_DECREF(old);
    }
    else {
        assert(code->co_executors->size == index);
        assert(code->co_executors->capacity > index);
        executor->vm_data.opcode = instr->op.code;
        executor->vm_data.oparg = instr->op.arg;
        code->co_executors->executors[index] = executor;
        assert(index < MAX_EXECUTORS_SIZE);
        instr->op.code = ENTER_EXECUTOR;
        instr->op.arg = index;
        code->co_executors->size++;
    }
    return;
}

int
PyUnstable_Replace_Executor(PyCodeObject *code, _Py_CODEUNIT *instr, _PyExecutorObject *new)
{
    if (instr->op.code != ENTER_EXECUTOR) {
        PyErr_Format(PyExc_ValueError, "No executor to replace");
        return -1;
    }
    int index = instr->op.arg;
    assert(index >= 0);
    insert_executor(code, instr, index, new);
    return 0;
}

static int
error_optimize(
    _PyOptimizerObject* self,
    PyCodeObject *code,
    _Py_CODEUNIT *instr,
    _PyExecutorObject **exec,
    int Py_UNUSED(stack_entries))
{
    assert(0);
    PyErr_Format(PyExc_SystemError, "Should never call error_optimize");
    return -1;
}

PyTypeObject _PyDefaultOptimizer_Type = {
    PyVarObject_HEAD_INIT(&PyType_Type, 0)
    .tp_name = "noop_optimizer",
    .tp_basicsize = sizeof(_PyOptimizerObject),
    .tp_itemsize = 0,
    .tp_flags = Py_TPFLAGS_DEFAULT | Py_TPFLAGS_DISALLOW_INSTANTIATION,
};

_PyOptimizerObject _PyOptimizer_Default = {
    PyObject_HEAD_INIT(&_PyDefaultOptimizer_Type)
    .optimize = error_optimize,
    .resume_threshold = INT16_MAX,
    .backedge_threshold = INT16_MAX,
};

_PyOptimizerObject *
PyUnstable_GetOptimizer(void)
{
    PyInterpreterState *interp = _PyInterpreterState_GET();
    if (interp->optimizer == &_PyOptimizer_Default) {
        return NULL;
    }
    assert(interp->optimizer_backedge_threshold == interp->optimizer->backedge_threshold);
    assert(interp->optimizer_resume_threshold == interp->optimizer->resume_threshold);
    Py_INCREF(interp->optimizer);
    return interp->optimizer;
}

void
PyUnstable_SetOptimizer(_PyOptimizerObject *optimizer)
{
    PyInterpreterState *interp = _PyInterpreterState_GET();
    if (optimizer == NULL) {
        optimizer = &_PyOptimizer_Default;
    }
    _PyOptimizerObject *old = interp->optimizer;
    Py_INCREF(optimizer);
    interp->optimizer = optimizer;
    interp->optimizer_backedge_threshold = optimizer->backedge_threshold;
    interp->optimizer_resume_threshold = optimizer->resume_threshold;
    Py_DECREF(old);
}

int
_PyOptimizer_BackEdge(_PyInterpreterFrame *frame, _Py_CODEUNIT *src, _Py_CODEUNIT *dest, PyObject **stack_pointer)
{
    assert(src->op.code == JUMP_BACKWARD);
    PyCodeObject *code = (PyCodeObject *)frame->f_executable;
    assert(PyCode_Check(code));
    PyInterpreterState *interp = _PyInterpreterState_GET();
    if (!has_space_for_executor(code, src)) {
        return 0;
    }
    _PyOptimizerObject *opt = interp->optimizer;
    _PyExecutorObject *executor = NULL;
    int err = opt->optimize(opt, code, dest, &executor, (int)(stack_pointer - _PyFrame_Stackbase(frame)));
    if (err <= 0) {
        assert(executor == NULL);
        return err;
    }
    int index = get_index_for_executor(code, src);
    if (index < 0) {
        /* Out of memory. Don't raise and assume that the
         * error will show up elsewhere.
         *
         * If an optimizer has already produced an executor,
         * it might get confused by the executor disappearing,
         * but there is not much we can do about that here. */
        Py_DECREF(executor);
        return 0;
    }
    insert_executor(code, src, index, executor);
    Py_DECREF(executor);
    return 1;
}

_PyExecutorObject *
PyUnstable_GetExecutor(PyCodeObject *code, int offset)
{
    int code_len = (int)Py_SIZE(code);
    for (int i = 0 ; i < code_len;) {
        if (_PyCode_CODE(code)[i].op.code == ENTER_EXECUTOR && i*2 == offset) {
            int oparg = _PyCode_CODE(code)[i].op.arg;
            _PyExecutorObject *res = code->co_executors->executors[oparg];
            Py_INCREF(res);
            return res;
        }
        i += _PyInstruction_GetLength(code, i);
    }
    PyErr_SetString(PyExc_ValueError, "no executor at given byte offset");
    return NULL;
}

/** Test support **/


typedef struct {
    _PyOptimizerObject base;
    int64_t count;
} _PyCounterOptimizerObject;

typedef struct {
    _PyExecutorObject executor;
    _PyCounterOptimizerObject *optimizer;
    _Py_CODEUNIT *next_instr;
} _PyCounterExecutorObject;

static void
counter_dealloc(_PyCounterExecutorObject *self) {
    _Py_ExecutorClear((_PyExecutorObject *)self);
    Py_DECREF(self->optimizer);
    PyObject_Free(self);
}

static PyObject *
is_valid(PyObject *self, PyObject *Py_UNUSED(ignored))
{
    return PyBool_FromLong(((_PyExecutorObject *)self)->vm_data.valid);
}

static PyMethodDef executor_methods[] = {
    { "is_valid", is_valid, METH_NOARGS, NULL },
    { NULL, NULL },
};

PyTypeObject _PyCounterExecutor_Type = {
    PyVarObject_HEAD_INIT(&PyType_Type, 0)
    .tp_name = "counting_executor",
    .tp_basicsize = sizeof(_PyCounterExecutorObject),
    .tp_itemsize = 0,
    .tp_flags = Py_TPFLAGS_DEFAULT | Py_TPFLAGS_DISALLOW_INSTANTIATION,
    .tp_dealloc = (destructor)counter_dealloc,
    .tp_methods = executor_methods,
};

static _PyInterpreterFrame *
counter_execute(_PyExecutorObject *self, _PyInterpreterFrame *frame, PyObject **stack_pointer)
{
    ((_PyCounterExecutorObject *)self)->optimizer->count++;
    _PyFrame_SetStackPointer(frame, stack_pointer);
    frame->instr_ptr = ((_PyCounterExecutorObject *)self)->next_instr;
    Py_DECREF(self);
    return frame;
}

static int
counter_optimize(
    _PyOptimizerObject* self,
    PyCodeObject *code,
    _Py_CODEUNIT *instr,
    _PyExecutorObject **exec_ptr,
    int Py_UNUSED(curr_stackentries)
)
{
    _PyCounterExecutorObject *executor = (_PyCounterExecutorObject *)_PyObject_New(&_PyCounterExecutor_Type);
    if (executor == NULL) {
        return -1;
    }
    executor->executor.execute = counter_execute;
    Py_INCREF(self);
    executor->optimizer = (_PyCounterOptimizerObject *)self;
    executor->next_instr = instr;
    *exec_ptr = (_PyExecutorObject *)executor;
    _PyBloomFilter empty;
    _Py_BloomFilter_Init(&empty);
    _Py_ExecutorInit((_PyExecutorObject *)executor, &empty);
    return 1;
}

static PyObject *
counter_get_counter(PyObject *self, PyObject *args)
{
    return PyLong_FromLongLong(((_PyCounterOptimizerObject *)self)->count);
}

static PyMethodDef counter_optimizer_methods[] = {
    { "get_count", counter_get_counter, METH_NOARGS, NULL },
    { NULL, NULL },
};

PyTypeObject _PyCounterOptimizer_Type = {
    PyVarObject_HEAD_INIT(&PyType_Type, 0)
    .tp_name = "Counter optimizer",
    .tp_basicsize = sizeof(_PyCounterOptimizerObject),
    .tp_itemsize = 0,
    .tp_flags = Py_TPFLAGS_DEFAULT | Py_TPFLAGS_DISALLOW_INSTANTIATION,
    .tp_methods = counter_optimizer_methods,
    .tp_dealloc = (destructor)PyObject_Del,
};

PyObject *
PyUnstable_Optimizer_NewCounter(void)
{
    _PyCounterOptimizerObject *opt = (_PyCounterOptimizerObject *)_PyObject_New(&_PyCounterOptimizer_Type);
    if (opt == NULL) {
        return NULL;
    }
    opt->base.optimize = counter_optimize;
    opt->base.resume_threshold = INT16_MAX;
    opt->base.backedge_threshold = 0;
    opt->count = 0;
    return (PyObject *)opt;
}

///////////////////// Experimental UOp Optimizer /////////////////////

static void
uop_dealloc(_PyUOpExecutorObject *self) {
    _Py_ExecutorClear((_PyExecutorObject *)self);
    PyObject_Free(self);
}

const char *
_PyUopName(int index)
{
    if (index <= MAX_REAL_OPCODE) {
        return _PyOpcode_OpName[index];
    }
    return _PyOpcode_uop_name[index];
}

static Py_ssize_t
uop_len(_PyUOpExecutorObject *self)
{
    return Py_SIZE(self);
}

static PyObject *
uop_item(_PyUOpExecutorObject *self, Py_ssize_t index)
{
    Py_ssize_t len = uop_len(self);
    if (index < 0 || index >= len) {
        PyErr_SetNone(PyExc_IndexError);
        return NULL;
    }
    const char *name = _PyUopName(self->trace[index].opcode);
    if (name == NULL) {
        name = "<nil>";
    }
    PyObject *oname = _PyUnicode_FromASCII(name, strlen(name));
    if (oname == NULL) {
        return NULL;
    }
    PyObject *oparg = PyLong_FromUnsignedLong(self->trace[index].oparg);
    if (oparg == NULL) {
        Py_DECREF(oname);
        return NULL;
    }
    PyObject *operand = PyLong_FromUnsignedLongLong(self->trace[index].operand);
    if (operand == NULL) {
        Py_DECREF(oparg);
        Py_DECREF(oname);
        return NULL;
    }
    PyObject *args[3] = { oname, oparg, operand };
    return _PyTuple_FromArraySteal(args, 3);
}

PySequenceMethods uop_as_sequence = {
    .sq_length = (lenfunc)uop_len,
    .sq_item = (ssizeargfunc)uop_item,
};

PyTypeObject _PyUOpExecutor_Type = {
    PyVarObject_HEAD_INIT(&PyType_Type, 0)
    .tp_name = "uop_executor",
    .tp_basicsize = sizeof(_PyUOpExecutorObject) - sizeof(_PyUOpInstruction),
    .tp_itemsize = sizeof(_PyUOpInstruction),
    .tp_flags = Py_TPFLAGS_DEFAULT | Py_TPFLAGS_DISALLOW_INSTANTIATION,
    .tp_dealloc = (destructor)uop_dealloc,
    .tp_as_sequence = &uop_as_sequence,
    .tp_methods = executor_methods,
};

/* TO DO -- Generate these tables */
static const uint16_t
_PyUop_Replacements[OPCODE_METADATA_SIZE] = {
    [_ITER_JUMP_RANGE] = _GUARD_NOT_EXHAUSTED_RANGE,
    [_ITER_JUMP_LIST] = _GUARD_NOT_EXHAUSTED_LIST,
    [_ITER_JUMP_TUPLE] = _GUARD_NOT_EXHAUSTED_TUPLE,
    [_FOR_ITER] = _FOR_ITER_TIER_TWO,
};

static const uint16_t
BRANCH_TO_GUARD[4][2] = {
    [POP_JUMP_IF_FALSE - POP_JUMP_IF_FALSE][0] = _GUARD_IS_TRUE_POP,
    [POP_JUMP_IF_FALSE - POP_JUMP_IF_FALSE][1] = _GUARD_IS_FALSE_POP,
    [POP_JUMP_IF_TRUE - POP_JUMP_IF_FALSE][0] = _GUARD_IS_FALSE_POP,
    [POP_JUMP_IF_TRUE - POP_JUMP_IF_FALSE][1] = _GUARD_IS_TRUE_POP,
    [POP_JUMP_IF_NONE - POP_JUMP_IF_FALSE][0] = _GUARD_IS_NOT_NONE_POP,
    [POP_JUMP_IF_NONE - POP_JUMP_IF_FALSE][1] = _GUARD_IS_NONE_POP,
    [POP_JUMP_IF_NOT_NONE - POP_JUMP_IF_FALSE][0] = _GUARD_IS_NONE_POP,
    [POP_JUMP_IF_NOT_NONE - POP_JUMP_IF_FALSE][1] = _GUARD_IS_NOT_NONE_POP,
};

#define TRACE_STACK_SIZE 5

/* Returns 1 on success,
 * 0 if it failed to produce a worthwhile trace,
 * and -1 on an error.
 */
static int
translate_bytecode_to_trace(
    PyCodeObject *code,
    _Py_CODEUNIT *instr,
    _PyUOpInstruction *trace,
    int buffer_size,
    _PyBloomFilter *dependencies)
{
    PyCodeObject *initial_code = code;
    _Py_BloomFilter_Add(dependencies, initial_code);
    _Py_CODEUNIT *initial_instr = instr;
    int trace_length = 0;
    int max_length = buffer_size;
    struct {
        PyCodeObject *code;
        _Py_CODEUNIT *instr;
    } trace_stack[TRACE_STACK_SIZE];
    int trace_stack_depth = 0;

#ifdef Py_DEBUG
    char *python_lltrace = Py_GETENV("PYTHON_LLTRACE");
    int lltrace = 0;
    if (python_lltrace != NULL && *python_lltrace >= '0') {
        lltrace = *python_lltrace - '0';  // TODO: Parse an int and all that
    }
#endif

#ifdef Py_DEBUG
#define DPRINTF(level, ...) \
    if (lltrace >= (level)) { printf(__VA_ARGS__); }
#else
#define DPRINTF(level, ...)
#endif


#define ADD_TO_TRACE(OPCODE, OPARG, OPERAND, TARGET) \
    DPRINTF(2, \
            "  ADD_TO_TRACE(%s, %d, %" PRIu64 ")\n", \
            _PyUopName(OPCODE), \
            (OPARG), \
            (uint64_t)(OPERAND)); \
    assert(trace_length < max_length); \
    trace[trace_length].opcode = (OPCODE); \
    trace[trace_length].oparg = (OPARG); \
    trace[trace_length].operand = (OPERAND); \
    trace[trace_length].target = (TARGET); \
    trace_length++;

#define INSTR_IP(INSTR, CODE) \
    ((uint32_t)((INSTR) - ((_Py_CODEUNIT *)(CODE)->co_code_adaptive)))

// Reserve space for n uops
#define RESERVE_RAW(n, opname) \
    if (trace_length + (n) > max_length) { \
        DPRINTF(2, "No room for %s (need %d, got %d)\n", \
                (opname), (n), max_length - trace_length); \
        OPT_STAT_INC(trace_too_long); \
        goto done; \
    }

<<<<<<< HEAD
// Reserve space for main+stub uops, plus 3 for _SET_IP, _CHECK_VALIDITY and _EXIT_TRACE
#define RESERVE(main, stub) RESERVE_RAW((main) + (stub) + 3, _PyUopName(opcode))
=======
// Reserve space for N uops, plus 3 for _SET_IP, _CHECK_VALIDITY and _EXIT_TRACE
#define RESERVE(needed) RESERVE_RAW((needed) + 3, _PyUopName(opcode))
>>>>>>> 7a592f06

// Trace stack operations (used by _PUSH_FRAME, _POP_FRAME)
#define TRACE_STACK_PUSH() \
    if (trace_stack_depth >= TRACE_STACK_SIZE) { \
        DPRINTF(2, "Trace stack overflow\n"); \
        OPT_STAT_INC(trace_stack_overflow); \
        ADD_TO_TRACE(_EXIT_TRACE, 0, 0, 0); \
        goto done; \
    } \
    trace_stack[trace_stack_depth].code = code; \
    trace_stack[trace_stack_depth].instr = instr; \
    trace_stack_depth++;
#define TRACE_STACK_POP() \
    if (trace_stack_depth <= 0) { \
        Py_FatalError("Trace stack underflow\n"); \
    } \
    trace_stack_depth--; \
    code = trace_stack[trace_stack_depth].code; \
    instr = trace_stack[trace_stack_depth].instr;

    DPRINTF(4,
            "Optimizing %s (%s:%d) at byte offset %d\n",
            PyUnicode_AsUTF8(code->co_qualname),
            PyUnicode_AsUTF8(code->co_filename),
            code->co_firstlineno,
            2 * INSTR_IP(initial_instr, code));
    uint32_t target = 0;
top:  // Jump here after _PUSH_FRAME or likely branches
    for (;;) {
        target = INSTR_IP(instr, code);
        RESERVE_RAW(3, "epilogue");  // Always need space for _SET_IP, _CHECK_VALIDITY and _EXIT_TRACE
        ADD_TO_TRACE(_SET_IP, target, 0, target);
        ADD_TO_TRACE(_CHECK_VALIDITY, 0, 0, target);

        uint32_t opcode = instr->op.code;
        uint32_t oparg = instr->op.arg;
        uint32_t extras = 0;


        if (opcode == EXTENDED_ARG) {
            instr++;
            extras += 1;
            opcode = instr->op.code;
            oparg = (oparg << 8) | instr->op.arg;
            if (opcode == EXTENDED_ARG) {
                instr--;
                goto done;
            }
        }

        if (opcode == ENTER_EXECUTOR) {
            _PyExecutorObject *executor =
                (_PyExecutorObject *)code->co_executors->executors[oparg&255];
            opcode = executor->vm_data.opcode;
            DPRINTF(2, "  * ENTER_EXECUTOR -> %s\n",  _PyOpcode_OpName[opcode]);
            oparg = (oparg & 0xffffff00) | executor->vm_data.oparg;
        }

        switch (opcode) {
            case POP_JUMP_IF_NONE:
            case POP_JUMP_IF_NOT_NONE:
            case POP_JUMP_IF_FALSE:
            case POP_JUMP_IF_TRUE:
            {
                RESERVE(1);
                int counter = instr[1].cache;
                int bitcount = _Py_popcount32(counter);
                int jump_likely = bitcount > 8;
                uint32_t uopcode = BRANCH_TO_GUARD[opcode - POP_JUMP_IF_FALSE][jump_likely];
                _Py_CODEUNIT *next_instr = instr + 1 + _PyOpcode_Caches[_PyOpcode_Deopt[opcode]];
                DPRINTF(4, "%s(%d): counter=%x, bitcount=%d, likely=%d, uopcode=%s\n",
                        _PyUopName(opcode), oparg,
                        counter, bitcount, jump_likely, _PyUopName(uopcode));
                ADD_TO_TRACE(uopcode, max_length, 0, target);
                if (jump_likely) {
                    _Py_CODEUNIT *target_instr = next_instr + oparg;
                    DPRINTF(2, "Jump likely (%x = %d bits), continue at byte offset %d\n",
                            instr[1].cache, bitcount, 2 * INSTR_IP(target_instr, code));
                    instr = target_instr;
                    goto top;
                }
                break;
            }

            case JUMP_BACKWARD:
            {
                if (instr + 2 - oparg == initial_instr && code == initial_code) {
                    RESERVE(1);
                    ADD_TO_TRACE(_JUMP_TO_TOP, 0, 0, 0);
                }
                else {
                    OPT_STAT_INC(inner_loop);
                    DPRINTF(2, "JUMP_BACKWARD not to top ends trace\n");
                }
                goto done;
            }

            case JUMP_FORWARD:
            {
                RESERVE(0);
                // This will emit two _SET_IP instructions; leave it to the optimizer
                instr += oparg;
                break;
            }

            default:
            {
                const struct opcode_macro_expansion *expansion = &_PyOpcode_macro_expansion[opcode];
                if (expansion->nuops > 0) {
                    // Reserve space for nuops (+ _SET_IP + _EXIT_TRACE)
                    int nuops = expansion->nuops;
                    RESERVE(nuops);
                    if (expansion->uops[nuops-1].uop == _POP_FRAME) {
                        // Check for trace stack underflow now:
                        // We can't bail e.g. in the middle of
                        // LOAD_CONST + _POP_FRAME.
                        if (trace_stack_depth == 0) {
                            DPRINTF(2, "Trace stack underflow\n");
                            OPT_STAT_INC(trace_stack_underflow);
                            goto done;
                        }
                    }
                    uint32_t orig_oparg = oparg;  // For OPARG_TOP/BOTTOM
                    for (int i = 0; i < nuops; i++) {
                        oparg = orig_oparg;
                        uint32_t uop = expansion->uops[i].uop;
                        uint64_t operand = 0;
                        // Add one to account for the actual opcode/oparg pair:
                        int offset = expansion->uops[i].offset + 1;
                        switch (expansion->uops[i].size) {
                            case OPARG_FULL:
                                if (extras && OPCODE_HAS_JUMP(opcode)) {
                                    if (opcode == JUMP_BACKWARD_NO_INTERRUPT) {
                                        oparg -= extras;
                                    }
                                    else {
                                        assert(opcode != JUMP_BACKWARD);
                                        oparg += extras;
                                    }
                                }
                                if (_PyUop_Replacements[uop]) {
                                    uop = _PyUop_Replacements[uop];
                                    if (uop == _FOR_ITER_TIER_TWO) {
                                        target += 1 + INLINE_CACHE_ENTRIES_FOR_ITER + oparg + 1;
                                        assert(_PyCode_CODE(code)[target-1].op.code == END_FOR ||
                                               _PyCode_CODE(code)[target-1].op.code == INSTRUMENTED_END_FOR);
                                    }
                                }
                                break;
                            case OPARG_CACHE_1:
                                operand = read_u16(&instr[offset].cache);
                                break;
                            case OPARG_CACHE_2:
                                operand = read_u32(&instr[offset].cache);
                                break;
                            case OPARG_CACHE_4:
                                operand = read_u64(&instr[offset].cache);
                                break;
                            case OPARG_TOP:  // First half of super-instr
                                oparg = orig_oparg >> 4;
                                break;
                            case OPARG_BOTTOM:  // Second half of super-instr
                                oparg = orig_oparg & 0xF;
                                break;
                            case OPARG_SAVE_RETURN_OFFSET:  // op=_SAVE_RETURN_OFFSET; oparg=return_offset
                                oparg = offset;
                                assert(uop == _SAVE_RETURN_OFFSET);
                                break;

                            default:
                                fprintf(stderr,
                                        "opcode=%d, oparg=%d; nuops=%d, i=%d; size=%d, offset=%d\n",
                                        opcode, oparg, nuops, i,
                                        expansion->uops[i].size,
                                        expansion->uops[i].offset);
                                Py_FatalError("garbled expansion");
                        }
                        ADD_TO_TRACE(uop, oparg, operand, target);
                        if (uop == _POP_FRAME) {
                            TRACE_STACK_POP();
                            DPRINTF(2,
                                "Returning to %s (%s:%d) at byte offset %d\n",
                                PyUnicode_AsUTF8(code->co_qualname),
                                PyUnicode_AsUTF8(code->co_filename),
                                code->co_firstlineno,
                                2 * INSTR_IP(instr, code));
                            goto top;
                        }
                        if (uop == _PUSH_FRAME) {
                            assert(i + 1 == nuops);
                            int func_version_offset =
                                offsetof(_PyCallCache, func_version)/sizeof(_Py_CODEUNIT)
                                // Add one to account for the actual opcode/oparg pair:
                                + 1;
                            uint32_t func_version = read_u32(&instr[func_version_offset].cache);
                            PyFunctionObject *func = _PyFunction_LookupByVersion(func_version);
                            DPRINTF(3, "Function object: %p\n", func);
                            if (func != NULL) {
                                PyCodeObject *new_code = (PyCodeObject *)PyFunction_GET_CODE(func);
                                if (new_code == code) {
                                    // Recursive call, bail (we could be here forever).
                                    DPRINTF(2, "Bailing on recursive call to %s (%s:%d)\n",
                                            PyUnicode_AsUTF8(new_code->co_qualname),
                                            PyUnicode_AsUTF8(new_code->co_filename),
                                            new_code->co_firstlineno);
                                    OPT_STAT_INC(recursive_call);
                                    ADD_TO_TRACE(_EXIT_TRACE, 0, 0, 0);
                                    goto done;
                                }
                                if (new_code->co_version != func_version) {
                                    // func.__code__ was updated.
                                    // Perhaps it may happen again, so don't bother tracing.
                                    // TODO: Reason about this -- is it better to bail or not?
                                    DPRINTF(2, "Bailing because co_version != func_version\n");
                                    ADD_TO_TRACE(_EXIT_TRACE, 0, 0, 0);
                                    goto done;
                                }
                                // Increment IP to the return address
                                instr += _PyOpcode_Caches[_PyOpcode_Deopt[opcode]] + 1;
                                TRACE_STACK_PUSH();
                                _Py_BloomFilter_Add(dependencies, new_code);
                                code = new_code;
                                instr = _PyCode_CODE(code);
                                DPRINTF(2,
                                    "Continuing in %s (%s:%d) at byte offset %d\n",
                                    PyUnicode_AsUTF8(code->co_qualname),
                                    PyUnicode_AsUTF8(code->co_filename),
                                    code->co_firstlineno,
                                    2 * INSTR_IP(instr, code));
                                goto top;
                            }
                            ADD_TO_TRACE(_EXIT_TRACE, 0, 0, 0);
                            goto done;
                        }
                    }
                    break;
                }
                DPRINTF(2, "Unsupported opcode %s\n", _PyUopName(opcode));
                OPT_UNSUPPORTED_OPCODE(opcode);
                goto done;  // Break out of loop
            }  // End default

        }  // End switch (opcode)

        instr++;
        // Add cache size for opcode
        instr += _PyOpcode_Caches[_PyOpcode_Deopt[opcode]];
    }  // End for (;;)

done:
    while (trace_stack_depth > 0) {
        TRACE_STACK_POP();
    }
    assert(code == initial_code);
    // Skip short traces like _SET_IP, LOAD_FAST, _SET_IP, _EXIT_TRACE
    if (trace_length > 4) {
        ADD_TO_TRACE(_EXIT_TRACE, 0, 0, target);
        DPRINTF(1,
                "Created a trace for %s (%s:%d) at byte offset %d -- length %d\n",
                PyUnicode_AsUTF8(code->co_qualname),
                PyUnicode_AsUTF8(code->co_filename),
                code->co_firstlineno,
                2 * INSTR_IP(initial_instr, code),
                trace_length);
        OPT_HIST(trace_length + buffer_size - max_length, trace_length_hist);
        return 1;
    }
    else {
        OPT_STAT_INC(trace_too_short);
        DPRINTF(4,
                "No trace for %s (%s:%d) at byte offset %d\n",
                PyUnicode_AsUTF8(code->co_qualname),
                PyUnicode_AsUTF8(code->co_filename),
                code->co_firstlineno,
                2 * INSTR_IP(initial_instr, code));
    }
    return 0;

#undef RESERVE
#undef RESERVE_RAW
#undef INSTR_IP
#undef ADD_TO_TRACE
#undef DPRINTF
}

#define UNSET_BIT(array, bit) (array[(bit)>>5] &= ~(1<<((bit)&31)))
#define SET_BIT(array, bit) (array[(bit)>>5] |= (1<<((bit)&31)))
#define BIT_IS_SET(array, bit) (array[(bit)>>5] & (1<<((bit)&31)))

/* Count the number of used uops, and mark them in the bit vector `used`.
 * This can be done in a single pass using simple reachability analysis,
 * as there are no backward jumps.
 * NOPs are excluded from the count.
*/
static int
compute_used(_PyUOpInstruction *buffer, uint32_t *used)
{
    int count = 0;
    SET_BIT(used, 0);
    for (int i = 0; i < _Py_UOP_MAX_TRACE_LENGTH; i++) {
        if (!BIT_IS_SET(used, i)) {
            continue;
        }
        count++;
        int opcode = buffer[i].opcode;
        if (opcode == _JUMP_TO_TOP || opcode == _EXIT_TRACE) {
            continue;
        }
        /* All other micro-ops fall through, so i+1 is reachable */
        SET_BIT(used, i+1);
        if (OPCODE_HAS_JUMP(opcode)) {
            /* Mark target as reachable */
            SET_BIT(used, buffer[i].oparg);
        }
        if (opcode == NOP) {
            count--;
            UNSET_BIT(used, i);
        }
    }
    return count;
}

/* Makes an executor from a buffer of uops.
 * Account for the buffer having gaps and NOPs by computing a "used"
 * bit vector and only copying the used uops. Here "used" means reachable
 * and not a NOP.
 */
static _PyExecutorObject *
make_executor_from_uops(_PyUOpInstruction *buffer, _PyBloomFilter *dependencies)
{
    uint32_t used[(_Py_UOP_MAX_TRACE_LENGTH + 31)/32] = { 0 };
    int length = compute_used(buffer, used);
    _PyUOpExecutorObject *executor = PyObject_NewVar(_PyUOpExecutorObject, &_PyUOpExecutor_Type, length);
    if (executor == NULL) {
        return NULL;
    }
    int dest = length - 1;
    /* Scan backwards, so that we see the destinations of jumps before the jumps themselves. */
    for (int i = _Py_UOP_MAX_TRACE_LENGTH-1; i >= 0; i--) {
        if (!BIT_IS_SET(used, i)) {
            continue;
        }
        executor->trace[dest] = buffer[i];
        int opcode = buffer[i].opcode;
        if (opcode == _POP_JUMP_IF_FALSE ||
            opcode == _POP_JUMP_IF_TRUE)
        {
            /* The oparg of the target will already have been set to its new offset */
            int oparg = executor->trace[dest].oparg;
            executor->trace[dest].oparg = buffer[oparg].oparg;
        }
        /* Set the oparg to be the destination offset,
         * so that we can set the oparg of earlier jumps correctly. */
        buffer[i].oparg = dest;
        dest--;
    }
    assert(dest == -1);
#ifdef _Py_JIT
    _PyJITFunction execute = _PyJIT_CompileTrace(executor, executor->trace, length);
    if (execute == NULL) {
        if (PyErr_Occurred()) {
            Py_DECREF(executor);
            return NULL;
        }
        execute = _PyUopExecute;
    }
    executor->base.execute = execute;
#else
    executor->base.execute = _PyUopExecute;
#endif
    _Py_ExecutorInit((_PyExecutorObject *)executor, dependencies);
#ifdef Py_DEBUG
    char *python_lltrace = Py_GETENV("PYTHON_LLTRACE");
    int lltrace = 0;
    if (python_lltrace != NULL && *python_lltrace >= '0') {
        lltrace = *python_lltrace - '0';  // TODO: Parse an int and all that
    }
    if (lltrace >= 2) {
        printf("Optimized executor (length %d):\n", length);
        for (int i = 0; i < length; i++) {
            printf("%4d %s(%d, %d, %" PRIu64 ")\n",
                   i,
                   _PyUopName(executor->trace[i].opcode),
                   executor->trace[i].oparg,
                   executor->trace[i].target,
                   executor->trace[i].operand);
        }
    }
#endif
    return (_PyExecutorObject *)executor;
}

static int
uop_optimize(
    _PyOptimizerObject *self,
    PyCodeObject *code,
    _Py_CODEUNIT *instr,
    _PyExecutorObject **exec_ptr,
    int curr_stackentries)
{
    _PyBloomFilter dependencies;
    _Py_BloomFilter_Init(&dependencies);
    _PyUOpInstruction buffer[_Py_UOP_MAX_TRACE_LENGTH];
    int err = translate_bytecode_to_trace(code, instr, buffer, _Py_UOP_MAX_TRACE_LENGTH, &dependencies);
    if (err <= 0) {
        // Error or nothing translated
        return err;
    }
    OPT_STAT_INC(traces_created);
    char *uop_optimize = Py_GETENV("PYTHONUOPSOPTIMIZE");
    if (uop_optimize == NULL || *uop_optimize > '0') {
        err = _Py_uop_analyze_and_optimize(code, buffer, _Py_UOP_MAX_TRACE_LENGTH, curr_stackentries);
        if (err < 0) {
            return -1;
        }
    }
    _PyExecutorObject *executor = make_executor_from_uops(buffer, &dependencies);
    if (executor == NULL) {
        return -1;
    }
    OPT_HIST(Py_SIZE(executor), optimized_trace_length_hist);
    *exec_ptr = executor;
    return 1;
}

/* Dummy execute() function for Uop Executor.
 * The actual implementation is inlined in ceval.c,
 * in _PyEval_EvalFrameDefault(). */
_PyInterpreterFrame *
_PyUopExecute(_PyExecutorObject *executor, _PyInterpreterFrame *frame, PyObject **stack_pointer)
{
    Py_FatalError("Tier 2 is now inlined into Tier 1");
}

static void
uop_opt_dealloc(PyObject *self) {
    PyObject_Free(self);
}

PyTypeObject _PyUOpOptimizer_Type = {
    PyVarObject_HEAD_INIT(&PyType_Type, 0)
    .tp_name = "uop_optimizer",
    .tp_basicsize = sizeof(_PyOptimizerObject),
    .tp_itemsize = 0,
    .tp_flags = Py_TPFLAGS_DEFAULT | Py_TPFLAGS_DISALLOW_INSTANTIATION,
    .tp_dealloc = uop_opt_dealloc,
};

PyObject *
PyUnstable_Optimizer_NewUOpOptimizer(void)
{
    _PyOptimizerObject *opt = PyObject_New(_PyOptimizerObject, &_PyUOpOptimizer_Type);
    if (opt == NULL) {
        return NULL;
    }
    opt->optimize = uop_optimize;
    opt->resume_threshold = INT16_MAX;
    // Need at least 3 iterations to settle specializations.
    // A few lower bits of the counter are reserved for other flags.
    opt->backedge_threshold = 16 << OPTIMIZER_BITS_IN_COUNTER;
    return (PyObject *)opt;
}


/*****************************************
 *        Executor management
 ****************************************/

/* We use a bloomfilter with k = 6, m = 256
 * The choice of k and the following constants
 * could do with a more rigourous analysis,
 * but here is a simple analysis:
 *
 * We want to keep the false positive rate low.
 * For n = 5 (a trace depends on 5 objects),
 * we expect 30 bits set, giving a false positive
 * rate of (30/256)**6 == 2.5e-6 which is plenty
 * good enough.
 *
 * However with n = 10 we expect 60 bits set (worst case),
 * giving a false positive of (60/256)**6 == 0.0001
 *
 * We choose k = 6, rather than a higher number as
 * it means the false positive rate grows slower for high n.
 *
 * n = 5, k = 6 => fp = 2.6e-6
 * n = 5, k = 8 => fp = 3.5e-7
 * n = 10, k = 6 => fp = 1.6e-4
 * n = 10, k = 8 => fp = 0.9e-4
 * n = 15, k = 6 => fp = 0.18%
 * n = 15, k = 8 => fp = 0.23%
 * n = 20, k = 6 => fp = 1.1%
 * n = 20, k = 8 => fp = 2.3%
 *
 * The above analysis assumes perfect hash functions,
 * but those don't exist, so the real false positive
 * rates may be worse.
 */

#define K 6

#define SEED 20221211

/* TO DO -- Use more modern hash functions with better distribution of bits */
static uint64_t
address_to_hash(void *ptr) {
    assert(ptr != NULL);
    uint64_t uhash = SEED;
    uintptr_t addr = (uintptr_t)ptr;
    for (int i = 0; i < SIZEOF_VOID_P; i++) {
        uhash ^= addr & 255;
        uhash *= (uint64_t)_PyHASH_MULTIPLIER;
        addr >>= 8;
    }
    return uhash;
}

void
_Py_BloomFilter_Init(_PyBloomFilter *bloom)
{
    for (int i = 0; i < BLOOM_FILTER_WORDS; i++) {
        bloom->bits[i] = 0;
    }
}

/* We want K hash functions that each set 1 bit.
 * A hash function that sets 1 bit in M bits can be trivially
 * derived from a log2(M) bit hash function.
 * So we extract 8 (log2(256)) bits at a time from
 * the 64bit hash. */
void
_Py_BloomFilter_Add(_PyBloomFilter *bloom, void *ptr)
{
    uint64_t hash = address_to_hash(ptr);
    assert(K <= 8);
    for (int i = 0; i < K; i++) {
        uint8_t bits = hash & 255;
        bloom->bits[bits >> 5] |= (1 << (bits&31));
        hash >>= 8;
    }
}

static bool
bloom_filter_may_contain(_PyBloomFilter *bloom, _PyBloomFilter *hashes)
{
    for (int i = 0; i < BLOOM_FILTER_WORDS; i++) {
        if ((bloom->bits[i] & hashes->bits[i]) != hashes->bits[i]) {
            return false;
        }
    }
    return true;
}

static void
link_executor(_PyExecutorObject *executor)
{
    PyInterpreterState *interp = _PyInterpreterState_GET();
    _PyExecutorLinkListNode *links = &executor->vm_data.links;
    _PyExecutorObject *head = interp->executor_list_head;
    if (head == NULL) {
        interp->executor_list_head = executor;
        links->previous = NULL;
        links->next = NULL;
    }
    else {
        _PyExecutorObject *next = head->vm_data.links.next;
        links->previous = head;
        links->next = next;
        if (next != NULL) {
            next->vm_data.links.previous = executor;
        }
        head->vm_data.links.next = executor;
    }
    executor->vm_data.linked = true;
    /* executor_list_head must be first in list */
    assert(interp->executor_list_head->vm_data.links.previous == NULL);
}

static void
unlink_executor(_PyExecutorObject *executor)
{
    if (!executor->vm_data.linked) {
        return;
    }
    _PyExecutorLinkListNode *links = &executor->vm_data.links;
    _PyExecutorObject *next = links->next;
    _PyExecutorObject *prev = links->previous;
    if (next != NULL) {
        next->vm_data.links.previous = prev;
    }
    if (prev != NULL) {
        prev->vm_data.links.next = next;
    }
    else {
        // prev == NULL implies that executor is the list head
        PyInterpreterState *interp = PyInterpreterState_Get();
        assert(interp->executor_list_head == executor);
        interp->executor_list_head = next;
    }
    executor->vm_data.linked = false;
}

/* This must be called by optimizers before using the executor */
void
_Py_ExecutorInit(_PyExecutorObject *executor, _PyBloomFilter *dependency_set)
{
    executor->vm_data.valid = true;
    for (int i = 0; i < BLOOM_FILTER_WORDS; i++) {
        executor->vm_data.bloom.bits[i] = dependency_set->bits[i];
    }
    link_executor(executor);
}

/* This must be called by executors during dealloc */
void
_Py_ExecutorClear(_PyExecutorObject *executor)
{
    unlink_executor(executor);
}

void
_Py_Executor_DependsOn(_PyExecutorObject *executor, void *obj)
{
    assert(executor->vm_data.valid = true);
    _Py_BloomFilter_Add(&executor->vm_data.bloom, obj);
}

/* Invalidate all executors that depend on `obj`
 * May cause other executors to be invalidated as well
 */
void
_Py_Executors_InvalidateDependency(PyInterpreterState *interp, void *obj)
{
    _PyBloomFilter obj_filter;
    _Py_BloomFilter_Init(&obj_filter);
    _Py_BloomFilter_Add(&obj_filter, obj);
    /* Walk the list of executors */
    /* TO DO -- Use a tree to avoid traversing as many objects */
    for (_PyExecutorObject *exec = interp->executor_list_head; exec != NULL;) {
        assert(exec->vm_data.valid);
        _PyExecutorObject *next = exec->vm_data.links.next;
        if (bloom_filter_may_contain(&exec->vm_data.bloom, &obj_filter)) {
            exec->vm_data.valid = false;
            unlink_executor(exec);
        }
        exec = next;
    }
}

/* Invalidate all executors */
void
_Py_Executors_InvalidateAll(PyInterpreterState *interp)
{
    /* Walk the list of executors */
    for (_PyExecutorObject *exec = interp->executor_list_head; exec != NULL;) {
        assert(exec->vm_data.valid);
        _PyExecutorObject *next = exec->vm_data.links.next;
        exec->vm_data.links.next = NULL;
        exec->vm_data.links.previous = NULL;
        exec->vm_data.valid = false;
        exec->vm_data.linked = false;
        exec = next;
    }
    interp->executor_list_head = NULL;
}<|MERGE_RESOLUTION|>--- conflicted
+++ resolved
@@ -474,13 +474,8 @@
         goto done; \
     }
 
-<<<<<<< HEAD
-// Reserve space for main+stub uops, plus 3 for _SET_IP, _CHECK_VALIDITY and _EXIT_TRACE
-#define RESERVE(main, stub) RESERVE_RAW((main) + (stub) + 3, _PyUopName(opcode))
-=======
 // Reserve space for N uops, plus 3 for _SET_IP, _CHECK_VALIDITY and _EXIT_TRACE
 #define RESERVE(needed) RESERVE_RAW((needed) + 3, _PyUopName(opcode))
->>>>>>> 7a592f06
 
 // Trace stack operations (used by _PUSH_FRAME, _POP_FRAME)
 #define TRACE_STACK_PUSH() \
