--- conflicted
+++ resolved
@@ -1020,7 +1020,8 @@
         int opcode = inst->opcode;
         int32_t target = (int32_t)uop_get_target(inst);
         if (_PyUop_Flags[opcode] & (HAS_EXIT_FLAG | HAS_DEOPT_FLAG)) {
-<<<<<<< HEAD
+            uint16_t exit_op = (_PyUop_Flags[opcode] & HAS_EXIT_FLAG) ?
+                _SIDE_EXIT : _DEOPT;
             int32_t jump_target = target;
             if (is_for_iter_test[opcode]) {
                 /* Target the POP_TOP immediately after the END_FOR,
@@ -1029,29 +1030,10 @@
                 int32_t next_inst = target + 1 + INLINE_CACHE_ENTRIES_FOR_ITER + extended_arg;
                 jump_target = next_inst + inst->oparg + 1;
             }
-            if (jump_target != current_jump_target) {
-                uint16_t exit_op;
-                if (_PyUop_Flags[opcode] & HAS_EXIT_FLAG) {
-                    if (opcode == _TIER2_RESUME_CHECK) {
-                        exit_op = _EVAL_BREAKER_EXIT;
-                    }
-                    else {
-                        exit_op = _SIDE_EXIT;
-                    }
-                }
-                else {
-                    exit_op = _DEOPT;
-                }
+            if (jump_target != current_jump_target || current_exit_op != exit_op) {
                 make_exit(&buffer[next_spare], exit_op, jump_target);
+                current_exit_op = exit_op;
                 current_jump_target = jump_target;
-=======
-            uint16_t exit_op = (_PyUop_Flags[opcode] & HAS_EXIT_FLAG) ?
-                _SIDE_EXIT : _DEOPT;
-            if (target != current_jump_target || current_exit_op != exit_op) {
-                make_exit(&buffer[next_spare], exit_op, target);
-                current_exit_op = exit_op;
-                current_jump_target = target;
->>>>>>> 67bba9dd
                 current_jump = next_spare;
                 next_spare++;
             }
