#include "Python.h"
#include "opcode.h"
#include "pycore_interp.h"
#include "pycore_bitutils.h"        // _Py_popcount32()
#include "pycore_object.h"          // _PyObject_GC_UNTRACK()
#include "pycore_opcode_metadata.h" // _PyOpcode_OpName[]
#include "pycore_opcode_utils.h"  // MAX_REAL_OPCODE
#include "pycore_optimizer.h"     // _Py_uop_analyze_and_optimize()
#include "pycore_pystate.h"       // _PyInterpreterState_GET()
#include "pycore_uop_ids.h"
#include "pycore_jit.h"
#include "cpython/optimizer.h"
#include <stdbool.h>
#include <stdint.h>
#include <stddef.h>

#define NEED_OPCODE_METADATA
#include "pycore_uop_metadata.h" // Uop tables
#undef NEED_OPCODE_METADATA

#define MAX_EXECUTORS_SIZE 256


static bool
has_space_for_executor(PyCodeObject *code, _Py_CODEUNIT *instr)
{
    if (instr->op.code == ENTER_EXECUTOR) {
        return true;
    }
    if (code->co_executors == NULL) {
        return true;
    }
    return code->co_executors->size < MAX_EXECUTORS_SIZE;
}

static int32_t
get_index_for_executor(PyCodeObject *code, _Py_CODEUNIT *instr)
{
    if (instr->op.code == ENTER_EXECUTOR) {
        return instr->op.arg;
    }
    _PyExecutorArray *old = code->co_executors;
    int size = 0;
    int capacity = 0;
    if (old != NULL) {
        size = old->size;
        capacity = old->capacity;
        assert(size < MAX_EXECUTORS_SIZE);
    }
    assert(size <= capacity);
    if (size == capacity) {
        /* Array is full. Grow array */
        int new_capacity = capacity ? capacity * 2 : 4;
        _PyExecutorArray *new = PyMem_Realloc(
            old,
            offsetof(_PyExecutorArray, executors) +
            new_capacity * sizeof(_PyExecutorObject *));
        if (new == NULL) {
            return -1;
        }
        new->capacity = new_capacity;
        new->size = size;
        code->co_executors = new;
    }
    assert(size < code->co_executors->capacity);
    return size;
}

static void
insert_executor(PyCodeObject *code, _Py_CODEUNIT *instr, int index, _PyExecutorObject *executor)
{
    Py_INCREF(executor);
    if (instr->op.code == ENTER_EXECUTOR) {
        assert(index == instr->op.arg);
        _Py_ExecutorClear(code->co_executors->executors[index]);
    }
    else {
        assert(code->co_executors->size == index);
        assert(code->co_executors->capacity > index);
        code->co_executors->size++;
    }
    executor->vm_data.opcode = instr->op.code;
    executor->vm_data.oparg = instr->op.arg;
    executor->vm_data.code = code;
    executor->vm_data.index = (int)(instr - _PyCode_CODE(code));
    code->co_executors->executors[index] = executor;
    assert(index < MAX_EXECUTORS_SIZE);
    instr->op.code = ENTER_EXECUTOR;
    instr->op.arg = index;
}

int
PyUnstable_Replace_Executor(PyCodeObject *code, _Py_CODEUNIT *instr, _PyExecutorObject *new)
{
    if (instr->op.code != ENTER_EXECUTOR) {
        PyErr_Format(PyExc_ValueError, "No executor to replace");
        return -1;
    }
    int index = instr->op.arg;
    assert(index >= 0);
    insert_executor(code, instr, index, new);
    return 0;
}

static int
never_optimize(
    _PyOptimizerObject* self,
    _PyInterpreterFrame *frame,
    _Py_CODEUNIT *instr,
    _PyExecutorObject **exec,
    int Py_UNUSED(stack_entries))
{
    /* Although it should be benign for this to be called,
     * it shouldn't happen, so fail in debug builds. */
    assert(0 && "never optimize should never be called");
    return 0;
}

PyTypeObject _PyDefaultOptimizer_Type = {
    PyVarObject_HEAD_INIT(&PyType_Type, 0)
    .tp_name = "noop_optimizer",
    .tp_basicsize = sizeof(_PyOptimizerObject),
    .tp_itemsize = 0,
    .tp_flags = Py_TPFLAGS_DEFAULT | Py_TPFLAGS_DISALLOW_INSTANTIATION,
};

static _PyOptimizerObject _PyOptimizer_Default = {
    PyObject_HEAD_INIT(&_PyDefaultOptimizer_Type)
    .optimize = never_optimize,
    .resume_threshold = OPTIMIZER_UNREACHABLE_THRESHOLD,
    .backedge_threshold = OPTIMIZER_UNREACHABLE_THRESHOLD,
    .side_threshold = OPTIMIZER_UNREACHABLE_THRESHOLD,
};

static uint32_t
shift_and_offset_threshold(uint32_t threshold)
{
    return (threshold << OPTIMIZER_BITS_IN_COUNTER) + (1 << 15);
}

_PyOptimizerObject *
PyUnstable_GetOptimizer(void)
{
    PyInterpreterState *interp = _PyInterpreterState_GET();
    assert(interp->optimizer_backedge_threshold ==
           shift_and_offset_threshold(interp->optimizer->backedge_threshold));
    assert(interp->optimizer_resume_threshold ==
           shift_and_offset_threshold(interp->optimizer->resume_threshold));
    if (interp->optimizer == &_PyOptimizer_Default) {
        return NULL;
    }
    Py_INCREF(interp->optimizer);
    return interp->optimizer;
}

static _PyExecutorObject *
make_executor_from_uops(_PyUOpInstruction *buffer, int length, const _PyBloomFilter *dependencies);

static int
init_cold_exit_executor(_PyExecutorObject *executor, int oparg);

/* It is impossible for the number of exits to reach 1/4 of the total length,
 * as the number of exits cannot reach 1/3 of the number of non-exits, due to
 * the presence of CHECK_VALIDITY checks and instructions to produce the values
 * being checked in exits. */
#define COLD_EXIT_COUNT (UOP_MAX_TRACE_LENGTH/4)

static int cold_exits_initialized = 0;
static _PyExecutorObject COLD_EXITS[COLD_EXIT_COUNT] = { 0 };

static const _PyBloomFilter EMPTY_FILTER = { 0 };

_PyOptimizerObject *
_Py_SetOptimizer(PyInterpreterState *interp, _PyOptimizerObject *optimizer)
{
    if (optimizer == NULL) {
        optimizer = &_PyOptimizer_Default;
    }
    else if (cold_exits_initialized == 0) {
        cold_exits_initialized = 1;
        for (int i = 0; i < COLD_EXIT_COUNT; i++) {
            if (init_cold_exit_executor(&COLD_EXITS[i], i)) {
                return NULL;
            }
        }
    }
    _PyOptimizerObject *old = interp->optimizer;
    if (old == NULL) {
        old = &_PyOptimizer_Default;
    }
    Py_INCREF(optimizer);
    interp->optimizer = optimizer;
    interp->optimizer_backedge_threshold = shift_and_offset_threshold(optimizer->backedge_threshold);
    interp->optimizer_resume_threshold = shift_and_offset_threshold(optimizer->resume_threshold);
    interp->optimizer_side_threshold = optimizer->side_threshold;
    if (optimizer == &_PyOptimizer_Default) {
        assert(interp->optimizer_backedge_threshold > (1 << 16));
        assert(interp->optimizer_resume_threshold > (1 << 16));
    }
    return old;
}

int
PyUnstable_SetOptimizer(_PyOptimizerObject *optimizer)
{
    PyInterpreterState *interp = _PyInterpreterState_GET();
    _PyOptimizerObject *old = _Py_SetOptimizer(interp, optimizer);
    Py_XDECREF(old);
    return old == NULL ? -1 : 0;
}

/* Returns 1 if optimized, 0 if not optimized, and -1 for an error.
 * If optimized, *executor_ptr contains a new reference to the executor
 */
int
_PyOptimizer_Optimize(
    _PyInterpreterFrame *frame, _Py_CODEUNIT *start,
    PyObject **stack_pointer, _PyExecutorObject **executor_ptr)
{
    PyCodeObject *code = _PyFrame_GetCode(frame);
    assert(PyCode_Check(code));
    PyInterpreterState *interp = _PyInterpreterState_GET();
    if (!has_space_for_executor(code, start)) {
        return 0;
    }
    _PyOptimizerObject *opt = interp->optimizer;
    int err = opt->optimize(opt, frame, start, executor_ptr, (int)(stack_pointer - _PyFrame_Stackbase(frame)));
    if (err <= 0) {
        return err;
    }
    assert(*executor_ptr != NULL);
    int index = get_index_for_executor(code, start);
    if (index < 0) {
        /* Out of memory. Don't raise and assume that the
         * error will show up elsewhere.
         *
         * If an optimizer has already produced an executor,
         * it might get confused by the executor disappearing,
         * but there is not much we can do about that here. */
        Py_DECREF(*executor_ptr);
        return 0;
    }
    insert_executor(code, start, index, *executor_ptr);
    assert((*executor_ptr)->vm_data.valid);
    return 1;
}

_PyExecutorObject *
PyUnstable_GetExecutor(PyCodeObject *code, int offset)
{
    int code_len = (int)Py_SIZE(code);
    for (int i = 0 ; i < code_len;) {
        if (_PyCode_CODE(code)[i].op.code == ENTER_EXECUTOR && i*2 == offset) {
            int oparg = _PyCode_CODE(code)[i].op.arg;
            _PyExecutorObject *res = code->co_executors->executors[oparg];
            Py_INCREF(res);
            return res;
        }
        i += _PyInstruction_GetLength(code, i);
    }
    PyErr_SetString(PyExc_ValueError, "no executor at given byte offset");
    return NULL;
}

static PyObject *
is_valid(PyObject *self, PyObject *Py_UNUSED(ignored))
{
    return PyBool_FromLong(((_PyExecutorObject *)self)->vm_data.valid);
}

static PyObject *
get_opcode(PyObject *self, PyObject *Py_UNUSED(ignored))
{
    return PyLong_FromUnsignedLong(((_PyExecutorObject *)self)->vm_data.opcode);
}

static PyObject *
get_oparg(PyObject *self, PyObject *Py_UNUSED(ignored))
{
    return PyLong_FromUnsignedLong(((_PyExecutorObject *)self)->vm_data.oparg);
}

static PyMethodDef executor_methods[] = {
    { "is_valid", is_valid, METH_NOARGS, NULL },
    { "get_opcode", get_opcode, METH_NOARGS, NULL },
    { "get_oparg", get_oparg, METH_NOARGS, NULL },
    { NULL, NULL },
};

///////////////////// Experimental UOp Optimizer /////////////////////

static void
uop_dealloc(_PyExecutorObject *self) {
    _PyObject_GC_UNTRACK(self);
    _Py_ExecutorClear(self);
#ifdef _Py_JIT
    _PyJIT_Free(self);
#endif
    PyObject_GC_Del(self);
}

const char *
_PyUOpName(int index)
{
    if (index < 0 || index > MAX_UOP_ID) {
        return NULL;
    }
    return _PyOpcode_uop_name[index];
}

#ifdef Py_DEBUG
void
_PyUOpPrint(const _PyUOpInstruction *uop)
{
    const char *name = _PyUOpName(uop->opcode);
    if (name == NULL) {
        printf("<uop %d>", uop->opcode);
    }
    else {
        printf("%s", name);
    }
    switch(uop->format) {
        case UOP_FORMAT_TARGET:
            printf(" (%d, target=%d, operand=%#" PRIx64,
                uop->oparg,
                uop->target,
                (uint64_t)uop->operand);
            break;
        case UOP_FORMAT_JUMP:
            printf(" (%d, jump_target=%d, operand=%#" PRIx64,
                uop->oparg,
                uop->jump_target,
                (uint64_t)uop->operand);
            break;
        case UOP_FORMAT_EXIT:
            printf(" (%d, exit_index=%d, operand=%#" PRIx64,
                uop->oparg,
                uop->exit_index,
                (uint64_t)uop->operand);
            break;
        default:
            printf(" (%d, Unknown format)", uop->oparg);
    }
    if (_PyUop_Flags[uop->opcode] & HAS_ERROR_FLAG) {
        printf(", error_target=%d", uop->error_target);
    }

    printf(")");
}
#endif

static Py_ssize_t
uop_len(_PyExecutorObject *self)
{
    return self->code_size;
}

static PyObject *
uop_item(_PyExecutorObject *self, Py_ssize_t index)
{
    Py_ssize_t len = uop_len(self);
    if (index < 0 || index >= len) {
        PyErr_SetNone(PyExc_IndexError);
        return NULL;
    }
    const char *name = _PyUOpName(self->trace[index].opcode);
    if (name == NULL) {
        name = "<nil>";
    }
    PyObject *oname = _PyUnicode_FromASCII(name, strlen(name));
    if (oname == NULL) {
        return NULL;
    }
    PyObject *oparg = PyLong_FromUnsignedLong(self->trace[index].oparg);
    if (oparg == NULL) {
        Py_DECREF(oname);
        return NULL;
    }
    PyObject *target = PyLong_FromUnsignedLong(self->trace[index].target);
    if (oparg == NULL) {
        Py_DECREF(oparg);
        Py_DECREF(oname);
        return NULL;
    }
    PyObject *operand = PyLong_FromUnsignedLongLong(self->trace[index].operand);
    if (operand == NULL) {
        Py_DECREF(target);
        Py_DECREF(oparg);
        Py_DECREF(oname);
        return NULL;
    }
    PyObject *args[4] = { oname, oparg, target, operand };
    return _PyTuple_FromArraySteal(args, 4);
}

PySequenceMethods uop_as_sequence = {
    .sq_length = (lenfunc)uop_len,
    .sq_item = (ssizeargfunc)uop_item,
};

static int
executor_clear(PyObject *o)
{
    _Py_ExecutorClear((_PyExecutorObject *)o);
    return 0;
}

static int
executor_traverse(PyObject *o, visitproc visit, void *arg)
{
    _PyExecutorObject *executor = (_PyExecutorObject *)o;
    for (uint32_t i = 0; i < executor->exit_count; i++) {
        Py_VISIT(executor->exits[i].executor);
    }
    return 0;
}

PyTypeObject _PyUOpExecutor_Type = {
    PyVarObject_HEAD_INIT(&PyType_Type, 0)
    .tp_name = "uop_executor",
    .tp_basicsize = offsetof(_PyExecutorObject, exits),
    .tp_itemsize = 1,
    .tp_flags = Py_TPFLAGS_DEFAULT | Py_TPFLAGS_DISALLOW_INSTANTIATION | Py_TPFLAGS_HAVE_GC,
    .tp_dealloc = (destructor)uop_dealloc,
    .tp_as_sequence = &uop_as_sequence,
    .tp_methods = executor_methods,
    .tp_traverse = executor_traverse,
    .tp_clear = executor_clear,
};

/* TO DO -- Generate these tables */
static const uint16_t
_PyUOp_Replacements[MAX_UOP_ID + 1] = {
    [_ITER_JUMP_RANGE] = _GUARD_NOT_EXHAUSTED_RANGE,
    [_ITER_JUMP_LIST] = _GUARD_NOT_EXHAUSTED_LIST,
    [_ITER_JUMP_TUPLE] = _GUARD_NOT_EXHAUSTED_TUPLE,
    [_FOR_ITER] = _FOR_ITER_TIER_TWO,
};

static const uint16_t
BRANCH_TO_GUARD[4][2] = {
    [POP_JUMP_IF_FALSE - POP_JUMP_IF_FALSE][0] = _GUARD_IS_TRUE_POP,
    [POP_JUMP_IF_FALSE - POP_JUMP_IF_FALSE][1] = _GUARD_IS_FALSE_POP,
    [POP_JUMP_IF_TRUE - POP_JUMP_IF_FALSE][0] = _GUARD_IS_FALSE_POP,
    [POP_JUMP_IF_TRUE - POP_JUMP_IF_FALSE][1] = _GUARD_IS_TRUE_POP,
    [POP_JUMP_IF_NONE - POP_JUMP_IF_FALSE][0] = _GUARD_IS_NOT_NONE_POP,
    [POP_JUMP_IF_NONE - POP_JUMP_IF_FALSE][1] = _GUARD_IS_NONE_POP,
    [POP_JUMP_IF_NOT_NONE - POP_JUMP_IF_FALSE][0] = _GUARD_IS_NONE_POP,
    [POP_JUMP_IF_NOT_NONE - POP_JUMP_IF_FALSE][1] = _GUARD_IS_NOT_NONE_POP,
};


#define CONFIDENCE_RANGE 1000
#define CONFIDENCE_CUTOFF 333

#ifdef Py_DEBUG
#define DPRINTF(level, ...) \
    if (lltrace >= (level)) { printf(__VA_ARGS__); }
#else
#define DPRINTF(level, ...)
#endif


static inline int
add_to_trace(
    _PyUOpInstruction *trace,
    int trace_length,
    uint16_t opcode,
    uint16_t oparg,
    uint64_t operand,
    uint32_t target)
{
    trace[trace_length].opcode = opcode;
    trace[trace_length].format = UOP_FORMAT_TARGET;
    trace[trace_length].target = target;
    trace[trace_length].oparg = oparg;
    trace[trace_length].operand = operand;
    return trace_length + 1;
}

#ifdef Py_DEBUG
#define ADD_TO_TRACE(OPCODE, OPARG, OPERAND, TARGET) \
    assert(trace_length < max_length); \
    trace_length = add_to_trace(trace, trace_length, (OPCODE), (OPARG), (OPERAND), (TARGET)); \
    if (lltrace >= 2) { \
        printf("%4d ADD_TO_TRACE: ", trace_length); \
        _PyUOpPrint(&trace[trace_length-1]); \
        printf("\n"); \
    }
#else
#define ADD_TO_TRACE(OPCODE, OPARG, OPERAND, TARGET) \
    assert(trace_length < max_length); \
    trace_length = add_to_trace(trace, trace_length, (OPCODE), (OPARG), (OPERAND), (TARGET));
#endif

#define INSTR_IP(INSTR, CODE) \
    ((uint32_t)((INSTR) - ((_Py_CODEUNIT *)(CODE)->co_code_adaptive)))

// Reserve space for n uops
#define RESERVE_RAW(n, opname) \
    if (trace_length + (n) > max_length) { \
        DPRINTF(2, "No room for %s (need %d, got %d)\n", \
                (opname), (n), max_length - trace_length); \
        OPT_STAT_INC(trace_too_long); \
        goto done; \
    }

// Reserve space for N uops, plus 3 for _SET_IP, _CHECK_VALIDITY and _EXIT_TRACE
#define RESERVE(needed) RESERVE_RAW((needed) + 3, _PyUOpName(opcode))

// Trace stack operations (used by _PUSH_FRAME, _POP_FRAME)
#define TRACE_STACK_PUSH() \
    if (trace_stack_depth >= TRACE_STACK_SIZE) { \
        DPRINTF(2, "Trace stack overflow\n"); \
        OPT_STAT_INC(trace_stack_overflow); \
<<<<<<< HEAD
=======
        ADD_TO_TRACE(uop, oparg, operand, target); \
        ADD_TO_TRACE(_EXIT_TRACE, 0, 0, 0); \
>>>>>>> 507896d9
        goto done; \
    } \
    assert(func == NULL || func->func_code == (PyObject *)code); \
    trace_stack[trace_stack_depth].func = func; \
    trace_stack[trace_stack_depth].code = code; \
    trace_stack[trace_stack_depth].instr = instr; \
    trace_stack_depth++;
#define TRACE_STACK_POP() \
    if (trace_stack_depth <= 0) { \
        Py_FatalError("Trace stack underflow\n"); \
    } \
    trace_stack_depth--; \
    func = trace_stack[trace_stack_depth].func; \
    code = trace_stack[trace_stack_depth].code; \
    assert(func == NULL || func->func_code == (PyObject *)code); \
    instr = trace_stack[trace_stack_depth].instr;

/* Returns the length of the trace on success,
 * 0 if it failed to produce a worthwhile trace,
 * and -1 on an error.
 */
static int
translate_bytecode_to_trace(
    _PyInterpreterFrame *frame,
    _Py_CODEUNIT *instr,
    _PyUOpInstruction *trace,
    int buffer_size,
    _PyBloomFilter *dependencies)
{
    bool progress_needed = true;
    PyCodeObject *code = _PyFrame_GetCode(frame);
    PyFunctionObject *func = (PyFunctionObject *)frame->f_funcobj;
    assert(PyFunction_Check(func));
    PyCodeObject *initial_code = code;
    _Py_BloomFilter_Add(dependencies, initial_code);
    _Py_CODEUNIT *initial_instr = instr;
    int trace_length = 0;
    // Leave space for possible trailing _EXIT_TRACE
    int max_length = buffer_size-2;
    struct {
        PyFunctionObject *func;
        PyCodeObject *code;
        _Py_CODEUNIT *instr;
    } trace_stack[TRACE_STACK_SIZE];
    int trace_stack_depth = 0;
    int confidence = CONFIDENCE_RANGE;  // Adjusted by branch instructions

#ifdef Py_DEBUG
    char *python_lltrace = Py_GETENV("PYTHON_LLTRACE");
    int lltrace = 0;
    if (python_lltrace != NULL && *python_lltrace >= '0') {
        lltrace = *python_lltrace - '0';  // TODO: Parse an int and all that
    }
#endif

    DPRINTF(2,
            "Optimizing %s (%s:%d) at byte offset %d\n",
            PyUnicode_AsUTF8(code->co_qualname),
            PyUnicode_AsUTF8(code->co_filename),
            code->co_firstlineno,
            2 * INSTR_IP(initial_instr, code));
    ADD_TO_TRACE(_START_EXECUTOR, 0, (uintptr_t)instr, INSTR_IP(instr, code));
    uint32_t target = 0;

top:  // Jump here after _PUSH_FRAME or likely branches
    for (;;) {
        target = INSTR_IP(instr, code);
        RESERVE_RAW(2, "_CHECK_VALIDITY_AND_SET_IP");
        ADD_TO_TRACE(_CHECK_VALIDITY_AND_SET_IP, 0, (uintptr_t)instr, target);
        // Need space for _DEOPT
        max_length--;

        uint32_t opcode = instr->op.code;
        uint32_t oparg = instr->op.arg;
        uint32_t extended = 0;

        DPRINTF(2, "%d: %s(%d)\n", target, _PyOpcode_OpName[opcode], oparg);

        if (opcode == ENTER_EXECUTOR) {
            assert(oparg < 256);
            _PyExecutorObject *executor = code->co_executors->executors[oparg];
            opcode = executor->vm_data.opcode;
            DPRINTF(2, "  * ENTER_EXECUTOR -> %s\n",  _PyOpcode_OpName[opcode]);
            oparg = executor->vm_data.oparg;
        }

        if (opcode == EXTENDED_ARG) {
            instr++;
            extended = 1;
            opcode = instr->op.code;
            oparg = (oparg << 8) | instr->op.arg;
            if (opcode == EXTENDED_ARG) {
                instr--;
                goto done;
            }
        }
        assert(opcode != ENTER_EXECUTOR && opcode != EXTENDED_ARG);

        /* Special case the first instruction,
         * so that we can guarantee forward progress */
        if (progress_needed) {
            progress_needed = false;
            if (opcode == JUMP_BACKWARD || opcode == JUMP_BACKWARD_NO_INTERRUPT) {
                instr += 1 + _PyOpcode_Caches[opcode] - (int32_t)oparg;
                initial_instr = instr;
                continue;
            }
            else {
                if (OPCODE_HAS_EXIT(opcode) || OPCODE_HAS_DEOPT(opcode)) {
                    opcode = _PyOpcode_Deopt[opcode];
                }
                assert(!OPCODE_HAS_EXIT(opcode));
                assert(!OPCODE_HAS_DEOPT(opcode));
            }
        }

        if (OPCODE_HAS_EXIT(opcode)) {
            // Make space for exit code
            max_length--;
        }
        if (OPCODE_HAS_ERROR(opcode)) {
            // Make space for error code
            max_length--;
        }
        switch (opcode) {
            case POP_JUMP_IF_NONE:
            case POP_JUMP_IF_NOT_NONE:
            case POP_JUMP_IF_FALSE:
            case POP_JUMP_IF_TRUE:
            {
                RESERVE(1);
                int counter = instr[1].cache;
                int bitcount = _Py_popcount32(counter);
                int jump_likely = bitcount > 8;
                /* If bitcount is 8 (half the jumps were taken), adjust confidence by 50%.
                   If it's 16 or 0 (all or none were taken), adjust by 10%
                   (since the future is still somewhat uncertain).
                   For values in between, adjust proportionally. */
                if (jump_likely) {
                    confidence = confidence * (bitcount + 2) / 20;
                }
                else {
                    confidence = confidence * (18 - bitcount) / 20;
                }
                uint32_t uopcode = BRANCH_TO_GUARD[opcode - POP_JUMP_IF_FALSE][jump_likely];
                DPRINTF(2, "%d: %s(%d): counter=%04x, bitcount=%d, likely=%d, confidence=%d, uopcode=%s\n",
                        target, _PyOpcode_OpName[opcode], oparg,
                        counter, bitcount, jump_likely, confidence, _PyUOpName(uopcode));
                if (confidence < CONFIDENCE_CUTOFF) {
                    DPRINTF(2, "Confidence too low (%d < %d)\n", confidence, CONFIDENCE_CUTOFF);
                    OPT_STAT_INC(low_confidence);
                    goto done;
                }
                _Py_CODEUNIT *next_instr = instr + 1 + _PyOpcode_Caches[_PyOpcode_Deopt[opcode]];
                _Py_CODEUNIT *target_instr = next_instr + oparg;
                if (jump_likely) {
                    DPRINTF(2, "Jump likely (%04x = %d bits), continue at byte offset %d\n",
                            instr[1].cache, bitcount, 2 * INSTR_IP(target_instr, code));
                    instr = target_instr;
                    ADD_TO_TRACE(uopcode, 0, 0, INSTR_IP(next_instr, code));
                    goto top;
                }
                ADD_TO_TRACE(uopcode, 0, 0, INSTR_IP(target_instr, code));
                break;
            }

            case JUMP_BACKWARD:
            case JUMP_BACKWARD_NO_INTERRUPT:
            {
                _Py_CODEUNIT *target = instr + 1 + _PyOpcode_Caches[opcode] - (int)oparg;
                if (target == initial_instr) {
                    /* We have looped round to the start */
                    RESERVE(1);
                    ADD_TO_TRACE(_JUMP_TO_TOP, 0, 0, 0);
                }
                else {
                    OPT_STAT_INC(inner_loop);
                    DPRINTF(2, "JUMP_BACKWARD not to top ends trace\n");
                }
                goto done;
            }

            case JUMP_FORWARD:
            {
                RESERVE(0);
                // This will emit two _SET_IP instructions; leave it to the optimizer
                instr += oparg;
                break;
            }

            default:
            {
                const struct opcode_macro_expansion *expansion = &_PyOpcode_macro_expansion[opcode];
                if (expansion->nuops > 0) {
                    // Reserve space for nuops (+ _SET_IP + _EXIT_TRACE)
                    int nuops = expansion->nuops;
                    RESERVE(nuops);
                    if (expansion->uops[nuops-1].uop == _POP_FRAME) {
                        // Check for trace stack underflow now:
                        // We can't bail e.g. in the middle of
                        // LOAD_CONST + _POP_FRAME.
                        if (trace_stack_depth == 0) {
                            DPRINTF(2, "Trace stack underflow\n");
                            OPT_STAT_INC(trace_stack_underflow);
                            goto done;
                        }
                    }
                    uint32_t orig_oparg = oparg;  // For OPARG_TOP/BOTTOM
                    for (int i = 0; i < nuops; i++) {
                        oparg = orig_oparg;
                        uint32_t uop = expansion->uops[i].uop;
                        uint64_t operand = 0;
                        // Add one to account for the actual opcode/oparg pair:
                        int offset = expansion->uops[i].offset + 1;
                        switch (expansion->uops[i].size) {
                            case OPARG_FULL:
                                assert(opcode != JUMP_BACKWARD_NO_INTERRUPT && opcode != JUMP_BACKWARD);
                                break;
                            case OPARG_CACHE_1:
                                operand = read_u16(&instr[offset].cache);
                                break;
                            case OPARG_CACHE_2:
                                operand = read_u32(&instr[offset].cache);
                                break;
                            case OPARG_CACHE_4:
                                operand = read_u64(&instr[offset].cache);
                                break;
                            case OPARG_TOP:  // First half of super-instr
                                oparg = orig_oparg >> 4;
                                break;
                            case OPARG_BOTTOM:  // Second half of super-instr
                                oparg = orig_oparg & 0xF;
                                break;
                            case OPARG_SAVE_RETURN_OFFSET:  // op=_SAVE_RETURN_OFFSET; oparg=return_offset
                                oparg = offset;
                                assert(uop == _SAVE_RETURN_OFFSET);
                                break;
                            case OPARG_REPLACED:
                                uop = _PyUOp_Replacements[uop];
                                assert(uop != 0);
                                if (uop == _FOR_ITER_TIER_TWO) {
                                    target += 1 + INLINE_CACHE_ENTRIES_FOR_ITER + oparg + 2 + extended;
                                    assert(_PyCode_CODE(code)[target-2].op.code == END_FOR ||
                                            _PyCode_CODE(code)[target-2].op.code == INSTRUMENTED_END_FOR);
                                    assert(_PyCode_CODE(code)[target-1].op.code == POP_TOP);
                                }
                                break;
                            default:
                                fprintf(stderr,
                                        "opcode=%d, oparg=%d; nuops=%d, i=%d; size=%d, offset=%d\n",
                                        opcode, oparg, nuops, i,
                                        expansion->uops[i].size,
                                        expansion->uops[i].offset);
                                Py_FatalError("garbled expansion");
                        }

                        if (uop == _POP_FRAME) {
                            TRACE_STACK_POP();
                            /* Set the operand to the function or code object returned to,
                             * to assist optimization passes. (See _PUSH_FRAME below.)
                             */
                            if (func != NULL) {
                                operand = (uintptr_t)func;
                            }
                            else if (code != NULL) {
                                operand = (uintptr_t)code | 1;
                            }
                            else {
                                operand = 0;
                            }
                            ADD_TO_TRACE(uop, oparg, operand, target);
                            DPRINTF(2,
                                "Returning to %s (%s:%d) at byte offset %d\n",
                                PyUnicode_AsUTF8(code->co_qualname),
                                PyUnicode_AsUTF8(code->co_filename),
                                code->co_firstlineno,
                                2 * INSTR_IP(instr, code));
                            goto top;
                        }

                        if (uop == _PUSH_FRAME) {
                            assert(i + 1 == nuops);
                            int func_version_offset =
                                offsetof(_PyCallCache, func_version)/sizeof(_Py_CODEUNIT)
                                // Add one to account for the actual opcode/oparg pair:
                                + 1;
                            uint32_t func_version = read_u32(&instr[func_version_offset].cache);
                            PyCodeObject *new_code = NULL;
                            PyFunctionObject *new_func =
                                _PyFunction_LookupByVersion(func_version, (PyObject **) &new_code);
                            DPRINTF(2, "Function: version=%#x; new_func=%p, new_code=%p\n",
                                    (int)func_version, new_func, new_code);
                            if (new_code != NULL) {
                                if (new_code == code) {
                                    // Recursive call, bail (we could be here forever).
                                    DPRINTF(2, "Bailing on recursive call to %s (%s:%d)\n",
                                            PyUnicode_AsUTF8(new_code->co_qualname),
                                            PyUnicode_AsUTF8(new_code->co_filename),
                                            new_code->co_firstlineno);
                                    OPT_STAT_INC(recursive_call);
                                    ADD_TO_TRACE(uop, oparg, 0, target);
                                    ADD_TO_TRACE(_EXIT_TRACE, 0, 0, 0);
                                    goto done;
                                }
                                if (new_code->co_version != func_version) {
                                    // func.__code__ was updated.
                                    // Perhaps it may happen again, so don't bother tracing.
                                    // TODO: Reason about this -- is it better to bail or not?
                                    DPRINTF(2, "Bailing because co_version != func_version\n");
                                    ADD_TO_TRACE(uop, oparg, 0, target);
                                    ADD_TO_TRACE(_EXIT_TRACE, 0, 0, 0);
                                    goto done;
                                }
                                // Increment IP to the return address
                                instr += _PyOpcode_Caches[_PyOpcode_Deopt[opcode]] + 1;
                                TRACE_STACK_PUSH();
                                _Py_BloomFilter_Add(dependencies, new_code);
                                /* Set the operand to the callee's function or code object,
                                 * to assist optimization passes.
                                 * We prefer setting it to the function (for remove_globals())
                                 * but if that's not available but the code is available,
                                 * use the code, setting the low bit so the optimizer knows.
                                 */
                                if (new_func != NULL) {
                                    operand = (uintptr_t)new_func;
                                }
                                else if (new_code != NULL) {
                                    operand = (uintptr_t)new_code | 1;
                                }
                                else {
                                    operand = 0;
                                }
                                ADD_TO_TRACE(uop, oparg, operand, target);
                                code = new_code;
                                func = new_func;
                                instr = _PyCode_CODE(code);
                                DPRINTF(2,
                                    "Continuing in %s (%s:%d) at byte offset %d\n",
                                    PyUnicode_AsUTF8(code->co_qualname),
                                    PyUnicode_AsUTF8(code->co_filename),
                                    code->co_firstlineno,
                                    2 * INSTR_IP(instr, code));
                                goto top;
                            }
                            DPRINTF(2, "Bail, new_code == NULL\n");
                            ADD_TO_TRACE(uop, oparg, 0, target);
                            ADD_TO_TRACE(_EXIT_TRACE, 0, 0, 0);
                            goto done;
                        }

                        // All other instructions
                        ADD_TO_TRACE(uop, oparg, operand, target);
                    }
                    break;
                }
                DPRINTF(2, "Unsupported opcode %s\n", _PyOpcode_OpName[opcode]);
                OPT_UNSUPPORTED_OPCODE(opcode);
                goto done;  // Break out of loop
            }  // End default

        }  // End switch (opcode)

        instr++;
        // Add cache size for opcode
        instr += _PyOpcode_Caches[_PyOpcode_Deopt[opcode]];
    }  // End for (;;)

done:
    while (trace_stack_depth > 0) {
        TRACE_STACK_POP();
    }
    assert(code == initial_code);
    // Skip short traces like _SET_IP, LOAD_FAST, _SET_IP, _EXIT_TRACE
    if (progress_needed || trace_length < 5) {
        OPT_STAT_INC(trace_too_short);
        DPRINTF(2,
                "No trace for %s (%s:%d) at byte offset %d (%s)\n",
                PyUnicode_AsUTF8(code->co_qualname),
                PyUnicode_AsUTF8(code->co_filename),
                code->co_firstlineno,
                2 * INSTR_IP(initial_instr, code),
                progress_needed ? "no progress" : "too short");
        return 0;
    }
    if (trace[trace_length-1].opcode != _JUMP_TO_TOP) {
        ADD_TO_TRACE(_EXIT_TRACE, 0, 0, target);
    }
    DPRINTF(1,
            "Created a proto-trace for %s (%s:%d) at byte offset %d -- length %d\n",
            PyUnicode_AsUTF8(code->co_qualname),
            PyUnicode_AsUTF8(code->co_filename),
            code->co_firstlineno,
            2 * INSTR_IP(initial_instr, code),
            trace_length);
    OPT_HIST(trace_length, trace_length_hist);
    return trace_length;
}

#undef RESERVE
#undef RESERVE_RAW
#undef INSTR_IP
#undef ADD_TO_TRACE
#undef DPRINTF

#define UNSET_BIT(array, bit) (array[(bit)>>5] &= ~(1<<((bit)&31)))
#define SET_BIT(array, bit) (array[(bit)>>5] |= (1<<((bit)&31)))
#define BIT_IS_SET(array, bit) (array[(bit)>>5] & (1<<((bit)&31)))

/* Count the number of unused uops and exits
*/
static int
count_exits(_PyUOpInstruction *buffer, int length)
{
    int exit_count = 0;
    for (int i = 0; i < length; i++) {
        int opcode = buffer[i].opcode;
        if (opcode == _SIDE_EXIT) {
            exit_count++;
        }
    }
    return exit_count;
}

static void make_exit(_PyUOpInstruction *inst, int opcode, int target)
{
    inst->opcode = opcode;
    inst->oparg = 0;
    inst->format = UOP_FORMAT_TARGET;
    inst->target = target;
}

/* Convert implicit exits, errors and deopts
 * into explicit ones. */
static int
prepare_for_execution(_PyUOpInstruction *buffer, int length)
{
    int32_t current_jump = -1;
    int32_t current_jump_target = -1;
    int32_t current_error = -1;
    int32_t current_error_target = -1;
    int32_t current_popped = -1;
    /* Leaving in NOPs slows down the interpreter and messes up the stats */
    _PyUOpInstruction *copy_to = &buffer[0];
    for (int i = 0; i < length; i++) {
        _PyUOpInstruction *inst = &buffer[i];
        if (inst->opcode != _NOP) {
            if (copy_to != inst) {
                *copy_to = *inst;
            }
            copy_to++;
        }
    }
    length = (int)(copy_to - buffer);
    int next_spare = length;
    for (int i = 0; i < length; i++) {
        _PyUOpInstruction *inst = &buffer[i];
        int opcode = inst->opcode;
        int32_t target = (int32_t)uop_get_target(inst);
        if (_PyUop_Flags[opcode] & (HAS_EXIT_FLAG | HAS_DEOPT_FLAG)) {
            if (target != current_jump_target) {
                uint16_t exit_op = (_PyUop_Flags[opcode] & HAS_EXIT_FLAG) ? _SIDE_EXIT : _DEOPT;
                make_exit(&buffer[next_spare], exit_op, target);
                current_jump_target = target;
                current_jump = next_spare;
                next_spare++;
            }
            buffer[i].jump_target = current_jump;
            buffer[i].format = UOP_FORMAT_JUMP;
        }
        if (_PyUop_Flags[opcode] & HAS_ERROR_FLAG) {
            int popped = (_PyUop_Flags[opcode] & HAS_ERROR_NO_POP_FLAG) ?
                0 : _PyUop_num_popped(opcode, inst->oparg);
            if (target != current_error_target || popped != current_popped) {
                current_popped = popped;
                current_error = next_spare;
                current_error_target = target;
                make_exit(&buffer[next_spare], _ERROR_POP_N, 0);
                buffer[next_spare].oparg = popped;
                next_spare++;
            }
            buffer[i].error_target = current_error;
            if (buffer[i].format == UOP_FORMAT_TARGET) {
                buffer[i].format = UOP_FORMAT_JUMP;
                buffer[i].jump_target = 0;
            }
        }
    }
    return next_spare;
}

/* Executor side exits */

static _PyExecutorObject *
allocate_executor(int exit_count, int length)
{
    int size = exit_count*sizeof(_PyExitData) + length*sizeof(_PyUOpInstruction);
    _PyExecutorObject *res = PyObject_GC_NewVar(_PyExecutorObject, &_PyUOpExecutor_Type, size);
    if (res == NULL) {
        return NULL;
    }
    res->trace = (_PyUOpInstruction *)(res->exits + exit_count);
    res->code_size = length;
    res->exit_count = exit_count;
    return res;
}

#ifdef Py_DEBUG

#define CHECK(PRED) \
if (!(PRED)) { \
    printf(#PRED " at %d\n", i); \
    assert(0); \
}

static int
target_unused(int opcode)
{
    return (_PyUop_Flags[opcode] & (HAS_ERROR_FLAG | HAS_EXIT_FLAG | HAS_DEOPT_FLAG)) == 0;
}

static void
sanity_check(_PyExecutorObject *executor)
{
    for (uint32_t i = 0; i < executor->exit_count; i++) {
        _PyExitData *exit = &executor->exits[i];
        CHECK(exit->target < (1 << 25));
    }
    bool ended = false;
    uint32_t i = 0;
    CHECK(executor->trace[0].opcode == _START_EXECUTOR || executor->trace[0].opcode == _COLD_EXIT);
    for (; i < executor->code_size; i++) {
        const _PyUOpInstruction *inst = &executor->trace[i];
        uint16_t opcode = inst->opcode;
        CHECK(opcode <= MAX_UOP_ID);
        CHECK(_PyOpcode_uop_name[opcode] != NULL);
        switch(inst->format) {
            case UOP_FORMAT_TARGET:
                CHECK(target_unused(opcode));
                break;
            case UOP_FORMAT_EXIT:
                CHECK(opcode == _SIDE_EXIT);
                CHECK(inst->exit_index < executor->exit_count);
                break;
            case UOP_FORMAT_JUMP:
                CHECK(inst->jump_target < executor->code_size);
                break;
            case UOP_FORMAT_UNUSED:
                CHECK(0);
                break;
        }
        if (_PyUop_Flags[opcode] & HAS_ERROR_FLAG) {
            CHECK(inst->format == UOP_FORMAT_JUMP);
            CHECK(inst->error_target < executor->code_size);
        }
        if (opcode == _JUMP_TO_TOP || opcode == _EXIT_TRACE || opcode == _COLD_EXIT) {
            ended = true;
            i++;
            break;
        }
    }
    CHECK(ended);
    for (; i < executor->code_size; i++) {
        const _PyUOpInstruction *inst = &executor->trace[i];
        uint16_t opcode = inst->opcode;
        CHECK(
            opcode == _DEOPT ||
            opcode == _SIDE_EXIT ||
            opcode == _ERROR_POP_N);
        if (opcode == _SIDE_EXIT) {
            CHECK(inst->format == UOP_FORMAT_EXIT);
        }
    }
}

#undef CHECK
#endif

/* Makes an executor from a buffer of uops.
 * Account for the buffer having gaps and NOPs by computing a "used"
 * bit vector and only copying the used uops. Here "used" means reachable
 * and not a NOP.
 */
static _PyExecutorObject *
make_executor_from_uops(_PyUOpInstruction *buffer, int length, const _PyBloomFilter *dependencies)
{
    int exit_count = count_exits(buffer, length);
    _PyExecutorObject *executor = allocate_executor(exit_count, length);
    if (executor == NULL) {
        return NULL;
    }

    /* Initialize exits */
    assert(exit_count < COLD_EXIT_COUNT);
    for (int i = 0; i < exit_count; i++) {
        executor->exits[i].executor = &COLD_EXITS[i];
        executor->exits[i].temperature = 0;
    }
    int next_exit = exit_count-1;
    _PyUOpInstruction *dest = (_PyUOpInstruction *)&executor->trace[length];
    assert(buffer[0].opcode == _START_EXECUTOR);
    buffer[0].operand = (uint64_t)executor;
    for (int i = length-1; i >= 0; i--) {
        int opcode = buffer[i].opcode;
        dest--;
        *dest = buffer[i];
        assert(opcode != _POP_JUMP_IF_FALSE && opcode != _POP_JUMP_IF_TRUE);
        if (opcode == _SIDE_EXIT) {
            executor->exits[next_exit].target = buffer[i].target;
            dest->exit_index = next_exit;
            dest->format = UOP_FORMAT_EXIT;
            next_exit--;
        }
    }
    assert(next_exit == -1);
    assert(dest == executor->trace);
    assert(dest->opcode == _START_EXECUTOR);
    dest->oparg = 0;
    dest->target = 0;
    _Py_ExecutorInit(executor, dependencies);
#ifdef Py_DEBUG
    char *python_lltrace = Py_GETENV("PYTHON_LLTRACE");
    int lltrace = 0;
    if (python_lltrace != NULL && *python_lltrace >= '0') {
        lltrace = *python_lltrace - '0';  // TODO: Parse an int and all that
    }
    if (lltrace >= 2) {
        printf("Optimized trace (length %d):\n", length);
        for (int i = 0; i < length; i++) {
            printf("%4d OPTIMIZED: ", i);
            _PyUOpPrint(&executor->trace[i]);
            printf("\n");
        }
    }
    sanity_check(executor);
#endif
#ifdef _Py_JIT
    executor->jit_code = NULL;
    executor->jit_size = 0;
    if (_PyJIT_Compile(executor, executor->trace, length)) {
        Py_DECREF(executor);
        return NULL;
    }
#endif
    _PyObject_GC_TRACK(executor);
    return executor;
}

static int
init_cold_exit_executor(_PyExecutorObject *executor, int oparg)
{
    _Py_SetImmortalUntracked((PyObject *)executor);
    Py_SET_TYPE(executor, &_PyUOpExecutor_Type);
    executor->trace = (_PyUOpInstruction *)executor->exits;
    executor->code_size = 1;
    executor->exit_count = 0;
    _PyUOpInstruction *inst = (_PyUOpInstruction *)&executor->trace[0];
    inst->opcode = _COLD_EXIT;
    inst->oparg = oparg;
    executor->vm_data.valid = true;
    for (int i = 0; i < BLOOM_FILTER_WORDS; i++) {
        assert(executor->vm_data.bloom.bits[i] == 0);
    }
#ifdef Py_DEBUG
    sanity_check(executor);
#endif
#ifdef _Py_JIT
    executor->jit_code = NULL;
    executor->jit_size = 0;
    if (_PyJIT_Compile(executor, executor->trace, 1)) {
        return -1;
    }
#endif
    return 0;
}

#ifdef Py_STATS
/* Returns the effective trace length.
 * Ignores NOPs and trailing exit and error handling.*/
int effective_trace_length(_PyUOpInstruction *buffer, int length)
{
    int nop_count = 0;
    for (int i = 0; i < length; i++) {
        int opcode = buffer[i].opcode;
        if (opcode == _NOP) {
            nop_count++;
        }
        if (opcode == _EXIT_TRACE ||
            opcode == _JUMP_TO_TOP ||
            opcode == _COLD_EXIT) {
            return i+1-nop_count;
        }
    }
    Py_FatalError("No terminating instruction");
    Py_UNREACHABLE();
}
#endif

static int
uop_optimize(
    _PyOptimizerObject *self,
    _PyInterpreterFrame *frame,
    _Py_CODEUNIT *instr,
    _PyExecutorObject **exec_ptr,
    int curr_stackentries)
{
    _PyBloomFilter dependencies;
    _Py_BloomFilter_Init(&dependencies);
    _PyUOpInstruction buffer[UOP_MAX_TRACE_LENGTH];
    OPT_STAT_INC(attempts);
    int length = translate_bytecode_to_trace(frame, instr, buffer, UOP_MAX_TRACE_LENGTH, &dependencies);
    if (length <= 0) {
        // Error or nothing translated
        return length;
    }
    assert(length < UOP_MAX_TRACE_LENGTH);
    OPT_STAT_INC(traces_created);
    char *env_var = Py_GETENV("PYTHON_UOPS_OPTIMIZE");
    if (env_var == NULL || *env_var == '\0' || *env_var > '0') {
        length = _Py_uop_analyze_and_optimize(frame, buffer,
                                           length,
                                           curr_stackentries, &dependencies);
        if (length <= 0) {
            return length;
        }
    }
    assert(length < UOP_MAX_TRACE_LENGTH);
    assert(length >= 1);
    /* Fix up */
    for (int pc = 0; pc < length; pc++) {
        int opcode = buffer[pc].opcode;
        int oparg = buffer[pc].oparg;
        if (_PyUop_Flags[opcode] & HAS_OPARG_AND_1_FLAG) {
            buffer[pc].opcode = opcode + 1 + (oparg & 1);
        }
        else if (oparg < _PyUop_Replication[opcode]) {
            buffer[pc].opcode = opcode + oparg + 1;
        }
        else if (opcode == _JUMP_TO_TOP || opcode == _EXIT_TRACE) {
            break;
        }
        assert(_PyOpcode_uop_name[buffer[pc].opcode]);
        assert(strncmp(_PyOpcode_uop_name[buffer[pc].opcode], _PyOpcode_uop_name[opcode], strlen(_PyOpcode_uop_name[opcode])) == 0);
    }
    OPT_HIST(effective_trace_length(buffer, length), optimized_trace_length_hist);
    length = prepare_for_execution(buffer, length);
    assert(length <= UOP_MAX_TRACE_LENGTH);
    _PyExecutorObject *executor = make_executor_from_uops(buffer, length,  &dependencies);
    if (executor == NULL) {
        return -1;
    }
    assert(length <= UOP_MAX_TRACE_LENGTH);
    *exec_ptr = executor;
    return 1;
}

static void
uop_opt_dealloc(PyObject *self) {
    PyObject_Free(self);
}

PyTypeObject _PyUOpOptimizer_Type = {
    PyVarObject_HEAD_INIT(&PyType_Type, 0)
    .tp_name = "uop_optimizer",
    .tp_basicsize = sizeof(_PyOptimizerObject),
    .tp_itemsize = 0,
    .tp_flags = Py_TPFLAGS_DEFAULT | Py_TPFLAGS_DISALLOW_INSTANTIATION,
    .tp_dealloc = uop_opt_dealloc,
};

PyObject *
PyUnstable_Optimizer_NewUOpOptimizer(void)
{
    _PyOptimizerObject *opt = PyObject_New(_PyOptimizerObject, &_PyUOpOptimizer_Type);
    if (opt == NULL) {
        return NULL;
    }
    opt->optimize = uop_optimize;
    opt->resume_threshold = OPTIMIZER_UNREACHABLE_THRESHOLD;
    // Need a few iterations to settle specializations,
    // and to ammortize the cost of optimization.
    opt->side_threshold = 16;
    opt->backedge_threshold = 16;
    return (PyObject *)opt;
}

static void
counter_dealloc(_PyExecutorObject *self) {
    /* The optimizer is the operand of the second uop. */
    PyObject *opt = (PyObject *)self->trace[1].operand;
    Py_DECREF(opt);
    uop_dealloc(self);
}

PyTypeObject _PyCounterExecutor_Type = {
    PyVarObject_HEAD_INIT(&PyType_Type, 0)
    .tp_name = "counting_executor",
    .tp_basicsize = offsetof(_PyExecutorObject, exits),
    .tp_itemsize = 1,
    .tp_flags = Py_TPFLAGS_DEFAULT | Py_TPFLAGS_DISALLOW_INSTANTIATION | Py_TPFLAGS_HAVE_GC,
    .tp_dealloc = (destructor)counter_dealloc,
    .tp_methods = executor_methods,
    .tp_traverse = executor_traverse,
    .tp_clear = executor_clear,
};

static int
counter_optimize(
    _PyOptimizerObject* self,
    _PyInterpreterFrame *frame,
    _Py_CODEUNIT *instr,
    _PyExecutorObject **exec_ptr,
    int Py_UNUSED(curr_stackentries)
)
{
    PyCodeObject *code = _PyFrame_GetCode(frame);
    int oparg = instr->op.arg;
    while (instr->op.code == EXTENDED_ARG) {
        instr++;
        oparg = (oparg << 8) | instr->op.arg;
    }
    if (instr->op.code != JUMP_BACKWARD) {
        /* Counter optimizer can only handle backward edges */
        return 0;
    }
    _Py_CODEUNIT *target = instr + 1 + _PyOpcode_Caches[JUMP_BACKWARD] - oparg;
    _PyUOpInstruction buffer[5] = {
        { .opcode = _START_EXECUTOR },
        { .opcode = _LOAD_CONST_INLINE_BORROW, .operand = (uintptr_t)self },
        { .opcode = _INTERNAL_INCREMENT_OPT_COUNTER },
        { .opcode = _EXIT_TRACE, .jump_target = 4, .format=UOP_FORMAT_JUMP },
        { .opcode = _SIDE_EXIT, .target = (uint32_t)(target - _PyCode_CODE(code)), .format=UOP_FORMAT_TARGET }
    };
    _PyExecutorObject *executor = make_executor_from_uops(buffer, 5, &EMPTY_FILTER);
    if (executor == NULL) {
        return -1;
    }
    Py_INCREF(self);
    Py_SET_TYPE(executor, &_PyCounterExecutor_Type);
    *exec_ptr = executor;
    return 1;
}

static PyObject *
counter_get_counter(PyObject *self, PyObject *args)
{
    return PyLong_FromLongLong(((_PyCounterOptimizerObject *)self)->count);
}

static PyMethodDef counter_optimizer_methods[] = {
    { "get_count", counter_get_counter, METH_NOARGS, NULL },
    { NULL, NULL },
};

PyTypeObject _PyCounterOptimizer_Type = {
    PyVarObject_HEAD_INIT(&PyType_Type, 0)
    .tp_name = "Counter optimizer",
    .tp_basicsize = sizeof(_PyCounterOptimizerObject),
    .tp_itemsize = 0,
    .tp_flags = Py_TPFLAGS_DEFAULT | Py_TPFLAGS_DISALLOW_INSTANTIATION,
    .tp_methods = counter_optimizer_methods,
    .tp_dealloc = (destructor)PyObject_Del,
};

PyObject *
PyUnstable_Optimizer_NewCounter(void)
{
    _PyCounterOptimizerObject *opt = (_PyCounterOptimizerObject *)_PyObject_New(&_PyCounterOptimizer_Type);
    if (opt == NULL) {
        return NULL;
    }
    opt->base.optimize = counter_optimize;
    opt->base.resume_threshold = OPTIMIZER_UNREACHABLE_THRESHOLD;
    opt->base.side_threshold = OPTIMIZER_UNREACHABLE_THRESHOLD;
    opt->base.backedge_threshold = 0;
    opt->count = 0;
    return (PyObject *)opt;
}


/*****************************************
 *        Executor management
 ****************************************/

/* We use a bloomfilter with k = 6, m = 256
 * The choice of k and the following constants
 * could do with a more rigourous analysis,
 * but here is a simple analysis:
 *
 * We want to keep the false positive rate low.
 * For n = 5 (a trace depends on 5 objects),
 * we expect 30 bits set, giving a false positive
 * rate of (30/256)**6 == 2.5e-6 which is plenty
 * good enough.
 *
 * However with n = 10 we expect 60 bits set (worst case),
 * giving a false positive of (60/256)**6 == 0.0001
 *
 * We choose k = 6, rather than a higher number as
 * it means the false positive rate grows slower for high n.
 *
 * n = 5, k = 6 => fp = 2.6e-6
 * n = 5, k = 8 => fp = 3.5e-7
 * n = 10, k = 6 => fp = 1.6e-4
 * n = 10, k = 8 => fp = 0.9e-4
 * n = 15, k = 6 => fp = 0.18%
 * n = 15, k = 8 => fp = 0.23%
 * n = 20, k = 6 => fp = 1.1%
 * n = 20, k = 8 => fp = 2.3%
 *
 * The above analysis assumes perfect hash functions,
 * but those don't exist, so the real false positive
 * rates may be worse.
 */

#define K 6

#define SEED 20221211

/* TO DO -- Use more modern hash functions with better distribution of bits */
static uint64_t
address_to_hash(void *ptr) {
    assert(ptr != NULL);
    uint64_t uhash = SEED;
    uintptr_t addr = (uintptr_t)ptr;
    for (int i = 0; i < SIZEOF_VOID_P; i++) {
        uhash ^= addr & 255;
        uhash *= (uint64_t)_PyHASH_MULTIPLIER;
        addr >>= 8;
    }
    return uhash;
}

void
_Py_BloomFilter_Init(_PyBloomFilter *bloom)
{
    for (int i = 0; i < BLOOM_FILTER_WORDS; i++) {
        bloom->bits[i] = 0;
    }
}

/* We want K hash functions that each set 1 bit.
 * A hash function that sets 1 bit in M bits can be trivially
 * derived from a log2(M) bit hash function.
 * So we extract 8 (log2(256)) bits at a time from
 * the 64bit hash. */
void
_Py_BloomFilter_Add(_PyBloomFilter *bloom, void *ptr)
{
    uint64_t hash = address_to_hash(ptr);
    assert(K <= 8);
    for (int i = 0; i < K; i++) {
        uint8_t bits = hash & 255;
        bloom->bits[bits >> 5] |= (1 << (bits&31));
        hash >>= 8;
    }
}

static bool
bloom_filter_may_contain(_PyBloomFilter *bloom, _PyBloomFilter *hashes)
{
    for (int i = 0; i < BLOOM_FILTER_WORDS; i++) {
        if ((bloom->bits[i] & hashes->bits[i]) != hashes->bits[i]) {
            return false;
        }
    }
    return true;
}

static void
link_executor(_PyExecutorObject *executor)
{
    PyInterpreterState *interp = _PyInterpreterState_GET();
    _PyExecutorLinkListNode *links = &executor->vm_data.links;
    _PyExecutorObject *head = interp->executor_list_head;
    if (head == NULL) {
        interp->executor_list_head = executor;
        links->previous = NULL;
        links->next = NULL;
    }
    else {
        _PyExecutorObject *next = head->vm_data.links.next;
        links->previous = head;
        links->next = next;
        if (next != NULL) {
            next->vm_data.links.previous = executor;
        }
        head->vm_data.links.next = executor;
    }
    executor->vm_data.valid = true;
    /* executor_list_head must be first in list */
    assert(interp->executor_list_head->vm_data.links.previous == NULL);
}

static void
unlink_executor(_PyExecutorObject *executor)
{
    _PyExecutorLinkListNode *links = &executor->vm_data.links;
    _PyExecutorObject *next = links->next;
    _PyExecutorObject *prev = links->previous;
    if (next != NULL) {
        next->vm_data.links.previous = prev;
    }
    if (prev != NULL) {
        prev->vm_data.links.next = next;
    }
    else {
        // prev == NULL implies that executor is the list head
        PyInterpreterState *interp = PyInterpreterState_Get();
        assert(interp->executor_list_head == executor);
        interp->executor_list_head = next;
    }
    executor->vm_data.valid = false;
}

/* This must be called by optimizers before using the executor */
void
_Py_ExecutorInit(_PyExecutorObject *executor, const _PyBloomFilter *dependency_set)
{
    executor->vm_data.valid = true;
    for (int i = 0; i < BLOOM_FILTER_WORDS; i++) {
        executor->vm_data.bloom.bits[i] = dependency_set->bits[i];
    }
    link_executor(executor);
}

/* This must be called by executors during dealloc */
void
_Py_ExecutorClear(_PyExecutorObject *executor)
{
    if (!executor->vm_data.valid) {
        return;
    }
    unlink_executor(executor);
    PyCodeObject *code = executor->vm_data.code;
    if (code == NULL) {
        return;
    }
    for (uint32_t i = 0; i < executor->exit_count; i++) {
        Py_DECREF(executor->exits[i].executor);
        executor->exits[i].executor = &COLD_EXITS[i];
        executor->exits[i].temperature = INT16_MIN;
    }
    _Py_CODEUNIT *instruction = &_PyCode_CODE(code)[executor->vm_data.index];
    assert(instruction->op.code == ENTER_EXECUTOR);
    int index = instruction->op.arg;
    assert(code->co_executors->executors[index] == executor);
    instruction->op.code = executor->vm_data.opcode;
    instruction->op.arg = executor->vm_data.oparg;
    executor->vm_data.code = NULL;
    Py_CLEAR(code->co_executors->executors[index]);
}

void
_Py_Executor_DependsOn(_PyExecutorObject *executor, void *obj)
{
    assert(executor->vm_data.valid);
    _Py_BloomFilter_Add(&executor->vm_data.bloom, obj);
}

/* Invalidate all executors that depend on `obj`
 * May cause other executors to be invalidated as well
 */
void
_Py_Executors_InvalidateDependency(PyInterpreterState *interp, void *obj, int is_invalidation)
{
    _PyBloomFilter obj_filter;
    _Py_BloomFilter_Init(&obj_filter);
    _Py_BloomFilter_Add(&obj_filter, obj);
    /* Walk the list of executors */
    /* TO DO -- Use a tree to avoid traversing as many objects */
    for (_PyExecutorObject *exec = interp->executor_list_head; exec != NULL;) {
        assert(exec->vm_data.valid);
        _PyExecutorObject *next = exec->vm_data.links.next;
        if (bloom_filter_may_contain(&exec->vm_data.bloom, &obj_filter)) {
            _Py_ExecutorClear(exec);
            if (is_invalidation) {
                OPT_STAT_INC(executors_invalidated);
            }
        }
        exec = next;
    }
}

/* Invalidate all executors */
void
_Py_Executors_InvalidateAll(PyInterpreterState *interp, int is_invalidation)
{
    while (interp->executor_list_head) {
        _PyExecutorObject *executor = interp->executor_list_head;
        if (executor->vm_data.code) {
            // Clear the entire code object so its co_executors array be freed:
            _PyCode_Clear_Executors(executor->vm_data.code);
        }
        else {
            _Py_ExecutorClear(executor);
        }
        if (is_invalidation) {
            OPT_STAT_INC(executors_invalidated);
        }
    }
}<|MERGE_RESOLUTION|>--- conflicted
+++ resolved
@@ -513,11 +513,7 @@
     if (trace_stack_depth >= TRACE_STACK_SIZE) { \
         DPRINTF(2, "Trace stack overflow\n"); \
         OPT_STAT_INC(trace_stack_overflow); \
-<<<<<<< HEAD
-=======
-        ADD_TO_TRACE(uop, oparg, operand, target); \
-        ADD_TO_TRACE(_EXIT_TRACE, 0, 0, 0); \
->>>>>>> 507896d9
+        trace_length = 0; \
         goto done; \
     } \
     assert(func == NULL || func->func_code == (PyObject *)code); \
