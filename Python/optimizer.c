--- conflicted
+++ resolved
@@ -177,12 +177,7 @@
         return 0;
     }
     _PyOptimizerObject *opt = interp->optimizer;
-<<<<<<< HEAD
-    int err = opt->optimize(opt, code, start, executor_ptr, (int)(stack_pointer - _PyFrame_Stackbase(frame)));
-=======
-    _PyExecutorObject *executor = NULL;
-    int err = opt->optimize(opt, frame, start, &executor, (int)(stack_pointer - _PyFrame_Stackbase(frame)));
->>>>>>> ed1a8daf
+    int err = opt->optimize(opt, frame, start, executor_ptr, (int)(stack_pointer - _PyFrame_Stackbase(frame)));
     if (err <= 0) {
         return err;
     }
@@ -237,14 +232,10 @@
 uop_dealloc(_PyExecutorObject *self) {
     _PyObject_GC_UNTRACK(self);
     _Py_ExecutorClear(self);
-<<<<<<< HEAD
-    PyObject_GC_Del(self);
-=======
 #ifdef _Py_JIT
     _PyJIT_Free(self);
 #endif
-    PyObject_Free(self);
->>>>>>> ed1a8daf
+    PyObject_GC_Del(self);
 }
 
 const char *
@@ -932,18 +923,15 @@
         }
     }
 #endif
-<<<<<<< HEAD
-    _PyObject_GC_TRACK(executor);
-=======
 #ifdef _Py_JIT
     executor->jit_code = NULL;
-    executor->jit_size = 0;
+    executor->code_size = 0;
     if (_PyJIT_Compile(executor, executor->trace, Py_SIZE(executor))) {
         Py_DECREF(executor);
         return NULL;
     }
 #endif
->>>>>>> ed1a8daf
+    _PyObject_GC_TRACK(executor);
     return executor;
 }
 
