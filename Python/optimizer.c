#include "Python.h"

#ifdef _Py_TIER2

#include "opcode.h"
#include "pycore_interp.h"
#include "pycore_backoff.h"
#include "pycore_bitutils.h"        // _Py_popcount32()
#include "pycore_ceval.h"       // _Py_set_eval_breaker_bit
#include "pycore_code.h"            // _Py_GetBaseCodeUnit
#include "pycore_function.h"        // _PyFunction_LookupByVersion()
#include "pycore_interpframe.h"
#include "pycore_object.h"          // _PyObject_GC_UNTRACK()
#include "pycore_opcode_metadata.h" // _PyOpcode_OpName[]
#include "pycore_opcode_utils.h"  // MAX_REAL_OPCODE
#include "pycore_optimizer.h"     // _Py_uop_analyze_and_optimize()
#include "pycore_pystate.h"       // _PyInterpreterState_GET()
#include "pycore_tuple.h"         // _PyTuple_FromArraySteal
#include "pycore_unicodeobject.h" // _PyUnicode_FromASCII
#include "pycore_uop_ids.h"
#include "pycore_jit.h"
#include <stdbool.h>
#include <stdint.h>
#include <stddef.h>

#define NEED_OPCODE_METADATA
#include "pycore_uop_metadata.h" // Uop tables
#undef NEED_OPCODE_METADATA

#define MAX_EXECUTORS_SIZE 256

// Trace too short, no progress:
// _START_EXECUTOR
// _MAKE_WARM
// _CHECK_VALIDITY
// _SET_IP
// is 4-5 instructions.
#define CODE_SIZE_NO_PROGRESS 5
// We start with _START_EXECUTOR, _MAKE_WARM
#define CODE_SIZE_EMPTY 2

#define _PyExecutorObject_CAST(op)  ((_PyExecutorObject *)(op))

static bool
has_space_for_executor(PyCodeObject *code, _Py_CODEUNIT *instr)
{
    if (code == (PyCodeObject *)&_Py_InitCleanup) {
        return false;
    }
    if (instr->op.code == ENTER_EXECUTOR) {
        return true;
    }
    if (code->co_executors == NULL) {
        return true;
    }
    return code->co_executors->size < MAX_EXECUTORS_SIZE;
}

static int32_t
get_index_for_executor(PyCodeObject *code, _Py_CODEUNIT *instr)
{
    if (instr->op.code == ENTER_EXECUTOR) {
        return instr->op.arg;
    }
    _PyExecutorArray *old = code->co_executors;
    int size = 0;
    int capacity = 0;
    if (old != NULL) {
        size = old->size;
        capacity = old->capacity;
        assert(size < MAX_EXECUTORS_SIZE);
    }
    assert(size <= capacity);
    if (size == capacity) {
        /* Array is full. Grow array */
        int new_capacity = capacity ? capacity * 2 : 4;
        _PyExecutorArray *new = PyMem_Realloc(
            old,
            offsetof(_PyExecutorArray, executors) +
            new_capacity * sizeof(_PyExecutorObject *));
        if (new == NULL) {
            return -1;
        }
        new->capacity = new_capacity;
        new->size = size;
        code->co_executors = new;
    }
    assert(size < code->co_executors->capacity);
    return size;
}

static void
insert_executor(PyCodeObject *code, _Py_CODEUNIT *instr, int index, _PyExecutorObject *executor)
{
    Py_INCREF(executor);
    if (instr->op.code == ENTER_EXECUTOR) {
        assert(index == instr->op.arg);
        _Py_ExecutorDetach(code->co_executors->executors[index]);
    }
    else {
        assert(code->co_executors->size == index);
        assert(code->co_executors->capacity > index);
        code->co_executors->size++;
    }
    executor->vm_data.opcode = instr->op.code;
    executor->vm_data.oparg = instr->op.arg;
    executor->vm_data.code = code;
    executor->vm_data.index = (int)(instr - _PyCode_CODE(code));
    code->co_executors->executors[index] = executor;
    assert(index < MAX_EXECUTORS_SIZE);
    instr->op.code = ENTER_EXECUTOR;
    instr->op.arg = index;
}

static _PyExecutorObject *
make_executor_from_uops(_PyUOpInstruction *buffer, int length, const _PyBloomFilter *dependencies, int chain_depth);

static int
uop_optimize(_PyInterpreterFrame *frame, PyThreadState *tstate,
             _PyExecutorObject **exec_ptr,
             bool progress_needed);

/* Returns 1 if optimized, 0 if not optimized, and -1 for an error.
 * If optimized, *executor_ptr contains a new reference to the executor
 */
// gh-137573: inlining this function causes stack overflows
Py_NO_INLINE int
_PyOptimizer_Optimize(
    _PyInterpreterFrame *frame, PyThreadState *tstate)
{
    _PyThreadStateImpl *_tstate = (_PyThreadStateImpl *)tstate;
    int chain_depth = _tstate->jit_tracer_state.initial_state.chain_depth;
    PyInterpreterState *interp = _PyInterpreterState_GET();
    if (!interp->jit) {
        // gh-140936: It is possible that interp->jit will become false during
        // interpreter finalization. However, the specialized JUMP_BACKWARD_JIT
        // instruction may still be present. In this case, we should
        // return immediately without optimization.
        return 0;
    }
    assert(!interp->compiling);
    assert(_tstate->jit_tracer_state.initial_state.stack_depth >= 0);
#ifndef Py_GIL_DISABLED
    assert(_tstate->jit_tracer_state.initial_state.func != NULL);
    interp->compiling = true;
    // The first executor in a chain and the MAX_CHAIN_DEPTH'th executor *must*
    // make progress in order to avoid infinite loops or excessively-long
    // side-exit chains. We can only insert the executor into the bytecode if
    // this is true, since a deopt won't infinitely re-enter the executor:
    chain_depth %= MAX_CHAIN_DEPTH;
    bool progress_needed = chain_depth == 0;
    PyCodeObject *code = (PyCodeObject *)_tstate->jit_tracer_state.initial_state.code;
    _Py_CODEUNIT *start = _tstate->jit_tracer_state.initial_state.start_instr;
    if (progress_needed && !has_space_for_executor(code, start)) {
        interp->compiling = false;
        return 0;
    }
    // One of our dependencies while tracing was invalidated. Not worth compiling.
    if (!_tstate->jit_tracer_state.prev_state.dependencies_still_valid) {
        interp->compiling = false;
        return 0;
    }
    _PyExecutorObject *executor;
    int err = uop_optimize(frame, tstate, &executor, progress_needed);
    if (err <= 0) {
        interp->compiling = false;
        return err;
    }
    assert(executor != NULL);
    if (progress_needed) {
        int index = get_index_for_executor(code, start);
        if (index < 0) {
            /* Out of memory. Don't raise and assume that the
             * error will show up elsewhere.
             *
             * If an optimizer has already produced an executor,
             * it might get confused by the executor disappearing,
             * but there is not much we can do about that here. */
            Py_DECREF(executor);
            interp->compiling = false;
            return 0;
        }
        insert_executor(code, start, index, executor);
    }
    else {
        executor->vm_data.code = NULL;
    }
    executor->vm_data.chain_depth = chain_depth;
    assert(executor->vm_data.valid);
    _PyExitData *exit = _tstate->jit_tracer_state.initial_state.exit;
    if (exit != NULL) {
        exit->executor = executor;
    } else {
        // An executor inserted into the code object now has a strong reference
        // to it from the code object. Thus, we don't need this reference anymore.
        Py_DECREF(executor);
    }
    interp->compiling = false;
    return 1;
#else
    return 0;
#endif
}

static _PyExecutorObject *
get_executor_lock_held(PyCodeObject *code, int offset)
{
    int code_len = (int)Py_SIZE(code);
    for (int i = 0 ; i < code_len;) {
        if (_PyCode_CODE(code)[i].op.code == ENTER_EXECUTOR && i*2 == offset) {
            int oparg = _PyCode_CODE(code)[i].op.arg;
            _PyExecutorObject *res = code->co_executors->executors[oparg];
            Py_INCREF(res);
            return res;
        }
        i += _PyInstruction_GetLength(code, i);
    }
    PyErr_SetString(PyExc_ValueError, "no executor at given byte offset");
    return NULL;
}

_PyExecutorObject *
_Py_GetExecutor(PyCodeObject *code, int offset)
{
    _PyExecutorObject *executor;
    Py_BEGIN_CRITICAL_SECTION(code);
    executor = get_executor_lock_held(code, offset);
    Py_END_CRITICAL_SECTION();
    return executor;
}

static PyObject *
is_valid(PyObject *self, PyObject *Py_UNUSED(ignored))
{
    return PyBool_FromLong(((_PyExecutorObject *)self)->vm_data.valid);
}

static PyObject *
get_opcode(PyObject *self, PyObject *Py_UNUSED(ignored))
{
    return PyLong_FromUnsignedLong(((_PyExecutorObject *)self)->vm_data.opcode);
}

static PyObject *
get_oparg(PyObject *self, PyObject *Py_UNUSED(ignored))
{
    return PyLong_FromUnsignedLong(((_PyExecutorObject *)self)->vm_data.oparg);
}

///////////////////// Experimental UOp Optimizer /////////////////////

static int executor_clear(PyObject *executor);

void
_PyExecutor_Free(_PyExecutorObject *self)
{
#ifdef _Py_JIT
    _PyJIT_Free(self);
#endif
    PyObject_GC_Del(self);
}

static void executor_invalidate(PyObject *op);

static void
executor_clear_exits(_PyExecutorObject *executor)
{
    _PyExecutorObject *cold = _PyExecutor_GetColdExecutor();
    _PyExecutorObject *cold_dynamic = _PyExecutor_GetColdDynamicExecutor();
    for (uint32_t i = 0; i < executor->exit_count; i++) {
        _PyExitData *exit = &executor->exits[i];
        exit->temperature = initial_unreachable_backoff_counter();
        _PyExecutorObject *old = executor->exits[i].executor;
        exit->executor = exit->is_dynamic ? cold_dynamic : cold;
        Py_DECREF(old);
    }
}


void
_Py_ClearExecutorDeletionList(PyInterpreterState *interp)
{
    if (interp->executor_deletion_list_head == NULL) {
        return;
    }
    _PyRuntimeState *runtime = &_PyRuntime;
    HEAD_LOCK(runtime);
    PyThreadState* ts = PyInterpreterState_ThreadHead(interp);
    while (ts) {
        _PyExecutorObject *current = (_PyExecutorObject *)ts->current_executor;
        Py_XINCREF(current);
        ts = ts->next;
    }
    HEAD_UNLOCK(runtime);
    _PyExecutorObject *keep_list = NULL;
    do {
        _PyExecutorObject *exec = interp->executor_deletion_list_head;
        interp->executor_deletion_list_head = exec->vm_data.links.next;
        if (Py_REFCNT(exec) == 0) {
            _PyExecutor_Free(exec);
        } else {
            exec->vm_data.links.next = keep_list;
            keep_list = exec;
        }
    } while (interp->executor_deletion_list_head != NULL);
    interp->executor_deletion_list_head = keep_list;
    HEAD_LOCK(runtime);
    ts = PyInterpreterState_ThreadHead(interp);
    while (ts) {
        _PyExecutorObject *current = (_PyExecutorObject *)ts->current_executor;
        if (current != NULL) {
            _Py_DECREF_NO_DEALLOC((PyObject *)current);
        }
        ts = ts->next;
    }
    HEAD_UNLOCK(runtime);
}

static void
add_to_pending_deletion_list(_PyExecutorObject *self)
{
    PyInterpreterState *interp = PyInterpreterState_Get();
    self->vm_data.links.previous = NULL;
    self->vm_data.links.next = interp->executor_deletion_list_head;
    interp->executor_deletion_list_head = self;
}

static void
uop_dealloc(PyObject *op) {
    _PyExecutorObject *self = _PyExecutorObject_CAST(op);
<<<<<<< HEAD

    // Object might be already untracked if we are in a GC cycle (via tp_clear).
    // Avoid double-untracking.
    if (_PyObject_GC_IS_TRACKED(self)) {
        _PyObject_GC_UNTRACK(self);
    }

=======
    executor_invalidate(op);
>>>>>>> 610aabfe
    assert(self->vm_data.code == NULL);
    add_to_pending_deletion_list(self);
}

const char *
_PyUOpName(int index)
{
    if (index < 0 || index > MAX_UOP_REGS_ID) {
        return NULL;
    }
    return _PyOpcode_uop_name[index];
}

#ifdef Py_DEBUG
void
_PyUOpPrint(const _PyUOpInstruction *uop)
{
    const char *name = _PyUOpName(uop->opcode);
    if (name == NULL) {
        printf("<uop %d>", uop->opcode);
    }
    else {
        printf("%s", name);
    }
    switch(uop->format) {
        case UOP_FORMAT_TARGET:
            printf(" (%d, target=%d, operand0=%#" PRIx64 ", operand1=%#" PRIx64,
                uop->oparg,
                uop->target,
                (uint64_t)uop->operand0,
                (uint64_t)uop->operand1);
            break;
        case UOP_FORMAT_JUMP:
            printf(" (%d, jump_target=%d, operand0=%#" PRIx64 ", operand1=%#" PRIx64,
                uop->oparg,
                uop->jump_target,
                (uint64_t)uop->operand0,
                (uint64_t)uop->operand1);
            break;
        default:
            printf(" (%d, Unknown format)", uop->oparg);
    }
    if (_PyUop_Flags[_PyUop_Uncached[uop->opcode]] & HAS_ERROR_FLAG) {
        printf(", error_target=%d", uop->error_target);
    }

    printf(")");
}
#endif

static Py_ssize_t
uop_len(PyObject *op)
{
    _PyExecutorObject *self = _PyExecutorObject_CAST(op);
    return self->code_size;
}

static PyObject *
uop_item(PyObject *op, Py_ssize_t index)
{
    _PyExecutorObject *self = _PyExecutorObject_CAST(op);
    Py_ssize_t len = uop_len(op);
    if (index < 0 || index >= len) {
        PyErr_SetNone(PyExc_IndexError);
        return NULL;
    }
    int opcode = self->trace[index].opcode;
    int base_opcode = _PyUop_Uncached[opcode];
    const char *name = _PyUOpName(base_opcode);
    if (name == NULL) {
        name = "<nil>";
    }
    PyObject *oname = _PyUnicode_FromASCII(name, strlen(name));
    if (oname == NULL) {
        return NULL;
    }
    PyObject *oparg = PyLong_FromUnsignedLong(self->trace[index].oparg);
    if (oparg == NULL) {
        Py_DECREF(oname);
        return NULL;
    }
    PyObject *target = PyLong_FromUnsignedLong(self->trace[index].target);
    if (target == NULL) {
        Py_DECREF(oparg);
        Py_DECREF(oname);
        return NULL;
    }
    PyObject *operand = PyLong_FromUnsignedLongLong(self->trace[index].operand0);
    if (operand == NULL) {
        Py_DECREF(target);
        Py_DECREF(oparg);
        Py_DECREF(oname);
        return NULL;
    }
    PyObject *args[4] = { oname, oparg, target, operand };
    return _PyTuple_FromArraySteal(args, 4);
}

PySequenceMethods uop_as_sequence = {
    .sq_length = uop_len,
    .sq_item = uop_item,
};

static int
executor_traverse(PyObject *o, visitproc visit, void *arg)
{
    _PyExecutorObject *executor = _PyExecutorObject_CAST(o);
    for (uint32_t i = 0; i < executor->exit_count; i++) {
        Py_VISIT(executor->exits[i].executor);
    }
    return 0;
}

static PyObject *
get_jit_code(PyObject *self, PyObject *Py_UNUSED(ignored))
{
#ifndef _Py_JIT
    PyErr_SetString(PyExc_RuntimeError, "JIT support not enabled.");
    return NULL;
#else
    _PyExecutorObject *executor = _PyExecutorObject_CAST(self);
    if (executor->jit_code == NULL || executor->jit_size == 0) {
        Py_RETURN_NONE;
    }
    return PyBytes_FromStringAndSize(executor->jit_code, executor->jit_size);
#endif
}

static PyMethodDef uop_executor_methods[] = {
    { "is_valid", is_valid, METH_NOARGS, NULL },
    { "get_jit_code", get_jit_code, METH_NOARGS, NULL},
    { "get_opcode", get_opcode, METH_NOARGS, NULL },
    { "get_oparg", get_oparg, METH_NOARGS, NULL },
    { NULL, NULL },
};

static int
executor_is_gc(PyObject *o)
{
    return !_Py_IsImmortal(o);
}

PyTypeObject _PyUOpExecutor_Type = {
    PyVarObject_HEAD_INIT(&PyType_Type, 0)
    .tp_name = "uop_executor",
    .tp_basicsize = offsetof(_PyExecutorObject, exits),
    .tp_itemsize = 1,
    .tp_flags = Py_TPFLAGS_DEFAULT | Py_TPFLAGS_DISALLOW_INSTANTIATION | Py_TPFLAGS_HAVE_GC,
    .tp_dealloc = uop_dealloc,
    .tp_as_sequence = &uop_as_sequence,
    .tp_methods = uop_executor_methods,
    .tp_traverse = executor_traverse,
    .tp_clear = executor_clear,
    .tp_is_gc = executor_is_gc,
};

/* TO DO -- Generate these tables */
static const uint16_t
_PyUOp_Replacements[MAX_UOP_ID + 1] = {
    [_ITER_JUMP_RANGE] = _GUARD_NOT_EXHAUSTED_RANGE,
    [_ITER_JUMP_LIST] = _GUARD_NOT_EXHAUSTED_LIST,
    [_ITER_JUMP_TUPLE] = _GUARD_NOT_EXHAUSTED_TUPLE,
    [_FOR_ITER] = _FOR_ITER_TIER_TWO,
    [_ITER_NEXT_LIST] = _ITER_NEXT_LIST_TIER_TWO,
    [_CHECK_PERIODIC_AT_END] = _TIER2_RESUME_CHECK,
};

static const uint8_t
is_for_iter_test[MAX_UOP_ID + 1] = {
    [_GUARD_NOT_EXHAUSTED_RANGE] = 1,
    [_GUARD_NOT_EXHAUSTED_LIST] = 1,
    [_GUARD_NOT_EXHAUSTED_TUPLE] = 1,
    [_FOR_ITER_TIER_TWO] = 1,
};

static const uint16_t
BRANCH_TO_GUARD[4][2] = {
    [POP_JUMP_IF_FALSE - POP_JUMP_IF_FALSE][0] = _GUARD_IS_TRUE_POP,
    [POP_JUMP_IF_FALSE - POP_JUMP_IF_FALSE][1] = _GUARD_IS_FALSE_POP,
    [POP_JUMP_IF_TRUE - POP_JUMP_IF_FALSE][0] = _GUARD_IS_FALSE_POP,
    [POP_JUMP_IF_TRUE - POP_JUMP_IF_FALSE][1] = _GUARD_IS_TRUE_POP,
    [POP_JUMP_IF_NONE - POP_JUMP_IF_FALSE][0] = _GUARD_IS_NOT_NONE_POP,
    [POP_JUMP_IF_NONE - POP_JUMP_IF_FALSE][1] = _GUARD_IS_NONE_POP,
    [POP_JUMP_IF_NOT_NONE - POP_JUMP_IF_FALSE][0] = _GUARD_IS_NONE_POP,
    [POP_JUMP_IF_NOT_NONE - POP_JUMP_IF_FALSE][1] = _GUARD_IS_NOT_NONE_POP,
};

static const uint16_t
guard_ip_uop[MAX_UOP_ID + 1] = {
    [_PUSH_FRAME] = _GUARD_IP__PUSH_FRAME,
    [_RETURN_GENERATOR] = _GUARD_IP_RETURN_GENERATOR,
    [_RETURN_VALUE] = _GUARD_IP_RETURN_VALUE,
    [_YIELD_VALUE] = _GUARD_IP_YIELD_VALUE,
};


#define CONFIDENCE_RANGE 1000
#define CONFIDENCE_CUTOFF 333

#ifdef Py_DEBUG
#define DPRINTF(level, ...) \
    if (lltrace >= (level)) { printf(__VA_ARGS__); }
#else
#define DPRINTF(level, ...)
#endif


static inline int
add_to_trace(
    _PyUOpInstruction *trace,
    int trace_length,
    uint16_t opcode,
    uint16_t oparg,
    uint64_t operand,
    uint32_t target)
{
    trace[trace_length].opcode = opcode;
    trace[trace_length].format = UOP_FORMAT_TARGET;
    trace[trace_length].target = target;
    trace[trace_length].oparg = oparg;
    trace[trace_length].operand0 = operand;
#ifdef Py_STATS
    trace[trace_length].execution_count = 0;
#endif
    return trace_length + 1;
}

#ifdef Py_DEBUG
#define ADD_TO_TRACE(OPCODE, OPARG, OPERAND, TARGET) \
    assert(trace_length < max_length); \
    trace_length = add_to_trace(trace, trace_length, (OPCODE), (OPARG), (OPERAND), (TARGET)); \
    if (lltrace >= 2) { \
        printf("%4d ADD_TO_TRACE: ", trace_length); \
        _PyUOpPrint(&trace[trace_length-1]); \
        printf("\n"); \
    }
#else
#define ADD_TO_TRACE(OPCODE, OPARG, OPERAND, TARGET) \
    assert(trace_length < max_length); \
    trace_length = add_to_trace(trace, trace_length, (OPCODE), (OPARG), (OPERAND), (TARGET));
#endif

#define INSTR_IP(INSTR, CODE) \
    ((uint32_t)((INSTR) - ((_Py_CODEUNIT *)(CODE)->co_code_adaptive)))

// Reserve space for n uops
#define RESERVE_RAW(n, opname) \
    if (trace_length + (n) > max_length) { \
        DPRINTF(2, "No room for %s (need %d, got %d)\n", \
                (opname), (n), max_length - trace_length); \
        OPT_STAT_INC(trace_too_long); \
        goto full; \
    }

static int
is_terminator(const _PyUOpInstruction *uop)
{
    int opcode = _PyUop_Uncached[uop->opcode];
    return (
        opcode == _EXIT_TRACE ||
        opcode == _DEOPT ||
        opcode == _JUMP_TO_TOP ||
        opcode == _DYNAMIC_EXIT
    );
}

/* Returns 1 on success (added to trace), 0 on trace end.
 */
// gh-142543: inlining this function causes stack overflows
Py_NO_INLINE int
_PyJit_translate_single_bytecode_to_trace(
    PyThreadState *tstate,
    _PyInterpreterFrame *frame,
    _Py_CODEUNIT *next_instr,
    int stop_tracing_opcode)
{

#ifdef Py_DEBUG
    char *python_lltrace = Py_GETENV("PYTHON_LLTRACE");
    int lltrace = 0;
    if (python_lltrace != NULL && *python_lltrace >= '0') {
        lltrace = *python_lltrace - '0';  // TODO: Parse an int and all that
    }
#endif
    _PyThreadStateImpl *_tstate = (_PyThreadStateImpl *)tstate;
    PyCodeObject *old_code = _tstate->jit_tracer_state.prev_state.instr_code;
    bool progress_needed = (_tstate->jit_tracer_state.initial_state.chain_depth % MAX_CHAIN_DEPTH) == 0;
    _PyBloomFilter *dependencies = &_tstate->jit_tracer_state.prev_state.dependencies;
    int trace_length = _tstate->jit_tracer_state.prev_state.code_curr_size;
    _PyUOpInstruction *trace = _tstate->jit_tracer_state.code_buffer;
    int max_length = _tstate->jit_tracer_state.prev_state.code_max_size;

    _Py_CODEUNIT *this_instr =  _tstate->jit_tracer_state.prev_state.instr;
    _Py_CODEUNIT *target_instr = this_instr;
    uint32_t target = 0;

    target = Py_IsNone((PyObject *)old_code)
        ? (int)(target_instr - _Py_INTERPRETER_TRAMPOLINE_INSTRUCTIONS_PTR)
        : INSTR_IP(target_instr, old_code);

    // Rewind EXTENDED_ARG so that we see the whole thing.
    // We must point to the first EXTENDED_ARG when deopting.
    int oparg = _tstate->jit_tracer_state.prev_state.instr_oparg;
    int opcode = this_instr->op.code;
    int rewind_oparg = oparg;
    while (rewind_oparg > 255) {
        rewind_oparg >>= 8;
        target--;
    }

    if (_PyOpcode_Caches[_PyOpcode_Deopt[opcode]] > 0) {
        uint16_t backoff = (this_instr + 1)->counter.value_and_backoff;
        // adaptive_counter_cooldown is a fresh specialization.
        // trigger_backoff_counter is what we set during tracing.
        // All tracing backoffs should be freshly specialized or untouched.
        // If not, that indicates a deopt during tracing, and
        // thus the "actual" instruction executed is not the one that is
        // in the instruction stream, but rather the deopt.
        // It's important we check for this, as some specializations might make
        // no progress (they can immediately deopt after specializing).
        // We do this to improve performance, as otherwise a compiled trace
        // will just deopt immediately.
        if (backoff != adaptive_counter_cooldown().value_and_backoff &&
            backoff != trigger_backoff_counter().value_and_backoff) {
            OPT_STAT_INC(trace_immediately_deopts);
            opcode = _PyOpcode_Deopt[opcode];
        }
    }

    int old_stack_level = _tstate->jit_tracer_state.prev_state.instr_stacklevel;

    // Strange control-flow
    bool has_dynamic_jump_taken = OPCODE_HAS_UNPREDICTABLE_JUMP(opcode) &&
        (next_instr != this_instr + 1 + _PyOpcode_Caches[_PyOpcode_Deopt[opcode]]);

    /* Special case the first instruction,
    * so that we can guarantee forward progress */
    if (progress_needed && _tstate->jit_tracer_state.prev_state.code_curr_size < CODE_SIZE_NO_PROGRESS) {
        if (OPCODE_HAS_EXIT(opcode) || OPCODE_HAS_DEOPT(opcode)) {
            opcode = _PyOpcode_Deopt[opcode];
        }
        assert(!OPCODE_HAS_EXIT(opcode));
        assert(!OPCODE_HAS_DEOPT(opcode));
    }

    bool needs_guard_ip = OPCODE_HAS_NEEDS_GUARD_IP(opcode);
    if (has_dynamic_jump_taken && !needs_guard_ip) {
        DPRINTF(2, "Unsupported: dynamic jump taken %s\n", _PyOpcode_OpName[opcode]);
        goto unsupported;
    }

    int is_sys_tracing = (tstate->c_tracefunc != NULL) || (tstate->c_profilefunc != NULL);
    if (is_sys_tracing) {
        goto full;
    }

    if (stop_tracing_opcode != 0) {
        ADD_TO_TRACE(stop_tracing_opcode, 0, 0, target);
        goto done;
    }

    DPRINTF(2, "%p %d: %s(%d) %d %d\n", old_code, target, _PyOpcode_OpName[opcode], oparg, needs_guard_ip, old_stack_level);

#ifdef Py_DEBUG
    if (oparg > 255) {
        assert(_Py_GetBaseCodeUnit(old_code, target).op.code == EXTENDED_ARG);
    }
#endif

    // Skip over super instructions.
    if (_tstate->jit_tracer_state.prev_state.instr_is_super) {
        _tstate->jit_tracer_state.prev_state.instr_is_super = false;
        return 1;
    }

    if (opcode == ENTER_EXECUTOR) {
        goto full;
    }

    if (!_tstate->jit_tracer_state.prev_state.dependencies_still_valid) {
        goto done;
    }

    // This happens when a recursive call happens that we can't trace. Such as Python -> C -> Python calls
    // If we haven't guarded the IP, then it's untraceable.
    if (frame != _tstate->jit_tracer_state.prev_state.instr_frame && !needs_guard_ip) {
        DPRINTF(2, "Unsupported: unguardable jump taken\n");
        goto unsupported;
    }

    if (oparg > 0xFFFF) {
        DPRINTF(2, "Unsupported: oparg too large\n");
        goto unsupported;
    }

    // TODO (gh-140277): The constituent use one extra stack slot. So we need to check for headroom.
    if (opcode == BINARY_OP_SUBSCR_GETITEM && old_stack_level + 1 > old_code->co_stacksize) {
        unsupported:
        {
            // Rewind to previous instruction and replace with _EXIT_TRACE.
            _PyUOpInstruction *curr = &trace[trace_length-1];
            while (curr->opcode != _SET_IP && trace_length > 2) {
                trace_length--;
                curr = &trace[trace_length-1];
            }
            assert(curr->opcode == _SET_IP || trace_length == 2);
            if (curr->opcode == _SET_IP) {
                int32_t old_target = (int32_t)uop_get_target(curr);
                curr++;
                trace_length++;
                curr->opcode = _EXIT_TRACE;
                curr->format = UOP_FORMAT_TARGET;
                curr->target = old_target;
            }
            goto done;
        }
    }

    if (opcode == NOP) {
        return 1;
    }

    if (opcode == JUMP_FORWARD) {
        return 1;
    }

    if (opcode == EXTENDED_ARG) {
        return 1;
    }

    // One for possible _DEOPT, one because _CHECK_VALIDITY itself might _DEOPT
    max_length -= 2;

    const struct opcode_macro_expansion *expansion = &_PyOpcode_macro_expansion[opcode];

    assert(opcode != ENTER_EXECUTOR && opcode != EXTENDED_ARG);
    assert(!_PyErr_Occurred(tstate));


    if (OPCODE_HAS_EXIT(opcode)) {
        // Make space for side exit and final _EXIT_TRACE:
        max_length--;
    }
    if (OPCODE_HAS_ERROR(opcode)) {
        // Make space for error stub and final _EXIT_TRACE:
        max_length--;
    }

    // _GUARD_IP leads to an exit.
    max_length -= needs_guard_ip;

    RESERVE_RAW(expansion->nuops + needs_guard_ip + 2 + (!OPCODE_HAS_NO_SAVE_IP(opcode)), "uop and various checks");

    ADD_TO_TRACE(_CHECK_VALIDITY, 0, 0, target);

    if (!OPCODE_HAS_NO_SAVE_IP(opcode)) {
        ADD_TO_TRACE(_SET_IP, 0, (uintptr_t)target_instr, target);
    }

    // Can be NULL for the entry frame.
    if (old_code != NULL) {
        _Py_BloomFilter_Add(dependencies, old_code);
    }

    switch (opcode) {
        case POP_JUMP_IF_NONE:
        case POP_JUMP_IF_NOT_NONE:
        case POP_JUMP_IF_FALSE:
        case POP_JUMP_IF_TRUE:
        {
            _Py_CODEUNIT *computed_next_instr_without_modifiers = target_instr + 1 + _PyOpcode_Caches[_PyOpcode_Deopt[opcode]];
            _Py_CODEUNIT *computed_next_instr = computed_next_instr_without_modifiers + (computed_next_instr_without_modifiers->op.code == NOT_TAKEN);
            _Py_CODEUNIT *computed_jump_instr = computed_next_instr_without_modifiers + oparg;
            assert(next_instr == computed_next_instr || next_instr == computed_jump_instr);
            int jump_happened = computed_jump_instr == next_instr;
            assert(jump_happened == (target_instr[1].cache & 1));
            uint32_t uopcode = BRANCH_TO_GUARD[opcode - POP_JUMP_IF_FALSE][jump_happened];
            ADD_TO_TRACE(uopcode, 0, 0, INSTR_IP(jump_happened ? computed_next_instr : computed_jump_instr, old_code));
            break;
        }
        case JUMP_BACKWARD_JIT:
            // This is possible as the JIT might have re-activated after it was disabled
        case JUMP_BACKWARD_NO_JIT:
        case JUMP_BACKWARD:
            ADD_TO_TRACE(_CHECK_PERIODIC, 0, 0, target);
            _Py_FALLTHROUGH;
        case JUMP_BACKWARD_NO_INTERRUPT:
        {
            if ((next_instr != _tstate->jit_tracer_state.initial_state.close_loop_instr) &&
                (next_instr != _tstate->jit_tracer_state.initial_state.start_instr) &&
                _tstate->jit_tracer_state.prev_state.code_curr_size > CODE_SIZE_NO_PROGRESS &&
                // For side exits, we don't want to terminate them early.
                _tstate->jit_tracer_state.initial_state.exit == NULL &&
                // These are coroutines, and we want to unroll those usually.
                opcode != JUMP_BACKWARD_NO_INTERRUPT) {
                // We encountered a JUMP_BACKWARD but not to the top of our own loop.
                // We don't want to continue tracing as we might get stuck in the
                // inner loop. Instead, end the trace where the executor of the
                // inner loop might start and let the traces rejoin.
                OPT_STAT_INC(inner_loop);
                ADD_TO_TRACE(_EXIT_TRACE, 0, 0, target);
                trace[trace_length-1].operand1 = true; // is_control_flow
                DPRINTF(2, "JUMP_BACKWARD not to top ends trace %p %p %p\n", next_instr,
                    _tstate->jit_tracer_state.initial_state.close_loop_instr, _tstate->jit_tracer_state.initial_state.start_instr);
                goto done;
            }
            break;
        }

        case RESUME:
        case RESUME_CHECK:
            /* Use a special tier 2 version of RESUME_CHECK to allow traces to
             *  start with RESUME_CHECK */
            ADD_TO_TRACE(_TIER2_RESUME_CHECK, 0, 0, target);
            break;
        default:
        {
            const struct opcode_macro_expansion *expansion = &_PyOpcode_macro_expansion[opcode];
            // Reserve space for nuops (+ _SET_IP + _EXIT_TRACE)
            int nuops = expansion->nuops;
            if (nuops == 0) {
                DPRINTF(2, "Unsupported opcode %s\n", _PyOpcode_OpName[opcode]);
                goto unsupported;
            }
            assert(nuops > 0);
            uint32_t orig_oparg = oparg;  // For OPARG_TOP/BOTTOM
            uint32_t orig_target = target;
            for (int i = 0; i < nuops; i++) {
                oparg = orig_oparg;
                target = orig_target;
                uint32_t uop = expansion->uops[i].uop;
                uint64_t operand = 0;
                // Add one to account for the actual opcode/oparg pair:
                int offset = expansion->uops[i].offset + 1;
                switch (expansion->uops[i].size) {
                    case OPARG_SIMPLE:
                        assert(opcode != _JUMP_BACKWARD_NO_INTERRUPT && opcode != JUMP_BACKWARD);
                        break;
                    case OPARG_CACHE_1:
                        operand = read_u16(&this_instr[offset].cache);
                        break;
                    case OPARG_CACHE_2:
                        operand = read_u32(&this_instr[offset].cache);
                        break;
                    case OPARG_CACHE_4:
                        operand = read_u64(&this_instr[offset].cache);
                        break;
                    case OPARG_TOP:  // First half of super-instr
                        assert(orig_oparg <= 255);
                        oparg = orig_oparg >> 4;
                        break;
                    case OPARG_BOTTOM:  // Second half of super-instr
                        assert(orig_oparg <= 255);
                        oparg = orig_oparg & 0xF;
                        break;
                    case OPARG_SAVE_RETURN_OFFSET:  // op=_SAVE_RETURN_OFFSET; oparg=return_offset
                        oparg = offset;
                        assert(uop == _SAVE_RETURN_OFFSET);
                        break;
                    case OPARG_REPLACED:
                        uop = _PyUOp_Replacements[uop];
                        assert(uop != 0);

                        uint32_t next_inst = target + 1 + _PyOpcode_Caches[_PyOpcode_Deopt[opcode]];
                        if (uop == _TIER2_RESUME_CHECK) {
                            target = next_inst;
                        }
                        else {
                            int extended_arg = orig_oparg > 255;
                            uint32_t jump_target = next_inst + orig_oparg + extended_arg;
                            assert(_Py_GetBaseCodeUnit(old_code, jump_target).op.code == END_FOR);
                            assert(_Py_GetBaseCodeUnit(old_code, jump_target+1).op.code == POP_ITER);
                            if (is_for_iter_test[uop]) {
                                target = jump_target + 1;
                            }
                        }
                        break;
                    case OPERAND1_1:
                        assert(trace[trace_length-1].opcode == uop);
                        operand = read_u16(&this_instr[offset].cache);
                        trace[trace_length-1].operand1 = operand;
                        continue;
                    case OPERAND1_2:
                        assert(trace[trace_length-1].opcode == uop);
                        operand = read_u32(&this_instr[offset].cache);
                        trace[trace_length-1].operand1 = operand;
                        continue;
                    case OPERAND1_4:
                        assert(trace[trace_length-1].opcode == uop);
                        operand = read_u64(&this_instr[offset].cache);
                        trace[trace_length-1].operand1 = operand;
                        continue;
                    default:
                        fprintf(stderr,
                                "opcode=%d, oparg=%d; nuops=%d, i=%d; size=%d, offset=%d\n",
                                opcode, oparg, nuops, i,
                                expansion->uops[i].size,
                                expansion->uops[i].offset);
                        Py_FatalError("garbled expansion");
                }
                if (uop == _PUSH_FRAME || uop == _RETURN_VALUE || uop == _RETURN_GENERATOR || uop == _YIELD_VALUE) {
                    PyCodeObject *new_code = (PyCodeObject *)PyStackRef_AsPyObjectBorrow(frame->f_executable);
                    PyFunctionObject *new_func = (PyFunctionObject *)PyStackRef_AsPyObjectBorrow(frame->f_funcobj);

                    operand = 0;
                    if (frame->owner < FRAME_OWNED_BY_INTERPRETER) {
                        // Don't add nested code objects to the dependency.
                        // It causes endless re-traces.
                        if (new_func != NULL && !Py_IsNone((PyObject*)new_func) && !(new_code->co_flags & CO_NESTED)) {
                            operand = (uintptr_t)new_func;
                            DPRINTF(2, "Adding %p func to op\n", (void *)operand);
                            _Py_BloomFilter_Add(dependencies, new_func);
                        }
                        else if (new_code != NULL && !Py_IsNone((PyObject*)new_code)) {
                            operand = (uintptr_t)new_code | 1;
                            DPRINTF(2, "Adding %p code to op\n", (void *)operand);
                            _Py_BloomFilter_Add(dependencies, new_code);
                        }
                    }
                    ADD_TO_TRACE(uop, oparg, operand, target);
                    trace[trace_length - 1].operand1 = PyStackRef_IsNone(frame->f_executable) ? 2 : ((int)(frame->stackpointer - _PyFrame_Stackbase(frame)));
                    break;
                }
                if (uop == _BINARY_OP_INPLACE_ADD_UNICODE) {
                    assert(i + 1 == nuops);
                    _Py_CODEUNIT *next = target_instr + 1 + _PyOpcode_Caches[_PyOpcode_Deopt[opcode]];
                    assert(next->op.code == STORE_FAST);
                    operand = next->op.arg;
                }
                // All other instructions
                ADD_TO_TRACE(uop, oparg, operand, target);
            }
            break;
        }  // End default

    }  // End switch (opcode)

    if (needs_guard_ip) {
        uint16_t guard_ip = guard_ip_uop[trace[trace_length-1].opcode];
        if (guard_ip == 0) {
            DPRINTF(1, "Unknown uop needing guard ip %s\n", _PyOpcode_uop_name[trace[trace_length-1].opcode]);
            Py_UNREACHABLE();
        }
        ADD_TO_TRACE(guard_ip, 0, (uintptr_t)next_instr, 0);
    }
    // Loop back to the start
    int is_first_instr = _tstate->jit_tracer_state.initial_state.close_loop_instr == next_instr ||
        _tstate->jit_tracer_state.initial_state.start_instr == next_instr;
    if (is_first_instr && _tstate->jit_tracer_state.prev_state.code_curr_size > CODE_SIZE_NO_PROGRESS) {
        if (needs_guard_ip) {
            ADD_TO_TRACE(_SET_IP, 0, (uintptr_t)next_instr, 0);
        }
        ADD_TO_TRACE(_JUMP_TO_TOP, 0, 0, 0);
        goto done;
    }
    DPRINTF(2, "Trace continuing\n");
    _tstate->jit_tracer_state.prev_state.code_curr_size = trace_length;
    _tstate->jit_tracer_state.prev_state.code_max_size = max_length;
    return 1;
done:
    DPRINTF(2, "Trace done\n");
    _tstate->jit_tracer_state.prev_state.code_curr_size = trace_length;
    _tstate->jit_tracer_state.prev_state.code_max_size = max_length;
    return 0;
full:
    DPRINTF(2, "Trace full\n");
    if (!is_terminator(&_tstate->jit_tracer_state.code_buffer[trace_length-1])) {
        // Undo the last few instructions.
        trace_length = _tstate->jit_tracer_state.prev_state.code_curr_size;
        max_length = _tstate->jit_tracer_state.prev_state.code_max_size;
        // We previously reversed one.
        max_length += 1;
        ADD_TO_TRACE(_EXIT_TRACE, 0, 0, target);
        trace[trace_length-1].operand1 = true; // is_control_flow
    }
    _tstate->jit_tracer_state.prev_state.code_curr_size = trace_length;
    _tstate->jit_tracer_state.prev_state.code_max_size = max_length;
    return 0;
}

// Returns 0 for do not enter tracing, 1 on enter tracing.
// gh-142543: inlining this function causes stack overflows
Py_NO_INLINE int
_PyJit_TryInitializeTracing(
    PyThreadState *tstate, _PyInterpreterFrame *frame, _Py_CODEUNIT *curr_instr,
    _Py_CODEUNIT *start_instr, _Py_CODEUNIT *close_loop_instr, int curr_stackdepth, int chain_depth,
    _PyExitData *exit, int oparg)
{
    _PyThreadStateImpl *_tstate = (_PyThreadStateImpl *)tstate;
    // A recursive trace.
    // Don't trace into the inner call because it will stomp on the previous trace, causing endless retraces.
    if (_tstate->jit_tracer_state.prev_state.code_curr_size > CODE_SIZE_EMPTY) {
        return 0;
    }
    if (oparg > 0xFFFF) {
        return 0;
    }
    if (_tstate->jit_tracer_state.code_buffer == NULL) {
        _tstate->jit_tracer_state.code_buffer = (_PyUOpInstruction *)_PyObject_VirtualAlloc(UOP_BUFFER_SIZE);
        if (_tstate->jit_tracer_state.code_buffer == NULL) {
            // Don't error, just go to next instruction.
            return 0;
        }
    }
    PyObject *func = PyStackRef_AsPyObjectBorrow(frame->f_funcobj);
    if (func == NULL) {
        return 0;
    }
    PyCodeObject *code = _PyFrame_GetCode(frame);
#ifdef Py_DEBUG
    char *python_lltrace = Py_GETENV("PYTHON_LLTRACE");
    int lltrace = 0;
    if (python_lltrace != NULL && *python_lltrace >= '0') {
        lltrace = *python_lltrace - '0';  // TODO: Parse an int and all that
    }
    DPRINTF(2,
        "Tracing %s (%s:%d) at byte offset %d at chain depth %d\n",
        PyUnicode_AsUTF8(code->co_qualname),
        PyUnicode_AsUTF8(code->co_filename),
        code->co_firstlineno,
        2 * INSTR_IP(close_loop_instr, code),
        chain_depth);
#endif

    add_to_trace(_tstate->jit_tracer_state.code_buffer, 0, _START_EXECUTOR, 0, (uintptr_t)start_instr, INSTR_IP(start_instr, code));
    add_to_trace(_tstate->jit_tracer_state.code_buffer, 1, _MAKE_WARM, 0, 0, 0);
    _tstate->jit_tracer_state.prev_state.code_curr_size = CODE_SIZE_EMPTY;

    _tstate->jit_tracer_state.prev_state.code_max_size = UOP_MAX_TRACE_LENGTH/2;
    _tstate->jit_tracer_state.initial_state.start_instr = start_instr;
    _tstate->jit_tracer_state.initial_state.close_loop_instr = close_loop_instr;
    _tstate->jit_tracer_state.initial_state.code = (PyCodeObject *)Py_NewRef(code);
    _tstate->jit_tracer_state.initial_state.func = (PyFunctionObject *)Py_NewRef(func);
    _tstate->jit_tracer_state.initial_state.exit = exit;
    _tstate->jit_tracer_state.initial_state.stack_depth = curr_stackdepth;
    _tstate->jit_tracer_state.initial_state.chain_depth = chain_depth;
    _tstate->jit_tracer_state.prev_state.instr_frame = frame;
    _tstate->jit_tracer_state.prev_state.dependencies_still_valid = true;
    _tstate->jit_tracer_state.prev_state.instr_code = (PyCodeObject *)Py_NewRef(_PyFrame_GetCode(frame));
    _tstate->jit_tracer_state.prev_state.instr = curr_instr;
    _tstate->jit_tracer_state.prev_state.instr_frame = frame;
    _tstate->jit_tracer_state.prev_state.instr_oparg = oparg;
    _tstate->jit_tracer_state.prev_state.instr_stacklevel = curr_stackdepth;
    _tstate->jit_tracer_state.prev_state.instr_is_super = false;
    assert(curr_instr->op.code == JUMP_BACKWARD_JIT || (exit != NULL));
    _tstate->jit_tracer_state.initial_state.jump_backward_instr = curr_instr;

    if (_PyOpcode_Caches[_PyOpcode_Deopt[close_loop_instr->op.code]]) {
        close_loop_instr[1].counter = trigger_backoff_counter();
    }
    _Py_BloomFilter_Init(&_tstate->jit_tracer_state.prev_state.dependencies);
    return 1;
}

Py_NO_INLINE void
_PyJit_FinalizeTracing(PyThreadState *tstate)
{
    _PyThreadStateImpl *_tstate = (_PyThreadStateImpl *)tstate;
    Py_CLEAR(_tstate->jit_tracer_state.initial_state.code);
    Py_CLEAR(_tstate->jit_tracer_state.initial_state.func);
    Py_CLEAR(_tstate->jit_tracer_state.prev_state.instr_code);
    _tstate->jit_tracer_state.prev_state.code_curr_size = CODE_SIZE_EMPTY;
    _tstate->jit_tracer_state.prev_state.code_max_size = UOP_MAX_TRACE_LENGTH/2 - 1;
}


#undef RESERVE
#undef RESERVE_RAW
#undef INSTR_IP
#undef ADD_TO_TRACE
#undef DPRINTF

#define UNSET_BIT(array, bit) (array[(bit)>>5] &= ~(1<<((bit)&31)))
#define SET_BIT(array, bit) (array[(bit)>>5] |= (1<<((bit)&31)))
#define BIT_IS_SET(array, bit) (array[(bit)>>5] & (1<<((bit)&31)))

/* Count the number of unused uops and exits
*/
static int
count_exits(_PyUOpInstruction *buffer, int length)
{
    int exit_count = 0;
    for (int i = 0; i < length; i++) {
        uint16_t base_opcode = _PyUop_Uncached[buffer[i].opcode];
        if (base_opcode == _EXIT_TRACE || base_opcode == _DYNAMIC_EXIT) {
            exit_count++;
        }
    }
    return exit_count;
}

/* The number of cached registers at any exit (`EXIT_IF` or `DEOPT_IF`)
 * This is the number of cached at entries at start, unless the uop is
 * marked as `exit_depth_is_output` in which case it is the number of
 * cached entries at the end */
static int
get_cached_entries_for_side_exit(_PyUOpInstruction *inst)
{
    // Maybe add another generated table for this?
    int base_opcode = _PyUop_Uncached[inst->opcode];
    assert(base_opcode != 0);
    for (int i = 0; i <= MAX_CACHED_REGISTER; i++) {
        const _PyUopTOSentry *entry = &_PyUop_Caching[base_opcode].entries[i];
        if (entry->opcode == inst->opcode) {
            return entry->exit;
        }
    }
    Py_UNREACHABLE();
}

static void make_exit(_PyUOpInstruction *inst, int opcode, int target, bool is_control_flow)
{
    assert(opcode > MAX_UOP_ID && opcode <= MAX_UOP_REGS_ID);
    inst->opcode = opcode;
    inst->oparg = 0;
    inst->operand0 = 0;
    inst->format = UOP_FORMAT_TARGET;
    inst->target = target;
    inst->operand1 = is_control_flow;
#ifdef Py_STATS
    inst->execution_count = 0;
#endif
}

/* Convert implicit exits, errors and deopts
 * into explicit ones. */
static int
prepare_for_execution(_PyUOpInstruction *buffer, int length)
{
    int32_t current_jump = -1;
    int32_t current_jump_target = -1;
    int32_t current_error = -1;
    int32_t current_error_target = -1;
    int32_t current_popped = -1;
    int32_t current_exit_op = -1;
    /* Leaving in NOPs slows down the interpreter and messes up the stats */
    _PyUOpInstruction *copy_to = &buffer[0];
    for (int i = 0; i < length; i++) {
        _PyUOpInstruction *inst = &buffer[i];
        if (inst->opcode != _NOP) {
            if (copy_to != inst) {
                *copy_to = *inst;
            }
            copy_to++;
        }
    }
    length = (int)(copy_to - buffer);
    int next_spare = length;
    for (int i = 0; i < length; i++) {
        _PyUOpInstruction *inst = &buffer[i];
        int base_opcode = _PyUop_Uncached[inst->opcode];
        assert(inst->opcode != _NOP);
        int32_t target = (int32_t)uop_get_target(inst);
        uint16_t exit_flags = _PyUop_Flags[base_opcode] & (HAS_EXIT_FLAG | HAS_DEOPT_FLAG | HAS_PERIODIC_FLAG);
        if (exit_flags) {
            uint16_t base_exit_op = _EXIT_TRACE;
            if (exit_flags & HAS_DEOPT_FLAG) {
                base_exit_op = _DEOPT;
            }
            else if (exit_flags & HAS_PERIODIC_FLAG) {
                base_exit_op = _HANDLE_PENDING_AND_DEOPT;
            }
            int32_t jump_target = target;
            if (
                base_opcode == _GUARD_IP__PUSH_FRAME ||
                base_opcode == _GUARD_IP_RETURN_VALUE ||
                base_opcode == _GUARD_IP_YIELD_VALUE ||
                base_opcode == _GUARD_IP_RETURN_GENERATOR
            ) {
                base_exit_op = _DYNAMIC_EXIT;
            }
            int exit_depth = get_cached_entries_for_side_exit(inst);
            assert(_PyUop_Caching[base_exit_op].entries[exit_depth].opcode > 0);
            int16_t exit_op = _PyUop_Caching[base_exit_op].entries[exit_depth].opcode;
            bool is_control_flow = (base_opcode == _GUARD_IS_FALSE_POP || base_opcode == _GUARD_IS_TRUE_POP || is_for_iter_test[base_opcode]);
            if (jump_target != current_jump_target || current_exit_op != exit_op) {
                make_exit(&buffer[next_spare], exit_op, jump_target, is_control_flow);
                current_exit_op = exit_op;
                current_jump_target = jump_target;
                current_jump = next_spare;
                next_spare++;
            }
            buffer[i].jump_target = current_jump;
            buffer[i].format = UOP_FORMAT_JUMP;
        }
        if (_PyUop_Flags[base_opcode] & HAS_ERROR_FLAG) {
            int popped = (_PyUop_Flags[base_opcode] & HAS_ERROR_NO_POP_FLAG) ?
                0 : _PyUop_num_popped(base_opcode, inst->oparg);
            if (target != current_error_target || popped != current_popped) {
                current_popped = popped;
                current_error = next_spare;
                current_error_target = target;
                make_exit(&buffer[next_spare], _ERROR_POP_N_r00, 0, false);
                buffer[next_spare].operand0 = target;
                next_spare++;
            }
            buffer[i].error_target = current_error;
            if (buffer[i].format == UOP_FORMAT_TARGET) {
                buffer[i].format = UOP_FORMAT_JUMP;
                buffer[i].jump_target = 0;
            }
        }
        if (base_opcode == _JUMP_TO_TOP) {
            assert(_PyUop_Uncached[buffer[0].opcode] == _START_EXECUTOR);
            buffer[i].format = UOP_FORMAT_JUMP;
            buffer[i].jump_target = 1;
        }
    }
    return next_spare;
}

/* Executor side exits */

static _PyExecutorObject *
allocate_executor(int exit_count, int length)
{
    int size = exit_count*sizeof(_PyExitData) + length*sizeof(_PyUOpInstruction);
    _PyExecutorObject *res = PyObject_GC_NewVar(_PyExecutorObject, &_PyUOpExecutor_Type, size);
    if (res == NULL) {
        return NULL;
    }
    res->trace = (_PyUOpInstruction *)(res->exits + exit_count);
    res->code_size = length;
    res->exit_count = exit_count;
    return res;
}

#ifdef Py_DEBUG

#define CHECK(PRED) \
if (!(PRED)) { \
    printf(#PRED " at %d\n", i); \
    assert(0); \
}

static int
target_unused(int opcode)
{
    return (_PyUop_Flags[opcode] & (HAS_ERROR_FLAG | HAS_EXIT_FLAG | HAS_DEOPT_FLAG)) == 0;
}

static void
sanity_check(_PyExecutorObject *executor)
{
    for (uint32_t i = 0; i < executor->exit_count; i++) {
        _PyExitData *exit = &executor->exits[i];
        CHECK(exit->target < (1 << 25));
    }
    bool ended = false;
    uint32_t i = 0;
    CHECK(_PyUop_Uncached[executor->trace[0].opcode] == _START_EXECUTOR ||
        _PyUop_Uncached[executor->trace[0].opcode] == _COLD_EXIT ||
        _PyUop_Uncached[executor->trace[0].opcode] == _COLD_DYNAMIC_EXIT);
    for (; i < executor->code_size; i++) {
        const _PyUOpInstruction *inst = &executor->trace[i];
        uint16_t opcode = inst->opcode;
        uint16_t base_opcode = _PyUop_Uncached[opcode];
        CHECK(opcode > MAX_UOP_ID);
        CHECK(opcode <= MAX_UOP_REGS_ID);
        CHECK(base_opcode <= MAX_UOP_ID);
        CHECK(base_opcode != 0);
        switch(inst->format) {
            case UOP_FORMAT_TARGET:
                CHECK(target_unused(base_opcode));
                break;
            case UOP_FORMAT_JUMP:
                CHECK(inst->jump_target < executor->code_size);
                break;
        }
        if (_PyUop_Flags[base_opcode] & HAS_ERROR_FLAG) {
            CHECK(inst->format == UOP_FORMAT_JUMP);
            CHECK(inst->error_target < executor->code_size);
        }
        if (is_terminator(inst)) {
            ended = true;
            i++;
            break;
        }
    }
    CHECK(ended);
    for (; i < executor->code_size; i++) {
        const _PyUOpInstruction *inst = &executor->trace[i];
        uint16_t base_opcode = _PyUop_Uncached[inst->opcode];
        CHECK(
            base_opcode == _DEOPT ||
            base_opcode == _HANDLE_PENDING_AND_DEOPT ||
            base_opcode == _EXIT_TRACE ||
            base_opcode == _ERROR_POP_N ||
            base_opcode == _DYNAMIC_EXIT);
    }
}

#undef CHECK
#endif

/* Makes an executor from a buffer of uops.
 * Account for the buffer having gaps and NOPs by computing a "used"
 * bit vector and only copying the used uops. Here "used" means reachable
 * and not a NOP.
 */
static _PyExecutorObject *
make_executor_from_uops(_PyUOpInstruction *buffer, int length, const _PyBloomFilter *dependencies, int chain_depth)
{
    int exit_count = count_exits(buffer, length);
    _PyExecutorObject *executor = allocate_executor(exit_count, length);
    if (executor == NULL) {
        return NULL;
    }

    /* Initialize exits */
    _PyExecutorObject *cold = _PyExecutor_GetColdExecutor();
    _PyExecutorObject *cold_dynamic = _PyExecutor_GetColdDynamicExecutor();
    cold->vm_data.chain_depth = chain_depth;
    for (int i = 0; i < exit_count; i++) {
        executor->exits[i].index = i;
        executor->exits[i].temperature = initial_temperature_backoff_counter();
    }
    int next_exit = exit_count-1;
    _PyUOpInstruction *dest = (_PyUOpInstruction *)&executor->trace[length];
    assert(_PyUop_Uncached[buffer[0].opcode] == _START_EXECUTOR);
    buffer[0].operand0 = (uint64_t)executor;
    for (int i = length-1; i >= 0; i--) {
        uint16_t base_opcode = _PyUop_Uncached[buffer[i].opcode];
        dest--;
        *dest = buffer[i];
        if (base_opcode == _EXIT_TRACE || base_opcode == _DYNAMIC_EXIT) {
            _PyExitData *exit = &executor->exits[next_exit];
            exit->target = buffer[i].target;
            dest->operand0 = (uint64_t)exit;
            exit->executor = base_opcode == _EXIT_TRACE ? cold : cold_dynamic;
            exit->is_dynamic = (char)(base_opcode == _DYNAMIC_EXIT);
            exit->is_control_flow = (char)buffer[i].operand1;
            next_exit--;
        }
    }
    assert(next_exit == -1);
    assert(dest == executor->trace);
    assert(_PyUop_Uncached[dest->opcode] == _START_EXECUTOR);
    // Note: we MUST track it here before any Py_DECREF(executor) or
    // linking of executor. Otherwise, the GC tries to untrack a
    // still untracked object during dealloc.
    _PyObject_GC_TRACK(executor);
    _Py_ExecutorInit(executor, dependencies);
#ifdef Py_DEBUG
    char *python_lltrace = Py_GETENV("PYTHON_LLTRACE");
    int lltrace = 0;
    if (python_lltrace != NULL && *python_lltrace >= '0') {
        lltrace = *python_lltrace - '0';  // TODO: Parse an int and all that
    }
    if (lltrace >= 2) {
        printf("Optimized trace (length %d):\n", length);
        for (int i = 0; i < length; i++) {
            printf("%4d OPTIMIZED: ", i);
            _PyUOpPrint(&executor->trace[i]);
            printf("\n");
        }
    }
    sanity_check(executor);
#endif
#ifdef _Py_JIT
    executor->jit_code = NULL;
    executor->jit_size = 0;
    // This is initialized to true so we can prevent the executor
    // from being immediately detected as cold and invalidated.
    executor->vm_data.warm = true;
    if (_PyJIT_Compile(executor, executor->trace, length)) {
        Py_DECREF(executor);
        return NULL;
    }
#endif
    return executor;
}

#ifdef Py_STATS
/* Returns the effective trace length.
 * Ignores NOPs and trailing exit and error handling.*/
int effective_trace_length(_PyUOpInstruction *buffer, int length)
{
    int nop_count = 0;
    for (int i = 0; i < length; i++) {
        int opcode = buffer[i].opcode;
        if (opcode == _NOP) {
            nop_count++;
        }
        if (is_terminator(&buffer[i])) {
            return i+1-nop_count;
        }
    }
    Py_FatalError("No terminating instruction");
    Py_UNREACHABLE();
}
#endif


static int
stack_allocate(_PyUOpInstruction *buffer, int length)
{
    assert(buffer[0].opcode == _START_EXECUTOR);
    for (int i = length-1; i >= 0; i--) {
        buffer[i*2+1] = buffer[i];
        buffer[i*2].format = UOP_FORMAT_TARGET;
        buffer[i*2].oparg = 0;
        buffer[i*2].target = 0;
    }
    int depth = 0;
    for (int i = 0; i < length; i++) {
        _PyUOpInstruction *spill_or_reload = &buffer[i*2];
        int uop = buffer[i*2+1].opcode;
        if (uop == _NOP) {
            // leave _NOPs to be cleaned up later
            spill_or_reload->opcode = _NOP;
            continue;
        }
        int new_depth = _PyUop_Caching[uop].best[depth];
        if (new_depth == depth) {
            spill_or_reload->opcode = _NOP;
        }
        else {
            spill_or_reload->opcode = _PyUop_SpillsAndReloads[depth][new_depth];
            depth = new_depth;
        }
        uint16_t new_opcode = _PyUop_Caching[uop].entries[depth].opcode;
        assert(new_opcode != 0);
        assert(spill_or_reload->opcode != 0);
        buffer[i*2+1].opcode = new_opcode;
        depth = _PyUop_Caching[uop].entries[depth].output;
    }
    return length*2;
}

static int
uop_optimize(
    _PyInterpreterFrame *frame,
    PyThreadState *tstate,
    _PyExecutorObject **exec_ptr,
    bool progress_needed)
{
    _PyThreadStateImpl *_tstate = (_PyThreadStateImpl *)tstate;
    _PyBloomFilter *dependencies = &_tstate->jit_tracer_state.prev_state.dependencies;
    _PyUOpInstruction *buffer = _tstate->jit_tracer_state.code_buffer;
    OPT_STAT_INC(attempts);
    char *env_var = Py_GETENV("PYTHON_UOPS_OPTIMIZE");
    bool is_noopt = true;
    if (env_var == NULL || *env_var == '\0' || *env_var > '0') {
        is_noopt = false;
    }
    int curr_stackentries = _tstate->jit_tracer_state.initial_state.stack_depth;
    int length = _tstate->jit_tracer_state.prev_state.code_curr_size;
    if (length <= CODE_SIZE_NO_PROGRESS) {
        return 0;
    }
    assert(length > 0);
    assert(length < UOP_MAX_TRACE_LENGTH/2);
    OPT_STAT_INC(traces_created);
    if (!is_noopt) {
        length = _Py_uop_analyze_and_optimize(
            _tstate->jit_tracer_state.initial_state.func,
            buffer,length,
            curr_stackentries, dependencies);
        if (length <= 0) {
            return length;
        }
    }
    assert(length < UOP_MAX_TRACE_LENGTH/2);
    assert(length >= 1);
    /* Fix up */
    for (int pc = 0; pc < length; pc++) {
        int opcode = buffer[pc].opcode;
        int oparg = buffer[pc].oparg;
        if (oparg < _PyUop_Replication[opcode].stop && oparg >= _PyUop_Replication[opcode].start) {
            buffer[pc].opcode = opcode + oparg + 1 - _PyUop_Replication[opcode].start;
            assert(strncmp(_PyOpcode_uop_name[buffer[pc].opcode], _PyOpcode_uop_name[opcode], strlen(_PyOpcode_uop_name[opcode])) == 0);
        }
        else if (is_terminator(&buffer[pc])) {
            break;
        }
        assert(_PyOpcode_uop_name[buffer[pc].opcode]);
    }
    OPT_HIST(effective_trace_length(buffer, length), optimized_trace_length_hist);
    length = stack_allocate(buffer, length);
    length = prepare_for_execution(buffer, length);
    assert(length <= UOP_MAX_TRACE_LENGTH);
    _PyExecutorObject *executor = make_executor_from_uops(
        buffer, length, dependencies, _tstate->jit_tracer_state.initial_state.chain_depth);
    if (executor == NULL) {
        return -1;
    }
    assert(length <= UOP_MAX_TRACE_LENGTH);

    // Check executor coldness
    // It's okay if this ends up going negative.
    if (--tstate->interp->executor_creation_counter == 0) {
        _Py_set_eval_breaker_bit(tstate, _PY_EVAL_JIT_INVALIDATE_COLD_BIT);
    }

    *exec_ptr = executor;
    return 1;
}


/*****************************************
 *        Executor management
 ****************************************/

/* We use a bloomfilter with k = 6, m = 256
 * The choice of k and the following constants
 * could do with a more rigorous analysis,
 * but here is a simple analysis:
 *
 * We want to keep the false positive rate low.
 * For n = 5 (a trace depends on 5 objects),
 * we expect 30 bits set, giving a false positive
 * rate of (30/256)**6 == 2.5e-6 which is plenty
 * good enough.
 *
 * However with n = 10 we expect 60 bits set (worst case),
 * giving a false positive of (60/256)**6 == 0.0001
 *
 * We choose k = 6, rather than a higher number as
 * it means the false positive rate grows slower for high n.
 *
 * n = 5, k = 6 => fp = 2.6e-6
 * n = 5, k = 8 => fp = 3.5e-7
 * n = 10, k = 6 => fp = 1.6e-4
 * n = 10, k = 8 => fp = 0.9e-4
 * n = 15, k = 6 => fp = 0.18%
 * n = 15, k = 8 => fp = 0.23%
 * n = 20, k = 6 => fp = 1.1%
 * n = 20, k = 8 => fp = 2.3%
 *
 * The above analysis assumes perfect hash functions,
 * but those don't exist, so the real false positive
 * rates may be worse.
 */

#define K 6

#define SEED 20221211

/* TO DO -- Use more modern hash functions with better distribution of bits */
static uint64_t
address_to_hash(void *ptr) {
    assert(ptr != NULL);
    uint64_t uhash = SEED;
    uintptr_t addr = (uintptr_t)ptr;
    for (int i = 0; i < SIZEOF_VOID_P; i++) {
        uhash ^= addr & 255;
        uhash *= (uint64_t)PyHASH_MULTIPLIER;
        addr >>= 8;
    }
    return uhash;
}

void
_Py_BloomFilter_Init(_PyBloomFilter *bloom)
{
    for (int i = 0; i < _Py_BLOOM_FILTER_WORDS; i++) {
        bloom->bits[i] = 0;
    }
}

/* We want K hash functions that each set 1 bit.
 * A hash function that sets 1 bit in M bits can be trivially
 * derived from a log2(M) bit hash function.
 * So we extract 8 (log2(256)) bits at a time from
 * the 64bit hash. */
void
_Py_BloomFilter_Add(_PyBloomFilter *bloom, void *ptr)
{
    uint64_t hash = address_to_hash(ptr);
    assert(K <= 8);
    for (int i = 0; i < K; i++) {
        uint8_t bits = hash & 255;
        bloom->bits[bits >> 5] |= (1 << (bits&31));
        hash >>= 8;
    }
}

static bool
bloom_filter_may_contain(_PyBloomFilter *bloom, _PyBloomFilter *hashes)
{
    for (int i = 0; i < _Py_BLOOM_FILTER_WORDS; i++) {
        if ((bloom->bits[i] & hashes->bits[i]) != hashes->bits[i]) {
            return false;
        }
    }
    return true;
}

static void
link_executor(_PyExecutorObject *executor)
{
    PyInterpreterState *interp = _PyInterpreterState_GET();
    _PyExecutorLinkListNode *links = &executor->vm_data.links;
    _PyExecutorObject *head = interp->executor_list_head;
    if (head == NULL) {
        interp->executor_list_head = executor;
        links->previous = NULL;
        links->next = NULL;
    }
    else {
        assert(head->vm_data.links.previous == NULL);
        links->previous = NULL;
        links->next = head;
        head->vm_data.links.previous = executor;
        interp->executor_list_head = executor;
    }
    /* executor_list_head must be first in list */
    assert(interp->executor_list_head->vm_data.links.previous == NULL);
}

static void
unlink_executor(_PyExecutorObject *executor)
{
    _PyExecutorLinkListNode *links = &executor->vm_data.links;
    _PyExecutorObject *next = links->next;
    _PyExecutorObject *prev = links->previous;
    if (next != NULL) {
        next->vm_data.links.previous = prev;
    }
    if (prev != NULL) {
        prev->vm_data.links.next = next;
    }
    else {
        // prev == NULL implies that executor is the list head
        PyInterpreterState *interp = PyInterpreterState_Get();
        assert(interp->executor_list_head == executor);
        interp->executor_list_head = next;
    }
}

/* This must be called by optimizers before using the executor */
void
_Py_ExecutorInit(_PyExecutorObject *executor, const _PyBloomFilter *dependency_set)
{
    executor->vm_data.valid = true;
    for (int i = 0; i < _Py_BLOOM_FILTER_WORDS; i++) {
        executor->vm_data.bloom.bits[i] = dependency_set->bits[i];
    }
    link_executor(executor);
}

static _PyExecutorObject *
make_cold_executor(uint16_t opcode)
{
    _PyExecutorObject *cold = allocate_executor(0, 1);
    if (cold == NULL) {
        Py_FatalError("Cannot allocate core JIT code");
    }
    ((_PyUOpInstruction *)cold->trace)->opcode = opcode;
    // This is initialized to true so we can prevent the executor
    // from being immediately detected as cold and invalidated.
    cold->vm_data.warm = true;
#ifdef _Py_JIT
    cold->jit_code = NULL;
    cold->jit_size = 0;
    if (_PyJIT_Compile(cold, cold->trace, 1)) {
        Py_DECREF(cold);
        Py_FatalError("Cannot allocate core JIT code");
    }
#endif
    _Py_SetImmortal((PyObject *)cold);
    return cold;
}

_PyExecutorObject *
_PyExecutor_GetColdExecutor(void)
{
    PyInterpreterState *interp = _PyInterpreterState_GET();
    if (interp->cold_executor == NULL) {
        return interp->cold_executor = make_cold_executor(_COLD_EXIT_r00);;
    }
    return interp->cold_executor;
}

_PyExecutorObject *
_PyExecutor_GetColdDynamicExecutor(void)
{
    PyInterpreterState *interp = _PyInterpreterState_GET();
    if (interp->cold_dynamic_executor == NULL) {
        interp->cold_dynamic_executor = make_cold_executor(_COLD_DYNAMIC_EXIT_r00);
    }
    return interp->cold_dynamic_executor;
}

void
_PyExecutor_ClearExit(_PyExitData *exit)
{
    if (exit == NULL) {
        return;
    }
    _PyExecutorObject *old = exit->executor;
    if (exit->is_dynamic) {
        exit->executor = _PyExecutor_GetColdDynamicExecutor();
    }
    else {
        exit->executor = _PyExecutor_GetColdExecutor();
    }
    Py_DECREF(old);
}

/* Detaches the executor from the code object (if any) that
 * holds a reference to it */
void
_Py_ExecutorDetach(_PyExecutorObject *executor)
{
    PyCodeObject *code = executor->vm_data.code;
    if (code == NULL) {
        return;
    }
    _Py_CODEUNIT *instruction = &_PyCode_CODE(code)[executor->vm_data.index];
    assert(instruction->op.code == ENTER_EXECUTOR);
    int index = instruction->op.arg;
    assert(code->co_executors->executors[index] == executor);
    instruction->op.code = executor->vm_data.opcode;
    instruction->op.arg = executor->vm_data.oparg;
    executor->vm_data.code = NULL;
    code->co_executors->executors[index] = NULL;
    Py_DECREF(executor);
}

/* Executors can be invalidated at any time,
   even with a stop-the-world lock held.
   Consequently it must not run arbitrary code,
   including Py_DECREF with a non-executor. */
static void
executor_invalidate(PyObject *op)
{
    _PyExecutorObject *executor = _PyExecutorObject_CAST(op);
    if (!executor->vm_data.valid) {
        return;
    }
    executor->vm_data.valid = 0;
    unlink_executor(executor);
    executor_clear_exits(executor);
    _Py_ExecutorDetach(executor);
    _PyObject_GC_UNTRACK(op);
}

static int
executor_clear(PyObject *op)
{
    executor_invalidate(op);
}

void
_Py_Executor_DependsOn(_PyExecutorObject *executor, void *obj)
{
    assert(executor->vm_data.valid);
    _Py_BloomFilter_Add(&executor->vm_data.bloom, obj);
}

/* Invalidate all executors that depend on `obj`
 * May cause other executors to be invalidated as well
 */
void
_Py_Executors_InvalidateDependency(PyInterpreterState *interp, void *obj, int is_invalidation)
{
    _PyBloomFilter obj_filter;
    _Py_BloomFilter_Init(&obj_filter);
    _Py_BloomFilter_Add(&obj_filter, obj);
    /* Walk the list of executors */
    /* TO DO -- Use a tree to avoid traversing as many objects */
    PyObject *invalidate = PyList_New(0);
    if (invalidate == NULL) {
        goto error;
    }
    /* Clearing an executor can clear others, so we need to make a list of
     * executors to invalidate first */
    for (_PyExecutorObject *exec = interp->executor_list_head; exec != NULL;) {
        assert(exec->vm_data.valid);
        _PyExecutorObject *next = exec->vm_data.links.next;
        if (bloom_filter_may_contain(&exec->vm_data.bloom, &obj_filter) &&
            PyList_Append(invalidate, (PyObject *)exec))
        {
            goto error;
        }
        exec = next;
    }
    for (Py_ssize_t i = 0; i < PyList_GET_SIZE(invalidate); i++) {
        PyObject *exec = PyList_GET_ITEM(invalidate, i);
        executor_invalidate(exec);
        if (is_invalidation) {
            OPT_STAT_INC(executors_invalidated);
        }
    }
    Py_DECREF(invalidate);
    return;
error:
    PyErr_Clear();
    Py_XDECREF(invalidate);
    // If we're truly out of memory, wiping out everything is a fine fallback:
    _Py_Executors_InvalidateAll(interp, is_invalidation);
}

void
_PyJit_Tracer_InvalidateDependency(PyThreadState *tstate, void *obj)
{
    _PyBloomFilter obj_filter;
    _Py_BloomFilter_Init(&obj_filter);
    _Py_BloomFilter_Add(&obj_filter, obj);
    _PyThreadStateImpl *_tstate = (_PyThreadStateImpl *)tstate;
    if (bloom_filter_may_contain(&_tstate->jit_tracer_state.prev_state.dependencies, &obj_filter))
    {
        _tstate->jit_tracer_state.prev_state.dependencies_still_valid = false;
    }
}
/* Invalidate all executors */
void
_Py_Executors_InvalidateAll(PyInterpreterState *interp, int is_invalidation)
{
    while (interp->executor_list_head) {
        _PyExecutorObject *executor = interp->executor_list_head;
        assert(executor->vm_data.valid);
        if (executor->vm_data.code) {
            // Clear the entire code object so its co_executors array be freed:
            _PyCode_Clear_Executors(executor->vm_data.code);
        }
        else {
            executor_invalidate((PyObject *)executor);
        }
        if (is_invalidation) {
            OPT_STAT_INC(executors_invalidated);
        }
    }
}

void
_Py_Executors_InvalidateCold(PyInterpreterState *interp)
{
    /* Walk the list of executors */
    /* TO DO -- Use a tree to avoid traversing as many objects */
    PyObject *invalidate = PyList_New(0);
    if (invalidate == NULL) {
        goto error;
    }

    /* Clearing an executor can deallocate others, so we need to make a list of
     * executors to invalidate first */
    for (_PyExecutorObject *exec = interp->executor_list_head; exec != NULL;) {
        assert(exec->vm_data.valid);
        _PyExecutorObject *next = exec->vm_data.links.next;

        if (!exec->vm_data.warm && PyList_Append(invalidate, (PyObject *)exec) < 0) {
            goto error;
        }
        else {
            exec->vm_data.warm = false;
        }

        exec = next;
    }
    for (Py_ssize_t i = 0; i < PyList_GET_SIZE(invalidate); i++) {
        PyObject *exec = PyList_GET_ITEM(invalidate, i);
        executor_invalidate(exec);
    }
    Py_DECREF(invalidate);
    return;
error:
    PyErr_Clear();
    Py_XDECREF(invalidate);
    // If we're truly out of memory, wiping out everything is a fine fallback
    _Py_Executors_InvalidateAll(interp, 0);
}

static void
write_str(PyObject *str, FILE *out)
{
    // Encode the Unicode object to the specified encoding
    PyObject *encoded_obj = PyUnicode_AsEncodedString(str, "utf8", "strict");
    if (encoded_obj == NULL) {
        PyErr_Clear();
        return;
    }
    const char *encoded_str = PyBytes_AsString(encoded_obj);
    Py_ssize_t encoded_size = PyBytes_Size(encoded_obj);
    fwrite(encoded_str, 1, encoded_size, out);
    Py_DECREF(encoded_obj);
}

static int
find_line_number(PyCodeObject *code, _PyExecutorObject *executor)
{
    int code_len = (int)Py_SIZE(code);
    for (int i = 0; i < code_len; i++) {
        _Py_CODEUNIT *instr = &_PyCode_CODE(code)[i];
        int opcode = instr->op.code;
        if (opcode == ENTER_EXECUTOR) {
            _PyExecutorObject *exec = code->co_executors->executors[instr->op.arg];
            if (exec == executor) {
                return PyCode_Addr2Line(code, i*2);
            }
        }
        i += _PyOpcode_Caches[_Py_GetBaseCodeUnit(code, i).op.code];
    }
    return -1;
}

/* Writes the node and outgoing edges for a single tracelet in graphviz format.
 * Each tracelet is presented as a table of the uops it contains.
 * If Py_STATS is enabled, execution counts are included.
 *
 * https://graphviz.readthedocs.io/en/stable/manual.html
 * https://graphviz.org/gallery/
 */
static void
executor_to_gv(_PyExecutorObject *executor, FILE *out)
{
    PyCodeObject *code = executor->vm_data.code;
    fprintf(out, "executor_%p [\n", executor);
    fprintf(out, "    shape = none\n");

    /* Write the HTML table for the uops */
    fprintf(out, "    label = <<table border=\"0\" cellspacing=\"0\">\n");
    fprintf(out, "        <tr><td port=\"start\" border=\"1\" ><b>Executor</b></td></tr>\n");
    if (code == NULL) {
        fprintf(out, "        <tr><td border=\"1\" >No code object</td></tr>\n");
    }
    else {
        fprintf(out, "        <tr><td  border=\"1\" >");
        write_str(code->co_qualname, out);
        int line = find_line_number(code, executor);
        fprintf(out, ": %d</td></tr>\n", line);
    }
    for (uint32_t i = 0; i < executor->code_size; i++) {
        /* Write row for uop.
         * The `port` is a marker so that outgoing edges can
         * be placed correctly. If a row is marked `port=17`,
         * then the outgoing edge is `{EXEC_NAME}:17 -> {TARGET}`
         * https://graphviz.readthedocs.io/en/stable/manual.html#node-ports-compass
         */
        _PyUOpInstruction const *inst = &executor->trace[i];
        uint16_t base_opcode = _PyUop_Uncached[inst->opcode];
        const char *opname = _PyOpcode_uop_name[base_opcode];
#ifdef Py_STATS
        fprintf(out, "        <tr><td port=\"i%d\" border=\"1\" >%s -- %" PRIu64 "</td></tr>\n", i, opname, inst->execution_count);
#else
        fprintf(out, "        <tr><td port=\"i%d\" border=\"1\" >%s op0=%" PRIu64 "</td></tr>\n", i, opname, inst->operand0);
#endif
        if (base_opcode == _EXIT_TRACE || base_opcode == _JUMP_TO_TOP) {
            break;
        }
    }
    fprintf(out, "    </table>>\n");
    fprintf(out, "]\n\n");

    /* Write all the outgoing edges */
    _PyExecutorObject *cold = _PyExecutor_GetColdExecutor();
    _PyExecutorObject *cold_dynamic = _PyExecutor_GetColdDynamicExecutor();
    for (uint32_t i = 0; i < executor->code_size; i++) {
        _PyUOpInstruction const *inst = &executor->trace[i];
        uint16_t base_opcode = _PyUop_Uncached[inst->opcode];
        uint16_t flags = _PyUop_Flags[base_opcode];
        _PyExitData *exit = NULL;
        if (base_opcode == _EXIT_TRACE) {
            exit = (_PyExitData *)inst->operand0;
        }
        else if (flags & HAS_EXIT_FLAG) {
            assert(inst->format == UOP_FORMAT_JUMP);
            _PyUOpInstruction const *exit_inst = &executor->trace[inst->jump_target];
            uint16_t base_exit_opcode = _PyUop_Uncached[exit_inst->opcode];
            assert(base_exit_opcode == _EXIT_TRACE || base_exit_opcode == _DYNAMIC_EXIT);
            exit = (_PyExitData *)exit_inst->operand0;
        }
        if (exit != NULL && exit->executor != cold && exit->executor != cold_dynamic) {
            fprintf(out, "executor_%p:i%d -> executor_%p:start\n", executor, i, exit->executor);
        }
        if (base_opcode == _EXIT_TRACE || base_opcode == _JUMP_TO_TOP) {
            break;
        }
    }
}

/* Write the graph of all the live tracelets in graphviz format. */
int
_PyDumpExecutors(FILE *out)
{
    fprintf(out, "digraph ideal {\n\n");
    fprintf(out, "    rankdir = \"LR\"\n\n");
    PyInterpreterState *interp = PyInterpreterState_Get();
    for (_PyExecutorObject *exec = interp->executor_list_head; exec != NULL;) {
        executor_to_gv(exec, out);
        exec = exec->vm_data.links.next;
    }
    fprintf(out, "}\n\n");
    return 0;
}

#else

int
_PyDumpExecutors(FILE *out)
{
    PyErr_SetString(PyExc_NotImplementedError, "No JIT available");
    return -1;
}

void
_PyExecutor_Free(struct _PyExecutorObject *self)
{
    /* This should never be called */
    Py_UNREACHABLE();
}

#endif /* _Py_TIER2 */<|MERGE_RESOLUTION|>--- conflicted
+++ resolved
@@ -328,7 +328,6 @@
 static void
 uop_dealloc(PyObject *op) {
     _PyExecutorObject *self = _PyExecutorObject_CAST(op);
-<<<<<<< HEAD
 
     // Object might be already untracked if we are in a GC cycle (via tp_clear).
     // Avoid double-untracking.
@@ -336,9 +335,7 @@
         _PyObject_GC_UNTRACK(self);
     }
 
-=======
     executor_invalidate(op);
->>>>>>> 610aabfe
     assert(self->vm_data.code == NULL);
     add_to_pending_deletion_list(self);
 }
