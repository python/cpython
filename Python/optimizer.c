#ifdef _Py_TIER2

#include "Python.h"
#include "opcode.h"
#include "pycore_interp.h"
#include "pycore_backoff.h"
#include "pycore_bitutils.h"        // _Py_popcount32()
#include "pycore_object.h"          // _PyObject_GC_UNTRACK()
#include "pycore_opcode_metadata.h" // _PyOpcode_OpName[]
#include "pycore_opcode_utils.h"  // MAX_REAL_OPCODE
#include "pycore_optimizer.h"     // _Py_uop_analyze_and_optimize()
#include "pycore_pystate.h"       // _PyInterpreterState_GET()
#include "pycore_uop_ids.h"
#include "pycore_jit.h"
#include <stdbool.h>
#include <stdint.h>
#include <stddef.h>

#define NEED_OPCODE_METADATA
#include "pycore_uop_metadata.h" // Uop tables
#undef NEED_OPCODE_METADATA

#define MAX_EXECUTORS_SIZE 256

#ifdef Py_DEBUG
static int
base_opcode(PyCodeObject *code, int offset)
{
    int opcode = _Py_GetBaseOpcode(code, offset);
    if (opcode == ENTER_EXECUTOR) {
        int oparg = _PyCode_CODE(code)[offset].op.arg;
        _PyExecutorObject *ex = code->co_executors->executors[oparg];
        return ex->vm_data.opcode;
    }
    return opcode;
}
#endif

static bool
has_space_for_executor(PyCodeObject *code, _Py_CODEUNIT *instr)
{
    if (instr->op.code == ENTER_EXECUTOR) {
        return true;
    }
    if (code->co_executors == NULL) {
        return true;
    }
    return code->co_executors->size < MAX_EXECUTORS_SIZE;
}

static int32_t
get_index_for_executor(PyCodeObject *code, _Py_CODEUNIT *instr)
{
    if (instr->op.code == ENTER_EXECUTOR) {
        return instr->op.arg;
    }
    _PyExecutorArray *old = code->co_executors;
    int size = 0;
    int capacity = 0;
    if (old != NULL) {
        size = old->size;
        capacity = old->capacity;
        assert(size < MAX_EXECUTORS_SIZE);
    }
    assert(size <= capacity);
    if (size == capacity) {
        /* Array is full. Grow array */
        int new_capacity = capacity ? capacity * 2 : 4;
        _PyExecutorArray *new = PyMem_Realloc(
            old,
            offsetof(_PyExecutorArray, executors) +
            new_capacity * sizeof(_PyExecutorObject *));
        if (new == NULL) {
            return -1;
        }
        new->capacity = new_capacity;
        new->size = size;
        code->co_executors = new;
    }
    assert(size < code->co_executors->capacity);
    return size;
}

static void
insert_executor(PyCodeObject *code, _Py_CODEUNIT *instr, int index, _PyExecutorObject *executor)
{
    Py_INCREF(executor);
    if (instr->op.code == ENTER_EXECUTOR) {
        assert(index == instr->op.arg);
        _Py_ExecutorDetach(code->co_executors->executors[index]);
    }
    else {
        assert(code->co_executors->size == index);
        assert(code->co_executors->capacity > index);
        code->co_executors->size++;
    }
    executor->vm_data.opcode = instr->op.code;
    executor->vm_data.oparg = instr->op.arg;
    executor->vm_data.code = code;
    executor->vm_data.index = (int)(instr - _PyCode_CODE(code));
    code->co_executors->executors[index] = executor;
    assert(index < MAX_EXECUTORS_SIZE);
    instr->op.code = ENTER_EXECUTOR;
    instr->op.arg = index;
}


static int
never_optimize(
    _PyOptimizerObject* self,
    _PyInterpreterFrame *frame,
    _Py_CODEUNIT *instr,
    _PyExecutorObject **exec,
    int Py_UNUSED(stack_entries))
{
    // This may be called if the optimizer is reset
    return 0;
}

PyTypeObject _PyDefaultOptimizer_Type = {
    PyVarObject_HEAD_INIT(&PyType_Type, 0)
    .tp_name = "noop_optimizer",
    .tp_basicsize = sizeof(_PyOptimizerObject),
    .tp_itemsize = 0,
    .tp_flags = Py_TPFLAGS_DEFAULT | Py_TPFLAGS_DISALLOW_INSTANTIATION,
};

static _PyOptimizerObject _PyOptimizer_Default = {
    PyObject_HEAD_INIT(&_PyDefaultOptimizer_Type)
    .optimize = never_optimize,
};

_PyOptimizerObject *
_Py_GetOptimizer(void)
{
    PyInterpreterState *interp = _PyInterpreterState_GET();
    if (interp->optimizer == &_PyOptimizer_Default) {
        return NULL;
    }
    Py_INCREF(interp->optimizer);
    return interp->optimizer;
}

static _PyExecutorObject *
make_executor_from_uops(_PyUOpInstruction *buffer, int length, const _PyBloomFilter *dependencies);

static const _PyBloomFilter EMPTY_FILTER = { 0 };

_PyOptimizerObject *
_Py_SetOptimizer(PyInterpreterState *interp, _PyOptimizerObject *optimizer)
{
    if (optimizer == NULL) {
        optimizer = &_PyOptimizer_Default;
    }
    _PyOptimizerObject *old = interp->optimizer;
    if (old == NULL) {
        old = &_PyOptimizer_Default;
    }
    Py_INCREF(optimizer);
    interp->optimizer = optimizer;
    return old;
}

int
_Py_SetTier2Optimizer(_PyOptimizerObject *optimizer)
{
    PyInterpreterState *interp = _PyInterpreterState_GET();
    _PyOptimizerObject *old = _Py_SetOptimizer(interp, optimizer);
    Py_XDECREF(old);
    return old == NULL ? -1 : 0;
}

/* Returns 1 if optimized, 0 if not optimized, and -1 for an error.
 * If optimized, *executor_ptr contains a new reference to the executor
 */
int
_PyOptimizer_Optimize(
    _PyInterpreterFrame *frame, _Py_CODEUNIT *start,
    _PyStackRef *stack_pointer, _PyExecutorObject **executor_ptr)
{
    PyCodeObject *code = _PyFrame_GetCode(frame);
    assert(PyCode_Check(code));
    PyInterpreterState *interp = _PyInterpreterState_GET();
    if (!has_space_for_executor(code, start)) {
        return 0;
    }
    _PyOptimizerObject *opt = interp->optimizer;
    int err = opt->optimize(opt, frame, start, executor_ptr, (int)(stack_pointer - _PyFrame_Stackbase(frame)));
    if (err <= 0) {
        return err;
    }
    assert(*executor_ptr != NULL);
    int index = get_index_for_executor(code, start);
    if (index < 0) {
        /* Out of memory. Don't raise and assume that the
         * error will show up elsewhere.
         *
         * If an optimizer has already produced an executor,
         * it might get confused by the executor disappearing,
         * but there is not much we can do about that here. */
        Py_DECREF(*executor_ptr);
        return 0;
    }
    insert_executor(code, start, index, *executor_ptr);
    assert((*executor_ptr)->vm_data.valid);
    return 1;
}

_PyExecutorObject *
_Py_GetExecutor(PyCodeObject *code, int offset)
{
    int code_len = (int)Py_SIZE(code);
    for (int i = 0 ; i < code_len;) {
        if (_PyCode_CODE(code)[i].op.code == ENTER_EXECUTOR && i*2 == offset) {
            int oparg = _PyCode_CODE(code)[i].op.arg;
            _PyExecutorObject *res = code->co_executors->executors[oparg];
            Py_INCREF(res);
            return res;
        }
        i += _PyInstruction_GetLength(code, i);
    }
    PyErr_SetString(PyExc_ValueError, "no executor at given byte offset");
    return NULL;
}

static PyObject *
is_valid(PyObject *self, PyObject *Py_UNUSED(ignored))
{
    return PyBool_FromLong(((_PyExecutorObject *)self)->vm_data.valid);
}

static PyObject *
get_opcode(PyObject *self, PyObject *Py_UNUSED(ignored))
{
    return PyLong_FromUnsignedLong(((_PyExecutorObject *)self)->vm_data.opcode);
}

static PyObject *
get_oparg(PyObject *self, PyObject *Py_UNUSED(ignored))
{
    return PyLong_FromUnsignedLong(((_PyExecutorObject *)self)->vm_data.oparg);
}

static PyMethodDef executor_methods[] = {
    { "is_valid", is_valid, METH_NOARGS, NULL },
    { "get_opcode", get_opcode, METH_NOARGS, NULL },
    { "get_oparg", get_oparg, METH_NOARGS, NULL },
    { NULL, NULL },
};

///////////////////// Experimental UOp Optimizer /////////////////////

static int executor_clear(_PyExecutorObject *executor);
static void unlink_executor(_PyExecutorObject *executor);

static void
uop_dealloc(_PyExecutorObject *self) {
    _PyObject_GC_UNTRACK(self);
    assert(self->vm_data.code == NULL);
    unlink_executor(self);
#ifdef _Py_JIT
    _PyJIT_Free(self);
#endif
    PyObject_GC_Del(self);
}

const char *
_PyUOpName(int index)
{
    if (index < 0 || index > MAX_UOP_ID) {
        return NULL;
    }
    return _PyOpcode_uop_name[index];
}

#ifdef Py_DEBUG
void
_PyUOpPrint(const _PyUOpInstruction *uop)
{
    const char *name = _PyUOpName(uop->opcode);
    if (name == NULL) {
        printf("<uop %d>", uop->opcode);
    }
    else {
        printf("%s", name);
    }
    switch(uop->format) {
        case UOP_FORMAT_TARGET:
            printf(" (%d, target=%d, operand=%#" PRIx64,
                uop->oparg,
                uop->target,
                (uint64_t)uop->operand);
            break;
        case UOP_FORMAT_JUMP:
            printf(" (%d, jump_target=%d, operand=%#" PRIx64,
                uop->oparg,
                uop->jump_target,
                (uint64_t)uop->operand);
            break;
        default:
            printf(" (%d, Unknown format)", uop->oparg);
    }
    if (_PyUop_Flags[uop->opcode] & HAS_ERROR_FLAG) {
        printf(", error_target=%d", uop->error_target);
    }

    printf(")");
}
#endif

static Py_ssize_t
uop_len(_PyExecutorObject *self)
{
    return self->code_size;
}

static PyObject *
uop_item(_PyExecutorObject *self, Py_ssize_t index)
{
    Py_ssize_t len = uop_len(self);
    if (index < 0 || index >= len) {
        PyErr_SetNone(PyExc_IndexError);
        return NULL;
    }
    const char *name = _PyUOpName(self->trace[index].opcode);
    if (name == NULL) {
        name = "<nil>";
    }
    PyObject *oname = _PyUnicode_FromASCII(name, strlen(name));
    if (oname == NULL) {
        return NULL;
    }
    PyObject *oparg = PyLong_FromUnsignedLong(self->trace[index].oparg);
    if (oparg == NULL) {
        Py_DECREF(oname);
        return NULL;
    }
    PyObject *target = PyLong_FromUnsignedLong(self->trace[index].target);
    if (oparg == NULL) {
        Py_DECREF(oparg);
        Py_DECREF(oname);
        return NULL;
    }
    PyObject *operand = PyLong_FromUnsignedLongLong(self->trace[index].operand);
    if (operand == NULL) {
        Py_DECREF(target);
        Py_DECREF(oparg);
        Py_DECREF(oname);
        return NULL;
    }
    PyObject *args[4] = { oname, oparg, target, operand };
    return _PyTuple_FromArraySteal(args, 4);
}

PySequenceMethods uop_as_sequence = {
    .sq_length = (lenfunc)uop_len,
    .sq_item = (ssizeargfunc)uop_item,
};

static int
executor_traverse(PyObject *o, visitproc visit, void *arg)
{
    _PyExecutorObject *executor = (_PyExecutorObject *)o;
    for (uint32_t i = 0; i < executor->exit_count; i++) {
        Py_VISIT(executor->exits[i].executor);
    }
    return 0;
}

static PyObject *
get_jit_code(PyObject *self, PyObject *Py_UNUSED(ignored))
{
#ifndef _Py_JIT
    PyErr_SetString(PyExc_RuntimeError, "JIT support not enabled.");
    return NULL;
#else
    _PyExecutorObject *executor = (_PyExecutorObject *)self;
    if (executor->jit_code == NULL || executor->jit_size == 0) {
        Py_RETURN_NONE;
    }
    return PyBytes_FromStringAndSize(executor->jit_code, executor->jit_size);
#endif
}

static PyMethodDef uop_executor_methods[] = {
    { "is_valid", is_valid, METH_NOARGS, NULL },
    { "get_jit_code", get_jit_code, METH_NOARGS, NULL},
    { "get_opcode", get_opcode, METH_NOARGS, NULL },
    { "get_oparg", get_oparg, METH_NOARGS, NULL },
    { NULL, NULL },
};

static int
executor_is_gc(PyObject *o)
{
    return !_Py_IsImmortal(o);
}

PyTypeObject _PyUOpExecutor_Type = {
    PyVarObject_HEAD_INIT(&PyType_Type, 0)
    .tp_name = "uop_executor",
    .tp_basicsize = offsetof(_PyExecutorObject, exits),
    .tp_itemsize = 1,
    .tp_flags = Py_TPFLAGS_DEFAULT | Py_TPFLAGS_DISALLOW_INSTANTIATION | Py_TPFLAGS_HAVE_GC,
    .tp_dealloc = (destructor)uop_dealloc,
    .tp_as_sequence = &uop_as_sequence,
    .tp_methods = uop_executor_methods,
    .tp_traverse = executor_traverse,
    .tp_clear = (inquiry)executor_clear,
    .tp_is_gc = executor_is_gc,
};

/* TO DO -- Generate these tables */
static const uint16_t
_PyUOp_Replacements[MAX_UOP_ID + 1] = {
    [_ITER_JUMP_RANGE] = _GUARD_NOT_EXHAUSTED_RANGE,
    [_ITER_JUMP_LIST] = _GUARD_NOT_EXHAUSTED_LIST,
    [_ITER_JUMP_TUPLE] = _GUARD_NOT_EXHAUSTED_TUPLE,
    [_FOR_ITER] = _FOR_ITER_TIER_TWO,
};

static const uint8_t
is_for_iter_test[MAX_UOP_ID + 1] = {
    [_GUARD_NOT_EXHAUSTED_RANGE] = 1,
    [_GUARD_NOT_EXHAUSTED_LIST] = 1,
    [_GUARD_NOT_EXHAUSTED_TUPLE] = 1,
    [_FOR_ITER_TIER_TWO] = 1,
};

static const uint16_t
BRANCH_TO_GUARD[4][2] = {
    [POP_JUMP_IF_FALSE - POP_JUMP_IF_FALSE][0] = _GUARD_IS_TRUE_POP,
    [POP_JUMP_IF_FALSE - POP_JUMP_IF_FALSE][1] = _GUARD_IS_FALSE_POP,
    [POP_JUMP_IF_TRUE - POP_JUMP_IF_FALSE][0] = _GUARD_IS_FALSE_POP,
    [POP_JUMP_IF_TRUE - POP_JUMP_IF_FALSE][1] = _GUARD_IS_TRUE_POP,
    [POP_JUMP_IF_NONE - POP_JUMP_IF_FALSE][0] = _GUARD_IS_NOT_NONE_POP,
    [POP_JUMP_IF_NONE - POP_JUMP_IF_FALSE][1] = _GUARD_IS_NONE_POP,
    [POP_JUMP_IF_NOT_NONE - POP_JUMP_IF_FALSE][0] = _GUARD_IS_NONE_POP,
    [POP_JUMP_IF_NOT_NONE - POP_JUMP_IF_FALSE][1] = _GUARD_IS_NOT_NONE_POP,
};


#define CONFIDENCE_RANGE 1000
#define CONFIDENCE_CUTOFF 333

#ifdef Py_DEBUG
#define DPRINTF(level, ...) \
    if (lltrace >= (level)) { printf(__VA_ARGS__); }
#else
#define DPRINTF(level, ...)
#endif


static inline int
add_to_trace(
    _PyUOpInstruction *trace,
    int trace_length,
    uint16_t opcode,
    uint16_t oparg,
    uint64_t operand,
    uint32_t target)
{
    trace[trace_length].opcode = opcode;
    trace[trace_length].format = UOP_FORMAT_TARGET;
    trace[trace_length].target = target;
    trace[trace_length].oparg = oparg;
    trace[trace_length].operand = operand;
    return trace_length + 1;
}

#ifdef Py_DEBUG
#define ADD_TO_TRACE(OPCODE, OPARG, OPERAND, TARGET) \
    assert(trace_length < max_length); \
    trace_length = add_to_trace(trace, trace_length, (OPCODE), (OPARG), (OPERAND), (TARGET)); \
    if (lltrace >= 2) { \
        printf("%4d ADD_TO_TRACE: ", trace_length); \
        _PyUOpPrint(&trace[trace_length-1]); \
        printf("\n"); \
    }
#else
#define ADD_TO_TRACE(OPCODE, OPARG, OPERAND, TARGET) \
    assert(trace_length < max_length); \
    trace_length = add_to_trace(trace, trace_length, (OPCODE), (OPARG), (OPERAND), (TARGET));
#endif

#define INSTR_IP(INSTR, CODE) \
    ((uint32_t)((INSTR) - ((_Py_CODEUNIT *)(CODE)->co_code_adaptive)))

// Reserve space for n uops
#define RESERVE_RAW(n, opname) \
    if (trace_length + (n) > max_length) { \
        DPRINTF(2, "No room for %s (need %d, got %d)\n", \
                (opname), (n), max_length - trace_length); \
        OPT_STAT_INC(trace_too_long); \
        goto done; \
    }

// Reserve space for N uops, plus 3 for _SET_IP, _CHECK_VALIDITY and _EXIT_TRACE
#define RESERVE(needed) RESERVE_RAW((needed) + 3, _PyUOpName(opcode))

// Trace stack operations (used by _PUSH_FRAME, _RETURN_VALUE)
#define TRACE_STACK_PUSH() \
    if (trace_stack_depth >= TRACE_STACK_SIZE) { \
        DPRINTF(2, "Trace stack overflow\n"); \
        OPT_STAT_INC(trace_stack_overflow); \
        return 0; \
    } \
    assert(func == NULL || func->func_code == (PyObject *)code); \
    trace_stack[trace_stack_depth].func = func; \
    trace_stack[trace_stack_depth].code = code; \
    trace_stack[trace_stack_depth].instr = instr; \
    trace_stack_depth++;
#define TRACE_STACK_POP() \
    if (trace_stack_depth <= 0) { \
        Py_FatalError("Trace stack underflow\n"); \
    } \
    trace_stack_depth--; \
    func = trace_stack[trace_stack_depth].func; \
    code = trace_stack[trace_stack_depth].code; \
    assert(func == NULL || func->func_code == (PyObject *)code); \
    instr = trace_stack[trace_stack_depth].instr;

/* Returns the length of the trace on success,
 * 0 if it failed to produce a worthwhile trace,
 * and -1 on an error.
 */
static int
translate_bytecode_to_trace(
    _PyInterpreterFrame *frame,
    _Py_CODEUNIT *instr,
    _PyUOpInstruction *trace,
    int buffer_size,
    _PyBloomFilter *dependencies)
{
    bool progress_needed = true;
    PyCodeObject *code = _PyFrame_GetCode(frame);
    PyFunctionObject *func = (PyFunctionObject *)frame->f_funcobj;
    assert(PyFunction_Check(func));
    PyCodeObject *initial_code = code;
    _Py_BloomFilter_Add(dependencies, initial_code);
    _Py_CODEUNIT *initial_instr = instr;
    int trace_length = 0;
    // Leave space for possible trailing _EXIT_TRACE
    int max_length = buffer_size-2;
    struct {
        PyFunctionObject *func;
        PyCodeObject *code;
        _Py_CODEUNIT *instr;
    } trace_stack[TRACE_STACK_SIZE];
    int trace_stack_depth = 0;
    int confidence = CONFIDENCE_RANGE;  // Adjusted by branch instructions
    bool jump_seen = false;

#ifdef Py_DEBUG
    char *python_lltrace = Py_GETENV("PYTHON_LLTRACE");
    int lltrace = 0;
    if (python_lltrace != NULL && *python_lltrace >= '0') {
        lltrace = *python_lltrace - '0';  // TODO: Parse an int and all that
    }
#endif

    DPRINTF(2,
            "Optimizing %s (%s:%d) at byte offset %d\n",
            PyUnicode_AsUTF8(code->co_qualname),
            PyUnicode_AsUTF8(code->co_filename),
            code->co_firstlineno,
            2 * INSTR_IP(initial_instr, code));
    ADD_TO_TRACE(_START_EXECUTOR, 0, (uintptr_t)instr, INSTR_IP(instr, code));
    uint32_t target = 0;

    for (;;) {
        target = INSTR_IP(instr, code);
        // Need space for _DEOPT
        max_length--;

        uint32_t opcode = instr->op.code;
        uint32_t oparg = instr->op.arg;

        if (!progress_needed && instr == initial_instr) {
            // We have looped around to the start:
            RESERVE(1);
            ADD_TO_TRACE(_JUMP_TO_TOP, 0, 0, 0);
            goto done;
        }

        DPRINTF(2, "%d: %s(%d)\n", target, _PyOpcode_OpName[opcode], oparg);

        if (opcode == ENTER_EXECUTOR) {
            assert(oparg < 256);
            _PyExecutorObject *executor = code->co_executors->executors[oparg];
            opcode = executor->vm_data.opcode;
            DPRINTF(2, "  * ENTER_EXECUTOR -> %s\n",  _PyOpcode_OpName[opcode]);
            oparg = executor->vm_data.oparg;
        }

        if (opcode == EXTENDED_ARG) {
            instr++;
            opcode = instr->op.code;
            oparg = (oparg << 8) | instr->op.arg;
            if (opcode == EXTENDED_ARG) {
                instr--;
                goto done;
            }
        }
        assert(opcode != ENTER_EXECUTOR && opcode != EXTENDED_ARG);
        RESERVE_RAW(2, "_CHECK_VALIDITY_AND_SET_IP");
        ADD_TO_TRACE(_CHECK_VALIDITY_AND_SET_IP, 0, (uintptr_t)instr, target);

        /* Special case the first instruction,
         * so that we can guarantee forward progress */
        if (progress_needed) {
            if (OPCODE_HAS_EXIT(opcode) || OPCODE_HAS_DEOPT(opcode)) {
                opcode = _PyOpcode_Deopt[opcode];
            }
            assert(!OPCODE_HAS_EXIT(opcode));
            assert(!OPCODE_HAS_DEOPT(opcode));
        }

        if (OPCODE_HAS_EXIT(opcode)) {
            // Make space for side exit and final _EXIT_TRACE:
            RESERVE_RAW(2, "_EXIT_TRACE");
            max_length--;
        }
        if (OPCODE_HAS_ERROR(opcode)) {
            // Make space for error stub and final _EXIT_TRACE:
            RESERVE_RAW(2, "_ERROR_POP_N");
            max_length--;
        }
        switch (opcode) {
            case POP_JUMP_IF_NONE:
            case POP_JUMP_IF_NOT_NONE:
            case POP_JUMP_IF_FALSE:
            case POP_JUMP_IF_TRUE:
            {
                RESERVE(1);
                int counter = instr[1].cache;
                int bitcount = _Py_popcount32(counter);
                int jump_likely = bitcount > 8;
                /* If bitcount is 8 (half the jumps were taken), adjust confidence by 50%.
                   If it's 16 or 0 (all or none were taken), adjust by 10%
                   (since the future is still somewhat uncertain).
                   For values in between, adjust proportionally. */
                if (jump_likely) {
                    confidence = confidence * (bitcount + 2) / 20;
                }
                else {
                    confidence = confidence * (18 - bitcount) / 20;
                }
                uint32_t uopcode = BRANCH_TO_GUARD[opcode - POP_JUMP_IF_FALSE][jump_likely];
                DPRINTF(2, "%d: %s(%d): counter=%04x, bitcount=%d, likely=%d, confidence=%d, uopcode=%s\n",
                        target, _PyOpcode_OpName[opcode], oparg,
                        counter, bitcount, jump_likely, confidence, _PyUOpName(uopcode));
                if (confidence < CONFIDENCE_CUTOFF) {
                    DPRINTF(2, "Confidence too low (%d < %d)\n", confidence, CONFIDENCE_CUTOFF);
                    OPT_STAT_INC(low_confidence);
                    goto done;
                }
                _Py_CODEUNIT *next_instr = instr + 1 + _PyOpcode_Caches[_PyOpcode_Deopt[opcode]];
                _Py_CODEUNIT *target_instr = next_instr + oparg;
                if (jump_likely) {
                    DPRINTF(2, "Jump likely (%04x = %d bits), continue at byte offset %d\n",
                            instr[1].cache, bitcount, 2 * INSTR_IP(target_instr, code));
                    instr = target_instr;
                    ADD_TO_TRACE(uopcode, 0, 0, INSTR_IP(next_instr, code));
                    goto top;
                }
                ADD_TO_TRACE(uopcode, 0, 0, INSTR_IP(target_instr, code));
                break;
            }

            case JUMP_BACKWARD:
                ADD_TO_TRACE(_CHECK_PERIODIC, 0, 0, target);
                _Py_FALLTHROUGH;
            case JUMP_BACKWARD_NO_INTERRUPT:
            {
                instr += 1 + _PyOpcode_Caches[_PyOpcode_Deopt[opcode]] - (int)oparg;
                if (jump_seen) {
                    OPT_STAT_INC(inner_loop);
                    DPRINTF(2, "JUMP_BACKWARD not to top ends trace\n");
                    goto done;
                }
                jump_seen = true;
                goto top;
            }

            case JUMP_FORWARD:
            {
                RESERVE(0);
                // This will emit two _SET_IP instructions; leave it to the optimizer
                instr += oparg;
                break;
            }

            case RESUME:
                /* Use a special tier 2 version of RESUME_CHECK to allow traces to
                 *  start with RESUME_CHECK */
                ADD_TO_TRACE(_TIER2_RESUME_CHECK, 0, 0, target);
                break;

            default:
            {
                const struct opcode_macro_expansion *expansion = &_PyOpcode_macro_expansion[opcode];
                if (expansion->nuops > 0) {
                    // Reserve space for nuops (+ _SET_IP + _EXIT_TRACE)
                    int nuops = expansion->nuops;
                    RESERVE(nuops + 1); /* One extra for exit */
                    int16_t last_op = expansion->uops[nuops-1].uop;
                    if (last_op == _RETURN_VALUE || last_op == _RETURN_GENERATOR || last_op == _YIELD_VALUE) {
                        // Check for trace stack underflow now:
                        // We can't bail e.g. in the middle of
                        // LOAD_CONST + _RETURN_VALUE.
                        if (trace_stack_depth == 0) {
                            DPRINTF(2, "Trace stack underflow\n");
                            OPT_STAT_INC(trace_stack_underflow);
                            goto done;
                        }
                    }
                    uint32_t orig_oparg = oparg;  // For OPARG_TOP/BOTTOM
                    for (int i = 0; i < nuops; i++) {
                        oparg = orig_oparg;
                        uint32_t uop = expansion->uops[i].uop;
                        uint64_t operand = 0;
                        // Add one to account for the actual opcode/oparg pair:
                        int offset = expansion->uops[i].offset + 1;
                        switch (expansion->uops[i].size) {
                            case OPARG_FULL:
                                assert(opcode != JUMP_BACKWARD_NO_INTERRUPT && opcode != JUMP_BACKWARD);
                                break;
                            case OPARG_CACHE_1:
                                operand = read_u16(&instr[offset].cache);
                                break;
                            case OPARG_CACHE_2:
                                operand = read_u32(&instr[offset].cache);
                                break;
                            case OPARG_CACHE_4:
                                operand = read_u64(&instr[offset].cache);
                                break;
                            case OPARG_TOP:  // First half of super-instr
                                oparg = orig_oparg >> 4;
                                break;
                            case OPARG_BOTTOM:  // Second half of super-instr
                                oparg = orig_oparg & 0xF;
                                break;
                            case OPARG_SAVE_RETURN_OFFSET:  // op=_SAVE_RETURN_OFFSET; oparg=return_offset
                                oparg = offset;
                                assert(uop == _SAVE_RETURN_OFFSET);
                                break;
                            case OPARG_REPLACED:
                                uop = _PyUOp_Replacements[uop];
                                assert(uop != 0);
#ifdef Py_DEBUG
                                {
                                    uint32_t next_inst = target + 1 + INLINE_CACHE_ENTRIES_FOR_ITER + (oparg > 255);
                                    uint32_t jump_target = next_inst + oparg;
                                    assert(base_opcode(code, jump_target) == END_FOR ||
                                        base_opcode(code, jump_target) == INSTRUMENTED_END_FOR);
                                    assert(base_opcode(code, jump_target+1) == POP_TOP);
                                }
#endif
                                break;
                            default:
                                fprintf(stderr,
                                        "opcode=%d, oparg=%d; nuops=%d, i=%d; size=%d, offset=%d\n",
                                        opcode, oparg, nuops, i,
                                        expansion->uops[i].size,
                                        expansion->uops[i].offset);
                                Py_FatalError("garbled expansion");
                        }

                        if (uop == _RETURN_VALUE || uop == _RETURN_GENERATOR || uop == _YIELD_VALUE) {
                            TRACE_STACK_POP();
                            /* Set the operand to the function or code object returned to,
                             * to assist optimization passes. (See _PUSH_FRAME below.)
                             */
                            if (func != NULL) {
                                operand = (uintptr_t)func;
                            }
                            else if (code != NULL) {
                                operand = (uintptr_t)code | 1;
                            }
                            else {
                                operand = 0;
                            }
                            ADD_TO_TRACE(uop, oparg, operand, target);
                            DPRINTF(2,
                                "Returning to %s (%s:%d) at byte offset %d\n",
                                PyUnicode_AsUTF8(code->co_qualname),
                                PyUnicode_AsUTF8(code->co_filename),
                                code->co_firstlineno,
                                2 * INSTR_IP(instr, code));
                            goto top;
                        }

                        if (uop == _PUSH_FRAME) {
                            assert(i + 1 == nuops);
<<<<<<< HEAD
                            if (opcode == FOR_ITER_GEN || opcode == BINARY_SUBSCR_GETITEM) {
=======
                            if (opcode == FOR_ITER_GEN ||
                                opcode == LOAD_ATTR_PROPERTY ||
                                opcode == SEND_GEN)
                            {
>>>>>>> d27a53fc
                                DPRINTF(2, "Bailing due to dynamic target\n");
                                ADD_TO_TRACE(uop, oparg, 0, target);
                                ADD_TO_TRACE(_DYNAMIC_EXIT, 0, 0, 0);
                                goto done;
                            }
<<<<<<< HEAD
=======
                            assert(_PyOpcode_Deopt[opcode] == CALL);
>>>>>>> d27a53fc
                            int func_version_offset =
                                offsetof(_PyCallCache, func_version)/sizeof(_Py_CODEUNIT)
                                // Add one to account for the actual opcode/oparg pair:
                                + 1;
                            uint32_t func_version = read_u32(&instr[func_version_offset].cache);
                            PyCodeObject *new_code = NULL;
                            PyFunctionObject *new_func =
                                _PyFunction_LookupByVersion(func_version, (PyObject **) &new_code);
                            DPRINTF(2, "Function: version=%#x; new_func=%p, new_code=%p\n",
                                    (int)func_version, new_func, new_code);
                            if (new_code != NULL) {
                                if (new_code == code) {
                                    // Recursive call, bail (we could be here forever).
                                    DPRINTF(2, "Bailing on recursive call to %s (%s:%d)\n",
                                            PyUnicode_AsUTF8(new_code->co_qualname),
                                            PyUnicode_AsUTF8(new_code->co_filename),
                                            new_code->co_firstlineno);
                                    OPT_STAT_INC(recursive_call);
                                    ADD_TO_TRACE(uop, oparg, 0, target);
                                    ADD_TO_TRACE(_EXIT_TRACE, 0, 0, 0);
                                    goto done;
                                }
                                if (new_code->co_version != func_version) {
                                    // func.__code__ was updated.
                                    // Perhaps it may happen again, so don't bother tracing.
                                    // TODO: Reason about this -- is it better to bail or not?
                                    DPRINTF(2, "Bailing because co_version != func_version\n");
                                    ADD_TO_TRACE(uop, oparg, 0, target);
                                    ADD_TO_TRACE(_EXIT_TRACE, 0, 0, 0);
                                    goto done;
                                }
                                // Increment IP to the return address
                                instr += _PyOpcode_Caches[_PyOpcode_Deopt[opcode]] + 1;
                                TRACE_STACK_PUSH();
                                _Py_BloomFilter_Add(dependencies, new_code);
                                /* Set the operand to the callee's function or code object,
                                 * to assist optimization passes.
                                 * We prefer setting it to the function (for remove_globals())
                                 * but if that's not available but the code is available,
                                 * use the code, setting the low bit so the optimizer knows.
                                 */
                                if (new_func != NULL) {
                                    operand = (uintptr_t)new_func;
                                }
                                else if (new_code != NULL) {
                                    operand = (uintptr_t)new_code | 1;
                                }
                                else {
                                    operand = 0;
                                }
                                ADD_TO_TRACE(uop, oparg, operand, target);
                                /* We need to guard that the runtime code object is
                                 * the same one we are projecting into */
                                code = new_code;
                                func = new_func;
                                instr = _PyCode_CODE(code);
                                assert(code->co_version != 0);
                                ADD_TO_TRACE(_GUARD_CODE, 0, code->co_version, 0);
                                DPRINTF(2,
                                    "Continuing in %s (%s:%d) at byte offset %d\n",
                                    PyUnicode_AsUTF8(code->co_qualname),
                                    PyUnicode_AsUTF8(code->co_filename),
                                    code->co_firstlineno,
                                    2 * INSTR_IP(instr, code));
                                goto top;
                            }
                            DPRINTF(2, "Bail, new_code == NULL\n");
                            ADD_TO_TRACE(uop, oparg, 0, target);
                            ADD_TO_TRACE(_DYNAMIC_EXIT, 0, 0, 0);
                            goto done;
                        }

                        if (uop == _BINARY_OP_INPLACE_ADD_UNICODE) {
                            assert(i + 1 == nuops);
                            _Py_CODEUNIT *next_instr = instr + 1 + _PyOpcode_Caches[_PyOpcode_Deopt[opcode]];
                            assert(next_instr->op.code == STORE_FAST);
                            operand = next_instr->op.arg;
                            // Skip the STORE_FAST:
                            instr++;
                        }

                        // All other instructions
                        ADD_TO_TRACE(uop, oparg, operand, target);
                    }
                    break;
                }
                DPRINTF(2, "Unsupported opcode %s\n", _PyOpcode_OpName[opcode]);
                OPT_UNSUPPORTED_OPCODE(opcode);
                goto done;  // Break out of loop
            }  // End default

        }  // End switch (opcode)

        instr++;
        // Add cache size for opcode
        instr += _PyOpcode_Caches[_PyOpcode_Deopt[opcode]];

        if (opcode == CALL_LIST_APPEND) {
            assert(instr->op.code == POP_TOP);
            instr++;
        }
    top:
        // Jump here after _PUSH_FRAME or likely branches.
        progress_needed = false;
    }  // End for (;;)

done:
    while (trace_stack_depth > 0) {
        TRACE_STACK_POP();
    }
    assert(code == initial_code);
    // Skip short traces where we can't even translate a single instruction:
    if (progress_needed) {
        OPT_STAT_INC(trace_too_short);
        DPRINTF(2,
                "No trace for %s (%s:%d) at byte offset %d (no progress)\n",
                PyUnicode_AsUTF8(code->co_qualname),
                PyUnicode_AsUTF8(code->co_filename),
                code->co_firstlineno,
                2 * INSTR_IP(initial_instr, code));
        return 0;
    }
    if (!is_terminator(&trace[trace_length-1])) {
        /* Allow space for _EXIT_TRACE */
        max_length += 2;
        ADD_TO_TRACE(_EXIT_TRACE, 0, 0, target);
    }
    DPRINTF(1,
            "Created a proto-trace for %s (%s:%d) at byte offset %d -- length %d\n",
            PyUnicode_AsUTF8(code->co_qualname),
            PyUnicode_AsUTF8(code->co_filename),
            code->co_firstlineno,
            2 * INSTR_IP(initial_instr, code),
            trace_length);
    OPT_HIST(trace_length, trace_length_hist);
    return trace_length;
}

#undef RESERVE
#undef RESERVE_RAW
#undef INSTR_IP
#undef ADD_TO_TRACE
#undef DPRINTF

#define UNSET_BIT(array, bit) (array[(bit)>>5] &= ~(1<<((bit)&31)))
#define SET_BIT(array, bit) (array[(bit)>>5] |= (1<<((bit)&31)))
#define BIT_IS_SET(array, bit) (array[(bit)>>5] & (1<<((bit)&31)))

/* Count the number of unused uops and exits
*/
static int
count_exits(_PyUOpInstruction *buffer, int length)
{
    int exit_count = 0;
    for (int i = 0; i < length; i++) {
        int opcode = buffer[i].opcode;
        if (opcode == _EXIT_TRACE || opcode == _DYNAMIC_EXIT) {
            exit_count++;
        }
    }
    return exit_count;
}

static void make_exit(_PyUOpInstruction *inst, int opcode, int target)
{
    inst->opcode = opcode;
    inst->oparg = 0;
    inst->operand = 0;
    inst->format = UOP_FORMAT_TARGET;
    inst->target = target;
}

/* Convert implicit exits, errors and deopts
 * into explicit ones. */
static int
prepare_for_execution(_PyUOpInstruction *buffer, int length)
{
    int32_t current_jump = -1;
    int32_t current_jump_target = -1;
    int32_t current_error = -1;
    int32_t current_error_target = -1;
    int32_t current_popped = -1;
    int32_t current_exit_op = -1;
    /* Leaving in NOPs slows down the interpreter and messes up the stats */
    _PyUOpInstruction *copy_to = &buffer[0];
    for (int i = 0; i < length; i++) {
        _PyUOpInstruction *inst = &buffer[i];
        if (inst->opcode != _NOP) {
            if (copy_to != inst) {
                *copy_to = *inst;
            }
            copy_to++;
        }
    }
    length = (int)(copy_to - buffer);
    int next_spare = length;
    for (int i = 0; i < length; i++) {
        _PyUOpInstruction *inst = &buffer[i];
        int opcode = inst->opcode;
        int32_t target = (int32_t)uop_get_target(inst);
        if (_PyUop_Flags[opcode] & (HAS_EXIT_FLAG | HAS_DEOPT_FLAG)) {
            uint16_t exit_op = (_PyUop_Flags[opcode] & HAS_EXIT_FLAG) ?
                _EXIT_TRACE : _DEOPT;
            int32_t jump_target = target;
            if (is_for_iter_test[opcode]) {
                /* Target the POP_TOP immediately after the END_FOR,
                 * leaving only the iterator on the stack. */
                int extended_arg = inst->oparg > 255;
                int32_t next_inst = target + 1 + INLINE_CACHE_ENTRIES_FOR_ITER + extended_arg;
                jump_target = next_inst + inst->oparg + 1;
            }
            if (jump_target != current_jump_target || current_exit_op != exit_op) {
                make_exit(&buffer[next_spare], exit_op, jump_target);
                current_exit_op = exit_op;
                current_jump_target = jump_target;
                current_jump = next_spare;
                next_spare++;
            }
            buffer[i].jump_target = current_jump;
            buffer[i].format = UOP_FORMAT_JUMP;
        }
        if (_PyUop_Flags[opcode] & HAS_ERROR_FLAG) {
            int popped = (_PyUop_Flags[opcode] & HAS_ERROR_NO_POP_FLAG) ?
                0 : _PyUop_num_popped(opcode, inst->oparg);
            if (target != current_error_target || popped != current_popped) {
                current_popped = popped;
                current_error = next_spare;
                current_error_target = target;
                make_exit(&buffer[next_spare], _ERROR_POP_N, 0);
                buffer[next_spare].oparg = popped;
                buffer[next_spare].operand = target;
                next_spare++;
            }
            buffer[i].error_target = current_error;
            if (buffer[i].format == UOP_FORMAT_TARGET) {
                buffer[i].format = UOP_FORMAT_JUMP;
                buffer[i].jump_target = 0;
            }
        }
        if (opcode == _JUMP_TO_TOP) {
            assert(buffer[0].opcode == _START_EXECUTOR);
            buffer[i].format = UOP_FORMAT_JUMP;
            buffer[i].jump_target = 1;
        }
    }
    return next_spare;
}

/* Executor side exits */

static _PyExecutorObject *
allocate_executor(int exit_count, int length)
{
    int size = exit_count*sizeof(_PyExitData) + length*sizeof(_PyUOpInstruction);
    _PyExecutorObject *res = PyObject_GC_NewVar(_PyExecutorObject, &_PyUOpExecutor_Type, size);
    if (res == NULL) {
        return NULL;
    }
    res->trace = (_PyUOpInstruction *)(res->exits + exit_count);
    res->code_size = length;
    res->exit_count = exit_count;
    return res;
}

#ifdef Py_DEBUG

#define CHECK(PRED) \
if (!(PRED)) { \
    printf(#PRED " at %d\n", i); \
    assert(0); \
}

static int
target_unused(int opcode)
{
    return (_PyUop_Flags[opcode] & (HAS_ERROR_FLAG | HAS_EXIT_FLAG | HAS_DEOPT_FLAG)) == 0;
}

static void
sanity_check(_PyExecutorObject *executor)
{
    for (uint32_t i = 0; i < executor->exit_count; i++) {
        _PyExitData *exit = &executor->exits[i];
        CHECK(exit->target < (1 << 25));
    }
    bool ended = false;
    uint32_t i = 0;
    CHECK(executor->trace[0].opcode == _START_EXECUTOR);
    for (; i < executor->code_size; i++) {
        const _PyUOpInstruction *inst = &executor->trace[i];
        uint16_t opcode = inst->opcode;
        CHECK(opcode <= MAX_UOP_ID);
        CHECK(_PyOpcode_uop_name[opcode] != NULL);
        switch(inst->format) {
            case UOP_FORMAT_TARGET:
                CHECK(target_unused(opcode));
                break;
            case UOP_FORMAT_JUMP:
                CHECK(inst->jump_target < executor->code_size);
                break;
        }
        if (_PyUop_Flags[opcode] & HAS_ERROR_FLAG) {
            CHECK(inst->format == UOP_FORMAT_JUMP);
            CHECK(inst->error_target < executor->code_size);
        }
        if (is_terminator(inst)) {
            ended = true;
            i++;
            break;
        }
    }
    CHECK(ended);
    for (; i < executor->code_size; i++) {
        const _PyUOpInstruction *inst = &executor->trace[i];
        uint16_t opcode = inst->opcode;
        CHECK(
            opcode == _DEOPT ||
            opcode == _EXIT_TRACE ||
            opcode == _ERROR_POP_N);
    }
}

#undef CHECK
#endif

/* Makes an executor from a buffer of uops.
 * Account for the buffer having gaps and NOPs by computing a "used"
 * bit vector and only copying the used uops. Here "used" means reachable
 * and not a NOP.
 */
static _PyExecutorObject *
make_executor_from_uops(_PyUOpInstruction *buffer, int length, const _PyBloomFilter *dependencies)
{
    int exit_count = count_exits(buffer, length);
    _PyExecutorObject *executor = allocate_executor(exit_count, length);
    if (executor == NULL) {
        return NULL;
    }

    /* Initialize exits */
    for (int i = 0; i < exit_count; i++) {
        executor->exits[i].executor = NULL;
        executor->exits[i].temperature = initial_temperature_backoff_counter();
    }
    int next_exit = exit_count-1;
    _PyUOpInstruction *dest = (_PyUOpInstruction *)&executor->trace[length];
    assert(buffer[0].opcode == _START_EXECUTOR);
    buffer[0].operand = (uint64_t)executor;
    for (int i = length-1; i >= 0; i--) {
        int opcode = buffer[i].opcode;
        dest--;
        *dest = buffer[i];
        assert(opcode != _POP_JUMP_IF_FALSE && opcode != _POP_JUMP_IF_TRUE);
        if (opcode == _EXIT_TRACE) {
            _PyExitData *exit = &executor->exits[next_exit];
            exit->target = buffer[i].target;
            dest->operand = (uint64_t)exit;
            next_exit--;
        }
        if (opcode == _DYNAMIC_EXIT) {
            _PyExitData *exit = &executor->exits[next_exit];
            exit->target = 0;
            dest->operand = (uint64_t)exit;
            next_exit--;
        }
    }
    assert(next_exit == -1);
    assert(dest == executor->trace);
    assert(dest->opcode == _START_EXECUTOR);
    _Py_ExecutorInit(executor, dependencies);
#ifdef Py_DEBUG
    char *python_lltrace = Py_GETENV("PYTHON_LLTRACE");
    int lltrace = 0;
    if (python_lltrace != NULL && *python_lltrace >= '0') {
        lltrace = *python_lltrace - '0';  // TODO: Parse an int and all that
    }
    if (lltrace >= 2) {
        printf("Optimized trace (length %d):\n", length);
        for (int i = 0; i < length; i++) {
            printf("%4d OPTIMIZED: ", i);
            _PyUOpPrint(&executor->trace[i]);
            printf("\n");
        }
    }
    sanity_check(executor);
#endif
#ifdef _Py_JIT
    executor->jit_code = NULL;
    executor->jit_side_entry = NULL;
    executor->jit_size = 0;
    if (_PyJIT_Compile(executor, executor->trace, length)) {
        Py_DECREF(executor);
        return NULL;
    }
#endif
    _PyObject_GC_TRACK(executor);
    return executor;
}

#ifdef Py_STATS
/* Returns the effective trace length.
 * Ignores NOPs and trailing exit and error handling.*/
int effective_trace_length(_PyUOpInstruction *buffer, int length)
{
    int nop_count = 0;
    for (int i = 0; i < length; i++) {
        int opcode = buffer[i].opcode;
        if (opcode == _NOP) {
            nop_count++;
        }
        if (is_terminator(&buffer[i]) {
            return i+1-nop_count;
        }
    }
    Py_FatalError("No terminating instruction");
    Py_UNREACHABLE();
}
#endif

static int
uop_optimize(
    _PyOptimizerObject *self,
    _PyInterpreterFrame *frame,
    _Py_CODEUNIT *instr,
    _PyExecutorObject **exec_ptr,
    int curr_stackentries)
{
    _PyBloomFilter dependencies;
    _Py_BloomFilter_Init(&dependencies);
    _PyUOpInstruction buffer[UOP_MAX_TRACE_LENGTH];
    OPT_STAT_INC(attempts);
    int length = translate_bytecode_to_trace(frame, instr, buffer, UOP_MAX_TRACE_LENGTH, &dependencies);
    if (length <= 0) {
        // Error or nothing translated
        return length;
    }
    assert(length < UOP_MAX_TRACE_LENGTH);
    OPT_STAT_INC(traces_created);
    char *env_var = Py_GETENV("PYTHON_UOPS_OPTIMIZE");
    if (env_var == NULL || *env_var == '\0' || *env_var > '0') {
        length = _Py_uop_analyze_and_optimize(frame, buffer,
                                           length,
                                           curr_stackentries, &dependencies);
        if (length <= 0) {
            return length;
        }
    }
    assert(length < UOP_MAX_TRACE_LENGTH);
    assert(length >= 1);
    /* Fix up */
    for (int pc = 0; pc < length; pc++) {
        int opcode = buffer[pc].opcode;
        int oparg = buffer[pc].oparg;
        if (_PyUop_Flags[opcode] & HAS_OPARG_AND_1_FLAG) {
            buffer[pc].opcode = opcode + 1 + (oparg & 1);
        }
        else if (oparg < _PyUop_Replication[opcode]) {
            buffer[pc].opcode = opcode + oparg + 1;
        }
        else if (is_terminator(&buffer[pc])) {
            break;
        }
        assert(_PyOpcode_uop_name[buffer[pc].opcode]);
        assert(strncmp(_PyOpcode_uop_name[buffer[pc].opcode], _PyOpcode_uop_name[opcode], strlen(_PyOpcode_uop_name[opcode])) == 0);
    }
    OPT_HIST(effective_trace_length(buffer, length), optimized_trace_length_hist);
    length = prepare_for_execution(buffer, length);
    assert(length <= UOP_MAX_TRACE_LENGTH);
    _PyExecutorObject *executor = make_executor_from_uops(buffer, length,  &dependencies);
    if (executor == NULL) {
        return -1;
    }
    assert(length <= UOP_MAX_TRACE_LENGTH);
    *exec_ptr = executor;
    return 1;
}

static void
uop_opt_dealloc(PyObject *self) {
    PyObject_Free(self);
}

PyTypeObject _PyUOpOptimizer_Type = {
    PyVarObject_HEAD_INIT(&PyType_Type, 0)
    .tp_name = "uop_optimizer",
    .tp_basicsize = sizeof(_PyOptimizerObject),
    .tp_itemsize = 0,
    .tp_flags = Py_TPFLAGS_DEFAULT | Py_TPFLAGS_DISALLOW_INSTANTIATION,
    .tp_dealloc = uop_opt_dealloc,
};

PyObject *
_PyOptimizer_NewUOpOptimizer(void)
{
    _PyOptimizerObject *opt = PyObject_New(_PyOptimizerObject, &_PyUOpOptimizer_Type);
    if (opt == NULL) {
        return NULL;
    }
    opt->optimize = uop_optimize;
    return (PyObject *)opt;
}

static void
counter_dealloc(_PyExecutorObject *self) {
    /* The optimizer is the operand of the second uop. */
    PyObject *opt = (PyObject *)self->trace[1].operand;
    Py_DECREF(opt);
    uop_dealloc(self);
}

PyTypeObject _PyCounterExecutor_Type = {
    PyVarObject_HEAD_INIT(&PyType_Type, 0)
    .tp_name = "counting_executor",
    .tp_basicsize = offsetof(_PyExecutorObject, exits),
    .tp_itemsize = 1,
    .tp_flags = Py_TPFLAGS_DEFAULT | Py_TPFLAGS_DISALLOW_INSTANTIATION | Py_TPFLAGS_HAVE_GC,
    .tp_dealloc = (destructor)counter_dealloc,
    .tp_methods = executor_methods,
    .tp_traverse = executor_traverse,
    .tp_clear = (inquiry)executor_clear,
};

static int
counter_optimize(
    _PyOptimizerObject* self,
    _PyInterpreterFrame *frame,
    _Py_CODEUNIT *instr,
    _PyExecutorObject **exec_ptr,
    int Py_UNUSED(curr_stackentries)
)
{
    PyCodeObject *code = _PyFrame_GetCode(frame);
    int oparg = instr->op.arg;
    while (instr->op.code == EXTENDED_ARG) {
        instr++;
        oparg = (oparg << 8) | instr->op.arg;
    }
    if (instr->op.code != JUMP_BACKWARD) {
        /* Counter optimizer can only handle backward edges */
        return 0;
    }
    _Py_CODEUNIT *target = instr + 1 + _PyOpcode_Caches[JUMP_BACKWARD] - oparg;
    _PyUOpInstruction buffer[4] = {
        { .opcode = _START_EXECUTOR, .jump_target = 3, .format=UOP_FORMAT_JUMP },
        { .opcode = _LOAD_CONST_INLINE, .operand = (uintptr_t)self },
        { .opcode = _INTERNAL_INCREMENT_OPT_COUNTER },
        { .opcode = _EXIT_TRACE, .target = (uint32_t)(target - _PyCode_CODE(code)), .format=UOP_FORMAT_TARGET }
    };
    _PyExecutorObject *executor = make_executor_from_uops(buffer, 4, &EMPTY_FILTER);
    if (executor == NULL) {
        return -1;
    }
    Py_INCREF(self);
    Py_SET_TYPE(executor, &_PyCounterExecutor_Type);
    *exec_ptr = executor;
    return 1;
}

static PyObject *
counter_get_counter(PyObject *self, PyObject *args)
{
    return PyLong_FromLongLong(((_PyCounterOptimizerObject *)self)->count);
}

static PyMethodDef counter_optimizer_methods[] = {
    { "get_count", counter_get_counter, METH_NOARGS, NULL },
    { NULL, NULL },
};

PyTypeObject _PyCounterOptimizer_Type = {
    PyVarObject_HEAD_INIT(&PyType_Type, 0)
    .tp_name = "Counter optimizer",
    .tp_basicsize = sizeof(_PyCounterOptimizerObject),
    .tp_itemsize = 0,
    .tp_flags = Py_TPFLAGS_DEFAULT | Py_TPFLAGS_DISALLOW_INSTANTIATION,
    .tp_methods = counter_optimizer_methods,
    .tp_dealloc = (destructor)PyObject_Del,
};

PyObject *
_PyOptimizer_NewCounter(void)
{
    _PyCounterOptimizerObject *opt = (_PyCounterOptimizerObject *)_PyObject_New(&_PyCounterOptimizer_Type);
    if (opt == NULL) {
        return NULL;
    }
    opt->base.optimize = counter_optimize;
    opt->count = 0;
    return (PyObject *)opt;
}


/*****************************************
 *        Executor management
 ****************************************/

/* We use a bloomfilter with k = 6, m = 256
 * The choice of k and the following constants
 * could do with a more rigorous analysis,
 * but here is a simple analysis:
 *
 * We want to keep the false positive rate low.
 * For n = 5 (a trace depends on 5 objects),
 * we expect 30 bits set, giving a false positive
 * rate of (30/256)**6 == 2.5e-6 which is plenty
 * good enough.
 *
 * However with n = 10 we expect 60 bits set (worst case),
 * giving a false positive of (60/256)**6 == 0.0001
 *
 * We choose k = 6, rather than a higher number as
 * it means the false positive rate grows slower for high n.
 *
 * n = 5, k = 6 => fp = 2.6e-6
 * n = 5, k = 8 => fp = 3.5e-7
 * n = 10, k = 6 => fp = 1.6e-4
 * n = 10, k = 8 => fp = 0.9e-4
 * n = 15, k = 6 => fp = 0.18%
 * n = 15, k = 8 => fp = 0.23%
 * n = 20, k = 6 => fp = 1.1%
 * n = 20, k = 8 => fp = 2.3%
 *
 * The above analysis assumes perfect hash functions,
 * but those don't exist, so the real false positive
 * rates may be worse.
 */

#define K 6

#define SEED 20221211

/* TO DO -- Use more modern hash functions with better distribution of bits */
static uint64_t
address_to_hash(void *ptr) {
    assert(ptr != NULL);
    uint64_t uhash = SEED;
    uintptr_t addr = (uintptr_t)ptr;
    for (int i = 0; i < SIZEOF_VOID_P; i++) {
        uhash ^= addr & 255;
        uhash *= (uint64_t)PyHASH_MULTIPLIER;
        addr >>= 8;
    }
    return uhash;
}

void
_Py_BloomFilter_Init(_PyBloomFilter *bloom)
{
    for (int i = 0; i < _Py_BLOOM_FILTER_WORDS; i++) {
        bloom->bits[i] = 0;
    }
}

/* We want K hash functions that each set 1 bit.
 * A hash function that sets 1 bit in M bits can be trivially
 * derived from a log2(M) bit hash function.
 * So we extract 8 (log2(256)) bits at a time from
 * the 64bit hash. */
void
_Py_BloomFilter_Add(_PyBloomFilter *bloom, void *ptr)
{
    uint64_t hash = address_to_hash(ptr);
    assert(K <= 8);
    for (int i = 0; i < K; i++) {
        uint8_t bits = hash & 255;
        bloom->bits[bits >> 5] |= (1 << (bits&31));
        hash >>= 8;
    }
}

static bool
bloom_filter_may_contain(_PyBloomFilter *bloom, _PyBloomFilter *hashes)
{
    for (int i = 0; i < _Py_BLOOM_FILTER_WORDS; i++) {
        if ((bloom->bits[i] & hashes->bits[i]) != hashes->bits[i]) {
            return false;
        }
    }
    return true;
}

static void
link_executor(_PyExecutorObject *executor)
{
    PyInterpreterState *interp = _PyInterpreterState_GET();
    _PyExecutorLinkListNode *links = &executor->vm_data.links;
    _PyExecutorObject *head = interp->executor_list_head;
    if (head == NULL) {
        interp->executor_list_head = executor;
        links->previous = NULL;
        links->next = NULL;
    }
    else {
        assert(head->vm_data.links.previous == NULL);
        links->previous = NULL;
        links->next = head;
        head->vm_data.links.previous = executor;
        interp->executor_list_head = executor;
    }
    executor->vm_data.linked = true;
    /* executor_list_head must be first in list */
    assert(interp->executor_list_head->vm_data.links.previous == NULL);
}

static void
unlink_executor(_PyExecutorObject *executor)
{
    if (!executor->vm_data.linked) {
        return;
    }
    _PyExecutorLinkListNode *links = &executor->vm_data.links;
    assert(executor->vm_data.valid);
    _PyExecutorObject *next = links->next;
    _PyExecutorObject *prev = links->previous;
    if (next != NULL) {
        next->vm_data.links.previous = prev;
    }
    if (prev != NULL) {
        prev->vm_data.links.next = next;
    }
    else {
        // prev == NULL implies that executor is the list head
        PyInterpreterState *interp = PyInterpreterState_Get();
        assert(interp->executor_list_head == executor);
        interp->executor_list_head = next;
    }
    executor->vm_data.linked = false;
}

/* This must be called by optimizers before using the executor */
void
_Py_ExecutorInit(_PyExecutorObject *executor, const _PyBloomFilter *dependency_set)
{
    executor->vm_data.valid = true;
    for (int i = 0; i < _Py_BLOOM_FILTER_WORDS; i++) {
        executor->vm_data.bloom.bits[i] = dependency_set->bits[i];
    }
    link_executor(executor);
}

/* Detaches the executor from the code object (if any) that
 * holds a reference to it */
void
_Py_ExecutorDetach(_PyExecutorObject *executor)
{
    PyCodeObject *code = executor->vm_data.code;
    if (code == NULL) {
        return;
    }
    _Py_CODEUNIT *instruction = &_PyCode_CODE(code)[executor->vm_data.index];
    assert(instruction->op.code == ENTER_EXECUTOR);
    int index = instruction->op.arg;
    assert(code->co_executors->executors[index] == executor);
    instruction->op.code = executor->vm_data.opcode;
    instruction->op.arg = executor->vm_data.oparg;
    executor->vm_data.code = NULL;
    code->co_executors->executors[index] = NULL;
    Py_DECREF(executor);
}

static int
executor_clear(_PyExecutorObject *executor)
{
    if (!executor->vm_data.valid) {
        return 0;
    }
    assert(executor->vm_data.valid == 1);
    unlink_executor(executor);
    executor->vm_data.valid = 0;
    /* It is possible for an executor to form a reference
     * cycle with itself, so decref'ing a side exit could
     * free the executor unless we hold a strong reference to it
     */
    Py_INCREF(executor);
    for (uint32_t i = 0; i < executor->exit_count; i++) {
        executor->exits[i].temperature = initial_unreachable_backoff_counter();
        Py_CLEAR(executor->exits[i].executor);
    }
    _Py_ExecutorDetach(executor);
    Py_DECREF(executor);
    return 0;
}

void
_Py_Executor_DependsOn(_PyExecutorObject *executor, void *obj)
{
    assert(executor->vm_data.valid);
    _Py_BloomFilter_Add(&executor->vm_data.bloom, obj);
}

/* Invalidate all executors that depend on `obj`
 * May cause other executors to be invalidated as well
 */
void
_Py_Executors_InvalidateDependency(PyInterpreterState *interp, void *obj, int is_invalidation)
{
    _PyBloomFilter obj_filter;
    _Py_BloomFilter_Init(&obj_filter);
    _Py_BloomFilter_Add(&obj_filter, obj);
    /* Walk the list of executors */
    /* TO DO -- Use a tree to avoid traversing as many objects */
    PyObject *invalidate = PyList_New(0);
    if (invalidate == NULL) {
        goto error;
    }
    /* Clearing an executor can deallocate others, so we need to make a list of
     * executors to invalidate first */
    for (_PyExecutorObject *exec = interp->executor_list_head; exec != NULL;) {
        assert(exec->vm_data.valid);
        _PyExecutorObject *next = exec->vm_data.links.next;
        if (bloom_filter_may_contain(&exec->vm_data.bloom, &obj_filter) &&
            PyList_Append(invalidate, (PyObject *)exec))
        {
            goto error;
        }
        exec = next;
    }
    for (Py_ssize_t i = 0; i < PyList_GET_SIZE(invalidate); i++) {
        _PyExecutorObject *exec = (_PyExecutorObject *)PyList_GET_ITEM(invalidate, i);
        executor_clear(exec);
        if (is_invalidation) {
            OPT_STAT_INC(executors_invalidated);
        }
    }
    Py_DECREF(invalidate);
    return;
error:
    PyErr_Clear();
    Py_XDECREF(invalidate);
    // If we're truly out of memory, wiping out everything is a fine fallback:
    _Py_Executors_InvalidateAll(interp, is_invalidation);
}

/* Invalidate all executors */
void
_Py_Executors_InvalidateAll(PyInterpreterState *interp, int is_invalidation)
{
    while (interp->executor_list_head) {
        _PyExecutorObject *executor = interp->executor_list_head;
        assert(executor->vm_data.valid == 1 && executor->vm_data.linked == 1);
        if (executor->vm_data.code) {
            // Clear the entire code object so its co_executors array be freed:
            _PyCode_Clear_Executors(executor->vm_data.code);
        }
        else {
            executor_clear(executor);
        }
        if (is_invalidation) {
            OPT_STAT_INC(executors_invalidated);
        }
    }
}

#endif /* _Py_TIER2 */<|MERGE_RESOLUTION|>--- conflicted
+++ resolved
@@ -793,23 +793,17 @@
 
                         if (uop == _PUSH_FRAME) {
                             assert(i + 1 == nuops);
-<<<<<<< HEAD
-                            if (opcode == FOR_ITER_GEN || opcode == BINARY_SUBSCR_GETITEM) {
-=======
                             if (opcode == FOR_ITER_GEN ||
                                 opcode == LOAD_ATTR_PROPERTY ||
+                                opcode == BINARY_SUBSCR_GETITEM ||
                                 opcode == SEND_GEN)
                             {
->>>>>>> d27a53fc
                                 DPRINTF(2, "Bailing due to dynamic target\n");
                                 ADD_TO_TRACE(uop, oparg, 0, target);
                                 ADD_TO_TRACE(_DYNAMIC_EXIT, 0, 0, 0);
                                 goto done;
                             }
-<<<<<<< HEAD
-=======
                             assert(_PyOpcode_Deopt[opcode] == CALL);
->>>>>>> d27a53fc
                             int func_version_offset =
                                 offsetof(_PyCallCache, func_version)/sizeof(_Py_CODEUNIT)
                                 // Add one to account for the actual opcode/oparg pair:
