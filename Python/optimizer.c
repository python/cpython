#include "Python.h"

#ifdef _Py_TIER2

#include "opcode.h"
#include "pycore_interp.h"
#include "pycore_backoff.h"
#include "pycore_bitutils.h"        // _Py_popcount32()
#include "pycore_code.h"            // _Py_GetBaseCodeUnit
#include "pycore_function.h"        // _PyFunction_LookupByVersion()
#include "pycore_interpframe.h"
#include "pycore_object.h"          // _PyObject_GC_UNTRACK()
#include "pycore_opcode_metadata.h" // _PyOpcode_OpName[]
#include "pycore_opcode_utils.h"  // MAX_REAL_OPCODE
#include "pycore_optimizer.h"     // _Py_uop_analyze_and_optimize()
#include "pycore_pystate.h"       // _PyInterpreterState_GET()
#include "pycore_tuple.h"         // _PyTuple_FromArraySteal
#include "pycore_unicodeobject.h" // _PyUnicode_FromASCII
#include "pycore_uop_ids.h"
#include "pycore_jit.h"
#include <stdbool.h>
#include <stdint.h>
#include <stddef.h>

#define NEED_OPCODE_METADATA
#include "pycore_uop_metadata.h" // Uop tables
#undef NEED_OPCODE_METADATA

#define MAX_EXECUTORS_SIZE 256

#define _PyExecutorObject_CAST(op)  ((_PyExecutorObject *)(op))

static bool
has_space_for_executor(PyCodeObject *code, _Py_CODEUNIT *instr)
{
    if (code == (PyCodeObject *)&_Py_InitCleanup) {
        return false;
    }
    if (instr->op.code == ENTER_EXECUTOR) {
        return true;
    }
    if (code->co_executors == NULL) {
        return true;
    }
    return code->co_executors->size < MAX_EXECUTORS_SIZE;
}

static int32_t
get_index_for_executor(PyCodeObject *code, _Py_CODEUNIT *instr)
{
    if (instr->op.code == ENTER_EXECUTOR) {
        return instr->op.arg;
    }
    _PyExecutorArray *old = code->co_executors;
    int size = 0;
    int capacity = 0;
    if (old != NULL) {
        size = old->size;
        capacity = old->capacity;
        assert(size < MAX_EXECUTORS_SIZE);
    }
    assert(size <= capacity);
    if (size == capacity) {
        /* Array is full. Grow array */
        int new_capacity = capacity ? capacity * 2 : 4;
        _PyExecutorArray *new = PyMem_Realloc(
            old,
            offsetof(_PyExecutorArray, executors) +
            new_capacity * sizeof(_PyExecutorObject *));
        if (new == NULL) {
            return -1;
        }
        new->capacity = new_capacity;
        new->size = size;
        code->co_executors = new;
    }
    assert(size < code->co_executors->capacity);
    return size;
}

static void
insert_executor(PyCodeObject *code, _Py_CODEUNIT *instr, int index, _PyExecutorObject *executor)
{
    Py_INCREF(executor);
    if (instr->op.code == ENTER_EXECUTOR) {
        assert(index == instr->op.arg);
        _Py_ExecutorDetach(code->co_executors->executors[index]);
    }
    else {
        assert(code->co_executors->size == index);
        assert(code->co_executors->capacity > index);
        code->co_executors->size++;
    }
    executor->vm_data.opcode = instr->op.code;
    executor->vm_data.oparg = instr->op.arg;
    executor->vm_data.code = code;
    executor->vm_data.index = (int)(instr - _PyCode_CODE(code));
    code->co_executors->executors[index] = executor;
    assert(index < MAX_EXECUTORS_SIZE);
    instr->op.code = ENTER_EXECUTOR;
    instr->op.arg = index;
}

static _PyExecutorObject *
make_executor_from_uops(_PyUOpInstruction *buffer, int length, const _PyBloomFilter *dependencies, int chain_depth);

static int
uop_optimize(_PyInterpreterFrame *frame, PyThreadState *tstate,
             _PyExecutorObject **exec_ptr,
             bool progress_needed);

/* Returns 1 if optimized, 0 if not optimized, and -1 for an error.
 * If optimized, *executor_ptr contains a new reference to the executor
 */
// gh-137573: inlining this function causes stack overflows
Py_NO_INLINE int
_PyOptimizer_Optimize(
    _PyInterpreterFrame *frame, PyThreadState *tstate)
{
    PyInterpreterState *interp = _PyInterpreterState_GET();
    int chain_depth = tstate->interp->jit_state.jit_tracer_initial_chain_depth;
    assert(interp->jit);
    assert(!interp->compiling);
<<<<<<< HEAD
    assert(tstate->interp->jit_state.jit_tracer_initial_stack_depth >= 0);
=======
#ifndef Py_GIL_DISABLED
>>>>>>> 920de7cc
    interp->compiling = true;
    // The first executor in a chain and the MAX_CHAIN_DEPTH'th executor *must*
    // make progress in order to avoid infinite loops or excessively-long
    // side-exit chains. We can only insert the executor into the bytecode if
    // this is true, since a deopt won't infinitely re-enter the executor:
    chain_depth %= MAX_CHAIN_DEPTH;
    bool progress_needed = chain_depth == 0;
    PyCodeObject *code = (PyCodeObject *)tstate->interp->jit_state.jit_tracer_initial_code;
    _Py_CODEUNIT *start = tstate->interp->jit_state.jit_tracer_initial_instr;
    // A recursive trace might've cleared the values. In that case, bail.
    if (code == NULL) {
        interp->compiling = false;
        return 0;
    }
    if (progress_needed && !has_space_for_executor(code, start)) {
        interp->compiling = false;
        return 0;
    }
    // We are the only one still holding a reference to this code object that
    // is practically dead.
    if (_PyObject_IsUniquelyReferenced((PyObject *)code) || _PyObject_IsUniquelyReferenced((PyObject *)tstate->interp->jit_state.jit_tracer_initial_func)) {
        interp->compiling = false;
        return 0;
    }
    // One of our depencies while tracing was invalidated. Not worth compiling.
    if (!tstate->interp->jit_state.jit_tracer_dependencies_still_valid) {
        interp->compiling = false;
        return 0;
    }
    _PyExecutorObject *executor;
    int err = uop_optimize(frame, tstate, &executor, progress_needed);
    if (err <= 0) {
        interp->compiling = false;
        return err;
    }
    assert(executor != NULL);
    if (progress_needed) {
        int index = get_index_for_executor(code, start);
        if (index < 0) {
            /* Out of memory. Don't raise and assume that the
             * error will show up elsewhere.
             *
             * If an optimizer has already produced an executor,
             * it might get confused by the executor disappearing,
             * but there is not much we can do about that here. */
            Py_DECREF(executor);
            interp->compiling = false;
            return 0;
        }
        insert_executor(code, start, index, executor);
    }
    else {
        executor->vm_data.code = NULL;
    }
    if (chain_depth > 0) {
        _PyExitData *prev_exit = tstate->interp->jit_state.jit_tracer_previous_exit;
        assert(prev_exit != NULL);
        prev_exit->executor = executor;;
    }
    executor->vm_data.chain_depth = chain_depth;
    assert(executor->vm_data.valid);
    interp->compiling = false;
    return 1;
#else
    return 0;
#endif
}

static _PyExecutorObject *
get_executor_lock_held(PyCodeObject *code, int offset)
{
    int code_len = (int)Py_SIZE(code);
    for (int i = 0 ; i < code_len;) {
        if (_PyCode_CODE(code)[i].op.code == ENTER_EXECUTOR && i*2 == offset) {
            int oparg = _PyCode_CODE(code)[i].op.arg;
            _PyExecutorObject *res = code->co_executors->executors[oparg];
            Py_INCREF(res);
            return res;
        }
        i += _PyInstruction_GetLength(code, i);
    }
    PyErr_SetString(PyExc_ValueError, "no executor at given byte offset");
    return NULL;
}

_PyExecutorObject *
_Py_GetExecutor(PyCodeObject *code, int offset)
{
    _PyExecutorObject *executor;
    Py_BEGIN_CRITICAL_SECTION(code);
    executor = get_executor_lock_held(code, offset);
    Py_END_CRITICAL_SECTION();
    return executor;
}

static PyObject *
is_valid(PyObject *self, PyObject *Py_UNUSED(ignored))
{
    return PyBool_FromLong(((_PyExecutorObject *)self)->vm_data.valid);
}

static PyObject *
get_opcode(PyObject *self, PyObject *Py_UNUSED(ignored))
{
    return PyLong_FromUnsignedLong(((_PyExecutorObject *)self)->vm_data.opcode);
}

static PyObject *
get_oparg(PyObject *self, PyObject *Py_UNUSED(ignored))
{
    return PyLong_FromUnsignedLong(((_PyExecutorObject *)self)->vm_data.oparg);
}

///////////////////// Experimental UOp Optimizer /////////////////////

static int executor_clear(PyObject *executor);
static void unlink_executor(_PyExecutorObject *executor);


void
_PyExecutor_Free(_PyExecutorObject *self)
{
#ifdef _Py_JIT
    _PyJIT_Free(self);
#endif
    PyObject_GC_Del(self);
}

void
_Py_ClearExecutorDeletionList(PyInterpreterState *interp)
{
    _PyRuntimeState *runtime = &_PyRuntime;
    HEAD_LOCK(runtime);
    PyThreadState* ts = PyInterpreterState_ThreadHead(interp);
    HEAD_UNLOCK(runtime);
    while (ts) {
        _PyExecutorObject *current = (_PyExecutorObject *)ts->current_executor;
        if (current != NULL) {
            /* Anything in this list will be unlinked, so we can reuse the
             * linked field as a reachability marker. */
            current->vm_data.linked = 1;
        }
        HEAD_LOCK(runtime);
        ts = PyThreadState_Next(ts);
        HEAD_UNLOCK(runtime);
    }
    _PyExecutorObject **prev_to_next_ptr = &interp->executor_deletion_list_head;
    _PyExecutorObject *exec = *prev_to_next_ptr;
    while (exec != NULL) {
        if (exec->vm_data.linked) {
            // This executor is currently executing
            exec->vm_data.linked = 0;
            prev_to_next_ptr = &exec->vm_data.links.next;
        }
        else {
            *prev_to_next_ptr = exec->vm_data.links.next;
            _PyExecutor_Free(exec);
        }
        exec = *prev_to_next_ptr;
    }
    interp->executor_deletion_list_remaining_capacity = EXECUTOR_DELETE_LIST_MAX;
}

static void
add_to_pending_deletion_list(_PyExecutorObject *self)
{
    PyInterpreterState *interp = PyInterpreterState_Get();
    self->vm_data.links.next = interp->executor_deletion_list_head;
    interp->executor_deletion_list_head = self;
    if (interp->executor_deletion_list_remaining_capacity > 0) {
        interp->executor_deletion_list_remaining_capacity--;
    }
    else {
        _Py_ClearExecutorDeletionList(interp);
    }
}

static void
uop_dealloc(PyObject *op) {
    _PyExecutorObject *self = _PyExecutorObject_CAST(op);
    _PyObject_GC_UNTRACK(self);
    assert(self->vm_data.code == NULL);
    unlink_executor(self);
    // Once unlinked it becomes impossible to invalidate an executor, so do it here.
    self->vm_data.valid = 0;
    add_to_pending_deletion_list(self);
}

const char *
_PyUOpName(int index)
{
    if (index < 0 || index > MAX_UOP_ID) {
        return NULL;
    }
    return _PyOpcode_uop_name[index];
}

#ifdef Py_DEBUG
void
_PyUOpPrint(const _PyUOpInstruction *uop)
{
    const char *name = _PyUOpName(uop->opcode);
    if (name == NULL) {
        printf("<uop %d>", uop->opcode);
    }
    else {
        printf("%s", name);
    }
    switch(uop->format) {
        case UOP_FORMAT_TARGET:
            printf(" (%d, target=%d, operand0=%#" PRIx64 ", operand1=%#" PRIx64,
                uop->oparg,
                uop->target,
                (uint64_t)uop->operand0,
                (uint64_t)uop->operand1);
            break;
        case UOP_FORMAT_JUMP:
            printf(" (%d, jump_target=%d, operand0=%#" PRIx64 ", operand1=%#" PRIx64,
                uop->oparg,
                uop->jump_target,
                (uint64_t)uop->operand0,
                (uint64_t)uop->operand1);
            break;
        default:
            printf(" (%d, Unknown format)", uop->oparg);
    }
    if (_PyUop_Flags[uop->opcode] & HAS_ERROR_FLAG) {
        printf(", error_target=%d", uop->error_target);
    }

    printf(")");
}
#endif

static Py_ssize_t
uop_len(PyObject *op)
{
    _PyExecutorObject *self = _PyExecutorObject_CAST(op);
    return self->code_size;
}

static PyObject *
uop_item(PyObject *op, Py_ssize_t index)
{
    _PyExecutorObject *self = _PyExecutorObject_CAST(op);
    Py_ssize_t len = uop_len(op);
    if (index < 0 || index >= len) {
        PyErr_SetNone(PyExc_IndexError);
        return NULL;
    }
    const char *name = _PyUOpName(self->trace[index].opcode);
    if (name == NULL) {
        name = "<nil>";
    }
    PyObject *oname = _PyUnicode_FromASCII(name, strlen(name));
    if (oname == NULL) {
        return NULL;
    }
    PyObject *oparg = PyLong_FromUnsignedLong(self->trace[index].oparg);
    if (oparg == NULL) {
        Py_DECREF(oname);
        return NULL;
    }
    PyObject *target = PyLong_FromUnsignedLong(self->trace[index].target);
    if (target == NULL) {
        Py_DECREF(oparg);
        Py_DECREF(oname);
        return NULL;
    }
    PyObject *operand = PyLong_FromUnsignedLongLong(self->trace[index].operand0);
    if (operand == NULL) {
        Py_DECREF(target);
        Py_DECREF(oparg);
        Py_DECREF(oname);
        return NULL;
    }
    PyObject *args[4] = { oname, oparg, target, operand };
    return _PyTuple_FromArraySteal(args, 4);
}

PySequenceMethods uop_as_sequence = {
    .sq_length = uop_len,
    .sq_item = uop_item,
};

static int
executor_traverse(PyObject *o, visitproc visit, void *arg)
{
    _PyExecutorObject *executor = _PyExecutorObject_CAST(o);
    for (uint32_t i = 0; i < executor->exit_count; i++) {
        Py_VISIT(executor->exits[i].executor);
    }
    return 0;
}

static PyObject *
get_jit_code(PyObject *self, PyObject *Py_UNUSED(ignored))
{
#ifndef _Py_JIT
    PyErr_SetString(PyExc_RuntimeError, "JIT support not enabled.");
    return NULL;
#else
    _PyExecutorObject *executor = _PyExecutorObject_CAST(self);
    if (executor->jit_code == NULL || executor->jit_size == 0) {
        Py_RETURN_NONE;
    }
    return PyBytes_FromStringAndSize(executor->jit_code, executor->jit_size);
#endif
}

static PyMethodDef uop_executor_methods[] = {
    { "is_valid", is_valid, METH_NOARGS, NULL },
    { "get_jit_code", get_jit_code, METH_NOARGS, NULL},
    { "get_opcode", get_opcode, METH_NOARGS, NULL },
    { "get_oparg", get_oparg, METH_NOARGS, NULL },
    { NULL, NULL },
};

static int
executor_is_gc(PyObject *o)
{
    return !_Py_IsImmortal(o);
}

PyTypeObject _PyUOpExecutor_Type = {
    PyVarObject_HEAD_INIT(&PyType_Type, 0)
    .tp_name = "uop_executor",
    .tp_basicsize = offsetof(_PyExecutorObject, exits),
    .tp_itemsize = 1,
    .tp_flags = Py_TPFLAGS_DEFAULT | Py_TPFLAGS_DISALLOW_INSTANTIATION | Py_TPFLAGS_HAVE_GC,
    .tp_dealloc = uop_dealloc,
    .tp_as_sequence = &uop_as_sequence,
    .tp_methods = uop_executor_methods,
    .tp_traverse = executor_traverse,
    .tp_clear = executor_clear,
    .tp_is_gc = executor_is_gc,
};

/* TO DO -- Generate these tables */
static const uint16_t
_PyUOp_Replacements[MAX_UOP_ID + 1] = {
    [_ITER_JUMP_RANGE] = _GUARD_NOT_EXHAUSTED_RANGE,
    [_ITER_JUMP_LIST] = _GUARD_NOT_EXHAUSTED_LIST,
    [_ITER_JUMP_TUPLE] = _GUARD_NOT_EXHAUSTED_TUPLE,
    [_FOR_ITER] = _FOR_ITER_TIER_TWO,
    [_ITER_NEXT_LIST] = _ITER_NEXT_LIST_TIER_TWO,
    [_CHECK_PERIODIC_AT_END] = _TIER2_RESUME_CHECK,
};

static const uint8_t
is_for_iter_test[MAX_UOP_ID + 1] = {
    [_GUARD_NOT_EXHAUSTED_RANGE] = 1,
    [_GUARD_NOT_EXHAUSTED_LIST] = 1,
    [_GUARD_NOT_EXHAUSTED_TUPLE] = 1,
};

static const uint16_t
BRANCH_TO_GUARD[4][2] = {
    [POP_JUMP_IF_FALSE - POP_JUMP_IF_FALSE][0] = _GUARD_IS_TRUE_POP,
    [POP_JUMP_IF_FALSE - POP_JUMP_IF_FALSE][1] = _GUARD_IS_FALSE_POP,
    [POP_JUMP_IF_TRUE - POP_JUMP_IF_FALSE][0] = _GUARD_IS_FALSE_POP,
    [POP_JUMP_IF_TRUE - POP_JUMP_IF_FALSE][1] = _GUARD_IS_TRUE_POP,
    [POP_JUMP_IF_NONE - POP_JUMP_IF_FALSE][0] = _GUARD_IS_NOT_NONE_POP,
    [POP_JUMP_IF_NONE - POP_JUMP_IF_FALSE][1] = _GUARD_IS_NONE_POP,
    [POP_JUMP_IF_NOT_NONE - POP_JUMP_IF_FALSE][0] = _GUARD_IS_NONE_POP,
    [POP_JUMP_IF_NOT_NONE - POP_JUMP_IF_FALSE][1] = _GUARD_IS_NOT_NONE_POP,
};


#define CONFIDENCE_RANGE 1000
#define CONFIDENCE_CUTOFF 333

#ifdef Py_DEBUG
#define DPRINTF(level, ...) \
    if (lltrace >= (level)) { printf(__VA_ARGS__); }
#else
#define DPRINTF(level, ...)
#endif


static inline int
add_to_trace(
    _PyUOpInstruction *trace,
    int trace_length,
    uint16_t opcode,
    uint16_t oparg,
    uint64_t operand,
    uint32_t target)
{
    trace[trace_length].opcode = opcode;
    trace[trace_length].format = UOP_FORMAT_TARGET;
    trace[trace_length].target = target;
    trace[trace_length].oparg = oparg;
    trace[trace_length].operand0 = operand;
#ifdef Py_STATS
    trace[trace_length].execution_count = 0;
#endif
    return trace_length + 1;
}

#ifdef Py_DEBUG
#define ADD_TO_TRACE(OPCODE, OPARG, OPERAND, TARGET) \
    assert(trace_length < max_length); \
    trace_length = add_to_trace(trace, trace_length, (OPCODE), (OPARG), (OPERAND), (TARGET)); \
    if (lltrace >= 2) { \
        printf("%4d ADD_TO_TRACE: ", trace_length); \
        _PyUOpPrint(&trace[trace_length-1]); \
        printf("\n"); \
    }
#else
#define ADD_TO_TRACE(OPCODE, OPARG, OPERAND, TARGET) \
    assert(trace_length < max_length); \
    trace_length = add_to_trace(trace, trace_length, (OPCODE), (OPARG), (OPERAND), (TARGET));
#endif

#define INSTR_IP(INSTR, CODE) \
    ((uint32_t)((INSTR) - ((_Py_CODEUNIT *)(CODE)->co_code_adaptive)))

// Reserve space for n uops
#define RESERVE_RAW(n, opname) \
    if (trace_length + (n) > max_length) { \
        DPRINTF(2, "No room for %s (need %d, got %d)\n", \
                (opname), (n), max_length - trace_length); \
        OPT_STAT_INC(trace_too_long); \
        goto full; \
    }

// Reserve space for N uops, plus 3 for _SET_IP, _CHECK_VALIDITY and _EXIT_TRACE
#define RESERVE(needed) RESERVE_RAW((needed) + 3, _PyUOpName(opcode))


/* Returns 1 on success (added to trace), 0 on trace end.
 */
int
_PyJIT_translate_single_bytecode_to_trace(
    PyThreadState *tstate,
    _PyInterpreterFrame *frame,
    _Py_CODEUNIT *this_instr,
    _Py_CODEUNIT *next_instr,
    PyCodeObject *old_code,
    PyFunctionObject *func,
    int opcode,
    int oparg,
    int jump_taken)
{

    int is_first_instr = tstate->interp->jit_state.jit_tracer_initial_instr == this_instr;
    bool progress_needed = (tstate->interp->jit_state.jit_tracer_initial_chain_depth % MAX_CHAIN_DEPTH) == 0 && is_first_instr;;
    _PyBloomFilter *dependencies = &tstate->interp->jit_state.jit_tracer_dependencies;
    _Py_BloomFilter_Add(dependencies, old_code);
    _Py_CODEUNIT *target_instr = this_instr;
    int trace_length = tstate->interp->jit_state.jit_tracer_code_curr_size;
    _PyUOpInstruction *trace = tstate->interp->jit_state.jit_tracer_code_buffer;
    int max_length = tstate->interp->jit_state.jit_tracer_code_max_size;

#ifdef Py_DEBUG
    char *python_lltrace = Py_GETENV("PYTHON_LLTRACE");
    int lltrace = 0;
    if (python_lltrace != NULL && *python_lltrace >= '0') {
        lltrace = *python_lltrace - '0';  // TODO: Parse an int and all that
    }
#endif

    uint32_t target = 0;

    target = INSTR_IP(target_instr, old_code);

    bool needs_guard_ip = _PyOpcode_NeedsGuardIp[opcode] &&
        !(opcode == FOR_ITER_RANGE || opcode == FOR_ITER_LIST || opcode == FOR_ITER_TUPLE) &&
        !(opcode == JUMP_BACKWARD_NO_INTERRUPT || opcode == JUMP_BACKWARD || opcode == JUMP_BACKWARD_JIT) &&
        !(opcode == POP_JUMP_IF_TRUE || opcode == POP_JUMP_IF_FALSE || opcode == POP_JUMP_IF_NONE || opcode == POP_JUMP_IF_NOT_NONE);

    // Strange control-flow, unsupported opcode, etc.
    if (jump_taken ||
        // This happens when a recursive call happens that we can't trace. Such as Python -> C -> Python calls
        // If we haven't guarded the IP, then it's untraceable.
        (frame != tstate->interp->jit_state.jit_tracer_current_frame && !needs_guard_ip) ||
        // TODO handle extended args.
        oparg > 255 || opcode == EXTENDED_ARG ||
        // TODO handle BINARY_OP_INPLACE_ADD_UNICODE
        opcode == BINARY_OP_INPLACE_ADD_UNICODE ||
        // TODO (gh-140277): The constituent uops are invalid.
        opcode == BINARY_OP_SUBSCR_GETITEM ||
        // Exception stuff, could be handled in the future maybe?
        opcode == WITH_EXCEPT_START || opcode == RERAISE || opcode == CLEANUP_THROW || opcode == PUSH_EXC_INFO ||
        frame->owner >= FRAME_OWNED_BY_INTERPRETER
        ) {
        unsupported:
                {
                    // Rewind to previous instruction and replace with _EXIT_TRACE.
                    _PyUOpInstruction *curr = &trace[trace_length-1];
                    while (curr->opcode != _SET_IP && trace_length > 2) {
                        trace_length--;
                        curr = &trace[trace_length-1];
                    }
                    assert(curr->opcode == _SET_IP || trace_length == 2);
                    if (curr->opcode == _SET_IP) {
                        int32_t old_target = (int32_t)uop_get_target(curr);
                        curr++;
                        trace_length++;
                        curr->opcode = _EXIT_TRACE;
                        curr->format = UOP_FORMAT_TARGET;
                        curr->target = old_target;
                    }
                    goto done;
                }
        }

    tstate->interp->jit_state.jit_tracer_current_frame = frame;

    DPRINTF(2, "%p %d: %s(%d)\n", old_code, target, _PyOpcode_OpName[opcode], oparg);

    if (opcode == NOP) {
        return 1;
    }

    if (opcode == JUMP_FORWARD) {
        return 1;
    }

    // One for possible _DEOPT, one because _CHECK_VALIDITY itself might _DEOPT
    max_length -= 2;

    if (opcode == ENTER_EXECUTOR) {
        goto full;
    }

    const struct opcode_macro_expansion *expansion = &_PyOpcode_macro_expansion[opcode];

    ADD_TO_TRACE(_CHECK_VALIDITY, 0, 0, target);

    assert(opcode != ENTER_EXECUTOR && opcode != EXTENDED_ARG);
    assert(!_PyErr_Occurred(tstate));

    if (!OPCODE_HAS_NO_SAVE_IP(opcode)) {
        ADD_TO_TRACE(_SET_IP, 0, (uintptr_t)target_instr, target);
    }

    /* Special case the first instruction,
     * so that we can guarantee forward progress */
    if (progress_needed && is_first_instr) {
        if (OPCODE_HAS_EXIT(opcode) || OPCODE_HAS_DEOPT(opcode)) {
            opcode = _PyOpcode_Deopt[opcode];
        }
        assert(!OPCODE_HAS_EXIT(opcode));
        assert(!OPCODE_HAS_DEOPT(opcode));
    }

    // Loop back to the start
    if (is_first_instr && tstate->interp->jit_state.jit_tracer_code_curr_size > 2) {
        ADD_TO_TRACE(_CHECK_PERIODIC, 0, 0, target);
        ADD_TO_TRACE(_JUMP_TO_TOP, 0, 0, 0);
        goto done;
    }

    if (OPCODE_HAS_EXIT(opcode)) {
        // Make space for side exit and final _EXIT_TRACE:
        max_length--;
    }
    if (OPCODE_HAS_ERROR(opcode)) {
        // Make space for error stub and final _EXIT_TRACE:
        max_length--;
    }

    RESERVE_RAW(expansion->nuops + needs_guard_ip + 4, "uop and various checks");


    switch (opcode) {
        case POP_JUMP_IF_NONE:
        case POP_JUMP_IF_NOT_NONE:
        case POP_JUMP_IF_FALSE:
        case POP_JUMP_IF_TRUE:
        {
            RESERVE(1);
            _Py_CODEUNIT *computed_next_instr = target_instr + 1 + _PyOpcode_Caches[_PyOpcode_Deopt[opcode]];
            _Py_CODEUNIT *computed_jump_instr = computed_next_instr + oparg;
            int jump_likely = computed_jump_instr == next_instr;
            uint32_t uopcode = BRANCH_TO_GUARD[opcode - POP_JUMP_IF_FALSE][jump_likely];
            ADD_TO_TRACE(uopcode, 0, 0, INSTR_IP(jump_likely ? computed_next_instr : computed_jump_instr, old_code));
            break;
        }
        case JUMP_BACKWARD_JIT:
            // This is possible as the JIT might have re-activated after it was disabled.                // if (next_uop->opcode != _START_EXECUTOR) {
            //     if (next_uop->format == UOP_FORMAT_TARGET) {
            //         _Py_CODEUNIT *aim = _PyFrame_GetBytecode(frame) + next_uop->target;
            //         printf("    aim=[%s]\n", _PyOpcode_OpName[aim->op.code]);
            //     }
            //     else if (next_uop->format == UOP_FORMAT_JUMP) {
            //         _PyUOpInstruction *aim_uop =  current_executor->trace + next_uop->jump_target;
            //         if (aim_uop->format == UOP_FORMAT_TARGET) {
            //             _Py_CODEUNIT *aim = _PyFrame_GetBytecode(frame) + aim_uop->target;
            //             printf("    aim=[%s]\n", _PyOpcode_OpName[aim->op.code]);
            //         }
            //     }
            // }
        case JUMP_BACKWARD_NO_JIT:
        case JUMP_BACKWARD:
            ADD_TO_TRACE(_CHECK_PERIODIC, 0, 0, target);
            _Py_FALLTHROUGH;
        case JUMP_BACKWARD_NO_INTERRUPT:
            break;

        case RESUME:
        case RESUME_CHECK:
            /* Use a special tier 2 version of RESUME_CHECK to allow traces to
             *  start with RESUME_CHECK */
            ADD_TO_TRACE(_TIER2_RESUME_CHECK, 0, 0, target);
            break;

        default:
        {
            const struct opcode_macro_expansion *expansion = &_PyOpcode_macro_expansion[opcode];
            // Reserve space for nuops (+ _SET_IP + _EXIT_TRACE)
            int nuops = expansion->nuops;
            if (nuops == 0) {
                DPRINTF(2, "Unsupported opcode %s\n", _PyOpcode_OpName[opcode]);
                goto unsupported;
            }
            assert(nuops > 0);
            RESERVE(nuops + 1); /* One extra for exit */
            uint32_t orig_oparg = oparg;  // For OPARG_TOP/BOTTOM
            for (int i = 0; i < nuops; i++) {
                oparg = orig_oparg;
                uint32_t uop = expansion->uops[i].uop;
                uint64_t operand = 0;
                // Add one to account for the actual opcode/oparg pair:
                int offset = expansion->uops[i].offset + 1;
                switch (expansion->uops[i].size) {
                    case OPARG_SIMPLE:
                        assert(opcode != _JUMP_BACKWARD_NO_INTERRUPT && opcode != JUMP_BACKWARD);
                        break;
                    case OPARG_CACHE_1:
                        operand = read_u16(&this_instr[offset].cache);
                        break;
                    case OPARG_CACHE_2:
                        operand = read_u32(&this_instr[offset].cache);
                        break;
                    case OPARG_CACHE_4:
                        operand = read_u64(&this_instr[offset].cache);
                        break;
                    case OPARG_TOP:  // First half of super-instr
                        oparg = orig_oparg >> 4;
                        break;
                    case OPARG_BOTTOM:  // Second half of super-instr
                        oparg = orig_oparg & 0xF;
                        break;
                    case OPARG_SAVE_RETURN_OFFSET:  // op=_SAVE_RETURN_OFFSET; oparg=return_offset
                        oparg = offset;
                        assert(uop == _SAVE_RETURN_OFFSET);
                        break;
                    case OPARG_REPLACED:
                        uop = _PyUOp_Replacements[uop];
                        assert(uop != 0);

                        uint32_t next_inst = target + 1 + _PyOpcode_Caches[_PyOpcode_Deopt[opcode]];
                        if (uop == _TIER2_RESUME_CHECK) {
                            target = next_inst;
                        }
#ifdef Py_DEBUG
                        else if (uop != _FOR_ITER_TIER_TWO) {
                            uint32_t jump_target = next_inst + oparg;
                            assert(_Py_GetBaseCodeUnit(old_code, jump_target).op.code == END_FOR);
                            assert(_Py_GetBaseCodeUnit(old_code, jump_target+1).op.code == POP_ITER);
                        }
#endif
                        break;
                    case OPERAND1_1:
                        assert(trace[trace_length-1].opcode == uop);
                        operand = read_u16(&this_instr[offset].cache);
                        trace[trace_length-1].operand1 = operand;
                        continue;
                    case OPERAND1_2:
                        assert(trace[trace_length-1].opcode == uop);
                        operand = read_u32(&this_instr[offset].cache);
                        trace[trace_length-1].operand1 = operand;
                        continue;
                    case OPERAND1_4:
                        assert(trace[trace_length-1].opcode == uop);
                        operand = read_u64(&this_instr[offset].cache);
                        trace[trace_length-1].operand1 = operand;
                        continue;
                    default:
                        fprintf(stderr,
                                "opcode=%d, oparg=%d; nuops=%d, i=%d; size=%d, offset=%d\n",
                                opcode, oparg, nuops, i,
                                expansion->uops[i].size,
                                expansion->uops[i].offset);
                        Py_FatalError("garbled expansion");
                }
                if (uop == _PUSH_FRAME || uop == _RETURN_VALUE || uop == _RETURN_GENERATOR || uop == _YIELD_VALUE) {
                    PyCodeObject *new_code = (PyCodeObject *)PyStackRef_AsPyObjectBorrow(frame->f_executable);
                    PyFunctionObject *new_func = (PyFunctionObject *)PyStackRef_AsPyObjectBorrow(frame->f_funcobj);
                    if (new_func != NULL) {
                        operand = (uintptr_t)new_func;
                        DPRINTF(2, "Adding %p func to op\n", (void *)operand);
                        _Py_BloomFilter_Add(dependencies, new_func);
                    }
                    else if (new_code != NULL) {
                        operand = (uintptr_t)new_code | 1;
                        DPRINTF(2, "Adding %p code to op\n", (void *)operand);
                        _Py_BloomFilter_Add(dependencies, new_code);
                    }
                    else {
                        operand = 0;
                    }
                }
                // All other instructions
                ADD_TO_TRACE(uop, oparg, operand, target);
            }
            break;
        }  // End default

    }  // End switch (opcode)

    if (needs_guard_ip) {
        ADD_TO_TRACE(_GUARD_IP, 0, (uintptr_t)next_instr, 0);
    }
    tstate->interp->jit_state.jit_tracer_code_curr_size = trace_length;
    tstate->interp->jit_state.jit_tracer_code_max_size = max_length;
    return 1;
done:
    tstate->interp->jit_state.jit_tracer_code_curr_size = trace_length;
    tstate->interp->jit_state.jit_tracer_code_max_size = max_length;
    return 0;
full:
    if (!is_terminator(&tstate->interp->jit_state.jit_tracer_code_buffer[trace_length-1])) {
        // Undo the last few instructions.
        trace_length = tstate->interp->jit_state.jit_tracer_code_curr_size;
        max_length = tstate->interp->jit_state.jit_tracer_code_max_size;
        // We previously reversed one.
        max_length += 1;
        ADD_TO_TRACE(_EXIT_TRACE, 0, 0, target);
    }
    tstate->interp->jit_state.jit_tracer_code_curr_size = trace_length;
    tstate->interp->jit_state.jit_tracer_code_max_size = max_length;
    return 0;
}

void
_PyJIT_InitializeTracing(PyThreadState *tstate, _PyInterpreterFrame *frame, _Py_CODEUNIT *next_instr, int curr_stackdepth, int chain_depth, _PyExitData *exit)
{
    PyCodeObject *code = _PyFrame_GetCode(frame);
#ifdef Py_DEBUG
    char *python_lltrace = Py_GETENV("PYTHON_LLTRACE");
    int lltrace = 0;
    if (python_lltrace != NULL && *python_lltrace >= '0') {
        lltrace = *python_lltrace - '0';  // TODO: Parse an int and all that
    }
    DPRINTF(2,
        "Tracing %s (%s:%d) at byte offset %d\n",
        PyUnicode_AsUTF8(code->co_qualname),
        PyUnicode_AsUTF8(code->co_filename),
        code->co_firstlineno,
        2 * INSTR_IP(next_instr, code));
#endif
    add_to_trace(tstate->interp->jit_state.jit_tracer_code_buffer, 0, _START_EXECUTOR, 0, (uintptr_t)next_instr, INSTR_IP(next_instr, code));
    add_to_trace(tstate->interp->jit_state.jit_tracer_code_buffer, 1, _MAKE_WARM, 0, 0, 0);
    tstate->interp->jit_state.jit_tracer_code_curr_size = 2;
    tstate->interp->jit_state.jit_tracer_code_max_size = UOP_MAX_TRACE_LENGTH;
    tstate->interp->jit_state.jit_tracer_initial_instr = next_instr;
    tstate->interp->jit_state.jit_tracer_initial_code = (PyCodeObject *)Py_NewRef(code);
    tstate->interp->jit_state.jit_tracer_initial_func = (PyFunctionObject *)Py_NewRef(_PyFrame_GetFunction(frame));
    tstate->interp->jit_state.jit_tracer_previous_exit = exit;
    _Py_BloomFilter_Init(&tstate->interp->jit_state.jit_tracer_dependencies);
    tstate->interp->jit_state.jit_tracer_initial_stack_depth = curr_stackdepth;
    tstate->interp->jit_state.jit_tracer_initial_chain_depth = chain_depth;
    tstate->interp->jit_state.jit_tracer_current_frame = frame;
    tstate->interp->jit_state.jit_tracer_dependencies_still_valid = true;
}

void
_PyJIT_FinalizeTracing(PyThreadState *tstate)
{
    Py_CLEAR(tstate->interp->jit_state.jit_tracer_initial_code);
    Py_CLEAR(tstate->interp->jit_state.jit_tracer_initial_func);
    tstate->interp->jit_state.jit_tracer_code_curr_size = 2;
    tstate->interp->jit_state.jit_tracer_code_max_size = UOP_MAX_TRACE_LENGTH - 1;
}


#undef RESERVE
#undef RESERVE_RAW
#undef INSTR_IP
#undef ADD_TO_TRACE
#undef DPRINTF

#define UNSET_BIT(array, bit) (array[(bit)>>5] &= ~(1<<((bit)&31)))
#define SET_BIT(array, bit) (array[(bit)>>5] |= (1<<((bit)&31)))
#define BIT_IS_SET(array, bit) (array[(bit)>>5] & (1<<((bit)&31)))

/* Count the number of unused uops and exits
*/
static int
count_exits(_PyUOpInstruction *buffer, int length)
{
    int exit_count = 0;
    for (int i = 0; i < length; i++) {
        int opcode = buffer[i].opcode;
        if (opcode == _EXIT_TRACE || opcode == _DYNAMIC_EXIT) {
            exit_count++;
        }
    }
    return exit_count;
}

static void make_exit(_PyUOpInstruction *inst, int opcode, int target)
{
    inst->opcode = opcode;
    inst->oparg = 0;
    inst->operand0 = 0;
    inst->format = UOP_FORMAT_TARGET;
    inst->target = target;
#ifdef Py_STATS
    inst->execution_count = 0;
#endif
}

/* Convert implicit exits, errors and deopts
 * into explicit ones. */
static int
prepare_for_execution(_PyUOpInstruction *buffer, int length)
{
    int32_t current_jump = -1;
    int32_t current_jump_target = -1;
    int32_t current_error = -1;
    int32_t current_error_target = -1;
    int32_t current_popped = -1;
    int32_t current_exit_op = -1;
    /* Leaving in NOPs slows down the interpreter and messes up the stats */
    _PyUOpInstruction *copy_to = &buffer[0];
    for (int i = 0; i < length; i++) {
        _PyUOpInstruction *inst = &buffer[i];
        if (inst->opcode != _NOP) {
            if (copy_to != inst) {
                *copy_to = *inst;
            }
            copy_to++;
        }
    }
    length = (int)(copy_to - buffer);
    int next_spare = length;
    for (int i = 0; i < length; i++) {
        _PyUOpInstruction *inst = &buffer[i];
        int opcode = inst->opcode;
        if (inst->format != UOP_FORMAT_TARGET) {
            fprintf(stdout, "I: %d\n", i);
        }
        int32_t target = (int32_t)uop_get_target(inst);
        uint16_t exit_flags = _PyUop_Flags[opcode] & (HAS_EXIT_FLAG | HAS_DEOPT_FLAG | HAS_PERIODIC_FLAG);
        if (exit_flags) {
            uint16_t exit_op = _EXIT_TRACE;
            if (exit_flags & HAS_DEOPT_FLAG) {
                exit_op = _DEOPT;
            }
            else if (exit_flags & HAS_PERIODIC_FLAG) {
                exit_op = _HANDLE_PENDING_AND_DEOPT;
            }
            int32_t jump_target = target;
            bool unique_target = false;
            if (opcode == _FOR_ITER_TIER_TWO) {
                exit_op = _DYNAMIC_EXIT;
            }
            else if (opcode == _GUARD_IP) {
                exit_op = _DYNAMIC_EXIT;
                unique_target = true;
            }
            if (is_for_iter_test[opcode]) {
                /* Target the POP_TOP immediately after the END_FOR,
                 * leaving only the iterator on the stack. */
                int32_t next_inst = target + 1 + INLINE_CACHE_ENTRIES_FOR_ITER;
                jump_target = next_inst + inst->oparg + 1;
            }
            if (unique_target || jump_target != current_jump_target || current_exit_op != exit_op) {
                make_exit(&buffer[next_spare], exit_op, jump_target);
                current_exit_op = exit_op;
                current_jump_target = jump_target;
                current_jump = next_spare;
                next_spare++;
            }
            buffer[i].jump_target = current_jump;
            buffer[i].format = UOP_FORMAT_JUMP;
        }
        if (_PyUop_Flags[opcode] & HAS_ERROR_FLAG) {
            int popped = (_PyUop_Flags[opcode] & HAS_ERROR_NO_POP_FLAG) ?
                0 : _PyUop_num_popped(opcode, inst->oparg);
            if (target != current_error_target || popped != current_popped) {
                current_popped = popped;
                current_error = next_spare;
                current_error_target = target;
                make_exit(&buffer[next_spare], _ERROR_POP_N, 0);
                buffer[next_spare].operand0 = target;
                next_spare++;
            }
            buffer[i].error_target = current_error;
            if (buffer[i].format == UOP_FORMAT_TARGET) {
                buffer[i].format = UOP_FORMAT_JUMP;
                buffer[i].jump_target = 0;
            }
        }
        if (opcode == _JUMP_TO_TOP) {
            assert(buffer[0].opcode == _START_EXECUTOR);
            buffer[i].format = UOP_FORMAT_JUMP;
            buffer[i].jump_target = 1;
        }
    }
    return next_spare;
}

/* Executor side exits */

static _PyExecutorObject *
allocate_executor(int exit_count, int length)
{
    int size = exit_count*sizeof(_PyExitData) + length*sizeof(_PyUOpInstruction);
    _PyExecutorObject *res = PyObject_GC_NewVar(_PyExecutorObject, &_PyUOpExecutor_Type, size);
    if (res == NULL) {
        return NULL;
    }
    res->trace = (_PyUOpInstruction *)(res->exits + exit_count);
    res->code_size = length;
    res->exit_count = exit_count;
    return res;
}

#ifdef Py_DEBUG

#define CHECK(PRED) \
if (!(PRED)) { \
    printf(#PRED " at %d\n", i); \
    assert(0); \
}

static int
target_unused(int opcode)
{
    return (_PyUop_Flags[opcode] & (HAS_ERROR_FLAG | HAS_EXIT_FLAG | HAS_DEOPT_FLAG)) == 0;
}

static void
sanity_check(_PyExecutorObject *executor)
{
    for (uint32_t i = 0; i < executor->exit_count; i++) {
        _PyExitData *exit = &executor->exits[i];
        CHECK(exit->target < (1 << 25));
    }
    bool ended = false;
    uint32_t i = 0;
    CHECK(executor->trace[0].opcode == _START_EXECUTOR || executor->trace[0].opcode == _COLD_EXIT);
    for (; i < executor->code_size; i++) {
        const _PyUOpInstruction *inst = &executor->trace[i];
        uint16_t opcode = inst->opcode;
        CHECK(opcode <= MAX_UOP_ID);
        CHECK(_PyOpcode_uop_name[opcode] != NULL);
        switch(inst->format) {
            case UOP_FORMAT_TARGET:
                CHECK(target_unused(opcode));
                break;
            case UOP_FORMAT_JUMP:
                CHECK(inst->jump_target < executor->code_size);
                break;
        }
        if (_PyUop_Flags[opcode] & HAS_ERROR_FLAG) {
            CHECK(inst->format == UOP_FORMAT_JUMP);
            CHECK(inst->error_target < executor->code_size);
        }
        if (is_terminator(inst)) {
            ended = true;
            i++;
            break;
        }
    }
    CHECK(ended);
    for (; i < executor->code_size; i++) {
        const _PyUOpInstruction *inst = &executor->trace[i];
        uint16_t opcode = inst->opcode;
        CHECK(
            opcode == _DEOPT ||
            opcode == _HANDLE_PENDING_AND_DEOPT ||
            opcode == _EXIT_TRACE ||
            opcode == _ERROR_POP_N ||
            opcode == _DYNAMIC_EXIT);
    }
}

#undef CHECK
#endif

/* Makes an executor from a buffer of uops.
 * Account for the buffer having gaps and NOPs by computing a "used"
 * bit vector and only copying the used uops. Here "used" means reachable
 * and not a NOP.
 */
static _PyExecutorObject *
make_executor_from_uops(_PyUOpInstruction *buffer, int length, const _PyBloomFilter *dependencies, int chain_depth)
{
    int exit_count = count_exits(buffer, length);
    _PyExecutorObject *executor = allocate_executor(exit_count, length);
    if (executor == NULL) {
        return NULL;
    }

    /* Initialize exits */
    _PyExecutorObject *cold = _PyExecutor_GetColdExecutor();
    cold->vm_data.chain_depth = chain_depth;
    for (int i = 0; i < exit_count; i++) {
        executor->exits[i].index = i;
        executor->exits[i].temperature = initial_temperature_backoff_counter();
        executor->exits[i].executor = cold;
    }
    int next_exit = exit_count-1;
    _PyUOpInstruction *dest = (_PyUOpInstruction *)&executor->trace[length];
    assert(buffer[0].opcode == _START_EXECUTOR);
    buffer[0].operand0 = (uint64_t)executor;
    for (int i = length-1; i >= 0; i--) {
        int opcode = buffer[i].opcode;
        dest--;
        *dest = buffer[i];
        if (opcode == _EXIT_TRACE || opcode == _DYNAMIC_EXIT) {
            _PyExitData *exit = &executor->exits[next_exit];
            exit->target = buffer[i].target;
            dest->operand0 = (uint64_t)exit;
            exit->is_dynamic = (char)(opcode == _DYNAMIC_EXIT);
            next_exit--;
        }
    }
    assert(next_exit == -1);
    assert(dest == executor->trace);
    assert(dest->opcode == _START_EXECUTOR);
    _Py_ExecutorInit(executor, dependencies);
#ifdef Py_DEBUG
    char *python_lltrace = Py_GETENV("PYTHON_LLTRACE");
    int lltrace = 0;
    if (python_lltrace != NULL && *python_lltrace >= '0') {
        lltrace = *python_lltrace - '0';  // TODO: Parse an int and all that
    }
    if (lltrace >= 2) {
        printf("Optimized trace (length %d):\n", length);
        for (int i = 0; i < length; i++) {
            printf("%4d OPTIMIZED: ", i);
            _PyUOpPrint(&executor->trace[i]);
            printf("\n");
        }
    }
    sanity_check(executor);
#endif
#ifdef _Py_JIT
    executor->jit_code = NULL;
    executor->jit_size = 0;
    // This is initialized to true so we can prevent the executor
    // from being immediately detected as cold and invalidated.
    executor->vm_data.warm = true;
    if (_PyJIT_Compile(executor, executor->trace, length)) {
        Py_DECREF(executor);
        return NULL;
    }
#endif
    _PyObject_GC_TRACK(executor);
    return executor;
}

#ifdef Py_STATS
/* Returns the effective trace length.
 * Ignores NOPs and trailing exit and error handling.*/
int effective_trace_length(_PyUOpInstruction *buffer, int length)
{
    int nop_count = 0;
    for (int i = 0; i < length; i++) {
        int opcode = buffer[i].opcode;
        if (opcode == _NOP) {
            nop_count++;
        }
        if (is_terminator(&buffer[i])) {
            return i+1-nop_count;
        }
    }
    Py_FatalError("No terminating instruction");
    Py_UNREACHABLE();
}
#endif

static int
uop_optimize(
    _PyInterpreterFrame *frame,
    PyThreadState *tstate,
    _PyExecutorObject **exec_ptr,
    bool progress_needed)
{
    _PyBloomFilter *dependencies = &tstate->interp->jit_state.jit_tracer_dependencies;
    PyInterpreterState *interp = _PyInterpreterState_GET();
    _PyUOpInstruction *buffer = interp->jit_state.jit_tracer_code_buffer;
    OPT_STAT_INC(attempts);
    char *env_var = Py_GETENV("PYTHON_UOPS_OPTIMIZE");
    bool is_noopt = true;
    if (env_var == NULL || *env_var == '\0' || *env_var > '0') {
        is_noopt = false;
    }
    int curr_stackentries = tstate->interp->jit_state.jit_tracer_initial_stack_depth;
    int length = interp->jit_state.jit_tracer_code_curr_size;
    // Trace too short, don't bother.
    if (length <= 5) {
        return 0;
    }
    assert(length > 0);
    assert(length < UOP_MAX_TRACE_LENGTH);
    OPT_STAT_INC(traces_created);
    if (!is_noopt) {
        length = _Py_uop_analyze_and_optimize(tstate->interp->jit_state.jit_tracer_initial_func, buffer,
                                           length,
                                           curr_stackentries, dependencies);
        if (length <= 0) {
            return length;
        }
    }
    assert(length < UOP_MAX_TRACE_LENGTH);
    assert(length >= 1);
    /* Fix up */
    for (int pc = 0; pc < length; pc++) {
        int opcode = buffer[pc].opcode;
        int oparg = buffer[pc].oparg;
        if (oparg < _PyUop_Replication[opcode].stop && oparg >= _PyUop_Replication[opcode].start) {
            buffer[pc].opcode = opcode + oparg + 1 - _PyUop_Replication[opcode].start;
            assert(strncmp(_PyOpcode_uop_name[buffer[pc].opcode], _PyOpcode_uop_name[opcode], strlen(_PyOpcode_uop_name[opcode])) == 0);
        }
        else if (is_terminator(&buffer[pc])) {
            break;
        }
        assert(_PyOpcode_uop_name[buffer[pc].opcode]);
    }
    OPT_HIST(effective_trace_length(buffer, length), optimized_trace_length_hist);
    length = prepare_for_execution(buffer, length);
    assert(length <= UOP_MAX_TRACE_LENGTH);
    _PyExecutorObject *executor = make_executor_from_uops(buffer, length,  dependencies, tstate->interp->jit_state.jit_tracer_initial_chain_depth);
    if (executor == NULL) {
        return -1;
    }
    assert(length <= UOP_MAX_TRACE_LENGTH);
    *exec_ptr = executor;
    return 1;
}


/*****************************************
 *        Executor management
 ****************************************/

/* We use a bloomfilter with k = 6, m = 256
 * The choice of k and the following constants
 * could do with a more rigorous analysis,
 * but here is a simple analysis:
 *
 * We want to keep the false positive rate low.
 * For n = 5 (a trace depends on 5 objects),
 * we expect 30 bits set, giving a false positive
 * rate of (30/256)**6 == 2.5e-6 which is plenty
 * good enough.
 *
 * However with n = 10 we expect 60 bits set (worst case),
 * giving a false positive of (60/256)**6 == 0.0001
 *
 * We choose k = 6, rather than a higher number as
 * it means the false positive rate grows slower for high n.
 *
 * n = 5, k = 6 => fp = 2.6e-6
 * n = 5, k = 8 => fp = 3.5e-7
 * n = 10, k = 6 => fp = 1.6e-4
 * n = 10, k = 8 => fp = 0.9e-4
 * n = 15, k = 6 => fp = 0.18%
 * n = 15, k = 8 => fp = 0.23%
 * n = 20, k = 6 => fp = 1.1%
 * n = 20, k = 8 => fp = 2.3%
 *
 * The above analysis assumes perfect hash functions,
 * but those don't exist, so the real false positive
 * rates may be worse.
 */

#define K 6

#define SEED 20221211

/* TO DO -- Use more modern hash functions with better distribution of bits */
static uint64_t
address_to_hash(void *ptr) {
    assert(ptr != NULL);
    uint64_t uhash = SEED;
    uintptr_t addr = (uintptr_t)ptr;
    for (int i = 0; i < SIZEOF_VOID_P; i++) {
        uhash ^= addr & 255;
        uhash *= (uint64_t)PyHASH_MULTIPLIER;
        addr >>= 8;
    }
    return uhash;
}

void
_Py_BloomFilter_Init(_PyBloomFilter *bloom)
{
    for (int i = 0; i < _Py_BLOOM_FILTER_WORDS; i++) {
        bloom->bits[i] = 0;
    }
}

/* We want K hash functions that each set 1 bit.
 * A hash function that sets 1 bit in M bits can be trivially
 * derived from a log2(M) bit hash function.
 * So we extract 8 (log2(256)) bits at a time from
 * the 64bit hash. */
void
_Py_BloomFilter_Add(_PyBloomFilter *bloom, void *ptr)
{
    uint64_t hash = address_to_hash(ptr);
    assert(K <= 8);
    for (int i = 0; i < K; i++) {
        uint8_t bits = hash & 255;
        bloom->bits[bits >> 5] |= (1 << (bits&31));
        hash >>= 8;
    }
}

static bool
bloom_filter_may_contain(_PyBloomFilter *bloom, _PyBloomFilter *hashes)
{
    for (int i = 0; i < _Py_BLOOM_FILTER_WORDS; i++) {
        if ((bloom->bits[i] & hashes->bits[i]) != hashes->bits[i]) {
            return false;
        }
    }
    return true;
}

static void
link_executor(_PyExecutorObject *executor)
{
    PyInterpreterState *interp = _PyInterpreterState_GET();
    _PyExecutorLinkListNode *links = &executor->vm_data.links;
    _PyExecutorObject *head = interp->executor_list_head;
    if (head == NULL) {
        interp->executor_list_head = executor;
        links->previous = NULL;
        links->next = NULL;
    }
    else {
        assert(head->vm_data.links.previous == NULL);
        links->previous = NULL;
        links->next = head;
        head->vm_data.links.previous = executor;
        interp->executor_list_head = executor;
    }
    executor->vm_data.linked = true;
    /* executor_list_head must be first in list */
    assert(interp->executor_list_head->vm_data.links.previous == NULL);
}

static void
unlink_executor(_PyExecutorObject *executor)
{
    if (!executor->vm_data.linked) {
        return;
    }
    _PyExecutorLinkListNode *links = &executor->vm_data.links;
    assert(executor->vm_data.valid);
    _PyExecutorObject *next = links->next;
    _PyExecutorObject *prev = links->previous;
    if (next != NULL) {
        next->vm_data.links.previous = prev;
    }
    if (prev != NULL) {
        prev->vm_data.links.next = next;
    }
    else {
        // prev == NULL implies that executor is the list head
        PyInterpreterState *interp = PyInterpreterState_Get();
        assert(interp->executor_list_head == executor);
        interp->executor_list_head = next;
    }
    executor->vm_data.linked = false;
}

/* This must be called by optimizers before using the executor */
void
_Py_ExecutorInit(_PyExecutorObject *executor, const _PyBloomFilter *dependency_set)
{
    executor->vm_data.valid = true;
    for (int i = 0; i < _Py_BLOOM_FILTER_WORDS; i++) {
        executor->vm_data.bloom.bits[i] = dependency_set->bits[i];
    }
    link_executor(executor);
}

_PyExecutorObject *
_PyExecutor_GetColdExecutor(void)
{
    PyInterpreterState *interp = _PyInterpreterState_GET();
    if (interp->cold_executor != NULL) {
        return interp->cold_executor;
    }
    _PyExecutorObject *cold = allocate_executor(0, 1);
    if (cold == NULL) {
        Py_FatalError("Cannot allocate core JIT code");
    }
    ((_PyUOpInstruction *)cold->trace)->opcode = _COLD_EXIT;
#ifdef _Py_JIT
    cold->jit_code = NULL;
    cold->jit_size = 0;
    // This is initialized to true so we can prevent the executor
    // from being immediately detected as cold and invalidated.
    cold->vm_data.warm = true;
    if (_PyJIT_Compile(cold, cold->trace, 1)) {
        Py_DECREF(cold);
        Py_FatalError("Cannot allocate core JIT code");
    }
#endif
    _Py_SetImmortal((PyObject *)cold);
    interp->cold_executor = cold;
    return cold;
}

void
_PyExecutor_ClearExit(_PyExitData *exit)
{
    if (exit == NULL) {
        return;
    }
    _PyExecutorObject *old = exit->executor;
    exit->executor = _PyExecutor_GetColdExecutor();
    Py_DECREF(old);
}

/* Detaches the executor from the code object (if any) that
 * holds a reference to it */
void
_Py_ExecutorDetach(_PyExecutorObject *executor)
{
    PyCodeObject *code = executor->vm_data.code;
    if (code == NULL) {
        return;
    }
    _Py_CODEUNIT *instruction = &_PyCode_CODE(code)[executor->vm_data.index];
    assert(instruction->op.code == ENTER_EXECUTOR);
    int index = instruction->op.arg;
    assert(code->co_executors->executors[index] == executor);
    instruction->op.code = executor->vm_data.opcode;
    instruction->op.arg = executor->vm_data.oparg;
    executor->vm_data.code = NULL;
    code->co_executors->executors[index] = NULL;
    Py_DECREF(executor);
}

static int
executor_clear(PyObject *op)
{
    _PyExecutorObject *executor = _PyExecutorObject_CAST(op);
    if (!executor->vm_data.valid) {
        return 0;
    }
    assert(executor->vm_data.valid == 1);
    unlink_executor(executor);
    executor->vm_data.valid = 0;

    /* It is possible for an executor to form a reference
     * cycle with itself, so decref'ing a side exit could
     * free the executor unless we hold a strong reference to it
     */
    _PyExecutorObject *cold = _PyExecutor_GetColdExecutor();
    Py_INCREF(executor);
    for (uint32_t i = 0; i < executor->exit_count; i++) {
        executor->exits[i].temperature = initial_unreachable_backoff_counter();
        _PyExecutorObject *e = executor->exits[i].executor;
        executor->exits[i].executor = cold;
        Py_DECREF(e);
    }
    _Py_ExecutorDetach(executor);
    Py_DECREF(executor);
    return 0;
}

void
_Py_Executor_DependsOn(_PyExecutorObject *executor, void *obj)
{
    assert(executor->vm_data.valid);
    _Py_BloomFilter_Add(&executor->vm_data.bloom, obj);
}

/* Invalidate all executors that depend on `obj`
 * May cause other executors to be invalidated as well
 */
void
_Py_Executors_InvalidateDependency(PyInterpreterState *interp, void *obj, int is_invalidation)
{
    _PyBloomFilter obj_filter;
    _Py_BloomFilter_Init(&obj_filter);
    _Py_BloomFilter_Add(&obj_filter, obj);
    /* Walk the list of executors */
    /* TO DO -- Use a tree to avoid traversing as many objects */
    PyObject *invalidate = PyList_New(0);
    if (invalidate == NULL) {
        goto error;
    }
    /* Clearing an executor can deallocate others, so we need to make a list of
     * executors to invalidate first */
    for (_PyExecutorObject *exec = interp->executor_list_head; exec != NULL;) {
        assert(exec->vm_data.valid);
        _PyExecutorObject *next = exec->vm_data.links.next;
        if (bloom_filter_may_contain(&exec->vm_data.bloom, &obj_filter) &&
            PyList_Append(invalidate, (PyObject *)exec))
        {
            goto error;
        }
        exec = next;
    }
    for (Py_ssize_t i = 0; i < PyList_GET_SIZE(invalidate); i++) {
        PyObject *exec = PyList_GET_ITEM(invalidate, i);
        executor_clear(exec);
        if (is_invalidation) {
            OPT_STAT_INC(executors_invalidated);
        }
    }
    Py_DECREF(invalidate);
    return;
error:
    PyErr_Clear();
    Py_XDECREF(invalidate);
    // If we're truly out of memory, wiping out everything is a fine fallback:
    _Py_Executors_InvalidateAll(interp, is_invalidation);
}

void
_Py_JITTracer_InvalidateDependency(PyThreadState *old_tstate, void *obj)
{
    _PyBloomFilter obj_filter;
    _Py_BloomFilter_Init(&obj_filter);
    _Py_BloomFilter_Add(&obj_filter, obj);

    PyInterpreterState *interp = old_tstate->interp;

    _Py_FOR_EACH_TSTATE_UNLOCKED(interp, tstate) {
        if (bloom_filter_may_contain(&tstate->interp->jit_state.jit_tracer_dependencies, &obj_filter))
        {
            tstate->interp->jit_state.jit_tracer_dependencies_still_valid = false;
        }

    }
}
/* Invalidate all executors */
void
_Py_Executors_InvalidateAll(PyInterpreterState *interp, int is_invalidation)
{
    while (interp->executor_list_head) {
        _PyExecutorObject *executor = interp->executor_list_head;
        assert(executor->vm_data.valid == 1 && executor->vm_data.linked == 1);
        if (executor->vm_data.code) {
            // Clear the entire code object so its co_executors array be freed:
            _PyCode_Clear_Executors(executor->vm_data.code);
        }
        else {
            executor_clear((PyObject *)executor);
        }
        if (is_invalidation) {
            OPT_STAT_INC(executors_invalidated);
        }
    }
}

void
_Py_Executors_InvalidateCold(PyInterpreterState *interp)
{
    /* Walk the list of executors */
    /* TO DO -- Use a tree to avoid traversing as many objects */
    PyObject *invalidate = PyList_New(0);
    if (invalidate == NULL) {
        goto error;
    }

    /* Clearing an executor can deallocate others, so we need to make a list of
     * executors to invalidate first */
    for (_PyExecutorObject *exec = interp->executor_list_head; exec != NULL;) {
        assert(exec->vm_data.valid);
        _PyExecutorObject *next = exec->vm_data.links.next;

        if (!exec->vm_data.warm && PyList_Append(invalidate, (PyObject *)exec) < 0) {
            goto error;
        }
        else {
            exec->vm_data.warm = false;
        }

        exec = next;
    }
    for (Py_ssize_t i = 0; i < PyList_GET_SIZE(invalidate); i++) {
        PyObject *exec = PyList_GET_ITEM(invalidate, i);
        executor_clear(exec);
    }
    Py_DECREF(invalidate);
    return;
error:
    PyErr_Clear();
    Py_XDECREF(invalidate);
    // If we're truly out of memory, wiping out everything is a fine fallback
    _Py_Executors_InvalidateAll(interp, 0);
}

static void
write_str(PyObject *str, FILE *out)
{
    // Encode the Unicode object to the specified encoding
    PyObject *encoded_obj = PyUnicode_AsEncodedString(str, "utf8", "strict");
    if (encoded_obj == NULL) {
        PyErr_Clear();
        return;
    }
    const char *encoded_str = PyBytes_AsString(encoded_obj);
    Py_ssize_t encoded_size = PyBytes_Size(encoded_obj);
    fwrite(encoded_str, 1, encoded_size, out);
    Py_DECREF(encoded_obj);
}

static int
find_line_number(PyCodeObject *code, _PyExecutorObject *executor)
{
    int code_len = (int)Py_SIZE(code);
    for (int i = 0; i < code_len; i++) {
        _Py_CODEUNIT *instr = &_PyCode_CODE(code)[i];
        int opcode = instr->op.code;
        if (opcode == ENTER_EXECUTOR) {
            _PyExecutorObject *exec = code->co_executors->executors[instr->op.arg];
            if (exec == executor) {
                return PyCode_Addr2Line(code, i*2);
            }
        }
        i += _PyOpcode_Caches[_Py_GetBaseCodeUnit(code, i).op.code];
    }
    return -1;
}

/* Writes the node and outgoing edges for a single tracelet in graphviz format.
 * Each tracelet is presented as a table of the uops it contains.
 * If Py_STATS is enabled, execution counts are included.
 *
 * https://graphviz.readthedocs.io/en/stable/manual.html
 * https://graphviz.org/gallery/
 */
static void
executor_to_gv(_PyExecutorObject *executor, FILE *out)
{
    PyCodeObject *code = executor->vm_data.code;
    fprintf(out, "executor_%p [\n", executor);
    fprintf(out, "    shape = none\n");

    /* Write the HTML table for the uops */
    fprintf(out, "    label = <<table border=\"0\" cellspacing=\"0\">\n");
    fprintf(out, "        <tr><td port=\"start\" border=\"1\" ><b>Executor</b></td></tr>\n");
    if (code == NULL) {
        fprintf(out, "        <tr><td border=\"1\" >No code object</td></tr>\n");
    }
    else {
        fprintf(out, "        <tr><td  border=\"1\" >");
        write_str(code->co_qualname, out);
        int line = find_line_number(code, executor);
        fprintf(out, ": %d</td></tr>\n", line);
    }
    for (uint32_t i = 0; i < executor->code_size; i++) {
        /* Write row for uop.
         * The `port` is a marker so that outgoing edges can
         * be placed correctly. If a row is marked `port=17`,
         * then the outgoing edge is `{EXEC_NAME}:17 -> {TARGET}`
         * https://graphviz.readthedocs.io/en/stable/manual.html#node-ports-compass
         */
        _PyUOpInstruction const *inst = &executor->trace[i];
        const char *opname = _PyOpcode_uop_name[inst->opcode];
#ifdef Py_STATS
        fprintf(out, "        <tr><td port=\"i%d\" border=\"1\" >%s -- %" PRIu64 "</td></tr>\n", i, opname, inst->execution_count);
#else
        fprintf(out, "        <tr><td port=\"i%d\" border=\"1\" >%s</td></tr>\n", i, opname);
#endif
        if (inst->opcode == _EXIT_TRACE || inst->opcode == _JUMP_TO_TOP) {
            break;
        }
    }
    fprintf(out, "    </table>>\n");
    fprintf(out, "]\n\n");

    /* Write all the outgoing edges */
    _PyExecutorObject *cold = _PyExecutor_GetColdExecutor();
    for (uint32_t i = 0; i < executor->code_size; i++) {
        _PyUOpInstruction const *inst = &executor->trace[i];
        uint16_t flags = _PyUop_Flags[inst->opcode];
        _PyExitData *exit = NULL;
        if (inst->opcode == _EXIT_TRACE) {
            exit = (_PyExitData *)inst->operand0;
        }
        else if (flags & HAS_EXIT_FLAG) {
            assert(inst->format == UOP_FORMAT_JUMP);
            _PyUOpInstruction const *exit_inst = &executor->trace[inst->jump_target];
            assert(exit_inst->opcode == _EXIT_TRACE || exit_inst->opcode == _DYNAMIC_EXIT);
            exit = (_PyExitData *)exit_inst->operand0;
        }
        if (exit != NULL && exit->executor != cold) {
            fprintf(out, "executor_%p:i%d -> executor_%p:start\n", executor, i, exit->executor);
        }
        if (inst->opcode == _EXIT_TRACE || inst->opcode == _JUMP_TO_TOP) {
            break;
        }
    }
}

/* Write the graph of all the live tracelets in graphviz format. */
int
_PyDumpExecutors(FILE *out)
{
    fprintf(out, "digraph ideal {\n\n");
    fprintf(out, "    rankdir = \"LR\"\n\n");
    PyInterpreterState *interp = PyInterpreterState_Get();
    for (_PyExecutorObject *exec = interp->executor_list_head; exec != NULL;) {
        executor_to_gv(exec, out);
        exec = exec->vm_data.links.next;
    }
    fprintf(out, "}\n\n");
    return 0;
}

#else

int
_PyDumpExecutors(FILE *out)
{
    PyErr_SetString(PyExc_NotImplementedError, "No JIT available");
    return -1;
}

void
_PyExecutor_Free(struct _PyExecutorObject *self)
{
    /* This should never be called */
    Py_UNREACHABLE();
}

#endif /* _Py_TIER2 */<|MERGE_RESOLUTION|>--- conflicted
+++ resolved
@@ -121,11 +121,8 @@
     int chain_depth = tstate->interp->jit_state.jit_tracer_initial_chain_depth;
     assert(interp->jit);
     assert(!interp->compiling);
-<<<<<<< HEAD
     assert(tstate->interp->jit_state.jit_tracer_initial_stack_depth >= 0);
-=======
 #ifndef Py_GIL_DISABLED
->>>>>>> 920de7cc
     interp->compiling = true;
     // The first executor in a chain and the MAX_CHAIN_DEPTH'th executor *must*
     // make progress in order to avoid infinite loops or excessively-long
