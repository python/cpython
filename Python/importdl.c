--- conflicted
+++ resolved
@@ -2,14 +2,10 @@
 /* Support for dynamic loading of extension modules */
 
 #include "Python.h"
-<<<<<<< HEAD
-#include "pycore_call.h"
-#include "pycore_import.h"
-=======
 #include "pycore_call.h"          // _PyObject_CallMethod()
 #include "pycore_import.h"        // _PyImport_SwapPackageContext()
-#include "pycore_importdl.h"      // struct _Py_ext_module_loader_info
->>>>>>> 978e37bb
+#include "pycore_importdl.h"
+#include "pycore_moduleobject.h"  // _PyModule_GetDef()
 #include "pycore_moduleobject.h"  // _PyModule_GetDef()
 #include "pycore_pyerrors.h"      // _PyErr_FormatFromCause()
 #include "pycore_runtime.h"       // _Py_ID()
