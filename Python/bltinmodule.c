/* Built-in functions */

#include "Python.h"
#include "pycore_ast.h"           // _PyAST_Validate()
#include "pycore_call.h"          // _PyObject_CallNoArgs()
#include "pycore_ceval.h"         // _PyEval_Vector()
#include "pycore_compile.h"       // _PyAST_Compile()
#include "pycore_long.h"          // _PyLong_CompactValue
#include "pycore_modsupport.h"    // _PyArg_NoKwnames()
#include "pycore_object.h"        // _Py_AddToAllObjects()
#include "pycore_pyerrors.h"      // _PyErr_NoMemory()
#include "pycore_pystate.h"       // _PyThreadState_GET()
#include "pycore_pythonrun.h"     // _Py_SourceAsString()
#include "pycore_sysmodule.h"     // _PySys_GetAttr()
#include "pycore_tuple.h"         // _PyTuple_FromArray()

#include "clinic/bltinmodule.c.h"

#ifdef HAVE_UNISTD_H
#  include <unistd.h>             // isatty()
#endif


static PyObject*
update_bases(PyObject *bases, PyObject *const *args, Py_ssize_t nargs)
{
    Py_ssize_t i, j;
    PyObject *base, *meth, *new_base, *result, *new_bases = NULL;
    assert(PyTuple_Check(bases));

    for (i = 0; i < nargs; i++) {
        base  = args[i];
        if (PyType_Check(base)) {
            if (new_bases) {
                /* If we already have made a replacement, then we append every normal base,
                   otherwise just skip it. */
                if (PyList_Append(new_bases, base) < 0) {
                    goto error;
                }
            }
            continue;
        }
        if (PyObject_GetOptionalAttr(base, &_Py_ID(__mro_entries__), &meth) < 0) {
            goto error;
        }
        if (!meth) {
            if (new_bases) {
                if (PyList_Append(new_bases, base) < 0) {
                    goto error;
                }
            }
            continue;
        }
        new_base = PyObject_CallOneArg(meth, bases);
        Py_DECREF(meth);
        if (!new_base) {
            goto error;
        }
        if (!PyTuple_Check(new_base)) {
            PyErr_SetString(PyExc_TypeError,
                            "__mro_entries__ must return a tuple");
            Py_DECREF(new_base);
            goto error;
        }
        if (!new_bases) {
            /* If this is a first successful replacement, create new_bases list and
               copy previously encountered bases. */
            if (!(new_bases = PyList_New(i))) {
                Py_DECREF(new_base);
                goto error;
            }
            for (j = 0; j < i; j++) {
                base = args[j];
                PyList_SET_ITEM(new_bases, j, Py_NewRef(base));
            }
        }
        j = PyList_GET_SIZE(new_bases);
        if (PyList_SetSlice(new_bases, j, j, new_base) < 0) {
            Py_DECREF(new_base);
            goto error;
        }
        Py_DECREF(new_base);
    }
    if (!new_bases) {
        return bases;
    }
    result = PyList_AsTuple(new_bases);
    Py_DECREF(new_bases);
    return result;

error:
    Py_XDECREF(new_bases);
    return NULL;
}

/* AC: cannot convert yet, waiting for *args support */
static PyObject *
builtin___build_class__(PyObject *self, PyObject *const *args, Py_ssize_t nargs,
                        PyObject *kwnames)
{
    PyObject *func, *name, *winner, *prep;
    PyObject *cls = NULL, *cell = NULL, *ns = NULL, *meta = NULL, *orig_bases = NULL;
    PyObject *mkw = NULL, *bases = NULL;
    int isclass = 0;   /* initialize to prevent gcc warning */

    if (nargs < 2) {
        PyErr_SetString(PyExc_TypeError,
                        "__build_class__: not enough arguments");
        return NULL;
    }
    func = args[0];   /* Better be callable */
    if (!PyFunction_Check(func)) {
        PyErr_SetString(PyExc_TypeError,
                        "__build_class__: func must be a function");
        return NULL;
    }
    name = args[1];
    if (!PyUnicode_Check(name)) {
        PyErr_SetString(PyExc_TypeError,
                        "__build_class__: name is not a string");
        return NULL;
    }
    orig_bases = _PyTuple_FromArray(args + 2, nargs - 2);
    if (orig_bases == NULL)
        return NULL;

    bases = update_bases(orig_bases, args + 2, nargs - 2);
    if (bases == NULL) {
        Py_DECREF(orig_bases);
        return NULL;
    }

    if (kwnames == NULL) {
        meta = NULL;
        mkw = NULL;
    }
    else {
        mkw = _PyStack_AsDict(args + nargs, kwnames);
        if (mkw == NULL) {
            goto error;
        }

        if (PyDict_GetItemRef(mkw, &_Py_ID(metaclass), &meta) < 0) {
            goto error;
        }
        if (meta != NULL) {
            if (PyDict_DelItem(mkw, &_Py_ID(metaclass)) < 0) {
                goto error;
            }
            /* metaclass is explicitly given, check if it's indeed a class */
            isclass = PyType_Check(meta);
        }
    }
    if (meta == NULL) {
        /* if there are no bases, use type: */
        if (PyTuple_GET_SIZE(bases) == 0) {
            meta = (PyObject *) (&PyType_Type);
        }
        /* else get the type of the first base */
        else {
            PyObject *base0 = PyTuple_GET_ITEM(bases, 0);
            meta = (PyObject *)Py_TYPE(base0);
        }
        Py_INCREF(meta);
        isclass = 1;  /* meta is really a class */
    }

    if (isclass) {
        /* meta is really a class, so check for a more derived
           metaclass, or possible metaclass conflicts: */
        winner = (PyObject *)_PyType_CalculateMetaclass((PyTypeObject *)meta,
                                                        bases);
        if (winner == NULL) {
            goto error;
        }
        if (winner != meta) {
            Py_SETREF(meta, Py_NewRef(winner));
        }
    }
    /* else: meta is not a class, so we cannot do the metaclass
       calculation, so we will use the explicitly given object as it is */
    if (PyObject_GetOptionalAttr(meta, &_Py_ID(__prepare__), &prep) < 0) {
        ns = NULL;
    }
    else if (prep == NULL) {
        ns = PyDict_New();
    }
    else {
        PyObject *pargs[2] = {name, bases};
        ns = PyObject_VectorcallDict(prep, pargs, 2, mkw);
        Py_DECREF(prep);
    }
    if (ns == NULL) {
        goto error;
    }
    if (!PyMapping_Check(ns)) {
        PyErr_Format(PyExc_TypeError,
                     "%.200s.__prepare__() must return a mapping, not %.200s",
                     isclass ? ((PyTypeObject *)meta)->tp_name : "<metaclass>",
                     Py_TYPE(ns)->tp_name);
        goto error;
    }
    PyThreadState *tstate = _PyThreadState_GET();
    EVAL_CALL_STAT_INC(EVAL_CALL_BUILD_CLASS);
    cell = _PyEval_Vector(tstate, (PyFunctionObject *)func, ns, NULL, 0, NULL);
    if (cell != NULL) {
        if (bases != orig_bases) {
            if (PyMapping_SetItemString(ns, "__orig_bases__", orig_bases) < 0) {
                goto error;
            }
        }
        PyObject *margs[3] = {name, bases, ns};
        cls = PyObject_VectorcallDict(meta, margs, 3, mkw);
        if (cls != NULL && PyType_Check(cls) && PyCell_Check(cell)) {
            PyObject *cell_cls = PyCell_GET(cell);
            if (cell_cls != cls) {
                if (cell_cls == NULL) {
                    const char *msg =
                        "__class__ not set defining %.200R as %.200R. "
                        "Was __classcell__ propagated to type.__new__?";
                    PyErr_Format(PyExc_RuntimeError, msg, name, cls);
                } else {
                    const char *msg =
                        "__class__ set to %.200R defining %.200R as %.200R";
                    PyErr_Format(PyExc_TypeError, msg, cell_cls, name, cls);
                }
                Py_SETREF(cls, NULL);
                goto error;
            }
        }
    }
error:
    Py_XDECREF(cell);
    Py_XDECREF(ns);
    Py_XDECREF(meta);
    Py_XDECREF(mkw);
    if (bases != orig_bases) {
        Py_DECREF(orig_bases);
    }
    Py_DECREF(bases);
    return cls;
}

PyDoc_STRVAR(build_class_doc,
"__build_class__(func, name, /, *bases, [metaclass], **kwds) -> class\n\
\n\
Internal helper function used by the class statement.");

/*[clinic input]
__import__ as builtin___import__

    name: object
    globals: object(c_default="NULL") = None
    locals: object(c_default="NULL") = None
    fromlist: object(c_default="NULL") = ()
    level: int = 0

Import a module.

Because this function is meant for use by the Python
interpreter and not for general use, it is better to use
importlib.import_module() to programmatically import a module.

The globals argument is only used to determine the context;
they are not modified.  The locals argument is unused.  The fromlist
should be a list of names to emulate ``from name import ...``, or an
empty list to emulate ``import name``.
When importing a module from a package, note that __import__('A.B', ...)
returns package A when fromlist is empty, but its submodule B when
fromlist is not empty.  The level argument is used to determine whether to
perform absolute or relative imports: 0 is absolute, while a positive number
is the number of parent directories to search relative to the current module.
[clinic start generated code]*/

static PyObject *
builtin___import___impl(PyObject *module, PyObject *name, PyObject *globals,
                        PyObject *locals, PyObject *fromlist, int level)
/*[clinic end generated code: output=4febeda88a0cd245 input=73f4b960ea5b9dd6]*/
{
    return PyImport_ImportModuleLevelObject(name, globals, locals,
                                            fromlist, level);
}


/*[clinic input]
abs as builtin_abs

    x: object
    /

Return the absolute value of the argument.
[clinic start generated code]*/

static PyObject *
builtin_abs(PyObject *module, PyObject *x)
/*[clinic end generated code: output=b1b433b9e51356f5 input=bed4ca14e29c20d1]*/
{
    return PyNumber_Absolute(x);
}

/*[clinic input]
all as builtin_all

    iterable: object
    /

Return True if bool(x) is True for all values x in the iterable.

If the iterable is empty, return True.
[clinic start generated code]*/

static PyObject *
builtin_all(PyObject *module, PyObject *iterable)
/*[clinic end generated code: output=ca2a7127276f79b3 input=1a7c5d1bc3438a21]*/
{
    PyObject *it, *item;
    PyObject *(*iternext)(PyObject *);
    int cmp;

    it = PyObject_GetIter(iterable);
    if (it == NULL)
        return NULL;
    iternext = *Py_TYPE(it)->tp_iternext;

    for (;;) {
        item = iternext(it);
        if (item == NULL)
            break;
        cmp = PyObject_IsTrue(item);
        Py_DECREF(item);
        if (cmp < 0) {
            Py_DECREF(it);
            return NULL;
        }
        if (cmp == 0) {
            Py_DECREF(it);
            Py_RETURN_FALSE;
        }
    }
    Py_DECREF(it);
    if (PyErr_Occurred()) {
        if (PyErr_ExceptionMatches(PyExc_StopIteration))
            PyErr_Clear();
        else
            return NULL;
    }
    Py_RETURN_TRUE;
}

/*[clinic input]
any as builtin_any

    iterable: object
    /

Return True if bool(x) is True for any x in the iterable.

If the iterable is empty, return False.
[clinic start generated code]*/

static PyObject *
builtin_any(PyObject *module, PyObject *iterable)
/*[clinic end generated code: output=fa65684748caa60e input=41d7451c23384f24]*/
{
    PyObject *it, *item;
    PyObject *(*iternext)(PyObject *);
    int cmp;

    it = PyObject_GetIter(iterable);
    if (it == NULL)
        return NULL;
    iternext = *Py_TYPE(it)->tp_iternext;

    for (;;) {
        item = iternext(it);
        if (item == NULL)
            break;
        cmp = PyObject_IsTrue(item);
        Py_DECREF(item);
        if (cmp < 0) {
            Py_DECREF(it);
            return NULL;
        }
        if (cmp > 0) {
            Py_DECREF(it);
            Py_RETURN_TRUE;
        }
    }
    Py_DECREF(it);
    if (PyErr_Occurred()) {
        if (PyErr_ExceptionMatches(PyExc_StopIteration))
            PyErr_Clear();
        else
            return NULL;
    }
    Py_RETURN_FALSE;
}

/*[clinic input]
ascii as builtin_ascii

    obj: object
    /

Return an ASCII-only representation of an object.

As repr(), return a string containing a printable representation of an
object, but escape the non-ASCII characters in the string returned by
repr() using \\x, \\u or \\U escapes. This generates a string similar
to that returned by repr() in Python 2.
[clinic start generated code]*/

static PyObject *
builtin_ascii(PyObject *module, PyObject *obj)
/*[clinic end generated code: output=6d37b3f0984c7eb9 input=4c62732e1b3a3cc9]*/
{
    return PyObject_ASCII(obj);
}


/*[clinic input]
bin as builtin_bin

    number: object
    /

Return the binary representation of an integer.

   >>> bin(2796202)
   '0b1010101010101010101010'
[clinic start generated code]*/

static PyObject *
builtin_bin(PyObject *module, PyObject *number)
/*[clinic end generated code: output=b6fc4ad5e649f4f7 input=53f8a0264bacaf90]*/
{
    return PyNumber_ToBase(number, 2);
}


/*[clinic input]
callable as builtin_callable

    obj: object
    /

Return whether the object is callable (i.e., some kind of function).

Note that classes are callable, as are instances of classes with a
__call__() method.
[clinic start generated code]*/

static PyObject *
builtin_callable(PyObject *module, PyObject *obj)
/*[clinic end generated code: output=2b095d59d934cb7e input=1423bab99cc41f58]*/
{
    return PyBool_FromLong((long)PyCallable_Check(obj));
}

static PyObject *
builtin_breakpoint(PyObject *self, PyObject *const *args, Py_ssize_t nargs, PyObject *keywords)
{
    PyObject *hook = PySys_GetObject("breakpointhook");

    if (hook == NULL) {
        PyErr_SetString(PyExc_RuntimeError, "lost sys.breakpointhook");
        return NULL;
    }

    if (PySys_Audit("builtins.breakpoint", "O", hook) < 0) {
        return NULL;
    }

    Py_INCREF(hook);
    PyObject *retval = PyObject_Vectorcall(hook, args, nargs, keywords);
    Py_DECREF(hook);
    return retval;
}

PyDoc_STRVAR(breakpoint_doc,
"breakpoint(*args, **kws)\n\
--\n\
\n\
Call sys.breakpointhook(*args, **kws).  sys.breakpointhook() must accept\n\
whatever arguments are passed.\n\
\n\
By default, this drops you into the pdb debugger.");

typedef struct {
    PyObject_HEAD
    PyObject *func;
    PyObject *it;
} filterobject;

static PyObject *
filter_new(PyTypeObject *type, PyObject *args, PyObject *kwds)
{
    PyObject *func, *seq;
    PyObject *it;
    filterobject *lz;

    if ((type == &PyFilter_Type || type->tp_init == PyFilter_Type.tp_init) &&
        !_PyArg_NoKeywords("filter", kwds))
        return NULL;

    if (!PyArg_UnpackTuple(args, "filter", 2, 2, &func, &seq))
        return NULL;

    /* Get iterator. */
    it = PyObject_GetIter(seq);
    if (it == NULL)
        return NULL;

    /* create filterobject structure */
    lz = (filterobject *)type->tp_alloc(type, 0);
    if (lz == NULL) {
        Py_DECREF(it);
        return NULL;
    }

    lz->func = Py_NewRef(func);
    lz->it = it;

    return (PyObject *)lz;
}

static PyObject *
filter_vectorcall(PyObject *type, PyObject * const*args,
                size_t nargsf, PyObject *kwnames)
{
    PyTypeObject *tp = _PyType_CAST(type);
    if (tp == &PyFilter_Type && !_PyArg_NoKwnames("filter", kwnames)) {
        return NULL;
    }

    Py_ssize_t nargs = PyVectorcall_NARGS(nargsf);
    if (!_PyArg_CheckPositional("filter", nargs, 2, 2)) {
        return NULL;
    }

    PyObject *it = PyObject_GetIter(args[1]);
    if (it == NULL) {
        return NULL;
    }

    filterobject *lz = (filterobject *)tp->tp_alloc(tp, 0);

    if (lz == NULL) {
        Py_DECREF(it);
        return NULL;
    }

    lz->func = Py_NewRef(args[0]);
    lz->it = it;

    return (PyObject *)lz;
}

static void
filter_dealloc(filterobject *lz)
{
    PyObject_GC_UnTrack(lz);
    Py_TRASHCAN_BEGIN(lz, filter_dealloc)
    Py_XDECREF(lz->func);
    Py_XDECREF(lz->it);
    Py_TYPE(lz)->tp_free(lz);
    Py_TRASHCAN_END
}

static int
filter_traverse(filterobject *lz, visitproc visit, void *arg)
{
    Py_VISIT(lz->it);
    Py_VISIT(lz->func);
    return 0;
}

static PyObject *
filter_next(filterobject *lz)
{
    PyObject *item;
    PyObject *it = lz->it;
    long ok;
    PyObject *(*iternext)(PyObject *);
    int checktrue = lz->func == Py_None || lz->func == (PyObject *)&PyBool_Type;

    iternext = *Py_TYPE(it)->tp_iternext;
    for (;;) {
        item = iternext(it);
        if (item == NULL)
            return NULL;

        if (checktrue) {
            ok = PyObject_IsTrue(item);
        } else {
            PyObject *good;
            good = PyObject_CallOneArg(lz->func, item);
            if (good == NULL) {
                Py_DECREF(item);
                return NULL;
            }
            ok = PyObject_IsTrue(good);
            Py_DECREF(good);
        }
        if (ok > 0)
            return item;
        Py_DECREF(item);
        if (ok < 0)
            return NULL;
    }
}

static PyObject *
filter_reduce(filterobject *lz, PyObject *Py_UNUSED(ignored))
{
    return Py_BuildValue("O(OO)", Py_TYPE(lz), lz->func, lz->it);
}

PyDoc_STRVAR(reduce_doc, "Return state information for pickling.");

static PyMethodDef filter_methods[] = {
    {"__reduce__", _PyCFunction_CAST(filter_reduce), METH_NOARGS, reduce_doc},
    {NULL,           NULL}           /* sentinel */
};

PyDoc_STRVAR(filter_doc,
"filter(function, iterable, /)\n\
--\n\
\n\
Return an iterator yielding those items of iterable for which function(item)\n\
is true. If function is None, return the items that are true.");

PyTypeObject PyFilter_Type = {
    PyVarObject_HEAD_INIT(&PyType_Type, 0)
    "filter",                           /* tp_name */
    sizeof(filterobject),               /* tp_basicsize */
    0,                                  /* tp_itemsize */
    /* methods */
    (destructor)filter_dealloc,         /* tp_dealloc */
    0,                                  /* tp_vectorcall_offset */
    0,                                  /* tp_getattr */
    0,                                  /* tp_setattr */
    0,                                  /* tp_as_async */
    0,                                  /* tp_repr */
    0,                                  /* tp_as_number */
    0,                                  /* tp_as_sequence */
    0,                                  /* tp_as_mapping */
    0,                                  /* tp_hash */
    0,                                  /* tp_call */
    0,                                  /* tp_str */
    PyObject_GenericGetAttr,            /* tp_getattro */
    0,                                  /* tp_setattro */
    0,                                  /* tp_as_buffer */
    Py_TPFLAGS_DEFAULT | Py_TPFLAGS_HAVE_GC |
        Py_TPFLAGS_BASETYPE,            /* tp_flags */
    filter_doc,                         /* tp_doc */
    (traverseproc)filter_traverse,      /* tp_traverse */
    0,                                  /* tp_clear */
    0,                                  /* tp_richcompare */
    0,                                  /* tp_weaklistoffset */
    PyObject_SelfIter,                  /* tp_iter */
    (iternextfunc)filter_next,          /* tp_iternext */
    filter_methods,                     /* tp_methods */
    0,                                  /* tp_members */
    0,                                  /* tp_getset */
    0,                                  /* tp_base */
    0,                                  /* tp_dict */
    0,                                  /* tp_descr_get */
    0,                                  /* tp_descr_set */
    0,                                  /* tp_dictoffset */
    0,                                  /* tp_init */
    PyType_GenericAlloc,                /* tp_alloc */
    filter_new,                         /* tp_new */
    PyObject_GC_Del,                    /* tp_free */
    .tp_vectorcall = (vectorcallfunc)filter_vectorcall
};


/*[clinic input]
format as builtin_format

    value: object
    format_spec: unicode(c_default="NULL") = ''
    /

Return type(value).__format__(value, format_spec)

Many built-in types implement format_spec according to the
Format Specification Mini-language. See help('FORMATTING').

If type(value) does not supply a method named __format__
and format_spec is empty, then str(value) is returned.
See also help('SPECIALMETHODS').
[clinic start generated code]*/

static PyObject *
builtin_format_impl(PyObject *module, PyObject *value, PyObject *format_spec)
/*[clinic end generated code: output=2f40bdfa4954b077 input=45ef3934b86d5624]*/
{
    return PyObject_Format(value, format_spec);
}

/*[clinic input]
chr as builtin_chr

    i: int
    /

Return a Unicode string of one character with ordinal i; 0 <= i <= 0x10ffff.
[clinic start generated code]*/

static PyObject *
builtin_chr_impl(PyObject *module, int i)
/*[clinic end generated code: output=c733afcd200afcb7 input=3f604ef45a70750d]*/
{
    return PyUnicode_FromOrdinal(i);
}


/*[clinic input]
compile as builtin_compile

    source: object
    filename: object(converter="PyUnicode_FSDecoder")
    mode: str
    flags: int = 0
    dont_inherit: bool = False
    optimize: int = -1
    *
    _feature_version as feature_version: int = -1

Compile source into a code object that can be executed by exec() or eval().

The source code may represent a Python module, statement or expression.
The filename will be used for run-time error messages.
The mode must be 'exec' to compile a module, 'single' to compile a
single (interactive) statement, or 'eval' to compile an expression.
The flags argument, if present, controls which future statements influence
the compilation of the code.
The dont_inherit argument, if true, stops the compilation inheriting
the effects of any future statements in effect in the code calling
compile; if absent or false these statements do influence the compilation,
in addition to any features explicitly specified.
[clinic start generated code]*/

static PyObject *
builtin_compile_impl(PyObject *module, PyObject *source, PyObject *filename,
                     const char *mode, int flags, int dont_inherit,
                     int optimize, int feature_version)
/*[clinic end generated code: output=b0c09c84f116d3d7 input=cc78e20e7c7682ba]*/
{
    PyObject *source_copy;
    const char *str;
    int compile_mode = -1;
    int is_ast;
    int start[] = {Py_file_input, Py_eval_input, Py_single_input, Py_func_type_input};
    PyObject *result;

    PyCompilerFlags cf = _PyCompilerFlags_INIT;
    cf.cf_flags = flags | PyCF_SOURCE_IS_UTF8;
    if (feature_version >= 0 && (flags & PyCF_ONLY_AST)) {
        cf.cf_feature_version = feature_version;
    }

    if (flags &
        ~(PyCF_MASK | PyCF_MASK_OBSOLETE | PyCF_COMPILE_MASK))
    {
        PyErr_SetString(PyExc_ValueError,
                        "compile(): unrecognised flags");
        goto error;
    }
    /* XXX Warn if (supplied_flags & PyCF_MASK_OBSOLETE) != 0? */

    if (optimize < -1 || optimize > 2) {
        PyErr_SetString(PyExc_ValueError,
                        "compile(): invalid optimize value");
        goto error;
    }

    if (!dont_inherit) {
        PyEval_MergeCompilerFlags(&cf);
    }

    if (strcmp(mode, "exec") == 0)
        compile_mode = 0;
    else if (strcmp(mode, "eval") == 0)
        compile_mode = 1;
    else if (strcmp(mode, "single") == 0)
        compile_mode = 2;
    else if (strcmp(mode, "func_type") == 0) {
        if (!(flags & PyCF_ONLY_AST)) {
            PyErr_SetString(PyExc_ValueError,
                            "compile() mode 'func_type' requires flag PyCF_ONLY_AST");
            goto error;
        }
        compile_mode = 3;
    }
    else {
        const char *msg;
        if (flags & PyCF_ONLY_AST)
            msg = "compile() mode must be 'exec', 'eval', 'single' or 'func_type'";
        else
            msg = "compile() mode must be 'exec', 'eval' or 'single'";
        PyErr_SetString(PyExc_ValueError, msg);
        goto error;
    }

    is_ast = PyAST_Check(source);
    if (is_ast == -1)
        goto error;
    if (is_ast) {
        if ((flags & PyCF_OPTIMIZED_AST) == PyCF_ONLY_AST) {
            // return an un-optimized AST
            result = Py_NewRef(source);
        }
        else {
            // Return an optimized AST or code object

            PyArena *arena = _PyArena_New();
            if (arena == NULL) {
                goto error;
            }

            if (flags & PyCF_ONLY_AST) {
                mod_ty mod = PyAST_obj2mod(source, arena, compile_mode);
                if (mod == NULL || !_PyAST_Validate(mod)) {
                    _PyArena_Free(arena);
                    goto error;
                }
                if (_PyCompile_AstOptimize(mod, filename, &cf, optimize,
                                           arena) < 0) {
                    _PyArena_Free(arena);
                    goto error;
                }
                result = PyAST_mod2obj(mod);
            }
            else {
                mod_ty mod = PyAST_obj2mod(source, arena, compile_mode);
                if (mod == NULL || !_PyAST_Validate(mod)) {
                    _PyArena_Free(arena);
                    goto error;
                }
                result = (PyObject*)_PyAST_Compile(mod, filename,
                                                   &cf, optimize, arena);
            }
            _PyArena_Free(arena);
        }
        goto finally;
    }

    str = _Py_SourceAsString(source, "compile", "string, bytes or AST", &cf, &source_copy);
    if (str == NULL)
        goto error;

    result = Py_CompileStringObject(str, filename, start[compile_mode], &cf, optimize);

    Py_XDECREF(source_copy);
    goto finally;

error:
    result = NULL;
finally:
    Py_DECREF(filename);
    return result;
}

/* AC: cannot convert yet, as needs PEP 457 group support in inspect */
static PyObject *
builtin_dir(PyObject *self, PyObject *args)
{
    PyObject *arg = NULL;

    if (!PyArg_UnpackTuple(args, "dir", 0, 1, &arg))
        return NULL;
    return PyObject_Dir(arg);
}

PyDoc_STRVAR(dir_doc,
"dir([object]) -> list of strings\n"
"\n"
"If called without an argument, return the names in the current scope.\n"
"Else, return an alphabetized list of names comprising (some of) the attributes\n"
"of the given object, and of attributes reachable from it.\n"
"If the object supplies a method named __dir__, it will be used; otherwise\n"
"the default dir() logic is used and returns:\n"
"  for a module object: the module's attributes.\n"
"  for a class object:  its attributes, and recursively the attributes\n"
"    of its bases.\n"
"  for any other object: its attributes, its class's attributes, and\n"
"    recursively the attributes of its class's base classes.");

/*[clinic input]
divmod as builtin_divmod

    x: object
    y: object
    /

Return the tuple (x//y, x%y).  Invariant: div*y + mod == x.
[clinic start generated code]*/

static PyObject *
builtin_divmod_impl(PyObject *module, PyObject *x, PyObject *y)
/*[clinic end generated code: output=b06d8a5f6e0c745e input=175ad9c84ff41a85]*/
{
    return PyNumber_Divmod(x, y);
}


/*[clinic input]
eval as builtin_eval

    source: object
    globals: object = None
    locals: object = None
    /

Evaluate the given source in the context of globals and locals.

The source may be a string representing a Python expression
or a code object as returned by compile().
The globals must be a dictionary and locals can be any mapping,
defaulting to the current globals and locals.
If only globals is given, locals defaults to it.
[clinic start generated code]*/

static PyObject *
builtin_eval_impl(PyObject *module, PyObject *source, PyObject *globals,
                  PyObject *locals)
/*[clinic end generated code: output=0a0824aa70093116 input=11ee718a8640e527]*/
{
    PyObject *result = NULL, *source_copy;
    const char *str;

    if (locals != Py_None && !PyMapping_Check(locals)) {
        PyErr_SetString(PyExc_TypeError, "locals must be a mapping");
        return NULL;
    }
    if (globals != Py_None && !PyDict_Check(globals)) {
        PyErr_SetString(PyExc_TypeError, PyMapping_Check(globals) ?
            "globals must be a real dict; try eval(expr, {}, mapping)"
            : "globals must be a dict");
        return NULL;
    }
    if (globals == Py_None) {
        globals = PyEval_GetGlobals();
        if (locals == Py_None) {
            locals = _PyEval_GetFrameLocals();
            if (locals == NULL)
                return NULL;
        }
        else {
            Py_INCREF(locals);
        }
    }
    else if (locals == Py_None)
        locals = Py_NewRef(globals);
    else {
        Py_INCREF(locals);
    }

    if (globals == NULL || locals == NULL) {
        PyErr_SetString(PyExc_TypeError,
            "eval must be given globals and locals "
            "when called without a frame");
        goto error;
    }

    int r = PyDict_Contains(globals, &_Py_ID(__builtins__));
    if (r == 0) {
        r = PyDict_SetItem(globals, &_Py_ID(__builtins__), PyEval_GetBuiltins());
    }
    if (r < 0) {
        goto error;
    }

    if (PyCode_Check(source)) {
        if (PySys_Audit("exec", "O", source) < 0) {
            goto error;
        }

        if (PyCode_GetNumFree((PyCodeObject *)source) > 0) {
            PyErr_SetString(PyExc_TypeError,
                "code object passed to eval() may not contain free variables");
            goto error;
        }
        result = PyEval_EvalCode(source, globals, locals);
    }
    else {
        PyCompilerFlags cf = _PyCompilerFlags_INIT;
        cf.cf_flags = PyCF_SOURCE_IS_UTF8;
        str = _Py_SourceAsString(source, "eval", "string, bytes or code", &cf, &source_copy);
        if (str == NULL)
            goto error;

        while (*str == ' ' || *str == '\t')
            str++;

        (void)PyEval_MergeCompilerFlags(&cf);
        result = PyRun_StringFlags(str, Py_eval_input, globals, locals, &cf);
        Py_XDECREF(source_copy);
    }

  error:
    Py_XDECREF(locals);
    return result;
}

/*[clinic input]
exec as builtin_exec

    source: object
    globals: object = None
    locals: object = None
    /
    *
    closure: object(c_default="NULL") = None

Execute the given source in the context of globals and locals.

The source may be a string representing one or more Python statements
or a code object as returned by compile().
The globals must be a dictionary and locals can be any mapping,
defaulting to the current globals and locals.
If only globals is given, locals defaults to it.
The closure must be a tuple of cellvars, and can only be used
when source is a code object requiring exactly that many cellvars.
[clinic start generated code]*/

static PyObject *
builtin_exec_impl(PyObject *module, PyObject *source, PyObject *globals,
                  PyObject *locals, PyObject *closure)
/*[clinic end generated code: output=7579eb4e7646743d input=f13a7e2b503d1d9a]*/
{
    PyObject *v;

    if (globals == Py_None) {
        globals = PyEval_GetGlobals();
        if (locals == Py_None) {
            locals = _PyEval_GetFrameLocals();
            if (locals == NULL)
                return NULL;
        }
        else {
            Py_INCREF(locals);
        }
        if (!globals || !locals) {
            PyErr_SetString(PyExc_SystemError,
                            "globals and locals cannot be NULL");
            return NULL;
        }
    }
    else if (locals == Py_None) {
        locals = Py_NewRef(globals);
    }
    else {
        Py_INCREF(locals);
    }

    if (!PyDict_Check(globals)) {
        PyErr_Format(PyExc_TypeError, "exec() globals must be a dict, not %.100s",
                     Py_TYPE(globals)->tp_name);
        goto error;
    }
    if (!PyMapping_Check(locals)) {
        PyErr_Format(PyExc_TypeError,
            "locals must be a mapping or None, not %.100s",
            Py_TYPE(locals)->tp_name);
        goto error;
    }
    int r = PyDict_Contains(globals, &_Py_ID(__builtins__));
    if (r == 0) {
        r = PyDict_SetItem(globals, &_Py_ID(__builtins__), PyEval_GetBuiltins());
    }
    if (r < 0) {
        goto error;
    }

    if (closure == Py_None) {
        closure = NULL;
    }

    if (PyCode_Check(source)) {
        Py_ssize_t num_free = PyCode_GetNumFree((PyCodeObject *)source);
        if (num_free == 0) {
            if (closure) {
                PyErr_SetString(PyExc_TypeError,
                    "cannot use a closure with this code object");
                goto error;
            }
        } else {
            int closure_is_ok =
                closure
                && PyTuple_CheckExact(closure)
                && (PyTuple_GET_SIZE(closure) == num_free);
            if (closure_is_ok) {
                for (Py_ssize_t i = 0; i < num_free; i++) {
                    PyObject *cell = PyTuple_GET_ITEM(closure, i);
                    if (!PyCell_Check(cell)) {
                        closure_is_ok = 0;
                        break;
                    }
                }
            }
            if (!closure_is_ok) {
                PyErr_Format(PyExc_TypeError,
                    "code object requires a closure of exactly length %zd",
                    num_free);
                goto error;
            }
        }

        if (PySys_Audit("exec", "O", source) < 0) {
            goto error;
        }

        if (!closure) {
            v = PyEval_EvalCode(source, globals, locals);
        } else {
            v = PyEval_EvalCodeEx(source, globals, locals,
                NULL, 0,
                NULL, 0,
                NULL, 0,
                NULL,
                closure);
        }
    }
    else {
        if (closure != NULL) {
            PyErr_SetString(PyExc_TypeError,
                "closure can only be used when source is a code object");
        }
        PyObject *source_copy;
        const char *str;
        PyCompilerFlags cf = _PyCompilerFlags_INIT;
        cf.cf_flags = PyCF_SOURCE_IS_UTF8;
        str = _Py_SourceAsString(source, "exec",
                                       "string, bytes or code", &cf,
                                       &source_copy);
        if (str == NULL)
            goto error;
        if (PyEval_MergeCompilerFlags(&cf))
            v = PyRun_StringFlags(str, Py_file_input, globals,
                                  locals, &cf);
        else
            v = PyRun_String(str, Py_file_input, globals, locals);
        Py_XDECREF(source_copy);
    }
    if (v == NULL)
        goto error;
    Py_DECREF(locals);
    Py_DECREF(v);
    Py_RETURN_NONE;

  error:
    Py_XDECREF(locals);
    return NULL;
}


/* AC: cannot convert yet, as needs PEP 457 group support in inspect */
static PyObject *
builtin_getattr(PyObject *self, PyObject *const *args, Py_ssize_t nargs)
{
    PyObject *v, *name, *result;

    if (!_PyArg_CheckPositional("getattr", nargs, 2, 3))
        return NULL;

    v = args[0];
    name = args[1];
    if (nargs > 2) {
        if (PyObject_GetOptionalAttr(v, name, &result) == 0) {
            PyObject *dflt = args[2];
            return Py_NewRef(dflt);
        }
    }
    else {
        result = PyObject_GetAttr(v, name);
    }
    return result;
}

PyDoc_STRVAR(getattr_doc,
"getattr(object, name[, default]) -> value\n\
\n\
Get a named attribute from an object; getattr(x, 'y') is equivalent to x.y.\n\
When a default argument is given, it is returned when the attribute doesn't\n\
exist; without it, an exception is raised in that case.");


/*[clinic input]
globals as builtin_globals

Return the dictionary containing the current scope's global variables.

NOTE: Updates to this dictionary *will* affect name lookups in the current
global scope and vice-versa.
[clinic start generated code]*/

static PyObject *
builtin_globals_impl(PyObject *module)
/*[clinic end generated code: output=e5dd1527067b94d2 input=9327576f92bb48ba]*/
{
    PyObject *d;

    d = PyEval_GetGlobals();
    return Py_XNewRef(d);
}


/*[clinic input]
hasattr as builtin_hasattr

    obj: object
    name: object
    /

Return whether the object has an attribute with the given name.

This is done by calling getattr(obj, name) and catching AttributeError.
[clinic start generated code]*/

static PyObject *
builtin_hasattr_impl(PyObject *module, PyObject *obj, PyObject *name)
/*[clinic end generated code: output=a7aff2090a4151e5 input=0faec9787d979542]*/
{
    PyObject *v;

    if (PyObject_GetOptionalAttr(obj, name, &v) < 0) {
        return NULL;
    }
    if (v == NULL) {
        Py_RETURN_FALSE;
    }
    Py_DECREF(v);
    Py_RETURN_TRUE;
}


/* AC: gdb's integration with CPython relies on builtin_id having
 * the *exact* parameter names of "self" and "v", so we ensure we
 * preserve those name rather than using the AC defaults.
 */
/*[clinic input]
id as builtin_id

    self: self(type="PyModuleDef *")
    obj as v: object
    /

Return the identity of an object.

This is guaranteed to be unique among simultaneously existing objects.
(CPython uses the object's memory address.)
[clinic start generated code]*/

static PyObject *
builtin_id(PyModuleDef *self, PyObject *v)
/*[clinic end generated code: output=0aa640785f697f65 input=5a534136419631f4]*/
{
    PyObject *id = PyLong_FromVoidPtr(v);

    if (id && PySys_Audit("builtins.id", "O", id) < 0) {
        Py_DECREF(id);
        return NULL;
    }

    return id;
}


/* map object ************************************************************/

typedef struct {
    PyObject_HEAD
    PyObject *iters;
    PyObject *func;
} mapobject;

static PyObject *
map_new(PyTypeObject *type, PyObject *args, PyObject *kwds)
{
    PyObject *it, *iters, *func;
    mapobject *lz;
    Py_ssize_t numargs, i;

    if ((type == &PyMap_Type || type->tp_init == PyMap_Type.tp_init) &&
        !_PyArg_NoKeywords("map", kwds))
        return NULL;

    numargs = PyTuple_Size(args);
    if (numargs < 2) {
        PyErr_SetString(PyExc_TypeError,
           "map() must have at least two arguments.");
        return NULL;
    }

    iters = PyTuple_New(numargs-1);
    if (iters == NULL)
        return NULL;

    for (i=1 ; i<numargs ; i++) {
        /* Get iterator. */
        it = PyObject_GetIter(PyTuple_GET_ITEM(args, i));
        if (it == NULL) {
            Py_DECREF(iters);
            return NULL;
        }
        PyTuple_SET_ITEM(iters, i-1, it);
    }

    /* create mapobject structure */
    lz = (mapobject *)type->tp_alloc(type, 0);
    if (lz == NULL) {
        Py_DECREF(iters);
        return NULL;
    }
    lz->iters = iters;
    func = PyTuple_GET_ITEM(args, 0);
    lz->func = Py_NewRef(func);

    return (PyObject *)lz;
}

static PyObject *
map_vectorcall(PyObject *type, PyObject * const*args,
                size_t nargsf, PyObject *kwnames)
{
    PyTypeObject *tp = _PyType_CAST(type);
    if (tp == &PyMap_Type && !_PyArg_NoKwnames("map", kwnames)) {
        return NULL;
    }

    Py_ssize_t nargs = PyVectorcall_NARGS(nargsf);
    if (nargs < 2) {
        PyErr_SetString(PyExc_TypeError,
           "map() must have at least two arguments.");
        return NULL;
    }

    PyObject *iters = PyTuple_New(nargs-1);
    if (iters == NULL) {
        return NULL;
    }

    for (int i=1; i<nargs; i++) {
        PyObject *it = PyObject_GetIter(args[i]);
        if (it == NULL) {
            Py_DECREF(iters);
            return NULL;
        }
        PyTuple_SET_ITEM(iters, i-1, it);
    }

    mapobject *lz = (mapobject *)tp->tp_alloc(tp, 0);
    if (lz == NULL) {
        Py_DECREF(iters);
        return NULL;
    }
    lz->iters = iters;
    lz->func = Py_NewRef(args[0]);

    return (PyObject *)lz;
}

static void
map_dealloc(mapobject *lz)
{
    PyObject_GC_UnTrack(lz);
    Py_XDECREF(lz->iters);
    Py_XDECREF(lz->func);
    Py_TYPE(lz)->tp_free(lz);
}

static int
map_traverse(mapobject *lz, visitproc visit, void *arg)
{
    Py_VISIT(lz->iters);
    Py_VISIT(lz->func);
    return 0;
}

static PyObject *
map_next(mapobject *lz)
{
    PyObject *small_stack[_PY_FASTCALL_SMALL_STACK];
    PyObject **stack;
    PyObject *result = NULL;
    PyThreadState *tstate = _PyThreadState_GET();

    const Py_ssize_t niters = PyTuple_GET_SIZE(lz->iters);
    if (niters <= (Py_ssize_t)Py_ARRAY_LENGTH(small_stack)) {
        stack = small_stack;
    }
    else {
        stack = PyMem_Malloc(niters * sizeof(stack[0]));
        if (stack == NULL) {
            _PyErr_NoMemory(tstate);
            return NULL;
        }
    }

    Py_ssize_t nargs = 0;
    for (Py_ssize_t i=0; i < niters; i++) {
        PyObject *it = PyTuple_GET_ITEM(lz->iters, i);
        PyObject *val = Py_TYPE(it)->tp_iternext(it);
        if (val == NULL) {
            goto exit;
        }
        stack[i] = val;
        nargs++;
    }

    result = _PyObject_VectorcallTstate(tstate, lz->func, stack, nargs, NULL);

exit:
    for (Py_ssize_t i=0; i < nargs; i++) {
        Py_DECREF(stack[i]);
    }
    if (stack != small_stack) {
        PyMem_Free(stack);
    }
    return result;
}

static PyObject *
map_reduce(mapobject *lz, PyObject *Py_UNUSED(ignored))
{
    Py_ssize_t numargs = PyTuple_GET_SIZE(lz->iters);
    PyObject *args = PyTuple_New(numargs+1);
    Py_ssize_t i;
    if (args == NULL)
        return NULL;
    PyTuple_SET_ITEM(args, 0, Py_NewRef(lz->func));
    for (i = 0; i<numargs; i++){
        PyObject *it = PyTuple_GET_ITEM(lz->iters, i);
        PyTuple_SET_ITEM(args, i+1, Py_NewRef(it));
    }

    return Py_BuildValue("ON", Py_TYPE(lz), args);
}

static PyMethodDef map_methods[] = {
    {"__reduce__", _PyCFunction_CAST(map_reduce), METH_NOARGS, reduce_doc},
    {NULL,           NULL}           /* sentinel */
};


PyDoc_STRVAR(map_doc,
"map(function, /, *iterables)\n\
--\n\
\n\
Make an iterator that computes the function using arguments from\n\
each of the iterables.  Stops when the shortest iterable is exhausted.");

PyTypeObject PyMap_Type = {
    PyVarObject_HEAD_INIT(&PyType_Type, 0)
    "map",                              /* tp_name */
    sizeof(mapobject),                  /* tp_basicsize */
    0,                                  /* tp_itemsize */
    /* methods */
    (destructor)map_dealloc,            /* tp_dealloc */
    0,                                  /* tp_vectorcall_offset */
    0,                                  /* tp_getattr */
    0,                                  /* tp_setattr */
    0,                                  /* tp_as_async */
    0,                                  /* tp_repr */
    0,                                  /* tp_as_number */
    0,                                  /* tp_as_sequence */
    0,                                  /* tp_as_mapping */
    0,                                  /* tp_hash */
    0,                                  /* tp_call */
    0,                                  /* tp_str */
    PyObject_GenericGetAttr,            /* tp_getattro */
    0,                                  /* tp_setattro */
    0,                                  /* tp_as_buffer */
    Py_TPFLAGS_DEFAULT | Py_TPFLAGS_HAVE_GC |
        Py_TPFLAGS_BASETYPE,            /* tp_flags */
    map_doc,                            /* tp_doc */
    (traverseproc)map_traverse,         /* tp_traverse */
    0,                                  /* tp_clear */
    0,                                  /* tp_richcompare */
    0,                                  /* tp_weaklistoffset */
    PyObject_SelfIter,                  /* tp_iter */
    (iternextfunc)map_next,     /* tp_iternext */
    map_methods,                        /* tp_methods */
    0,                                  /* tp_members */
    0,                                  /* tp_getset */
    0,                                  /* tp_base */
    0,                                  /* tp_dict */
    0,                                  /* tp_descr_get */
    0,                                  /* tp_descr_set */
    0,                                  /* tp_dictoffset */
    0,                                  /* tp_init */
    PyType_GenericAlloc,                /* tp_alloc */
    map_new,                            /* tp_new */
    PyObject_GC_Del,                    /* tp_free */
    .tp_vectorcall = (vectorcallfunc)map_vectorcall
};


/* AC: cannot convert yet, as needs PEP 457 group support in inspect */
static PyObject *
builtin_next(PyObject *self, PyObject *const *args, Py_ssize_t nargs)
{
    PyObject *it, *res;

    if (!_PyArg_CheckPositional("next", nargs, 1, 2))
        return NULL;

    it = args[0];
    if (!PyIter_Check(it)) {
        PyErr_Format(PyExc_TypeError,
            "'%.200s' object is not an iterator",
            Py_TYPE(it)->tp_name);
        return NULL;
    }

    res = (*Py_TYPE(it)->tp_iternext)(it);
    if (res != NULL) {
        return res;
    } else if (nargs > 1) {
        PyObject *def = args[1];
        if (PyErr_Occurred()) {
            if(!PyErr_ExceptionMatches(PyExc_StopIteration))
                return NULL;
            PyErr_Clear();
        }
        return Py_NewRef(def);
    } else if (PyErr_Occurred()) {
        return NULL;
    } else {
        PyErr_SetNone(PyExc_StopIteration);
        return NULL;
    }
}

PyDoc_STRVAR(next_doc,
"next(iterator[, default])\n\
\n\
Return the next item from the iterator. If default is given and the iterator\n\
is exhausted, it is returned instead of raising StopIteration.");


/*[clinic input]
setattr as builtin_setattr

    obj: object
    name: object
    value: object
    /

Sets the named attribute on the given object to the specified value.

setattr(x, 'y', v) is equivalent to ``x.y = v``
[clinic start generated code]*/

static PyObject *
builtin_setattr_impl(PyObject *module, PyObject *obj, PyObject *name,
                     PyObject *value)
/*[clinic end generated code: output=dc2ce1d1add9acb4 input=5e26417f2e8598d4]*/
{
    if (PyObject_SetAttr(obj, name, value) != 0)
        return NULL;
    Py_RETURN_NONE;
}


/*[clinic input]
delattr as builtin_delattr

    obj: object
    name: object
    /

Deletes the named attribute from the given object.

delattr(x, 'y') is equivalent to ``del x.y``
[clinic start generated code]*/

static PyObject *
builtin_delattr_impl(PyObject *module, PyObject *obj, PyObject *name)
/*[clinic end generated code: output=85134bc58dff79fa input=164865623abe7216]*/
{
    if (PyObject_DelAttr(obj, name) < 0) {
        return NULL;
    }
    Py_RETURN_NONE;
}


/*[clinic input]
hash as builtin_hash

    obj: object
    /

Return the hash value for the given object.

Two objects that compare equal must also have the same hash value, but the
reverse is not necessarily true.
[clinic start generated code]*/

static PyObject *
builtin_hash(PyObject *module, PyObject *obj)
/*[clinic end generated code: output=237668e9d7688db7 input=58c48be822bf9c54]*/
{
    Py_hash_t x;

    x = PyObject_Hash(obj);
    if (x == -1)
        return NULL;
    return PyLong_FromSsize_t(x);
}


/*[clinic input]
hex as builtin_hex

    number: object
    /

Return the hexadecimal representation of an integer.

   >>> hex(12648430)
   '0xc0ffee'
[clinic start generated code]*/

static PyObject *
builtin_hex(PyObject *module, PyObject *number)
/*[clinic end generated code: output=e46b612169099408 input=e645aff5fc7d540e]*/
{
    return PyNumber_ToBase(number, 16);
}


/* AC: cannot convert yet, as needs PEP 457 group support in inspect */
static PyObject *
builtin_iter(PyObject *self, PyObject *const *args, Py_ssize_t nargs)
{
    PyObject *v;

    if (!_PyArg_CheckPositional("iter", nargs, 1, 2))
        return NULL;
    v = args[0];
    if (nargs == 1)
        return PyObject_GetIter(v);
    if (!PyCallable_Check(v)) {
        PyErr_SetString(PyExc_TypeError,
                        "iter(v, w): v must be callable");
        return NULL;
    }
    PyObject *sentinel = args[1];
    return PyCallIter_New(v, sentinel);
}

PyDoc_STRVAR(iter_doc,
"iter(iterable) -> iterator\n\
iter(callable, sentinel) -> iterator\n\
\n\
Get an iterator from an object.  In the first form, the argument must\n\
supply its own iterator, or be a sequence.\n\
In the second form, the callable is called until it returns the sentinel.");


/*[clinic input]
aiter as builtin_aiter

    async_iterable: object
    /

Return an AsyncIterator for an AsyncIterable object.
[clinic start generated code]*/

static PyObject *
builtin_aiter(PyObject *module, PyObject *async_iterable)
/*[clinic end generated code: output=1bae108d86f7960e input=473993d0cacc7d23]*/
{
    return PyObject_GetAIter(async_iterable);
}

PyObject *PyAnextAwaitable_New(PyObject *, PyObject *);

/*[clinic input]
anext as builtin_anext

    aiterator: object
    default: object = NULL
    /

async anext(aiterator[, default])

Return the next item from the async iterator.  If default is given and the async
iterator is exhausted, it is returned instead of raising StopAsyncIteration.
[clinic start generated code]*/

static PyObject *
builtin_anext_impl(PyObject *module, PyObject *aiterator,
                   PyObject *default_value)
/*[clinic end generated code: output=f02c060c163a81fa input=8f63f4f78590bb4c]*/
{
    PyTypeObject *t;
    PyObject *awaitable;

    t = Py_TYPE(aiterator);
    if (t->tp_as_async == NULL || t->tp_as_async->am_anext == NULL) {
        PyErr_Format(PyExc_TypeError,
            "'%.200s' object is not an async iterator",
            t->tp_name);
        return NULL;
    }

    awaitable = (*t->tp_as_async->am_anext)(aiterator);
    if (default_value == NULL) {
        return awaitable;
    }

    PyObject* new_awaitable = PyAnextAwaitable_New(
            awaitable, default_value);
    Py_DECREF(awaitable);
    return new_awaitable;
}


/*[clinic input]
len as builtin_len

    obj: object
    /

Return the number of items in a container.
[clinic start generated code]*/

static PyObject *
builtin_len(PyObject *module, PyObject *obj)
/*[clinic end generated code: output=fa7a270d314dfb6c input=bc55598da9e9c9b5]*/
{
    Py_ssize_t res;

    res = PyObject_Size(obj);
    if (res < 0) {
        assert(PyErr_Occurred());
        return NULL;
    }
    return PyLong_FromSsize_t(res);
}


/*[clinic input]
locals as builtin_locals

Return a dictionary containing the current scope's local variables.

NOTE: Whether or not updates to this dictionary will affect name lookups in
the local scope and vice-versa is *implementation dependent* and not
covered by any backwards compatibility guarantees.
[clinic start generated code]*/

static PyObject *
builtin_locals_impl(PyObject *module)
/*[clinic end generated code: output=b46c94015ce11448 input=7874018d478d5c4b]*/
{
    return _PyEval_GetFrameLocals();
}


static PyObject *
min_max(PyObject *const *args, Py_ssize_t nargs, PyObject *kwnames, int op)
{
    PyObject *it, *item, *val, *maxitem, *maxval, *keyfunc=NULL;
    PyObject *defaultval = NULL;
    static const char * const keywords[] = {"key", "default", NULL};
    static _PyArg_Parser _parser_min = {"|$OO:min", keywords, 0};
    static _PyArg_Parser _parser_max = {"|$OO:max", keywords, 0};
    const char *name = (op == Py_LT) ? "min" : "max";
    _PyArg_Parser *_parser = (op == Py_LT) ? &_parser_min : &_parser_max;

    if (nargs == 0) {
        PyErr_Format(PyExc_TypeError, "%s expected at least 1 argument, got 0", name);
        return NULL;
    }

    if (kwnames != NULL && !_PyArg_ParseStackAndKeywords(args + nargs, 0, kwnames, _parser,
                                                         &keyfunc, &defaultval)) {
        return NULL;
    }

    const int positional = nargs > 1; // False iff nargs == 1
    if (positional && defaultval != NULL) {
        PyErr_Format(PyExc_TypeError,
                        "Cannot specify a default for %s() with multiple "
                        "positional arguments", name);
        return NULL;
    }

    if (!positional) {
        it = PyObject_GetIter(args[0]);
        if (it == NULL) {
            return NULL;
        }
    }

    if (keyfunc == Py_None) {
        keyfunc = NULL;
    }

    maxitem = NULL; /* the result */
    maxval = NULL;  /* the value associated with the result */
    int i = 0;
    while (positional ?
            ((i < nargs) && (item = args[i++]))
            : !!(item = PyIter_Next(it))) {
        if (positional) {
            Py_INCREF(item);
        }

        /* get the value from the key function */
        if (keyfunc != NULL) {
            val = PyObject_CallOneArg(keyfunc, item);
            if (val == NULL)
                goto Fail_it_item;
        }
        /* no key function; the value is the item */
        else {
            val = Py_NewRef(item);
        }

        /* maximum value and item are unset; set them */
        if (maxval == NULL) {
            maxitem = item;
            maxval = val;
        }
        /* maximum value and item are set; update them as necessary */
        else {
            int cmp = PyObject_RichCompareBool(val, maxval, op);
            if (cmp < 0)
                goto Fail_it_item_and_val;
            else if (cmp > 0) {
                Py_DECREF(maxval);
                Py_DECREF(maxitem);
                maxval = val;
                maxitem = item;
            }
            else {
                Py_DECREF(item);
                Py_DECREF(val);
            }
        }
    }
    if (PyErr_Occurred())
        goto Fail_it;
    if (maxval == NULL) {
        assert(maxitem == NULL);
        if (defaultval != NULL) {
            maxitem = Py_NewRef(defaultval);
        } else {
            PyErr_Format(PyExc_ValueError,
                         "%s() iterable argument is empty", name);
        }
    }
    else
        Py_DECREF(maxval);
    if (!positional) {
        Py_DECREF(it);
    }
    return maxitem;

Fail_it_item_and_val:
    Py_DECREF(val);
Fail_it_item:
    Py_DECREF(item);
Fail_it:
    Py_XDECREF(maxval);
    Py_XDECREF(maxitem);
    if (!positional) {
        Py_DECREF(it);
    }
    return NULL;
}

/* AC: cannot convert yet, waiting for *args support */
static PyObject *
builtin_min(PyObject *self, PyObject *const *args, Py_ssize_t nargs, PyObject *kwnames)
{
    return min_max(args, nargs, kwnames, Py_LT);
}

PyDoc_STRVAR(min_doc,
"min(iterable, *[, default=obj, key=func]) -> value\n\
min(arg1, arg2, *args, *[, key=func]) -> value\n\
\n\
With a single iterable argument, return its smallest item. The\n\
default keyword-only argument specifies an object to return if\n\
the provided iterable is empty.\n\
With two or more positional arguments, return the smallest argument.");


/* AC: cannot convert yet, waiting for *args support */
static PyObject *
builtin_max(PyObject *self, PyObject *const *args, Py_ssize_t nargs, PyObject *kwnames)
{
    return min_max(args, nargs, kwnames, Py_GT);
}

PyDoc_STRVAR(max_doc,
"max(iterable, *[, default=obj, key=func]) -> value\n\
max(arg1, arg2, *args, *[, key=func]) -> value\n\
\n\
With a single iterable argument, return its biggest item. The\n\
default keyword-only argument specifies an object to return if\n\
the provided iterable is empty.\n\
With two or more positional arguments, return the largest argument.");


/*[clinic input]
oct as builtin_oct

    number: object
    /

Return the octal representation of an integer.

   >>> oct(342391)
   '0o1234567'
[clinic start generated code]*/

static PyObject *
builtin_oct(PyObject *module, PyObject *number)
/*[clinic end generated code: output=40a34656b6875352 input=ad6b274af4016c72]*/
{
    return PyNumber_ToBase(number, 8);
}


/*[clinic input]
ord as builtin_ord

    c: object
    /

Return the Unicode code point for a one-character string.
[clinic start generated code]*/

static PyObject *
builtin_ord(PyObject *module, PyObject *c)
/*[clinic end generated code: output=4fa5e87a323bae71 input=3064e5d6203ad012]*/
{
    long ord;
    Py_ssize_t size;

    if (PyBytes_Check(c)) {
        size = PyBytes_GET_SIZE(c);
        if (size == 1) {
            ord = (long)((unsigned char)*PyBytes_AS_STRING(c));
            return PyLong_FromLong(ord);
        }
    }
    else if (PyUnicode_Check(c)) {
        size = PyUnicode_GET_LENGTH(c);
        if (size == 1) {
            ord = (long)PyUnicode_READ_CHAR(c, 0);
            return PyLong_FromLong(ord);
        }
    }
    else if (PyByteArray_Check(c)) {
        /* XXX Hopefully this is temporary */
        size = PyByteArray_GET_SIZE(c);
        if (size == 1) {
            ord = (long)((unsigned char)*PyByteArray_AS_STRING(c));
            return PyLong_FromLong(ord);
        }
    }
    else {
        PyErr_Format(PyExc_TypeError,
                     "ord() expected string of length 1, but " \
                     "%.200s found", Py_TYPE(c)->tp_name);
        return NULL;
    }

    PyErr_Format(PyExc_TypeError,
                 "ord() expected a character, "
                 "but string of length %zd found",
                 size);
    return NULL;
}


/*[clinic input]
pow as builtin_pow

    base: object
    exp: object
    mod: object = None

Equivalent to base**exp with 2 arguments or base**exp % mod with 3 arguments

Some types, such as ints, are able to use a more efficient algorithm when
invoked using the three argument form.
[clinic start generated code]*/

static PyObject *
builtin_pow_impl(PyObject *module, PyObject *base, PyObject *exp,
                 PyObject *mod)
/*[clinic end generated code: output=3ca1538221bbf15f input=435dbd48a12efb23]*/
{
    return PyNumber_Power(base, exp, mod);
}

/*[clinic input]
print as builtin_print

    *args: object
    sep: object(c_default="Py_None") = ' '
        string inserted between values, default a space.
    end: object(c_default="Py_None") = '\n'
        string appended after the last value, default a newline.
    file: object = None
        a file-like object (stream); defaults to the current sys.stdout.
    flush: bool = False
        whether to forcibly flush the stream.

Prints the values to a stream, or to sys.stdout by default.

[clinic start generated code]*/

static PyObject *
builtin_print_impl(PyObject *module, PyObject *args, PyObject *sep,
                   PyObject *end, PyObject *file, int flush)
/*[clinic end generated code: output=3cfc0940f5bc237b input=c143c575d24fe665]*/
{
    int i, err;

    if (file == Py_None) {
        PyThreadState *tstate = _PyThreadState_GET();
        file = _PySys_GetAttr(tstate, &_Py_ID(stdout));
        if (file == NULL) {
            PyErr_SetString(PyExc_RuntimeError, "lost sys.stdout");
            return NULL;
        }

        /* sys.stdout may be None when FILE* stdout isn't connected */
        if (file == Py_None) {
            Py_RETURN_NONE;
        }
    }

    if (sep == Py_None) {
        sep = NULL;
    }
    else if (sep && !PyUnicode_Check(sep)) {
        PyErr_Format(PyExc_TypeError,
                     "sep must be None or a string, not %.200s",
                     Py_TYPE(sep)->tp_name);
        return NULL;
    }
    if (end == Py_None) {
        end = NULL;
    }
    else if (end && !PyUnicode_Check(end)) {
        PyErr_Format(PyExc_TypeError,
                     "end must be None or a string, not %.200s",
                     Py_TYPE(end)->tp_name);
        return NULL;
    }

    for (i = 0; i < PyTuple_GET_SIZE(args); i++) {
        if (i > 0) {
            if (sep == NULL) {
                err = PyFile_WriteString(" ", file);
            }
            else {
                err = PyFile_WriteObject(sep, file, Py_PRINT_RAW);
            }
            if (err) {
                return NULL;
            }
        }
        err = PyFile_WriteObject(PyTuple_GET_ITEM(args, i), file, Py_PRINT_RAW);
        if (err) {
            return NULL;
        }
    }

    if (end == NULL) {
        err = PyFile_WriteString("\n", file);
    }
    else {
        err = PyFile_WriteObject(end, file, Py_PRINT_RAW);
    }
    if (err) {
        return NULL;
    }

    if (flush) {
        if (_PyFile_Flush(file) < 0) {
            return NULL;
        }
    }

    Py_RETURN_NONE;
}


/*[clinic input]
input as builtin_input

    prompt: object(c_default="NULL") = ""
    /

Read a string from standard input.  The trailing newline is stripped.

The prompt string, if given, is printed to standard output without a
trailing newline before reading input.

If the user hits EOF (*nix: Ctrl-D, Windows: Ctrl-Z+Return), raise EOFError.
On *nix systems, readline is used if available.
[clinic start generated code]*/

static PyObject *
builtin_input_impl(PyObject *module, PyObject *prompt)
/*[clinic end generated code: output=83db5a191e7a0d60 input=159c46d4ae40977e]*/
{
    PyThreadState *tstate = _PyThreadState_GET();
    PyObject *fin = _PySys_GetAttr(
        tstate, &_Py_ID(stdin));
    PyObject *fout = _PySys_GetAttr(
        tstate, &_Py_ID(stdout));
    PyObject *ferr = _PySys_GetAttr(
        tstate, &_Py_ID(stderr));
    PyObject *tmp;
    long fd;
    int tty;

    /* Check that stdin/out/err are intact */
    if (fin == NULL || fin == Py_None) {
        PyErr_SetString(PyExc_RuntimeError,
                        "input(): lost sys.stdin");
        return NULL;
    }
    if (fout == NULL || fout == Py_None) {
        PyErr_SetString(PyExc_RuntimeError,
                        "input(): lost sys.stdout");
        return NULL;
    }
    if (ferr == NULL || ferr == Py_None) {
        PyErr_SetString(PyExc_RuntimeError,
                        "input(): lost sys.stderr");
        return NULL;
    }

    if (PySys_Audit("builtins.input", "O", prompt ? prompt : Py_None) < 0) {
        return NULL;
    }

    /* First of all, flush stderr */
    if (_PyFile_Flush(ferr) < 0) {
        PyErr_Clear();
    }

    /* We should only use (GNU) readline if Python's sys.stdin and
       sys.stdout are the same as C's stdin and stdout, because we
       need to pass it those. */
    tmp = PyObject_CallMethodNoArgs(fin, &_Py_ID(fileno));
    if (tmp == NULL) {
        PyErr_Clear();
        tty = 0;
    }
    else {
        fd = PyLong_AsLong(tmp);
        Py_DECREF(tmp);
        if (fd < 0 && PyErr_Occurred())
            return NULL;
        tty = fd == fileno(stdin) && isatty(fd);
    }
    if (tty) {
        tmp = PyObject_CallMethodNoArgs(fout, &_Py_ID(fileno));
        if (tmp == NULL) {
            PyErr_Clear();
            tty = 0;
        }
        else {
            fd = PyLong_AsLong(tmp);
            Py_DECREF(tmp);
            if (fd < 0 && PyErr_Occurred())
                return NULL;
            tty = fd == fileno(stdout) && isatty(fd);
        }
    }

    /* If we're interactive, use (GNU) readline */
    if (tty) {
        PyObject *po = NULL;
        const char *promptstr;
        char *s = NULL;
        PyObject *stdin_encoding = NULL, *stdin_errors = NULL;
        PyObject *stdout_encoding = NULL, *stdout_errors = NULL;
        const char *stdin_encoding_str, *stdin_errors_str;
        PyObject *result;
        size_t len;

        /* stdin is a text stream, so it must have an encoding. */
        stdin_encoding = PyObject_GetAttr(fin, &_Py_ID(encoding));
        if (stdin_encoding == NULL) {
            tty = 0;
            goto _readline_errors;
        }
        stdin_errors = PyObject_GetAttr(fin, &_Py_ID(errors));
        if (stdin_errors == NULL) {
            tty = 0;
            goto _readline_errors;
        }
        if (!PyUnicode_Check(stdin_encoding) ||
            !PyUnicode_Check(stdin_errors))
        {
            tty = 0;
            goto _readline_errors;
        }
        stdin_encoding_str = PyUnicode_AsUTF8(stdin_encoding);
        if (stdin_encoding_str == NULL) {
            goto _readline_errors;
        }
        stdin_errors_str = PyUnicode_AsUTF8(stdin_errors);
        if (stdin_errors_str == NULL) {
            goto _readline_errors;
        }
        if (_PyFile_Flush(fout) < 0) {
            PyErr_Clear();
        }
        if (prompt != NULL) {
            /* We have a prompt, encode it as stdout would */
            const char *stdout_encoding_str, *stdout_errors_str;
            PyObject *stringpo;
            stdout_encoding = PyObject_GetAttr(fout, &_Py_ID(encoding));
            if (stdout_encoding == NULL) {
                tty = 0;
                goto _readline_errors;
            }
            stdout_errors = PyObject_GetAttr(fout, &_Py_ID(errors));
            if (stdout_errors == NULL) {
                tty = 0;
                goto _readline_errors;
            }
            if (!PyUnicode_Check(stdout_encoding) ||
                !PyUnicode_Check(stdout_errors))
            {
                tty = 0;
                goto _readline_errors;
            }
            stdout_encoding_str = PyUnicode_AsUTF8(stdout_encoding);
            if (stdout_encoding_str == NULL) {
                goto _readline_errors;
            }
            stdout_errors_str = PyUnicode_AsUTF8(stdout_errors);
            if (stdout_errors_str == NULL) {
                goto _readline_errors;
            }
            stringpo = PyObject_Str(prompt);
            if (stringpo == NULL)
                goto _readline_errors;
            po = PyUnicode_AsEncodedString(stringpo,
                stdout_encoding_str, stdout_errors_str);
            Py_CLEAR(stdout_encoding);
            Py_CLEAR(stdout_errors);
            Py_CLEAR(stringpo);
            if (po == NULL)
                goto _readline_errors;
            assert(PyBytes_Check(po));
            promptstr = PyBytes_AS_STRING(po);
            if ((Py_ssize_t)strlen(promptstr) != PyBytes_GET_SIZE(po)) {
                PyErr_SetString(PyExc_ValueError,
                        "input: prompt string cannot contain null characters");
                goto _readline_errors;
            }
        }
        else {
            po = NULL;
            promptstr = "";
        }
        s = PyOS_Readline(stdin, stdout, promptstr);
        if (s == NULL) {
            PyErr_CheckSignals();
            if (!PyErr_Occurred())
                PyErr_SetNone(PyExc_KeyboardInterrupt);
            goto _readline_errors;
        }

        len = strlen(s);
        if (len == 0) {
            PyErr_SetNone(PyExc_EOFError);
            result = NULL;
        }
        else {
            if (len > PY_SSIZE_T_MAX) {
                PyErr_SetString(PyExc_OverflowError,
                                "input: input too long");
                result = NULL;
            }
            else {
                len--;   /* strip trailing '\n' */
                if (len != 0 && s[len-1] == '\r')
                    len--;   /* strip trailing '\r' */
                result = PyUnicode_Decode(s, len, stdin_encoding_str,
                                                  stdin_errors_str);
            }
        }
        Py_DECREF(stdin_encoding);
        Py_DECREF(stdin_errors);
        Py_XDECREF(po);
        PyMem_Free(s);

        if (result != NULL) {
            if (PySys_Audit("builtins.input/result", "O", result) < 0) {
                return NULL;
            }
        }

        return result;

    _readline_errors:
        Py_XDECREF(stdin_encoding);
        Py_XDECREF(stdout_encoding);
        Py_XDECREF(stdin_errors);
        Py_XDECREF(stdout_errors);
        Py_XDECREF(po);
        if (tty)
            return NULL;

        PyErr_Clear();
    }

    /* Fallback if we're not interactive */
    if (prompt != NULL) {
        if (PyFile_WriteObject(prompt, fout, Py_PRINT_RAW) != 0)
            return NULL;
    }
    if (_PyFile_Flush(fout) < 0) {
        PyErr_Clear();
    }
    return PyFile_GetLine(fin, -1);
}


/*[clinic input]
repr as builtin_repr

    obj: object
    /

Return the canonical string representation of the object.

For many object types, including most builtins, eval(repr(obj)) == obj.
[clinic start generated code]*/

static PyObject *
builtin_repr(PyObject *module, PyObject *obj)
/*[clinic end generated code: output=7ed3778c44fd0194 input=1c9e6d66d3e3be04]*/
{
    return PyObject_Repr(obj);
}


/*[clinic input]
round as builtin_round

    number: object
    ndigits: object = None

Round a number to a given precision in decimal digits.

The return value is an integer if ndigits is omitted or None.  Otherwise
the return value has the same type as the number.  ndigits may be negative.
[clinic start generated code]*/

static PyObject *
builtin_round_impl(PyObject *module, PyObject *number, PyObject *ndigits)
/*[clinic end generated code: output=ff0d9dd176c02ede input=275678471d7aca15]*/
{
    PyObject *round, *result;

    if (!_PyType_IsReady(Py_TYPE(number))) {
        if (PyType_Ready(Py_TYPE(number)) < 0)
            return NULL;
    }

    round = _PyObject_LookupSpecial(number, &_Py_ID(__round__));
    if (round == NULL) {
        if (!PyErr_Occurred())
            PyErr_Format(PyExc_TypeError,
                         "type %.100s doesn't define __round__ method",
                         Py_TYPE(number)->tp_name);
        return NULL;
    }

    if (ndigits == Py_None)
        result = _PyObject_CallNoArgs(round);
    else
        result = PyObject_CallOneArg(round, ndigits);
    Py_DECREF(round);
    return result;
}


/*AC: we need to keep the kwds dict intact to easily call into the
 * list.sort method, which isn't currently supported in AC. So we just use
 * the initially generated signature with a custom implementation.
 */
/* [disabled clinic input]
sorted as builtin_sorted

    iterable as seq: object
    key as keyfunc: object = None
    reverse: object = False

Return a new list containing all items from the iterable in ascending order.

A custom key function can be supplied to customize the sort order, and the
reverse flag can be set to request the result in descending order.
[end disabled clinic input]*/

PyDoc_STRVAR(builtin_sorted__doc__,
"sorted($module, iterable, /, *, key=None, reverse=False)\n"
"--\n"
"\n"
"Return a new list containing all items from the iterable in ascending order.\n"
"\n"
"A custom key function can be supplied to customize the sort order, and the\n"
"reverse flag can be set to request the result in descending order.");

#define BUILTIN_SORTED_METHODDEF    \
    {"sorted", _PyCFunction_CAST(builtin_sorted), METH_FASTCALL | METH_KEYWORDS, builtin_sorted__doc__},

static PyObject *
builtin_sorted(PyObject *self, PyObject *const *args, Py_ssize_t nargs, PyObject *kwnames)
{
    PyObject *newlist, *v, *seq, *callable;

    /* Keyword arguments are passed through list.sort() which will check
       them. */
    if (!_PyArg_UnpackStack(args, nargs, "sorted", 1, 1, &seq))
        return NULL;

    newlist = PySequence_List(seq);
    if (newlist == NULL)
        return NULL;

    callable = PyObject_GetAttr(newlist, &_Py_ID(sort));
    if (callable == NULL) {
        Py_DECREF(newlist);
        return NULL;
    }

    assert(nargs >= 1);
    v = PyObject_Vectorcall(callable, args + 1, nargs - 1, kwnames);
    Py_DECREF(callable);
    if (v == NULL) {
        Py_DECREF(newlist);
        return NULL;
    }
    Py_DECREF(v);
    return newlist;
}


/* AC: cannot convert yet, as needs PEP 457 group support in inspect */
static PyObject *
builtin_vars(PyObject *self, PyObject *args)
{
    PyObject *v = NULL;
    PyObject *d;

    if (!PyArg_UnpackTuple(args, "vars", 0, 1, &v))
        return NULL;
    if (v == NULL) {
        d = _PyEval_GetFrameLocals();
    }
    else {
        if (PyObject_GetOptionalAttr(v, &_Py_ID(__dict__), &d) == 0) {
            PyErr_SetString(PyExc_TypeError,
                "vars() argument must have __dict__ attribute");
        }
    }
    return d;
}

PyDoc_STRVAR(vars_doc,
"vars([object]) -> dictionary\n\
\n\
Without arguments, equivalent to locals().\n\
With an argument, equivalent to object.__dict__.");


/*[clinic input]
sum as builtin_sum

    iterable: object
    /
    start: object(c_default="NULL") = 0

Return the sum of a 'start' value (default: 0) plus an iterable of numbers

When the iterable is empty, return the start value.
This function is intended specifically for use with numeric values and may
reject non-numeric types.
[clinic start generated code]*/

static PyObject *
builtin_sum_impl(PyObject *module, PyObject *iterable, PyObject *start)
/*[clinic end generated code: output=df758cec7d1d302f input=162b50765250d222]*/
{
    PyObject *result = start;
    PyObject *temp, *item, *iter;

    iter = PyObject_GetIter(iterable);
    if (iter == NULL)
        return NULL;

    if (result == NULL) {
        result = PyLong_FromLong(0);
        if (result == NULL) {
            Py_DECREF(iter);
            return NULL;
        }
    } else {
        /* reject string values for 'start' parameter */
        if (PyUnicode_Check(result)) {
            PyErr_SetString(PyExc_TypeError,
                "sum() can't sum strings [use ''.join(seq) instead]");
            Py_DECREF(iter);
            return NULL;
        }
        if (PyBytes_Check(result)) {
            PyErr_SetString(PyExc_TypeError,
                "sum() can't sum bytes [use b''.join(seq) instead]");
            Py_DECREF(iter);
            return NULL;
        }
        if (PyByteArray_Check(result)) {
            PyErr_SetString(PyExc_TypeError,
                "sum() can't sum bytearray [use b''.join(seq) instead]");
            Py_DECREF(iter);
            return NULL;
        }
        Py_INCREF(result);
    }

#ifndef SLOW_SUM
    /* Fast addition by keeping temporary sums in C instead of new Python objects.
       Assumes all inputs are the same type.  If the assumption fails, default
       to the more general routine.
    */
    if (PyLong_CheckExact(result)) {
        int overflow;
        Py_ssize_t i_result = PyLong_AsLongAndOverflow(result, &overflow);
        /* If this already overflowed, don't even enter the loop. */
        if (overflow == 0) {
            Py_SETREF(result, NULL);
        }
        while(result == NULL) {
            item = PyIter_Next(iter);
            if (item == NULL) {
                Py_DECREF(iter);
                if (PyErr_Occurred())
                    return NULL;
                return PyLong_FromSsize_t(i_result);
            }
            if (PyLong_CheckExact(item) || PyBool_Check(item)) {
                Py_ssize_t b;
                overflow = 0;
                /* Single digits are common, fast, and cannot overflow on unpacking. */
                if (_PyLong_IsCompact((PyLongObject *)item)) {
                    b = _PyLong_CompactValue((PyLongObject *)item);
                }
                else {
                    b = PyLong_AsLongAndOverflow(item, &overflow);
                }
                if (overflow == 0 &&
                    (i_result >= 0 ? (b <= LONG_MAX - i_result)
                                   : (b >= LONG_MIN - i_result)))
                {
                    i_result += b;
                    Py_DECREF(item);
                    continue;
                }
            }
            /* Either overflowed or is not an int. Restore real objects and process normally */
            result = PyLong_FromSsize_t(i_result);
            if (result == NULL) {
                Py_DECREF(item);
                Py_DECREF(iter);
                return NULL;
            }
            temp = PyNumber_Add(result, item);
            Py_DECREF(result);
            Py_DECREF(item);
            result = temp;
            if (result == NULL) {
                Py_DECREF(iter);
                return NULL;
            }
        }
    }

    if (PyFloat_CheckExact(result)) {
        double f_result = PyFloat_AS_DOUBLE(result);
        double c = 0.0;
        Py_SETREF(result, NULL);
        while(result == NULL) {
            item = PyIter_Next(iter);
            if (item == NULL) {
                Py_DECREF(iter);
                if (PyErr_Occurred())
                    return NULL;
                /* Avoid losing the sign on a negative result,
                   and don't let adding the compensation convert
                   an infinite or overflowed sum to a NaN. */
                if (c && Py_IS_FINITE(c)) {
                    f_result += c;
                }
                return PyFloat_FromDouble(f_result);
            }
            if (PyFloat_CheckExact(item)) {
                // Improved Kahan–Babuška algorithm by Arnold Neumaier
                // Neumaier, A. (1974), Rundungsfehleranalyse einiger Verfahren
                // zur Summation endlicher Summen.  Z. angew. Math. Mech.,
                // 54: 39-51. https://doi.org/10.1002/zamm.19740540106
                // https://en.wikipedia.org/wiki/Kahan_summation_algorithm#Further_enhancements
                double x = PyFloat_AS_DOUBLE(item);
                double t = f_result + x;
                if (fabs(f_result) >= fabs(x)) {
                    c += (f_result - t) + x;
                } else {
                    c += (x - t) + f_result;
                }
                f_result = t;
                _Py_DECREF_SPECIALIZED(item, _PyFloat_ExactDealloc);
                continue;
            }
            if (PyLong_Check(item)) {
                long value;
                int overflow;
                value = PyLong_AsLongAndOverflow(item, &overflow);
                if (!overflow) {
                    f_result += (double)value;
                    Py_DECREF(item);
                    continue;
                }
            }
            if (c && Py_IS_FINITE(c)) {
                f_result += c;
            }
            result = PyFloat_FromDouble(f_result);
            if (result == NULL) {
                Py_DECREF(item);
                Py_DECREF(iter);
                return NULL;
            }
            temp = PyNumber_Add(result, item);
            Py_DECREF(result);
            Py_DECREF(item);
            result = temp;
            if (result == NULL) {
                Py_DECREF(iter);
                return NULL;
            }
        }
    }
#endif

    for(;;) {
        item = PyIter_Next(iter);
        if (item == NULL) {
            /* error, or end-of-sequence */
            if (PyErr_Occurred()) {
                Py_SETREF(result, NULL);
            }
            break;
        }
        /* It's tempting to use PyNumber_InPlaceAdd instead of
           PyNumber_Add here, to avoid quadratic running time
           when doing 'sum(list_of_lists, [])'.  However, this
           would produce a change in behaviour: a snippet like

             empty = []
             sum([[x] for x in range(10)], empty)

           would change the value of empty. In fact, using
           in-place addition rather that binary addition for
           any of the steps introduces subtle behavior changes:

           https://bugs.python.org/issue18305 */
        temp = PyNumber_Add(result, item);
        Py_DECREF(result);
        Py_DECREF(item);
        result = temp;
        if (result == NULL)
            break;
    }
    Py_DECREF(iter);
    return result;
}


/*[clinic input]
isinstance as builtin_isinstance

    obj: object
    class_or_tuple: object
    /

Return whether an object is an instance of a class or of a subclass thereof.

A tuple, as in ``isinstance(x, (A, B, ...))``, may be given as the target to
check against. This is equivalent to ``isinstance(x, A) or isinstance(x, B)
or ...`` etc.
[clinic start generated code]*/

static PyObject *
builtin_isinstance_impl(PyObject *module, PyObject *obj,
                        PyObject *class_or_tuple)
/*[clinic end generated code: output=6faf01472c13b003 input=ffa743db1daf7549]*/
{
    int retval;

    retval = PyObject_IsInstance(obj, class_or_tuple);
    if (retval < 0)
        return NULL;
    return PyBool_FromLong(retval);
}


/*[clinic input]
issubclass as builtin_issubclass

    cls: object
    class_or_tuple: object
    /

Return whether 'cls' is derived from another class or is the same class.

A tuple, as in ``issubclass(x, (A, B, ...))``, may be given as the target to
check against. This is equivalent to ``issubclass(x, A) or issubclass(x, B)
or ...``.
[clinic start generated code]*/

static PyObject *
builtin_issubclass_impl(PyObject *module, PyObject *cls,
                        PyObject *class_or_tuple)
/*[clinic end generated code: output=358412410cd7a250 input=a24b9f3d58c370d6]*/
{
    int retval;

    retval = PyObject_IsSubclass(cls, class_or_tuple);
    if (retval < 0)
        return NULL;
    return PyBool_FromLong(retval);
}

typedef struct {
    PyObject_HEAD
    Py_ssize_t tuplesize;
    PyObject *ittuple;     /* tuple of iterators */
    PyObject *result;
    int strict;
} zipobject;

static PyObject *
zip_new(PyTypeObject *type, PyObject *args, PyObject *kwds)
{
    zipobject *lz;
    Py_ssize_t i;
    PyObject *ittuple;  /* tuple of iterators */
    PyObject *result;
    Py_ssize_t tuplesize;
    int strict = 0;

    if (kwds) {
        PyObject *empty = PyTuple_New(0);
        if (empty == NULL) {
            return NULL;
        }
        static char *kwlist[] = {"strict", NULL};
        int parsed = PyArg_ParseTupleAndKeywords(
                empty, kwds, "|$p:zip", kwlist, &strict);
        Py_DECREF(empty);
        if (!parsed) {
            return NULL;
        }
    }

    /* args must be a tuple */
    assert(PyTuple_Check(args));
    tuplesize = PyTuple_GET_SIZE(args);

    /* obtain iterators */
    ittuple = PyTuple_New(tuplesize);
    if (ittuple == NULL)
        return NULL;
    for (i=0; i < tuplesize; ++i) {
        PyObject *item = PyTuple_GET_ITEM(args, i);
        PyObject *it = PyObject_GetIter(item);
        if (it == NULL) {
            Py_DECREF(ittuple);
            return NULL;
        }
        PyTuple_SET_ITEM(ittuple, i, it);
    }

    /* create a result holder */
    result = PyTuple_New(tuplesize);
    if (result == NULL) {
        Py_DECREF(ittuple);
        return NULL;
    }
    for (i=0 ; i < tuplesize ; i++) {
        PyTuple_SET_ITEM(result, i, Py_NewRef(Py_None));
    }

    /* create zipobject structure */
    lz = (zipobject *)type->tp_alloc(type, 0);
    if (lz == NULL) {
        Py_DECREF(ittuple);
        Py_DECREF(result);
        return NULL;
    }
    lz->ittuple = ittuple;
    lz->tuplesize = tuplesize;
    lz->result = result;
    lz->strict = strict;

    return (PyObject *)lz;
}

static void
zip_dealloc(zipobject *lz)
{
    PyObject_GC_UnTrack(lz);
    Py_XDECREF(lz->ittuple);
    Py_XDECREF(lz->result);
    Py_TYPE(lz)->tp_free(lz);
}

static int
zip_traverse(zipobject *lz, visitproc visit, void *arg)
{
    Py_VISIT(lz->ittuple);
    Py_VISIT(lz->result);
    return 0;
}

static PyObject *
zip_next(zipobject *lz)
{
    Py_ssize_t i;
    Py_ssize_t tuplesize = lz->tuplesize;
    PyObject *result = lz->result;
    PyObject *it;
    PyObject *item;
    PyObject *olditem;

    if (tuplesize == 0)
        return NULL;
    if (Py_REFCNT(result) == 1) {
        Py_INCREF(result);
        for (i=0 ; i < tuplesize ; i++) {
            it = PyTuple_GET_ITEM(lz->ittuple, i);
            item = (*Py_TYPE(it)->tp_iternext)(it);
            if (item == NULL) {
                Py_DECREF(result);
                if (lz->strict) {
                    goto check;
                }
                return NULL;
            }
            olditem = PyTuple_GET_ITEM(result, i);
            PyTuple_SET_ITEM(result, i, item);
            Py_DECREF(olditem);
        }
        // bpo-42536: The GC may have untracked this result tuple. Since we're
        // recycling it, make sure it's tracked again:
        if (!_PyObject_GC_IS_TRACKED(result)) {
            _PyObject_GC_TRACK(result);
        }
    } else {
        result = PyTuple_New(tuplesize);
        if (result == NULL)
            return NULL;
        for (i=0 ; i < tuplesize ; i++) {
            it = PyTuple_GET_ITEM(lz->ittuple, i);
            item = (*Py_TYPE(it)->tp_iternext)(it);
            if (item == NULL) {
                Py_DECREF(result);
                if (lz->strict) {
                    goto check;
                }
                return NULL;
            }
            PyTuple_SET_ITEM(result, i, item);
        }
    }
    return result;
check:
    if (PyErr_Occurred()) {
        if (!PyErr_ExceptionMatches(PyExc_StopIteration)) {
            // next() on argument i raised an exception (not StopIteration)
            return NULL;
        }
        PyErr_Clear();
    }
    if (i) {
        // ValueError: zip() argument 2 is shorter than argument 1
        // ValueError: zip() argument 3 is shorter than arguments 1-2
        const char* plural = i == 1 ? " " : "s 1-";
        return PyErr_Format(PyExc_ValueError,
                            "zip() argument %d is shorter than argument%s%d",
                            i + 1, plural, i);
    }
    for (i = 1; i < tuplesize; i++) {
        it = PyTuple_GET_ITEM(lz->ittuple, i);
        item = (*Py_TYPE(it)->tp_iternext)(it);
        if (item) {
            Py_DECREF(item);
            const char* plural = i == 1 ? " " : "s 1-";
            return PyErr_Format(PyExc_ValueError,
                                "zip() argument %d is longer than argument%s%d",
                                i + 1, plural, i);
        }
        if (PyErr_Occurred()) {
            if (!PyErr_ExceptionMatches(PyExc_StopIteration)) {
                // next() on argument i raised an exception (not StopIteration)
                return NULL;
            }
            PyErr_Clear();
        }
        // Argument i is exhausted. So far so good...
    }
    // All arguments are exhausted. Success!
    return NULL;
}

static PyObject *
zip_reduce(zipobject *lz, PyObject *Py_UNUSED(ignored))
{
    /* Just recreate the zip with the internal iterator tuple */
    if (lz->strict) {
        return PyTuple_Pack(3, Py_TYPE(lz), lz->ittuple, Py_True);
    }
    return PyTuple_Pack(2, Py_TYPE(lz), lz->ittuple);
}

PyDoc_STRVAR(setstate_doc, "Set state information for unpickling.");

static PyObject *
zip_setstate(zipobject *lz, PyObject *state)
{
    int strict = PyObject_IsTrue(state);
    if (strict < 0) {
        return NULL;
    }
    lz->strict = strict;
    Py_RETURN_NONE;
}

static PyMethodDef zip_methods[] = {
    {"__reduce__", _PyCFunction_CAST(zip_reduce), METH_NOARGS, reduce_doc},
    {"__setstate__", _PyCFunction_CAST(zip_setstate), METH_O, setstate_doc},
    {NULL}  /* sentinel */
};

PyDoc_STRVAR(zip_doc,
"zip(*iterables, strict=False)\n\
--\n\
\n\
The zip object yields n-length tuples, where n is the number of iterables\n\
passed as positional arguments to zip().  The i-th element in every tuple\n\
comes from the i-th iterable argument to zip().  This continues until the\n\
shortest argument is exhausted.\n\
\n\
If strict is true and one of the arguments is exhausted before the others,\n\
raise a ValueError.\n\
\n\
   >>> list(zip('abcdefg', range(3), range(4)))\n\
   [('a', 0, 0), ('b', 1, 1), ('c', 2, 2)]");

PyTypeObject PyZip_Type = {
    PyVarObject_HEAD_INIT(&PyType_Type, 0)
    "zip",                              /* tp_name */
    sizeof(zipobject),                  /* tp_basicsize */
    0,                                  /* tp_itemsize */
    /* methods */
    (destructor)zip_dealloc,            /* tp_dealloc */
    0,                                  /* tp_vectorcall_offset */
    0,                                  /* tp_getattr */
    0,                                  /* tp_setattr */
    0,                                  /* tp_as_async */
    0,                                  /* tp_repr */
    0,                                  /* tp_as_number */
    0,                                  /* tp_as_sequence */
    0,                                  /* tp_as_mapping */
    0,                                  /* tp_hash */
    0,                                  /* tp_call */
    0,                                  /* tp_str */
    PyObject_GenericGetAttr,            /* tp_getattro */
    0,                                  /* tp_setattro */
    0,                                  /* tp_as_buffer */
    Py_TPFLAGS_DEFAULT | Py_TPFLAGS_HAVE_GC |
        Py_TPFLAGS_BASETYPE,            /* tp_flags */
    zip_doc,                            /* tp_doc */
    (traverseproc)zip_traverse,    /* tp_traverse */
    0,                                  /* tp_clear */
    0,                                  /* tp_richcompare */
    0,                                  /* tp_weaklistoffset */
    PyObject_SelfIter,                  /* tp_iter */
    (iternextfunc)zip_next,     /* tp_iternext */
    zip_methods,                        /* tp_methods */
    0,                                  /* tp_members */
    0,                                  /* tp_getset */
    0,                                  /* tp_base */
    0,                                  /* tp_dict */
    0,                                  /* tp_descr_get */
    0,                                  /* tp_descr_set */
    0,                                  /* tp_dictoffset */
    0,                                  /* tp_init */
    PyType_GenericAlloc,                /* tp_alloc */
    zip_new,                            /* tp_new */
    PyObject_GC_Del,                    /* tp_free */
};


static PyMethodDef builtin_methods[] = {
    {"__build_class__", _PyCFunction_CAST(builtin___build_class__),
     METH_FASTCALL | METH_KEYWORDS, build_class_doc},
    BUILTIN___IMPORT___METHODDEF
    BUILTIN_ABS_METHODDEF
    BUILTIN_ALL_METHODDEF
    BUILTIN_ANY_METHODDEF
    BUILTIN_ASCII_METHODDEF
    BUILTIN_BIN_METHODDEF
    {"breakpoint", _PyCFunction_CAST(builtin_breakpoint), METH_FASTCALL | METH_KEYWORDS, breakpoint_doc},
    BUILTIN_CALLABLE_METHODDEF
    BUILTIN_CHR_METHODDEF
    BUILTIN_COMPILE_METHODDEF
    BUILTIN_DELATTR_METHODDEF
    {"dir", builtin_dir, METH_VARARGS, dir_doc},
    BUILTIN_DIVMOD_METHODDEF
    BUILTIN_EVAL_METHODDEF
    BUILTIN_EXEC_METHODDEF
    BUILTIN_FORMAT_METHODDEF
    {"getattr", _PyCFunction_CAST(builtin_getattr), METH_FASTCALL, getattr_doc},
    BUILTIN_GLOBALS_METHODDEF
    BUILTIN_HASATTR_METHODDEF
    BUILTIN_HASH_METHODDEF
    BUILTIN_HEX_METHODDEF
    BUILTIN_ID_METHODDEF
    BUILTIN_INPUT_METHODDEF
    BUILTIN_ISINSTANCE_METHODDEF
    BUILTIN_ISSUBCLASS_METHODDEF
    {"iter", _PyCFunction_CAST(builtin_iter), METH_FASTCALL, iter_doc},
    BUILTIN_AITER_METHODDEF
    BUILTIN_LEN_METHODDEF
    BUILTIN_LOCALS_METHODDEF
<<<<<<< HEAD
    {"max",             (PyCFunction)(void(*)(void))builtin_max,        METH_FASTCALL | METH_KEYWORDS, max_doc},
    {"min",             (PyCFunction)(void(*)(void))builtin_min,        METH_FASTCALL | METH_KEYWORDS, min_doc},
    BUILTIN_NEXT_METHODDEF
=======
    {"max", _PyCFunction_CAST(builtin_max), METH_VARARGS | METH_KEYWORDS, max_doc},
    {"min", _PyCFunction_CAST(builtin_min), METH_VARARGS | METH_KEYWORDS, min_doc},
    {"next", _PyCFunction_CAST(builtin_next), METH_FASTCALL, next_doc},
>>>>>>> f4fe65e2
    BUILTIN_ANEXT_METHODDEF
    BUILTIN_OCT_METHODDEF
    BUILTIN_ORD_METHODDEF
    BUILTIN_POW_METHODDEF
    BUILTIN_PRINT_METHODDEF
    BUILTIN_REPR_METHODDEF
    BUILTIN_ROUND_METHODDEF
    BUILTIN_SETATTR_METHODDEF
    BUILTIN_SORTED_METHODDEF
    BUILTIN_SUM_METHODDEF
    {"vars",            builtin_vars,       METH_VARARGS, vars_doc},
    {NULL,              NULL},
};

PyDoc_STRVAR(builtin_doc,
"Built-in functions, types, exceptions, and other objects.\n\
\n\
This module provides direct access to all 'built-in'\n\
identifiers of Python; for example, builtins.len is\n\
the full name for the built-in function len().\n\
\n\
This module is not normally accessed explicitly by most\n\
applications, but can be useful in modules that provide\n\
objects with the same name as a built-in value, but in\n\
which the built-in of that name is also needed.");

static struct PyModuleDef builtinsmodule = {
    PyModuleDef_HEAD_INIT,
    "builtins",
    builtin_doc,
    -1, /* multiple "initialization" just copies the module dict. */
    builtin_methods,
    NULL,
    NULL,
    NULL,
    NULL
};


PyObject *
_PyBuiltin_Init(PyInterpreterState *interp)
{
    PyObject *mod, *dict, *debug;

    const PyConfig *config = _PyInterpreterState_GetConfig(interp);

    mod = _PyModule_CreateInitialized(&builtinsmodule, PYTHON_API_VERSION);
    if (mod == NULL)
        return NULL;
    dict = PyModule_GetDict(mod);

#ifdef Py_TRACE_REFS
    /* "builtins" exposes a number of statically allocated objects
     * that, before this code was added in 2.3, never showed up in
     * the list of "all objects" maintained by Py_TRACE_REFS.  As a
     * result, programs leaking references to None and False (etc)
     * couldn't be diagnosed by examining sys.getobjects(0).
     */
#define ADD_TO_ALL(OBJECT) _Py_AddToAllObjects((PyObject *)(OBJECT))
#else
#define ADD_TO_ALL(OBJECT) (void)0
#endif

#define SETBUILTIN(NAME, OBJECT) \
    if (PyDict_SetItemString(dict, NAME, (PyObject *)OBJECT) < 0)       \
        return NULL;                                                    \
    ADD_TO_ALL(OBJECT)

    SETBUILTIN("None",                  Py_None);
    SETBUILTIN("Ellipsis",              Py_Ellipsis);
    SETBUILTIN("NotImplemented",        Py_NotImplemented);
    SETBUILTIN("False",                 Py_False);
    SETBUILTIN("True",                  Py_True);
    SETBUILTIN("bool",                  &PyBool_Type);
    SETBUILTIN("memoryview",        &PyMemoryView_Type);
    SETBUILTIN("bytearray",             &PyByteArray_Type);
    SETBUILTIN("bytes",                 &PyBytes_Type);
    SETBUILTIN("classmethod",           &PyClassMethod_Type);
    SETBUILTIN("complex",               &PyComplex_Type);
    SETBUILTIN("dict",                  &PyDict_Type);
    SETBUILTIN("enumerate",             &PyEnum_Type);
    SETBUILTIN("filter",                &PyFilter_Type);
    SETBUILTIN("float",                 &PyFloat_Type);
    SETBUILTIN("frozenset",             &PyFrozenSet_Type);
    SETBUILTIN("property",              &PyProperty_Type);
    SETBUILTIN("int",                   &PyLong_Type);
    SETBUILTIN("list",                  &PyList_Type);
    SETBUILTIN("map",                   &PyMap_Type);
    SETBUILTIN("object",                &PyBaseObject_Type);
    SETBUILTIN("range",                 &PyRange_Type);
    SETBUILTIN("reversed",              &PyReversed_Type);
    SETBUILTIN("set",                   &PySet_Type);
    SETBUILTIN("slice",                 &PySlice_Type);
    SETBUILTIN("staticmethod",          &PyStaticMethod_Type);
    SETBUILTIN("str",                   &PyUnicode_Type);
    SETBUILTIN("super",                 &PySuper_Type);
    SETBUILTIN("tuple",                 &PyTuple_Type);
    SETBUILTIN("type",                  &PyType_Type);
    SETBUILTIN("zip",                   &PyZip_Type);
    debug = PyBool_FromLong(config->optimization_level == 0);
    if (PyDict_SetItemString(dict, "__debug__", debug) < 0) {
        Py_DECREF(debug);
        return NULL;
    }
    Py_DECREF(debug);

    return mod;
#undef ADD_TO_ALL
#undef SETBUILTIN
}<|MERGE_RESOLUTION|>--- conflicted
+++ resolved
@@ -3059,15 +3059,9 @@
     BUILTIN_AITER_METHODDEF
     BUILTIN_LEN_METHODDEF
     BUILTIN_LOCALS_METHODDEF
-<<<<<<< HEAD
-    {"max",             (PyCFunction)(void(*)(void))builtin_max,        METH_FASTCALL | METH_KEYWORDS, max_doc},
-    {"min",             (PyCFunction)(void(*)(void))builtin_min,        METH_FASTCALL | METH_KEYWORDS, min_doc},
-    BUILTIN_NEXT_METHODDEF
-=======
-    {"max", _PyCFunction_CAST(builtin_max), METH_VARARGS | METH_KEYWORDS, max_doc},
-    {"min", _PyCFunction_CAST(builtin_min), METH_VARARGS | METH_KEYWORDS, min_doc},
+    {"max", (PyCFunction)(void(*)(void))builtin_max, METH_FASTCALL | METH_KEYWORDS, max_doc},
+    {"min", (PyCFunction)(void(*)(void))builtin_min, METH_FASTCALL | METH_KEYWORDS, min_doc},
     {"next", _PyCFunction_CAST(builtin_next), METH_FASTCALL, next_doc},
->>>>>>> f4fe65e2
     BUILTIN_ANEXT_METHODDEF
     BUILTIN_OCT_METHODDEF
     BUILTIN_ORD_METHODDEF
