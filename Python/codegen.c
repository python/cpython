--- conflicted
+++ resolved
@@ -406,16 +406,7 @@
     assert(IS_JUMP_TARGET_LABEL(target));
     assert(OPCODE_HAS_JUMP(opcode) || IS_BLOCK_PUSH_OPCODE(opcode));
     assert(!IS_ASSEMBLER_OPCODE(opcode));
-    if (_PyInstructionSequence_Addop(seq, opcode, target.id, loc) != SUCCESS) {
-        return ERROR;
-    }
-<<<<<<< HEAD
-=======
-    if (IS_CONDITIONAL_JUMP_OPCODE(opcode)) {
-        return _PyInstructionSequence_Addop(seq, NOT_TAKEN, 0, NO_LOCATION);
-    }
->>>>>>> f826beca
-    return SUCCESS;
+    return _PyInstructionSequence_Addop(seq, opcode, target.id, loc);
 }
 
 #define ADDOP_JUMP(C, LOC, OP, O) \
