/*
 * This file implements the compiler's code generation stage, which
 * produces a sequence of pseudo-instructions from an AST.
 *
 * The primary entry point is _PyCodegen_Body() for modules, and
 * _PyCodegen_Expression() for expressions.
 *
 * CAUTION: The VISIT_* macros abort the current function when they
 * encounter a problem. So don't invoke them when there is memory
 * which needs to be released. Code blocks are OK, as the compiler
 * structure takes care of releasing those.  Use the arena to manage
 * objects.
 */

#include <stdbool.h>

#include "Python.h"
#include "opcode.h"
#include "pycore_ast.h"           // _PyAST_GetDocString()
#define NEED_OPCODE_TABLES
#include "pycore_opcode_utils.h"
#undef NEED_OPCODE_TABLES
#include "pycore_compile.h"
#include "pycore_instruction_sequence.h" // _PyInstructionSequence_NewLabel()
#include "pycore_intrinsics.h"
#include "pycore_long.h"          // _PyLong_GetZero()
#include "pycore_pystate.h"       // _Py_GetConfig()
#include "pycore_symtable.h"      // PySTEntryObject

#define NEED_OPCODE_METADATA
#include "pycore_opcode_metadata.h" // _PyOpcode_opcode_metadata, _PyOpcode_num_popped/pushed
#undef NEED_OPCODE_METADATA

#define COMP_GENEXP   0
#define COMP_LISTCOMP 1
#define COMP_SETCOMP  2
#define COMP_DICTCOMP 3

/* A soft limit for stack use, to avoid excessive
 * memory use for large constants, etc.
 *
 * The value 30 is plucked out of thin air.
 * Code that could use more stack than this is
 * rare, so the exact value is unimportant.
 */
#define STACK_USE_GUIDELINE 30

#undef SUCCESS
#undef ERROR
#define SUCCESS 0
#define ERROR -1

#define RETURN_IF_ERROR(X)  \
    if ((X) == -1) {        \
        return ERROR;       \
    }

#define RETURN_IF_ERROR_IN_SCOPE(C, CALL) { \
    if ((CALL) < 0) { \
        _PyCompile_ExitScope((C)); \
        return ERROR; \
    } \
}

struct _PyCompiler;
typedef struct _PyCompiler compiler;

#define INSTR_SEQUENCE(C) _PyCompile_InstrSequence(C)
#define FUTURE_FEATURES(C) _PyCompile_FutureFeatures(C)
#define SYMTABLE(C) _PyCompile_Symtable(C)
#define SYMTABLE_ENTRY(C) _PyCompile_SymtableEntry(C)
#define OPTIMIZATION_LEVEL(C) _PyCompile_OptimizationLevel(C)
#define IS_INTERACTIVE_TOP_LEVEL(C) _PyCompile_IsInteractiveTopLevel(C)
#define SCOPE_TYPE(C) _PyCompile_ScopeType(C)
#define QUALNAME(C) _PyCompile_Qualname(C)
#define METADATA(C) _PyCompile_Metadata(C)

typedef _PyInstruction instruction;
typedef _PyInstructionSequence instr_sequence;
typedef _Py_SourceLocation location;
typedef _PyJumpTargetLabel jump_target_label;

typedef _PyCompile_FBlockInfo fblockinfo;

#define LOCATION(LNO, END_LNO, COL, END_COL) \
    ((const _Py_SourceLocation){(LNO), (END_LNO), (COL), (END_COL)})

#define LOC(x) SRC_LOCATION_FROM_AST(x)

#define NEW_JUMP_TARGET_LABEL(C, NAME) \
    jump_target_label NAME = _PyInstructionSequence_NewLabel(INSTR_SEQUENCE(C)); \
    if (!IS_JUMP_TARGET_LABEL(NAME)) { \
        return ERROR; \
    }

#define USE_LABEL(C, LBL) \
    RETURN_IF_ERROR(_PyInstructionSequence_UseLabel(INSTR_SEQUENCE(C), (LBL).id))

static const int compare_masks[] = {
    [Py_LT] = COMPARISON_LESS_THAN,
    [Py_LE] = COMPARISON_LESS_THAN | COMPARISON_EQUALS,
    [Py_EQ] = COMPARISON_EQUALS,
    [Py_NE] = COMPARISON_NOT_EQUALS,
    [Py_GT] = COMPARISON_GREATER_THAN,
    [Py_GE] = COMPARISON_GREATER_THAN | COMPARISON_EQUALS,
};

/*
 * Resize the array if index is out of range.
 *
 * idx: the index we want to access
 * arr: pointer to the array
 * alloc: pointer to the capacity of the array
 * default_alloc: initial number of items
 * item_size: size of each item
 *
 */
int
_PyCompile_EnsureArrayLargeEnough(int idx, void **array, int *alloc,
                                  int default_alloc, size_t item_size)
{
    void *arr = *array;
    if (arr == NULL) {
        int new_alloc = default_alloc;
        if (idx >= new_alloc) {
            new_alloc = idx + default_alloc;
        }
        arr = PyMem_Calloc(new_alloc, item_size);
        if (arr == NULL) {
            PyErr_NoMemory();
            return ERROR;
        }
        *alloc = new_alloc;
    }
    else if (idx >= *alloc) {
        size_t oldsize = *alloc * item_size;
        int new_alloc = *alloc << 1;
        if (idx >= new_alloc) {
            new_alloc = idx + default_alloc;
        }
        size_t newsize = new_alloc * item_size;

        if (oldsize > (SIZE_MAX >> 1)) {
            PyErr_NoMemory();
            return ERROR;
        }

        assert(newsize > 0);
        void *tmp = PyMem_Realloc(arr, newsize);
        if (tmp == NULL) {
            PyErr_NoMemory();
            return ERROR;
        }
        *alloc = new_alloc;
        arr = tmp;
        memset((char *)arr + oldsize, 0, newsize - oldsize);
    }

    *array = arr;
    return SUCCESS;
}


typedef struct {
    // A list of strings corresponding to name captures. It is used to track:
    // - Repeated name assignments in the same pattern.
    // - Different name assignments in alternatives.
    // - The order of name assignments in alternatives.
    PyObject *stores;
    // If 0, any name captures against our subject will raise.
    int allow_irrefutable;
    // An array of blocks to jump to on failure. Jumping to fail_pop[i] will pop
    // i items off of the stack. The end result looks like this (with each block
    // falling through to the next):
    // fail_pop[4]: POP_TOP
    // fail_pop[3]: POP_TOP
    // fail_pop[2]: POP_TOP
    // fail_pop[1]: POP_TOP
    // fail_pop[0]: NOP
    jump_target_label *fail_pop;
    // The current length of fail_pop.
    Py_ssize_t fail_pop_size;
    // The number of items on top of the stack that need to *stay* on top of the
    // stack. Variable captures go beneath these. All of them will be popped on
    // failure.
    Py_ssize_t on_top;
} pattern_context;

static int codegen_nameop2(compiler *, location, identifier, expr_context_ty, bool);

static inline int codegen_nameop(compiler *c, location l, identifier i, expr_context_ty e)
{
    return codegen_nameop2(c, l, i, e, false);
}

static int codegen_visit_stmt(compiler *, stmt_ty);
static int codegen_visit_keyword(compiler *, keyword_ty);
static int codegen_visit_expr(compiler *, expr_ty, bool);
static int codegen_augassign(compiler *, stmt_ty);
static int codegen_annassign(compiler *, stmt_ty);
static int codegen_subscript(compiler *, expr_ty);
static int codegen_slice_two_parts(compiler *, expr_ty);
static int codegen_slice(compiler *, expr_ty);

static bool are_all_items_const(asdl_expr_seq *, Py_ssize_t, Py_ssize_t);


static int codegen_with(compiler *, stmt_ty, int);
static int codegen_async_with(compiler *, stmt_ty, int);
static int codegen_async_for(compiler *, stmt_ty);
static int codegen_call_simple_kw_helper(compiler *c,
                                         location loc,
                                         asdl_keyword_seq *keywords,
                                         Py_ssize_t nkwelts);
static int codegen_call_helper_impl(compiler *c, location loc,
                                    int n, /* Args already pushed */
                                    asdl_expr_seq *args,
                                    PyObject *injected_arg,
                                    asdl_keyword_seq *keywords);
static int codegen_call_helper(compiler *c, location loc,
                               int n, asdl_expr_seq *args,
                               asdl_keyword_seq *keywords);
static int codegen_try_except(compiler *, stmt_ty);
static int codegen_try_star_except(compiler *, stmt_ty);

static int codegen_sync_comprehension_generator(
                                      compiler *c, location loc,
                                      asdl_comprehension_seq *generators, int gen_index,
                                      int depth,
                                      expr_ty elt, expr_ty val, int type,
                                      int iter_on_stack);

static int codegen_async_comprehension_generator(
                                      compiler *c, location loc,
                                      asdl_comprehension_seq *generators, int gen_index,
                                      int depth,
                                      expr_ty elt, expr_ty val, int type,
                                      int iter_on_stack);

static int codegen_pattern(compiler *, pattern_ty, pattern_context *);
static int codegen_match(compiler *, stmt_ty);
static int codegen_pattern_subpattern(compiler *,
                                      pattern_ty, pattern_context *);
static int codegen_make_closure(compiler *c, location loc,
                                PyCodeObject *co, Py_ssize_t flags);


/* Add an opcode with an integer argument */
static int
codegen_addop_i(instr_sequence *seq, int opcode, Py_ssize_t oparg, location loc)
{
    /* oparg value is unsigned, but a signed C int is usually used to store
       it in the C code (like Python/ceval.c).

       Limit to 32-bit signed C int (rather than INT_MAX) for portability.

       The argument of a concrete bytecode instruction is limited to 8-bit.
       EXTENDED_ARG is used for 16, 24, and 32-bit arguments. */

    int oparg_ = Py_SAFE_DOWNCAST(oparg, Py_ssize_t, int);
    assert(!IS_ASSEMBLER_OPCODE(opcode));
    return _PyInstructionSequence_Addop(seq, opcode, oparg_, loc);
}

#define ADDOP_I(C, LOC, OP, O) \
    RETURN_IF_ERROR(codegen_addop_i(INSTR_SEQUENCE(C), (OP), (O), (LOC)))

#define ADDOP_I_IN_SCOPE(C, LOC, OP, O) \
    RETURN_IF_ERROR_IN_SCOPE(C, codegen_addop_i(INSTR_SEQUENCE(C), (OP), (O), (LOC)));

static int
codegen_addop_noarg(instr_sequence *seq, int opcode, location loc)
{
    assert(!OPCODE_HAS_ARG(opcode));
    assert(!IS_ASSEMBLER_OPCODE(opcode));
    return _PyInstructionSequence_Addop(seq, opcode, 0, loc);
}

#define ADDOP(C, LOC, OP) \
    RETURN_IF_ERROR(codegen_addop_noarg(INSTR_SEQUENCE(C), (OP), (LOC)))

#define ADDOP_IN_SCOPE(C, LOC, OP) \
    RETURN_IF_ERROR_IN_SCOPE((C), codegen_addop_noarg(INSTR_SEQUENCE(C), (OP), (LOC)))

static int
codegen_addop_load_const(compiler *c, location loc, PyObject *o)
{
    Py_ssize_t arg = _PyCompile_AddConst(c, o);
    if (arg < 0) {
        return ERROR;
    }
    ADDOP_I(c, loc, LOAD_CONST, arg);
    return SUCCESS;
}

#define ADDOP_LOAD_CONST(C, LOC, O) \
    RETURN_IF_ERROR(codegen_addop_load_const((C), (LOC), (O)))

#define ADDOP_LOAD_CONST_IN_SCOPE(C, LOC, O) \
    RETURN_IF_ERROR_IN_SCOPE((C), codegen_addop_load_const((C), (LOC), (O)))

/* Same as ADDOP_LOAD_CONST, but steals a reference. */
#define ADDOP_LOAD_CONST_NEW(C, LOC, O) { \
    PyObject *__new_const = (O); \
    if (__new_const == NULL) { \
        return ERROR; \
    } \
    if (codegen_addop_load_const((C), (LOC), __new_const) < 0) { \
        Py_DECREF(__new_const); \
        return ERROR; \
    } \
    Py_DECREF(__new_const); \
}

static int
codegen_addop_o(compiler *c, location loc,
                int opcode, PyObject *dict, PyObject *o)
{
    Py_ssize_t arg = _PyCompile_DictAddObj(dict, o);
    RETURN_IF_ERROR(arg);
    ADDOP_I(c, loc, opcode, arg);
    return SUCCESS;
}

#define ADDOP_N(C, LOC, OP, O, TYPE) { \
    assert(!OPCODE_HAS_CONST(OP)); /* use ADDOP_LOAD_CONST_NEW */ \
    int ret = codegen_addop_o((C), (LOC), (OP), METADATA(C)->u_ ## TYPE, (O)); \
    Py_DECREF((O)); \
    RETURN_IF_ERROR(ret); \
}

#define ADDOP_N_IN_SCOPE(C, LOC, OP, O, TYPE) { \
    assert(!OPCODE_HAS_CONST(OP)); /* use ADDOP_LOAD_CONST_NEW */ \
    int ret = codegen_addop_o((C), (LOC), (OP), METADATA(C)->u_ ## TYPE, (O)); \
    Py_DECREF((O)); \
    RETURN_IF_ERROR_IN_SCOPE((C), ret); \
}

#define LOAD_METHOD -1
#define LOAD_SUPER_METHOD -2
#define LOAD_ZERO_SUPER_ATTR -3
#define LOAD_ZERO_SUPER_METHOD -4

static int
codegen_addop_name(compiler *c, location loc,
                   int opcode, PyObject *dict, PyObject *o)
{
    PyObject *mangled = _PyCompile_MaybeMangle(c, o);
    if (!mangled) {
        return ERROR;
    }
    Py_ssize_t arg = _PyCompile_DictAddObj(dict, mangled);
    Py_DECREF(mangled);
    if (arg < 0) {
        return ERROR;
    }
    if (opcode == LOAD_ATTR) {
        arg <<= 1;
    }
    if (opcode == LOAD_METHOD) {
        opcode = LOAD_ATTR;
        arg <<= 1;
        arg |= 1;
    }
    if (opcode == LOAD_SUPER_ATTR) {
        arg <<= 2;
        arg |= 2;
    }
    if (opcode == LOAD_SUPER_METHOD) {
        opcode = LOAD_SUPER_ATTR;
        arg <<= 2;
        arg |= 3;
    }
    if (opcode == LOAD_ZERO_SUPER_ATTR) {
        opcode = LOAD_SUPER_ATTR;
        arg <<= 2;
    }
    if (opcode == LOAD_ZERO_SUPER_METHOD) {
        opcode = LOAD_SUPER_ATTR;
        arg <<= 2;
        arg |= 1;
    }
    ADDOP_I(c, loc, opcode, arg);
    return SUCCESS;
}

#define ADDOP_NAME(C, LOC, OP, O, TYPE) \
    RETURN_IF_ERROR(codegen_addop_name((C), (LOC), (OP), METADATA(C)->u_ ## TYPE, (O)))

static int
codegen_addop_j(instr_sequence *seq, location loc,
                int opcode, jump_target_label target)
{
    assert(IS_JUMP_TARGET_LABEL(target));
    assert(OPCODE_HAS_JUMP(opcode) || IS_BLOCK_PUSH_OPCODE(opcode));
    assert(!IS_ASSEMBLER_OPCODE(opcode));
    return _PyInstructionSequence_Addop(seq, opcode, target.id, loc);
}

#define ADDOP_JUMP(C, LOC, OP, O) \
    RETURN_IF_ERROR(codegen_addop_j(INSTR_SEQUENCE(C), (LOC), (OP), (O)))

#define ADDOP_COMPARE(C, LOC, CMP) \
    RETURN_IF_ERROR(codegen_addcompare((C), (LOC), (cmpop_ty)(CMP)))

#define ADDOP_BINARY(C, LOC, BINOP) \
    RETURN_IF_ERROR(addop_binary((C), (LOC), (BINOP), false))

#define ADDOP_INPLACE(C, LOC, BINOP) \
    RETURN_IF_ERROR(addop_binary((C), (LOC), (BINOP), true))

#define ADD_YIELD_FROM(C, LOC, await) \
    RETURN_IF_ERROR(codegen_add_yield_from((C), (LOC), (await)))

#define POP_EXCEPT_AND_RERAISE(C, LOC) \
    RETURN_IF_ERROR(codegen_pop_except_and_reraise((C), (LOC)))

#define ADDOP_YIELD(C, LOC) \
    RETURN_IF_ERROR(codegen_addop_yield((C), (LOC)))

/* VISIT and VISIT_SEQ takes an ASDL type as their second argument.  They use
   the ASDL name to synthesize the name of the C type and the visit function.
*/

#define VISIT(C, TYPE, V) \
    RETURN_IF_ERROR(codegen_visit_ ## TYPE((C), (V)));

#define VISIT_EXPR(C, V) \
    RETURN_IF_ERROR(codegen_visit_expr((C), (V), false));

#define VISIT_EXPR_CONSUMED(C, V) \
    RETURN_IF_ERROR(codegen_visit_expr((C), (V), true));

#define VISIT_EXPR2(C, V, B) \
    RETURN_IF_ERROR(codegen_visit_expr((C), (V), (B)));

#define VISIT_IN_SCOPE(C, TYPE, V) \
    RETURN_IF_ERROR_IN_SCOPE((C), codegen_visit_ ## TYPE((C), (V)))

#define VISIT_EXPR_IN_SCOPE(C, V) \
    RETURN_IF_ERROR_IN_SCOPE((C), codegen_visit_expr((C), (V), false))

#define VISIT_SEQ(C, TYPE, SEQ) { \
    int _i; \
    asdl_ ## TYPE ## _seq *seq = (SEQ); /* avoid variable capture */ \
    for (_i = 0; _i < asdl_seq_LEN(seq); _i++) { \
        TYPE ## _ty elt = (TYPE ## _ty)asdl_seq_GET(seq, _i); \
        RETURN_IF_ERROR(codegen_visit_ ## TYPE((C), elt)); \
    } \
}

#define VISIT_EXPR_SEQ(C, SEQ, B) { \
    int _i; \
    asdl_expr_seq *seq = (SEQ); /* avoid variable capture */ \
    for (_i = 0; _i < asdl_seq_LEN(seq); _i++) { \
        expr_ty elt = (expr_ty)asdl_seq_GET(seq, _i); \
        RETURN_IF_ERROR(codegen_visit_expr((C), elt, (B))); \
    } \
}

#define VISIT_SEQ_IN_SCOPE(C, TYPE, SEQ) { \
    int _i; \
    asdl_ ## TYPE ## _seq *seq = (SEQ); /* avoid variable capture */ \
    for (_i = 0; _i < asdl_seq_LEN(seq); _i++) { \
        TYPE ## _ty elt = (TYPE ## _ty)asdl_seq_GET(seq, _i); \
        if (codegen_visit_ ## TYPE((C), elt) < 0) { \
            _PyCompile_ExitScope(C); \
            return ERROR; \
        } \
    } \
}

static int
codegen_call_exit_with_nones(compiler *c, location loc)
{
    ADDOP_LOAD_CONST(c, loc, Py_None);
    ADDOP_LOAD_CONST(c, loc, Py_None);
    ADDOP_LOAD_CONST(c, loc, Py_None);
    ADDOP_I(c, loc, CALL, 3);
    return SUCCESS;
}

static int
codegen_add_yield_from(compiler *c, location loc, int await)
{
    NEW_JUMP_TARGET_LABEL(c, send);
    NEW_JUMP_TARGET_LABEL(c, fail);
    NEW_JUMP_TARGET_LABEL(c, exit);

    USE_LABEL(c, send);
    ADDOP_JUMP(c, loc, SEND, exit);
    // Set up a virtual try/except to handle when StopIteration is raised during
    // a close or throw call. The only way YIELD_VALUE raises if they do!
    ADDOP_JUMP(c, loc, SETUP_FINALLY, fail);
    ADDOP_I(c, loc, YIELD_VALUE, 1);
    ADDOP(c, NO_LOCATION, POP_BLOCK);
    ADDOP_I(c, loc, RESUME, await ? RESUME_AFTER_AWAIT : RESUME_AFTER_YIELD_FROM);
    ADDOP_JUMP(c, loc, JUMP_NO_INTERRUPT, send);

    USE_LABEL(c, fail);
    ADDOP(c, loc, CLEANUP_THROW);

    USE_LABEL(c, exit);
    ADDOP(c, loc, END_SEND);
    return SUCCESS;
}

static int
codegen_pop_except_and_reraise(compiler *c, location loc)
{
    /* Stack contents
     * [exc_info, lasti, exc]            COPY        3
     * [exc_info, lasti, exc, exc_info]  POP_EXCEPT
     * [exc_info, lasti, exc]            RERAISE      1
     * (exception_unwind clears the stack)
     */

    ADDOP_I(c, loc, COPY, 3);
    ADDOP(c, loc, POP_EXCEPT);
    ADDOP_I(c, loc, RERAISE, 1);
    return SUCCESS;
}

/* Unwind a frame block.  If preserve_tos is true, the TOS before
 * popping the blocks will be restored afterwards, unless another
 * return, break or continue is found. In which case, the TOS will
 * be popped.
 */
static int
codegen_unwind_fblock(compiler *c, location *ploc,
                      fblockinfo *info, int preserve_tos)
{
    switch (info->fb_type) {
        case COMPILE_FBLOCK_WHILE_LOOP:
        case COMPILE_FBLOCK_EXCEPTION_HANDLER:
        case COMPILE_FBLOCK_EXCEPTION_GROUP_HANDLER:
        case COMPILE_FBLOCK_ASYNC_COMPREHENSION_GENERATOR:
        case COMPILE_FBLOCK_STOP_ITERATION:
            return SUCCESS;

        case COMPILE_FBLOCK_FOR_LOOP:
            /* Pop the iterator */
            if (preserve_tos) {
                ADDOP_I(c, *ploc, SWAP, 2);
            }
            ADDOP(c, *ploc, POP_TOP);
            return SUCCESS;

        case COMPILE_FBLOCK_TRY_EXCEPT:
            ADDOP(c, *ploc, POP_BLOCK);
            return SUCCESS;

        case COMPILE_FBLOCK_FINALLY_TRY:
            /* This POP_BLOCK gets the line number of the unwinding statement */
            ADDOP(c, *ploc, POP_BLOCK);
            if (preserve_tos) {
                RETURN_IF_ERROR(
                    _PyCompile_PushFBlock(c, *ploc, COMPILE_FBLOCK_POP_VALUE,
                                          NO_LABEL, NO_LABEL, NULL));
            }
            /* Emit the finally block */
            VISIT_SEQ(c, stmt, info->fb_datum);
            if (preserve_tos) {
                _PyCompile_PopFBlock(c, COMPILE_FBLOCK_POP_VALUE, NO_LABEL);
            }
            /* The finally block should appear to execute after the
             * statement causing the unwinding, so make the unwinding
             * instruction artificial */
            *ploc = NO_LOCATION;
            return SUCCESS;

        case COMPILE_FBLOCK_FINALLY_END:
            if (preserve_tos) {
                ADDOP_I(c, *ploc, SWAP, 2);
            }
            ADDOP(c, *ploc, POP_TOP); /* exc_value */
            if (preserve_tos) {
                ADDOP_I(c, *ploc, SWAP, 2);
            }
            ADDOP(c, *ploc, POP_BLOCK);
            ADDOP(c, *ploc, POP_EXCEPT);
            return SUCCESS;

        case COMPILE_FBLOCK_WITH:
        case COMPILE_FBLOCK_ASYNC_WITH:
            *ploc = info->fb_loc;
            ADDOP(c, *ploc, POP_BLOCK);
            if (preserve_tos) {
                ADDOP_I(c, *ploc, SWAP, 3);
                ADDOP_I(c, *ploc, SWAP, 2);
            }
            RETURN_IF_ERROR(codegen_call_exit_with_nones(c, *ploc));
            if (info->fb_type == COMPILE_FBLOCK_ASYNC_WITH) {
                ADDOP_I(c, *ploc, GET_AWAITABLE, 2);
                ADDOP_LOAD_CONST(c, *ploc, Py_None);
                ADD_YIELD_FROM(c, *ploc, 1);
            }
            ADDOP(c, *ploc, POP_TOP);
            /* The exit block should appear to execute after the
             * statement causing the unwinding, so make the unwinding
             * instruction artificial */
            *ploc = NO_LOCATION;
            return SUCCESS;

        case COMPILE_FBLOCK_HANDLER_CLEANUP: {
            if (info->fb_datum) {
                ADDOP(c, *ploc, POP_BLOCK);
            }
            if (preserve_tos) {
                ADDOP_I(c, *ploc, SWAP, 2);
            }
            ADDOP(c, *ploc, POP_BLOCK);
            ADDOP(c, *ploc, POP_EXCEPT);
            if (info->fb_datum) {
                ADDOP_LOAD_CONST(c, *ploc, Py_None);
                RETURN_IF_ERROR(codegen_nameop(c, *ploc, info->fb_datum, Store));
                RETURN_IF_ERROR(codegen_nameop(c, *ploc, info->fb_datum, Del));
            }
            return SUCCESS;
        }
        case COMPILE_FBLOCK_POP_VALUE: {
            if (preserve_tos) {
                ADDOP_I(c, *ploc, SWAP, 2);
            }
            ADDOP(c, *ploc, POP_TOP);
            return SUCCESS;
        }
    }
    Py_UNREACHABLE();
}

/** Unwind block stack. If loop is not NULL, then stop when the first loop is encountered. */
static int
codegen_unwind_fblock_stack(compiler *c, location *ploc,
                            int preserve_tos, fblockinfo **loop)
{
    fblockinfo *top = _PyCompile_TopFBlock(c);
    if (top == NULL) {
        return SUCCESS;
    }
    if (top->fb_type == COMPILE_FBLOCK_EXCEPTION_GROUP_HANDLER) {
        return _PyCompile_Error(
            c, *ploc, "'break', 'continue' and 'return' cannot appear in an except* block");
    }
    if (loop != NULL && (top->fb_type == COMPILE_FBLOCK_WHILE_LOOP ||
                         top->fb_type == COMPILE_FBLOCK_FOR_LOOP)) {
        *loop = top;
        return SUCCESS;
    }
    fblockinfo copy = *top;
    _PyCompile_PopFBlock(c, top->fb_type, top->fb_block);
    RETURN_IF_ERROR(codegen_unwind_fblock(c, ploc, &copy, preserve_tos));
    RETURN_IF_ERROR(codegen_unwind_fblock_stack(c, ploc, preserve_tos, loop));
    _PyCompile_PushFBlock(c, copy.fb_loc, copy.fb_type, copy.fb_block,
                          copy.fb_exit, copy.fb_datum);
    return SUCCESS;
}

static int
codegen_enter_scope(compiler *c, identifier name, int scope_type,
                    void *key, int lineno, PyObject *private,
                    _PyCompile_CodeUnitMetadata *umd)
{
    RETURN_IF_ERROR(
        _PyCompile_EnterScope(c, name, scope_type, key, lineno, private, umd));
    location loc = LOCATION(lineno, lineno, 0, 0);
    if (scope_type == COMPILE_SCOPE_MODULE) {
        loc.lineno = 0;
    }
    ADDOP_I(c, loc, RESUME, RESUME_AT_FUNC_START);
    return SUCCESS;
}

static int
codegen_setup_annotations_scope(compiler *c, location loc,
                                void *key, PyObject *name)
{
    _PyCompile_CodeUnitMetadata umd = {
        .u_posonlyargcount = 1,
    };
    RETURN_IF_ERROR(
        codegen_enter_scope(c, name, COMPILE_SCOPE_ANNOTATIONS,
                            key, loc.lineno, NULL, &umd));

    // if .format != 1: raise NotImplementedError
    _Py_DECLARE_STR(format, ".format");
    ADDOP_I(c, loc, LOAD_FAST, 0);
    ADDOP_LOAD_CONST(c, loc, _PyLong_GetOne());
    ADDOP_I(c, loc, COMPARE_OP, (Py_NE << 5) | compare_masks[Py_NE]);
    NEW_JUMP_TARGET_LABEL(c, body);
    ADDOP_JUMP(c, loc, POP_JUMP_IF_FALSE, body);
    ADDOP_I(c, loc, LOAD_COMMON_CONSTANT, CONSTANT_NOTIMPLEMENTEDERROR);
    ADDOP_I(c, loc, RAISE_VARARGS, 1);
    USE_LABEL(c, body);
    return SUCCESS;
}

static int
codegen_leave_annotations_scope(compiler *c, location loc,
                                Py_ssize_t annotations_len)
{
    ADDOP_I(c, loc, BUILD_MAP, annotations_len);
    ADDOP_IN_SCOPE(c, loc, RETURN_VALUE);
    PyCodeObject *co = _PyCompile_OptimizeAndAssemble(c, 1);
    _PyCompile_ExitScope(c);
    if (co == NULL) {
        return ERROR;
    }
    int ret = codegen_make_closure(c, loc, co, 0);
    Py_DECREF(co);
    RETURN_IF_ERROR(ret);
    return SUCCESS;
}

static int
codegen_process_deferred_annotations(compiler *c, location loc)
{
    PyObject *deferred_anno = _PyCompile_DeferredAnnotations(c);
    if (deferred_anno == NULL) {
        return SUCCESS;
    }
    Py_INCREF(deferred_anno);

    // It's possible that ste_annotations_block is set but
    // u_deferred_annotations is not, because the former is still
    // set if there are only non-simple annotations (i.e., annotations
    // for attributes, subscripts, or parenthesized names). However, the
    // reverse should not be possible.
    PySTEntryObject *ste = SYMTABLE_ENTRY(c);
    assert(ste->ste_annotation_block != NULL);
    void *key = (void *)((uintptr_t)ste->ste_id + 1);
    if (codegen_setup_annotations_scope(c, loc, key,
                                        ste->ste_annotation_block->ste_name) < 0) {
        Py_DECREF(deferred_anno);
        return ERROR;
    }
    Py_ssize_t annotations_len = PyList_Size(deferred_anno);
    for (Py_ssize_t i = 0; i < annotations_len; i++) {
        PyObject *ptr = PyList_GET_ITEM(deferred_anno, i);
        stmt_ty st = (stmt_ty)PyLong_AsVoidPtr(ptr);
        if (st == NULL) {
            _PyCompile_ExitScope(c);
            Py_DECREF(deferred_anno);
            return ERROR;
        }
        PyObject *mangled = _PyCompile_Mangle(c, st->v.AnnAssign.target->v.Name.id);
        if (!mangled) {
            _PyCompile_ExitScope(c);
            Py_DECREF(deferred_anno);
            return ERROR;
        }
        ADDOP_LOAD_CONST_NEW(c, LOC(st), mangled);
        VISIT_EXPR(c, st->v.AnnAssign.annotation);
    }
    Py_DECREF(deferred_anno);

    RETURN_IF_ERROR(codegen_leave_annotations_scope(c, loc, annotations_len));
    RETURN_IF_ERROR(codegen_nameop(c, loc, &_Py_ID(__annotate__), Store));

    return SUCCESS;
}

/* Compile an expression */
int
_PyCodegen_Expression(compiler *c, expr_ty e)
{
    VISIT_EXPR(c, e);
    return SUCCESS;
}

/* Compile a sequence of statements, checking for a docstring
   and for annotations. */

int
_PyCodegen_Body(compiler *c, location loc, asdl_stmt_seq *stmts, bool is_interactive)
{
    /* If from __future__ import annotations is active,
     * every annotated class and module should have __annotations__.
     * Else __annotate__ is created when necessary. */
    if ((FUTURE_FEATURES(c) & CO_FUTURE_ANNOTATIONS) && SYMTABLE_ENTRY(c)->ste_annotations_used) {
        ADDOP(c, loc, SETUP_ANNOTATIONS);
    }
    if (!asdl_seq_LEN(stmts)) {
        return SUCCESS;
    }
    Py_ssize_t first_instr = 0;
    if (!is_interactive) { /* A string literal on REPL prompt is not a docstring */
        PyObject *docstring = _PyAST_GetDocString(stmts);
        if (docstring) {
            first_instr = 1;
            /* set docstring */
            assert(OPTIMIZATION_LEVEL(c) < 2);
            PyObject *cleandoc = _PyCompile_CleanDoc(docstring);
            if (cleandoc == NULL) {
                return ERROR;
            }
            stmt_ty st = (stmt_ty)asdl_seq_GET(stmts, 0);
            assert(st->kind == Expr_kind);
            location loc = LOC(st->v.Expr.value);
            ADDOP_LOAD_CONST(c, loc, cleandoc);
            Py_DECREF(cleandoc);
            RETURN_IF_ERROR(codegen_nameop(c, NO_LOCATION, &_Py_ID(__doc__), Store));
        }
    }
    for (Py_ssize_t i = first_instr; i < asdl_seq_LEN(stmts); i++) {
        VISIT(c, stmt, (stmt_ty)asdl_seq_GET(stmts, i));
    }
    // If there are annotations and the future import is not on, we
    // collect the annotations in a separate pass and generate an
    // __annotate__ function. See PEP 649.
    if (!(FUTURE_FEATURES(c) & CO_FUTURE_ANNOTATIONS)) {
        RETURN_IF_ERROR(codegen_process_deferred_annotations(c, loc));
    }
    return SUCCESS;
}

int
_PyCodegen_EnterAnonymousScope(compiler* c, mod_ty mod)
{
    _Py_DECLARE_STR(anon_module, "<module>");
    RETURN_IF_ERROR(
        codegen_enter_scope(c, &_Py_STR(anon_module), COMPILE_SCOPE_MODULE,
                            mod, 1, NULL, NULL));
    return SUCCESS;
}

static int
codegen_make_closure(compiler *c, location loc,
                     PyCodeObject *co, Py_ssize_t flags)
{
    if (co->co_nfreevars) {
        int i = PyUnstable_Code_GetFirstFree(co);
        for (; i < co->co_nlocalsplus; ++i) {
            /* Bypass com_addop_varname because it will generate
               LOAD_DEREF but LOAD_CLOSURE is needed.
            */
            PyObject *name = PyTuple_GET_ITEM(co->co_localsplusnames, i);
            int arg = _PyCompile_LookupArg(c, co, name);
            RETURN_IF_ERROR(arg);
            ADDOP_I(c, loc, LOAD_CLOSURE, arg);
        }
        flags |= MAKE_FUNCTION_CLOSURE;
        ADDOP_I(c, loc, BUILD_TUPLE, co->co_nfreevars);
    }
    ADDOP_LOAD_CONST(c, loc, (PyObject*)co);

    ADDOP(c, loc, MAKE_FUNCTION);

    if (flags & MAKE_FUNCTION_CLOSURE) {
        ADDOP_I(c, loc, SET_FUNCTION_ATTRIBUTE, MAKE_FUNCTION_CLOSURE);
    }
    if (flags & MAKE_FUNCTION_ANNOTATIONS) {
        ADDOP_I(c, loc, SET_FUNCTION_ATTRIBUTE, MAKE_FUNCTION_ANNOTATIONS);
    }
    if (flags & MAKE_FUNCTION_ANNOTATE) {
        ADDOP_I(c, loc, SET_FUNCTION_ATTRIBUTE, MAKE_FUNCTION_ANNOTATE);
    }
    if (flags & MAKE_FUNCTION_KWDEFAULTS) {
        ADDOP_I(c, loc, SET_FUNCTION_ATTRIBUTE, MAKE_FUNCTION_KWDEFAULTS);
    }
    if (flags & MAKE_FUNCTION_DEFAULTS) {
        ADDOP_I(c, loc, SET_FUNCTION_ATTRIBUTE, MAKE_FUNCTION_DEFAULTS);
    }
    return SUCCESS;
}

static int
codegen_decorators(compiler *c, asdl_expr_seq* decos)
{
    if (!decos) {
        return SUCCESS;
    }

    for (Py_ssize_t i = 0; i < asdl_seq_LEN(decos); i++) {
        VISIT_EXPR_CONSUMED(c, (expr_ty)asdl_seq_GET(decos, i));
    }
    return SUCCESS;
}

static int
codegen_apply_decorators(compiler *c, asdl_expr_seq* decos)
{
    if (!decos) {
        return SUCCESS;
    }

    for (Py_ssize_t i = asdl_seq_LEN(decos) - 1; i > -1; i--) {
        location loc = LOC((expr_ty)asdl_seq_GET(decos, i));
        ADDOP_I(c, loc, CALL, 0);
    }
    return SUCCESS;
}

static int
codegen_kwonlydefaults(compiler *c, location loc,
                       asdl_arg_seq *kwonlyargs, asdl_expr_seq *kw_defaults)
{
    /* Push a dict of keyword-only default values.

       Return -1 on error, 0 if no dict pushed, 1 if a dict is pushed.
       */
    int default_count = 0;
    for (int i = 0; i < asdl_seq_LEN(kwonlyargs); i++) {
        arg_ty arg = asdl_seq_GET(kwonlyargs, i);
        expr_ty default_ = asdl_seq_GET(kw_defaults, i);
        if (default_) {
            default_count++;
            PyObject *mangled = _PyCompile_MaybeMangle(c, arg->arg);
            if (!mangled) {
                return ERROR;
            }
            ADDOP_LOAD_CONST_NEW(c, loc, mangled);
            VISIT_EXPR(c, default_);
        }
    }
    if (default_count) {
        ADDOP_I(c, loc, BUILD_MAP, default_count);
        return 1;
    }
    else {
        return 0;
    }
}

static int
codegen_visit_annexpr(compiler *c, expr_ty annotation)
{
    location loc = LOC(annotation);
    ADDOP_LOAD_CONST_NEW(c, loc, _PyAST_ExprAsUnicode(annotation));
    return SUCCESS;
}

static int
codegen_argannotation(compiler *c, identifier id,
    expr_ty annotation, Py_ssize_t *annotations_len, location loc)
{
    if (!annotation) {
        return SUCCESS;
    }
    PyObject *mangled = _PyCompile_MaybeMangle(c, id);
    if (!mangled) {
        return ERROR;
    }
    ADDOP_LOAD_CONST(c, loc, mangled);
    Py_DECREF(mangled);

    if (FUTURE_FEATURES(c) & CO_FUTURE_ANNOTATIONS) {
        VISIT(c, annexpr, annotation);
    }
    else {
        if (annotation->kind == Starred_kind) {
            // *args: *Ts (where Ts is a TypeVarTuple).
            // Do [annotation_value] = [*Ts].
            // (Note that in theory we could end up here even for an argument
            // other than *args, but in practice the grammar doesn't allow it.)
            VISIT_EXPR(c, annotation->v.Starred.value);
            ADDOP_I(c, loc, UNPACK_SEQUENCE, (Py_ssize_t) 1);
        }
        else {
            VISIT_EXPR(c, annotation);
        }
    }
    *annotations_len += 1;
    return SUCCESS;
}

static int
codegen_argannotations(compiler *c, asdl_arg_seq* args,
                       Py_ssize_t *annotations_len, location loc)
{
    int i;
    for (i = 0; i < asdl_seq_LEN(args); i++) {
        arg_ty arg = (arg_ty)asdl_seq_GET(args, i);
        RETURN_IF_ERROR(
            codegen_argannotation(
                        c,
                        arg->arg,
                        arg->annotation,
                        annotations_len,
                        loc));
    }
    return SUCCESS;
}

static int
codegen_annotations_in_scope(compiler *c, location loc,
                             arguments_ty args, expr_ty returns,
                             Py_ssize_t *annotations_len)
{
    RETURN_IF_ERROR(
        codegen_argannotations(c, args->args, annotations_len, loc));

    RETURN_IF_ERROR(
        codegen_argannotations(c, args->posonlyargs, annotations_len, loc));

    if (args->vararg && args->vararg->annotation) {
        RETURN_IF_ERROR(
            codegen_argannotation(c, args->vararg->arg,
                                     args->vararg->annotation, annotations_len, loc));
    }

    RETURN_IF_ERROR(
        codegen_argannotations(c, args->kwonlyargs, annotations_len, loc));

    if (args->kwarg && args->kwarg->annotation) {
        RETURN_IF_ERROR(
            codegen_argannotation(c, args->kwarg->arg,
                                     args->kwarg->annotation, annotations_len, loc));
    }

    RETURN_IF_ERROR(
        codegen_argannotation(c, &_Py_ID(return), returns, annotations_len, loc));

    return 0;
}

static int
codegen_annotations(compiler *c, location loc,
                    arguments_ty args, expr_ty returns)
{
    /* Push arg annotation names and values.
       The expressions are evaluated separately from the rest of the source code.

       Return -1 on error, or a combination of flags to add to the function.
       */
    Py_ssize_t annotations_len = 0;

    PySTEntryObject *ste;
    RETURN_IF_ERROR(_PySymtable_LookupOptional(SYMTABLE(c), args, &ste));
    assert(ste != NULL);

    if (ste->ste_annotations_used) {
        int err = codegen_setup_annotations_scope(c, loc, (void *)args, ste->ste_name);
        Py_DECREF(ste);
        RETURN_IF_ERROR(err);
        RETURN_IF_ERROR_IN_SCOPE(
            c, codegen_annotations_in_scope(c, loc, args, returns, &annotations_len)
        );
        RETURN_IF_ERROR(
            codegen_leave_annotations_scope(c, loc, annotations_len)
        );
        return MAKE_FUNCTION_ANNOTATE;
    }
    else {
        Py_DECREF(ste);
    }

    return 0;
}

static int
codegen_defaults(compiler *c, arguments_ty args,
                        location loc)
{
    VISIT_EXPR_SEQ(c, args->defaults, false);
    ADDOP_I(c, loc, BUILD_TUPLE, asdl_seq_LEN(args->defaults));
    return SUCCESS;
}

static Py_ssize_t
codegen_default_arguments(compiler *c, location loc,
                          arguments_ty args)
{
    Py_ssize_t funcflags = 0;
    if (args->defaults && asdl_seq_LEN(args->defaults) > 0) {
        RETURN_IF_ERROR(codegen_defaults(c, args, loc));
        funcflags |= MAKE_FUNCTION_DEFAULTS;
    }
    if (args->kwonlyargs) {
        int res = codegen_kwonlydefaults(c, loc,
                                         args->kwonlyargs,
                                         args->kw_defaults);
        RETURN_IF_ERROR(res);
        if (res > 0) {
            funcflags |= MAKE_FUNCTION_KWDEFAULTS;
        }
    }
    return funcflags;
}

static int
codegen_wrap_in_stopiteration_handler(compiler *c)
{
    NEW_JUMP_TARGET_LABEL(c, handler);

    /* Insert SETUP_CLEANUP at start */
    RETURN_IF_ERROR(
        _PyInstructionSequence_InsertInstruction(
            INSTR_SEQUENCE(c), 0,
            SETUP_CLEANUP, handler.id, NO_LOCATION));

    ADDOP_LOAD_CONST(c, NO_LOCATION, Py_None);
    ADDOP(c, NO_LOCATION, RETURN_VALUE);
    USE_LABEL(c, handler);
    ADDOP_I(c, NO_LOCATION, CALL_INTRINSIC_1, INTRINSIC_STOPITERATION_ERROR);
    ADDOP_I(c, NO_LOCATION, RERAISE, 1);
    return SUCCESS;
}

static int
codegen_type_param_bound_or_default(compiler *c, expr_ty e,
                                    identifier name, void *key,
                                    bool allow_starred)
{
    PyObject *defaults = PyTuple_Pack(1, _PyLong_GetOne());
    ADDOP_LOAD_CONST_NEW(c, LOC(e), defaults);
    RETURN_IF_ERROR(codegen_setup_annotations_scope(c, LOC(e), key, name));
    if (allow_starred && e->kind == Starred_kind) {
        VISIT_EXPR(c, e->v.Starred.value);
        ADDOP_I(c, LOC(e), UNPACK_SEQUENCE, (Py_ssize_t)1);
    }
    else {
        VISIT_EXPR(c, e);
    }
    ADDOP_IN_SCOPE(c, LOC(e), RETURN_VALUE);
    PyCodeObject *co = _PyCompile_OptimizeAndAssemble(c, 1);
    _PyCompile_ExitScope(c);
    if (co == NULL) {
        return ERROR;
    }
    int ret = codegen_make_closure(c, LOC(e), co, MAKE_FUNCTION_DEFAULTS);
    Py_DECREF(co);
    RETURN_IF_ERROR(ret);
    return SUCCESS;
}

static int
codegen_type_params(compiler *c, asdl_type_param_seq *type_params)
{
    if (!type_params) {
        return SUCCESS;
    }
    Py_ssize_t n = asdl_seq_LEN(type_params);
    bool seen_default = false;

    for (Py_ssize_t i = 0; i < n; i++) {
        type_param_ty typeparam = asdl_seq_GET(type_params, i);
        location loc = LOC(typeparam);
        switch(typeparam->kind) {
        case TypeVar_kind:
            ADDOP_LOAD_CONST(c, loc, typeparam->v.TypeVar.name);
            if (typeparam->v.TypeVar.bound) {
                expr_ty bound = typeparam->v.TypeVar.bound;
                RETURN_IF_ERROR(
                    codegen_type_param_bound_or_default(c, bound, typeparam->v.TypeVar.name,
                                                        (void *)typeparam, false));

                int intrinsic = bound->kind == Tuple_kind
                    ? INTRINSIC_TYPEVAR_WITH_CONSTRAINTS
                    : INTRINSIC_TYPEVAR_WITH_BOUND;
                ADDOP_I(c, loc, CALL_INTRINSIC_2, intrinsic);
            }
            else {
                ADDOP_I(c, loc, CALL_INTRINSIC_1, INTRINSIC_TYPEVAR);
            }
            if (typeparam->v.TypeVar.default_value) {
                seen_default = true;
                expr_ty default_ = typeparam->v.TypeVar.default_value;
                RETURN_IF_ERROR(
                    codegen_type_param_bound_or_default(c, default_, typeparam->v.TypeVar.name,
                                                        (void *)((uintptr_t)typeparam + 1), false));
                ADDOP_I(c, loc, CALL_INTRINSIC_2, INTRINSIC_SET_TYPEPARAM_DEFAULT);
            }
            else if (seen_default) {
                return _PyCompile_Error(c, loc, "non-default type parameter '%U' "
                                        "follows default type parameter",
                                        typeparam->v.TypeVar.name);
            }
            ADDOP_I(c, loc, COPY, 1);
            RETURN_IF_ERROR(codegen_nameop(c, loc, typeparam->v.TypeVar.name, Store));
            break;
        case TypeVarTuple_kind:
            ADDOP_LOAD_CONST(c, loc, typeparam->v.TypeVarTuple.name);
            ADDOP_I(c, loc, CALL_INTRINSIC_1, INTRINSIC_TYPEVARTUPLE);
            if (typeparam->v.TypeVarTuple.default_value) {
                expr_ty default_ = typeparam->v.TypeVarTuple.default_value;
                RETURN_IF_ERROR(
                    codegen_type_param_bound_or_default(c, default_, typeparam->v.TypeVarTuple.name,
                                                        (void *)typeparam, true));
                ADDOP_I(c, loc, CALL_INTRINSIC_2, INTRINSIC_SET_TYPEPARAM_DEFAULT);
                seen_default = true;
            }
            else if (seen_default) {
                return _PyCompile_Error(c, loc, "non-default type parameter '%U' "
                                        "follows default type parameter",
                                        typeparam->v.TypeVarTuple.name);
            }
            ADDOP_I(c, loc, COPY, 1);
            RETURN_IF_ERROR(codegen_nameop(c, loc, typeparam->v.TypeVarTuple.name, Store));
            break;
        case ParamSpec_kind:
            ADDOP_LOAD_CONST(c, loc, typeparam->v.ParamSpec.name);
            ADDOP_I(c, loc, CALL_INTRINSIC_1, INTRINSIC_PARAMSPEC);
            if (typeparam->v.ParamSpec.default_value) {
                expr_ty default_ = typeparam->v.ParamSpec.default_value;
                RETURN_IF_ERROR(
                    codegen_type_param_bound_or_default(c, default_, typeparam->v.ParamSpec.name,
                                                        (void *)typeparam, false));
                ADDOP_I(c, loc, CALL_INTRINSIC_2, INTRINSIC_SET_TYPEPARAM_DEFAULT);
                seen_default = true;
            }
            else if (seen_default) {
                return _PyCompile_Error(c, loc, "non-default type parameter '%U' "
                                        "follows default type parameter",
                                        typeparam->v.ParamSpec.name);
            }
            ADDOP_I(c, loc, COPY, 1);
            RETURN_IF_ERROR(codegen_nameop(c, loc, typeparam->v.ParamSpec.name, Store));
            break;
        }
    }
    ADDOP_I(c, LOC(asdl_seq_GET(type_params, 0)), BUILD_TUPLE, n);
    return SUCCESS;
}

static int
codegen_function_body(compiler *c, stmt_ty s, int is_async, Py_ssize_t funcflags,
                      int firstlineno)
{
    arguments_ty args;
    identifier name;
    asdl_stmt_seq *body;
    int scope_type;

    if (is_async) {
        assert(s->kind == AsyncFunctionDef_kind);

        args = s->v.AsyncFunctionDef.args;
        name = s->v.AsyncFunctionDef.name;
        body = s->v.AsyncFunctionDef.body;

        scope_type = COMPILE_SCOPE_ASYNC_FUNCTION;
    } else {
        assert(s->kind == FunctionDef_kind);

        args = s->v.FunctionDef.args;
        name = s->v.FunctionDef.name;
        body = s->v.FunctionDef.body;

        scope_type = COMPILE_SCOPE_FUNCTION;
    }

    _PyCompile_CodeUnitMetadata umd = {
        .u_argcount = asdl_seq_LEN(args->args),
        .u_posonlyargcount = asdl_seq_LEN(args->posonlyargs),
        .u_kwonlyargcount = asdl_seq_LEN(args->kwonlyargs),
    };
    RETURN_IF_ERROR(
        codegen_enter_scope(c, name, scope_type, (void *)s, firstlineno, NULL, &umd));

    Py_ssize_t first_instr = 0;
    PyObject *docstring = _PyAST_GetDocString(body);
    assert(OPTIMIZATION_LEVEL(c) < 2 || docstring == NULL);
    if (docstring) {
        first_instr = 1;
        docstring = _PyCompile_CleanDoc(docstring);
        if (docstring == NULL) {
            _PyCompile_ExitScope(c);
            return ERROR;
        }
    }
    Py_ssize_t idx = _PyCompile_AddConst(c, docstring ? docstring : Py_None);
    Py_XDECREF(docstring);
    RETURN_IF_ERROR_IN_SCOPE(c, idx < 0 ? ERROR : SUCCESS);

    NEW_JUMP_TARGET_LABEL(c, start);
    USE_LABEL(c, start);
    PySTEntryObject *ste = SYMTABLE_ENTRY(c);
    bool add_stopiteration_handler = ste->ste_coroutine || ste->ste_generator;
    if (add_stopiteration_handler) {
        /* codegen_wrap_in_stopiteration_handler will push a block, so we need to account for that */
        RETURN_IF_ERROR(
            _PyCompile_PushFBlock(c, NO_LOCATION, COMPILE_FBLOCK_STOP_ITERATION,
                                  start, NO_LABEL, NULL));
    }

    for (Py_ssize_t i = first_instr; i < asdl_seq_LEN(body); i++) {
        VISIT_IN_SCOPE(c, stmt, (stmt_ty)asdl_seq_GET(body, i));
    }
    if (add_stopiteration_handler) {
        RETURN_IF_ERROR_IN_SCOPE(c, codegen_wrap_in_stopiteration_handler(c));
        _PyCompile_PopFBlock(c, COMPILE_FBLOCK_STOP_ITERATION, start);
    }
    PyCodeObject *co = _PyCompile_OptimizeAndAssemble(c, 1);
    _PyCompile_ExitScope(c);
    if (co == NULL) {
        Py_XDECREF(co);
        return ERROR;
    }
    int ret = codegen_make_closure(c, LOC(s), co, funcflags);
    Py_DECREF(co);
    return ret;
}

static int
codegen_function(compiler *c, stmt_ty s, int is_async)
{
    arguments_ty args;
    expr_ty returns;
    identifier name;
    asdl_expr_seq *decos;
    asdl_type_param_seq *type_params;
    Py_ssize_t funcflags;
    int firstlineno;

    if (is_async) {
        assert(s->kind == AsyncFunctionDef_kind);

        args = s->v.AsyncFunctionDef.args;
        returns = s->v.AsyncFunctionDef.returns;
        decos = s->v.AsyncFunctionDef.decorator_list;
        name = s->v.AsyncFunctionDef.name;
        type_params = s->v.AsyncFunctionDef.type_params;
    } else {
        assert(s->kind == FunctionDef_kind);

        args = s->v.FunctionDef.args;
        returns = s->v.FunctionDef.returns;
        decos = s->v.FunctionDef.decorator_list;
        name = s->v.FunctionDef.name;
        type_params = s->v.FunctionDef.type_params;
    }

    RETURN_IF_ERROR(codegen_decorators(c, decos));

    firstlineno = s->lineno;
    if (asdl_seq_LEN(decos)) {
        firstlineno = ((expr_ty)asdl_seq_GET(decos, 0))->lineno;
    }

    location loc = LOC(s);

    int is_generic = asdl_seq_LEN(type_params) > 0;

    funcflags = codegen_default_arguments(c, loc, args);
    RETURN_IF_ERROR(funcflags);

    int num_typeparam_args = 0;

    if (is_generic) {
        if (funcflags & MAKE_FUNCTION_DEFAULTS) {
            num_typeparam_args += 1;
        }
        if (funcflags & MAKE_FUNCTION_KWDEFAULTS) {
            num_typeparam_args += 1;
        }
        if (num_typeparam_args == 2) {
            ADDOP_I(c, loc, SWAP, 2);
        }
        PyObject *type_params_name = PyUnicode_FromFormat("<generic parameters of %U>", name);
        if (!type_params_name) {
            return ERROR;
        }
        _PyCompile_CodeUnitMetadata umd = {
            .u_argcount = num_typeparam_args,
        };
        int ret = codegen_enter_scope(c, type_params_name, COMPILE_SCOPE_ANNOTATIONS,
                                      (void *)type_params, firstlineno, NULL, &umd);
        Py_DECREF(type_params_name);
        RETURN_IF_ERROR(ret);
        RETURN_IF_ERROR_IN_SCOPE(c, codegen_type_params(c, type_params));
        for (int i = 0; i < num_typeparam_args; i++) {
            ADDOP_I_IN_SCOPE(c, loc, LOAD_FAST, i);
        }
    }

    int annotations_flag = codegen_annotations(c, loc, args, returns);
    if (annotations_flag < 0) {
        if (is_generic) {
            _PyCompile_ExitScope(c);
        }
        return ERROR;
    }
    funcflags |= annotations_flag;

    int ret = codegen_function_body(c, s, is_async, funcflags, firstlineno);
    if (is_generic) {
        RETURN_IF_ERROR_IN_SCOPE(c, ret);
    }
    else {
        RETURN_IF_ERROR(ret);
    }

    if (is_generic) {
        ADDOP_I_IN_SCOPE(c, loc, SWAP, 2);
        ADDOP_I_IN_SCOPE(c, loc, CALL_INTRINSIC_2, INTRINSIC_SET_FUNCTION_TYPE_PARAMS);

        PyCodeObject *co = _PyCompile_OptimizeAndAssemble(c, 0);
        _PyCompile_ExitScope(c);
        if (co == NULL) {
            return ERROR;
        }
        int ret = codegen_make_closure(c, loc, co, 0);
        Py_DECREF(co);
        RETURN_IF_ERROR(ret);
        if (num_typeparam_args > 0) {
            ADDOP_I(c, loc, SWAP, num_typeparam_args + 1);
            ADDOP_I(c, loc, CALL, num_typeparam_args - 1);
        }
        else {
            ADDOP(c, loc, PUSH_NULL);
            ADDOP_I(c, loc, CALL, 0);
        }
    }

    RETURN_IF_ERROR(codegen_apply_decorators(c, decos));
    return codegen_nameop(c, loc, name, Store);
}

static int
codegen_set_type_params_in_class(compiler *c, location loc)
{
    _Py_DECLARE_STR(type_params, ".type_params");
    RETURN_IF_ERROR(codegen_nameop(c, loc, &_Py_STR(type_params), Load));
    RETURN_IF_ERROR(codegen_nameop(c, loc, &_Py_ID(__type_params__), Store));
    return SUCCESS;
}


static int
codegen_class_body(compiler *c, stmt_ty s, int firstlineno)
{
    /* ultimately generate code for:
         <name> = __build_class__(<func>, <name>, *<bases>, **<keywords>)
       where:
         <func> is a zero arg function/closure created from the class body.
            It mutates its locals to build the class namespace.
         <name> is the class name
         <bases> is the positional arguments and *varargs argument
         <keywords> is the keyword arguments and **kwds argument
       This borrows from codegen_call.
    */

    /* 1. compile the class body into a code object */
    RETURN_IF_ERROR(
        codegen_enter_scope(c, s->v.ClassDef.name, COMPILE_SCOPE_CLASS,
                            (void *)s, firstlineno, s->v.ClassDef.name, NULL));

    location loc = LOCATION(firstlineno, firstlineno, 0, 0);
    /* load (global) __name__ ... */
    RETURN_IF_ERROR_IN_SCOPE(c, codegen_nameop(c, loc, &_Py_ID(__name__), Load));
    /* ... and store it as __module__ */
    RETURN_IF_ERROR_IN_SCOPE(c, codegen_nameop(c, loc, &_Py_ID(__module__), Store));
    ADDOP_LOAD_CONST(c, loc, QUALNAME(c));
    RETURN_IF_ERROR_IN_SCOPE(c, codegen_nameop(c, loc, &_Py_ID(__qualname__), Store));
    ADDOP_LOAD_CONST_NEW(c, loc, PyLong_FromLong(METADATA(c)->u_firstlineno));
    RETURN_IF_ERROR_IN_SCOPE(c, codegen_nameop(c, loc, &_Py_ID(__firstlineno__), Store));
    asdl_type_param_seq *type_params = s->v.ClassDef.type_params;
    if (asdl_seq_LEN(type_params) > 0) {
        RETURN_IF_ERROR_IN_SCOPE(c, codegen_set_type_params_in_class(c, loc));
    }
    if (SYMTABLE_ENTRY(c)->ste_needs_classdict) {
        ADDOP(c, loc, LOAD_LOCALS);

        // We can't use codegen_nameop here because we need to generate a
        // STORE_DEREF in a class namespace, and codegen_nameop() won't do
        // that by default.
        ADDOP_N_IN_SCOPE(c, loc, STORE_DEREF, &_Py_ID(__classdict__), cellvars);
    }
    /* compile the body proper */
    RETURN_IF_ERROR_IN_SCOPE(c, _PyCodegen_Body(c, loc, s->v.ClassDef.body, false));
    PyObject *static_attributes = _PyCompile_StaticAttributesAsTuple(c);
    if (static_attributes == NULL) {
        _PyCompile_ExitScope(c);
        return ERROR;
    }
    ADDOP_LOAD_CONST(c, NO_LOCATION, static_attributes);
    Py_CLEAR(static_attributes);
    RETURN_IF_ERROR_IN_SCOPE(
        c, codegen_nameop(c, NO_LOCATION, &_Py_ID(__static_attributes__), Store));
    /* The following code is artificial */
    /* Set __classdictcell__ if necessary */
    if (SYMTABLE_ENTRY(c)->ste_needs_classdict) {
        /* Store __classdictcell__ into class namespace */
        int i = _PyCompile_LookupCellvar(c, &_Py_ID(__classdict__));
        RETURN_IF_ERROR_IN_SCOPE(c, i);
        ADDOP_I(c, NO_LOCATION, LOAD_CLOSURE, i);
        RETURN_IF_ERROR_IN_SCOPE(
            c, codegen_nameop(c, NO_LOCATION, &_Py_ID(__classdictcell__), Store));
    }
    /* Return __classcell__ if it is referenced, otherwise return None */
    if (SYMTABLE_ENTRY(c)->ste_needs_class_closure) {
        /* Store __classcell__ into class namespace & return it */
        int i = _PyCompile_LookupCellvar(c, &_Py_ID(__class__));
        RETURN_IF_ERROR_IN_SCOPE(c, i);
        ADDOP_I(c, NO_LOCATION, LOAD_CLOSURE, i);
        ADDOP_I(c, NO_LOCATION, COPY, 1);
        RETURN_IF_ERROR_IN_SCOPE(
            c, codegen_nameop(c, NO_LOCATION, &_Py_ID(__classcell__), Store));
    }
    else {
        /* No methods referenced __class__, so just return None */
        ADDOP_LOAD_CONST(c, NO_LOCATION, Py_None);
    }
    ADDOP_IN_SCOPE(c, NO_LOCATION, RETURN_VALUE);
    /* create the code object */
    PyCodeObject *co = _PyCompile_OptimizeAndAssemble(c, 1);

    /* leave the new scope */
    _PyCompile_ExitScope(c);
    if (co == NULL) {
        return ERROR;
    }

    /* 2. load the 'build_class' function */

    // these instructions should be attributed to the class line,
    // not a decorator line
    loc = LOC(s);
    ADDOP(c, loc, LOAD_BUILD_CLASS);
    ADDOP(c, loc, PUSH_NULL);

    /* 3. load a function (or closure) made from the code object */
    int ret = codegen_make_closure(c, loc, co, 0);
    Py_DECREF(co);
    RETURN_IF_ERROR(ret);

    /* 4. load class name */
    ADDOP_LOAD_CONST(c, loc, s->v.ClassDef.name);

    return SUCCESS;
}

static int
codegen_class(compiler *c, stmt_ty s)
{
    asdl_expr_seq *decos = s->v.ClassDef.decorator_list;

    RETURN_IF_ERROR(codegen_decorators(c, decos));

    int firstlineno = s->lineno;
    if (asdl_seq_LEN(decos)) {
        firstlineno = ((expr_ty)asdl_seq_GET(decos, 0))->lineno;
    }
    location loc = LOC(s);

    asdl_type_param_seq *type_params = s->v.ClassDef.type_params;
    int is_generic = asdl_seq_LEN(type_params) > 0;
    if (is_generic) {
        PyObject *type_params_name = PyUnicode_FromFormat("<generic parameters of %U>",
                                                         s->v.ClassDef.name);
        if (!type_params_name) {
            return ERROR;
        }
        int ret = codegen_enter_scope(c, type_params_name, COMPILE_SCOPE_ANNOTATIONS,
                                      (void *)type_params, firstlineno, s->v.ClassDef.name, NULL);
        Py_DECREF(type_params_name);
        RETURN_IF_ERROR(ret);
        RETURN_IF_ERROR_IN_SCOPE(c, codegen_type_params(c, type_params));
        _Py_DECLARE_STR(type_params, ".type_params");
        RETURN_IF_ERROR_IN_SCOPE(c, codegen_nameop(c, loc, &_Py_STR(type_params), Store));
    }

    int ret = codegen_class_body(c, s, firstlineno);
    if (is_generic) {
        RETURN_IF_ERROR_IN_SCOPE(c, ret);
    }
    else {
        RETURN_IF_ERROR(ret);
    }

    /* generate the rest of the code for the call */

    if (is_generic) {
        _Py_DECLARE_STR(type_params, ".type_params");
        _Py_DECLARE_STR(generic_base, ".generic_base");
        RETURN_IF_ERROR_IN_SCOPE(c, codegen_nameop(c, loc, &_Py_STR(type_params), Load));
        ADDOP_I_IN_SCOPE(c, loc, CALL_INTRINSIC_1, INTRINSIC_SUBSCRIPT_GENERIC);
        RETURN_IF_ERROR_IN_SCOPE(c, codegen_nameop(c, loc, &_Py_STR(generic_base), Store));

        RETURN_IF_ERROR_IN_SCOPE(c, codegen_call_helper_impl(c, loc, 2,
                                                             s->v.ClassDef.bases,
                                                             &_Py_STR(generic_base),
                                                             s->v.ClassDef.keywords));

        PyCodeObject *co = _PyCompile_OptimizeAndAssemble(c, 0);

        _PyCompile_ExitScope(c);
        if (co == NULL) {
            return ERROR;
        }
        int ret = codegen_make_closure(c, loc, co, 0);
        Py_DECREF(co);
        RETURN_IF_ERROR(ret);
        ADDOP(c, loc, PUSH_NULL);
        ADDOP_I(c, loc, CALL, 0);
    } else {
        RETURN_IF_ERROR(codegen_call_helper(c, loc, 2,
                                            s->v.ClassDef.bases,
                                            s->v.ClassDef.keywords));
    }

    /* 6. apply decorators */
    RETURN_IF_ERROR(codegen_apply_decorators(c, decos));

    /* 7. store into <name> */
    RETURN_IF_ERROR(codegen_nameop(c, loc, s->v.ClassDef.name, Store));
    return SUCCESS;
}

static int
codegen_typealias_body(compiler *c, stmt_ty s)
{
    location loc = LOC(s);
    PyObject *name = s->v.TypeAlias.name->v.Name.id;
    PyObject *defaults = PyTuple_Pack(1, _PyLong_GetOne());
    ADDOP_LOAD_CONST_NEW(c, loc, defaults);
    RETURN_IF_ERROR(
        codegen_setup_annotations_scope(c, LOC(s), s, name));
    /* Make None the first constant, so the evaluate function can't have a
        docstring. */
    RETURN_IF_ERROR(_PyCompile_AddConst(c, Py_None));
    VISIT_EXPR_IN_SCOPE(c, s->v.TypeAlias.value);
    ADDOP_IN_SCOPE(c, loc, RETURN_VALUE);
    PyCodeObject *co = _PyCompile_OptimizeAndAssemble(c, 0);
    _PyCompile_ExitScope(c);
    if (co == NULL) {
        return ERROR;
    }
    int ret = codegen_make_closure(c, loc, co, MAKE_FUNCTION_DEFAULTS);
    Py_DECREF(co);
    RETURN_IF_ERROR(ret);

    ADDOP_I(c, loc, BUILD_TUPLE, 3);
    ADDOP_I(c, loc, CALL_INTRINSIC_1, INTRINSIC_TYPEALIAS);
    return SUCCESS;
}

static int
codegen_typealias(compiler *c, stmt_ty s)
{
    location loc = LOC(s);
    asdl_type_param_seq *type_params = s->v.TypeAlias.type_params;
    int is_generic = asdl_seq_LEN(type_params) > 0;
    PyObject *name = s->v.TypeAlias.name->v.Name.id;
    if (is_generic) {
        PyObject *type_params_name = PyUnicode_FromFormat("<generic parameters of %U>",
                                                         name);
        if (!type_params_name) {
            return ERROR;
        }
        int ret = codegen_enter_scope(c, type_params_name, COMPILE_SCOPE_ANNOTATIONS,
                                      (void *)type_params, loc.lineno, NULL, NULL);
        Py_DECREF(type_params_name);
        RETURN_IF_ERROR(ret);
        ADDOP_LOAD_CONST_IN_SCOPE(c, loc, name);
        RETURN_IF_ERROR_IN_SCOPE(c, codegen_type_params(c, type_params));
    }
    else {
        ADDOP_LOAD_CONST(c, loc, name);
        ADDOP_LOAD_CONST(c, loc, Py_None);
    }

    int ret = codegen_typealias_body(c, s);
    if (is_generic) {
        RETURN_IF_ERROR_IN_SCOPE(c, ret);
    }
    else {
        RETURN_IF_ERROR(ret);
    }

    if (is_generic) {
        PyCodeObject *co = _PyCompile_OptimizeAndAssemble(c, 0);
        _PyCompile_ExitScope(c);
        if (co == NULL) {
            return ERROR;
        }
        int ret = codegen_make_closure(c, loc, co, 0);
        Py_DECREF(co);
        RETURN_IF_ERROR(ret);
        ADDOP(c, loc, PUSH_NULL);
        ADDOP_I(c, loc, CALL, 0);
    }
    RETURN_IF_ERROR(codegen_nameop(c, loc, name, Store));
    return SUCCESS;
}

/* Return false if the expression is a constant value except named singletons.
   Return true otherwise. */
static bool
check_is_arg(expr_ty e)
{
    if (e->kind != Constant_kind) {
        return true;
    }
    PyObject *value = e->v.Constant.value;
    return (value == Py_None
         || value == Py_False
         || value == Py_True
         || value == Py_Ellipsis);
}

static PyTypeObject * infer_type(expr_ty e);

/* Check operands of identity checks ("is" and "is not").
   Emit a warning if any operand is a constant except named singletons.
 */
static int
codegen_check_compare(compiler *c, expr_ty e)
{
    Py_ssize_t i, n;
    bool left = check_is_arg(e->v.Compare.left);
    expr_ty left_expr = e->v.Compare.left;
    n = asdl_seq_LEN(e->v.Compare.ops);
    for (i = 0; i < n; i++) {
        cmpop_ty op = (cmpop_ty)asdl_seq_GET(e->v.Compare.ops, i);
        expr_ty right_expr = (expr_ty)asdl_seq_GET(e->v.Compare.comparators, i);
        bool right = check_is_arg(right_expr);
        if (op == Is || op == IsNot) {
            if (!right || !left) {
                const char *msg = (op == Is)
                        ? "\"is\" with '%.200s' literal. Did you mean \"==\"?"
                        : "\"is not\" with '%.200s' literal. Did you mean \"!=\"?";
                expr_ty literal = !left ? left_expr : right_expr;
                return _PyCompile_Warn(
                    c, LOC(e), msg, infer_type(literal)->tp_name
                );
            }
        }
        left = right;
        left_expr = right_expr;
    }
    return SUCCESS;
}

static int
codegen_addcompare(compiler *c, location loc, cmpop_ty op)
{
    int cmp;
    switch (op) {
    case Eq:
        cmp = Py_EQ;
        break;
    case NotEq:
        cmp = Py_NE;
        break;
    case Lt:
        cmp = Py_LT;
        break;
    case LtE:
        cmp = Py_LE;
        break;
    case Gt:
        cmp = Py_GT;
        break;
    case GtE:
        cmp = Py_GE;
        break;
    case Is:
        ADDOP_I(c, loc, IS_OP, 0);
        return SUCCESS;
    case IsNot:
        ADDOP_I(c, loc, IS_OP, 1);
        return SUCCESS;
    case In:
        ADDOP_I(c, loc, CONTAINS_OP, 0);
        return SUCCESS;
    case NotIn:
        ADDOP_I(c, loc, CONTAINS_OP, 1);
        return SUCCESS;
    default:
        Py_UNREACHABLE();
    }
    // cmp goes in top three bits of the oparg, while the low four bits are used
    // by quickened versions of this opcode to store the comparison mask. The
    // fifth-lowest bit indicates whether the result should be converted to bool
    // and is set later):
    ADDOP_I(c, loc, COMPARE_OP, (cmp << 5) | compare_masks[cmp]);
    return SUCCESS;
}

static int
codegen_jump_if(compiler *c, location loc,
                expr_ty e, jump_target_label next, int cond)
{
    switch (e->kind) {
    case UnaryOp_kind:
        if (e->v.UnaryOp.op == Not) {
            return codegen_jump_if(c, loc, e->v.UnaryOp.operand, next, !cond);
        }
        /* fallback to general implementation */
        break;
    case BoolOp_kind: {
        asdl_expr_seq *s = e->v.BoolOp.values;
        Py_ssize_t i, n = asdl_seq_LEN(s) - 1;
        assert(n >= 0);
        int cond2 = e->v.BoolOp.op == Or;
        jump_target_label next2 = next;
        if (!cond2 != !cond) {
            NEW_JUMP_TARGET_LABEL(c, new_next2);
            next2 = new_next2;
        }
        for (i = 0; i < n; ++i) {
            RETURN_IF_ERROR(
                codegen_jump_if(c, loc, (expr_ty)asdl_seq_GET(s, i), next2, cond2));
        }
        RETURN_IF_ERROR(
            codegen_jump_if(c, loc, (expr_ty)asdl_seq_GET(s, n), next, cond));
        if (!SAME_JUMP_TARGET_LABEL(next2, next)) {
            USE_LABEL(c, next2);
        }
        return SUCCESS;
    }
    case IfExp_kind: {
        NEW_JUMP_TARGET_LABEL(c, end);
        NEW_JUMP_TARGET_LABEL(c, next2);
        RETURN_IF_ERROR(
            codegen_jump_if(c, loc, e->v.IfExp.test, next2, 0));
        RETURN_IF_ERROR(
            codegen_jump_if(c, loc, e->v.IfExp.body, next, cond));
        ADDOP_JUMP(c, NO_LOCATION, JUMP_NO_INTERRUPT, end);

        USE_LABEL(c, next2);
        RETURN_IF_ERROR(
            codegen_jump_if(c, loc, e->v.IfExp.orelse, next, cond));

        USE_LABEL(c, end);
        return SUCCESS;
    }
    case Compare_kind: {
        Py_ssize_t n = asdl_seq_LEN(e->v.Compare.ops) - 1;
        if (n > 0) {
            RETURN_IF_ERROR(codegen_check_compare(c, e));
            NEW_JUMP_TARGET_LABEL(c, cleanup);
            VISIT_EXPR_CONSUMED(c, e->v.Compare.left);
            for (Py_ssize_t i = 0; i < n; i++) {
                VISIT_EXPR_CONSUMED(c, (expr_ty)asdl_seq_GET(e->v.Compare.comparators, i));
                ADDOP_I(c, LOC(e), SWAP, 2);
                ADDOP_I(c, LOC(e), COPY, 2);
                ADDOP_COMPARE(c, LOC(e), asdl_seq_GET(e->v.Compare.ops, i));
                ADDOP(c, LOC(e), TO_BOOL);
                ADDOP_JUMP(c, LOC(e), POP_JUMP_IF_FALSE, cleanup);
            }
            VISIT_EXPR_CONSUMED(c, (expr_ty)asdl_seq_GET(e->v.Compare.comparators, n));
            ADDOP_COMPARE(c, LOC(e), asdl_seq_GET(e->v.Compare.ops, n));
            ADDOP(c, LOC(e), TO_BOOL);
            ADDOP_JUMP(c, LOC(e), cond ? POP_JUMP_IF_TRUE : POP_JUMP_IF_FALSE, next);
            NEW_JUMP_TARGET_LABEL(c, end);
            ADDOP_JUMP(c, NO_LOCATION, JUMP_NO_INTERRUPT, end);

            USE_LABEL(c, cleanup);
            ADDOP(c, LOC(e), POP_TOP);
            if (!cond) {
                ADDOP_JUMP(c, NO_LOCATION, JUMP_NO_INTERRUPT, next);
            }

            USE_LABEL(c, end);
            return SUCCESS;
        }
        /* fallback to general implementation */
        break;
    }
    default:
        /* fallback to general implementation */
        break;
    }

    /* general implementation */
    VISIT_EXPR_CONSUMED(c, e);
    ADDOP(c, LOC(e), TO_BOOL);
    ADDOP_JUMP(c, LOC(e), cond ? POP_JUMP_IF_TRUE : POP_JUMP_IF_FALSE, next);
    return SUCCESS;
}

static int
codegen_ifexp(compiler *c, expr_ty e, bool ref_consumed)
{
    assert(e->kind == IfExp_kind);
    NEW_JUMP_TARGET_LABEL(c, end);
    NEW_JUMP_TARGET_LABEL(c, next);

    RETURN_IF_ERROR(
        codegen_jump_if(c, LOC(e), e->v.IfExp.test, next, 0));

    VISIT_EXPR2(c, e->v.IfExp.body, ref_consumed);
    ADDOP_JUMP(c, NO_LOCATION, JUMP_NO_INTERRUPT, end);

    USE_LABEL(c, next);
    VISIT_EXPR2(c, e->v.IfExp.orelse, ref_consumed);

    USE_LABEL(c, end);
    return SUCCESS;
}

static int
codegen_lambda(compiler *c, expr_ty e)
{
    PyCodeObject *co;
    Py_ssize_t funcflags;
    arguments_ty args = e->v.Lambda.args;
    assert(e->kind == Lambda_kind);

    location loc = LOC(e);
    funcflags = codegen_default_arguments(c, loc, args);
    RETURN_IF_ERROR(funcflags);

    _PyCompile_CodeUnitMetadata umd = {
        .u_argcount = asdl_seq_LEN(args->args),
        .u_posonlyargcount = asdl_seq_LEN(args->posonlyargs),
        .u_kwonlyargcount = asdl_seq_LEN(args->kwonlyargs),
    };
    _Py_DECLARE_STR(anon_lambda, "<lambda>");
    RETURN_IF_ERROR(
        codegen_enter_scope(c, &_Py_STR(anon_lambda), COMPILE_SCOPE_LAMBDA,
                            (void *)e, e->lineno, NULL, &umd));

    /* Make None the first constant, so the lambda can't have a
       docstring. */
    RETURN_IF_ERROR(_PyCompile_AddConst(c, Py_None));

    VISIT_EXPR_IN_SCOPE(c, e->v.Lambda.body);
    if (SYMTABLE_ENTRY(c)->ste_generator) {
        co = _PyCompile_OptimizeAndAssemble(c, 0);
    }
    else {
        location loc = LOC(e->v.Lambda.body);
        ADDOP_IN_SCOPE(c, loc, RETURN_VALUE);
        co = _PyCompile_OptimizeAndAssemble(c, 1);
    }
    _PyCompile_ExitScope(c);
    if (co == NULL) {
        return ERROR;
    }

    int ret = codegen_make_closure(c, loc, co, funcflags);
    Py_DECREF(co);
    RETURN_IF_ERROR(ret);
    return SUCCESS;
}

static int
codegen_if(compiler *c, stmt_ty s)
{
    jump_target_label next;
    assert(s->kind == If_kind);
    NEW_JUMP_TARGET_LABEL(c, end);
    if (asdl_seq_LEN(s->v.If.orelse)) {
        NEW_JUMP_TARGET_LABEL(c, orelse);
        next = orelse;
    }
    else {
        next = end;
    }
    RETURN_IF_ERROR(
        codegen_jump_if(c, LOC(s), s->v.If.test, next, 0));

    VISIT_SEQ(c, stmt, s->v.If.body);
    if (asdl_seq_LEN(s->v.If.orelse)) {
        ADDOP_JUMP(c, NO_LOCATION, JUMP_NO_INTERRUPT, end);

        USE_LABEL(c, next);
        VISIT_SEQ(c, stmt, s->v.If.orelse);
    }

    USE_LABEL(c, end);
    return SUCCESS;
}

static int
codegen_for(compiler *c, stmt_ty s)
{
    location loc = LOC(s);
    NEW_JUMP_TARGET_LABEL(c, start);
    NEW_JUMP_TARGET_LABEL(c, body);
    NEW_JUMP_TARGET_LABEL(c, cleanup);
    NEW_JUMP_TARGET_LABEL(c, end);

    RETURN_IF_ERROR(_PyCompile_PushFBlock(c, loc, COMPILE_FBLOCK_FOR_LOOP, start, end, NULL));

    VISIT_EXPR_CONSUMED(c, s->v.For.iter);

    loc = LOC(s->v.For.iter);
    ADDOP(c, loc, GET_ITER);

    USE_LABEL(c, start);
    ADDOP_JUMP(c, loc, FOR_ITER, cleanup);

    /* Add NOP to ensure correct line tracing of multiline for statements.
     * It will be removed later if redundant.
     */
    ADDOP(c, LOC(s->v.For.target), NOP);

    USE_LABEL(c, body);
    VISIT_EXPR(c, s->v.For.target);
    VISIT_SEQ(c, stmt, s->v.For.body);
    /* Mark jump as artificial */
    ADDOP_JUMP(c, NO_LOCATION, JUMP, start);

    USE_LABEL(c, cleanup);
    /* It is important for instrumentation that the `END_FOR` comes first.
    * Iteration over a generator will jump to the first of these instructions,
    * but a non-generator will jump to a later instruction.
    */
    ADDOP(c, NO_LOCATION, END_FOR);
    ADDOP(c, NO_LOCATION, POP_TOP);

    _PyCompile_PopFBlock(c, COMPILE_FBLOCK_FOR_LOOP, start);

    VISIT_SEQ(c, stmt, s->v.For.orelse);

    USE_LABEL(c, end);
    return SUCCESS;
}


static int
codegen_async_for(compiler *c, stmt_ty s)
{
    location loc = LOC(s);

    NEW_JUMP_TARGET_LABEL(c, start);
    NEW_JUMP_TARGET_LABEL(c, except);
    NEW_JUMP_TARGET_LABEL(c, end);

    VISIT_EXPR_CONSUMED(c, s->v.AsyncFor.iter);
    ADDOP(c, LOC(s->v.AsyncFor.iter), GET_AITER);

    USE_LABEL(c, start);
    RETURN_IF_ERROR(_PyCompile_PushFBlock(c, loc, COMPILE_FBLOCK_FOR_LOOP, start, end, NULL));

    /* SETUP_FINALLY to guard the __anext__ call */
    ADDOP_JUMP(c, loc, SETUP_FINALLY, except);
    ADDOP(c, loc, GET_ANEXT);
    ADDOP_LOAD_CONST(c, loc, Py_None);
    ADD_YIELD_FROM(c, loc, 1);
    ADDOP(c, loc, POP_BLOCK);  /* for SETUP_FINALLY */

    /* Success block for __anext__ */
    VISIT_EXPR(c, s->v.AsyncFor.target);
    VISIT_SEQ(c, stmt, s->v.AsyncFor.body);
    /* Mark jump as artificial */
    ADDOP_JUMP(c, NO_LOCATION, JUMP, start);

    _PyCompile_PopFBlock(c, COMPILE_FBLOCK_FOR_LOOP, start);

    /* Except block for __anext__ */
    USE_LABEL(c, except);

    /* Use same line number as the iterator,
     * as the END_ASYNC_FOR succeeds the `for`, not the body. */
    loc = LOC(s->v.AsyncFor.iter);
    ADDOP(c, loc, END_ASYNC_FOR);

    /* `else` block */
    VISIT_SEQ(c, stmt, s->v.For.orelse);

    USE_LABEL(c, end);
    return SUCCESS;
}

static int
codegen_while(compiler *c, stmt_ty s)
{
    NEW_JUMP_TARGET_LABEL(c, loop);
    NEW_JUMP_TARGET_LABEL(c, end);
    NEW_JUMP_TARGET_LABEL(c, anchor);

    USE_LABEL(c, loop);

    RETURN_IF_ERROR(_PyCompile_PushFBlock(c, LOC(s), COMPILE_FBLOCK_WHILE_LOOP, loop, end, NULL));
    RETURN_IF_ERROR(codegen_jump_if(c, LOC(s), s->v.While.test, anchor, 0));

    VISIT_SEQ(c, stmt, s->v.While.body);
    ADDOP_JUMP(c, NO_LOCATION, JUMP, loop);

    _PyCompile_PopFBlock(c, COMPILE_FBLOCK_WHILE_LOOP, loop);

    USE_LABEL(c, anchor);
    if (s->v.While.orelse) {
        VISIT_SEQ(c, stmt, s->v.While.orelse);
    }

    USE_LABEL(c, end);
    return SUCCESS;
}

static int
codegen_return(compiler *c, stmt_ty s)
{
    location loc = LOC(s);
    int preserve_tos = ((s->v.Return.value != NULL) &&
                        (s->v.Return.value->kind != Constant_kind));

    PySTEntryObject *ste = SYMTABLE_ENTRY(c);
    if (!_PyST_IsFunctionLike(ste)) {
        return _PyCompile_Error(c, loc, "'return' outside function");
    }
    if (s->v.Return.value != NULL && ste->ste_coroutine && ste->ste_generator) {
        return _PyCompile_Error(c, loc, "'return' with value in async generator");
    }

    if (preserve_tos) {
        VISIT_EXPR(c, s->v.Return.value);
    } else {
        /* Emit instruction with line number for return value */
        if (s->v.Return.value != NULL) {
            loc = LOC(s->v.Return.value);
            ADDOP(c, loc, NOP);
        }
    }
    if (s->v.Return.value == NULL || s->v.Return.value->lineno != s->lineno) {
        loc = LOC(s);
        ADDOP(c, loc, NOP);
    }

    RETURN_IF_ERROR(codegen_unwind_fblock_stack(c, &loc, preserve_tos, NULL));
    if (s->v.Return.value == NULL) {
        ADDOP_LOAD_CONST(c, loc, Py_None);
    }
    else if (!preserve_tos) {
        ADDOP_LOAD_CONST(c, loc, s->v.Return.value->v.Constant.value);
    }
    ADDOP(c, loc, RETURN_VALUE);

    return SUCCESS;
}

static int
codegen_break(compiler *c, location loc)
{
    fblockinfo *loop = NULL;
    location origin_loc = loc;
    /* Emit instruction with line number */
    ADDOP(c, loc, NOP);
    RETURN_IF_ERROR(codegen_unwind_fblock_stack(c, &loc, 0, &loop));
    if (loop == NULL) {
        return _PyCompile_Error(c, origin_loc, "'break' outside loop");
    }
    RETURN_IF_ERROR(codegen_unwind_fblock(c, &loc, loop, 0));
    ADDOP_JUMP(c, loc, JUMP, loop->fb_exit);
    return SUCCESS;
}

static int
codegen_continue(compiler *c, location loc)
{
    fblockinfo *loop = NULL;
    location origin_loc = loc;
    /* Emit instruction with line number */
    ADDOP(c, loc, NOP);
    RETURN_IF_ERROR(codegen_unwind_fblock_stack(c, &loc, 0, &loop));
    if (loop == NULL) {
        return _PyCompile_Error(c, origin_loc, "'continue' not properly in loop");
    }
    ADDOP_JUMP(c, loc, JUMP, loop->fb_block);
    return SUCCESS;
}


/* Code generated for "try: <body> finally: <finalbody>" is as follows:

        SETUP_FINALLY           L
        <code for body>
        POP_BLOCK
        <code for finalbody>
        JUMP E
    L:
        <code for finalbody>
    E:

   The special instructions use the block stack.  Each block
   stack entry contains the instruction that created it (here
   SETUP_FINALLY), the level of the value stack at the time the
   block stack entry was created, and a label (here L).

   SETUP_FINALLY:
    Pushes the current value stack level and the label
    onto the block stack.
   POP_BLOCK:
    Pops en entry from the block stack.

   The block stack is unwound when an exception is raised:
   when a SETUP_FINALLY entry is found, the raised and the caught
   exceptions are pushed onto the value stack (and the exception
   condition is cleared), and the interpreter jumps to the label
   gotten from the block stack.
*/

static int
codegen_try_finally(compiler *c, stmt_ty s)
{
    location loc = LOC(s);

    NEW_JUMP_TARGET_LABEL(c, body);
    NEW_JUMP_TARGET_LABEL(c, end);
    NEW_JUMP_TARGET_LABEL(c, exit);
    NEW_JUMP_TARGET_LABEL(c, cleanup);

    /* `try` block */
    ADDOP_JUMP(c, loc, SETUP_FINALLY, end);

    USE_LABEL(c, body);
    RETURN_IF_ERROR(
        _PyCompile_PushFBlock(c, loc, COMPILE_FBLOCK_FINALLY_TRY, body, end,
                              s->v.Try.finalbody));

    if (s->v.Try.handlers && asdl_seq_LEN(s->v.Try.handlers)) {
        RETURN_IF_ERROR(codegen_try_except(c, s));
    }
    else {
        VISIT_SEQ(c, stmt, s->v.Try.body);
    }
    ADDOP(c, NO_LOCATION, POP_BLOCK);
    _PyCompile_PopFBlock(c, COMPILE_FBLOCK_FINALLY_TRY, body);
    VISIT_SEQ(c, stmt, s->v.Try.finalbody);

    ADDOP_JUMP(c, NO_LOCATION, JUMP_NO_INTERRUPT, exit);
    /* `finally` block */

    USE_LABEL(c, end);

    loc = NO_LOCATION;
    ADDOP_JUMP(c, loc, SETUP_CLEANUP, cleanup);
    ADDOP(c, loc, PUSH_EXC_INFO);
    RETURN_IF_ERROR(
        _PyCompile_PushFBlock(c, loc, COMPILE_FBLOCK_FINALLY_END, end, NO_LABEL, NULL));
    VISIT_SEQ(c, stmt, s->v.Try.finalbody);
    _PyCompile_PopFBlock(c, COMPILE_FBLOCK_FINALLY_END, end);

    loc = NO_LOCATION;
    ADDOP_I(c, loc, RERAISE, 0);

    USE_LABEL(c, cleanup);
    POP_EXCEPT_AND_RERAISE(c, loc);

    USE_LABEL(c, exit);
    return SUCCESS;
}

static int
codegen_try_star_finally(compiler *c, stmt_ty s)
{
    location loc = LOC(s);

    NEW_JUMP_TARGET_LABEL(c, body);
    NEW_JUMP_TARGET_LABEL(c, end);
    NEW_JUMP_TARGET_LABEL(c, exit);
    NEW_JUMP_TARGET_LABEL(c, cleanup);
    /* `try` block */
    ADDOP_JUMP(c, loc, SETUP_FINALLY, end);

    USE_LABEL(c, body);
    RETURN_IF_ERROR(
        _PyCompile_PushFBlock(c, loc, COMPILE_FBLOCK_FINALLY_TRY, body, end,
                              s->v.TryStar.finalbody));

    if (s->v.TryStar.handlers && asdl_seq_LEN(s->v.TryStar.handlers)) {
        RETURN_IF_ERROR(codegen_try_star_except(c, s));
    }
    else {
        VISIT_SEQ(c, stmt, s->v.TryStar.body);
    }
    ADDOP(c, NO_LOCATION, POP_BLOCK);
    _PyCompile_PopFBlock(c, COMPILE_FBLOCK_FINALLY_TRY, body);
    VISIT_SEQ(c, stmt, s->v.TryStar.finalbody);

    ADDOP_JUMP(c, NO_LOCATION, JUMP_NO_INTERRUPT, exit);

    /* `finally` block */
    USE_LABEL(c, end);

    loc = NO_LOCATION;
    ADDOP_JUMP(c, loc, SETUP_CLEANUP, cleanup);
    ADDOP(c, loc, PUSH_EXC_INFO);
    RETURN_IF_ERROR(
        _PyCompile_PushFBlock(c, loc, COMPILE_FBLOCK_FINALLY_END, end, NO_LABEL, NULL));

    VISIT_SEQ(c, stmt, s->v.TryStar.finalbody);

    _PyCompile_PopFBlock(c, COMPILE_FBLOCK_FINALLY_END, end);
    loc = NO_LOCATION;
    ADDOP_I(c, loc, RERAISE, 0);

    USE_LABEL(c, cleanup);
    POP_EXCEPT_AND_RERAISE(c, loc);

    USE_LABEL(c, exit);
    return SUCCESS;
}


/*
   Code generated for "try: S except E1 as V1: S1 except E2 as V2: S2 ...":
   (The contents of the value stack is shown in [], with the top
   at the right; 'tb' is trace-back info, 'val' the exception's
   associated value, and 'exc' the exception.)

   Value stack          Label   Instruction     Argument
   []                           SETUP_FINALLY   L1
   []                           <code for S>
   []                           POP_BLOCK
   []                           JUMP            L0

   [exc]                L1:     <evaluate E1>           )
   [exc, E1]                    CHECK_EXC_MATCH         )
   [exc, bool]                  POP_JUMP_IF_FALSE L2    ) only if E1
   [exc]                        <assign to V1>  (or POP if no V1)
   []                           <code for S1>
                                JUMP            L0

   [exc]                L2:     <evaluate E2>
   .............................etc.......................

   [exc]                Ln+1:   RERAISE     # re-raise exception

   []                   L0:     <next statement>

   Of course, parts are not generated if Vi or Ei is not present.
*/
static int
codegen_try_except(compiler *c, stmt_ty s)
{
    location loc = LOC(s);
    Py_ssize_t i, n;

    NEW_JUMP_TARGET_LABEL(c, body);
    NEW_JUMP_TARGET_LABEL(c, except);
    NEW_JUMP_TARGET_LABEL(c, end);
    NEW_JUMP_TARGET_LABEL(c, cleanup);

    ADDOP_JUMP(c, loc, SETUP_FINALLY, except);

    USE_LABEL(c, body);
    RETURN_IF_ERROR(
        _PyCompile_PushFBlock(c, loc, COMPILE_FBLOCK_TRY_EXCEPT, body, NO_LABEL, NULL));
    VISIT_SEQ(c, stmt, s->v.Try.body);
    _PyCompile_PopFBlock(c, COMPILE_FBLOCK_TRY_EXCEPT, body);
    ADDOP(c, NO_LOCATION, POP_BLOCK);
    if (s->v.Try.orelse && asdl_seq_LEN(s->v.Try.orelse)) {
        VISIT_SEQ(c, stmt, s->v.Try.orelse);
    }
    ADDOP_JUMP(c, NO_LOCATION, JUMP_NO_INTERRUPT, end);
    n = asdl_seq_LEN(s->v.Try.handlers);

    USE_LABEL(c, except);

    ADDOP_JUMP(c, NO_LOCATION, SETUP_CLEANUP, cleanup);
    ADDOP(c, NO_LOCATION, PUSH_EXC_INFO);

    /* Runtime will push a block here, so we need to account for that */
    RETURN_IF_ERROR(
        _PyCompile_PushFBlock(c, loc, COMPILE_FBLOCK_EXCEPTION_HANDLER,
                              NO_LABEL, NO_LABEL, NULL));

    for (i = 0; i < n; i++) {
        excepthandler_ty handler = (excepthandler_ty)asdl_seq_GET(
            s->v.Try.handlers, i);
        location loc = LOC(handler);
        if (!handler->v.ExceptHandler.type && i < n-1) {
            return _PyCompile_Error(c, loc, "default 'except:' must be last");
        }
        NEW_JUMP_TARGET_LABEL(c, next_except);
        except = next_except;
        if (handler->v.ExceptHandler.type) {
            VISIT_EXPR_CONSUMED(c, handler->v.ExceptHandler.type);
            ADDOP(c, loc, CHECK_EXC_MATCH);
            ADDOP_JUMP(c, loc, POP_JUMP_IF_FALSE, except);
        }
        if (handler->v.ExceptHandler.name) {
            NEW_JUMP_TARGET_LABEL(c, cleanup_end);
            NEW_JUMP_TARGET_LABEL(c, cleanup_body);

            RETURN_IF_ERROR(
                codegen_nameop(c, loc, handler->v.ExceptHandler.name, Store));

            /*
              try:
                  # body
              except type as name:
                  try:
                      # body
                  finally:
                      name = None # in case body contains "del name"
                      del name
            */

            /* second try: */
            ADDOP_JUMP(c, loc, SETUP_CLEANUP, cleanup_end);

            USE_LABEL(c, cleanup_body);
            RETURN_IF_ERROR(
                _PyCompile_PushFBlock(c, loc, COMPILE_FBLOCK_HANDLER_CLEANUP, cleanup_body,
                                      NO_LABEL, handler->v.ExceptHandler.name));

            /* second # body */
            VISIT_SEQ(c, stmt, handler->v.ExceptHandler.body);
            _PyCompile_PopFBlock(c, COMPILE_FBLOCK_HANDLER_CLEANUP, cleanup_body);
            /* name = None; del name; # Mark as artificial */
            ADDOP(c, NO_LOCATION, POP_BLOCK);
            ADDOP(c, NO_LOCATION, POP_BLOCK);
            ADDOP(c, NO_LOCATION, POP_EXCEPT);
            ADDOP_LOAD_CONST(c, NO_LOCATION, Py_None);
            RETURN_IF_ERROR(
                codegen_nameop(c, NO_LOCATION, handler->v.ExceptHandler.name, Store));
            RETURN_IF_ERROR(
                codegen_nameop(c, NO_LOCATION, handler->v.ExceptHandler.name, Del));
            ADDOP_JUMP(c, NO_LOCATION, JUMP_NO_INTERRUPT, end);

            /* except: */
            USE_LABEL(c, cleanup_end);

            /* name = None; del name; # artificial */
            ADDOP_LOAD_CONST(c, NO_LOCATION, Py_None);
            RETURN_IF_ERROR(
                codegen_nameop(c, NO_LOCATION, handler->v.ExceptHandler.name, Store));
            RETURN_IF_ERROR(
                codegen_nameop(c, NO_LOCATION, handler->v.ExceptHandler.name, Del));

            ADDOP_I(c, NO_LOCATION, RERAISE, 1);
        }
        else {
            NEW_JUMP_TARGET_LABEL(c, cleanup_body);

            ADDOP(c, loc, POP_TOP); /* exc_value */

            USE_LABEL(c, cleanup_body);
            RETURN_IF_ERROR(
                _PyCompile_PushFBlock(c, loc, COMPILE_FBLOCK_HANDLER_CLEANUP, cleanup_body,
                                      NO_LABEL, NULL));

            VISIT_SEQ(c, stmt, handler->v.ExceptHandler.body);
            _PyCompile_PopFBlock(c, COMPILE_FBLOCK_HANDLER_CLEANUP, cleanup_body);
            ADDOP(c, NO_LOCATION, POP_BLOCK);
            ADDOP(c, NO_LOCATION, POP_EXCEPT);
            ADDOP_JUMP(c, NO_LOCATION, JUMP_NO_INTERRUPT, end);
        }

        USE_LABEL(c, except);
    }
    /* artificial */
    _PyCompile_PopFBlock(c, COMPILE_FBLOCK_EXCEPTION_HANDLER, NO_LABEL);
    ADDOP_I(c, NO_LOCATION, RERAISE, 0);

    USE_LABEL(c, cleanup);
    POP_EXCEPT_AND_RERAISE(c, NO_LOCATION);

    USE_LABEL(c, end);
    return SUCCESS;
}

/*
   Code generated for "try: S except* E1 as V1: S1 except* E2 as V2: S2 ...":
   (The contents of the value stack is shown in [], with the top
   at the right; 'tb' is trace-back info, 'val' the exception instance,
   and 'typ' the exception's type.)

   Value stack                   Label         Instruction     Argument
   []                                         SETUP_FINALLY         L1
   []                                         <code for S>
   []                                         POP_BLOCK
   []                                         JUMP                  L0

   [exc]                            L1:       BUILD_LIST   )  list for raised/reraised excs ("result")
   [orig, res]                                COPY 2       )  make a copy of the original EG

   [orig, res, exc]                           <evaluate E1>
   [orig, res, exc, E1]                       CHECK_EG_MATCH
   [orig, res, rest/exc, match?]              COPY 1
   [orig, res, rest/exc, match?, match?]      POP_JUMP_IF_NONE      C1

   [orig, res, rest, match]                   <assign to V1>  (or POP if no V1)

   [orig, res, rest]                          SETUP_FINALLY         R1
   [orig, res, rest]                          <code for S1>
   [orig, res, rest]                          JUMP                  L2

   [orig, res, rest, i, v]          R1:       LIST_APPEND   3 ) exc raised in except* body - add to res
   [orig, res, rest, i]                       POP
   [orig, res, rest]                          JUMP                  LE2

   [orig, res, rest]                L2:       NOP  ) for lineno
   [orig, res, rest]                          JUMP                  LE2

   [orig, res, rest/exc, None]      C1:       POP

   [orig, res, rest]               LE2:       <evaluate E2>
   .............................etc.......................

   [orig, res, rest]                Ln+1:     LIST_APPEND 1  ) add unhandled exc to res (could be None)

   [orig, res]                                CALL_INTRINSIC_2 PREP_RERAISE_STAR
   [exc]                                      COPY 1
   [exc, exc]                                 POP_JUMP_IF_NOT_NONE  RER
   [exc]                                      POP_TOP
   []                                         JUMP                  L0

   [exc]                            RER:      SWAP 2
   [exc, prev_exc_info]                       POP_EXCEPT
   [exc]                                      RERAISE               0

   []                               L0:       <next statement>
*/
static int
codegen_try_star_except(compiler *c, stmt_ty s)
{
    location loc = LOC(s);

    NEW_JUMP_TARGET_LABEL(c, body);
    NEW_JUMP_TARGET_LABEL(c, except);
    NEW_JUMP_TARGET_LABEL(c, orelse);
    NEW_JUMP_TARGET_LABEL(c, end);
    NEW_JUMP_TARGET_LABEL(c, cleanup);
    NEW_JUMP_TARGET_LABEL(c, reraise_star);

    ADDOP_JUMP(c, loc, SETUP_FINALLY, except);

    USE_LABEL(c, body);
    RETURN_IF_ERROR(
        _PyCompile_PushFBlock(c, loc, COMPILE_FBLOCK_TRY_EXCEPT, body, NO_LABEL, NULL));
    VISIT_SEQ(c, stmt, s->v.TryStar.body);
    _PyCompile_PopFBlock(c, COMPILE_FBLOCK_TRY_EXCEPT, body);
    ADDOP(c, NO_LOCATION, POP_BLOCK);
    ADDOP_JUMP(c, NO_LOCATION, JUMP_NO_INTERRUPT, orelse);
    Py_ssize_t n = asdl_seq_LEN(s->v.TryStar.handlers);

    USE_LABEL(c, except);

    ADDOP_JUMP(c, NO_LOCATION, SETUP_CLEANUP, cleanup);
    ADDOP(c, NO_LOCATION, PUSH_EXC_INFO);

    /* Runtime will push a block here, so we need to account for that */
    RETURN_IF_ERROR(
        _PyCompile_PushFBlock(c, loc, COMPILE_FBLOCK_EXCEPTION_GROUP_HANDLER,
                              NO_LABEL, NO_LABEL, "except handler"));

    for (Py_ssize_t i = 0; i < n; i++) {
        excepthandler_ty handler = (excepthandler_ty)asdl_seq_GET(
            s->v.TryStar.handlers, i);
        location loc = LOC(handler);
        NEW_JUMP_TARGET_LABEL(c, next_except);
        except = next_except;
        NEW_JUMP_TARGET_LABEL(c, except_with_error);
        NEW_JUMP_TARGET_LABEL(c, no_match);
        if (i == 0) {
            /* create empty list for exceptions raised/reraise in the except* blocks */
            /*
               [orig]       BUILD_LIST
            */
            /* Create a copy of the original EG */
            /*
               [orig, []]   COPY 2
               [orig, [], exc]
            */
            ADDOP_I(c, loc, BUILD_LIST, 0);
            ADDOP_I(c, loc, COPY, 2);
        }
        if (handler->v.ExceptHandler.type) {
            VISIT_EXPR_CONSUMED(c, handler->v.ExceptHandler.type);
            ADDOP(c, loc, CHECK_EG_MATCH);
            ADDOP_I(c, loc, COPY, 1);
            ADDOP_JUMP(c, loc, POP_JUMP_IF_NONE, no_match);
        }

        NEW_JUMP_TARGET_LABEL(c, cleanup_end);
        NEW_JUMP_TARGET_LABEL(c, cleanup_body);

        if (handler->v.ExceptHandler.name) {
            RETURN_IF_ERROR(
                codegen_nameop(c, loc, handler->v.ExceptHandler.name, Store));
        }
        else {
            ADDOP(c, loc, POP_TOP);  // match
        }

        /*
          try:
              # body
          except type as name:
              try:
                  # body
              finally:
                  name = None # in case body contains "del name"
                  del name
        */
        /* second try: */
        ADDOP_JUMP(c, loc, SETUP_CLEANUP, cleanup_end);

        USE_LABEL(c, cleanup_body);
        RETURN_IF_ERROR(
            _PyCompile_PushFBlock(c, loc, COMPILE_FBLOCK_HANDLER_CLEANUP, cleanup_body,
                                  NO_LABEL, handler->v.ExceptHandler.name));

        /* second # body */
        VISIT_SEQ(c, stmt, handler->v.ExceptHandler.body);
        _PyCompile_PopFBlock(c, COMPILE_FBLOCK_HANDLER_CLEANUP, cleanup_body);
        /* name = None; del name; # artificial */
        ADDOP(c, NO_LOCATION, POP_BLOCK);
        if (handler->v.ExceptHandler.name) {
            ADDOP_LOAD_CONST(c, NO_LOCATION, Py_None);
            RETURN_IF_ERROR(
                codegen_nameop(c, NO_LOCATION, handler->v.ExceptHandler.name, Store));
            RETURN_IF_ERROR(
                codegen_nameop(c, NO_LOCATION, handler->v.ExceptHandler.name, Del));
        }
        ADDOP_JUMP(c, NO_LOCATION, JUMP_NO_INTERRUPT, except);

        /* except: */
        USE_LABEL(c, cleanup_end);

        /* name = None; del name; # artificial */
        if (handler->v.ExceptHandler.name) {
            ADDOP_LOAD_CONST(c, NO_LOCATION, Py_None);
            RETURN_IF_ERROR(
                codegen_nameop(c, NO_LOCATION, handler->v.ExceptHandler.name, Store));
            RETURN_IF_ERROR(
                codegen_nameop(c, NO_LOCATION, handler->v.ExceptHandler.name, Del));
        }

        /* add exception raised to the res list */
        ADDOP_I(c, NO_LOCATION, LIST_APPEND, 3); // exc
        ADDOP(c, NO_LOCATION, POP_TOP); // lasti
        ADDOP_JUMP(c, NO_LOCATION, JUMP_NO_INTERRUPT, except_with_error);

        USE_LABEL(c, except);
        ADDOP(c, NO_LOCATION, NOP);  // to hold a propagated location info
        ADDOP_JUMP(c, NO_LOCATION, JUMP_NO_INTERRUPT, except_with_error);

        USE_LABEL(c, no_match);
        ADDOP(c, loc, POP_TOP);  // match (None)

        USE_LABEL(c, except_with_error);

        if (i == n - 1) {
            /* Add exc to the list (if not None it's the unhandled part of the EG) */
            ADDOP_I(c, NO_LOCATION, LIST_APPEND, 1);
            ADDOP_JUMP(c, NO_LOCATION, JUMP_NO_INTERRUPT, reraise_star);
        }
    }
    /* artificial */
    _PyCompile_PopFBlock(c, COMPILE_FBLOCK_EXCEPTION_GROUP_HANDLER, NO_LABEL);
    NEW_JUMP_TARGET_LABEL(c, reraise);

    USE_LABEL(c, reraise_star);
    ADDOP_I(c, NO_LOCATION, CALL_INTRINSIC_2, INTRINSIC_PREP_RERAISE_STAR);
    ADDOP_I(c, NO_LOCATION, COPY, 1);
    ADDOP_JUMP(c, NO_LOCATION, POP_JUMP_IF_NOT_NONE, reraise);

    /* Nothing to reraise */
    ADDOP(c, NO_LOCATION, POP_TOP);
    ADDOP(c, NO_LOCATION, POP_BLOCK);
    ADDOP(c, NO_LOCATION, POP_EXCEPT);
    ADDOP_JUMP(c, NO_LOCATION, JUMP_NO_INTERRUPT, end);

    USE_LABEL(c, reraise);
    ADDOP(c, NO_LOCATION, POP_BLOCK);
    ADDOP_I(c, NO_LOCATION, SWAP, 2);
    ADDOP(c, NO_LOCATION, POP_EXCEPT);
    ADDOP_I(c, NO_LOCATION, RERAISE, 0);

    USE_LABEL(c, cleanup);
    POP_EXCEPT_AND_RERAISE(c, NO_LOCATION);

    USE_LABEL(c, orelse);
    VISIT_SEQ(c, stmt, s->v.TryStar.orelse);

    USE_LABEL(c, end);
    return SUCCESS;
}

static int
codegen_try(compiler *c, stmt_ty s) {
    if (s->v.Try.finalbody && asdl_seq_LEN(s->v.Try.finalbody))
        return codegen_try_finally(c, s);
    else
        return codegen_try_except(c, s);
}

static int
codegen_try_star(compiler *c, stmt_ty s)
{
    if (s->v.TryStar.finalbody && asdl_seq_LEN(s->v.TryStar.finalbody)) {
        return codegen_try_star_finally(c, s);
    }
    else {
        return codegen_try_star_except(c, s);
    }
}

static int
codegen_import_as(compiler *c, location loc,
                  identifier name, identifier asname)
{
    /* The IMPORT_NAME opcode was already generated.  This function
       merely needs to bind the result to a name.

       If there is a dot in name, we need to split it and emit a
       IMPORT_FROM for each name.
    */
    Py_ssize_t len = PyUnicode_GET_LENGTH(name);
    Py_ssize_t dot = PyUnicode_FindChar(name, '.', 0, len, 1);
    if (dot == -2) {
        return ERROR;
    }
    if (dot != -1) {
        /* Consume the base module name to get the first attribute */
        while (1) {
            Py_ssize_t pos = dot + 1;
            PyObject *attr;
            dot = PyUnicode_FindChar(name, '.', pos, len, 1);
            if (dot == -2) {
                return ERROR;
            }
            attr = PyUnicode_Substring(name, pos, (dot != -1) ? dot : len);
            if (!attr) {
                return ERROR;
            }
            ADDOP_N(c, loc, IMPORT_FROM, attr, names);
            if (dot == -1) {
                break;
            }
            ADDOP_I(c, loc, SWAP, 2);
            ADDOP(c, loc, POP_TOP);
        }
        RETURN_IF_ERROR(codegen_nameop(c, loc, asname, Store));
        ADDOP(c, loc, POP_TOP);
        return SUCCESS;
    }
    return codegen_nameop(c, loc, asname, Store);
}

static int
codegen_import(compiler *c, stmt_ty s)
{
    location loc = LOC(s);
    /* The Import node stores a module name like a.b.c as a single
       string.  This is convenient for all cases except
         import a.b.c as d
       where we need to parse that string to extract the individual
       module names.
       XXX Perhaps change the representation to make this case simpler?
     */
    Py_ssize_t i, n = asdl_seq_LEN(s->v.Import.names);

    PyObject *zero = _PyLong_GetZero();  // borrowed reference
    for (i = 0; i < n; i++) {
        alias_ty alias = (alias_ty)asdl_seq_GET(s->v.Import.names, i);
        int r;

        ADDOP_LOAD_CONST(c, loc, zero);
        ADDOP_LOAD_CONST(c, loc, Py_None);
        ADDOP_NAME(c, loc, IMPORT_NAME, alias->name, names);

        if (alias->asname) {
            r = codegen_import_as(c, loc, alias->name, alias->asname);
            RETURN_IF_ERROR(r);
        }
        else {
            identifier tmp = alias->name;
            Py_ssize_t dot = PyUnicode_FindChar(
                alias->name, '.', 0, PyUnicode_GET_LENGTH(alias->name), 1);
            if (dot != -1) {
                tmp = PyUnicode_Substring(alias->name, 0, dot);
                if (tmp == NULL) {
                    return ERROR;
                }
            }
            r = codegen_nameop(c, loc, tmp, Store);
            if (dot != -1) {
                Py_DECREF(tmp);
            }
            RETURN_IF_ERROR(r);
        }
    }
    return SUCCESS;
}

static int
codegen_from_import(compiler *c, stmt_ty s)
{
    Py_ssize_t n = asdl_seq_LEN(s->v.ImportFrom.names);

    ADDOP_LOAD_CONST_NEW(c, LOC(s), PyLong_FromLong(s->v.ImportFrom.level));

    PyObject *names = PyTuple_New(n);
    if (!names) {
        return ERROR;
    }

    /* build up the names */
    for (Py_ssize_t i = 0; i < n; i++) {
        alias_ty alias = (alias_ty)asdl_seq_GET(s->v.ImportFrom.names, i);
        PyTuple_SET_ITEM(names, i, Py_NewRef(alias->name));
    }

    ADDOP_LOAD_CONST_NEW(c, LOC(s), names);

    if (s->v.ImportFrom.module) {
        ADDOP_NAME(c, LOC(s), IMPORT_NAME, s->v.ImportFrom.module, names);
    }
    else {
        _Py_DECLARE_STR(empty, "");
        ADDOP_NAME(c, LOC(s), IMPORT_NAME, &_Py_STR(empty), names);
    }
    for (Py_ssize_t i = 0; i < n; i++) {
        alias_ty alias = (alias_ty)asdl_seq_GET(s->v.ImportFrom.names, i);
        identifier store_name;

        if (i == 0 && PyUnicode_READ_CHAR(alias->name, 0) == '*') {
            assert(n == 1);
            ADDOP_I(c, LOC(s), CALL_INTRINSIC_1, INTRINSIC_IMPORT_STAR);
            ADDOP(c, NO_LOCATION, POP_TOP);
            return SUCCESS;
        }

        ADDOP_NAME(c, LOC(s), IMPORT_FROM, alias->name, names);
        store_name = alias->name;
        if (alias->asname) {
            store_name = alias->asname;
        }

        RETURN_IF_ERROR(codegen_nameop(c, LOC(s), store_name, Store));
    }
    /* remove imported module */
    ADDOP(c, LOC(s), POP_TOP);
    return SUCCESS;
}

static int
codegen_assert(compiler *c, stmt_ty s)
{
    /* Always emit a warning if the test is a non-zero length tuple */
    if ((s->v.Assert.test->kind == Tuple_kind &&
        asdl_seq_LEN(s->v.Assert.test->v.Tuple.elts) > 0) ||
        (s->v.Assert.test->kind == Constant_kind &&
         PyTuple_Check(s->v.Assert.test->v.Constant.value) &&
         PyTuple_Size(s->v.Assert.test->v.Constant.value) > 0))
    {
        RETURN_IF_ERROR(
            _PyCompile_Warn(c, LOC(s), "assertion is always true, "
                                       "perhaps remove parentheses?"));
    }
    if (OPTIMIZATION_LEVEL(c)) {
        return SUCCESS;
    }
    NEW_JUMP_TARGET_LABEL(c, end);
    RETURN_IF_ERROR(codegen_jump_if(c, LOC(s), s->v.Assert.test, end, 1));
    ADDOP_I(c, LOC(s), LOAD_COMMON_CONSTANT, CONSTANT_ASSERTIONERROR);
    if (s->v.Assert.msg) {
        VISIT_EXPR(c, s->v.Assert.msg);
        ADDOP_I(c, LOC(s), CALL, 0);
    }
    ADDOP_I(c, LOC(s->v.Assert.test), RAISE_VARARGS, 1);

    USE_LABEL(c, end);
    return SUCCESS;
}

static int
codegen_stmt_expr(compiler *c, location loc, expr_ty value)
{
    if (IS_INTERACTIVE_TOP_LEVEL(c)) {
        VISIT_EXPR_CONSUMED(c, value);
        ADDOP_I(c, loc, CALL_INTRINSIC_1, INTRINSIC_PRINT);
        ADDOP(c, NO_LOCATION, POP_TOP);
        return SUCCESS;
    }

    if (value->kind == Constant_kind) {
        /* ignore constant statement */
        ADDOP(c, loc, NOP);
        return SUCCESS;
    }

    VISIT_EXPR_CONSUMED(c, value);
    ADDOP(c, NO_LOCATION, POP_TOP); /* artificial */
    return SUCCESS;
}

static int
codegen_visit_stmt(compiler *c, stmt_ty s)
{

    switch (s->kind) {
    case FunctionDef_kind:
        return codegen_function(c, s, 0);
    case ClassDef_kind:
        return codegen_class(c, s);
    case TypeAlias_kind:
        return codegen_typealias(c, s);
    case Return_kind:
        return codegen_return(c, s);
    case Delete_kind:
        VISIT_EXPR_SEQ(c, s->v.Delete.targets, false);
        break;
    case Assign_kind:
    {
        Py_ssize_t n = asdl_seq_LEN(s->v.Assign.targets);
        VISIT_EXPR(c, s->v.Assign.value);
        for (Py_ssize_t i = 0; i < n; i++) {
            if (i < n - 1) {
                ADDOP_I(c, LOC(s), COPY, 1);
            }
            VISIT_EXPR(c, (expr_ty)asdl_seq_GET(s->v.Assign.targets, i));
        }
        break;
    }
    case AugAssign_kind:
        return codegen_augassign(c, s);
    case AnnAssign_kind:
        return codegen_annassign(c, s);
    case For_kind:
        return codegen_for(c, s);
    case While_kind:
        return codegen_while(c, s);
    case If_kind:
        return codegen_if(c, s);
    case Match_kind:
        return codegen_match(c, s);
    case Raise_kind:
    {
        Py_ssize_t n = 0;
        if (s->v.Raise.exc) {
            VISIT_EXPR(c, s->v.Raise.exc);
            n++;
            if (s->v.Raise.cause) {
                VISIT_EXPR(c, s->v.Raise.cause);
                n++;
            }
        }
        ADDOP_I(c, LOC(s), RAISE_VARARGS, (int)n);
        break;
    }
    case Try_kind:
        return codegen_try(c, s);
    case TryStar_kind:
        return codegen_try_star(c, s);
    case Assert_kind:
        return codegen_assert(c, s);
    case Import_kind:
        return codegen_import(c, s);
    case ImportFrom_kind:
        return codegen_from_import(c, s);
    case Global_kind:
    case Nonlocal_kind:
        break;
    case Expr_kind:
    {
        return codegen_stmt_expr(c, LOC(s), s->v.Expr.value);
    }
    case Pass_kind:
    {
        ADDOP(c, LOC(s), NOP);
        break;
    }
    case Break_kind:
    {
        return codegen_break(c, LOC(s));
    }
    case Continue_kind:
    {
        return codegen_continue(c, LOC(s));
    }
    case With_kind:
        return codegen_with(c, s, 0);
    case AsyncFunctionDef_kind:
        return codegen_function(c, s, 1);
    case AsyncWith_kind:
        return codegen_async_with(c, s, 0);
    case AsyncFor_kind:
        return codegen_async_for(c, s);
    }

    return SUCCESS;
}

static int
unaryop(unaryop_ty op)
{
    switch (op) {
    case Invert:
        return UNARY_INVERT;
    case USub:
        return UNARY_NEGATIVE;
    default:
        PyErr_Format(PyExc_SystemError,
            "unary op %d should not be possible", op);
        return 0;
    }
}

static int
addop_binary(compiler *c, location loc, operator_ty binop,
             bool inplace)
{
    int oparg;
    switch (binop) {
        case Add:
            oparg = inplace ? NB_INPLACE_ADD : NB_ADD;
            break;
        case Sub:
            oparg = inplace ? NB_INPLACE_SUBTRACT : NB_SUBTRACT;
            break;
        case Mult:
            oparg = inplace ? NB_INPLACE_MULTIPLY : NB_MULTIPLY;
            break;
        case MatMult:
            oparg = inplace ? NB_INPLACE_MATRIX_MULTIPLY : NB_MATRIX_MULTIPLY;
            break;
        case Div:
            oparg = inplace ? NB_INPLACE_TRUE_DIVIDE : NB_TRUE_DIVIDE;
            break;
        case Mod:
            oparg = inplace ? NB_INPLACE_REMAINDER : NB_REMAINDER;
            break;
        case Pow:
            oparg = inplace ? NB_INPLACE_POWER : NB_POWER;
            break;
        case LShift:
            oparg = inplace ? NB_INPLACE_LSHIFT : NB_LSHIFT;
            break;
        case RShift:
            oparg = inplace ? NB_INPLACE_RSHIFT : NB_RSHIFT;
            break;
        case BitOr:
            oparg = inplace ? NB_INPLACE_OR : NB_OR;
            break;
        case BitXor:
            oparg = inplace ? NB_INPLACE_XOR : NB_XOR;
            break;
        case BitAnd:
            oparg = inplace ? NB_INPLACE_AND : NB_AND;
            break;
        case FloorDiv:
            oparg = inplace ? NB_INPLACE_FLOOR_DIVIDE : NB_FLOOR_DIVIDE;
            break;
        default:
            PyErr_Format(PyExc_SystemError, "%s op %d should not be possible",
                         inplace ? "inplace" : "binary", binop);
            return ERROR;
    }
    ADDOP_I(c, loc, BINARY_OP, oparg);
    return SUCCESS;
}


static int
codegen_addop_yield(compiler *c, location loc) {
    PySTEntryObject *ste = SYMTABLE_ENTRY(c);
    if (ste->ste_generator && ste->ste_coroutine) {
        ADDOP_I(c, loc, CALL_INTRINSIC_1, INTRINSIC_ASYNC_GEN_WRAP);
    }
    ADDOP_I(c, loc, YIELD_VALUE, 0);
    ADDOP_I(c, loc, RESUME, RESUME_AFTER_YIELD);
    return SUCCESS;
}

static int
codegen_load_classdict_freevar(compiler *c, location loc)
{
    ADDOP_N(c, loc, LOAD_DEREF, &_Py_ID(__classdict__), freevars);
    return SUCCESS;
}

static int
codegen_nameop2(compiler *c, location loc,
               identifier name, expr_context_ty ctx, bool ref_consumed)
{
    assert(!_PyUnicode_EqualToASCIIString(name, "None") &&
           !_PyUnicode_EqualToASCIIString(name, "True") &&
           !_PyUnicode_EqualToASCIIString(name, "False"));

    PyObject *mangled = _PyCompile_MaybeMangle(c, name);
    if (!mangled) {
        return ERROR;
    }

    int scope = _PyST_GetScope(SYMTABLE_ENTRY(c), mangled);
    RETURN_IF_ERROR(scope);
    _PyCompile_optype optype;
    Py_ssize_t arg = 0;
    if (_PyCompile_ResolveNameop(c, mangled, scope, &optype, &arg) < 0) {
        Py_DECREF(mangled);
        return ERROR;
    }

    /* XXX Leave assert here, but handle __doc__ and the like better */
    assert(scope || PyUnicode_READ_CHAR(name, 0) == '_');

    int op = 0;
    switch (optype) {
    case COMPILE_OP_DEREF:
        switch (ctx) {
        case Load:
            if (SYMTABLE_ENTRY(c)->ste_type == ClassBlock && !_PyCompile_IsInInlinedComp(c)) {
                op = LOAD_FROM_DICT_OR_DEREF;
                // First load the locals
                if (codegen_addop_noarg(INSTR_SEQUENCE(c), LOAD_LOCALS, loc) < 0) {
                    goto error;
                }
            }
            else if (SYMTABLE_ENTRY(c)->ste_can_see_class_scope) {
                op = LOAD_FROM_DICT_OR_DEREF;
                // First load the classdict
                if (codegen_load_classdict_freevar(c, loc) < 0) {
                    goto error;
                }
            }
            else {
                op = LOAD_DEREF;
            }
            break;
        case Store: op = STORE_DEREF; break;
        case Del: op = DELETE_DEREF; break;
        }
        break;
    case COMPILE_OP_FAST:
        switch (ctx) {
        case Load:
            op = ref_consumed ? LOAD_FAST_TEMP : LOAD_FAST;
            break;
        case Store:
            op = STORE_FAST;
            break;
        case Del:
            op = DELETE_FAST;
            break;
        }
        ADDOP_N(c, loc, op, mangled, varnames);
        return SUCCESS;
    case COMPILE_OP_GLOBAL:
        switch (ctx) {
        case Load:
            if (SYMTABLE_ENTRY(c)->ste_can_see_class_scope && scope == GLOBAL_IMPLICIT) {
                op = LOAD_FROM_DICT_OR_GLOBALS;
                // First load the classdict
                if (codegen_load_classdict_freevar(c, loc) < 0) {
                    goto error;
                }
            } else {
                op = LOAD_GLOBAL;
            }
            break;
        case Store: op = STORE_GLOBAL; break;
        case Del: op = DELETE_GLOBAL; break;
        }
        break;
    case COMPILE_OP_NAME:
        switch (ctx) {
        case Load:
            op = (SYMTABLE_ENTRY(c)->ste_type == ClassBlock
                    && _PyCompile_IsInInlinedComp(c))
                ? LOAD_GLOBAL
                : LOAD_NAME;
            break;
        case Store: op = STORE_NAME; break;
        case Del: op = DELETE_NAME; break;
        }
        break;
    }

    assert(op);
    Py_DECREF(mangled);
    if (op == LOAD_GLOBAL) {
        arg <<= 1;
    }
    ADDOP_I(c, loc, op, arg);
    return SUCCESS;

error:
    Py_DECREF(mangled);
    return ERROR;
}

static int
codegen_boolop(compiler *c, expr_ty e, bool ref_consumed)
{
    int jumpi;
    Py_ssize_t i, n;
    asdl_expr_seq *s;

    location loc = LOC(e);
    assert(e->kind == BoolOp_kind);
    if (e->v.BoolOp.op == And)
        jumpi = JUMP_IF_FALSE;
    else
        jumpi = JUMP_IF_TRUE;
    NEW_JUMP_TARGET_LABEL(c, end);
    s = e->v.BoolOp.values;
    n = asdl_seq_LEN(s) - 1;
    assert(n >= 0);
    for (i = 0; i < n; ++i) {
<<<<<<< HEAD
        VISIT_EXPR2(c, (expr_ty)asdl_seq_GET(s, i), ref_consumed);
        ADDOP_I(c, loc, COPY, 1);
        ADDOP(c, loc, TO_BOOL);
=======
        VISIT(c, expr, (expr_ty)asdl_seq_GET(s, i));
>>>>>>> f9ae5d1c
        ADDOP_JUMP(c, loc, jumpi, end);
        ADDOP(c, loc, POP_TOP);
    }
    VISIT_EXPR2(c, (expr_ty)asdl_seq_GET(s, n), ref_consumed);

    USE_LABEL(c, end);
    return SUCCESS;
}

static int
starunpack_helper_impl(compiler *c, location loc,
                       asdl_expr_seq *elts, PyObject *injected_arg, int pushed,
                       int build, int add, int extend, int tuple)
{
    Py_ssize_t n = asdl_seq_LEN(elts);
    if (!injected_arg && n > 2 && are_all_items_const(elts, 0, n)) {
        PyObject *folded = PyTuple_New(n);
        if (folded == NULL) {
            return ERROR;
        }
        for (Py_ssize_t i = 0; i < n; i++) {
            PyObject *val = ((expr_ty)asdl_seq_GET(elts, i))->v.Constant.value;
            PyTuple_SET_ITEM(folded, i, Py_NewRef(val));
        }
        if (tuple && !pushed) {
            ADDOP_LOAD_CONST_NEW(c, loc, folded);
        } else {
            if (add == SET_ADD) {
                Py_SETREF(folded, PyFrozenSet_New(folded));
                if (folded == NULL) {
                    return ERROR;
                }
            }
            ADDOP_I(c, loc, build, pushed);
            ADDOP_LOAD_CONST_NEW(c, loc, folded);
            ADDOP_I(c, loc, extend, 1);
            if (tuple) {
                ADDOP_I(c, loc, CALL_INTRINSIC_1, INTRINSIC_LIST_TO_TUPLE);
            }
        }
        return SUCCESS;
    }

    int big = n + pushed + (injected_arg ? 1 : 0) > STACK_USE_GUIDELINE;
    int seen_star = 0;
    for (Py_ssize_t i = 0; i < n; i++) {
        expr_ty elt = asdl_seq_GET(elts, i);
        if (elt->kind == Starred_kind) {
            seen_star = 1;
            break;
        }
    }
    if (!seen_star && !big) {
        for (Py_ssize_t i = 0; i < n; i++) {
            expr_ty elt = asdl_seq_GET(elts, i);
            VISIT_EXPR(c, elt);
        }
        if (injected_arg) {
            RETURN_IF_ERROR(codegen_nameop(c, loc, injected_arg, Load));
            n++;
        }
        if (tuple) {
            ADDOP_I(c, loc, BUILD_TUPLE, n+pushed);
        } else {
            ADDOP_I(c, loc, build, n+pushed);
        }
        return SUCCESS;
    }
    int sequence_built = 0;
    if (big) {
        ADDOP_I(c, loc, build, pushed);
        sequence_built = 1;
    }
    for (Py_ssize_t i = 0; i < n; i++) {
        expr_ty elt = asdl_seq_GET(elts, i);
        if (elt->kind == Starred_kind) {
            if (sequence_built == 0) {
                ADDOP_I(c, loc, build, i+pushed);
                sequence_built = 1;
            }
            VISIT_EXPR(c, elt->v.Starred.value);
            ADDOP_I(c, loc, extend, 1);
        }
        else {
            VISIT_EXPR(c, elt);
            if (sequence_built) {
                ADDOP_I(c, loc, add, 1);
            }
        }
    }
    assert(sequence_built);
    if (injected_arg) {
        RETURN_IF_ERROR(codegen_nameop(c, loc, injected_arg, Load));
        ADDOP_I(c, loc, add, 1);
    }
    if (tuple) {
        ADDOP_I(c, loc, CALL_INTRINSIC_1, INTRINSIC_LIST_TO_TUPLE);
    }
    return SUCCESS;
}

static int
starunpack_helper(compiler *c, location loc,
                  asdl_expr_seq *elts, int pushed,
                  int build, int add, int extend, int tuple)
{
    return starunpack_helper_impl(c, loc, elts, NULL, pushed,
                                  build, add, extend, tuple);
}

static int
unpack_helper(compiler *c, location loc, asdl_expr_seq *elts)
{
    Py_ssize_t n = asdl_seq_LEN(elts);
    int seen_star = 0;
    for (Py_ssize_t i = 0; i < n; i++) {
        expr_ty elt = asdl_seq_GET(elts, i);
        if (elt->kind == Starred_kind && !seen_star) {
            if ((i >= (1 << 8)) ||
                (n-i-1 >= (INT_MAX >> 8))) {
                return _PyCompile_Error(c, loc,
                    "too many expressions in "
                    "star-unpacking assignment");
            }
            ADDOP_I(c, loc, UNPACK_EX, (i + ((n-i-1) << 8)));
            seen_star = 1;
        }
        else if (elt->kind == Starred_kind) {
            return _PyCompile_Error(c, loc,
                "multiple starred expressions in assignment");
        }
    }
    if (!seen_star) {
        ADDOP_I(c, loc, UNPACK_SEQUENCE, n);
    }
    return SUCCESS;
}

static int
assignment_helper(compiler *c, location loc, asdl_expr_seq *elts)
{
    Py_ssize_t n = asdl_seq_LEN(elts);
    RETURN_IF_ERROR(unpack_helper(c, loc, elts));
    for (Py_ssize_t i = 0; i < n; i++) {
        expr_ty elt = asdl_seq_GET(elts, i);
        VISIT_EXPR(c, elt->kind != Starred_kind ? elt : elt->v.Starred.value);
    }
    return SUCCESS;
}

static int
codegen_list(compiler *c, expr_ty e)
{
    location loc = LOC(e);
    asdl_expr_seq *elts = e->v.List.elts;
    if (e->v.List.ctx == Store) {
        return assignment_helper(c, loc, elts);
    }
    else if (e->v.List.ctx == Load) {
        return starunpack_helper(c, loc, elts, 0,
                                 BUILD_LIST, LIST_APPEND, LIST_EXTEND, 0);
    }
    else {
        VISIT_EXPR_SEQ(c, elts, true);
    }
    return SUCCESS;
}

static int
codegen_tuple(compiler *c, expr_ty e)
{
    location loc = LOC(e);
    asdl_expr_seq *elts = e->v.Tuple.elts;
    if (e->v.Tuple.ctx == Store) {
        return assignment_helper(c, loc, elts);
    }
    else if (e->v.Tuple.ctx == Load) {
        return starunpack_helper(c, loc, elts, 0,
                                 BUILD_LIST, LIST_APPEND, LIST_EXTEND, 1);
    }
    else {
        VISIT_EXPR_SEQ(c, elts, true);
    }
    return SUCCESS;
}

static int
codegen_set(compiler *c, expr_ty e)
{
    location loc = LOC(e);
    return starunpack_helper(c, loc, e->v.Set.elts, 0,
                             BUILD_SET, SET_ADD, SET_UPDATE, 0);
}

static bool
are_all_items_const(asdl_expr_seq *seq, Py_ssize_t begin, Py_ssize_t end)
{
    for (Py_ssize_t i = begin; i < end; i++) {
        expr_ty key = (expr_ty)asdl_seq_GET(seq, i);
        if (key == NULL || key->kind != Constant_kind) {
            return false;
        }
    }
    return true;
}

static int
codegen_subdict(compiler *c, expr_ty e, Py_ssize_t begin, Py_ssize_t end)
{
    Py_ssize_t i, n = end - begin;
    int big = n*2 > STACK_USE_GUIDELINE;
    location loc = LOC(e);
    if (big) {
        ADDOP_I(c, loc, BUILD_MAP, 0);
    }
    for (i = begin; i < end; i++) {
        VISIT_EXPR_CONSUMED(c, (expr_ty)asdl_seq_GET(e->v.Dict.keys, i));
        VISIT_EXPR_CONSUMED(c, (expr_ty)asdl_seq_GET(e->v.Dict.values, i));
        if (big) {
            ADDOP_I(c, loc, MAP_ADD, 1);
        }
    }
    if (!big) {
        ADDOP_I(c, loc, BUILD_MAP, n);
    }
    return SUCCESS;
}

static int
codegen_dict(compiler *c, expr_ty e)
{
    location loc = LOC(e);
    Py_ssize_t i, n, elements;
    int have_dict;
    int is_unpacking = 0;
    n = asdl_seq_LEN(e->v.Dict.values);
    have_dict = 0;
    elements = 0;
    for (i = 0; i < n; i++) {
        is_unpacking = (expr_ty)asdl_seq_GET(e->v.Dict.keys, i) == NULL;
        if (is_unpacking) {
            if (elements) {
                RETURN_IF_ERROR(codegen_subdict(c, e, i - elements, i));
                if (have_dict) {
                    ADDOP_I(c, loc, DICT_UPDATE, 1);
                }
                have_dict = 1;
                elements = 0;
            }
            if (have_dict == 0) {
                ADDOP_I(c, loc, BUILD_MAP, 0);
                have_dict = 1;
            }
            VISIT_EXPR_CONSUMED(c, (expr_ty)asdl_seq_GET(e->v.Dict.values, i));
            ADDOP_I(c, loc, DICT_UPDATE, 1);
        }
        else {
            if (elements*2 > STACK_USE_GUIDELINE) {
                RETURN_IF_ERROR(codegen_subdict(c, e, i - elements, i + 1));
                if (have_dict) {
                    ADDOP_I(c, loc, DICT_UPDATE, 1);
                }
                have_dict = 1;
                elements = 0;
            }
            else {
                elements++;
            }
        }
    }
    if (elements) {
        RETURN_IF_ERROR(codegen_subdict(c, e, n - elements, n));
        if (have_dict) {
            ADDOP_I(c, loc, DICT_UPDATE, 1);
        }
        have_dict = 1;
    }
    if (!have_dict) {
        ADDOP_I(c, loc, BUILD_MAP, 0);
    }
    return SUCCESS;
}

static int
codegen_compare(compiler *c, expr_ty e)
{
    location loc = LOC(e);
    Py_ssize_t i, n;

    RETURN_IF_ERROR(codegen_check_compare(c, e));
    VISIT_EXPR_CONSUMED(c, e->v.Compare.left);
    assert(asdl_seq_LEN(e->v.Compare.ops) > 0);
    n = asdl_seq_LEN(e->v.Compare.ops) - 1;
    if (n == 0) {
        VISIT_EXPR_CONSUMED(c, (expr_ty)asdl_seq_GET(e->v.Compare.comparators, 0));
        ADDOP_COMPARE(c, loc, asdl_seq_GET(e->v.Compare.ops, 0));
    }
    else {
        NEW_JUMP_TARGET_LABEL(c, cleanup);
        for (i = 0; i < n; i++) {
            VISIT_EXPR_CONSUMED(c, (expr_ty)asdl_seq_GET(e->v.Compare.comparators, i));
            ADDOP_I(c, loc, SWAP, 2);
            ADDOP_I(c, loc, COPY, 2);
            ADDOP_COMPARE(c, loc, asdl_seq_GET(e->v.Compare.ops, i));
            ADDOP_I(c, loc, COPY, 1);
            ADDOP(c, loc, TO_BOOL);
            ADDOP_JUMP(c, loc, POP_JUMP_IF_FALSE, cleanup);
            ADDOP(c, loc, POP_TOP);
        }
        VISIT_EXPR_CONSUMED(c, (expr_ty)asdl_seq_GET(e->v.Compare.comparators, n));
        ADDOP_COMPARE(c, loc, asdl_seq_GET(e->v.Compare.ops, n));
        NEW_JUMP_TARGET_LABEL(c, end);
        ADDOP_JUMP(c, NO_LOCATION, JUMP_NO_INTERRUPT, end);

        USE_LABEL(c, cleanup);
        ADDOP_I(c, loc, SWAP, 2);
        ADDOP(c, loc, POP_TOP);

        USE_LABEL(c, end);
    }
    return SUCCESS;
}

static PyTypeObject *
infer_type(expr_ty e)
{
    switch (e->kind) {
    case Tuple_kind:
        return &PyTuple_Type;
    case List_kind:
    case ListComp_kind:
        return &PyList_Type;
    case Dict_kind:
    case DictComp_kind:
        return &PyDict_Type;
    case Set_kind:
    case SetComp_kind:
        return &PySet_Type;
    case GeneratorExp_kind:
        return &PyGen_Type;
    case Lambda_kind:
        return &PyFunction_Type;
    case JoinedStr_kind:
    case FormattedValue_kind:
        return &PyUnicode_Type;
    case Constant_kind:
        return Py_TYPE(e->v.Constant.value);
    default:
        return NULL;
    }
}

static int
check_caller(compiler *c, expr_ty e)
{
    switch (e->kind) {
    case Constant_kind:
    case Tuple_kind:
    case List_kind:
    case ListComp_kind:
    case Dict_kind:
    case DictComp_kind:
    case Set_kind:
    case SetComp_kind:
    case GeneratorExp_kind:
    case JoinedStr_kind:
    case FormattedValue_kind: {
        location loc = LOC(e);
        return _PyCompile_Warn(c, loc, "'%.200s' object is not callable; "
                                       "perhaps you missed a comma?",
                                       infer_type(e)->tp_name);
    }
    default:
        return SUCCESS;
    }
}

static int
check_subscripter(compiler *c, expr_ty e)
{
    PyObject *v;

    switch (e->kind) {
    case Constant_kind:
        v = e->v.Constant.value;
        if (!(v == Py_None || v == Py_Ellipsis ||
              PyLong_Check(v) || PyFloat_Check(v) || PyComplex_Check(v) ||
              PyAnySet_Check(v)))
        {
            return SUCCESS;
        }
        _Py_FALLTHROUGH;
    case Set_kind:
    case SetComp_kind:
    case GeneratorExp_kind:
    case Lambda_kind: {
        location loc = LOC(e);
        return _PyCompile_Warn(c, loc, "'%.200s' object is not subscriptable; "
                                       "perhaps you missed a comma?",
                                       infer_type(e)->tp_name);
    }
    default:
        return SUCCESS;
    }
}

static int
check_index(compiler *c, expr_ty e, expr_ty s)
{
    PyObject *v;

    PyTypeObject *index_type = infer_type(s);
    if (index_type == NULL
        || PyType_FastSubclass(index_type, Py_TPFLAGS_LONG_SUBCLASS)
        || index_type == &PySlice_Type) {
        return SUCCESS;
    }

    switch (e->kind) {
    case Constant_kind:
        v = e->v.Constant.value;
        if (!(PyUnicode_Check(v) || PyBytes_Check(v) || PyTuple_Check(v))) {
            return SUCCESS;
        }
        _Py_FALLTHROUGH;
    case Tuple_kind:
    case List_kind:
    case ListComp_kind:
    case JoinedStr_kind:
    case FormattedValue_kind: {
        location loc = LOC(e);
        return _PyCompile_Warn(c, loc, "%.200s indices must be integers "
                                       "or slices, not %.200s; "
                                       "perhaps you missed a comma?",
                                       infer_type(e)->tp_name,
                                       index_type->tp_name);
    }
    default:
        return SUCCESS;
    }
}

static int
is_import_originated(compiler *c, expr_ty e)
{
    /* Check whether the global scope has an import named
     e, if it is a Name object. For not traversing all the
     scope stack every time this function is called, it will
     only check the global scope to determine whether something
     is imported or not. */

    if (e->kind != Name_kind) {
        return 0;
    }

    long flags = _PyST_GetSymbol(SYMTABLE(c)->st_top, e->v.Name.id);
    RETURN_IF_ERROR(flags);
    return flags & DEF_IMPORT;
}

static int
can_optimize_super_call(compiler *c, expr_ty attr)
{
    expr_ty e = attr->v.Attribute.value;
    if (e->kind != Call_kind ||
        e->v.Call.func->kind != Name_kind ||
        !_PyUnicode_EqualToASCIIString(e->v.Call.func->v.Name.id, "super") ||
        _PyUnicode_EqualToASCIIString(attr->v.Attribute.attr, "__class__") ||
        asdl_seq_LEN(e->v.Call.keywords) != 0) {
        return 0;
    }
    Py_ssize_t num_args = asdl_seq_LEN(e->v.Call.args);

    PyObject *super_name = e->v.Call.func->v.Name.id;
    // detect statically-visible shadowing of 'super' name
    int scope = _PyST_GetScope(SYMTABLE_ENTRY(c), super_name);
    RETURN_IF_ERROR(scope);
    if (scope != GLOBAL_IMPLICIT) {
        return 0;
    }
    scope = _PyST_GetScope(SYMTABLE(c)->st_top, super_name);
    RETURN_IF_ERROR(scope);
    if (scope != 0) {
        return 0;
    }

    if (num_args == 2) {
        for (Py_ssize_t i = 0; i < num_args; i++) {
            expr_ty elt = asdl_seq_GET(e->v.Call.args, i);
            if (elt->kind == Starred_kind) {
                return 0;
            }
        }
        // exactly two non-starred args; we can just load
        // the provided args
        return 1;
    }

    if (num_args != 0) {
        return 0;
    }
    // we need the following for zero-arg super():

    // enclosing function should have at least one argument
    if (METADATA(c)->u_argcount == 0 &&
        METADATA(c)->u_posonlyargcount == 0) {
        return 0;
    }
    // __class__ cell should be available
    if (_PyCompile_GetRefType(c, &_Py_ID(__class__)) == FREE) {
        return 1;
    }
    return 0;
}

static int
load_args_for_super(compiler *c, expr_ty e) {
    location loc = LOC(e);

    // load super() global
    PyObject *super_name = e->v.Call.func->v.Name.id;
    RETURN_IF_ERROR(codegen_nameop(c, LOC(e->v.Call.func), super_name, Load));

    if (asdl_seq_LEN(e->v.Call.args) == 2) {
        VISIT_EXPR_CONSUMED(c, asdl_seq_GET(e->v.Call.args, 0));
        VISIT_EXPR_CONSUMED(c, asdl_seq_GET(e->v.Call.args, 1));
        return SUCCESS;
    }

    // load __class__ cell
    PyObject *name = &_Py_ID(__class__);
    assert(_PyCompile_GetRefType(c, name) == FREE);
    RETURN_IF_ERROR(codegen_nameop(c, loc, name, Load));

    // load self (first argument)
    Py_ssize_t i = 0;
    PyObject *key, *value;
    if (!PyDict_Next(METADATA(c)->u_varnames, &i, &key, &value)) {
        return ERROR;
    }
    RETURN_IF_ERROR(codegen_nameop(c, loc, key, Load));

    return SUCCESS;
}

// If an attribute access spans multiple lines, update the current start
// location to point to the attribute name.
static location
update_start_location_to_match_attr(compiler *c, location loc,
                                    expr_ty attr)
{
    assert(attr->kind == Attribute_kind);
    if (loc.lineno != attr->end_lineno) {
        loc.lineno = attr->end_lineno;
        int len = (int)PyUnicode_GET_LENGTH(attr->v.Attribute.attr);
        if (len <= attr->end_col_offset) {
            loc.col_offset = attr->end_col_offset - len;
        }
        else {
            // GH-94694: Somebody's compiling weird ASTs. Just drop the columns:
            loc.col_offset = -1;
            loc.end_col_offset = -1;
        }
        // Make sure the end position still follows the start position, even for
        // weird ASTs:
        loc.end_lineno = Py_MAX(loc.lineno, loc.end_lineno);
        if (loc.lineno == loc.end_lineno) {
            loc.end_col_offset = Py_MAX(loc.col_offset, loc.end_col_offset);
        }
    }
    return loc;
}

// Return 1 if the method call was optimized, 0 if not, and -1 on error.
static int
maybe_optimize_method_call(compiler *c, expr_ty e)
{
    Py_ssize_t argsl, i, kwdsl;
    expr_ty meth = e->v.Call.func;
    asdl_expr_seq *args = e->v.Call.args;
    asdl_keyword_seq *kwds = e->v.Call.keywords;

    /* Check that the call node is an attribute access */
    if (meth->kind != Attribute_kind || meth->v.Attribute.ctx != Load) {
        return 0;
    }

    /* Check that the base object is not something that is imported */
    int ret = is_import_originated(c, meth->v.Attribute.value);
    RETURN_IF_ERROR(ret);
    if (ret) {
        return 0;
    }

    /* Check that there aren't too many arguments */
    argsl = asdl_seq_LEN(args);
    kwdsl = asdl_seq_LEN(kwds);
    if (argsl + kwdsl + (kwdsl != 0) >= STACK_USE_GUIDELINE) {
        return 0;
    }
    /* Check that there are no *varargs types of arguments. */
    for (i = 0; i < argsl; i++) {
        expr_ty elt = asdl_seq_GET(args, i);
        if (elt->kind == Starred_kind) {
            return 0;
        }
    }

    for (i = 0; i < kwdsl; i++) {
        keyword_ty kw = asdl_seq_GET(kwds, i);
        if (kw->arg == NULL) {
            return 0;
        }
    }

    /* Alright, we can optimize the code. */
    location loc = LOC(meth);

    ret = can_optimize_super_call(c, meth);
    RETURN_IF_ERROR(ret);
    if (ret) {
        RETURN_IF_ERROR(load_args_for_super(c, meth->v.Attribute.value));
        int opcode = asdl_seq_LEN(meth->v.Attribute.value->v.Call.args) ?
            LOAD_SUPER_METHOD : LOAD_ZERO_SUPER_METHOD;
        ADDOP_NAME(c, loc, opcode, meth->v.Attribute.attr, names);
        loc = update_start_location_to_match_attr(c, loc, meth);
        ADDOP(c, loc, NOP);
    } else {
        VISIT_EXPR_CONSUMED(c, meth->v.Attribute.value);
        loc = update_start_location_to_match_attr(c, loc, meth);
        ADDOP_NAME(c, loc, LOAD_METHOD, meth->v.Attribute.attr, names);
    }

    VISIT_EXPR_SEQ(c, e->v.Call.args, true);

    if (kwdsl) {
        VISIT_SEQ(c, keyword, kwds);
        RETURN_IF_ERROR(
            codegen_call_simple_kw_helper(c, loc, kwds, kwdsl));
        loc = update_start_location_to_match_attr(c, LOC(e), meth);
        ADDOP_I(c, loc, CALL_KW, argsl + kwdsl);
    }
    else {
        loc = update_start_location_to_match_attr(c, LOC(e), meth);
        ADDOP_I(c, loc, CALL, argsl);
    }
    return 1;
}

static int
codegen_validate_keywords(compiler *c, asdl_keyword_seq *keywords)
{
    Py_ssize_t nkeywords = asdl_seq_LEN(keywords);
    for (Py_ssize_t i = 0; i < nkeywords; i++) {
        keyword_ty key = ((keyword_ty)asdl_seq_GET(keywords, i));
        if (key->arg == NULL) {
            continue;
        }
        for (Py_ssize_t j = i + 1; j < nkeywords; j++) {
            keyword_ty other = ((keyword_ty)asdl_seq_GET(keywords, j));
            if (other->arg && !PyUnicode_Compare(key->arg, other->arg)) {
                return _PyCompile_Error(c, LOC(other), "keyword argument repeated: %U", key->arg);
            }
        }
    }
    return SUCCESS;
}

static int
codegen_call(compiler *c, expr_ty e)
{
    RETURN_IF_ERROR(codegen_validate_keywords(c, e->v.Call.keywords));
    int ret = maybe_optimize_method_call(c, e);
    if (ret < 0) {
        return ERROR;
    }
    if (ret == 1) {
        return SUCCESS;
    }
    RETURN_IF_ERROR(check_caller(c, e->v.Call.func));
    VISIT_EXPR_CONSUMED(c, e->v.Call.func);
    location loc = LOC(e->v.Call.func);
    ADDOP(c, loc, PUSH_NULL);
    loc = LOC(e);
    return codegen_call_helper(c, loc, 0,
                               e->v.Call.args,
                               e->v.Call.keywords);
}

static int
codegen_joined_str(compiler *c, expr_ty e)
{
    location loc = LOC(e);
    Py_ssize_t value_count = asdl_seq_LEN(e->v.JoinedStr.values);
    if (value_count > STACK_USE_GUIDELINE) {
        _Py_DECLARE_STR(empty, "");
        ADDOP_LOAD_CONST_NEW(c, loc, Py_NewRef(&_Py_STR(empty)));
        ADDOP_NAME(c, loc, LOAD_METHOD, &_Py_ID(join), names);
        ADDOP_I(c, loc, BUILD_LIST, 0);
        for (Py_ssize_t i = 0; i < asdl_seq_LEN(e->v.JoinedStr.values); i++) {
            VISIT_EXPR_CONSUMED(c, asdl_seq_GET(e->v.JoinedStr.values, i));
            ADDOP_I(c, loc, LIST_APPEND, 1);
        }
        ADDOP_I(c, loc, CALL, 1);
    }
    else {
        VISIT_EXPR_SEQ(c, e->v.JoinedStr.values, true);
        if (value_count > 1) {
            ADDOP_I(c, loc, BUILD_STRING, value_count);
        }
        else if (value_count == 0) {
            _Py_DECLARE_STR(empty, "");
            ADDOP_LOAD_CONST_NEW(c, loc, Py_NewRef(&_Py_STR(empty)));
        }
    }
    return SUCCESS;
}

/* Used to implement f-strings. Format a single value. */
static int
codegen_formatted_value(compiler *c, expr_ty e)
{
    /* Our oparg encodes 2 pieces of information: the conversion
       character, and whether or not a format_spec was provided.

       Convert the conversion char to 3 bits:
           : 000  0x0  FVC_NONE   The default if nothing specified.
       !s  : 001  0x1  FVC_STR
       !r  : 010  0x2  FVC_REPR
       !a  : 011  0x3  FVC_ASCII

       next bit is whether or not we have a format spec:
       yes : 100  0x4
       no  : 000  0x0
    */

    int conversion = e->v.FormattedValue.conversion;
    int oparg;

    /* The expression to be formatted. */
    VISIT_EXPR_CONSUMED(c, e->v.FormattedValue.value);

    location loc = LOC(e);
    if (conversion != -1) {
        switch (conversion) {
        case 's': oparg = FVC_STR;   break;
        case 'r': oparg = FVC_REPR;  break;
        case 'a': oparg = FVC_ASCII; break;
        default:
            PyErr_Format(PyExc_SystemError,
                     "Unrecognized conversion character %d", conversion);
            return ERROR;
        }
        ADDOP_I(c, loc, CONVERT_VALUE, oparg);
    }
    if (e->v.FormattedValue.format_spec) {
        /* Evaluate the format spec, and update our opcode arg. */
        VISIT_EXPR_CONSUMED(c, e->v.FormattedValue.format_spec);
        ADDOP(c, loc, FORMAT_WITH_SPEC);
    } else {
        ADDOP(c, loc, FORMAT_SIMPLE);
    }
    return SUCCESS;
}

static int
codegen_subkwargs(compiler *c, location loc,
                  asdl_keyword_seq *keywords,
                  Py_ssize_t begin, Py_ssize_t end)
{
    Py_ssize_t i, n = end - begin;
    keyword_ty kw;
    assert(n > 0);
    int big = n*2 > STACK_USE_GUIDELINE;
    if (big) {
        ADDOP_I(c, NO_LOCATION, BUILD_MAP, 0);
    }
    for (i = begin; i < end; i++) {
        kw = asdl_seq_GET(keywords, i);
        ADDOP_LOAD_CONST(c, loc, kw->arg);
        VISIT_EXPR_CONSUMED(c, kw->value);
        if (big) {
            ADDOP_I(c, NO_LOCATION, MAP_ADD, 1);
        }
    }
    if (!big) {
        ADDOP_I(c, loc, BUILD_MAP, n);
    }
    return SUCCESS;
}

/* Used by codegen_call_helper and maybe_optimize_method_call to emit
 * a tuple of keyword names before CALL.
 */
static int
codegen_call_simple_kw_helper(compiler *c, location loc,
                              asdl_keyword_seq *keywords, Py_ssize_t nkwelts)
{
    PyObject *names;
    names = PyTuple_New(nkwelts);
    if (names == NULL) {
        return ERROR;
    }
    for (Py_ssize_t i = 0; i < nkwelts; i++) {
        keyword_ty kw = asdl_seq_GET(keywords, i);
        PyTuple_SET_ITEM(names, i, Py_NewRef(kw->arg));
    }
    ADDOP_LOAD_CONST_NEW(c, loc, names);
    return SUCCESS;
}

/* shared code between codegen_call and codegen_class */
static int
codegen_call_helper_impl(compiler *c, location loc,
                         int n, /* Args already pushed */
                         asdl_expr_seq *args,
                         PyObject *injected_arg,
                         asdl_keyword_seq *keywords)
{
    Py_ssize_t i, nseen, nelts, nkwelts;

    RETURN_IF_ERROR(codegen_validate_keywords(c, keywords));

    nelts = asdl_seq_LEN(args);
    nkwelts = asdl_seq_LEN(keywords);

    if (nelts + nkwelts*2 > STACK_USE_GUIDELINE) {
         goto ex_call;
    }
    for (i = 0; i < nelts; i++) {
        expr_ty elt = asdl_seq_GET(args, i);
        if (elt->kind == Starred_kind) {
            goto ex_call;
        }
    }
    for (i = 0; i < nkwelts; i++) {
        keyword_ty kw = asdl_seq_GET(keywords, i);
        if (kw->arg == NULL) {
            goto ex_call;
        }
    }

    /* No * or ** args, so can use faster calling sequence */
    for (i = 0; i < nelts; i++) {
        expr_ty elt = asdl_seq_GET(args, i);
        assert(elt->kind != Starred_kind);
        VISIT_EXPR_CONSUMED(c, elt);
    }
    if (injected_arg) {
        RETURN_IF_ERROR(codegen_nameop(c, loc, injected_arg, Load));
        nelts++;
    }
    if (nkwelts) {
        VISIT_SEQ(c, keyword, keywords);
        RETURN_IF_ERROR(
            codegen_call_simple_kw_helper(c, loc, keywords, nkwelts));
        ADDOP_I(c, loc, CALL_KW, n + nelts + nkwelts);
    }
    else {
        ADDOP_I(c, loc, CALL, n + nelts);
    }
    return SUCCESS;

ex_call:

    /* Do positional arguments. */
    if (n == 0 && nelts == 1 && ((expr_ty)asdl_seq_GET(args, 0))->kind == Starred_kind) {
        VISIT_EXPR_CONSUMED(c, ((expr_ty)asdl_seq_GET(args, 0))->v.Starred.value);
    }
    else {
        RETURN_IF_ERROR(starunpack_helper_impl(c, loc, args, injected_arg, n,
                                               BUILD_LIST, LIST_APPEND, LIST_EXTEND, 1));
    }
    /* Then keyword arguments */
    if (nkwelts) {
        /* Has a new dict been pushed */
        int have_dict = 0;

        nseen = 0;  /* the number of keyword arguments on the stack following */
        for (i = 0; i < nkwelts; i++) {
            keyword_ty kw = asdl_seq_GET(keywords, i);
            if (kw->arg == NULL) {
                /* A keyword argument unpacking. */
                if (nseen) {
                    RETURN_IF_ERROR(codegen_subkwargs(c, loc, keywords, i - nseen, i));
                    if (have_dict) {
                        ADDOP_I(c, loc, DICT_MERGE, 1);
                    }
                    have_dict = 1;
                    nseen = 0;
                }
                if (!have_dict) {
                    ADDOP_I(c, loc, BUILD_MAP, 0);
                    have_dict = 1;
                }
                VISIT_EXPR(c, kw->value);
                ADDOP_I(c, loc, DICT_MERGE, 1);
            }
            else {
                nseen++;
            }
        }
        if (nseen) {
            /* Pack up any trailing keyword arguments. */
            RETURN_IF_ERROR(codegen_subkwargs(c, loc, keywords, nkwelts - nseen, nkwelts));
            if (have_dict) {
                ADDOP_I(c, loc, DICT_MERGE, 1);
            }
            have_dict = 1;
        }
        assert(have_dict);
    }
    ADDOP_I(c, loc, CALL_FUNCTION_EX, nkwelts > 0);
    return SUCCESS;
}

static int
codegen_call_helper(compiler *c, location loc,
                    int n, /* Args already pushed */
                    asdl_expr_seq *args,
                    asdl_keyword_seq *keywords)
{
    return codegen_call_helper_impl(c, loc, n, args, NULL, keywords);
}

/* List and set comprehensions and generator expressions work by creating a
  nested function to perform the actual iteration. This means that the
  iteration variables don't leak into the current scope.
  The defined function is called immediately following its definition, with the
  result of that call being the result of the expression.
  The LC/SC version returns the populated container, while the GE version is
  flagged in symtable.c as a generator, so it returns the generator object
  when the function is called.

  Possible cleanups:
    - iterate over the generator sequence instead of using recursion
*/


static int
codegen_comprehension_generator(compiler *c, location loc,
                                asdl_comprehension_seq *generators, int gen_index,
                                int depth,
                                expr_ty elt, expr_ty val, int type,
                                int iter_on_stack)
{
    comprehension_ty gen;
    gen = (comprehension_ty)asdl_seq_GET(generators, gen_index);
    if (gen->is_async) {
        return codegen_async_comprehension_generator(
            c, loc, generators, gen_index, depth, elt, val, type,
            iter_on_stack);
    } else {
        return codegen_sync_comprehension_generator(
            c, loc, generators, gen_index, depth, elt, val, type,
            iter_on_stack);
    }
}

static int
codegen_sync_comprehension_generator(compiler *c, location loc,
                                     asdl_comprehension_seq *generators,
                                     int gen_index, int depth,
                                     expr_ty elt, expr_ty val, int type,
                                     int iter_on_stack)
{
    /* generate code for the iterator, then each of the ifs,
       and then write to the element */

    NEW_JUMP_TARGET_LABEL(c, start);
    NEW_JUMP_TARGET_LABEL(c, if_cleanup);
    NEW_JUMP_TARGET_LABEL(c, anchor);

    comprehension_ty gen = (comprehension_ty)asdl_seq_GET(generators,
                                                          gen_index);

    if (!iter_on_stack) {
        if (gen_index == 0) {
            assert(METADATA(c)->u_argcount == 1);
            ADDOP_I(c, loc, LOAD_FAST, 0);
        }
        else {
            /* Sub-iter - calculate on the fly */
            /* Fast path for the temporary variable assignment idiom:
                for y in [f(x)]
            */
            asdl_expr_seq *elts;
            switch (gen->iter->kind) {
                case List_kind:
                    elts = gen->iter->v.List.elts;
                    break;
                case Tuple_kind:
                    elts = gen->iter->v.Tuple.elts;
                    break;
                default:
                    elts = NULL;
            }
            if (asdl_seq_LEN(elts) == 1) {
                expr_ty elt = asdl_seq_GET(elts, 0);
                if (elt->kind != Starred_kind) {
                    VISIT_EXPR(c, elt);
                    start = NO_LABEL;
                }
            }
            if (IS_JUMP_TARGET_LABEL(start)) {
                VISIT_EXPR(c, gen->iter);
                ADDOP(c, LOC(gen->iter), GET_ITER);
            }
        }
    }

    if (IS_JUMP_TARGET_LABEL(start)) {
        depth++;
        USE_LABEL(c, start);
        ADDOP_JUMP(c, LOC(gen->iter), FOR_ITER, anchor);
    }
    VISIT_EXPR(c, gen->target);

    /* XXX this needs to be cleaned up...a lot! */
    Py_ssize_t n = asdl_seq_LEN(gen->ifs);
    for (Py_ssize_t i = 0; i < n; i++) {
        expr_ty e = (expr_ty)asdl_seq_GET(gen->ifs, i);
        RETURN_IF_ERROR(codegen_jump_if(c, loc, e, if_cleanup, 0));
    }

    if (++gen_index < asdl_seq_LEN(generators)) {
        RETURN_IF_ERROR(
            codegen_comprehension_generator(c, loc,
                                            generators, gen_index, depth,
                                            elt, val, type, 0));
    }

    location elt_loc = LOC(elt);

    /* only append after the last for generator */
    if (gen_index >= asdl_seq_LEN(generators)) {
        /* comprehension specific code */
        switch (type) {
        case COMP_GENEXP:
            VISIT_EXPR(c, elt);
            ADDOP_YIELD(c, elt_loc);
            ADDOP(c, elt_loc, POP_TOP);
            break;
        case COMP_LISTCOMP:
            VISIT_EXPR_CONSUMED(c, elt);
            ADDOP_I(c, elt_loc, LIST_APPEND, depth + 1);
            break;
        case COMP_SETCOMP:
            VISIT_EXPR_CONSUMED(c, elt);
            ADDOP_I(c, elt_loc, SET_ADD, depth + 1);
            break;
        case COMP_DICTCOMP:
            /* With '{k: v}', k is evaluated before v, so we do
               the same. */
            VISIT_EXPR_CONSUMED(c, elt);
            VISIT_EXPR_CONSUMED(c, val);
            elt_loc = LOCATION(elt->lineno,
                               val->end_lineno,
                               elt->col_offset,
                               val->end_col_offset);
            ADDOP_I(c, elt_loc, MAP_ADD, depth + 1);
            break;
        default:
            return ERROR;
        }
    }

    USE_LABEL(c, if_cleanup);
    if (IS_JUMP_TARGET_LABEL(start)) {
        ADDOP_JUMP(c, elt_loc, JUMP, start);

        USE_LABEL(c, anchor);
        /* It is important for instrumentation that the `END_FOR` comes first.
        * Iteration over a generator will jump to the first of these instructions,
        * but a non-generator will jump to a later instruction.
        */
        ADDOP(c, NO_LOCATION, END_FOR);
        ADDOP(c, NO_LOCATION, POP_TOP);
    }

    return SUCCESS;
}

static int
codegen_async_comprehension_generator(compiler *c, location loc,
                                      asdl_comprehension_seq *generators,
                                      int gen_index, int depth,
                                      expr_ty elt, expr_ty val, int type,
                                      int iter_on_stack)
{
    NEW_JUMP_TARGET_LABEL(c, start);
    NEW_JUMP_TARGET_LABEL(c, except);
    NEW_JUMP_TARGET_LABEL(c, if_cleanup);

    comprehension_ty gen = (comprehension_ty)asdl_seq_GET(generators,
                                                          gen_index);

    if (!iter_on_stack) {
        if (gen_index == 0) {
            assert(METADATA(c)->u_argcount == 1);
            ADDOP_I(c, loc, LOAD_FAST, 0);
        }
        else {
            /* Sub-iter - calculate on the fly */
            VISIT_EXPR_CONSUMED(c, gen->iter);
            ADDOP(c, LOC(gen->iter), GET_AITER);
        }
    }

    USE_LABEL(c, start);
    /* Runtime will push a block here, so we need to account for that */
    RETURN_IF_ERROR(
        _PyCompile_PushFBlock(c, loc, COMPILE_FBLOCK_ASYNC_COMPREHENSION_GENERATOR,
                              start, NO_LABEL, NULL));

    ADDOP_JUMP(c, loc, SETUP_FINALLY, except);
    ADDOP(c, loc, GET_ANEXT);
    ADDOP_LOAD_CONST(c, loc, Py_None);
    ADD_YIELD_FROM(c, loc, 1);
    ADDOP(c, loc, POP_BLOCK);
    VISIT_EXPR(c, gen->target);

    Py_ssize_t n = asdl_seq_LEN(gen->ifs);
    for (Py_ssize_t i = 0; i < n; i++) {
        expr_ty e = (expr_ty)asdl_seq_GET(gen->ifs, i);
        RETURN_IF_ERROR(codegen_jump_if(c, loc, e, if_cleanup, 0));
    }

    depth++;
    if (++gen_index < asdl_seq_LEN(generators)) {
        RETURN_IF_ERROR(
            codegen_comprehension_generator(c, loc,
                                            generators, gen_index, depth,
                                            elt, val, type, 0));
    }

    location elt_loc = LOC(elt);
    /* only append after the last for generator */
    if (gen_index >= asdl_seq_LEN(generators)) {
        /* comprehension specific code */
        switch (type) {
        case COMP_GENEXP:
            VISIT_EXPR(c, elt);
            ADDOP_YIELD(c, elt_loc);
            ADDOP(c, elt_loc, POP_TOP);
            break;
        case COMP_LISTCOMP:
            VISIT_EXPR_CONSUMED(c, elt);
            ADDOP_I(c, elt_loc, LIST_APPEND, depth + 1);
            break;
        case COMP_SETCOMP:
            VISIT_EXPR_CONSUMED(c, elt);
            ADDOP_I(c, elt_loc, SET_ADD, depth + 1);
            break;
        case COMP_DICTCOMP:
            /* With '{k: v}', k is evaluated before v, so we do
               the same. */
            VISIT_EXPR_CONSUMED(c, elt);
            VISIT_EXPR_CONSUMED(c, val);
            elt_loc = LOCATION(elt->lineno,
                               val->end_lineno,
                               elt->col_offset,
                               val->end_col_offset);
            ADDOP_I(c, elt_loc, MAP_ADD, depth + 1);
            break;
        default:
            return ERROR;
        }
    }

    USE_LABEL(c, if_cleanup);
    ADDOP_JUMP(c, elt_loc, JUMP, start);

    _PyCompile_PopFBlock(c, COMPILE_FBLOCK_ASYNC_COMPREHENSION_GENERATOR, start);

    USE_LABEL(c, except);

    ADDOP(c, loc, END_ASYNC_FOR);

    return SUCCESS;
}

static int
codegen_push_inlined_comprehension_locals(compiler *c, location loc,
                                          PySTEntryObject *comp,
                                          _PyCompile_InlinedComprehensionState *state)
{
    int in_class_block = (SYMTABLE_ENTRY(c)->ste_type == ClassBlock) &&
                          !_PyCompile_IsInInlinedComp(c);
    PySTEntryObject *outer = SYMTABLE_ENTRY(c);
    // iterate over names bound in the comprehension and ensure we isolate
    // them from the outer scope as needed
    PyObject *k, *v;
    Py_ssize_t pos = 0;
    while (PyDict_Next(comp->ste_symbols, &pos, &k, &v)) {
        long symbol = PyLong_AsLong(v);
        assert(symbol >= 0 || PyErr_Occurred());
        RETURN_IF_ERROR(symbol);
        long scope = SYMBOL_TO_SCOPE(symbol);

        long outsymbol = _PyST_GetSymbol(outer, k);
        RETURN_IF_ERROR(outsymbol);
        long outsc = SYMBOL_TO_SCOPE(outsymbol);

        if ((symbol & DEF_LOCAL && !(symbol & DEF_NONLOCAL)) || in_class_block) {
            // local names bound in comprehension must be isolated from
            // outer scope; push existing value (which may be NULL if
            // not defined) on stack
            if (state->pushed_locals == NULL) {
                state->pushed_locals = PyList_New(0);
                if (state->pushed_locals == NULL) {
                    return ERROR;
                }
            }
            // in the case of a cell, this will actually push the cell
            // itself to the stack, then we'll create a new one for the
            // comprehension and restore the original one after
            ADDOP_NAME(c, loc, LOAD_FAST_AND_CLEAR, k, varnames);
            if (scope == CELL) {
                if (outsc == FREE) {
                    ADDOP_NAME(c, loc, MAKE_CELL, k, freevars);
                } else {
                    ADDOP_NAME(c, loc, MAKE_CELL, k, cellvars);
                }
            }
            if (PyList_Append(state->pushed_locals, k) < 0) {
                return ERROR;
            }
        }
    }
    if (state->pushed_locals) {
        // Outermost iterable expression was already evaluated and is on the
        // stack, we need to swap it back to TOS. This also rotates the order of
        // `pushed_locals` on the stack, but this will be reversed when we swap
        // out the comprehension result in pop_inlined_comprehension_state
        ADDOP_I(c, loc, SWAP, PyList_GET_SIZE(state->pushed_locals) + 1);

        // Add our own cleanup handler to restore comprehension locals in case
        // of exception, so they have the correct values inside an exception
        // handler or finally block.
        NEW_JUMP_TARGET_LABEL(c, cleanup);
        state->cleanup = cleanup;

        // no need to push an fblock for this "virtual" try/finally; there can't
        // be return/continue/break inside a comprehension
        ADDOP_JUMP(c, loc, SETUP_FINALLY, cleanup);
    }
    return SUCCESS;
}

static int
push_inlined_comprehension_state(compiler *c, location loc,
                                 PySTEntryObject *comp,
                                 _PyCompile_InlinedComprehensionState *state)
{
    RETURN_IF_ERROR(
        _PyCompile_TweakInlinedComprehensionScopes(c, loc, comp, state));
    RETURN_IF_ERROR(
        codegen_push_inlined_comprehension_locals(c, loc, comp, state));
    return SUCCESS;
}

static int
restore_inlined_comprehension_locals(compiler *c, location loc,
                                     _PyCompile_InlinedComprehensionState *state)
{
    PyObject *k;
    // pop names we pushed to stack earlier
    Py_ssize_t npops = PyList_GET_SIZE(state->pushed_locals);
    // Preserve the comprehension result (or exception) as TOS. This
    // reverses the SWAP we did in push_inlined_comprehension_state
    // to get the outermost iterable to TOS, so we can still just iterate
    // pushed_locals in simple reverse order
    ADDOP_I(c, loc, SWAP, npops + 1);
    for (Py_ssize_t i = npops - 1; i >= 0; --i) {
        k = PyList_GetItem(state->pushed_locals, i);
        if (k == NULL) {
            return ERROR;
        }
        ADDOP_NAME(c, loc, STORE_FAST_MAYBE_NULL, k, varnames);
    }
    return SUCCESS;
}

static int
codegen_pop_inlined_comprehension_locals(compiler *c, location loc,
                                         _PyCompile_InlinedComprehensionState *state)
{
    if (state->pushed_locals) {
        ADDOP(c, NO_LOCATION, POP_BLOCK);

        NEW_JUMP_TARGET_LABEL(c, end);
        ADDOP_JUMP(c, NO_LOCATION, JUMP_NO_INTERRUPT, end);

        // cleanup from an exception inside the comprehension
        USE_LABEL(c, state->cleanup);
        // discard incomplete comprehension result (beneath exc on stack)
        ADDOP_I(c, NO_LOCATION, SWAP, 2);
        ADDOP(c, NO_LOCATION, POP_TOP);
        RETURN_IF_ERROR(restore_inlined_comprehension_locals(c, loc, state));
        ADDOP_I(c, NO_LOCATION, RERAISE, 0);

        USE_LABEL(c, end);
        RETURN_IF_ERROR(restore_inlined_comprehension_locals(c, loc, state));
        Py_CLEAR(state->pushed_locals);
    }
    return SUCCESS;
}

static int
pop_inlined_comprehension_state(compiler *c, location loc,
                                _PyCompile_InlinedComprehensionState *state)
{
    RETURN_IF_ERROR(codegen_pop_inlined_comprehension_locals(c, loc, state));
    RETURN_IF_ERROR(_PyCompile_RevertInlinedComprehensionScopes(c, loc, state));
    return SUCCESS;
}

static inline int
codegen_comprehension_iter(compiler *c, comprehension_ty comp)
{
    VISIT_EXPR_CONSUMED(c, comp->iter);
    if (comp->is_async) {
        ADDOP(c, LOC(comp->iter), GET_AITER);
    }
    else {
        ADDOP(c, LOC(comp->iter), GET_ITER);
    }
    return SUCCESS;
}

static int
codegen_comprehension(compiler *c, expr_ty e, int type,
                      identifier name, asdl_comprehension_seq *generators, expr_ty elt,
                      expr_ty val)
{
    PyCodeObject *co = NULL;
    _PyCompile_InlinedComprehensionState inline_state = {NULL, NULL, NULL, NO_LABEL};
    comprehension_ty outermost;
    PySTEntryObject *entry = _PySymtable_Lookup(SYMTABLE(c), (void *)e);
    if (entry == NULL) {
        goto error;
    }
    int is_inlined = entry->ste_comp_inlined;
    int is_async_comprehension = entry->ste_coroutine;

    location loc = LOC(e);

    outermost = (comprehension_ty) asdl_seq_GET(generators, 0);
    if (is_inlined) {
        if (codegen_comprehension_iter(c, outermost)) {
            goto error;
        }
        if (push_inlined_comprehension_state(c, loc, entry, &inline_state)) {
            goto error;
        }
    }
    else {
        /* Receive outermost iter as an implicit argument */
        _PyCompile_CodeUnitMetadata umd = {
            .u_argcount = 1,
        };
        if (codegen_enter_scope(c, name, COMPILE_SCOPE_COMPREHENSION,
                                (void *)e, e->lineno, NULL, &umd) < 0) {
            goto error;
        }
    }
    Py_CLEAR(entry);

    if (type != COMP_GENEXP) {
        int op;
        switch (type) {
        case COMP_LISTCOMP:
            op = BUILD_LIST;
            break;
        case COMP_SETCOMP:
            op = BUILD_SET;
            break;
        case COMP_DICTCOMP:
            op = BUILD_MAP;
            break;
        default:
            PyErr_Format(PyExc_SystemError,
                         "unknown comprehension type %d", type);
            goto error_in_scope;
        }

        ADDOP_I(c, loc, op, 0);
        if (is_inlined) {
            ADDOP_I(c, loc, SWAP, 2);
        }
    }

    if (codegen_comprehension_generator(c, loc, generators, 0, 0,
                                        elt, val, type, is_inlined) < 0) {
        goto error_in_scope;
    }

    if (is_inlined) {
        if (pop_inlined_comprehension_state(c, loc, &inline_state)) {
            goto error;
        }
        return SUCCESS;
    }

    if (type != COMP_GENEXP) {
        ADDOP(c, LOC(e), RETURN_VALUE);
    }
    if (type == COMP_GENEXP) {
        if (codegen_wrap_in_stopiteration_handler(c) < 0) {
            goto error_in_scope;
        }
    }

    co = _PyCompile_OptimizeAndAssemble(c, 1);
    _PyCompile_ExitScope(c);
    if (co == NULL) {
        goto error;
    }

    loc = LOC(e);
    if (codegen_make_closure(c, loc, co, 0) < 0) {
        goto error;
    }
    Py_CLEAR(co);

    if (codegen_comprehension_iter(c, outermost)) {
        goto error;
    }

    ADDOP_I(c, loc, CALL, 0);

    if (is_async_comprehension && type != COMP_GENEXP) {
        ADDOP_I(c, loc, GET_AWAITABLE, 0);
        ADDOP_LOAD_CONST(c, loc, Py_None);
        ADD_YIELD_FROM(c, loc, 1);
    }

    return SUCCESS;
error_in_scope:
    if (!is_inlined) {
        _PyCompile_ExitScope(c);
    }
error:
    Py_XDECREF(co);
    Py_XDECREF(entry);
    Py_XDECREF(inline_state.pushed_locals);
    Py_XDECREF(inline_state.temp_symbols);
    Py_XDECREF(inline_state.fast_hidden);
    return ERROR;
}

static int
codegen_genexp(compiler *c, expr_ty e)
{
    assert(e->kind == GeneratorExp_kind);
    _Py_DECLARE_STR(anon_genexpr, "<genexpr>");
    return codegen_comprehension(c, e, COMP_GENEXP, &_Py_STR(anon_genexpr),
                                 e->v.GeneratorExp.generators,
                                 e->v.GeneratorExp.elt, NULL);
}

static int
codegen_listcomp(compiler *c, expr_ty e)
{
    assert(e->kind == ListComp_kind);
    _Py_DECLARE_STR(anon_listcomp, "<listcomp>");
    return codegen_comprehension(c, e, COMP_LISTCOMP, &_Py_STR(anon_listcomp),
                                 e->v.ListComp.generators,
                                 e->v.ListComp.elt, NULL);
}

static int
codegen_setcomp(compiler *c, expr_ty e)
{
    assert(e->kind == SetComp_kind);
    _Py_DECLARE_STR(anon_setcomp, "<setcomp>");
    return codegen_comprehension(c, e, COMP_SETCOMP, &_Py_STR(anon_setcomp),
                                 e->v.SetComp.generators,
                                 e->v.SetComp.elt, NULL);
}


static int
codegen_dictcomp(compiler *c, expr_ty e)
{
    assert(e->kind == DictComp_kind);
    _Py_DECLARE_STR(anon_dictcomp, "<dictcomp>");
    return codegen_comprehension(c, e, COMP_DICTCOMP, &_Py_STR(anon_dictcomp),
                                 e->v.DictComp.generators,
                                 e->v.DictComp.key, e->v.DictComp.value);
}


static int
codegen_visit_keyword(compiler *c, keyword_ty k)
{
    VISIT_EXPR(c, k->value);
    return SUCCESS;
}


static int
codegen_with_except_finish(compiler *c, jump_target_label cleanup) {
    NEW_JUMP_TARGET_LABEL(c, suppress);
    ADDOP(c, NO_LOCATION, TO_BOOL);
    ADDOP_JUMP(c, NO_LOCATION, POP_JUMP_IF_TRUE, suppress);
    ADDOP_I(c, NO_LOCATION, RERAISE, 2);

    USE_LABEL(c, suppress);
    ADDOP(c, NO_LOCATION, POP_TOP); /* exc_value */
    ADDOP(c, NO_LOCATION, POP_BLOCK);
    ADDOP(c, NO_LOCATION, POP_EXCEPT);
    ADDOP(c, NO_LOCATION, POP_TOP);
    ADDOP(c, NO_LOCATION, POP_TOP);
    ADDOP(c, NO_LOCATION, POP_TOP);
    NEW_JUMP_TARGET_LABEL(c, exit);
    ADDOP_JUMP(c, NO_LOCATION, JUMP_NO_INTERRUPT, exit);

    USE_LABEL(c, cleanup);
    POP_EXCEPT_AND_RERAISE(c, NO_LOCATION);

    USE_LABEL(c, exit);
    return SUCCESS;
}

/*
   Implements the async with statement.

   The semantics outlined in that PEP are as follows:

   async with EXPR as VAR:
       BLOCK

   It is implemented roughly as:

   context = EXPR
   exit = context.__aexit__  # not calling it
   value = await context.__aenter__()
   try:
       VAR = value  # if VAR present in the syntax
       BLOCK
   finally:
       if an exception was raised:
           exc = copy of (exception, instance, traceback)
       else:
           exc = (None, None, None)
       if not (await exit(*exc)):
           raise
 */
static int
codegen_async_with(compiler *c, stmt_ty s, int pos)
{
    location loc = LOC(s);
    withitem_ty item = asdl_seq_GET(s->v.AsyncWith.items, pos);

    assert(s->kind == AsyncWith_kind);

    NEW_JUMP_TARGET_LABEL(c, block);
    NEW_JUMP_TARGET_LABEL(c, final);
    NEW_JUMP_TARGET_LABEL(c, exit);
    NEW_JUMP_TARGET_LABEL(c, cleanup);

    /* Evaluate EXPR */
    VISIT_EXPR_CONSUMED(c, item->context_expr);
    loc = LOC(item->context_expr);
    ADDOP_I(c, loc, COPY, 1);
    ADDOP_I(c, loc, LOAD_SPECIAL, SPECIAL___AEXIT__);
    ADDOP_I(c, loc, SWAP, 2);
    ADDOP_I(c, loc, SWAP, 3);
    ADDOP_I(c, loc, LOAD_SPECIAL, SPECIAL___AENTER__);
    ADDOP_I(c, loc, CALL, 0);
    ADDOP_I(c, loc, GET_AWAITABLE, 1);
    ADDOP_LOAD_CONST(c, loc, Py_None);
    ADD_YIELD_FROM(c, loc, 1);

    ADDOP_JUMP(c, loc, SETUP_WITH, final);

    /* SETUP_WITH pushes a finally block. */
    USE_LABEL(c, block);
    RETURN_IF_ERROR(_PyCompile_PushFBlock(c, loc, COMPILE_FBLOCK_ASYNC_WITH, block, final, s));

    if (item->optional_vars) {
        VISIT_EXPR(c, item->optional_vars);
    }
    else {
        /* Discard result from context.__aenter__() */
        ADDOP(c, loc, POP_TOP);
    }

    pos++;
    if (pos == asdl_seq_LEN(s->v.AsyncWith.items)) {
        /* BLOCK code */
        VISIT_SEQ(c, stmt, s->v.AsyncWith.body)
    }
    else {
        RETURN_IF_ERROR(codegen_async_with(c, s, pos));
    }

    _PyCompile_PopFBlock(c, COMPILE_FBLOCK_ASYNC_WITH, block);

    ADDOP(c, loc, POP_BLOCK);
    /* End of body; start the cleanup */

    /* For successful outcome:
     * call __exit__(None, None, None)
     */
    RETURN_IF_ERROR(codegen_call_exit_with_nones(c, loc));
    ADDOP_I(c, loc, GET_AWAITABLE, 2);
    ADDOP_LOAD_CONST(c, loc, Py_None);
    ADD_YIELD_FROM(c, loc, 1);

    ADDOP(c, loc, POP_TOP);

    ADDOP_JUMP(c, loc, JUMP, exit);

    /* For exceptional outcome: */
    USE_LABEL(c, final);

    ADDOP_JUMP(c, loc, SETUP_CLEANUP, cleanup);
    ADDOP(c, loc, PUSH_EXC_INFO);
    ADDOP(c, loc, WITH_EXCEPT_START);
    ADDOP_I(c, loc, GET_AWAITABLE, 2);
    ADDOP_LOAD_CONST(c, loc, Py_None);
    ADD_YIELD_FROM(c, loc, 1);
    RETURN_IF_ERROR(codegen_with_except_finish(c, cleanup));

    USE_LABEL(c, exit);
    return SUCCESS;
}


/*
   Implements the with statement from PEP 343.
   with EXPR as VAR:
       BLOCK
   is implemented as:
        <code for EXPR>
        SETUP_WITH  E
        <code to store to VAR> or POP_TOP
        <code for BLOCK>
        LOAD_CONST (None, None, None)
        CALL_FUNCTION_EX 0
        JUMP  EXIT
    E:  WITH_EXCEPT_START (calls EXPR.__exit__)
        POP_JUMP_IF_TRUE T:
        RERAISE
    T:  POP_TOP (remove exception from stack)
        POP_EXCEPT
        POP_TOP
    EXIT:
 */

static int
codegen_with(compiler *c, stmt_ty s, int pos)
{
    withitem_ty item = asdl_seq_GET(s->v.With.items, pos);

    assert(s->kind == With_kind);

    NEW_JUMP_TARGET_LABEL(c, block);
    NEW_JUMP_TARGET_LABEL(c, final);
    NEW_JUMP_TARGET_LABEL(c, exit);
    NEW_JUMP_TARGET_LABEL(c, cleanup);

    /* Evaluate EXPR */
    VISIT_EXPR_CONSUMED(c, item->context_expr);
    /* Will push bound __exit__ */
    location loc = LOC(item->context_expr);
    ADDOP_I(c, loc, COPY, 1);
    ADDOP_I(c, loc, LOAD_SPECIAL, SPECIAL___EXIT__);
    ADDOP_I(c, loc, SWAP, 2);
    ADDOP_I(c, loc, SWAP, 3);
    ADDOP_I(c, loc, LOAD_SPECIAL, SPECIAL___ENTER__);
    ADDOP_I(c, loc, CALL, 0);
    ADDOP_JUMP(c, loc, SETUP_WITH, final);

    /* SETUP_WITH pushes a finally block. */
    USE_LABEL(c, block);
    RETURN_IF_ERROR(_PyCompile_PushFBlock(c, loc, COMPILE_FBLOCK_WITH, block, final, s));

    if (item->optional_vars) {
        VISIT_EXPR(c, item->optional_vars);
    }
    else {
    /* Discard result from context.__enter__() */
        ADDOP(c, loc, POP_TOP);
    }

    pos++;
    if (pos == asdl_seq_LEN(s->v.With.items)) {
        /* BLOCK code */
        VISIT_SEQ(c, stmt, s->v.With.body)
    }
    else {
        RETURN_IF_ERROR(codegen_with(c, s, pos));
    }

    ADDOP(c, NO_LOCATION, POP_BLOCK);
    _PyCompile_PopFBlock(c, COMPILE_FBLOCK_WITH, block);

    /* End of body; start the cleanup. */

    /* For successful outcome:
     * call __exit__(None, None, None)
     */
    RETURN_IF_ERROR(codegen_call_exit_with_nones(c, loc));
    ADDOP(c, loc, POP_TOP);
    ADDOP_JUMP(c, loc, JUMP, exit);

    /* For exceptional outcome: */
    USE_LABEL(c, final);

    ADDOP_JUMP(c, loc, SETUP_CLEANUP, cleanup);
    ADDOP(c, loc, PUSH_EXC_INFO);
    ADDOP(c, loc, WITH_EXCEPT_START);
    RETURN_IF_ERROR(codegen_with_except_finish(c, cleanup));

    USE_LABEL(c, exit);
    return SUCCESS;
}

static int
codegen_visit_expr(compiler *c, expr_ty e, bool ref_consumed)
{
    location loc = LOC(e);
    switch (e->kind) {
    case NamedExpr_kind:
        VISIT_EXPR2(c, e->v.NamedExpr.value, ref_consumed);
        ADDOP_I(c, loc, COPY, 1);
        VISIT_EXPR(c, e->v.NamedExpr.target);
        break;
    case BoolOp_kind:
        return codegen_boolop(c, e, ref_consumed);
    case BinOp_kind:
        VISIT_EXPR_CONSUMED(c, e->v.BinOp.left);
        VISIT_EXPR_CONSUMED(c, e->v.BinOp.right);
        ADDOP_BINARY(c, loc, e->v.BinOp.op);
        break;
    case UnaryOp_kind:
        VISIT_EXPR_CONSUMED(c, e->v.UnaryOp.operand);
        if (e->v.UnaryOp.op == UAdd) {
            ADDOP_I(c, loc, CALL_INTRINSIC_1, INTRINSIC_UNARY_POSITIVE);
        }
        else if (e->v.UnaryOp.op == Not) {
            ADDOP(c, loc, TO_BOOL);
            ADDOP(c, loc, UNARY_NOT);
        }
        else {
            ADDOP(c, loc, unaryop(e->v.UnaryOp.op));
        }
        break;
    case Lambda_kind:
        return codegen_lambda(c, e);
    case IfExp_kind:
        return codegen_ifexp(c, e, ref_consumed);
    case Dict_kind:
        return codegen_dict(c, e);
    case Set_kind:
        return codegen_set(c, e);
    case GeneratorExp_kind:
        return codegen_genexp(c, e);
    case ListComp_kind:
        return codegen_listcomp(c, e);
    case SetComp_kind:
        return codegen_setcomp(c, e);
    case DictComp_kind:
        return codegen_dictcomp(c, e);
    case Yield_kind:
        if (!_PyST_IsFunctionLike(SYMTABLE_ENTRY(c))) {
            return _PyCompile_Error(c, loc, "'yield' outside function");
        }
        if (e->v.Yield.value) {
            VISIT_EXPR(c, e->v.Yield.value);
        }
        else {
            ADDOP_LOAD_CONST(c, loc, Py_None);
        }
        ADDOP_YIELD(c, loc);
        break;
    case YieldFrom_kind:
        if (!_PyST_IsFunctionLike(SYMTABLE_ENTRY(c))) {
            return _PyCompile_Error(c, loc, "'yield from' outside function");
        }
        if (SCOPE_TYPE(c) == COMPILE_SCOPE_ASYNC_FUNCTION) {
            return _PyCompile_Error(c, loc, "'yield from' inside async function");
        }
        VISIT_EXPR(c, e->v.YieldFrom.value);
        ADDOP(c, loc, GET_YIELD_FROM_ITER);
        ADDOP_LOAD_CONST(c, loc, Py_None);
        ADD_YIELD_FROM(c, loc, 0);
        break;
    case Await_kind:
        VISIT_EXPR_CONSUMED(c, e->v.Await.value);
        ADDOP_I(c, loc, GET_AWAITABLE, 0);
        ADDOP_LOAD_CONST(c, loc, Py_None);
        ADD_YIELD_FROM(c, loc, 1);
        break;
    case Compare_kind:
        return codegen_compare(c, e);
    case Call_kind:
        return codegen_call(c, e);
    case Constant_kind:
        ADDOP_LOAD_CONST(c, loc, e->v.Constant.value);
        break;
    case JoinedStr_kind:
        return codegen_joined_str(c, e);
    case FormattedValue_kind:
        return codegen_formatted_value(c, e);
    /* The following exprs can be assignment targets. */
    case Attribute_kind:
        if (e->v.Attribute.ctx == Load) {
            int ret = can_optimize_super_call(c, e);
            RETURN_IF_ERROR(ret);
            if (ret) {
                RETURN_IF_ERROR(load_args_for_super(c, e->v.Attribute.value));
                int opcode = asdl_seq_LEN(e->v.Attribute.value->v.Call.args) ?
                    LOAD_SUPER_ATTR : LOAD_ZERO_SUPER_ATTR;
                ADDOP_NAME(c, loc, opcode, e->v.Attribute.attr, names);
                loc = update_start_location_to_match_attr(c, loc, e);
                ADDOP(c, loc, NOP);
                return SUCCESS;
            }
        }
        RETURN_IF_ERROR(_PyCompile_MaybeAddStaticAttributeToClass(c, e));
        VISIT_EXPR_CONSUMED(c, e->v.Attribute.value);
        loc = LOC(e);
        loc = update_start_location_to_match_attr(c, loc, e);
        switch (e->v.Attribute.ctx) {
        case Load:
            ADDOP_NAME(c, loc, LOAD_ATTR, e->v.Attribute.attr, names);
            break;
        case Store:
            ADDOP_NAME(c, loc, STORE_ATTR, e->v.Attribute.attr, names);
            break;
        case Del:
            ADDOP_NAME(c, loc, DELETE_ATTR, e->v.Attribute.attr, names);
            break;
        }
        break;
    case Subscript_kind:
        return codegen_subscript(c, e);
    case Starred_kind:
        switch (e->v.Starred.ctx) {
        case Store:
            /* In all legitimate cases, the Starred node was already replaced
             * by codegen_list/codegen_tuple. XXX: is that okay? */
            return _PyCompile_Error(c, loc,
                "starred assignment target must be in a list or tuple");
        default:
            return _PyCompile_Error(c, loc,
                "can't use starred expression here");
        }
        break;
    case Slice_kind:
        RETURN_IF_ERROR(codegen_slice(c, e));
        break;
    case Name_kind:
        return codegen_nameop2(c, loc, e->v.Name.id, e->v.Name.ctx, ref_consumed);
    /* child nodes of List and Tuple will have expr_context set */
    case List_kind:
        return codegen_list(c, e);
    case Tuple_kind:
        return codegen_tuple(c, e);
    }
    return SUCCESS;
}

static bool
is_constant_slice(expr_ty s)
{
    return s->kind == Slice_kind &&
        (s->v.Slice.lower == NULL ||
         s->v.Slice.lower->kind == Constant_kind) &&
        (s->v.Slice.upper == NULL ||
         s->v.Slice.upper->kind == Constant_kind) &&
        (s->v.Slice.step == NULL ||
         s->v.Slice.step->kind == Constant_kind);
}

static bool
should_apply_two_element_slice_optimization(expr_ty s)
{
    return !is_constant_slice(s) &&
           s->kind == Slice_kind &&
           s->v.Slice.step == NULL;
}

static int
codegen_augassign(compiler *c, stmt_ty s)
{
    assert(s->kind == AugAssign_kind);
    expr_ty e = s->v.AugAssign.target;

    location loc = LOC(e);

    switch (e->kind) {
    case Attribute_kind:
        VISIT_EXPR_CONSUMED(c, e->v.Attribute.value);
        ADDOP_I(c, loc, COPY, 1);
        loc = update_start_location_to_match_attr(c, loc, e);
        ADDOP_NAME(c, loc, LOAD_ATTR, e->v.Attribute.attr, names);
        break;
    case Subscript_kind:
<<<<<<< HEAD
        VISIT_EXPR_CONSUMED(c, e->v.Subscript.value);
        if (is_two_element_slice(e->v.Subscript.slice)) {
            RETURN_IF_ERROR(codegen_slice(c, e->v.Subscript.slice));
=======
        VISIT(c, expr, e->v.Subscript.value);
        if (should_apply_two_element_slice_optimization(e->v.Subscript.slice)) {
            RETURN_IF_ERROR(codegen_slice_two_parts(c, e->v.Subscript.slice));
>>>>>>> f9ae5d1c
            ADDOP_I(c, loc, COPY, 3);
            ADDOP_I(c, loc, COPY, 3);
            ADDOP_I(c, loc, COPY, 3);
            ADDOP(c, loc, BINARY_SLICE);
        }
        else {
            VISIT_EXPR_CONSUMED(c, e->v.Subscript.slice);
            ADDOP_I(c, loc, COPY, 2);
            ADDOP_I(c, loc, COPY, 2);
            ADDOP(c, loc, BINARY_SUBSCR);
        }
        break;
    case Name_kind:
        RETURN_IF_ERROR(codegen_nameop2(c, loc, e->v.Name.id, Load, true));
        break;
    default:
        PyErr_Format(PyExc_SystemError,
            "invalid node type (%d) for augmented assignment",
            e->kind);
        return ERROR;
    }

    loc = LOC(s);

    VISIT_EXPR_CONSUMED(c, s->v.AugAssign.value);
    ADDOP_INPLACE(c, loc, s->v.AugAssign.op);

    loc = LOC(e);

    switch (e->kind) {
    case Attribute_kind:
        loc = update_start_location_to_match_attr(c, loc, e);
        ADDOP_I(c, loc, SWAP, 2);
        ADDOP_NAME(c, loc, STORE_ATTR, e->v.Attribute.attr, names);
        break;
    case Subscript_kind:
        if (should_apply_two_element_slice_optimization(e->v.Subscript.slice)) {
            ADDOP_I(c, loc, SWAP, 4);
            ADDOP_I(c, loc, SWAP, 3);
            ADDOP_I(c, loc, SWAP, 2);
            ADDOP(c, loc, STORE_SLICE);
        }
        else {
            ADDOP_I(c, loc, SWAP, 3);
            ADDOP_I(c, loc, SWAP, 2);
            ADDOP(c, loc, STORE_SUBSCR);
        }
        break;
    case Name_kind:
        return codegen_nameop(c, loc, e->v.Name.id, Store);
    default:
        Py_UNREACHABLE();
    }
    return SUCCESS;
}

static int
codegen_check_ann_expr(compiler *c, expr_ty e)
{
    VISIT_EXPR_CONSUMED(c, e);
    ADDOP(c, LOC(e), POP_TOP);
    return SUCCESS;
}

static int
codegen_check_annotation(compiler *c, stmt_ty s)
{
    /* Annotations of complex targets does not produce anything
       under annotations future */
    if (FUTURE_FEATURES(c) & CO_FUTURE_ANNOTATIONS) {
        return SUCCESS;
    }

    /* Annotations are only evaluated in a module or class. */
    if (SCOPE_TYPE(c) == COMPILE_SCOPE_MODULE ||
        SCOPE_TYPE(c) == COMPILE_SCOPE_CLASS) {
        return codegen_check_ann_expr(c, s->v.AnnAssign.annotation);
    }
    return SUCCESS;
}

static int
codegen_check_ann_subscr(compiler *c, expr_ty e)
{
    /* We check that everything in a subscript is defined at runtime. */
    switch (e->kind) {
    case Slice_kind:
        if (e->v.Slice.lower && codegen_check_ann_expr(c, e->v.Slice.lower) < 0) {
            return ERROR;
        }
        if (e->v.Slice.upper && codegen_check_ann_expr(c, e->v.Slice.upper) < 0) {
            return ERROR;
        }
        if (e->v.Slice.step && codegen_check_ann_expr(c, e->v.Slice.step) < 0) {
            return ERROR;
        }
        return SUCCESS;
    case Tuple_kind: {
        /* extended slice */
        asdl_expr_seq *elts = e->v.Tuple.elts;
        Py_ssize_t i, n = asdl_seq_LEN(elts);
        for (i = 0; i < n; i++) {
            RETURN_IF_ERROR(codegen_check_ann_subscr(c, asdl_seq_GET(elts, i)));
        }
        return SUCCESS;
    }
    default:
        return codegen_check_ann_expr(c, e);
    }
}

static int
codegen_annassign(compiler *c, stmt_ty s)
{
    location loc = LOC(s);
    expr_ty targ = s->v.AnnAssign.target;
    bool future_annotations = FUTURE_FEATURES(c) & CO_FUTURE_ANNOTATIONS;
    PyObject *mangled;

    assert(s->kind == AnnAssign_kind);

    /* We perform the actual assignment first. */
    if (s->v.AnnAssign.value) {
        VISIT_EXPR(c, s->v.AnnAssign.value);
        VISIT_EXPR(c, targ);
    }
    switch (targ->kind) {
    case Name_kind:
        /* If we have a simple name in a module or class, store annotation. */
        if (s->v.AnnAssign.simple &&
            (SCOPE_TYPE(c) == COMPILE_SCOPE_MODULE ||
             SCOPE_TYPE(c) == COMPILE_SCOPE_CLASS)) {
            if (future_annotations) {
                VISIT(c, annexpr, s->v.AnnAssign.annotation);
                ADDOP_NAME(c, loc, LOAD_NAME, &_Py_ID(__annotations__), names);
                mangled = _PyCompile_MaybeMangle(c, targ->v.Name.id);
                ADDOP_LOAD_CONST_NEW(c, loc, mangled);
                ADDOP(c, loc, STORE_SUBSCR);
            }
            else {
                RETURN_IF_ERROR(_PyCompile_AddDeferredAnnotaion(c, s));
            }
        }
        break;
    case Attribute_kind:
        if (!s->v.AnnAssign.value &&
            codegen_check_ann_expr(c, targ->v.Attribute.value) < 0) {
            return ERROR;
        }
        break;
    case Subscript_kind:
        if (!s->v.AnnAssign.value &&
            (codegen_check_ann_expr(c, targ->v.Subscript.value) < 0 ||
             codegen_check_ann_subscr(c, targ->v.Subscript.slice) < 0)) {
                return ERROR;
        }
        break;
    default:
        PyErr_Format(PyExc_SystemError,
                     "invalid node type (%d) for annotated assignment",
                     targ->kind);
        return ERROR;
    }
    /* Annotation is evaluated last. */
    if (future_annotations && !s->v.AnnAssign.simple && codegen_check_annotation(c, s) < 0) {
        return ERROR;
    }
    return SUCCESS;
}

static int
codegen_subscript(compiler *c, expr_ty e)
{
    location loc = LOC(e);
    expr_context_ty ctx = e->v.Subscript.ctx;
    int op = 0;

    if (ctx == Load) {
        RETURN_IF_ERROR(check_subscripter(c, e->v.Subscript.value));
        RETURN_IF_ERROR(check_index(c, e->v.Subscript.value, e->v.Subscript.slice));
    }

<<<<<<< HEAD
    VISIT_EXPR(c, e->v.Subscript.value);
    if (is_two_element_slice(e->v.Subscript.slice) && ctx != Del) {
        RETURN_IF_ERROR(codegen_slice(c, e->v.Subscript.slice));
=======
    VISIT(c, expr, e->v.Subscript.value);
    if (should_apply_two_element_slice_optimization(e->v.Subscript.slice) &&
        ctx != Del
    ) {
        RETURN_IF_ERROR(codegen_slice_two_parts(c, e->v.Subscript.slice));
>>>>>>> f9ae5d1c
        if (ctx == Load) {
            ADDOP(c, loc, BINARY_SLICE);
        }
        else {
            assert(ctx == Store);
            ADDOP(c, loc, STORE_SLICE);
        }
    }
    else {
        VISIT_EXPR(c, e->v.Subscript.slice);
        switch (ctx) {
            case Load:    op = BINARY_SUBSCR; break;
            case Store:   op = STORE_SUBSCR; break;
            case Del:     op = DELETE_SUBSCR; break;
        }
        assert(op);
        ADDOP(c, loc, op);
    }
    return SUCCESS;
}

static int
codegen_slice_two_parts(compiler *c, expr_ty s)
{
    if (s->v.Slice.lower) {
        VISIT_EXPR(c, s->v.Slice.lower);
    }
    else {
        ADDOP_LOAD_CONST(c, LOC(s), Py_None);
    }

    if (s->v.Slice.upper) {
        VISIT_EXPR(c, s->v.Slice.upper);
    }
    else {
        ADDOP_LOAD_CONST(c, LOC(s), Py_None);
    }

    return 0;
}

static int
codegen_slice(compiler *c, expr_ty s)
{
    int n = 2;
    assert(s->kind == Slice_kind);

    if (is_constant_slice(s)) {
        PyObject *start = NULL;
        if (s->v.Slice.lower) {
            start = s->v.Slice.lower->v.Constant.value;
        }
        PyObject *stop = NULL;
        if (s->v.Slice.upper) {
            stop = s->v.Slice.upper->v.Constant.value;
        }
        PyObject *step = NULL;
        if (s->v.Slice.step) {
            step = s->v.Slice.step->v.Constant.value;
        }
        PyObject *slice = PySlice_New(start, stop, step);
        if (slice == NULL) {
            return ERROR;
        }
        ADDOP_LOAD_CONST_NEW(c, LOC(s), slice);
        return SUCCESS;
    }

    RETURN_IF_ERROR(codegen_slice_two_parts(c, s));

    if (s->v.Slice.step) {
        n++;
        VISIT_EXPR(c, s->v.Slice.step);
    }

    ADDOP_I(c, LOC(s), BUILD_SLICE, n);
    return SUCCESS;
}


// PEP 634: Structural Pattern Matching

// To keep things simple, all codegen_pattern_* routines follow the convention
// of consuming TOS (the subject for the given pattern) and calling
// jump_to_fail_pop on failure (no match).

// When calling into these routines, it's important that pc->on_top be kept
// updated to reflect the current number of items that we are using on the top
// of the stack: they will be popped on failure, and any name captures will be
// stored *underneath* them on success. This lets us defer all names stores
// until the *entire* pattern matches.

#define WILDCARD_CHECK(N) \
    ((N)->kind == MatchAs_kind && !(N)->v.MatchAs.name)

#define WILDCARD_STAR_CHECK(N) \
    ((N)->kind == MatchStar_kind && !(N)->v.MatchStar.name)

// Limit permitted subexpressions, even if the parser & AST validator let them through
#define MATCH_VALUE_EXPR(N) \
    ((N)->kind == Constant_kind || (N)->kind == Attribute_kind)

// Allocate or resize pc->fail_pop to allow for n items to be popped on failure.
static int
ensure_fail_pop(compiler *c, pattern_context *pc, Py_ssize_t n)
{
    Py_ssize_t size = n + 1;
    if (size <= pc->fail_pop_size) {
        return SUCCESS;
    }
    Py_ssize_t needed = sizeof(jump_target_label) * size;
    jump_target_label *resized = PyMem_Realloc(pc->fail_pop, needed);
    if (resized == NULL) {
        PyErr_NoMemory();
        return ERROR;
    }
    pc->fail_pop = resized;
    while (pc->fail_pop_size < size) {
        NEW_JUMP_TARGET_LABEL(c, new_block);
        pc->fail_pop[pc->fail_pop_size++] = new_block;
    }
    return SUCCESS;
}

// Use op to jump to the correct fail_pop block.
static int
jump_to_fail_pop(compiler *c, location loc,
                 pattern_context *pc, int op)
{
    // Pop any items on the top of the stack, plus any objects we were going to
    // capture on success:
    Py_ssize_t pops = pc->on_top + PyList_GET_SIZE(pc->stores);
    RETURN_IF_ERROR(ensure_fail_pop(c, pc, pops));
    ADDOP_JUMP(c, loc, op, pc->fail_pop[pops]);
    return SUCCESS;
}

// Build all of the fail_pop blocks and reset fail_pop.
static int
emit_and_reset_fail_pop(compiler *c, location loc,
                        pattern_context *pc)
{
    if (!pc->fail_pop_size) {
        assert(pc->fail_pop == NULL);
        return SUCCESS;
    }
    while (--pc->fail_pop_size) {
        USE_LABEL(c, pc->fail_pop[pc->fail_pop_size]);
        if (codegen_addop_noarg(INSTR_SEQUENCE(c), POP_TOP, loc) < 0) {
            pc->fail_pop_size = 0;
            PyMem_Free(pc->fail_pop);
            pc->fail_pop = NULL;
            return ERROR;
        }
    }
    USE_LABEL(c, pc->fail_pop[0]);
    PyMem_Free(pc->fail_pop);
    pc->fail_pop = NULL;
    return SUCCESS;
}

static int
codegen_error_duplicate_store(compiler *c, location loc, identifier n)
{
    return _PyCompile_Error(c, loc,
        "multiple assignments to name %R in pattern", n);
}

// Duplicate the effect of 3.10's ROT_* instructions using SWAPs.
static int
codegen_pattern_helper_rotate(compiler *c, location loc, Py_ssize_t count)
{
    while (1 < count) {
        ADDOP_I(c, loc, SWAP, count--);
    }
    return SUCCESS;
}

static int
codegen_pattern_helper_store_name(compiler *c, location loc,
                                  identifier n, pattern_context *pc)
{
    if (n == NULL) {
        ADDOP(c, loc, POP_TOP);
        return SUCCESS;
    }
    // Can't assign to the same name twice:
    int duplicate = PySequence_Contains(pc->stores, n);
    RETURN_IF_ERROR(duplicate);
    if (duplicate) {
        return codegen_error_duplicate_store(c, loc, n);
    }
    // Rotate this object underneath any items we need to preserve:
    Py_ssize_t rotations = pc->on_top + PyList_GET_SIZE(pc->stores) + 1;
    RETURN_IF_ERROR(codegen_pattern_helper_rotate(c, loc, rotations));
    RETURN_IF_ERROR(PyList_Append(pc->stores, n));
    return SUCCESS;
}


static int
codegen_pattern_unpack_helper(compiler *c, location loc,
                              asdl_pattern_seq *elts)
{
    Py_ssize_t n = asdl_seq_LEN(elts);
    int seen_star = 0;
    for (Py_ssize_t i = 0; i < n; i++) {
        pattern_ty elt = asdl_seq_GET(elts, i);
        if (elt->kind == MatchStar_kind && !seen_star) {
            if ((i >= (1 << 8)) ||
                (n-i-1 >= (INT_MAX >> 8))) {
                return _PyCompile_Error(c, loc,
                    "too many expressions in "
                    "star-unpacking sequence pattern");
            }
            ADDOP_I(c, loc, UNPACK_EX, (i + ((n-i-1) << 8)));
            seen_star = 1;
        }
        else if (elt->kind == MatchStar_kind) {
            return _PyCompile_Error(c, loc,
                "multiple starred expressions in sequence pattern");
        }
    }
    if (!seen_star) {
        ADDOP_I(c, loc, UNPACK_SEQUENCE, n);
    }
    return SUCCESS;
}

static int
pattern_helper_sequence_unpack(compiler *c, location loc,
                               asdl_pattern_seq *patterns, Py_ssize_t star,
                               pattern_context *pc)
{
    RETURN_IF_ERROR(codegen_pattern_unpack_helper(c, loc, patterns));
    Py_ssize_t size = asdl_seq_LEN(patterns);
    // We've now got a bunch of new subjects on the stack. They need to remain
    // there after each subpattern match:
    pc->on_top += size;
    for (Py_ssize_t i = 0; i < size; i++) {
        // One less item to keep track of each time we loop through:
        pc->on_top--;
        pattern_ty pattern = asdl_seq_GET(patterns, i);
        RETURN_IF_ERROR(codegen_pattern_subpattern(c, pattern, pc));
    }
    return SUCCESS;
}

// Like pattern_helper_sequence_unpack, but uses BINARY_SUBSCR instead of
// UNPACK_SEQUENCE / UNPACK_EX. This is more efficient for patterns with a
// starred wildcard like [first, *_] / [first, *_, last] / [*_, last] / etc.
static int
pattern_helper_sequence_subscr(compiler *c, location loc,
                               asdl_pattern_seq *patterns, Py_ssize_t star,
                               pattern_context *pc)
{
    // We need to keep the subject around for extracting elements:
    pc->on_top++;
    Py_ssize_t size = asdl_seq_LEN(patterns);
    for (Py_ssize_t i = 0; i < size; i++) {
        pattern_ty pattern = asdl_seq_GET(patterns, i);
        if (WILDCARD_CHECK(pattern)) {
            continue;
        }
        if (i == star) {
            assert(WILDCARD_STAR_CHECK(pattern));
            continue;
        }
        ADDOP_I(c, loc, COPY, 1);
        if (i < star) {
            ADDOP_LOAD_CONST_NEW(c, loc, PyLong_FromSsize_t(i));
        }
        else {
            // The subject may not support negative indexing! Compute a
            // nonnegative index:
            ADDOP(c, loc, GET_LEN);
            ADDOP_LOAD_CONST_NEW(c, loc, PyLong_FromSsize_t(size - i));
            ADDOP_BINARY(c, loc, Sub);
        }
        ADDOP(c, loc, BINARY_SUBSCR);
        RETURN_IF_ERROR(codegen_pattern_subpattern(c, pattern, pc));
    }
    // Pop the subject, we're done with it:
    pc->on_top--;
    ADDOP(c, loc, POP_TOP);
    return SUCCESS;
}

// Like codegen_pattern, but turn off checks for irrefutability.
static int
codegen_pattern_subpattern(compiler *c,
                            pattern_ty p, pattern_context *pc)
{
    int allow_irrefutable = pc->allow_irrefutable;
    pc->allow_irrefutable = 1;
    RETURN_IF_ERROR(codegen_pattern(c, p, pc));
    pc->allow_irrefutable = allow_irrefutable;
    return SUCCESS;
}

static int
codegen_pattern_as(compiler *c, pattern_ty p, pattern_context *pc)
{
    assert(p->kind == MatchAs_kind);
    if (p->v.MatchAs.pattern == NULL) {
        // An irrefutable match:
        if (!pc->allow_irrefutable) {
            if (p->v.MatchAs.name) {
                const char *e = "name capture %R makes remaining patterns unreachable";
                return _PyCompile_Error(c, LOC(p), e, p->v.MatchAs.name);
            }
            const char *e = "wildcard makes remaining patterns unreachable";
            return _PyCompile_Error(c, LOC(p), e);
        }
        return codegen_pattern_helper_store_name(c, LOC(p), p->v.MatchAs.name, pc);
    }
    // Need to make a copy for (possibly) storing later:
    pc->on_top++;
    ADDOP_I(c, LOC(p), COPY, 1);
    RETURN_IF_ERROR(codegen_pattern(c, p->v.MatchAs.pattern, pc));
    // Success! Store it:
    pc->on_top--;
    RETURN_IF_ERROR(codegen_pattern_helper_store_name(c, LOC(p), p->v.MatchAs.name, pc));
    return SUCCESS;
}

static int
codegen_pattern_star(compiler *c, pattern_ty p, pattern_context *pc)
{
    assert(p->kind == MatchStar_kind);
    RETURN_IF_ERROR(
        codegen_pattern_helper_store_name(c, LOC(p), p->v.MatchStar.name, pc));
    return SUCCESS;
}

static int
validate_kwd_attrs(compiler *c, asdl_identifier_seq *attrs, asdl_pattern_seq* patterns)
{
    // Any errors will point to the pattern rather than the arg name as the
    // parser is only supplying identifiers rather than Name or keyword nodes
    Py_ssize_t nattrs = asdl_seq_LEN(attrs);
    for (Py_ssize_t i = 0; i < nattrs; i++) {
        identifier attr = ((identifier)asdl_seq_GET(attrs, i));
        for (Py_ssize_t j = i + 1; j < nattrs; j++) {
            identifier other = ((identifier)asdl_seq_GET(attrs, j));
            if (!PyUnicode_Compare(attr, other)) {
                location loc = LOC((pattern_ty) asdl_seq_GET(patterns, j));
                return _PyCompile_Error(c, loc, "attribute name repeated "
                                                "in class pattern: %U", attr);
            }
        }
    }
    return SUCCESS;
}

static int
codegen_pattern_class(compiler *c, pattern_ty p, pattern_context *pc)
{
    assert(p->kind == MatchClass_kind);
    asdl_pattern_seq *patterns = p->v.MatchClass.patterns;
    asdl_identifier_seq *kwd_attrs = p->v.MatchClass.kwd_attrs;
    asdl_pattern_seq *kwd_patterns = p->v.MatchClass.kwd_patterns;
    Py_ssize_t nargs = asdl_seq_LEN(patterns);
    Py_ssize_t nattrs = asdl_seq_LEN(kwd_attrs);
    Py_ssize_t nkwd_patterns = asdl_seq_LEN(kwd_patterns);
    if (nattrs != nkwd_patterns) {
        // AST validator shouldn't let this happen, but if it does,
        // just fail, don't crash out of the interpreter
        const char * e = "kwd_attrs (%d) / kwd_patterns (%d) length mismatch in class pattern";
        return _PyCompile_Error(c, LOC(p), e, nattrs, nkwd_patterns);
    }
    if (INT_MAX < nargs || INT_MAX < nargs + nattrs - 1) {
        const char *e = "too many sub-patterns in class pattern %R";
        return _PyCompile_Error(c, LOC(p), e, p->v.MatchClass.cls);
    }
    if (nattrs) {
        RETURN_IF_ERROR(validate_kwd_attrs(c, kwd_attrs, kwd_patterns));
    }
    VISIT_EXPR(c, p->v.MatchClass.cls);
    PyObject *attr_names = PyTuple_New(nattrs);
    if (attr_names == NULL) {
        return ERROR;
    }
    Py_ssize_t i;
    for (i = 0; i < nattrs; i++) {
        PyObject *name = asdl_seq_GET(kwd_attrs, i);
        PyTuple_SET_ITEM(attr_names, i, Py_NewRef(name));
    }
    ADDOP_LOAD_CONST_NEW(c, LOC(p), attr_names);
    ADDOP_I(c, LOC(p), MATCH_CLASS, nargs);
    ADDOP_I(c, LOC(p), COPY, 1);
    ADDOP_LOAD_CONST(c, LOC(p), Py_None);
    ADDOP_I(c, LOC(p), IS_OP, 1);
    // TOS is now a tuple of (nargs + nattrs) attributes (or None):
    pc->on_top++;
    RETURN_IF_ERROR(jump_to_fail_pop(c, LOC(p), pc, POP_JUMP_IF_FALSE));
    ADDOP_I(c, LOC(p), UNPACK_SEQUENCE, nargs + nattrs);
    pc->on_top += nargs + nattrs - 1;
    for (i = 0; i < nargs + nattrs; i++) {
        pc->on_top--;
        pattern_ty pattern;
        if (i < nargs) {
            // Positional:
            pattern = asdl_seq_GET(patterns, i);
        }
        else {
            // Keyword:
            pattern = asdl_seq_GET(kwd_patterns, i - nargs);
        }
        if (WILDCARD_CHECK(pattern)) {
            ADDOP(c, LOC(p), POP_TOP);
            continue;
        }
        RETURN_IF_ERROR(codegen_pattern_subpattern(c, pattern, pc));
    }
    // Success! Pop the tuple of attributes:
    return SUCCESS;
}

static int
codegen_pattern_mapping_key(compiler *c, PyObject *seen, pattern_ty p, Py_ssize_t i)
{
    asdl_expr_seq *keys = p->v.MatchMapping.keys;
    asdl_pattern_seq *patterns = p->v.MatchMapping.patterns;
    expr_ty key = asdl_seq_GET(keys, i);
    if (key == NULL) {
        const char *e = "can't use NULL keys in MatchMapping "
                        "(set 'rest' parameter instead)";
        location loc = LOC((pattern_ty) asdl_seq_GET(patterns, i));
        return _PyCompile_Error(c, loc, e);
    }

    if (key->kind == Constant_kind) {
        int in_seen = PySet_Contains(seen, key->v.Constant.value);
        RETURN_IF_ERROR(in_seen);
        if (in_seen) {
            const char *e = "mapping pattern checks duplicate key (%R)";
            return _PyCompile_Error(c, LOC(p), e, key->v.Constant.value);
        }
        RETURN_IF_ERROR(PySet_Add(seen, key->v.Constant.value));
    }
    else if (key->kind != Attribute_kind) {
        const char *e = "mapping pattern keys may only match literals and attribute lookups";
        return _PyCompile_Error(c, LOC(p), e);
    }
    VISIT_EXPR(c, key);
    return SUCCESS;
}

static int
codegen_pattern_mapping(compiler *c, pattern_ty p,
                        pattern_context *pc)
{
    assert(p->kind == MatchMapping_kind);
    asdl_expr_seq *keys = p->v.MatchMapping.keys;
    asdl_pattern_seq *patterns = p->v.MatchMapping.patterns;
    Py_ssize_t size = asdl_seq_LEN(keys);
    Py_ssize_t npatterns = asdl_seq_LEN(patterns);
    if (size != npatterns) {
        // AST validator shouldn't let this happen, but if it does,
        // just fail, don't crash out of the interpreter
        const char * e = "keys (%d) / patterns (%d) length mismatch in mapping pattern";
        return _PyCompile_Error(c, LOC(p), e, size, npatterns);
    }
    // We have a double-star target if "rest" is set
    PyObject *star_target = p->v.MatchMapping.rest;
    // We need to keep the subject on top during the mapping and length checks:
    pc->on_top++;
    ADDOP(c, LOC(p), MATCH_MAPPING);
    RETURN_IF_ERROR(jump_to_fail_pop(c, LOC(p), pc, POP_JUMP_IF_FALSE));
    if (!size && !star_target) {
        // If the pattern is just "{}", we're done! Pop the subject:
        pc->on_top--;
        ADDOP(c, LOC(p), POP_TOP);
        return SUCCESS;
    }
    if (size) {
        // If the pattern has any keys in it, perform a length check:
        ADDOP(c, LOC(p), GET_LEN);
        ADDOP_LOAD_CONST_NEW(c, LOC(p), PyLong_FromSsize_t(size));
        ADDOP_COMPARE(c, LOC(p), GtE);
        RETURN_IF_ERROR(jump_to_fail_pop(c, LOC(p), pc, POP_JUMP_IF_FALSE));
    }
    if (INT_MAX < size - 1) {
        return _PyCompile_Error(c, LOC(p), "too many sub-patterns in mapping pattern");
    }
    // Collect all of the keys into a tuple for MATCH_KEYS and
    // **rest. They can either be dotted names or literals:

    // Maintaining a set of Constant_kind kind keys allows us to raise a
    // SyntaxError in the case of duplicates.
    PyObject *seen = PySet_New(NULL);
    if (seen == NULL) {
        return ERROR;
    }
    for (Py_ssize_t i = 0; i < size; i++) {
        if (codegen_pattern_mapping_key(c, seen, p, i) < 0) {
            Py_DECREF(seen);
            return ERROR;
        }
    }
    Py_DECREF(seen);

    // all keys have been checked; there are no duplicates

    ADDOP_I(c, LOC(p), BUILD_TUPLE, size);
    ADDOP(c, LOC(p), MATCH_KEYS);
    // There's now a tuple of keys and a tuple of values on top of the subject:
    pc->on_top += 2;
    ADDOP_I(c, LOC(p), COPY, 1);
    ADDOP_LOAD_CONST(c, LOC(p), Py_None);
    ADDOP_I(c, LOC(p), IS_OP, 1);
    RETURN_IF_ERROR(jump_to_fail_pop(c, LOC(p), pc, POP_JUMP_IF_FALSE));
    // So far so good. Use that tuple of values on the stack to match
    // sub-patterns against:
    ADDOP_I(c, LOC(p), UNPACK_SEQUENCE, size);
    pc->on_top += size - 1;
    for (Py_ssize_t i = 0; i < size; i++) {
        pc->on_top--;
        pattern_ty pattern = asdl_seq_GET(patterns, i);
        RETURN_IF_ERROR(codegen_pattern_subpattern(c, pattern, pc));
    }
    // If we get this far, it's a match! Whatever happens next should consume
    // the tuple of keys and the subject:
    pc->on_top -= 2;
    if (star_target) {
        // If we have a starred name, bind a dict of remaining items to it (this may
        // seem a bit inefficient, but keys is rarely big enough to actually impact
        // runtime):
        // rest = dict(TOS1)
        // for key in TOS:
        //     del rest[key]
        ADDOP_I(c, LOC(p), BUILD_MAP, 0);           // [subject, keys, empty]
        ADDOP_I(c, LOC(p), SWAP, 3);                // [empty, keys, subject]
        ADDOP_I(c, LOC(p), DICT_UPDATE, 2);         // [copy, keys]
        ADDOP_I(c, LOC(p), UNPACK_SEQUENCE, size);  // [copy, keys...]
        while (size) {
            ADDOP_I(c, LOC(p), COPY, 1 + size--);   // [copy, keys..., copy]
            ADDOP_I(c, LOC(p), SWAP, 2);            // [copy, keys..., copy, key]
            ADDOP(c, LOC(p), DELETE_SUBSCR);        // [copy, keys...]
        }
        RETURN_IF_ERROR(codegen_pattern_helper_store_name(c, LOC(p), star_target, pc));
    }
    else {
        ADDOP(c, LOC(p), POP_TOP);  // Tuple of keys.
        ADDOP(c, LOC(p), POP_TOP);  // Subject.
    }
    return SUCCESS;
}

static int
codegen_pattern_or(compiler *c, pattern_ty p, pattern_context *pc)
{
    assert(p->kind == MatchOr_kind);
    NEW_JUMP_TARGET_LABEL(c, end);
    Py_ssize_t size = asdl_seq_LEN(p->v.MatchOr.patterns);
    assert(size > 1);
    // We're going to be messing with pc. Keep the original info handy:
    pattern_context old_pc = *pc;
    Py_INCREF(pc->stores);
    // control is the list of names bound by the first alternative. It is used
    // for checking different name bindings in alternatives, and for correcting
    // the order in which extracted elements are placed on the stack.
    PyObject *control = NULL;
    // NOTE: We can't use returning macros anymore! goto error on error.
    for (Py_ssize_t i = 0; i < size; i++) {
        pattern_ty alt = asdl_seq_GET(p->v.MatchOr.patterns, i);
        PyObject *pc_stores = PyList_New(0);
        if (pc_stores == NULL) {
            goto error;
        }
        Py_SETREF(pc->stores, pc_stores);
        // An irrefutable sub-pattern must be last, if it is allowed at all:
        pc->allow_irrefutable = (i == size - 1) && old_pc.allow_irrefutable;
        pc->fail_pop = NULL;
        pc->fail_pop_size = 0;
        pc->on_top = 0;
        if (codegen_addop_i(INSTR_SEQUENCE(c), COPY, 1, LOC(alt)) < 0 ||
            codegen_pattern(c, alt, pc) < 0) {
            goto error;
        }
        // Success!
        Py_ssize_t nstores = PyList_GET_SIZE(pc->stores);
        if (!i) {
            // This is the first alternative, so save its stores as a "control"
            // for the others (they can't bind a different set of names, and
            // might need to be reordered):
            assert(control == NULL);
            control = Py_NewRef(pc->stores);
        }
        else if (nstores != PyList_GET_SIZE(control)) {
            goto diff;
        }
        else if (nstores) {
            // There were captures. Check to see if we differ from control:
            Py_ssize_t icontrol = nstores;
            while (icontrol--) {
                PyObject *name = PyList_GET_ITEM(control, icontrol);
                Py_ssize_t istores = PySequence_Index(pc->stores, name);
                if (istores < 0) {
                    PyErr_Clear();
                    goto diff;
                }
                if (icontrol != istores) {
                    // Reorder the names on the stack to match the order of the
                    // names in control. There's probably a better way of doing
                    // this; the current solution is potentially very
                    // inefficient when each alternative subpattern binds lots
                    // of names in different orders. It's fine for reasonable
                    // cases, though, and the peephole optimizer will ensure
                    // that the final code is as efficient as possible.
                    assert(istores < icontrol);
                    Py_ssize_t rotations = istores + 1;
                    // Perform the same rotation on pc->stores:
                    PyObject *rotated = PyList_GetSlice(pc->stores, 0,
                                                        rotations);
                    if (rotated == NULL ||
                        PyList_SetSlice(pc->stores, 0, rotations, NULL) ||
                        PyList_SetSlice(pc->stores, icontrol - istores,
                                        icontrol - istores, rotated))
                    {
                        Py_XDECREF(rotated);
                        goto error;
                    }
                    Py_DECREF(rotated);
                    // That just did:
                    // rotated = pc_stores[:rotations]
                    // del pc_stores[:rotations]
                    // pc_stores[icontrol-istores:icontrol-istores] = rotated
                    // Do the same thing to the stack, using several
                    // rotations:
                    while (rotations--) {
                        if (codegen_pattern_helper_rotate(c, LOC(alt), icontrol + 1) < 0) {
                            goto error;
                        }
                    }
                }
            }
        }
        assert(control);
        if (codegen_addop_j(INSTR_SEQUENCE(c), LOC(alt), JUMP, end) < 0 ||
            emit_and_reset_fail_pop(c, LOC(alt), pc) < 0)
        {
            goto error;
        }
    }
    Py_DECREF(pc->stores);
    *pc = old_pc;
    Py_INCREF(pc->stores);
    // Need to NULL this for the PyMem_Free call in the error block.
    old_pc.fail_pop = NULL;
    // No match. Pop the remaining copy of the subject and fail:
    if (codegen_addop_noarg(INSTR_SEQUENCE(c), POP_TOP, LOC(p)) < 0 ||
        jump_to_fail_pop(c, LOC(p), pc, JUMP) < 0) {
        goto error;
    }

    USE_LABEL(c, end);
    Py_ssize_t nstores = PyList_GET_SIZE(control);
    // There's a bunch of stuff on the stack between where the new stores
    // are and where they need to be:
    // - The other stores.
    // - A copy of the subject.
    // - Anything else that may be on top of the stack.
    // - Any previous stores we've already stashed away on the stack.
    Py_ssize_t nrots = nstores + 1 + pc->on_top + PyList_GET_SIZE(pc->stores);
    for (Py_ssize_t i = 0; i < nstores; i++) {
        // Rotate this capture to its proper place on the stack:
        if (codegen_pattern_helper_rotate(c, LOC(p), nrots) < 0) {
            goto error;
        }
        // Update the list of previous stores with this new name, checking for
        // duplicates:
        PyObject *name = PyList_GET_ITEM(control, i);
        int dupe = PySequence_Contains(pc->stores, name);
        if (dupe < 0) {
            goto error;
        }
        if (dupe) {
            codegen_error_duplicate_store(c, LOC(p), name);
            goto error;
        }
        if (PyList_Append(pc->stores, name)) {
            goto error;
        }
    }
    Py_DECREF(old_pc.stores);
    Py_DECREF(control);
    // NOTE: Returning macros are safe again.
    // Pop the copy of the subject:
    ADDOP(c, LOC(p), POP_TOP);
    return SUCCESS;
diff:
    _PyCompile_Error(c, LOC(p), "alternative patterns bind different names");
error:
    PyMem_Free(old_pc.fail_pop);
    Py_DECREF(old_pc.stores);
    Py_XDECREF(control);
    return ERROR;
}


static int
codegen_pattern_sequence(compiler *c, pattern_ty p,
                         pattern_context *pc)
{
    assert(p->kind == MatchSequence_kind);
    asdl_pattern_seq *patterns = p->v.MatchSequence.patterns;
    Py_ssize_t size = asdl_seq_LEN(patterns);
    Py_ssize_t star = -1;
    int only_wildcard = 1;
    int star_wildcard = 0;
    // Find a starred name, if it exists. There may be at most one:
    for (Py_ssize_t i = 0; i < size; i++) {
        pattern_ty pattern = asdl_seq_GET(patterns, i);
        if (pattern->kind == MatchStar_kind) {
            if (star >= 0) {
                const char *e = "multiple starred names in sequence pattern";
                return _PyCompile_Error(c, LOC(p), e);
            }
            star_wildcard = WILDCARD_STAR_CHECK(pattern);
            only_wildcard &= star_wildcard;
            star = i;
            continue;
        }
        only_wildcard &= WILDCARD_CHECK(pattern);
    }
    // We need to keep the subject on top during the sequence and length checks:
    pc->on_top++;
    ADDOP(c, LOC(p), MATCH_SEQUENCE);
    RETURN_IF_ERROR(jump_to_fail_pop(c, LOC(p), pc, POP_JUMP_IF_FALSE));
    if (star < 0) {
        // No star: len(subject) == size
        ADDOP(c, LOC(p), GET_LEN);
        ADDOP_LOAD_CONST_NEW(c, LOC(p), PyLong_FromSsize_t(size));
        ADDOP_COMPARE(c, LOC(p), Eq);
        RETURN_IF_ERROR(jump_to_fail_pop(c, LOC(p), pc, POP_JUMP_IF_FALSE));
    }
    else if (size > 1) {
        // Star: len(subject) >= size - 1
        ADDOP(c, LOC(p), GET_LEN);
        ADDOP_LOAD_CONST_NEW(c, LOC(p), PyLong_FromSsize_t(size - 1));
        ADDOP_COMPARE(c, LOC(p), GtE);
        RETURN_IF_ERROR(jump_to_fail_pop(c, LOC(p), pc, POP_JUMP_IF_FALSE));
    }
    // Whatever comes next should consume the subject:
    pc->on_top--;
    if (only_wildcard) {
        // Patterns like: [] / [_] / [_, _] / [*_] / [_, *_] / [_, _, *_] / etc.
        ADDOP(c, LOC(p), POP_TOP);
    }
    else if (star_wildcard) {
        RETURN_IF_ERROR(pattern_helper_sequence_subscr(c, LOC(p), patterns, star, pc));
    }
    else {
        RETURN_IF_ERROR(pattern_helper_sequence_unpack(c, LOC(p), patterns, star, pc));
    }
    return SUCCESS;
}

static int
codegen_pattern_value(compiler *c, pattern_ty p, pattern_context *pc)
{
    assert(p->kind == MatchValue_kind);
    expr_ty value = p->v.MatchValue.value;
    if (!MATCH_VALUE_EXPR(value)) {
        const char *e = "patterns may only match literals and attribute lookups";
        return _PyCompile_Error(c, LOC(p), e);
    }
    VISIT_EXPR(c, value);
    ADDOP_COMPARE(c, LOC(p), Eq);
    ADDOP(c, LOC(p), TO_BOOL);
    RETURN_IF_ERROR(jump_to_fail_pop(c, LOC(p), pc, POP_JUMP_IF_FALSE));
    return SUCCESS;
}

static int
codegen_pattern_singleton(compiler *c, pattern_ty p, pattern_context *pc)
{
    assert(p->kind == MatchSingleton_kind);
    ADDOP_LOAD_CONST(c, LOC(p), p->v.MatchSingleton.value);
    ADDOP_COMPARE(c, LOC(p), Is);
    RETURN_IF_ERROR(jump_to_fail_pop(c, LOC(p), pc, POP_JUMP_IF_FALSE));
    return SUCCESS;
}

static int
codegen_pattern(compiler *c, pattern_ty p, pattern_context *pc)
{
    switch (p->kind) {
        case MatchValue_kind:
            return codegen_pattern_value(c, p, pc);
        case MatchSingleton_kind:
            return codegen_pattern_singleton(c, p, pc);
        case MatchSequence_kind:
            return codegen_pattern_sequence(c, p, pc);
        case MatchMapping_kind:
            return codegen_pattern_mapping(c, p, pc);
        case MatchClass_kind:
            return codegen_pattern_class(c, p, pc);
        case MatchStar_kind:
            return codegen_pattern_star(c, p, pc);
        case MatchAs_kind:
            return codegen_pattern_as(c, p, pc);
        case MatchOr_kind:
            return codegen_pattern_or(c, p, pc);
    }
    // AST validator shouldn't let this happen, but if it does,
    // just fail, don't crash out of the interpreter
    const char *e = "invalid match pattern node in AST (kind=%d)";
    return _PyCompile_Error(c, LOC(p), e, p->kind);
}

static int
codegen_match_inner(compiler *c, stmt_ty s, pattern_context *pc)
{
    VISIT_EXPR(c, s->v.Match.subject);
    NEW_JUMP_TARGET_LABEL(c, end);
    Py_ssize_t cases = asdl_seq_LEN(s->v.Match.cases);
    assert(cases > 0);
    match_case_ty m = asdl_seq_GET(s->v.Match.cases, cases - 1);
    int has_default = WILDCARD_CHECK(m->pattern) && 1 < cases;
    for (Py_ssize_t i = 0; i < cases - has_default; i++) {
        m = asdl_seq_GET(s->v.Match.cases, i);
        // Only copy the subject if we're *not* on the last case:
        if (i != cases - has_default - 1) {
            ADDOP_I(c, LOC(m->pattern), COPY, 1);
        }
        pc->stores = PyList_New(0);
        if (pc->stores == NULL) {
            return ERROR;
        }
        // Irrefutable cases must be either guarded, last, or both:
        pc->allow_irrefutable = m->guard != NULL || i == cases - 1;
        pc->fail_pop = NULL;
        pc->fail_pop_size = 0;
        pc->on_top = 0;
        // NOTE: Can't use returning macros here (they'll leak pc->stores)!
        if (codegen_pattern(c, m->pattern, pc) < 0) {
            Py_DECREF(pc->stores);
            return ERROR;
        }
        assert(!pc->on_top);
        // It's a match! Store all of the captured names (they're on the stack).
        Py_ssize_t nstores = PyList_GET_SIZE(pc->stores);
        for (Py_ssize_t n = 0; n < nstores; n++) {
            PyObject *name = PyList_GET_ITEM(pc->stores, n);
            if (codegen_nameop(c, LOC(m->pattern), name, Store) < 0) {
                Py_DECREF(pc->stores);
                return ERROR;
            }
        }
        Py_DECREF(pc->stores);
        // NOTE: Returning macros are safe again.
        if (m->guard) {
            RETURN_IF_ERROR(ensure_fail_pop(c, pc, 0));
            RETURN_IF_ERROR(codegen_jump_if(c, LOC(m->pattern), m->guard, pc->fail_pop[0], 0));
        }
        // Success! Pop the subject off, we're done with it:
        if (i != cases - has_default - 1) {
            ADDOP(c, LOC(m->pattern), POP_TOP);
        }
        VISIT_SEQ(c, stmt, m->body);
        ADDOP_JUMP(c, NO_LOCATION, JUMP, end);
        // If the pattern fails to match, we want the line number of the
        // cleanup to be associated with the failed pattern, not the last line
        // of the body
        RETURN_IF_ERROR(emit_and_reset_fail_pop(c, LOC(m->pattern), pc));
    }
    if (has_default) {
        // A trailing "case _" is common, and lets us save a bit of redundant
        // pushing and popping in the loop above:
        m = asdl_seq_GET(s->v.Match.cases, cases - 1);
        if (cases == 1) {
            // No matches. Done with the subject:
            ADDOP(c, LOC(m->pattern), POP_TOP);
        }
        else {
            // Show line coverage for default case (it doesn't create bytecode)
            ADDOP(c, LOC(m->pattern), NOP);
        }
        if (m->guard) {
            RETURN_IF_ERROR(codegen_jump_if(c, LOC(m->pattern), m->guard, end, 0));
        }
        VISIT_SEQ(c, stmt, m->body);
    }
    USE_LABEL(c, end);
    return SUCCESS;
}

static int
codegen_match(compiler *c, stmt_ty s)
{
    pattern_context pc;
    pc.fail_pop = NULL;
    int result = codegen_match_inner(c, s, &pc);
    PyMem_Free(pc.fail_pop);
    return result;
}

#undef WILDCARD_CHECK
#undef WILDCARD_STAR_CHECK


int
_PyCodegen_AddReturnAtEnd(compiler *c, int addNone)
{
    /* Make sure every instruction stream that falls off the end returns None.
     * This also ensures that no jump target offsets are out of bounds.
     */
    if (addNone) {
        ADDOP_LOAD_CONST(c, NO_LOCATION, Py_None);
    }
    ADDOP(c, NO_LOCATION, RETURN_VALUE);
    return SUCCESS;
}<|MERGE_RESOLUTION|>--- conflicted
+++ resolved
@@ -3179,13 +3179,7 @@
     n = asdl_seq_LEN(s) - 1;
     assert(n >= 0);
     for (i = 0; i < n; ++i) {
-<<<<<<< HEAD
         VISIT_EXPR2(c, (expr_ty)asdl_seq_GET(s, i), ref_consumed);
-        ADDOP_I(c, loc, COPY, 1);
-        ADDOP(c, loc, TO_BOOL);
-=======
-        VISIT(c, expr, (expr_ty)asdl_seq_GET(s, i));
->>>>>>> f9ae5d1c
         ADDOP_JUMP(c, loc, jumpi, end);
         ADDOP(c, loc, POP_TOP);
     }
@@ -5090,15 +5084,9 @@
         ADDOP_NAME(c, loc, LOAD_ATTR, e->v.Attribute.attr, names);
         break;
     case Subscript_kind:
-<<<<<<< HEAD
         VISIT_EXPR_CONSUMED(c, e->v.Subscript.value);
-        if (is_two_element_slice(e->v.Subscript.slice)) {
-            RETURN_IF_ERROR(codegen_slice(c, e->v.Subscript.slice));
-=======
-        VISIT(c, expr, e->v.Subscript.value);
         if (should_apply_two_element_slice_optimization(e->v.Subscript.slice)) {
             RETURN_IF_ERROR(codegen_slice_two_parts(c, e->v.Subscript.slice));
->>>>>>> f9ae5d1c
             ADDOP_I(c, loc, COPY, 3);
             ADDOP_I(c, loc, COPY, 3);
             ADDOP_I(c, loc, COPY, 3);
@@ -5281,17 +5269,11 @@
         RETURN_IF_ERROR(check_index(c, e->v.Subscript.value, e->v.Subscript.slice));
     }
 
-<<<<<<< HEAD
     VISIT_EXPR(c, e->v.Subscript.value);
-    if (is_two_element_slice(e->v.Subscript.slice) && ctx != Del) {
-        RETURN_IF_ERROR(codegen_slice(c, e->v.Subscript.slice));
-=======
-    VISIT(c, expr, e->v.Subscript.value);
     if (should_apply_two_element_slice_optimization(e->v.Subscript.slice) &&
         ctx != Del
     ) {
         RETURN_IF_ERROR(codegen_slice_two_parts(c, e->v.Subscript.slice));
->>>>>>> f9ae5d1c
         if (ctx == Load) {
             ADDOP(c, loc, BINARY_SLICE);
         }
