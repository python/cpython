/* Python interpreter top-level routines, including init/exit */

#include "Python.h"

#include "pycore_ceval.h"         // _PyEval_FiniGIL()
#include "pycore_context.h"       // _PyContext_Init()
#include "pycore_fileutils.h"     // _Py_ResetForceASCII()
#include "pycore_import.h"        // _PyImport_BootstrapImp()
#include "pycore_initconfig.h"    // _PyStatus_OK()
#include "pycore_object.h"        // _PyDebug_PrintTotalRefs()
#include "pycore_pathconfig.h"    // _PyConfig_WritePathConfig()
#include "pycore_pyerrors.h"      // _PyErr_Occurred()
#include "pycore_pylifecycle.h"   // _PyErr_Print()
#include "pycore_pystate.h"       // _PyThreadState_GET()
#include "pycore_sysmodule.h"     // _PySys_ClearAuditHooks()
#include "pycore_traceback.h"     // _Py_DumpTracebackThreads()

#include <locale.h>               // setlocale()
#include <stdlib.h>               // getenv()

#if defined(__APPLE__)
#include <mach-o/loader.h>
#endif

#ifdef HAVE_SIGNAL_H
#  include <signal.h>             // SIG_IGN
#endif

#ifdef HAVE_LANGINFO_H
#  include <langinfo.h>           // nl_langinfo(CODESET)
#endif

#ifdef MS_WINDOWS
#  undef BYTE
#  include "windows.h"

   extern PyTypeObject PyWindowsConsoleIO_Type;
#  define PyWindowsConsoleIO_Check(op) \
       (PyObject_TypeCheck((op), &PyWindowsConsoleIO_Type))
#endif

#define PUTS(fd, str) _Py_write_noraise(fd, str, (int)strlen(str))


_Py_IDENTIFIER(flush);
_Py_IDENTIFIER(name);
_Py_IDENTIFIER(stdin);
_Py_IDENTIFIER(stdout);
_Py_IDENTIFIER(stderr);
_Py_IDENTIFIER(threading);

#ifdef __cplusplus
extern "C" {
#endif


/* Forward declarations */
static PyStatus add_main_module(PyInterpreterState *interp);
static PyStatus init_import_site(void);
static PyStatus init_set_builtins_open(void);
static PyStatus init_sys_streams(PyThreadState *tstate);
static void wait_for_thread_shutdown(PyThreadState *tstate);
static void call_ll_exitfuncs(_PyRuntimeState *runtime);

int _Py_UnhandledKeyboardInterrupt = 0;

/* The following places the `_PyRuntime` structure in a location that can be
 * found without any external information. This is meant to ease access to the
 * interpreter state for various runtime debugging tools, but is *not* an
 * officially supported feature */

#if defined(MS_WINDOWS)

#pragma section("PyRuntime", read, write)
__declspec(allocate("PyRuntime"))

#elif defined(__APPLE__)

__attribute__((
    section(SEG_DATA ",PyRuntime")
))

#endif

_PyRuntimeState _PyRuntime
#if defined(__linux__) && (defined(__GNUC__) || defined(__clang__))
__attribute__ ((section (".PyRuntime")))
#endif
= _PyRuntimeState_INIT;
static int runtime_initialized = 0;

PyStatus
_PyRuntime_Initialize(void)
{
    /* XXX We only initialize once in the process, which aligns with
       the static initialization of the former globals now found in
       _PyRuntime.  However, _PyRuntime *should* be initialized with
       every Py_Initialize() call, but doing so breaks the runtime.
       This is because the runtime state is not properly finalized
       currently. */
    if (runtime_initialized) {
        return _PyStatus_OK();
    }
    runtime_initialized = 1;

    return _PyRuntimeState_Init(&_PyRuntime);
}

void
_PyRuntime_Finalize(void)
{
    _PyRuntimeState_Fini(&_PyRuntime);
    runtime_initialized = 0;
}

int
_Py_IsFinalizing(void)
{
    return _PyRuntimeState_GetFinalizing(&_PyRuntime) != NULL;
}

/* Hack to force loading of object files */
int (*_PyOS_mystrnicmp_hack)(const char *, const char *, Py_ssize_t) = \
    PyOS_mystrnicmp; /* Python/pystrcmp.o */


/* APIs to access the initialization flags
 *
 * Can be called prior to Py_Initialize.
 */

int
_Py_IsCoreInitialized(void)
{
    return _PyRuntime.core_initialized;
}

int
Py_IsInitialized(void)
{
    return _PyRuntime.initialized;
}


/* Global initializations.  Can be undone by Py_FinalizeEx().  Don't
   call this twice without an intervening Py_FinalizeEx() call.  When
   initializations fail, a fatal error is issued and the function does
   not return.  On return, the first thread and interpreter state have
   been created.

   Locking: you must hold the interpreter lock while calling this.
   (If the lock has not yet been initialized, that's equivalent to
   having the lock, but you cannot use multiple threads.)

*/
static int
init_importlib(PyThreadState *tstate, PyObject *sysmod)
{
    assert(!_PyErr_Occurred(tstate));

    PyInterpreterState *interp = tstate->interp;
    int verbose = _PyInterpreterState_GetConfig(interp)->verbose;

    // Import _importlib through its frozen version, _frozen_importlib.
    if (verbose) {
        PySys_FormatStderr("import _frozen_importlib # frozen\n");
    }
    if (PyImport_ImportFrozenModule("_frozen_importlib") <= 0) {
        return -1;
    }
    PyObject *importlib = PyImport_AddModule("_frozen_importlib"); // borrowed
    if (importlib == NULL) {
        return -1;
    }
    interp->importlib = Py_NewRef(importlib);

    // Import the _imp module
    if (verbose) {
        PySys_FormatStderr("import _imp # builtin\n");
    }
    PyObject *imp_mod = _PyImport_BootstrapImp(tstate);
    if (imp_mod == NULL) {
        return -1;
    }
    if (_PyImport_SetModuleString("_imp", imp_mod) < 0) {
        Py_DECREF(imp_mod);
        return -1;
    }

    // Install importlib as the implementation of import
    PyObject *value = PyObject_CallMethod(importlib, "_install",
                                          "OO", sysmod, imp_mod);
    Py_DECREF(imp_mod);
    if (value == NULL) {
        return -1;
    }
    Py_DECREF(value);

    assert(!_PyErr_Occurred(tstate));
    return 0;
}


static PyStatus
init_importlib_external(PyThreadState *tstate)
{
    PyObject *value;
    value = PyObject_CallMethod(tstate->interp->importlib,
                                "_install_external_importers", "");
    if (value == NULL) {
        _PyErr_Print(tstate);
        return _PyStatus_ERR("external importer setup failed");
    }
    Py_DECREF(value);
    return _PyImportZip_Init(tstate);
}

/* Helper functions to better handle the legacy C locale
 *
 * The legacy C locale assumes ASCII as the default text encoding, which
 * causes problems not only for the CPython runtime, but also other
 * components like GNU readline.
 *
 * Accordingly, when the CLI detects it, it attempts to coerce it to a
 * more capable UTF-8 based alternative as follows:
 *
 *     if (_Py_LegacyLocaleDetected()) {
 *         _Py_CoerceLegacyLocale();
 *     }
 *
 * See the documentation of the PYTHONCOERCECLOCALE setting for more details.
 *
 * Locale coercion also impacts the default error handler for the standard
 * streams: while the usual default is "strict", the default for the legacy
 * C locale and for any of the coercion target locales is "surrogateescape".
 */

int
_Py_LegacyLocaleDetected(int warn)
{
#ifndef MS_WINDOWS
    if (!warn) {
        const char *locale_override = getenv("LC_ALL");
        if (locale_override != NULL && *locale_override != '\0') {
            /* Don't coerce C locale if the LC_ALL environment variable
               is set */
            return 0;
        }
    }

    /* On non-Windows systems, the C locale is considered a legacy locale */
    /* XXX (ncoghlan): some platforms (notably Mac OS X) don't appear to treat
     *                 the POSIX locale as a simple alias for the C locale, so
     *                 we may also want to check for that explicitly.
     */
    const char *ctype_loc = setlocale(LC_CTYPE, NULL);
    return ctype_loc != NULL && strcmp(ctype_loc, "C") == 0;
#else
    /* Windows uses code pages instead of locales, so no locale is legacy */
    return 0;
#endif
}

#ifndef MS_WINDOWS
static const char *_C_LOCALE_WARNING =
    "Python runtime initialized with LC_CTYPE=C (a locale with default ASCII "
    "encoding), which may cause Unicode compatibility problems. Using C.UTF-8, "
    "C.utf8, or UTF-8 (if available) as alternative Unicode-compatible "
    "locales is recommended.\n";

static void
emit_stderr_warning_for_legacy_locale(_PyRuntimeState *runtime)
{
    const PyPreConfig *preconfig = &runtime->preconfig;
    if (preconfig->coerce_c_locale_warn && _Py_LegacyLocaleDetected(1)) {
        PySys_FormatStderr("%s", _C_LOCALE_WARNING);
    }
}
#endif   /* !defined(MS_WINDOWS) */

typedef struct _CandidateLocale {
    const char *locale_name; /* The locale to try as a coercion target */
} _LocaleCoercionTarget;

static _LocaleCoercionTarget _TARGET_LOCALES[] = {
    {"C.UTF-8"},
    {"C.utf8"},
    {"UTF-8"},
    {NULL}
};


int
_Py_IsLocaleCoercionTarget(const char *ctype_loc)
{
    const _LocaleCoercionTarget *target = NULL;
    for (target = _TARGET_LOCALES; target->locale_name; target++) {
        if (strcmp(ctype_loc, target->locale_name) == 0) {
            return 1;
        }
    }
    return 0;
}


#ifdef PY_COERCE_C_LOCALE
static const char C_LOCALE_COERCION_WARNING[] =
    "Python detected LC_CTYPE=C: LC_CTYPE coerced to %.20s (set another locale "
    "or PYTHONCOERCECLOCALE=0 to disable this locale coercion behavior).\n";

static int
_coerce_default_locale_settings(int warn, const _LocaleCoercionTarget *target)
{
    const char *newloc = target->locale_name;

    /* Reset locale back to currently configured defaults */
    _Py_SetLocaleFromEnv(LC_ALL);

    /* Set the relevant locale environment variable */
    if (setenv("LC_CTYPE", newloc, 1)) {
        fprintf(stderr,
                "Error setting LC_CTYPE, skipping C locale coercion\n");
        return 0;
    }
    if (warn) {
        fprintf(stderr, C_LOCALE_COERCION_WARNING, newloc);
    }

    /* Reconfigure with the overridden environment variables */
    _Py_SetLocaleFromEnv(LC_ALL);
    return 1;
}
#endif

int
_Py_CoerceLegacyLocale(int warn)
{
    int coerced = 0;
#ifdef PY_COERCE_C_LOCALE
    char *oldloc = NULL;

    oldloc = _PyMem_RawStrdup(setlocale(LC_CTYPE, NULL));
    if (oldloc == NULL) {
        return coerced;
    }

    const char *locale_override = getenv("LC_ALL");
    if (locale_override == NULL || *locale_override == '\0') {
        /* LC_ALL is also not set (or is set to an empty string) */
        const _LocaleCoercionTarget *target = NULL;
        for (target = _TARGET_LOCALES; target->locale_name; target++) {
            const char *new_locale = setlocale(LC_CTYPE,
                                               target->locale_name);
            if (new_locale != NULL) {
#if !defined(_Py_FORCE_UTF8_LOCALE) && defined(HAVE_LANGINFO_H) && defined(CODESET)
                /* Also ensure that nl_langinfo works in this locale */
                char *codeset = nl_langinfo(CODESET);
                if (!codeset || *codeset == '\0') {
                    /* CODESET is not set or empty, so skip coercion */
                    new_locale = NULL;
                    _Py_SetLocaleFromEnv(LC_CTYPE);
                    continue;
                }
#endif
                /* Successfully configured locale, so make it the default */
                coerced = _coerce_default_locale_settings(warn, target);
                goto done;
            }
        }
    }
    /* No C locale warning here, as Py_Initialize will emit one later */

    setlocale(LC_CTYPE, oldloc);

done:
    PyMem_RawFree(oldloc);
#endif
    return coerced;
}

/* _Py_SetLocaleFromEnv() is a wrapper around setlocale(category, "") to
 * isolate the idiosyncrasies of different libc implementations. It reads the
 * appropriate environment variable and uses its value to select the locale for
 * 'category'. */
char *
_Py_SetLocaleFromEnv(int category)
{
    char *res;
#ifdef __ANDROID__
    const char *locale;
    const char **pvar;
#ifdef PY_COERCE_C_LOCALE
    const char *coerce_c_locale;
#endif
    const char *utf8_locale = "C.UTF-8";
    const char *env_var_set[] = {
        "LC_ALL",
        "LC_CTYPE",
        "LANG",
        NULL,
    };

    /* Android setlocale(category, "") doesn't check the environment variables
     * and incorrectly sets the "C" locale at API 24 and older APIs. We only
     * check the environment variables listed in env_var_set. */
    for (pvar=env_var_set; *pvar; pvar++) {
        locale = getenv(*pvar);
        if (locale != NULL && *locale != '\0') {
            if (strcmp(locale, utf8_locale) == 0 ||
                    strcmp(locale, "en_US.UTF-8") == 0) {
                return setlocale(category, utf8_locale);
            }
            return setlocale(category, "C");
        }
    }

    /* Android uses UTF-8, so explicitly set the locale to C.UTF-8 if none of
     * LC_ALL, LC_CTYPE, or LANG is set to a non-empty string.
     * Quote from POSIX section "8.2 Internationalization Variables":
     * "4. If the LANG environment variable is not set or is set to the empty
     * string, the implementation-defined default locale shall be used." */

#ifdef PY_COERCE_C_LOCALE
    coerce_c_locale = getenv("PYTHONCOERCECLOCALE");
    if (coerce_c_locale == NULL || strcmp(coerce_c_locale, "0") != 0) {
        /* Some other ported code may check the environment variables (e.g. in
         * extension modules), so we make sure that they match the locale
         * configuration */
        if (setenv("LC_CTYPE", utf8_locale, 1)) {
            fprintf(stderr, "Warning: failed setting the LC_CTYPE "
                            "environment variable to %s\n", utf8_locale);
        }
    }
#endif
    res = setlocale(category, utf8_locale);
#else /* !defined(__ANDROID__) */
    res = setlocale(category, "");
#endif
    _Py_ResetForceASCII();
    return res;
}


static int
interpreter_update_config(PyThreadState *tstate, int only_update_path_config)
{
    const PyConfig *config = &tstate->interp->config;

    if (!only_update_path_config) {
        PyStatus status = _PyConfig_Write(config, tstate->interp->runtime);
        if (_PyStatus_EXCEPTION(status)) {
            _PyErr_SetFromPyStatus(status);
            return -1;
        }
    }

    if (_Py_IsMainInterpreter(tstate->interp)) {
        PyStatus status = _PyConfig_WritePathConfig(config);
        if (_PyStatus_EXCEPTION(status)) {
            _PyErr_SetFromPyStatus(status);
            return -1;
        }
    }

    // Update the sys module for the new configuration
    if (_PySys_UpdateConfig(tstate) < 0) {
        return -1;
    }
    return 0;
}


int
_PyInterpreterState_SetConfig(const PyConfig *src_config)
{
    PyThreadState *tstate = _PyThreadState_GET();
    int res = -1;

    PyConfig config;
    PyConfig_InitPythonConfig(&config);
    PyStatus status = _PyConfig_Copy(&config, src_config);
    if (_PyStatus_EXCEPTION(status)) {
        _PyErr_SetFromPyStatus(status);
        goto done;
    }

    status = PyConfig_Read(&config);
    if (_PyStatus_EXCEPTION(status)) {
        _PyErr_SetFromPyStatus(status);
        goto done;
    }

    status = _PyConfig_Copy(&tstate->interp->config, &config);
    if (_PyStatus_EXCEPTION(status)) {
        _PyErr_SetFromPyStatus(status);
        goto done;
    }

    res = interpreter_update_config(tstate, 0);

done:
    PyConfig_Clear(&config);
    return res;
}


/* Global initializations.  Can be undone by Py_Finalize().  Don't
   call this twice without an intervening Py_Finalize() call.

   Every call to Py_InitializeFromConfig, Py_Initialize or Py_InitializeEx
   must have a corresponding call to Py_Finalize.

   Locking: you must hold the interpreter lock while calling these APIs.
   (If the lock has not yet been initialized, that's equivalent to
   having the lock, but you cannot use multiple threads.)

*/

static PyStatus
pyinit_core_reconfigure(_PyRuntimeState *runtime,
                        PyThreadState **tstate_p,
                        const PyConfig *config)
{
    PyStatus status;
    PyThreadState *tstate = _PyThreadState_GET();
    if (!tstate) {
        return _PyStatus_ERR("failed to read thread state");
    }
    *tstate_p = tstate;

    PyInterpreterState *interp = tstate->interp;
    if (interp == NULL) {
        return _PyStatus_ERR("can't make main interpreter");
    }

    status = _PyConfig_Write(config, runtime);
    if (_PyStatus_EXCEPTION(status)) {
        return status;
    }

    status = _PyConfig_Copy(&interp->config, config);
    if (_PyStatus_EXCEPTION(status)) {
        return status;
    }
    config = _PyInterpreterState_GetConfig(interp);

    if (config->_install_importlib) {
        status = _PyConfig_WritePathConfig(config);
        if (_PyStatus_EXCEPTION(status)) {
            return status;
        }
    }
    return _PyStatus_OK();
}


static PyStatus
pycore_init_runtime(_PyRuntimeState *runtime,
                    const PyConfig *config)
{
    if (runtime->initialized) {
        return _PyStatus_ERR("main interpreter already initialized");
    }

    PyStatus status = _PyConfig_Write(config, runtime);
    if (_PyStatus_EXCEPTION(status)) {
        return status;
    }

    /* Py_Finalize leaves _Py_Finalizing set in order to help daemon
     * threads behave a little more gracefully at interpreter shutdown.
     * We clobber it here so the new interpreter can start with a clean
     * slate.
     *
     * However, this may still lead to misbehaviour if there are daemon
     * threads still hanging around from a previous Py_Initialize/Finalize
     * pair :(
     */
    _PyRuntimeState_SetFinalizing(runtime, NULL);

    status = _Py_HashRandomization_Init(config);
    if (_PyStatus_EXCEPTION(status)) {
        return status;
    }

    status = _PyInterpreterState_Enable(runtime);
    if (_PyStatus_EXCEPTION(status)) {
        return status;
    }
    return _PyStatus_OK();
}


static PyStatus
init_interp_create_gil(PyThreadState *tstate)
{
    PyStatus status;

    /* finalize_interp_delete() comment explains why _PyEval_FiniGIL() is
       only called here. */
    _PyEval_FiniGIL(tstate->interp);

    /* Auto-thread-state API */
    status = _PyGILState_SetTstate(tstate);
    if (_PyStatus_EXCEPTION(status)) {
        return status;
    }

    /* Create the GIL and take it */
    status = _PyEval_InitGIL(tstate);
    if (_PyStatus_EXCEPTION(status)) {
        return status;
    }

    return _PyStatus_OK();
}


static PyStatus
pycore_create_interpreter(_PyRuntimeState *runtime,
                          const PyConfig *config,
                          PyThreadState **tstate_p)
{
    /* Auto-thread-state API */
    PyStatus status = _PyGILState_Init(runtime);
    if (_PyStatus_EXCEPTION(status)) {
        return status;
    }

    PyInterpreterState *interp = PyInterpreterState_New();
    if (interp == NULL) {
        return _PyStatus_ERR("can't make main interpreter");
    }
    assert(_Py_IsMainInterpreter(interp));

    status = _PyConfig_Copy(&interp->config, config);
    if (_PyStatus_EXCEPTION(status)) {
        return status;
    }

    PyThreadState *tstate = PyThreadState_New(interp);
    if (tstate == NULL) {
        return _PyStatus_ERR("can't make first thread");
    }
    (void) PyThreadState_Swap(tstate);

    status = init_interp_create_gil(tstate);
    if (_PyStatus_EXCEPTION(status)) {
        return status;
    }

    *tstate_p = tstate;
    return _PyStatus_OK();
}


static PyStatus
pycore_init_singletons(PyInterpreterState *interp)
{
    PyStatus status;

    if (_PyLong_Init(interp) < 0) {
        return _PyStatus_ERR("can't init longs");
    }

    if (_Py_IsMainInterpreter(interp)) {
        _PyFloat_Init();
    }

    status = _PyBytes_Init(interp);
    if (_PyStatus_EXCEPTION(status)) {
        return status;
    }

    status = _PyUnicode_Init(interp);
    if (_PyStatus_EXCEPTION(status)) {
        return status;
    }

    status = _PyTuple_Init(interp);
    if (_PyStatus_EXCEPTION(status)) {
        return status;
    }

    return _PyStatus_OK();
}


static PyStatus
pycore_init_types(PyInterpreterState *interp)
{
    PyStatus status;
    int is_main_interp = _Py_IsMainInterpreter(interp);

    if (is_main_interp) {
        if (_PyStructSequence_Init() < 0) {
            return _PyStatus_ERR("can't initialize structseq");
        }

        status = _PyTypes_Init();
        if (_PyStatus_EXCEPTION(status)) {
            return status;
        }

        if (_PyLong_InitTypes() < 0) {
            return _PyStatus_ERR("can't init int type");
        }

        status = _PyUnicode_InitTypes();
        if (_PyStatus_EXCEPTION(status)) {
            return status;
        }
    }

    if (is_main_interp) {
        if (_PyFloat_InitTypes() < 0) {
            return _PyStatus_ERR("can't init float");
        }
    }

    status = _PyExc_Init(interp);
    if (_PyStatus_EXCEPTION(status)) {
        return status;
    }

    status = _PyErr_InitTypes();
    if (_PyStatus_EXCEPTION(status)) {
        return status;
    }

    if (is_main_interp) {
        if (!_PyContext_Init()) {
            return _PyStatus_ERR("can't init context");
        }
    }

    return _PyStatus_OK();
}


static PyStatus
pycore_init_builtins(PyThreadState *tstate)
{
    PyInterpreterState *interp = tstate->interp;

    PyObject *bimod = _PyBuiltin_Init(interp);
    if (bimod == NULL) {
        goto error;
    }

    if (_PyImport_FixupBuiltin(bimod, "builtins", interp->modules) < 0) {
        goto error;
    }

    PyObject *builtins_dict = PyModule_GetDict(bimod);
    if (builtins_dict == NULL) {
        goto error;
    }
    Py_INCREF(builtins_dict);
    interp->builtins = builtins_dict;

    PyStatus status = _PyBuiltins_AddExceptions(bimod);
    if (_PyStatus_EXCEPTION(status)) {
        return status;
    }

    interp->builtins_copy = PyDict_Copy(interp->builtins);
    if (interp->builtins_copy == NULL) {
        goto error;
    }
    Py_DECREF(bimod);

    // Get the __import__ function
    PyObject *import_func = _PyDict_GetItemStringWithError(interp->builtins,
                                                           "__import__");
    if (import_func == NULL) {
        goto error;
    }
    interp->import_func = Py_NewRef(import_func);

    assert(!_PyErr_Occurred(tstate));
    return _PyStatus_OK();

error:
    Py_XDECREF(bimod);
    return _PyStatus_ERR("can't initialize builtins module");
}


static PyStatus
pycore_interp_init(PyThreadState *tstate)
{
    PyInterpreterState *interp = tstate->interp;
    PyStatus status;
    PyObject *sysmod = NULL;

    // Create singletons before the first PyType_Ready() call, since
    // PyType_Ready() uses singletons like the Unicode empty string (tp_doc)
    // and the empty tuple singletons (tp_bases).
    status = pycore_init_singletons(interp);
    if (_PyStatus_EXCEPTION(status)) {
        return status;
    }

    // The GC must be initialized before the first GC collection.
    status = _PyGC_Init(interp);
    if (_PyStatus_EXCEPTION(status)) {
        return status;
    }

    status = pycore_init_types(interp);
    if (_PyStatus_EXCEPTION(status)) {
        goto done;
    }

    if (_PyWarnings_InitState(interp) < 0) {
        return _PyStatus_ERR("can't initialize warnings");
    }

    status = _PyAtExit_Init(interp);
    if (_PyStatus_EXCEPTION(status)) {
        return status;
    }

    status = _PySys_Create(tstate, &sysmod);
    if (_PyStatus_EXCEPTION(status)) {
        goto done;
    }

    status = pycore_init_builtins(tstate);
    if (_PyStatus_EXCEPTION(status)) {
        goto done;
    }

    const PyConfig *config = _PyInterpreterState_GetConfig(interp);
    if (config->_install_importlib) {
        /* This call sets up builtin and frozen import support */
        if (init_importlib(tstate, sysmod) < 0) {
            return _PyStatus_ERR("failed to initialize importlib");
        }
    }

done:
    /* sys.modules['sys'] contains a strong reference to the module */
    Py_XDECREF(sysmod);
    return status;
}


static PyStatus
pyinit_config(_PyRuntimeState *runtime,
              PyThreadState **tstate_p,
              const PyConfig *config)
{
    PyStatus status = pycore_init_runtime(runtime, config);
    if (_PyStatus_EXCEPTION(status)) {
        return status;
    }

    PyThreadState *tstate;
    status = pycore_create_interpreter(runtime, config, &tstate);
    if (_PyStatus_EXCEPTION(status)) {
        return status;
    }
    *tstate_p = tstate;

    status = pycore_interp_init(tstate);
    if (_PyStatus_EXCEPTION(status)) {
        return status;
    }

    /* Only when we get here is the runtime core fully initialized */
    runtime->core_initialized = 1;
    return _PyStatus_OK();
}


PyStatus
_Py_PreInitializeFromPyArgv(const PyPreConfig *src_config, const _PyArgv *args)
{
    PyStatus status;

    if (src_config == NULL) {
        return _PyStatus_ERR("preinitialization config is NULL");
    }

    status = _PyRuntime_Initialize();
    if (_PyStatus_EXCEPTION(status)) {
        return status;
    }
    _PyRuntimeState *runtime = &_PyRuntime;

    if (runtime->preinitialized) {
        /* If it's already configured: ignored the new configuration */
        return _PyStatus_OK();
    }

    /* Note: preinitialized remains 1 on error, it is only set to 0
       at exit on success. */
    runtime->preinitializing = 1;

    PyPreConfig config;

    status = _PyPreConfig_InitFromPreConfig(&config, src_config);
    if (_PyStatus_EXCEPTION(status)) {
        return status;
    }

    status = _PyPreConfig_Read(&config, args);
    if (_PyStatus_EXCEPTION(status)) {
        return status;
    }

    status = _PyPreConfig_Write(&config);
    if (_PyStatus_EXCEPTION(status)) {
        return status;
    }

    runtime->preinitializing = 0;
    runtime->preinitialized = 1;
    return _PyStatus_OK();
}


PyStatus
Py_PreInitializeFromBytesArgs(const PyPreConfig *src_config, Py_ssize_t argc, char **argv)
{
    _PyArgv args = {.use_bytes_argv = 1, .argc = argc, .bytes_argv = argv};
    return _Py_PreInitializeFromPyArgv(src_config, &args);
}


PyStatus
Py_PreInitializeFromArgs(const PyPreConfig *src_config, Py_ssize_t argc, wchar_t **argv)
{
    _PyArgv args = {.use_bytes_argv = 0, .argc = argc, .wchar_argv = argv};
    return _Py_PreInitializeFromPyArgv(src_config, &args);
}


PyStatus
Py_PreInitialize(const PyPreConfig *src_config)
{
    return _Py_PreInitializeFromPyArgv(src_config, NULL);
}


PyStatus
_Py_PreInitializeFromConfig(const PyConfig *config,
                            const _PyArgv *args)
{
    assert(config != NULL);

    PyStatus status = _PyRuntime_Initialize();
    if (_PyStatus_EXCEPTION(status)) {
        return status;
    }
    _PyRuntimeState *runtime = &_PyRuntime;

    if (runtime->preinitialized) {
        /* Already initialized: do nothing */
        return _PyStatus_OK();
    }

    PyPreConfig preconfig;

    _PyPreConfig_InitFromConfig(&preconfig, config);

    if (!config->parse_argv) {
        return Py_PreInitialize(&preconfig);
    }
    else if (args == NULL) {
        _PyArgv config_args = {
            .use_bytes_argv = 0,
            .argc = config->argv.length,
            .wchar_argv = config->argv.items};
        return _Py_PreInitializeFromPyArgv(&preconfig, &config_args);
    }
    else {
        return _Py_PreInitializeFromPyArgv(&preconfig, args);
    }
}


/* Begin interpreter initialization
 *
 * On return, the first thread and interpreter state have been created,
 * but the compiler, signal handling, multithreading and
 * multiple interpreter support, and codec infrastructure are not yet
 * available.
 *
 * The import system will support builtin and frozen modules only.
 * The only supported io is writing to sys.stderr
 *
 * If any operation invoked by this function fails, a fatal error is
 * issued and the function does not return.
 *
 * Any code invoked from this function should *not* assume it has access
 * to the Python C API (unless the API is explicitly listed as being
 * safe to call without calling Py_Initialize first)
 */
static PyStatus
pyinit_core(_PyRuntimeState *runtime,
            const PyConfig *src_config,
            PyThreadState **tstate_p)
{
    PyStatus status;

    status = _Py_PreInitializeFromConfig(src_config, NULL);
    if (_PyStatus_EXCEPTION(status)) {
        return status;
    }

    PyConfig config;
    PyConfig_InitPythonConfig(&config);

    status = _PyConfig_Copy(&config, src_config);
    if (_PyStatus_EXCEPTION(status)) {
        goto done;
    }

    // Read the configuration, but don't compute the path configuration
    // (it is computed in the main init).
    status = _PyConfig_Read(&config, 0);
    if (_PyStatus_EXCEPTION(status)) {
        goto done;
    }

    if (!runtime->core_initialized) {
        status = pyinit_config(runtime, tstate_p, &config);
    }
    else {
        status = pyinit_core_reconfigure(runtime, tstate_p, &config);
    }
    if (_PyStatus_EXCEPTION(status)) {
        goto done;
    }

done:
    PyConfig_Clear(&config);
    return status;
}


/* Py_Initialize() has already been called: update the main interpreter
   configuration. Example of bpo-34008: Py_Main() called after
   Py_Initialize(). */
static PyStatus
pyinit_main_reconfigure(PyThreadState *tstate)
{
    if (interpreter_update_config(tstate, 0) < 0) {
        return _PyStatus_ERR("fail to reconfigure Python");
    }
    return _PyStatus_OK();
}


static PyStatus
init_interp_main(PyThreadState *tstate)
{
    extern void _PyThread_debug_deprecation(void);

    assert(!_PyErr_Occurred(tstate));

    PyStatus status;
    int is_main_interp = _Py_IsMainInterpreter(tstate->interp);
    PyInterpreterState *interp = tstate->interp;
    const PyConfig *config = _PyInterpreterState_GetConfig(interp);

    if (!config->_install_importlib) {
        /* Special mode for freeze_importlib: run with no import system
         *
         * This means anything which needs support from extension modules
         * or pure Python code in the standard library won't work.
         */
        if (is_main_interp) {
            interp->runtime->initialized = 1;
        }
        return _PyStatus_OK();
    }

<<<<<<< HEAD
    // Compute the path configuration
=======
    // Initialize the import-related configuration.
>>>>>>> 034f6079
    status = _PyConfig_InitImportConfig(&interp->config);
    if (_PyStatus_EXCEPTION(status)) {
        return status;
    }

    if (interpreter_update_config(tstate, 1) < 0) {
        return _PyStatus_ERR("failed to update the Python config");
    }

    status = init_importlib_external(tstate);
    if (_PyStatus_EXCEPTION(status)) {
        return status;
    }

    if (is_main_interp) {
        /* initialize the faulthandler module */
        status = _PyFaulthandler_Init(config->faulthandler);
        if (_PyStatus_EXCEPTION(status)) {
            return status;
        }
    }

    status = _PyUnicode_InitEncodings(tstate);
    if (_PyStatus_EXCEPTION(status)) {
        return status;
    }

    if (is_main_interp) {
        if (_PySignal_Init(config->install_signal_handlers) < 0) {
            return _PyStatus_ERR("can't initialize signals");
        }

        if (_PyTraceMalloc_Init(config->tracemalloc) < 0) {
            return _PyStatus_ERR("can't initialize tracemalloc");
        }
    }

    status = init_sys_streams(tstate);
    if (_PyStatus_EXCEPTION(status)) {
        return status;
    }

    status = init_set_builtins_open();
    if (_PyStatus_EXCEPTION(status)) {
        return status;
    }

    status = add_main_module(interp);
    if (_PyStatus_EXCEPTION(status)) {
        return status;
    }

    if (is_main_interp) {
        /* Initialize warnings. */
        PyObject *warnoptions = PySys_GetObject("warnoptions");
        if (warnoptions != NULL && PyList_Size(warnoptions) > 0)
        {
            PyObject *warnings_module = PyImport_ImportModule("warnings");
            if (warnings_module == NULL) {
                fprintf(stderr, "'import warnings' failed; traceback:\n");
                _PyErr_Print(tstate);
            }
            Py_XDECREF(warnings_module);
        }

        interp->runtime->initialized = 1;
    }

    if (config->site_import) {
        status = init_import_site();
        if (_PyStatus_EXCEPTION(status)) {
            return status;
        }
    }

    if (is_main_interp) {
#ifndef MS_WINDOWS
        emit_stderr_warning_for_legacy_locale(interp->runtime);
#endif
    }

    // Warn about PYTHONTHREADDEBUG deprecation
    _PyThread_debug_deprecation();

    assert(!_PyErr_Occurred(tstate));

    return _PyStatus_OK();
}


/* Update interpreter state based on supplied configuration settings
 *
 * After calling this function, most of the restrictions on the interpreter
 * are lifted. The only remaining incomplete settings are those related
 * to the main module (sys.argv[0], __main__ metadata)
 *
 * Calling this when the interpreter is not initializing, is already
 * initialized or without a valid current thread state is a fatal error.
 * Other errors should be reported as normal Python exceptions with a
 * non-zero return code.
 */
static PyStatus
pyinit_main(PyThreadState *tstate)
{
    PyInterpreterState *interp = tstate->interp;
    if (!interp->runtime->core_initialized) {
        return _PyStatus_ERR("runtime core not initialized");
    }

    if (interp->runtime->initialized) {
        return pyinit_main_reconfigure(tstate);
    }

    PyStatus status = init_interp_main(tstate);
    if (_PyStatus_EXCEPTION(status)) {
        return status;
    }
    return _PyStatus_OK();
}


PyStatus
Py_InitializeFromConfig(const PyConfig *config)
{
    if (config == NULL) {
        return _PyStatus_ERR("initialization config is NULL");
    }

    PyStatus status;

    status = _PyRuntime_Initialize();
    if (_PyStatus_EXCEPTION(status)) {
        return status;
    }
    _PyRuntimeState *runtime = &_PyRuntime;

    PyThreadState *tstate = NULL;
    status = pyinit_core(runtime, config, &tstate);
    if (_PyStatus_EXCEPTION(status)) {
        return status;
    }
    config = _PyInterpreterState_GetConfig(tstate->interp);

    if (config->_init_main) {
        status = pyinit_main(tstate);
        if (_PyStatus_EXCEPTION(status)) {
            return status;
        }
    }

    return _PyStatus_OK();
}


void
Py_InitializeEx(int install_sigs)
{
    PyStatus status;

    status = _PyRuntime_Initialize();
    if (_PyStatus_EXCEPTION(status)) {
        Py_ExitStatusException(status);
    }
    _PyRuntimeState *runtime = &_PyRuntime;

    if (runtime->initialized) {
        /* bpo-33932: Calling Py_Initialize() twice does nothing. */
        return;
    }

    PyConfig config;
    _PyConfig_InitCompatConfig(&config);

    config.install_signal_handlers = install_sigs;

    status = Py_InitializeFromConfig(&config);
    if (_PyStatus_EXCEPTION(status)) {
        Py_ExitStatusException(status);
    }
}

void
Py_Initialize(void)
{
    Py_InitializeEx(1);
}


PyStatus
_Py_InitializeMain(void)
{
    PyStatus status = _PyRuntime_Initialize();
    if (_PyStatus_EXCEPTION(status)) {
        return status;
    }
    _PyRuntimeState *runtime = &_PyRuntime;
    PyThreadState *tstate = _PyRuntimeState_GetThreadState(runtime);
    return pyinit_main(tstate);
}


static void
finalize_modules_delete_special(PyThreadState *tstate, int verbose)
{
    // List of names to clear in sys
    static const char * const sys_deletes[] = {
        "path", "argv", "ps1", "ps2",
        "last_type", "last_value", "last_traceback",
        "path_hooks", "path_importer_cache", "meta_path",
        "__interactivehook__",
        NULL
    };

    static const char * const sys_files[] = {
        "stdin", "__stdin__",
        "stdout", "__stdout__",
        "stderr", "__stderr__",
        NULL
    };

    PyInterpreterState *interp = tstate->interp;
    if (verbose) {
        PySys_WriteStderr("# clear builtins._\n");
    }
    if (PyDict_SetItemString(interp->builtins, "_", Py_None) < 0) {
        PyErr_WriteUnraisable(NULL);
    }

    const char * const *p;
    for (p = sys_deletes; *p != NULL; p++) {
        if (verbose) {
            PySys_WriteStderr("# clear sys.%s\n", *p);
        }
        if (PyDict_SetItemString(interp->sysdict, *p, Py_None) < 0) {
            PyErr_WriteUnraisable(NULL);
        }
    }
    for (p = sys_files; *p != NULL; p+=2) {
        const char *name = p[0];
        const char *orig_name = p[1];
        if (verbose) {
            PySys_WriteStderr("# restore sys.%s\n", name);
        }
        PyObject *value = _PyDict_GetItemStringWithError(interp->sysdict,
                                                         orig_name);
        if (value == NULL) {
            if (_PyErr_Occurred(tstate)) {
                PyErr_WriteUnraisable(NULL);
            }
            value = Py_None;
        }
        if (PyDict_SetItemString(interp->sysdict, name, value) < 0) {
            PyErr_WriteUnraisable(NULL);
        }
    }
}


static PyObject*
finalize_remove_modules(PyObject *modules, int verbose)
{
    PyObject *weaklist = PyList_New(0);
    if (weaklist == NULL) {
        PyErr_WriteUnraisable(NULL);
    }

#define STORE_MODULE_WEAKREF(name, mod) \
        if (weaklist != NULL) { \
            PyObject *wr = PyWeakref_NewRef(mod, NULL); \
            if (wr) { \
                PyObject *tup = PyTuple_Pack(2, name, wr); \
                if (!tup || PyList_Append(weaklist, tup) < 0) { \
                    PyErr_WriteUnraisable(NULL); \
                } \
                Py_XDECREF(tup); \
                Py_DECREF(wr); \
            } \
            else { \
                PyErr_WriteUnraisable(NULL); \
            } \
        }

#define CLEAR_MODULE(name, mod) \
        if (PyModule_Check(mod)) { \
            if (verbose && PyUnicode_Check(name)) { \
                PySys_FormatStderr("# cleanup[2] removing %U\n", name); \
            } \
            STORE_MODULE_WEAKREF(name, mod); \
            if (PyObject_SetItem(modules, name, Py_None) < 0) { \
                PyErr_WriteUnraisable(NULL); \
            } \
        }

    if (PyDict_CheckExact(modules)) {
        Py_ssize_t pos = 0;
        PyObject *key, *value;
        while (PyDict_Next(modules, &pos, &key, &value)) {
            CLEAR_MODULE(key, value);
        }
    }
    else {
        PyObject *iterator = PyObject_GetIter(modules);
        if (iterator == NULL) {
            PyErr_WriteUnraisable(NULL);
        }
        else {
            PyObject *key;
            while ((key = PyIter_Next(iterator))) {
                PyObject *value = PyObject_GetItem(modules, key);
                if (value == NULL) {
                    PyErr_WriteUnraisable(NULL);
                    continue;
                }
                CLEAR_MODULE(key, value);
                Py_DECREF(value);
                Py_DECREF(key);
            }
            if (PyErr_Occurred()) {
                PyErr_WriteUnraisable(NULL);
            }
            Py_DECREF(iterator);
        }
    }
#undef CLEAR_MODULE
#undef STORE_MODULE_WEAKREF

    return weaklist;
}


static void
finalize_clear_modules_dict(PyObject *modules)
{
    if (PyDict_CheckExact(modules)) {
        PyDict_Clear(modules);
    }
    else {
        _Py_IDENTIFIER(clear);
        if (_PyObject_CallMethodIdNoArgs(modules, &PyId_clear) == NULL) {
            PyErr_WriteUnraisable(NULL);
        }
    }
}


static void
finalize_restore_builtins(PyThreadState *tstate)
{
    PyInterpreterState *interp = tstate->interp;
    PyObject *dict = PyDict_Copy(interp->builtins);
    if (dict == NULL) {
        PyErr_WriteUnraisable(NULL);
    }
    PyDict_Clear(interp->builtins);
    if (PyDict_Update(interp->builtins, interp->builtins_copy)) {
        _PyErr_Clear(tstate);
    }
    Py_XDECREF(dict);
}


static void
finalize_modules_clear_weaklist(PyInterpreterState *interp,
                                PyObject *weaklist, int verbose)
{
    // First clear modules imported later
    for (Py_ssize_t i = PyList_GET_SIZE(weaklist) - 1; i >= 0; i--) {
        PyObject *tup = PyList_GET_ITEM(weaklist, i);
        PyObject *name = PyTuple_GET_ITEM(tup, 0);
        PyObject *mod = PyWeakref_GET_OBJECT(PyTuple_GET_ITEM(tup, 1));
        if (mod == Py_None) {
            continue;
        }
        assert(PyModule_Check(mod));
        PyObject *dict = PyModule_GetDict(mod);
        if (dict == interp->builtins || dict == interp->sysdict) {
            continue;
        }
        Py_INCREF(mod);
        if (verbose && PyUnicode_Check(name)) {
            PySys_FormatStderr("# cleanup[3] wiping %U\n", name);
        }
        _PyModule_Clear(mod);
        Py_DECREF(mod);
    }
}


static void
finalize_clear_sys_builtins_dict(PyInterpreterState *interp, int verbose)
{
    // Clear sys dict
    if (verbose) {
        PySys_FormatStderr("# cleanup[3] wiping sys\n");
    }
    _PyModule_ClearDict(interp->sysdict);

    // Clear builtins dict
    if (verbose) {
        PySys_FormatStderr("# cleanup[3] wiping builtins\n");
    }
    _PyModule_ClearDict(interp->builtins);
}


/* Clear modules, as good as we can */
static void
finalize_modules(PyThreadState *tstate)
{
    PyInterpreterState *interp = tstate->interp;
    PyObject *modules = interp->modules;
    if (modules == NULL) {
        // Already done
        return;
    }
    int verbose = _PyInterpreterState_GetConfig(interp)->verbose;

    // Delete some special builtins._ and sys attributes first.  These are
    // common places where user values hide and people complain when their
    // destructors fail.  Since the modules containing them are
    // deleted *last* of all, they would come too late in the normal
    // destruction order.  Sigh.
    //
    // XXX Perhaps these precautions are obsolete. Who knows?
    finalize_modules_delete_special(tstate, verbose);

    // Remove all modules from sys.modules, hoping that garbage collection
    // can reclaim most of them: set all sys.modules values to None.
    //
    // We prepare a list which will receive (name, weakref) tuples of
    // modules when they are removed from sys.modules.  The name is used
    // for diagnosis messages (in verbose mode), while the weakref helps
    // detect those modules which have been held alive.
    PyObject *weaklist = finalize_remove_modules(modules, verbose);

    // Clear the modules dict
    finalize_clear_modules_dict(modules);

    // Restore the original builtins dict, to ensure that any
    // user data gets cleared.
    finalize_restore_builtins(tstate);

    // Collect garbage
    _PyGC_CollectNoFail(tstate);

    // Dump GC stats before it's too late, since it uses the warnings
    // machinery.
    _PyGC_DumpShutdownStats(interp);

    if (weaklist != NULL) {
        // Now, if there are any modules left alive, clear their globals to
        // minimize potential leaks.  All C extension modules actually end
        // up here, since they are kept alive in the interpreter state.
        //
        // The special treatment of "builtins" here is because even
        // when it's not referenced as a module, its dictionary is
        // referenced by almost every module's __builtins__.  Since
        // deleting a module clears its dictionary (even if there are
        // references left to it), we need to delete the "builtins"
        // module last.  Likewise, we don't delete sys until the very
        // end because it is implicitly referenced (e.g. by print).
        //
        // Since dict is ordered in CPython 3.6+, modules are saved in
        // importing order.  First clear modules imported later.
        finalize_modules_clear_weaklist(interp, weaklist, verbose);
        Py_DECREF(weaklist);
    }

    // Clear sys and builtins modules dict
    finalize_clear_sys_builtins_dict(interp, verbose);

    // Clear module dict copies stored in the interpreter state:
    // clear PyInterpreterState.modules_by_index and
    // clear PyModuleDef.m_base.m_copy (of extensions not using the multi-phase
    // initialization API)
    _PyInterpreterState_ClearModules(interp);

    // Clear and delete the modules directory.  Actual modules will
    // still be there only if imported during the execution of some
    // destructor.
    Py_SETREF(interp->modules, NULL);

    // Collect garbage once more
    _PyGC_CollectNoFail(tstate);
}


/* Flush stdout and stderr */

static int
file_is_closed(PyObject *fobj)
{
    int r;
    PyObject *tmp = PyObject_GetAttrString(fobj, "closed");
    if (tmp == NULL) {
        PyErr_Clear();
        return 0;
    }
    r = PyObject_IsTrue(tmp);
    Py_DECREF(tmp);
    if (r < 0)
        PyErr_Clear();
    return r > 0;
}


static int
flush_std_files(void)
{
    PyObject *fout = _PySys_GetObjectId(&PyId_stdout);
    PyObject *ferr = _PySys_GetObjectId(&PyId_stderr);
    PyObject *tmp;
    int status = 0;

    if (fout != NULL && fout != Py_None && !file_is_closed(fout)) {
        tmp = _PyObject_CallMethodIdNoArgs(fout, &PyId_flush);
        if (tmp == NULL) {
            PyErr_WriteUnraisable(fout);
            status = -1;
        }
        else
            Py_DECREF(tmp);
    }

    if (ferr != NULL && ferr != Py_None && !file_is_closed(ferr)) {
        tmp = _PyObject_CallMethodIdNoArgs(ferr, &PyId_flush);
        if (tmp == NULL) {
            PyErr_Clear();
            status = -1;
        }
        else
            Py_DECREF(tmp);
    }

    return status;
}

/* Undo the effect of Py_Initialize().

   Beware: if multiple interpreter and/or thread states exist, these
   are not wiped out; only the current thread and interpreter state
   are deleted.  But since everything else is deleted, those other
   interpreter and thread states should no longer be used.

   (XXX We should do better, e.g. wipe out all interpreters and
   threads.)

   Locking: as above.

*/


static void
finalize_interp_types(PyInterpreterState *interp)
{
    _PyExc_Fini(interp);
    _PyFrame_Fini(interp);
    _PyAsyncGen_Fini(interp);
    _PyContext_Fini(interp);
    _PyType_Fini(interp);
    // Call _PyUnicode_ClearInterned() before _PyDict_Fini() since it uses
    // a dict internally.
    _PyUnicode_ClearInterned(interp);

    _PyDict_Fini(interp);
    _PyList_Fini(interp);
    _PyTuple_Fini(interp);

    _PySlice_Fini(interp);

    _PyBytes_Fini(interp);
    _PyUnicode_Fini(interp);
    _PyFloat_Fini(interp);
    _PyLong_Fini(interp);
}


static void
finalize_interp_clear(PyThreadState *tstate)
{
    int is_main_interp = _Py_IsMainInterpreter(tstate->interp);

    /* Clear interpreter state and all thread states */
    _PyInterpreterState_Clear(tstate);

    /* Clear all loghooks */
    /* Both _PySys_Audit function and users still need PyObject, such as tuple.
       Call _PySys_ClearAuditHooks when PyObject available. */
    if (is_main_interp) {
        _PySys_ClearAuditHooks(tstate);
    }

    if (is_main_interp) {
        _Py_HashRandomization_Fini();
        _PyArg_Fini();
        _Py_ClearFileSystemEncoding();
    }

    finalize_interp_types(tstate->interp);
}


static void
finalize_interp_delete(PyInterpreterState *interp)
{
    if (_Py_IsMainInterpreter(interp)) {
        /* Cleanup auto-thread-state */
        _PyGILState_Fini(interp);
    }

    /* We can't call _PyEval_FiniGIL() here because destroying the GIL lock can
       fail when it is being awaited by another running daemon thread (see
       bpo-9901). Instead pycore_create_interpreter() destroys the previously
       created GIL, which ensures that Py_Initialize / Py_FinalizeEx can be
       called multiple times. */

    PyInterpreterState_Delete(interp);
}


int
Py_FinalizeEx(void)
{
    int status = 0;

    _PyRuntimeState *runtime = &_PyRuntime;
    if (!runtime->initialized) {
        return status;
    }

    /* Get current thread state and interpreter pointer */
    PyThreadState *tstate = _PyRuntimeState_GetThreadState(runtime);

    // Wrap up existing "threading"-module-created, non-daemon threads.
    wait_for_thread_shutdown(tstate);

    // Make any remaining pending calls.
    _Py_FinishPendingCalls(tstate);

    /* The interpreter is still entirely intact at this point, and the
     * exit funcs may be relying on that.  In particular, if some thread
     * or exit func is still waiting to do an import, the import machinery
     * expects Py_IsInitialized() to return true.  So don't say the
     * runtime is uninitialized until after the exit funcs have run.
     * Note that Threading.py uses an exit func to do a join on all the
     * threads created thru it, so this also protects pending imports in
     * the threads created via Threading.
     */

    _PyAtExit_Call(tstate->interp);

    /* Copy the core config, PyInterpreterState_Delete() free
       the core config memory */
#ifdef Py_REF_DEBUG
    int show_ref_count = tstate->interp->config.show_ref_count;
#endif
#ifdef Py_TRACE_REFS
    int dump_refs = tstate->interp->config.dump_refs;
    wchar_t *dump_refs_file = tstate->interp->config.dump_refs_file;
#endif
#ifdef WITH_PYMALLOC
    int malloc_stats = tstate->interp->config.malloc_stats;
#endif

    /* Remaining daemon threads will automatically exit
       when they attempt to take the GIL (ex: PyEval_RestoreThread()). */
    _PyRuntimeState_SetFinalizing(runtime, tstate);
    runtime->initialized = 0;
    runtime->core_initialized = 0;

    /* Destroy the state of all threads of the interpreter, except of the
       current thread. In practice, only daemon threads should still be alive,
       except if wait_for_thread_shutdown() has been cancelled by CTRL+C.
       Clear frames of other threads to call objects destructors. Destructors
       will be called in the current Python thread. Since
       _PyRuntimeState_SetFinalizing() has been called, no other Python thread
       can take the GIL at this point: if they try, they will exit
       immediately. */
    _PyThreadState_DeleteExcept(runtime, tstate);

    /* Flush sys.stdout and sys.stderr */
    if (flush_std_files() < 0) {
        status = -1;
    }

    /* Disable signal handling */
    _PySignal_Fini();

    /* Collect garbage.  This may call finalizers; it's nice to call these
     * before all modules are destroyed.
     * XXX If a __del__ or weakref callback is triggered here, and tries to
     * XXX import a module, bad things can happen, because Python no
     * XXX longer believes it's initialized.
     * XXX     Fatal Python error: Interpreter not initialized (version mismatch?)
     * XXX is easy to provoke that way.  I've also seen, e.g.,
     * XXX     Exception exceptions.ImportError: 'No module named sha'
     * XXX         in <function callback at 0x008F5718> ignored
     * XXX but I'm unclear on exactly how that one happens.  In any case,
     * XXX I haven't seen a real-life report of either of these.
     */
    PyGC_Collect();

    /* Destroy all modules */
    finalize_modules(tstate);

    /* Print debug stats if any */
    _PyEval_Fini();

    /* Flush sys.stdout and sys.stderr (again, in case more was printed) */
    if (flush_std_files() < 0) {
        status = -1;
    }

    /* Collect final garbage.  This disposes of cycles created by
     * class definitions, for example.
     * XXX This is disabled because it caused too many problems.  If
     * XXX a __del__ or weakref callback triggers here, Python code has
     * XXX a hard time running, because even the sys module has been
     * XXX cleared out (sys.stdout is gone, sys.excepthook is gone, etc).
     * XXX One symptom is a sequence of information-free messages
     * XXX coming from threads (if a __del__ or callback is invoked,
     * XXX other threads can execute too, and any exception they encounter
     * XXX triggers a comedy of errors as subsystem after subsystem
     * XXX fails to find what it *expects* to find in sys to help report
     * XXX the exception and consequent unexpected failures).  I've also
     * XXX seen segfaults then, after adding print statements to the
     * XXX Python code getting called.
     */
#if 0
    _PyGC_CollectIfEnabled();
#endif

    /* Disable tracemalloc after all Python objects have been destroyed,
       so it is possible to use tracemalloc in objects destructor. */
    _PyTraceMalloc_Fini();

    /* Destroy the database used by _PyImport_{Fixup,Find}Extension */
    _PyImport_Fini();

    /* unload faulthandler module */
    _PyFaulthandler_Fini();

    /* dump hash stats */
    _PyHash_Fini();

#ifdef Py_REF_DEBUG
    if (show_ref_count) {
        _PyDebug_PrintTotalRefs();
    }
#endif

#ifdef Py_TRACE_REFS
    /* Display all objects still alive -- this can invoke arbitrary
     * __repr__ overrides, so requires a mostly-intact interpreter.
     * Alas, a lot of stuff may still be alive now that will be cleaned
     * up later.
     */

    FILE *dump_refs_fp = NULL;
    if (dump_refs_file != NULL) {
        dump_refs_fp = _Py_wfopen(dump_refs_file, L"w");
        if (dump_refs_fp == NULL) {
            fprintf(stderr, "PYTHONDUMPREFSFILE: cannot create file: %ls\n", dump_refs_file);
        }
    }

    if (dump_refs) {
        _Py_PrintReferences(stderr);
    }

    if (dump_refs_fp != NULL) {
        _Py_PrintReferences(dump_refs_fp);
    }
#endif /* Py_TRACE_REFS */

    finalize_interp_clear(tstate);
    finalize_interp_delete(tstate->interp);

#ifdef Py_TRACE_REFS
    /* Display addresses (& refcnts) of all objects still alive.
     * An address can be used to find the repr of the object, printed
     * above by _Py_PrintReferences.
     */

    if (dump_refs) {
        _Py_PrintReferenceAddresses(stderr);
    }

    if (dump_refs_fp != NULL) {
        _Py_PrintReferenceAddresses(dump_refs_fp);
        fclose(dump_refs_fp);
    }
#endif /* Py_TRACE_REFS */
#ifdef WITH_PYMALLOC
    if (malloc_stats) {
        _PyObject_DebugMallocStats(stderr);
    }
#endif

    call_ll_exitfuncs(runtime);

    _PyRuntime_Finalize();
    return status;
}

void
Py_Finalize(void)
{
    Py_FinalizeEx();
}


/* Create and initialize a new interpreter and thread, and return the
   new thread.  This requires that Py_Initialize() has been called
   first.

   Unsuccessful initialization yields a NULL pointer.  Note that *no*
   exception information is available even in this case -- the
   exception information is held in the thread, and there is no
   thread.

   Locking: as above.

*/

static PyStatus
new_interpreter(PyThreadState **tstate_p, int isolated_subinterpreter)
{
    PyStatus status;

    status = _PyRuntime_Initialize();
    if (_PyStatus_EXCEPTION(status)) {
        return status;
    }
    _PyRuntimeState *runtime = &_PyRuntime;

    if (!runtime->initialized) {
        return _PyStatus_ERR("Py_Initialize must be called first");
    }

    /* Issue #10915, #15751: The GIL API doesn't work with multiple
       interpreters: disable PyGILState_Check(). */
    runtime->gilstate.check_enabled = 0;

    PyInterpreterState *interp = PyInterpreterState_New();
    if (interp == NULL) {
        *tstate_p = NULL;
        return _PyStatus_OK();
    }

    PyThreadState *tstate = PyThreadState_New(interp);
    if (tstate == NULL) {
        PyInterpreterState_Delete(interp);
        *tstate_p = NULL;
        return _PyStatus_OK();
    }

    PyThreadState *save_tstate = PyThreadState_Swap(tstate);

    /* Copy the current interpreter config into the new interpreter */
    const PyConfig *config;
#ifndef EXPERIMENTAL_ISOLATED_SUBINTERPRETERS
    if (save_tstate != NULL) {
        config = _PyInterpreterState_GetConfig(save_tstate->interp);
    }
    else
#endif
    {
        /* No current thread state, copy from the main interpreter */
        PyInterpreterState *main_interp = PyInterpreterState_Main();
        config = _PyInterpreterState_GetConfig(main_interp);
    }


    status = _PyConfig_Copy(&interp->config, config);
    if (_PyStatus_EXCEPTION(status)) {
        goto error;
    }
    interp->config._isolated_interpreter = isolated_subinterpreter;

    status = init_interp_create_gil(tstate);
    if (_PyStatus_EXCEPTION(status)) {
        goto error;
    }

    status = pycore_interp_init(tstate);
    if (_PyStatus_EXCEPTION(status)) {
        goto error;
    }

    status = init_interp_main(tstate);
    if (_PyStatus_EXCEPTION(status)) {
        goto error;
    }

    *tstate_p = tstate;
    return _PyStatus_OK();

error:
    *tstate_p = NULL;

    /* Oops, it didn't work.  Undo it all. */
    PyErr_PrintEx(0);
    PyThreadState_Clear(tstate);
    PyThreadState_Delete(tstate);
    PyInterpreterState_Delete(interp);
    PyThreadState_Swap(save_tstate);

    return status;
}

PyThreadState *
_Py_NewInterpreter(int isolated_subinterpreter)
{
    PyThreadState *tstate = NULL;
    PyStatus status = new_interpreter(&tstate, isolated_subinterpreter);
    if (_PyStatus_EXCEPTION(status)) {
        Py_ExitStatusException(status);
    }
    return tstate;

}

PyThreadState *
Py_NewInterpreter(void)
{
    return _Py_NewInterpreter(0);
}

/* Delete an interpreter and its last thread.  This requires that the
   given thread state is current, that the thread has no remaining
   frames, and that it is its interpreter's only remaining thread.
   It is a fatal error to violate these constraints.

   (Py_FinalizeEx() doesn't have these constraints -- it zaps
   everything, regardless.)

   Locking: as above.

*/

void
Py_EndInterpreter(PyThreadState *tstate)
{
    PyInterpreterState *interp = tstate->interp;

    if (tstate != _PyThreadState_GET()) {
        Py_FatalError("thread is not current");
    }
    if (tstate->frame != NULL) {
        Py_FatalError("thread still has a frame");
    }
    interp->finalizing = 1;

    // Wrap up existing "threading"-module-created, non-daemon threads.
    wait_for_thread_shutdown(tstate);

    _PyAtExit_Call(tstate->interp);

    if (tstate != interp->tstate_head || tstate->next != NULL) {
        Py_FatalError("not the last thread");
    }

    finalize_modules(tstate);

    finalize_interp_clear(tstate);
    finalize_interp_delete(tstate->interp);
}

/* Add the __main__ module */

static PyStatus
add_main_module(PyInterpreterState *interp)
{
    PyObject *m, *d, *loader, *ann_dict;
    m = PyImport_AddModule("__main__");
    if (m == NULL)
        return _PyStatus_ERR("can't create __main__ module");

    d = PyModule_GetDict(m);
    ann_dict = PyDict_New();
    if ((ann_dict == NULL) ||
        (PyDict_SetItemString(d, "__annotations__", ann_dict) < 0)) {
        return _PyStatus_ERR("Failed to initialize __main__.__annotations__");
    }
    Py_DECREF(ann_dict);

    if (_PyDict_GetItemStringWithError(d, "__builtins__") == NULL) {
        if (PyErr_Occurred()) {
            return _PyStatus_ERR("Failed to test __main__.__builtins__");
        }
        PyObject *bimod = PyImport_ImportModule("builtins");
        if (bimod == NULL) {
            return _PyStatus_ERR("Failed to retrieve builtins module");
        }
        if (PyDict_SetItemString(d, "__builtins__", bimod) < 0) {
            return _PyStatus_ERR("Failed to initialize __main__.__builtins__");
        }
        Py_DECREF(bimod);
    }

    /* Main is a little special - imp.is_builtin("__main__") will return
     * False, but BuiltinImporter is still the most appropriate initial
     * setting for its __loader__ attribute. A more suitable value will
     * be set if __main__ gets further initialized later in the startup
     * process.
     */
    loader = _PyDict_GetItemStringWithError(d, "__loader__");
    if (loader == NULL || loader == Py_None) {
        if (PyErr_Occurred()) {
            return _PyStatus_ERR("Failed to test __main__.__loader__");
        }
        PyObject *loader = PyObject_GetAttrString(interp->importlib,
                                                  "BuiltinImporter");
        if (loader == NULL) {
            return _PyStatus_ERR("Failed to retrieve BuiltinImporter");
        }
        if (PyDict_SetItemString(d, "__loader__", loader) < 0) {
            return _PyStatus_ERR("Failed to initialize __main__.__loader__");
        }
        Py_DECREF(loader);
    }
    return _PyStatus_OK();
}

/* Import the site module (not into __main__ though) */

static PyStatus
init_import_site(void)
{
    PyObject *m;
    m = PyImport_ImportModule("site");
    if (m == NULL) {
        return _PyStatus_ERR("Failed to import the site module");
    }
    Py_DECREF(m);
    return _PyStatus_OK();
}

/* Check if a file descriptor is valid or not.
   Return 0 if the file descriptor is invalid, return non-zero otherwise. */
static int
is_valid_fd(int fd)
{
/* dup() is faster than fstat(): fstat() can require input/output operations,
   whereas dup() doesn't. There is a low risk of EMFILE/ENFILE at Python
   startup. Problem: dup() doesn't check if the file descriptor is valid on
   some platforms.

   bpo-30225: On macOS Tiger, when stdout is redirected to a pipe and the other
   side of the pipe is closed, dup(1) succeed, whereas fstat(1, &st) fails with
   EBADF. FreeBSD has similar issue (bpo-32849).

   Only use dup() on platforms where dup() is enough to detect invalid FD in
   corner cases: on Linux and Windows (bpo-32849). */
#if defined(__linux__) || defined(MS_WINDOWS)
    if (fd < 0) {
        return 0;
    }
    int fd2;

    _Py_BEGIN_SUPPRESS_IPH
    fd2 = dup(fd);
    if (fd2 >= 0) {
        close(fd2);
    }
    _Py_END_SUPPRESS_IPH

    return (fd2 >= 0);
#else
    struct stat st;
    return (fstat(fd, &st) == 0);
#endif
}

/* returns Py_None if the fd is not valid */
static PyObject*
create_stdio(const PyConfig *config, PyObject* io,
    int fd, int write_mode, const char* name,
    const wchar_t* encoding, const wchar_t* errors)
{
    PyObject *buf = NULL, *stream = NULL, *text = NULL, *raw = NULL, *res;
    const char* mode;
    const char* newline;
    PyObject *line_buffering, *write_through;
    int buffering, isatty;
    _Py_IDENTIFIER(open);
    _Py_IDENTIFIER(isatty);
    _Py_IDENTIFIER(TextIOWrapper);
    _Py_IDENTIFIER(mode);
    const int buffered_stdio = config->buffered_stdio;

    if (!is_valid_fd(fd))
        Py_RETURN_NONE;

    /* stdin is always opened in buffered mode, first because it shouldn't
       make a difference in common use cases, second because TextIOWrapper
       depends on the presence of a read1() method which only exists on
       buffered streams.
    */
    if (!buffered_stdio && write_mode)
        buffering = 0;
    else
        buffering = -1;
    if (write_mode)
        mode = "wb";
    else
        mode = "rb";
    buf = _PyObject_CallMethodId(io, &PyId_open, "isiOOOO",
                                 fd, mode, buffering,
                                 Py_None, Py_None, /* encoding, errors */
                                 Py_None, Py_False); /* newline, closefd */
    if (buf == NULL)
        goto error;

    if (buffering) {
        _Py_IDENTIFIER(raw);
        raw = _PyObject_GetAttrId(buf, &PyId_raw);
        if (raw == NULL)
            goto error;
    }
    else {
        raw = buf;
        Py_INCREF(raw);
    }

#ifdef MS_WINDOWS
    /* Windows console IO is always UTF-8 encoded */
    if (PyWindowsConsoleIO_Check(raw))
        encoding = L"utf-8";
#endif

    text = PyUnicode_FromString(name);
    if (text == NULL || _PyObject_SetAttrId(raw, &PyId_name, text) < 0)
        goto error;
    res = _PyObject_CallMethodIdNoArgs(raw, &PyId_isatty);
    if (res == NULL)
        goto error;
    isatty = PyObject_IsTrue(res);
    Py_DECREF(res);
    if (isatty == -1)
        goto error;
    if (!buffered_stdio)
        write_through = Py_True;
    else
        write_through = Py_False;
    if (buffered_stdio && (isatty || fd == fileno(stderr)))
        line_buffering = Py_True;
    else
        line_buffering = Py_False;

    Py_CLEAR(raw);
    Py_CLEAR(text);

#ifdef MS_WINDOWS
    /* sys.stdin: enable universal newline mode, translate "\r\n" and "\r"
       newlines to "\n".
       sys.stdout and sys.stderr: translate "\n" to "\r\n". */
    newline = NULL;
#else
    /* sys.stdin: split lines at "\n".
       sys.stdout and sys.stderr: don't translate newlines (use "\n"). */
    newline = "\n";
#endif

    PyObject *encoding_str = PyUnicode_FromWideChar(encoding, -1);
    if (encoding_str == NULL) {
        Py_CLEAR(buf);
        goto error;
    }

    PyObject *errors_str = PyUnicode_FromWideChar(errors, -1);
    if (errors_str == NULL) {
        Py_CLEAR(buf);
        Py_CLEAR(encoding_str);
        goto error;
    }

    stream = _PyObject_CallMethodId(io, &PyId_TextIOWrapper, "OOOsOO",
                                    buf, encoding_str, errors_str,
                                    newline, line_buffering, write_through);
    Py_CLEAR(buf);
    Py_CLEAR(encoding_str);
    Py_CLEAR(errors_str);
    if (stream == NULL)
        goto error;

    if (write_mode)
        mode = "w";
    else
        mode = "r";
    text = PyUnicode_FromString(mode);
    if (!text || _PyObject_SetAttrId(stream, &PyId_mode, text) < 0)
        goto error;
    Py_CLEAR(text);
    return stream;

error:
    Py_XDECREF(buf);
    Py_XDECREF(stream);
    Py_XDECREF(text);
    Py_XDECREF(raw);

    if (PyErr_ExceptionMatches(PyExc_OSError) && !is_valid_fd(fd)) {
        /* Issue #24891: the file descriptor was closed after the first
           is_valid_fd() check was called. Ignore the OSError and set the
           stream to None. */
        PyErr_Clear();
        Py_RETURN_NONE;
    }
    return NULL;
}

/* Set builtins.open to io.open */
static PyStatus
init_set_builtins_open(void)
{
    PyObject *iomod = NULL, *wrapper;
    PyObject *bimod = NULL;
    PyStatus res = _PyStatus_OK();

    if (!(iomod = PyImport_ImportModule("io"))) {
        goto error;
    }

    if (!(bimod = PyImport_ImportModule("builtins"))) {
        goto error;
    }

    if (!(wrapper = PyObject_GetAttrString(iomod, "open"))) {
        goto error;
    }

    /* Set builtins.open */
    if (PyObject_SetAttrString(bimod, "open", wrapper) == -1) {
        Py_DECREF(wrapper);
        goto error;
    }
    Py_DECREF(wrapper);
    goto done;

error:
    res = _PyStatus_ERR("can't initialize io.open");

done:
    Py_XDECREF(bimod);
    Py_XDECREF(iomod);
    return res;
}


/* Create sys.stdin, sys.stdout and sys.stderr */
static PyStatus
init_sys_streams(PyThreadState *tstate)
{
    PyObject *iomod = NULL;
    PyObject *std = NULL;
    int fd;
    PyObject * encoding_attr;
    PyStatus res = _PyStatus_OK();
    const PyConfig *config = _PyInterpreterState_GetConfig(tstate->interp);

    /* Check that stdin is not a directory
       Using shell redirection, you can redirect stdin to a directory,
       crashing the Python interpreter. Catch this common mistake here
       and output a useful error message. Note that under MS Windows,
       the shell already prevents that. */
#ifndef MS_WINDOWS
    struct _Py_stat_struct sb;
    if (_Py_fstat_noraise(fileno(stdin), &sb) == 0 &&
        S_ISDIR(sb.st_mode)) {
        return _PyStatus_ERR("<stdin> is a directory, cannot continue");
    }
#endif

    if (!(iomod = PyImport_ImportModule("io"))) {
        goto error;
    }

    /* Set sys.stdin */
    fd = fileno(stdin);
    /* Under some conditions stdin, stdout and stderr may not be connected
     * and fileno() may point to an invalid file descriptor. For example
     * GUI apps don't have valid standard streams by default.
     */
    std = create_stdio(config, iomod, fd, 0, "<stdin>",
                       config->stdio_encoding,
                       config->stdio_errors);
    if (std == NULL)
        goto error;
    PySys_SetObject("__stdin__", std);
    _PySys_SetObjectId(&PyId_stdin, std);
    Py_DECREF(std);

    /* Set sys.stdout */
    fd = fileno(stdout);
    std = create_stdio(config, iomod, fd, 1, "<stdout>",
                       config->stdio_encoding,
                       config->stdio_errors);
    if (std == NULL)
        goto error;
    PySys_SetObject("__stdout__", std);
    _PySys_SetObjectId(&PyId_stdout, std);
    Py_DECREF(std);

#if 1 /* Disable this if you have trouble debugging bootstrap stuff */
    /* Set sys.stderr, replaces the preliminary stderr */
    fd = fileno(stderr);
    std = create_stdio(config, iomod, fd, 1, "<stderr>",
                       config->stdio_encoding,
                       L"backslashreplace");
    if (std == NULL)
        goto error;

    /* Same as hack above, pre-import stderr's codec to avoid recursion
       when import.c tries to write to stderr in verbose mode. */
    encoding_attr = PyObject_GetAttrString(std, "encoding");
    if (encoding_attr != NULL) {
        const char *std_encoding = PyUnicode_AsUTF8(encoding_attr);
        if (std_encoding != NULL) {
            PyObject *codec_info = _PyCodec_Lookup(std_encoding);
            Py_XDECREF(codec_info);
        }
        Py_DECREF(encoding_attr);
    }
    _PyErr_Clear(tstate);  /* Not a fatal error if codec isn't available */

    if (PySys_SetObject("__stderr__", std) < 0) {
        Py_DECREF(std);
        goto error;
    }
    if (_PySys_SetObjectId(&PyId_stderr, std) < 0) {
        Py_DECREF(std);
        goto error;
    }
    Py_DECREF(std);
#endif

    goto done;

error:
    res = _PyStatus_ERR("can't initialize sys standard streams");

done:
    _Py_ClearStandardStreamEncoding();
    Py_XDECREF(iomod);
    return res;
}


static void
_Py_FatalError_DumpTracebacks(int fd, PyInterpreterState *interp,
                              PyThreadState *tstate)
{
    PUTS(fd, "\n");

    /* display the current Python stack */
    _Py_DumpTracebackThreads(fd, interp, tstate);
}

/* Print the current exception (if an exception is set) with its traceback,
   or display the current Python stack.

   Don't call PyErr_PrintEx() and the except hook, because Py_FatalError() is
   called on catastrophic cases.

   Return 1 if the traceback was displayed, 0 otherwise. */

static int
_Py_FatalError_PrintExc(PyThreadState *tstate)
{
    PyObject *ferr, *res;
    PyObject *exception, *v, *tb;
    int has_tb;

    _PyErr_Fetch(tstate, &exception, &v, &tb);
    if (exception == NULL) {
        /* No current exception */
        return 0;
    }

    ferr = _PySys_GetObjectId(&PyId_stderr);
    if (ferr == NULL || ferr == Py_None) {
        /* sys.stderr is not set yet or set to None,
           no need to try to display the exception */
        return 0;
    }

    _PyErr_NormalizeException(tstate, &exception, &v, &tb);
    if (tb == NULL) {
        tb = Py_None;
        Py_INCREF(tb);
    }
    PyException_SetTraceback(v, tb);
    if (exception == NULL) {
        /* PyErr_NormalizeException() failed */
        return 0;
    }

    has_tb = (tb != Py_None);
    PyErr_Display(exception, v, tb);
    Py_XDECREF(exception);
    Py_XDECREF(v);
    Py_XDECREF(tb);

    /* sys.stderr may be buffered: call sys.stderr.flush() */
    res = _PyObject_CallMethodIdNoArgs(ferr, &PyId_flush);
    if (res == NULL) {
        _PyErr_Clear(tstate);
    }
    else {
        Py_DECREF(res);
    }

    return has_tb;
}

/* Print fatal error message and abort */

#ifdef MS_WINDOWS
static void
fatal_output_debug(const char *msg)
{
    /* buffer of 256 bytes allocated on the stack */
    WCHAR buffer[256 / sizeof(WCHAR)];
    size_t buflen = Py_ARRAY_LENGTH(buffer) - 1;
    size_t msglen;

    OutputDebugStringW(L"Fatal Python error: ");

    msglen = strlen(msg);
    while (msglen) {
        size_t i;

        if (buflen > msglen) {
            buflen = msglen;
        }

        /* Convert the message to wchar_t. This uses a simple one-to-one
           conversion, assuming that the this error message actually uses
           ASCII only. If this ceases to be true, we will have to convert. */
        for (i=0; i < buflen; ++i) {
            buffer[i] = msg[i];
        }
        buffer[i] = L'\0';
        OutputDebugStringW(buffer);

        msg += buflen;
        msglen -= buflen;
    }
    OutputDebugStringW(L"\n");
}
#endif


static void
fatal_error_dump_runtime(int fd, _PyRuntimeState *runtime)
{
    PUTS(fd, "Python runtime state: ");
    PyThreadState *finalizing = _PyRuntimeState_GetFinalizing(runtime);
    if (finalizing) {
        PUTS(fd, "finalizing (tstate=0x");
        _Py_DumpHexadecimal(fd, (uintptr_t)finalizing, sizeof(finalizing) * 2);
        PUTS(fd, ")");
    }
    else if (runtime->initialized) {
        PUTS(fd, "initialized");
    }
    else if (runtime->core_initialized) {
        PUTS(fd, "core initialized");
    }
    else if (runtime->preinitialized) {
        PUTS(fd, "preinitialized");
    }
    else if (runtime->preinitializing) {
        PUTS(fd, "preinitializing");
    }
    else {
        PUTS(fd, "unknown");
    }
    PUTS(fd, "\n");
}


static inline void _Py_NO_RETURN
fatal_error_exit(int status)
{
    if (status < 0) {
#if defined(MS_WINDOWS) && defined(_DEBUG)
        DebugBreak();
#endif
        abort();
    }
    else {
        exit(status);
    }
}


// Dump the list of extension modules of sys.modules, excluding stdlib modules
// (sys.stdlib_module_names), into fd file descriptor.
//
// This function is called by a signal handler in faulthandler: avoid memory
// allocations and keep the implementation simple. For example, the list is not
// sorted on purpose.
void
_Py_DumpExtensionModules(int fd, PyInterpreterState *interp)
{
    if (interp == NULL) {
        return;
    }
    PyObject *modules = interp->modules;
    if (modules == NULL || !PyDict_Check(modules)) {
        return;
    }

    Py_ssize_t pos;
    PyObject *key, *value;

    // Avoid PyDict_GetItemString() which calls PyUnicode_FromString(),
    // memory cannot be allocated on the heap in a signal handler.
    // Iterate on the dict instead.
    PyObject *stdlib_module_names = NULL;
    if (interp->sysdict != NULL) {
        pos = 0;
        while (PyDict_Next(interp->sysdict, &pos, &key, &value)) {
            if (PyUnicode_Check(key)
               && PyUnicode_CompareWithASCIIString(key, "stdlib_module_names") == 0) {
                stdlib_module_names = value;
                break;
            }
        }
    }
    // If we failed to get sys.stdlib_module_names or it's not a frozenset,
    // don't exclude stdlib modules.
    if (stdlib_module_names != NULL && !PyFrozenSet_Check(stdlib_module_names)) {
        stdlib_module_names = NULL;
    }

    // List extensions
    int header = 1;
    Py_ssize_t count = 0;
    pos = 0;
    while (PyDict_Next(modules, &pos, &key, &value)) {
        if (!PyUnicode_Check(key)) {
            continue;
        }
        if (!_PyModule_IsExtension(value)) {
            continue;
        }
        // Use the module name from the sys.modules key,
        // don't attempt to get the module object name.
        if (stdlib_module_names != NULL) {
            int is_stdlib_ext = 0;

            Py_ssize_t i = 0;
            PyObject *item;
            Py_hash_t hash;
            while (_PySet_NextEntry(stdlib_module_names, &i, &item, &hash)) {
                if (PyUnicode_Check(item)
                    && PyUnicode_Compare(key, item) == 0)
                {
                    is_stdlib_ext = 1;
                    break;
                }
            }
            if (is_stdlib_ext) {
                // Ignore stdlib extension
                continue;
            }
        }

        if (header) {
            PUTS(fd, "\nExtension modules: ");
            header = 0;
        }
        else {
            PUTS(fd, ", ");
        }

        _Py_DumpASCII(fd, key);
        count++;
    }

    if (count) {
        PUTS(fd, " (total: ");
        _Py_DumpDecimal(fd, count);
        PUTS(fd, ")");
        PUTS(fd, "\n");
    }
}


static void _Py_NO_RETURN
fatal_error(int fd, int header, const char *prefix, const char *msg,
            int status)
{
    static int reentrant = 0;

    if (reentrant) {
        /* Py_FatalError() caused a second fatal error.
           Example: flush_std_files() raises a recursion error. */
        fatal_error_exit(status);
    }
    reentrant = 1;

    if (header) {
        PUTS(fd, "Fatal Python error: ");
        if (prefix) {
            PUTS(fd, prefix);
            PUTS(fd, ": ");
        }
        if (msg) {
            PUTS(fd, msg);
        }
        else {
            PUTS(fd, "<message not set>");
        }
        PUTS(fd, "\n");
    }

    _PyRuntimeState *runtime = &_PyRuntime;
    fatal_error_dump_runtime(fd, runtime);

    /* Check if the current thread has a Python thread state
       and holds the GIL.

       tss_tstate is NULL if Py_FatalError() is called from a C thread which
       has no Python thread state.

       tss_tstate != tstate if the current Python thread does not hold the GIL.
       */
    PyThreadState *tstate = _PyRuntimeState_GetThreadState(runtime);
    PyInterpreterState *interp = NULL;
    PyThreadState *tss_tstate = PyGILState_GetThisThreadState();
    if (tstate != NULL) {
        interp = tstate->interp;
    }
    else if (tss_tstate != NULL) {
        interp = tss_tstate->interp;
    }
    int has_tstate_and_gil = (tss_tstate != NULL && tss_tstate == tstate);

    if (has_tstate_and_gil) {
        /* If an exception is set, print the exception with its traceback */
        if (!_Py_FatalError_PrintExc(tss_tstate)) {
            /* No exception is set, or an exception is set without traceback */
            _Py_FatalError_DumpTracebacks(fd, interp, tss_tstate);
        }
    }
    else {
        _Py_FatalError_DumpTracebacks(fd, interp, tss_tstate);
    }

    _Py_DumpExtensionModules(fd, interp);

    /* The main purpose of faulthandler is to display the traceback.
       This function already did its best to display a traceback.
       Disable faulthandler to prevent writing a second traceback
       on abort(). */
    _PyFaulthandler_Fini();

    /* Check if the current Python thread hold the GIL */
    if (has_tstate_and_gil) {
        /* Flush sys.stdout and sys.stderr */
        flush_std_files();
    }

#ifdef MS_WINDOWS
    fatal_output_debug(msg);
#endif /* MS_WINDOWS */

    fatal_error_exit(status);
}


#undef Py_FatalError

void _Py_NO_RETURN
Py_FatalError(const char *msg)
{
    fatal_error(fileno(stderr), 1, NULL, msg, -1);
}


void _Py_NO_RETURN
_Py_FatalErrorFunc(const char *func, const char *msg)
{
    fatal_error(fileno(stderr), 1, func, msg, -1);
}


void _Py_NO_RETURN
_Py_FatalErrorFormat(const char *func, const char *format, ...)
{
    static int reentrant = 0;
    if (reentrant) {
        /* _Py_FatalErrorFormat() caused a second fatal error */
        fatal_error_exit(-1);
    }
    reentrant = 1;

    FILE *stream = stderr;
    const int fd = fileno(stream);
    PUTS(fd, "Fatal Python error: ");
    if (func) {
        PUTS(fd, func);
        PUTS(fd, ": ");
    }

    va_list vargs;
#ifdef HAVE_STDARG_PROTOTYPES
    va_start(vargs, format);
#else
    va_start(vargs);
#endif
    vfprintf(stream, format, vargs);
    va_end(vargs);

    fputs("\n", stream);
    fflush(stream);

    fatal_error(fd, 0, NULL, NULL, -1);
}


void _Py_NO_RETURN
_Py_FatalRefcountErrorFunc(const char *func, const char *msg)
{
    _Py_FatalErrorFormat(func,
                         "%s: bug likely caused by a refcount error "
                         "in a C extension",
                         msg);
}


void _Py_NO_RETURN
Py_ExitStatusException(PyStatus status)
{
    if (_PyStatus_IS_EXIT(status)) {
        exit(status.exitcode);
    }
    else if (_PyStatus_IS_ERROR(status)) {
        fatal_error(fileno(stderr), 1, status.func, status.err_msg, 1);
    }
    else {
        Py_FatalError("Py_ExitStatusException() must not be called on success");
    }
}


/* Wait until threading._shutdown completes, provided
   the threading module was imported in the first place.
   The shutdown routine will wait until all non-daemon
   "threading" threads have completed. */
static void
wait_for_thread_shutdown(PyThreadState *tstate)
{
    _Py_IDENTIFIER(_shutdown);
    PyObject *result;
    PyObject *threading = _PyImport_GetModuleId(&PyId_threading);
    if (threading == NULL) {
        if (_PyErr_Occurred(tstate)) {
            PyErr_WriteUnraisable(NULL);
        }
        /* else: threading not imported */
        return;
    }
    result = _PyObject_CallMethodIdNoArgs(threading, &PyId__shutdown);
    if (result == NULL) {
        PyErr_WriteUnraisable(threading);
    }
    else {
        Py_DECREF(result);
    }
    Py_DECREF(threading);
}

#define NEXITFUNCS 32
int Py_AtExit(void (*func)(void))
{
    if (_PyRuntime.nexitfuncs >= NEXITFUNCS)
        return -1;
    _PyRuntime.exitfuncs[_PyRuntime.nexitfuncs++] = func;
    return 0;
}

static void
call_ll_exitfuncs(_PyRuntimeState *runtime)
{
    while (runtime->nexitfuncs > 0) {
        /* pop last function from the list */
        runtime->nexitfuncs--;
        void (*exitfunc)(void) = runtime->exitfuncs[runtime->nexitfuncs];
        runtime->exitfuncs[runtime->nexitfuncs] = NULL;

        exitfunc();
    }

    fflush(stdout);
    fflush(stderr);
}

void _Py_NO_RETURN
Py_Exit(int sts)
{
    if (Py_FinalizeEx() < 0) {
        sts = 120;
    }

    exit(sts);
}


/*
 * The file descriptor fd is considered ``interactive'' if either
 *   a) isatty(fd) is TRUE, or
 *   b) the -i flag was given, and the filename associated with
 *      the descriptor is NULL or "<stdin>" or "???".
 */
int
Py_FdIsInteractive(FILE *fp, const char *filename)
{
    if (isatty((int)fileno(fp)))
        return 1;
    if (!Py_InteractiveFlag)
        return 0;
    return (filename == NULL) ||
           (strcmp(filename, "<stdin>") == 0) ||
           (strcmp(filename, "???") == 0);
}


int
_Py_FdIsInteractive(FILE *fp, PyObject *filename)
{
    if (isatty((int)fileno(fp))) {
        return 1;
    }
    if (!Py_InteractiveFlag) {
        return 0;
    }
    return (filename == NULL) ||
           (PyUnicode_CompareWithASCIIString(filename, "<stdin>") == 0) ||
           (PyUnicode_CompareWithASCIIString(filename, "???") == 0);
}


/* Wrappers around sigaction() or signal(). */

PyOS_sighandler_t
PyOS_getsig(int sig)
{
#ifdef HAVE_SIGACTION
    struct sigaction context;
    if (sigaction(sig, NULL, &context) == -1)
        return SIG_ERR;
    return context.sa_handler;
#else
    PyOS_sighandler_t handler;
/* Special signal handling for the secure CRT in Visual Studio 2005 */
#if defined(_MSC_VER) && _MSC_VER >= 1400
    switch (sig) {
    /* Only these signals are valid */
    case SIGINT:
    case SIGILL:
    case SIGFPE:
    case SIGSEGV:
    case SIGTERM:
    case SIGBREAK:
    case SIGABRT:
        break;
    /* Don't call signal() with other values or it will assert */
    default:
        return SIG_ERR;
    }
#endif /* _MSC_VER && _MSC_VER >= 1400 */
    handler = signal(sig, SIG_IGN);
    if (handler != SIG_ERR)
        signal(sig, handler);
    return handler;
#endif
}

/*
 * All of the code in this function must only use async-signal-safe functions,
 * listed at `man 7 signal` or
 * http://www.opengroup.org/onlinepubs/009695399/functions/xsh_chap02_04.html.
 */
PyOS_sighandler_t
PyOS_setsig(int sig, PyOS_sighandler_t handler)
{
#ifdef HAVE_SIGACTION
    /* Some code in Modules/signalmodule.c depends on sigaction() being
     * used here if HAVE_SIGACTION is defined.  Fix that if this code
     * changes to invalidate that assumption.
     */
    struct sigaction context, ocontext;
    context.sa_handler = handler;
    sigemptyset(&context.sa_mask);
    /* Using SA_ONSTACK is friendlier to other C/C++/Golang-VM code that
     * extension module or embedding code may use where tiny thread stacks
     * are used.  https://bugs.python.org/issue43390 */
    context.sa_flags = SA_ONSTACK;
    if (sigaction(sig, &context, &ocontext) == -1)
        return SIG_ERR;
    return ocontext.sa_handler;
#else
    PyOS_sighandler_t oldhandler;
    oldhandler = signal(sig, handler);
#ifdef HAVE_SIGINTERRUPT
    siginterrupt(sig, 1);
#endif
    return oldhandler;
#endif
}

#ifdef __cplusplus
}
#endif<|MERGE_RESOLUTION|>--- conflicted
+++ resolved
@@ -1079,11 +1079,7 @@
         return _PyStatus_OK();
     }
 
-<<<<<<< HEAD
-    // Compute the path configuration
-=======
     // Initialize the import-related configuration.
->>>>>>> 034f6079
     status = _PyConfig_InitImportConfig(&interp->config);
     if (_PyStatus_EXCEPTION(status)) {
         return status;
