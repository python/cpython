/* Python interpreter top-level routines, including init/exit */

#include "Python.h"
#include "pycore_audit.h"         // _PySys_ClearAuditHooks()
#include "pycore_call.h"          // _PyObject_CallMethod()
#include "pycore_ceval.h"         // _PyEval_FiniGIL()
#include "pycore_codecs.h"        // _PyCodec_Lookup()
#include "pycore_context.h"       // _PyContext_Init()
#include "pycore_dict.h"          // _PyDict_Fini()
#include "pycore_exceptions.h"    // _PyExc_InitTypes()
#include "pycore_fileutils.h"     // _Py_ResetForceASCII()
#include "pycore_floatobject.h"   // _PyFloat_InitTypes()
#include "pycore_freelist.h"      // _PyObject_ClearFreeLists()
#include "pycore_global_objects_fini_generated.h"  // _PyStaticObjects_CheckRefcnt()
#include "pycore_initconfig.h"    // _PyStatus_OK()
#include "pycore_interpolation.h" // _PyInterpolation_InitTypes()
#include "pycore_long.h"          // _PyLong_InitTypes()
#include "pycore_object.h"        // _PyDebug_PrintTotalRefs()
#include "pycore_obmalloc.h"      // _PyMem_init_obmalloc()
#include "pycore_optimizer.h"     // _Py_Executors_InvalidateAll
#include "pycore_pathconfig.h"    // _PyPathConfig_UpdateGlobal()
#include "pycore_pyerrors.h"      // _PyErr_Occurred()
#include "pycore_pylifecycle.h"   // _PyErr_Print()
#include "pycore_pymem.h"         // _PyObject_DebugMallocStats()
#include "pycore_pystate.h"       // _PyThreadState_GET()
#include "pycore_runtime.h"       // _Py_ID()
#include "pycore_runtime_init.h"  // _PyRuntimeState_INIT
#include "pycore_setobject.h"     // _PySet_NextEntry()
#include "pycore_sysmodule.h"     // _PySys_ClearAttrString()
#include "pycore_traceback.h"     // _Py_DumpTracebackThreads()
#include "pycore_typeobject.h"    // _PyTypes_InitTypes()
#include "pycore_typevarobject.h" // _Py_clear_generic_types()
#include "pycore_unicodeobject.h" // _PyUnicode_InitTypes()
#include "pycore_uniqueid.h"      // _PyObject_FinalizeUniqueIdPool()
#include "pycore_warnings.h"      // _PyWarnings_InitState()
#include "pycore_weakref.h"       // _PyWeakref_GET_REF()

#include "opcode.h"

#include <locale.h>               // setlocale()
#include <stdlib.h>               // getenv()
#ifdef HAVE_UNISTD_H
#  include <unistd.h>             // isatty()
#endif

#if defined(__APPLE__)
#  include <AvailabilityMacros.h>
#  include <TargetConditionals.h>
#  include <mach-o/loader.h>
// The os_log unified logging APIs were introduced in macOS 10.12, iOS 10.0,
// tvOS 10.0, and watchOS 3.0;
#  if defined(TARGET_OS_IPHONE) && TARGET_OS_IPHONE
#    define HAS_APPLE_SYSTEM_LOG 1
#  elif defined(TARGET_OS_OSX) && TARGET_OS_OSX
#    if defined(MAC_OS_X_VERSION_10_12) && MAC_OS_X_VERSION_MIN_REQUIRED >= MAC_OS_X_VERSION_10_12
#      define HAS_APPLE_SYSTEM_LOG 1
#    else
#      define HAS_APPLE_SYSTEM_LOG 0
#    endif
#  else
#    define HAS_APPLE_SYSTEM_LOG 0
#  endif

#  if HAS_APPLE_SYSTEM_LOG
#    include <os/log.h>
#  endif
#endif

#ifdef HAVE_SIGNAL_H
#  include <signal.h>             // SIG_IGN
#endif

#ifdef HAVE_LANGINFO_H
#  include <langinfo.h>           // nl_langinfo(CODESET)
#endif

#ifdef HAVE_FCNTL_H
#  include <fcntl.h>              // F_GETFD
#endif

#ifdef MS_WINDOWS
#  undef BYTE
#endif

#define PUTS(fd, str) (void)_Py_write_noraise(fd, str, (int)strlen(str))


/* Forward declarations */
static PyStatus add_main_module(PyInterpreterState *interp);
static PyStatus init_import_site(void);
static PyStatus init_set_builtins_open(void);
static PyStatus init_sys_streams(PyThreadState *tstate);
#ifdef __ANDROID__
static PyStatus init_android_streams(PyThreadState *tstate);
#endif
#if defined(__APPLE__) && HAS_APPLE_SYSTEM_LOG
static PyStatus init_apple_streams(PyThreadState *tstate);
#endif
static void wait_for_thread_shutdown(PyThreadState *tstate);
static void finalize_subinterpreters(void);
static void call_ll_exitfuncs(_PyRuntimeState *runtime);


/* The following places the `_PyRuntime` structure in a location that can be
 * found without any external information. This is meant to ease access to the
 * interpreter state for various runtime debugging tools, but is *not* an
 * officially supported feature */

/* Suppress deprecation warning for PyBytesObject.ob_shash */
_Py_COMP_DIAG_PUSH
_Py_COMP_DIAG_IGNORE_DEPR_DECLS

GENERATE_DEBUG_SECTION(PyRuntime, _PyRuntimeState _PyRuntime)
= _PyRuntimeState_INIT(_PyRuntime, _Py_Debug_Cookie);
_Py_COMP_DIAG_POP


static int runtime_initialized = 0;

PyStatus
_PyRuntime_Initialize(void)
{
    /* XXX We only initialize once in the process, which aligns with
       the static initialization of the former globals now found in
       _PyRuntime.  However, _PyRuntime *should* be initialized with
       every Py_Initialize() call, but doing so breaks the runtime.
       This is because the runtime state is not properly finalized
       currently. */
    if (runtime_initialized) {
        return _PyStatus_OK();
    }
    runtime_initialized = 1;

    return _PyRuntimeState_Init(&_PyRuntime);
}

void
_PyRuntime_Finalize(void)
{
    _PyRuntimeState_Fini(&_PyRuntime);
    runtime_initialized = 0;
}

int
Py_IsFinalizing(void)
{
    return _PyRuntimeState_GetFinalizing(&_PyRuntime) != NULL;
}

/* Hack to force loading of object files */
int (*_PyOS_mystrnicmp_hack)(const char *, const char *, Py_ssize_t) = \
    PyOS_mystrnicmp; /* Python/pystrcmp.o */


/* APIs to access the initialization flags
 *
 * Can be called prior to Py_Initialize.
 */

int
_Py_IsCoreInitialized(void)
{
    return _PyRuntime.core_initialized;
}

int
Py_IsInitialized(void)
{
    return _PyRuntime.initialized;
}


/* Helper functions to better handle the legacy C locale
 *
 * The legacy C locale assumes ASCII as the default text encoding, which
 * causes problems not only for the CPython runtime, but also other
 * components like GNU readline.
 *
 * Accordingly, when the CLI detects it, it attempts to coerce it to a
 * more capable UTF-8 based alternative as follows:
 *
 *     if (_Py_LegacyLocaleDetected()) {
 *         _Py_CoerceLegacyLocale();
 *     }
 *
 * See the documentation of the PYTHONCOERCECLOCALE setting for more details.
 *
 * Locale coercion also impacts the default error handler for the standard
 * streams: while the usual default is "strict", the default for the legacy
 * C locale and for any of the coercion target locales is "surrogateescape".
 */

int
_Py_LegacyLocaleDetected(int warn)
{
#ifndef MS_WINDOWS
    if (!warn) {
        const char *locale_override = getenv("LC_ALL");
        if (locale_override != NULL && *locale_override != '\0') {
            /* Don't coerce C locale if the LC_ALL environment variable
               is set */
            return 0;
        }
    }

    /* On non-Windows systems, the C locale is considered a legacy locale */
    /* XXX (ncoghlan): some platforms (notably Mac OS X) don't appear to treat
     *                 the POSIX locale as a simple alias for the C locale, so
     *                 we may also want to check for that explicitly.
     */
    const char *ctype_loc = setlocale(LC_CTYPE, NULL);
    return ctype_loc != NULL && strcmp(ctype_loc, "C") == 0;
#else
    /* Windows uses code pages instead of locales, so no locale is legacy */
    return 0;
#endif
}

#ifndef MS_WINDOWS
static const char *_C_LOCALE_WARNING =
    "Python runtime initialized with LC_CTYPE=C (a locale with default ASCII "
    "encoding), which may cause Unicode compatibility problems. Using C.UTF-8, "
    "C.utf8, or UTF-8 (if available) as alternative Unicode-compatible "
    "locales is recommended.\n";

static void
emit_stderr_warning_for_legacy_locale(_PyRuntimeState *runtime)
{
    const PyPreConfig *preconfig = &runtime->preconfig;
    if (preconfig->coerce_c_locale_warn && _Py_LegacyLocaleDetected(1)) {
        PySys_FormatStderr("%s", _C_LOCALE_WARNING);
    }
}
#endif   /* !defined(MS_WINDOWS) */

typedef struct _CandidateLocale {
    const char *locale_name; /* The locale to try as a coercion target */
} _LocaleCoercionTarget;

static _LocaleCoercionTarget _TARGET_LOCALES[] = {
    {"C.UTF-8"},
    {"C.utf8"},
    {"UTF-8"},
    {NULL}
};


int
_Py_IsLocaleCoercionTarget(const char *ctype_loc)
{
    const _LocaleCoercionTarget *target = NULL;
    for (target = _TARGET_LOCALES; target->locale_name; target++) {
        if (strcmp(ctype_loc, target->locale_name) == 0) {
            return 1;
        }
    }
    return 0;
}


#ifdef PY_COERCE_C_LOCALE
static const char C_LOCALE_COERCION_WARNING[] =
    "Python detected LC_CTYPE=C: LC_CTYPE coerced to %.20s (set another locale "
    "or PYTHONCOERCECLOCALE=0 to disable this locale coercion behavior).\n";

static int
_coerce_default_locale_settings(int warn, const _LocaleCoercionTarget *target)
{
    const char *newloc = target->locale_name;

    /* Reset locale back to currently configured defaults */
    _Py_SetLocaleFromEnv(LC_ALL);

    /* Set the relevant locale environment variable */
    if (setenv("LC_CTYPE", newloc, 1)) {
        fprintf(stderr,
                "Error setting LC_CTYPE, skipping C locale coercion\n");
        return 0;
    }
    if (warn) {
        fprintf(stderr, C_LOCALE_COERCION_WARNING, newloc);
    }

    /* Reconfigure with the overridden environment variables */
    _Py_SetLocaleFromEnv(LC_ALL);
    return 1;
}
#endif

int
_Py_CoerceLegacyLocale(int warn)
{
    int coerced = 0;
#ifdef PY_COERCE_C_LOCALE
    char *oldloc = NULL;

    oldloc = _PyMem_RawStrdup(setlocale(LC_CTYPE, NULL));
    if (oldloc == NULL) {
        return coerced;
    }

    const char *locale_override = getenv("LC_ALL");
    if (locale_override == NULL || *locale_override == '\0') {
        /* LC_ALL is also not set (or is set to an empty string) */
        const _LocaleCoercionTarget *target = NULL;
        for (target = _TARGET_LOCALES; target->locale_name; target++) {
            const char *new_locale = setlocale(LC_CTYPE,
                                               target->locale_name);
            if (new_locale != NULL) {
#if !defined(_Py_FORCE_UTF8_LOCALE) && defined(HAVE_LANGINFO_H) && defined(CODESET)
                /* Also ensure that nl_langinfo works in this locale */
                char *codeset = nl_langinfo(CODESET);
                if (!codeset || *codeset == '\0') {
                    /* CODESET is not set or empty, so skip coercion */
                    new_locale = NULL;
                    _Py_SetLocaleFromEnv(LC_CTYPE);
                    continue;
                }
#endif
                /* Successfully configured locale, so make it the default */
                coerced = _coerce_default_locale_settings(warn, target);
                goto done;
            }
        }
    }
    /* No C locale warning here, as Py_Initialize will emit one later */

    setlocale(LC_CTYPE, oldloc);

done:
    PyMem_RawFree(oldloc);
#endif
    return coerced;
}

/* _Py_SetLocaleFromEnv() is a wrapper around setlocale(category, "") to
 * isolate the idiosyncrasies of different libc implementations. It reads the
 * appropriate environment variable and uses its value to select the locale for
 * 'category'. */
char *
_Py_SetLocaleFromEnv(int category)
{
    char *res;
#ifdef __ANDROID__
    const char *locale;
    const char **pvar;
#ifdef PY_COERCE_C_LOCALE
    const char *coerce_c_locale;
#endif
    const char *utf8_locale = "C.UTF-8";
    const char *env_var_set[] = {
        "LC_ALL",
        "LC_CTYPE",
        "LANG",
        NULL,
    };

    /* Android setlocale(category, "") doesn't check the environment variables
     * and incorrectly sets the "C" locale at API 24 and older APIs. We only
     * check the environment variables listed in env_var_set. */
    for (pvar=env_var_set; *pvar; pvar++) {
        locale = getenv(*pvar);
        if (locale != NULL && *locale != '\0') {
            if (strcmp(locale, utf8_locale) == 0 ||
                    strcmp(locale, "en_US.UTF-8") == 0) {
                return setlocale(category, utf8_locale);
            }
            return setlocale(category, "C");
        }
    }

    /* Android uses UTF-8, so explicitly set the locale to C.UTF-8 if none of
     * LC_ALL, LC_CTYPE, or LANG is set to a non-empty string.
     * Quote from POSIX section "8.2 Internationalization Variables":
     * "4. If the LANG environment variable is not set or is set to the empty
     * string, the implementation-defined default locale shall be used." */

#ifdef PY_COERCE_C_LOCALE
    coerce_c_locale = getenv("PYTHONCOERCECLOCALE");
    if (coerce_c_locale == NULL || strcmp(coerce_c_locale, "0") != 0) {
        /* Some other ported code may check the environment variables (e.g. in
         * extension modules), so we make sure that they match the locale
         * configuration */
        if (setenv("LC_CTYPE", utf8_locale, 1)) {
            fprintf(stderr, "Warning: failed setting the LC_CTYPE "
                            "environment variable to %s\n", utf8_locale);
        }
    }
#endif
    res = setlocale(category, utf8_locale);
#else /* !defined(__ANDROID__) */
    res = setlocale(category, "");
#endif
    _Py_ResetForceASCII();
    return res;
}


static int
interpreter_update_config(PyThreadState *tstate, int only_update_path_config)
{
    const PyConfig *config = &tstate->interp->config;

    if (!only_update_path_config) {
        PyStatus status = _PyConfig_Write(config, tstate->interp->runtime);
        if (_PyStatus_EXCEPTION(status)) {
            _PyErr_SetFromPyStatus(status);
            return -1;
        }
    }

    if (_Py_IsMainInterpreter(tstate->interp)) {
        PyStatus status = _PyPathConfig_UpdateGlobal(config);
        if (_PyStatus_EXCEPTION(status)) {
            _PyErr_SetFromPyStatus(status);
            return -1;
        }
    }

    tstate->interp->long_state.max_str_digits = config->int_max_str_digits;

    // Update the sys module for the new configuration
    if (_PySys_UpdateConfig(tstate) < 0) {
        return -1;
    }
    return 0;
}


/* Global initializations.  Can be undone by Py_Finalize().  Don't
   call this twice without an intervening Py_Finalize() call.

   Every call to Py_InitializeFromConfig, Py_Initialize or Py_InitializeEx
   must have a corresponding call to Py_Finalize.

   Locking: you must hold the interpreter lock while calling these APIs.
   (If the lock has not yet been initialized, that's equivalent to
   having the lock, but you cannot use multiple threads.)

*/

static PyStatus
pyinit_core_reconfigure(_PyRuntimeState *runtime,
                        PyThreadState **tstate_p,
                        const PyConfig *config)
{
    PyStatus status;
    PyThreadState *tstate = _PyThreadState_GET();
    if (!tstate) {
        return _PyStatus_ERR("failed to read thread state");
    }
    *tstate_p = tstate;

    PyInterpreterState *interp = tstate->interp;
    if (interp == NULL) {
        return _PyStatus_ERR("can't make main interpreter");
    }
    assert(interp->_ready);

    status = _PyConfig_Write(config, runtime);
    if (_PyStatus_EXCEPTION(status)) {
        return status;
    }

    status = _PyConfig_Copy(&interp->config, config);
    if (_PyStatus_EXCEPTION(status)) {
        return status;
    }
    config = _PyInterpreterState_GetConfig(interp);

    if (config->_install_importlib) {
        status = _PyPathConfig_UpdateGlobal(config);
        if (_PyStatus_EXCEPTION(status)) {
            return status;
        }
    }
    return _PyStatus_OK();
}


static PyStatus
pycore_init_runtime(_PyRuntimeState *runtime,
                    const PyConfig *config)
{
    if (runtime->initialized) {
        return _PyStatus_ERR("main interpreter already initialized");
    }

    PyStatus status = _PyConfig_Write(config, runtime);
    if (_PyStatus_EXCEPTION(status)) {
        return status;
    }

    /* Py_Finalize leaves _Py_Finalizing set in order to help daemon
     * threads behave a little more gracefully at interpreter shutdown.
     * We clobber it here so the new interpreter can start with a clean
     * slate.
     *
     * However, this may still lead to misbehaviour if there are daemon
     * threads still hanging around from a previous Py_Initialize/Finalize
     * pair :(
     */
    _PyRuntimeState_SetFinalizing(runtime, NULL);

    _Py_InitVersion();

    status = _Py_HashRandomization_Init(config);
    if (_PyStatus_EXCEPTION(status)) {
        return status;
    }

    status = _PyImport_Init();
    if (_PyStatus_EXCEPTION(status)) {
        return status;
    }

    status = _PyInterpreterState_Enable(runtime);
    if (_PyStatus_EXCEPTION(status)) {
        return status;
    }
    return _PyStatus_OK();
}


static PyStatus
init_interp_settings(PyInterpreterState *interp,
                     const PyInterpreterConfig *config)
{
    assert(interp->feature_flags == 0);

    if (config->use_main_obmalloc) {
        interp->feature_flags |= Py_RTFLAGS_USE_MAIN_OBMALLOC;
    }
    else if (!config->check_multi_interp_extensions) {
        /* The reason: PyModuleDef.m_base.m_copy leaks objects between
           interpreters. */
        return _PyStatus_ERR("per-interpreter obmalloc does not support "
                             "single-phase init extension modules");
    }
#ifdef Py_GIL_DISABLED
    if (!_Py_IsMainInterpreter(interp) &&
        !config->check_multi_interp_extensions)
    {
        return _PyStatus_ERR("The free-threaded build does not support "
                             "single-phase init extension modules in "
                             "subinterpreters");
    }
#endif

    if (config->allow_fork) {
        interp->feature_flags |= Py_RTFLAGS_FORK;
    }
    if (config->allow_exec) {
        interp->feature_flags |= Py_RTFLAGS_EXEC;
    }
    // Note that fork+exec is always allowed.

    if (config->allow_threads) {
        interp->feature_flags |= Py_RTFLAGS_THREADS;
    }
    if (config->allow_daemon_threads) {
        interp->feature_flags |= Py_RTFLAGS_DAEMON_THREADS;
    }

    if (config->check_multi_interp_extensions) {
        interp->feature_flags |= Py_RTFLAGS_MULTI_INTERP_EXTENSIONS;
    }

    switch (config->gil) {
    case PyInterpreterConfig_DEFAULT_GIL: break;
    case PyInterpreterConfig_SHARED_GIL: break;
    case PyInterpreterConfig_OWN_GIL: break;
    default:
        return _PyStatus_ERR("invalid interpreter config 'gil' value");
    }

    return _PyStatus_OK();
}


static void
init_interp_create_gil(PyThreadState *tstate, int gil)
{
    /* finalize_interp_delete() comment explains why _PyEval_FiniGIL() is
       only called here. */
    // XXX This is broken with a per-interpreter GIL.
    _PyEval_FiniGIL(tstate->interp);

    /* Auto-thread-state API */
    _PyGILState_SetTstate(tstate);

    int own_gil = (gil == PyInterpreterConfig_OWN_GIL);

    /* Create the GIL and take it */
    _PyEval_InitGIL(tstate, own_gil);
}

static int
builtins_dict_watcher(PyDict_WatchEvent event, PyObject *dict, PyObject *key, PyObject *new_value)
{
    PyInterpreterState *interp = _PyInterpreterState_GET();
#ifdef _Py_TIER2
    if (interp->rare_events.builtin_dict < _Py_MAX_ALLOWED_BUILTINS_MODIFICATIONS) {
        _Py_Executors_InvalidateAll(interp, 1);
    }
#endif
    RARE_EVENT_INTERP_INC(interp, builtin_dict);
    return 0;
}

static PyStatus
pycore_create_interpreter(_PyRuntimeState *runtime,
                          const PyConfig *src_config,
                          PyThreadState **tstate_p)
{
    PyStatus status;
    PyInterpreterState *interp;
    status = _PyInterpreterState_New(NULL, &interp);
    if (_PyStatus_EXCEPTION(status)) {
        return status;
    }
    assert(interp != NULL);
    assert(_Py_IsMainInterpreter(interp));
    _PyInterpreterState_SetWhence(interp, _PyInterpreterState_WHENCE_RUNTIME);
    interp->_ready = 1;

    status = _PyConfig_Copy(&interp->config, src_config);
    if (_PyStatus_EXCEPTION(status)) {
        return status;
    }

    /* Auto-thread-state API */
    status = _PyGILState_Init(interp);
    if (_PyStatus_EXCEPTION(status)) {
        return status;
    }

    PyInterpreterConfig config = _PyInterpreterConfig_LEGACY_INIT;
    // The main interpreter always has its own GIL and supports single-phase
    // init extensions.
    config.gil = PyInterpreterConfig_OWN_GIL;
    config.check_multi_interp_extensions = 0;
    status = init_interp_settings(interp, &config);
    if (_PyStatus_EXCEPTION(status)) {
        return status;
    }

    // This could be done in init_interpreter() (in pystate.c) if it
    // didn't depend on interp->feature_flags being set already.
    status = _PyObject_InitState(interp);
    if (_PyStatus_EXCEPTION(status)) {
        return status;
    }

    // initialize the interp->obmalloc state.  This must be done after
    // the settings are loaded (so that feature_flags are set) but before
    // any calls are made to obmalloc functions.
    if (_PyMem_init_obmalloc(interp) < 0) {
        return _PyStatus_NO_MEMORY();
    }

    status = _PyTraceMalloc_Init();
    if (_PyStatus_EXCEPTION(status)) {
        return status;
    }

    PyThreadState *tstate = _PyThreadState_New(interp,
                                               _PyThreadState_WHENCE_INIT);
    if (tstate == NULL) {
        return _PyStatus_ERR("can't make first thread");
    }
    runtime->main_tstate = tstate;
    _PyThreadState_Bind(tstate);

    init_interp_create_gil(tstate, config.gil);

    *tstate_p = tstate;
    return _PyStatus_OK();
}


static PyStatus
pycore_init_global_objects(PyInterpreterState *interp)
{
    PyStatus status;

    _PyFloat_InitState(interp);

    status = _PyUnicode_InitGlobalObjects(interp);
    if (_PyStatus_EXCEPTION(status)) {
        return status;
    }

    _PyUnicode_InitState(interp);

    if (_Py_IsMainInterpreter(interp)) {
        _Py_GetConstant_Init();
    }

    return _PyStatus_OK();
}


static PyStatus
pycore_init_types(PyInterpreterState *interp)
{
    PyStatus status;

    status = _PyTypes_InitTypes(interp);
    if (_PyStatus_EXCEPTION(status)) {
        return status;
    }

    status = _PyLong_InitTypes(interp);
    if (_PyStatus_EXCEPTION(status)) {
        return status;
    }

    status = _PyUnicode_InitTypes(interp);
    if (_PyStatus_EXCEPTION(status)) {
        return status;
    }

    status = _PyFloat_InitTypes(interp);
    if (_PyStatus_EXCEPTION(status)) {
        return status;
    }

    if (_PyExc_InitTypes(interp) < 0) {
        return _PyStatus_ERR("failed to initialize an exception type");
    }

    status = _PyExc_InitGlobalObjects(interp);
    if (_PyStatus_EXCEPTION(status)) {
        return status;
    }

    status = _PyExc_InitState(interp);
    if (_PyStatus_EXCEPTION(status)) {
        return status;
    }

    status = _PyErr_InitTypes(interp);
    if (_PyStatus_EXCEPTION(status)) {
        return status;
    }

    status = _PyContext_Init(interp);
    if (_PyStatus_EXCEPTION(status)) {
        return status;
    }

    status = _PyXI_InitTypes(interp);
    if (_PyStatus_EXCEPTION(status)) {
        return status;
    }

    status = _PyInterpolation_InitTypes(interp);
    if (_PyStatus_EXCEPTION(status)) {
        return status;
    }

    status = _PyDateTime_InitTypes(interp);
    if (_PyStatus_EXCEPTION(status)) {
        return status;
    }

    return _PyStatus_OK();
}

static PyStatus
pycore_init_builtins(PyThreadState *tstate)
{
    PyInterpreterState *interp = tstate->interp;

    PyObject *bimod = _PyBuiltin_Init(interp);
    if (bimod == NULL) {
        goto error;
    }

    PyObject *modules = _PyImport_GetModules(interp);
    if (_PyImport_FixupBuiltin(tstate, bimod, "builtins", modules) < 0) {
        goto error;
    }

    PyObject *builtins_dict = PyModule_GetDict(bimod);
    if (builtins_dict == NULL) {
        goto error;
    }
    interp->builtins = Py_NewRef(builtins_dict);

    PyObject *isinstance = PyDict_GetItemWithError(builtins_dict, &_Py_ID(isinstance));
    if (!isinstance) {
        goto error;
    }
    interp->callable_cache.isinstance = isinstance;

    PyObject *len = PyDict_GetItemWithError(builtins_dict, &_Py_ID(len));
    if (!len) {
        goto error;
    }
    interp->callable_cache.len = len;

    PyObject *all = PyDict_GetItemWithError(builtins_dict, &_Py_ID(all));
    if (!all) {
        goto error;
    }

    PyObject *any = PyDict_GetItemWithError(builtins_dict, &_Py_ID(any));
    if (!any) {
        goto error;
    }

    interp->common_consts[CONSTANT_ASSERTIONERROR] = PyExc_AssertionError;
    interp->common_consts[CONSTANT_NOTIMPLEMENTEDERROR] = PyExc_NotImplementedError;
    interp->common_consts[CONSTANT_BUILTIN_TUPLE] = (PyObject*)&PyTuple_Type;
    interp->common_consts[CONSTANT_BUILTIN_ALL] = all;
    interp->common_consts[CONSTANT_BUILTIN_ANY] = any;

    for (int i=0; i < NUM_COMMON_CONSTANTS; i++) {
        assert(interp->common_consts[i] != NULL);
    }

    PyObject *list_append = _PyType_Lookup(&PyList_Type, &_Py_ID(append));
    if (list_append == NULL) {
        goto error;
    }
    interp->callable_cache.list_append = list_append;

    PyObject *object__getattribute__ = _PyType_Lookup(&PyBaseObject_Type, &_Py_ID(__getattribute__));
    if (object__getattribute__ == NULL) {
        goto error;
    }
    interp->callable_cache.object__getattribute__ = object__getattribute__;

    if (_PyBuiltins_AddExceptions(bimod) < 0) {
        return _PyStatus_ERR("failed to add exceptions to builtins");
    }

    interp->builtins_copy = PyDict_Copy(interp->builtins);
    if (interp->builtins_copy == NULL) {
        goto error;
    }
    Py_DECREF(bimod);

    if (_PyImport_InitDefaultImportFunc(interp) < 0) {
        goto error;
    }

    assert(!_PyErr_Occurred(tstate));
    return _PyStatus_OK();

error:
    Py_XDECREF(bimod);
    return _PyStatus_ERR("can't initialize builtins module");
}


static PyStatus
pycore_interp_init(PyThreadState *tstate)
{
    _PyThreadStateImpl *_tstate = (_PyThreadStateImpl *)tstate;
    if (_tstate->c_stack_hard_limit == 0) {
        _Py_InitializeRecursionLimits(tstate);
    }
    PyInterpreterState *interp = tstate->interp;
    PyStatus status;
    PyObject *sysmod = NULL;

    // Create singletons before the first PyType_Ready() call, since
    // PyType_Ready() uses singletons like the Unicode empty string (tp_doc)
    // and the empty tuple singletons (tp_bases).
    status = pycore_init_global_objects(interp);
    if (_PyStatus_EXCEPTION(status)) {
        return status;
    }

    status = _PyCode_Init(interp);
    if (_PyStatus_EXCEPTION(status)) {
        return status;
    }

    status = _PyDtoa_Init(interp);
    if (_PyStatus_EXCEPTION(status)) {
        return status;
    }

    // The GC must be initialized before the first GC collection.
    status = _PyGC_Init(interp);
    if (_PyStatus_EXCEPTION(status)) {
        return status;
    }

    status = pycore_init_types(interp);
    if (_PyStatus_EXCEPTION(status)) {
        goto done;
    }

    if (_PyWarnings_InitState(interp) < 0) {
        return _PyStatus_ERR("can't initialize warnings");
    }

    status = _PyAtExit_Init(interp);
    if (_PyStatus_EXCEPTION(status)) {
        return status;
    }

    status = _PySys_Create(tstate, &sysmod);
    if (_PyStatus_EXCEPTION(status)) {
        goto done;
    }

    status = pycore_init_builtins(tstate);
    if (_PyStatus_EXCEPTION(status)) {
        goto done;
    }

    status = _PyXI_Init(interp);
    if (_PyStatus_EXCEPTION(status)) {
        goto done;
    }

    const PyConfig *config = _PyInterpreterState_GetConfig(interp);

    status = _PyImport_InitCore(tstate, sysmod, config->_install_importlib);
    if (_PyStatus_EXCEPTION(status)) {
        goto done;
    }

done:
    /* sys.modules['sys'] contains a strong reference to the module */
    Py_XDECREF(sysmod);
    return status;
}


static PyStatus
pyinit_config(_PyRuntimeState *runtime,
              PyThreadState **tstate_p,
              const PyConfig *config)
{
    PyStatus status = pycore_init_runtime(runtime, config);
    if (_PyStatus_EXCEPTION(status)) {
        return status;
    }

    PyThreadState *tstate;
    status = pycore_create_interpreter(runtime, config, &tstate);
    if (_PyStatus_EXCEPTION(status)) {
        return status;
    }
    *tstate_p = tstate;

    status = pycore_interp_init(tstate);
    if (_PyStatus_EXCEPTION(status)) {
        return status;
    }

    /* Only when we get here is the runtime core fully initialized */
    runtime->core_initialized = 1;
    return _PyStatus_OK();
}


PyStatus
_Py_PreInitializeFromPyArgv(const PyPreConfig *src_config, const _PyArgv *args)
{
    PyStatus status;

    if (src_config == NULL) {
        return _PyStatus_ERR("preinitialization config is NULL");
    }

    status = _PyRuntime_Initialize();
    if (_PyStatus_EXCEPTION(status)) {
        return status;
    }
    _PyRuntimeState *runtime = &_PyRuntime;

    if (runtime->preinitialized) {
        /* If it's already configured: ignored the new configuration */
        return _PyStatus_OK();
    }

    /* Note: preinitializing remains 1 on error, it is only set to 0
       at exit on success. */
    runtime->preinitializing = 1;

    PyPreConfig config;

    status = _PyPreConfig_InitFromPreConfig(&config, src_config);
    if (_PyStatus_EXCEPTION(status)) {
        return status;
    }

    status = _PyPreConfig_Read(&config, args);
    if (_PyStatus_EXCEPTION(status)) {
        return status;
    }

    status = _PyPreConfig_Write(&config);
    if (_PyStatus_EXCEPTION(status)) {
        return status;
    }

    runtime->preinitializing = 0;
    runtime->preinitialized = 1;
    return _PyStatus_OK();
}


PyStatus
Py_PreInitializeFromBytesArgs(const PyPreConfig *src_config, Py_ssize_t argc, char **argv)
{
    _PyArgv args = {.use_bytes_argv = 1, .argc = argc, .bytes_argv = argv};
    return _Py_PreInitializeFromPyArgv(src_config, &args);
}


PyStatus
Py_PreInitializeFromArgs(const PyPreConfig *src_config, Py_ssize_t argc, wchar_t **argv)
{
    _PyArgv args = {.use_bytes_argv = 0, .argc = argc, .wchar_argv = argv};
    return _Py_PreInitializeFromPyArgv(src_config, &args);
}


PyStatus
Py_PreInitialize(const PyPreConfig *src_config)
{
    return _Py_PreInitializeFromPyArgv(src_config, NULL);
}


PyStatus
_Py_PreInitializeFromConfig(const PyConfig *config,
                            const _PyArgv *args)
{
    assert(config != NULL);

    PyStatus status = _PyRuntime_Initialize();
    if (_PyStatus_EXCEPTION(status)) {
        return status;
    }
    _PyRuntimeState *runtime = &_PyRuntime;

    if (runtime->preinitialized) {
        /* Already initialized: do nothing */
        return _PyStatus_OK();
    }

    PyPreConfig preconfig;

    _PyPreConfig_InitFromConfig(&preconfig, config);

    if (!config->parse_argv) {
        return Py_PreInitialize(&preconfig);
    }
    else if (args == NULL) {
        _PyArgv config_args = {
            .use_bytes_argv = 0,
            .argc = config->argv.length,
            .wchar_argv = config->argv.items};
        return _Py_PreInitializeFromPyArgv(&preconfig, &config_args);
    }
    else {
        return _Py_PreInitializeFromPyArgv(&preconfig, args);
    }
}


/* Begin interpreter initialization
 *
 * On return, the first thread and interpreter state have been created,
 * but the compiler, signal handling, multithreading and
 * multiple interpreter support, and codec infrastructure are not yet
 * available.
 *
 * The import system will support builtin and frozen modules only.
 * The only supported io is writing to sys.stderr
 *
 * If any operation invoked by this function fails, a fatal error is
 * issued and the function does not return.
 *
 * Any code invoked from this function should *not* assume it has access
 * to the Python C API (unless the API is explicitly listed as being
 * safe to call without calling Py_Initialize first)
 */
static PyStatus
pyinit_core(_PyRuntimeState *runtime,
            const PyConfig *src_config,
            PyThreadState **tstate_p)
{
    PyStatus status;

    status = _Py_PreInitializeFromConfig(src_config, NULL);
    if (_PyStatus_EXCEPTION(status)) {
        return status;
    }

    PyConfig config;
    PyConfig_InitPythonConfig(&config);

    status = _PyConfig_Copy(&config, src_config);
    if (_PyStatus_EXCEPTION(status)) {
        goto done;
    }

    // Read the configuration, but don't compute the path configuration
    // (it is computed in the main init).
    status = _PyConfig_Read(&config, 0);
    if (_PyStatus_EXCEPTION(status)) {
        goto done;
    }

    if (!runtime->core_initialized) {
        status = pyinit_config(runtime, tstate_p, &config);
    }
    else {
        status = pyinit_core_reconfigure(runtime, tstate_p, &config);
    }
    if (_PyStatus_EXCEPTION(status)) {
        goto done;
    }

done:
    PyConfig_Clear(&config);
    return status;
}


/* Py_Initialize() has already been called: update the main interpreter
   configuration. Example of bpo-34008: Py_Main() called after
   Py_Initialize(). */
static PyStatus
pyinit_main_reconfigure(PyThreadState *tstate)
{
    if (interpreter_update_config(tstate, 0) < 0) {
        return _PyStatus_ERR("fail to reconfigure Python");
    }
    return _PyStatus_OK();
}


#ifdef Py_DEBUG
static void
run_presite(PyThreadState *tstate)
{
    PyInterpreterState *interp = tstate->interp;
    const PyConfig *config = _PyInterpreterState_GetConfig(interp);

    if (!config->run_presite) {
        return;
    }

    PyObject *presite_modname = PyUnicode_FromWideChar(
        config->run_presite,
        wcslen(config->run_presite)
    );
    if (presite_modname == NULL) {
        fprintf(stderr, "Could not convert pre-site module name to unicode\n");
    }
    else {
        PyObject *presite = PyImport_Import(presite_modname);
        if (presite == NULL) {
            fprintf(stderr, "pre-site import failed:\n");
            _PyErr_Print(tstate);
        }
        Py_XDECREF(presite);
        Py_DECREF(presite_modname);
    }
}
#endif


static PyStatus
init_interp_main(PyThreadState *tstate)
{
    assert(!_PyErr_Occurred(tstate));

    PyStatus status;
    int is_main_interp = _Py_IsMainInterpreter(tstate->interp);
    PyInterpreterState *interp = tstate->interp;
    const PyConfig *config = _PyInterpreterState_GetConfig(interp);

    if (!config->_install_importlib) {
        /* Special mode for freeze_importlib: run with no import system
         *
         * This means anything which needs support from extension modules
         * or pure Python code in the standard library won't work.
         */
        if (is_main_interp) {
            interp->runtime->initialized = 1;
        }
        return _PyStatus_OK();
    }

    // Initialize the import-related configuration.
    status = _PyConfig_InitImportConfig(&interp->config);
    if (_PyStatus_EXCEPTION(status)) {
        return status;
    }

    if (interpreter_update_config(tstate, 1) < 0) {
        return _PyStatus_ERR("failed to update the Python config");
    }

    status = _PyImport_InitExternal(tstate);
    if (_PyStatus_EXCEPTION(status)) {
        return status;
    }

    if (is_main_interp) {
        /* initialize the faulthandler module */
        status = _PyFaulthandler_Init(config->faulthandler);
        if (_PyStatus_EXCEPTION(status)) {
            return status;
        }
    }

    status = _PyUnicode_InitEncodings(tstate);
    if (_PyStatus_EXCEPTION(status)) {
        return status;
    }

    if (is_main_interp) {
        if (_PySignal_Init(config->install_signal_handlers) < 0) {
            return _PyStatus_ERR("can't initialize signals");
        }

        if (config->tracemalloc) {
           if (_PyTraceMalloc_Start(config->tracemalloc) < 0) {
                return _PyStatus_ERR("can't start tracemalloc");
            }
        }

#ifdef PY_HAVE_PERF_TRAMPOLINE
        if (config->perf_profiling) {
            _PyPerf_Callbacks *cur_cb;
            if (config->perf_profiling == 1) {
                cur_cb = &_Py_perfmap_callbacks;
            }
            else {
                cur_cb = &_Py_perfmap_jit_callbacks;
            }
            if (_PyPerfTrampoline_SetCallbacks(cur_cb) < 0 ||
                    _PyPerfTrampoline_Init(config->perf_profiling) < 0) {
                return _PyStatus_ERR("can't initialize the perf trampoline");
            }
        }
#endif
    }

    status = init_sys_streams(tstate);
    if (_PyStatus_EXCEPTION(status)) {
        return status;
    }

    status = init_set_builtins_open();
    if (_PyStatus_EXCEPTION(status)) {
        return status;
    }

#ifdef __ANDROID__
    status = init_android_streams(tstate);
    if (_PyStatus_EXCEPTION(status)) {
        return status;
    }
#endif
#if defined(__APPLE__) && HAS_APPLE_SYSTEM_LOG
    if (config->use_system_logger) {
        status = init_apple_streams(tstate);
        if (_PyStatus_EXCEPTION(status)) {
            return status;
        }
    }
#endif

#ifdef Py_DEBUG
    run_presite(tstate);
#endif

    status = add_main_module(interp);
    if (_PyStatus_EXCEPTION(status)) {
        return status;
    }

    if (is_main_interp) {
        /* Initialize warnings. */
        PyObject *warnoptions;
        if (PySys_GetOptionalAttrString("warnoptions", &warnoptions) < 0) {
            return _PyStatus_ERR("can't initialize warnings");
        }
        if (warnoptions != NULL && PyList_Check(warnoptions) &&
            PyList_Size(warnoptions) > 0)
        {
            PyObject *warnings_module = PyImport_ImportModule("warnings");
            if (warnings_module == NULL) {
                fprintf(stderr, "'import warnings' failed; traceback:\n");
                _PyErr_Print(tstate);
            }
            Py_XDECREF(warnings_module);
        }
        Py_XDECREF(warnoptions);

        interp->runtime->initialized = 1;
    }

    if (config->site_import) {
        status = init_import_site();
        if (_PyStatus_EXCEPTION(status)) {
            return status;
        }
    }

    if (is_main_interp) {
#ifndef MS_WINDOWS
        emit_stderr_warning_for_legacy_locale(interp->runtime);
#endif
    }

    // Turn on experimental tier 2 (uops-based) optimizer
    // This is also needed when the JIT is enabled
#ifdef _Py_TIER2
    if (is_main_interp) {
        int enabled = 1;
#if _Py_TIER2 & 2
        enabled = 0;
#endif
        char *env = Py_GETENV("PYTHON_JIT");
        if (env && *env != '\0') {
            // PYTHON_JIT=0|1 overrides the default
            enabled = *env != '0';
        }
        if (enabled) {
#ifdef _Py_JIT
            // perf profiler works fine with tier 2 interpreter, so
            // only checking for a "real JIT".
            if (config->perf_profiling > 0) {
                (void)PyErr_WarnEx(
                    PyExc_RuntimeWarning,
                    "JIT deactivated as perf profiling support is active",
                    0);
            } else
#endif
            {
                interp->jit = true;
            }
        }
    }
#endif

    if (!is_main_interp) {
        // The main interpreter is handled in Py_Main(), for now.
        if (config->sys_path_0 != NULL) {
            PyObject *path0 = PyUnicode_FromWideChar(config->sys_path_0, -1);
            if (path0 == NULL) {
                return _PyStatus_ERR("can't initialize sys.path[0]");
            }
            PyObject *sysdict = interp->sysdict;
            if (sysdict == NULL) {
                Py_DECREF(path0);
                return _PyStatus_ERR("can't initialize sys.path[0]");
            }
            PyObject *sys_path = PyDict_GetItemWithError(sysdict, &_Py_ID(path));
            if (sys_path == NULL) {
                Py_DECREF(path0);
                return _PyStatus_ERR("can't initialize sys.path[0]");
            }
            int res = PyList_Insert(sys_path, 0, path0);
            Py_DECREF(path0);
            if (res) {
                return _PyStatus_ERR("can't initialize sys.path[0]");
            }
        }
    }


    interp->dict_state.watchers[0] = &builtins_dict_watcher;
    if (PyDict_Watch(0, interp->builtins) != 0) {
        return _PyStatus_ERR("failed to set builtin dict watcher");
    }

    assert(!_PyErr_Occurred(tstate));

    return _PyStatus_OK();
}


/* Update interpreter state based on supplied configuration settings
 *
 * After calling this function, most of the restrictions on the interpreter
 * are lifted. The only remaining incomplete settings are those related
 * to the main module (sys.argv[0], __main__ metadata)
 *
 * Calling this when the interpreter is not initializing, is already
 * initialized or without a valid current thread state is a fatal error.
 * Other errors should be reported as normal Python exceptions with a
 * non-zero return code.
 */
static PyStatus
pyinit_main(PyThreadState *tstate)
{
    PyInterpreterState *interp = tstate->interp;
    if (!interp->runtime->core_initialized) {
        return _PyStatus_ERR("runtime core not initialized");
    }

    if (interp->runtime->initialized) {
        return pyinit_main_reconfigure(tstate);
    }

    PyStatus status = init_interp_main(tstate);
    if (_PyStatus_EXCEPTION(status)) {
        return status;
    }
    return _PyStatus_OK();
}


PyStatus
Py_InitializeFromConfig(const PyConfig *config)
{
    if (config == NULL) {
        return _PyStatus_ERR("initialization config is NULL");
    }

    PyStatus status;

    status = _PyRuntime_Initialize();
    if (_PyStatus_EXCEPTION(status)) {
        return status;
    }
    _PyRuntimeState *runtime = &_PyRuntime;

    PyThreadState *tstate = NULL;
    status = pyinit_core(runtime, config, &tstate);
    if (_PyStatus_EXCEPTION(status)) {
        return status;
    }
    config = _PyInterpreterState_GetConfig(tstate->interp);

    if (config->_init_main) {
        status = pyinit_main(tstate);
        if (_PyStatus_EXCEPTION(status)) {
            return status;
        }
    }

    return _PyStatus_OK();
}


void
Py_InitializeEx(int install_sigs)
{
    PyStatus status;

    status = _PyRuntime_Initialize();
    if (_PyStatus_EXCEPTION(status)) {
        Py_ExitStatusException(status);
    }
    _PyRuntimeState *runtime = &_PyRuntime;

    if (runtime->initialized) {
        /* bpo-33932: Calling Py_Initialize() twice does nothing. */
        return;
    }

    PyConfig config;
    _PyConfig_InitCompatConfig(&config);

    config.install_signal_handlers = install_sigs;

    status = Py_InitializeFromConfig(&config);
    PyConfig_Clear(&config);
    if (_PyStatus_EXCEPTION(status)) {
        Py_ExitStatusException(status);
    }
}

void
Py_Initialize(void)
{
    Py_InitializeEx(1);
}


static void
finalize_modules_delete_special(PyThreadState *tstate, int verbose)
{
    // List of names to clear in sys
    static const char * const sys_deletes[] = {
        "path", "argv", "ps1", "ps2", "last_exc",
        "last_type", "last_value", "last_traceback",
        "__interactivehook__",
        // path_hooks and path_importer_cache are cleared
        // by _PyImport_FiniExternal().
        // XXX Clear meta_path in _PyImport_FiniCore().
        "meta_path",
        NULL
    };

    static const char * const sys_files[] = {
        "stdin", "__stdin__",
        "stdout", "__stdout__",
        "stderr", "__stderr__",
        NULL
    };

    PyInterpreterState *interp = tstate->interp;
    if (verbose) {
        PySys_WriteStderr("# clear builtins._\n");
    }
    if (PyDict_SetItemString(interp->builtins, "_", Py_None) < 0) {
        PyErr_FormatUnraisable("Exception ignored while "
                               "setting builtin variable _");
    }

    const char * const *p;
    for (p = sys_deletes; *p != NULL; p++) {
        if (_PySys_ClearAttrString(interp, *p, verbose) < 0) {
            PyErr_FormatUnraisable("Exception ignored while "
                                   "clearing sys.%s", *p);
        }
    }
    for (p = sys_files; *p != NULL; p+=2) {
        const char *name = p[0];
        const char *orig_name = p[1];
        if (verbose) {
            PySys_WriteStderr("# restore sys.%s\n", name);
        }
        PyObject *value;
        if (PyDict_GetItemStringRef(interp->sysdict, orig_name, &value) < 0) {
            PyErr_FormatUnraisable("Exception ignored while "
                                   "restoring sys.%s", name);
        }
        if (value == NULL) {
            value = Py_NewRef(Py_None);
        }
        if (PyDict_SetItemString(interp->sysdict, name, value) < 0) {
            PyErr_FormatUnraisable("Exception ignored while "
                                   "restoring sys.%s", name);
        }
        Py_DECREF(value);
    }
}


static PyObject*
finalize_remove_modules(PyObject *modules, int verbose)
{
    PyObject *weaklist = PyList_New(0);
    if (weaklist == NULL) {
        PyErr_FormatUnraisable("Exception ignored while removing modules");
    }

#define STORE_MODULE_WEAKREF(name, mod) \
        if (weaklist != NULL) { \
            PyObject *wr = PyWeakref_NewRef(mod, NULL); \
            if (wr) { \
                PyObject *tup = PyTuple_Pack(2, name, wr); \
                if (!tup || PyList_Append(weaklist, tup) < 0) { \
                    PyErr_FormatUnraisable("Exception ignored while removing modules"); \
                } \
                Py_XDECREF(tup); \
                Py_DECREF(wr); \
            } \
            else { \
                PyErr_FormatUnraisable("Exception ignored while removing modules"); \
            } \
        }

#define CLEAR_MODULE(name, mod) \
        if (PyModule_Check(mod)) { \
            if (verbose && PyUnicode_Check(name)) { \
                PySys_FormatStderr("# cleanup[2] removing %U\n", name); \
            } \
            STORE_MODULE_WEAKREF(name, mod); \
            if (PyObject_SetItem(modules, name, Py_None) < 0) { \
                PyErr_FormatUnraisable("Exception ignored while removing modules"); \
            } \
        }

    if (PyDict_CheckExact(modules)) {
        Py_ssize_t pos = 0;
        PyObject *key, *value;
        while (PyDict_Next(modules, &pos, &key, &value)) {
            CLEAR_MODULE(key, value);
        }
    }
    else {
        PyObject *iterator = PyObject_GetIter(modules);
        if (iterator == NULL) {
            PyErr_FormatUnraisable("Exception ignored while removing modules");
        }
        else {
            PyObject *key;
            while ((key = PyIter_Next(iterator))) {
                PyObject *value = PyObject_GetItem(modules, key);
                if (value == NULL) {
                    PyErr_FormatUnraisable("Exception ignored while removing modules");
                    continue;
                }
                CLEAR_MODULE(key, value);
                Py_DECREF(value);
                Py_DECREF(key);
            }
            if (PyErr_Occurred()) {
                PyErr_FormatUnraisable("Exception ignored while removing modules");
            }
            Py_DECREF(iterator);
        }
    }
#undef CLEAR_MODULE
#undef STORE_MODULE_WEAKREF

    return weaklist;
}


static void
finalize_clear_modules_dict(PyObject *modules)
{
    if (PyDict_CheckExact(modules)) {
        PyDict_Clear(modules);
    }
    else {
        if (PyObject_CallMethodNoArgs(modules, &_Py_ID(clear)) == NULL) {
            PyErr_FormatUnraisable("Exception ignored while clearing sys.modules");
        }
    }
}


static void
finalize_restore_builtins(PyThreadState *tstate)
{
    PyInterpreterState *interp = tstate->interp;
    PyObject *dict = PyDict_Copy(interp->builtins);
    if (dict == NULL) {
        PyErr_FormatUnraisable("Exception ignored while restoring builtins");
    }
    PyDict_Clear(interp->builtins);
    if (PyDict_Update(interp->builtins, interp->builtins_copy)) {
        PyErr_FormatUnraisable("Exception ignored while restoring builtins");
    }
    Py_XDECREF(dict);
}


static void
finalize_modules_clear_weaklist(PyInterpreterState *interp,
                                PyObject *weaklist, int verbose)
{
    // First clear modules imported later
    for (Py_ssize_t i = PyList_GET_SIZE(weaklist) - 1; i >= 0; i--) {
        PyObject *tup = PyList_GET_ITEM(weaklist, i);
        PyObject *name = PyTuple_GET_ITEM(tup, 0);
        PyObject *mod = _PyWeakref_GET_REF(PyTuple_GET_ITEM(tup, 1));
        if (mod == NULL) {
            continue;
        }
        assert(PyModule_Check(mod));
        PyObject *dict = _PyModule_GetDict(mod);  // borrowed reference
        if (dict == interp->builtins || dict == interp->sysdict) {
            Py_DECREF(mod);
            continue;
        }
        if (verbose && PyUnicode_Check(name)) {
            PySys_FormatStderr("# cleanup[3] wiping %U\n", name);
        }
        _PyModule_Clear(mod);
        Py_DECREF(mod);
    }
}


static void
finalize_clear_sys_builtins_dict(PyInterpreterState *interp, int verbose)
{
    // Clear sys dict
    if (verbose) {
        PySys_FormatStderr("# cleanup[3] wiping sys\n");
    }
    _PyModule_ClearDict(interp->sysdict);

    // Clear builtins dict
    if (verbose) {
        PySys_FormatStderr("# cleanup[3] wiping builtins\n");
    }
    _PyModule_ClearDict(interp->builtins);
}


/* Clear modules, as good as we can */
// XXX Move most of this to import.c.
static void
finalize_modules(PyThreadState *tstate)
{
    PyInterpreterState *interp = tstate->interp;

    // Invalidate all executors and turn off JIT:
    interp->jit = false;
#ifdef _Py_TIER2
    _Py_Executors_InvalidateAll(interp, 0);
#endif

    // Stop watching __builtin__ modifications
    if (PyDict_Unwatch(0, interp->builtins) < 0) {
        // might happen if interp is cleared before watching the __builtin__
        PyErr_Clear();
    }
    PyObject *modules = _PyImport_GetModules(interp);
    if (modules == NULL) {
        // Already done
        return;
    }
    int verbose = _PyInterpreterState_GetConfig(interp)->verbose;

    // Delete some special builtins._ and sys attributes first.  These are
    // common places where user values hide and people complain when their
    // destructors fail.  Since the modules containing them are
    // deleted *last* of all, they would come too late in the normal
    // destruction order.  Sigh.
    //
    // XXX Perhaps these precautions are obsolete. Who knows?
    finalize_modules_delete_special(tstate, verbose);

    // Remove all modules from sys.modules, hoping that garbage collection
    // can reclaim most of them: set all sys.modules values to None.
    //
    // We prepare a list which will receive (name, weakref) tuples of
    // modules when they are removed from sys.modules.  The name is used
    // for diagnosis messages (in verbose mode), while the weakref helps
    // detect those modules which have been held alive.
    PyObject *weaklist = finalize_remove_modules(modules, verbose);

    // Clear the modules dict
    finalize_clear_modules_dict(modules);

    // Restore the original builtins dict, to ensure that any
    // user data gets cleared.
    finalize_restore_builtins(tstate);

    // Collect garbage
    _PyGC_CollectNoFail(tstate);

    // Dump GC stats before it's too late, since it uses the warnings
    // machinery.
    _PyGC_DumpShutdownStats(interp);

    if (weaklist != NULL) {
        // Now, if there are any modules left alive, clear their globals to
        // minimize potential leaks.  All C extension modules actually end
        // up here, since they are kept alive in the interpreter state.
        //
        // The special treatment of "builtins" here is because even
        // when it's not referenced as a module, its dictionary is
        // referenced by almost every module's __builtins__.  Since
        // deleting a module clears its dictionary (even if there are
        // references left to it), we need to delete the "builtins"
        // module last.  Likewise, we don't delete sys until the very
        // end because it is implicitly referenced (e.g. by print).
        //
        // Since dict is ordered in CPython 3.6+, modules are saved in
        // importing order.  First clear modules imported later.
        finalize_modules_clear_weaklist(interp, weaklist, verbose);
        Py_DECREF(weaklist);
    }

    // Clear sys and builtins modules dict
    finalize_clear_sys_builtins_dict(interp, verbose);

    // Clear module dict copies stored in the interpreter state:
    // clear PyInterpreterState.modules_by_index and
    // clear PyModuleDef.m_base.m_copy (of extensions not using the multi-phase
    // initialization API)
    _PyImport_ClearModulesByIndex(interp);

    // Clear and delete the modules directory.  Actual modules will
    // still be there only if imported during the execution of some
    // destructor.
    _PyImport_ClearModules(interp);

    // Collect garbage once more
    _PyGC_CollectNoFail(tstate);
}


/* Flush stdout and stderr */

static int
file_is_closed(PyObject *fobj)
{
    int r;
    PyObject *tmp = PyObject_GetAttrString(fobj, "closed");
    if (tmp == NULL) {
        PyErr_Clear();
        return 0;
    }
    r = PyObject_IsTrue(tmp);
    Py_DECREF(tmp);
    if (r < 0)
        PyErr_Clear();
    return r > 0;
}


static int
flush_std_files(void)
{
    PyObject *file;
    int status = 0;

    if (PySys_GetOptionalAttr(&_Py_ID(stdout), &file) < 0) {
        status = -1;
    }
    else if (file != NULL && file != Py_None && !file_is_closed(file)) {
        if (_PyFile_Flush(file) < 0) {
            status = -1;
        }
    }
    if (status < 0) {
        PyErr_FormatUnraisable("Exception ignored while flushing sys.stdout");
    }
    Py_XDECREF(file);

    if (PySys_GetOptionalAttr(&_Py_ID(stderr), &file) < 0) {
        PyErr_Clear();
        status = -1;
    }
    else if (file != NULL && file != Py_None && !file_is_closed(file)) {
        if (_PyFile_Flush(file) < 0) {
            PyErr_Clear();
            status = -1;
        }
    }
    Py_XDECREF(file);

    return status;
}

/* Undo the effect of Py_Initialize().

   Beware: if multiple interpreter and/or thread states exist, these
   are not wiped out; only the current thread and interpreter state
   are deleted.  But since everything else is deleted, those other
   interpreter and thread states should no longer be used.

   (XXX We should do better, e.g. wipe out all interpreters and
   threads.)

   Locking: as above.

*/


static void
finalize_interp_types(PyInterpreterState *interp)
{
    _PyTypes_FiniExtTypes(interp);
    _PyUnicode_FiniTypes(interp);
    _PySys_FiniTypes(interp);
    _PyXI_FiniTypes(interp);
    _PyExc_Fini(interp);
    _PyFloat_FiniType(interp);
    _PyLong_FiniTypes(interp);
    _PyThread_FiniType(interp);
    // XXX fini collections module static types (_PyStaticType_Dealloc())
    // XXX fini IO module static types (_PyStaticType_Dealloc())
    _PyErr_FiniTypes(interp);
    _PyTypes_FiniTypes(interp);

    _PyTypes_Fini(interp);
#ifdef Py_GIL_DISABLED
    _PyObject_FinalizeUniqueIdPool(interp);
#endif

    _PyCode_Fini(interp);

    // Call _PyUnicode_ClearInterned() before _PyDict_Fini() since it uses
    // a dict internally.
    _PyUnicode_ClearInterned(interp);

    _PyUnicode_Fini(interp);

#ifndef Py_GIL_DISABLED
    // With Py_GIL_DISABLED:
    // the freelists for the current thread state have already been cleared.
    struct _Py_freelists *freelists = _Py_freelists_GET();
    _PyObject_ClearFreeLists(freelists, 1);
#endif

#ifdef Py_DEBUG
    _PyStaticObjects_CheckRefcnt(interp);
#endif
}


static void
finalize_interp_clear(PyThreadState *tstate)
{
    int is_main_interp = _Py_IsMainInterpreter(tstate->interp);

    _PyXI_Fini(tstate->interp);
    _PyExc_ClearExceptionGroupType(tstate->interp);
    _Py_clear_generic_types(tstate->interp);
    _PyTypes_FiniCachedDescriptors(tstate->interp);

    /* Clear interpreter state and all thread states */
    _PyInterpreterState_Clear(tstate);

    /* Clear all loghooks */
    /* Both _PySys_Audit function and users still need PyObject, such as tuple.
       Call _PySys_ClearAuditHooks when PyObject available. */
    if (is_main_interp) {
        _PySys_ClearAuditHooks(tstate);
    }

    if (is_main_interp) {
        _Py_HashRandomization_Fini();
        _PyArg_Fini();
        _Py_ClearFileSystemEncoding();
        _PyPerfTrampoline_Fini();
        _PyPerfTrampoline_FreeArenas();
    }

    finalize_interp_types(tstate->interp);

    /* Finalize dtoa at last so that finalizers calling repr of float doesn't crash */
    _PyDtoa_Fini(tstate->interp);

    /* Free any delayed free requests immediately */
    _PyMem_FiniDelayed(tstate->interp);

    /* finalize_interp_types may allocate Python objects so we may need to
       abandon mimalloc segments again */
    _PyThreadState_ClearMimallocHeaps(tstate);
}


static void
finalize_interp_delete(PyInterpreterState *interp)
{
    /* Cleanup auto-thread-state */
    _PyGILState_Fini(interp);

    /* We can't call _PyEval_FiniGIL() here because destroying the GIL lock can
       fail when it is being awaited by another running daemon thread (see
       bpo-9901). Instead pycore_create_interpreter() destroys the previously
       created GIL, which ensures that Py_Initialize / Py_FinalizeEx can be
       called multiple times. */

    PyInterpreterState_Delete(interp);
}


/* Conceptually, there isn't a good reason for Py_Finalize()
   to be called in any other thread than the one where Py_Initialize()
   was called.  Consequently, it would make sense to fail if the thread
   or thread state (or interpreter) don't match.  However, such
   constraints have never been enforced, and, as unlikely as it may be,
   there may be users relying on the unconstrained behavior.  Thus,
   we do our best here to accommodate that possibility. */

static PyThreadState *
resolve_final_tstate(_PyRuntimeState *runtime)
{
    PyThreadState *main_tstate = runtime->main_tstate;
    assert(main_tstate != NULL);
    assert(main_tstate->thread_id == runtime->main_thread);
    PyInterpreterState *main_interp = _PyInterpreterState_Main();
    assert(main_tstate->interp == main_interp);

    PyThreadState *tstate = _PyThreadState_GET();
    if (_Py_IsMainThread()) {
        if (tstate != main_tstate) {
            /* This implies that Py_Finalize() was called while
               a non-main interpreter was active or while the main
               tstate was temporarily swapped out with another.
               Neither case should be allowed, but, until we get around
               to fixing that (and Py_Exit()), we're letting it go. */
            (void)PyThreadState_Swap(main_tstate);
        }
    }
    else {
        /* This is another unfortunate case where Py_Finalize() was
           called when it shouldn't have been.  We can't simply switch
           over to the main thread.  At the least, however, we can make
           sure the main interpreter is active. */
        if (!_Py_IsMainInterpreter(tstate->interp)) {
            /* We don't go to the trouble of updating runtime->main_tstate
               since it will be dead soon anyway. */
            main_tstate =
                _PyThreadState_New(main_interp, _PyThreadState_WHENCE_FINI);
            if (main_tstate != NULL) {
                _PyThreadState_Bind(main_tstate);
                (void)PyThreadState_Swap(main_tstate);
            }
            else {
                /* Fall back to the current tstate.  It's better than nothing. */
                // XXX No it's not
                main_tstate = tstate;
            }
        }
    }
    assert(main_tstate != NULL);

    /* We might want to warn if main_tstate->current_frame != NULL. */

    return main_tstate;
}

#ifdef Py_GIL_DISABLED
#define ASSERT_WORLD_STOPPED(interp) assert(interp->runtime->stoptheworld.world_stopped)
#else
#define ASSERT_WORLD_STOPPED(interp)
#endif

static int
interp_has_threads(PyInterpreterState *interp)
{
    /* This needs to check for non-daemon threads only, otherwise we get stuck
     * in an infinite loop. */
    assert(interp != NULL);
    ASSERT_WORLD_STOPPED(interp);
    assert(interp->threads.head != NULL);
    if (interp->threads.head->next == NULL) {
        // No other threads active, easy way out.
        return 0;
    }

    // We don't have to worry about locking this because the
    // world is stopped.
    _Py_FOR_EACH_TSTATE_UNLOCKED(interp, tstate) {
        if (tstate->_whence == _PyThreadState_WHENCE_THREADING) {
            return 1;
        }
    }

    return 0;
}

static int
interp_has_pending_calls(PyInterpreterState *interp)
{
    assert(interp != NULL);
    ASSERT_WORLD_STOPPED(interp);
    return interp->ceval.pending.npending != 0;
}

static int
interp_has_atexit_callbacks(PyInterpreterState *interp)
{
    assert(interp != NULL);
    assert(interp->atexit.callbacks != NULL);
    ASSERT_WORLD_STOPPED(interp);
    assert(PyList_CheckExact(interp->atexit.callbacks));
    return PyList_GET_SIZE(interp->atexit.callbacks) != 0;
}

static void
make_pre_finalization_calls(PyThreadState *tstate)
{
    assert(tstate != NULL);
    PyInterpreterState *interp = tstate->interp;
    /* Each of these functions can start one another, e.g. a pending call
     * could start a thread or vice versa. To ensure that we properly clean
     * call everything, we run these in a loop until none of them run anything. */
    for (;;) {
        assert(!interp->runtime->stoptheworld.world_stopped);

        // Wrap up existing "threading"-module-created, non-daemon threads.
        wait_for_thread_shutdown(tstate);

        // Make any remaining pending calls.
        _Py_FinishPendingCalls(tstate);

        /* The interpreter is still entirely intact at this point, and the
        * exit funcs may be relying on that.  In particular, if some thread
        * or exit func is still waiting to do an import, the import machinery
        * expects Py_IsInitialized() to return true.  So don't say the
        * runtime is uninitialized until after the exit funcs have run.
        * Note that Threading.py uses an exit func to do a join on all the
        * threads created thru it, so this also protects pending imports in
        * the threads created via Threading.
        */

        _PyAtExit_Call(tstate->interp);

        /* Stop the world to prevent other threads from creating threads or
         * atexit callbacks. On the default build, this is simply locked by
         * the GIL. For pending calls, we acquire the dedicated mutex, because
         * Py_AddPendingCall() can be called without an attached thread state.
         */

        // XXX Why does _PyThreadState_DeleteList() rely on all interpreters
        // being stopped?
        PyMutex_Lock(&interp->ceval.pending.mutex);
        _PyEval_StopTheWorldAll(interp->runtime);
        int should_continue = (interp_has_threads(interp)
                              || interp_has_atexit_callbacks(interp)
                              || interp_has_pending_calls(interp));
        if (!should_continue) {
            break;
        }
        _PyEval_StartTheWorldAll(interp->runtime);
        PyMutex_Unlock(&interp->ceval.pending.mutex);
    }
    ASSERT_WORLD_STOPPED(interp);
}

static int
_Py_Finalize(_PyRuntimeState *runtime)
{
    int status = 0;

    /* Bail out early if already finalized (or never initialized). */
    if (!runtime->initialized) {
        return status;
    }

    /* Get final thread state pointer. */
    PyThreadState *tstate = resolve_final_tstate(runtime);

    // Block some operations.
    tstate->interp->finalizing = 1;

    make_pre_finalization_calls(tstate);

    /* Clean up any lingering subinterpreters.

       Two preconditions need to be met here:

        - This has to happen before _PyRuntimeState_SetFinalizing is
          called, or else threads might get prematurely blocked.
        - The world must not be stopped, as finalizers can run.
    */
    finalize_subinterpreters();

    assert(_PyThreadState_GET() == tstate);

    /* Copy the core config, PyInterpreterState_Delete() free
       the core config memory */
#ifdef Py_REF_DEBUG
    int show_ref_count = tstate->interp->config.show_ref_count;
#endif
#ifdef Py_TRACE_REFS
    int dump_refs = tstate->interp->config.dump_refs;
    wchar_t *dump_refs_file = tstate->interp->config.dump_refs_file;
#endif
#ifdef WITH_PYMALLOC
    int malloc_stats = tstate->interp->config.malloc_stats;
#endif

    /* Ensure that remaining threads are detached */
    ASSERT_WORLD_STOPPED(tstate->interp);

    /* Remaining daemon threads will be trapped in PyThread_hang_thread
       when they attempt to take the GIL (ex: PyEval_RestoreThread()). */
    _PyInterpreterState_SetFinalizing(tstate->interp, tstate);
    _PyRuntimeState_SetFinalizing(runtime, tstate);
    runtime->initialized = 0;
    runtime->core_initialized = 0;

    // XXX Call something like _PyImport_Disable() here?

    /* Remove the state of all threads of the interpreter, except for the
       current thread. In practice, only daemon threads should still be alive,
       except if wait_for_thread_shutdown() has been cancelled by CTRL+C.
       We start the world once we are the only thread state left,
       before we call destructors. */
    PyThreadState *list = _PyThreadState_RemoveExcept(tstate);
    for (PyThreadState *p = list; p != NULL; p = p->next) {
        _PyThreadState_SetShuttingDown(p);
    }
    _PyEval_StartTheWorldAll(runtime);
    PyMutex_Unlock(&tstate->interp->ceval.pending.mutex);

    /* Clear frames of other threads to call objects destructors. Destructors
       will be called in the current Python thread. Since
       _PyRuntimeState_SetFinalizing() has been called, no other Python thread
       can take the GIL at this point: if they try, they will hang in
       _PyThreadState_HangThread. */
    _PyThreadState_DeleteList(list, /*is_after_fork=*/0);

    /* At this point no Python code should be running at all.
       The only thread state left should be the main thread of the main
       interpreter (AKA tstate), in which this code is running right now.
       There may be other OS threads running but none of them will have
       thread states associated with them, nor will be able to create
       new thread states.

       Thus tstate is the only possible thread state from here on out.
       It may still be used during finalization to run Python code as
       needed or provide runtime state (e.g. sys.modules) but that will
       happen sparingly.  Furthermore, the order of finalization aims
       to not need a thread (or interpreter) state as soon as possible.
     */
    // XXX Make sure we are preventing the creating of any new thread states
    // (or interpreters).

    /* Flush sys.stdout and sys.stderr */
    if (flush_std_files() < 0) {
        status = -1;
    }

    /* Disable signal handling */
    _PySignal_Fini();

    /* Collect garbage.  This may call finalizers; it's nice to call these
     * before all modules are destroyed.
     * XXX If a __del__ or weakref callback is triggered here, and tries to
     * XXX import a module, bad things can happen, because Python no
     * XXX longer believes it's initialized.
     * XXX     Fatal Python error: Interpreter not initialized (version mismatch?)
     * XXX is easy to provoke that way.  I've also seen, e.g.,
     * XXX     Exception exceptions.ImportError: 'No module named sha'
     * XXX         in <function callback at 0x008F5718> ignored
     * XXX but I'm unclear on exactly how that one happens.  In any case,
     * XXX I haven't seen a real-life report of either of these.
     */
    PyGC_Collect();

    /* Destroy all modules */
    _PyImport_FiniExternal(tstate->interp);
    finalize_modules(tstate);

    /* Print debug stats if any */
    _PyEval_Fini();

    /* Flush sys.stdout and sys.stderr (again, in case more was printed) */
    if (flush_std_files() < 0) {
        status = -1;
    }

    /* Collect final garbage.  This disposes of cycles created by
     * class definitions, for example.
     * XXX This is disabled because it caused too many problems.  If
     * XXX a __del__ or weakref callback triggers here, Python code has
     * XXX a hard time running, because even the sys module has been
     * XXX cleared out (sys.stdout is gone, sys.excepthook is gone, etc).
     * XXX One symptom is a sequence of information-free messages
     * XXX coming from threads (if a __del__ or callback is invoked,
     * XXX other threads can execute too, and any exception they encounter
     * XXX triggers a comedy of errors as subsystem after subsystem
     * XXX fails to find what it *expects* to find in sys to help report
     * XXX the exception and consequent unexpected failures).  I've also
     * XXX seen segfaults then, after adding print statements to the
     * XXX Python code getting called.
     */
#if 0
    _PyGC_CollectIfEnabled();
#endif

    /* Disable tracemalloc after all Python objects have been destroyed,
       so it is possible to use tracemalloc in objects destructor. */
    _PyTraceMalloc_Fini();

    /* Finalize any remaining import state */
    // XXX Move these up to where finalize_modules() is currently.
    _PyImport_FiniCore(tstate->interp);
    _PyImport_Fini();

    /* unload faulthandler module */
    _PyFaulthandler_Fini();

    /* dump hash stats */
    _PyHash_Fini();

#ifdef Py_TRACE_REFS
    /* Display all objects still alive -- this can invoke arbitrary
     * __repr__ overrides, so requires a mostly-intact interpreter.
     * Alas, a lot of stuff may still be alive now that will be cleaned
     * up later.
     */

    FILE *dump_refs_fp = NULL;
    if (dump_refs_file != NULL) {
        dump_refs_fp = _Py_wfopen(dump_refs_file, L"w");
        if (dump_refs_fp == NULL) {
            fprintf(stderr, "PYTHONDUMPREFSFILE: cannot create file: %ls\n", dump_refs_file);
        }
    }

    if (dump_refs) {
        _Py_PrintReferences(tstate->interp, stderr);
    }

    if (dump_refs_fp != NULL) {
        _Py_PrintReferences(tstate->interp, dump_refs_fp);
    }
#endif /* Py_TRACE_REFS */

    /* At this point there's almost no other Python code that will run,
       nor interpreter state needed.  The only possibility is the
       finalizers of the objects stored on tstate (and tstate->interp),
       which are triggered via finalize_interp_clear().

       For now we operate as though none of those finalizers actually
       need an operational thread state or interpreter.  In reality,
       those finalizers may rely on some part of tstate or
       tstate->interp, and/or may raise exceptions
       or otherwise fail.
     */
    // XXX Do this sooner during finalization.
    // XXX Ensure finalizer errors are handled properly.

    finalize_interp_clear(tstate);


#ifdef Py_TRACE_REFS
    /* Display addresses (& refcnts) of all objects still alive.
     * An address can be used to find the repr of the object, printed
     * above by _Py_PrintReferences. */
    if (dump_refs) {
        _Py_PrintReferenceAddresses(tstate->interp, stderr);
    }
    if (dump_refs_fp != NULL) {
        _Py_PrintReferenceAddresses(tstate->interp, dump_refs_fp);
        fclose(dump_refs_fp);
    }
#endif /* Py_TRACE_REFS */

#ifdef WITH_PYMALLOC
    if (malloc_stats) {
        _PyObject_DebugMallocStats(stderr);
    }
#endif

    finalize_interp_delete(tstate->interp);

#ifdef Py_REF_DEBUG
    if (show_ref_count) {
        _PyDebug_PrintTotalRefs();
    }
    _Py_FinalizeRefTotal(runtime);
#endif
    _Py_FinalizeAllocatedBlocks(runtime);

    call_ll_exitfuncs(runtime);

    _PyRuntime_Finalize();
    return status;
}

int
Py_FinalizeEx(void)
{
    return _Py_Finalize(&_PyRuntime);
}

void
Py_Finalize(void)
{
    (void)_Py_Finalize(&_PyRuntime);
}


/* Create and initialize a new interpreter and thread, and return the
   new thread.  This requires that Py_Initialize() has been called
   first.

   Unsuccessful initialization yields a NULL pointer.  Note that *no*
   exception information is available even in this case -- the
   exception information is held in the thread, and there is no
   thread.

   Locking: as above.

*/

static PyStatus
new_interpreter(PyThreadState **tstate_p,
                const PyInterpreterConfig *config, long whence)
{
    PyStatus status;

    status = _PyRuntime_Initialize();
    if (_PyStatus_EXCEPTION(status)) {
        return status;
    }
    _PyRuntimeState *runtime = &_PyRuntime;

    if (!runtime->initialized) {
        return _PyStatus_ERR("Py_Initialize must be called first");
    }

    /* Issue #10915, #15751: The GIL API doesn't work with multiple
       interpreters: disable PyGILState_Check(). */
    runtime->gilstate.check_enabled = 0;

    PyInterpreterState *interp = PyInterpreterState_New();
    if (interp == NULL) {
        *tstate_p = NULL;
        return _PyStatus_OK();
    }
    _PyInterpreterState_SetWhence(interp, whence);
    interp->_ready = 1;

    // XXX Might new_interpreter() have been called without the GIL held?
    PyThreadState *save_tstate = _PyThreadState_GET();
    PyThreadState *tstate = NULL;

    /* From this point until the init_interp_create_gil() call,
       we must not do anything that requires that the GIL be held
       (or otherwise exist).  That applies whether or not the new
       interpreter has its own GIL (e.g. the main interpreter). */
    if (save_tstate != NULL) {
        _PyThreadState_Detach(save_tstate);
    }

    /* Copy the current interpreter config into the new interpreter */
    const PyConfig *src_config;
    if (save_tstate != NULL) {
        src_config = _PyInterpreterState_GetConfig(save_tstate->interp);
    }
    else
    {
        /* No current thread state, copy from the main interpreter */
        PyInterpreterState *main_interp = _PyInterpreterState_Main();
        src_config = _PyInterpreterState_GetConfig(main_interp);
    }

    /* This does not require that the GIL be held. */
    status = _PyConfig_Copy(&interp->config, src_config);
    if (_PyStatus_EXCEPTION(status)) {
        goto error;
    }

    /* This does not require that the GIL be held. */
    status = init_interp_settings(interp, config);
    if (_PyStatus_EXCEPTION(status)) {
        goto error;
    }

    // This could be done in init_interpreter() (in pystate.c) if it
    // didn't depend on interp->feature_flags being set already.
    status = _PyObject_InitState(interp);
    if (_PyStatus_EXCEPTION(status)) {
        return status;
    }

    // initialize the interp->obmalloc state.  This must be done after
    // the settings are loaded (so that feature_flags are set) but before
    // any calls are made to obmalloc functions.
    if (_PyMem_init_obmalloc(interp) < 0) {
        status = _PyStatus_NO_MEMORY();
        goto error;
    }

    tstate = _PyThreadState_New(interp, _PyThreadState_WHENCE_INIT);
    if (tstate == NULL) {
        status = _PyStatus_NO_MEMORY();
        goto error;
    }

    _PyThreadState_Bind(tstate);
    init_interp_create_gil(tstate, config->gil);

    /* No objects have been created yet. */

    status = pycore_interp_init(tstate);
    if (_PyStatus_EXCEPTION(status)) {
        goto error;
    }

    status = init_interp_main(tstate);
    if (_PyStatus_EXCEPTION(status)) {
        goto error;
    }

    *tstate_p = tstate;
    return _PyStatus_OK();

error:
    *tstate_p = NULL;
    if (tstate != NULL) {
        Py_EndInterpreter(tstate);
    } else {
        PyInterpreterState_Delete(interp);
    }
    if (save_tstate != NULL) {
        _PyThreadState_Attach(save_tstate);
    }
    return status;
}

PyStatus
Py_NewInterpreterFromConfig(PyThreadState **tstate_p,
                            const PyInterpreterConfig *config)
{
    long whence = _PyInterpreterState_WHENCE_CAPI;
    return new_interpreter(tstate_p, config, whence);
}

PyThreadState *
Py_NewInterpreter(void)
{
    PyThreadState *tstate = NULL;
    long whence = _PyInterpreterState_WHENCE_LEGACY_CAPI;
    const PyInterpreterConfig config = _PyInterpreterConfig_LEGACY_INIT;
    PyStatus status = new_interpreter(&tstate, &config, whence);
    if (_PyStatus_EXCEPTION(status)) {
        Py_ExitStatusException(status);
    }
    return tstate;
}

/* Delete an interpreter.  This requires that the given thread state
   is current, and that the thread has no remaining frames.
   It is a fatal error to violate these constraints.

   (Py_FinalizeEx() doesn't have these constraints -- it zaps
   everything, regardless.)

   Locking: as above.

*/

void
Py_EndInterpreter(PyThreadState *tstate)
{
    PyInterpreterState *interp = tstate->interp;

    if (tstate != _PyThreadState_GET()) {
        Py_FatalError("thread is not current");
    }
    if (tstate->current_frame != NULL) {
        Py_FatalError("thread still has a frame");
    }
    interp->finalizing = 1;

<<<<<<< HEAD
    make_pre_finalization_calls(tstate);

    if (tstate != interp->threads.head || tstate->next != NULL) {
        Py_FatalError("not the last thread");
    }

=======
    // Wrap up existing "threading"-module-created, non-daemon threads.
    wait_for_thread_shutdown(tstate);

    // Make any remaining pending calls.
    _Py_FinishPendingCalls(tstate);

    _PyAtExit_Call(tstate->interp);
    _PyRuntimeState *runtime = interp->runtime;
    _PyEval_StopTheWorldAll(runtime);
>>>>>>> 77a22ef7
    /* Remaining daemon threads will automatically exit
       when they attempt to take the GIL (ex: PyEval_RestoreThread()). */
    _PyInterpreterState_SetFinalizing(interp, tstate);
    _PyEval_StartTheWorldAll(interp->runtime);
    PyMutex_Unlock(&interp->ceval.pending.mutex);

    PyThreadState *list = _PyThreadState_RemoveExcept(tstate);
    for (PyThreadState *p = list; p != NULL; p = p->next) {
        _PyThreadState_SetShuttingDown(p);
    }

    _PyEval_StartTheWorldAll(runtime);
    _PyThreadState_DeleteList(list, /*is_after_fork=*/0);

    // XXX Call something like _PyImport_Disable() here?

    _PyImport_FiniExternal(tstate->interp);
    finalize_modules(tstate);
    _PyImport_FiniCore(tstate->interp);

    finalize_interp_clear(tstate);
    finalize_interp_delete(tstate->interp);
}

int
_Py_IsInterpreterFinalizing(PyInterpreterState *interp)
{
    /* We check the runtime first since, in a daemon thread,
       interp might be dangling pointer. */
    PyThreadState *finalizing = _PyRuntimeState_GetFinalizing(&_PyRuntime);
    if (finalizing == NULL) {
        finalizing = _PyInterpreterState_GetFinalizing(interp);
    }
    return finalizing != NULL;
}

static void
finalize_subinterpreters(void)
{
    PyThreadState *final_tstate = _PyThreadState_GET();
    PyInterpreterState *main_interp = _PyInterpreterState_Main();
    assert(final_tstate->interp == main_interp);
    _PyRuntimeState *runtime = main_interp->runtime;
    assert(!runtime->stoptheworld.world_stopped);
    assert(_PyRuntimeState_GetFinalizing(runtime) == NULL);
    struct pyinterpreters *interpreters = &runtime->interpreters;

    /* Get the first interpreter in the list. */
    HEAD_LOCK(runtime);
    PyInterpreterState *interp = interpreters->head;
    if (interp == main_interp) {
        interp = interp->next;
    }
    HEAD_UNLOCK(runtime);

    /* Bail out if there are no subinterpreters left. */
    if (interp == NULL) {
        return;
    }

    /* Warn the user if they forgot to clean up subinterpreters. */
    (void)PyErr_WarnEx(
            PyExc_RuntimeWarning,
            "remaining subinterpreters; "
            "destroy them with _interpreters.destroy()",
            0);

    /* Swap out the current tstate, which we know must belong
       to the main interpreter. */
    _PyThreadState_Detach(final_tstate);

    /* Clean up all remaining subinterpreters. */
    while (interp != NULL) {
        /* Make a tstate for finalization. */
        PyThreadState *tstate = _PyThreadState_NewBound(interp, _PyThreadState_WHENCE_FINI);
        if (tstate == NULL) {
            // XXX Some graceful way to always get a thread state?
            Py_FatalError("thread state allocation failed");
        }

        /* Enter the subinterpreter. */
        _PyThreadState_Attach(tstate);

        /* Destroy the subinterpreter. */
        Py_EndInterpreter(tstate);
        assert(_PyThreadState_GET() == NULL);

        /* Advance to the next interpreter. */
        HEAD_LOCK(runtime);
        interp = interpreters->head;
        if (interp == main_interp) {
            interp = interp->next;
        }
        HEAD_UNLOCK(runtime);
    }

    /* Switch back to the main interpreter. */
    _PyThreadState_Attach(final_tstate);
}


/* Add the __main__ module */

static PyStatus
add_main_module(PyInterpreterState *interp)
{
    PyObject *m, *d;
    m = PyImport_AddModuleObject(&_Py_ID(__main__));
    if (m == NULL)
        return _PyStatus_ERR("can't create __main__ module");

    d = PyModule_GetDict(m);

    int has_builtins = PyDict_ContainsString(d, "__builtins__");
    if (has_builtins < 0) {
        return _PyStatus_ERR("Failed to test __main__.__builtins__");
    }
    if (!has_builtins) {
        PyObject *bimod = PyImport_ImportModule("builtins");
        if (bimod == NULL) {
            return _PyStatus_ERR("Failed to retrieve builtins module");
        }
        if (PyDict_SetItemString(d, "__builtins__", bimod) < 0) {
            return _PyStatus_ERR("Failed to initialize __main__.__builtins__");
        }
        Py_DECREF(bimod);
    }

    /* Main is a little special - BuiltinImporter is the most appropriate
     * initial setting for its __loader__ attribute. A more suitable value
     * will be set if __main__ gets further initialized later in the startup
     * process.
     */
    PyObject *loader;
    if (PyDict_GetItemStringRef(d, "__loader__", &loader) < 0) {
        return _PyStatus_ERR("Failed to test __main__.__loader__");
    }
    int has_loader = !(loader == NULL || loader == Py_None);
    Py_XDECREF(loader);
    if (!has_loader) {
        PyObject *loader = _PyImport_GetImportlibLoader(interp,
                                                        "BuiltinImporter");
        if (loader == NULL) {
            return _PyStatus_ERR("Failed to retrieve BuiltinImporter");
        }
        if (PyDict_SetItemString(d, "__loader__", loader) < 0) {
            return _PyStatus_ERR("Failed to initialize __main__.__loader__");
        }
        Py_DECREF(loader);
    }
    return _PyStatus_OK();
}

/* Import the site module (not into __main__ though) */

static PyStatus
init_import_site(void)
{
    PyObject *m;
    m = PyImport_ImportModule("site");
    if (m == NULL) {
        return _PyStatus_ERR("Failed to import the site module");
    }
    Py_DECREF(m);
    return _PyStatus_OK();
}

/* returns Py_None if the fd is not valid */
static PyObject*
create_stdio(const PyConfig *config, PyObject* io,
    int fd, int write_mode, const char* name,
    const wchar_t* encoding, const wchar_t* errors)
{
    PyObject *buf = NULL, *stream = NULL, *text = NULL, *raw = NULL, *res;
    const char* mode;
    const char* newline;
    PyObject *line_buffering, *write_through;
    int buffering, isatty;
    const int buffered_stdio = config->buffered_stdio;

    if (!_Py_IsValidFD(fd)) {
        Py_RETURN_NONE;
    }

    /* stdin is always opened in buffered mode, first because it shouldn't
       make a difference in common use cases, second because TextIOWrapper
       depends on the presence of a read1() method which only exists on
       buffered streams.
    */
    if (!buffered_stdio && write_mode)
        buffering = 0;
    else
        buffering = -1;
    if (write_mode)
        mode = "wb";
    else
        mode = "rb";
    buf = _PyObject_CallMethod(io, &_Py_ID(open), "isiOOOO",
                               fd, mode, buffering,
                               Py_None, Py_None, /* encoding, errors */
                               Py_None, Py_False); /* newline, closefd */
    if (buf == NULL)
        goto error;

    if (buffering) {
        raw = PyObject_GetAttr(buf, &_Py_ID(raw));
        if (raw == NULL)
            goto error;
    }
    else {
        raw = Py_NewRef(buf);
    }

#ifdef HAVE_WINDOWS_CONSOLE_IO
    /* Windows console IO is always UTF-8 encoded */
    PyTypeObject *winconsoleio_type = (PyTypeObject *)PyImport_ImportModuleAttr(
            &_Py_ID(_io), &_Py_ID(_WindowsConsoleIO));
    if (winconsoleio_type == NULL) {
        goto error;
    }
    int is_subclass = PyObject_TypeCheck(raw, winconsoleio_type);
    Py_DECREF(winconsoleio_type);
    if (is_subclass) {
        encoding = L"utf-8";
    }
#endif

    text = PyUnicode_FromString(name);
    if (text == NULL || PyObject_SetAttr(raw, &_Py_ID(name), text) < 0)
        goto error;
    res = PyObject_CallMethodNoArgs(raw, &_Py_ID(isatty));
    if (res == NULL)
        goto error;
    isatty = PyObject_IsTrue(res);
    Py_DECREF(res);
    if (isatty == -1)
        goto error;
    if (!buffered_stdio)
        write_through = Py_True;
    else
        write_through = Py_False;
    if (buffered_stdio && (isatty || fd == fileno(stderr)))
        line_buffering = Py_True;
    else
        line_buffering = Py_False;

    Py_CLEAR(raw);
    Py_CLEAR(text);

#ifdef MS_WINDOWS
    /* sys.stdin: enable universal newline mode, translate "\r\n" and "\r"
       newlines to "\n".
       sys.stdout and sys.stderr: translate "\n" to "\r\n". */
    newline = NULL;
#else
    /* sys.stdin: split lines at "\n".
       sys.stdout and sys.stderr: don't translate newlines (use "\n"). */
    newline = "\n";
#endif

    PyObject *encoding_str = PyUnicode_FromWideChar(encoding, -1);
    if (encoding_str == NULL) {
        Py_CLEAR(buf);
        goto error;
    }

    PyObject *errors_str = PyUnicode_FromWideChar(errors, -1);
    if (errors_str == NULL) {
        Py_CLEAR(buf);
        Py_CLEAR(encoding_str);
        goto error;
    }

    stream = _PyObject_CallMethod(io, &_Py_ID(TextIOWrapper), "OOOsOO",
                                  buf, encoding_str, errors_str,
                                  newline, line_buffering, write_through);
    Py_CLEAR(buf);
    Py_CLEAR(encoding_str);
    Py_CLEAR(errors_str);
    if (stream == NULL)
        goto error;

    if (write_mode)
        mode = "w";
    else
        mode = "r";
    text = PyUnicode_FromString(mode);
    if (!text || PyObject_SetAttr(stream, &_Py_ID(mode), text) < 0)
        goto error;
    Py_CLEAR(text);
    return stream;

error:
    Py_XDECREF(buf);
    Py_XDECREF(stream);
    Py_XDECREF(text);
    Py_XDECREF(raw);

    if (PyErr_ExceptionMatches(PyExc_OSError) && !_Py_IsValidFD(fd)) {
        /* Issue #24891: the file descriptor was closed after the first
           _Py_IsValidFD() check was called. Ignore the OSError and set the
           stream to None. */
        PyErr_Clear();
        Py_RETURN_NONE;
    }
    return NULL;
}

/* Set builtins.open to io.open */
static PyStatus
init_set_builtins_open(void)
{
    PyObject *wrapper;
    PyObject *bimod = NULL;
    PyStatus res = _PyStatus_OK();

    if (!(bimod = PyImport_ImportModule("builtins"))) {
        goto error;
    }

    if (!(wrapper = PyImport_ImportModuleAttrString("_io", "open"))) {
        goto error;
    }

    /* Set builtins.open */
    if (PyObject_SetAttrString(bimod, "open", wrapper) == -1) {
        Py_DECREF(wrapper);
        goto error;
    }
    Py_DECREF(wrapper);
    goto done;

error:
    res = _PyStatus_ERR("can't initialize io.open");

done:
    Py_XDECREF(bimod);
    return res;
}


/* Create sys.stdin, sys.stdout and sys.stderr */
static PyStatus
init_sys_streams(PyThreadState *tstate)
{
    PyObject *iomod = NULL;
    PyObject *std = NULL;
    int fd;
    PyObject * encoding_attr;
    PyStatus res = _PyStatus_OK();
    const PyConfig *config = _PyInterpreterState_GetConfig(tstate->interp);

    /* Check that stdin is not a directory
       Using shell redirection, you can redirect stdin to a directory,
       crashing the Python interpreter. Catch this common mistake here
       and output a useful error message. Note that under MS Windows,
       the shell already prevents that. */
#ifndef MS_WINDOWS
    struct _Py_stat_struct sb;
    if (_Py_fstat_noraise(fileno(stdin), &sb) == 0 &&
        S_ISDIR(sb.st_mode)) {
        return _PyStatus_ERR("<stdin> is a directory, cannot continue");
    }
#endif

    if (!(iomod = PyImport_ImportModule("_io"))) {
        goto error;
    }

    /* Set sys.stdin */
    fd = fileno(stdin);
    /* Under some conditions stdin, stdout and stderr may not be connected
     * and fileno() may point to an invalid file descriptor. For example
     * GUI apps don't have valid standard streams by default.
     */
    std = create_stdio(config, iomod, fd, 0, "<stdin>",
                       config->stdio_encoding,
                       config->stdio_errors);
    if (std == NULL)
        goto error;
    PySys_SetObject("__stdin__", std);
    _PySys_SetAttr(&_Py_ID(stdin), std);
    Py_DECREF(std);

    /* Set sys.stdout */
    fd = fileno(stdout);
    std = create_stdio(config, iomod, fd, 1, "<stdout>",
                       config->stdio_encoding,
                       config->stdio_errors);
    if (std == NULL)
        goto error;
    PySys_SetObject("__stdout__", std);
    _PySys_SetAttr(&_Py_ID(stdout), std);
    Py_DECREF(std);

#if 1 /* Disable this if you have trouble debugging bootstrap stuff */
    /* Set sys.stderr, replaces the preliminary stderr */
    fd = fileno(stderr);
    std = create_stdio(config, iomod, fd, 1, "<stderr>",
                       config->stdio_encoding,
                       L"backslashreplace");
    if (std == NULL)
        goto error;

    /* Same as hack above, pre-import stderr's codec to avoid recursion
       when import.c tries to write to stderr in verbose mode. */
    encoding_attr = PyObject_GetAttrString(std, "encoding");
    if (encoding_attr != NULL) {
        const char *std_encoding = PyUnicode_AsUTF8(encoding_attr);
        if (std_encoding != NULL) {
            PyObject *codec_info = _PyCodec_Lookup(std_encoding);
            Py_XDECREF(codec_info);
        }
        Py_DECREF(encoding_attr);
    }
    _PyErr_Clear(tstate);  /* Not a fatal error if codec isn't available */

    if (PySys_SetObject("__stderr__", std) < 0) {
        Py_DECREF(std);
        goto error;
    }
    if (_PySys_SetAttr(&_Py_ID(stderr), std) < 0) {
        Py_DECREF(std);
        goto error;
    }
    Py_DECREF(std);
#endif

    goto done;

error:
    res = _PyStatus_ERR("can't initialize sys standard streams");

done:
    Py_XDECREF(iomod);
    return res;
}


#ifdef __ANDROID__
#include <android/log.h>

static PyObject *
android_log_write_impl(PyObject *self, PyObject *args)
{
    int prio = 0;
    const char *tag = NULL;
    const char *text = NULL;
    if (!PyArg_ParseTuple(args, "isy", &prio, &tag, &text)) {
        return NULL;
    }

    // Despite its name, this function is part of the public API
    // (https://developer.android.com/ndk/reference/group/logging).
    __android_log_write(prio, tag, text);
    Py_RETURN_NONE;
}


static PyMethodDef android_log_write_method = {
    "android_log_write", android_log_write_impl, METH_VARARGS
};


static PyStatus
init_android_streams(PyThreadState *tstate)
{
    PyStatus status = _PyStatus_OK();
    PyObject *_android_support = NULL;
    PyObject *android_log_write = NULL;
    PyObject *result = NULL;

    _android_support = PyImport_ImportModule("_android_support");
    if (_android_support == NULL) {
        goto error;
    }

    android_log_write = PyCFunction_New(&android_log_write_method, NULL);
    if (android_log_write == NULL) {
        goto error;
    }

    // These log priorities match those used by Java's System.out and System.err.
    result = PyObject_CallMethod(
        _android_support, "init_streams", "Oii",
        android_log_write, ANDROID_LOG_INFO, ANDROID_LOG_WARN);
    if (result == NULL) {
        goto error;
    }

    goto done;

error:
    _PyErr_Print(tstate);
    status = _PyStatus_ERR("failed to initialize Android streams");

done:
    Py_XDECREF(result);
    Py_XDECREF(android_log_write);
    Py_XDECREF(_android_support);
    return status;
}

#endif  // __ANDROID__

#if defined(__APPLE__) && HAS_APPLE_SYSTEM_LOG

static PyObject *
apple_log_write_impl(PyObject *self, PyObject *args)
{
    int logtype = 0;
    const char *text = NULL;
    if (!PyArg_ParseTuple(args, "iy", &logtype, &text)) {
        return NULL;
    }

    // Pass the user-provided text through explicit %s formatting
    // to avoid % literals being interpreted as a formatting directive.
    os_log_with_type(OS_LOG_DEFAULT, logtype, "%s", text);
    Py_RETURN_NONE;
}


static PyMethodDef apple_log_write_method = {
    "apple_log_write", apple_log_write_impl, METH_VARARGS
};


static PyStatus
init_apple_streams(PyThreadState *tstate)
{
    PyStatus status = _PyStatus_OK();
    PyObject *_apple_support = NULL;
    PyObject *apple_log_write = NULL;
    PyObject *result = NULL;

    _apple_support = PyImport_ImportModule("_apple_support");
    if (_apple_support == NULL) {
        goto error;
    }

    apple_log_write = PyCFunction_New(&apple_log_write_method, NULL);
    if (apple_log_write == NULL) {
        goto error;
    }

    // Initialize the logging streams, sending stdout -> Default; stderr -> Error
    result = PyObject_CallMethod(
        _apple_support, "init_streams", "Oii",
        apple_log_write, OS_LOG_TYPE_DEFAULT, OS_LOG_TYPE_ERROR);
    if (result == NULL) {
        goto error;
    }
    goto done;

error:
    _PyErr_Print(tstate);
    status = _PyStatus_ERR("failed to initialize Apple log streams");

done:
    Py_XDECREF(result);
    Py_XDECREF(apple_log_write);
    Py_XDECREF(_apple_support);
    return status;
}

#endif  // __APPLE__ && HAS_APPLE_SYSTEM_LOG


static void
_Py_FatalError_DumpTracebacks(int fd, PyInterpreterState *interp,
                              PyThreadState *tstate)
{
    PUTS(fd, "\n");

    /* display the current Python stack */
#ifndef Py_GIL_DISABLED
    _Py_DumpTracebackThreads(fd, interp, tstate);
#else
    _Py_DumpTraceback(fd, tstate);
#endif
}

/* Print the current exception (if an exception is set) with its traceback,
   or display the current Python stack.

   Don't call PyErr_PrintEx() and the except hook, because Py_FatalError() is
   called on catastrophic cases.

   Return 1 if the traceback was displayed, 0 otherwise. */

static int
_Py_FatalError_PrintExc(PyThreadState *tstate)
{
    PyObject *exc = _PyErr_GetRaisedException(tstate);
    if (exc == NULL) {
        /* No current exception */
        return 0;
    }

    PyObject *ferr;
    if (PySys_GetOptionalAttr(&_Py_ID(stderr), &ferr) < 0) {
        _PyErr_Clear(tstate);
    }
    if (ferr == NULL || ferr == Py_None) {
        /* sys.stderr is not set yet or set to None,
           no need to try to display the exception */
        Py_XDECREF(ferr);
        Py_DECREF(exc);
        return 0;
    }

    PyErr_DisplayException(exc);

    PyObject *tb = PyException_GetTraceback(exc);
    int has_tb = (tb != NULL) && (tb != Py_None);
    Py_XDECREF(tb);
    Py_DECREF(exc);

    /* sys.stderr may be buffered: call sys.stderr.flush() */
    if (_PyFile_Flush(ferr) < 0) {
        _PyErr_Clear(tstate);
    }
    Py_DECREF(ferr);

    return has_tb;
}

/* Print fatal error message and abort */

#ifdef MS_WINDOWS
static void
fatal_output_debug(const char *msg)
{
    /* buffer of 256 bytes allocated on the stack */
    WCHAR buffer[256 / sizeof(WCHAR)];
    size_t buflen = Py_ARRAY_LENGTH(buffer) - 1;
    size_t msglen;

    OutputDebugStringW(L"Fatal Python error: ");

    msglen = strlen(msg);
    while (msglen) {
        size_t i;

        if (buflen > msglen) {
            buflen = msglen;
        }

        /* Convert the message to wchar_t. This uses a simple one-to-one
           conversion, assuming that the this error message actually uses
           ASCII only. If this ceases to be true, we will have to convert. */
        for (i=0; i < buflen; ++i) {
            buffer[i] = msg[i];
        }
        buffer[i] = L'\0';
        OutputDebugStringW(buffer);

        msg += buflen;
        msglen -= buflen;
    }
    OutputDebugStringW(L"\n");
}
#endif


static void
fatal_error_dump_runtime(int fd, _PyRuntimeState *runtime)
{
    PUTS(fd, "Python runtime state: ");
    PyThreadState *finalizing = _PyRuntimeState_GetFinalizing(runtime);
    if (finalizing) {
        PUTS(fd, "finalizing (tstate=0x");
        _Py_DumpHexadecimal(fd, (uintptr_t)finalizing, sizeof(finalizing) * 2);
        PUTS(fd, ")");
    }
    else if (runtime->initialized) {
        PUTS(fd, "initialized");
    }
    else if (runtime->core_initialized) {
        PUTS(fd, "core initialized");
    }
    else if (runtime->preinitialized) {
        PUTS(fd, "preinitialized");
    }
    else if (runtime->preinitializing) {
        PUTS(fd, "preinitializing");
    }
    else {
        PUTS(fd, "unknown");
    }
    PUTS(fd, "\n");
}


static inline void _Py_NO_RETURN
fatal_error_exit(int status)
{
    if (status < 0) {
#if defined(MS_WINDOWS) && defined(Py_DEBUG)
        DebugBreak();
#endif
        abort();
    }
    else {
        exit(status);
    }
}

static inline int
acquire_dict_lock_for_dump(PyObject *obj)
{
#ifdef Py_GIL_DISABLED
    PyMutex *mutex = &obj->ob_mutex;
    if (_PyMutex_LockTimed(mutex, 0, 0) == PY_LOCK_ACQUIRED) {
        return 1;
    }
    return 0;
#else
    return 1;
#endif
}

static inline void
release_dict_lock_for_dump(PyObject *obj)
{
#ifdef Py_GIL_DISABLED
    PyMutex *mutex = &obj->ob_mutex;
    // We can not call PyMutex_Unlock because it's not async-signal-safe.
    // So not to wake up other threads, we just use a simple atomic store in here.
    _Py_atomic_store_uint8(&mutex->_bits, _Py_UNLOCKED);
#endif
}

// Dump the list of extension modules of sys.modules, excluding stdlib modules
// (sys.stdlib_module_names), into fd file descriptor.
//
// This function is called by a signal handler in faulthandler: avoid memory
// allocations and keep the implementation simple. For example, the list is not
// sorted on purpose.
void
_Py_DumpExtensionModules(int fd, PyInterpreterState *interp)
{
    if (interp == NULL) {
        return;
    }
    PyObject *modules = _PyImport_GetModules(interp);
    if (modules == NULL || !PyDict_Check(modules)) {
        return;
    }

    Py_ssize_t pos;
    PyObject *key, *value;

    // Avoid PyDict_GetItemString() which calls PyUnicode_FromString(),
    // memory cannot be allocated on the heap in a signal handler.
    // Iterate on the dict instead.
    PyObject *stdlib_module_names = NULL;
    if (interp->sysdict != NULL) {
        pos = 0;
        if (!acquire_dict_lock_for_dump(interp->sysdict)) {
            // If we cannot acquire the lock, just don't dump the list of extension modules.
            return;
        }
        while (_PyDict_Next(interp->sysdict, &pos, &key, &value, NULL)) {
            if (PyUnicode_Check(key)
               && PyUnicode_CompareWithASCIIString(key, "stdlib_module_names") == 0) {
                stdlib_module_names = value;
                break;
            }
        }
        release_dict_lock_for_dump(interp->sysdict);
    }
    // If we failed to get sys.stdlib_module_names or it's not a frozenset,
    // don't exclude stdlib modules.
    if (stdlib_module_names != NULL && !PyFrozenSet_Check(stdlib_module_names)) {
        stdlib_module_names = NULL;
    }

    // List extensions
    int header = 1;
    Py_ssize_t count = 0;
    pos = 0;
    if (!acquire_dict_lock_for_dump(modules)) {
        // If we cannot acquire the lock, just don't dump the list of extension modules.
        return;
    }
    while (_PyDict_Next(modules, &pos, &key, &value, NULL)) {
        if (!PyUnicode_Check(key)) {
            continue;
        }
        if (!_PyModule_IsExtension(value)) {
            continue;
        }
        // Use the module name from the sys.modules key,
        // don't attempt to get the module object name.
        if (stdlib_module_names != NULL) {
            int is_stdlib_ext = 0;

            Py_ssize_t i = 0;
            PyObject *item;
            Py_hash_t hash;
            // if stdlib_module_names is not NULL, it is always a frozenset.
            while (_PySet_NextEntry(stdlib_module_names, &i, &item, &hash)) {
                if (PyUnicode_Check(item)
                    && PyUnicode_Compare(key, item) == 0)
                {
                    is_stdlib_ext = 1;
                    break;
                }
            }
            if (is_stdlib_ext) {
                // Ignore stdlib extension
                continue;
            }
        }

        if (header) {
            PUTS(fd, "\nExtension modules: ");
            header = 0;
        }
        else {
            PUTS(fd, ", ");
        }

        _Py_DumpASCII(fd, key);
        count++;
    }
    release_dict_lock_for_dump(modules);

    if (count) {
        PUTS(fd, " (total: ");
        _Py_DumpDecimal(fd, count);
        PUTS(fd, ")");
        PUTS(fd, "\n");
    }
}


static void _Py_NO_RETURN
fatal_error(int fd, int header, const char *prefix, const char *msg,
            int status)
{
    static int reentrant = 0;

    if (reentrant) {
        /* Py_FatalError() caused a second fatal error.
           Example: flush_std_files() raises a recursion error. */
        fatal_error_exit(status);
    }
    reentrant = 1;

    if (header) {
        PUTS(fd, "Fatal Python error: ");
        if (prefix) {
            PUTS(fd, prefix);
            PUTS(fd, ": ");
        }
        if (msg) {
            PUTS(fd, msg);
        }
        else {
            PUTS(fd, "<message not set>");
        }
        PUTS(fd, "\n");
    }

    _PyRuntimeState *runtime = &_PyRuntime;
    fatal_error_dump_runtime(fd, runtime);

    /* Check if the current thread has a Python thread state
       and holds the GIL.

       tss_tstate is NULL if Py_FatalError() is called from a C thread which
       has no Python thread state.

       tss_tstate != tstate if the current Python thread does not hold the GIL.
       */
    PyThreadState *tstate = _PyThreadState_GET();
    PyInterpreterState *interp = NULL;
    PyThreadState *tss_tstate = PyGILState_GetThisThreadState();
    if (tstate != NULL) {
        interp = tstate->interp;
    }
    else if (tss_tstate != NULL) {
        interp = tss_tstate->interp;
    }
    int has_tstate_and_gil = (tss_tstate != NULL && tss_tstate == tstate);

    if (has_tstate_and_gil) {
        /* If an exception is set, print the exception with its traceback */
        if (!_Py_FatalError_PrintExc(tss_tstate)) {
            /* No exception is set, or an exception is set without traceback */
            _Py_FatalError_DumpTracebacks(fd, interp, tss_tstate);
        }
    }
    else {
        _Py_FatalError_DumpTracebacks(fd, interp, tss_tstate);
    }

    _Py_DumpExtensionModules(fd, interp);

    /* The main purpose of faulthandler is to display the traceback.
       This function already did its best to display a traceback.
       Disable faulthandler to prevent writing a second traceback
       on abort(). */
    _PyFaulthandler_Fini();

    /* Check if the current Python thread hold the GIL */
    if (has_tstate_and_gil) {
        /* Flush sys.stdout and sys.stderr */
        flush_std_files();
    }

#ifdef MS_WINDOWS
    fatal_output_debug(msg);
#endif /* MS_WINDOWS */

    fatal_error_exit(status);
}


#undef Py_FatalError

void _Py_NO_RETURN
Py_FatalError(const char *msg)
{
    fatal_error(fileno(stderr), 1, NULL, msg, -1);
}


void _Py_NO_RETURN
_Py_FatalErrorFunc(const char *func, const char *msg)
{
    fatal_error(fileno(stderr), 1, func, msg, -1);
}


void _Py_NO_RETURN
_Py_FatalErrorFormat(const char *func, const char *format, ...)
{
    static int reentrant = 0;
    if (reentrant) {
        /* _Py_FatalErrorFormat() caused a second fatal error */
        fatal_error_exit(-1);
    }
    reentrant = 1;

    FILE *stream = stderr;
    const int fd = fileno(stream);
    PUTS(fd, "Fatal Python error: ");
    if (func) {
        PUTS(fd, func);
        PUTS(fd, ": ");
    }

    va_list vargs;
    va_start(vargs, format);
    vfprintf(stream, format, vargs);
    va_end(vargs);

    fputs("\n", stream);
    fflush(stream);

    fatal_error(fd, 0, NULL, NULL, -1);
}


void _Py_NO_RETURN
_Py_FatalRefcountErrorFunc(const char *func, const char *msg)
{
    _Py_FatalErrorFormat(func,
                         "%s: bug likely caused by a refcount error "
                         "in a C extension",
                         msg);
}


void _Py_NO_RETURN
Py_ExitStatusException(PyStatus status)
{
    if (_PyStatus_IS_EXIT(status)) {
        exit(status.exitcode);
    }
    else if (_PyStatus_IS_ERROR(status)) {
        fatal_error(fileno(stderr), 1, status.func, status.err_msg, 1);
    }
    else {
        Py_FatalError("Py_ExitStatusException() must not be called on success");
    }
}


/* Wait until threading._shutdown completes, provided
   the threading module was imported in the first place.
   The shutdown routine will wait until all non-daemon
   "threading" threads have completed. */
static void
wait_for_thread_shutdown(PyThreadState *tstate)
{
    PyObject *result;
    PyObject *threading = PyImport_GetModule(&_Py_ID(threading));
    if (threading == NULL) {
        if (_PyErr_Occurred(tstate)) {
            PyErr_FormatUnraisable("Exception ignored on threading shutdown");
        }
        /* else: threading not imported */
        return;
    }
    result = PyObject_CallMethodNoArgs(threading, &_Py_ID(_shutdown));
    if (result == NULL) {
        PyErr_FormatUnraisable("Exception ignored on threading shutdown");
    }
    else {
        Py_DECREF(result);
    }
    Py_DECREF(threading);
}

int Py_AtExit(void (*func)(void))
{
    struct _atexit_runtime_state *state = &_PyRuntime.atexit;
    PyMutex_Lock(&state->mutex);
    if (state->ncallbacks >= NEXITFUNCS) {
        PyMutex_Unlock(&state->mutex);
        return -1;
    }
    state->callbacks[state->ncallbacks++] = func;
    PyMutex_Unlock(&state->mutex);
    return 0;
}

static void
call_ll_exitfuncs(_PyRuntimeState *runtime)
{
    atexit_callbackfunc exitfunc;
    struct _atexit_runtime_state *state = &runtime->atexit;

    PyMutex_Lock(&state->mutex);
    while (state->ncallbacks > 0) {
        /* pop last function from the list */
        state->ncallbacks--;
        exitfunc = state->callbacks[state->ncallbacks];
        state->callbacks[state->ncallbacks] = NULL;

        PyMutex_Unlock(&state->mutex);
        exitfunc();
        PyMutex_Lock(&state->mutex);
    }
    PyMutex_Unlock(&state->mutex);

    fflush(stdout);
    fflush(stderr);
}

void _Py_NO_RETURN
Py_Exit(int sts)
{
    PyThreadState *tstate = _PyThreadState_GET();
    if (tstate != NULL && _PyThreadState_IsRunningMain(tstate)) {
        _PyInterpreterState_SetNotRunningMain(tstate->interp);
    }
    if (_Py_Finalize(&_PyRuntime) < 0) {
        sts = 120;
    }

    exit(sts);
}


/*
 * The file descriptor fd is considered ``interactive'' if either
 *   a) isatty(fd) is TRUE, or
 *   b) the -i flag was given, and the filename associated with
 *      the descriptor is NULL or "<stdin>" or "???".
 */
int
Py_FdIsInteractive(FILE *fp, const char *filename)
{
    if (isatty(fileno(fp))) {
        return 1;
    }
    if (!_Py_GetConfig()->interactive) {
        return 0;
    }
    return ((filename == NULL)
            || (strcmp(filename, "<stdin>") == 0)
            || (strcmp(filename, "???") == 0));
}


int
_Py_FdIsInteractive(FILE *fp, PyObject *filename)
{
    if (isatty(fileno(fp))) {
        return 1;
    }
    if (!_Py_GetConfig()->interactive) {
        return 0;
    }
    return ((filename == NULL)
            || (PyUnicode_CompareWithASCIIString(filename, "<stdin>") == 0)
            || (PyUnicode_CompareWithASCIIString(filename, "???") == 0));
}


/* Wrappers around sigaction() or signal(). */

PyOS_sighandler_t
PyOS_getsig(int sig)
{
#ifdef HAVE_SIGACTION
    struct sigaction context;
    if (sigaction(sig, NULL, &context) == -1)
        return SIG_ERR;
    return context.sa_handler;
#else
    PyOS_sighandler_t handler;
/* Special signal handling for the secure CRT in Visual Studio 2005 */
#if defined(_MSC_VER) && _MSC_VER >= 1400
    switch (sig) {
    /* Only these signals are valid */
    case SIGINT:
    case SIGILL:
    case SIGFPE:
    case SIGSEGV:
    case SIGTERM:
    case SIGBREAK:
    case SIGABRT:
        break;
    /* Don't call signal() with other values or it will assert */
    default:
        return SIG_ERR;
    }
#endif /* _MSC_VER && _MSC_VER >= 1400 */
    handler = signal(sig, SIG_IGN);
    if (handler != SIG_ERR)
        signal(sig, handler);
    return handler;
#endif
}

/*
 * All of the code in this function must only use async-signal-safe functions,
 * listed at `man 7 signal-safety` or
 * http://www.opengroup.org/onlinepubs/009695399/functions/xsh_chap02_04.html.
 */
PyOS_sighandler_t
PyOS_setsig(int sig, PyOS_sighandler_t handler)
{
#ifdef HAVE_SIGACTION
    /* Some code in Modules/signalmodule.c depends on sigaction() being
     * used here if HAVE_SIGACTION is defined.  Fix that if this code
     * changes to invalidate that assumption.
     */
    struct sigaction context, ocontext;
    context.sa_handler = handler;
    sigemptyset(&context.sa_mask);
    /* Using SA_ONSTACK is friendlier to other C/C++/Golang-VM code that
     * extension module or embedding code may use where tiny thread stacks
     * are used.  https://bugs.python.org/issue43390 */
    context.sa_flags = SA_ONSTACK;
    if (sigaction(sig, &context, &ocontext) == -1)
        return SIG_ERR;
    return ocontext.sa_handler;
#else
    PyOS_sighandler_t oldhandler;
    oldhandler = signal(sig, handler);
#ifdef HAVE_SIGINTERRUPT
    siginterrupt(sig, 1);
#endif
    return oldhandler;
#endif
}<|MERGE_RESOLUTION|>--- conflicted
+++ resolved
@@ -2532,24 +2532,9 @@
     }
     interp->finalizing = 1;
 
-<<<<<<< HEAD
     make_pre_finalization_calls(tstate);
 
-    if (tstate != interp->threads.head || tstate->next != NULL) {
-        Py_FatalError("not the last thread");
-    }
-
-=======
-    // Wrap up existing "threading"-module-created, non-daemon threads.
-    wait_for_thread_shutdown(tstate);
-
-    // Make any remaining pending calls.
-    _Py_FinishPendingCalls(tstate);
-
-    _PyAtExit_Call(tstate->interp);
-    _PyRuntimeState *runtime = interp->runtime;
-    _PyEval_StopTheWorldAll(runtime);
->>>>>>> 77a22ef7
+    ASSERT_WORLD_STOPPED(interp);
     /* Remaining daemon threads will automatically exit
        when they attempt to take the GIL (ex: PyEval_RestoreThread()). */
     _PyInterpreterState_SetFinalizing(interp, tstate);
@@ -2561,7 +2546,8 @@
         _PyThreadState_SetShuttingDown(p);
     }
 
-    _PyEval_StartTheWorldAll(runtime);
+    _PyEval_StartTheWorldAll(interp->runtime);
+    PyMutex_Unlock(&interp->ceval.pending.mutex);
     _PyThreadState_DeleteList(list, /*is_after_fork=*/0);
 
     // XXX Call something like _PyImport_Disable() here?
