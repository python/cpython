/* Python interpreter top-level routines, including init/exit */

#include "Python.h"

#include "pycore_ceval.h"         // _PyEval_FiniGIL()
#include "pycore_context.h"       // _PyContext_Init()
#include "pycore_exceptions.h"    // _PyExc_InitTypes()
#include "pycore_dict.h"          // _PyDict_Fini()
#include "pycore_fileutils.h"     // _Py_ResetForceASCII()
#include "pycore_floatobject.h"   // _PyFloat_InitTypes()
#include "pycore_genobject.h"     // _PyAsyncGen_Fini()
#include "pycore_global_objects_fini_generated.h"  // "_PyStaticObjects_CheckRefcnt()
#include "pycore_import.h"        // _PyImport_BootstrapImp()
#include "pycore_initconfig.h"    // _PyStatus_OK()
#include "pycore_list.h"          // _PyList_Fini()
#include "pycore_long.h"          // _PyLong_InitTypes()
#include "pycore_object.h"        // _PyDebug_PrintTotalRefs()
#include "pycore_pathconfig.h"    // _PyConfig_WritePathConfig()
#include "pycore_pyerrors.h"      // _PyErr_Occurred()
#include "pycore_pylifecycle.h"   // _PyErr_Print()
#include "pycore_pymem.h"         // _PyObject_DebugMallocStats()
#include "pycore_pystate.h"       // _PyThreadState_GET()
#include "pycore_runtime.h"       // _Py_ID()
#include "pycore_runtime_init.h"  // _PyRuntimeState_INIT
#include "pycore_sliceobject.h"   // _PySlice_Fini()
#include "pycore_sysmodule.h"     // _PySys_ClearAuditHooks()
#include "pycore_traceback.h"     // _Py_DumpTracebackThreads()
#include "pycore_typeobject.h"    // _PyTypes_InitTypes()
#include "pycore_unicodeobject.h" // _PyUnicode_InitTypes()
#include "opcode.h"

extern PyStatus _PyIO_InitTypes(PyInterpreterState *interp);
extern void _PyIO_FiniTypes(PyInterpreterState *interp);

#include <locale.h>               // setlocale()
#include <stdlib.h>               // getenv()

#if defined(__APPLE__)
#include <mach-o/loader.h>
#endif

#ifdef HAVE_SIGNAL_H
#  include <signal.h>             // SIG_IGN
#endif

#ifdef HAVE_LANGINFO_H
#  include <langinfo.h>           // nl_langinfo(CODESET)
#endif

#ifdef HAVE_FCNTL_H
#  include <fcntl.h>              // F_GETFD
#endif

#ifdef MS_WINDOWS
#  undef BYTE
#endif

#define PUTS(fd, str) _Py_write_noraise(fd, str, (int)strlen(str))


#ifdef __cplusplus
extern "C" {
#endif


/* Forward declarations */
static PyStatus add_main_module(PyInterpreterState *interp);
static PyStatus init_import_site(void);
static PyStatus init_set_builtins_open(void);
static PyStatus init_sys_streams(PyThreadState *tstate);
static void wait_for_thread_shutdown(PyThreadState *tstate);
static void call_ll_exitfuncs(_PyRuntimeState *runtime);

/* The following places the `_PyRuntime` structure in a location that can be
 * found without any external information. This is meant to ease access to the
 * interpreter state for various runtime debugging tools, but is *not* an
 * officially supported feature */

/* Suppress deprecation warning for PyBytesObject.ob_shash */
_Py_COMP_DIAG_PUSH
_Py_COMP_DIAG_IGNORE_DEPR_DECLS

#if defined(MS_WINDOWS)

#pragma section("PyRuntime", read, write)
__declspec(allocate("PyRuntime"))

#elif defined(__APPLE__)

__attribute__((
    section(SEG_DATA ",PyRuntime")
))

#endif

_PyRuntimeState _PyRuntime
#if defined(__linux__) && (defined(__GNUC__) || defined(__clang__))
__attribute__ ((section (".PyRuntime")))
#endif
= _PyRuntimeState_INIT(_PyRuntime);
_Py_COMP_DIAG_POP

static int runtime_initialized = 0;

PyStatus
_PyRuntime_Initialize(void)
{
    /* XXX We only initialize once in the process, which aligns with
       the static initialization of the former globals now found in
       _PyRuntime.  However, _PyRuntime *should* be initialized with
       every Py_Initialize() call, but doing so breaks the runtime.
       This is because the runtime state is not properly finalized
       currently. */
    if (runtime_initialized) {
        return _PyStatus_OK();
    }
    runtime_initialized = 1;

    return _PyRuntimeState_Init(&_PyRuntime);
}

void
_PyRuntime_Finalize(void)
{
    _PyRuntimeState_Fini(&_PyRuntime);
    runtime_initialized = 0;
}

int
_Py_IsFinalizing(void)
{
    return _PyRuntimeState_GetFinalizing(&_PyRuntime) != NULL;
}

/* Hack to force loading of object files */
int (*_PyOS_mystrnicmp_hack)(const char *, const char *, Py_ssize_t) = \
    PyOS_mystrnicmp; /* Python/pystrcmp.o */


/* APIs to access the initialization flags
 *
 * Can be called prior to Py_Initialize.
 */

int
_Py_IsCoreInitialized(void)
{
    return _PyRuntime.core_initialized;
}

int
Py_IsInitialized(void)
{
    return _PyRuntime.initialized;
}


/* Helper functions to better handle the legacy C locale
 *
 * The legacy C locale assumes ASCII as the default text encoding, which
 * causes problems not only for the CPython runtime, but also other
 * components like GNU readline.
 *
 * Accordingly, when the CLI detects it, it attempts to coerce it to a
 * more capable UTF-8 based alternative as follows:
 *
 *     if (_Py_LegacyLocaleDetected()) {
 *         _Py_CoerceLegacyLocale();
 *     }
 *
 * See the documentation of the PYTHONCOERCECLOCALE setting for more details.
 *
 * Locale coercion also impacts the default error handler for the standard
 * streams: while the usual default is "strict", the default for the legacy
 * C locale and for any of the coercion target locales is "surrogateescape".
 */

int
_Py_LegacyLocaleDetected(int warn)
{
#ifndef MS_WINDOWS
    if (!warn) {
        const char *locale_override = getenv("LC_ALL");
        if (locale_override != NULL && *locale_override != '\0') {
            /* Don't coerce C locale if the LC_ALL environment variable
               is set */
            return 0;
        }
    }

    /* On non-Windows systems, the C locale is considered a legacy locale */
    /* XXX (ncoghlan): some platforms (notably Mac OS X) don't appear to treat
     *                 the POSIX locale as a simple alias for the C locale, so
     *                 we may also want to check for that explicitly.
     */
    const char *ctype_loc = setlocale(LC_CTYPE, NULL);
    return ctype_loc != NULL && strcmp(ctype_loc, "C") == 0;
#else
    /* Windows uses code pages instead of locales, so no locale is legacy */
    return 0;
#endif
}

#ifndef MS_WINDOWS
static const char *_C_LOCALE_WARNING =
    "Python runtime initialized with LC_CTYPE=C (a locale with default ASCII "
    "encoding), which may cause Unicode compatibility problems. Using C.UTF-8, "
    "C.utf8, or UTF-8 (if available) as alternative Unicode-compatible "
    "locales is recommended.\n";

static void
emit_stderr_warning_for_legacy_locale(_PyRuntimeState *runtime)
{
    const PyPreConfig *preconfig = &runtime->preconfig;
    if (preconfig->coerce_c_locale_warn && _Py_LegacyLocaleDetected(1)) {
        PySys_FormatStderr("%s", _C_LOCALE_WARNING);
    }
}
#endif   /* !defined(MS_WINDOWS) */

typedef struct _CandidateLocale {
    const char *locale_name; /* The locale to try as a coercion target */
} _LocaleCoercionTarget;

static _LocaleCoercionTarget _TARGET_LOCALES[] = {
    {"C.UTF-8"},
    {"C.utf8"},
    {"UTF-8"},
    {NULL}
};


int
_Py_IsLocaleCoercionTarget(const char *ctype_loc)
{
    const _LocaleCoercionTarget *target = NULL;
    for (target = _TARGET_LOCALES; target->locale_name; target++) {
        if (strcmp(ctype_loc, target->locale_name) == 0) {
            return 1;
        }
    }
    return 0;
}


#ifdef PY_COERCE_C_LOCALE
static const char C_LOCALE_COERCION_WARNING[] =
    "Python detected LC_CTYPE=C: LC_CTYPE coerced to %.20s (set another locale "
    "or PYTHONCOERCECLOCALE=0 to disable this locale coercion behavior).\n";

static int
_coerce_default_locale_settings(int warn, const _LocaleCoercionTarget *target)
{
    const char *newloc = target->locale_name;

    /* Reset locale back to currently configured defaults */
    _Py_SetLocaleFromEnv(LC_ALL);

    /* Set the relevant locale environment variable */
    if (setenv("LC_CTYPE", newloc, 1)) {
        fprintf(stderr,
                "Error setting LC_CTYPE, skipping C locale coercion\n");
        return 0;
    }
    if (warn) {
        fprintf(stderr, C_LOCALE_COERCION_WARNING, newloc);
    }

    /* Reconfigure with the overridden environment variables */
    _Py_SetLocaleFromEnv(LC_ALL);
    return 1;
}
#endif

int
_Py_CoerceLegacyLocale(int warn)
{
    int coerced = 0;
#ifdef PY_COERCE_C_LOCALE
    char *oldloc = NULL;

    oldloc = _PyMem_RawStrdup(setlocale(LC_CTYPE, NULL));
    if (oldloc == NULL) {
        return coerced;
    }

    const char *locale_override = getenv("LC_ALL");
    if (locale_override == NULL || *locale_override == '\0') {
        /* LC_ALL is also not set (or is set to an empty string) */
        const _LocaleCoercionTarget *target = NULL;
        for (target = _TARGET_LOCALES; target->locale_name; target++) {
            const char *new_locale = setlocale(LC_CTYPE,
                                               target->locale_name);
            if (new_locale != NULL) {
#if !defined(_Py_FORCE_UTF8_LOCALE) && defined(HAVE_LANGINFO_H) && defined(CODESET)
                /* Also ensure that nl_langinfo works in this locale */
                char *codeset = nl_langinfo(CODESET);
                if (!codeset || *codeset == '\0') {
                    /* CODESET is not set or empty, so skip coercion */
                    new_locale = NULL;
                    _Py_SetLocaleFromEnv(LC_CTYPE);
                    continue;
                }
#endif
                /* Successfully configured locale, so make it the default */
                coerced = _coerce_default_locale_settings(warn, target);
                goto done;
            }
        }
    }
    /* No C locale warning here, as Py_Initialize will emit one later */

    setlocale(LC_CTYPE, oldloc);

done:
    PyMem_RawFree(oldloc);
#endif
    return coerced;
}

/* _Py_SetLocaleFromEnv() is a wrapper around setlocale(category, "") to
 * isolate the idiosyncrasies of different libc implementations. It reads the
 * appropriate environment variable and uses its value to select the locale for
 * 'category'. */
char *
_Py_SetLocaleFromEnv(int category)
{
    char *res;
#ifdef __ANDROID__
    const char *locale;
    const char **pvar;
#ifdef PY_COERCE_C_LOCALE
    const char *coerce_c_locale;
#endif
    const char *utf8_locale = "C.UTF-8";
    const char *env_var_set[] = {
        "LC_ALL",
        "LC_CTYPE",
        "LANG",
        NULL,
    };

    /* Android setlocale(category, "") doesn't check the environment variables
     * and incorrectly sets the "C" locale at API 24 and older APIs. We only
     * check the environment variables listed in env_var_set. */
    for (pvar=env_var_set; *pvar; pvar++) {
        locale = getenv(*pvar);
        if (locale != NULL && *locale != '\0') {
            if (strcmp(locale, utf8_locale) == 0 ||
                    strcmp(locale, "en_US.UTF-8") == 0) {
                return setlocale(category, utf8_locale);
            }
            return setlocale(category, "C");
        }
    }

    /* Android uses UTF-8, so explicitly set the locale to C.UTF-8 if none of
     * LC_ALL, LC_CTYPE, or LANG is set to a non-empty string.
     * Quote from POSIX section "8.2 Internationalization Variables":
     * "4. If the LANG environment variable is not set or is set to the empty
     * string, the implementation-defined default locale shall be used." */

#ifdef PY_COERCE_C_LOCALE
    coerce_c_locale = getenv("PYTHONCOERCECLOCALE");
    if (coerce_c_locale == NULL || strcmp(coerce_c_locale, "0") != 0) {
        /* Some other ported code may check the environment variables (e.g. in
         * extension modules), so we make sure that they match the locale
         * configuration */
        if (setenv("LC_CTYPE", utf8_locale, 1)) {
            fprintf(stderr, "Warning: failed setting the LC_CTYPE "
                            "environment variable to %s\n", utf8_locale);
        }
    }
#endif
    res = setlocale(category, utf8_locale);
#else /* !defined(__ANDROID__) */
    res = setlocale(category, "");
#endif
    _Py_ResetForceASCII();
    return res;
}


static int
interpreter_update_config(PyThreadState *tstate, int only_update_path_config)
{
    const PyConfig *config = &tstate->interp->config;

    if (!only_update_path_config) {
        PyStatus status = _PyConfig_Write(config, tstate->interp->runtime);
        if (_PyStatus_EXCEPTION(status)) {
            _PyErr_SetFromPyStatus(status);
            return -1;
        }
    }

    if (_Py_IsMainInterpreter(tstate->interp)) {
        PyStatus status = _PyPathConfig_UpdateGlobal(config);
        if (_PyStatus_EXCEPTION(status)) {
            _PyErr_SetFromPyStatus(status);
            return -1;
        }
    }

    tstate->interp->long_state.max_str_digits = config->int_max_str_digits;

    // Update the sys module for the new configuration
    if (_PySys_UpdateConfig(tstate) < 0) {
        return -1;
    }
    return 0;
}


int
_PyInterpreterState_SetConfig(const PyConfig *src_config)
{
    PyThreadState *tstate = _PyThreadState_GET();
    int res = -1;

    PyConfig config;
    PyConfig_InitPythonConfig(&config);
    PyStatus status = _PyConfig_Copy(&config, src_config);
    if (_PyStatus_EXCEPTION(status)) {
        _PyErr_SetFromPyStatus(status);
        goto done;
    }

    status = _PyConfig_Read(&config, 1);
    if (_PyStatus_EXCEPTION(status)) {
        _PyErr_SetFromPyStatus(status);
        goto done;
    }

    status = _PyConfig_Copy(&tstate->interp->config, &config);
    if (_PyStatus_EXCEPTION(status)) {
        _PyErr_SetFromPyStatus(status);
        goto done;
    }

    res = interpreter_update_config(tstate, 0);

done:
    PyConfig_Clear(&config);
    return res;
}


/* Global initializations.  Can be undone by Py_Finalize().  Don't
   call this twice without an intervening Py_Finalize() call.

   Every call to Py_InitializeFromConfig, Py_Initialize or Py_InitializeEx
   must have a corresponding call to Py_Finalize.

   Locking: you must hold the interpreter lock while calling these APIs.
   (If the lock has not yet been initialized, that's equivalent to
   having the lock, but you cannot use multiple threads.)

*/

static PyStatus
pyinit_core_reconfigure(_PyRuntimeState *runtime,
                        PyThreadState **tstate_p,
                        const PyConfig *config)
{
    PyStatus status;
    PyThreadState *tstate = _PyThreadState_GET();
    if (!tstate) {
        return _PyStatus_ERR("failed to read thread state");
    }
    *tstate_p = tstate;

    PyInterpreterState *interp = tstate->interp;
    if (interp == NULL) {
        return _PyStatus_ERR("can't make main interpreter");
    }

    status = _PyConfig_Write(config, runtime);
    if (_PyStatus_EXCEPTION(status)) {
        return status;
    }

    status = _PyConfig_Copy(&interp->config, config);
    if (_PyStatus_EXCEPTION(status)) {
        return status;
    }
    config = _PyInterpreterState_GetConfig(interp);

    if (config->_install_importlib) {
        status = _PyPathConfig_UpdateGlobal(config);
        if (_PyStatus_EXCEPTION(status)) {
            return status;
        }
    }
    return _PyStatus_OK();
}


static PyStatus
pycore_init_runtime(_PyRuntimeState *runtime,
                    const PyConfig *config)
{
    if (runtime->initialized) {
        return _PyStatus_ERR("main interpreter already initialized");
    }

    PyStatus status = _PyConfig_Write(config, runtime);
    if (_PyStatus_EXCEPTION(status)) {
        return status;
    }

    /* Py_Finalize leaves _Py_Finalizing set in order to help daemon
     * threads behave a little more gracefully at interpreter shutdown.
     * We clobber it here so the new interpreter can start with a clean
     * slate.
     *
     * However, this may still lead to misbehaviour if there are daemon
     * threads still hanging around from a previous Py_Initialize/Finalize
     * pair :(
     */
    _PyRuntimeState_SetFinalizing(runtime, NULL);

    _Py_InitVersion();

    status = _Py_HashRandomization_Init(config);
    if (_PyStatus_EXCEPTION(status)) {
        return status;
    }

    status = _PyTime_Init();
    if (_PyStatus_EXCEPTION(status)) {
        return status;
    }

    status = _PyImport_Init();
    if (_PyStatus_EXCEPTION(status)) {
        return status;
    }

    status = _PyInterpreterState_Enable(runtime);
    if (_PyStatus_EXCEPTION(status)) {
        return status;
    }
    return _PyStatus_OK();
}


static PyStatus
init_interp_settings(PyInterpreterState *interp,
                     const PyInterpreterConfig *config)
{
    assert(interp->feature_flags == 0);

    if (config->use_main_obmalloc) {
        interp->feature_flags |= Py_RTFLAGS_USE_MAIN_OBMALLOC;
    }
    else if (!config->check_multi_interp_extensions) {
        /* The reason: PyModuleDef.m_base.m_copy leaks objects between
           interpreters. */
        return _PyStatus_ERR("per-interpreter obmalloc does not support "
                             "single-phase init extension modules");
    }

    if (config->allow_fork) {
        interp->feature_flags |= Py_RTFLAGS_FORK;
    }
    if (config->allow_exec) {
        interp->feature_flags |= Py_RTFLAGS_EXEC;
    }
    // Note that fork+exec is always allowed.

    if (config->allow_threads) {
        interp->feature_flags |= Py_RTFLAGS_THREADS;
    }
    if (config->allow_daemon_threads) {
        interp->feature_flags |= Py_RTFLAGS_DAEMON_THREADS;
    }

    if (config->check_multi_interp_extensions) {
        interp->feature_flags |= Py_RTFLAGS_MULTI_INTERP_EXTENSIONS;
    }

    return _PyStatus_OK();
}


static PyStatus
init_interp_create_gil(PyThreadState *tstate, int own_gil)
{
    PyStatus status;

    /* finalize_interp_delete() comment explains why _PyEval_FiniGIL() is
       only called here. */
    // XXX This is broken with a per-interpreter GIL.
    _PyEval_FiniGIL(tstate->interp);

    /* Auto-thread-state API */
    status = _PyGILState_SetTstate(tstate);
    if (_PyStatus_EXCEPTION(status)) {
        return status;
    }

    /* Create the GIL and take it */
    status = _PyEval_InitGIL(tstate, own_gil);
    if (_PyStatus_EXCEPTION(status)) {
        return status;
    }

    return _PyStatus_OK();
}


static PyStatus
pycore_create_interpreter(_PyRuntimeState *runtime,
                          const PyConfig *src_config,
                          PyThreadState **tstate_p)
{
    PyStatus status;
    PyInterpreterState *interp = PyInterpreterState_New();
    if (interp == NULL) {
        return _PyStatus_ERR("can't make main interpreter");
    }
    assert(_Py_IsMainInterpreter(interp));

    status = _PyConfig_Copy(&interp->config, src_config);
    if (_PyStatus_EXCEPTION(status)) {
        return status;
    }

    /* Auto-thread-state API */
    status = _PyGILState_Init(interp);
    if (_PyStatus_EXCEPTION(status)) {
        return status;
    }

<<<<<<< HEAD
    _PyInterpreterConfig config = _PyInterpreterConfig_LEGACY_INIT;
    // The main interpreter always has its own GIL.
    config.own_gil = 1;
=======
    const PyInterpreterConfig config = _PyInterpreterConfig_LEGACY_INIT;
>>>>>>> e95dd40a
    status = init_interp_settings(interp, &config);
    if (_PyStatus_EXCEPTION(status)) {
        return status;
    }

    PyThreadState *tstate = _PyThreadState_New(interp);
    if (tstate == NULL) {
        return _PyStatus_ERR("can't make first thread");
    }
    _PyThreadState_Bind(tstate);
    // XXX For now we do this before the GIL is created.
    (void) _PyThreadState_SwapNoGIL(tstate);

    status = init_interp_create_gil(tstate, config.own_gil);
    if (_PyStatus_EXCEPTION(status)) {
        return status;
    }

    *tstate_p = tstate;
    return _PyStatus_OK();
}


static PyStatus
pycore_init_global_objects(PyInterpreterState *interp)
{
    PyStatus status;

    _PyFloat_InitState(interp);

    status = _PyUnicode_InitGlobalObjects(interp);
    if (_PyStatus_EXCEPTION(status)) {
        return status;
    }

    _PyUnicode_InitState(interp);

    return _PyStatus_OK();
}


static PyStatus
pycore_init_types(PyInterpreterState *interp)
{
    PyStatus status;

    status = _PyTypes_InitTypes(interp);
    if (_PyStatus_EXCEPTION(status)) {
        return status;
    }

    status = _PyLong_InitTypes(interp);
    if (_PyStatus_EXCEPTION(status)) {
        return status;
    }

    status = _PyUnicode_InitTypes(interp);
    if (_PyStatus_EXCEPTION(status)) {
        return status;
    }

    status = _PyFloat_InitTypes(interp);
    if (_PyStatus_EXCEPTION(status)) {
        return status;
    }

    if (_PyExc_InitTypes(interp) < 0) {
        return _PyStatus_ERR("failed to initialize an exception type");
    }

    status = _PyIO_InitTypes(interp);
    if (_PyStatus_EXCEPTION(status)) {
        return status;
    }

    status = _PyExc_InitGlobalObjects(interp);
    if (_PyStatus_EXCEPTION(status)) {
        return status;
    }

    status = _PyExc_InitState(interp);
    if (_PyStatus_EXCEPTION(status)) {
        return status;
    }

    status = _PyErr_InitTypes(interp);
    if (_PyStatus_EXCEPTION(status)) {
        return status;
    }

    status = _PyContext_Init(interp);
    if (_PyStatus_EXCEPTION(status)) {
        return status;
    }
    return _PyStatus_OK();
}

static const uint8_t INTERPRETER_TRAMPOLINE_INSTRUCTIONS[] = {
    /* Put a NOP at the start, so that the IP points into
    * the code, rather than before it */
    NOP, 0,
    INTERPRETER_EXIT, 0,
    /* RESUME at end makes sure that the frame appears incomplete */
    RESUME, 0
};

static const _PyShimCodeDef INTERPRETER_TRAMPOLINE_CODEDEF = {
    INTERPRETER_TRAMPOLINE_INSTRUCTIONS,
    sizeof(INTERPRETER_TRAMPOLINE_INSTRUCTIONS),
    1,
    "<interpreter trampoline>"
};

static PyStatus
pycore_init_builtins(PyThreadState *tstate)
{
    PyInterpreterState *interp = tstate->interp;

    PyObject *bimod = _PyBuiltin_Init(interp);
    if (bimod == NULL) {
        goto error;
    }

    PyObject *modules = _PyImport_GetModules(interp);
    if (_PyImport_FixupBuiltin(bimod, "builtins", modules) < 0) {
        goto error;
    }

    PyObject *builtins_dict = PyModule_GetDict(bimod);
    if (builtins_dict == NULL) {
        goto error;
    }
    interp->builtins = Py_NewRef(builtins_dict);

    PyObject *isinstance = PyDict_GetItem(builtins_dict, &_Py_ID(isinstance));
    assert(isinstance);
    interp->callable_cache.isinstance = isinstance;
    PyObject *len = PyDict_GetItem(builtins_dict, &_Py_ID(len));
    assert(len);
    interp->callable_cache.len = len;
    PyObject *list_append = _PyType_Lookup(&PyList_Type, &_Py_ID(append));
    assert(list_append);
    interp->callable_cache.list_append = list_append;
    PyObject *object__getattribute__ = _PyType_Lookup(&PyBaseObject_Type, &_Py_ID(__getattribute__));
    assert(object__getattribute__);
    interp->callable_cache.object__getattribute__ = object__getattribute__;
    interp->interpreter_trampoline = _Py_MakeShimCode(&INTERPRETER_TRAMPOLINE_CODEDEF);
    if (interp->interpreter_trampoline == NULL) {
        return _PyStatus_ERR("failed to create interpreter trampoline.");
    }
    if (_PyBuiltins_AddExceptions(bimod) < 0) {
        return _PyStatus_ERR("failed to add exceptions to builtins");
    }

    interp->builtins_copy = PyDict_Copy(interp->builtins);
    if (interp->builtins_copy == NULL) {
        goto error;
    }
    Py_DECREF(bimod);

    if (_PyImport_InitDefaultImportFunc(interp) < 0) {
        goto error;
    }

    assert(!_PyErr_Occurred(tstate));
    return _PyStatus_OK();

error:
    Py_XDECREF(bimod);
    return _PyStatus_ERR("can't initialize builtins module");
}


static PyStatus
pycore_interp_init(PyThreadState *tstate)
{
    PyInterpreterState *interp = tstate->interp;
    PyStatus status;
    PyObject *sysmod = NULL;

    // Create singletons before the first PyType_Ready() call, since
    // PyType_Ready() uses singletons like the Unicode empty string (tp_doc)
    // and the empty tuple singletons (tp_bases).
    status = pycore_init_global_objects(interp);
    if (_PyStatus_EXCEPTION(status)) {
        return status;
    }

    // The GC must be initialized before the first GC collection.
    status = _PyGC_Init(interp);
    if (_PyStatus_EXCEPTION(status)) {
        return status;
    }
    // Intern strings in deep-frozen modules first so that others
    // can use it instead of creating a heap allocated string.
    if (_Py_Deepfreeze_Init() < 0) {
        return _PyStatus_ERR("failed to initialize deep-frozen modules");
    }

    status = pycore_init_types(interp);
    if (_PyStatus_EXCEPTION(status)) {
        goto done;
    }

    if (_PyWarnings_InitState(interp) < 0) {
        return _PyStatus_ERR("can't initialize warnings");
    }

    status = _PyAtExit_Init(interp);
    if (_PyStatus_EXCEPTION(status)) {
        return status;
    }

    status = _PySys_Create(tstate, &sysmod);
    if (_PyStatus_EXCEPTION(status)) {
        goto done;
    }

    status = pycore_init_builtins(tstate);
    if (_PyStatus_EXCEPTION(status)) {
        goto done;
    }

    const PyConfig *config = _PyInterpreterState_GetConfig(interp);

    status = _PyImport_InitCore(tstate, sysmod, config->_install_importlib);
    if (_PyStatus_EXCEPTION(status)) {
        goto done;
    }

done:
    /* sys.modules['sys'] contains a strong reference to the module */
    Py_XDECREF(sysmod);
    return status;
}


static PyStatus
pyinit_config(_PyRuntimeState *runtime,
              PyThreadState **tstate_p,
              const PyConfig *config)
{
    PyStatus status = pycore_init_runtime(runtime, config);
    if (_PyStatus_EXCEPTION(status)) {
        return status;
    }

    PyThreadState *tstate;
    status = pycore_create_interpreter(runtime, config, &tstate);
    if (_PyStatus_EXCEPTION(status)) {
        return status;
    }
    *tstate_p = tstate;

    status = pycore_interp_init(tstate);
    if (_PyStatus_EXCEPTION(status)) {
        return status;
    }

    /* Only when we get here is the runtime core fully initialized */
    runtime->core_initialized = 1;
    return _PyStatus_OK();
}


PyStatus
_Py_PreInitializeFromPyArgv(const PyPreConfig *src_config, const _PyArgv *args)
{
    PyStatus status;

    if (src_config == NULL) {
        return _PyStatus_ERR("preinitialization config is NULL");
    }

    status = _PyRuntime_Initialize();
    if (_PyStatus_EXCEPTION(status)) {
        return status;
    }
    _PyRuntimeState *runtime = &_PyRuntime;

    if (runtime->preinitialized) {
        /* If it's already configured: ignored the new configuration */
        return _PyStatus_OK();
    }

    /* Note: preinitialized remains 1 on error, it is only set to 0
       at exit on success. */
    runtime->preinitializing = 1;

    PyPreConfig config;

    status = _PyPreConfig_InitFromPreConfig(&config, src_config);
    if (_PyStatus_EXCEPTION(status)) {
        return status;
    }

    status = _PyPreConfig_Read(&config, args);
    if (_PyStatus_EXCEPTION(status)) {
        return status;
    }

    status = _PyPreConfig_Write(&config);
    if (_PyStatus_EXCEPTION(status)) {
        return status;
    }

    runtime->preinitializing = 0;
    runtime->preinitialized = 1;
    return _PyStatus_OK();
}


PyStatus
Py_PreInitializeFromBytesArgs(const PyPreConfig *src_config, Py_ssize_t argc, char **argv)
{
    _PyArgv args = {.use_bytes_argv = 1, .argc = argc, .bytes_argv = argv};
    return _Py_PreInitializeFromPyArgv(src_config, &args);
}


PyStatus
Py_PreInitializeFromArgs(const PyPreConfig *src_config, Py_ssize_t argc, wchar_t **argv)
{
    _PyArgv args = {.use_bytes_argv = 0, .argc = argc, .wchar_argv = argv};
    return _Py_PreInitializeFromPyArgv(src_config, &args);
}


PyStatus
Py_PreInitialize(const PyPreConfig *src_config)
{
    return _Py_PreInitializeFromPyArgv(src_config, NULL);
}


PyStatus
_Py_PreInitializeFromConfig(const PyConfig *config,
                            const _PyArgv *args)
{
    assert(config != NULL);

    PyStatus status = _PyRuntime_Initialize();
    if (_PyStatus_EXCEPTION(status)) {
        return status;
    }
    _PyRuntimeState *runtime = &_PyRuntime;

    if (runtime->preinitialized) {
        /* Already initialized: do nothing */
        return _PyStatus_OK();
    }

    PyPreConfig preconfig;

    _PyPreConfig_InitFromConfig(&preconfig, config);

    if (!config->parse_argv) {
        return Py_PreInitialize(&preconfig);
    }
    else if (args == NULL) {
        _PyArgv config_args = {
            .use_bytes_argv = 0,
            .argc = config->argv.length,
            .wchar_argv = config->argv.items};
        return _Py_PreInitializeFromPyArgv(&preconfig, &config_args);
    }
    else {
        return _Py_PreInitializeFromPyArgv(&preconfig, args);
    }
}


/* Begin interpreter initialization
 *
 * On return, the first thread and interpreter state have been created,
 * but the compiler, signal handling, multithreading and
 * multiple interpreter support, and codec infrastructure are not yet
 * available.
 *
 * The import system will support builtin and frozen modules only.
 * The only supported io is writing to sys.stderr
 *
 * If any operation invoked by this function fails, a fatal error is
 * issued and the function does not return.
 *
 * Any code invoked from this function should *not* assume it has access
 * to the Python C API (unless the API is explicitly listed as being
 * safe to call without calling Py_Initialize first)
 */
static PyStatus
pyinit_core(_PyRuntimeState *runtime,
            const PyConfig *src_config,
            PyThreadState **tstate_p)
{
    PyStatus status;

    status = _Py_PreInitializeFromConfig(src_config, NULL);
    if (_PyStatus_EXCEPTION(status)) {
        return status;
    }

    PyConfig config;
    PyConfig_InitPythonConfig(&config);

    status = _PyConfig_Copy(&config, src_config);
    if (_PyStatus_EXCEPTION(status)) {
        goto done;
    }

    // Read the configuration, but don't compute the path configuration
    // (it is computed in the main init).
    status = _PyConfig_Read(&config, 0);
    if (_PyStatus_EXCEPTION(status)) {
        goto done;
    }

    if (!runtime->core_initialized) {
        status = pyinit_config(runtime, tstate_p, &config);
    }
    else {
        status = pyinit_core_reconfigure(runtime, tstate_p, &config);
    }
    if (_PyStatus_EXCEPTION(status)) {
        goto done;
    }

done:
    PyConfig_Clear(&config);
    return status;
}


/* Py_Initialize() has already been called: update the main interpreter
   configuration. Example of bpo-34008: Py_Main() called after
   Py_Initialize(). */
static PyStatus
pyinit_main_reconfigure(PyThreadState *tstate)
{
    if (interpreter_update_config(tstate, 0) < 0) {
        return _PyStatus_ERR("fail to reconfigure Python");
    }
    return _PyStatus_OK();
}


static PyStatus
init_interp_main(PyThreadState *tstate)
{
    assert(!_PyErr_Occurred(tstate));

    PyStatus status;
    int is_main_interp = _Py_IsMainInterpreter(tstate->interp);
    PyInterpreterState *interp = tstate->interp;
    const PyConfig *config = _PyInterpreterState_GetConfig(interp);

    if (!config->_install_importlib) {
        /* Special mode for freeze_importlib: run with no import system
         *
         * This means anything which needs support from extension modules
         * or pure Python code in the standard library won't work.
         */
        if (is_main_interp) {
            interp->runtime->initialized = 1;
        }
        return _PyStatus_OK();
    }

    // Initialize the import-related configuration.
    status = _PyConfig_InitImportConfig(&interp->config);
    if (_PyStatus_EXCEPTION(status)) {
        return status;
    }

    if (interpreter_update_config(tstate, 1) < 0) {
        return _PyStatus_ERR("failed to update the Python config");
    }

    status = _PyImport_InitExternal(tstate);
    if (_PyStatus_EXCEPTION(status)) {
        return status;
    }

    if (is_main_interp) {
        /* initialize the faulthandler module */
        status = _PyFaulthandler_Init(config->faulthandler);
        if (_PyStatus_EXCEPTION(status)) {
            return status;
        }
    }

    status = _PyUnicode_InitEncodings(tstate);
    if (_PyStatus_EXCEPTION(status)) {
        return status;
    }

    if (is_main_interp) {
        if (_PySignal_Init(config->install_signal_handlers) < 0) {
            return _PyStatus_ERR("can't initialize signals");
        }

        if (_PyTraceMalloc_Init(config->tracemalloc) < 0) {
            return _PyStatus_ERR("can't initialize tracemalloc");
        }


#ifdef PY_HAVE_PERF_TRAMPOLINE
        if (config->perf_profiling) {
            if (_PyPerfTrampoline_SetCallbacks(&_Py_perfmap_callbacks) < 0 ||
                    _PyPerfTrampoline_Init(config->perf_profiling) < 0) {
                return _PyStatus_ERR("can't initialize the perf trampoline");
            }
        }
#endif
    }

    status = init_sys_streams(tstate);
    if (_PyStatus_EXCEPTION(status)) {
        return status;
    }

    status = init_set_builtins_open();
    if (_PyStatus_EXCEPTION(status)) {
        return status;
    }

    status = add_main_module(interp);
    if (_PyStatus_EXCEPTION(status)) {
        return status;
    }

    if (is_main_interp) {
        /* Initialize warnings. */
        PyObject *warnoptions = PySys_GetObject("warnoptions");
        if (warnoptions != NULL && PyList_Size(warnoptions) > 0)
        {
            PyObject *warnings_module = PyImport_ImportModule("warnings");
            if (warnings_module == NULL) {
                fprintf(stderr, "'import warnings' failed; traceback:\n");
                _PyErr_Print(tstate);
            }
            Py_XDECREF(warnings_module);
        }

        interp->runtime->initialized = 1;
    }

    if (config->site_import) {
        status = init_import_site();
        if (_PyStatus_EXCEPTION(status)) {
            return status;
        }
    }

    if (is_main_interp) {
#ifndef MS_WINDOWS
        emit_stderr_warning_for_legacy_locale(interp->runtime);
#endif
    }

    assert(!_PyErr_Occurred(tstate));

    return _PyStatus_OK();
}


/* Update interpreter state based on supplied configuration settings
 *
 * After calling this function, most of the restrictions on the interpreter
 * are lifted. The only remaining incomplete settings are those related
 * to the main module (sys.argv[0], __main__ metadata)
 *
 * Calling this when the interpreter is not initializing, is already
 * initialized or without a valid current thread state is a fatal error.
 * Other errors should be reported as normal Python exceptions with a
 * non-zero return code.
 */
static PyStatus
pyinit_main(PyThreadState *tstate)
{
    PyInterpreterState *interp = tstate->interp;
    if (!interp->runtime->core_initialized) {
        return _PyStatus_ERR("runtime core not initialized");
    }

    if (interp->runtime->initialized) {
        return pyinit_main_reconfigure(tstate);
    }

    PyStatus status = init_interp_main(tstate);
    if (_PyStatus_EXCEPTION(status)) {
        return status;
    }
    return _PyStatus_OK();
}


PyStatus
Py_InitializeFromConfig(const PyConfig *config)
{
    if (config == NULL) {
        return _PyStatus_ERR("initialization config is NULL");
    }

    PyStatus status;

    status = _PyRuntime_Initialize();
    if (_PyStatus_EXCEPTION(status)) {
        return status;
    }
    _PyRuntimeState *runtime = &_PyRuntime;

    PyThreadState *tstate = NULL;
    status = pyinit_core(runtime, config, &tstate);
    if (_PyStatus_EXCEPTION(status)) {
        return status;
    }
    config = _PyInterpreterState_GetConfig(tstate->interp);

    if (config->_init_main) {
        status = pyinit_main(tstate);
        if (_PyStatus_EXCEPTION(status)) {
            return status;
        }
    }

    return _PyStatus_OK();
}


void
Py_InitializeEx(int install_sigs)
{
    PyStatus status;

    status = _PyRuntime_Initialize();
    if (_PyStatus_EXCEPTION(status)) {
        Py_ExitStatusException(status);
    }
    _PyRuntimeState *runtime = &_PyRuntime;

    if (runtime->initialized) {
        /* bpo-33932: Calling Py_Initialize() twice does nothing. */
        return;
    }

    PyConfig config;
    _PyConfig_InitCompatConfig(&config);

    config.install_signal_handlers = install_sigs;

    status = Py_InitializeFromConfig(&config);
    PyConfig_Clear(&config);
    if (_PyStatus_EXCEPTION(status)) {
        Py_ExitStatusException(status);
    }
}

void
Py_Initialize(void)
{
    Py_InitializeEx(1);
}


PyStatus
_Py_InitializeMain(void)
{
    PyStatus status = _PyRuntime_Initialize();
    if (_PyStatus_EXCEPTION(status)) {
        return status;
    }
    _PyRuntimeState *runtime = &_PyRuntime;
    PyThreadState *tstate = _PyRuntimeState_GetThreadState(runtime);
    return pyinit_main(tstate);
}


static void
finalize_modules_delete_special(PyThreadState *tstate, int verbose)
{
    // List of names to clear in sys
    static const char * const sys_deletes[] = {
        "path", "argv", "ps1", "ps2", "last_exc",
        "last_type", "last_value", "last_traceback",
        "__interactivehook__",
        // path_hooks and path_importer_cache are cleared
        // by _PyImport_FiniExternal().
        // XXX Clear meta_path in _PyImport_FiniCore().
        "meta_path",
        NULL
    };

    static const char * const sys_files[] = {
        "stdin", "__stdin__",
        "stdout", "__stdout__",
        "stderr", "__stderr__",
        NULL
    };

    PyInterpreterState *interp = tstate->interp;
    if (verbose) {
        PySys_WriteStderr("# clear builtins._\n");
    }
    if (PyDict_SetItemString(interp->builtins, "_", Py_None) < 0) {
        PyErr_WriteUnraisable(NULL);
    }

    const char * const *p;
    for (p = sys_deletes; *p != NULL; p++) {
        if (_PySys_ClearAttrString(interp, *p, verbose) < 0) {
            PyErr_WriteUnraisable(NULL);
        }
    }
    for (p = sys_files; *p != NULL; p+=2) {
        const char *name = p[0];
        const char *orig_name = p[1];
        if (verbose) {
            PySys_WriteStderr("# restore sys.%s\n", name);
        }
        PyObject *value = _PyDict_GetItemStringWithError(interp->sysdict,
                                                         orig_name);
        if (value == NULL) {
            if (_PyErr_Occurred(tstate)) {
                PyErr_WriteUnraisable(NULL);
            }
            value = Py_None;
        }
        if (PyDict_SetItemString(interp->sysdict, name, value) < 0) {
            PyErr_WriteUnraisable(NULL);
        }
    }
}


static PyObject*
finalize_remove_modules(PyObject *modules, int verbose)
{
    PyObject *weaklist = PyList_New(0);
    if (weaklist == NULL) {
        PyErr_WriteUnraisable(NULL);
    }

#define STORE_MODULE_WEAKREF(name, mod) \
        if (weaklist != NULL) { \
            PyObject *wr = PyWeakref_NewRef(mod, NULL); \
            if (wr) { \
                PyObject *tup = PyTuple_Pack(2, name, wr); \
                if (!tup || PyList_Append(weaklist, tup) < 0) { \
                    PyErr_WriteUnraisable(NULL); \
                } \
                Py_XDECREF(tup); \
                Py_DECREF(wr); \
            } \
            else { \
                PyErr_WriteUnraisable(NULL); \
            } \
        }

#define CLEAR_MODULE(name, mod) \
        if (PyModule_Check(mod)) { \
            if (verbose && PyUnicode_Check(name)) { \
                PySys_FormatStderr("# cleanup[2] removing %U\n", name); \
            } \
            STORE_MODULE_WEAKREF(name, mod); \
            if (PyObject_SetItem(modules, name, Py_None) < 0) { \
                PyErr_WriteUnraisable(NULL); \
            } \
        }

    if (PyDict_CheckExact(modules)) {
        Py_ssize_t pos = 0;
        PyObject *key, *value;
        while (PyDict_Next(modules, &pos, &key, &value)) {
            CLEAR_MODULE(key, value);
        }
    }
    else {
        PyObject *iterator = PyObject_GetIter(modules);
        if (iterator == NULL) {
            PyErr_WriteUnraisable(NULL);
        }
        else {
            PyObject *key;
            while ((key = PyIter_Next(iterator))) {
                PyObject *value = PyObject_GetItem(modules, key);
                if (value == NULL) {
                    PyErr_WriteUnraisable(NULL);
                    continue;
                }
                CLEAR_MODULE(key, value);
                Py_DECREF(value);
                Py_DECREF(key);
            }
            if (PyErr_Occurred()) {
                PyErr_WriteUnraisable(NULL);
            }
            Py_DECREF(iterator);
        }
    }
#undef CLEAR_MODULE
#undef STORE_MODULE_WEAKREF

    return weaklist;
}


static void
finalize_clear_modules_dict(PyObject *modules)
{
    if (PyDict_CheckExact(modules)) {
        PyDict_Clear(modules);
    }
    else {
        if (PyObject_CallMethodNoArgs(modules, &_Py_ID(clear)) == NULL) {
            PyErr_WriteUnraisable(NULL);
        }
    }
}


static void
finalize_restore_builtins(PyThreadState *tstate)
{
    PyInterpreterState *interp = tstate->interp;
    PyObject *dict = PyDict_Copy(interp->builtins);
    if (dict == NULL) {
        PyErr_WriteUnraisable(NULL);
    }
    PyDict_Clear(interp->builtins);
    if (PyDict_Update(interp->builtins, interp->builtins_copy)) {
        PyErr_WriteUnraisable(NULL);
    }
    Py_XDECREF(dict);
}


static void
finalize_modules_clear_weaklist(PyInterpreterState *interp,
                                PyObject *weaklist, int verbose)
{
    // First clear modules imported later
    for (Py_ssize_t i = PyList_GET_SIZE(weaklist) - 1; i >= 0; i--) {
        PyObject *tup = PyList_GET_ITEM(weaklist, i);
        PyObject *name = PyTuple_GET_ITEM(tup, 0);
        PyObject *mod = PyWeakref_GET_OBJECT(PyTuple_GET_ITEM(tup, 1));
        if (mod == Py_None) {
            continue;
        }
        assert(PyModule_Check(mod));
        PyObject *dict = PyModule_GetDict(mod);
        if (dict == interp->builtins || dict == interp->sysdict) {
            continue;
        }
        Py_INCREF(mod);
        if (verbose && PyUnicode_Check(name)) {
            PySys_FormatStderr("# cleanup[3] wiping %U\n", name);
        }
        _PyModule_Clear(mod);
        Py_DECREF(mod);
    }
}


static void
finalize_clear_sys_builtins_dict(PyInterpreterState *interp, int verbose)
{
    // Clear sys dict
    if (verbose) {
        PySys_FormatStderr("# cleanup[3] wiping sys\n");
    }
    _PyModule_ClearDict(interp->sysdict);

    // Clear builtins dict
    if (verbose) {
        PySys_FormatStderr("# cleanup[3] wiping builtins\n");
    }
    _PyModule_ClearDict(interp->builtins);
}


/* Clear modules, as good as we can */
// XXX Move most of this to import.c.
static void
finalize_modules(PyThreadState *tstate)
{
    PyInterpreterState *interp = tstate->interp;
    PyObject *modules = _PyImport_GetModules(interp);
    if (modules == NULL) {
        // Already done
        return;
    }
    int verbose = _PyInterpreterState_GetConfig(interp)->verbose;

    // Delete some special builtins._ and sys attributes first.  These are
    // common places where user values hide and people complain when their
    // destructors fail.  Since the modules containing them are
    // deleted *last* of all, they would come too late in the normal
    // destruction order.  Sigh.
    //
    // XXX Perhaps these precautions are obsolete. Who knows?
    finalize_modules_delete_special(tstate, verbose);

    // Remove all modules from sys.modules, hoping that garbage collection
    // can reclaim most of them: set all sys.modules values to None.
    //
    // We prepare a list which will receive (name, weakref) tuples of
    // modules when they are removed from sys.modules.  The name is used
    // for diagnosis messages (in verbose mode), while the weakref helps
    // detect those modules which have been held alive.
    PyObject *weaklist = finalize_remove_modules(modules, verbose);

    // Clear the modules dict
    finalize_clear_modules_dict(modules);

    // Restore the original builtins dict, to ensure that any
    // user data gets cleared.
    finalize_restore_builtins(tstate);

    // Collect garbage
    _PyGC_CollectNoFail(tstate);

    // Dump GC stats before it's too late, since it uses the warnings
    // machinery.
    _PyGC_DumpShutdownStats(interp);

    if (weaklist != NULL) {
        // Now, if there are any modules left alive, clear their globals to
        // minimize potential leaks.  All C extension modules actually end
        // up here, since they are kept alive in the interpreter state.
        //
        // The special treatment of "builtins" here is because even
        // when it's not referenced as a module, its dictionary is
        // referenced by almost every module's __builtins__.  Since
        // deleting a module clears its dictionary (even if there are
        // references left to it), we need to delete the "builtins"
        // module last.  Likewise, we don't delete sys until the very
        // end because it is implicitly referenced (e.g. by print).
        //
        // Since dict is ordered in CPython 3.6+, modules are saved in
        // importing order.  First clear modules imported later.
        finalize_modules_clear_weaklist(interp, weaklist, verbose);
        Py_DECREF(weaklist);
    }

    // Clear sys and builtins modules dict
    finalize_clear_sys_builtins_dict(interp, verbose);

    // Clear module dict copies stored in the interpreter state:
    // clear PyInterpreterState.modules_by_index and
    // clear PyModuleDef.m_base.m_copy (of extensions not using the multi-phase
    // initialization API)
    _PyImport_ClearModulesByIndex(interp);

    // Clear and delete the modules directory.  Actual modules will
    // still be there only if imported during the execution of some
    // destructor.
    _PyImport_ClearModules(interp);

    // Collect garbage once more
    _PyGC_CollectNoFail(tstate);
}


/* Flush stdout and stderr */

static int
file_is_closed(PyObject *fobj)
{
    int r;
    PyObject *tmp = PyObject_GetAttrString(fobj, "closed");
    if (tmp == NULL) {
        PyErr_Clear();
        return 0;
    }
    r = PyObject_IsTrue(tmp);
    Py_DECREF(tmp);
    if (r < 0)
        PyErr_Clear();
    return r > 0;
}


static int
flush_std_files(void)
{
    PyThreadState *tstate = _PyThreadState_GET();
    PyObject *fout = _PySys_GetAttr(tstate, &_Py_ID(stdout));
    PyObject *ferr = _PySys_GetAttr(tstate, &_Py_ID(stderr));
    PyObject *tmp;
    int status = 0;

    if (fout != NULL && fout != Py_None && !file_is_closed(fout)) {
        tmp = PyObject_CallMethodNoArgs(fout, &_Py_ID(flush));
        if (tmp == NULL) {
            PyErr_WriteUnraisable(fout);
            status = -1;
        }
        else
            Py_DECREF(tmp);
    }

    if (ferr != NULL && ferr != Py_None && !file_is_closed(ferr)) {
        tmp = PyObject_CallMethodNoArgs(ferr, &_Py_ID(flush));
        if (tmp == NULL) {
            PyErr_Clear();
            status = -1;
        }
        else
            Py_DECREF(tmp);
    }

    return status;
}

/* Undo the effect of Py_Initialize().

   Beware: if multiple interpreter and/or thread states exist, these
   are not wiped out; only the current thread and interpreter state
   are deleted.  But since everything else is deleted, those other
   interpreter and thread states should no longer be used.

   (XXX We should do better, e.g. wipe out all interpreters and
   threads.)

   Locking: as above.

*/


static void
finalize_interp_types(PyInterpreterState *interp)
{
    _PyIO_FiniTypes(interp);

    _PyUnicode_FiniTypes(interp);
    _PySys_FiniTypes(interp);
    _PyExc_Fini(interp);
    _PyAsyncGen_Fini(interp);
    _PyContext_Fini(interp);
    _PyFloat_FiniType(interp);
    _PyLong_FiniTypes(interp);
    _PyThread_FiniType(interp);
    // XXX fini collections module static types (_PyStaticType_Dealloc())
    // XXX fini IO module static types (_PyStaticType_Dealloc())
    _PyErr_FiniTypes(interp);
    _PyTypes_FiniTypes(interp);

    _PyTypes_Fini(interp);

    // Call _PyUnicode_ClearInterned() before _PyDict_Fini() since it uses
    // a dict internally.
    _PyUnicode_ClearInterned(interp);

    _PyDict_Fini(interp);
    _PyList_Fini(interp);
    _PyTuple_Fini(interp);

    _PySlice_Fini(interp);

    _PyUnicode_Fini(interp);
    _PyFloat_Fini(interp);
#ifdef Py_DEBUG
    _PyStaticObjects_CheckRefcnt(interp);
#endif
}


static void
finalize_interp_clear(PyThreadState *tstate)
{
    int is_main_interp = _Py_IsMainInterpreter(tstate->interp);

    _PyExc_ClearExceptionGroupType(tstate->interp);

    /* Clear interpreter state and all thread states */
    _PyInterpreterState_Clear(tstate);

    /* Clear all loghooks */
    /* Both _PySys_Audit function and users still need PyObject, such as tuple.
       Call _PySys_ClearAuditHooks when PyObject available. */
    if (is_main_interp) {
        _PySys_ClearAuditHooks(tstate);
    }

    if (is_main_interp) {
        _Py_HashRandomization_Fini();
        _PyArg_Fini();
        _Py_ClearFileSystemEncoding();
        _Py_Deepfreeze_Fini();
        _PyPerfTrampoline_Fini();
    }

    finalize_interp_types(tstate->interp);
}


static void
finalize_interp_delete(PyInterpreterState *interp)
{
    /* Cleanup auto-thread-state */
    _PyGILState_Fini(interp);

    /* We can't call _PyEval_FiniGIL() here because destroying the GIL lock can
       fail when it is being awaited by another running daemon thread (see
       bpo-9901). Instead pycore_create_interpreter() destroys the previously
       created GIL, which ensures that Py_Initialize / Py_FinalizeEx can be
       called multiple times. */

    PyInterpreterState_Delete(interp);
}


int
Py_FinalizeEx(void)
{
    int status = 0;

    _PyRuntimeState *runtime = &_PyRuntime;
    if (!runtime->initialized) {
        return status;
    }

    /* Get current thread state and interpreter pointer */
    PyThreadState *tstate = _PyRuntimeState_GetThreadState(runtime);
    // XXX assert(_Py_IsMainInterpreter(tstate->interp));
    // XXX assert(_Py_IsMainThread());

    // Block some operations.
    tstate->interp->finalizing = 1;

    // Wrap up existing "threading"-module-created, non-daemon threads.
    wait_for_thread_shutdown(tstate);

    // Make any remaining pending calls.
    _Py_FinishPendingCalls(tstate);

    /* The interpreter is still entirely intact at this point, and the
     * exit funcs may be relying on that.  In particular, if some thread
     * or exit func is still waiting to do an import, the import machinery
     * expects Py_IsInitialized() to return true.  So don't say the
     * runtime is uninitialized until after the exit funcs have run.
     * Note that Threading.py uses an exit func to do a join on all the
     * threads created thru it, so this also protects pending imports in
     * the threads created via Threading.
     */

    _PyAtExit_Call(tstate->interp);

    /* Copy the core config, PyInterpreterState_Delete() free
       the core config memory */
#ifdef Py_REF_DEBUG
    int show_ref_count = tstate->interp->config.show_ref_count;
#endif
#ifdef Py_TRACE_REFS
    int dump_refs = tstate->interp->config.dump_refs;
    wchar_t *dump_refs_file = tstate->interp->config.dump_refs_file;
#endif
#ifdef WITH_PYMALLOC
    int malloc_stats = tstate->interp->config.malloc_stats;
#endif

    /* Remaining daemon threads will automatically exit
       when they attempt to take the GIL (ex: PyEval_RestoreThread()). */
    _PyRuntimeState_SetFinalizing(runtime, tstate);
    runtime->initialized = 0;
    runtime->core_initialized = 0;

    // XXX Call something like _PyImport_Disable() here?

    /* Destroy the state of all threads of the interpreter, except of the
       current thread. In practice, only daemon threads should still be alive,
       except if wait_for_thread_shutdown() has been cancelled by CTRL+C.
       Clear frames of other threads to call objects destructors. Destructors
       will be called in the current Python thread. Since
       _PyRuntimeState_SetFinalizing() has been called, no other Python thread
       can take the GIL at this point: if they try, they will exit
       immediately. */
    _PyThreadState_DeleteExcept(tstate);

    /* At this point no Python code should be running at all.
       The only thread state left should be the main thread of the main
       interpreter (AKA tstate), in which this code is running right now.
       There may be other OS threads running but none of them will have
       thread states associated with them, nor will be able to create
       new thread states.

       Thus tstate is the only possible thread state from here on out.
       It may still be used during finalization to run Python code as
       needed or provide runtime state (e.g. sys.modules) but that will
       happen sparingly.  Furthermore, the order of finalization aims
       to not need a thread (or interpreter) state as soon as possible.
     */
    // XXX Make sure we are preventing the creating of any new thread states
    // (or interpreters).

    /* Flush sys.stdout and sys.stderr */
    if (flush_std_files() < 0) {
        status = -1;
    }

    /* Disable signal handling */
    _PySignal_Fini();

    /* Collect garbage.  This may call finalizers; it's nice to call these
     * before all modules are destroyed.
     * XXX If a __del__ or weakref callback is triggered here, and tries to
     * XXX import a module, bad things can happen, because Python no
     * XXX longer believes it's initialized.
     * XXX     Fatal Python error: Interpreter not initialized (version mismatch?)
     * XXX is easy to provoke that way.  I've also seen, e.g.,
     * XXX     Exception exceptions.ImportError: 'No module named sha'
     * XXX         in <function callback at 0x008F5718> ignored
     * XXX but I'm unclear on exactly how that one happens.  In any case,
     * XXX I haven't seen a real-life report of either of these.
     */
    PyGC_Collect();

    /* Destroy all modules */
    _PyImport_FiniExternal(tstate->interp);
    finalize_modules(tstate);

    /* Print debug stats if any */
    _PyEval_Fini();

    /* Flush sys.stdout and sys.stderr (again, in case more was printed) */
    if (flush_std_files() < 0) {
        status = -1;
    }

    /* Collect final garbage.  This disposes of cycles created by
     * class definitions, for example.
     * XXX This is disabled because it caused too many problems.  If
     * XXX a __del__ or weakref callback triggers here, Python code has
     * XXX a hard time running, because even the sys module has been
     * XXX cleared out (sys.stdout is gone, sys.excepthook is gone, etc).
     * XXX One symptom is a sequence of information-free messages
     * XXX coming from threads (if a __del__ or callback is invoked,
     * XXX other threads can execute too, and any exception they encounter
     * XXX triggers a comedy of errors as subsystem after subsystem
     * XXX fails to find what it *expects* to find in sys to help report
     * XXX the exception and consequent unexpected failures).  I've also
     * XXX seen segfaults then, after adding print statements to the
     * XXX Python code getting called.
     */
#if 0
    _PyGC_CollectIfEnabled();
#endif

    /* Disable tracemalloc after all Python objects have been destroyed,
       so it is possible to use tracemalloc in objects destructor. */
    _PyTraceMalloc_Fini();

    /* Finalize any remaining import state */
    // XXX Move these up to where finalize_modules() is currently.
    _PyImport_FiniCore(tstate->interp);
    _PyImport_Fini();

    /* unload faulthandler module */
    _PyFaulthandler_Fini();

    /* dump hash stats */
    _PyHash_Fini();

#ifdef Py_TRACE_REFS
    /* Display all objects still alive -- this can invoke arbitrary
     * __repr__ overrides, so requires a mostly-intact interpreter.
     * Alas, a lot of stuff may still be alive now that will be cleaned
     * up later.
     */

    FILE *dump_refs_fp = NULL;
    if (dump_refs_file != NULL) {
        dump_refs_fp = _Py_wfopen(dump_refs_file, L"w");
        if (dump_refs_fp == NULL) {
            fprintf(stderr, "PYTHONDUMPREFSFILE: cannot create file: %ls\n", dump_refs_file);
        }
    }

    if (dump_refs) {
        _Py_PrintReferences(stderr);
    }

    if (dump_refs_fp != NULL) {
        _Py_PrintReferences(dump_refs_fp);
    }
#endif /* Py_TRACE_REFS */

    /* At this point there's almost no other Python code that will run,
       nor interpreter state needed.  The only possibility is the
       finalizers of the objects stored on tstate (and tstate->interp),
       which are triggered via finalize_interp_clear().

       For now we operate as though none of those finalizers actually
       need an operational thread state or interpreter.  In reality,
       those finalizers may rely on some part of tstate or
       tstate->interp, and/or may raise exceptions
       or otherwise fail.
     */
    // XXX Do this sooner during finalization.
    // XXX Ensure finalizer errors are handled properly.

    finalize_interp_clear(tstate);
    finalize_interp_delete(tstate->interp);

#ifdef Py_REF_DEBUG
    if (show_ref_count) {
        _PyDebug_PrintTotalRefs();
    }
    _Py_FinalizeRefTotal(runtime);
#endif
    _Py_FinalizeAllocatedBlocks(runtime);

#ifdef Py_TRACE_REFS
    /* Display addresses (& refcnts) of all objects still alive.
     * An address can be used to find the repr of the object, printed
     * above by _Py_PrintReferences.
     */

    if (dump_refs) {
        _Py_PrintReferenceAddresses(stderr);
    }

    if (dump_refs_fp != NULL) {
        _Py_PrintReferenceAddresses(dump_refs_fp);
        fclose(dump_refs_fp);
    }
#endif /* Py_TRACE_REFS */
#ifdef WITH_PYMALLOC
    if (malloc_stats) {
        _PyObject_DebugMallocStats(stderr);
    }
#endif

    call_ll_exitfuncs(runtime);

    _PyRuntime_Finalize();
    return status;
}

void
Py_Finalize(void)
{
    Py_FinalizeEx();
}


/* Create and initialize a new interpreter and thread, and return the
   new thread.  This requires that Py_Initialize() has been called
   first.

   Unsuccessful initialization yields a NULL pointer.  Note that *no*
   exception information is available even in this case -- the
   exception information is held in the thread, and there is no
   thread.

   Locking: as above.

*/

static PyStatus
new_interpreter(PyThreadState **tstate_p, const PyInterpreterConfig *config)
{
    PyStatus status;

    status = _PyRuntime_Initialize();
    if (_PyStatus_EXCEPTION(status)) {
        return status;
    }
    _PyRuntimeState *runtime = &_PyRuntime;

    if (!runtime->initialized) {
        return _PyStatus_ERR("Py_Initialize must be called first");
    }

    /* Issue #10915, #15751: The GIL API doesn't work with multiple
       interpreters: disable PyGILState_Check(). */
    runtime->gilstate.check_enabled = 0;

    PyInterpreterState *interp = PyInterpreterState_New();
    if (interp == NULL) {
        *tstate_p = NULL;
        return _PyStatus_OK();
    }

    PyThreadState *tstate = _PyThreadState_New(interp);
    if (tstate == NULL) {
        PyInterpreterState_Delete(interp);
        *tstate_p = NULL;
        return _PyStatus_OK();
    }
    _PyThreadState_Bind(tstate);

    // XXX For now we do this before the GIL is created.
    PyThreadState *save_tstate = _PyThreadState_SwapNoGIL(tstate);
    int has_gil = 0;

    /* Copy the current interpreter config into the new interpreter */
    const PyConfig *src_config;
    if (save_tstate != NULL) {
        _PyEval_ReleaseLock(save_tstate);
        src_config = _PyInterpreterState_GetConfig(save_tstate->interp);
    }
    else
    {
        /* No current thread state, copy from the main interpreter */
        PyInterpreterState *main_interp = _PyInterpreterState_Main();
        src_config = _PyInterpreterState_GetConfig(main_interp);
    }

    status = _PyConfig_Copy(&interp->config, src_config);
    if (_PyStatus_EXCEPTION(status)) {
        goto error;
    }

    status = init_interp_settings(interp, config);
    if (_PyStatus_EXCEPTION(status)) {
        goto error;
    }

    status = init_interp_create_gil(tstate, config->own_gil);
    if (_PyStatus_EXCEPTION(status)) {
        goto error;
    }
    has_gil = 1;

    status = pycore_interp_init(tstate);
    if (_PyStatus_EXCEPTION(status)) {
        goto error;
    }

    status = init_interp_main(tstate);
    if (_PyStatus_EXCEPTION(status)) {
        goto error;
    }

    *tstate_p = tstate;
    return _PyStatus_OK();

error:
    *tstate_p = NULL;

    /* Oops, it didn't work.  Undo it all. */
    PyErr_PrintEx(0);
    if (has_gil) {
        PyThreadState_Swap(save_tstate);
    }
    else {
        _PyThreadState_SwapNoGIL(save_tstate);
    }
    PyThreadState_Clear(tstate);
    PyThreadState_Delete(tstate);
    PyInterpreterState_Delete(interp);

    return status;
}

PyStatus
Py_NewInterpreterFromConfig(PyThreadState **tstate_p,
                            const PyInterpreterConfig *config)
{
    return new_interpreter(tstate_p, config);
}

PyThreadState *
Py_NewInterpreter(void)
{
    PyThreadState *tstate = NULL;
    const PyInterpreterConfig config = _PyInterpreterConfig_LEGACY_INIT;
    PyStatus status = new_interpreter(&tstate, &config);
    if (_PyStatus_EXCEPTION(status)) {
        Py_ExitStatusException(status);
    }
    return tstate;
}

/* Delete an interpreter and its last thread.  This requires that the
   given thread state is current, that the thread has no remaining
   frames, and that it is its interpreter's only remaining thread.
   It is a fatal error to violate these constraints.

   (Py_FinalizeEx() doesn't have these constraints -- it zaps
   everything, regardless.)

   Locking: as above.

*/

void
Py_EndInterpreter(PyThreadState *tstate)
{
    PyInterpreterState *interp = tstate->interp;

    if (tstate != _PyThreadState_GET()) {
        Py_FatalError("thread is not current");
    }
    if (tstate->cframe->current_frame != NULL) {
        Py_FatalError("thread still has a frame");
    }
    interp->finalizing = 1;

    // Wrap up existing "threading"-module-created, non-daemon threads.
    wait_for_thread_shutdown(tstate);

    _PyAtExit_Call(tstate->interp);

    if (tstate != interp->threads.head || tstate->next != NULL) {
        Py_FatalError("not the last thread");
    }

    // XXX Call something like _PyImport_Disable() here?

    _PyImport_FiniExternal(tstate->interp);
    finalize_modules(tstate);
    _PyImport_FiniCore(tstate->interp);

    finalize_interp_clear(tstate);
    finalize_interp_delete(tstate->interp);
}

/* Add the __main__ module */

static PyStatus
add_main_module(PyInterpreterState *interp)
{
    PyObject *m, *d, *loader, *ann_dict;
    m = PyImport_AddModule("__main__");
    if (m == NULL)
        return _PyStatus_ERR("can't create __main__ module");

    d = PyModule_GetDict(m);
    ann_dict = PyDict_New();
    if ((ann_dict == NULL) ||
        (PyDict_SetItemString(d, "__annotations__", ann_dict) < 0)) {
        return _PyStatus_ERR("Failed to initialize __main__.__annotations__");
    }
    Py_DECREF(ann_dict);

    if (_PyDict_GetItemStringWithError(d, "__builtins__") == NULL) {
        if (PyErr_Occurred()) {
            return _PyStatus_ERR("Failed to test __main__.__builtins__");
        }
        PyObject *bimod = PyImport_ImportModule("builtins");
        if (bimod == NULL) {
            return _PyStatus_ERR("Failed to retrieve builtins module");
        }
        if (PyDict_SetItemString(d, "__builtins__", bimod) < 0) {
            return _PyStatus_ERR("Failed to initialize __main__.__builtins__");
        }
        Py_DECREF(bimod);
    }

    /* Main is a little special - BuiltinImporter is the most appropriate
     * initial setting for its __loader__ attribute. A more suitable value
     * will be set if __main__ gets further initialized later in the startup
     * process.
     */
    loader = _PyDict_GetItemStringWithError(d, "__loader__");
    if (loader == NULL || loader == Py_None) {
        if (PyErr_Occurred()) {
            return _PyStatus_ERR("Failed to test __main__.__loader__");
        }
        PyObject *loader = _PyImport_GetImportlibLoader(interp,
                                                        "BuiltinImporter");
        if (loader == NULL) {
            return _PyStatus_ERR("Failed to retrieve BuiltinImporter");
        }
        if (PyDict_SetItemString(d, "__loader__", loader) < 0) {
            return _PyStatus_ERR("Failed to initialize __main__.__loader__");
        }
        Py_DECREF(loader);
    }
    return _PyStatus_OK();
}

/* Import the site module (not into __main__ though) */

static PyStatus
init_import_site(void)
{
    PyObject *m;
    m = PyImport_ImportModule("site");
    if (m == NULL) {
        return _PyStatus_ERR("Failed to import the site module");
    }
    Py_DECREF(m);
    return _PyStatus_OK();
}

/* Check if a file descriptor is valid or not.
   Return 0 if the file descriptor is invalid, return non-zero otherwise. */
static int
is_valid_fd(int fd)
{
/* dup() is faster than fstat(): fstat() can require input/output operations,
   whereas dup() doesn't. There is a low risk of EMFILE/ENFILE at Python
   startup. Problem: dup() doesn't check if the file descriptor is valid on
   some platforms.

   fcntl(fd, F_GETFD) is even faster, because it only checks the process table.
   It is preferred over dup() when available, since it cannot fail with the
   "too many open files" error (EMFILE).

   bpo-30225: On macOS Tiger, when stdout is redirected to a pipe and the other
   side of the pipe is closed, dup(1) succeed, whereas fstat(1, &st) fails with
   EBADF. FreeBSD has similar issue (bpo-32849).

   Only use dup() on Linux where dup() is enough to detect invalid FD
   (bpo-32849).
*/
    if (fd < 0) {
        return 0;
    }
#if defined(F_GETFD) && ( \
        defined(__linux__) || \
        defined(__APPLE__) || \
        defined(__wasm__))
    return fcntl(fd, F_GETFD) >= 0;
#elif defined(__linux__)
    int fd2 = dup(fd);
    if (fd2 >= 0) {
        close(fd2);
    }
    return (fd2 >= 0);
#elif defined(MS_WINDOWS)
    HANDLE hfile;
    _Py_BEGIN_SUPPRESS_IPH
    hfile = (HANDLE)_get_osfhandle(fd);
    _Py_END_SUPPRESS_IPH
    return (hfile != INVALID_HANDLE_VALUE
            && GetFileType(hfile) != FILE_TYPE_UNKNOWN);
#else
    struct stat st;
    return (fstat(fd, &st) == 0);
#endif
}

/* returns Py_None if the fd is not valid */
static PyObject*
create_stdio(const PyConfig *config, PyObject* io,
    int fd, int write_mode, const char* name,
    const wchar_t* encoding, const wchar_t* errors)
{
    PyObject *buf = NULL, *stream = NULL, *text = NULL, *raw = NULL, *res;
    const char* mode;
    const char* newline;
    PyObject *line_buffering, *write_through;
    int buffering, isatty;
    const int buffered_stdio = config->buffered_stdio;

    if (!is_valid_fd(fd))
        Py_RETURN_NONE;

    /* stdin is always opened in buffered mode, first because it shouldn't
       make a difference in common use cases, second because TextIOWrapper
       depends on the presence of a read1() method which only exists on
       buffered streams.
    */
    if (!buffered_stdio && write_mode)
        buffering = 0;
    else
        buffering = -1;
    if (write_mode)
        mode = "wb";
    else
        mode = "rb";
    buf = _PyObject_CallMethod(io, &_Py_ID(open), "isiOOOO",
                               fd, mode, buffering,
                               Py_None, Py_None, /* encoding, errors */
                               Py_None, Py_False); /* newline, closefd */
    if (buf == NULL)
        goto error;

    if (buffering) {
        raw = PyObject_GetAttr(buf, &_Py_ID(raw));
        if (raw == NULL)
            goto error;
    }
    else {
        raw = Py_NewRef(buf);
    }

#ifdef HAVE_WINDOWS_CONSOLE_IO
    /* Windows console IO is always UTF-8 encoded */
    PyTypeObject *winconsoleio_type = (PyTypeObject *)_PyImport_GetModuleAttr(
            &_Py_ID(_io), &_Py_ID(_WindowsConsoleIO));
    if (winconsoleio_type == NULL) {
        goto error;
    }
    int is_subclass = PyObject_TypeCheck(raw, winconsoleio_type);
    Py_DECREF(winconsoleio_type);
    if (is_subclass) {
        encoding = L"utf-8";
    }
#endif

    text = PyUnicode_FromString(name);
    if (text == NULL || PyObject_SetAttr(raw, &_Py_ID(name), text) < 0)
        goto error;
    res = PyObject_CallMethodNoArgs(raw, &_Py_ID(isatty));
    if (res == NULL)
        goto error;
    isatty = PyObject_IsTrue(res);
    Py_DECREF(res);
    if (isatty == -1)
        goto error;
    if (!buffered_stdio)
        write_through = Py_True;
    else
        write_through = Py_False;
    if (buffered_stdio && (isatty || fd == fileno(stderr)))
        line_buffering = Py_True;
    else
        line_buffering = Py_False;

    Py_CLEAR(raw);
    Py_CLEAR(text);

#ifdef MS_WINDOWS
    /* sys.stdin: enable universal newline mode, translate "\r\n" and "\r"
       newlines to "\n".
       sys.stdout and sys.stderr: translate "\n" to "\r\n". */
    newline = NULL;
#else
    /* sys.stdin: split lines at "\n".
       sys.stdout and sys.stderr: don't translate newlines (use "\n"). */
    newline = "\n";
#endif

    PyObject *encoding_str = PyUnicode_FromWideChar(encoding, -1);
    if (encoding_str == NULL) {
        Py_CLEAR(buf);
        goto error;
    }

    PyObject *errors_str = PyUnicode_FromWideChar(errors, -1);
    if (errors_str == NULL) {
        Py_CLEAR(buf);
        Py_CLEAR(encoding_str);
        goto error;
    }

    stream = _PyObject_CallMethod(io, &_Py_ID(TextIOWrapper), "OOOsOO",
                                  buf, encoding_str, errors_str,
                                  newline, line_buffering, write_through);
    Py_CLEAR(buf);
    Py_CLEAR(encoding_str);
    Py_CLEAR(errors_str);
    if (stream == NULL)
        goto error;

    if (write_mode)
        mode = "w";
    else
        mode = "r";
    text = PyUnicode_FromString(mode);
    if (!text || PyObject_SetAttr(stream, &_Py_ID(mode), text) < 0)
        goto error;
    Py_CLEAR(text);
    return stream;

error:
    Py_XDECREF(buf);
    Py_XDECREF(stream);
    Py_XDECREF(text);
    Py_XDECREF(raw);

    if (PyErr_ExceptionMatches(PyExc_OSError) && !is_valid_fd(fd)) {
        /* Issue #24891: the file descriptor was closed after the first
           is_valid_fd() check was called. Ignore the OSError and set the
           stream to None. */
        PyErr_Clear();
        Py_RETURN_NONE;
    }
    return NULL;
}

/* Set builtins.open to io.open */
static PyStatus
init_set_builtins_open(void)
{
    PyObject *wrapper;
    PyObject *bimod = NULL;
    PyStatus res = _PyStatus_OK();

    if (!(bimod = PyImport_ImportModule("builtins"))) {
        goto error;
    }

    if (!(wrapper = _PyImport_GetModuleAttrString("io", "open"))) {
        goto error;
    }

    /* Set builtins.open */
    if (PyObject_SetAttrString(bimod, "open", wrapper) == -1) {
        Py_DECREF(wrapper);
        goto error;
    }
    Py_DECREF(wrapper);
    goto done;

error:
    res = _PyStatus_ERR("can't initialize io.open");

done:
    Py_XDECREF(bimod);
    return res;
}


/* Create sys.stdin, sys.stdout and sys.stderr */
static PyStatus
init_sys_streams(PyThreadState *tstate)
{
    PyObject *iomod = NULL;
    PyObject *std = NULL;
    int fd;
    PyObject * encoding_attr;
    PyStatus res = _PyStatus_OK();
    const PyConfig *config = _PyInterpreterState_GetConfig(tstate->interp);

    /* Check that stdin is not a directory
       Using shell redirection, you can redirect stdin to a directory,
       crashing the Python interpreter. Catch this common mistake here
       and output a useful error message. Note that under MS Windows,
       the shell already prevents that. */
#ifndef MS_WINDOWS
    struct _Py_stat_struct sb;
    if (_Py_fstat_noraise(fileno(stdin), &sb) == 0 &&
        S_ISDIR(sb.st_mode)) {
        return _PyStatus_ERR("<stdin> is a directory, cannot continue");
    }
#endif

    if (!(iomod = PyImport_ImportModule("io"))) {
        goto error;
    }

    /* Set sys.stdin */
    fd = fileno(stdin);
    /* Under some conditions stdin, stdout and stderr may not be connected
     * and fileno() may point to an invalid file descriptor. For example
     * GUI apps don't have valid standard streams by default.
     */
    std = create_stdio(config, iomod, fd, 0, "<stdin>",
                       config->stdio_encoding,
                       config->stdio_errors);
    if (std == NULL)
        goto error;
    PySys_SetObject("__stdin__", std);
    _PySys_SetAttr(&_Py_ID(stdin), std);
    Py_DECREF(std);

    /* Set sys.stdout */
    fd = fileno(stdout);
    std = create_stdio(config, iomod, fd, 1, "<stdout>",
                       config->stdio_encoding,
                       config->stdio_errors);
    if (std == NULL)
        goto error;
    PySys_SetObject("__stdout__", std);
    _PySys_SetAttr(&_Py_ID(stdout), std);
    Py_DECREF(std);

#if 1 /* Disable this if you have trouble debugging bootstrap stuff */
    /* Set sys.stderr, replaces the preliminary stderr */
    fd = fileno(stderr);
    std = create_stdio(config, iomod, fd, 1, "<stderr>",
                       config->stdio_encoding,
                       L"backslashreplace");
    if (std == NULL)
        goto error;

    /* Same as hack above, pre-import stderr's codec to avoid recursion
       when import.c tries to write to stderr in verbose mode. */
    encoding_attr = PyObject_GetAttrString(std, "encoding");
    if (encoding_attr != NULL) {
        const char *std_encoding = PyUnicode_AsUTF8(encoding_attr);
        if (std_encoding != NULL) {
            PyObject *codec_info = _PyCodec_Lookup(std_encoding);
            Py_XDECREF(codec_info);
        }
        Py_DECREF(encoding_attr);
    }
    _PyErr_Clear(tstate);  /* Not a fatal error if codec isn't available */

    if (PySys_SetObject("__stderr__", std) < 0) {
        Py_DECREF(std);
        goto error;
    }
    if (_PySys_SetAttr(&_Py_ID(stderr), std) < 0) {
        Py_DECREF(std);
        goto error;
    }
    Py_DECREF(std);
#endif

    goto done;

error:
    res = _PyStatus_ERR("can't initialize sys standard streams");

done:
    _Py_ClearStandardStreamEncoding();
    Py_XDECREF(iomod);
    return res;
}


static void
_Py_FatalError_DumpTracebacks(int fd, PyInterpreterState *interp,
                              PyThreadState *tstate)
{
    PUTS(fd, "\n");

    /* display the current Python stack */
    _Py_DumpTracebackThreads(fd, interp, tstate);
}

/* Print the current exception (if an exception is set) with its traceback,
   or display the current Python stack.

   Don't call PyErr_PrintEx() and the except hook, because Py_FatalError() is
   called on catastrophic cases.

   Return 1 if the traceback was displayed, 0 otherwise. */

static int
_Py_FatalError_PrintExc(PyThreadState *tstate)
{
    PyObject *exc = _PyErr_GetRaisedException(tstate);
    if (exc == NULL) {
        /* No current exception */
        return 0;
    }

    PyObject *ferr = _PySys_GetAttr(tstate, &_Py_ID(stderr));
    if (ferr == NULL || ferr == Py_None) {
        /* sys.stderr is not set yet or set to None,
           no need to try to display the exception */
        Py_DECREF(exc);
        return 0;
    }

    PyErr_DisplayException(exc);

    PyObject *tb = PyException_GetTraceback(exc);
    int has_tb = (tb != NULL) && (tb != Py_None);
    Py_XDECREF(tb);
    Py_DECREF(exc);

    /* sys.stderr may be buffered: call sys.stderr.flush() */
    PyObject *res = PyObject_CallMethodNoArgs(ferr, &_Py_ID(flush));
    if (res == NULL) {
        _PyErr_Clear(tstate);
    }
    else {
        Py_DECREF(res);
    }

    return has_tb;
}

/* Print fatal error message and abort */

#ifdef MS_WINDOWS
static void
fatal_output_debug(const char *msg)
{
    /* buffer of 256 bytes allocated on the stack */
    WCHAR buffer[256 / sizeof(WCHAR)];
    size_t buflen = Py_ARRAY_LENGTH(buffer) - 1;
    size_t msglen;

    OutputDebugStringW(L"Fatal Python error: ");

    msglen = strlen(msg);
    while (msglen) {
        size_t i;

        if (buflen > msglen) {
            buflen = msglen;
        }

        /* Convert the message to wchar_t. This uses a simple one-to-one
           conversion, assuming that the this error message actually uses
           ASCII only. If this ceases to be true, we will have to convert. */
        for (i=0; i < buflen; ++i) {
            buffer[i] = msg[i];
        }
        buffer[i] = L'\0';
        OutputDebugStringW(buffer);

        msg += buflen;
        msglen -= buflen;
    }
    OutputDebugStringW(L"\n");
}
#endif


static void
fatal_error_dump_runtime(int fd, _PyRuntimeState *runtime)
{
    PUTS(fd, "Python runtime state: ");
    PyThreadState *finalizing = _PyRuntimeState_GetFinalizing(runtime);
    if (finalizing) {
        PUTS(fd, "finalizing (tstate=0x");
        _Py_DumpHexadecimal(fd, (uintptr_t)finalizing, sizeof(finalizing) * 2);
        PUTS(fd, ")");
    }
    else if (runtime->initialized) {
        PUTS(fd, "initialized");
    }
    else if (runtime->core_initialized) {
        PUTS(fd, "core initialized");
    }
    else if (runtime->preinitialized) {
        PUTS(fd, "preinitialized");
    }
    else if (runtime->preinitializing) {
        PUTS(fd, "preinitializing");
    }
    else {
        PUTS(fd, "unknown");
    }
    PUTS(fd, "\n");
}


static inline void _Py_NO_RETURN
fatal_error_exit(int status)
{
    if (status < 0) {
#if defined(MS_WINDOWS) && defined(_DEBUG)
        DebugBreak();
#endif
        abort();
    }
    else {
        exit(status);
    }
}


// Dump the list of extension modules of sys.modules, excluding stdlib modules
// (sys.stdlib_module_names), into fd file descriptor.
//
// This function is called by a signal handler in faulthandler: avoid memory
// allocations and keep the implementation simple. For example, the list is not
// sorted on purpose.
void
_Py_DumpExtensionModules(int fd, PyInterpreterState *interp)
{
    if (interp == NULL) {
        return;
    }
    PyObject *modules = _PyImport_GetModules(interp);
    if (modules == NULL || !PyDict_Check(modules)) {
        return;
    }

    Py_ssize_t pos;
    PyObject *key, *value;

    // Avoid PyDict_GetItemString() which calls PyUnicode_FromString(),
    // memory cannot be allocated on the heap in a signal handler.
    // Iterate on the dict instead.
    PyObject *stdlib_module_names = NULL;
    if (interp->sysdict != NULL) {
        pos = 0;
        while (PyDict_Next(interp->sysdict, &pos, &key, &value)) {
            if (PyUnicode_Check(key)
               && PyUnicode_CompareWithASCIIString(key, "stdlib_module_names") == 0) {
                stdlib_module_names = value;
                break;
            }
        }
    }
    // If we failed to get sys.stdlib_module_names or it's not a frozenset,
    // don't exclude stdlib modules.
    if (stdlib_module_names != NULL && !PyFrozenSet_Check(stdlib_module_names)) {
        stdlib_module_names = NULL;
    }

    // List extensions
    int header = 1;
    Py_ssize_t count = 0;
    pos = 0;
    while (PyDict_Next(modules, &pos, &key, &value)) {
        if (!PyUnicode_Check(key)) {
            continue;
        }
        if (!_PyModule_IsExtension(value)) {
            continue;
        }
        // Use the module name from the sys.modules key,
        // don't attempt to get the module object name.
        if (stdlib_module_names != NULL) {
            int is_stdlib_ext = 0;

            Py_ssize_t i = 0;
            PyObject *item;
            Py_hash_t hash;
            while (_PySet_NextEntry(stdlib_module_names, &i, &item, &hash)) {
                if (PyUnicode_Check(item)
                    && PyUnicode_Compare(key, item) == 0)
                {
                    is_stdlib_ext = 1;
                    break;
                }
            }
            if (is_stdlib_ext) {
                // Ignore stdlib extension
                continue;
            }
        }

        if (header) {
            PUTS(fd, "\nExtension modules: ");
            header = 0;
        }
        else {
            PUTS(fd, ", ");
        }

        _Py_DumpASCII(fd, key);
        count++;
    }

    if (count) {
        PUTS(fd, " (total: ");
        _Py_DumpDecimal(fd, count);
        PUTS(fd, ")");
        PUTS(fd, "\n");
    }
}


static void _Py_NO_RETURN
fatal_error(int fd, int header, const char *prefix, const char *msg,
            int status)
{
    static int reentrant = 0;

    if (reentrant) {
        /* Py_FatalError() caused a second fatal error.
           Example: flush_std_files() raises a recursion error. */
        fatal_error_exit(status);
    }
    reentrant = 1;

    if (header) {
        PUTS(fd, "Fatal Python error: ");
        if (prefix) {
            PUTS(fd, prefix);
            PUTS(fd, ": ");
        }
        if (msg) {
            PUTS(fd, msg);
        }
        else {
            PUTS(fd, "<message not set>");
        }
        PUTS(fd, "\n");
    }

    _PyRuntimeState *runtime = &_PyRuntime;
    fatal_error_dump_runtime(fd, runtime);

    /* Check if the current thread has a Python thread state
       and holds the GIL.

       tss_tstate is NULL if Py_FatalError() is called from a C thread which
       has no Python thread state.

       tss_tstate != tstate if the current Python thread does not hold the GIL.
       */
    PyThreadState *tstate = _PyRuntimeState_GetThreadState(runtime);
    PyInterpreterState *interp = NULL;
    PyThreadState *tss_tstate = PyGILState_GetThisThreadState();
    if (tstate != NULL) {
        interp = tstate->interp;
    }
    else if (tss_tstate != NULL) {
        interp = tss_tstate->interp;
    }
    int has_tstate_and_gil = (tss_tstate != NULL && tss_tstate == tstate);

    if (has_tstate_and_gil) {
        /* If an exception is set, print the exception with its traceback */
        if (!_Py_FatalError_PrintExc(tss_tstate)) {
            /* No exception is set, or an exception is set without traceback */
            _Py_FatalError_DumpTracebacks(fd, interp, tss_tstate);
        }
    }
    else {
        _Py_FatalError_DumpTracebacks(fd, interp, tss_tstate);
    }

    _Py_DumpExtensionModules(fd, interp);

    /* The main purpose of faulthandler is to display the traceback.
       This function already did its best to display a traceback.
       Disable faulthandler to prevent writing a second traceback
       on abort(). */
    _PyFaulthandler_Fini();

    /* Check if the current Python thread hold the GIL */
    if (has_tstate_and_gil) {
        /* Flush sys.stdout and sys.stderr */
        flush_std_files();
    }

#ifdef MS_WINDOWS
    fatal_output_debug(msg);
#endif /* MS_WINDOWS */

    fatal_error_exit(status);
}


#undef Py_FatalError

void _Py_NO_RETURN
Py_FatalError(const char *msg)
{
    fatal_error(fileno(stderr), 1, NULL, msg, -1);
}


void _Py_NO_RETURN
_Py_FatalErrorFunc(const char *func, const char *msg)
{
    fatal_error(fileno(stderr), 1, func, msg, -1);
}


void _Py_NO_RETURN
_Py_FatalErrorFormat(const char *func, const char *format, ...)
{
    static int reentrant = 0;
    if (reentrant) {
        /* _Py_FatalErrorFormat() caused a second fatal error */
        fatal_error_exit(-1);
    }
    reentrant = 1;

    FILE *stream = stderr;
    const int fd = fileno(stream);
    PUTS(fd, "Fatal Python error: ");
    if (func) {
        PUTS(fd, func);
        PUTS(fd, ": ");
    }

    va_list vargs;
    va_start(vargs, format);
    vfprintf(stream, format, vargs);
    va_end(vargs);

    fputs("\n", stream);
    fflush(stream);

    fatal_error(fd, 0, NULL, NULL, -1);
}


void _Py_NO_RETURN
_Py_FatalRefcountErrorFunc(const char *func, const char *msg)
{
    _Py_FatalErrorFormat(func,
                         "%s: bug likely caused by a refcount error "
                         "in a C extension",
                         msg);
}


void _Py_NO_RETURN
Py_ExitStatusException(PyStatus status)
{
    if (_PyStatus_IS_EXIT(status)) {
        exit(status.exitcode);
    }
    else if (_PyStatus_IS_ERROR(status)) {
        fatal_error(fileno(stderr), 1, status.func, status.err_msg, 1);
    }
    else {
        Py_FatalError("Py_ExitStatusException() must not be called on success");
    }
}


/* Wait until threading._shutdown completes, provided
   the threading module was imported in the first place.
   The shutdown routine will wait until all non-daemon
   "threading" threads have completed. */
static void
wait_for_thread_shutdown(PyThreadState *tstate)
{
    PyObject *result;
    PyObject *threading = PyImport_GetModule(&_Py_ID(threading));
    if (threading == NULL) {
        if (_PyErr_Occurred(tstate)) {
            PyErr_WriteUnraisable(NULL);
        }
        /* else: threading not imported */
        return;
    }
    result = PyObject_CallMethodNoArgs(threading, &_Py_ID(_shutdown));
    if (result == NULL) {
        PyErr_WriteUnraisable(threading);
    }
    else {
        Py_DECREF(result);
    }
    Py_DECREF(threading);
}

int Py_AtExit(void (*func)(void))
{
    if (_PyRuntime.atexit.ncallbacks >= NEXITFUNCS)
        return -1;
    _PyRuntime.atexit.callbacks[_PyRuntime.atexit.ncallbacks++] = func;
    return 0;
}

static void
call_ll_exitfuncs(_PyRuntimeState *runtime)
{
    struct _atexit_runtime_state *state = &runtime->atexit;
    while (state->ncallbacks > 0) {
        /* pop last function from the list */
        state->ncallbacks--;
        atexit_callbackfunc exitfunc = state->callbacks[state->ncallbacks];
        state->callbacks[state->ncallbacks] = NULL;

        exitfunc();
    }

    fflush(stdout);
    fflush(stderr);
}

void _Py_NO_RETURN
Py_Exit(int sts)
{
    if (Py_FinalizeEx() < 0) {
        sts = 120;
    }

    exit(sts);
}


/*
 * The file descriptor fd is considered ``interactive'' if either
 *   a) isatty(fd) is TRUE, or
 *   b) the -i flag was given, and the filename associated with
 *      the descriptor is NULL or "<stdin>" or "???".
 */
int
Py_FdIsInteractive(FILE *fp, const char *filename)
{
    if (isatty(fileno(fp))) {
        return 1;
    }
    if (!_Py_GetConfig()->interactive) {
        return 0;
    }
    return ((filename == NULL)
            || (strcmp(filename, "<stdin>") == 0)
            || (strcmp(filename, "???") == 0));
}


int
_Py_FdIsInteractive(FILE *fp, PyObject *filename)
{
    if (isatty(fileno(fp))) {
        return 1;
    }
    if (!_Py_GetConfig()->interactive) {
        return 0;
    }
    return ((filename == NULL)
            || (PyUnicode_CompareWithASCIIString(filename, "<stdin>") == 0)
            || (PyUnicode_CompareWithASCIIString(filename, "???") == 0));
}


/* Wrappers around sigaction() or signal(). */

PyOS_sighandler_t
PyOS_getsig(int sig)
{
#ifdef HAVE_SIGACTION
    struct sigaction context;
    if (sigaction(sig, NULL, &context) == -1)
        return SIG_ERR;
    return context.sa_handler;
#else
    PyOS_sighandler_t handler;
/* Special signal handling for the secure CRT in Visual Studio 2005 */
#if defined(_MSC_VER) && _MSC_VER >= 1400
    switch (sig) {
    /* Only these signals are valid */
    case SIGINT:
    case SIGILL:
    case SIGFPE:
    case SIGSEGV:
    case SIGTERM:
    case SIGBREAK:
    case SIGABRT:
        break;
    /* Don't call signal() with other values or it will assert */
    default:
        return SIG_ERR;
    }
#endif /* _MSC_VER && _MSC_VER >= 1400 */
    handler = signal(sig, SIG_IGN);
    if (handler != SIG_ERR)
        signal(sig, handler);
    return handler;
#endif
}

/*
 * All of the code in this function must only use async-signal-safe functions,
 * listed at `man 7 signal` or
 * http://www.opengroup.org/onlinepubs/009695399/functions/xsh_chap02_04.html.
 */
PyOS_sighandler_t
PyOS_setsig(int sig, PyOS_sighandler_t handler)
{
#ifdef HAVE_SIGACTION
    /* Some code in Modules/signalmodule.c depends on sigaction() being
     * used here if HAVE_SIGACTION is defined.  Fix that if this code
     * changes to invalidate that assumption.
     */
    struct sigaction context, ocontext;
    context.sa_handler = handler;
    sigemptyset(&context.sa_mask);
    /* Using SA_ONSTACK is friendlier to other C/C++/Golang-VM code that
     * extension module or embedding code may use where tiny thread stacks
     * are used.  https://bugs.python.org/issue43390 */
    context.sa_flags = SA_ONSTACK;
    if (sigaction(sig, &context, &ocontext) == -1)
        return SIG_ERR;
    return ocontext.sa_handler;
#else
    PyOS_sighandler_t oldhandler;
    oldhandler = signal(sig, handler);
#ifdef HAVE_SIGINTERRUPT
    siginterrupt(sig, 1);
#endif
    return oldhandler;
#endif
}

#ifdef __cplusplus
}
#endif<|MERGE_RESOLUTION|>--- conflicted
+++ resolved
@@ -633,13 +633,9 @@
         return status;
     }
 
-<<<<<<< HEAD
-    _PyInterpreterConfig config = _PyInterpreterConfig_LEGACY_INIT;
+    PyInterpreterConfig config = _PyInterpreterConfig_LEGACY_INIT;
     // The main interpreter always has its own GIL.
     config.own_gil = 1;
-=======
-    const PyInterpreterConfig config = _PyInterpreterConfig_LEGACY_INIT;
->>>>>>> e95dd40a
     status = init_interp_settings(interp, &config);
     if (_PyStatus_EXCEPTION(status)) {
         return status;
