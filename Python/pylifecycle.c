--- conflicted
+++ resolved
@@ -633,18 +633,13 @@
         return status;
     }
 
-<<<<<<< HEAD
     _PyInterpreterConfig config = _PyInterpreterConfig_LEGACY_INIT;
     // The main interpreter always has its own GIL.
     config.own_gil = 1;
-    init_interp_settings(interp, &config);
-=======
-    const _PyInterpreterConfig config = _PyInterpreterConfig_LEGACY_INIT;
     status = init_interp_settings(interp, &config);
     if (_PyStatus_EXCEPTION(status)) {
         return status;
     }
->>>>>>> 22758a32
 
     PyThreadState *tstate = _PyThreadState_New(interp);
     if (tstate == NULL) {
