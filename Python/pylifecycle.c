--- conflicted
+++ resolved
@@ -328,8 +328,6 @@
     }
 }
 
-
-<<<<<<< HEAD
 /* Helper functions to better handle the legacy C locale
  *
  * The legacy C locale assumes ASCII as the default text encoding, which
@@ -491,9 +489,7 @@
 }
 #endif
 
-void
-_Py_InitializeEx_Private(int install_sigs, int install_importlib)
-=======
+
 /* Global initializations.  Can be undone by Py_Finalize().  Don't
    call this twice without an intervening Py_Finalize() call.
 
@@ -529,7 +525,6 @@
  */
 
 void _Py_InitializeCore(const _PyCoreConfig *config)
->>>>>>> 08e2f355
 {
     PyInterpreterState *interp;
     PyThreadState *tstate;
