/* Python interpreter top-level routines, including init/exit */

#include "Python.h"

<<<<<<< HEAD
#include "condvar.h"
#include "pycore_bytesobject.h"   // _PyBytes_InitTypes()
=======
>>>>>>> 587f2f01
#include "pycore_ceval.h"         // _PyEval_FiniGIL()
#include "pycore_context.h"       // _PyContext_Init()
#include "pycore_exceptions.h"    // _PyExc_InitTypes()
#include "pycore_dict.h"          // _PyDict_Fini()
#include "pycore_fileutils.h"     // _Py_ResetForceASCII()
#include "pycore_floatobject.h"   // _PyFloat_InitTypes()
#include "pycore_genobject.h"     // _PyAsyncGen_Fini()
#include "pycore_global_objects_fini_generated.h"  // "_PyStaticObjects_CheckRefcnt()
#include "pycore_import.h"        // _PyImport_BootstrapImp()
#include "pycore_initconfig.h"    // _PyStatus_OK()
#include "pycore_list.h"          // _PyList_Fini()
#include "pycore_long.h"          // _PyLong_InitTypes()
#include "pycore_object.h"        // _PyDebug_PrintTotalRefs()
#include "pycore_pathconfig.h"    // _PyConfig_WritePathConfig()
#include "pycore_pyerrors.h"      // _PyErr_Occurred()
#include "pycore_pylifecycle.h"   // _PyErr_Print()
#include "pycore_pymem.h"         // _PyObject_DebugMallocStats()
#include "pycore_pystate.h"       // _PyThreadState_GET()
#include "pycore_runtime.h"       // _Py_ID()
#include "pycore_runtime_init.h"  // _PyRuntimeState_INIT
#include "pycore_sliceobject.h"   // _PySlice_Fini()
#include "pycore_sysmodule.h"     // _PySys_ClearAuditHooks()
#include "pycore_traceback.h"     // _Py_DumpTracebackThreads()
#include "pycore_typeobject.h"    // _PyTypes_InitTypes()
#include "pycore_unicodeobject.h" // _PyUnicode_InitTypes()
#include "opcode.h"

extern PyStatus _PyIO_InitTypes(PyInterpreterState *interp);
extern void _PyIO_FiniTypes(PyInterpreterState *interp);

#include <locale.h>               // setlocale()
#include <stdlib.h>               // getenv()

#if defined(__APPLE__)
#include <mach-o/loader.h>
#endif

#ifdef HAVE_SIGNAL_H
#  include <signal.h>             // SIG_IGN
#endif

#ifdef HAVE_LANGINFO_H
#  include <langinfo.h>           // nl_langinfo(CODESET)
#endif

#ifdef HAVE_FCNTL_H
#  include <fcntl.h>              // F_GETFD
#endif

#ifdef MS_WINDOWS
#  undef BYTE
#endif

#define PUTS(fd, str) _Py_write_noraise(fd, str, (int)strlen(str))


#ifdef __cplusplus
extern "C" {
#endif


/* Forward declarations */
static PyStatus add_main_module(PyInterpreterState *interp);
static PyStatus init_import_site(void);
static PyStatus init_set_builtins_open(void);
static PyStatus init_sys_streams(PyThreadState *tstate);
static void wait_for_thread_shutdown(PyThreadState *tstate);
static void call_ll_exitfuncs(_PyRuntimeState *runtime);

/* The following places the `_PyRuntime` structure in a location that can be
 * found without any external information. This is meant to ease access to the
 * interpreter state for various runtime debugging tools, but is *not* an
 * officially supported feature */

/* Suppress deprecation warning for PyBytesObject.ob_shash */
_Py_COMP_DIAG_PUSH
_Py_COMP_DIAG_IGNORE_DEPR_DECLS

#if defined(MS_WINDOWS)

#pragma section("PyRuntime", read, write)
__declspec(allocate("PyRuntime"))

#elif defined(__APPLE__)

__attribute__((
    section(SEG_DATA ",PyRuntime")
))

#endif

_PyRuntimeState _PyRuntime
#if defined(__linux__) && (defined(__GNUC__) || defined(__clang__))
__attribute__ ((section (".PyRuntime")))
#endif
= _PyRuntimeState_INIT(_PyRuntime);
_Py_COMP_DIAG_POP

static int runtime_initialized = 0;

PyStatus
_PyRuntime_Initialize(void)
{
    /* XXX We only initialize once in the process, which aligns with
       the static initialization of the former globals now found in
       _PyRuntime.  However, _PyRuntime *should* be initialized with
       every Py_Initialize() call, but doing so breaks the runtime.
       This is because the runtime state is not properly finalized
       currently. */
    if (runtime_initialized) {
        return _PyStatus_OK();
    }
    runtime_initialized = 1;

    return _PyRuntimeState_Init(&_PyRuntime);
}

void
_PyRuntime_Finalize(void)
{
    _PyRuntimeState_Fini(&_PyRuntime);
    runtime_initialized = 0;
}

int
_Py_IsFinalizing(void)
{
    return _PyRuntimeState_GetFinalizing(&_PyRuntime) != NULL;
}

/* Hack to force loading of object files */
int (*_PyOS_mystrnicmp_hack)(const char *, const char *, Py_ssize_t) = \
    PyOS_mystrnicmp; /* Python/pystrcmp.o */


/* APIs to access the initialization flags
 *
 * Can be called prior to Py_Initialize.
 */

int
_Py_IsCoreInitialized(void)
{
    return _PyRuntime.core_initialized;
}

int
Py_IsInitialized(void)
{
    return _PyRuntime.initialized;
}


/* Helper functions to better handle the legacy C locale
 *
 * The legacy C locale assumes ASCII as the default text encoding, which
 * causes problems not only for the CPython runtime, but also other
 * components like GNU readline.
 *
 * Accordingly, when the CLI detects it, it attempts to coerce it to a
 * more capable UTF-8 based alternative as follows:
 *
 *     if (_Py_LegacyLocaleDetected()) {
 *         _Py_CoerceLegacyLocale();
 *     }
 *
 * See the documentation of the PYTHONCOERCECLOCALE setting for more details.
 *
 * Locale coercion also impacts the default error handler for the standard
 * streams: while the usual default is "strict", the default for the legacy
 * C locale and for any of the coercion target locales is "surrogateescape".
 */

int
_Py_LegacyLocaleDetected(int warn)
{
#ifndef MS_WINDOWS
    if (!warn) {
        const char *locale_override = getenv("LC_ALL");
        if (locale_override != NULL && *locale_override != '\0') {
            /* Don't coerce C locale if the LC_ALL environment variable
               is set */
            return 0;
        }
    }

    /* On non-Windows systems, the C locale is considered a legacy locale */
    /* XXX (ncoghlan): some platforms (notably Mac OS X) don't appear to treat
     *                 the POSIX locale as a simple alias for the C locale, so
     *                 we may also want to check for that explicitly.
     */
    const char *ctype_loc = setlocale(LC_CTYPE, NULL);
    return ctype_loc != NULL && strcmp(ctype_loc, "C") == 0;
#else
    /* Windows uses code pages instead of locales, so no locale is legacy */
    return 0;
#endif
}

#ifndef MS_WINDOWS
static const char *_C_LOCALE_WARNING =
    "Python runtime initialized with LC_CTYPE=C (a locale with default ASCII "
    "encoding), which may cause Unicode compatibility problems. Using C.UTF-8, "
    "C.utf8, or UTF-8 (if available) as alternative Unicode-compatible "
    "locales is recommended.\n";

static void
emit_stderr_warning_for_legacy_locale(_PyRuntimeState *runtime)
{
    const PyPreConfig *preconfig = &runtime->preconfig;
    if (preconfig->coerce_c_locale_warn && _Py_LegacyLocaleDetected(1)) {
        PySys_FormatStderr("%s", _C_LOCALE_WARNING);
    }
}
#endif   /* !defined(MS_WINDOWS) */

typedef struct _CandidateLocale {
    const char *locale_name; /* The locale to try as a coercion target */
} _LocaleCoercionTarget;

static _LocaleCoercionTarget _TARGET_LOCALES[] = {
    {"C.UTF-8"},
    {"C.utf8"},
    {"UTF-8"},
    {NULL}
};


int
_Py_IsLocaleCoercionTarget(const char *ctype_loc)
{
    const _LocaleCoercionTarget *target = NULL;
    for (target = _TARGET_LOCALES; target->locale_name; target++) {
        if (strcmp(ctype_loc, target->locale_name) == 0) {
            return 1;
        }
    }
    return 0;
}


#ifdef PY_COERCE_C_LOCALE
static const char C_LOCALE_COERCION_WARNING[] =
    "Python detected LC_CTYPE=C: LC_CTYPE coerced to %.20s (set another locale "
    "or PYTHONCOERCECLOCALE=0 to disable this locale coercion behavior).\n";

static int
_coerce_default_locale_settings(int warn, const _LocaleCoercionTarget *target)
{
    const char *newloc = target->locale_name;

    /* Reset locale back to currently configured defaults */
    _Py_SetLocaleFromEnv(LC_ALL);

    /* Set the relevant locale environment variable */
    if (setenv("LC_CTYPE", newloc, 1)) {
        fprintf(stderr,
                "Error setting LC_CTYPE, skipping C locale coercion\n");
        return 0;
    }
    if (warn) {
        fprintf(stderr, C_LOCALE_COERCION_WARNING, newloc);
    }

    /* Reconfigure with the overridden environment variables */
    _Py_SetLocaleFromEnv(LC_ALL);
    return 1;
}
#endif

int
_Py_CoerceLegacyLocale(int warn)
{
    int coerced = 0;
#ifdef PY_COERCE_C_LOCALE
    char *oldloc = NULL;

    oldloc = _PyMem_RawStrdup(setlocale(LC_CTYPE, NULL));
    if (oldloc == NULL) {
        return coerced;
    }

    const char *locale_override = getenv("LC_ALL");
    if (locale_override == NULL || *locale_override == '\0') {
        /* LC_ALL is also not set (or is set to an empty string) */
        const _LocaleCoercionTarget *target = NULL;
        for (target = _TARGET_LOCALES; target->locale_name; target++) {
            const char *new_locale = setlocale(LC_CTYPE,
                                               target->locale_name);
            if (new_locale != NULL) {
#if !defined(_Py_FORCE_UTF8_LOCALE) && defined(HAVE_LANGINFO_H) && defined(CODESET)
                /* Also ensure that nl_langinfo works in this locale */
                char *codeset = nl_langinfo(CODESET);
                if (!codeset || *codeset == '\0') {
                    /* CODESET is not set or empty, so skip coercion */
                    new_locale = NULL;
                    _Py_SetLocaleFromEnv(LC_CTYPE);
                    continue;
                }
#endif
                /* Successfully configured locale, so make it the default */
                coerced = _coerce_default_locale_settings(warn, target);
                goto done;
            }
        }
    }
    /* No C locale warning here, as Py_Initialize will emit one later */

    setlocale(LC_CTYPE, oldloc);

done:
    PyMem_RawFree(oldloc);
#endif
    return coerced;
}

/* _Py_SetLocaleFromEnv() is a wrapper around setlocale(category, "") to
 * isolate the idiosyncrasies of different libc implementations. It reads the
 * appropriate environment variable and uses its value to select the locale for
 * 'category'. */
char *
_Py_SetLocaleFromEnv(int category)
{
    char *res;
#ifdef __ANDROID__
    const char *locale;
    const char **pvar;
#ifdef PY_COERCE_C_LOCALE
    const char *coerce_c_locale;
#endif
    const char *utf8_locale = "C.UTF-8";
    const char *env_var_set[] = {
        "LC_ALL",
        "LC_CTYPE",
        "LANG",
        NULL,
    };

    /* Android setlocale(category, "") doesn't check the environment variables
     * and incorrectly sets the "C" locale at API 24 and older APIs. We only
     * check the environment variables listed in env_var_set. */
    for (pvar=env_var_set; *pvar; pvar++) {
        locale = getenv(*pvar);
        if (locale != NULL && *locale != '\0') {
            if (strcmp(locale, utf8_locale) == 0 ||
                    strcmp(locale, "en_US.UTF-8") == 0) {
                return setlocale(category, utf8_locale);
            }
            return setlocale(category, "C");
        }
    }

    /* Android uses UTF-8, so explicitly set the locale to C.UTF-8 if none of
     * LC_ALL, LC_CTYPE, or LANG is set to a non-empty string.
     * Quote from POSIX section "8.2 Internationalization Variables":
     * "4. If the LANG environment variable is not set or is set to the empty
     * string, the implementation-defined default locale shall be used." */

#ifdef PY_COERCE_C_LOCALE
    coerce_c_locale = getenv("PYTHONCOERCECLOCALE");
    if (coerce_c_locale == NULL || strcmp(coerce_c_locale, "0") != 0) {
        /* Some other ported code may check the environment variables (e.g. in
         * extension modules), so we make sure that they match the locale
         * configuration */
        if (setenv("LC_CTYPE", utf8_locale, 1)) {
            fprintf(stderr, "Warning: failed setting the LC_CTYPE "
                            "environment variable to %s\n", utf8_locale);
        }
    }
#endif
    res = setlocale(category, utf8_locale);
#else /* !defined(__ANDROID__) */
    res = setlocale(category, "");
#endif
    _Py_ResetForceASCII();
    return res;
}


static int
interpreter_update_config(PyThreadState *tstate, int only_update_path_config)
{
    const PyConfig *config = &tstate->interp->config;

    if (!only_update_path_config) {
        PyStatus status = _PyConfig_Write(config, tstate->interp->runtime);
        if (_PyStatus_EXCEPTION(status)) {
            _PyErr_SetFromPyStatus(status);
            return -1;
        }
    }

    if (_Py_IsMainInterpreter(tstate->interp)) {
        PyStatus status = _PyPathConfig_UpdateGlobal(config);
        if (_PyStatus_EXCEPTION(status)) {
            _PyErr_SetFromPyStatus(status);
            return -1;
        }
    }

    tstate->interp->long_state.max_str_digits = config->int_max_str_digits;

    // Update the sys module for the new configuration
    if (_PySys_UpdateConfig(tstate) < 0) {
        return -1;
    }
    return 0;
}


int
_PyInterpreterState_SetConfig(const PyConfig *src_config)
{
    PyThreadState *tstate = _PyThreadState_GET();
    int res = -1;

    PyConfig config;
    PyConfig_InitPythonConfig(&config);
    PyStatus status = _PyConfig_Copy(&config, src_config);
    if (_PyStatus_EXCEPTION(status)) {
        _PyErr_SetFromPyStatus(status);
        goto done;
    }

    status = _PyConfig_Read(&config, 1);
    if (_PyStatus_EXCEPTION(status)) {
        _PyErr_SetFromPyStatus(status);
        goto done;
    }

    status = _PyConfig_Copy(&tstate->interp->config, &config);
    if (_PyStatus_EXCEPTION(status)) {
        _PyErr_SetFromPyStatus(status);
        goto done;
    }

    res = interpreter_update_config(tstate, 0);

done:
    PyConfig_Clear(&config);
    return res;
}


/* Global initializations.  Can be undone by Py_Finalize().  Don't
   call this twice without an intervening Py_Finalize() call.

   Every call to Py_InitializeFromConfig, Py_Initialize or Py_InitializeEx
   must have a corresponding call to Py_Finalize.

   Locking: you must hold the interpreter lock while calling these APIs.
   (If the lock has not yet been initialized, that's equivalent to
   having the lock, but you cannot use multiple threads.)

*/

static PyStatus
pyinit_core_reconfigure(_PyRuntimeState *runtime,
                        PyThreadState **tstate_p,
                        const PyConfig *config)
{
    PyStatus status;
    PyThreadState *tstate = _PyThreadState_GET();
    if (!tstate) {
        return _PyStatus_ERR("failed to read thread state");
    }
    *tstate_p = tstate;

    PyInterpreterState *interp = tstate->interp;
    if (interp == NULL) {
        return _PyStatus_ERR("can't make main interpreter");
    }

    status = _PyConfig_Write(config, runtime);
    if (_PyStatus_EXCEPTION(status)) {
        return status;
    }

    status = _PyConfig_Copy(&interp->config, config);
    if (_PyStatus_EXCEPTION(status)) {
        return status;
    }
    config = _PyInterpreterState_GetConfig(interp);

    if (config->_install_importlib) {
        status = _PyPathConfig_UpdateGlobal(config);
        if (_PyStatus_EXCEPTION(status)) {
            return status;
        }
    }
    return _PyStatus_OK();
}


static PyStatus
pycore_init_runtime(_PyRuntimeState *runtime,
                    const PyConfig *config)
{
    if (runtime->initialized) {
        return _PyStatus_ERR("main interpreter already initialized");
    }

    PyStatus status = _PyConfig_Write(config, runtime);
    if (_PyStatus_EXCEPTION(status)) {
        return status;
    }

    /* Py_Finalize leaves _Py_Finalizing set in order to help daemon
     * threads behave a little more gracefully at interpreter shutdown.
     * We clobber it here so the new interpreter can start with a clean
     * slate.
     *
     * However, this may still lead to misbehaviour if there are daemon
     * threads still hanging around from a previous Py_Initialize/Finalize
     * pair :(
     */
    _PyRuntimeState_SetFinalizing(runtime, NULL);

    _Py_InitVersion();

    status = _Py_HashRandomization_Init(config);
    if (_PyStatus_EXCEPTION(status)) {
        return status;
    }

    status = _PyTime_Init();
    if (_PyStatus_EXCEPTION(status)) {
        return status;
    }

    status = _PyImport_Init();
    if (_PyStatus_EXCEPTION(status)) {
        return status;
    }

    status = _PyInterpreterState_Enable(runtime);
    if (_PyStatus_EXCEPTION(status)) {
        return status;
    }
    return _PyStatus_OK();
}


static PyStatus
init_interp_settings(PyInterpreterState *interp, const _PyInterpreterConfig *config)
{
    assert(interp->feature_flags == 0);

    if (config->use_main_obmalloc) {
        interp->feature_flags |= Py_RTFLAGS_USE_MAIN_OBMALLOC;
    }
    else if (!config->check_multi_interp_extensions) {
        /* The reason: PyModuleDef.m_base.m_copy leaks objects between
           interpreters. */
        return _PyStatus_ERR("per-interpreter obmalloc does not support "
                             "single-phase init extension modules");
    }

    if (config->allow_fork) {
        interp->feature_flags |= Py_RTFLAGS_FORK;
    }
    if (config->allow_exec) {
        interp->feature_flags |= Py_RTFLAGS_EXEC;
    }
    // Note that fork+exec is always allowed.

    if (config->allow_threads) {
        interp->feature_flags |= Py_RTFLAGS_THREADS;
    }
    if (config->allow_daemon_threads) {
        interp->feature_flags |= Py_RTFLAGS_DAEMON_THREADS;
    }

    if (config->check_multi_interp_extensions) {
        interp->feature_flags |= Py_RTFLAGS_MULTI_INTERP_EXTENSIONS;
    }

    return _PyStatus_OK();
}


static PyStatus
init_interp_create_gil(PyThreadState *tstate)
{
    PyStatus status;

    /* finalize_interp_delete() comment explains why _PyEval_FiniGIL() is
       only called here. */
    _PyEval_FiniGIL(tstate->interp);

    /* Auto-thread-state API */
    status = _PyGILState_SetTstate(tstate);
    if (_PyStatus_EXCEPTION(status)) {
        return status;
    }

    /* Create the GIL and take it */
    status = _PyEval_InitGIL(tstate);
    if (_PyStatus_EXCEPTION(status)) {
        return status;
    }

    return _PyStatus_OK();
}


static PyStatus
pycore_create_interpreter(_PyRuntimeState *runtime,
                          const PyConfig *src_config,
                          PyThreadState **tstate_p)
{
    PyStatus status;
    PyInterpreterState *interp = PyInterpreterState_New();
    if (interp == NULL) {
        return _PyStatus_ERR("can't make main interpreter");
    }
    assert(_Py_IsMainInterpreter(interp));

    status = _PyConfig_Copy(&interp->config, src_config);
    if (_PyStatus_EXCEPTION(status)) {
        return status;
    }

    /* Auto-thread-state API */
    status = _PyGILState_Init(interp);
    if (_PyStatus_EXCEPTION(status)) {
        return status;
    }

    const _PyInterpreterConfig config = _PyInterpreterConfig_LEGACY_INIT;
    status = init_interp_settings(interp, &config);
    if (_PyStatus_EXCEPTION(status)) {
        return status;
    }

    PyThreadState *tstate = _PyThreadState_New(interp);
    if (tstate == NULL) {
        return _PyStatus_ERR("can't make first thread");
    }
    _PyThreadState_Bind(tstate);
    (void) PyThreadState_Swap(tstate);

    status = init_interp_create_gil(tstate);
    if (_PyStatus_EXCEPTION(status)) {
        return status;
    }

    *tstate_p = tstate;
    return _PyStatus_OK();
}


static PyStatus
pycore_init_global_objects(PyInterpreterState *interp)
{
    PyStatus status;

    _PyFloat_InitState(interp);

    status = _PyUnicode_InitGlobalObjects(interp);
    if (_PyStatus_EXCEPTION(status)) {
        return status;
    }

    _PyUnicode_InitState(interp);

    return _PyStatus_OK();
}


static PyStatus
pycore_init_types(PyInterpreterState *interp)
{
    PyStatus status;

    status = _PyTypes_InitTypes(interp);
    if (_PyStatus_EXCEPTION(status)) {
        return status;
    }

    status = _PyLong_InitTypes(interp);
    if (_PyStatus_EXCEPTION(status)) {
        return status;
    }

    status = _PyUnicode_InitTypes(interp);
    if (_PyStatus_EXCEPTION(status)) {
        return status;
    }

    status = _PyFloat_InitTypes(interp);
    if (_PyStatus_EXCEPTION(status)) {
        return status;
    }

    if (_PyExc_InitTypes(interp) < 0) {
        return _PyStatus_ERR("failed to initialize an exception type");
    }

    status = _PyIO_InitTypes(interp);
    if (_PyStatus_EXCEPTION(status)) {
        return status;
    }

    status = _PyExc_InitGlobalObjects(interp);
    if (_PyStatus_EXCEPTION(status)) {
        return status;
    }

    status = _PyExc_InitState(interp);
    if (_PyStatus_EXCEPTION(status)) {
        return status;
    }

    status = _PyErr_InitTypes(interp);
    if (_PyStatus_EXCEPTION(status)) {
        return status;
    }

    status = _PyContext_Init(interp);
    if (_PyStatus_EXCEPTION(status)) {
        return status;
    }
    return _PyStatus_OK();
}

static const uint8_t INTERPRETER_TRAMPOLINE_INSTRUCTIONS[] = {
    /* Put a NOP at the start, so that the IP points into
    * the code, rather than before it */
    NOP, 0,
    INTERPRETER_EXIT, 0,
    /* RESUME at end makes sure that the frame appears incomplete */
    RESUME, 0
};

static const _PyShimCodeDef INTERPRETER_TRAMPOLINE_CODEDEF = {
    INTERPRETER_TRAMPOLINE_INSTRUCTIONS,
    sizeof(INTERPRETER_TRAMPOLINE_INSTRUCTIONS),
    1,
    "<interpreter trampoline>"
};

static PyStatus
pycore_init_builtins(PyThreadState *tstate)
{
    PyInterpreterState *interp = tstate->interp;

    PyObject *bimod = _PyBuiltin_Init(interp);
    if (bimod == NULL) {
        goto error;
    }

    PyObject *modules = _PyImport_GetModules(interp);
    if (_PyImport_FixupBuiltin(bimod, "builtins", modules) < 0) {
        goto error;
    }

    PyObject *builtins_dict = PyModule_GetDict(bimod);
    if (builtins_dict == NULL) {
        goto error;
    }
    interp->builtins = Py_NewRef(builtins_dict);

    PyObject *isinstance = PyDict_GetItem(builtins_dict, &_Py_ID(isinstance));
    assert(isinstance);
    interp->callable_cache.isinstance = isinstance;
    PyObject *len = PyDict_GetItem(builtins_dict, &_Py_ID(len));
    assert(len);
    interp->callable_cache.len = len;
    PyObject *list_append = _PyType_Lookup(&PyList_Type, &_Py_ID(append));
    assert(list_append);
    interp->callable_cache.list_append = list_append;
    PyObject *object__getattribute__ = _PyType_Lookup(&PyBaseObject_Type, &_Py_ID(__getattribute__));
    assert(object__getattribute__);
    interp->callable_cache.object__getattribute__ = object__getattribute__;
    interp->interpreter_trampoline = _Py_MakeShimCode(&INTERPRETER_TRAMPOLINE_CODEDEF);
    if (interp->interpreter_trampoline == NULL) {
        return _PyStatus_ERR("failed to create interpreter trampoline.");
    }
    if (_PyBuiltins_AddExceptions(bimod) < 0) {
        return _PyStatus_ERR("failed to add exceptions to builtins");
    }

    interp->builtins_copy = PyDict_Copy(interp->builtins);
    if (interp->builtins_copy == NULL) {
        goto error;
    }
    Py_DECREF(bimod);

    if (_PyImport_InitDefaultImportFunc(interp) < 0) {
        goto error;
    }

    assert(!_PyErr_Occurred(tstate));
    return _PyStatus_OK();

error:
    Py_XDECREF(bimod);
    return _PyStatus_ERR("can't initialize builtins module");
}


static PyStatus
pycore_interp_init(PyThreadState *tstate)
{
    PyInterpreterState *interp = tstate->interp;
    PyStatus status;
    PyObject *sysmod = NULL;

    // Create singletons before the first PyType_Ready() call, since
    // PyType_Ready() uses singletons like the Unicode empty string (tp_doc)
    // and the empty tuple singletons (tp_bases).
    status = pycore_init_global_objects(interp);
    if (_PyStatus_EXCEPTION(status)) {
        return status;
    }

    // The GC must be initialized before the first GC collection.
    status = _PyGC_Init(interp);
    if (_PyStatus_EXCEPTION(status)) {
        return status;
    }
    // Intern strings in deep-frozen modules first so that others
    // can use it instead of creating a heap allocated string.
    if (_Py_Deepfreeze_Init() < 0) {
        return _PyStatus_ERR("failed to initialize deep-frozen modules");
    }

    status = pycore_init_types(interp);
    if (_PyStatus_EXCEPTION(status)) {
        goto done;
    }

    if (_PyWarnings_InitState(interp) < 0) {
        return _PyStatus_ERR("can't initialize warnings");
    }

    status = _PyAtExit_Init(interp);
    if (_PyStatus_EXCEPTION(status)) {
        return status;
    }

    status = _PySys_Create(tstate, &sysmod);
    if (_PyStatus_EXCEPTION(status)) {
        goto done;
    }

    status = pycore_init_builtins(tstate);
    if (_PyStatus_EXCEPTION(status)) {
        goto done;
    }

    const PyConfig *config = _PyInterpreterState_GetConfig(interp);

    status = _PyImport_InitCore(tstate, sysmod, config->_install_importlib);
    if (_PyStatus_EXCEPTION(status)) {
        goto done;
    }

done:
    /* sys.modules['sys'] contains a strong reference to the module */
    Py_XDECREF(sysmod);
    return status;
}


static PyStatus
pyinit_config(_PyRuntimeState *runtime,
              PyThreadState **tstate_p,
              const PyConfig *config)
{
    PyStatus status = pycore_init_runtime(runtime, config);
    if (_PyStatus_EXCEPTION(status)) {
        return status;
    }

    PyThreadState *tstate;
    status = pycore_create_interpreter(runtime, config, &tstate);
    if (_PyStatus_EXCEPTION(status)) {
        return status;
    }
    *tstate_p = tstate;

    status = pycore_interp_init(tstate);
    if (_PyStatus_EXCEPTION(status)) {
        return status;
    }

    /* Only when we get here is the runtime core fully initialized */
    runtime->core_initialized = 1;
    return _PyStatus_OK();
}


PyStatus
_Py_PreInitializeFromPyArgv(const PyPreConfig *src_config, const _PyArgv *args)
{
    PyStatus status;

    if (src_config == NULL) {
        return _PyStatus_ERR("preinitialization config is NULL");
    }

    status = _PyRuntime_Initialize();
    if (_PyStatus_EXCEPTION(status)) {
        return status;
    }
    _PyRuntimeState *runtime = &_PyRuntime;

    if (runtime->preinitialized) {
        /* If it's already configured: ignored the new configuration */
        return _PyStatus_OK();
    }

    /* Note: preinitialized remains 1 on error, it is only set to 0
       at exit on success. */
    runtime->preinitializing = 1;

    PyPreConfig config;

    status = _PyPreConfig_InitFromPreConfig(&config, src_config);
    if (_PyStatus_EXCEPTION(status)) {
        return status;
    }

    status = _PyPreConfig_Read(&config, args);
    if (_PyStatus_EXCEPTION(status)) {
        return status;
    }

    status = _PyPreConfig_Write(&config);
    if (_PyStatus_EXCEPTION(status)) {
        return status;
    }

    runtime->preinitializing = 0;
    runtime->preinitialized = 1;
    return _PyStatus_OK();
}


PyStatus
Py_PreInitializeFromBytesArgs(const PyPreConfig *src_config, Py_ssize_t argc, char **argv)
{
    _PyArgv args = {.use_bytes_argv = 1, .argc = argc, .bytes_argv = argv};
    return _Py_PreInitializeFromPyArgv(src_config, &args);
}


PyStatus
Py_PreInitializeFromArgs(const PyPreConfig *src_config, Py_ssize_t argc, wchar_t **argv)
{
    _PyArgv args = {.use_bytes_argv = 0, .argc = argc, .wchar_argv = argv};
    return _Py_PreInitializeFromPyArgv(src_config, &args);
}


PyStatus
Py_PreInitialize(const PyPreConfig *src_config)
{
    return _Py_PreInitializeFromPyArgv(src_config, NULL);
}


PyStatus
_Py_PreInitializeFromConfig(const PyConfig *config,
                            const _PyArgv *args)
{
    assert(config != NULL);

    PyStatus status = _PyRuntime_Initialize();
    if (_PyStatus_EXCEPTION(status)) {
        return status;
    }
    _PyRuntimeState *runtime = &_PyRuntime;

    if (runtime->preinitialized) {
        /* Already initialized: do nothing */
        return _PyStatus_OK();
    }

    PyPreConfig preconfig;

    _PyPreConfig_InitFromConfig(&preconfig, config);

    if (!config->parse_argv) {
        return Py_PreInitialize(&preconfig);
    }
    else if (args == NULL) {
        _PyArgv config_args = {
            .use_bytes_argv = 0,
            .argc = config->argv.length,
            .wchar_argv = config->argv.items};
        return _Py_PreInitializeFromPyArgv(&preconfig, &config_args);
    }
    else {
        return _Py_PreInitializeFromPyArgv(&preconfig, args);
    }
}


/* Begin interpreter initialization
 *
 * On return, the first thread and interpreter state have been created,
 * but the compiler, signal handling, multithreading and
 * multiple interpreter support, and codec infrastructure are not yet
 * available.
 *
 * The import system will support builtin and frozen modules only.
 * The only supported io is writing to sys.stderr
 *
 * If any operation invoked by this function fails, a fatal error is
 * issued and the function does not return.
 *
 * Any code invoked from this function should *not* assume it has access
 * to the Python C API (unless the API is explicitly listed as being
 * safe to call without calling Py_Initialize first)
 */
static PyStatus
pyinit_core(_PyRuntimeState *runtime,
            const PyConfig *src_config,
            PyThreadState **tstate_p)
{
    PyStatus status;

    status = _Py_PreInitializeFromConfig(src_config, NULL);
    if (_PyStatus_EXCEPTION(status)) {
        return status;
    }

    PyConfig config;
    PyConfig_InitPythonConfig(&config);

    status = _PyConfig_Copy(&config, src_config);
    if (_PyStatus_EXCEPTION(status)) {
        goto done;
    }

    // Read the configuration, but don't compute the path configuration
    // (it is computed in the main init).
    status = _PyConfig_Read(&config, 0);
    if (_PyStatus_EXCEPTION(status)) {
        goto done;
    }

    if (!runtime->core_initialized) {
        status = pyinit_config(runtime, tstate_p, &config);
    }
    else {
        status = pyinit_core_reconfigure(runtime, tstate_p, &config);
    }
    if (_PyStatus_EXCEPTION(status)) {
        goto done;
    }

done:
    PyConfig_Clear(&config);
    return status;
}


/* Py_Initialize() has already been called: update the main interpreter
   configuration. Example of bpo-34008: Py_Main() called after
   Py_Initialize(). */
static PyStatus
pyinit_main_reconfigure(PyThreadState *tstate)
{
    if (interpreter_update_config(tstate, 0) < 0) {
        return _PyStatus_ERR("fail to reconfigure Python");
    }
    return _PyStatus_OK();
}


static PyStatus
init_interp_main(PyThreadState *tstate)
{
    assert(!_PyErr_Occurred(tstate));

    PyStatus status;
    int is_main_interp = _Py_IsMainInterpreter(tstate->interp);
    PyInterpreterState *interp = tstate->interp;
    const PyConfig *config = _PyInterpreterState_GetConfig(interp);

    if (!config->_install_importlib) {
        /* Special mode for freeze_importlib: run with no import system
         *
         * This means anything which needs support from extension modules
         * or pure Python code in the standard library won't work.
         */
        if (is_main_interp) {
            interp->runtime->initialized = 1;
        }
        return _PyStatus_OK();
    }

    // Initialize the import-related configuration.
    status = _PyConfig_InitImportConfig(&interp->config);
    if (_PyStatus_EXCEPTION(status)) {
        return status;
    }

    if (interpreter_update_config(tstate, 1) < 0) {
        return _PyStatus_ERR("failed to update the Python config");
    }

    status = _PyImport_InitExternal(tstate);
    if (_PyStatus_EXCEPTION(status)) {
        return status;
    }

    if (is_main_interp) {
        /* initialize the faulthandler module */
        status = _PyFaulthandler_Init(config->faulthandler);
        if (_PyStatus_EXCEPTION(status)) {
            return status;
        }
    }

    status = _PyUnicode_InitEncodings(tstate);
    if (_PyStatus_EXCEPTION(status)) {
        return status;
    }

    if (is_main_interp) {
        if (_PySignal_Init(config->install_signal_handlers) < 0) {
            return _PyStatus_ERR("can't initialize signals");
        }

        if (_PyTraceMalloc_Init(config->tracemalloc) < 0) {
            return _PyStatus_ERR("can't initialize tracemalloc");
        }


#ifdef PY_HAVE_PERF_TRAMPOLINE
        if (config->perf_profiling) {
            if (_PyPerfTrampoline_SetCallbacks(&_Py_perfmap_callbacks) < 0 ||
                    _PyPerfTrampoline_Init(config->perf_profiling) < 0) {
                return _PyStatus_ERR("can't initialize the perf trampoline");
            }
        }
#endif
    }

    status = init_sys_streams(tstate);
    if (_PyStatus_EXCEPTION(status)) {
        return status;
    }

    status = init_set_builtins_open();
    if (_PyStatus_EXCEPTION(status)) {
        return status;
    }

    status = add_main_module(interp);
    if (_PyStatus_EXCEPTION(status)) {
        return status;
    }

    if (is_main_interp) {
        /* Initialize warnings. */
        PyObject *warnoptions = PySys_GetObject("warnoptions");
        if (warnoptions != NULL && PyList_Size(warnoptions) > 0)
        {
            PyObject *warnings_module = PyImport_ImportModule("warnings");
            if (warnings_module == NULL) {
                fprintf(stderr, "'import warnings' failed; traceback:\n");
                _PyErr_Print(tstate);
            }
            Py_XDECREF(warnings_module);
        }

        interp->runtime->initialized = 1;
    }

    if (config->site_import) {
        status = init_import_site();
        if (_PyStatus_EXCEPTION(status)) {
            return status;
        }
    }

    if (is_main_interp) {
#ifndef MS_WINDOWS
        emit_stderr_warning_for_legacy_locale(interp->runtime);
#endif
    }

    assert(!_PyErr_Occurred(tstate));

    return _PyStatus_OK();
}


/* Update interpreter state based on supplied configuration settings
 *
 * After calling this function, most of the restrictions on the interpreter
 * are lifted. The only remaining incomplete settings are those related
 * to the main module (sys.argv[0], __main__ metadata)
 *
 * Calling this when the interpreter is not initializing, is already
 * initialized or without a valid current thread state is a fatal error.
 * Other errors should be reported as normal Python exceptions with a
 * non-zero return code.
 */
static PyStatus
pyinit_main(PyThreadState *tstate)
{
    PyInterpreterState *interp = tstate->interp;
    if (!interp->runtime->core_initialized) {
        return _PyStatus_ERR("runtime core not initialized");
    }

    if (interp->runtime->initialized) {
        return pyinit_main_reconfigure(tstate);
    }

    PyStatus status = init_interp_main(tstate);
    if (_PyStatus_EXCEPTION(status)) {
        return status;
    }
    return _PyStatus_OK();
}


PyStatus
Py_InitializeFromConfig(const PyConfig *config)
{
    if (config == NULL) {
        return _PyStatus_ERR("initialization config is NULL");
    }

    PyStatus status;

    status = _PyRuntime_Initialize();
    if (_PyStatus_EXCEPTION(status)) {
        return status;
    }
    _PyRuntimeState *runtime = &_PyRuntime;

    PyThreadState *tstate = NULL;
    status = pyinit_core(runtime, config, &tstate);
    if (_PyStatus_EXCEPTION(status)) {
        return status;
    }
    config = _PyInterpreterState_GetConfig(tstate->interp);

    if (config->_init_main) {
        status = pyinit_main(tstate);
        if (_PyStatus_EXCEPTION(status)) {
            return status;
        }
    }

    return _PyStatus_OK();
}


void
Py_InitializeEx(int install_sigs)
{
    PyStatus status;

    status = _PyRuntime_Initialize();
    if (_PyStatus_EXCEPTION(status)) {
        Py_ExitStatusException(status);
    }
    _PyRuntimeState *runtime = &_PyRuntime;

    if (runtime->initialized) {
        /* bpo-33932: Calling Py_Initialize() twice does nothing. */
        return;
    }

    PyConfig config;
    _PyConfig_InitCompatConfig(&config);

    config.install_signal_handlers = install_sigs;

    status = Py_InitializeFromConfig(&config);
    PyConfig_Clear(&config);
    if (_PyStatus_EXCEPTION(status)) {
        Py_ExitStatusException(status);
    }
}

void
Py_Initialize(void)
{
    Py_InitializeEx(1);
}


PyStatus
_Py_InitializeMain(void)
{
    PyStatus status = _PyRuntime_Initialize();
    if (_PyStatus_EXCEPTION(status)) {
        return status;
    }
    _PyRuntimeState *runtime = &_PyRuntime;
    PyThreadState *tstate = _PyRuntimeState_GetThreadState(runtime);
    return pyinit_main(tstate);
}


static void
finalize_modules_delete_special(PyThreadState *tstate, int verbose)
{
    // List of names to clear in sys
    static const char * const sys_deletes[] = {
        "path", "argv", "ps1", "ps2", "last_exc",
        "last_type", "last_value", "last_traceback",
        "__interactivehook__",
        // path_hooks and path_importer_cache are cleared
        // by _PyImport_FiniExternal().
        // XXX Clear meta_path in _PyImport_FiniCore().
        "meta_path",
        NULL
    };

    static const char * const sys_files[] = {
        "stdin", "__stdin__",
        "stdout", "__stdout__",
        "stderr", "__stderr__",
        NULL
    };

    PyInterpreterState *interp = tstate->interp;
    if (verbose) {
        PySys_WriteStderr("# clear builtins._\n");
    }
    if (PyDict_SetItemString(interp->builtins, "_", Py_None) < 0) {
        PyErr_WriteUnraisable(NULL);
    }

    const char * const *p;
    for (p = sys_deletes; *p != NULL; p++) {
        if (_PySys_ClearAttrString(interp, *p, verbose) < 0) {
            PyErr_WriteUnraisable(NULL);
        }
    }
    for (p = sys_files; *p != NULL; p+=2) {
        const char *name = p[0];
        const char *orig_name = p[1];
        if (verbose) {
            PySys_WriteStderr("# restore sys.%s\n", name);
        }
        PyObject *value = _PyDict_GetItemStringWithError(interp->sysdict,
                                                         orig_name);
        if (value == NULL) {
            if (_PyErr_Occurred(tstate)) {
                PyErr_WriteUnraisable(NULL);
            }
            value = Py_None;
        }
        if (PyDict_SetItemString(interp->sysdict, name, value) < 0) {
            PyErr_WriteUnraisable(NULL);
        }
    }
}


static PyObject*
finalize_remove_modules(PyObject *modules, int verbose)
{
    PyObject *weaklist = PyList_New(0);
    if (weaklist == NULL) {
        PyErr_WriteUnraisable(NULL);
    }

#define STORE_MODULE_WEAKREF(name, mod) \
        if (weaklist != NULL) { \
            PyObject *wr = PyWeakref_NewRef(mod, NULL); \
            if (wr) { \
                PyObject *tup = PyTuple_Pack(2, name, wr); \
                if (!tup || PyList_Append(weaklist, tup) < 0) { \
                    PyErr_WriteUnraisable(NULL); \
                } \
                Py_XDECREF(tup); \
                Py_DECREF(wr); \
            } \
            else { \
                PyErr_WriteUnraisable(NULL); \
            } \
        }

#define CLEAR_MODULE(name, mod) \
        if (PyModule_Check(mod)) { \
            if (verbose && PyUnicode_Check(name)) { \
                PySys_FormatStderr("# cleanup[2] removing %U\n", name); \
            } \
            STORE_MODULE_WEAKREF(name, mod); \
            if (PyObject_SetItem(modules, name, Py_None) < 0) { \
                PyErr_WriteUnraisable(NULL); \
            } \
        }

    if (PyDict_CheckExact(modules)) {
        Py_ssize_t pos = 0;
        PyObject *key, *value;
        while (PyDict_Next(modules, &pos, &key, &value)) {
            CLEAR_MODULE(key, value);
        }
    }
    else {
        PyObject *iterator = PyObject_GetIter(modules);
        if (iterator == NULL) {
            PyErr_WriteUnraisable(NULL);
        }
        else {
            PyObject *key;
            while ((key = PyIter_Next(iterator))) {
                PyObject *value = PyObject_GetItem(modules, key);
                if (value == NULL) {
                    PyErr_WriteUnraisable(NULL);
                    continue;
                }
                CLEAR_MODULE(key, value);
                Py_DECREF(value);
                Py_DECREF(key);
            }
            if (PyErr_Occurred()) {
                PyErr_WriteUnraisable(NULL);
            }
            Py_DECREF(iterator);
        }
    }
#undef CLEAR_MODULE
#undef STORE_MODULE_WEAKREF

    return weaklist;
}


static void
finalize_clear_modules_dict(PyObject *modules)
{
    if (PyDict_CheckExact(modules)) {
        PyDict_Clear(modules);
    }
    else {
        if (PyObject_CallMethodNoArgs(modules, &_Py_ID(clear)) == NULL) {
            PyErr_WriteUnraisable(NULL);
        }
    }
}


static void
finalize_restore_builtins(PyThreadState *tstate)
{
    PyInterpreterState *interp = tstate->interp;
    PyObject *dict = PyDict_Copy(interp->builtins);
    if (dict == NULL) {
        PyErr_WriteUnraisable(NULL);
    }
    PyDict_Clear(interp->builtins);
    if (PyDict_Update(interp->builtins, interp->builtins_copy)) {
        PyErr_WriteUnraisable(NULL);
    }
    Py_XDECREF(dict);
}


static void
finalize_modules_clear_weaklist(PyInterpreterState *interp,
                                PyObject *weaklist, int verbose)
{
    // First clear modules imported later
    for (Py_ssize_t i = PyList_GET_SIZE(weaklist) - 1; i >= 0; i--) {
        PyObject *tup = PyList_GET_ITEM(weaklist, i);
        PyObject *name = PyTuple_GET_ITEM(tup, 0);
        PyObject *mod = PyWeakref_GET_OBJECT(PyTuple_GET_ITEM(tup, 1));
        if (mod == Py_None) {
            continue;
        }
        assert(PyModule_Check(mod));
        PyObject *dict = PyModule_GetDict(mod);
        if (dict == interp->builtins || dict == interp->sysdict) {
            continue;
        }
        Py_INCREF(mod);
        if (verbose && PyUnicode_Check(name)) {
            PySys_FormatStderr("# cleanup[3] wiping %U\n", name);
        }
        _PyModule_Clear(mod);
        Py_DECREF(mod);
    }
}


static void
finalize_clear_sys_builtins_dict(PyInterpreterState *interp, int verbose)
{
    // Clear sys dict
    if (verbose) {
        PySys_FormatStderr("# cleanup[3] wiping sys\n");
    }
    _PyModule_ClearDict(interp->sysdict);

    // Clear builtins dict
    if (verbose) {
        PySys_FormatStderr("# cleanup[3] wiping builtins\n");
    }
    _PyModule_ClearDict(interp->builtins);
}


/* Clear modules, as good as we can */
// XXX Move most of this to import.c.
static void
finalize_modules(PyThreadState *tstate)
{
    PyInterpreterState *interp = tstate->interp;
    PyObject *modules = _PyImport_GetModules(interp);
    if (modules == NULL) {
        // Already done
        return;
    }
    int verbose = _PyInterpreterState_GetConfig(interp)->verbose;

    // Delete some special builtins._ and sys attributes first.  These are
    // common places where user values hide and people complain when their
    // destructors fail.  Since the modules containing them are
    // deleted *last* of all, they would come too late in the normal
    // destruction order.  Sigh.
    //
    // XXX Perhaps these precautions are obsolete. Who knows?
    finalize_modules_delete_special(tstate, verbose);

    // Remove all modules from sys.modules, hoping that garbage collection
    // can reclaim most of them: set all sys.modules values to None.
    //
    // We prepare a list which will receive (name, weakref) tuples of
    // modules when they are removed from sys.modules.  The name is used
    // for diagnosis messages (in verbose mode), while the weakref helps
    // detect those modules which have been held alive.
    PyObject *weaklist = finalize_remove_modules(modules, verbose);

    // Clear the modules dict
    finalize_clear_modules_dict(modules);

    // Restore the original builtins dict, to ensure that any
    // user data gets cleared.
    finalize_restore_builtins(tstate);

    // Collect garbage
    _PyGC_CollectNoFail(tstate);

    // Dump GC stats before it's too late, since it uses the warnings
    // machinery.
    _PyGC_DumpShutdownStats(interp);

    if (weaklist != NULL) {
        // Now, if there are any modules left alive, clear their globals to
        // minimize potential leaks.  All C extension modules actually end
        // up here, since they are kept alive in the interpreter state.
        //
        // The special treatment of "builtins" here is because even
        // when it's not referenced as a module, its dictionary is
        // referenced by almost every module's __builtins__.  Since
        // deleting a module clears its dictionary (even if there are
        // references left to it), we need to delete the "builtins"
        // module last.  Likewise, we don't delete sys until the very
        // end because it is implicitly referenced (e.g. by print).
        //
        // Since dict is ordered in CPython 3.6+, modules are saved in
        // importing order.  First clear modules imported later.
        finalize_modules_clear_weaklist(interp, weaklist, verbose);
        Py_DECREF(weaklist);
    }

    // Clear sys and builtins modules dict
    finalize_clear_sys_builtins_dict(interp, verbose);

    // Clear module dict copies stored in the interpreter state:
    // clear PyInterpreterState.modules_by_index and
    // clear PyModuleDef.m_base.m_copy (of extensions not using the multi-phase
    // initialization API)
    _PyImport_ClearModulesByIndex(interp);

    // Clear and delete the modules directory.  Actual modules will
    // still be there only if imported during the execution of some
    // destructor.
    _PyImport_ClearModules(interp);

    // Collect garbage once more
    _PyGC_CollectNoFail(tstate);
}


/* Flush stdout and stderr */

static int
file_is_closed(PyObject *fobj)
{
    int r;
    PyObject *tmp = PyObject_GetAttrString(fobj, "closed");
    if (tmp == NULL) {
        PyErr_Clear();
        return 0;
    }
    r = PyObject_IsTrue(tmp);
    Py_DECREF(tmp);
    if (r < 0)
        PyErr_Clear();
    return r > 0;
}


static int
flush_std_files(void)
{
    PyThreadState *tstate = _PyThreadState_GET();
    PyObject *fout = _PySys_GetAttr(tstate, &_Py_ID(stdout));
    PyObject *ferr = _PySys_GetAttr(tstate, &_Py_ID(stderr));
    PyObject *tmp;
    int status = 0;

    if (fout != NULL && fout != Py_None && !file_is_closed(fout)) {
        tmp = PyObject_CallMethodNoArgs(fout, &_Py_ID(flush));
        if (tmp == NULL) {
            PyErr_WriteUnraisable(fout);
            status = -1;
        }
        else
            Py_DECREF(tmp);
    }

    if (ferr != NULL && ferr != Py_None && !file_is_closed(ferr)) {
        tmp = PyObject_CallMethodNoArgs(ferr, &_Py_ID(flush));
        if (tmp == NULL) {
            PyErr_Clear();
            status = -1;
        }
        else
            Py_DECREF(tmp);
    }

    return status;
}

/* Undo the effect of Py_Initialize().

   Beware: if multiple interpreter and/or thread states exist, these
   are not wiped out; only the current thread and interpreter state
   are deleted.  But since everything else is deleted, those other
   interpreter and thread states should no longer be used.

   (XXX We should do better, e.g. wipe out all interpreters and
   threads.)

   Locking: as above.

*/


static void
finalize_interp_types(PyInterpreterState *interp)
{
    _PyIO_FiniTypes(interp);

    _PyUnicode_FiniTypes(interp);
    _PySys_FiniTypes(interp);
    _PyExc_Fini(interp);
    _PyAsyncGen_Fini(interp);
    _PyContext_Fini(interp);
    _PyFloat_FiniType(interp);
    _PyLong_FiniTypes(interp);
    _PyThread_FiniType(interp);
    // XXX fini collections module static types (_PyStaticType_Dealloc())
    // XXX fini IO module static types (_PyStaticType_Dealloc())
    _PyErr_FiniTypes(interp);
    _PyTypes_FiniTypes(interp);

    _PyTypes_Fini(interp);

    // Call _PyUnicode_ClearInterned() before _PyDict_Fini() since it uses
    // a dict internally.
    _PyUnicode_ClearInterned(interp);

    _PyDict_Fini(interp);
    _PyList_Fini(interp);
    _PyTuple_Fini(interp);

    _PySlice_Fini(interp);

    _PyUnicode_Fini(interp);
    _PyFloat_Fini(interp);
#ifdef Py_DEBUG
    _PyStaticObjects_CheckRefcnt(interp);
#endif
}


static void
finalize_interp_clear(PyThreadState *tstate)
{
    int is_main_interp = _Py_IsMainInterpreter(tstate->interp);

    _PyExc_ClearExceptionGroupType(tstate->interp);

    /* Clear interpreter state and all thread states */
    _PyInterpreterState_Clear(tstate);

    /* Clear all loghooks */
    /* Both _PySys_Audit function and users still need PyObject, such as tuple.
       Call _PySys_ClearAuditHooks when PyObject available. */
    if (is_main_interp) {
        _PySys_ClearAuditHooks(tstate);
    }

    if (is_main_interp) {
        _Py_HashRandomization_Fini();
        _PyArg_Fini();
        _Py_ClearFileSystemEncoding();
        _Py_Deepfreeze_Fini();
        _PyPerfTrampoline_Fini();
    }

    finalize_interp_types(tstate->interp);
}


static void
finalize_interp_delete(PyInterpreterState *interp)
{
    /* Cleanup auto-thread-state */
    _PyGILState_Fini(interp);

    /* We can't call _PyEval_FiniGIL() here because destroying the GIL lock can
       fail when it is being awaited by another running daemon thread (see
       bpo-9901). Instead pycore_create_interpreter() destroys the previously
       created GIL, which ensures that Py_Initialize / Py_FinalizeEx can be
       called multiple times. */

    PyInterpreterState_Delete(interp);
}

/* Prevents new exit blocks from being acquired and waits for existing blocks to
 * be released.
 *
 * This is only to be called from `Py_FinalizeEx`.
 */
static void wait_for_exit_blocks_to_be_released(void)
{
    _PyRuntimeState *runtime = &_PyRuntime;

    /* We release the GIL to avoid deadlock. */
    Py_BEGIN_ALLOW_THREADS

    MUTEX_LOCK(runtime->ceval.gil.mutex)
    runtime->finalize_blocks |= 1;
    /* Note: It is possible that there is another concurrent call to
       `Py_FinalizeEx` in a different thread.  In that case, the LSB of
       `runtime->finalize_blocks` may have already been set to 1.  Finalization
       will still work correctly, though, because only one thread will
       successfully acquire the GIL from `Py_END_ALLOW_THREADS` below.  That
       thread will then initiate finalization, and the other thread will then
       hang in `Py_END_ALLOW_THREADS` until the process exits.

       Calling `Py_FinalizeEx` recursively, e.g. by an atexit handler, is *not*
       allowed and will not work correctly.
    */
    while(runtime->finalize_blocks != 1) {
        COND_WAIT(runtime->ceval.gil.cond, runtime->ceval.gil.mutex)
    }
    MUTEX_UNLOCK(runtime->ceval.gil.mutex)

    Py_END_ALLOW_THREADS
}

int
Py_FinalizeEx(void)
{
    int status = 0;

    _PyRuntimeState *runtime = &_PyRuntime;
    if (!runtime->initialized) {
        return status;
    }

    /* Get current thread state and interpreter pointer */
    PyThreadState *tstate = _PyRuntimeState_GetThreadState(runtime);
    // XXX assert(_Py_IsMainInterpreter(tstate->interp));
    // XXX assert(_Py_IsMainThread());

    // Block some operations.
    tstate->interp->finalizing = 1;

    // Wrap up existing "threading"-module-created, non-daemon threads.
    wait_for_thread_shutdown(tstate);

    // Make any remaining pending calls.
    _Py_FinishPendingCalls(tstate);

    /* The interpreter is still entirely intact at this point, and the
     * exit funcs may be relying on that.  In particular, if some thread
     * or exit func is still waiting to do an import, the import machinery
     * expects Py_IsInitialized() to return true.  So don't say the
     * runtime is uninitialized until after the exit funcs have run.
     * Note that Threading.py uses an exit func to do a join on all the
     * threads created thru it, so this also protects pending imports in
     * the threads created via Threading.
     */

    _PyAtExit_Call(tstate->interp);

    wait_for_exit_blocks_to_be_released();

    /* Copy the core config, PyInterpreterState_Delete() free
       the core config memory */
#ifdef Py_REF_DEBUG
    int show_ref_count = tstate->interp->config.show_ref_count;
#endif
#ifdef Py_TRACE_REFS
    int dump_refs = tstate->interp->config.dump_refs;
    wchar_t *dump_refs_file = tstate->interp->config.dump_refs_file;
#endif
#ifdef WITH_PYMALLOC
    int malloc_stats = tstate->interp->config.malloc_stats;
#endif

    /* Remaining daemon threads will automatically exit
       when they attempt to take the GIL (ex: PyEval_RestoreThread()). */
    _PyRuntimeState_SetFinalizing(runtime, tstate);
    runtime->initialized = 0;
    runtime->core_initialized = 0;

    // XXX Call something like _PyImport_Disable() here?

    /* Destroy the state of all threads of the interpreter, except of the
       current thread. In practice, only daemon threads should still be alive,
       except if wait_for_thread_shutdown() has been cancelled by CTRL+C.
       Clear frames of other threads to call objects destructors. Destructors
       will be called in the current Python thread. Since
       _PyRuntimeState_SetFinalizing() has been called, no other Python thread
       can take the GIL at this point: if they try, they will exit
       immediately. */
    _PyThreadState_DeleteExcept(tstate);

    /* At this point no Python code should be running at all.
       The only thread state left should be the main thread of the main
       interpreter (AKA tstate), in which this code is running right now.
       There may be other OS threads running but none of them will have
       thread states associated with them, nor will be able to create
       new thread states.

       Thus tstate is the only possible thread state from here on out.
       It may still be used during finalization to run Python code as
       needed or provide runtime state (e.g. sys.modules) but that will
       happen sparingly.  Furthermore, the order of finalization aims
       to not need a thread (or interpreter) state as soon as possible.
     */
    // XXX Make sure we are preventing the creating of any new thread states
    // (or interpreters).

    /* Flush sys.stdout and sys.stderr */
    if (flush_std_files() < 0) {
        status = -1;
    }

    /* Disable signal handling */
    _PySignal_Fini();

    /* Collect garbage.  This may call finalizers; it's nice to call these
     * before all modules are destroyed.
     * XXX If a __del__ or weakref callback is triggered here, and tries to
     * XXX import a module, bad things can happen, because Python no
     * XXX longer believes it's initialized.
     * XXX     Fatal Python error: Interpreter not initialized (version mismatch?)
     * XXX is easy to provoke that way.  I've also seen, e.g.,
     * XXX     Exception exceptions.ImportError: 'No module named sha'
     * XXX         in <function callback at 0x008F5718> ignored
     * XXX but I'm unclear on exactly how that one happens.  In any case,
     * XXX I haven't seen a real-life report of either of these.
     */
    PyGC_Collect();

    /* Destroy all modules */
    _PyImport_FiniExternal(tstate->interp);
    finalize_modules(tstate);

    /* Print debug stats if any */
    _PyEval_Fini();

    /* Flush sys.stdout and sys.stderr (again, in case more was printed) */
    if (flush_std_files() < 0) {
        status = -1;
    }

    /* Collect final garbage.  This disposes of cycles created by
     * class definitions, for example.
     * XXX This is disabled because it caused too many problems.  If
     * XXX a __del__ or weakref callback triggers here, Python code has
     * XXX a hard time running, because even the sys module has been
     * XXX cleared out (sys.stdout is gone, sys.excepthook is gone, etc).
     * XXX One symptom is a sequence of information-free messages
     * XXX coming from threads (if a __del__ or callback is invoked,
     * XXX other threads can execute too, and any exception they encounter
     * XXX triggers a comedy of errors as subsystem after subsystem
     * XXX fails to find what it *expects* to find in sys to help report
     * XXX the exception and consequent unexpected failures).  I've also
     * XXX seen segfaults then, after adding print statements to the
     * XXX Python code getting called.
     */
#if 0
    _PyGC_CollectIfEnabled();
#endif

    /* Disable tracemalloc after all Python objects have been destroyed,
       so it is possible to use tracemalloc in objects destructor. */
    _PyTraceMalloc_Fini();

    /* Finalize any remaining import state */
    // XXX Move these up to where finalize_modules() is currently.
    _PyImport_FiniCore(tstate->interp);
    _PyImport_Fini();

    /* unload faulthandler module */
    _PyFaulthandler_Fini();

    /* dump hash stats */
    _PyHash_Fini();

#ifdef Py_TRACE_REFS
    /* Display all objects still alive -- this can invoke arbitrary
     * __repr__ overrides, so requires a mostly-intact interpreter.
     * Alas, a lot of stuff may still be alive now that will be cleaned
     * up later.
     */

    FILE *dump_refs_fp = NULL;
    if (dump_refs_file != NULL) {
        dump_refs_fp = _Py_wfopen(dump_refs_file, L"w");
        if (dump_refs_fp == NULL) {
            fprintf(stderr, "PYTHONDUMPREFSFILE: cannot create file: %ls\n", dump_refs_file);
        }
    }

    if (dump_refs) {
        _Py_PrintReferences(stderr);
    }

    if (dump_refs_fp != NULL) {
        _Py_PrintReferences(dump_refs_fp);
    }
#endif /* Py_TRACE_REFS */

    /* At this point there's almost no other Python code that will run,
       nor interpreter state needed.  The only possibility is the
       finalizers of the objects stored on tstate (and tstate->interp),
       which are triggered via finalize_interp_clear().

       For now we operate as though none of those finalizers actually
       need an operational thread state or interpreter.  In reality,
       those finalizers may rely on some part of tstate or
       tstate->interp, and/or may raise exceptions
       or otherwise fail.
     */
    // XXX Do this sooner during finalization.
    // XXX Ensure finalizer errors are handled properly.

    finalize_interp_clear(tstate);
    finalize_interp_delete(tstate->interp);

#ifdef Py_REF_DEBUG
    if (show_ref_count) {
        _PyDebug_PrintTotalRefs();
    }
    _Py_FinalizeRefTotal(runtime);
#endif
    _Py_FinalizeAllocatedBlocks(runtime);

#ifdef Py_TRACE_REFS
    /* Display addresses (& refcnts) of all objects still alive.
     * An address can be used to find the repr of the object, printed
     * above by _Py_PrintReferences.
     */

    if (dump_refs) {
        _Py_PrintReferenceAddresses(stderr);
    }

    if (dump_refs_fp != NULL) {
        _Py_PrintReferenceAddresses(dump_refs_fp);
        fclose(dump_refs_fp);
    }
#endif /* Py_TRACE_REFS */
#ifdef WITH_PYMALLOC
    if (malloc_stats) {
        _PyObject_DebugMallocStats(stderr);
    }
#endif

    call_ll_exitfuncs(runtime);

    _PyRuntime_Finalize();
    return status;
}

void
Py_Finalize(void)
{
    Py_FinalizeEx();
}


/* Create and initialize a new interpreter and thread, and return the
   new thread.  This requires that Py_Initialize() has been called
   first.

   Unsuccessful initialization yields a NULL pointer.  Note that *no*
   exception information is available even in this case -- the
   exception information is held in the thread, and there is no
   thread.

   Locking: as above.

*/

static PyStatus
new_interpreter(PyThreadState **tstate_p, const _PyInterpreterConfig *config)
{
    PyStatus status;

    status = _PyRuntime_Initialize();
    if (_PyStatus_EXCEPTION(status)) {
        return status;
    }
    _PyRuntimeState *runtime = &_PyRuntime;

    if (!runtime->initialized) {
        return _PyStatus_ERR("Py_Initialize must be called first");
    }

    /* Issue #10915, #15751: The GIL API doesn't work with multiple
       interpreters: disable PyGILState_Check(). */
    runtime->gilstate.check_enabled = 0;

    PyInterpreterState *interp = PyInterpreterState_New();
    if (interp == NULL) {
        *tstate_p = NULL;
        return _PyStatus_OK();
    }

    PyThreadState *tstate = _PyThreadState_New(interp);
    if (tstate == NULL) {
        PyInterpreterState_Delete(interp);
        *tstate_p = NULL;
        return _PyStatus_OK();
    }
    _PyThreadState_Bind(tstate);

    PyThreadState *save_tstate = PyThreadState_Swap(tstate);

    /* Copy the current interpreter config into the new interpreter */
    const PyConfig *src_config;
    if (save_tstate != NULL) {
        src_config = _PyInterpreterState_GetConfig(save_tstate->interp);
    }
    else
    {
        /* No current thread state, copy from the main interpreter */
        PyInterpreterState *main_interp = _PyInterpreterState_Main();
        src_config = _PyInterpreterState_GetConfig(main_interp);
    }

    status = _PyConfig_Copy(&interp->config, src_config);
    if (_PyStatus_EXCEPTION(status)) {
        goto error;
    }

    status = init_interp_settings(interp, config);
    if (_PyStatus_EXCEPTION(status)) {
        goto error;
    }

    status = init_interp_create_gil(tstate);
    if (_PyStatus_EXCEPTION(status)) {
        goto error;
    }

    status = pycore_interp_init(tstate);
    if (_PyStatus_EXCEPTION(status)) {
        goto error;
    }

    status = init_interp_main(tstate);
    if (_PyStatus_EXCEPTION(status)) {
        goto error;
    }

    *tstate_p = tstate;
    return _PyStatus_OK();

error:
    *tstate_p = NULL;

    /* Oops, it didn't work.  Undo it all. */
    PyErr_PrintEx(0);
    PyThreadState_Swap(save_tstate);
    PyThreadState_Clear(tstate);
    PyThreadState_Delete(tstate);
    PyInterpreterState_Delete(interp);

    return status;
}

PyStatus
_Py_NewInterpreterFromConfig(PyThreadState **tstate_p,
                             const _PyInterpreterConfig *config)
{
    return new_interpreter(tstate_p, config);
}

PyThreadState *
Py_NewInterpreter(void)
{
    PyThreadState *tstate = NULL;
    const _PyInterpreterConfig config = _PyInterpreterConfig_LEGACY_INIT;
    PyStatus status = _Py_NewInterpreterFromConfig(&tstate, &config);
    if (_PyStatus_EXCEPTION(status)) {
        Py_ExitStatusException(status);
    }
    return tstate;
}

/* Delete an interpreter and its last thread.  This requires that the
   given thread state is current, that the thread has no remaining
   frames, and that it is its interpreter's only remaining thread.
   It is a fatal error to violate these constraints.

   (Py_FinalizeEx() doesn't have these constraints -- it zaps
   everything, regardless.)

   Locking: as above.

*/

void
Py_EndInterpreter(PyThreadState *tstate)
{
    PyInterpreterState *interp = tstate->interp;

    if (tstate != _PyThreadState_GET()) {
        Py_FatalError("thread is not current");
    }
    if (tstate->cframe->current_frame != NULL) {
        Py_FatalError("thread still has a frame");
    }
    interp->finalizing = 1;

    // Wrap up existing "threading"-module-created, non-daemon threads.
    wait_for_thread_shutdown(tstate);

    _PyAtExit_Call(tstate->interp);

    if (tstate != interp->threads.head || tstate->next != NULL) {
        Py_FatalError("not the last thread");
    }

    // XXX Call something like _PyImport_Disable() here?

    _PyImport_FiniExternal(tstate->interp);
    finalize_modules(tstate);
    _PyImport_FiniCore(tstate->interp);

    finalize_interp_clear(tstate);
    finalize_interp_delete(tstate->interp);
}

/* Add the __main__ module */

static PyStatus
add_main_module(PyInterpreterState *interp)
{
    PyObject *m, *d, *loader, *ann_dict;
    m = PyImport_AddModule("__main__");
    if (m == NULL)
        return _PyStatus_ERR("can't create __main__ module");

    d = PyModule_GetDict(m);
    ann_dict = PyDict_New();
    if ((ann_dict == NULL) ||
        (PyDict_SetItemString(d, "__annotations__", ann_dict) < 0)) {
        return _PyStatus_ERR("Failed to initialize __main__.__annotations__");
    }
    Py_DECREF(ann_dict);

    if (_PyDict_GetItemStringWithError(d, "__builtins__") == NULL) {
        if (PyErr_Occurred()) {
            return _PyStatus_ERR("Failed to test __main__.__builtins__");
        }
        PyObject *bimod = PyImport_ImportModule("builtins");
        if (bimod == NULL) {
            return _PyStatus_ERR("Failed to retrieve builtins module");
        }
        if (PyDict_SetItemString(d, "__builtins__", bimod) < 0) {
            return _PyStatus_ERR("Failed to initialize __main__.__builtins__");
        }
        Py_DECREF(bimod);
    }

    /* Main is a little special - BuiltinImporter is the most appropriate
     * initial setting for its __loader__ attribute. A more suitable value
     * will be set if __main__ gets further initialized later in the startup
     * process.
     */
    loader = _PyDict_GetItemStringWithError(d, "__loader__");
    if (loader == NULL || loader == Py_None) {
        if (PyErr_Occurred()) {
            return _PyStatus_ERR("Failed to test __main__.__loader__");
        }
        PyObject *loader = _PyImport_GetImportlibLoader(interp,
                                                        "BuiltinImporter");
        if (loader == NULL) {
            return _PyStatus_ERR("Failed to retrieve BuiltinImporter");
        }
        if (PyDict_SetItemString(d, "__loader__", loader) < 0) {
            return _PyStatus_ERR("Failed to initialize __main__.__loader__");
        }
        Py_DECREF(loader);
    }
    return _PyStatus_OK();
}

/* Import the site module (not into __main__ though) */

static PyStatus
init_import_site(void)
{
    PyObject *m;
    m = PyImport_ImportModule("site");
    if (m == NULL) {
        return _PyStatus_ERR("Failed to import the site module");
    }
    Py_DECREF(m);
    return _PyStatus_OK();
}

/* Check if a file descriptor is valid or not.
   Return 0 if the file descriptor is invalid, return non-zero otherwise. */
static int
is_valid_fd(int fd)
{
/* dup() is faster than fstat(): fstat() can require input/output operations,
   whereas dup() doesn't. There is a low risk of EMFILE/ENFILE at Python
   startup. Problem: dup() doesn't check if the file descriptor is valid on
   some platforms.

   fcntl(fd, F_GETFD) is even faster, because it only checks the process table.
   It is preferred over dup() when available, since it cannot fail with the
   "too many open files" error (EMFILE).

   bpo-30225: On macOS Tiger, when stdout is redirected to a pipe and the other
   side of the pipe is closed, dup(1) succeed, whereas fstat(1, &st) fails with
   EBADF. FreeBSD has similar issue (bpo-32849).

   Only use dup() on Linux where dup() is enough to detect invalid FD
   (bpo-32849).
*/
    if (fd < 0) {
        return 0;
    }
#if defined(F_GETFD) && ( \
        defined(__linux__) || \
        defined(__APPLE__) || \
        defined(__wasm__))
    return fcntl(fd, F_GETFD) >= 0;
#elif defined(__linux__)
    int fd2 = dup(fd);
    if (fd2 >= 0) {
        close(fd2);
    }
    return (fd2 >= 0);
#elif defined(MS_WINDOWS)
    HANDLE hfile;
    _Py_BEGIN_SUPPRESS_IPH
    hfile = (HANDLE)_get_osfhandle(fd);
    _Py_END_SUPPRESS_IPH
    return (hfile != INVALID_HANDLE_VALUE
            && GetFileType(hfile) != FILE_TYPE_UNKNOWN);
#else
    struct stat st;
    return (fstat(fd, &st) == 0);
#endif
}

/* returns Py_None if the fd is not valid */
static PyObject*
create_stdio(const PyConfig *config, PyObject* io,
    int fd, int write_mode, const char* name,
    const wchar_t* encoding, const wchar_t* errors)
{
    PyObject *buf = NULL, *stream = NULL, *text = NULL, *raw = NULL, *res;
    const char* mode;
    const char* newline;
    PyObject *line_buffering, *write_through;
    int buffering, isatty;
    const int buffered_stdio = config->buffered_stdio;

    if (!is_valid_fd(fd))
        Py_RETURN_NONE;

    /* stdin is always opened in buffered mode, first because it shouldn't
       make a difference in common use cases, second because TextIOWrapper
       depends on the presence of a read1() method which only exists on
       buffered streams.
    */
    if (!buffered_stdio && write_mode)
        buffering = 0;
    else
        buffering = -1;
    if (write_mode)
        mode = "wb";
    else
        mode = "rb";
    buf = _PyObject_CallMethod(io, &_Py_ID(open), "isiOOOO",
                               fd, mode, buffering,
                               Py_None, Py_None, /* encoding, errors */
                               Py_None, Py_False); /* newline, closefd */
    if (buf == NULL)
        goto error;

    if (buffering) {
        raw = PyObject_GetAttr(buf, &_Py_ID(raw));
        if (raw == NULL)
            goto error;
    }
    else {
        raw = Py_NewRef(buf);
    }

#ifdef HAVE_WINDOWS_CONSOLE_IO
    /* Windows console IO is always UTF-8 encoded */
    PyTypeObject *winconsoleio_type = (PyTypeObject *)_PyImport_GetModuleAttr(
            &_Py_ID(_io), &_Py_ID(_WindowsConsoleIO));
    if (winconsoleio_type == NULL) {
        goto error;
    }
    int is_subclass = PyObject_TypeCheck(raw, winconsoleio_type);
    Py_DECREF(winconsoleio_type);
    if (is_subclass) {
        encoding = L"utf-8";
    }
#endif

    text = PyUnicode_FromString(name);
    if (text == NULL || PyObject_SetAttr(raw, &_Py_ID(name), text) < 0)
        goto error;
    res = PyObject_CallMethodNoArgs(raw, &_Py_ID(isatty));
    if (res == NULL)
        goto error;
    isatty = PyObject_IsTrue(res);
    Py_DECREF(res);
    if (isatty == -1)
        goto error;
    if (!buffered_stdio)
        write_through = Py_True;
    else
        write_through = Py_False;
    if (buffered_stdio && (isatty || fd == fileno(stderr)))
        line_buffering = Py_True;
    else
        line_buffering = Py_False;

    Py_CLEAR(raw);
    Py_CLEAR(text);

#ifdef MS_WINDOWS
    /* sys.stdin: enable universal newline mode, translate "\r\n" and "\r"
       newlines to "\n".
       sys.stdout and sys.stderr: translate "\n" to "\r\n". */
    newline = NULL;
#else
    /* sys.stdin: split lines at "\n".
       sys.stdout and sys.stderr: don't translate newlines (use "\n"). */
    newline = "\n";
#endif

    PyObject *encoding_str = PyUnicode_FromWideChar(encoding, -1);
    if (encoding_str == NULL) {
        Py_CLEAR(buf);
        goto error;
    }

    PyObject *errors_str = PyUnicode_FromWideChar(errors, -1);
    if (errors_str == NULL) {
        Py_CLEAR(buf);
        Py_CLEAR(encoding_str);
        goto error;
    }

    stream = _PyObject_CallMethod(io, &_Py_ID(TextIOWrapper), "OOOsOO",
                                  buf, encoding_str, errors_str,
                                  newline, line_buffering, write_through);
    Py_CLEAR(buf);
    Py_CLEAR(encoding_str);
    Py_CLEAR(errors_str);
    if (stream == NULL)
        goto error;

    if (write_mode)
        mode = "w";
    else
        mode = "r";
    text = PyUnicode_FromString(mode);
    if (!text || PyObject_SetAttr(stream, &_Py_ID(mode), text) < 0)
        goto error;
    Py_CLEAR(text);
    return stream;

error:
    Py_XDECREF(buf);
    Py_XDECREF(stream);
    Py_XDECREF(text);
    Py_XDECREF(raw);

    if (PyErr_ExceptionMatches(PyExc_OSError) && !is_valid_fd(fd)) {
        /* Issue #24891: the file descriptor was closed after the first
           is_valid_fd() check was called. Ignore the OSError and set the
           stream to None. */
        PyErr_Clear();
        Py_RETURN_NONE;
    }
    return NULL;
}

/* Set builtins.open to io.open */
static PyStatus
init_set_builtins_open(void)
{
    PyObject *wrapper;
    PyObject *bimod = NULL;
    PyStatus res = _PyStatus_OK();

    if (!(bimod = PyImport_ImportModule("builtins"))) {
        goto error;
    }

    if (!(wrapper = _PyImport_GetModuleAttrString("io", "open"))) {
        goto error;
    }

    /* Set builtins.open */
    if (PyObject_SetAttrString(bimod, "open", wrapper) == -1) {
        Py_DECREF(wrapper);
        goto error;
    }
    Py_DECREF(wrapper);
    goto done;

error:
    res = _PyStatus_ERR("can't initialize io.open");

done:
    Py_XDECREF(bimod);
    return res;
}


/* Create sys.stdin, sys.stdout and sys.stderr */
static PyStatus
init_sys_streams(PyThreadState *tstate)
{
    PyObject *iomod = NULL;
    PyObject *std = NULL;
    int fd;
    PyObject * encoding_attr;
    PyStatus res = _PyStatus_OK();
    const PyConfig *config = _PyInterpreterState_GetConfig(tstate->interp);

    /* Check that stdin is not a directory
       Using shell redirection, you can redirect stdin to a directory,
       crashing the Python interpreter. Catch this common mistake here
       and output a useful error message. Note that under MS Windows,
       the shell already prevents that. */
#ifndef MS_WINDOWS
    struct _Py_stat_struct sb;
    if (_Py_fstat_noraise(fileno(stdin), &sb) == 0 &&
        S_ISDIR(sb.st_mode)) {
        return _PyStatus_ERR("<stdin> is a directory, cannot continue");
    }
#endif

    if (!(iomod = PyImport_ImportModule("io"))) {
        goto error;
    }

    /* Set sys.stdin */
    fd = fileno(stdin);
    /* Under some conditions stdin, stdout and stderr may not be connected
     * and fileno() may point to an invalid file descriptor. For example
     * GUI apps don't have valid standard streams by default.
     */
    std = create_stdio(config, iomod, fd, 0, "<stdin>",
                       config->stdio_encoding,
                       config->stdio_errors);
    if (std == NULL)
        goto error;
    PySys_SetObject("__stdin__", std);
    _PySys_SetAttr(&_Py_ID(stdin), std);
    Py_DECREF(std);

    /* Set sys.stdout */
    fd = fileno(stdout);
    std = create_stdio(config, iomod, fd, 1, "<stdout>",
                       config->stdio_encoding,
                       config->stdio_errors);
    if (std == NULL)
        goto error;
    PySys_SetObject("__stdout__", std);
    _PySys_SetAttr(&_Py_ID(stdout), std);
    Py_DECREF(std);

#if 1 /* Disable this if you have trouble debugging bootstrap stuff */
    /* Set sys.stderr, replaces the preliminary stderr */
    fd = fileno(stderr);
    std = create_stdio(config, iomod, fd, 1, "<stderr>",
                       config->stdio_encoding,
                       L"backslashreplace");
    if (std == NULL)
        goto error;

    /* Same as hack above, pre-import stderr's codec to avoid recursion
       when import.c tries to write to stderr in verbose mode. */
    encoding_attr = PyObject_GetAttrString(std, "encoding");
    if (encoding_attr != NULL) {
        const char *std_encoding = PyUnicode_AsUTF8(encoding_attr);
        if (std_encoding != NULL) {
            PyObject *codec_info = _PyCodec_Lookup(std_encoding);
            Py_XDECREF(codec_info);
        }
        Py_DECREF(encoding_attr);
    }
    _PyErr_Clear(tstate);  /* Not a fatal error if codec isn't available */

    if (PySys_SetObject("__stderr__", std) < 0) {
        Py_DECREF(std);
        goto error;
    }
    if (_PySys_SetAttr(&_Py_ID(stderr), std) < 0) {
        Py_DECREF(std);
        goto error;
    }
    Py_DECREF(std);
#endif

    goto done;

error:
    res = _PyStatus_ERR("can't initialize sys standard streams");

done:
    _Py_ClearStandardStreamEncoding();
    Py_XDECREF(iomod);
    return res;
}


static void
_Py_FatalError_DumpTracebacks(int fd, PyInterpreterState *interp,
                              PyThreadState *tstate)
{
    PUTS(fd, "\n");

    /* display the current Python stack */
    _Py_DumpTracebackThreads(fd, interp, tstate);
}

/* Print the current exception (if an exception is set) with its traceback,
   or display the current Python stack.

   Don't call PyErr_PrintEx() and the except hook, because Py_FatalError() is
   called on catastrophic cases.

   Return 1 if the traceback was displayed, 0 otherwise. */

static int
_Py_FatalError_PrintExc(PyThreadState *tstate)
{
    PyObject *exc = _PyErr_GetRaisedException(tstate);
    if (exc == NULL) {
        /* No current exception */
        return 0;
    }

    PyObject *ferr = _PySys_GetAttr(tstate, &_Py_ID(stderr));
    if (ferr == NULL || ferr == Py_None) {
        /* sys.stderr is not set yet or set to None,
           no need to try to display the exception */
        Py_DECREF(exc);
        return 0;
    }

    PyErr_DisplayException(exc);

    PyObject *tb = PyException_GetTraceback(exc);
    int has_tb = (tb != NULL) && (tb != Py_None);
    Py_XDECREF(tb);
    Py_DECREF(exc);

    /* sys.stderr may be buffered: call sys.stderr.flush() */
    PyObject *res = PyObject_CallMethodNoArgs(ferr, &_Py_ID(flush));
    if (res == NULL) {
        _PyErr_Clear(tstate);
    }
    else {
        Py_DECREF(res);
    }

    return has_tb;
}

/* Print fatal error message and abort */

#ifdef MS_WINDOWS
static void
fatal_output_debug(const char *msg)
{
    /* buffer of 256 bytes allocated on the stack */
    WCHAR buffer[256 / sizeof(WCHAR)];
    size_t buflen = Py_ARRAY_LENGTH(buffer) - 1;
    size_t msglen;

    OutputDebugStringW(L"Fatal Python error: ");

    msglen = strlen(msg);
    while (msglen) {
        size_t i;

        if (buflen > msglen) {
            buflen = msglen;
        }

        /* Convert the message to wchar_t. This uses a simple one-to-one
           conversion, assuming that the this error message actually uses
           ASCII only. If this ceases to be true, we will have to convert. */
        for (i=0; i < buflen; ++i) {
            buffer[i] = msg[i];
        }
        buffer[i] = L'\0';
        OutputDebugStringW(buffer);

        msg += buflen;
        msglen -= buflen;
    }
    OutputDebugStringW(L"\n");
}
#endif


static void
fatal_error_dump_runtime(int fd, _PyRuntimeState *runtime)
{
    PUTS(fd, "Python runtime state: ");
    PyThreadState *finalizing = _PyRuntimeState_GetFinalizing(runtime);
    if (finalizing) {
        PUTS(fd, "finalizing (tstate=0x");
        _Py_DumpHexadecimal(fd, (uintptr_t)finalizing, sizeof(finalizing) * 2);
        PUTS(fd, ")");
    }
    else if (runtime->initialized) {
        PUTS(fd, "initialized");
    }
    else if (runtime->core_initialized) {
        PUTS(fd, "core initialized");
    }
    else if (runtime->preinitialized) {
        PUTS(fd, "preinitialized");
    }
    else if (runtime->preinitializing) {
        PUTS(fd, "preinitializing");
    }
    else {
        PUTS(fd, "unknown");
    }
    PUTS(fd, "\n");
}


static inline void _Py_NO_RETURN
fatal_error_exit(int status)
{
    if (status < 0) {
#if defined(MS_WINDOWS) && defined(_DEBUG)
        DebugBreak();
#endif
        abort();
    }
    else {
        exit(status);
    }
}


// Dump the list of extension modules of sys.modules, excluding stdlib modules
// (sys.stdlib_module_names), into fd file descriptor.
//
// This function is called by a signal handler in faulthandler: avoid memory
// allocations and keep the implementation simple. For example, the list is not
// sorted on purpose.
void
_Py_DumpExtensionModules(int fd, PyInterpreterState *interp)
{
    if (interp == NULL) {
        return;
    }
    PyObject *modules = _PyImport_GetModules(interp);
    if (modules == NULL || !PyDict_Check(modules)) {
        return;
    }

    Py_ssize_t pos;
    PyObject *key, *value;

    // Avoid PyDict_GetItemString() which calls PyUnicode_FromString(),
    // memory cannot be allocated on the heap in a signal handler.
    // Iterate on the dict instead.
    PyObject *stdlib_module_names = NULL;
    if (interp->sysdict != NULL) {
        pos = 0;
        while (PyDict_Next(interp->sysdict, &pos, &key, &value)) {
            if (PyUnicode_Check(key)
               && PyUnicode_CompareWithASCIIString(key, "stdlib_module_names") == 0) {
                stdlib_module_names = value;
                break;
            }
        }
    }
    // If we failed to get sys.stdlib_module_names or it's not a frozenset,
    // don't exclude stdlib modules.
    if (stdlib_module_names != NULL && !PyFrozenSet_Check(stdlib_module_names)) {
        stdlib_module_names = NULL;
    }

    // List extensions
    int header = 1;
    Py_ssize_t count = 0;
    pos = 0;
    while (PyDict_Next(modules, &pos, &key, &value)) {
        if (!PyUnicode_Check(key)) {
            continue;
        }
        if (!_PyModule_IsExtension(value)) {
            continue;
        }
        // Use the module name from the sys.modules key,
        // don't attempt to get the module object name.
        if (stdlib_module_names != NULL) {
            int is_stdlib_ext = 0;

            Py_ssize_t i = 0;
            PyObject *item;
            Py_hash_t hash;
            while (_PySet_NextEntry(stdlib_module_names, &i, &item, &hash)) {
                if (PyUnicode_Check(item)
                    && PyUnicode_Compare(key, item) == 0)
                {
                    is_stdlib_ext = 1;
                    break;
                }
            }
            if (is_stdlib_ext) {
                // Ignore stdlib extension
                continue;
            }
        }

        if (header) {
            PUTS(fd, "\nExtension modules: ");
            header = 0;
        }
        else {
            PUTS(fd, ", ");
        }

        _Py_DumpASCII(fd, key);
        count++;
    }

    if (count) {
        PUTS(fd, " (total: ");
        _Py_DumpDecimal(fd, count);
        PUTS(fd, ")");
        PUTS(fd, "\n");
    }
}


static void _Py_NO_RETURN
fatal_error(int fd, int header, const char *prefix, const char *msg,
            int status)
{
    static int reentrant = 0;

    if (reentrant) {
        /* Py_FatalError() caused a second fatal error.
           Example: flush_std_files() raises a recursion error. */
        fatal_error_exit(status);
    }
    reentrant = 1;

    if (header) {
        PUTS(fd, "Fatal Python error: ");
        if (prefix) {
            PUTS(fd, prefix);
            PUTS(fd, ": ");
        }
        if (msg) {
            PUTS(fd, msg);
        }
        else {
            PUTS(fd, "<message not set>");
        }
        PUTS(fd, "\n");
    }

    _PyRuntimeState *runtime = &_PyRuntime;
    fatal_error_dump_runtime(fd, runtime);

    /* Check if the current thread has a Python thread state
       and holds the GIL.

       tss_tstate is NULL if Py_FatalError() is called from a C thread which
       has no Python thread state.

       tss_tstate != tstate if the current Python thread does not hold the GIL.
       */
    PyThreadState *tstate = _PyRuntimeState_GetThreadState(runtime);
    PyInterpreterState *interp = NULL;
    PyThreadState *tss_tstate = PyGILState_GetThisThreadState();
    if (tstate != NULL) {
        interp = tstate->interp;
    }
    else if (tss_tstate != NULL) {
        interp = tss_tstate->interp;
    }
    int has_tstate_and_gil = (tss_tstate != NULL && tss_tstate == tstate);

    if (has_tstate_and_gil) {
        /* If an exception is set, print the exception with its traceback */
        if (!_Py_FatalError_PrintExc(tss_tstate)) {
            /* No exception is set, or an exception is set without traceback */
            _Py_FatalError_DumpTracebacks(fd, interp, tss_tstate);
        }
    }
    else {
        _Py_FatalError_DumpTracebacks(fd, interp, tss_tstate);
    }

    _Py_DumpExtensionModules(fd, interp);

    /* The main purpose of faulthandler is to display the traceback.
       This function already did its best to display a traceback.
       Disable faulthandler to prevent writing a second traceback
       on abort(). */
    _PyFaulthandler_Fini();

    /* Check if the current Python thread hold the GIL */
    if (has_tstate_and_gil) {
        /* Flush sys.stdout and sys.stderr */
        flush_std_files();
    }

#ifdef MS_WINDOWS
    fatal_output_debug(msg);
#endif /* MS_WINDOWS */

    fatal_error_exit(status);
}


#undef Py_FatalError

void _Py_NO_RETURN
Py_FatalError(const char *msg)
{
    fatal_error(fileno(stderr), 1, NULL, msg, -1);
}


void _Py_NO_RETURN
_Py_FatalErrorFunc(const char *func, const char *msg)
{
    fatal_error(fileno(stderr), 1, func, msg, -1);
}


void _Py_NO_RETURN
_Py_FatalErrorFormat(const char *func, const char *format, ...)
{
    static int reentrant = 0;
    if (reentrant) {
        /* _Py_FatalErrorFormat() caused a second fatal error */
        fatal_error_exit(-1);
    }
    reentrant = 1;

    FILE *stream = stderr;
    const int fd = fileno(stream);
    PUTS(fd, "Fatal Python error: ");
    if (func) {
        PUTS(fd, func);
        PUTS(fd, ": ");
    }

    va_list vargs;
    va_start(vargs, format);
    vfprintf(stream, format, vargs);
    va_end(vargs);

    fputs("\n", stream);
    fflush(stream);

    fatal_error(fd, 0, NULL, NULL, -1);
}


void _Py_NO_RETURN
_Py_FatalRefcountErrorFunc(const char *func, const char *msg)
{
    _Py_FatalErrorFormat(func,
                         "%s: bug likely caused by a refcount error "
                         "in a C extension",
                         msg);
}


void _Py_NO_RETURN
Py_ExitStatusException(PyStatus status)
{
    if (_PyStatus_IS_EXIT(status)) {
        exit(status.exitcode);
    }
    else if (_PyStatus_IS_ERROR(status)) {
        fatal_error(fileno(stderr), 1, status.func, status.err_msg, 1);
    }
    else {
        Py_FatalError("Py_ExitStatusException() must not be called on success");
    }
}


/* Wait until threading._shutdown completes, provided
   the threading module was imported in the first place.
   The shutdown routine will wait until all non-daemon
   "threading" threads have completed. */
static void
wait_for_thread_shutdown(PyThreadState *tstate)
{
    PyObject *result;
    PyObject *threading = PyImport_GetModule(&_Py_ID(threading));
    if (threading == NULL) {
        if (_PyErr_Occurred(tstate)) {
            PyErr_WriteUnraisable(NULL);
        }
        /* else: threading not imported */
        return;
    }
    result = PyObject_CallMethodNoArgs(threading, &_Py_ID(_shutdown));
    if (result == NULL) {
        PyErr_WriteUnraisable(threading);
    }
    else {
        Py_DECREF(result);
    }
    Py_DECREF(threading);
}

int Py_AtExit(void (*func)(void))
{
    if (_PyRuntime.atexit.ncallbacks >= NEXITFUNCS)
        return -1;
    _PyRuntime.atexit.callbacks[_PyRuntime.atexit.ncallbacks++] = func;
    return 0;
}

static void
call_ll_exitfuncs(_PyRuntimeState *runtime)
{
    struct _atexit_runtime_state *state = &runtime->atexit;
    while (state->ncallbacks > 0) {
        /* pop last function from the list */
        state->ncallbacks--;
        atexit_callbackfunc exitfunc = state->callbacks[state->ncallbacks];
        state->callbacks[state->ncallbacks] = NULL;

        exitfunc();
    }

    fflush(stdout);
    fflush(stderr);
}

void _Py_NO_RETURN
Py_Exit(int sts)
{
    if (Py_FinalizeEx() < 0) {
        sts = 120;
    }

    exit(sts);
}


/*
 * The file descriptor fd is considered ``interactive'' if either
 *   a) isatty(fd) is TRUE, or
 *   b) the -i flag was given, and the filename associated with
 *      the descriptor is NULL or "<stdin>" or "???".
 */
int
Py_FdIsInteractive(FILE *fp, const char *filename)
{
    if (isatty(fileno(fp))) {
        return 1;
    }
    if (!_Py_GetConfig()->interactive) {
        return 0;
    }
    return ((filename == NULL)
            || (strcmp(filename, "<stdin>") == 0)
            || (strcmp(filename, "???") == 0));
}


int
_Py_FdIsInteractive(FILE *fp, PyObject *filename)
{
    if (isatty(fileno(fp))) {
        return 1;
    }
    if (!_Py_GetConfig()->interactive) {
        return 0;
    }
    return ((filename == NULL)
            || (PyUnicode_CompareWithASCIIString(filename, "<stdin>") == 0)
            || (PyUnicode_CompareWithASCIIString(filename, "???") == 0));
}


/* Wrappers around sigaction() or signal(). */

PyOS_sighandler_t
PyOS_getsig(int sig)
{
#ifdef HAVE_SIGACTION
    struct sigaction context;
    if (sigaction(sig, NULL, &context) == -1)
        return SIG_ERR;
    return context.sa_handler;
#else
    PyOS_sighandler_t handler;
/* Special signal handling for the secure CRT in Visual Studio 2005 */
#if defined(_MSC_VER) && _MSC_VER >= 1400
    switch (sig) {
    /* Only these signals are valid */
    case SIGINT:
    case SIGILL:
    case SIGFPE:
    case SIGSEGV:
    case SIGTERM:
    case SIGBREAK:
    case SIGABRT:
        break;
    /* Don't call signal() with other values or it will assert */
    default:
        return SIG_ERR;
    }
#endif /* _MSC_VER && _MSC_VER >= 1400 */
    handler = signal(sig, SIG_IGN);
    if (handler != SIG_ERR)
        signal(sig, handler);
    return handler;
#endif
}

/*
 * All of the code in this function must only use async-signal-safe functions,
 * listed at `man 7 signal` or
 * http://www.opengroup.org/onlinepubs/009695399/functions/xsh_chap02_04.html.
 */
PyOS_sighandler_t
PyOS_setsig(int sig, PyOS_sighandler_t handler)
{
#ifdef HAVE_SIGACTION
    /* Some code in Modules/signalmodule.c depends on sigaction() being
     * used here if HAVE_SIGACTION is defined.  Fix that if this code
     * changes to invalidate that assumption.
     */
    struct sigaction context, ocontext;
    context.sa_handler = handler;
    sigemptyset(&context.sa_mask);
    /* Using SA_ONSTACK is friendlier to other C/C++/Golang-VM code that
     * extension module or embedding code may use where tiny thread stacks
     * are used.  https://bugs.python.org/issue43390 */
    context.sa_flags = SA_ONSTACK;
    if (sigaction(sig, &context, &ocontext) == -1)
        return SIG_ERR;
    return ocontext.sa_handler;
#else
    PyOS_sighandler_t oldhandler;
    oldhandler = signal(sig, handler);
#ifdef HAVE_SIGINTERRUPT
    siginterrupt(sig, 1);
#endif
    return oldhandler;
#endif
}

#ifdef __cplusplus
}
#endif<|MERGE_RESOLUTION|>--- conflicted
+++ resolved
@@ -2,11 +2,7 @@
 
 #include "Python.h"
 
-<<<<<<< HEAD
 #include "condvar.h"
-#include "pycore_bytesobject.h"   // _PyBytes_InitTypes()
-=======
->>>>>>> 587f2f01
 #include "pycore_ceval.h"         // _PyEval_FiniGIL()
 #include "pycore_context.h"       // _PyContext_Init()
 #include "pycore_exceptions.h"    // _PyExc_InitTypes()
