/* Python interpreter top-level routines, including init/exit */

#include "Python.h"

#include "Python-ast.h"
#undef Yield   /* undefine macro conflicting with <winbase.h> */

#include "pycore_ceval.h"         // _PyEval_FiniGIL()
#include "pycore_context.h"       // _PyContext_Init()
#include "pycore_fileutils.h"     // _Py_ResetForceASCII()
#include "pycore_import.h"        // _PyImport_Cleanup()
#include "pycore_initconfig.h"    // _PyStatus_OK()
#include "pycore_object.h"        // _PyDebug_PrintTotalRefs()
#include "pycore_pathconfig.h"    // _PyConfig_WritePathConfig()
#include "pycore_pyerrors.h"      // _PyErr_Occurred()
#include "pycore_pylifecycle.h"   // _PyErr_Print()
#include "pycore_pystate.h"       // _PyThreadState_GET()
#include "pycore_sysmodule.h"     // _PySys_ClearAuditHooks()
#include "pycore_traceback.h"     // _Py_DumpTracebackThreads()

#include <locale.h>               // setlocale()

#ifdef HAVE_SIGNAL_H
#  include <signal.h>             // SIG_IGN
#endif

#ifdef HAVE_LANGINFO_H
#  include <langinfo.h>           // nl_langinfo(CODESET)
#endif

#ifdef MS_WINDOWS
#  undef BYTE
#  include "windows.h"

   extern PyTypeObject PyWindowsConsoleIO_Type;
#  define PyWindowsConsoleIO_Check(op) \
       (PyObject_TypeCheck((op), &PyWindowsConsoleIO_Type))
#endif


_Py_IDENTIFIER(flush);
_Py_IDENTIFIER(name);
_Py_IDENTIFIER(stdin);
_Py_IDENTIFIER(stdout);
_Py_IDENTIFIER(stderr);
_Py_IDENTIFIER(threading);

#ifdef __cplusplus
extern "C" {
#endif


/* Forward declarations */
static PyStatus add_main_module(PyInterpreterState *interp);
static PyStatus init_import_site(void);
static PyStatus init_set_builtins_open(void);
static PyStatus init_sys_streams(PyThreadState *tstate);
static PyStatus init_signals(PyThreadState *tstate);
static void call_py_exitfuncs(PyThreadState *tstate);
static void wait_for_thread_shutdown(PyThreadState *tstate);
static void call_ll_exitfuncs(_PyRuntimeState *runtime);

int _Py_UnhandledKeyboardInterrupt = 0;
_PyRuntimeState _PyRuntime = _PyRuntimeState_INIT;
static int runtime_initialized = 0;

PyStatus
_PyRuntime_Initialize(void)
{
    /* XXX We only initialize once in the process, which aligns with
       the static initialization of the former globals now found in
       _PyRuntime.  However, _PyRuntime *should* be initialized with
       every Py_Initialize() call, but doing so breaks the runtime.
       This is because the runtime state is not properly finalized
       currently. */
    if (runtime_initialized) {
        return _PyStatus_OK();
    }
    runtime_initialized = 1;
    _PyRuntime.interpreters.allow_new = 0;

    return _PyRuntimeState_Init(&_PyRuntime);
}

void
_PyRuntime_Finalize(void)
{
    _PyRuntimeState_Fini(&_PyRuntime);
    runtime_initialized = 0;
}

int
_Py_IsFinalizing(void)
{
    return _PyRuntimeState_GetFinalizing(&_PyRuntime) != NULL;
}

/* Hack to force loading of object files */
int (*_PyOS_mystrnicmp_hack)(const char *, const char *, Py_ssize_t) = \
    PyOS_mystrnicmp; /* Python/pystrcmp.o */

/* PyModule_GetWarningsModule is no longer necessary as of 2.6
since _warnings is builtin.  This API should not be used. */
PyObject *
PyModule_GetWarningsModule(void)
{
    return PyImport_ImportModule("warnings");
}


/* APIs to access the initialization flags
 *
 * Can be called prior to Py_Initialize.
 */

int
_Py_IsCoreInitialized(void)
{
    return _PyRuntime.core_initialized;
}

int
Py_IsInitialized(void)
{
    return _PyRuntime.initialized;
}


/* Global initializations.  Can be undone by Py_FinalizeEx().  Don't
   call this twice without an intervening Py_FinalizeEx() call.  When
   initializations fail, a fatal error is issued and the function does
   not return.  On return, the first thread and interpreter state have
   been created.

   Locking: you must hold the interpreter lock while calling this.
   (If the lock has not yet been initialized, that's equivalent to
   having the lock, but you cannot use multiple threads.)

*/

static PyStatus
init_importlib(PyThreadState *tstate, PyObject *sysmod)
{
    PyObject *importlib;
    PyObject *impmod;
    PyObject *value;
    PyInterpreterState *interp = tstate->interp;
    int verbose = _PyInterpreterState_GetConfig(interp)->verbose;

    /* Import _importlib through its frozen version, _frozen_importlib. */
    if (PyImport_ImportFrozenModule("_frozen_importlib") <= 0) {
        return _PyStatus_ERR("can't import _frozen_importlib");
    }
    else if (verbose) {
        PySys_FormatStderr("import _frozen_importlib # frozen\n");
    }
    importlib = PyImport_AddModule("_frozen_importlib");
    if (importlib == NULL) {
        return _PyStatus_ERR("couldn't get _frozen_importlib from sys.modules");
    }
    interp->importlib = importlib;
    Py_INCREF(interp->importlib);

    interp->import_func = PyDict_GetItemString(interp->builtins, "__import__");
    if (interp->import_func == NULL)
        return _PyStatus_ERR("__import__ not found");
    Py_INCREF(interp->import_func);

    /* Import the _imp module */
    impmod = PyInit__imp();
    if (impmod == NULL) {
        return _PyStatus_ERR("can't import _imp");
    }
    else if (verbose) {
        PySys_FormatStderr("import _imp # builtin\n");
    }
    if (_PyImport_SetModuleString("_imp", impmod) < 0) {
        return _PyStatus_ERR("can't save _imp to sys.modules");
    }

    /* Install importlib as the implementation of import */
    value = PyObject_CallMethod(importlib, "_install", "OO", sysmod, impmod);
    if (value == NULL) {
        _PyErr_Print(tstate);
        return _PyStatus_ERR("importlib install failed");
    }
    Py_DECREF(value);
    Py_DECREF(impmod);

    return _PyStatus_OK();
}

static PyStatus
init_importlib_external(PyThreadState *tstate)
{
    PyObject *value;
    value = PyObject_CallMethod(tstate->interp->importlib,
                                "_install_external_importers", "");
    if (value == NULL) {
        _PyErr_Print(tstate);
        return _PyStatus_ERR("external importer setup failed");
    }
    Py_DECREF(value);
    return _PyImportZip_Init(tstate);
}

/* Helper functions to better handle the legacy C locale
 *
 * The legacy C locale assumes ASCII as the default text encoding, which
 * causes problems not only for the CPython runtime, but also other
 * components like GNU readline.
 *
 * Accordingly, when the CLI detects it, it attempts to coerce it to a
 * more capable UTF-8 based alternative as follows:
 *
 *     if (_Py_LegacyLocaleDetected()) {
 *         _Py_CoerceLegacyLocale();
 *     }
 *
 * See the documentation of the PYTHONCOERCECLOCALE setting for more details.
 *
 * Locale coercion also impacts the default error handler for the standard
 * streams: while the usual default is "strict", the default for the legacy
 * C locale and for any of the coercion target locales is "surrogateescape".
 */

int
_Py_LegacyLocaleDetected(int warn)
{
#ifndef MS_WINDOWS
    if (!warn) {
        const char *locale_override = getenv("LC_ALL");
        if (locale_override != NULL && *locale_override != '\0') {
            /* Don't coerce C locale if the LC_ALL environment variable
               is set */
            return 0;
        }
    }

    /* On non-Windows systems, the C locale is considered a legacy locale */
    /* XXX (ncoghlan): some platforms (notably Mac OS X) don't appear to treat
     *                 the POSIX locale as a simple alias for the C locale, so
     *                 we may also want to check for that explicitly.
     */
    const char *ctype_loc = setlocale(LC_CTYPE, NULL);
    return ctype_loc != NULL && strcmp(ctype_loc, "C") == 0;
#else
    /* Windows uses code pages instead of locales, so no locale is legacy */
    return 0;
#endif
}

#ifndef MS_WINDOWS
static const char *_C_LOCALE_WARNING =
    "Python runtime initialized with LC_CTYPE=C (a locale with default ASCII "
    "encoding), which may cause Unicode compatibility problems. Using C.UTF-8, "
    "C.utf8, or UTF-8 (if available) as alternative Unicode-compatible "
    "locales is recommended.\n";

static void
emit_stderr_warning_for_legacy_locale(_PyRuntimeState *runtime)
{
    const PyPreConfig *preconfig = &runtime->preconfig;
    if (preconfig->coerce_c_locale_warn && _Py_LegacyLocaleDetected(1)) {
        PySys_FormatStderr("%s", _C_LOCALE_WARNING);
    }
}
#endif   /* !defined(MS_WINDOWS) */

typedef struct _CandidateLocale {
    const char *locale_name; /* The locale to try as a coercion target */
} _LocaleCoercionTarget;

static _LocaleCoercionTarget _TARGET_LOCALES[] = {
    {"C.UTF-8"},
    {"C.utf8"},
    {"UTF-8"},
    {NULL}
};


int
_Py_IsLocaleCoercionTarget(const char *ctype_loc)
{
    const _LocaleCoercionTarget *target = NULL;
    for (target = _TARGET_LOCALES; target->locale_name; target++) {
        if (strcmp(ctype_loc, target->locale_name) == 0) {
            return 1;
        }
    }
    return 0;
}


#ifdef PY_COERCE_C_LOCALE
static const char C_LOCALE_COERCION_WARNING[] =
    "Python detected LC_CTYPE=C: LC_CTYPE coerced to %.20s (set another locale "
    "or PYTHONCOERCECLOCALE=0 to disable this locale coercion behavior).\n";

static int
_coerce_default_locale_settings(int warn, const _LocaleCoercionTarget *target)
{
    const char *newloc = target->locale_name;

    /* Reset locale back to currently configured defaults */
    _Py_SetLocaleFromEnv(LC_ALL);

    /* Set the relevant locale environment variable */
    if (setenv("LC_CTYPE", newloc, 1)) {
        fprintf(stderr,
                "Error setting LC_CTYPE, skipping C locale coercion\n");
        return 0;
    }
    if (warn) {
        fprintf(stderr, C_LOCALE_COERCION_WARNING, newloc);
    }

    /* Reconfigure with the overridden environment variables */
    _Py_SetLocaleFromEnv(LC_ALL);
    return 1;
}
#endif

int
_Py_CoerceLegacyLocale(int warn)
{
    int coerced = 0;
#ifdef PY_COERCE_C_LOCALE
    char *oldloc = NULL;

    oldloc = _PyMem_RawStrdup(setlocale(LC_CTYPE, NULL));
    if (oldloc == NULL) {
        return coerced;
    }

    const char *locale_override = getenv("LC_ALL");
    if (locale_override == NULL || *locale_override == '\0') {
        /* LC_ALL is also not set (or is set to an empty string) */
        const _LocaleCoercionTarget *target = NULL;
        for (target = _TARGET_LOCALES; target->locale_name; target++) {
            const char *new_locale = setlocale(LC_CTYPE,
                                               target->locale_name);
            if (new_locale != NULL) {
#if !defined(_Py_FORCE_UTF8_LOCALE) && defined(HAVE_LANGINFO_H) && defined(CODESET)
                /* Also ensure that nl_langinfo works in this locale */
                char *codeset = nl_langinfo(CODESET);
                if (!codeset || *codeset == '\0') {
                    /* CODESET is not set or empty, so skip coercion */
                    new_locale = NULL;
                    _Py_SetLocaleFromEnv(LC_CTYPE);
                    continue;
                }
#endif
                /* Successfully configured locale, so make it the default */
                coerced = _coerce_default_locale_settings(warn, target);
                goto done;
            }
        }
    }
    /* No C locale warning here, as Py_Initialize will emit one later */

    setlocale(LC_CTYPE, oldloc);

done:
    PyMem_RawFree(oldloc);
#endif
    return coerced;
}

/* _Py_SetLocaleFromEnv() is a wrapper around setlocale(category, "") to
 * isolate the idiosyncrasies of different libc implementations. It reads the
 * appropriate environment variable and uses its value to select the locale for
 * 'category'. */
char *
_Py_SetLocaleFromEnv(int category)
{
    char *res;
#ifdef __ANDROID__
    const char *locale;
    const char **pvar;
#ifdef PY_COERCE_C_LOCALE
    const char *coerce_c_locale;
#endif
    const char *utf8_locale = "C.UTF-8";
    const char *env_var_set[] = {
        "LC_ALL",
        "LC_CTYPE",
        "LANG",
        NULL,
    };

    /* Android setlocale(category, "") doesn't check the environment variables
     * and incorrectly sets the "C" locale at API 24 and older APIs. We only
     * check the environment variables listed in env_var_set. */
    for (pvar=env_var_set; *pvar; pvar++) {
        locale = getenv(*pvar);
        if (locale != NULL && *locale != '\0') {
            if (strcmp(locale, utf8_locale) == 0 ||
                    strcmp(locale, "en_US.UTF-8") == 0) {
                return setlocale(category, utf8_locale);
            }
            return setlocale(category, "C");
        }
    }

    /* Android uses UTF-8, so explicitly set the locale to C.UTF-8 if none of
     * LC_ALL, LC_CTYPE, or LANG is set to a non-empty string.
     * Quote from POSIX section "8.2 Internationalization Variables":
     * "4. If the LANG environment variable is not set or is set to the empty
     * string, the implementation-defined default locale shall be used." */

#ifdef PY_COERCE_C_LOCALE
    coerce_c_locale = getenv("PYTHONCOERCECLOCALE");
    if (coerce_c_locale == NULL || strcmp(coerce_c_locale, "0") != 0) {
        /* Some other ported code may check the environment variables (e.g. in
         * extension modules), so we make sure that they match the locale
         * configuration */
        if (setenv("LC_CTYPE", utf8_locale, 1)) {
            fprintf(stderr, "Warning: failed setting the LC_CTYPE "
                            "environment variable to %s\n", utf8_locale);
        }
    }
#endif
    res = setlocale(category, utf8_locale);
#else /* !defined(__ANDROID__) */
    res = setlocale(category, "");
#endif
    _Py_ResetForceASCII();
    return res;
}


/* Global initializations.  Can be undone by Py_Finalize().  Don't
   call this twice without an intervening Py_Finalize() call.

   Every call to Py_InitializeFromConfig, Py_Initialize or Py_InitializeEx
   must have a corresponding call to Py_Finalize.

   Locking: you must hold the interpreter lock while calling these APIs.
   (If the lock has not yet been initialized, that's equivalent to
   having the lock, but you cannot use multiple threads.)

*/

static PyStatus
pyinit_core_reconfigure(_PyRuntimeState *runtime,
                        PyThreadState **tstate_p,
                        const PyConfig *config)
{
    PyStatus status;
    PyThreadState *tstate = _PyThreadState_GET();
    if (!tstate) {
        return _PyStatus_ERR("failed to read thread state");
    }
    *tstate_p = tstate;

    PyInterpreterState *interp = tstate->interp;
    if (interp == NULL) {
        return _PyStatus_ERR("can't make main interpreter");
    }

    status = _PyConfig_Write(config, runtime);
    if (_PyStatus_EXCEPTION(status)) {
        return status;
    }

    status = _PyInterpreterState_SetConfig(interp, config);
    if (_PyStatus_EXCEPTION(status)) {
        return status;
    }
    config = _PyInterpreterState_GetConfig(interp);

    if (config->_install_importlib) {
        status = _PyConfig_WritePathConfig(config);
        if (_PyStatus_EXCEPTION(status)) {
            return status;
        }
    }
    return _PyStatus_OK();
}


static PyStatus
pycore_init_runtime(_PyRuntimeState *runtime,
                    const PyConfig *config)
{
    if (runtime->initialized) {
        return _PyStatus_ERR("main interpreter already initialized");
    }

    PyStatus status = _PyConfig_Write(config, runtime);
    if (_PyStatus_EXCEPTION(status)) {
        return status;
    }

    /* Py_Finalize leaves _Py_Finalizing set in order to help daemon
     * threads behave a little more gracefully at interpreter shutdown.
     * We clobber it here so the new interpreter can start with a clean
     * slate.
     *
     * However, this may still lead to misbehaviour if there are daemon
     * threads still hanging around from a previous Py_Initialize/Finalize
     * pair :(
     */
    _PyRuntimeState_SetFinalizing(runtime, NULL);

    status = _Py_HashRandomization_Init(config);
    if (_PyStatus_EXCEPTION(status)) {
        return status;
    }

    status = _PyInterpreterState_Enable(runtime);
    if (_PyStatus_EXCEPTION(status)) {
        return status;
    }
    return _PyStatus_OK();
}


static PyStatus
init_interp_create_gil(PyThreadState *tstate)
{
    PyStatus status;

    /* finalize_interp_delete() comment explains why _PyEval_FiniGIL() is
       only called here. */
    _PyEval_FiniGIL(tstate);

    /* Auto-thread-state API */
    status = _PyGILState_Init(tstate);
    if (_PyStatus_EXCEPTION(status)) {
        return status;
    }

    /* Create the GIL and take it */
    status = _PyEval_InitGIL(tstate);
    if (_PyStatus_EXCEPTION(status)) {
        return status;
    }

    return _PyStatus_OK();
}


static PyStatus
pycore_create_interpreter(_PyRuntimeState *runtime,
                          const PyConfig *config,
                          PyThreadState **tstate_p)
{
    PyInterpreterState *interp = PyInterpreterState_New();
    if (interp == NULL) {
        return _PyStatus_ERR("can't make main interpreter");
    }

    PyStatus status = _PyInterpreterState_SetConfig(interp, config);
    if (_PyStatus_EXCEPTION(status)) {
        return status;
    }

    PyThreadState *tstate = PyThreadState_New(interp);
    if (tstate == NULL) {
        return _PyStatus_ERR("can't make first thread");
    }
    (void) PyThreadState_Swap(tstate);

    status = init_interp_create_gil(tstate);
    if (_PyStatus_EXCEPTION(status)) {
        return status;
    }

    *tstate_p = tstate;
    return _PyStatus_OK();
}


static PyStatus
pycore_init_types(PyThreadState *tstate)
{
    PyStatus status;
    int is_main_interp = _Py_IsMainInterpreter(tstate);

    status = _PyGC_Init(tstate);
    if (_PyStatus_EXCEPTION(status)) {
        return status;
    }

    // Create the empty tuple singleton. It must be created before the first
    // PyType_Ready() call since PyType_Ready() creates tuples, for tp_bases
    // for example.
    status = _PyTuple_Init(tstate);
    if (_PyStatus_EXCEPTION(status)) {
        return status;
    }

    if (is_main_interp) {
        status = _PyTypes_Init();
        if (_PyStatus_EXCEPTION(status)) {
            return status;
        }
    }

    if (!_PyLong_Init(tstate)) {
        return _PyStatus_ERR("can't init longs");
    }

    status = _PyUnicode_Init(tstate);
    if (_PyStatus_EXCEPTION(status)) {
        return status;
    }

    status = _PyBytes_Init(tstate);
    if (_PyStatus_EXCEPTION(status)) {
        return status;
    }

    status = _PyExc_Init(tstate);
    if (_PyStatus_EXCEPTION(status)) {
        return status;
    }

    if (is_main_interp) {
        if (!_PyFloat_Init()) {
            return _PyStatus_ERR("can't init float");
        }

        if (_PyStructSequence_Init() < 0) {
            return _PyStatus_ERR("can't initialize structseq");
        }
    }

    status = _PyErr_Init();
    if (_PyStatus_EXCEPTION(status)) {
        return status;
    }

    if (is_main_interp) {
        if (!_PyContext_Init()) {
            return _PyStatus_ERR("can't init context");
        }
    }

    return _PyStatus_OK();
}


static PyStatus
pycore_init_builtins(PyThreadState *tstate)
{
    assert(!_PyErr_Occurred(tstate));

    PyObject *bimod = _PyBuiltin_Init(tstate);
    if (bimod == NULL) {
        goto error;
    }

    PyInterpreterState *interp = tstate->interp;
    if (_PyImport_FixupBuiltin(bimod, "builtins", interp->modules) < 0) {
        goto error;
    }

    PyObject *builtins_dict = PyModule_GetDict(bimod);
    if (builtins_dict == NULL) {
        goto error;
    }
    Py_INCREF(builtins_dict);
    interp->builtins = builtins_dict;

    PyStatus status = _PyBuiltins_AddExceptions(bimod);
    if (_PyStatus_EXCEPTION(status)) {
        return status;
    }

    interp->builtins_copy = PyDict_Copy(interp->builtins);
    if (interp->builtins_copy == NULL) {
        goto error;
    }
    Py_DECREF(bimod);

    assert(!_PyErr_Occurred(tstate));

    return _PyStatus_OK();

error:
    Py_XDECREF(bimod);
    return _PyStatus_ERR("can't initialize builtins module");
}


static PyStatus
pycore_init_import_warnings(PyThreadState *tstate, PyObject *sysmod)
{
    assert(!_PyErr_Occurred(tstate));

    PyStatus status = _PyImportHooks_Init(tstate);
    if (_PyStatus_EXCEPTION(status)) {
        return status;
    }

    /* Initialize _warnings. */
    status = _PyWarnings_InitState(tstate);
    if (_PyStatus_EXCEPTION(status)) {
        return status;
    }

    const PyConfig *config = _PyInterpreterState_GetConfig(tstate->interp);
    if (config->_install_importlib) {
        if (_Py_IsMainInterpreter(tstate)) {
            status = _PyConfig_WritePathConfig(config);
            if (_PyStatus_EXCEPTION(status)) {
                return status;
            }
        }

        /* This call sets up builtin and frozen import support */
        status = init_importlib(tstate, sysmod);
        if (_PyStatus_EXCEPTION(status)) {
            return status;
        }
    }

    assert(!_PyErr_Occurred(tstate));

    return _PyStatus_OK();
}


static PyStatus
pycore_interp_init(PyThreadState *tstate)
{
    PyStatus status;
    PyObject *sysmod = NULL;

    status = pycore_init_types(tstate);
    if (_PyStatus_EXCEPTION(status)) {
        goto done;
    }

    status = _PySys_Create(tstate, &sysmod);
    if (_PyStatus_EXCEPTION(status)) {
        goto done;
    }

    status = pycore_init_builtins(tstate);
    if (_PyStatus_EXCEPTION(status)) {
        goto done;
    }

    status = pycore_init_import_warnings(tstate, sysmod);

done:
    /* sys.modules['sys'] contains a strong reference to the module */
    Py_XDECREF(sysmod);
    return status;
}


static PyStatus
pyinit_config(_PyRuntimeState *runtime,
              PyThreadState **tstate_p,
              const PyConfig *config)
{
    PyStatus status = pycore_init_runtime(runtime, config);
    if (_PyStatus_EXCEPTION(status)) {
        return status;
    }

    PyThreadState *tstate;
    status = pycore_create_interpreter(runtime, config, &tstate);
    if (_PyStatus_EXCEPTION(status)) {
        return status;
    }
    *tstate_p = tstate;

    status = pycore_interp_init(tstate);
    if (_PyStatus_EXCEPTION(status)) {
        return status;
    }

    /* Only when we get here is the runtime core fully initialized */
    runtime->core_initialized = 1;
    return _PyStatus_OK();
}


PyStatus
_Py_PreInitializeFromPyArgv(const PyPreConfig *src_config, const _PyArgv *args)
{
    PyStatus status;

    if (src_config == NULL) {
        return _PyStatus_ERR("preinitialization config is NULL");
    }

    status = _PyRuntime_Initialize();
    if (_PyStatus_EXCEPTION(status)) {
        return status;
    }
    _PyRuntimeState *runtime = &_PyRuntime;

    if (runtime->preinitialized) {
        /* If it's already configured: ignored the new configuration */
        return _PyStatus_OK();
    }

    /* Note: preinitialized remains 1 on error, it is only set to 0
       at exit on success. */
    runtime->preinitializing = 1;

    PyPreConfig config;

    status = _PyPreConfig_InitFromPreConfig(&config, src_config);
    if (_PyStatus_EXCEPTION(status)) {
        return status;
    }

    status = _PyPreConfig_Read(&config, args);
    if (_PyStatus_EXCEPTION(status)) {
        return status;
    }

    status = _PyPreConfig_Write(&config);
    if (_PyStatus_EXCEPTION(status)) {
        return status;
    }

    runtime->preinitializing = 0;
    runtime->preinitialized = 1;
    return _PyStatus_OK();
}


PyStatus
Py_PreInitializeFromBytesArgs(const PyPreConfig *src_config, Py_ssize_t argc, char **argv)
{
    _PyArgv args = {.use_bytes_argv = 1, .argc = argc, .bytes_argv = argv};
    return _Py_PreInitializeFromPyArgv(src_config, &args);
}


PyStatus
Py_PreInitializeFromArgs(const PyPreConfig *src_config, Py_ssize_t argc, wchar_t **argv)
{
    _PyArgv args = {.use_bytes_argv = 0, .argc = argc, .wchar_argv = argv};
    return _Py_PreInitializeFromPyArgv(src_config, &args);
}


PyStatus
Py_PreInitialize(const PyPreConfig *src_config)
{
    return _Py_PreInitializeFromPyArgv(src_config, NULL);
}


PyStatus
_Py_PreInitializeFromConfig(const PyConfig *config,
                            const _PyArgv *args)
{
    assert(config != NULL);

    PyStatus status = _PyRuntime_Initialize();
    if (_PyStatus_EXCEPTION(status)) {
        return status;
    }
    _PyRuntimeState *runtime = &_PyRuntime;

    if (runtime->preinitialized) {
        /* Already initialized: do nothing */
        return _PyStatus_OK();
    }

    PyPreConfig preconfig;

    _PyPreConfig_InitFromConfig(&preconfig, config);

    if (!config->parse_argv) {
        return Py_PreInitialize(&preconfig);
    }
    else if (args == NULL) {
        _PyArgv config_args = {
            .use_bytes_argv = 0,
            .argc = config->argv.length,
            .wchar_argv = config->argv.items};
        return _Py_PreInitializeFromPyArgv(&preconfig, &config_args);
    }
    else {
        return _Py_PreInitializeFromPyArgv(&preconfig, args);
    }
}


/* Begin interpreter initialization
 *
 * On return, the first thread and interpreter state have been created,
 * but the compiler, signal handling, multithreading and
 * multiple interpreter support, and codec infrastructure are not yet
 * available.
 *
 * The import system will support builtin and frozen modules only.
 * The only supported io is writing to sys.stderr
 *
 * If any operation invoked by this function fails, a fatal error is
 * issued and the function does not return.
 *
 * Any code invoked from this function should *not* assume it has access
 * to the Python C API (unless the API is explicitly listed as being
 * safe to call without calling Py_Initialize first)
 */
static PyStatus
pyinit_core(_PyRuntimeState *runtime,
            const PyConfig *src_config,
            PyThreadState **tstate_p)
{
    PyStatus status;

    status = _Py_PreInitializeFromConfig(src_config, NULL);
    if (_PyStatus_EXCEPTION(status)) {
        return status;
    }

    PyConfig config;
    _PyConfig_InitCompatConfig(&config);

    status = _PyConfig_Copy(&config, src_config);
    if (_PyStatus_EXCEPTION(status)) {
        goto done;
    }

    status = PyConfig_Read(&config);
    if (_PyStatus_EXCEPTION(status)) {
        goto done;
    }

    if (!runtime->core_initialized) {
        status = pyinit_config(runtime, tstate_p, &config);
    }
    else {
        status = pyinit_core_reconfigure(runtime, tstate_p, &config);
    }
    if (_PyStatus_EXCEPTION(status)) {
        goto done;
    }

done:
    PyConfig_Clear(&config);
    return status;
}


/* Py_Initialize() has already been called: update the main interpreter
   configuration. Example of bpo-34008: Py_Main() called after
   Py_Initialize(). */
static PyStatus
_Py_ReconfigureMainInterpreter(PyThreadState *tstate)
{
    const PyConfig *config = _PyInterpreterState_GetConfig(tstate->interp);

    PyObject *argv = _PyWideStringList_AsList(&config->argv);
    if (argv == NULL) {
        return _PyStatus_NO_MEMORY(); \
    }

    int res = PyDict_SetItemString(tstate->interp->sysdict, "argv", argv);
    Py_DECREF(argv);
    if (res < 0) {
        return _PyStatus_ERR("fail to set sys.argv");
    }
    return _PyStatus_OK();
}


static PyStatus
init_interp_main(PyThreadState *tstate)
{
    assert(!_PyErr_Occurred(tstate));

    PyStatus status;
    int is_main_interp = _Py_IsMainInterpreter(tstate);
    PyInterpreterState *interp = tstate->interp;
    const PyConfig *config = _PyInterpreterState_GetConfig(interp);

    if (!config->_install_importlib) {
        /* Special mode for freeze_importlib: run with no import system
         *
         * This means anything which needs support from extension modules
         * or pure Python code in the standard library won't work.
         */
<<<<<<< HEAD
        runtime->initialized = 1;
        runtime->interpreters.allow_new = 1;
=======
        if (is_main_interp) {
            interp->runtime->initialized = 1;
        }
>>>>>>> 5368c2b6
        return _PyStatus_OK();
    }

    if (is_main_interp) {
        if (_PyTime_Init() < 0) {
            return _PyStatus_ERR("can't initialize time");
        }
    }

    if (_PySys_InitMain(tstate) < 0) {
        return _PyStatus_ERR("can't finish initializing sys");
    }

    status = init_importlib_external(tstate);
    if (_PyStatus_EXCEPTION(status)) {
        return status;
    }

    if (is_main_interp) {
        /* initialize the faulthandler module */
        status = _PyFaulthandler_Init(config->faulthandler);
        if (_PyStatus_EXCEPTION(status)) {
            return status;
        }
    }

    status = _PyUnicode_InitEncodings(tstate);
    if (_PyStatus_EXCEPTION(status)) {
        return status;
    }

    if (is_main_interp) {
        if (config->install_signal_handlers) {
            status = init_signals(tstate);
            if (_PyStatus_EXCEPTION(status)) {
                return status;
            }
        }

        if (_PyTraceMalloc_Init(config->tracemalloc) < 0) {
            return _PyStatus_ERR("can't initialize tracemalloc");
        }
    }

    status = init_sys_streams(tstate);
    if (_PyStatus_EXCEPTION(status)) {
        return status;
    }

    status = init_set_builtins_open();
    if (_PyStatus_EXCEPTION(status)) {
        return status;
    }

    status = add_main_module(interp);
    if (_PyStatus_EXCEPTION(status)) {
        return status;
    }

    if (is_main_interp) {
        /* Initialize warnings. */
        PyObject *warnoptions = PySys_GetObject("warnoptions");
        if (warnoptions != NULL && PyList_Size(warnoptions) > 0)
        {
            PyObject *warnings_module = PyImport_ImportModule("warnings");
            if (warnings_module == NULL) {
                fprintf(stderr, "'import warnings' failed; traceback:\n");
                _PyErr_Print(tstate);
            }
            Py_XDECREF(warnings_module);
        }

<<<<<<< HEAD
    runtime->initialized = 1;
    runtime->interpreters.allow_new = 1;
=======
        interp->runtime->initialized = 1;
    }
>>>>>>> 5368c2b6

    if (config->site_import) {
        status = init_import_site();
        if (_PyStatus_EXCEPTION(status)) {
            return status;
        }
    }

    if (is_main_interp) {
#ifndef MS_WINDOWS
        emit_stderr_warning_for_legacy_locale(interp->runtime);
#endif
    }

    assert(!_PyErr_Occurred(tstate));

    return _PyStatus_OK();
}


/* Update interpreter state based on supplied configuration settings
 *
 * After calling this function, most of the restrictions on the interpreter
 * are lifted. The only remaining incomplete settings are those related
 * to the main module (sys.argv[0], __main__ metadata)
 *
 * Calling this when the interpreter is not initializing, is already
 * initialized or without a valid current thread state is a fatal error.
 * Other errors should be reported as normal Python exceptions with a
 * non-zero return code.
 */
static PyStatus
pyinit_main(PyThreadState *tstate)
{
    PyInterpreterState *interp = tstate->interp;
    if (!interp->runtime->core_initialized) {
        return _PyStatus_ERR("runtime core not initialized");
    }

    if (interp->runtime->initialized) {
        return _Py_ReconfigureMainInterpreter(tstate);
    }

    PyStatus status = init_interp_main(tstate);
    if (_PyStatus_EXCEPTION(status)) {
        return status;
    }
    return _PyStatus_OK();
}


PyStatus
_Py_InitializeMain(void)
{
    PyStatus status = _PyRuntime_Initialize();
    if (_PyStatus_EXCEPTION(status)) {
        return status;
    }
    _PyRuntimeState *runtime = &_PyRuntime;
    PyThreadState *tstate = _PyRuntimeState_GetThreadState(runtime);
    return pyinit_main(tstate);
}


PyStatus
Py_InitializeFromConfig(const PyConfig *config)
{
    if (config == NULL) {
        return _PyStatus_ERR("initialization config is NULL");
    }

    PyStatus status;

    status = _PyRuntime_Initialize();
    if (_PyStatus_EXCEPTION(status)) {
        return status;
    }
    _PyRuntimeState *runtime = &_PyRuntime;

    PyThreadState *tstate = NULL;
    status = pyinit_core(runtime, config, &tstate);
    if (_PyStatus_EXCEPTION(status)) {
        return status;
    }
    config = _PyInterpreterState_GetConfig(tstate->interp);

    if (config->_init_main) {
        status = pyinit_main(tstate);
        if (_PyStatus_EXCEPTION(status)) {
            return status;
        }
    }

    return _PyStatus_OK();
}


void
Py_InitializeEx(int install_sigs)
{
    PyStatus status;

    status = _PyRuntime_Initialize();
    if (_PyStatus_EXCEPTION(status)) {
        Py_ExitStatusException(status);
    }
    _PyRuntimeState *runtime = &_PyRuntime;

    if (runtime->initialized) {
        /* bpo-33932: Calling Py_Initialize() twice does nothing. */
        return;
    }

    PyConfig config;
    _PyConfig_InitCompatConfig(&config);

    config.install_signal_handlers = install_sigs;

    status = Py_InitializeFromConfig(&config);
    if (_PyStatus_EXCEPTION(status)) {
        Py_ExitStatusException(status);
    }
}

void
Py_Initialize(void)
{
    Py_InitializeEx(1);
}


/* Flush stdout and stderr */

static int
file_is_closed(PyObject *fobj)
{
    int r;
    PyObject *tmp = PyObject_GetAttrString(fobj, "closed");
    if (tmp == NULL) {
        PyErr_Clear();
        return 0;
    }
    r = PyObject_IsTrue(tmp);
    Py_DECREF(tmp);
    if (r < 0)
        PyErr_Clear();
    return r > 0;
}

static int
flush_std_files(void)
{
    PyObject *fout = _PySys_GetObjectId(&PyId_stdout);
    PyObject *ferr = _PySys_GetObjectId(&PyId_stderr);
    PyObject *tmp;
    int status = 0;

    if (fout != NULL && fout != Py_None && !file_is_closed(fout)) {
        tmp = _PyObject_CallMethodIdNoArgs(fout, &PyId_flush);
        if (tmp == NULL) {
            PyErr_WriteUnraisable(fout);
            status = -1;
        }
        else
            Py_DECREF(tmp);
    }

    if (ferr != NULL && ferr != Py_None && !file_is_closed(ferr)) {
        tmp = _PyObject_CallMethodIdNoArgs(ferr, &PyId_flush);
        if (tmp == NULL) {
            PyErr_Clear();
            status = -1;
        }
        else
            Py_DECREF(tmp);
    }

    return status;
}

/* Undo the effect of Py_Initialize().

   Beware: if multiple interpreter and/or thread states exist, these
   are not wiped out; only the current thread and interpreter state
   are deleted.  But since everything else is deleted, those other
   interpreter and thread states should no longer be used.

   (XXX We should do better, e.g. wipe out all interpreters and
   threads.)

   Locking: as above.

*/


static void
finalize_interp_types(PyThreadState *tstate)
{
    // The _ast module state is shared by all interpreters.
    // The state must only be cleared by the main interpreter.
    if (_Py_IsMainInterpreter(tstate)) {
        _PyAST_Fini(tstate);
    }

    _PyExc_Fini(tstate);
    _PyFrame_Fini(tstate);
    _PyAsyncGen_Fini(tstate);
    _PyContext_Fini(tstate);
    _PyUnicode_ClearInterned(tstate);

    _PyDict_Fini(tstate);
    _PyList_Fini(tstate);
    _PyTuple_Fini(tstate);

    _PySlice_Fini(tstate);

    _PyBytes_Fini(tstate);
    _PyUnicode_Fini(tstate);
    _PyFloat_Fini(tstate);
    _PyLong_Fini(tstate);
}


static void
finalize_interp_clear(PyThreadState *tstate)
{
    int is_main_interp = _Py_IsMainInterpreter(tstate);

    /* Clear interpreter state and all thread states */
    PyInterpreterState_Clear(tstate->interp);

    /* Last explicit GC collection */
    _PyGC_CollectNoFail();

    /* Clear all loghooks */
    /* Both _PySys_Audit function and users still need PyObject, such as tuple.
       Call _PySys_ClearAuditHooks when PyObject available. */
    if (is_main_interp) {
        _PySys_ClearAuditHooks(tstate);
    }

    _PyGC_Fini(tstate);

    if (is_main_interp) {
        _Py_HashRandomization_Fini();
        _PyArg_Fini();
        _Py_ClearFileSystemEncoding();
    }

    _PyWarnings_Fini(tstate->interp);

    finalize_interp_types(tstate);
}


static void
finalize_interp_delete(PyThreadState *tstate)
{
    if (_Py_IsMainInterpreter(tstate)) {
        /* Cleanup auto-thread-state */
        _PyGILState_Fini(tstate);
    }

    /* We can't call _PyEval_FiniGIL() here because destroying the GIL lock can
       fail when it is being awaited by another running daemon thread (see
       bpo-9901). Instead pycore_create_interpreter() destroys the previously
       created GIL, which ensures that Py_Initialize / Py_FinalizeEx can be
       called multiple times. */

    PyInterpreterState_Delete(tstate->interp);
}


int
Py_FinalizeEx(void)
{
    int status = 0;

    _PyRuntimeState *runtime = &_PyRuntime;
    if (!runtime->initialized) {
        return status;
    }

    /* Get current thread state and interpreter pointer */
    PyThreadState *tstate = _PyRuntimeState_GetThreadState(runtime);
    PyInterpreterState *interp = tstate->interp;

    // Finalize sub-interpreters.
    runtime->interpreters.allow_new = 0;
    PyInterpreterState *curr_interp = PyInterpreterState_Head();
    PyInterpreterState *next_interp;
    while (curr_interp != NULL) {
        next_interp = PyInterpreterState_Next(curr_interp);
        if (curr_interp != PyInterpreterState_Main()) {
            PyThreadState_Swap(curr_interp->tstate_head);
            Py_EndInterpreter(curr_interp->tstate_head);
        }
        curr_interp = next_interp;
    }
    PyThreadState_Swap(tstate);

    // Wrap up existing "threading"-module-created, non-daemon threads.
    wait_for_thread_shutdown(tstate);

    // Make any remaining pending calls.
    _Py_FinishPendingCalls(tstate);

    /* The interpreter is still entirely intact at this point, and the
     * exit funcs may be relying on that.  In particular, if some thread
     * or exit func is still waiting to do an import, the import machinery
     * expects Py_IsInitialized() to return true.  So don't say the
     * runtime is uninitialized until after the exit funcs have run.
     * Note that Threading.py uses an exit func to do a join on all the
     * threads created thru it, so this also protects pending imports in
     * the threads created via Threading.
     */

    call_py_exitfuncs(tstate);

    /* Copy the core config, PyInterpreterState_Delete() free
       the core config memory */
#ifdef Py_REF_DEBUG
    int show_ref_count = interp->config.show_ref_count;
#endif
#ifdef Py_TRACE_REFS
    int dump_refs = interp->config.dump_refs;
#endif
#ifdef WITH_PYMALLOC
    int malloc_stats = interp->config.malloc_stats;
#endif

    /* Remaining daemon threads will automatically exit
       when they attempt to take the GIL (ex: PyEval_RestoreThread()). */
    _PyRuntimeState_SetFinalizing(runtime, tstate);
    runtime->initialized = 0;
    runtime->core_initialized = 0;

    /* Destroy the state of all threads of the interpreter, except of the
       current thread. In practice, only daemon threads should still be alive,
       except if wait_for_thread_shutdown() has been cancelled by CTRL+C.
       Clear frames of other threads to call objects destructors. Destructors
       will be called in the current Python thread. Since
       _PyRuntimeState_SetFinalizing() has been called, no other Python thread
       can take the GIL at this point: if they try, they will exit
       immediately. */
    _PyThreadState_DeleteExcept(runtime, tstate);

    /* Flush sys.stdout and sys.stderr */
    if (flush_std_files() < 0) {
        status = -1;
    }

    /* Disable signal handling */
    PyOS_FiniInterrupts();

    /* Collect garbage.  This may call finalizers; it's nice to call these
     * before all modules are destroyed.
     * XXX If a __del__ or weakref callback is triggered here, and tries to
     * XXX import a module, bad things can happen, because Python no
     * XXX longer believes it's initialized.
     * XXX     Fatal Python error: Interpreter not initialized (version mismatch?)
     * XXX is easy to provoke that way.  I've also seen, e.g.,
     * XXX     Exception exceptions.ImportError: 'No module named sha'
     * XXX         in <function callback at 0x008F5718> ignored
     * XXX but I'm unclear on exactly how that one happens.  In any case,
     * XXX I haven't seen a real-life report of either of these.
     */
    _PyGC_CollectIfEnabled();

    /* Destroy all modules */
    _PyImport_Cleanup(tstate);

    /* Print debug stats if any */
    _PyEval_Fini();

    /* Flush sys.stdout and sys.stderr (again, in case more was printed) */
    if (flush_std_files() < 0) {
        status = -1;
    }

    /* Collect final garbage.  This disposes of cycles created by
     * class definitions, for example.
     * XXX This is disabled because it caused too many problems.  If
     * XXX a __del__ or weakref callback triggers here, Python code has
     * XXX a hard time running, because even the sys module has been
     * XXX cleared out (sys.stdout is gone, sys.excepthook is gone, etc).
     * XXX One symptom is a sequence of information-free messages
     * XXX coming from threads (if a __del__ or callback is invoked,
     * XXX other threads can execute too, and any exception they encounter
     * XXX triggers a comedy of errors as subsystem after subsystem
     * XXX fails to find what it *expects* to find in sys to help report
     * XXX the exception and consequent unexpected failures).  I've also
     * XXX seen segfaults then, after adding print statements to the
     * XXX Python code getting called.
     */
#if 0
    _PyGC_CollectIfEnabled();
#endif

    /* Disable tracemalloc after all Python objects have been destroyed,
       so it is possible to use tracemalloc in objects destructor. */
    _PyTraceMalloc_Fini();

    /* Destroy the database used by _PyImport_{Fixup,Find}Extension */
    _PyImport_Fini();

    /* Cleanup typeobject.c's internal caches. */
    _PyType_Fini();

    /* unload faulthandler module */
    _PyFaulthandler_Fini();

    /* dump hash stats */
    _PyHash_Fini();

#ifdef Py_REF_DEBUG
    if (show_ref_count) {
        _PyDebug_PrintTotalRefs();
    }
#endif

#ifdef Py_TRACE_REFS
    /* Display all objects still alive -- this can invoke arbitrary
     * __repr__ overrides, so requires a mostly-intact interpreter.
     * Alas, a lot of stuff may still be alive now that will be cleaned
     * up later.
     */
    if (dump_refs) {
        _Py_PrintReferences(stderr);
    }
#endif /* Py_TRACE_REFS */

    finalize_interp_clear(tstate);
    finalize_interp_delete(tstate);

#ifdef Py_TRACE_REFS
    /* Display addresses (& refcnts) of all objects still alive.
     * An address can be used to find the repr of the object, printed
     * above by _Py_PrintReferences.
     */
    if (dump_refs) {
        _Py_PrintReferenceAddresses(stderr);
    }
#endif /* Py_TRACE_REFS */
#ifdef WITH_PYMALLOC
    if (malloc_stats) {
        _PyObject_DebugMallocStats(stderr);
    }
#endif

    call_ll_exitfuncs(runtime);

    _PyRuntime_Finalize();
    return status;
}

void
Py_Finalize(void)
{
    Py_FinalizeEx();
}


/* Create and initialize a new interpreter and thread, and return the
   new thread.  This requires that Py_Initialize() has been called
   first.

   Unsuccessful initialization yields a NULL pointer.  Note that *no*
   exception information is available even in this case -- the
   exception information is held in the thread, and there is no
   thread.

   Locking: as above.

*/

static PyStatus
new_interpreter(PyThreadState **tstate_p, int isolated_subinterpreter)
{
    PyStatus status;

    status = _PyRuntime_Initialize();
    if (_PyStatus_EXCEPTION(status)) {
        return status;
    }
    _PyRuntimeState *runtime = &_PyRuntime;

    if (!runtime->interpreters.allow_new) {
        return _PyStatus_ERR(
            "New interpreters cannot currently be created - Py_Initialize must "
            "be called first, and Py_Finalize must not have been called");
    }

    /* Issue #10915, #15751: The GIL API doesn't work with multiple
       interpreters: disable PyGILState_Check(). */
    runtime->gilstate.check_enabled = 0;

    PyInterpreterState *interp = PyInterpreterState_New();
    if (interp == NULL) {
        *tstate_p = NULL;
        return _PyStatus_OK();
    }

    PyThreadState *tstate = PyThreadState_New(interp);
    if (tstate == NULL) {
        PyInterpreterState_Delete(interp);
        *tstate_p = NULL;
        return _PyStatus_OK();
    }

    PyThreadState *save_tstate = PyThreadState_Swap(tstate);

    /* Copy the current interpreter config into the new interpreter */
    const PyConfig *config;
#ifndef EXPERIMENTAL_ISOLATED_SUBINTERPRETERS
    if (save_tstate != NULL) {
        config = _PyInterpreterState_GetConfig(save_tstate->interp);
    }
    else
#endif
    {
        /* No current thread state, copy from the main interpreter */
        PyInterpreterState *main_interp = PyInterpreterState_Main();
        config = _PyInterpreterState_GetConfig(main_interp);
    }

    status = _PyInterpreterState_SetConfig(interp, config);
    if (_PyStatus_EXCEPTION(status)) {
        goto error;
    }
    interp->config._isolated_interpreter = isolated_subinterpreter;

    status = init_interp_create_gil(tstate);
    if (_PyStatus_EXCEPTION(status)) {
        goto error;
    }

    status = pycore_interp_init(tstate);
    if (_PyStatus_EXCEPTION(status)) {
        goto error;
    }

    status = init_interp_main(tstate);
    if (_PyStatus_EXCEPTION(status)) {
        goto error;
    }

    *tstate_p = tstate;
    return _PyStatus_OK();

error:
    *tstate_p = NULL;

    /* Oops, it didn't work.  Undo it all. */
    PyErr_PrintEx(0);
    PyThreadState_Clear(tstate);
    PyThreadState_Delete(tstate);
    PyInterpreterState_Delete(interp);
    PyThreadState_Swap(save_tstate);

    return status;
}

PyThreadState *
_Py_NewInterpreter(int isolated_subinterpreter)
{
    PyThreadState *tstate = NULL;
    PyStatus status = new_interpreter(&tstate, isolated_subinterpreter);
    if (_PyStatus_EXCEPTION(status)) {
        Py_ExitStatusException(status);
    }
    return tstate;

}

PyThreadState *
Py_NewInterpreter(void)
{
    return _Py_NewInterpreter(0);
}

/* Delete an interpreter and its last thread.  This requires that the
   given thread state is current, that the thread has no remaining
   frames, and that it is its interpreter's only remaining thread.
   It is a fatal error to violate these constraints.

   (Py_FinalizeEx() doesn't have these constraints -- it zaps
   everything, regardless.)

   Locking: as above.

*/

void
Py_EndInterpreter(PyThreadState *tstate)
{
    PyInterpreterState *interp = tstate->interp;

    if (tstate != _PyThreadState_GET()) {
        Py_FatalError("thread is not current");
    }
    if (tstate->frame != NULL) {
        Py_FatalError("thread still has a frame");
    }
    interp->finalizing = 1;

    // Wrap up existing "threading"-module-created, non-daemon threads.
    wait_for_thread_shutdown(tstate);

    call_py_exitfuncs(tstate);

    if (tstate != interp->tstate_head || tstate->next != NULL) {
        Py_FatalError("not the last thread");
    }

    _PyImport_Cleanup(tstate);
    finalize_interp_clear(tstate);
    finalize_interp_delete(tstate);
}

/* Add the __main__ module */

static PyStatus
add_main_module(PyInterpreterState *interp)
{
    PyObject *m, *d, *loader, *ann_dict;
    m = PyImport_AddModule("__main__");
    if (m == NULL)
        return _PyStatus_ERR("can't create __main__ module");

    d = PyModule_GetDict(m);
    ann_dict = PyDict_New();
    if ((ann_dict == NULL) ||
        (PyDict_SetItemString(d, "__annotations__", ann_dict) < 0)) {
        return _PyStatus_ERR("Failed to initialize __main__.__annotations__");
    }
    Py_DECREF(ann_dict);

    if (PyDict_GetItemString(d, "__builtins__") == NULL) {
        PyObject *bimod = PyImport_ImportModule("builtins");
        if (bimod == NULL) {
            return _PyStatus_ERR("Failed to retrieve builtins module");
        }
        if (PyDict_SetItemString(d, "__builtins__", bimod) < 0) {
            return _PyStatus_ERR("Failed to initialize __main__.__builtins__");
        }
        Py_DECREF(bimod);
    }

    /* Main is a little special - imp.is_builtin("__main__") will return
     * False, but BuiltinImporter is still the most appropriate initial
     * setting for its __loader__ attribute. A more suitable value will
     * be set if __main__ gets further initialized later in the startup
     * process.
     */
    loader = PyDict_GetItemString(d, "__loader__");
    if (loader == NULL || loader == Py_None) {
        PyObject *loader = PyObject_GetAttrString(interp->importlib,
                                                  "BuiltinImporter");
        if (loader == NULL) {
            return _PyStatus_ERR("Failed to retrieve BuiltinImporter");
        }
        if (PyDict_SetItemString(d, "__loader__", loader) < 0) {
            return _PyStatus_ERR("Failed to initialize __main__.__loader__");
        }
        Py_DECREF(loader);
    }
    return _PyStatus_OK();
}

/* Import the site module (not into __main__ though) */

static PyStatus
init_import_site(void)
{
    PyObject *m;
    m = PyImport_ImportModule("site");
    if (m == NULL) {
        return _PyStatus_ERR("Failed to import the site module");
    }
    Py_DECREF(m);
    return _PyStatus_OK();
}

/* Check if a file descriptor is valid or not.
   Return 0 if the file descriptor is invalid, return non-zero otherwise. */
static int
is_valid_fd(int fd)
{
/* dup() is faster than fstat(): fstat() can require input/output operations,
   whereas dup() doesn't. There is a low risk of EMFILE/ENFILE at Python
   startup. Problem: dup() doesn't check if the file descriptor is valid on
   some platforms.

   bpo-30225: On macOS Tiger, when stdout is redirected to a pipe and the other
   side of the pipe is closed, dup(1) succeed, whereas fstat(1, &st) fails with
   EBADF. FreeBSD has similar issue (bpo-32849).

   Only use dup() on platforms where dup() is enough to detect invalid FD in
   corner cases: on Linux and Windows (bpo-32849). */
#if defined(__linux__) || defined(MS_WINDOWS)
    if (fd < 0) {
        return 0;
    }
    int fd2;

    _Py_BEGIN_SUPPRESS_IPH
    fd2 = dup(fd);
    if (fd2 >= 0) {
        close(fd2);
    }
    _Py_END_SUPPRESS_IPH

    return (fd2 >= 0);
#else
    struct stat st;
    return (fstat(fd, &st) == 0);
#endif
}

/* returns Py_None if the fd is not valid */
static PyObject*
create_stdio(const PyConfig *config, PyObject* io,
    int fd, int write_mode, const char* name,
    const wchar_t* encoding, const wchar_t* errors)
{
    PyObject *buf = NULL, *stream = NULL, *text = NULL, *raw = NULL, *res;
    const char* mode;
    const char* newline;
    PyObject *line_buffering, *write_through;
    int buffering, isatty;
    _Py_IDENTIFIER(open);
    _Py_IDENTIFIER(isatty);
    _Py_IDENTIFIER(TextIOWrapper);
    _Py_IDENTIFIER(mode);
    const int buffered_stdio = config->buffered_stdio;

    if (!is_valid_fd(fd))
        Py_RETURN_NONE;

    /* stdin is always opened in buffered mode, first because it shouldn't
       make a difference in common use cases, second because TextIOWrapper
       depends on the presence of a read1() method which only exists on
       buffered streams.
    */
    if (!buffered_stdio && write_mode)
        buffering = 0;
    else
        buffering = -1;
    if (write_mode)
        mode = "wb";
    else
        mode = "rb";
    buf = _PyObject_CallMethodId(io, &PyId_open, "isiOOOO",
                                 fd, mode, buffering,
                                 Py_None, Py_None, /* encoding, errors */
                                 Py_None, Py_False); /* newline, closefd */
    if (buf == NULL)
        goto error;

    if (buffering) {
        _Py_IDENTIFIER(raw);
        raw = _PyObject_GetAttrId(buf, &PyId_raw);
        if (raw == NULL)
            goto error;
    }
    else {
        raw = buf;
        Py_INCREF(raw);
    }

#ifdef MS_WINDOWS
    /* Windows console IO is always UTF-8 encoded */
    if (PyWindowsConsoleIO_Check(raw))
        encoding = L"utf-8";
#endif

    text = PyUnicode_FromString(name);
    if (text == NULL || _PyObject_SetAttrId(raw, &PyId_name, text) < 0)
        goto error;
    res = _PyObject_CallMethodIdNoArgs(raw, &PyId_isatty);
    if (res == NULL)
        goto error;
    isatty = PyObject_IsTrue(res);
    Py_DECREF(res);
    if (isatty == -1)
        goto error;
    if (!buffered_stdio)
        write_through = Py_True;
    else
        write_through = Py_False;
    if (buffered_stdio && (isatty || fd == fileno(stderr)))
        line_buffering = Py_True;
    else
        line_buffering = Py_False;

    Py_CLEAR(raw);
    Py_CLEAR(text);

#ifdef MS_WINDOWS
    /* sys.stdin: enable universal newline mode, translate "\r\n" and "\r"
       newlines to "\n".
       sys.stdout and sys.stderr: translate "\n" to "\r\n". */
    newline = NULL;
#else
    /* sys.stdin: split lines at "\n".
       sys.stdout and sys.stderr: don't translate newlines (use "\n"). */
    newline = "\n";
#endif

    PyObject *encoding_str = PyUnicode_FromWideChar(encoding, -1);
    if (encoding_str == NULL) {
        Py_CLEAR(buf);
        goto error;
    }

    PyObject *errors_str = PyUnicode_FromWideChar(errors, -1);
    if (errors_str == NULL) {
        Py_CLEAR(buf);
        Py_CLEAR(encoding_str);
        goto error;
    }

    stream = _PyObject_CallMethodId(io, &PyId_TextIOWrapper, "OOOsOO",
                                    buf, encoding_str, errors_str,
                                    newline, line_buffering, write_through);
    Py_CLEAR(buf);
    Py_CLEAR(encoding_str);
    Py_CLEAR(errors_str);
    if (stream == NULL)
        goto error;

    if (write_mode)
        mode = "w";
    else
        mode = "r";
    text = PyUnicode_FromString(mode);
    if (!text || _PyObject_SetAttrId(stream, &PyId_mode, text) < 0)
        goto error;
    Py_CLEAR(text);
    return stream;

error:
    Py_XDECREF(buf);
    Py_XDECREF(stream);
    Py_XDECREF(text);
    Py_XDECREF(raw);

    if (PyErr_ExceptionMatches(PyExc_OSError) && !is_valid_fd(fd)) {
        /* Issue #24891: the file descriptor was closed after the first
           is_valid_fd() check was called. Ignore the OSError and set the
           stream to None. */
        PyErr_Clear();
        Py_RETURN_NONE;
    }
    return NULL;
}

/* Set builtins.open to io.OpenWrapper */
static PyStatus
init_set_builtins_open(void)
{
    PyObject *iomod = NULL, *wrapper;
    PyObject *bimod = NULL;
    PyStatus res = _PyStatus_OK();

    if (!(iomod = PyImport_ImportModule("io"))) {
        goto error;
    }

    if (!(bimod = PyImport_ImportModule("builtins"))) {
        goto error;
    }

    if (!(wrapper = PyObject_GetAttrString(iomod, "OpenWrapper"))) {
        goto error;
    }

    /* Set builtins.open */
    if (PyObject_SetAttrString(bimod, "open", wrapper) == -1) {
        Py_DECREF(wrapper);
        goto error;
    }
    Py_DECREF(wrapper);
    goto done;

error:
    res = _PyStatus_ERR("can't initialize io.open");

done:
    Py_XDECREF(bimod);
    Py_XDECREF(iomod);
    return res;
}


/* Initialize sys.stdin, stdout, stderr and builtins.open */
static PyStatus
init_sys_streams(PyThreadState *tstate)
{
    PyObject *iomod = NULL;
    PyObject *std = NULL;
    int fd;
    PyObject * encoding_attr;
    PyStatus res = _PyStatus_OK();
    const PyConfig *config = _PyInterpreterState_GetConfig(tstate->interp);

    /* Check that stdin is not a directory
       Using shell redirection, you can redirect stdin to a directory,
       crashing the Python interpreter. Catch this common mistake here
       and output a useful error message. Note that under MS Windows,
       the shell already prevents that. */
#ifndef MS_WINDOWS
    struct _Py_stat_struct sb;
    if (_Py_fstat_noraise(fileno(stdin), &sb) == 0 &&
        S_ISDIR(sb.st_mode)) {
        return _PyStatus_ERR("<stdin> is a directory, cannot continue");
    }
#endif

    if (!(iomod = PyImport_ImportModule("io"))) {
        goto error;
    }

    /* Set sys.stdin */
    fd = fileno(stdin);
    /* Under some conditions stdin, stdout and stderr may not be connected
     * and fileno() may point to an invalid file descriptor. For example
     * GUI apps don't have valid standard streams by default.
     */
    std = create_stdio(config, iomod, fd, 0, "<stdin>",
                       config->stdio_encoding,
                       config->stdio_errors);
    if (std == NULL)
        goto error;
    PySys_SetObject("__stdin__", std);
    _PySys_SetObjectId(&PyId_stdin, std);
    Py_DECREF(std);

    /* Set sys.stdout */
    fd = fileno(stdout);
    std = create_stdio(config, iomod, fd, 1, "<stdout>",
                       config->stdio_encoding,
                       config->stdio_errors);
    if (std == NULL)
        goto error;
    PySys_SetObject("__stdout__", std);
    _PySys_SetObjectId(&PyId_stdout, std);
    Py_DECREF(std);

#if 1 /* Disable this if you have trouble debugging bootstrap stuff */
    /* Set sys.stderr, replaces the preliminary stderr */
    fd = fileno(stderr);
    std = create_stdio(config, iomod, fd, 1, "<stderr>",
                       config->stdio_encoding,
                       L"backslashreplace");
    if (std == NULL)
        goto error;

    /* Same as hack above, pre-import stderr's codec to avoid recursion
       when import.c tries to write to stderr in verbose mode. */
    encoding_attr = PyObject_GetAttrString(std, "encoding");
    if (encoding_attr != NULL) {
        const char *std_encoding = PyUnicode_AsUTF8(encoding_attr);
        if (std_encoding != NULL) {
            PyObject *codec_info = _PyCodec_Lookup(std_encoding);
            Py_XDECREF(codec_info);
        }
        Py_DECREF(encoding_attr);
    }
    _PyErr_Clear(tstate);  /* Not a fatal error if codec isn't available */

    if (PySys_SetObject("__stderr__", std) < 0) {
        Py_DECREF(std);
        goto error;
    }
    if (_PySys_SetObjectId(&PyId_stderr, std) < 0) {
        Py_DECREF(std);
        goto error;
    }
    Py_DECREF(std);
#endif

    goto done;

error:
    res = _PyStatus_ERR("can't initialize sys standard streams");

done:
    _Py_ClearStandardStreamEncoding();
    Py_XDECREF(iomod);
    return res;
}


static void
_Py_FatalError_DumpTracebacks(int fd, PyInterpreterState *interp,
                              PyThreadState *tstate)
{
    fputc('\n', stderr);
    fflush(stderr);

    /* display the current Python stack */
    _Py_DumpTracebackThreads(fd, interp, tstate);
}

/* Print the current exception (if an exception is set) with its traceback,
   or display the current Python stack.

   Don't call PyErr_PrintEx() and the except hook, because Py_FatalError() is
   called on catastrophic cases.

   Return 1 if the traceback was displayed, 0 otherwise. */

static int
_Py_FatalError_PrintExc(PyThreadState *tstate)
{
    PyObject *ferr, *res;
    PyObject *exception, *v, *tb;
    int has_tb;

    _PyErr_Fetch(tstate, &exception, &v, &tb);
    if (exception == NULL) {
        /* No current exception */
        return 0;
    }

    ferr = _PySys_GetObjectId(&PyId_stderr);
    if (ferr == NULL || ferr == Py_None) {
        /* sys.stderr is not set yet or set to None,
           no need to try to display the exception */
        return 0;
    }

    _PyErr_NormalizeException(tstate, &exception, &v, &tb);
    if (tb == NULL) {
        tb = Py_None;
        Py_INCREF(tb);
    }
    PyException_SetTraceback(v, tb);
    if (exception == NULL) {
        /* PyErr_NormalizeException() failed */
        return 0;
    }

    has_tb = (tb != Py_None);
    PyErr_Display(exception, v, tb);
    Py_XDECREF(exception);
    Py_XDECREF(v);
    Py_XDECREF(tb);

    /* sys.stderr may be buffered: call sys.stderr.flush() */
    res = _PyObject_CallMethodIdNoArgs(ferr, &PyId_flush);
    if (res == NULL) {
        _PyErr_Clear(tstate);
    }
    else {
        Py_DECREF(res);
    }

    return has_tb;
}

/* Print fatal error message and abort */

#ifdef MS_WINDOWS
static void
fatal_output_debug(const char *msg)
{
    /* buffer of 256 bytes allocated on the stack */
    WCHAR buffer[256 / sizeof(WCHAR)];
    size_t buflen = Py_ARRAY_LENGTH(buffer) - 1;
    size_t msglen;

    OutputDebugStringW(L"Fatal Python error: ");

    msglen = strlen(msg);
    while (msglen) {
        size_t i;

        if (buflen > msglen) {
            buflen = msglen;
        }

        /* Convert the message to wchar_t. This uses a simple one-to-one
           conversion, assuming that the this error message actually uses
           ASCII only. If this ceases to be true, we will have to convert. */
        for (i=0; i < buflen; ++i) {
            buffer[i] = msg[i];
        }
        buffer[i] = L'\0';
        OutputDebugStringW(buffer);

        msg += buflen;
        msglen -= buflen;
    }
    OutputDebugStringW(L"\n");
}
#endif


static void
fatal_error_dump_runtime(FILE *stream, _PyRuntimeState *runtime)
{
    fprintf(stream, "Python runtime state: ");
    PyThreadState *finalizing = _PyRuntimeState_GetFinalizing(runtime);
    if (finalizing) {
        fprintf(stream, "finalizing (tstate=%p)", finalizing);
    }
    else if (runtime->initialized) {
        fprintf(stream, "initialized");
    }
    else if (runtime->core_initialized) {
        fprintf(stream, "core initialized");
    }
    else if (runtime->preinitialized) {
        fprintf(stream, "preinitialized");
    }
    else if (runtime->preinitializing) {
        fprintf(stream, "preinitializing");
    }
    else {
        fprintf(stream, "unknown");
    }
    fprintf(stream, "\n");
    fflush(stream);
}


static inline void _Py_NO_RETURN
fatal_error_exit(int status)
{
    if (status < 0) {
#if defined(MS_WINDOWS) && defined(_DEBUG)
        DebugBreak();
#endif
        abort();
    }
    else {
        exit(status);
    }
}


static void _Py_NO_RETURN
fatal_error(FILE *stream, int header, const char *prefix, const char *msg,
            int status)
{
    const int fd = fileno(stream);
    static int reentrant = 0;

    if (reentrant) {
        /* Py_FatalError() caused a second fatal error.
           Example: flush_std_files() raises a recursion error. */
        fatal_error_exit(status);
    }
    reentrant = 1;

    if (header) {
        fprintf(stream, "Fatal Python error: ");
        if (prefix) {
            fputs(prefix, stream);
            fputs(": ", stream);
        }
        if (msg) {
            fputs(msg, stream);
        }
        else {
            fprintf(stream, "<message not set>");
        }
        fputs("\n", stream);
        fflush(stream);
    }

    _PyRuntimeState *runtime = &_PyRuntime;
    fatal_error_dump_runtime(stream, runtime);

    PyThreadState *tstate = _PyRuntimeState_GetThreadState(runtime);
    PyInterpreterState *interp = NULL;
    if (tstate != NULL) {
        interp = tstate->interp;
    }

    /* Check if the current thread has a Python thread state
       and holds the GIL.

       tss_tstate is NULL if Py_FatalError() is called from a C thread which
       has no Python thread state.

       tss_tstate != tstate if the current Python thread does not hold the GIL.
       */
    PyThreadState *tss_tstate = PyGILState_GetThisThreadState();
    int has_tstate_and_gil = (tss_tstate != NULL && tss_tstate == tstate);
    if (has_tstate_and_gil) {
        /* If an exception is set, print the exception with its traceback */
        if (!_Py_FatalError_PrintExc(tss_tstate)) {
            /* No exception is set, or an exception is set without traceback */
            _Py_FatalError_DumpTracebacks(fd, interp, tss_tstate);
        }
    }
    else {
        _Py_FatalError_DumpTracebacks(fd, interp, tss_tstate);
    }

    /* The main purpose of faulthandler is to display the traceback.
       This function already did its best to display a traceback.
       Disable faulthandler to prevent writing a second traceback
       on abort(). */
    _PyFaulthandler_Fini();

    /* Check if the current Python thread hold the GIL */
    if (has_tstate_and_gil) {
        /* Flush sys.stdout and sys.stderr */
        flush_std_files();
    }

#ifdef MS_WINDOWS
    fatal_output_debug(msg);
#endif /* MS_WINDOWS */

    fatal_error_exit(status);
}


#undef Py_FatalError

void _Py_NO_RETURN
Py_FatalError(const char *msg)
{
    fatal_error(stderr, 1, NULL, msg, -1);
}


void _Py_NO_RETURN
_Py_FatalErrorFunc(const char *func, const char *msg)
{
    fatal_error(stderr, 1, func, msg, -1);
}


void _Py_NO_RETURN
_Py_FatalErrorFormat(const char *func, const char *format, ...)
{
    static int reentrant = 0;
    if (reentrant) {
        /* _Py_FatalErrorFormat() caused a second fatal error */
        fatal_error_exit(-1);
    }
    reentrant = 1;

    FILE *stream = stderr;
    fprintf(stream, "Fatal Python error: ");
    if (func) {
        fputs(func, stream);
        fputs(": ", stream);
    }
    fflush(stream);

    va_list vargs;
#ifdef HAVE_STDARG_PROTOTYPES
    va_start(vargs, format);
#else
    va_start(vargs);
#endif
    vfprintf(stream, format, vargs);
    va_end(vargs);

    fputs("\n", stream);
    fflush(stream);

    fatal_error(stream, 0, NULL, NULL, -1);
}


void _Py_NO_RETURN
Py_ExitStatusException(PyStatus status)
{
    if (_PyStatus_IS_EXIT(status)) {
        exit(status.exitcode);
    }
    else if (_PyStatus_IS_ERROR(status)) {
        fatal_error(stderr, 1, status.func, status.err_msg, 1);
    }
    else {
        Py_FatalError("Py_ExitStatusException() must not be called on success");
    }
}

/* Clean up and exit */

/* For the atexit module. */
void _Py_PyAtExit(void (*func)(PyObject *), PyObject *module)
{
    PyInterpreterState *is = _PyInterpreterState_GET();

    /* Guard against API misuse (see bpo-17852) */
    assert(is->pyexitfunc == NULL || is->pyexitfunc == func);

    is->pyexitfunc = func;
    is->pyexitmodule = module;
}

static void
call_py_exitfuncs(PyThreadState *tstate)
{
    PyInterpreterState *interp = tstate->interp;
    if (interp->pyexitfunc == NULL)
        return;

    (*interp->pyexitfunc)(interp->pyexitmodule);
    _PyErr_Clear(tstate);
}

/* Wait until threading._shutdown completes, provided
   the threading module was imported in the first place.
   The shutdown routine will wait until all non-daemon
   "threading" threads have completed. */
static void
wait_for_thread_shutdown(PyThreadState *tstate)
{
    _Py_IDENTIFIER(_shutdown);
    PyObject *result;
    PyObject *threading = _PyImport_GetModuleId(&PyId_threading);
    if (threading == NULL) {
        if (_PyErr_Occurred(tstate)) {
            PyErr_WriteUnraisable(NULL);
        }
        /* else: threading not imported */
        return;
    }
    result = _PyObject_CallMethodIdNoArgs(threading, &PyId__shutdown);
    if (result == NULL) {
        PyErr_WriteUnraisable(threading);
    }
    else {
        Py_DECREF(result);
    }
    Py_DECREF(threading);
}

#define NEXITFUNCS 32
int Py_AtExit(void (*func)(void))
{
    if (_PyRuntime.nexitfuncs >= NEXITFUNCS)
        return -1;
    _PyRuntime.exitfuncs[_PyRuntime.nexitfuncs++] = func;
    return 0;
}

static void
call_ll_exitfuncs(_PyRuntimeState *runtime)
{
    while (runtime->nexitfuncs > 0) {
        /* pop last function from the list */
        runtime->nexitfuncs--;
        void (*exitfunc)(void) = runtime->exitfuncs[runtime->nexitfuncs];
        runtime->exitfuncs[runtime->nexitfuncs] = NULL;

        exitfunc();
    }

    fflush(stdout);
    fflush(stderr);
}

void _Py_NO_RETURN
Py_Exit(int sts)
{
    if (Py_FinalizeEx() < 0) {
        sts = 120;
    }

    exit(sts);
}

static PyStatus
init_signals(PyThreadState *tstate)
{
#ifdef SIGPIPE
    PyOS_setsig(SIGPIPE, SIG_IGN);
#endif
#ifdef SIGXFZ
    PyOS_setsig(SIGXFZ, SIG_IGN);
#endif
#ifdef SIGXFSZ
    PyOS_setsig(SIGXFSZ, SIG_IGN);
#endif
    PyOS_InitInterrupts(); /* May imply init_signals() */
    if (_PyErr_Occurred(tstate)) {
        return _PyStatus_ERR("can't import signal");
    }
    return _PyStatus_OK();
}


/* Restore signals that the interpreter has called SIG_IGN on to SIG_DFL.
 *
 * All of the code in this function must only use async-signal-safe functions,
 * listed at `man 7 signal` or
 * http://www.opengroup.org/onlinepubs/009695399/functions/xsh_chap02_04.html.
 *
 * If this function is updated, update also _posix_spawn() of subprocess.py.
 */
void
_Py_RestoreSignals(void)
{
#ifdef SIGPIPE
    PyOS_setsig(SIGPIPE, SIG_DFL);
#endif
#ifdef SIGXFZ
    PyOS_setsig(SIGXFZ, SIG_DFL);
#endif
#ifdef SIGXFSZ
    PyOS_setsig(SIGXFSZ, SIG_DFL);
#endif
}


/*
 * The file descriptor fd is considered ``interactive'' if either
 *   a) isatty(fd) is TRUE, or
 *   b) the -i flag was given, and the filename associated with
 *      the descriptor is NULL or "<stdin>" or "???".
 */
int
Py_FdIsInteractive(FILE *fp, const char *filename)
{
    if (isatty((int)fileno(fp)))
        return 1;
    if (!Py_InteractiveFlag)
        return 0;
    return (filename == NULL) ||
           (strcmp(filename, "<stdin>") == 0) ||
           (strcmp(filename, "???") == 0);
}


/* Wrappers around sigaction() or signal(). */

PyOS_sighandler_t
PyOS_getsig(int sig)
{
#ifdef HAVE_SIGACTION
    struct sigaction context;
    if (sigaction(sig, NULL, &context) == -1)
        return SIG_ERR;
    return context.sa_handler;
#else
    PyOS_sighandler_t handler;
/* Special signal handling for the secure CRT in Visual Studio 2005 */
#if defined(_MSC_VER) && _MSC_VER >= 1400
    switch (sig) {
    /* Only these signals are valid */
    case SIGINT:
    case SIGILL:
    case SIGFPE:
    case SIGSEGV:
    case SIGTERM:
    case SIGBREAK:
    case SIGABRT:
        break;
    /* Don't call signal() with other values or it will assert */
    default:
        return SIG_ERR;
    }
#endif /* _MSC_VER && _MSC_VER >= 1400 */
    handler = signal(sig, SIG_IGN);
    if (handler != SIG_ERR)
        signal(sig, handler);
    return handler;
#endif
}

/*
 * All of the code in this function must only use async-signal-safe functions,
 * listed at `man 7 signal` or
 * http://www.opengroup.org/onlinepubs/009695399/functions/xsh_chap02_04.html.
 */
PyOS_sighandler_t
PyOS_setsig(int sig, PyOS_sighandler_t handler)
{
#ifdef HAVE_SIGACTION
    /* Some code in Modules/signalmodule.c depends on sigaction() being
     * used here if HAVE_SIGACTION is defined.  Fix that if this code
     * changes to invalidate that assumption.
     */
    struct sigaction context, ocontext;
    context.sa_handler = handler;
    sigemptyset(&context.sa_mask);
    context.sa_flags = 0;
    if (sigaction(sig, &context, &ocontext) == -1)
        return SIG_ERR;
    return ocontext.sa_handler;
#else
    PyOS_sighandler_t oldhandler;
    oldhandler = signal(sig, handler);
#ifdef HAVE_SIGINTERRUPT
    siginterrupt(sig, 1);
#endif
    return oldhandler;
#endif
}

#ifdef __cplusplus
}
#endif<|MERGE_RESOLUTION|>--- conflicted
+++ resolved
@@ -985,14 +985,10 @@
          * This means anything which needs support from extension modules
          * or pure Python code in the standard library won't work.
          */
-<<<<<<< HEAD
-        runtime->initialized = 1;
-        runtime->interpreters.allow_new = 1;
-=======
         if (is_main_interp) {
             interp->runtime->initialized = 1;
-        }
->>>>>>> 5368c2b6
+            interp->runtime->interpreters.allow_new = 1;
+        }
         return _PyStatus_OK();
     }
 
@@ -1065,13 +1061,9 @@
             Py_XDECREF(warnings_module);
         }
 
-<<<<<<< HEAD
-    runtime->initialized = 1;
-    runtime->interpreters.allow_new = 1;
-=======
         interp->runtime->initialized = 1;
-    }
->>>>>>> 5368c2b6
+        interp->runtime->interpreters.allow_new = 1;
+    }
 
     if (config->site_import) {
         status = init_import_site();
