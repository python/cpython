--- conflicted
+++ resolved
@@ -97,7 +97,6 @@
 static PyStatus init_apple_streams(PyThreadState *tstate);
 #endif
 static void wait_for_thread_shutdown(PyThreadState *tstate);
-static void wait_for_interp_references(PyInterpreterState *interp);
 static void finalize_subinterpreters(void);
 static void call_ll_exitfuncs(_PyRuntimeState *runtime);
 
@@ -2124,16 +2123,19 @@
         // XXX Why does _PyThreadState_DeleteList() rely on all interpreters
         // being stopped?
         _PyEval_StopTheWorldAll(interp->runtime);
+        _PyRWMutex_Lock(&interp->references.lock);
         int has_subinterpreters = subinterpreters
                                     ? runtime_has_subinterpreters(interp->runtime)
                                     : 0;
         int should_continue = (interp_has_threads(interp)
                               || interp_has_atexit_callbacks(interp)
                               || interp_has_pending_calls(interp)
-                              || has_subinterpreters);
+                              || has_subinterpreters
+                              || interp->references.refcount > 0);
         if (!should_continue) {
             break;
         }
+        _PyRWMutex_Unlock(&interp->references.lock);
         _PyEval_StartTheWorldAll(interp->runtime);
         PyMutex_Unlock(&interp->ceval.pending.mutex);
     }
@@ -2157,31 +2159,8 @@
     // Block some operations.
     tstate->interp->finalizing = 1;
 
-<<<<<<< HEAD
-    // Wrap up existing "threading"-module-created, non-daemon threads.
-    wait_for_thread_shutdown(tstate);
-
-    // Wait for the interpreter's reference count to reach zero
-    wait_for_interp_references(tstate->interp);
-
-    // Make any remaining pending calls.
-    _Py_FinishPendingCalls(tstate);
-
-    /* The interpreter is still entirely intact at this point, and the
-     * exit funcs may be relying on that.  In particular, if some thread
-     * or exit func is still waiting to do an import, the import machinery
-     * expects Py_IsInitialized() to return true.  So don't say the
-     * runtime is uninitialized until after the exit funcs have run.
-     * Note that Threading.py uses an exit func to do a join on all the
-     * threads created thru it, so this also protects pending imports in
-     * the threads created via Threading.
-     */
-
-    _PyAtExit_Call(tstate->interp);
-=======
     // This call stops the world and takes the pending calls lock.
     make_pre_finalization_calls(tstate, /*subinterpreters=*/1);
->>>>>>> 47485c03
 
     assert(_PyThreadState_GET() == tstate);
 
@@ -2219,6 +2198,7 @@
     for (PyThreadState *p = list; p != NULL; p = p->next) {
         _PyThreadState_SetShuttingDown(p);
     }
+    _PyRWMutex_Unlock(&tstate->interp->references.lock);
     _PyEval_StartTheWorldAll(runtime);
     PyMutex_Unlock(&tstate->interp->ceval.pending.mutex);
 
@@ -2576,25 +2556,8 @@
     }
     interp->finalizing = 1;
 
-<<<<<<< HEAD
-    // Wrap up existing "threading"-module-created, non-daemon threads.
-    wait_for_thread_shutdown(tstate);
-
-    // Wait for the interpreter's reference count to reach zero
-    wait_for_interp_references(tstate->interp);
-
-    // Make any remaining pending calls.
-    _Py_FinishPendingCalls(tstate);
-
-    _PyAtExit_Call(tstate->interp);
-
-    if (tstate != interp->threads.head || tstate->next != NULL) {
-        Py_FatalError("not the last thread");
-    }
-=======
     // This call stops the world and takes the pending calls lock.
     make_pre_finalization_calls(tstate, /*subinterpreters=*/0);
->>>>>>> 47485c03
 
     ASSERT_WORLD_STOPPED(interp);
     /* Remaining daemon threads will automatically exit
@@ -2606,6 +2569,7 @@
         _PyThreadState_SetShuttingDown(p);
     }
 
+    _PyRWMutex_Unlock(&interp->references.lock);
     _PyEval_StartTheWorldAll(interp->runtime);
     PyMutex_Unlock(&interp->ceval.pending.mutex);
     _PyThreadState_DeleteList(list, /*is_after_fork=*/0);
@@ -3634,47 +3598,6 @@
         Py_DECREF(result);
     }
     Py_DECREF(threading);
-}
-
-/* Wait for the interpreter's reference count to reach zero.
-   See PEP 788. */
-static void
-wait_for_interp_references(PyInterpreterState *interp)
-{
-    assert(interp != NULL);
-    struct _Py_finalizing_threads *finalizing = &interp->threads.finalizing;
-    _Py_atomic_store_int_release(&finalizing->shutting_down, 1);
-    PyMutex_Lock(&finalizing->mutex);
-    if (_Py_atomic_load_ssize_relaxed(&finalizing->countdown) == 0) {
-        // Nothing to do.
-        PyMutex_Unlock(&finalizing->mutex);
-        return;
-    }
-    PyMutex_Unlock(&finalizing->mutex);
-
-    PyTime_t wait_max = 1000 * 1000 * 100; // 100 milliseconds
-    PyTime_t wait_ns = 1000; // 1 microsecond
-
-    while (true) {
-        if (PyEvent_WaitTimed(&finalizing->finished, wait_ns, 1)) {
-            // Event set
-            break;
-        }
-
-        wait_ns *= 2;
-        wait_ns = Py_MIN(wait_ns, wait_max);
-
-        if (PyErr_CheckSignals()) {
-            PyErr_FormatUnraisable("Exception ignored while waiting on interpreter shutdown");
-            /* The user CTRL+C'd us, bail out without waiting for a reference
-               count of zero.
-
-               This will probably cause threads to crash, but maybe that's
-               better than a deadlock. It might be worth intentionally
-               leaking subinterpreters to prevent some crashes here. */
-            break;
-        }
-    }
 }
 
 int Py_AtExit(void (*func)(void))
