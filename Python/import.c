--- conflicted
+++ resolved
@@ -3637,7 +3637,6 @@
     PyTime_t t1 = 0, accumulated_copy = accumulated;
 
     PyObject *sys_path, *sys_meta_path, *sys_path_hooks;
-<<<<<<< HEAD
     if (PySys_GetAttrString("path", &sys_path) < 0) {
         return NULL;
     }
@@ -3646,16 +3645,6 @@
         return NULL;
     }
     if (PySys_GetAttrString("path_hooks", &sys_path_hooks) < 0) {
-=======
-    if (_PySys_GetOptionalAttrString("path", &sys_path) < 0) {
-        return NULL;
-    }
-    if (_PySys_GetOptionalAttrString("meta_path", &sys_meta_path) < 0) {
-        Py_XDECREF(sys_path);
-        return NULL;
-    }
-    if (_PySys_GetOptionalAttrString("path_hooks", &sys_path_hooks) < 0) {
->>>>>>> 0ef4ffee
         Py_XDECREF(sys_meta_path);
         Py_XDECREF(sys_path);
         return NULL;
