--- conflicted
+++ resolved
@@ -1396,47 +1396,6 @@
     struct _inittab *found = NULL;
     for (struct _inittab *p = INITTAB; p->name != NULL; p++) {
         if (_PyUnicode_EqualToASCIIString(name, p->name)) {
-<<<<<<< HEAD
-            if (p->initfunc == NULL) {
-                /* Cannot re-init internal module ("sys" or "builtins") */
-                return import_add_module(tstate, name);
-            }
-#ifdef Py_GIL_DISABLED
-            _PyEval_EnableGILTransient(tstate);
-#endif
-            mod = (*p->initfunc)();
-            if (mod == NULL) {
-                goto error;
-            }
-
-            if (PyObject_TypeCheck(mod, &PyModuleDef_Type)) {
-                return PyModule_FromDefAndSpec((PyModuleDef*)mod, spec);
-            }
-            else {
-                /* Remember pointer to module init function. */
-                PyModuleDef *def = PyModule_GetDef(mod);
-                if (def == NULL) {
-                    goto error;
-                }
-
-                def->m_base.m_init = p->initfunc;
-                if (_PyImport_FixupExtensionObject(mod, name, name,
-                                                   modules) < 0) {
-                    goto error;
-                }
-#ifdef Py_GIL_DISABLE
-                _PyImport_CheckGILForModule(((PyModuleObject*)mod)->md_gil, name);
-#endif
-                return mod;
-            }
-
-         error:
-#ifdef Py_GIL_DISABLE
-            _PyEval_DisableGIL(tstate);
-#endif
-            return NULL;
-        }
-=======
             found = p;
         }
     }
@@ -1452,28 +1411,38 @@
         return import_add_module(tstate, name);
     }
 
+#ifdef Py_GIL_DISABLED
+    _PyEval_EnableGILTransient(tstate);
+#endif
     mod = p0();
     if (mod == NULL) {
-        return NULL;
->>>>>>> 25840823
+        goto error;
     }
 
     if (PyObject_TypeCheck(mod, &PyModuleDef_Type)) {
         return PyModule_FromDefAndSpec((PyModuleDef*)mod, spec);
     }
-    else {
-        /* Remember pointer to module init function. */
-        PyModuleDef *def = PyModule_GetDef(mod);
-        if (def == NULL) {
-            return NULL;
-        }
-
-        def->m_base.m_init = p0;
-        if (_PyImport_FixupExtensionObject(mod, name, name, modules) < 0) {
-            return NULL;
-        }
-        return mod;
-    }
+
+    /* Remember pointer to module init function. */
+    PyModuleDef *def = PyModule_GetDef(mod);
+    if (def == NULL) {
+        goto error;
+    }
+
+    def->m_base.m_init = p0;
+    if (_PyImport_FixupExtensionObject(mod, name, name, modules) < 0) {
+        goto error;
+    }
+#ifdef Py_GIL_DISABLE
+    _PyImport_CheckGILForModule(((PyModuleObject*)mod)->md_gil, name);
+#endif
+    return mod;
+
+ error:
+#ifdef Py_GIL_DISABLE
+    _PyEval_DisableGIL(tstate);
+#endif
+    return NULL;
 }
 
 #ifdef Py_GIL_DISABLED
