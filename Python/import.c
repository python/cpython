/* Module definition and import implementation */

#include "Python.h"
#include "pycore_audit.h"         // _PySys_Audit()
#include "pycore_ceval.h"
#include "pycore_dict.h"          // _PyDict_Contains_KnownHash()
#include "pycore_critical_section.h"  // Py_BEGIN_CRITICAL_SECTION()
#include "pycore_hashtable.h"     // _Py_hashtable_new_full()
#include "pycore_import.h"        // _PyImport_BootstrapImp()
#include "pycore_initconfig.h"    // _PyStatus_OK()
#include "pycore_interp.h"        // struct _import_runtime_state
#include "pycore_long.h"          // _PyLong_GetZero
#include "pycore_lazyimportobject.h"
#include "pycore_traceback.h"
#include "pycore_interpframe.h"
#include "pycore_magic_number.h"  // PYC_MAGIC_NUMBER_TOKEN
#include "pycore_moduleobject.h"  // _PyModule_GetDef()
#include "pycore_namespace.h"     // _PyNamespace_Type
#include "pycore_object.h"        // _Py_SetImmortal()
#include "pycore_pyatomic_ft_wrappers.h"
#include "pycore_pyerrors.h"      // _PyErr_SetString()
#include "pycore_pyhash.h"        // _Py_KeyedHash()
#include "pycore_pylifecycle.h"
#include "pycore_pymem.h"         // _PyMem_DefaultRawFree()
#include "pycore_pystate.h"       // _PyInterpreterState_GET()
#include "pycore_setobject.h"     // _PySet_NextEntry()
#include "pycore_sysmodule.h"     // _PySys_ClearAttrString()
#include "pycore_time.h"          // _PyTime_AsMicroseconds()
#include "pycore_unicodeobject.h" // _PyUnicode_AsUTF8NoNUL()
#include "pycore_weakref.h"       // _PyWeakref_GET_REF()

#include "marshal.h"              // PyMarshal_ReadObjectFromString()
#include "pycore_importdl.h"      // _PyImport_DynLoadFiletab
#include "pydtrace.h"             // PyDTrace_IMPORT_FIND_LOAD_START_ENABLED()
#include <stdbool.h>              // bool

#ifdef HAVE_FCNTL_H
#include <fcntl.h>
#endif


/*[clinic input]
module _imp
[clinic start generated code]*/
/*[clinic end generated code: output=da39a3ee5e6b4b0d input=9c332475d8686284]*/

#include "clinic/import.c.h"


#ifndef NDEBUG
static bool
is_interpreter_isolated(PyInterpreterState *interp)
{
    return !_Py_IsMainInterpreter(interp)
        && !(interp->feature_flags & Py_RTFLAGS_USE_MAIN_OBMALLOC)
        && interp->ceval.own_gil;
}
#endif


/*******************************/
/* process-global import state */
/*******************************/

/* This table is defined in config.c: */
extern struct _inittab _PyImport_Inittab[];

// This is not used after Py_Initialize() is called.
// (See _PyRuntimeState.imports.inittab.)
struct _inittab *PyImport_Inittab = _PyImport_Inittab;
// When we dynamically allocate a larger table for PyImport_ExtendInittab(),
// we track the pointer here so we can deallocate it during finalization.
static struct _inittab *inittab_copy = NULL;


/*******************************/
/* runtime-global import state */
/*******************************/

#define INITTAB _PyRuntime.imports.inittab
#define LAST_MODULE_INDEX _PyRuntime.imports.last_module_index
#define EXTENSIONS _PyRuntime.imports.extensions

#define PKGCONTEXT (_PyRuntime.imports.pkgcontext)


/*******************************/
/* interpreter import state */
/*******************************/

#define MODULES(interp) \
    (interp)->imports.modules
#define MODULES_BY_INDEX(interp) \
    (interp)->imports.modules_by_index
#define IMPORTLIB(interp) \
    (interp)->imports.importlib
#define OVERRIDE_MULTI_INTERP_EXTENSIONS_CHECK(interp) \
    (interp)->imports.override_multi_interp_extensions_check
#define OVERRIDE_FROZEN_MODULES(interp) \
    (interp)->imports.override_frozen_modules
#ifdef HAVE_DLOPEN
#  define DLOPENFLAGS(interp) \
        (interp)->imports.dlopenflags
#endif
#define IMPORT_FUNC(interp) \
    (interp)->imports.import_func

#define LAZY_IMPORT_FUNC(interp) \
    (interp)->imports.lazy_import_func

#define IMPORT_LOCK(interp) \
    (interp)->imports.lock

#define FIND_AND_LOAD(interp) \
    (interp)->imports.find_and_load

#define LAZY_IMPORTS_MODE(interp) \
    (interp)->imports.lazy_imports_mode

#define LAZY_IMPORTS_FILTER(interp) \
    (interp)->imports.lazy_imports_filter

#define _IMPORT_TIME_HEADER(interp)                                           \
    do {                                                                      \
        if (FIND_AND_LOAD((interp)).header) {                                 \
            fputs("import time: self [us] | cumulative | imported package\n", \
                  stderr);                                                    \
            FIND_AND_LOAD((interp)).header = 0;                               \
        }                                                                     \
    } while (0)


/*******************/
/* the import lock */
/*******************/

/* Locking primitives to prevent parallel imports of the same module
   in different threads to return with a partially loaded module.
   These calls are serialized by the global interpreter lock. */

void
_PyImport_AcquireLock(PyInterpreterState *interp)
{
    _PyRecursiveMutex_Lock(&IMPORT_LOCK(interp));
}

void
_PyImport_ReleaseLock(PyInterpreterState *interp)
{
    _PyRecursiveMutex_Unlock(&IMPORT_LOCK(interp));
}

void
_PyImport_ReInitLock(PyInterpreterState *interp)
{
    // gh-126688: Thread id may change after fork() on some operating systems.
    IMPORT_LOCK(interp).thread = PyThread_get_thread_ident_ex();
}


/***************/
/* sys.modules */
/***************/

PyObject *
_PyImport_InitModules(PyInterpreterState *interp)
{
    assert(MODULES(interp) == NULL);
    MODULES(interp) = PyDict_New();
    if (MODULES(interp) == NULL) {
        return NULL;
    }
    return MODULES(interp);
}

PyObject *
_PyImport_GetModules(PyInterpreterState *interp)
{
    return MODULES(interp);
}

PyObject *
_PyImport_GetModulesRef(PyInterpreterState *interp)
{
    _PyImport_AcquireLock(interp);
    PyObject *modules = MODULES(interp);
    if (modules == NULL) {
        /* The interpreter hasn't been initialized yet. */
        modules = Py_None;
    }
    Py_INCREF(modules);
    _PyImport_ReleaseLock(interp);
    return modules;
}

void
_PyImport_ClearModules(PyInterpreterState *interp)
{
    Py_SETREF(MODULES(interp), NULL);
}

static inline PyObject *
get_modules_dict(PyThreadState *tstate, bool fatal)
{
    /* Technically, it would make sense to incref the dict,
     * since sys.modules could be swapped out and decref'ed to 0
     * before the caller is done using it.  However, that is highly
     * unlikely, especially since we can rely on a global lock
     * (i.e. the GIL) for thread-safety. */
    PyObject *modules = MODULES(tstate->interp);
    if (modules == NULL) {
        if (fatal) {
            Py_FatalError("interpreter has no modules dictionary");
        }
        _PyErr_SetString(tstate, PyExc_RuntimeError,
                         "unable to get sys.modules");
        return NULL;
    }
    return modules;
}

PyObject *
PyImport_GetModuleDict(void)
{
    PyThreadState *tstate = _PyThreadState_GET();
    return get_modules_dict(tstate, true);
}

int
_PyImport_SetModule(PyObject *name, PyObject *m)
{
    PyThreadState *tstate = _PyThreadState_GET();
    PyObject *modules = get_modules_dict(tstate, true);
    return PyObject_SetItem(modules, name, m);
}

int
_PyImport_SetModuleString(const char *name, PyObject *m)
{
    PyThreadState *tstate = _PyThreadState_GET();
    PyObject *modules = get_modules_dict(tstate, true);
    return PyMapping_SetItemString(modules, name, m);
}

static PyObject *
import_get_module(PyThreadState *tstate, PyObject *name)
{
    PyObject *modules = get_modules_dict(tstate, false);
    if (modules == NULL) {
        return NULL;
    }

    PyObject *m;
    Py_INCREF(modules);
    (void)PyMapping_GetOptionalItem(modules, name, &m);
    Py_DECREF(modules);
    return m;
}

static int
import_ensure_initialized(PyInterpreterState *interp, PyObject *mod, PyObject *name)
{
    PyObject *spec;

    /* Optimization: only call _bootstrap._lock_unlock_module() if
       __spec__._initializing is true.
       NOTE: because of this, initializing must be set *before*
       stuffing the new module in sys.modules.
    */
    int rc = PyObject_GetOptionalAttr(mod, &_Py_ID(__spec__), &spec);
    if (rc > 0) {
        rc = _PyModuleSpec_IsInitializing(spec);
        Py_DECREF(spec);
    }
    if (rc == 0) {
        goto done;
    }
    else if (rc < 0) {
        return rc;
    }

    /* Wait until module is done importing. */
    PyObject *value = PyObject_CallMethodOneArg(
        IMPORTLIB(interp), &_Py_ID(_lock_unlock_module), name);
    if (value == NULL) {
        return -1;
    }
    Py_DECREF(value);

done:
    /* When -X importtime=2, print an import time entry even if an
       imported module has already been loaded.
     */
    if (_PyInterpreterState_GetConfig(interp)->import_time == 2) {
        _IMPORT_TIME_HEADER(interp);
#define import_level FIND_AND_LOAD(interp).import_level
        fprintf(stderr, "import time: cached    | cached     | %*s\n",
                import_level*2, PyUnicode_AsUTF8(name));
#undef import_level
    }

    return 0;
}

static void remove_importlib_frames(PyThreadState *tstate);

PyObject *
PyImport_GetModule(PyObject *name)
{
    PyThreadState *tstate = _PyThreadState_GET();
    PyObject *mod;

    mod = import_get_module(tstate, name);
    if (mod != NULL && mod != Py_None) {
        if (import_ensure_initialized(tstate->interp, mod, name) < 0) {
            Py_DECREF(mod);
            remove_importlib_frames(tstate);
            return NULL;
        }
    }
    return mod;
}

/* Get the module object corresponding to a module name.
   First check the modules dictionary if there's one there,
   if not, create a new one and insert it in the modules dictionary. */

static PyObject *
import_add_module_lock_held(PyObject *modules, PyObject *name)
{
    PyObject *m;
    if (PyMapping_GetOptionalItem(modules, name, &m) < 0) {
        return NULL;
    }
    if (m != NULL && PyModule_Check(m)) {
        return m;
    }
    Py_XDECREF(m);
    m = PyModule_NewObject(name);
    if (m == NULL)
        return NULL;
    if (PyObject_SetItem(modules, name, m) != 0) {
        Py_DECREF(m);
        return NULL;
    }

    return m;
}

static PyObject *
import_add_module(PyThreadState *tstate, PyObject *name)
{
    PyObject *modules = get_modules_dict(tstate, false);
    if (modules == NULL) {
        return NULL;
    }

    PyObject *m;
    Py_BEGIN_CRITICAL_SECTION(modules);
    m = import_add_module_lock_held(modules, name);
    Py_END_CRITICAL_SECTION();
    return m;
}

PyObject *
PyImport_AddModuleRef(const char *name)
{
    PyObject *name_obj = PyUnicode_FromString(name);
    if (name_obj == NULL) {
        return NULL;
    }
    PyThreadState *tstate = _PyThreadState_GET();
    PyObject *module = import_add_module(tstate, name_obj);
    Py_DECREF(name_obj);
    return module;
}


PyObject *
PyImport_AddModuleObject(PyObject *name)
{
    PyThreadState *tstate = _PyThreadState_GET();
    PyObject *mod = import_add_module(tstate, name);
    if (!mod) {
        return NULL;
    }

    // gh-86160: PyImport_AddModuleObject() returns a borrowed reference.
    // Create a weak reference to produce a borrowed reference, since it can
    // become NULL. sys.modules type can be different than dict and it is not
    // guaranteed that it keeps a strong reference to the module. It can be a
    // custom mapping with __getitem__() which returns a new object or removes
    // returned object, or __setitem__ which does nothing. There is so much
    // unknown.  With weakref we can be sure that we get either a reference to
    // live object or NULL.
    //
    // Use PyImport_AddModuleRef() to avoid these issues.
    PyObject *ref = PyWeakref_NewRef(mod, NULL);
    Py_DECREF(mod);
    if (ref == NULL) {
        return NULL;
    }
    mod = _PyWeakref_GET_REF(ref);
    Py_DECREF(ref);
    Py_XDECREF(mod);

    if (mod == NULL && !PyErr_Occurred()) {
        PyErr_SetString(PyExc_RuntimeError,
                        "sys.modules does not hold a strong reference "
                        "to the module");
    }
    return mod; /* borrowed reference */
}


PyObject *
PyImport_AddModule(const char *name)
{
    PyObject *nameobj = PyUnicode_FromString(name);
    if (nameobj == NULL) {
        return NULL;
    }
    PyObject *module = PyImport_AddModuleObject(nameobj);
    Py_DECREF(nameobj);
    return module;
}


/* Remove name from sys.modules, if it's there.
 * Can be called with an exception raised.
 * If fail to remove name a new exception will be chained with the old
 * exception, otherwise the old exception is preserved.
 */
static void
remove_module(PyThreadState *tstate, PyObject *name)
{
    PyObject *exc = _PyErr_GetRaisedException(tstate);

    PyObject *modules = get_modules_dict(tstate, true);
    if (PyDict_CheckExact(modules)) {
        // Error is reported to the caller
        (void)PyDict_Pop(modules, name, NULL);
    }
    else if (PyMapping_DelItem(modules, name) < 0) {
        if (_PyErr_ExceptionMatches(tstate, PyExc_KeyError)) {
            _PyErr_Clear(tstate);
        }
    }

    _PyErr_ChainExceptions1(exc);
}


/************************************/
/* per-interpreter modules-by-index */
/************************************/

Py_ssize_t
_PyImport_GetNextModuleIndex(void)
{
    return _Py_atomic_add_ssize(&LAST_MODULE_INDEX, 1) + 1;
}

#ifndef NDEBUG
struct extensions_cache_value;
static struct extensions_cache_value * _find_cached_def(PyModuleDef *);
static Py_ssize_t _get_cached_module_index(struct extensions_cache_value *);
#endif

static Py_ssize_t
_get_module_index_from_def(PyModuleDef *def)
{
    Py_ssize_t index = def->m_base.m_index;
#ifndef NDEBUG
    struct extensions_cache_value *cached = _find_cached_def(def);
    assert(cached == NULL || index == _get_cached_module_index(cached));
#endif
    return index;
}

static void
_set_module_index(PyModuleDef *def, Py_ssize_t index)
{
    assert(index > 0);
    if (index == def->m_base.m_index) {
        /* There's nothing to do. */
    }
    else if (def->m_base.m_index == 0) {
        /* It should have been initialized by PyModuleDef_Init().
         * We assert here to catch this in dev, but keep going otherwise. */
        assert(def->m_base.m_index != 0);
        def->m_base.m_index = index;
    }
    else {
        /* It was already set for a different module.
         * We replace the old value. */
        assert(def->m_base.m_index > 0);
        def->m_base.m_index = index;
    }
}

static const char *
_modules_by_index_check(PyInterpreterState *interp, Py_ssize_t index)
{
    if (index <= 0) {
        return "invalid module index";
    }
    if (MODULES_BY_INDEX(interp) == NULL) {
        return "Interpreters module-list not accessible.";
    }
    if (index >= PyList_GET_SIZE(MODULES_BY_INDEX(interp))) {
        return "Module index out of bounds.";
    }
    return NULL;
}

static PyObject *
_modules_by_index_get(PyInterpreterState *interp, Py_ssize_t index)
{
    if (_modules_by_index_check(interp, index) != NULL) {
        return NULL;
    }
    PyObject *res = PyList_GET_ITEM(MODULES_BY_INDEX(interp), index);
    return res==Py_None ? NULL : res;
}

static int
_modules_by_index_set(PyInterpreterState *interp,
                      Py_ssize_t index, PyObject *module)
{
    assert(index > 0);

    if (MODULES_BY_INDEX(interp) == NULL) {
        MODULES_BY_INDEX(interp) = PyList_New(0);
        if (MODULES_BY_INDEX(interp) == NULL) {
            return -1;
        }
    }

    while (PyList_GET_SIZE(MODULES_BY_INDEX(interp)) <= index) {
        if (PyList_Append(MODULES_BY_INDEX(interp), Py_None) < 0) {
            return -1;
        }
    }

    return PyList_SetItem(MODULES_BY_INDEX(interp), index, Py_NewRef(module));
}

static int
_modules_by_index_clear_one(PyInterpreterState *interp, Py_ssize_t index)
{
    const char *err = _modules_by_index_check(interp, index);
    if (err != NULL) {
        Py_FatalError(err);
        return -1;
    }
    return PyList_SetItem(MODULES_BY_INDEX(interp), index, Py_NewRef(Py_None));
}


PyObject*
PyState_FindModule(PyModuleDef* module)
{
    PyInterpreterState *interp = _PyInterpreterState_GET();
    if (module->m_slots) {
        return NULL;
    }
    Py_ssize_t index = _get_module_index_from_def(module);
    return _modules_by_index_get(interp, index);
}

/* _PyState_AddModule() has been completely removed from the C-API
   (and was removed from the limited API in 3.6).  However, we're
   playing it safe and keeping it around for any stable ABI extensions
   built against 3.2-3.5. */
int
_PyState_AddModule(PyThreadState *tstate, PyObject* module, PyModuleDef* def)
{
    if (!def) {
        assert(_PyErr_Occurred(tstate));
        return -1;
    }
    if (def->m_slots) {
        _PyErr_SetString(tstate,
                         PyExc_SystemError,
                         "PyState_AddModule called on module with slots");
        return -1;
    }
    assert(def->m_slots == NULL);
    Py_ssize_t index = _get_module_index_from_def(def);
    return _modules_by_index_set(tstate->interp, index, module);
}

int
PyState_AddModule(PyObject* module, PyModuleDef* def)
{
    if (!def) {
        Py_FatalError("module definition is NULL");
        return -1;
    }

    PyThreadState *tstate = _PyThreadState_GET();
    if (def->m_slots) {
        _PyErr_SetString(tstate,
                         PyExc_SystemError,
                         "PyState_AddModule called on module with slots");
        return -1;
    }

    PyInterpreterState *interp = tstate->interp;
    Py_ssize_t index = _get_module_index_from_def(def);
    if (MODULES_BY_INDEX(interp) &&
        index < PyList_GET_SIZE(MODULES_BY_INDEX(interp)) &&
        module == PyList_GET_ITEM(MODULES_BY_INDEX(interp), index))
    {
        _Py_FatalErrorFormat(__func__, "module %p already added", module);
        return -1;
    }

    assert(def->m_slots == NULL);
    return _modules_by_index_set(interp, index, module);
}

int
PyState_RemoveModule(PyModuleDef* def)
{
    PyThreadState *tstate = _PyThreadState_GET();
    if (def->m_slots) {
        _PyErr_SetString(tstate,
                         PyExc_SystemError,
                         "PyState_RemoveModule called on module with slots");
        return -1;
    }
    Py_ssize_t index = _get_module_index_from_def(def);
    return _modules_by_index_clear_one(tstate->interp, index);
}


// Used by finalize_modules()
void
_PyImport_ClearModulesByIndex(PyInterpreterState *interp)
{
    if (!MODULES_BY_INDEX(interp)) {
        return;
    }

    Py_ssize_t i;
    for (i = 0; i < PyList_GET_SIZE(MODULES_BY_INDEX(interp)); i++) {
        PyObject *m = PyList_GET_ITEM(MODULES_BY_INDEX(interp), i);
        if (PyModule_Check(m)) {
            /* cleanup the saved copy of module dicts */
            PyModuleDef *md = PyModule_GetDef(m);
            if (md) {
                // XXX Do this more carefully.  The dict might be owned
                // by another interpreter.
                Py_CLEAR(md->m_base.m_copy);
            }
        }
    }

    /* Setting modules_by_index to NULL could be dangerous, so we
       clear the list instead. */
    if (PyList_SetSlice(MODULES_BY_INDEX(interp),
                        0, PyList_GET_SIZE(MODULES_BY_INDEX(interp)),
                        NULL)) {
        PyErr_FormatUnraisable("Exception ignored while "
                               "clearing interpreters module list");
    }
}


/*********************/
/* extension modules */
/*********************/

/*
    It may help to have a big picture view of what happens
    when an extension is loaded.  This includes when it is imported
    for the first time.

    Here's a summary, using importlib._bootstrap._load() as a starting point.

    1.  importlib._bootstrap._load()
    2.    _load():  acquire import lock
    3.    _load() -> importlib._bootstrap._load_unlocked()
    4.      _load_unlocked() -> importlib._bootstrap.module_from_spec()
    5.        module_from_spec() -> ExtensionFileLoader.create_module()
    6.          create_module() -> _imp.create_dynamic()
                    (see below)
    7.        module_from_spec() -> importlib._bootstrap._init_module_attrs()
    8.      _load_unlocked():  sys.modules[name] = module
    9.      _load_unlocked() -> ExtensionFileLoader.exec_module()
    10.       exec_module() -> _imp.exec_dynamic()
                  (see below)
    11.   _load():  release import lock


    ...for single-phase init modules, where m_size == -1:

    (6). first time  (not found in _PyRuntime.imports.extensions):
       A. _imp_create_dynamic_impl() -> import_find_extension()
       B. _imp_create_dynamic_impl() -> _PyImport_GetModuleExportHooks()
       C.   _PyImport_GetModuleExportHooks():  load <module init func>
       D. _imp_create_dynamic_impl() -> import_run_extension()
       E.   import_run_extension() -> _PyImport_RunModInitFunc()
       F.     _PyImport_RunModInitFunc():  call <module init func>
       G.       <module init func> -> PyModule_Create() -> PyModule_Create2()
                                          -> PyModule_CreateInitialized()
       H.         PyModule_CreateInitialized() -> PyModule_New()
       I.         PyModule_CreateInitialized():  allocate mod->md_state
       J.         PyModule_CreateInitialized() -> PyModule_AddFunctions()
       K.         PyModule_CreateInitialized() -> PyModule_SetDocString()
       L.       PyModule_CreateInitialized():  set mod->md_def
       M.       <module init func>:  initialize the module, etc.
       N.   import_run_extension()
                -> _PyImport_CheckSubinterpIncompatibleExtensionAllowed()
       O.   import_run_extension():  set __file__
       P.   import_run_extension() -> update_global_state_for_extension()
       Q.     update_global_state_for_extension():
                      copy __dict__ into def->m_base.m_copy
       R.     update_global_state_for_extension():
                      add it to _PyRuntime.imports.extensions
       S.   import_run_extension() -> finish_singlephase_extension()
       T.     finish_singlephase_extension():
                      add it to interp->imports.modules_by_index
       U.     finish_singlephase_extension():  add it to sys.modules

       Step (Q) is skipped for core modules (sys/builtins).

    (6). subsequent times  (found in _PyRuntime.imports.extensions):
       A. _imp_create_dynamic_impl() -> import_find_extension()
       B.   import_find_extension() -> reload_singlephase_extension()
       C.     reload_singlephase_extension()
                  -> _PyImport_CheckSubinterpIncompatibleExtensionAllowed()
       D.     reload_singlephase_extension() -> import_add_module()
       E.       if name in sys.modules:  use that module
       F.       else:
                  1. import_add_module() -> PyModule_NewObject()
                  2. import_add_module():  set it on sys.modules
       G.     reload_singlephase_extension():  copy the "m_copy" dict into __dict__
       H.     reload_singlephase_extension():  add to modules_by_index

    (10). (every time):
       A. noop


    ...for single-phase init modules, where m_size >= 0:

    (6). not main interpreter and never loaded there - every time  (not found in _PyRuntime.imports.extensions):
       A-P. (same as for m_size == -1)
       Q.     _PyImport_RunModInitFunc():  set def->m_base.m_init
       R. (skipped)
       S-U. (same as for m_size == -1)

    (6). main interpreter - first time  (not found in _PyRuntime.imports.extensions):
       A-P. (same as for m_size == -1)
       Q.     _PyImport_RunModInitFunc():  set def->m_base.m_init
       R-U. (same as for m_size == -1)

    (6). subsequent times  (found in _PyRuntime.imports.extensions):
       A. _imp_create_dynamic_impl() -> import_find_extension()
       B.   import_find_extension() -> reload_singlephase_extension()
       C.     reload_singlephase_extension()
                  -> _PyImport_CheckSubinterpIncompatibleExtensionAllowed()
       D.     reload_singlephase_extension():  call def->m_base.m_init  (see above)
       E.     reload_singlephase_extension():  add the module to sys.modules
       F.     reload_singlephase_extension():  add to modules_by_index

    (10). every time:
       A. noop


    ...for multi-phase init modules from PyModInit_* (PyModuleDef):

    (6). every time:
       A. _imp_create_dynamic_impl() -> import_find_extension()  (not found)
       B. _imp_create_dynamic_impl() -> _PyImport_GetModuleExportHooks()
       C.   _PyImport_GetModuleExportHooks():  load <module init func>
       D. _imp_create_dynamic_impl() -> import_run_extension()
       E.   import_run_extension() -> _PyImport_RunModInitFunc()
       F.     _PyImport_RunModInitFunc():  call <module init func>
       G.   import_run_extension() -> PyModule_FromDefAndSpec()

       PyModule_FromDefAndSpec():

       H.      PyModule_FromDefAndSpec(): gather/check moduledef slots
       I.      if there's a Py_mod_create slot:
                 1. PyModule_FromDefAndSpec():  call its function
       J.      else:
                 1. PyModule_FromDefAndSpec() -> PyModule_NewObject()
       K:      PyModule_FromDefAndSpec():  set mod->md_def
       L.      PyModule_FromDefAndSpec() -> _add_methods_to_object()
       M.      PyModule_FromDefAndSpec() -> PyModule_SetDocString()

    (10). every time:
       A. _imp_exec_dynamic_impl() -> exec_builtin_or_dynamic()
       B.   if mod->md_state == NULL (including if m_size == 0):
            1. exec_builtin_or_dynamic() -> PyModule_Exec()
            2.   PyModule_Exec():  allocate mod->md_state
            3.   if there's a Py_mod_exec slot:
                 1. PyModule_Exec():  call its function


    ...for multi-phase init modules from PyModExport_* (slots array):

    (6). every time:

       A. _imp_create_dynamic_impl() -> import_find_extension()  (not found)
       B. _imp_create_dynamic_impl() -> _PyImport_GetModuleExportHooks()
       C.   _PyImport_GetModuleExportHooks():  load <module export func>
       D. _imp_create_dynamic_impl() -> import_run_modexport()
       E.     import_run_modexport():  call <module init func>
       F.   import_run_modexport() -> PyModule_FromSlotsAndSpec()
       G.     PyModule_FromSlotsAndSpec(): create temporary PyModuleDef-like
       H.       PyModule_FromSlotsAndSpec() -> PyModule_FromDefAndSpec()

       (PyModule_FromDefAndSpec behaves as for PyModInit_*, above)

    (10). every time: as for PyModInit_*, above

 */


/* Make sure name is fully qualified.

   This is a bit of a hack: when the shared library is loaded,
   the module name is "package.module", but the module calls
   PyModule_Create*() with just "module" for the name.  The shared
   library loader squirrels away the true name of the module in
   _PyRuntime.imports.pkgcontext, and PyModule_Create*() will
   substitute this (if the name actually matches).
*/

static _Py_thread_local const char *pkgcontext = NULL;
# undef PKGCONTEXT
# define PKGCONTEXT pkgcontext

const char *
_PyImport_ResolveNameWithPackageContext(const char *name)
{
    if (PKGCONTEXT != NULL) {
        const char *p = strrchr(PKGCONTEXT, '.');
        if (p != NULL && strcmp(name, p+1) == 0) {
            name = PKGCONTEXT;
            PKGCONTEXT = NULL;
        }
    }
    return name;
}

const char *
_PyImport_SwapPackageContext(const char *newcontext)
{
    const char *oldcontext = PKGCONTEXT;
    PKGCONTEXT = newcontext;
    return oldcontext;
}

#ifdef HAVE_DLOPEN
int
_PyImport_GetDLOpenFlags(PyInterpreterState *interp)
{
    return DLOPENFLAGS(interp);
}

void
_PyImport_SetDLOpenFlags(PyInterpreterState *interp, int new_val)
{
    DLOPENFLAGS(interp) = new_val;
}
#endif  // HAVE_DLOPEN


/* Common implementation for _imp.exec_dynamic and _imp.exec_builtin */
static int
exec_builtin_or_dynamic(PyObject *mod) {
    void *state;

    if (!PyModule_Check(mod)) {
        return 0;
    }

    state = PyModule_GetState(mod);
    if (state) {
        /* Already initialized; skip reload */
        return 0;
    }

    return PyModule_Exec(mod);
}


static int clear_singlephase_extension(PyInterpreterState *interp,
                                       PyObject *name, PyObject *filename);

// Currently, this is only used for testing.
// (See _testinternalcapi.clear_extension().)
// If adding another use, be careful about modules that import themselves
// recursively (see gh-123880).
int
_PyImport_ClearExtension(PyObject *name, PyObject *filename)
{
    PyInterpreterState *interp = _PyInterpreterState_GET();

    /* Clearing a module's C globals is up to the module. */
    if (clear_singlephase_extension(interp, name, filename) < 0) {
        return -1;
    }

    // In the future we'll probably also make sure the extension's
    // file handle (and DL handle) is closed (requires saving it).

    return 0;
}


/*****************************/
/* single-phase init modules */
/*****************************/

/*
We support a number of kinds of single-phase init builtin/extension modules:

* "basic"
    * no module state (PyModuleDef.m_size == -1)
    * does not support repeated init (we use PyModuleDef.m_base.m_copy)
    * may have process-global state
    * the module's def is cached in _PyRuntime.imports.extensions,
      by (name, filename)
* "reinit"
    * no module state (PyModuleDef.m_size == 0)
    * supports repeated init (m_copy is never used)
    * should not have any process-global state
    * its def is never cached in _PyRuntime.imports.extensions
      (except, currently, under the main interpreter, for some reason)
* "with state"  (almost the same as reinit)
    * has module state (PyModuleDef.m_size > 0)
    * supports repeated init (m_copy is never used)
    * should not have any process-global state
    * its def is never cached in _PyRuntime.imports.extensions
      (except, currently, under the main interpreter, for some reason)

There are also variants within those classes:

* two or more modules share a PyModuleDef
    * a module's init func uses another module's PyModuleDef
    * a module's init func calls another's module's init func
    * a module's init "func" is actually a variable statically initialized
      to another module's init func
* two or modules share "methods"
    * a module's init func copies another module's PyModuleDef
      (with a different name)
* (basic-only) two or modules share process-global state

In the first case, where modules share a PyModuleDef, the following
notable weirdness happens:

* the module's __name__ matches the def, not the requested name
* the last module (with the same def) to be imported for the first time wins
    * returned by PyState_Find_Module() (via interp->modules_by_index)
    * (non-basic-only) its init func is used when re-loading any of them
      (via the def's m_init)
    * (basic-only) the copy of its __dict__ is used when re-loading any of them
      (via the def's m_copy)

However, the following happens as expected:

* a new module object (with its own __dict__) is created for each request
* the module's __spec__ has the requested name
* the loaded module is cached in sys.modules under the requested name
* the m_index field of the shared def is not changed,
  so at least PyState_FindModule() will always look in the same place

For "basic" modules there are other quirks:

* (whether sharing a def or not) when loaded the first time,
  m_copy is set before _init_module_attrs() is called
  in importlib._bootstrap.module_from_spec(),
  so when the module is re-loaded, the previous value
  for __wpec__ (and others) is reset, possibly unexpectedly.

Generally, when multiple interpreters are involved, some of the above
gets even messier.
*/

static inline void
extensions_lock_acquire(void)
{
    PyMutex_Lock(&_PyRuntime.imports.extensions.mutex);
}

static inline void
extensions_lock_release(void)
{
    PyMutex_Unlock(&_PyRuntime.imports.extensions.mutex);
}


/* Magic for extension modules (built-in as well as dynamically
   loaded).  To prevent initializing an extension module more than
   once, we keep a static dictionary 'extensions' keyed by the tuple
   (module name, module name)  (for built-in modules) or by
   (filename, module name) (for dynamically loaded modules), containing these
   modules.  A copy of the module's dictionary is stored by calling
   fix_up_extension() immediately after the module initialization
   function succeeds.  A copy can be retrieved from there by calling
   import_find_extension().

   Modules which do support multiple initialization set their m_size
   field to a non-negative number (indicating the size of the
   module-specific state). They are still recorded in the extensions
   dictionary, to avoid loading shared libraries twice.
*/

typedef struct cached_m_dict {
    /* A shallow copy of the original module's __dict__. */
    PyObject *copied;
    /* The interpreter that owns the copy. */
    int64_t interpid;
} *cached_m_dict_t;

struct extensions_cache_value {
    PyModuleDef *def;

    /* The function used to re-initialize the module.
       This is only set for legacy (single-phase init) extension modules
       and only used for those that support multiple initializations
       (m_size >= 0).
       It is set by update_global_state_for_extension(). */
    PyModInitFunction m_init;

    /* The module's index into its interpreter's modules_by_index cache.
       This is set for all extension modules but only used for legacy ones.
       (See PyInterpreterState.modules_by_index for more info.) */
    Py_ssize_t m_index;

    /* A copy of the module's __dict__ after the first time it was loaded.
       This is only set/used for legacy modules that do not support
       multiple initializations.
       It is set exclusively by fixup_cached_def(). */
    cached_m_dict_t m_dict;
    struct cached_m_dict _m_dict;

    _Py_ext_module_origin origin;

#ifdef Py_GIL_DISABLED
    /* The module's md_requires_gil member, for legacy modules that are
     * reinitialized from m_dict rather than calling their initialization
     * function again. */
    bool md_requires_gil;
#endif
};

static struct extensions_cache_value *
alloc_extensions_cache_value(void)
{
    struct extensions_cache_value *value
            = PyMem_RawMalloc(sizeof(struct extensions_cache_value));
    if (value == NULL) {
        PyErr_NoMemory();
        return NULL;
    }
    *value = (struct extensions_cache_value){0};
    return value;
}

static void
free_extensions_cache_value(struct extensions_cache_value *value)
{
    PyMem_RawFree(value);
}

static Py_ssize_t
_get_cached_module_index(struct extensions_cache_value *cached)
{
    assert(cached->m_index > 0);
    return cached->m_index;
}

static void
fixup_cached_def(struct extensions_cache_value *value)
{
    /* For the moment, the values in the def's m_base may belong
     * to another module, and we're replacing them here.  This can
     * cause problems later if the old module is reloaded.
     *
     * Also, we don't decref any old cached values first when we
     * replace them here, in case we need to restore them in the
     * near future.  Instead, the caller is responsible for wrapping
     * this up by calling cleanup_old_cached_def() or
     * restore_old_cached_def() if there was an error. */
    PyModuleDef *def = value->def;
    assert(def != NULL);

    /* We assume that all module defs are statically allocated
       and will never be freed.  Otherwise, we would incref here. */
    _Py_SetImmortalUntracked((PyObject *)def);

    def->m_base.m_init = value->m_init;

    assert(value->m_index > 0);
    _set_module_index(def, value->m_index);

    /* Different modules can share the same def, so we can't just
     * expect m_copy to be NULL. */
    assert(def->m_base.m_copy == NULL
           || def->m_base.m_init == NULL
           || value->m_dict != NULL);
    if (value->m_dict != NULL) {
        assert(value->m_dict->copied != NULL);
        /* As noted above, we don't first decref the old value, if any. */
        def->m_base.m_copy = Py_NewRef(value->m_dict->copied);
    }
}

static void
restore_old_cached_def(PyModuleDef *def, PyModuleDef_Base *oldbase)
{
    def->m_base = *oldbase;
}

static void
cleanup_old_cached_def(PyModuleDef_Base *oldbase)
{
    Py_XDECREF(oldbase->m_copy);
}

static void
del_cached_def(struct extensions_cache_value *value)
{
    /* If we hadn't made the stored defs immortal, we would decref here.
       However, this decref would be problematic if the module def were
       dynamically allocated, it were the last ref, and this function
       were called with an interpreter other than the def's owner. */
    assert(value->def == NULL || _Py_IsImmortal(value->def));

    Py_XDECREF(value->def->m_base.m_copy);
    value->def->m_base.m_copy = NULL;
}

static int
init_cached_m_dict(struct extensions_cache_value *value, PyObject *m_dict)
{
    assert(value != NULL);
    /* This should only have been called without an m_dict already set. */
    assert(value->m_dict == NULL);
    if (m_dict == NULL) {
        return 0;
    }
    assert(PyDict_Check(m_dict));
    assert(value->origin != _Py_ext_module_origin_CORE);

    PyInterpreterState *interp = _PyInterpreterState_GET();
    assert(!is_interpreter_isolated(interp));

    /* XXX gh-88216: The copied dict is owned by the current
     * interpreter.  That's a problem if the interpreter has
     * its own obmalloc state or if the module is successfully
     * imported into such an interpreter.  If the interpreter
     * has its own GIL then there may be data races and
     * PyImport_ClearModulesByIndex() can crash.  Normally,
     * a single-phase init module cannot be imported in an
     * isolated interpreter, but there are ways around that.
     * Hence, heere be dragons!  Ideally we would instead do
     * something like make a read-only, immortal copy of the
     * dict using PyMem_RawMalloc() and store *that* in m_copy.
     * Then we'd need to make sure to clear that when the
     * runtime is finalized, rather than in
     * PyImport_ClearModulesByIndex(). */
    PyObject *copied = PyDict_Copy(m_dict);
    if (copied == NULL) {
        /* We expect this can only be "out of memory". */
        return -1;
    }
    // XXX We may want to make the copy immortal.

    value->_m_dict = (struct cached_m_dict){
        .copied=copied,
        .interpid=PyInterpreterState_GetID(interp),
    };

    value->m_dict = &value->_m_dict;
    return 0;
}

static void
del_cached_m_dict(struct extensions_cache_value *value)
{
    if (value->m_dict != NULL) {
        assert(value->m_dict == &value->_m_dict);
        assert(value->m_dict->copied != NULL);
        /* In the future we can take advantage of m_dict->interpid
         * to decref the dict using the owning interpreter. */
        Py_XDECREF(value->m_dict->copied);
        value->m_dict = NULL;
    }
}

static PyObject * get_core_module_dict(
        PyInterpreterState *interp, PyObject *name, PyObject *path);

static PyObject *
get_cached_m_dict(struct extensions_cache_value *value,
                  PyObject *name, PyObject *path)
{
    assert(value != NULL);
    PyInterpreterState *interp = _PyInterpreterState_GET();
    /* It might be a core module (e.g. sys & builtins),
       for which we don't cache m_dict. */
    if (value->origin == _Py_ext_module_origin_CORE) {
        return get_core_module_dict(interp, name, path);
    }
    assert(value->def != NULL);
    // XXX Switch to value->m_dict.
    PyObject *m_dict = value->def->m_base.m_copy;
    Py_XINCREF(m_dict);
    return m_dict;
}

static void
del_extensions_cache_value(void *raw)
{
    struct extensions_cache_value *value = raw;
    if (value != NULL) {
        del_cached_m_dict(value);
        del_cached_def(value);
        free_extensions_cache_value(value);
    }
}

static void *
hashtable_key_from_2_strings(PyObject *str1, PyObject *str2, const char sep)
{
    const char *str1_data = _PyUnicode_AsUTF8NoNUL(str1);
    const char *str2_data = _PyUnicode_AsUTF8NoNUL(str2);
    if (str1_data == NULL || str2_data == NULL) {
        return NULL;
    }
    Py_ssize_t str1_len = strlen(str1_data);
    Py_ssize_t str2_len = strlen(str2_data);

    /* Make sure sep and the NULL byte won't cause an overflow. */
    assert(SIZE_MAX - str1_len - str2_len > 2);
    size_t size = str1_len + 1 + str2_len + 1;

    // XXX Use a buffer if it's a temp value (every case but "set").
    char *key = PyMem_RawMalloc(size);
    if (key == NULL) {
        PyErr_NoMemory();
        return NULL;
    }

    memcpy(key, str1_data, str1_len);
    key[str1_len] = sep;
    memcpy(key + str1_len + 1, str2_data, str2_len);
    key[size - 1] = '\0';
    assert(strlen(key) == size - 1);
    return key;
}

static Py_uhash_t
hashtable_hash_str(const void *key)
{
    return Py_HashBuffer(key, strlen((const char *)key));
}

static int
hashtable_compare_str(const void *key1, const void *key2)
{
    return strcmp((const char *)key1, (const char *)key2) == 0;
}

static void
hashtable_destroy_str(void *ptr)
{
    PyMem_RawFree(ptr);
}

#ifndef NDEBUG
struct hashtable_next_match_def_data {
    PyModuleDef *def;
    struct extensions_cache_value *matched;
};

static int
hashtable_next_match_def(_Py_hashtable_t *ht,
                         const void *key, const void *value, void *user_data)
{
    if (value == NULL) {
        /* It was previously deleted. */
        return 0;
    }
    struct hashtable_next_match_def_data *data
            = (struct hashtable_next_match_def_data *)user_data;
    struct extensions_cache_value *cur
            = (struct extensions_cache_value *)value;
    if (cur->def == data->def) {
        data->matched = cur;
        return 1;
    }
    return 0;
}

static struct extensions_cache_value *
_find_cached_def(PyModuleDef *def)
{
    struct hashtable_next_match_def_data data = {0};
    (void)_Py_hashtable_foreach(
            EXTENSIONS.hashtable, hashtable_next_match_def, &data);
    return data.matched;
}
#endif

#define HTSEP ':'

static int
_extensions_cache_init(void)
{
    _Py_hashtable_allocator_t alloc = {PyMem_RawMalloc, PyMem_RawFree};
    EXTENSIONS.hashtable = _Py_hashtable_new_full(
        hashtable_hash_str,
        hashtable_compare_str,
        hashtable_destroy_str,  // key
        del_extensions_cache_value,  // value
        &alloc
    );
    if (EXTENSIONS.hashtable == NULL) {
        PyErr_NoMemory();
        return -1;
    }
    return 0;
}

static _Py_hashtable_entry_t *
_extensions_cache_find_unlocked(PyObject *path, PyObject *name,
                                void **p_key)
{
    if (EXTENSIONS.hashtable == NULL) {
        return NULL;
    }
    void *key = hashtable_key_from_2_strings(path, name, HTSEP);
    if (key == NULL) {
        return NULL;
    }
    _Py_hashtable_entry_t *entry =
            _Py_hashtable_get_entry(EXTENSIONS.hashtable, key);
    if (p_key != NULL) {
        *p_key = key;
    }
    else {
        hashtable_destroy_str(key);
    }
    return entry;
}

/* This can only fail with "out of memory". */
static struct extensions_cache_value *
_extensions_cache_get(PyObject *path, PyObject *name)
{
    struct extensions_cache_value *value = NULL;
    extensions_lock_acquire();

    _Py_hashtable_entry_t *entry =
            _extensions_cache_find_unlocked(path, name, NULL);
    if (entry == NULL) {
        /* It was never added. */
        goto finally;
    }
    value = (struct extensions_cache_value *)entry->value;

finally:
    extensions_lock_release();
    return value;
}

/* This can only fail with "out of memory". */
static struct extensions_cache_value *
_extensions_cache_set(PyObject *path, PyObject *name,
                      PyModuleDef *def, PyModInitFunction m_init,
                      Py_ssize_t m_index, PyObject *m_dict,
                      _Py_ext_module_origin origin, bool requires_gil)
{
    struct extensions_cache_value *value = NULL;
    void *key = NULL;
    struct extensions_cache_value *newvalue = NULL;
    PyModuleDef_Base olddefbase = def->m_base;

    assert(def != NULL);
    assert(m_init == NULL || m_dict == NULL);
    /* We expect the same symbol to be used and the shared object file
     * to have remained loaded, so it must be the same pointer. */
    assert(def->m_base.m_init == NULL || def->m_base.m_init == m_init);
    /* For now we don't worry about comparing value->m_copy. */
    assert(def->m_base.m_copy == NULL || m_dict != NULL);
    assert((origin == _Py_ext_module_origin_DYNAMIC) == (name != path));
    assert(origin != _Py_ext_module_origin_CORE || m_dict == NULL);

    extensions_lock_acquire();

    if (EXTENSIONS.hashtable == NULL) {
        if (_extensions_cache_init() < 0) {
            goto finally;
        }
    }

    /* Create a cached value to populate for the module. */
    _Py_hashtable_entry_t *entry =
            _extensions_cache_find_unlocked(path, name, &key);
    value = entry == NULL
        ? NULL
        : (struct extensions_cache_value *)entry->value;
    if (value != NULL) {
        /* gh-123880: If there's an existing cache value, it means a module is
         * being imported recursively from its PyInit_* or Py_mod_* function.
         * (That function presumably handles returning a partially
         *  constructed module in such a case.)
         * We can reuse the existing cache value; it is owned by the cache.
         * (Entries get removed from it in exceptional circumstances,
         *  after interpreter shutdown, and in runtime shutdown.)
         */
        goto finally_oldvalue;
    }
    newvalue = alloc_extensions_cache_value();
    if (newvalue == NULL) {
        goto finally;
    }

    /* Populate the new cache value data. */
    *newvalue = (struct extensions_cache_value){
        .def=def,
        .m_init=m_init,
        .m_index=m_index,
        /* m_dict is set by set_cached_m_dict(). */
        .origin=origin,
#ifdef Py_GIL_DISABLED
        .md_requires_gil=requires_gil,
#endif
    };
#ifndef Py_GIL_DISABLED
    (void)requires_gil;
#endif
    if (init_cached_m_dict(newvalue, m_dict) < 0) {
        goto finally;
    }
    fixup_cached_def(newvalue);

    if (entry == NULL) {
        /* It was never added. */
        if (_Py_hashtable_set(EXTENSIONS.hashtable, key, newvalue) < 0) {
            PyErr_NoMemory();
            goto finally;
        }
        /* The hashtable owns the key now. */
        key = NULL;
    }
    else if (value == NULL) {
        /* It was previously deleted. */
        entry->value = newvalue;
    }
    else {
        /* We are updating the entry for an existing module. */
        /* We expect def to be static, so it must be the same pointer. */
        assert(value->def == def);
        /* We expect the same symbol to be used and the shared object file
         * to have remained loaded, so it must be the same pointer. */
        assert(value->m_init == m_init);
        /* The same module can't switch between caching __dict__ and not. */
        assert((value->m_dict == NULL) == (m_dict == NULL));
        /* This shouldn't ever happen. */
        Py_UNREACHABLE();
    }

    value = newvalue;

finally:
    if (value == NULL) {
        restore_old_cached_def(def, &olddefbase);
        if (newvalue != NULL) {
            del_extensions_cache_value(newvalue);
        }
    }
    else {
        cleanup_old_cached_def(&olddefbase);
    }

finally_oldvalue:
    extensions_lock_release();
    if (key != NULL) {
        hashtable_destroy_str(key);
    }

    return value;
}

static void
_extensions_cache_delete(PyObject *path, PyObject *name)
{
    extensions_lock_acquire();

    if (EXTENSIONS.hashtable == NULL) {
        /* It was never added. */
        goto finally;
    }

    _Py_hashtable_entry_t *entry =
            _extensions_cache_find_unlocked(path, name, NULL);
    if (entry == NULL) {
        /* It was never added. */
        goto finally;
    }
    if (entry->value == NULL) {
        /* It was already removed. */
        goto finally;
    }
    struct extensions_cache_value *value = entry->value;
    entry->value = NULL;

    del_extensions_cache_value(value);

finally:
    extensions_lock_release();
}

static void
_extensions_cache_clear_all(void)
{
    /* The runtime (i.e. main interpreter) must be finalizing,
       so we don't need to worry about the lock. */
    _Py_hashtable_destroy(EXTENSIONS.hashtable);
    EXTENSIONS.hashtable = NULL;
}

#undef HTSEP


static bool
check_multi_interp_extensions(PyInterpreterState *interp)
{
    int override = OVERRIDE_MULTI_INTERP_EXTENSIONS_CHECK(interp);
    if (override < 0) {
        return false;
    }
    else if (override > 0) {
        return true;
    }
    else if (_PyInterpreterState_HasFeature(
                interp, Py_RTFLAGS_MULTI_INTERP_EXTENSIONS)) {
        return true;
    }
    return false;
}

int
_PyImport_CheckSubinterpIncompatibleExtensionAllowed(const char *name)
{
    PyInterpreterState *interp = _PyInterpreterState_GET();
    if (check_multi_interp_extensions(interp)) {
        assert(!_Py_IsMainInterpreter(interp));
        PyErr_Format(PyExc_ImportError,
                     "module %s does not support loading in subinterpreters",
                     name);
        return -1;
    }
    return 0;
}

#ifdef Py_GIL_DISABLED
int
_PyImport_CheckGILForModule(PyObject* module, PyObject *module_name)
{
    PyThreadState *tstate = _PyThreadState_GET();
    if (module == NULL) {
        _PyEval_DisableGIL(tstate);
        return 0;
    }

    if (!PyModule_Check(module) ||
        ((PyModuleObject *)module)->md_requires_gil)
    {
        if (PyModule_Check(module)) {
            assert(((PyModuleObject *)module)->md_token_is_def);
        }
        if (_PyImport_EnableGILAndWarn(tstate, module_name) < 0) {
            return -1;
        }
    }
    else {
        _PyEval_DisableGIL(tstate);
    }

    return 0;
}

int
_PyImport_EnableGILAndWarn(PyThreadState *tstate, PyObject *module_name)
{
    if (_PyEval_EnableGILPermanent(tstate)) {
        return PyErr_WarnFormat(
            PyExc_RuntimeWarning,
            1,
            "The global interpreter lock (GIL) has been enabled to load "
            "module '%U', which has not declared that it can run safely "
            "without the GIL. To override this behavior and keep the GIL "
            "disabled (at your own risk), run with PYTHON_GIL=0 or -Xgil=0.",
            module_name
        );
    }
    const PyConfig *config = _PyInterpreterState_GetConfig(tstate->interp);
    if (config->enable_gil == _PyConfig_GIL_DEFAULT && config->verbose) {
        PySys_FormatStderr("# loading module '%U', which requires the GIL\n",
                            module_name);
    }
    return 0;
}
#endif

static PyThreadState *
switch_to_main_interpreter(PyThreadState *tstate)
{
    if (_Py_IsMainInterpreter(tstate->interp)) {
        return tstate;
    }
    PyThreadState *main_tstate = _PyThreadState_NewBound(
            _PyInterpreterState_Main(), _PyThreadState_WHENCE_EXEC);
    if (main_tstate == NULL) {
        return NULL;
    }
#ifndef NDEBUG
    PyThreadState *old_tstate = PyThreadState_Swap(main_tstate);
    assert(old_tstate == tstate);
#else
    (void)PyThreadState_Swap(main_tstate);
#endif
    return main_tstate;
}

static void
switch_back_from_main_interpreter(PyThreadState *tstate,
                                  PyThreadState *main_tstate,
                                  PyObject *tempobj)
{
    assert(main_tstate == PyThreadState_GET());
    assert(_Py_IsMainInterpreter(main_tstate->interp));
    assert(tstate->interp != main_tstate->interp);

    /* Handle any exceptions, which we cannot propagate directly
     * to the subinterpreter. */
    if (PyErr_Occurred()) {
        if (PyErr_ExceptionMatches(PyExc_MemoryError)) {
            /* We trust it will be caught again soon. */
            PyErr_Clear();
        }
        else {
            /* Printing the exception should be sufficient. */
            PyErr_PrintEx(0);
        }
    }

    Py_XDECREF(tempobj);

    PyThreadState_Clear(main_tstate);
    (void)PyThreadState_Swap(tstate);
    PyThreadState_Delete(main_tstate);
}

static PyObject *
get_core_module_dict(PyInterpreterState *interp,
                     PyObject *name, PyObject *path)
{
    /* Only builtin modules are core. */
    if (path == name) {
        assert(!PyErr_Occurred());
        if (PyUnicode_CompareWithASCIIString(name, "sys") == 0) {
            return Py_NewRef(interp->sysdict_copy);
        }
        assert(!PyErr_Occurred());
        if (PyUnicode_CompareWithASCIIString(name, "builtins") == 0) {
            return Py_NewRef(interp->builtins_copy);
        }
        assert(!PyErr_Occurred());
    }
    return NULL;
}

#ifndef NDEBUG
static inline int
is_core_module(PyInterpreterState *interp, PyObject *name, PyObject *path)
{
    /* This might be called before the core dict copies are in place,
       so we can't rely on get_core_module_dict() here. */
    if (path == name) {
        if (PyUnicode_CompareWithASCIIString(name, "sys") == 0) {
            return 1;
        }
        if (PyUnicode_CompareWithASCIIString(name, "builtins") == 0) {
            return 1;
        }
    }
    return 0;
}


static _Py_ext_module_kind
_get_extension_kind(PyModuleDef *def, bool check_size)
{
    _Py_ext_module_kind kind;
    if (def == NULL) {
        /* It must be a module created by reload_singlephase_extension()
         * from m_copy.  Ideally we'd do away with this case. */
        kind = _Py_ext_module_kind_SINGLEPHASE;
    }
    else if (def->m_slots != NULL) {
        kind = _Py_ext_module_kind_MULTIPHASE;
    }
    else if (check_size && def->m_size == -1) {
        kind = _Py_ext_module_kind_SINGLEPHASE;
    }
    else if (def->m_base.m_init != NULL) {
        kind = _Py_ext_module_kind_SINGLEPHASE;
    }
    else {
        // This is probably single-phase init, but a multi-phase
        // module *can* have NULL m_slots.
        kind = _Py_ext_module_kind_UNKNOWN;
    }
    return kind;
}

/* The module might not be fully initialized yet
 * and PyModule_FromDefAndSpec() checks m_size
 * so we skip m_size. */
#define assert_multiphase_def(def)                                  \
    do {                                                            \
        _Py_ext_module_kind kind = _get_extension_kind(def, false); \
        assert(kind == _Py_ext_module_kind_MULTIPHASE               \
                /* m_slots can be NULL. */                          \
                || kind == _Py_ext_module_kind_UNKNOWN);            \
    } while (0)

#define assert_singlephase_def(def)                                 \
    do {                                                            \
        _Py_ext_module_kind kind = _get_extension_kind(def, true);  \
        assert(kind == _Py_ext_module_kind_SINGLEPHASE              \
                || kind == _Py_ext_module_kind_UNKNOWN);            \
    } while (0)

#define assert_singlephase(cached)                                          \
    do {                                                                    \
        _Py_ext_module_kind kind = _get_extension_kind(cached->def, true);  \
        assert(kind == _Py_ext_module_kind_SINGLEPHASE);                    \
    } while (0)

#else  /* defined(NDEBUG) */
#define assert_multiphase_def(def)
#define assert_singlephase_def(def)
#define assert_singlephase(cached)
#endif


struct singlephase_global_update {
    PyModInitFunction m_init;
    Py_ssize_t m_index;
    PyObject *m_dict;
    _Py_ext_module_origin origin;
    bool md_requires_gil;
};

static struct extensions_cache_value *
update_global_state_for_extension(PyThreadState *tstate,
                                  PyObject *path, PyObject *name,
                                  PyModuleDef *def,
                                  struct singlephase_global_update *singlephase)
{
    struct extensions_cache_value *cached = NULL;
    PyModInitFunction m_init = NULL;
    PyObject *m_dict = NULL;

    /* Set up for _extensions_cache_set(). */
    if (singlephase == NULL) {
        assert(def->m_base.m_init == NULL);
        assert(def->m_base.m_copy == NULL);
    }
    else {
        if (singlephase->m_init != NULL) {
            assert(singlephase->m_dict == NULL);
            assert(def->m_base.m_copy == NULL);
            assert(def->m_size >= 0);
            /* Remember pointer to module init function. */
            // XXX If two modules share a def then def->m_base will
            // reflect the last one added (here) to the global cache.
            // We should prevent this somehow.  The simplest solution
            // is probably to store m_copy/m_init in the cache along
            // with the def, rather than within the def.
            m_init = singlephase->m_init;
        }
        else if (singlephase->m_dict == NULL) {
            /* It must be a core builtin module. */
            assert(is_core_module(tstate->interp, name, path));
            assert(def->m_size == -1);
            assert(def->m_base.m_copy == NULL);
            assert(def->m_base.m_init == NULL);
        }
        else {
            assert(PyDict_Check(singlephase->m_dict));
            // gh-88216: Extensions and def->m_base.m_copy can be updated
            // when the extension module doesn't support sub-interpreters.
            assert(def->m_size == -1);
            assert(!is_core_module(tstate->interp, name, path));
            assert(PyUnicode_CompareWithASCIIString(name, "sys") != 0);
            assert(PyUnicode_CompareWithASCIIString(name, "builtins") != 0);
            m_dict = singlephase->m_dict;
        }
    }

    /* Add the module's def to the global cache. */
    // XXX Why special-case the main interpreter?
    if (_Py_IsMainInterpreter(tstate->interp) || def->m_size == -1) {
#ifndef NDEBUG
        cached = _extensions_cache_get(path, name);
        assert(cached == NULL || cached->def == def);
#endif
        cached = _extensions_cache_set(
                path, name, def, m_init, singlephase->m_index, m_dict,
                singlephase->origin, singlephase->md_requires_gil);
        if (cached == NULL) {
            // XXX Ignore this error?  Doing so would effectively
            // mark the module as not loadable.
            return NULL;
        }
    }

    return cached;
}

/* For multi-phase init modules, the module is finished
 * by PyModule_FromDefAndSpec(). */
static int
finish_singlephase_extension(PyThreadState *tstate, PyObject *mod,
                             struct extensions_cache_value *cached,
                             PyObject *name, PyObject *modules)
{
    assert(mod != NULL && PyModule_Check(mod));
    assert(cached->def == _PyModule_GetDefOrNull(mod));

    Py_ssize_t index = _get_cached_module_index(cached);
    if (_modules_by_index_set(tstate->interp, index, mod) < 0) {
        return -1;
    }

    if (modules != NULL) {
        if (PyObject_SetItem(modules, name, mod) < 0) {
            return -1;
        }
    }

    return 0;
}


static PyObject *
reload_singlephase_extension(PyThreadState *tstate,
                             struct extensions_cache_value *cached,
                             struct _Py_ext_module_loader_info *info)
{
    PyModuleDef *def = cached->def;
    assert(def != NULL);
    assert_singlephase(cached);
    PyObject *mod = NULL;

    /* It may have been successfully imported previously
       in an interpreter that allows legacy modules
       but is not allowed in the current interpreter. */
    const char *name_buf = PyUnicode_AsUTF8(info->name);
    assert(name_buf != NULL);
    if (_PyImport_CheckSubinterpIncompatibleExtensionAllowed(name_buf) < 0) {
        return NULL;
    }

    PyObject *modules = get_modules_dict(tstate, true);
    if (def->m_size == -1) {
        /* Module does not support repeated initialization */
        assert(cached->m_init == NULL);
        assert(def->m_base.m_init == NULL);
        // XXX Copying the cached dict may break interpreter isolation.
        // We could solve this by temporarily acquiring the original
        // interpreter's GIL.
        PyObject *m_copy = get_cached_m_dict(cached, info->name, info->path);
        if (m_copy == NULL) {
            assert(!PyErr_Occurred());
            return NULL;
        }
        mod = import_add_module(tstate, info->name);
        if (mod == NULL) {
            Py_DECREF(m_copy);
            return NULL;
        }
        PyObject *mdict = PyModule_GetDict(mod);
        if (mdict == NULL) {
            Py_DECREF(m_copy);
            Py_DECREF(mod);
            return NULL;
        }
        int rc = PyDict_Update(mdict, m_copy);
        Py_DECREF(m_copy);
        if (rc < 0) {
            Py_DECREF(mod);
            return NULL;
        }
#ifdef Py_GIL_DISABLED
        if (def->m_base.m_copy != NULL) {
            // For non-core modules, fetch the GIL slot that was stored by
            // import_run_extension().
            ((PyModuleObject *)mod)->md_requires_gil = cached->md_requires_gil;
        }
#endif
        /* We can't set mod->md_def if it's missing,
         * because _PyImport_ClearModulesByIndex() might break
         * due to violating interpreter isolation.
         * See the note in set_cached_m_dict().
         * Until that is solved, we leave md_def set to NULL. */
        assert(_PyModule_GetDefOrNull(mod) == NULL
               || _PyModule_GetDefOrNull(mod) == def);
    }
    else {
        assert(cached->m_dict == NULL);
        assert(def->m_base.m_copy == NULL);
        // XXX Use cached->m_init.
        PyModInitFunction p0 = def->m_base.m_init;
        if (p0 == NULL) {
            assert(!PyErr_Occurred());
            return NULL;
        }
        struct _Py_ext_module_loader_result res;
        if (_PyImport_RunModInitFunc(p0, info, &res) < 0) {
            _Py_ext_module_loader_result_apply_error(&res, name_buf);
            return NULL;
        }
        assert(!PyErr_Occurred());
        assert(res.err == NULL);
        assert(res.kind == _Py_ext_module_kind_SINGLEPHASE);
        mod = res.module;
        /* Tchnically, the init function could return a different module def.
         * Then we would probably need to update the global cache.
         * However, we don't expect anyone to change the def. */
        assert(res.def == def);
        _Py_ext_module_loader_result_clear(&res);

        /* Remember the filename as the __file__ attribute */
        if (info->filename != NULL) {
            if (PyModule_AddObjectRef(mod, "__file__", info->filename) < 0) {
                PyErr_Clear(); /* Not important enough to report */
            }
        }

        if (PyObject_SetItem(modules, info->name, mod) == -1) {
            Py_DECREF(mod);
            return NULL;
        }
    }

    Py_ssize_t index = _get_cached_module_index(cached);
    if (_modules_by_index_set(tstate->interp, index, mod) < 0) {
        PyMapping_DelItem(modules, info->name);
        Py_DECREF(mod);
        return NULL;
    }

    return mod;
}

static PyObject *
import_find_extension(PyThreadState *tstate,
                      struct _Py_ext_module_loader_info *info,
                      struct extensions_cache_value **p_cached)
{
    /* Only single-phase init modules will be in the cache. */
    struct extensions_cache_value *cached
            = _extensions_cache_get(info->path, info->name);
    if (cached == NULL) {
        return NULL;
    }
    assert(cached->def != NULL);
    assert_singlephase(cached);
    *p_cached = cached;

    /* It may have been successfully imported previously
       in an interpreter that allows legacy modules
       but is not allowed in the current interpreter. */
    const char *name_buf = PyUnicode_AsUTF8(info->name);
    assert(name_buf != NULL);
    if (_PyImport_CheckSubinterpIncompatibleExtensionAllowed(name_buf) < 0) {
        return NULL;
    }

    PyObject *mod = reload_singlephase_extension(tstate, cached, info);
    if (mod == NULL) {
        return NULL;
    }

    int verbose = _PyInterpreterState_GetConfig(tstate->interp)->verbose;
    if (verbose) {
        PySys_FormatStderr("import %U # previously loaded (%R)\n",
                           info->name, info->path);
    }

    return mod;
}

static PyObject *
import_run_modexport(PyThreadState *tstate, PyModExportFunction ex0,
                     struct _Py_ext_module_loader_info *info,
                     PyObject *spec)
{
    /* This is like import_run_extension, but avoids interpreter switching
     * and code for for single-phase modules.
     */
    PyModuleDef_Slot *slots = ex0();
    if (!slots) {
        if (!PyErr_Occurred()) {
            PyErr_Format(
                PyExc_SystemError,
                "slot export function for module %s failed without setting an exception",
                info->name);
        }
        return NULL;
    }
    if (PyErr_Occurred()) {
        PyErr_Format(
            PyExc_SystemError,
            "slot export function for module %s raised unreported exception",
            info->name);
    }
    PyObject *result = PyModule_FromSlotsAndSpec(slots, spec);
    if (!result) {
        return NULL;
    }
    if (PyModule_Check(result)) {
        PyModuleObject *mod = (PyModuleObject *)result;
        if (mod && !mod->md_token) {
            mod->md_token = slots;
        }
    }
    return result;
}

static PyObject *
import_run_extension(PyThreadState *tstate, PyModInitFunction p0,
                     struct _Py_ext_module_loader_info *info,
                     PyObject *spec, PyObject *modules)
{
    /* Core modules go through _PyImport_FixupBuiltin(). */
    assert(!is_core_module(tstate->interp, info->name, info->path));

    PyObject *mod = NULL;
    PyModuleDef *def = NULL;
    struct extensions_cache_value *cached = NULL;
    const char *name_buf = PyBytes_AS_STRING(info->name_encoded);

    /* We cannot know if the module is single-phase init or
     * multi-phase init until after we call its init function. Even
     * in isolated interpreters (that do not support single-phase init),
     * the init function will run without restriction.  For multi-phase
     * init modules that isn't a problem because the init function only
     * runs PyModuleDef_Init() on the module's def and then returns it.
     *
     * However, for single-phase init the module's init function will
     * create the module, create other objects (and allocate other
     * memory), populate it and its module state, and initialize static
     * types.  Some modules store other objects and data in global C
     * variables and register callbacks with the runtime/stdlib or
     * even external libraries (which is part of why we can't just
     * dlclose() the module in the error case).  That's a problem
     * for isolated interpreters since all of the above happens
     * and only then * will the import fail.  Memory will leak,
     * callbacks will still get used, and sometimes there
     * will be crashes (memory access violations
     * and use-after-free).
     *
     * To put it another way, if the module is single-phase init
     * then the import will probably break interpreter isolation
     * and should fail ASAP.  However, the module's init function
     * will still get run.  That means it may still store state
     * in the shared-object/DLL address space (which never gets
     * closed/cleared), including objects (e.g. static types).
     * This is a problem for isolated subinterpreters since each
     * has its own object allocator.  If the loaded shared-object
     * still holds a reference to an object after the corresponding
     * interpreter has finalized then either we must let it leak
     * or else any later use of that object by another interpreter
     * (or across multiple init-fini cycles) will crash the process.
     *
     * To avoid all of that, we make sure the module's init function
     * is always run first with the main interpreter active.  If it was
     * already the main interpreter then we can continue loading the
     * module like normal.  Otherwise, right after the init function,
     * we take care of some import state bookkeeping, switch back
     * to the subinterpreter, check for single-phase init,
     * and then continue loading like normal. */

    bool switched = false;
    /* We *could* leave in place a legacy interpreter here
     * (one that shares obmalloc/GIL with main interp),
     * but there isn't a big advantage, we anticipate
     * such interpreters will be increasingly uncommon,
     * and the code is a bit simpler if we always switch
     * to the main interpreter. */
    PyThreadState *main_tstate = switch_to_main_interpreter(tstate);
    if (main_tstate == NULL) {
        return NULL;
    }
    else if (main_tstate != tstate) {
        switched = true;
        /* In the switched case, we could play it safe
         * by getting the main interpreter's import lock here.
         * It's unlikely to matter though. */
    }

    struct _Py_ext_module_loader_result res;
    int rc = _PyImport_RunModInitFunc(p0, info, &res);
    if (rc < 0) {
        /* We discard res.def. */
        assert(res.module == NULL);
    }
    else {
        assert(!PyErr_Occurred());
        assert(res.err == NULL);

        mod = res.module;
        res.module = NULL;
        def = res.def;
        assert(def != NULL);

        /* Do anything else that should be done
         * while still using the main interpreter. */
        if (res.kind == _Py_ext_module_kind_SINGLEPHASE) {
            /* Remember the filename as the __file__ attribute */
            if (info->filename != NULL) {
                PyObject *filename = NULL;
                if (switched) {
                    // The original filename may be allocated by subinterpreter's
                    // obmalloc, so we create a copy here.
                    filename = _PyUnicode_Copy(info->filename);
                    if (filename == NULL) {
                        return NULL;
                    }
                } else {
                    filename = Py_NewRef(info->filename);
                }
                // XXX There's a refleak somewhere with the filename.
                // Until we can track it down, we immortalize it.
                PyInterpreterState *interp = _PyInterpreterState_GET();
                _PyUnicode_InternImmortal(interp, &filename);

                if (PyModule_AddObjectRef(mod, "__file__", filename) < 0) {
                    PyErr_Clear(); /* Not important enough to report */
                }
            }

            /* Update global import state. */
            assert(def->m_base.m_index != 0);
            struct singlephase_global_update singlephase = {
                // XXX Modules that share a def should each get their own index,
                // whereas currently they share (which means the per-interpreter
                // cache is less reliable than it should be).
                .m_index=def->m_base.m_index,
                .origin=info->origin,
#ifdef Py_GIL_DISABLED
                .md_requires_gil=((PyModuleObject *)mod)->md_requires_gil,
#endif
            };
            // gh-88216: Extensions and def->m_base.m_copy can be updated
            // when the extension module doesn't support sub-interpreters.
            if (def->m_size == -1) {
                /* We will reload from m_copy. */
                assert(def->m_base.m_init == NULL);
                singlephase.m_dict = PyModule_GetDict(mod);
                assert(singlephase.m_dict != NULL);
            }
            else {
                /* We will reload via the init function. */
                assert(def->m_size >= 0);
                assert(def->m_base.m_copy == NULL);
                singlephase.m_init = p0;
            }
            cached = update_global_state_for_extension(
                    main_tstate, info->path, info->name, def, &singlephase);
            if (cached == NULL) {
                assert(PyErr_Occurred());
                goto main_finally;
            }
        }
    }

main_finally:
    /* Switch back to the subinterpreter. */
    if (switched) {
        assert(main_tstate != tstate);
        switch_back_from_main_interpreter(tstate, main_tstate, mod);
        /* Any module we got from the init function will have to be
         * reloaded in the subinterpreter. */
        mod = NULL;
    }

    /*****************************************************************/
    /* At this point we are back to the interpreter we started with. */
    /*****************************************************************/

    /* Finally we handle the error return from _PyImport_RunModInitFunc(). */
    if (rc < 0) {
        _Py_ext_module_loader_result_apply_error(&res, name_buf);
        goto error;
    }

    if (res.kind == _Py_ext_module_kind_MULTIPHASE) {
        assert_multiphase_def(def);
        assert(mod == NULL);
        /* Note that we cheat a little by not repeating the calls
         * to _PyImport_GetModuleExportHooks() and _PyImport_RunModInitFunc(). */
        mod = PyModule_FromDefAndSpec(def, spec);
        if (mod == NULL) {
            goto error;
        }
    }
    else {
        assert(res.kind == _Py_ext_module_kind_SINGLEPHASE);
        assert_singlephase_def(def);

        if (_PyImport_CheckSubinterpIncompatibleExtensionAllowed(name_buf) < 0) {
            goto error;
        }
        assert(!PyErr_Occurred());

        if (switched) {
            /* We switched to the main interpreter to run the init
             * function, so now we will "reload" the module from the
             * cached data using the original subinterpreter. */
            assert(mod == NULL);
            mod = reload_singlephase_extension(tstate, cached, info);
            if (mod == NULL) {
                goto error;
            }
            assert(!PyErr_Occurred());
            assert(PyModule_Check(mod));
        }
        else {
            assert(mod != NULL);
            assert(PyModule_Check(mod));

            /* Update per-interpreter import state. */
            PyObject *modules = get_modules_dict(tstate, true);
            if (finish_singlephase_extension(
                    tstate, mod, cached, info->name, modules) < 0)
            {
                goto error;
            }
        }
    }

    _Py_ext_module_loader_result_clear(&res);
    return mod;

error:
    Py_XDECREF(mod);
    _Py_ext_module_loader_result_clear(&res);
    return NULL;
}


// Used in _PyImport_ClearExtension; see notes there.
static int
clear_singlephase_extension(PyInterpreterState *interp,
                            PyObject *name, PyObject *path)
{
    struct extensions_cache_value *cached = _extensions_cache_get(path, name);
    if (cached == NULL) {
        if (PyErr_Occurred()) {
            return -1;
        }
        return 0;
    }
    PyModuleDef *def = cached->def;

    /* Clear data set when the module was initially loaded. */
    def->m_base.m_init = NULL;
    Py_CLEAR(def->m_base.m_copy);
    def->m_base.m_index = 0;

    /* Clear the PyState_*Module() cache entry. */
    Py_ssize_t index = _get_cached_module_index(cached);
    if (_modules_by_index_check(interp, index) == NULL) {
        if (_modules_by_index_clear_one(interp, index) < 0) {
            return -1;
        }
    }

    /* We must use the main interpreter to clean up the cache.
     * See the note in import_run_extension(). */
    PyThreadState *tstate = PyThreadState_GET();
    PyThreadState *main_tstate = switch_to_main_interpreter(tstate);
    if (main_tstate == NULL) {
        return -1;
    }

    /* Clear the cached module def. */
    _extensions_cache_delete(path, name);

    if (main_tstate != tstate) {
        switch_back_from_main_interpreter(tstate, main_tstate, NULL);
    }

    return 0;
}


/*******************/
/* builtin modules */
/*******************/

int
_PyImport_FixupBuiltin(PyThreadState *tstate, PyObject *mod, const char *name,
                       PyObject *modules)
{
    int res = -1;
    assert(mod != NULL && PyModule_Check(mod));

    PyObject *nameobj;
    nameobj = PyUnicode_InternFromString(name);
    if (nameobj == NULL) {
        return -1;
    }

    PyModuleDef *def = _PyModule_GetDefOrNull(mod);
    if (def == NULL) {
        assert(!PyErr_Occurred());
        PyErr_BadInternalCall();
        goto finally;
    }

    /* We only use _PyImport_FixupBuiltin() for the core builtin modules
     * (sys and builtins).  These modules are single-phase init with no
     * module state, but we also don't populate def->m_base.m_copy
     * for them. */
    assert(is_core_module(tstate->interp, nameobj, nameobj));
    assert_singlephase_def(def);
    assert(def->m_size == -1);
    assert(def->m_base.m_copy == NULL);
    assert(def->m_base.m_index >= 0);

    /* We aren't using import_find_extension() for core modules,
     * so we have to do the extra check to make sure the module
     * isn't already in the global cache before calling
     * update_global_state_for_extension(). */
    struct extensions_cache_value *cached
            = _extensions_cache_get(nameobj, nameobj);
    if (cached == NULL) {
        struct singlephase_global_update singlephase = {
            .m_index=def->m_base.m_index,
            /* We don't want def->m_base.m_copy populated. */
            .m_dict=NULL,
            .origin=_Py_ext_module_origin_CORE,
#ifdef Py_GIL_DISABLED
            /* Unused when m_dict == NULL. */
            .md_requires_gil=false,
#endif
        };
        cached = update_global_state_for_extension(
                tstate, nameobj, nameobj, def, &singlephase);
        if (cached == NULL) {
            goto finally;
        }
    }

    if (finish_singlephase_extension(tstate, mod, cached, nameobj, modules) < 0) {
        goto finally;
    }

    res = 0;

finally:
    Py_DECREF(nameobj);
    return res;
}

/* Helper to test for built-in module */

static int
is_builtin(PyObject *name)
{
    int i;
    struct _inittab *inittab = INITTAB;
    for (i = 0; inittab[i].name != NULL; i++) {
        if (_PyUnicode_EqualToASCIIString(name, inittab[i].name)) {
            if (inittab[i].initfunc == NULL)
                return -1;
            else
                return 1;
        }
    }
    return 0;
}

static PyModInitFunction
lookup_inittab_initfunc(const struct _Py_ext_module_loader_info* info)
{
    for (struct _inittab *p = INITTAB; p->name != NULL; p++) {
        if (_PyUnicode_EqualToASCIIString(info->name, p->name)) {
            return (PyModInitFunction)p->initfunc;
        }
    }
    // not found
    return NULL;
}

static PyObject*
create_builtin(
    PyThreadState *tstate, PyObject *name,
    PyObject *spec,
    PyModInitFunction initfunc)
{
    struct _Py_ext_module_loader_info info;
    if (_Py_ext_module_loader_info_init_for_builtin(&info, name) < 0) {
        return NULL;
    }

    struct extensions_cache_value *cached = NULL;
    PyObject *mod = import_find_extension(tstate, &info, &cached);
    if (mod != NULL) {
        assert(!_PyErr_Occurred(tstate));
        assert(cached != NULL);
        /* The module might not have md_def set in certain reload cases. */
        assert(_PyModule_GetDefOrNull(mod) == NULL
                || cached->def == _PyModule_GetDefOrNull(mod));
        assert_singlephase(cached);
        goto finally;
    }
    else if (_PyErr_Occurred(tstate)) {
        goto finally;
    }

    /* If the module was added to the global cache
     * but def->m_base.m_copy was cleared (e.g. subinterp fini)
     * then we have to do a little dance here. */
    if (cached != NULL) {
        assert(cached->def->m_base.m_copy == NULL);
        /* For now we clear the cache and move on. */
        _extensions_cache_delete(info.path, info.name);
    }

    PyModInitFunction p0 = initfunc;
    if (p0 == NULL) {
        p0 = lookup_inittab_initfunc(&info);
        if (p0 == NULL) {
            /* Cannot re-init internal module ("sys" or "builtins") */
            assert(is_core_module(tstate->interp, info.name, info.path));
            mod = import_add_module(tstate, info.name);
            goto finally;
        }
    }

#ifdef Py_GIL_DISABLED
    // This call (and the corresponding call to _PyImport_CheckGILForModule())
    // would ideally be inside import_run_extension(). They are kept in the
    // callers for now because that would complicate the control flow inside
    // import_run_extension(). It should be possible to restructure
    // import_run_extension() to address this.
    _PyEval_EnableGILTransient(tstate);
#endif
    /* Now load it. */
    mod = import_run_extension(
                    tstate, p0, &info, spec, get_modules_dict(tstate, true));
#ifdef Py_GIL_DISABLED
    if (_PyImport_CheckGILForModule(mod, info.name) < 0) {
        Py_CLEAR(mod);
        goto finally;
    }
#endif

finally:
    _Py_ext_module_loader_info_clear(&info);
    return mod;
}

PyObject*
PyImport_CreateModuleFromInitfunc(
    PyObject *spec, PyObject *(*initfunc)(void))
{
    if (initfunc == NULL) {
        PyErr_BadInternalCall();
        return NULL;
    }

    PyThreadState *tstate = _PyThreadState_GET();

    PyObject *name = PyObject_GetAttr(spec, &_Py_ID(name));
    if (name == NULL) {
        return NULL;
    }

    if (!PyUnicode_Check(name)) {
        PyErr_Format(PyExc_TypeError,
                     "spec name must be string, not %T", name);
        Py_DECREF(name);
        return NULL;
    }

    PyObject *mod = create_builtin(tstate, name, spec, initfunc);
    Py_DECREF(name);
    return mod;
}

/*****************************/
/* the builtin modules table */
/*****************************/

/* API for embedding applications that want to add their own entries
   to the table of built-in modules.  This should normally be called
   *before* Py_Initialize().  When the table resize fails, -1 is
   returned and the existing table is unchanged.

   After a similar function by Just van Rossum. */

int
PyImport_ExtendInittab(struct _inittab *newtab)
{
    struct _inittab *p;
    size_t i, n;
    int res = 0;

    if (INITTAB != NULL) {
        Py_FatalError("PyImport_ExtendInittab() may not be called after Py_Initialize()");
    }

    /* Count the number of entries in both tables */
    for (n = 0; newtab[n].name != NULL; n++)
        ;
    if (n == 0)
        return 0; /* Nothing to do */
    for (i = 0; PyImport_Inittab[i].name != NULL; i++)
        ;

    /* Force default raw memory allocator to get a known allocator to be able
       to release the memory in _PyImport_Fini2() */
    /* Allocate new memory for the combined table */
    p = NULL;
    if (i + n <= SIZE_MAX / sizeof(struct _inittab) - 1) {
        size_t size = sizeof(struct _inittab) * (i + n + 1);
        p = _PyMem_DefaultRawRealloc(inittab_copy, size);
    }
    if (p == NULL) {
        res = -1;
        goto done;
    }

    /* Copy the tables into the new memory at the first call
       to PyImport_ExtendInittab(). */
    if (inittab_copy != PyImport_Inittab) {
        memcpy(p, PyImport_Inittab, (i+1) * sizeof(struct _inittab));
    }
    memcpy(p + i, newtab, (n + 1) * sizeof(struct _inittab));
    PyImport_Inittab = inittab_copy = p;
done:
    return res;
}

/* Shorthand to add a single entry given a name and a function */

int
PyImport_AppendInittab(const char *name, PyObject* (*initfunc)(void))
{
    struct _inittab newtab[2];

    if (INITTAB != NULL) {
        Py_FatalError("PyImport_AppendInittab() may not be called after Py_Initialize()");
    }

    memset(newtab, '\0', sizeof newtab);

    newtab[0].name = name;
    newtab[0].initfunc = initfunc;

    return PyImport_ExtendInittab(newtab);
}


/* the internal table */

static int
init_builtin_modules_table(void)
{
    size_t size;
    for (size = 0; PyImport_Inittab[size].name != NULL; size++)
        ;
    size++;

    /* Make the copy. */
    struct _inittab *copied = _PyMem_DefaultRawMalloc(size * sizeof(struct _inittab));
    if (copied == NULL) {
        return -1;
    }
    memcpy(copied, PyImport_Inittab, size * sizeof(struct _inittab));
    INITTAB = copied;
    return 0;
}

static void
fini_builtin_modules_table(void)
{
    struct _inittab *inittab = INITTAB;
    INITTAB = NULL;
    _PyMem_DefaultRawFree(inittab);
}

PyObject *
_PyImport_GetBuiltinModuleNames(void)
{
    PyObject *list = PyList_New(0);
    if (list == NULL) {
        return NULL;
    }
    struct _inittab *inittab = INITTAB;
    for (Py_ssize_t i = 0; inittab[i].name != NULL; i++) {
        PyObject *name = PyUnicode_FromString(inittab[i].name);
        if (name == NULL) {
            Py_DECREF(list);
            return NULL;
        }
        if (PyList_Append(list, name) < 0) {
            Py_DECREF(name);
            Py_DECREF(list);
            return NULL;
        }
        Py_DECREF(name);
    }
    return list;
}


/********************/
/* the magic number */
/********************/

/* Helper for pythonrun.c -- return magic number and tag. */

long
PyImport_GetMagicNumber(void)
{
    return PYC_MAGIC_NUMBER_TOKEN;
}

extern const char * _PySys_ImplCacheTag;

const char *
PyImport_GetMagicTag(void)
{
    return _PySys_ImplCacheTag;
}


/*********************************/
/* a Python module's code object */
/*********************************/

/* Execute a code object in a module and return the module object
 * WITH INCREMENTED REFERENCE COUNT.  If an error occurs, name is
 * removed from sys.modules, to avoid leaving damaged module objects
 * in sys.modules.  The caller may wish to restore the original
 * module object (if any) in this case; PyImport_ReloadModule is an
 * example.
 *
 * Note that PyImport_ExecCodeModuleWithPathnames() is the preferred, richer
 * interface.  The other two exist primarily for backward compatibility.
 */
PyObject *
PyImport_ExecCodeModule(const char *name, PyObject *co)
{
    return PyImport_ExecCodeModuleWithPathnames(
        name, co, (char *)NULL, (char *)NULL);
}

PyObject *
PyImport_ExecCodeModuleEx(const char *name, PyObject *co, const char *pathname)
{
    return PyImport_ExecCodeModuleWithPathnames(
        name, co, pathname, (char *)NULL);
}

PyObject *
PyImport_ExecCodeModuleWithPathnames(const char *name, PyObject *co,
                                     const char *pathname,
                                     const char *cpathname)
{
    PyObject *m = NULL;
    PyObject *nameobj, *pathobj = NULL, *cpathobj = NULL, *external= NULL;

    nameobj = PyUnicode_FromString(name);
    if (nameobj == NULL)
        return NULL;

    if (cpathname != NULL) {
        cpathobj = PyUnicode_DecodeFSDefault(cpathname);
        if (cpathobj == NULL)
            goto error;
    }
    else
        cpathobj = NULL;

    if (pathname != NULL) {
        pathobj = PyUnicode_DecodeFSDefault(pathname);
        if (pathobj == NULL)
            goto error;
    }
    else if (cpathobj != NULL) {
        PyInterpreterState *interp = _PyInterpreterState_GET();

        if (interp == NULL) {
            Py_FatalError("no current interpreter");
        }

        external= PyObject_GetAttrString(IMPORTLIB(interp),
                                         "_bootstrap_external");
        if (external != NULL) {
            pathobj = PyObject_CallMethodOneArg(
                external, &_Py_ID(_get_sourcefile), cpathobj);
            Py_DECREF(external);
        }
        if (pathobj == NULL)
            PyErr_Clear();
    }
    else
        pathobj = NULL;

    m = PyImport_ExecCodeModuleObject(nameobj, co, pathobj, cpathobj);
error:
    Py_DECREF(nameobj);
    Py_XDECREF(pathobj);
    Py_XDECREF(cpathobj);
    return m;
}

static PyObject *
module_dict_for_exec(PyThreadState *tstate, PyObject *name)
{
    PyObject *m, *d;

    m = import_add_module(tstate, name);
    if (m == NULL)
        return NULL;
    /* If the module is being reloaded, we get the old module back
       and re-use its dict to exec the new code. */
    d = PyModule_GetDict(m);
    int r = PyDict_Contains(d, &_Py_ID(__builtins__));
    if (r == 0) {
        r = PyDict_SetItem(d, &_Py_ID(__builtins__), PyEval_GetBuiltins());
    }
    if (r < 0) {
        remove_module(tstate, name);
        Py_DECREF(m);
        return NULL;
    }

    Py_INCREF(d);
    Py_DECREF(m);
    return d;
}

static PyObject *
exec_code_in_module(PyThreadState *tstate, PyObject *name,
                    PyObject *module_dict, PyObject *code_object)
{
    PyObject *v, *m;

    v = PyEval_EvalCode(code_object, module_dict, module_dict);
    if (v == NULL) {
        remove_module(tstate, name);
        return NULL;
    }
    Py_DECREF(v);

    m = import_get_module(tstate, name);
    if (m == NULL && !_PyErr_Occurred(tstate)) {
        _PyErr_Format(tstate, PyExc_ImportError,
                      "Loaded module %R not found in sys.modules",
                      name);
    }

    return m;
}

PyObject*
PyImport_ExecCodeModuleObject(PyObject *name, PyObject *co, PyObject *pathname,
                              PyObject *cpathname)
{
    PyThreadState *tstate = _PyThreadState_GET();
    PyObject *d, *external, *res;

    d = module_dict_for_exec(tstate, name);
    if (d == NULL) {
        return NULL;
    }

    if (pathname == NULL) {
        pathname = ((PyCodeObject *)co)->co_filename;
    }
    external = PyObject_GetAttrString(IMPORTLIB(tstate->interp),
                                      "_bootstrap_external");
    if (external == NULL) {
        Py_DECREF(d);
        return NULL;
    }
    res = PyObject_CallMethodObjArgs(external, &_Py_ID(_fix_up_module),
                                     d, name, pathname, cpathname, NULL);
    Py_DECREF(external);
    if (res != NULL) {
        Py_DECREF(res);
        res = exec_code_in_module(tstate, name, d, co);
    }
    Py_DECREF(d);
    return res;
}


static void
update_code_filenames(PyCodeObject *co, PyObject *oldname, PyObject *newname)
{
    PyObject *constants, *tmp;
    Py_ssize_t i, n;

    if (PyUnicode_Compare(co->co_filename, oldname))
        return;

    Py_XSETREF(co->co_filename, Py_NewRef(newname));

    constants = co->co_consts;
    n = PyTuple_GET_SIZE(constants);
    for (i = 0; i < n; i++) {
        tmp = PyTuple_GET_ITEM(constants, i);
        if (PyCode_Check(tmp))
            update_code_filenames((PyCodeObject *)tmp,
                                  oldname, newname);
    }
}

static void
update_compiled_module(PyCodeObject *co, PyObject *newname)
{
    PyObject *oldname;

    if (PyUnicode_Compare(co->co_filename, newname) == 0)
        return;

    oldname = co->co_filename;
    Py_INCREF(oldname);
    update_code_filenames(co, oldname, newname);
    Py_DECREF(oldname);
}


/******************/
/* frozen modules */
/******************/

/* Return true if the name is an alias.  In that case, "alias" is set
   to the original module name.  If it is an alias but the original
   module isn't known then "alias" is set to NULL while true is returned. */
static bool
resolve_module_alias(const char *name, const struct _module_alias *aliases,
                     const char **alias)
{
    const struct _module_alias *entry;
    for (entry = aliases; ; entry++) {
        if (entry->name == NULL) {
            /* It isn't an alias. */
            return false;
        }
        if (strcmp(name, entry->name) == 0) {
            if (alias != NULL) {
                *alias = entry->orig;
            }
            return true;
        }
    }
}

static bool
use_frozen(void)
{
    PyInterpreterState *interp = _PyInterpreterState_GET();
    int override = OVERRIDE_FROZEN_MODULES(interp);
    if (override > 0) {
        return true;
    }
    else if (override < 0) {
        return false;
    }
    else {
        return interp->config.use_frozen_modules;
    }
}

static PyObject *
list_frozen_module_names(void)
{
    PyObject *names = PyList_New(0);
    if (names == NULL) {
        return NULL;
    }
    bool enabled = use_frozen();
    const struct _frozen *p;
#define ADD_MODULE(name) \
    do { \
        PyObject *nameobj = PyUnicode_FromString(name); \
        if (nameobj == NULL) { \
            goto error; \
        } \
        int res = PyList_Append(names, nameobj); \
        Py_DECREF(nameobj); \
        if (res != 0) { \
            goto error; \
        } \
    } while(0)
    // We always use the bootstrap modules.
    for (p = _PyImport_FrozenBootstrap; ; p++) {
        if (p->name == NULL) {
            break;
        }
        ADD_MODULE(p->name);
    }
    // Frozen stdlib modules may be disabled.
    for (p = _PyImport_FrozenStdlib; ; p++) {
        if (p->name == NULL) {
            break;
        }
        if (enabled) {
            ADD_MODULE(p->name);
        }
    }
    for (p = _PyImport_FrozenTest; ; p++) {
        if (p->name == NULL) {
            break;
        }
        if (enabled) {
            ADD_MODULE(p->name);
        }
    }
#undef ADD_MODULE
    // Add any custom modules.
    if (PyImport_FrozenModules != NULL) {
        for (p = PyImport_FrozenModules; ; p++) {
            if (p->name == NULL) {
                break;
            }
            PyObject *nameobj = PyUnicode_FromString(p->name);
            if (nameobj == NULL) {
                goto error;
            }
            int found = PySequence_Contains(names, nameobj);
            if (found < 0) {
                Py_DECREF(nameobj);
                goto error;
            }
            else if (found) {
                Py_DECREF(nameobj);
            }
            else {
                int res = PyList_Append(names, nameobj);
                Py_DECREF(nameobj);
                if (res != 0) {
                    goto error;
                }
            }
        }
    }
    return names;

error:
    Py_DECREF(names);
    return NULL;
}

typedef enum {
    FROZEN_OKAY,
    FROZEN_BAD_NAME,    // The given module name wasn't valid.
    FROZEN_NOT_FOUND,   // It wasn't in PyImport_FrozenModules.
    FROZEN_DISABLED,    // -X frozen_modules=off (and not essential)
    FROZEN_EXCLUDED,    /* The PyImport_FrozenModules entry has NULL "code"
                           (module is present but marked as unimportable, stops search). */
    FROZEN_INVALID,     /* The PyImport_FrozenModules entry is bogus
                           (eg. does not contain executable code). */
} frozen_status;

static inline void
set_frozen_error(frozen_status status, PyObject *modname)
{
    const char *err = NULL;
    switch (status) {
        case FROZEN_BAD_NAME:
        case FROZEN_NOT_FOUND:
            err = "No such frozen object named %R";
            break;
        case FROZEN_DISABLED:
            err = "Frozen modules are disabled and the frozen object named %R is not essential";
            break;
        case FROZEN_EXCLUDED:
            err = "Excluded frozen object named %R";
            break;
        case FROZEN_INVALID:
            err = "Frozen object named %R is invalid";
            break;
        case FROZEN_OKAY:
            // There was no error.
            break;
        default:
            Py_UNREACHABLE();
    }
    if (err != NULL) {
        PyObject *msg = PyUnicode_FromFormat(err, modname);
        if (msg == NULL) {
            PyErr_Clear();
        }
        PyErr_SetImportError(msg, modname, NULL);
        Py_XDECREF(msg);
    }
}

static const struct _frozen *
look_up_frozen(const char *name)
{
    const struct _frozen *p;
    // We always use the bootstrap modules.
    for (p = _PyImport_FrozenBootstrap; ; p++) {
        if (p->name == NULL) {
            // We hit the end-of-list sentinel value.
            break;
        }
        if (strcmp(name, p->name) == 0) {
            return p;
        }
    }
    // Prefer custom modules, if any.  Frozen stdlib modules can be
    // disabled here by setting "code" to NULL in the array entry.
    if (PyImport_FrozenModules != NULL) {
        for (p = PyImport_FrozenModules; ; p++) {
            if (p->name == NULL) {
                break;
            }
            if (strcmp(name, p->name) == 0) {
                return p;
            }
        }
    }
    // Frozen stdlib modules may be disabled.
    if (use_frozen()) {
        for (p = _PyImport_FrozenStdlib; ; p++) {
            if (p->name == NULL) {
                break;
            }
            if (strcmp(name, p->name) == 0) {
                return p;
            }
        }
        for (p = _PyImport_FrozenTest; ; p++) {
            if (p->name == NULL) {
                break;
            }
            if (strcmp(name, p->name) == 0) {
                return p;
            }
        }
    }
    return NULL;
}

struct frozen_info {
    PyObject *nameobj;
    const char *data;
    Py_ssize_t size;
    bool is_package;
    bool is_alias;
    const char *origname;
};

static frozen_status
find_frozen(PyObject *nameobj, struct frozen_info *info)
{
    if (info != NULL) {
        memset(info, 0, sizeof(*info));
    }

    if (nameobj == NULL || nameobj == Py_None) {
        return FROZEN_BAD_NAME;
    }
    const char *name = PyUnicode_AsUTF8(nameobj);
    if (name == NULL) {
        // Note that this function previously used
        // _PyUnicode_EqualToASCIIString().  We clear the error here
        // (instead of propagating it) to match the earlier behavior
        // more closely.
        PyErr_Clear();
        return FROZEN_BAD_NAME;
    }

    const struct _frozen *p = look_up_frozen(name);
    if (p == NULL) {
        return FROZEN_NOT_FOUND;
    }
    if (info != NULL) {
        info->nameobj = nameobj;  // borrowed
        info->data = (const char *)p->code;
        info->size = p->size;
        info->is_package = p->is_package;
        if (p->size < 0) {
            // backward compatibility with negative size values
            info->size = -(p->size);
            info->is_package = true;
        }
        info->origname = name;
        info->is_alias = resolve_module_alias(name, _PyImport_FrozenAliases,
                                              &info->origname);
    }
    if (p->code == NULL) {
        /* It is frozen but marked as un-importable. */
        return FROZEN_EXCLUDED;
    }
    if (p->code[0] == '\0' || p->size == 0) {
        /* Does not contain executable code. */
        return FROZEN_INVALID;
    }
    return FROZEN_OKAY;
}

static PyObject *
unmarshal_frozen_code(PyInterpreterState *interp, struct frozen_info *info)
{
    PyObject *co = PyMarshal_ReadObjectFromString(info->data, info->size);
    if (co == NULL) {
        /* Does not contain executable code. */
        PyErr_Clear();
        set_frozen_error(FROZEN_INVALID, info->nameobj);
        return NULL;
    }
    if (!PyCode_Check(co)) {
        // We stick with TypeError for backward compatibility.
        PyErr_Format(PyExc_TypeError,
                     "frozen object %R is not a code object",
                     info->nameobj);
        Py_DECREF(co);
        return NULL;
    }
    return co;
}


/* Initialize a frozen module.
   Return 1 for success, 0 if the module is not found, and -1 with
   an exception set if the initialization failed.
   This function is also used from frozenmain.c */

int
PyImport_ImportFrozenModuleObject(PyObject *name)
{
    PyThreadState *tstate = _PyThreadState_GET();
    PyObject *co, *m, *d = NULL;
    int err;

    struct frozen_info info;
    frozen_status status = find_frozen(name, &info);
    if (status == FROZEN_NOT_FOUND || status == FROZEN_DISABLED) {
        return 0;
    }
    else if (status == FROZEN_BAD_NAME) {
        return 0;
    }
    else if (status != FROZEN_OKAY) {
        set_frozen_error(status, name);
        return -1;
    }
    co = unmarshal_frozen_code(tstate->interp, &info);
    if (co == NULL) {
        return -1;
    }
    if (info.is_package) {
        /* Set __path__ to the empty list */
        PyObject *l;
        m = import_add_module(tstate, name);
        if (m == NULL)
            goto err_return;
        d = PyModule_GetDict(m);
        l = PyList_New(0);
        if (l == NULL) {
            Py_DECREF(m);
            goto err_return;
        }
        err = PyDict_SetItemString(d, "__path__", l);
        Py_DECREF(l);
        Py_DECREF(m);
        if (err != 0)
            goto err_return;
    }
    d = module_dict_for_exec(tstate, name);
    if (d == NULL) {
        goto err_return;
    }
    m = exec_code_in_module(tstate, name, d, co);
    if (m == NULL) {
        goto err_return;
    }
    Py_DECREF(m);
    /* Set __origname__ (consumed in FrozenImporter._setup_module()). */
    PyObject *origname;
    if (info.origname) {
        origname = PyUnicode_FromString(info.origname);
        if (origname == NULL) {
            goto err_return;
        }
    }
    else {
        origname = Py_NewRef(Py_None);
    }
    err = PyDict_SetItemString(d, "__origname__", origname);
    Py_DECREF(origname);
    if (err != 0) {
        goto err_return;
    }
    Py_DECREF(d);
    Py_DECREF(co);
    return 1;

err_return:
    Py_XDECREF(d);
    Py_DECREF(co);
    return -1;
}

int
PyImport_ImportFrozenModule(const char *name)
{
    PyObject *nameobj;
    int ret;
    nameobj = PyUnicode_InternFromString(name);
    if (nameobj == NULL)
        return -1;
    ret = PyImport_ImportFrozenModuleObject(nameobj);
    Py_DECREF(nameobj);
    return ret;
}


/*************/
/* importlib */
/*************/

/* Import the _imp extension by calling manually _imp.create_builtin() and
   _imp.exec_builtin() since importlib is not initialized yet. Initializing
   importlib requires the _imp module: this function fix the bootstrap issue.
 */
static PyObject*
bootstrap_imp(PyThreadState *tstate)
{
    PyObject *name = PyUnicode_FromString("_imp");
    if (name == NULL) {
        return NULL;
    }

    // Mock a ModuleSpec object just good enough for PyModule_FromDefAndSpec():
    // an object with just a name attribute.
    //
    // _imp.__spec__ is overridden by importlib._bootstrap._instal() anyway.
    PyObject *attrs = Py_BuildValue("{sO}", "name", name);
    if (attrs == NULL) {
        goto error;
    }
    PyObject *spec = _PyNamespace_New(attrs);
    Py_DECREF(attrs);
    if (spec == NULL) {
        goto error;
    }

    // Create the _imp module from its definition.
    PyObject *mod = create_builtin(tstate, name, spec, NULL);
    Py_CLEAR(name);
    Py_DECREF(spec);
    if (mod == NULL) {
        goto error;
    }
    assert(mod != Py_None);  // not found

    // Execute the _imp module: call imp_module_exec().
    if (exec_builtin_or_dynamic(mod) < 0) {
        Py_DECREF(mod);
        goto error;
    }
    return mod;

error:
    Py_XDECREF(name);
    return NULL;
}

/* Global initializations.  Can be undone by Py_FinalizeEx().  Don't
   call this twice without an intervening Py_FinalizeEx() call.  When
   initializations fail, a fatal error is issued and the function does
   not return.  On return, the first thread and interpreter state have
   been created.

   Locking: you must hold the interpreter lock while calling this.
   (If the lock has not yet been initialized, that's equivalent to
   having the lock, but you cannot use multiple threads.)

*/
static int
init_importlib(PyThreadState *tstate, PyObject *sysmod)
{
    assert(!_PyErr_Occurred(tstate));

    PyInterpreterState *interp = tstate->interp;
    int verbose = _PyInterpreterState_GetConfig(interp)->verbose;

    // Import _importlib through its frozen version, _frozen_importlib.
    if (verbose) {
        PySys_FormatStderr("import _frozen_importlib # frozen\n");
    }
    if (PyImport_ImportFrozenModule("_frozen_importlib") <= 0) {
        return -1;
    }

    PyObject *importlib = PyImport_AddModuleRef("_frozen_importlib");
    if (importlib == NULL) {
        return -1;
    }
    IMPORTLIB(interp) = importlib;

    // Import the _imp module
    if (verbose) {
        PySys_FormatStderr("import _imp # builtin\n");
    }
    PyObject *imp_mod = bootstrap_imp(tstate);
    if (imp_mod == NULL) {
        return -1;
    }
    if (_PyImport_SetModuleString("_imp", imp_mod) < 0) {
        Py_DECREF(imp_mod);
        return -1;
    }

    // Install importlib as the implementation of import
    PyObject *value = PyObject_CallMethod(importlib, "_install",
                                          "OO", sysmod, imp_mod);
    Py_DECREF(imp_mod);
    if (value == NULL) {
        return -1;
    }
    Py_DECREF(value);

    assert(!_PyErr_Occurred(tstate));
    return 0;
}


static int
init_importlib_external(PyInterpreterState *interp)
{
    PyObject *value;
    value = PyObject_CallMethod(IMPORTLIB(interp),
                                "_install_external_importers", "");
    if (value == NULL) {
        return -1;
    }
    Py_DECREF(value);
    return 0;
}

PyObject *
_PyImport_GetImportlibLoader(PyInterpreterState *interp,
                             const char *loader_name)
{
    return PyObject_GetAttrString(IMPORTLIB(interp), loader_name);
}

PyObject *
_PyImport_GetImportlibExternalLoader(PyInterpreterState *interp,
                                     const char *loader_name)
{
    PyObject *bootstrap = PyObject_GetAttrString(IMPORTLIB(interp),
                                                 "_bootstrap_external");
    if (bootstrap == NULL) {
        return NULL;
    }

    PyObject *loader_type = PyObject_GetAttrString(bootstrap, loader_name);
    Py_DECREF(bootstrap);
    return loader_type;
}

PyObject *
_PyImport_BlessMyLoader(PyInterpreterState *interp, PyObject *module_globals)
{
    PyObject *external = PyObject_GetAttrString(IMPORTLIB(interp),
                                                "_bootstrap_external");
    if (external == NULL) {
        return NULL;
    }

    PyObject *loader = PyObject_CallMethod(external, "_bless_my_loader",
                                           "O", module_globals, NULL);
    Py_DECREF(external);
    return loader;
}

PyObject *
_PyImport_ImportlibModuleRepr(PyInterpreterState *interp, PyObject *m)
{
    return PyObject_CallMethod(IMPORTLIB(interp), "_module_repr", "O", m);
}


/*******************/

/* Return a finder object for a sys.path/pkg.__path__ item 'p',
   possibly by fetching it from the path_importer_cache dict. If it
   wasn't yet cached, traverse path_hooks until a hook is found
   that can handle the path item. Return None if no hook could;
   this tells our caller that the path based finder could not find
   a finder for this path item. Cache the result in
   path_importer_cache. */

static PyObject *
get_path_importer(PyThreadState *tstate, PyObject *path_importer_cache,
                  PyObject *path_hooks, PyObject *p)
{
    PyObject *importer;
    Py_ssize_t j, nhooks;

    if (!PyList_Check(path_hooks)) {
        PyErr_SetString(PyExc_RuntimeError, "sys.path_hooks is not a list");
        return NULL;
    }
    if (!PyDict_Check(path_importer_cache)) {
        PyErr_SetString(PyExc_RuntimeError, "sys.path_importer_cache is not a dict");
        return NULL;
    }

    nhooks = PyList_Size(path_hooks);
    if (nhooks < 0)
        return NULL; /* Shouldn't happen */

    if (PyDict_GetItemRef(path_importer_cache, p, &importer) != 0) {
        // found or error
        return importer;
    }
    // not found
    /* set path_importer_cache[p] to None to avoid recursion */
    if (PyDict_SetItem(path_importer_cache, p, Py_None) != 0)
        return NULL;

    for (j = 0; j < nhooks; j++) {
        PyObject *hook = PyList_GetItem(path_hooks, j);
        if (hook == NULL)
            return NULL;
        importer = PyObject_CallOneArg(hook, p);
        if (importer != NULL)
            break;

        if (!_PyErr_ExceptionMatches(tstate, PyExc_ImportError)) {
            return NULL;
        }
        _PyErr_Clear(tstate);
    }
    if (importer == NULL) {
        Py_RETURN_NONE;
    }
    if (PyDict_SetItem(path_importer_cache, p, importer) < 0) {
        Py_DECREF(importer);
        return NULL;
    }
    return importer;
}

PyObject *
PyImport_GetImporter(PyObject *path)
{
    PyThreadState *tstate = _PyThreadState_GET();
    PyObject *path_importer_cache = PySys_GetAttrString("path_importer_cache");
    if (path_importer_cache == NULL) {
        return NULL;
    }
    PyObject *path_hooks = PySys_GetAttrString("path_hooks");
    if (path_hooks == NULL) {
        Py_DECREF(path_importer_cache);
        return NULL;
    }
    PyObject *importer = get_path_importer(tstate, path_importer_cache, path_hooks, path);
    Py_DECREF(path_hooks);
    Py_DECREF(path_importer_cache);
    return importer;
}


/*********************/
/* importing modules */
/*********************/

int
_PyImport_InitDefaultImportFunc(PyInterpreterState *interp)
{
    // Get the __import__ function
    PyObject *import_func;
    if (PyDict_GetItemStringRef(interp->builtins, "__import__", &import_func) <= 0) {
        return -1;
    }
    IMPORT_FUNC(interp) = import_func;

    // Get the __lazy_import__ function
    if (PyDict_GetItemStringRef(interp->builtins, "__lazy_import__", &import_func) <= 0) {
        return -1;
    }
    LAZY_IMPORT_FUNC(interp) = import_func;
    return 0;
}

int
_PyImport_IsDefaultImportFunc(PyInterpreterState *interp, PyObject *func)
{
    return func == IMPORT_FUNC(interp);
}

int
_PyImport_IsDefaultLazyImportFunc(PyInterpreterState *interp, PyObject *func)
{
    return func == LAZY_IMPORT_FUNC(interp);
}

/* Import a module, either built-in, frozen, or external, and return
   its module object WITH INCREMENTED REFERENCE COUNT */

PyObject *
PyImport_ImportModule(const char *name)
{
    PyObject *pname;
    PyObject *result;

    pname = PyUnicode_FromString(name);
    if (pname == NULL)
        return NULL;
    result = PyImport_Import(pname);
    Py_DECREF(pname);
    return result;
}


/* Import a module without blocking
 *
 * At first it tries to fetch the module from sys.modules. If the module was
 * never loaded before it loads it with PyImport_ImportModule() unless another
 * thread holds the import lock. In the latter case the function raises an
 * ImportError instead of blocking.
 *
 * Returns the module object with incremented ref count.
 *
 * Removed in 3.15, but kept for stable ABI compatibility.
 */
PyAPI_FUNC(PyObject *)
PyImport_ImportModuleNoBlock(const char *name)
{
    if (PyErr_WarnEx(PyExc_DeprecationWarning,
        "PyImport_ImportModuleNoBlock() is deprecated and scheduled for "
        "removal in Python 3.15. Use PyImport_ImportModule() instead.", 1))
    {
        return NULL;
    }
    return PyImport_ImportModule(name);
}


/* Remove importlib frames from the traceback,
 * except in Verbose mode. */
static void
remove_importlib_frames(PyThreadState *tstate)
{
    const char *importlib_filename = "<frozen importlib._bootstrap>";
    const char *external_filename = "<frozen importlib._bootstrap_external>";
    const char *remove_frames = "_call_with_frames_removed";
    int always_trim = 0;
    int in_importlib = 0;
    PyObject **prev_link, **outer_link = NULL;
    PyObject *base_tb = NULL;

    /* Synopsis: if it's an ImportError, we trim all importlib chunks
       from the traceback. We always trim chunks
       which end with a call to "_call_with_frames_removed". */

    PyObject *exc = _PyErr_GetRaisedException(tstate);
    if (exc == NULL || _PyInterpreterState_GetConfig(tstate->interp)->verbose) {
        goto done;
    }

    if (PyType_IsSubtype(Py_TYPE(exc), (PyTypeObject *) PyExc_ImportError)) {
        always_trim = 1;
    }

    assert(PyExceptionInstance_Check(exc));
    base_tb = PyException_GetTraceback(exc);
    prev_link = &base_tb;
    PyObject *tb = base_tb;
    while (tb != NULL) {
        assert(PyTraceBack_Check(tb));
        PyTracebackObject *traceback = (PyTracebackObject *)tb;
        PyObject *next = (PyObject *) traceback->tb_next;
        PyFrameObject *frame = traceback->tb_frame;
        PyCodeObject *code = PyFrame_GetCode(frame);
        int now_in_importlib;

        now_in_importlib = _PyUnicode_EqualToASCIIString(code->co_filename, importlib_filename) ||
                           _PyUnicode_EqualToASCIIString(code->co_filename, external_filename);
        if (now_in_importlib && !in_importlib) {
            /* This is the link to this chunk of importlib tracebacks */
            outer_link = prev_link;
        }
        in_importlib = now_in_importlib;

        if (in_importlib &&
            (always_trim ||
             _PyUnicode_EqualToASCIIString(code->co_name, remove_frames))) {
            Py_XSETREF(*outer_link, Py_XNewRef(next));
            prev_link = outer_link;
        }
        else {
            prev_link = (PyObject **) &traceback->tb_next;
        }
        Py_DECREF(code);
        tb = next;
    }
    if (base_tb == NULL) {
        base_tb = Py_None;
        Py_INCREF(Py_None);
    }
    PyException_SetTraceback(exc, base_tb);
done:
    Py_XDECREF(base_tb);
    _PyErr_SetRaisedException(tstate, exc);
}


static PyObject *
resolve_name(PyThreadState *tstate, PyObject *name, PyObject *globals, int level)
{
    PyObject *abs_name;
    PyObject *package = NULL;
    PyObject *spec = NULL;
    Py_ssize_t last_dot;
    PyObject *base;
    int level_up;

    if (globals == NULL) {
        _PyErr_SetString(tstate, PyExc_KeyError, "'__name__' not in globals");
        goto error;
    }
    if (!PyDict_Check(globals)) {
        _PyErr_SetString(tstate, PyExc_TypeError, "globals must be a dict");
        goto error;
    }
    if (PyDict_GetItemRef(globals, &_Py_ID(__package__), &package) < 0) {
        goto error;
    }
    if (package == Py_None) {
        Py_DECREF(package);
        package = NULL;
    }
    if (PyDict_GetItemRef(globals, &_Py_ID(__spec__), &spec) < 0) {
        goto error;
    }

    if (package != NULL) {
        if (!PyUnicode_Check(package)) {
            _PyErr_SetString(tstate, PyExc_TypeError,
                             "package must be a string");
            goto error;
        }
        else if (spec != NULL && spec != Py_None) {
            int equal;
            PyObject *parent = PyObject_GetAttr(spec, &_Py_ID(parent));
            if (parent == NULL) {
                goto error;
            }

            equal = PyObject_RichCompareBool(package, parent, Py_EQ);
            Py_DECREF(parent);
            if (equal < 0) {
                goto error;
            }
            else if (equal == 0) {
                if (PyErr_WarnEx(PyExc_DeprecationWarning,
                        "__package__ != __spec__.parent", 1) < 0) {
                    goto error;
                }
            }
        }
    }
    else if (spec != NULL && spec != Py_None) {
        package = PyObject_GetAttr(spec, &_Py_ID(parent));
        if (package == NULL) {
            goto error;
        }
        else if (!PyUnicode_Check(package)) {
            _PyErr_SetString(tstate, PyExc_TypeError,
                             "__spec__.parent must be a string");
            goto error;
        }
    }
    else {
        if (PyErr_WarnEx(PyExc_ImportWarning,
                    "can't resolve package from __spec__ or __package__, "
                    "falling back on __name__ and __path__", 1) < 0) {
            goto error;
        }

        if (PyDict_GetItemRef(globals, &_Py_ID(__name__), &package) < 0) {
            goto error;
        }
        if (package == NULL) {
            _PyErr_SetString(tstate, PyExc_KeyError,
                             "'__name__' not in globals");
            goto error;
        }

        if (!PyUnicode_Check(package)) {
            _PyErr_SetString(tstate, PyExc_TypeError,
                             "__name__ must be a string");
            goto error;
        }

        int haspath = PyDict_Contains(globals, &_Py_ID(__path__));
        if (haspath < 0) {
            goto error;
        }
        if (!haspath) {
            Py_ssize_t dot;

            dot = PyUnicode_FindChar(package, '.',
                                        0, PyUnicode_GET_LENGTH(package), -1);
            if (dot == -2) {
                goto error;
            }
            else if (dot == -1) {
                goto no_parent_error;
            }
            PyObject *substr = PyUnicode_Substring(package, 0, dot);
            if (substr == NULL) {
                goto error;
            }
            Py_SETREF(package, substr);
        }
    }

    last_dot = PyUnicode_GET_LENGTH(package);
    if (last_dot == 0) {
        goto no_parent_error;
    }

    for (level_up = 1; level_up < level; level_up += 1) {
        last_dot = PyUnicode_FindChar(package, '.', 0, last_dot, -1);
        if (last_dot == -2) {
            goto error;
        }
        else if (last_dot == -1) {
            _PyErr_SetString(tstate, PyExc_ImportError,
                             "attempted relative import beyond top-level "
                             "package");
            goto error;
        }
    }

    Py_XDECREF(spec);
    base = PyUnicode_Substring(package, 0, last_dot);
    Py_DECREF(package);
    if (base == NULL || PyUnicode_GET_LENGTH(name) == 0) {
        return base;
    }

    abs_name = PyUnicode_FromFormat("%U.%U", base, name);
    Py_DECREF(base);
    return abs_name;

  no_parent_error:
    _PyErr_SetString(tstate, PyExc_ImportError,
                     "attempted relative import "
                     "with no known parent package");

  error:
    Py_XDECREF(spec);
    Py_XDECREF(package);
    return NULL;
}

PyObject *
_PyImport_ResolveName(PyThreadState *tstate, PyObject *name, PyObject *globals, int level)
{
  return resolve_name(tstate, name, globals, level);
}

PyObject *
_PyImport_LoadLazyImportTstate(PyThreadState *tstate, PyObject *lazy_import)
{
    PyObject *obj = NULL;
    PyObject *fromlist = NULL;
    PyObject *import_func = NULL;
    assert(lazy_import != NULL);
    assert(PyLazyImport_CheckExact(lazy_import));

    PyLazyImportObject *lz = (PyLazyImportObject *)lazy_import;
    PyInterpreterState *interp = tstate->interp;

    // Acquire the global import lock to serialize reification
    _PyImport_AcquireLock(interp);

    // Check if we are already importing this module, if so, then we want to return an error
    // that indicates we've hit a cycle which will indicate the value isn't yet available.
    PyObject *importing = interp->imports.lazy_importing_modules;
    if (importing == NULL) {
        importing = interp->imports.lazy_importing_modules = PySet_New(NULL);
        if (importing == NULL) {
            _PyImport_ReleaseLock(interp);
            return NULL;
        }
    }

    assert(PyAnySet_CheckExact(importing));
    int is_loading = _PySet_Contains((PySetObject *)importing, lazy_import);
    if (is_loading < 0) {
        _PyImport_ReleaseLock(interp);
        return NULL;
    } else if (is_loading == 1) {
        PyObject *name = _PyLazyImport_GetName(lazy_import);
        PyObject *errmsg = PyUnicode_FromFormat("cannot import name %R "
                                                "(most likely due to a circular import)",
                                                name);
        PyErr_SetImportErrorSubclass(PyExc_ImportCycleError, errmsg, lz->lz_from, NULL);
        Py_XDECREF(errmsg);
        Py_XDECREF(name);
        _PyImport_ReleaseLock(interp);
        return NULL;
    } else if (PySet_Add(importing, lazy_import) < 0) {
        _PyImport_ReleaseLock(interp);
        goto error;
    }

    Py_ssize_t dot = -1;
    int full = 0;
    if (lz->lz_attr != NULL) {
        full = 1;
    }
    if (!full) {
        dot = PyUnicode_FindChar(lz->lz_from, '.', 0, PyUnicode_GET_LENGTH(lz->lz_from), 1);
    }
    if (dot < 0) {
        full = 1;
    }

    if (lz->lz_attr != NULL) {
        if (PyUnicode_Check(lz->lz_attr)) {
            fromlist = PyTuple_New(1);
            if (fromlist == NULL) {
                goto error;
            }
            Py_INCREF(lz->lz_attr);
            PyTuple_SET_ITEM(fromlist, 0, lz->lz_attr);
        } else {
            Py_INCREF(lz->lz_attr);
            fromlist = lz->lz_attr;
        }
    }

    PyObject *globals = PyEval_GetGlobals();

    if (PyMapping_GetOptionalItem(lz->lz_builtins, &_Py_ID(__import__), &import_func) < 0) {
        goto error;
    }
    if (full) {
        obj = _PyEval_ImportNameWithImport(tstate,
                                   import_func,
                                   globals,
                                   globals,
                                   lz->lz_from,
                                   fromlist,
                                   _PyLong_GetZero());
    } else {
        PyObject *name = PyUnicode_Substring(lz->lz_from, 0, dot);
        if (name == NULL) {
            goto error;
        }
        obj = _PyEval_ImportNameWithImport(tstate,
                                   import_func,
                                   globals,
                                   globals,
                                   name,
                                   fromlist,
                                   _PyLong_GetZero());
        Py_DECREF(name);
    }
    if (obj == NULL) {
        goto error;
    }

    if (lz->lz_attr != NULL && PyUnicode_Check(lz->lz_attr)) {
        PyObject *from = obj;
        obj = _PyEval_ImportFrom(tstate, from, lz->lz_attr);
        Py_DECREF(from);
        if (obj == NULL) {
            goto error;
        }
    }

    assert(!PyLazyImport_CheckExact(obj));

    goto ok;

error:
    Py_XDECREF(obj);
    obj = NULL;

    /* If an error occurred and we have frame information, add it to the exception */
    if (PyErr_Occurred() && lz->lz_code != NULL && lz->lz_instr_offset >= 0) {
        /* Get the current exception - this already has the full traceback from the access point */
        PyObject *exc = _PyErr_GetRaisedException(tstate);

        /* Get import name - this can fail and set an exception */
        PyObject *import_name = _PyLazyImport_GetName(lazy_import);
        if (!import_name) {
            /* Failed to get import name, just restore original exception */
            _PyErr_SetRaisedException(tstate, exc);
            goto ok;
        }

        /* Resolve line number from instruction offset on demand */
        int lineno = PyCode_Addr2Line((PyCodeObject *)lz->lz_code, lz->lz_instr_offset*2);

        /* Get strings - these can return NULL on encoding errors */
        const char *filename_str = PyUnicode_AsUTF8(lz->lz_code->co_filename);
        if (!filename_str) {
            /* Unicode conversion failed - clear error and restore original exception */
            PyErr_Clear();
            Py_DECREF(import_name);
            _PyErr_SetRaisedException(tstate, exc);
            goto ok;
        }

        const char *funcname_str = PyUnicode_AsUTF8(lz->lz_code->co_name);
        if (!funcname_str) {
            /* Unicode conversion failed - clear error and restore original exception */
            PyErr_Clear();
            Py_DECREF(import_name);
            _PyErr_SetRaisedException(tstate, exc);
            goto ok;
        }

        /* Create a cause exception showing where the lazy import was declared */
        PyObject *msg = PyUnicode_FromFormat(
            "deferred import of '%U' raised an exception during resolution",
            import_name
        );
        Py_DECREF(import_name);  /* Done with import_name regardless of what happens next */

        if (!msg) {
            /* Failed to create message - restore original exception */
            _PyErr_SetRaisedException(tstate, exc);
            goto ok;
        }

        PyObject *cause_exc = PyObject_CallOneArg(PyExc_ImportError, msg);
        Py_DECREF(msg);  /* Done with msg */

        if (!cause_exc) {
            /* Failed to create exception - restore original */
            _PyErr_SetRaisedException(tstate, exc);
            goto ok;
        }

        /* Add traceback entry for the lazy import declaration */
        _PyErr_SetRaisedException(tstate, cause_exc);
        _PyTraceback_Add(funcname_str, filename_str, lineno);
        PyObject *cause_with_tb = _PyErr_GetRaisedException(tstate);

        /* Set the cause on the original exception */
        PyException_SetCause(exc, cause_with_tb);  /* Steals ref to cause_with_tb */

        /* Restore the original exception with its full traceback */
        _PyErr_SetRaisedException(tstate, exc);
    }

ok:
    if (PySet_Discard(importing, lazy_import) < 0) {
        Py_DECREF(obj);
        obj = NULL;
    }

    // Release the global import lock
    _PyImport_ReleaseLock(interp);

    Py_XDECREF(fromlist);
    Py_XDECREF(import_func);
    return obj;
}

static PyObject *
import_find_and_load(PyThreadState *tstate, PyObject *abs_name)
{
    PyObject *mod = NULL;
    PyInterpreterState *interp = tstate->interp;
    int import_time = _PyInterpreterState_GetConfig(interp)->import_time;
#define import_level FIND_AND_LOAD(interp).import_level
#define accumulated FIND_AND_LOAD(interp).accumulated

    PyTime_t t1 = 0, accumulated_copy = accumulated;

    /* XOptions is initialized after first some imports.
     * So we can't have negative cache before completed initialization.
     * Anyway, importlib._find_and_load is much slower than
     * _PyDict_GetItemIdWithError().
     */
    if (import_time) {
        _IMPORT_TIME_HEADER(interp);

        import_level++;
        // ignore error: don't block import if reading the clock fails
        (void)PyTime_PerfCounterRaw(&t1);
        accumulated = 0;
    }

    if (PyDTrace_IMPORT_FIND_LOAD_START_ENABLED())
        PyDTrace_IMPORT_FIND_LOAD_START(PyUnicode_AsUTF8(abs_name));

    mod = PyObject_CallMethodObjArgs(IMPORTLIB(interp), &_Py_ID(_find_and_load),
                                     abs_name, IMPORT_FUNC(interp), NULL);

    if (PyDTrace_IMPORT_FIND_LOAD_DONE_ENABLED())
        PyDTrace_IMPORT_FIND_LOAD_DONE(PyUnicode_AsUTF8(abs_name),
                                       mod != NULL);

    if (import_time) {
        PyTime_t t2;
        (void)PyTime_PerfCounterRaw(&t2);
        PyTime_t cum = t2 - t1;

        import_level--;
        fprintf(stderr, "import time: %9ld | %10ld | %*s%s\n",
                (long)_PyTime_AsMicroseconds(cum - accumulated, _PyTime_ROUND_CEILING),
                (long)_PyTime_AsMicroseconds(cum, _PyTime_ROUND_CEILING),
                import_level*2, "", PyUnicode_AsUTF8(abs_name));

        accumulated = accumulated_copy + cum;
    }

    return mod;
#undef import_level
#undef accumulated
}

static PyObject *
get_abs_name(PyThreadState *tstate, PyObject *name, PyObject *globals, int level)
{
    if (level > 0) {
        return resolve_name(tstate, name, globals, level);
    }
    if (PyUnicode_GET_LENGTH(name) == 0) {
        _PyErr_SetString(tstate, PyExc_ValueError, "Empty module name");
        return NULL;
    }
    return Py_NewRef(name);
}

PyObject *
_PyImport_GetAbsName(PyThreadState *tstate, PyObject *name, PyObject *globals, int level)
{
    return get_abs_name(tstate, name, globals, level);
}


PyObject *
PyImport_ImportModuleLevelObject(PyObject *name, PyObject *globals,
                                 PyObject *locals, PyObject *fromlist,
                                 int level)
{
    PyThreadState *tstate = _PyThreadState_GET();
    PyObject *abs_name = NULL;
    PyObject *final_mod = NULL;
    PyObject *mod = NULL;
    PyObject *package = NULL;
    PyObject *lazy_modules = NULL;
    PyInterpreterState *interp = tstate->interp;
    int has_from;

    if (name == NULL) {
        _PyErr_SetString(tstate, PyExc_ValueError, "Empty module name");
        goto error;
    }

    /* The below code is importlib.__import__() & _gcd_import(), ported to C
       for added performance. */

    if (!PyUnicode_Check(name)) {
        _PyErr_SetString(tstate, PyExc_TypeError,
                         "module name must be a string");
        goto error;
    }
    if (level < 0) {
        _PyErr_SetString(tstate, PyExc_ValueError, "level must be >= 0");
        goto error;
    }

    abs_name = get_abs_name(tstate, name, globals, level);
    if (abs_name == NULL) {
        goto error;
    }

    mod = import_get_module(tstate, abs_name);
    if (mod == NULL && _PyErr_Occurred(tstate)) {
        goto error;
    }

    if (mod != NULL && mod != Py_None) {
        if (import_ensure_initialized(tstate->interp, mod, abs_name) < 0) {
            goto error;
        }
    }
    else {
        Py_XDECREF(mod);
        mod = import_find_and_load(tstate, abs_name);
        if (mod == NULL) {
            goto error;
        }
    }

    has_from = 0;
    if (fromlist != NULL && fromlist != Py_None) {
        has_from = PyObject_IsTrue(fromlist);
        if (has_from < 0)
            goto error;
    }
    if (!has_from) {
        Py_ssize_t len = PyUnicode_GET_LENGTH(name);
        if (level == 0 || len > 0) {
            Py_ssize_t dot;

            dot = PyUnicode_FindChar(name, '.', 0, len, 1);
            if (dot == -2) {
                goto error;
            }

            if (dot == -1) {
                /* No dot in module name, simple exit */
                final_mod = Py_NewRef(mod);
                goto error;
            }

            if (level == 0) {
                PyObject *front = PyUnicode_Substring(name, 0, dot);
                if (front == NULL) {
                    goto error;
                }

                final_mod = PyImport_ImportModuleLevelObject(front, NULL, NULL, NULL, 0);
                Py_DECREF(front);
            }
            else {
                Py_ssize_t cut_off = len - dot;
                Py_ssize_t abs_name_len = PyUnicode_GET_LENGTH(abs_name);
                PyObject *to_return = PyUnicode_Substring(abs_name, 0,
                                                        abs_name_len - cut_off);
                if (to_return == NULL) {
                    goto error;
                }

                final_mod = import_get_module(tstate, to_return);
                if (final_mod == NULL) {
                    if (!_PyErr_Occurred(tstate)) {
                        _PyErr_Format(tstate, PyExc_KeyError,
                                      "%R not in sys.modules as expected",
                                      to_return);
                    }
                    Py_DECREF(to_return);
                    goto error;
                }

                Py_DECREF(to_return);
            }
        }
        else {
            final_mod = Py_NewRef(mod);
        }
    }
    else {
        int has_path = PyObject_HasAttrWithError(mod, &_Py_ID(__path__));
        if (has_path < 0) {
            goto error;
        }
        if (has_path) {
            final_mod = PyObject_CallMethodObjArgs(
                        IMPORTLIB(interp), &_Py_ID(_handle_fromlist),
                        mod, fromlist, IMPORT_FUNC(interp), NULL);
        }
        else {
            final_mod = Py_NewRef(mod);
        }
    }

  error:
    Py_XDECREF(lazy_modules);
    Py_XDECREF(abs_name);
    Py_XDECREF(mod);
    Py_XDECREF(package);
    if (final_mod == NULL) {
        remove_importlib_frames(tstate);
    }
    return final_mod;
}

static PyObject *
get_mod_dict(PyObject *module)
{
    if (PyModule_Check(module)) {
<<<<<<< HEAD
        // Use internal function for direct md_dict access, avoiding function call overhead
=======
>>>>>>> 952ac216
        return Py_NewRef(_PyModule_GetDict(module));
    }

    return PyObject_GetAttr(module, &_Py_ID(__dict__));
}

static int
register_lazy_on_parent(PyThreadState *tstate, PyObject *name, PyObject *builtins)
{
    int ret = -1;
    PyObject *parent = NULL;
    PyObject *child = NULL;
    PyObject *parent_module = NULL;
    PyObject *parent_dict = NULL;

    // Acquire import lock to safely initialize lazy_modules if needed
    // This prevents a race where multiple threads could create different dicts
    PyInterpreterState *interp = tstate->interp;
    _PyImport_AcquireLock(interp);

    PyObject *lazy_modules = interp->imports.lazy_modules;
    if (lazy_modules == NULL) {
        lazy_modules = interp->imports.lazy_modules = PyDict_New();
        if (lazy_modules == NULL) {
            _PyImport_ReleaseLock(interp);
            return -1;
        }
    }

    // Release the lock - we only needed it for initialization
    // The dict operations below are thread-safe on their own
    _PyImport_ReleaseLock(interp);

    Py_INCREF(name);
    while (true) {
        Py_ssize_t dot = PyUnicode_FindChar(name, '.', 0, PyUnicode_GET_LENGTH(name), -1);
        if (dot < 0) {
            ret = 0;
            goto done;
        }
        parent = PyUnicode_Substring(name, 0, dot);
        /* If `parent` is NULL then this has hit the end of the import, no more
         * "parent.child" in the import name. The entire import will be resolved
         * lazily. */
        if (parent == NULL) {
            goto done;
        }
        Py_XDECREF(child);
        child = PyUnicode_Substring(name, dot + 1, PyUnicode_GET_LENGTH(name));
        if (child == NULL) {
            goto done;
        }

        /* Add the lazy import for the child to the parent */
        Py_XDECREF(parent_module);
        parent_module = PyImport_GetModule(parent);
        if (parent_module == NULL) {
            if (PyErr_Occurred()) {
                goto done;
            }

            // Record the child to be added when the parent is imported.
            PyObject *lazy_submodules;
            if (PyDict_GetItemRef(lazy_modules, parent, &lazy_submodules) < 0) {
                goto done;
            }
            if (lazy_submodules == NULL) {
                lazy_submodules = PySet_New(NULL);
                if (lazy_submodules == NULL) {
                    goto done;
                }
                if (PyDict_SetItem(lazy_modules, parent, lazy_submodules) < 0) {
                    Py_DECREF(lazy_submodules);
                    goto done;
                }
            }
            assert(PyAnySet_CheckExact(lazy_submodules));
            if (PySet_Add(lazy_submodules, child) < 0) {
                Py_DECREF(lazy_submodules);
                goto done;
            }
            Py_DECREF(lazy_submodules);
        } else {
            Py_XDECREF(parent_dict);
            parent_dict = get_mod_dict(parent_module);
            if (parent_dict == NULL) {
                goto done;
            }
            if (PyDict_CheckExact(parent_dict) && !PyDict_Contains(parent_dict, child)) {
                PyObject *lazy_module_attr = _PyLazyImport_New(builtins, parent, child);
                if (lazy_module_attr == NULL) {
                    goto done;
                }
                if (PyDict_SetItem(parent_dict, child, lazy_module_attr) < 0) {
                    Py_DECREF(lazy_module_attr);
                    goto done;
                }
                Py_DECREF(lazy_module_attr);
            }
        }

        Py_DECREF(name);
        name = parent;
        parent = NULL;
    }

done:
    Py_XDECREF(parent_dict);
    Py_XDECREF(parent_module);
    Py_XDECREF(child);
    Py_XDECREF(parent);
    Py_XDECREF(name);
    return ret;
}

PyObject *
_PyImport_LazyImportModuleLevelObject(PyThreadState *tstate,
                                      PyObject *name, PyObject *builtins,
                                      PyObject *globals, PyObject *locals,
                                      PyObject *fromlist, int level)
{
    PyObject *abs_name = get_abs_name(tstate, name, globals, level);
    if (abs_name == NULL) {
        return NULL;
    }

    PyInterpreterState *interp = tstate->interp;
    assert(_PyEval_GetFrame()->f_globals == _PyEval_GetFrame()->f_locals); // should only be called in global scope

    // Check if the filter disables the lazy import
    PyObject *filter = FT_ATOMIC_LOAD_PTR_RELAXED(LAZY_IMPORTS_FILTER(interp));
    if (filter != NULL) {
        PyObject *modname;
        if (PyDict_GetItemRef(globals, &_Py_ID(__name__), &modname) < 0) {
            Py_DECREF(abs_name);
            return NULL;
        } else if (modname == NULL) {
            modname = Py_NewRef(Py_None);
        }
        PyObject *args[] = {modname, name, fromlist};
        PyObject *res = PyObject_Vectorcall(
            filter,
            args,
            3,
            NULL
        );

        Py_DECREF(modname);

        if (res == NULL) {
            Py_DECREF(abs_name);
            return NULL;
        }

        int is_true = PyObject_IsTrue(res);
        Py_DECREF(res);

        if (!is_true) {
            Py_DECREF(abs_name);
            return PyImport_ImportModuleLevelObject(
                name, globals, locals, fromlist, level
            );
        }
    }

    PyObject *res = _PyLazyImport_New(builtins, abs_name, fromlist);
    if (res == NULL) {
        Py_DECREF(abs_name);
        return NULL;
    }
    if (register_lazy_on_parent(tstate, abs_name, builtins) < 0) {
        Py_DECREF(res);
        Py_DECREF(abs_name);
        return NULL;
    }

    // Add the module name to sys.lazy_modules set (PEP 810)
    PyObject *lazy_modules_set = interp->imports.lazy_modules_set;
    if (lazy_modules_set != NULL) {
        assert(PyAnySet_CheckExact(lazy_modules_set));
        if (PySet_Add(lazy_modules_set, abs_name) < 0) {
            Py_DECREF(res);
            Py_DECREF(abs_name);
            return NULL;
        }
    }

    Py_DECREF(abs_name);
    return res;
}

PyObject *
PyImport_ImportModuleLevel(const char *name, PyObject *globals, PyObject *locals,
                           PyObject *fromlist, int level)
{
    PyObject *nameobj, *mod;
    nameobj = PyUnicode_FromString(name);
    if (nameobj == NULL)
        return NULL;
    mod = PyImport_ImportModuleLevelObject(nameobj, globals, locals,
                                           fromlist, level);
    Py_DECREF(nameobj);
    return mod;
}


/* Re-import a module of any kind and return its module object, WITH
   INCREMENTED REFERENCE COUNT */

PyObject *
PyImport_ReloadModule(PyObject *m)
{
    PyObject *reloaded_module = NULL;
    PyObject *importlib = PyImport_GetModule(&_Py_ID(importlib));
    if (importlib == NULL) {
        if (PyErr_Occurred()) {
            return NULL;
        }

        importlib = PyImport_ImportModule("importlib");
        if (importlib == NULL) {
            return NULL;
        }
    }

    reloaded_module = PyObject_CallMethodOneArg(importlib, &_Py_ID(reload), m);
    Py_DECREF(importlib);
    return reloaded_module;
}


/* Higher-level import emulator which emulates the "import" statement
   more accurately -- it invokes the __import__() function from the
   builtins of the current globals.  This means that the import is
   done using whatever import hooks are installed in the current
   environment.
   A dummy list ["__doc__"] is passed as the 4th argument so that
   e.g. PyImport_Import(PyUnicode_FromString("win32com.client.gencache"))
   will return <module "gencache"> instead of <module "win32com">. */

PyObject *
PyImport_Import(PyObject *module_name)
{
    PyThreadState *tstate = _PyThreadState_GET();
    PyObject *globals = NULL;
    PyObject *import = NULL;
    PyObject *builtins = NULL;
    PyObject *r = NULL;

    PyObject *from_list = PyList_New(0);
    if (from_list == NULL) {
        goto err;
    }

    /* Get the builtins from current globals */
    globals = PyEval_GetGlobals();  // borrowed
    if (globals != NULL) {
        Py_INCREF(globals);
        // XXX Use _PyEval_EnsureBuiltins()?
        builtins = PyObject_GetItem(globals, &_Py_ID(__builtins__));
        if (builtins == NULL) {
            // XXX Fall back to interp->builtins or sys.modules['builtins']?
            goto err;
        }
    }
    else if (_PyErr_Occurred(tstate)) {
        goto err;
    }
    else {
        /* No globals -- use standard builtins, and fake globals */
        globals = PyDict_New();
        if (globals == NULL) {
            goto err;
        }
        if (_PyEval_EnsureBuiltinsWithModule(tstate, globals, &builtins) < 0) {
            goto err;
        }
    }

    /* Get the __import__ function from the builtins */
    if (PyDict_Check(builtins)) {
        import = PyObject_GetItem(builtins, &_Py_ID(__import__));
        if (import == NULL) {
            _PyErr_SetObject(tstate, PyExc_KeyError, &_Py_ID(__import__));
        }
    }
    else
        import = PyObject_GetAttr(builtins, &_Py_ID(__import__));
    if (import == NULL)
        goto err;

    /* Call the __import__ function with the proper argument list
       Always use absolute import here.
       Calling for side-effect of import. */
    r = PyObject_CallFunction(import, "OOOOi", module_name, globals,
                              globals, from_list, 0, NULL);
    if (r == NULL)
        goto err;
    Py_DECREF(r);

    r = import_get_module(tstate, module_name);
    if (r == NULL && !_PyErr_Occurred(tstate)) {
        _PyErr_SetObject(tstate, PyExc_KeyError, module_name);
    }

  err:
    Py_XDECREF(globals);
    Py_XDECREF(builtins);
    Py_XDECREF(import);
    Py_XDECREF(from_list);

    return r;
}


/*********************/
/* runtime lifecycle */
/*********************/

PyStatus
_PyImport_Init(void)
{
    if (INITTAB != NULL) {
        return _PyStatus_ERR("global import state already initialized");
    }
    if (init_builtin_modules_table() != 0) {
        return PyStatus_NoMemory();
    }
    return _PyStatus_OK();
}

void
_PyImport_Fini(void)
{
    /* Destroy the database used by _PyImport_{Fixup,Find}Extension */
    // XXX Should we actually leave them (mostly) intact, since we don't
    // ever dlclose() the module files?
    _extensions_cache_clear_all();

    /* Free memory allocated by _PyImport_Init() */
    fini_builtin_modules_table();
}

void
_PyImport_Fini2(void)
{
    // Reset PyImport_Inittab
    PyImport_Inittab = _PyImport_Inittab;

    /* Free memory allocated by PyImport_ExtendInittab() */
    _PyMem_DefaultRawFree(inittab_copy);
    inittab_copy = NULL;
}


/*************************/
/* interpreter lifecycle */
/*************************/

PyStatus
_PyImport_InitCore(PyThreadState *tstate, PyObject *sysmod, int importlib)
{
    // XXX Initialize here: interp->modules and interp->import_func.
    // XXX Initialize here: sys.modules and sys.meta_path.

    if (importlib) {
        /* This call sets up builtin and frozen import support */
        if (init_importlib(tstate, sysmod) < 0) {
            return _PyStatus_ERR("failed to initialize importlib");
        }
    }

    return _PyStatus_OK();
}

/* In some corner cases it is important to be sure that the import
   machinery has been initialized (or not cleaned up yet).  For
   example, see issue #4236 and PyModule_Create2(). */

int
_PyImport_IsInitialized(PyInterpreterState *interp)
{
    if (MODULES(interp) == NULL)
        return 0;
    return 1;
}

/* Clear the direct per-interpreter import state, if not cleared already. */
void
_PyImport_ClearCore(PyInterpreterState *interp)
{
    /* interp->modules should have been cleaned up and cleared already
       by _PyImport_FiniCore(). */
    Py_CLEAR(MODULES(interp));
    Py_CLEAR(MODULES_BY_INDEX(interp));
    Py_CLEAR(IMPORTLIB(interp));
    Py_CLEAR(IMPORT_FUNC(interp));
    Py_CLEAR(LAZY_IMPORT_FUNC(interp));
    Py_CLEAR(interp->imports.lazy_modules);
    Py_CLEAR(interp->imports.lazy_modules_set);
    Py_CLEAR(interp->imports.lazy_importing_modules);
    Py_CLEAR(interp->imports.lazy_imports_filter);
}

void
_PyImport_FiniCore(PyInterpreterState *interp)
{
    int verbose = _PyInterpreterState_GetConfig(interp)->verbose;

    if (_PySys_ClearAttrString(interp, "meta_path", verbose) < 0) {
        PyErr_FormatUnraisable("Exception ignored while "
                               "clearing sys.meta_path");
    }

    // XXX Pull in most of finalize_modules() in pylifecycle.c.

    if (_PySys_ClearAttrString(interp, "modules", verbose) < 0) {
        PyErr_FormatUnraisable("Exception ignored while "
                               "clearing sys.modules");
    }

    _PyImport_ClearCore(interp);
}

// XXX Add something like _PyImport_Disable() for use early in interp fini?


/* "external" imports */

static int
init_zipimport(PyThreadState *tstate, int verbose)
{
    PyObject *path_hooks = PySys_GetAttrString("path_hooks");
    if (path_hooks == NULL) {
        return -1;
    }

    if (verbose) {
        PySys_WriteStderr("# installing zipimport hook\n");
    }

    PyObject *zipimporter = PyImport_ImportModuleAttrString("zipimport", "zipimporter");
    if (zipimporter == NULL) {
        _PyErr_Clear(tstate); /* No zipimporter object -- okay */
        if (verbose) {
            PySys_WriteStderr("# can't import zipimport.zipimporter\n");
        }
    }
    else {
        /* sys.path_hooks.insert(0, zipimporter) */
        int err = PyList_Insert(path_hooks, 0, zipimporter);
        Py_DECREF(zipimporter);
        if (err < 0) {
            Py_DECREF(path_hooks);
            return -1;
        }
        if (verbose) {
            PySys_WriteStderr("# installed zipimport hook\n");
        }
    }
    Py_DECREF(path_hooks);

    return 0;
}

PyStatus
_PyImport_InitExternal(PyThreadState *tstate)
{
    int verbose = _PyInterpreterState_GetConfig(tstate->interp)->verbose;

    // XXX Initialize here: sys.path_hooks and sys.path_importer_cache.

    if (init_importlib_external(tstate->interp) != 0) {
        _PyErr_Print(tstate);
        return _PyStatus_ERR("external importer setup failed");
    }

    if (init_zipimport(tstate, verbose) != 0) {
        PyErr_Print();
        return _PyStatus_ERR("initializing zipimport failed");
    }

    return _PyStatus_OK();
}

void
_PyImport_FiniExternal(PyInterpreterState *interp)
{
    int verbose = _PyInterpreterState_GetConfig(interp)->verbose;

    // XXX Uninstall importlib metapath importers here?

    if (_PySys_ClearAttrString(interp, "path_importer_cache", verbose) < 0) {
        PyErr_FormatUnraisable("Exception ignored while "
                               "clearing sys.path_importer_cache");
    }
    if (_PySys_ClearAttrString(interp, "path_hooks", verbose) < 0) {
        PyErr_FormatUnraisable("Exception ignored while "
                               "clearing sys.path_hooks");
    }
}


/******************/
/* module helpers */
/******************/

PyObject *
PyImport_ImportModuleAttr(PyObject *modname, PyObject *attrname)
{
    PyObject *mod = PyImport_Import(modname);
    if (mod == NULL) {
        return NULL;
    }
    PyObject *result = PyObject_GetAttr(mod, attrname);
    Py_DECREF(mod);
    return result;
}

PyObject *
PyImport_ImportModuleAttrString(const char *modname, const char *attrname)
{
    PyObject *pmodname = PyUnicode_FromString(modname);
    if (pmodname == NULL) {
        return NULL;
    }
    PyObject *pattrname = PyUnicode_FromString(attrname);
    if (pattrname == NULL) {
        Py_DECREF(pmodname);
        return NULL;
    }
    PyObject *result = PyImport_ImportModuleAttr(pmodname, pattrname);
    Py_DECREF(pattrname);
    Py_DECREF(pmodname);
    return result;
}

int
PyImport_SetLazyImportsFilter(PyObject *filter)
{
    if (filter == Py_None) {
        filter = NULL;
    }
    if (filter != NULL && !PyCallable_Check(filter)) {
        PyErr_SetString(PyExc_ValueError, "filter provided but is not callable");
        return -1;
    }

    PyInterpreterState *interp = _PyInterpreterState_GET();
#ifdef Py_GIL_DISABLED
    // exchange just in case another thread did same thing at same time
    PyObject *old = _Py_atomic_exchange_ptr(&LAZY_IMPORTS_FILTER(interp), Py_XNewRef(filter));
    Py_XDECREF(old);
#else
    Py_XSETREF(LAZY_IMPORTS_FILTER(interp), Py_XNewRef(filter));
#endif
    return 0;
}

/* Gets the lazy imports filter. Returns a new reference. */
PyObject *
PyImport_GetLazyImportsFilter(void)
{
    PyInterpreterState *interp = _PyInterpreterState_GET();
    return Py_XNewRef(FT_ATOMIC_LOAD_PTR_RELAXED(LAZY_IMPORTS_FILTER(interp)));
}

int
PyImport_SetLazyImportsMode(PyImport_LazyImportsMode mode)
{
    PyInterpreterState *interp = _PyInterpreterState_GET();
    FT_ATOMIC_STORE_INT_RELAXED(LAZY_IMPORTS_MODE(interp), mode);
    return 0;
}

/* Checks if lazy imports is globally enabled or disabled. Return 1 when globally
 * forced on, 0 when globally forced off, or -1 when */
PyImport_LazyImportsMode
PyImport_GetLazyImportsMode(void)
{
    PyInterpreterState *interp = _PyInterpreterState_GET();
    return FT_ATOMIC_LOAD_INT_RELAXED(LAZY_IMPORTS_MODE(interp));
}

/**************/
/* the module */
/**************/

/*[clinic input]
_imp.lock_held

Return True if the import lock is currently held, else False.

On platforms without threads, return False.
[clinic start generated code]*/

static PyObject *
_imp_lock_held_impl(PyObject *module)
/*[clinic end generated code: output=8b89384b5e1963fc input=9b088f9b217d9bdf]*/
{
    PyInterpreterState *interp = _PyInterpreterState_GET();
    return PyBool_FromLong(PyMutex_IsLocked(&IMPORT_LOCK(interp).mutex));
}

/*[clinic input]
@permit_long_docstring_body
_imp.acquire_lock

Acquires the interpreter's import lock for the current thread.

This lock should be used by import hooks to ensure thread-safety when importing
modules. On platforms without threads, this function does nothing.
[clinic start generated code]*/

static PyObject *
_imp_acquire_lock_impl(PyObject *module)
/*[clinic end generated code: output=1aff58cb0ee1b026 input=e1a4ef049d34e7dd]*/
{
    PyInterpreterState *interp = _PyInterpreterState_GET();
    _PyImport_AcquireLock(interp);
    Py_RETURN_NONE;
}

/*[clinic input]
_imp.release_lock

Release the interpreter's import lock.

On platforms without threads, this function does nothing.
[clinic start generated code]*/

static PyObject *
_imp_release_lock_impl(PyObject *module)
/*[clinic end generated code: output=7faab6d0be178b0a input=934fb11516dd778b]*/
{
    PyInterpreterState *interp = _PyInterpreterState_GET();
    if (!_PyRecursiveMutex_IsLockedByCurrentThread(&IMPORT_LOCK(interp))) {
        PyErr_SetString(PyExc_RuntimeError,
                        "not holding the import lock");
        return NULL;
    }
    _PyImport_ReleaseLock(interp);
    Py_RETURN_NONE;
}


/*[clinic input]
_imp._fix_co_filename

    code: object(type="PyCodeObject *", subclass_of="&PyCode_Type")
        Code object to change.

    path: unicode
        File path to use.
    /

Changes code.co_filename to specify the passed-in file path.
[clinic start generated code]*/

static PyObject *
_imp__fix_co_filename_impl(PyObject *module, PyCodeObject *code,
                           PyObject *path)
/*[clinic end generated code: output=1d002f100235587d input=895ba50e78b82f05]*/

{
    update_compiled_module(code, path);

    Py_RETURN_NONE;
}


/*[clinic input]
_imp.create_builtin

    spec: object
    /

Create an extension module.
[clinic start generated code]*/

static PyObject *
_imp_create_builtin(PyObject *module, PyObject *spec)
/*[clinic end generated code: output=ace7ff22271e6f39 input=37f966f890384e47]*/
{
    PyThreadState *tstate = _PyThreadState_GET();

    PyObject *name = PyObject_GetAttrString(spec, "name");
    if (name == NULL) {
        return NULL;
    }

    if (!PyUnicode_Check(name)) {
        PyErr_Format(PyExc_TypeError,
                     "name must be string, not %.200s",
                     Py_TYPE(name)->tp_name);
        Py_DECREF(name);
        return NULL;
    }

    PyObject *mod = create_builtin(tstate, name, spec, NULL);
    Py_DECREF(name);
    return mod;
}


/*[clinic input]
_imp.extension_suffixes

Returns the list of file suffixes used to identify extension modules.
[clinic start generated code]*/

static PyObject *
_imp_extension_suffixes_impl(PyObject *module)
/*[clinic end generated code: output=0bf346e25a8f0cd3 input=ecdeeecfcb6f839e]*/
{
    PyObject *list;

    list = PyList_New(0);
    if (list == NULL)
        return NULL;
#ifdef HAVE_DYNAMIC_LOADING
    const char *suffix;
    unsigned int index = 0;

    while ((suffix = _PyImport_DynLoadFiletab[index])) {
        PyObject *item = PyUnicode_FromString(suffix);
        if (item == NULL) {
            Py_DECREF(list);
            return NULL;
        }
        if (PyList_Append(list, item) < 0) {
            Py_DECREF(list);
            Py_DECREF(item);
            return NULL;
        }
        Py_DECREF(item);
        index += 1;
    }
#endif
    return list;
}

/*[clinic input]
_imp.init_frozen

    name: unicode
    /

Initializes a frozen module.
[clinic start generated code]*/

static PyObject *
_imp_init_frozen_impl(PyObject *module, PyObject *name)
/*[clinic end generated code: output=fc0511ed869fd69c input=13019adfc04f3fb3]*/
{
    PyThreadState *tstate = _PyThreadState_GET();
    int ret;

    ret = PyImport_ImportFrozenModuleObject(name);
    if (ret < 0)
        return NULL;
    if (ret == 0) {
        Py_RETURN_NONE;
    }
    return import_add_module(tstate, name);
}

/*[clinic input]
_imp.find_frozen

    name: unicode
    /
    *
    withdata: bool = False

Return info about the corresponding frozen module (if there is one) or None.

The returned info (a 2-tuple):

 * data         the raw marshalled bytes
 * is_package   whether or not it is a package
 * origname     the originally frozen module's name, or None if not
                a stdlib module (this will usually be the same as
                the module's current name)
[clinic start generated code]*/

static PyObject *
_imp_find_frozen_impl(PyObject *module, PyObject *name, int withdata)
/*[clinic end generated code: output=8c1c3c7f925397a5 input=22a8847c201542fd]*/
{
    struct frozen_info info;
    frozen_status status = find_frozen(name, &info);
    if (status == FROZEN_NOT_FOUND || status == FROZEN_DISABLED) {
        Py_RETURN_NONE;
    }
    else if (status == FROZEN_BAD_NAME) {
        Py_RETURN_NONE;
    }
    else if (status != FROZEN_OKAY) {
        set_frozen_error(status, name);
        return NULL;
    }

    PyObject *data = NULL;
    if (withdata) {
        data = PyMemoryView_FromMemory((char *)info.data, info.size, PyBUF_READ);
        if (data == NULL) {
            return NULL;
        }
    }

    PyObject *origname = NULL;
    if (info.origname != NULL && info.origname[0] != '\0') {
        origname = PyUnicode_FromString(info.origname);
        if (origname == NULL) {
            Py_XDECREF(data);
            return NULL;
        }
    }

    PyObject *result = PyTuple_Pack(3, data ? data : Py_None,
                                    info.is_package ? Py_True : Py_False,
                                    origname ? origname : Py_None);
    Py_XDECREF(origname);
    Py_XDECREF(data);
    return result;
}

/*[clinic input]
_imp.get_frozen_object

    name: unicode
    data as dataobj: object = None
    /

Create a code object for a frozen module.
[clinic start generated code]*/

static PyObject *
_imp_get_frozen_object_impl(PyObject *module, PyObject *name,
                            PyObject *dataobj)
/*[clinic end generated code: output=54368a673a35e745 input=034bdb88f6460b7b]*/
{
    struct frozen_info info = {0};
    Py_buffer buf = {0};
    if (PyObject_CheckBuffer(dataobj)) {
        if (PyObject_GetBuffer(dataobj, &buf, PyBUF_SIMPLE) != 0) {
            return NULL;
        }
        info.data = (const char *)buf.buf;
        info.size = buf.len;
    }
    else if (dataobj != Py_None) {
        _PyArg_BadArgument("get_frozen_object", "argument 2", "bytes", dataobj);
        return NULL;
    }
    else {
        frozen_status status = find_frozen(name, &info);
        if (status != FROZEN_OKAY) {
            set_frozen_error(status, name);
            return NULL;
        }
    }

    if (info.nameobj == NULL) {
        info.nameobj = name;
    }
    if (info.size == 0) {
        /* Does not contain executable code. */
        set_frozen_error(FROZEN_INVALID, name);
        return NULL;
    }

    PyInterpreterState *interp = _PyInterpreterState_GET();
    PyObject *codeobj = unmarshal_frozen_code(interp, &info);
    if (dataobj != Py_None) {
        PyBuffer_Release(&buf);
    }
    return codeobj;
}

/*[clinic input]
_imp.is_frozen_package

    name: unicode
    /

Returns True if the module name is of a frozen package.
[clinic start generated code]*/

static PyObject *
_imp_is_frozen_package_impl(PyObject *module, PyObject *name)
/*[clinic end generated code: output=e70cbdb45784a1c9 input=81b6cdecd080fbb8]*/
{
    struct frozen_info info;
    frozen_status status = find_frozen(name, &info);
    if (status != FROZEN_OKAY && status != FROZEN_EXCLUDED) {
        set_frozen_error(status, name);
        return NULL;
    }
    return PyBool_FromLong(info.is_package);
}

/*[clinic input]
_imp.is_builtin

    name: unicode
    /

Returns True if the module name corresponds to a built-in module.
[clinic start generated code]*/

static PyObject *
_imp_is_builtin_impl(PyObject *module, PyObject *name)
/*[clinic end generated code: output=3bfd1162e2d3be82 input=86befdac021dd1c7]*/
{
    return PyLong_FromLong(is_builtin(name));
}

/*[clinic input]
_imp.is_frozen

    name: unicode
    /

Returns True if the module name corresponds to a frozen module.
[clinic start generated code]*/

static PyObject *
_imp_is_frozen_impl(PyObject *module, PyObject *name)
/*[clinic end generated code: output=01f408f5ec0f2577 input=7301dbca1897d66b]*/
{
    struct frozen_info info;
    frozen_status status = find_frozen(name, &info);
    if (status != FROZEN_OKAY) {
        Py_RETURN_FALSE;
    }
    Py_RETURN_TRUE;
}

/*[clinic input]
_imp._frozen_module_names

Returns the list of available frozen modules.
[clinic start generated code]*/

static PyObject *
_imp__frozen_module_names_impl(PyObject *module)
/*[clinic end generated code: output=80609ef6256310a8 input=76237fbfa94460d2]*/
{
    return list_frozen_module_names();
}

/*[clinic input]
_imp._override_frozen_modules_for_tests

    override: int
    /

(internal-only) Override PyConfig.use_frozen_modules.

(-1: "off", 1: "on", 0: no override)
See frozen_modules() in Lib/test/support/import_helper.py.
[clinic start generated code]*/

static PyObject *
_imp__override_frozen_modules_for_tests_impl(PyObject *module, int override)
/*[clinic end generated code: output=36d5cb1594160811 input=8f1f95a3ef21aec3]*/
{
    PyInterpreterState *interp = _PyInterpreterState_GET();
    OVERRIDE_FROZEN_MODULES(interp) = override;
    Py_RETURN_NONE;
}

/*[clinic input]
_imp._override_multi_interp_extensions_check

    override: int
    /

(internal-only) Override PyInterpreterConfig.check_multi_interp_extensions.

(-1: "never", 1: "always", 0: no override)
[clinic start generated code]*/

static PyObject *
_imp__override_multi_interp_extensions_check_impl(PyObject *module,
                                                  int override)
/*[clinic end generated code: output=3ff043af52bbf280 input=e086a2ea181f92ae]*/
{
    PyInterpreterState *interp = _PyInterpreterState_GET();
    if (_Py_IsMainInterpreter(interp)) {
        PyErr_SetString(PyExc_RuntimeError,
                        "_imp._override_multi_interp_extensions_check() "
                        "cannot be used in the main interpreter");
        return NULL;
    }
#ifdef Py_GIL_DISABLED
    PyErr_SetString(PyExc_RuntimeError,
                    "_imp._override_multi_interp_extensions_check() "
                    "cannot be used in the free-threaded build");
    return NULL;
#else
    int oldvalue = OVERRIDE_MULTI_INTERP_EXTENSIONS_CHECK(interp);
    OVERRIDE_MULTI_INTERP_EXTENSIONS_CHECK(interp) = override;
    return PyLong_FromLong(oldvalue);
#endif
}

#ifdef HAVE_DYNAMIC_LOADING

/*[clinic input]
_imp.create_dynamic

    spec: object
    file: object = NULL
    /

Create an extension module.
[clinic start generated code]*/

static PyObject *
_imp_create_dynamic_impl(PyObject *module, PyObject *spec, PyObject *file)
/*[clinic end generated code: output=83249b827a4fde77 input=c31b954f4cf4e09d]*/
{
    PyObject *mod = NULL;
    PyThreadState *tstate = _PyThreadState_GET();

    struct _Py_ext_module_loader_info info;
    if (_Py_ext_module_loader_info_init_from_spec(&info, spec) < 0) {
        return NULL;
    }

    struct extensions_cache_value *cached = NULL;
    mod = import_find_extension(tstate, &info, &cached);
    if (mod != NULL) {
        assert(!_PyErr_Occurred(tstate));
        assert(cached != NULL);
        /* The module might not have md_def set in certain reload cases. */
        assert(_PyModule_GetDefOrNull(mod) == NULL
                || cached->def == _PyModule_GetDefOrNull(mod));
        assert_singlephase(cached);
        goto finally;
    }
    else if (_PyErr_Occurred(tstate)) {
        goto finally;
    }
    /* Otherwise it must be multi-phase init or the first time it's loaded. */

    /* If the module was added to the global cache
     * but def->m_base.m_copy was cleared (e.g. subinterp fini)
     * then we have to do a little dance here. */
    if (cached != NULL) {
        assert(cached->def->m_base.m_copy == NULL);
        /* For now we clear the cache and move on. */
        _extensions_cache_delete(info.path, info.name);
    }

    if (PySys_Audit("import", "OOOOO", info.name, info.filename,
                    Py_None, Py_None, Py_None) < 0)
    {
        goto finally;
    }

    /* We would move this (and the fclose() below) into
     * _PyImport_GetModuleExportHooks(), but it isn't clear if the intervening
     * code relies on fp still being open. */
    FILE *fp;
    if (file != NULL) {
        fp = Py_fopen(info.filename, "r");
        if (fp == NULL) {
            goto finally;
        }
    }
    else {
        fp = NULL;
    }

    PyModInitFunction p0 = NULL;
    PyModExportFunction ex0 = NULL;
    _PyImport_GetModuleExportHooks(&info, fp, &p0, &ex0);
    if (ex0) {
        mod = import_run_modexport(tstate, ex0, &info, spec);
        // Modules created from slots handle GIL enablement (Py_mod_gil slot)
        // when they're created.
        goto cleanup;
    }
    if (p0 == NULL) {
        goto finally;
    }

#ifdef Py_GIL_DISABLED
    // This call (and the corresponding call to _PyImport_CheckGILForModule())
    // would ideally be inside import_run_extension(). They are kept in the
    // callers for now because that would complicate the control flow inside
    // import_run_extension(). It should be possible to restructure
    // import_run_extension() to address this.
    _PyEval_EnableGILTransient(tstate);
#endif
    mod = import_run_extension(
                    tstate, p0, &info, spec, get_modules_dict(tstate, true));
#ifdef Py_GIL_DISABLED
    if (_PyImport_CheckGILForModule(mod, info.name) < 0) {
        Py_CLEAR(mod);
        goto finally;
    }
#endif

cleanup:
    // XXX Shouldn't this happen in the error cases too (i.e. in "finally")?
    if (fp) {
        fclose(fp);
    }

finally:
    _Py_ext_module_loader_info_clear(&info);
    return mod;
}

/*[clinic input]
_imp.exec_dynamic -> int

    mod: object
    /

Initialize an extension module.
[clinic start generated code]*/

static int
_imp_exec_dynamic_impl(PyObject *module, PyObject *mod)
/*[clinic end generated code: output=f5720ac7b465877d input=9fdbfcb250280d3a]*/
{
    return exec_builtin_or_dynamic(mod);
}


#endif /* HAVE_DYNAMIC_LOADING */

/*[clinic input]
_imp.exec_builtin -> int

    mod: object
    /

Initialize a built-in module.
[clinic start generated code]*/

static int
_imp_exec_builtin_impl(PyObject *module, PyObject *mod)
/*[clinic end generated code: output=0262447b240c038e input=7beed5a2f12a60ca]*/
{
    return exec_builtin_or_dynamic(mod);
}

/*[clinic input]
_imp.source_hash

    key: long
    source: Py_buffer
[clinic start generated code]*/

static PyObject *
_imp_source_hash_impl(PyObject *module, long key, Py_buffer *source)
/*[clinic end generated code: output=edb292448cf399ea input=9aaad1e590089789]*/
{
    union {
        uint64_t x;
        char data[sizeof(uint64_t)];
    } hash;
    hash.x = _Py_KeyedHash((uint64_t)key, source->buf, source->len);
#if !PY_LITTLE_ENDIAN
    // Force to little-endian. There really ought to be a succinct standard way
    // to do this.
    for (size_t i = 0; i < sizeof(hash.data)/2; i++) {
        char tmp = hash.data[i];
        hash.data[i] = hash.data[sizeof(hash.data) - i - 1];
        hash.data[sizeof(hash.data) - i - 1] = tmp;
    }
#endif
    return PyBytes_FromStringAndSize(hash.data, sizeof(hash.data));
}

/*[clinic input]
_imp._set_lazy_attributes
    child_module: object
    name: unicode
    /
Sets attributes to lazy submodules on the module, as side effects.
[clinic start generated code]*/

static PyObject *
_imp__set_lazy_attributes_impl(PyObject *module, PyObject *child_module,
                               PyObject *name)
/*[clinic end generated code: output=bd34f2e16f215c29 input=d959fbfa236f4d59]*/
{
    PyThreadState *tstate = _PyThreadState_GET();
    PyObject *child_dict = NULL;
    PyObject *ret = NULL;
    PyObject *lazy_modules = tstate->interp->imports.lazy_modules;
    if (lazy_modules != NULL) {
        PyObject *lazy_submodules = PyDict_GetItemWithError(lazy_modules, name);
        if (lazy_submodules == NULL) {
            if (PyErr_Occurred()) {
                goto error;
            }
            goto done;
        }

        child_dict = get_mod_dict(child_module);
        if (child_dict == NULL || !PyDict_CheckExact(child_dict)) {
            goto done;
        }
        assert(PyAnySet_CheckExact(lazy_submodules));
        PyObject *attr_name;
        Py_ssize_t pos = 0;
        Py_hash_t hash;
        while (_PySet_NextEntry(lazy_submodules, &pos, &attr_name, &hash)) {
<<<<<<< HEAD
            // Use _PyDict_Contains_KnownHash since we already have the hash from _PySet_NextEntry
=======
>>>>>>> 952ac216
            if (_PyDict_Contains_KnownHash(child_dict, attr_name, hash)) {
                continue;
            }
            PyObject *builtins = _PyEval_GetBuiltins(tstate);
            PyObject *lazy_module_attr = _PyLazyImport_New(builtins, name, attr_name);
            if (lazy_module_attr == NULL) {
                goto error;
            }

            if (_PyModule_ReplaceLazyValue(child_dict, attr_name, lazy_module_attr) < 0) {
                Py_DECREF(lazy_module_attr);
                goto error;
            }
            Py_DECREF(lazy_module_attr);
        }
        if (PyDict_DelItem(lazy_modules, name) < 0) {
            goto error;
        }
    }
done:
    ret = Py_NewRef(Py_None);

  error:
    Py_XDECREF(child_dict);
    return ret;
}

PyDoc_STRVAR(doc_imp,
"(Extremely) low-level import machinery bits as used by importlib.");

static PyMethodDef imp_methods[] = {
    _IMP_EXTENSION_SUFFIXES_METHODDEF
    _IMP_LOCK_HELD_METHODDEF
    _IMP_ACQUIRE_LOCK_METHODDEF
    _IMP_RELEASE_LOCK_METHODDEF
    _IMP_FIND_FROZEN_METHODDEF
    _IMP_GET_FROZEN_OBJECT_METHODDEF
    _IMP_IS_FROZEN_PACKAGE_METHODDEF
    _IMP_CREATE_BUILTIN_METHODDEF
    _IMP_INIT_FROZEN_METHODDEF
    _IMP_IS_BUILTIN_METHODDEF
    _IMP_IS_FROZEN_METHODDEF
    _IMP__FROZEN_MODULE_NAMES_METHODDEF
    _IMP__OVERRIDE_FROZEN_MODULES_FOR_TESTS_METHODDEF
    _IMP__OVERRIDE_MULTI_INTERP_EXTENSIONS_CHECK_METHODDEF
    _IMP_CREATE_DYNAMIC_METHODDEF
    _IMP_EXEC_DYNAMIC_METHODDEF
    _IMP_EXEC_BUILTIN_METHODDEF
    _IMP__FIX_CO_FILENAME_METHODDEF
    _IMP_SOURCE_HASH_METHODDEF
    _IMP__SET_LAZY_ATTRIBUTES_METHODDEF
    {NULL, NULL}  /* sentinel */
};


static int
imp_module_exec(PyObject *module)
{
    const wchar_t *mode = _Py_GetConfig()->check_hash_pycs_mode;
    PyObject *pyc_mode = PyUnicode_FromWideChar(mode, -1);
    if (PyModule_Add(module, "check_hash_based_pycs", pyc_mode) < 0) {
        return -1;
    }

    if (PyModule_AddIntConstant(
            module, "pyc_magic_number_token", PYC_MAGIC_NUMBER_TOKEN) < 0)
    {
        return -1;
    }

    return 0;
}


static PyModuleDef_Slot imp_slots[] = {
    {Py_mod_exec, imp_module_exec},
    {Py_mod_multiple_interpreters, Py_MOD_PER_INTERPRETER_GIL_SUPPORTED},
    {Py_mod_gil, Py_MOD_GIL_NOT_USED},
    {0, NULL}
};

static struct PyModuleDef imp_module = {
    PyModuleDef_HEAD_INIT,
    .m_name = "_imp",
    .m_doc = doc_imp,
    .m_size = 0,
    .m_methods = imp_methods,
    .m_slots = imp_slots,
};

PyMODINIT_FUNC
PyInit__imp(void)
{
    return PyModuleDef_Init(&imp_module);
}<|MERGE_RESOLUTION|>--- conflicted
+++ resolved
@@ -4217,10 +4217,6 @@
 get_mod_dict(PyObject *module)
 {
     if (PyModule_Check(module)) {
-<<<<<<< HEAD
-        // Use internal function for direct md_dict access, avoiding function call overhead
-=======
->>>>>>> 952ac216
         return Py_NewRef(_PyModule_GetDict(module));
     }
 
@@ -5438,10 +5434,6 @@
         Py_ssize_t pos = 0;
         Py_hash_t hash;
         while (_PySet_NextEntry(lazy_submodules, &pos, &attr_name, &hash)) {
-<<<<<<< HEAD
-            // Use _PyDict_Contains_KnownHash since we already have the hash from _PySet_NextEntry
-=======
->>>>>>> 952ac216
             if (_PyDict_Contains_KnownHash(child_dict, attr_name, hash)) {
                 continue;
             }
