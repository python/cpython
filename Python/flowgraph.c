--- conflicted
+++ resolved
@@ -1,8 +1,3 @@
-<<<<<<< HEAD
-#include <stdbool.h>
-
-=======
->>>>>>> 1a8e5742
 #include "Python.h"
 #include "opcode.h"
 #include "pycore_c_array.h"       // _Py_CArray_EnsureCapacity
