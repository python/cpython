
#include <stdbool.h>

#include "Python.h"
#include "pycore_flowgraph.h"
#include "pycore_compile.h"
#include "pycore_intrinsics.h"
#include "pycore_pymem.h"         // _PyMem_IsPtrFreed()

#include "pycore_opcode_utils.h"
#include "pycore_opcode_metadata.h" // OPCODE_HAS_ARG, etc


#undef SUCCESS
#undef ERROR
#define SUCCESS 0
#define ERROR -1

#define RETURN_IF_ERROR(X)  \
    if ((X) == -1) {        \
        return ERROR;       \
    }

#define DEFAULT_BLOCK_SIZE 16

typedef _Py_SourceLocation location;
typedef _PyJumpTargetLabel jump_target_label;

typedef struct _PyCfgInstruction {
    int i_opcode;
    int i_oparg;
    _Py_SourceLocation i_loc;
    struct _PyCfgBasicblock *i_target; /* target block (if jump instruction) */
    struct _PyCfgBasicblock *i_except; /* target block when exception is raised */
} cfg_instr;

typedef struct _PyCfgBasicblock {
    /* Each basicblock in a compilation unit is linked via b_list in the
       reverse order that the block are allocated.  b_list points to the next
       block in this list, not to be confused with b_next, which is next by
       control flow. */
    struct _PyCfgBasicblock *b_list;
    /* The label of this block if it is a jump target, -1 otherwise */
    _PyJumpTargetLabel b_label;
    /* Exception stack at start of block, used by assembler to create the exception handling table */
    struct _PyCfgExceptStack *b_exceptstack;
    /* pointer to an array of instructions, initially NULL */
    cfg_instr *b_instr;
    /* If b_next is non-NULL, it is a pointer to the next
       block reached by normal control flow. */
    struct _PyCfgBasicblock *b_next;
    /* number of instructions used */
    int b_iused;
    /* length of instruction array (b_instr) */
    int b_ialloc;
    /* Used by add_checks_for_loads_of_unknown_variables */
    uint64_t b_unsafe_locals_mask;
    /* Number of predecessors that a block has. */
    int b_predecessors;
    /* depth of stack upon entry of block, computed by stackdepth() */
    int b_startdepth;
    /* Basic block is an exception handler that preserves lasti */
    unsigned b_preserve_lasti : 1;
    /* Used by compiler passes to mark whether they have visited a basic block. */
    unsigned b_visited : 1;
    /* b_except_handler is used by the cold-detection algorithm to mark exception targets */
    unsigned b_except_handler : 1;
    /* b_cold is true if this block is not perf critical (like an exception handler) */
    unsigned b_cold : 1;
    /* b_warm is used by the cold-detection algorithm to mark blocks which are definitely not cold */
    unsigned b_warm : 1;
} basicblock;


struct _PyCfgBuilder {
    /* The entryblock, at which control flow begins. All blocks of the
       CFG are reachable through the b_next links */
    struct _PyCfgBasicblock *g_entryblock;
    /* Pointer to the most recently allocated block.  By following
       b_list links, you can reach all allocated blocks. */
    struct _PyCfgBasicblock *g_block_list;
    /* pointer to the block currently being constructed */
    struct _PyCfgBasicblock *g_curblock;
    /* label for the next instruction to be placed */
    _PyJumpTargetLabel g_current_label;
};

typedef struct _PyCfgBuilder cfg_builder;

#define SAME_LABEL(L1, L2) ((L1).id == (L2).id)
#define IS_LABEL(L) (!SAME_LABEL((L), (NO_LABEL)))

#define LOCATION(LNO, END_LNO, COL, END_COL) \
    ((const _Py_SourceLocation){(LNO), (END_LNO), (COL), (END_COL)})

static inline int
is_block_push(cfg_instr *i)
{
    assert(OPCODE_HAS_ARG(i->i_opcode) || !IS_BLOCK_PUSH_OPCODE(i->i_opcode));
    return IS_BLOCK_PUSH_OPCODE(i->i_opcode);
}

static inline int
is_jump(cfg_instr *i)
{
    return OPCODE_HAS_JUMP(i->i_opcode);
}

/* One arg*/
#define INSTR_SET_OP1(I, OP, ARG) \
    do { \
        assert(OPCODE_HAS_ARG(OP)); \
        cfg_instr *_instr__ptr_ = (I); \
        _instr__ptr_->i_opcode = (OP); \
        _instr__ptr_->i_oparg = (ARG); \
    } while (0);

/* No args*/
#define INSTR_SET_OP0(I, OP) \
    do { \
        assert(!OPCODE_HAS_ARG(OP)); \
        cfg_instr *_instr__ptr_ = (I); \
        _instr__ptr_->i_opcode = (OP); \
        _instr__ptr_->i_oparg = 0; \
    } while (0);

/***** Blocks *****/

/* Returns the offset of the next instruction in the current block's
   b_instr array.  Resizes the b_instr as necessary.
   Returns -1 on failure.
*/
static int
basicblock_next_instr(basicblock *b)
{
    assert(b != NULL);
    RETURN_IF_ERROR(
        _PyCompile_EnsureArrayLargeEnough(
            b->b_iused + 1,
            (void**)&b->b_instr,
            &b->b_ialloc,
            DEFAULT_BLOCK_SIZE,
            sizeof(cfg_instr)));
    return b->b_iused++;
}

static cfg_instr *
basicblock_last_instr(const basicblock *b) {
    assert(b->b_iused >= 0);
    if (b->b_iused > 0) {
        assert(b->b_instr != NULL);
        return &b->b_instr[b->b_iused - 1];
    }
    return NULL;
}

/* Allocate a new block and return a pointer to it.
   Returns NULL on error.
*/

static basicblock *
cfg_builder_new_block(cfg_builder *g)
{
    basicblock *b = (basicblock *)PyMem_Calloc(1, sizeof(basicblock));
    if (b == NULL) {
        PyErr_NoMemory();
        return NULL;
    }
    /* Extend the singly linked list of blocks with new block. */
    b->b_list = g->g_block_list;
    g->g_block_list = b;
    b->b_label = NO_LABEL;
    return b;
}

static int
basicblock_addop(basicblock *b, int opcode, int oparg, location loc)
{
    assert(IS_WITHIN_OPCODE_RANGE(opcode));
    assert(!IS_ASSEMBLER_OPCODE(opcode));
    assert(OPCODE_HAS_ARG(opcode) || HAS_TARGET(opcode) || oparg == 0);
    assert(0 <= oparg && oparg < (1 << 30));

    int off = basicblock_next_instr(b);
    if (off < 0) {
        return ERROR;
    }
    cfg_instr *i = &b->b_instr[off];
    i->i_opcode = opcode;
    i->i_oparg = oparg;
    i->i_target = NULL;
    i->i_loc = loc;

    return SUCCESS;
}

static int
basicblock_add_jump(basicblock *b, int opcode, basicblock *target, location loc)
{
    cfg_instr *last = basicblock_last_instr(b);
    if (last && is_jump(last)) {
        return ERROR;
    }

    RETURN_IF_ERROR(
        basicblock_addop(b, opcode, target->b_label.id, loc));
    last = basicblock_last_instr(b);
    assert(last && last->i_opcode == opcode);
    last->i_target = target;
    return SUCCESS;
}

static inline int
basicblock_append_instructions(basicblock *to, basicblock *from)
{
    for (int i = 0; i < from->b_iused; i++) {
        int n = basicblock_next_instr(to);
        if (n < 0) {
            return ERROR;
        }
        to->b_instr[n] = from->b_instr[i];
    }
    return SUCCESS;
}

static inline int
basicblock_nofallthrough(const basicblock *b) {
    cfg_instr *last = basicblock_last_instr(b);
    return (last &&
            (IS_SCOPE_EXIT_OPCODE(last->i_opcode) ||
             IS_UNCONDITIONAL_JUMP_OPCODE(last->i_opcode)));
}

#define BB_NO_FALLTHROUGH(B) (basicblock_nofallthrough(B))
#define BB_HAS_FALLTHROUGH(B) (!basicblock_nofallthrough(B))

static basicblock *
copy_basicblock(cfg_builder *g, basicblock *block)
{
    /* Cannot copy a block if it has a fallthrough, since
     * a block can only have one fallthrough predecessor.
     */
    assert(BB_NO_FALLTHROUGH(block));
    basicblock *result = cfg_builder_new_block(g);
    if (result == NULL) {
        return NULL;
    }
    if (basicblock_append_instructions(result, block) < 0) {
        return NULL;
    }
    return result;
}

static int
basicblock_insert_instruction(basicblock *block, int pos, cfg_instr *instr) {
    RETURN_IF_ERROR(basicblock_next_instr(block));
    for (int i = block->b_iused - 1; i > pos; i--) {
        block->b_instr[i] = block->b_instr[i-1];
    }
    block->b_instr[pos] = *instr;
    return SUCCESS;
}

/* For debugging purposes only */
#if 0
static void
dump_instr(cfg_instr *i)
{
    const char *jump = is_jump(i) ? "jump " : "";

    char arg[128];

    *arg = '\0';
    if (OPCODE_HAS_ARG(i->i_opcode)) {
        sprintf(arg, "arg: %d ", i->i_oparg);
    }
    if (HAS_TARGET(i->i_opcode)) {
        sprintf(arg, "target: %p [%d] ", i->i_target, i->i_oparg);
    }
    fprintf(stderr, "line: %d, %s (%d)  %s%s\n",
                    i->i_loc.lineno, _PyOpcode_OpName[i->i_opcode], i->i_opcode, arg, jump);
}

static inline int
basicblock_returns(const basicblock *b) {
    cfg_instr *last = basicblock_last_instr(b);
    return last && last->i_opcode == RETURN_VALUE;
}

static void
dump_basicblock(const basicblock *b)
{
    const char *b_return = basicblock_returns(b) ? "return " : "";
    fprintf(stderr, "%d: [EH=%d CLD=%d WRM=%d NO_FT=%d %p] used: %d, depth: %d, preds: %d %s\n",
        b->b_label.id, b->b_except_handler, b->b_cold, b->b_warm, BB_NO_FALLTHROUGH(b), b, b->b_iused,
        b->b_startdepth, b->b_predecessors, b_return);
    if (b->b_instr) {
        int i;
        for (i = 0; i < b->b_iused; i++) {
            fprintf(stderr, "  [%02d] ", i);
            dump_instr(b->b_instr + i);
        }
    }
}

void
_PyCfgBuilder_DumpGraph(const basicblock *entryblock)
{
    for (const basicblock *b = entryblock; b != NULL; b = b->b_next) {
        dump_basicblock(b);
    }
}

#endif


/***** CFG construction and modification *****/

static basicblock *
cfg_builder_use_next_block(cfg_builder *g, basicblock *block)
{
    assert(block != NULL);
    g->g_curblock->b_next = block;
    g->g_curblock = block;
    return block;
}

static inline int
basicblock_exits_scope(const basicblock *b) {
    cfg_instr *last = basicblock_last_instr(b);
    return last && IS_SCOPE_EXIT_OPCODE(last->i_opcode);
}

static inline int
basicblock_has_eval_break(const basicblock *b) {
    for (int i = 0; i < b->b_iused; i++) {
        if (OPCODE_HAS_EVAL_BREAK(b->b_instr[i].i_opcode)) {
            return true;
        }
    }
    return false;
}

static bool
cfg_builder_current_block_is_terminated(cfg_builder *g)
{
    cfg_instr *last = basicblock_last_instr(g->g_curblock);
    if (last && IS_TERMINATOR_OPCODE(last->i_opcode)) {
        return true;
    }
    if (IS_LABEL(g->g_current_label)) {
        if (last || IS_LABEL(g->g_curblock->b_label)) {
            return true;
        }
        else {
            /* current block is empty, label it */
            g->g_curblock->b_label = g->g_current_label;
            g->g_current_label = NO_LABEL;
        }
    }
    return false;
}

static int
cfg_builder_maybe_start_new_block(cfg_builder *g)
{
    if (cfg_builder_current_block_is_terminated(g)) {
        basicblock *b = cfg_builder_new_block(g);
        if (b == NULL) {
            return ERROR;
        }
        b->b_label = g->g_current_label;
        g->g_current_label = NO_LABEL;
        cfg_builder_use_next_block(g, b);
    }
    return SUCCESS;
}

#ifndef NDEBUG
static bool
cfg_builder_check(cfg_builder *g)
{
    assert(g->g_entryblock->b_iused > 0);
    for (basicblock *block = g->g_block_list; block != NULL; block = block->b_list) {
        assert(!_PyMem_IsPtrFreed(block));
        if (block->b_instr != NULL) {
            assert(block->b_ialloc > 0);
            assert(block->b_iused >= 0);
            assert(block->b_ialloc >= block->b_iused);
        }
        else {
            assert (block->b_iused == 0);
            assert (block->b_ialloc == 0);
        }
    }
    return true;
}
#endif

static int
init_cfg_builder(cfg_builder *g)
{
    g->g_block_list = NULL;
    basicblock *block = cfg_builder_new_block(g);
    if (block == NULL) {
        return ERROR;
    }
    g->g_curblock = g->g_entryblock = block;
    g->g_current_label = NO_LABEL;
    return SUCCESS;
}

cfg_builder *
_PyCfgBuilder_New(void)
{
    cfg_builder *g = PyMem_Malloc(sizeof(cfg_builder));
    if (g == NULL) {
        PyErr_NoMemory();
        return NULL;
    }
    memset(g, 0, sizeof(cfg_builder));
    if (init_cfg_builder(g) < 0) {
        PyMem_Free(g);
        return NULL;
    }
    return g;
}

void
_PyCfgBuilder_Free(cfg_builder *g)
{
    if (g == NULL) {
        return;
    }
    assert(cfg_builder_check(g));
    basicblock *b = g->g_block_list;
    while (b != NULL) {
        if (b->b_instr) {
            PyMem_Free((void *)b->b_instr);
        }
        basicblock *next = b->b_list;
        PyMem_Free((void *)b);
        b = next;
    }
    PyMem_Free(g);
}

int
_PyCfgBuilder_CheckSize(cfg_builder *g)
{
    int nblocks = 0;
    for (basicblock *b = g->g_block_list; b != NULL; b = b->b_list) {
        nblocks++;
    }
    if ((size_t)nblocks > SIZE_MAX / sizeof(basicblock *)) {
        PyErr_NoMemory();
        return ERROR;
    }
    return SUCCESS;
}

int
_PyCfgBuilder_UseLabel(cfg_builder *g, jump_target_label lbl)
{
    g->g_current_label = lbl;
    return cfg_builder_maybe_start_new_block(g);
}

int
_PyCfgBuilder_Addop(cfg_builder *g, int opcode, int oparg, location loc)
{
    RETURN_IF_ERROR(cfg_builder_maybe_start_new_block(g));
    return basicblock_addop(g->g_curblock, opcode, oparg, loc);
}


static basicblock *
next_nonempty_block(basicblock *b)
{
    while (b && b->b_iused == 0) {
        b = b->b_next;
    }
    return b;
}

/***** debugging helpers *****/

#ifndef NDEBUG
static int remove_redundant_nops(cfg_builder *g);

static bool
no_redundant_nops(cfg_builder *g) {
    if (remove_redundant_nops(g) != 0) {
        return false;
    }
    return true;
}

static bool
no_redundant_jumps(cfg_builder *g) {
    for (basicblock *b = g->g_entryblock; b != NULL; b = b->b_next) {
        cfg_instr *last = basicblock_last_instr(b);
        if (last != NULL) {
            if (IS_UNCONDITIONAL_JUMP_OPCODE(last->i_opcode)) {
                basicblock *next = next_nonempty_block(b->b_next);
                basicblock *jump_target = next_nonempty_block(last->i_target);
                if (jump_target == next) {
                    assert(next);
                    if (last->i_loc.lineno == next->b_instr[0].i_loc.lineno) {
                        assert(0);
                        return false;
                    }
                }
            }
        }
    }
    return true;
}
#endif

/***** CFG preprocessing (jump targets and exceptions) *****/

static int
normalize_jumps_in_block(cfg_builder *g, basicblock *b) {
    cfg_instr *last = basicblock_last_instr(b);
    if (last == NULL || !IS_CONDITIONAL_JUMP_OPCODE(last->i_opcode)) {
        return SUCCESS;
    }
    assert(!IS_ASSEMBLER_OPCODE(last->i_opcode));

    bool is_forward = last->i_target->b_visited == 0;
    if (is_forward) {
        RETURN_IF_ERROR(
            basicblock_addop(b, NOT_TAKEN, 0, last->i_loc));
        return SUCCESS;
    }

    int reversed_opcode = 0;
    switch(last->i_opcode) {
        case POP_JUMP_IF_NOT_NONE:
            reversed_opcode = POP_JUMP_IF_NONE;
            break;
        case POP_JUMP_IF_NONE:
            reversed_opcode = POP_JUMP_IF_NOT_NONE;
            break;
        case POP_JUMP_IF_FALSE:
            reversed_opcode = POP_JUMP_IF_TRUE;
            break;
        case POP_JUMP_IF_TRUE:
            reversed_opcode = POP_JUMP_IF_FALSE;
            break;
    }
    /* transform 'conditional jump T' to
     * 'reversed_jump b_next' followed by 'jump_backwards T'
     */

    basicblock *target = last->i_target;
    basicblock *backwards_jump = cfg_builder_new_block(g);
    if (backwards_jump == NULL) {
        return ERROR;
    }
    RETURN_IF_ERROR(
        basicblock_addop(backwards_jump, NOT_TAKEN, 0, last->i_loc));
    RETURN_IF_ERROR(
        basicblock_add_jump(backwards_jump, JUMP, target, last->i_loc));
    last->i_opcode = reversed_opcode;
    last->i_target = b->b_next;

    backwards_jump->b_cold = b->b_cold;
    backwards_jump->b_next = b->b_next;
    b->b_next = backwards_jump;
    return SUCCESS;
}


static int
normalize_jumps(cfg_builder *g)
{
    basicblock *entryblock = g->g_entryblock;
    for (basicblock *b = entryblock; b != NULL; b = b->b_next) {
        b->b_visited = 0;
    }
    for (basicblock *b = entryblock; b != NULL; b = b->b_next) {
        b->b_visited = 1;
        RETURN_IF_ERROR(normalize_jumps_in_block(g, b));
    }
    return SUCCESS;
}

static int
check_cfg(cfg_builder *g) {
    for (basicblock *b = g->g_entryblock; b != NULL; b = b->b_next) {
        /* Raise SystemError if jump or exit is not last instruction in the block. */
        for (int i = 0; i < b->b_iused; i++) {
            int opcode = b->b_instr[i].i_opcode;
            assert(!IS_ASSEMBLER_OPCODE(opcode));
            if (IS_TERMINATOR_OPCODE(opcode)) {
                if (i != b->b_iused - 1) {
                    PyErr_SetString(PyExc_SystemError, "malformed control flow graph.");
                    return ERROR;
                }
            }
        }
    }
    return SUCCESS;
}

static int
get_max_label(basicblock *entryblock)
{
    int lbl = -1;
    for (basicblock *b = entryblock; b != NULL; b = b->b_next) {
        if (b->b_label.id > lbl) {
            lbl = b->b_label.id;
        }
    }
    return lbl;
}

/* Calculate the actual jump target from the target_label */
static int
translate_jump_labels_to_targets(basicblock *entryblock)
{
    int max_label = get_max_label(entryblock);
    size_t mapsize = sizeof(basicblock *) * (max_label + 1);
    basicblock **label2block = (basicblock **)PyMem_Malloc(mapsize);
    if (!label2block) {
        PyErr_NoMemory();
        return ERROR;
    }
    memset(label2block, 0, mapsize);
    for (basicblock *b = entryblock; b != NULL; b = b->b_next) {
        if (b->b_label.id >= 0) {
            label2block[b->b_label.id] = b;
        }
    }
    for (basicblock *b = entryblock; b != NULL; b = b->b_next) {
        for (int i = 0; i < b->b_iused; i++) {
            cfg_instr *instr = &b->b_instr[i];
            assert(instr->i_target == NULL);
            if (HAS_TARGET(instr->i_opcode)) {
                int lbl = instr->i_oparg;
                assert(lbl >= 0 && lbl <= max_label);
                instr->i_target = label2block[lbl];
                assert(instr->i_target != NULL);
                assert(instr->i_target->b_label.id == lbl);
            }
        }
    }
    PyMem_Free(label2block);
    return SUCCESS;
}

static int
mark_except_handlers(basicblock *entryblock) {
#ifndef NDEBUG
    for (basicblock *b = entryblock; b != NULL; b = b->b_next) {
        assert(!b->b_except_handler);
    }
#endif
    for (basicblock *b = entryblock; b != NULL; b = b->b_next) {
        for (int i=0; i < b->b_iused; i++) {
            cfg_instr *instr = &b->b_instr[i];
            if (is_block_push(instr)) {
                instr->i_target->b_except_handler = 1;
            }
        }
    }
    return SUCCESS;
}


struct _PyCfgExceptStack {
    basicblock *handlers[CO_MAXBLOCKS+2];
    int depth;
};


static basicblock *
push_except_block(struct _PyCfgExceptStack *stack, cfg_instr *setup) {
    assert(is_block_push(setup));
    int opcode = setup->i_opcode;
    basicblock * target = setup->i_target;
    if (opcode == SETUP_WITH || opcode == SETUP_CLEANUP) {
        target->b_preserve_lasti = 1;
    }
    assert(stack->depth <= CO_MAXBLOCKS);
    stack->handlers[++stack->depth] = target;
    return target;
}

static basicblock *
pop_except_block(struct _PyCfgExceptStack *stack) {
    assert(stack->depth > 0);
    return stack->handlers[--stack->depth];
}

static basicblock *
except_stack_top(struct _PyCfgExceptStack *stack) {
    return stack->handlers[stack->depth];
}

static struct _PyCfgExceptStack *
make_except_stack(void) {
    struct _PyCfgExceptStack *new = PyMem_Malloc(sizeof(struct _PyCfgExceptStack));
    if (new == NULL) {
        PyErr_NoMemory();
        return NULL;
    }
    new->depth = 0;
    new->handlers[0] = NULL;
    return new;
}

static struct _PyCfgExceptStack *
copy_except_stack(struct _PyCfgExceptStack *stack) {
    struct _PyCfgExceptStack *copy = PyMem_Malloc(sizeof(struct _PyCfgExceptStack));
    if (copy == NULL) {
        PyErr_NoMemory();
        return NULL;
    }
    memcpy(copy, stack, sizeof(struct _PyCfgExceptStack));
    return copy;
}

static basicblock**
make_cfg_traversal_stack(basicblock *entryblock) {
    int nblocks = 0;
    for (basicblock *b = entryblock; b != NULL; b = b->b_next) {
        b->b_visited = 0;
        nblocks++;
    }
    basicblock **stack = (basicblock **)PyMem_Malloc(sizeof(basicblock *) * nblocks);
    if (!stack) {
        PyErr_NoMemory();
    }
    return stack;
}

/* Compute the stack effects of opcode with argument oparg.

   Some opcodes have different stack effect when jump to the target and
   when not jump. The 'jump' parameter specifies the case:

   * 0 -- when not jump
   * 1 -- when jump
   * -1 -- maximal
 */
typedef struct {
    /* The stack effect of the instruction. */
    int net;

    /* The maximum stack usage of the instruction. Some instructions may
     * temporarily push extra values to the stack while they are executing.
     */
    int max;
} stack_effects;

Py_LOCAL(int)
get_stack_effects(int opcode, int oparg, int jump, stack_effects *effects)
{
    if (opcode < 0) {
        return -1;
    }
    if ((opcode <= MAX_REAL_OPCODE) && (_PyOpcode_Deopt[opcode] != opcode)) {
        // Specialized instructions are not supported.
        return -1;
    }
    int popped = _PyOpcode_num_popped(opcode, oparg);
    int pushed = _PyOpcode_num_pushed(opcode, oparg);
    if (popped < 0 || pushed < 0) {
        return -1;
    }
    if (IS_BLOCK_PUSH_OPCODE(opcode) && !jump) {
        effects->net = 0;
        effects->max = 0;
        return 0;
    }
    if (_PyOpcode_max_stack_effect(opcode, oparg, &effects->max) < 0) {
        return -1;
    }
    effects->net = pushed - popped;
    assert(effects->max >= effects->net);
    return 0;
}

Py_LOCAL_INLINE(int)
stackdepth_push(basicblock ***sp, basicblock *b, int depth)
{
    if (!(b->b_startdepth < 0 || b->b_startdepth == depth)) {
        PyErr_Format(PyExc_ValueError, "Invalid CFG, inconsistent stackdepth");
        return ERROR;
    }
    if (b->b_startdepth < depth && b->b_startdepth < 100) {
        assert(b->b_startdepth < 0);
        b->b_startdepth = depth;
        *(*sp)++ = b;
    }
    return SUCCESS;
}

/* Find the flow path that needs the largest stack.  We assume that
 * cycles in the flow graph have no net effect on the stack depth.
 */
static int
calculate_stackdepth(cfg_builder *g)
{
    basicblock *entryblock = g->g_entryblock;
    for (basicblock *b = entryblock; b != NULL; b = b->b_next) {
        b->b_startdepth = INT_MIN;
    }
    basicblock **stack = make_cfg_traversal_stack(entryblock);
    if (!stack) {
        return ERROR;
    }


    int stackdepth = -1;
    int maxdepth = 0;
    basicblock **sp = stack;
    if (stackdepth_push(&sp, entryblock, 0) < 0) {
        goto error;
    }
    while (sp != stack) {
        basicblock *b = *--sp;
        int depth = b->b_startdepth;
        assert(depth >= 0);
        basicblock *next = b->b_next;
        for (int i = 0; i < b->b_iused; i++) {
            cfg_instr *instr = &b->b_instr[i];
            stack_effects effects;
            if (get_stack_effects(instr->i_opcode, instr->i_oparg, 0, &effects) < 0) {
                PyErr_Format(PyExc_SystemError,
                             "Invalid stack effect for opcode=%d, arg=%i",
                             instr->i_opcode, instr->i_oparg);
                goto error;
            }
            int new_depth = depth + effects.net;
            if (new_depth < 0) {
                PyErr_Format(PyExc_ValueError,
                             "Invalid CFG, stack underflow");
                goto error;
            }
            maxdepth = Py_MAX(maxdepth, depth + effects.max);
            if (HAS_TARGET(instr->i_opcode)) {
                if (get_stack_effects(instr->i_opcode, instr->i_oparg, 1, &effects) < 0) {
                    PyErr_Format(PyExc_SystemError,
                                 "Invalid stack effect for opcode=%d, arg=%i",
                                 instr->i_opcode, instr->i_oparg);
                    goto error;
                }
                int target_depth = depth + effects.net;
                assert(target_depth >= 0); /* invalid code or bug in stackdepth() */
                maxdepth = Py_MAX(maxdepth, depth + effects.max);
                if (stackdepth_push(&sp, instr->i_target, target_depth) < 0) {
                    goto error;
                }
            }
            depth = new_depth;
            assert(!IS_ASSEMBLER_OPCODE(instr->i_opcode));
            if (IS_UNCONDITIONAL_JUMP_OPCODE(instr->i_opcode) ||
                IS_SCOPE_EXIT_OPCODE(instr->i_opcode))
            {
                /* remaining code is dead */
                next = NULL;
                break;
            }
        }
        if (next != NULL) {
            assert(BB_HAS_FALLTHROUGH(b));
            if (stackdepth_push(&sp, next, depth) < 0) {
                goto error;
            }
        }
    }
    stackdepth = maxdepth;
error:
    PyMem_Free(stack);
    return stackdepth;
}

static int
label_exception_targets(basicblock *entryblock) {
    basicblock **todo_stack = make_cfg_traversal_stack(entryblock);
    if (todo_stack == NULL) {
        return ERROR;
    }
    struct _PyCfgExceptStack *except_stack = make_except_stack();
    if (except_stack == NULL) {
        PyMem_Free(todo_stack);
        PyErr_NoMemory();
        return ERROR;
    }
    except_stack->depth = 0;
    todo_stack[0] = entryblock;
    entryblock->b_visited = 1;
    entryblock->b_exceptstack = except_stack;
    basicblock **todo = &todo_stack[1];
    basicblock *handler = NULL;
    while (todo > todo_stack) {
        todo--;
        basicblock *b = todo[0];
        assert(b->b_visited == 1);
        except_stack = b->b_exceptstack;
        assert(except_stack != NULL);
        b->b_exceptstack = NULL;
        handler = except_stack_top(except_stack);
        int last_yield_except_depth = -1;
        for (int i = 0; i < b->b_iused; i++) {
            cfg_instr *instr = &b->b_instr[i];
            if (is_block_push(instr)) {
                if (!instr->i_target->b_visited) {
                    struct _PyCfgExceptStack *copy = copy_except_stack(except_stack);
                    if (copy == NULL) {
                        goto error;
                    }
                    instr->i_target->b_exceptstack = copy;
                    todo[0] = instr->i_target;
                    instr->i_target->b_visited = 1;
                    todo++;
                }
                handler = push_except_block(except_stack, instr);
            }
            else if (instr->i_opcode == POP_BLOCK) {
                handler = pop_except_block(except_stack);
                INSTR_SET_OP0(instr, NOP);
            }
            else if (is_jump(instr)) {
                instr->i_except = handler;
                assert(i == b->b_iused -1);
                if (!instr->i_target->b_visited) {
                    if (BB_HAS_FALLTHROUGH(b)) {
                        struct _PyCfgExceptStack *copy = copy_except_stack(except_stack);
                        if (copy == NULL) {
                            goto error;
                        }
                        instr->i_target->b_exceptstack = copy;
                    }
                    else {
                        instr->i_target->b_exceptstack = except_stack;
                        except_stack = NULL;
                    }
                    todo[0] = instr->i_target;
                    instr->i_target->b_visited = 1;
                    todo++;
                }
            }
            else if (instr->i_opcode == YIELD_VALUE) {
                instr->i_except = handler;
                last_yield_except_depth = except_stack->depth;
            }
            else if (instr->i_opcode == RESUME) {
                instr->i_except = handler;
                if (instr->i_oparg != RESUME_AT_FUNC_START) {
                    assert(last_yield_except_depth >= 0);
                    if (last_yield_except_depth == 1) {
                        instr->i_oparg |= RESUME_OPARG_DEPTH1_MASK;
                    }
                    last_yield_except_depth = -1;
                }
            }
            else {
                instr->i_except = handler;
            }
        }
        if (BB_HAS_FALLTHROUGH(b) && !b->b_next->b_visited) {
            assert(except_stack != NULL);
            b->b_next->b_exceptstack = except_stack;
            todo[0] = b->b_next;
            b->b_next->b_visited = 1;
            todo++;
        }
        else if (except_stack != NULL) {
           PyMem_Free(except_stack);
        }
    }
#ifdef Py_DEBUG
    for (basicblock *b = entryblock; b != NULL; b = b->b_next) {
        assert(b->b_exceptstack == NULL);
    }
#endif
    PyMem_Free(todo_stack);
    return SUCCESS;
error:
    PyMem_Free(todo_stack);
    PyMem_Free(except_stack);
    return ERROR;
}

/***** CFG optimizations *****/

static int
remove_unreachable(basicblock *entryblock) {
    for (basicblock *b = entryblock; b != NULL; b = b->b_next) {
        b->b_predecessors = 0;
    }
    basicblock **stack = make_cfg_traversal_stack(entryblock);
    if (stack == NULL) {
        return ERROR;
    }
    basicblock **sp = stack;
    entryblock->b_predecessors = 1;
    *sp++ = entryblock;
    entryblock->b_visited = 1;
    while (sp > stack) {
        basicblock *b = *(--sp);
        if (b->b_next && BB_HAS_FALLTHROUGH(b)) {
            if (!b->b_next->b_visited) {
                assert(b->b_next->b_predecessors == 0);
                *sp++ = b->b_next;
                b->b_next->b_visited = 1;
            }
            b->b_next->b_predecessors++;
        }
        for (int i = 0; i < b->b_iused; i++) {
            basicblock *target;
            cfg_instr *instr = &b->b_instr[i];
            if (is_jump(instr) || is_block_push(instr)) {
                target = instr->i_target;
                if (!target->b_visited) {
                    *sp++ = target;
                    target->b_visited = 1;
                }
                target->b_predecessors++;
            }
        }
    }
    PyMem_Free(stack);

    /* Delete unreachable instructions */
    for (basicblock *b = entryblock; b != NULL; b = b->b_next) {
       if (b->b_predecessors == 0) {
            b->b_iused = 0;
            b->b_except_handler = 0;
       }
    }
    return SUCCESS;
}

static int
basicblock_remove_redundant_nops(basicblock *bb) {
    /* Remove NOPs when legal to do so. */
    int dest = 0;
    int prev_lineno = -1;
    for (int src = 0; src < bb->b_iused; src++) {
        int lineno = bb->b_instr[src].i_loc.lineno;
        if (bb->b_instr[src].i_opcode == NOP) {
            /* Eliminate no-op if it doesn't have a line number */
            if (lineno < 0) {
                continue;
            }
            /* or, if the previous instruction had the same line number. */
            if (prev_lineno == lineno) {
                continue;
            }
            /* or, if the next instruction has same line number or no line number */
            if (src < bb->b_iused - 1) {
                int next_lineno = bb->b_instr[src+1].i_loc.lineno;
                if (next_lineno == lineno) {
                    continue;
                }
                if (next_lineno < 0) {
                    bb->b_instr[src+1].i_loc = bb->b_instr[src].i_loc;
                    continue;
                }
            }
            else {
                basicblock *next = next_nonempty_block(bb->b_next);
                /* or if last instruction in BB and next BB has same line number */
                if (next) {
                    location next_loc = NO_LOCATION;
                    for (int next_i=0; next_i < next->b_iused; next_i++) {
                        cfg_instr *instr = &next->b_instr[next_i];
                        if (instr->i_opcode == NOP && instr->i_loc.lineno == NO_LOCATION.lineno) {
                            /* Skip over NOPs without location, they will be removed */
                            continue;
                        }
                        next_loc = instr->i_loc;
                        break;
                    }
                    if (lineno == next_loc.lineno) {
                        continue;
                    }
                }
            }

        }
        if (dest != src) {
            bb->b_instr[dest] = bb->b_instr[src];
        }
        dest++;
        prev_lineno = lineno;
    }
    assert(dest <= bb->b_iused);
    int num_removed = bb->b_iused - dest;
    bb->b_iused = dest;
    return num_removed;
}

static int
remove_redundant_nops(cfg_builder *g) {
    int changes = 0;
    for (basicblock *b = g->g_entryblock; b != NULL; b = b->b_next) {
        int change = basicblock_remove_redundant_nops(b);
        RETURN_IF_ERROR(change);
        changes += change;
    }
    return changes;
}

static int
remove_redundant_nops_and_pairs(basicblock *entryblock)
{
    bool done = false;

    while (! done) {
        done = true;
        cfg_instr *prev_instr = NULL;
        cfg_instr *instr = NULL;
        for (basicblock *b = entryblock; b != NULL; b = b->b_next) {
            RETURN_IF_ERROR(basicblock_remove_redundant_nops(b));
            if (IS_LABEL(b->b_label)) {
                /* this block is a jump target, forget instr */
                instr = NULL;
            }
            for (int i = 0; i < b->b_iused; i++) {
                prev_instr = instr;
                instr = &b->b_instr[i];
                int prev_opcode = prev_instr ? prev_instr->i_opcode : 0;
                int prev_oparg = prev_instr ? prev_instr->i_oparg : 0;
                int opcode = instr->i_opcode;
                bool is_redundant_pair = false;
                if (opcode == POP_TOP) {
                   if (prev_opcode == LOAD_CONST || prev_opcode == LOAD_SMALL_INT) {
                       is_redundant_pair = true;
                   }
                   else if (prev_opcode == COPY && prev_oparg == 1) {
                       is_redundant_pair = true;
                   }
                }
                if (is_redundant_pair) {
                    INSTR_SET_OP0(prev_instr, NOP);
                    INSTR_SET_OP0(instr, NOP);
                    done = false;
                }
            }
            if ((instr && is_jump(instr)) || !BB_HAS_FALLTHROUGH(b)) {
                instr = NULL;
            }
        }
    }
    return SUCCESS;
}

static int
remove_redundant_jumps(cfg_builder *g) {
    /* If a non-empty block ends with a jump instruction, check if the next
     * non-empty block reached through normal flow control is the target
     * of that jump. If it is, then the jump instruction is redundant and
     * can be deleted.
     *
     * Return the number of changes applied, or -1 on error.
     */

    int changes = 0;
    for (basicblock *b = g->g_entryblock; b != NULL; b = b->b_next) {
        cfg_instr *last = basicblock_last_instr(b);
        if (last == NULL) {
            continue;
        }
        assert(!IS_ASSEMBLER_OPCODE(last->i_opcode));
        if (IS_UNCONDITIONAL_JUMP_OPCODE(last->i_opcode)) {
            basicblock* jump_target = next_nonempty_block(last->i_target);
            if (jump_target == NULL) {
                PyErr_SetString(PyExc_SystemError, "jump with NULL target");
                return ERROR;
            }
            basicblock *next = next_nonempty_block(b->b_next);
            if (jump_target == next) {
                changes++;
                INSTR_SET_OP0(last, NOP);
            }
        }
    }

    return changes;
}

static inline bool
basicblock_has_no_lineno(basicblock *b) {
    for (int i = 0; i < b->b_iused; i++) {
        if (b->b_instr[i].i_loc.lineno >= 0) {
            return false;
        }
    }
    return true;
}

/* Maximum size of basic block that should be copied in optimizer */
#define MAX_COPY_SIZE 4

/* If this block ends with an unconditional jump to a small exit block or
 * a block that has no line numbers (and no fallthrough), then
 * remove the jump and extend this block with the target.
 * Returns 1 if extended, 0 if no change, and -1 on error.
 */
static int
basicblock_inline_small_or_no_lineno_blocks(basicblock *bb) {
    cfg_instr *last = basicblock_last_instr(bb);
    if (last == NULL) {
        return 0;
    }
    if (!IS_UNCONDITIONAL_JUMP_OPCODE(last->i_opcode)) {
        return 0;
    }
    basicblock *target = last->i_target;
    bool small_exit_block = (basicblock_exits_scope(target) &&
                             target->b_iused <= MAX_COPY_SIZE);
    bool no_lineno_no_fallthrough = (basicblock_has_no_lineno(target) &&
                                     !BB_HAS_FALLTHROUGH(target));
    if (small_exit_block || no_lineno_no_fallthrough) {
        assert(is_jump(last));
        int removed_jump_opcode = last->i_opcode;
        INSTR_SET_OP0(last, NOP);
        RETURN_IF_ERROR(basicblock_append_instructions(bb, target));
        if (no_lineno_no_fallthrough) {
            last = basicblock_last_instr(bb);
            if (IS_UNCONDITIONAL_JUMP_OPCODE(last->i_opcode) &&
                removed_jump_opcode == JUMP)
            {
                /* Make sure we don't lose eval breaker checks */
                last->i_opcode = JUMP;
            }
        }
        target->b_predecessors--;
        return 1;
    }
    return 0;
}

static int
inline_small_or_no_lineno_blocks(basicblock *entryblock) {
    bool changes;
    do {
        changes = false;
        for (basicblock *b = entryblock; b != NULL; b = b->b_next) {
            int res = basicblock_inline_small_or_no_lineno_blocks(b);
            RETURN_IF_ERROR(res);
            if (res) {
                changes = true;
            }
        }
    } while(changes); /* every change removes a jump, ensuring convergence */
    return changes;
}

// Attempt to eliminate jumps to jumps by updating inst to jump to
// target->i_target using the provided opcode. Return whether or not the
// optimization was successful.
static bool
jump_thread(basicblock *bb, cfg_instr *inst, cfg_instr *target, int opcode)
{
    assert(is_jump(inst));
    assert(is_jump(target));
    assert(inst == basicblock_last_instr(bb));
    // bpo-45773: If inst->i_target == target->i_target, then nothing actually
    // changes (and we fall into an infinite loop):
    if (inst->i_target != target->i_target) {
        /* Change inst to NOP and append a jump to target->i_target. The
         * NOP will be removed later if it's not needed for the lineno.
         */
        INSTR_SET_OP0(inst, NOP);

        RETURN_IF_ERROR(
            basicblock_add_jump(
                bb, opcode, target->i_target, target->i_loc));

        return true;
    }
    return false;
}

static int
loads_const(int opcode)
{
    return OPCODE_HAS_CONST(opcode) || opcode == LOAD_SMALL_INT;
}

static PyObject*
get_const_value(int opcode, int oparg, PyObject *co_consts)
{
    PyObject *constant = NULL;
    assert(loads_const(opcode));
    if (opcode == LOAD_CONST) {
        constant = PyList_GET_ITEM(co_consts, oparg);
    }
    if (opcode == LOAD_SMALL_INT) {
        return PyLong_FromLong(oparg);
    }

    if (constant == NULL) {
        PyErr_SetString(PyExc_SystemError,
                        "Internal error: failed to get value of a constant");
        return NULL;
    }
    return Py_NewRef(constant);
}

// Steals a reference to newconst.
static int
add_const(PyObject *newconst, PyObject *consts, PyObject *const_cache)
{
    if (_PyCompile_ConstCacheMergeOne(const_cache, &newconst) < 0) {
        Py_DECREF(newconst);
        return -1;
    }

    Py_ssize_t index;
    for (index = 0; index < PyList_GET_SIZE(consts); index++) {
        if (PyList_GET_ITEM(consts, index) == newconst) {
            break;
        }
    }
    if (index == PyList_GET_SIZE(consts)) {
        if ((size_t)index >= (size_t)INT_MAX - 1) {
            PyErr_SetString(PyExc_OverflowError, "too many constants");
            Py_DECREF(newconst);
            return -1;
        }
        if (PyList_Append(consts, newconst)) {
            Py_DECREF(newconst);
            return -1;
        }
    }
    Py_DECREF(newconst);
    return (int)index;
}

<<<<<<< HEAD
static int
is_sequence_constant(cfg_instr *inst, int n)
{
    for (int i = 0; i < n; i++) {
        if (!loads_const(inst[i].i_opcode)) {
            return 0;
        }
    }
    return 1;
}


=======
static bool
is_constant_sequence(cfg_instr *inst, int n)
{
    for (int i = 0; i < n; i++) {
        if(!loads_const(inst[i].i_opcode)) {
            return false;
        }
    }
    return true;
}

>>>>>>> 7d0521d5
/* Replace LOAD_CONST c1, LOAD_CONST c2 ... LOAD_CONST cn, BUILD_TUPLE n
   with    LOAD_CONST (c1, c2, ... cn).
   The consts table must still be in list form so that the
   new constant (c1, c2, ... cn) can be appended.
   Called with codestr pointing to the first LOAD_CONST.
*/
static int
fold_tuple_on_constants(PyObject *const_cache,
                        cfg_instr *inst,
                        int n, PyObject *consts)
{
    /* Pre-conditions */
    assert(PyDict_CheckExact(const_cache));
    assert(PyList_CheckExact(consts));
    assert(inst[n].i_opcode == BUILD_TUPLE);
    assert(inst[n].i_oparg == n);

<<<<<<< HEAD
    if (!is_sequence_constant(inst, n)) {
        return SUCCESS;
    }

    /* Buildup new tuple of constants */
    PyObject *newconst = PyTuple_New(n);
    if (newconst == NULL) {
        return ERROR;
    }
    for (int i = 0; i < n; i++) {
        int op = inst[i].i_opcode;
        int arg = inst[i].i_oparg;
        PyObject *constant = get_const_value(op, arg, consts);
        if (constant == NULL) {
            return ERROR;
        }
        PyTuple_SET_ITEM(newconst, i, constant);
    }
    int index = add_const(newconst, consts, const_cache);
    if (index < 0) {
        return ERROR;
    }
    for (int i = 0; i < n; i++) {
        INSTR_SET_OP0(&inst[i], NOP);
    }
    INSTR_SET_OP1(&inst[n], LOAD_CONST, index);
    return SUCCESS;
}


// Replaces const set with a frozenset.
// This should be used only in situations where we 100% sure that
// this set cannot be changed: where's constant set is a rhs in `for` loop
// or it's a rhs in `in` operation.
static int
fold_set_on_constants(PyObject *const_cache,
                      cfg_instr *inst,
                      int n, PyObject *consts)
{
    /* Pre-conditions */
    assert(PyDict_CheckExact(const_cache));
    assert(PyList_CheckExact(consts));
    assert(inst[n].i_opcode == BUILD_SET);
    assert(inst[n].i_oparg == n);

    if (!is_sequence_constant(inst, n)) {
=======
    if (!is_constant_sequence(inst, n)) {
>>>>>>> 7d0521d5
        return SUCCESS;
    }

    PyObject *newconst = PyTuple_New(n);
    if (newconst == NULL) {
        return ERROR;
    }

    for (int i = 0; i < n; i++) {
        int op = inst[i].i_opcode;
        int arg = inst[i].i_oparg;
        PyObject *constant = get_const_value(op, arg, consts);
        if (constant == NULL) {
            return ERROR;
        }
        PyTuple_SET_ITEM(newconst, i, constant);
    }

    PyObject *frozenset = PyFrozenSet_New(newconst);
    if (frozenset == NULL) {
        return ERROR;
    }
    Py_SETREF(newconst, frozenset);

    int index = add_const(newconst, consts, const_cache);
    if (index < 0) {
        return ERROR;
    }
    for (int i = 0; i < n; i++) {
        INSTR_SET_OP0(&inst[i], NOP);
    }
    INSTR_SET_OP1(&inst[n], LOAD_CONST, index);
    return SUCCESS;
}

#define MIN_CONST_SEQUENCE_SIZE 3
/* Replace LOAD_CONST c1, LOAD_CONST c2 ... LOAD_CONST cN, BUILD_LIST N
   with BUILD_LIST 0, LOAD_CONST (c1, c2, ... cN), LIST_EXTEND 1,
   or BUILD_SET & SET_UPDATE respectively.
*/
static int
optimize_if_const_list_or_set(PyObject *const_cache, cfg_instr* inst, int n, PyObject *consts)
{
    assert(PyDict_CheckExact(const_cache));
    assert(PyList_CheckExact(consts));
    assert(inst[n].i_oparg == n);

    int build = inst[n].i_opcode;
    assert(build == BUILD_LIST || build == BUILD_SET);
    int extend = build == BUILD_LIST ? LIST_EXTEND : SET_UPDATE;

    if (n < MIN_CONST_SEQUENCE_SIZE || !is_constant_sequence(inst, n)) {
        return SUCCESS;
    }
    PyObject *newconst = PyTuple_New(n);
    if (newconst == NULL) {
        return ERROR;
    }
    for (int i = 0; i < n; i++) {
        int op = inst[i].i_opcode;
        int arg = inst[i].i_oparg;
        PyObject *constant = get_const_value(op, arg, consts);
        if (constant == NULL) {
            return ERROR;
        }
        PyTuple_SET_ITEM(newconst, i, constant);
    }
    if (build == BUILD_SET) {
        PyObject *frozenset = PyFrozenSet_New(newconst);
        if (frozenset == NULL) {
            return ERROR;
        }
        Py_SETREF(newconst, frozenset);
    }
    int index = add_const(newconst, consts, const_cache);
    RETURN_IF_ERROR(index);
    INSTR_SET_OP1(&inst[0], build, 0);
    for (int i = 1; i < n - 1; i++) {
        INSTR_SET_OP0(&inst[i], NOP);
    }
    INSTR_SET_OP1(&inst[n-1], LOAD_CONST, index);
    INSTR_SET_OP1(&inst[n], extend, 1);
    return SUCCESS;
}

#define VISITED (-1)

// Replace an arbitrary run of SWAPs and NOPs with an optimal one that has the
// same effect.
static int
swaptimize(basicblock *block, int *ix)
{
    // NOTE: "./python -m test test_patma" serves as a good, quick stress test
    // for this function. Make sure to blow away cached *.pyc files first!
    assert(*ix < block->b_iused);
    cfg_instr *instructions = &block->b_instr[*ix];
    // Find the length of the current sequence of SWAPs and NOPs, and record the
    // maximum depth of the stack manipulations:
    assert(instructions[0].i_opcode == SWAP);
    int depth = instructions[0].i_oparg;
    int len = 0;
    int more = false;
    int limit = block->b_iused - *ix;
    while (++len < limit) {
        int opcode = instructions[len].i_opcode;
        if (opcode == SWAP) {
            depth = Py_MAX(depth, instructions[len].i_oparg);
            more = true;
        }
        else if (opcode != NOP) {
            break;
        }
    }
    // It's already optimal if there's only one SWAP:
    if (!more) {
        return SUCCESS;
    }
    // Create an array with elements {0, 1, 2, ..., depth - 1}:
    int *stack = PyMem_Malloc(depth * sizeof(int));
    if (stack == NULL) {
        PyErr_NoMemory();
        return ERROR;
    }
    for (int i = 0; i < depth; i++) {
        stack[i] = i;
    }
    // Simulate the combined effect of these instructions by "running" them on
    // our "stack":
    for (int i = 0; i < len; i++) {
        if (instructions[i].i_opcode == SWAP) {
            int oparg = instructions[i].i_oparg;
            int top = stack[0];
            // SWAPs are 1-indexed:
            stack[0] = stack[oparg - 1];
            stack[oparg - 1] = top;
        }
    }
    // Now we can begin! Our approach here is based on a solution to a closely
    // related problem (https://cs.stackexchange.com/a/13938). It's easiest to
    // think of this algorithm as determining the steps needed to efficiently
    // "un-shuffle" our stack. By performing the moves in *reverse* order,
    // though, we can efficiently *shuffle* it! For this reason, we will be
    // replacing instructions starting from the *end* of the run. Since the
    // solution is optimal, we don't need to worry about running out of space:
    int current = len - 1;
    for (int i = 0; i < depth; i++) {
        // Skip items that have already been visited, or just happen to be in
        // the correct location:
        if (stack[i] == VISITED || stack[i] == i) {
            continue;
        }
        // Okay, we've found an item that hasn't been visited. It forms a cycle
        // with other items; traversing the cycle and swapping each item with
        // the next will put them all in the correct place. The weird
        // loop-and-a-half is necessary to insert 0 into every cycle, since we
        // can only swap from that position:
        int j = i;
        while (true) {
            // Skip the actual swap if our item is zero, since swapping the top
            // item with itself is pointless:
            if (j) {
                assert(0 <= current);
                // SWAPs are 1-indexed:
                instructions[current].i_opcode = SWAP;
                instructions[current--].i_oparg = j + 1;
            }
            if (stack[j] == VISITED) {
                // Completed the cycle:
                assert(j == i);
                break;
            }
            int next_j = stack[j];
            stack[j] = VISITED;
            j = next_j;
        }
    }
    // NOP out any unused instructions:
    while (0 <= current) {
        INSTR_SET_OP0(&instructions[current--], NOP);
    }
    PyMem_Free(stack);
    *ix += len - 1;
    return SUCCESS;
}


// This list is pretty small, since it's only okay to reorder opcodes that:
// - can't affect control flow (like jumping or raising exceptions)
// - can't invoke arbitrary code (besides finalizers)
// - only touch the TOS (and pop it when finished)
#define SWAPPABLE(opcode) \
    ((opcode) == STORE_FAST || \
     (opcode) == STORE_FAST_MAYBE_NULL || \
     (opcode) == POP_TOP)

#define STORES_TO(instr) \
    (((instr).i_opcode == STORE_FAST || \
      (instr).i_opcode == STORE_FAST_MAYBE_NULL) \
     ? (instr).i_oparg : -1)

static int
next_swappable_instruction(basicblock *block, int i, int lineno)
{
    while (++i < block->b_iused) {
        cfg_instr *instruction = &block->b_instr[i];
        if (0 <= lineno && instruction->i_loc.lineno != lineno) {
            // Optimizing across this instruction could cause user-visible
            // changes in the names bound between line tracing events!
            return -1;
        }
        if (instruction->i_opcode == NOP) {
            continue;
        }
        if (SWAPPABLE(instruction->i_opcode)) {
            return i;
        }
        return -1;
    }
    return -1;
}

// Attempt to apply SWAPs statically by swapping *instructions* rather than
// stack items. For example, we can replace SWAP(2), POP_TOP, STORE_FAST(42)
// with the more efficient NOP, STORE_FAST(42), POP_TOP.
static void
apply_static_swaps(basicblock *block, int i)
{
    // SWAPs are to our left, and potential swaperands are to our right:
    for (; 0 <= i; i--) {
        assert(i < block->b_iused);
        cfg_instr *swap = &block->b_instr[i];
        if (swap->i_opcode != SWAP) {
            if (swap->i_opcode == NOP || SWAPPABLE(swap->i_opcode)) {
                // Nope, but we know how to handle these. Keep looking:
                continue;
            }
            // We can't reason about what this instruction does. Bail:
            return;
        }
        int j = next_swappable_instruction(block, i, -1);
        if (j < 0) {
            return;
        }
        int k = j;
        int lineno = block->b_instr[j].i_loc.lineno;
        for (int count = swap->i_oparg - 1; 0 < count; count--) {
            k = next_swappable_instruction(block, k, lineno);
            if (k < 0) {
                return;
            }
        }
        // The reordering is not safe if the two instructions to be swapped
        // store to the same location, or if any intervening instruction stores
        // to the same location as either of them.
        int store_j = STORES_TO(block->b_instr[j]);
        int store_k = STORES_TO(block->b_instr[k]);
        if (store_j >= 0 || store_k >= 0) {
            if (store_j == store_k) {
                return;
            }
            for (int idx = j + 1; idx < k; idx++) {
                int store_idx = STORES_TO(block->b_instr[idx]);
                if (store_idx >= 0 && (store_idx == store_j || store_idx == store_k)) {
                    return;
                }
            }
        }

        // Success!
        INSTR_SET_OP0(swap, NOP);
        cfg_instr temp = block->b_instr[j];
        block->b_instr[j] = block->b_instr[k];
        block->b_instr[k] = temp;
    }
}

static int
basicblock_optimize_load_const(PyObject *const_cache, basicblock *bb, PyObject *consts)
{
    assert(PyDict_CheckExact(const_cache));
    assert(PyList_CheckExact(consts));
    int opcode = 0;
    int oparg = 0;
    for (int i = 0; i < bb->b_iused; i++) {
        cfg_instr *inst = &bb->b_instr[i];
        bool is_copy_of_load_const = (opcode == LOAD_CONST &&
                                      inst->i_opcode == COPY &&
                                      inst->i_oparg == 1);
        if (! is_copy_of_load_const) {
            opcode = inst->i_opcode;
            oparg = inst->i_oparg;
        }
        assert(!IS_ASSEMBLER_OPCODE(opcode));
        if (opcode != LOAD_CONST && opcode != LOAD_SMALL_INT) {
            continue;
        }
        int nextop = i+1 < bb->b_iused ? bb->b_instr[i+1].i_opcode : 0;
        switch(nextop) {
            case POP_JUMP_IF_FALSE:
            case POP_JUMP_IF_TRUE:
            case JUMP_IF_FALSE:
            case JUMP_IF_TRUE:
            {
                /* Remove LOAD_CONST const; conditional jump */
                PyObject* cnt = get_const_value(opcode, oparg, consts);
                if (cnt == NULL) {
                    return ERROR;
                }
                int is_true = PyObject_IsTrue(cnt);
                Py_DECREF(cnt);
                if (is_true == -1) {
                    return ERROR;
                }
                if (PyCompile_OpcodeStackEffect(nextop, 0) == -1) {
                    /* POP_JUMP_IF_FALSE or POP_JUMP_IF_TRUE */
                    INSTR_SET_OP0(inst, NOP);
                }
                int jump_if_true = (nextop == POP_JUMP_IF_TRUE || nextop == JUMP_IF_TRUE);
                if (is_true == jump_if_true) {
                    bb->b_instr[i+1].i_opcode = JUMP;
                }
                else {
                    INSTR_SET_OP0(&bb->b_instr[i + 1], NOP);
                }
                break;
            }
            case IS_OP:
            {
                // Fold to POP_JUMP_IF_NONE:
                // - LOAD_CONST(None) IS_OP(0) POP_JUMP_IF_TRUE
                // - LOAD_CONST(None) IS_OP(1) POP_JUMP_IF_FALSE
                // - LOAD_CONST(None) IS_OP(0) TO_BOOL POP_JUMP_IF_TRUE
                // - LOAD_CONST(None) IS_OP(1) TO_BOOL POP_JUMP_IF_FALSE
                // Fold to POP_JUMP_IF_NOT_NONE:
                // - LOAD_CONST(None) IS_OP(0) POP_JUMP_IF_FALSE
                // - LOAD_CONST(None) IS_OP(1) POP_JUMP_IF_TRUE
                // - LOAD_CONST(None) IS_OP(0) TO_BOOL POP_JUMP_IF_FALSE
                // - LOAD_CONST(None) IS_OP(1) TO_BOOL POP_JUMP_IF_TRUE
                PyObject *cnt = get_const_value(opcode, oparg, consts);
                if (cnt == NULL) {
                    return ERROR;
                }
                if (!Py_IsNone(cnt)) {
                    Py_DECREF(cnt);
                    break;
                }
                if (bb->b_iused <= i + 2) {
                    break;
                }
                cfg_instr *is_instr = &bb->b_instr[i + 1];
                cfg_instr *jump_instr = &bb->b_instr[i + 2];
                // Get rid of TO_BOOL regardless:
                if (jump_instr->i_opcode == TO_BOOL) {
                    INSTR_SET_OP0(jump_instr, NOP);
                    if (bb->b_iused <= i + 3) {
                        break;
                    }
                    jump_instr = &bb->b_instr[i + 3];
                }
                bool invert = is_instr->i_oparg;
                if (jump_instr->i_opcode == POP_JUMP_IF_FALSE) {
                    invert = !invert;
                }
                else if (jump_instr->i_opcode != POP_JUMP_IF_TRUE) {
                    break;
                }
                INSTR_SET_OP0(inst, NOP);
                INSTR_SET_OP0(is_instr, NOP);
                jump_instr->i_opcode = invert ? POP_JUMP_IF_NOT_NONE
                                              : POP_JUMP_IF_NONE;
                break;
            }
            case TO_BOOL:
            {
                PyObject *cnt = get_const_value(opcode, oparg, consts);
                if (cnt == NULL) {
                    return ERROR;
                }
                int is_true = PyObject_IsTrue(cnt);
                Py_DECREF(cnt);
                if (is_true == -1) {
                    return ERROR;
                }
                cnt = PyBool_FromLong(is_true);
                int index = add_const(cnt, consts, const_cache);
                if (index < 0) {
                    return ERROR;
                }
                INSTR_SET_OP0(inst, NOP);
                INSTR_SET_OP1(&bb->b_instr[i + 1], LOAD_CONST, index);
                break;
            }
        }
    }
    return SUCCESS;
}

static int
optimize_load_const(PyObject *const_cache, cfg_builder *g, PyObject *consts) {
    for (basicblock *b = g->g_entryblock; b != NULL; b = b->b_next) {
        RETURN_IF_ERROR(basicblock_optimize_load_const(const_cache, b, consts));
    }
    return SUCCESS;
}

static int
optimize_basic_block(PyObject *const_cache, basicblock *bb, PyObject *consts)
{
    assert(PyDict_CheckExact(const_cache));
    assert(PyList_CheckExact(consts));
    cfg_instr nop;
    INSTR_SET_OP0(&nop, NOP);
    for (int i = 0; i < bb->b_iused; i++) {
        cfg_instr *inst = &bb->b_instr[i];
        cfg_instr *target;
        int opcode = inst->i_opcode;
        int oparg = inst->i_oparg;
        if (HAS_TARGET(opcode)) {
            assert(inst->i_target->b_iused > 0);
            target = &inst->i_target->b_instr[0];
            assert(!IS_ASSEMBLER_OPCODE(target->i_opcode));
        }
        else {
            target = &nop;
        }
        int nextop = i+1 < bb->b_iused ? bb->b_instr[i+1].i_opcode : 0;
        assert(!IS_ASSEMBLER_OPCODE(opcode));
        switch (opcode) {
            /* Try to fold tuples of constants.
               Skip over BUILD_TUPLE(1) UNPACK_SEQUENCE(1).
               Replace BUILD_TUPLE(2) UNPACK_SEQUENCE(2) with SWAP(2).
               Replace BUILD_TUPLE(3) UNPACK_SEQUENCE(3) with SWAP(3). */
            case BUILD_TUPLE:
                if (nextop == UNPACK_SEQUENCE && oparg == bb->b_instr[i+1].i_oparg) {
                    switch(oparg) {
                        case 1:
                            INSTR_SET_OP0(inst, NOP);
                            INSTR_SET_OP0(&bb->b_instr[i + 1], NOP);
                            continue;
                        case 2:
                        case 3:
                            INSTR_SET_OP0(inst, NOP);
                            bb->b_instr[i+1].i_opcode = SWAP;
                            continue;
                    }
                }
                if (i >= oparg) {
                    if (fold_tuple_on_constants(const_cache, inst-oparg, oparg, consts)) {
                        goto error;
                    }
                }
                break;
<<<<<<< HEAD
            case BUILD_SET:
                if (nextop == CONTAINS_OP || nextop == GET_ITER) {
                    if (fold_set_on_constants(const_cache, inst-oparg, oparg, consts)) {
=======
            case BUILD_LIST:
            case BUILD_SET:
                if (i >= oparg) {
                    if (optimize_if_const_list_or_set(const_cache, inst-oparg, oparg, consts) < 0) {
>>>>>>> 7d0521d5
                        goto error;
                    }
                }
                break;
            case POP_JUMP_IF_NOT_NONE:
            case POP_JUMP_IF_NONE:
                switch (target->i_opcode) {
                    case JUMP:
                        i -= jump_thread(bb, inst, target, inst->i_opcode);
                }
                break;
            case POP_JUMP_IF_FALSE:
                switch (target->i_opcode) {
                    case JUMP:
                        i -= jump_thread(bb, inst, target, POP_JUMP_IF_FALSE);
                }
                break;
            case POP_JUMP_IF_TRUE:
                switch (target->i_opcode) {
                    case JUMP:
                        i -= jump_thread(bb, inst, target, POP_JUMP_IF_TRUE);
                }
                break;
            case JUMP_IF_FALSE:
                switch (target->i_opcode) {
                    case JUMP:
                    case JUMP_IF_FALSE:
                        i -= jump_thread(bb, inst, target, JUMP_IF_FALSE);
                        continue;
                    case JUMP_IF_TRUE:
                        // No need to check for loops here, a block's b_next
                        // cannot point to itself.
                        assert(inst->i_target != inst->i_target->b_next);
                        inst->i_target = inst->i_target->b_next;
                        i--;
                        continue;
                }
                break;
            case JUMP_IF_TRUE:
                switch (target->i_opcode) {
                    case JUMP:
                    case JUMP_IF_TRUE:
                        i -= jump_thread(bb, inst, target, JUMP_IF_TRUE);
                        continue;
                    case JUMP_IF_FALSE:
                        // No need to check for loops here, a block's b_next
                        // cannot point to itself.
                        assert(inst->i_target != inst->i_target->b_next);
                        inst->i_target = inst->i_target->b_next;
                        i--;
                        continue;
                }
                break;
            case JUMP:
            case JUMP_NO_INTERRUPT:
                switch (target->i_opcode) {
                    case JUMP:
                        i -= jump_thread(bb, inst, target, JUMP);
                        continue;
                    case JUMP_NO_INTERRUPT:
                        i -= jump_thread(bb, inst, target, opcode);
                        continue;
                }
                break;
            case FOR_ITER:
                if (target->i_opcode == JUMP) {
                    /* This will not work now because the jump (at target) could
                     * be forward or backward and FOR_ITER only jumps forward. We
                     * can re-enable this if ever we implement a backward version
                     * of FOR_ITER.
                     */
                    /*
                    i -= jump_thread(bb, inst, target, FOR_ITER);
                    */
                }
                break;
            case STORE_FAST:
                if (opcode == nextop &&
                    oparg == bb->b_instr[i+1].i_oparg &&
                    bb->b_instr[i].i_loc.lineno == bb->b_instr[i+1].i_loc.lineno) {
                    bb->b_instr[i].i_opcode = POP_TOP;
                    bb->b_instr[i].i_oparg = 0;
                }
                break;
            case SWAP:
                if (oparg == 1) {
                    INSTR_SET_OP0(inst, NOP);
                }
                break;
            case LOAD_GLOBAL:
                if (nextop == PUSH_NULL && (oparg & 1) == 0) {
                    INSTR_SET_OP1(inst, LOAD_GLOBAL, oparg | 1);
                    INSTR_SET_OP0(&bb->b_instr[i + 1], NOP);
                }
                break;
            case COMPARE_OP:
                if (nextop == TO_BOOL) {
                    INSTR_SET_OP0(inst, NOP);
                    INSTR_SET_OP1(&bb->b_instr[i + 1], COMPARE_OP, oparg | 16);
                    continue;
                }
                break;
            case CONTAINS_OP:
            case IS_OP:
                if (nextop == TO_BOOL) {
                    INSTR_SET_OP0(inst, NOP);
                    INSTR_SET_OP1(&bb->b_instr[i + 1], opcode, oparg);
                    continue;
                }
                break;
            case TO_BOOL:
                if (nextop == TO_BOOL) {
                    INSTR_SET_OP0(inst, NOP);
                    continue;
                }
                break;
            case UNARY_NOT:
                if (nextop == TO_BOOL) {
                    INSTR_SET_OP0(inst, NOP);
                    INSTR_SET_OP0(&bb->b_instr[i + 1], UNARY_NOT);
                    continue;
                }
                if (nextop == UNARY_NOT) {
                    INSTR_SET_OP0(inst, NOP);
                    INSTR_SET_OP0(&bb->b_instr[i + 1], NOP);
                    continue;
                }
                break;
            case CALL_INTRINSIC_1:
                // for _ in (*foo, *bar) -> for _ in [*foo, *bar]
                if (oparg == INTRINSIC_LIST_TO_TUPLE && nextop == GET_ITER) {
                    INSTR_SET_OP0(inst, NOP);
                }
                break;
        }
    }

    for (int i = 0; i < bb->b_iused; i++) {
        cfg_instr *inst = &bb->b_instr[i];
        if (inst->i_opcode == SWAP) {
            if (swaptimize(bb, &i) < 0) {
                goto error;
            }
            apply_static_swaps(bb, i);
        }
    }
    return SUCCESS;
error:
    return ERROR;
}

static int resolve_line_numbers(cfg_builder *g, int firstlineno);

static int
remove_redundant_nops_and_jumps(cfg_builder *g)
{
    int removed_nops, removed_jumps;
    do {
        /* Convergence is guaranteed because the number of
         * redundant jumps and nops only decreases.
         */
        removed_nops = remove_redundant_nops(g);
        RETURN_IF_ERROR(removed_nops);
        removed_jumps = remove_redundant_jumps(g);
        RETURN_IF_ERROR(removed_jumps);
    } while(removed_nops + removed_jumps > 0);
    return SUCCESS;
}

/* Perform optimizations on a control flow graph.
   The consts object should still be in list form to allow new constants
   to be appended.

   Code trasnformations that reduce code size initially fill the gaps with
   NOPs.  Later those NOPs are removed.
*/
static int
optimize_cfg(cfg_builder *g, PyObject *consts, PyObject *const_cache, int firstlineno)
{
    assert(PyDict_CheckExact(const_cache));
    RETURN_IF_ERROR(check_cfg(g));
    RETURN_IF_ERROR(inline_small_or_no_lineno_blocks(g->g_entryblock));
    RETURN_IF_ERROR(remove_unreachable(g->g_entryblock));
    RETURN_IF_ERROR(resolve_line_numbers(g, firstlineno));
    RETURN_IF_ERROR(optimize_load_const(const_cache, g, consts));
    for (basicblock *b = g->g_entryblock; b != NULL; b = b->b_next) {
        RETURN_IF_ERROR(optimize_basic_block(const_cache, b, consts));
    }
    RETURN_IF_ERROR(remove_redundant_nops_and_pairs(g->g_entryblock));
    RETURN_IF_ERROR(remove_unreachable(g->g_entryblock));
    RETURN_IF_ERROR(remove_redundant_nops_and_jumps(g));
    assert(no_redundant_jumps(g));
    return SUCCESS;
}

static void
make_super_instruction(cfg_instr *inst1, cfg_instr *inst2, int super_op)
{
    int32_t line1 = inst1->i_loc.lineno;
    int32_t line2 = inst2->i_loc.lineno;
    /* Skip if instructions are on different lines */
    if (line1 >= 0 && line2 >= 0 && line1 != line2) {
        return;
    }
    if (inst1->i_oparg >= 16 || inst2->i_oparg >= 16) {
        return;
    }
    INSTR_SET_OP1(inst1, super_op, (inst1->i_oparg << 4) | inst2->i_oparg);
    INSTR_SET_OP0(inst2, NOP);
}

static int
insert_superinstructions(cfg_builder *g)
{
    for (basicblock *b = g->g_entryblock; b != NULL; b = b->b_next) {

        for (int i = 0; i < b->b_iused; i++) {
            cfg_instr *inst = &b->b_instr[i];
            int nextop = i+1 < b->b_iused ? b->b_instr[i+1].i_opcode : 0;
            switch(inst->i_opcode) {
                case LOAD_FAST:
                    if (nextop == LOAD_FAST) {
                        make_super_instruction(inst, &b->b_instr[i + 1], LOAD_FAST_LOAD_FAST);
                    }
                    break;
                case STORE_FAST:
                    switch (nextop) {
                        case LOAD_FAST:
                            make_super_instruction(inst, &b->b_instr[i + 1], STORE_FAST_LOAD_FAST);
                            break;
                        case STORE_FAST:
                            make_super_instruction(inst, &b->b_instr[i + 1], STORE_FAST_STORE_FAST);
                            break;
                    }
                    break;
            }
        }
    }
    int res = remove_redundant_nops(g);
    assert(no_redundant_nops(g));
    return res;
}

// helper functions for add_checks_for_loads_of_unknown_variables
static inline void
maybe_push(basicblock *b, uint64_t unsafe_mask, basicblock ***sp)
{
    // Push b if the unsafe mask is giving us any new information.
    // To avoid overflowing the stack, only allow each block once.
    // Use b->b_visited=1 to mean that b is currently on the stack.
    uint64_t both = b->b_unsafe_locals_mask | unsafe_mask;
    if (b->b_unsafe_locals_mask != both) {
        b->b_unsafe_locals_mask = both;
        // More work left to do.
        if (!b->b_visited) {
            // not on the stack, so push it.
            *(*sp)++ = b;
            b->b_visited = 1;
        }
    }
}

static void
scan_block_for_locals(basicblock *b, basicblock ***sp)
{
    // bit i is set if local i is potentially uninitialized
    uint64_t unsafe_mask = b->b_unsafe_locals_mask;
    for (int i = 0; i < b->b_iused; i++) {
        cfg_instr *instr = &b->b_instr[i];
        assert(instr->i_opcode != EXTENDED_ARG);
        if (instr->i_except != NULL) {
            maybe_push(instr->i_except, unsafe_mask, sp);
        }
        if (instr->i_oparg >= 64) {
            continue;
        }
        assert(instr->i_oparg >= 0);
        uint64_t bit = (uint64_t)1 << instr->i_oparg;
        switch (instr->i_opcode) {
            case DELETE_FAST:
            case LOAD_FAST_AND_CLEAR:
            case STORE_FAST_MAYBE_NULL:
                unsafe_mask |= bit;
                break;
            case STORE_FAST:
                unsafe_mask &= ~bit;
                break;
            case LOAD_FAST_CHECK:
                // If this doesn't raise, then the local is defined.
                unsafe_mask &= ~bit;
                break;
            case LOAD_FAST:
                if (unsafe_mask & bit) {
                    instr->i_opcode = LOAD_FAST_CHECK;
                }
                unsafe_mask &= ~bit;
                break;
        }
    }
    if (b->b_next && BB_HAS_FALLTHROUGH(b)) {
        maybe_push(b->b_next, unsafe_mask, sp);
    }
    cfg_instr *last = basicblock_last_instr(b);
    if (last && is_jump(last)) {
        assert(last->i_target != NULL);
        maybe_push(last->i_target, unsafe_mask, sp);
    }
}

static int
fast_scan_many_locals(basicblock *entryblock, int nlocals)
{
    assert(nlocals > 64);
    Py_ssize_t *states = PyMem_Calloc(nlocals - 64, sizeof(Py_ssize_t));
    if (states == NULL) {
        PyErr_NoMemory();
        return ERROR;
    }
    Py_ssize_t blocknum = 0;
    // state[i - 64] == blocknum if local i is guaranteed to
    // be initialized, i.e., if it has had a previous LOAD_FAST or
    // STORE_FAST within that basicblock (not followed by
    // DELETE_FAST/LOAD_FAST_AND_CLEAR/STORE_FAST_MAYBE_NULL).
    for (basicblock *b = entryblock; b != NULL; b = b->b_next) {
        blocknum++;
        for (int i = 0; i < b->b_iused; i++) {
            cfg_instr *instr = &b->b_instr[i];
            assert(instr->i_opcode != EXTENDED_ARG);
            int arg = instr->i_oparg;
            if (arg < 64) {
                continue;
            }
            assert(arg >= 0);
            switch (instr->i_opcode) {
                case DELETE_FAST:
                case LOAD_FAST_AND_CLEAR:
                case STORE_FAST_MAYBE_NULL:
                    states[arg - 64] = blocknum - 1;
                    break;
                case STORE_FAST:
                    states[arg - 64] = blocknum;
                    break;
                case LOAD_FAST:
                    if (states[arg - 64] != blocknum) {
                        instr->i_opcode = LOAD_FAST_CHECK;
                    }
                    states[arg - 64] = blocknum;
                    break;
                    Py_UNREACHABLE();
            }
        }
    }
    PyMem_Free(states);
    return SUCCESS;
}

static int
remove_unused_consts(basicblock *entryblock, PyObject *consts)
{
    assert(PyList_CheckExact(consts));
    Py_ssize_t nconsts = PyList_GET_SIZE(consts);
    if (nconsts == 0) {
        return SUCCESS;  /* nothing to do */
    }

    Py_ssize_t *index_map = NULL;
    Py_ssize_t *reverse_index_map = NULL;
    int err = ERROR;

    index_map = PyMem_Malloc(nconsts * sizeof(Py_ssize_t));
    if (index_map == NULL) {
        goto end;
    }
    for (Py_ssize_t i = 1; i < nconsts; i++) {
        index_map[i] = -1;
    }
    // The first constant may be docstring; keep it always.
    index_map[0] = 0;

    /* mark used consts */
    for (basicblock *b = entryblock; b != NULL; b = b->b_next) {
        for (int i = 0; i < b->b_iused; i++) {
            int opcode = b->b_instr[i].i_opcode;
            if (OPCODE_HAS_CONST(opcode)) {
                int index = b->b_instr[i].i_oparg;
                index_map[index] = index;
            }
        }
    }
    /* now index_map[i] == i if consts[i] is used, -1 otherwise */
    /* condense consts */
    Py_ssize_t n_used_consts = 0;
    for (Py_ssize_t i = 0; i < nconsts; i++) {
        if (index_map[i] != -1) {
            assert(index_map[i] == i);
            index_map[n_used_consts++] = index_map[i];
        }
    }
    if (n_used_consts == nconsts) {
        /* nothing to do */
        err = SUCCESS;
        goto end;
    }

    /* move all used consts to the beginning of the consts list */
    assert(n_used_consts < nconsts);
    for (Py_ssize_t i = 0; i < n_used_consts; i++) {
        Py_ssize_t old_index = index_map[i];
        assert(i <= old_index && old_index < nconsts);
        if (i != old_index) {
            PyObject *value = PyList_GET_ITEM(consts, index_map[i]);
            assert(value != NULL);
            PyList_SetItem(consts, i, Py_NewRef(value));
        }
    }

    /* truncate the consts list at its new size */
    if (PyList_SetSlice(consts, n_used_consts, nconsts, NULL) < 0) {
        goto end;
    }
    /* adjust const indices in the bytecode */
    reverse_index_map = PyMem_Malloc(nconsts * sizeof(Py_ssize_t));
    if (reverse_index_map == NULL) {
        goto end;
    }
    for (Py_ssize_t i = 0; i < nconsts; i++) {
        reverse_index_map[i] = -1;
    }
    for (Py_ssize_t i = 0; i < n_used_consts; i++) {
        assert(index_map[i] != -1);
        assert(reverse_index_map[index_map[i]] == -1);
        reverse_index_map[index_map[i]] = i;
    }

    for (basicblock *b = entryblock; b != NULL; b = b->b_next) {
        for (int i = 0; i < b->b_iused; i++) {
            int opcode = b->b_instr[i].i_opcode;
            if (OPCODE_HAS_CONST(opcode)) {
                int index = b->b_instr[i].i_oparg;
                assert(reverse_index_map[index] >= 0);
                assert(reverse_index_map[index] < n_used_consts);
                b->b_instr[i].i_oparg = (int)reverse_index_map[index];
            }
        }
    }

    err = SUCCESS;
end:
    PyMem_Free(index_map);
    PyMem_Free(reverse_index_map);
    return err;
}



static int
add_checks_for_loads_of_uninitialized_variables(basicblock *entryblock,
                                                int nlocals,
                                                int nparams)
{
    if (nlocals == 0) {
        return SUCCESS;
    }
    if (nlocals > 64) {
        // To avoid O(nlocals**2) compilation, locals beyond the first
        // 64 are only analyzed one basicblock at a time: initialization
        // info is not passed between basicblocks.
        if (fast_scan_many_locals(entryblock, nlocals) < 0) {
            return ERROR;
        }
        nlocals = 64;
    }
    basicblock **stack = make_cfg_traversal_stack(entryblock);
    if (stack == NULL) {
        return ERROR;
    }
    basicblock **sp = stack;

    // First origin of being uninitialized:
    // The non-parameter locals in the entry block.
    uint64_t start_mask = 0;
    for (int i = nparams; i < nlocals; i++) {
        start_mask |= (uint64_t)1 << i;
    }
    maybe_push(entryblock, start_mask, &sp);

    // Second origin of being uninitialized:
    // There could be DELETE_FAST somewhere, so
    // be sure to scan each basicblock at least once.
    for (basicblock *b = entryblock; b != NULL; b = b->b_next) {
        scan_block_for_locals(b, &sp);
    }
    // Now propagate the uncertainty from the origins we found: Use
    // LOAD_FAST_CHECK for any LOAD_FAST where the local could be undefined.
    while (sp > stack) {
        basicblock *b = *--sp;
        // mark as no longer on stack
        b->b_visited = 0;
        scan_block_for_locals(b, &sp);
    }
    PyMem_Free(stack);
    return SUCCESS;
}


static int
mark_warm(basicblock *entryblock) {
    basicblock **stack = make_cfg_traversal_stack(entryblock);
    if (stack == NULL) {
        return ERROR;
    }
    basicblock **sp = stack;

    *sp++ = entryblock;
    entryblock->b_visited = 1;
    while (sp > stack) {
        basicblock *b = *(--sp);
        assert(!b->b_except_handler);
        b->b_warm = 1;
        basicblock *next = b->b_next;
        if (next && BB_HAS_FALLTHROUGH(b) && !next->b_visited) {
            *sp++ = next;
            next->b_visited = 1;
        }
        for (int i=0; i < b->b_iused; i++) {
            cfg_instr *instr = &b->b_instr[i];
            if (is_jump(instr) && !instr->i_target->b_visited) {
                *sp++ = instr->i_target;
                instr->i_target->b_visited = 1;
            }
        }
    }
    PyMem_Free(stack);
    return SUCCESS;
}

static int
mark_cold(basicblock *entryblock) {
    for (basicblock *b = entryblock; b != NULL; b = b->b_next) {
        assert(!b->b_cold && !b->b_warm);
    }
    if (mark_warm(entryblock) < 0) {
        return ERROR;
    }

    basicblock **stack = make_cfg_traversal_stack(entryblock);
    if (stack == NULL) {
        return ERROR;
    }

    basicblock **sp = stack;
    for (basicblock *b = entryblock; b != NULL; b = b->b_next) {
        if (b->b_except_handler) {
            assert(!b->b_warm);
            *sp++ = b;
            b->b_visited = 1;
        }
    }

    while (sp > stack) {
        basicblock *b = *(--sp);
        b->b_cold = 1;
        basicblock *next = b->b_next;
        if (next && BB_HAS_FALLTHROUGH(b)) {
            if (!next->b_warm && !next->b_visited) {
                *sp++ = next;
                next->b_visited = 1;
            }
        }
        for (int i = 0; i < b->b_iused; i++) {
            cfg_instr *instr = &b->b_instr[i];
            if (is_jump(instr)) {
                assert(i == b->b_iused - 1);
                basicblock *target = b->b_instr[i].i_target;
                if (!target->b_warm && !target->b_visited) {
                    *sp++ = target;
                    target->b_visited = 1;
                }
            }
        }
    }
    PyMem_Free(stack);
    return SUCCESS;
}


static int
push_cold_blocks_to_end(cfg_builder *g) {
    basicblock *entryblock = g->g_entryblock;
    if (entryblock->b_next == NULL) {
        /* single basicblock, no need to reorder */
        return SUCCESS;
    }
    RETURN_IF_ERROR(mark_cold(entryblock));

    int next_lbl = get_max_label(g->g_entryblock) + 1;

    /* If we have a cold block with fallthrough to a warm block, add */
    /* an explicit jump instead of fallthrough */
    for (basicblock *b = entryblock; b != NULL; b = b->b_next) {
        if (b->b_cold && BB_HAS_FALLTHROUGH(b) && b->b_next && b->b_next->b_warm) {
            basicblock *explicit_jump = cfg_builder_new_block(g);
            if (explicit_jump == NULL) {
                return ERROR;
            }
            if (!IS_LABEL(b->b_next->b_label)) {
                b->b_next->b_label.id = next_lbl++;
            }
            basicblock_addop(explicit_jump, JUMP_NO_INTERRUPT, b->b_next->b_label.id,
                             NO_LOCATION);
            explicit_jump->b_cold = 1;
            explicit_jump->b_next = b->b_next;
            explicit_jump->b_predecessors = 1;
            b->b_next = explicit_jump;

            /* set target */
            cfg_instr *last = basicblock_last_instr(explicit_jump);
            last->i_target = explicit_jump->b_next;
        }
    }

    assert(!entryblock->b_cold);  /* First block can't be cold */
    basicblock *cold_blocks = NULL;
    basicblock *cold_blocks_tail = NULL;

    basicblock *b = entryblock;
    while(b->b_next) {
        assert(!b->b_cold);
        while (b->b_next && !b->b_next->b_cold) {
            b = b->b_next;
        }
        if (b->b_next == NULL) {
            /* no more cold blocks */
            break;
        }

        /* b->b_next is the beginning of a cold streak */
        assert(!b->b_cold && b->b_next->b_cold);

        basicblock *b_end = b->b_next;
        while (b_end->b_next && b_end->b_next->b_cold) {
            b_end = b_end->b_next;
        }

        /* b_end is the end of the cold streak */
        assert(b_end && b_end->b_cold);
        assert(b_end->b_next == NULL || !b_end->b_next->b_cold);

        if (cold_blocks == NULL) {
            cold_blocks = b->b_next;
        }
        else {
            cold_blocks_tail->b_next = b->b_next;
        }
        cold_blocks_tail = b_end;
        b->b_next = b_end->b_next;
        b_end->b_next = NULL;
    }
    assert(b != NULL && b->b_next == NULL);
    b->b_next = cold_blocks;

    if (cold_blocks != NULL) {
        RETURN_IF_ERROR(remove_redundant_nops_and_jumps(g));
    }
    return SUCCESS;
}

static int
convert_pseudo_conditional_jumps(cfg_builder *g)
{
    basicblock *entryblock = g->g_entryblock;
    for (basicblock *b = entryblock; b != NULL; b = b->b_next) {
        for (int i = 0; i < b->b_iused; i++) {
            cfg_instr *instr = &b->b_instr[i];
            if (instr->i_opcode == JUMP_IF_FALSE || instr->i_opcode == JUMP_IF_TRUE) {
                assert(i == b->b_iused - 1);
                instr->i_opcode = instr->i_opcode == JUMP_IF_FALSE ?
                                          POP_JUMP_IF_FALSE : POP_JUMP_IF_TRUE;
                location loc = instr->i_loc;
                cfg_instr copy = {
                            .i_opcode = COPY,
                            .i_oparg = 1,
                            .i_loc = loc,
                            .i_target = NULL,
                };
                RETURN_IF_ERROR(basicblock_insert_instruction(b, i++, &copy));
                cfg_instr to_bool = {
                            .i_opcode = TO_BOOL,
                            .i_oparg = 0,
                            .i_loc = loc,
                            .i_target = NULL,
                };
                RETURN_IF_ERROR(basicblock_insert_instruction(b, i++, &to_bool));
            }
        }
    }
    return SUCCESS;
}

static int
convert_pseudo_ops(cfg_builder *g)
{
    basicblock *entryblock = g->g_entryblock;
    for (basicblock *b = entryblock; b != NULL; b = b->b_next) {
        for (int i = 0; i < b->b_iused; i++) {
            cfg_instr *instr = &b->b_instr[i];
            if (is_block_push(instr)) {
                INSTR_SET_OP0(instr, NOP);
            }
            else if (instr->i_opcode == LOAD_CLOSURE) {
                assert(is_pseudo_target(LOAD_CLOSURE, LOAD_FAST));
                instr->i_opcode = LOAD_FAST;
            }
            else if (instr->i_opcode == STORE_FAST_MAYBE_NULL) {
                assert(is_pseudo_target(STORE_FAST_MAYBE_NULL, STORE_FAST));
                instr->i_opcode = STORE_FAST;
            }
        }
    }
    return remove_redundant_nops_and_jumps(g);
}

static inline bool
is_exit_or_eval_check_without_lineno(basicblock *b) {
    if (basicblock_exits_scope(b) || basicblock_has_eval_break(b)) {
        return basicblock_has_no_lineno(b);
    }
    else {
        return false;
    }
}


/* PEP 626 mandates that the f_lineno of a frame is correct
 * after a frame terminates. It would be prohibitively expensive
 * to continuously update the f_lineno field at runtime,
 * so we make sure that all exiting instruction (raises and returns)
 * have a valid line number, allowing us to compute f_lineno lazily.
 * We can do this by duplicating the exit blocks without line number
 * so that none have more than one predecessor. We can then safely
 * copy the line number from the sole predecessor block.
 */
static int
duplicate_exits_without_lineno(cfg_builder *g)
{
    int next_lbl = get_max_label(g->g_entryblock) + 1;

    /* Copy all exit blocks without line number that are targets of a jump.
     */
    basicblock *entryblock = g->g_entryblock;
    for (basicblock *b = entryblock; b != NULL; b = b->b_next) {
        cfg_instr *last = basicblock_last_instr(b);
        if (last == NULL) {
            continue;
        }
        if (is_jump(last)) {
            basicblock *target = next_nonempty_block(last->i_target);
            if (is_exit_or_eval_check_without_lineno(target) && target->b_predecessors > 1) {
                basicblock *new_target = copy_basicblock(g, target);
                if (new_target == NULL) {
                    return ERROR;
                }
                new_target->b_instr[0].i_loc = last->i_loc;
                last->i_target = new_target;
                target->b_predecessors--;
                new_target->b_predecessors = 1;
                new_target->b_next = target->b_next;
                new_target->b_label.id = next_lbl++;
                target->b_next = new_target;
            }
        }
    }

    /* Any remaining reachable exit blocks without line number can only be reached by
     * fall through, and thus can only have a single predecessor */
    for (basicblock *b = entryblock; b != NULL; b = b->b_next) {
        if (BB_HAS_FALLTHROUGH(b) && b->b_next && b->b_iused > 0) {
            if (is_exit_or_eval_check_without_lineno(b->b_next)) {
                cfg_instr *last = basicblock_last_instr(b);
                assert(last != NULL);
                b->b_next->b_instr[0].i_loc = last->i_loc;
            }
        }
    }
    return SUCCESS;
}


/* If an instruction has no line number, but it's predecessor in the BB does,
 * then copy the line number. If a successor block has no line number, and only
 * one predecessor, then inherit the line number.
 * This ensures that all exit blocks (with one predecessor) receive a line number.
 * Also reduces the size of the line number table,
 * but has no impact on the generated line number events.
 */
static void
propagate_line_numbers(basicblock *entryblock) {
    for (basicblock *b = entryblock; b != NULL; b = b->b_next) {
        cfg_instr *last = basicblock_last_instr(b);
        if (last == NULL) {
            continue;
        }

        location prev_location = NO_LOCATION;
        for (int i = 0; i < b->b_iused; i++) {
            if (b->b_instr[i].i_loc.lineno < 0) {
                b->b_instr[i].i_loc = prev_location;
            }
            else {
                prev_location = b->b_instr[i].i_loc;
            }
        }
        if (BB_HAS_FALLTHROUGH(b) && b->b_next->b_predecessors == 1) {
            if (b->b_next->b_iused > 0) {
                if (b->b_next->b_instr[0].i_loc.lineno < 0) {
                    b->b_next->b_instr[0].i_loc = prev_location;
                }
            }
        }
        if (is_jump(last)) {
            basicblock *target = last->i_target;
            if (target->b_predecessors == 1) {
                if (target->b_instr[0].i_loc.lineno < 0) {
                    target->b_instr[0].i_loc = prev_location;
                }
            }
        }
    }
}

static int
resolve_line_numbers(cfg_builder *g, int firstlineno)
{
    RETURN_IF_ERROR(duplicate_exits_without_lineno(g));
    propagate_line_numbers(g->g_entryblock);
    return SUCCESS;
}

int
_PyCfg_OptimizeCodeUnit(cfg_builder *g, PyObject *consts, PyObject *const_cache,
                        int nlocals, int nparams, int firstlineno)
{
    assert(cfg_builder_check(g));
    /** Preprocessing **/
    /* Map labels to targets and mark exception handlers */
    RETURN_IF_ERROR(translate_jump_labels_to_targets(g->g_entryblock));
    RETURN_IF_ERROR(mark_except_handlers(g->g_entryblock));
    RETURN_IF_ERROR(label_exception_targets(g->g_entryblock));

    /** Optimization **/
    RETURN_IF_ERROR(optimize_cfg(g, consts, const_cache, firstlineno));
    RETURN_IF_ERROR(remove_unused_consts(g->g_entryblock, consts));
    RETURN_IF_ERROR(
        add_checks_for_loads_of_uninitialized_variables(
            g->g_entryblock, nlocals, nparams));
    RETURN_IF_ERROR(insert_superinstructions(g));

    RETURN_IF_ERROR(push_cold_blocks_to_end(g));
    RETURN_IF_ERROR(resolve_line_numbers(g, firstlineno));
    // temporarily remove assert. See https://github.com/python/cpython/issues/125845
    // assert(all_exits_have_lineno(g->g_entryblock));
    return SUCCESS;
}

static int *
build_cellfixedoffsets(_PyCompile_CodeUnitMetadata *umd)
{
    int nlocals = (int)PyDict_GET_SIZE(umd->u_varnames);
    int ncellvars = (int)PyDict_GET_SIZE(umd->u_cellvars);
    int nfreevars = (int)PyDict_GET_SIZE(umd->u_freevars);

    int noffsets = ncellvars + nfreevars;
    int *fixed = PyMem_New(int, noffsets);
    if (fixed == NULL) {
        PyErr_NoMemory();
        return NULL;
    }
    for (int i = 0; i < noffsets; i++) {
        fixed[i] = nlocals + i;
    }

    PyObject *varname, *cellindex;
    Py_ssize_t pos = 0;
    while (PyDict_Next(umd->u_cellvars, &pos, &varname, &cellindex)) {
        PyObject *varindex;
        if (PyDict_GetItemRef(umd->u_varnames, varname, &varindex) < 0) {
            goto error;
        }
        if (varindex == NULL) {
            continue;
        }

        int argoffset = PyLong_AsInt(varindex);
        Py_DECREF(varindex);
        if (argoffset == -1 && PyErr_Occurred()) {
            goto error;
        }

        int oldindex = PyLong_AsInt(cellindex);
        if (oldindex == -1 && PyErr_Occurred()) {
            goto error;
        }
        fixed[oldindex] = argoffset;
    }
    return fixed;

error:
    PyMem_Free(fixed);
    return NULL;
}

#define IS_GENERATOR(CF) \
    ((CF) & (CO_GENERATOR | CO_COROUTINE | CO_ASYNC_GENERATOR))

static int
insert_prefix_instructions(_PyCompile_CodeUnitMetadata *umd, basicblock *entryblock,
                           int *fixed, int nfreevars, int code_flags)
{
    assert(umd->u_firstlineno > 0);

    /* Add the generator prefix instructions. */
    if (IS_GENERATOR(code_flags)) {
        /* Note that RETURN_GENERATOR + POP_TOP have a net stack effect
         * of 0. This is because RETURN_GENERATOR pushes an element
         * with _PyFrame_StackPush before switching stacks.
         */

        location loc = LOCATION(umd->u_firstlineno, umd->u_firstlineno, -1, -1);
        cfg_instr make_gen = {
            .i_opcode = RETURN_GENERATOR,
            .i_oparg = 0,
            .i_loc = loc,
            .i_target = NULL,
        };
        RETURN_IF_ERROR(basicblock_insert_instruction(entryblock, 0, &make_gen));
        cfg_instr pop_top = {
            .i_opcode = POP_TOP,
            .i_oparg = 0,
            .i_loc = loc,
            .i_target = NULL,
        };
        RETURN_IF_ERROR(basicblock_insert_instruction(entryblock, 1, &pop_top));
    }

    /* Set up cells for any variable that escapes, to be put in a closure. */
    const int ncellvars = (int)PyDict_GET_SIZE(umd->u_cellvars);
    if (ncellvars) {
        // umd->u_cellvars has the cells out of order so we sort them
        // before adding the MAKE_CELL instructions.  Note that we
        // adjust for arg cells, which come first.
        const int nvars = ncellvars + (int)PyDict_GET_SIZE(umd->u_varnames);
        int *sorted = PyMem_RawCalloc(nvars, sizeof(int));
        if (sorted == NULL) {
            PyErr_NoMemory();
            return ERROR;
        }
        for (int i = 0; i < ncellvars; i++) {
            sorted[fixed[i]] = i + 1;
        }
        for (int i = 0, ncellsused = 0; ncellsused < ncellvars; i++) {
            int oldindex = sorted[i] - 1;
            if (oldindex == -1) {
                continue;
            }
            cfg_instr make_cell = {
                .i_opcode = MAKE_CELL,
                // This will get fixed in offset_derefs().
                .i_oparg = oldindex,
                .i_loc = NO_LOCATION,
                .i_target = NULL,
            };
            if (basicblock_insert_instruction(entryblock, ncellsused, &make_cell) < 0) {
                PyMem_RawFree(sorted);
                return ERROR;
            }
            ncellsused += 1;
        }
        PyMem_RawFree(sorted);
    }

    if (nfreevars) {
        cfg_instr copy_frees = {
            .i_opcode = COPY_FREE_VARS,
            .i_oparg = nfreevars,
            .i_loc = NO_LOCATION,
            .i_target = NULL,
        };
        RETURN_IF_ERROR(basicblock_insert_instruction(entryblock, 0, &copy_frees));
    }

    return SUCCESS;
}

static int
fix_cell_offsets(_PyCompile_CodeUnitMetadata *umd, basicblock *entryblock, int *fixedmap)
{
    int nlocals = (int)PyDict_GET_SIZE(umd->u_varnames);
    int ncellvars = (int)PyDict_GET_SIZE(umd->u_cellvars);
    int nfreevars = (int)PyDict_GET_SIZE(umd->u_freevars);
    int noffsets = ncellvars + nfreevars;

    // First deal with duplicates (arg cells).
    int numdropped = 0;
    for (int i = 0; i < noffsets ; i++) {
        if (fixedmap[i] == i + nlocals) {
            fixedmap[i] -= numdropped;
        }
        else {
            // It was a duplicate (cell/arg).
            numdropped += 1;
        }
    }

    // Then update offsets, either relative to locals or by cell2arg.
    for (basicblock *b = entryblock; b != NULL; b = b->b_next) {
        for (int i = 0; i < b->b_iused; i++) {
            cfg_instr *inst = &b->b_instr[i];
            // This is called before extended args are generated.
            assert(inst->i_opcode != EXTENDED_ARG);
            int oldoffset = inst->i_oparg;
            switch(inst->i_opcode) {
                case MAKE_CELL:
                case LOAD_CLOSURE:
                case LOAD_DEREF:
                case STORE_DEREF:
                case DELETE_DEREF:
                case LOAD_FROM_DICT_OR_DEREF:
                    assert(oldoffset >= 0);
                    assert(oldoffset < noffsets);
                    assert(fixedmap[oldoffset] >= 0);
                    inst->i_oparg = fixedmap[oldoffset];
            }
        }
    }

    return numdropped;
}

static int
prepare_localsplus(_PyCompile_CodeUnitMetadata *umd, cfg_builder *g, int code_flags)
{
    assert(PyDict_GET_SIZE(umd->u_varnames) < INT_MAX);
    assert(PyDict_GET_SIZE(umd->u_cellvars) < INT_MAX);
    assert(PyDict_GET_SIZE(umd->u_freevars) < INT_MAX);
    int nlocals = (int)PyDict_GET_SIZE(umd->u_varnames);
    int ncellvars = (int)PyDict_GET_SIZE(umd->u_cellvars);
    int nfreevars = (int)PyDict_GET_SIZE(umd->u_freevars);
    assert(INT_MAX - nlocals - ncellvars > 0);
    assert(INT_MAX - nlocals - ncellvars - nfreevars > 0);
    int nlocalsplus = nlocals + ncellvars + nfreevars;
    int* cellfixedoffsets = build_cellfixedoffsets(umd);
    if (cellfixedoffsets == NULL) {
        return ERROR;
    }

    // This must be called before fix_cell_offsets().
    if (insert_prefix_instructions(umd, g->g_entryblock, cellfixedoffsets, nfreevars, code_flags)) {
        PyMem_Free(cellfixedoffsets);
        return ERROR;
    }

    int numdropped = fix_cell_offsets(umd, g->g_entryblock, cellfixedoffsets);
    PyMem_Free(cellfixedoffsets);  // At this point we're done with it.
    cellfixedoffsets = NULL;
    if (numdropped < 0) {
        return ERROR;
    }

    nlocalsplus -= numdropped;
    return nlocalsplus;
}

cfg_builder *
_PyCfg_FromInstructionSequence(_PyInstructionSequence *seq)
{
    if (_PyInstructionSequence_ApplyLabelMap(seq) < 0) {
        return NULL;
    }
    cfg_builder *g = _PyCfgBuilder_New();
    if (g == NULL) {
        return NULL;
    }
    for (int i = 0; i < seq->s_used; i++) {
        seq->s_instrs[i].i_target = 0;
    }
    for (int i = 0; i < seq->s_used; i++) {
        _PyInstruction *instr = &seq->s_instrs[i];
        if (HAS_TARGET(instr->i_opcode)) {
            assert(instr->i_oparg >= 0 && instr->i_oparg < seq->s_used);
            seq->s_instrs[instr->i_oparg].i_target = 1;
        }
    }
    for (int i = 0; i < seq->s_used; i++) {
        _PyInstruction *instr = &seq->s_instrs[i];
        if (instr->i_target) {
            jump_target_label lbl_ = {i};
            if (_PyCfgBuilder_UseLabel(g, lbl_) < 0) {
                goto error;
            }
        }
        int opcode = instr->i_opcode;
        int oparg = instr->i_oparg;
        if (_PyCfgBuilder_Addop(g, opcode, oparg, instr->i_loc) < 0) {
            goto error;
        }
    }
    if (_PyCfgBuilder_CheckSize(g) < 0) {
        goto error;
    }
    return g;
error:
    _PyCfgBuilder_Free(g);
    return NULL;
}

int
_PyCfg_ToInstructionSequence(cfg_builder *g, _PyInstructionSequence *seq)
{
    int lbl = 0;
    for (basicblock *b = g->g_entryblock; b != NULL; b = b->b_next) {
        b->b_label = (jump_target_label){lbl};
        lbl += 1;
    }
    for (basicblock *b = g->g_entryblock; b != NULL; b = b->b_next) {
        RETURN_IF_ERROR(_PyInstructionSequence_UseLabel(seq, b->b_label.id));
        for (int i = 0; i < b->b_iused; i++) {
            cfg_instr *instr = &b->b_instr[i];
            if (HAS_TARGET(instr->i_opcode)) {
                /* Set oparg to the label id (it will later be mapped to an offset) */
                instr->i_oparg = instr->i_target->b_label.id;
            }
            RETURN_IF_ERROR(
                _PyInstructionSequence_Addop(
                    seq, instr->i_opcode, instr->i_oparg, instr->i_loc));

            _PyExceptHandlerInfo *hi = &seq->s_instrs[seq->s_used-1].i_except_handler_info;
            if (instr->i_except != NULL) {
                hi->h_label = instr->i_except->b_label.id;
                hi->h_startdepth = instr->i_except->b_startdepth;
                hi->h_preserve_lasti = instr->i_except->b_preserve_lasti;
            }
            else {
                hi->h_label = -1;
            }
        }
    }
    if (_PyInstructionSequence_ApplyLabelMap(seq) < 0) {
        return ERROR;
    }
    return SUCCESS;
}


int
_PyCfg_OptimizedCfgToInstructionSequence(cfg_builder *g,
                                     _PyCompile_CodeUnitMetadata *umd, int code_flags,
                                     int *stackdepth, int *nlocalsplus,
                                     _PyInstructionSequence *seq)
{
    RETURN_IF_ERROR(convert_pseudo_conditional_jumps(g));

    *stackdepth = calculate_stackdepth(g);
    if (*stackdepth < 0) {
        return ERROR;
    }

    /* prepare_localsplus adds instructions for generators that push
     * and pop an item on the stack. This assertion makes sure there
     * is space on the stack for that.
     * It should always be true, because a generator must have at
     * least one expression or call to INTRINSIC_STOPITERATION_ERROR,
     * which requires stackspace.
     */
    assert(!(IS_GENERATOR(code_flags) && *stackdepth == 0));

    *nlocalsplus = prepare_localsplus(umd, g, code_flags);
    if (*nlocalsplus < 0) {
        return ERROR;
    }

    RETURN_IF_ERROR(convert_pseudo_ops(g));

    /* Order of basic blocks must have been determined by now */

    RETURN_IF_ERROR(normalize_jumps(g));
    assert(no_redundant_jumps(g));

    /* Can't modify the bytecode after computing jump offsets. */
    if (_PyCfg_ToInstructionSequence(g, seq) < 0) {
        return ERROR;
    }

    return SUCCESS;
}

/* This is used by _PyCompile_Assemble to fill in the jump and exception
 * targets in a synthetic CFG (which is not the output of the builtin compiler).
 */
int
_PyCfg_JumpLabelsToTargets(cfg_builder *g)
{
    RETURN_IF_ERROR(translate_jump_labels_to_targets(g->g_entryblock));
    RETURN_IF_ERROR(label_exception_targets(g->g_entryblock));
    return SUCCESS;
}

/* Exported API functions */

int
PyCompile_OpcodeStackEffectWithJump(int opcode, int oparg, int jump)
{
    stack_effects effs;
    if (get_stack_effects(opcode, oparg, jump, &effs) < 0) {
        return PY_INVALID_STACK_EFFECT;
    }
    return effs.net;
}

int
PyCompile_OpcodeStackEffect(int opcode, int oparg)
{
    stack_effects effs;
    if (get_stack_effects(opcode, oparg, -1, &effs) < 0) {
        return PY_INVALID_STACK_EFFECT;
    }
    return effs.net;
}

/* Access to compiler optimizations for unit tests.

 * _PyCompile_OptimizeCfg takes an instruction list, constructs
 * a CFG, optimizes it and converts back to an instruction list.
 */

static PyObject *
cfg_to_instruction_sequence(cfg_builder *g)
{
    _PyInstructionSequence *seq = (_PyInstructionSequence *)_PyInstructionSequence_New();
    if (seq == NULL) {
        return NULL;
    }
    if (_PyCfg_ToInstructionSequence(g, seq) < 0) {
        PyInstructionSequence_Fini(seq);
        return NULL;
    }
    return (PyObject*)seq;
}

PyObject *
_PyCompile_OptimizeCfg(PyObject *seq, PyObject *consts, int nlocals)
{
    if (!_PyInstructionSequence_Check(seq)) {
        PyErr_SetString(PyExc_ValueError, "expected an instruction sequence");
        return NULL;
    }
    PyObject *const_cache = PyDict_New();
    if (const_cache == NULL) {
        return NULL;
    }

    PyObject *res = NULL;
    cfg_builder *g = _PyCfg_FromInstructionSequence((_PyInstructionSequence*)seq);
    if (g == NULL) {
        goto error;
    }
    int nparams = 0, firstlineno = 1;
    if (_PyCfg_OptimizeCodeUnit(g, consts, const_cache, nlocals,
                                nparams, firstlineno) < 0) {
        goto error;
    }
    res = cfg_to_instruction_sequence(g);
error:
    Py_DECREF(const_cache);
    _PyCfgBuilder_Free(g);
    return res;
}<|MERGE_RESOLUTION|>--- conflicted
+++ resolved
@@ -1336,20 +1336,7 @@
     return (int)index;
 }
 
-<<<<<<< HEAD
-static int
-is_sequence_constant(cfg_instr *inst, int n)
-{
-    for (int i = 0; i < n; i++) {
-        if (!loads_const(inst[i].i_opcode)) {
-            return 0;
-        }
-    }
-    return 1;
-}
-
-
-=======
+
 static bool
 is_constant_sequence(cfg_instr *inst, int n)
 {
@@ -1361,7 +1348,6 @@
     return true;
 }
 
->>>>>>> 7d0521d5
 /* Replace LOAD_CONST c1, LOAD_CONST c2 ... LOAD_CONST cn, BUILD_TUPLE n
    with    LOAD_CONST (c1, c2, ... cn).
    The consts table must still be in list form so that the
@@ -1379,8 +1365,7 @@
     assert(inst[n].i_opcode == BUILD_TUPLE);
     assert(inst[n].i_oparg == n);
 
-<<<<<<< HEAD
-    if (!is_sequence_constant(inst, n)) {
+    if (!is_constant_sequence(inst, n)) {
         return SUCCESS;
     }
 
@@ -1425,10 +1410,7 @@
     assert(inst[n].i_opcode == BUILD_SET);
     assert(inst[n].i_oparg == n);
 
-    if (!is_sequence_constant(inst, n)) {
-=======
     if (!is_constant_sequence(inst, n)) {
->>>>>>> 7d0521d5
         return SUCCESS;
     }
 
@@ -1876,21 +1858,20 @@
                     }
                 }
                 if (i >= oparg) {
-                    if (fold_tuple_on_constants(const_cache, inst-oparg, oparg, consts)) {
+                    if (fold_tuple_on_constants(const_cache, inst-oparg, oparg, consts) < 0) {
                         goto error;
                     }
                 }
                 break;
-<<<<<<< HEAD
+            case BUILD_LIST:
             case BUILD_SET:
                 if (nextop == CONTAINS_OP || nextop == GET_ITER) {
-                    if (fold_set_on_constants(const_cache, inst-oparg, oparg, consts)) {
-=======
-            case BUILD_LIST:
-            case BUILD_SET:
+                    if (fold_set_on_constants(const_cache, inst-oparg, oparg, consts) < 0) {
+                        goto error;
+                    }
+                }
                 if (i >= oparg) {
                     if (optimize_if_const_list_or_set(const_cache, inst-oparg, oparg, consts) < 0) {
->>>>>>> 7d0521d5
                         goto error;
                     }
                 }
