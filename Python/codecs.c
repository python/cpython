/* ------------------------------------------------------------------------

   Python Codec Registry and support functions

Written by Marc-Andre Lemburg (mal@lemburg.com).

Copyright (c) Corporation for National Research Initiatives.

   ------------------------------------------------------------------------ */

#include "Python.h"
#include "pycore_call.h"          // _PyObject_CallNoArgs()
#include "pycore_interp.h"        // PyInterpreterState.codec_search_path
#include "pycore_pyerrors.h"      // _PyErr_FormatNote()
#include "pycore_pystate.h"       // _PyInterpreterState_GET()
#include "pycore_runtime.h"       // _Py_ID()
#include "pycore_ucnhash.h"       // _PyUnicode_Name_CAPI
#include "pycore_unicodeobject.h" // _PyUnicode_InternMortal()
#include "pycore_pyatomic_ft_wrappers.h"

static const char *codecs_builtin_error_handlers[] = {
    "strict", "ignore", "replace",
    "xmlcharrefreplace", "backslashreplace", "namereplace",
    "surrogatepass", "surrogateescape",
};

const char *Py_hexdigits = "0123456789abcdef";

/* --- Codec Registry ----------------------------------------------------- */

int PyCodec_Register(PyObject *search_function)
{
    PyInterpreterState *interp = _PyInterpreterState_GET();
    assert(interp->codecs.initialized);
    if (search_function == NULL) {
        PyErr_BadArgument();
        goto onError;
    }
    if (!PyCallable_Check(search_function)) {
        PyErr_SetString(PyExc_TypeError, "argument must be callable");
        goto onError;
    }
    FT_MUTEX_LOCK(&interp->codecs.search_path_mutex);
    int ret = PyList_Append(interp->codecs.search_path, search_function);
    FT_MUTEX_UNLOCK(&interp->codecs.search_path_mutex);

    return ret;

 onError:
    return -1;
}

int
PyCodec_Unregister(PyObject *search_function)
{
    PyInterpreterState *interp = _PyInterpreterState_GET();
    if (interp->codecs.initialized != 1) {
        /* Do nothing if codecs state was cleared (only possible during
           interpreter shutdown). */
        return 0;
    }

    PyObject *codec_search_path = interp->codecs.search_path;
    assert(PyList_CheckExact(codec_search_path));
    for (Py_ssize_t i = 0; i < PyList_GET_SIZE(codec_search_path); i++) {
        FT_MUTEX_LOCK(&interp->codecs.search_path_mutex);
        PyObject *item = PyList_GetItemRef(codec_search_path, i);
        int ret = 1;
        if (item == search_function) {
            // We hold a reference to the item, so its destructor can't run
            // while we hold search_path_mutex.
            ret = PyList_SetSlice(codec_search_path, i, i+1, NULL);
        }
        FT_MUTEX_UNLOCK(&interp->codecs.search_path_mutex);
        Py_DECREF(item);
        if (ret != 1) {
            assert(interp->codecs.search_cache != NULL);
            assert(PyDict_CheckExact(interp->codecs.search_cache));
            PyDict_Clear(interp->codecs.search_cache);
            return ret;
        }
    }
    return 0;
}

<<<<<<< HEAD
extern int _Py_normalize_encoding(const char *, char *, size_t, int);

=======
>>>>>>> 12805ef9
/* Convert a string to a normalized Python string: all ASCII letters are
   converted to lower case, spaces are replaced with hyphens. */

static PyObject*
normalizestring(const char *string)
{
    size_t i;
    size_t len = strlen(string);
    char *p;
    PyObject *v;

    if (len > PY_SSIZE_T_MAX) {
        PyErr_SetString(PyExc_OverflowError, "string is too large");
        return NULL;
    }

    p = PyMem_Malloc(len + 1);
    if (p == NULL)
        return PyErr_NoMemory();
    for (i = 0; i < len; i++) {
        char ch = string[i];
        if (ch == ' ')
            ch = '-';
        else
            ch = Py_TOLOWER(Py_CHARMASK(ch));
        p[i] = ch;
    }
    p[i] = '\0';
    v = PyUnicode_FromString(p);
    PyMem_Free(p);
    return v;
}

/* Lookup the given encoding and return a tuple providing the codec
   facilities.

   ASCII letters in the encoding string is looked up converted to all
   lower case. This makes encodings looked up through this mechanism
   effectively case-insensitive. Spaces are replaced with hyphens for
   names like "US ASCII" and "ISO 8859-1".

   If no codec is found, a LookupError is set and NULL returned.

   As side effect, this tries to load the encodings package, if not
   yet done. This is part of the lazy load strategy for the encodings
   package.

*/

PyObject *_PyCodec_Lookup(const char *encoding)
{
    if (encoding == NULL) {
        PyErr_BadArgument();
        return NULL;
    }

    PyInterpreterState *interp = _PyInterpreterState_GET();
    assert(interp->codecs.initialized);

    /* Convert the encoding to a normalized Python string: all
       ASCII letters are converted to lower case, spaces are
       replaced with hyphens. */
    PyObject *v = normalizestring(encoding);
    if (v == NULL) {
        return NULL;
    }

    /* Intern the string. We'll make it immortal later if lookup succeeds. */
    _PyUnicode_InternMortal(interp, &v);

    /* First, try to lookup the name in the registry dictionary */
    PyObject *result;
    if (PyDict_GetItemRef(interp->codecs.search_cache, v, &result) < 0) {
        goto onError;
    }
    if (result != NULL) {
        Py_DECREF(v);
        return result;
    }

    /* Next, scan the search functions in order of registration */
    const Py_ssize_t len = PyList_Size(interp->codecs.search_path);
    if (len < 0)
        goto onError;
    if (len == 0) {
        PyErr_SetString(PyExc_LookupError,
                        "no codec search functions registered: "
                        "can't find encoding");
        goto onError;
    }

    Py_ssize_t i;
    for (i = 0; i < len; i++) {
        PyObject *func;

        func = PyList_GetItemRef(interp->codecs.search_path, i);
        if (func == NULL)
            goto onError;
        result = PyObject_CallOneArg(func, v);
        Py_DECREF(func);
        if (result == NULL)
            goto onError;
        if (result == Py_None) {
            Py_CLEAR(result);
            continue;
        }
        if (!PyTuple_Check(result) || PyTuple_GET_SIZE(result) != 4) {
            PyErr_SetString(PyExc_TypeError,
                            "codec search functions must return 4-tuples");
            Py_DECREF(result);
            goto onError;
        }
        break;
    }
    if (result == NULL) {
        /* XXX Perhaps we should cache misses too ? */
        PyErr_Format(PyExc_LookupError,
                     "unknown encoding: %s", encoding);
        goto onError;
    }

    _PyUnicode_InternImmortal(interp, &v);

    /* Cache and return the result */
    if (PyDict_SetItem(interp->codecs.search_cache, v, result) < 0) {
        Py_DECREF(result);
        goto onError;
    }
    Py_DECREF(v);
    return result;

 onError:
    Py_DECREF(v);
    return NULL;
}

/* Codec registry encoding check API. */

int PyCodec_KnownEncoding(const char *encoding)
{
    PyObject *codecs;

    codecs = _PyCodec_Lookup(encoding);
    if (!codecs) {
        PyErr_Clear();
        return 0;
    }
    else {
        Py_DECREF(codecs);
        return 1;
    }
}

static
PyObject *args_tuple(PyObject *object,
                     const char *errors)
{
    PyObject *args;

    args = PyTuple_New(1 + (errors != NULL));
    if (args == NULL)
        return NULL;
    PyTuple_SET_ITEM(args, 0, Py_NewRef(object));
    if (errors) {
        PyObject *v;

        v = PyUnicode_FromString(errors);
        if (v == NULL) {
            Py_DECREF(args);
            return NULL;
        }
        PyTuple_SET_ITEM(args, 1, v);
    }
    return args;
}

/* Helper function to get a codec item */

static
PyObject *codec_getitem(const char *encoding, int index)
{
    PyObject *codecs;
    PyObject *v;

    codecs = _PyCodec_Lookup(encoding);
    if (codecs == NULL)
        return NULL;
    v = PyTuple_GET_ITEM(codecs, index);
    Py_DECREF(codecs);
    return Py_NewRef(v);
}

/* Helper functions to create an incremental codec. */
static
PyObject *codec_makeincrementalcodec(PyObject *codec_info,
                                     const char *errors,
                                     const char *attrname)
{
    PyObject *ret, *inccodec;

    inccodec = PyObject_GetAttrString(codec_info, attrname);
    if (inccodec == NULL)
        return NULL;
    if (errors)
        ret = PyObject_CallFunction(inccodec, "s", errors);
    else
        ret = _PyObject_CallNoArgs(inccodec);
    Py_DECREF(inccodec);
    return ret;
}

static
PyObject *codec_getincrementalcodec(const char *encoding,
                                    const char *errors,
                                    const char *attrname)
{
    PyObject *codec_info, *ret;

    codec_info = _PyCodec_Lookup(encoding);
    if (codec_info == NULL)
        return NULL;
    ret = codec_makeincrementalcodec(codec_info, errors, attrname);
    Py_DECREF(codec_info);
    return ret;
}

/* Helper function to create a stream codec. */

static
PyObject *codec_getstreamcodec(const char *encoding,
                               PyObject *stream,
                               const char *errors,
                               const int index)
{
    PyObject *codecs, *streamcodec, *codeccls;

    codecs = _PyCodec_Lookup(encoding);
    if (codecs == NULL)
        return NULL;

    codeccls = PyTuple_GET_ITEM(codecs, index);
    if (errors != NULL)
        streamcodec = PyObject_CallFunction(codeccls, "Os", stream, errors);
    else
        streamcodec = PyObject_CallOneArg(codeccls, stream);
    Py_DECREF(codecs);
    return streamcodec;
}

/* Helpers to work with the result of _PyCodec_Lookup

 */
PyObject *_PyCodecInfo_GetIncrementalDecoder(PyObject *codec_info,
                                             const char *errors)
{
    return codec_makeincrementalcodec(codec_info, errors,
                                      "incrementaldecoder");
}

PyObject *_PyCodecInfo_GetIncrementalEncoder(PyObject *codec_info,
                                             const char *errors)
{
    return codec_makeincrementalcodec(codec_info, errors,
                                      "incrementalencoder");
}


/* Convenience APIs to query the Codec registry.

   All APIs return a codec object with incremented refcount.

 */

PyObject *PyCodec_Encoder(const char *encoding)
{
    return codec_getitem(encoding, 0);
}

PyObject *PyCodec_Decoder(const char *encoding)
{
    return codec_getitem(encoding, 1);
}

PyObject *PyCodec_IncrementalEncoder(const char *encoding,
                                     const char *errors)
{
    return codec_getincrementalcodec(encoding, errors, "incrementalencoder");
}

PyObject *PyCodec_IncrementalDecoder(const char *encoding,
                                     const char *errors)
{
    return codec_getincrementalcodec(encoding, errors, "incrementaldecoder");
}

PyObject *PyCodec_StreamReader(const char *encoding,
                               PyObject *stream,
                               const char *errors)
{
    return codec_getstreamcodec(encoding, stream, errors, 2);
}

PyObject *PyCodec_StreamWriter(const char *encoding,
                               PyObject *stream,
                               const char *errors)
{
    return codec_getstreamcodec(encoding, stream, errors, 3);
}

/* Encode an object (e.g. a Unicode object) using the given encoding
   and return the resulting encoded object (usually a Python string).

   errors is passed to the encoder factory as argument if non-NULL. */

static PyObject *
_PyCodec_EncodeInternal(PyObject *object,
                        PyObject *encoder,
                        const char *encoding,
                        const char *errors)
{
    PyObject *args = NULL, *result = NULL;
    PyObject *v = NULL;

    args = args_tuple(object, errors);
    if (args == NULL)
        goto onError;

    result = PyObject_Call(encoder, args, NULL);
    if (result == NULL) {
        _PyErr_FormatNote("%s with '%s' codec failed", "encoding", encoding);
        goto onError;
    }

    if (!PyTuple_Check(result) ||
        PyTuple_GET_SIZE(result) != 2) {
        PyErr_SetString(PyExc_TypeError,
                        "encoder must return a tuple (object, integer)");
        goto onError;
    }
    v = Py_NewRef(PyTuple_GET_ITEM(result,0));
    /* We don't check or use the second (integer) entry. */

    Py_DECREF(args);
    Py_DECREF(encoder);
    Py_DECREF(result);
    return v;

 onError:
    Py_XDECREF(result);
    Py_XDECREF(args);
    Py_XDECREF(encoder);
    return NULL;
}

/* Decode an object (usually a Python string) using the given encoding
   and return an equivalent object (e.g. a Unicode object).

   errors is passed to the decoder factory as argument if non-NULL. */

static PyObject *
_PyCodec_DecodeInternal(PyObject *object,
                        PyObject *decoder,
                        const char *encoding,
                        const char *errors)
{
    PyObject *args = NULL, *result = NULL;
    PyObject *v;

    args = args_tuple(object, errors);
    if (args == NULL)
        goto onError;

    result = PyObject_Call(decoder, args, NULL);
    if (result == NULL) {
        _PyErr_FormatNote("%s with '%s' codec failed", "decoding", encoding);
        goto onError;
    }
    if (!PyTuple_Check(result) ||
        PyTuple_GET_SIZE(result) != 2) {
        PyErr_SetString(PyExc_TypeError,
                        "decoder must return a tuple (object,integer)");
        goto onError;
    }
    v = Py_NewRef(PyTuple_GET_ITEM(result,0));
    /* We don't check or use the second (integer) entry. */

    Py_DECREF(args);
    Py_DECREF(decoder);
    Py_DECREF(result);
    return v;

 onError:
    Py_XDECREF(args);
    Py_XDECREF(decoder);
    Py_XDECREF(result);
    return NULL;
}

/* Generic encoding/decoding API */
PyObject *PyCodec_Encode(PyObject *object,
                         const char *encoding,
                         const char *errors)
{
    PyObject *encoder;

    encoder = PyCodec_Encoder(encoding);
    if (encoder == NULL)
        return NULL;

    return _PyCodec_EncodeInternal(object, encoder, encoding, errors);
}

PyObject *PyCodec_Decode(PyObject *object,
                         const char *encoding,
                         const char *errors)
{
    PyObject *decoder;

    decoder = PyCodec_Decoder(encoding);
    if (decoder == NULL)
        return NULL;

    return _PyCodec_DecodeInternal(object, decoder, encoding, errors);
}

/* Text encoding/decoding API */
PyObject * _PyCodec_LookupTextEncoding(const char *encoding,
                                       const char *alternate_command)
{
    PyObject *codec;
    PyObject *attr;
    int is_text_codec;

    codec = _PyCodec_Lookup(encoding);
    if (codec == NULL)
        return NULL;

    /* Backwards compatibility: assume any raw tuple describes a text
     * encoding, and the same for anything lacking the private
     * attribute.
     */
    if (!PyTuple_CheckExact(codec)) {
        if (PyObject_GetOptionalAttr(codec, &_Py_ID(_is_text_encoding), &attr) < 0) {
            Py_DECREF(codec);
            return NULL;
        }
        if (attr != NULL) {
            is_text_codec = PyObject_IsTrue(attr);
            Py_DECREF(attr);
            if (is_text_codec <= 0) {
                Py_DECREF(codec);
                if (!is_text_codec) {
                    if (alternate_command != NULL) {
                        PyErr_Format(PyExc_LookupError,
                                     "'%.400s' is not a text encoding; "
                                     "use %s to handle arbitrary codecs",
                                     encoding, alternate_command);
                    }
                    else {
                        PyErr_Format(PyExc_LookupError,
                                     "'%.400s' is not a text encoding",
                                     encoding);
                    }
                }
                return NULL;
            }
        }
    }

    /* This appears to be a valid text encoding */
    return codec;
}


static
PyObject *codec_getitem_checked(const char *encoding,
                                const char *alternate_command,
                                int index)
{
    PyObject *codec;
    PyObject *v;

    codec = _PyCodec_LookupTextEncoding(encoding, alternate_command);
    if (codec == NULL)
        return NULL;

    v = Py_NewRef(PyTuple_GET_ITEM(codec, index));
    Py_DECREF(codec);
    return v;
}

static PyObject * _PyCodec_TextEncoder(const char *encoding)
{
    return codec_getitem_checked(encoding, "codecs.encode()", 0);
}

static PyObject * _PyCodec_TextDecoder(const char *encoding)
{
    return codec_getitem_checked(encoding, "codecs.decode()", 1);
}

PyObject *_PyCodec_EncodeText(PyObject *object,
                              const char *encoding,
                              const char *errors)
{
    PyObject *encoder;

    encoder = _PyCodec_TextEncoder(encoding);
    if (encoder == NULL)
        return NULL;

    return _PyCodec_EncodeInternal(object, encoder, encoding, errors);
}

PyObject *_PyCodec_DecodeText(PyObject *object,
                              const char *encoding,
                              const char *errors)
{
    PyObject *decoder;

    decoder = _PyCodec_TextDecoder(encoding);
    if (decoder == NULL)
        return NULL;

    return _PyCodec_DecodeInternal(object, decoder, encoding, errors);
}

/* Register the error handling callback function error under the name
   name. This function will be called by the codec when it encounters
   an unencodable characters/undecodable bytes and doesn't know the
   callback name, when name is specified as the error parameter
   in the call to the encode/decode function.
   Return 0 on success, -1 on error */
int PyCodec_RegisterError(const char *name, PyObject *error)
{
    PyInterpreterState *interp = _PyInterpreterState_GET();
    assert(interp->codecs.initialized);
    if (!PyCallable_Check(error)) {
        PyErr_SetString(PyExc_TypeError, "handler must be callable");
        return -1;
    }
    return PyDict_SetItemString(interp->codecs.error_registry,
                                name, error);
}

int _PyCodec_UnregisterError(const char *name)
{
    for (size_t i = 0; i < Py_ARRAY_LENGTH(codecs_builtin_error_handlers); ++i) {
        if (strcmp(name, codecs_builtin_error_handlers[i]) == 0) {
            PyErr_Format(PyExc_ValueError,
                         "cannot un-register built-in error handler '%s'", name);
            return -1;
        }
    }
    PyInterpreterState *interp = _PyInterpreterState_GET();
    assert(interp->codecs.initialized);
    return PyDict_PopString(interp->codecs.error_registry, name, NULL);
}

/* Lookup the error handling callback function registered under the
   name error. As a special case NULL can be passed, in which case
   the error handling callback for strict encoding will be returned. */
PyObject *PyCodec_LookupError(const char *name)
{
    PyInterpreterState *interp = _PyInterpreterState_GET();
    assert(interp->codecs.initialized);

    if (name==NULL)
        name = "strict";
    PyObject *handler;
    if (PyDict_GetItemStringRef(interp->codecs.error_registry, name, &handler) < 0) {
        return NULL;
    }
    if (handler == NULL) {
        PyErr_Format(PyExc_LookupError, "unknown error handler name '%.400s'", name);
        return NULL;
    }
    return handler;
}


static inline void
wrong_exception_type(PyObject *exc)
{
    PyErr_Format(PyExc_TypeError,
                 "don't know how to handle %T in error callback", exc);
}


#define _PyIsUnicodeEncodeError(EXC)    \
    PyObject_TypeCheck(EXC, (PyTypeObject *)PyExc_UnicodeEncodeError)
#define _PyIsUnicodeDecodeError(EXC)    \
    PyObject_TypeCheck(EXC, (PyTypeObject *)PyExc_UnicodeDecodeError)
#define _PyIsUnicodeTranslateError(EXC) \
    PyObject_TypeCheck(EXC, (PyTypeObject *)PyExc_UnicodeTranslateError)


// --- codecs handlers: utilities ---------------------------------------------

/*
 * Return the number of characters (including special prefixes)
 * needed to represent 'ch' by codec_handler_write_unicode_hex().
 */
static inline Py_ssize_t
codec_handler_unicode_hex_width(Py_UCS4 ch)
{
    if (ch >= 0x10000) {
        // format: '\\' + 'U' + 8 hex digits
        return 1 + 1 + 8;
    }
    else if (ch >= 0x100) {
        // format: '\\' + 'u' + 4 hex digits
        return 1 + 1 + 4;
    }
    else {
        // format: '\\' + 'x' + 2 hex digits
        return 1 + 1 + 2;
    }
}


/*
 * Write the hexadecimal representation of 'ch' to the buffer pointed by 'p'
 * using 2, 4, or 8 characters prefixed by '\x', '\u', or '\U' respectively.
 */
static inline void
codec_handler_write_unicode_hex(Py_UCS1 **p, Py_UCS4 ch)
{
    *(*p)++ = '\\';
    if (ch >= 0x10000) {
        *(*p)++ = 'U';
        *(*p)++ = Py_hexdigits[(ch >> 28) & 0xf];
        *(*p)++ = Py_hexdigits[(ch >> 24) & 0xf];
        *(*p)++ = Py_hexdigits[(ch >> 20) & 0xf];
        *(*p)++ = Py_hexdigits[(ch >> 16) & 0xf];
        *(*p)++ = Py_hexdigits[(ch >> 12) & 0xf];
        *(*p)++ = Py_hexdigits[(ch >> 8) & 0xf];
    }
    else if (ch >= 0x100) {
        *(*p)++ = 'u';
        *(*p)++ = Py_hexdigits[(ch >> 12) & 0xf];
        *(*p)++ = Py_hexdigits[(ch >> 8) & 0xf];
    }
    else {
        *(*p)++ = 'x';
    }
    *(*p)++ = Py_hexdigits[(ch >> 4) & 0xf];
    *(*p)++ = Py_hexdigits[ch & 0xf];
}


/*
 * Determine the number of digits for a decimal representation of Unicode
 * codepoint 'ch' (by design, Unicode codepoints are limited to 7 digits).
 */
static inline int
n_decimal_digits_for_codepoint(Py_UCS4 ch)
{
    if (ch < 10) return 1;
    if (ch < 100) return 2;
    if (ch < 1000) return 3;
    if (ch < 10000) return 4;
    if (ch < 100000) return 5;
    if (ch < 1000000) return 6;
    if (ch < 10000000) return 7;
    // Unicode codepoints are limited to 1114111 (7 decimal digits)
    Py_UNREACHABLE();
}


/*
 * Create a Unicode string containing 'count' copies of the official
 * Unicode REPLACEMENT CHARACTER (0xFFFD).
 */
static PyObject *
codec_handler_unicode_replacement_character(Py_ssize_t count)
{
    PyObject *res = PyUnicode_New(count, Py_UNICODE_REPLACEMENT_CHARACTER);
    if (res == NULL) {
        return NULL;
    }
    assert(count == 0 || PyUnicode_KIND(res) == PyUnicode_2BYTE_KIND);
    Py_UCS2 *outp = PyUnicode_2BYTE_DATA(res);
    for (Py_ssize_t i = 0; i < count; ++i) {
        outp[i] = Py_UNICODE_REPLACEMENT_CHARACTER;
    }
    assert(_PyUnicode_CheckConsistency(res, 1));
    return res;
}


// --- handler: 'strict' ------------------------------------------------------

PyObject *PyCodec_StrictErrors(PyObject *exc)
{
    if (PyExceptionInstance_Check(exc)) {
        PyErr_SetObject(PyExceptionInstance_Class(exc), exc);
    }
    else {
        PyErr_SetString(PyExc_TypeError, "codec must pass exception instance");
    }
    return NULL;
}


// --- handler: 'ignore' ------------------------------------------------------

static PyObject *
_PyCodec_IgnoreError(PyObject *exc, int as_bytes)
{
    Py_ssize_t end;
    if (_PyUnicodeError_GetParams(exc, NULL, NULL, NULL,
                                  &end, NULL, as_bytes) < 0)
    {
        return NULL;
    }
    return Py_BuildValue("(Nn)", Py_GetConstant(Py_CONSTANT_EMPTY_STR), end);
}


PyObject *PyCodec_IgnoreErrors(PyObject *exc)
{
    if (_PyIsUnicodeEncodeError(exc) || _PyIsUnicodeTranslateError(exc)) {
        return _PyCodec_IgnoreError(exc, false);
    }
    else if (_PyIsUnicodeDecodeError(exc)) {
        return _PyCodec_IgnoreError(exc, true);
    }
    else {
        wrong_exception_type(exc);
        return NULL;
    }
}


// --- handler: 'replace' -----------------------------------------------------

static PyObject *
_PyCodec_ReplaceUnicodeEncodeError(PyObject *exc)
{
    Py_ssize_t start, end, slen;
    if (_PyUnicodeError_GetParams(exc, NULL, NULL,
                                  &start, &end, &slen, false) < 0)
    {
        return NULL;
    }
    PyObject *res = PyUnicode_New(slen, '?');
    if (res == NULL) {
        return NULL;
    }
    assert(PyUnicode_KIND(res) == PyUnicode_1BYTE_KIND);
    Py_UCS1 *outp = PyUnicode_1BYTE_DATA(res);
    memset(outp, '?', sizeof(Py_UCS1) * slen);
    assert(_PyUnicode_CheckConsistency(res, 1));
    return Py_BuildValue("(Nn)", res, end);
}


static PyObject *
_PyCodec_ReplaceUnicodeDecodeError(PyObject *exc)
{
    Py_ssize_t end;
    if (PyUnicodeDecodeError_GetEnd(exc, &end) < 0) {
        return NULL;
    }
    PyObject *res = codec_handler_unicode_replacement_character(1);
    if (res == NULL) {
        return NULL;
    }
    return Py_BuildValue("(Nn)", res, end);
}


static PyObject *
_PyCodec_ReplaceUnicodeTranslateError(PyObject *exc)
{
    Py_ssize_t start, end, slen;
    if (_PyUnicodeError_GetParams(exc, NULL, NULL,
                                  &start, &end, &slen, false) < 0)
    {
        return NULL;
    }
    PyObject *res = codec_handler_unicode_replacement_character(slen);
    if (res == NULL) {
        return NULL;
    }
    return Py_BuildValue("(Nn)", res, end);
}


PyObject *PyCodec_ReplaceErrors(PyObject *exc)
{
    if (_PyIsUnicodeEncodeError(exc)) {
        return _PyCodec_ReplaceUnicodeEncodeError(exc);
    }
    else if (_PyIsUnicodeDecodeError(exc)) {
        return _PyCodec_ReplaceUnicodeDecodeError(exc);
    }
    else if (_PyIsUnicodeTranslateError(exc)) {
        return _PyCodec_ReplaceUnicodeTranslateError(exc);
    }
    else {
        wrong_exception_type(exc);
        return NULL;
    }
}


// --- handler: 'xmlcharrefreplace' -------------------------------------------

PyObject *PyCodec_XMLCharRefReplaceErrors(PyObject *exc)
{
    if (!_PyIsUnicodeEncodeError(exc)) {
        wrong_exception_type(exc);
        return NULL;
    }

    PyObject *obj;
    Py_ssize_t objlen, start, end, slen;
    if (_PyUnicodeError_GetParams(exc,
                                  &obj, &objlen,
                                  &start, &end, &slen, false) < 0)
    {
        return NULL;
    }

    // The number of characters that each character 'ch' contributes
    // in the result is 2 + k + 1, where k = min{t >= 1 | 10^t > ch}
    // and will be formatted as "&#" + DIGITS + ";". Since the Unicode
    // range is below 10^7, each "block" requires at most 2 + 7 + 1
    // characters.
    if (slen > PY_SSIZE_T_MAX / (2 + 7 + 1)) {
        end = start + PY_SSIZE_T_MAX / (2 + 7 + 1);
        end = Py_MIN(end, objlen);
        slen = Py_MAX(0, end - start);
    }

    Py_ssize_t ressize = 0;
    for (Py_ssize_t i = start; i < end; ++i) {
        Py_UCS4 ch = PyUnicode_READ_CHAR(obj, i);
        int k = n_decimal_digits_for_codepoint(ch);
        assert(k != 0);
        assert(k <= 7);
        ressize += 2 + k + 1;
    }

    /* allocate replacement */
    PyObject *res = PyUnicode_New(ressize, 127);
    if (res == NULL) {
        Py_DECREF(obj);
        return NULL;
    }
    Py_UCS1 *outp = PyUnicode_1BYTE_DATA(res);
    /* generate replacement */
    for (Py_ssize_t i = start; i < end; ++i) {
        Py_UCS4 ch = PyUnicode_READ_CHAR(obj, i);
        /*
         * Write the decimal representation of 'ch' to the buffer pointed by 'p'
         * using at most 7 characters prefixed by '&#' and suffixed by ';'.
         */
        *outp++ = '&';
        *outp++ = '#';
        Py_UCS1 *digit_end = outp + n_decimal_digits_for_codepoint(ch);
        for (Py_UCS1 *p_digit = digit_end - 1; p_digit >= outp; --p_digit) {
            *p_digit = '0' + (ch % 10);
            ch /= 10;
        }
        assert(ch == 0);
        outp = digit_end;
        *outp++ = ';';
    }
    assert(_PyUnicode_CheckConsistency(res, 1));
    PyObject *restuple = Py_BuildValue("(Nn)", res, end);
    Py_DECREF(obj);
    return restuple;
}


// --- handler: 'backslashreplace' --------------------------------------------

static PyObject *
_PyCodec_BackslashReplaceUnicodeEncodeError(PyObject *exc)
{
    PyObject *obj;
    Py_ssize_t objlen, start, end, slen;
    if (_PyUnicodeError_GetParams(exc,
                                  &obj, &objlen,
                                  &start, &end, &slen, false) < 0)
    {
        return NULL;
    }

    // The number of characters that each character 'ch' contributes
    // in the result is 1 + 1 + k, where k >= min{t >= 1 | 16^t > ch}
    // and will be formatted as "\\" + ('U'|'u'|'x') + HEXDIGITS,
    // where the number of hexdigits is either 2, 4, or 8 (not 6).
    // Since the Unicode range is below 10^7, we choose k = 8 whence
    // each "block" requires at most 1 + 1 + 8 characters.
    if (slen > PY_SSIZE_T_MAX / (1 + 1 + 8)) {
        end = start + PY_SSIZE_T_MAX / (1 + 1 + 8);
        end = Py_MIN(end, objlen);
        slen = Py_MAX(0, end - start);
    }

    Py_ssize_t ressize = 0;
    for (Py_ssize_t i = start; i < end; ++i) {
        Py_UCS4 c = PyUnicode_READ_CHAR(obj, i);
        ressize += codec_handler_unicode_hex_width(c);
    }
    PyObject *res = PyUnicode_New(ressize, 127);
    if (res == NULL) {
        Py_DECREF(obj);
        return NULL;
    }
    Py_UCS1 *outp = PyUnicode_1BYTE_DATA(res);
    for (Py_ssize_t i = start; i < end; ++i) {
        Py_UCS4 c = PyUnicode_READ_CHAR(obj, i);
        codec_handler_write_unicode_hex(&outp, c);
    }
    assert(_PyUnicode_CheckConsistency(res, 1));
    Py_DECREF(obj);
    return Py_BuildValue("(Nn)", res, end);
}


static PyObject *
_PyCodec_BackslashReplaceUnicodeDecodeError(PyObject *exc)
{
    PyObject *obj;
    Py_ssize_t objlen, start, end, slen;
    if (_PyUnicodeError_GetParams(exc,
                                  &obj, &objlen,
                                  &start, &end, &slen, true) < 0)
    {
        return NULL;
    }

    PyObject *res = PyUnicode_New(4 * slen, 127);
    if (res == NULL) {
        Py_DECREF(obj);
        return NULL;
    }

    Py_UCS1 *outp = PyUnicode_1BYTE_DATA(res);
    const unsigned char *p = (const unsigned char *)PyBytes_AS_STRING(obj);
    for (Py_ssize_t i = start; i < end; i++, outp += 4) {
        const unsigned char ch = p[i];
        outp[0] = '\\';
        outp[1] = 'x';
        outp[2] = Py_hexdigits[(ch >> 4) & 0xf];
        outp[3] = Py_hexdigits[ch & 0xf];
    }
    assert(_PyUnicode_CheckConsistency(res, 1));
    Py_DECREF(obj);
    return Py_BuildValue("(Nn)", res, end);
}


static inline PyObject *
_PyCodec_BackslashReplaceUnicodeTranslateError(PyObject *exc)
{
    // Same implementation as for UnicodeEncodeError objects.
    return _PyCodec_BackslashReplaceUnicodeEncodeError(exc);
}


PyObject *PyCodec_BackslashReplaceErrors(PyObject *exc)
{
    if (_PyIsUnicodeEncodeError(exc)) {
        return _PyCodec_BackslashReplaceUnicodeEncodeError(exc);
    }
    else if (_PyIsUnicodeDecodeError(exc)) {
        return _PyCodec_BackslashReplaceUnicodeDecodeError(exc);
    }
    else if (_PyIsUnicodeTranslateError(exc)) {
        return _PyCodec_BackslashReplaceUnicodeTranslateError(exc);
    }
    else {
        wrong_exception_type(exc);
        return NULL;
    }
}


// --- handler: 'namereplace' -------------------------------------------------

PyObject *PyCodec_NameReplaceErrors(PyObject *exc)
{
    if (!_PyIsUnicodeEncodeError(exc)) {
        wrong_exception_type(exc);
        return NULL;
    }

    _PyUnicode_Name_CAPI *ucnhash_capi = _PyUnicode_GetNameCAPI();
    if (ucnhash_capi == NULL) {
        return NULL;
    }

    PyObject *obj;
    Py_ssize_t start, end;
    if (_PyUnicodeError_GetParams(exc,
                                  &obj, NULL,
                                  &start, &end, NULL, false) < 0)
    {
        return NULL;
    }

    char buffer[256]; /* NAME_MAXLEN in unicodename_db.h */
    Py_ssize_t imax = start, ressize = 0, replsize;
    for (; imax < end; ++imax) {
        Py_UCS4 c = PyUnicode_READ_CHAR(obj, imax);
        if (ucnhash_capi->getname(c, buffer, sizeof(buffer), 1)) {
            // If 'c' is recognized by getname(), the corresponding replacement
            // is '\\' + 'N' + '{' + NAME + '}', i.e. 1 + 1 + 1 + len(NAME) + 1
            // characters. Failures of getname() are ignored by the handler.
            replsize = 1 + 1 + 1 + strlen(buffer) + 1;
        }
        else {
            replsize = codec_handler_unicode_hex_width(c);
        }
        if (ressize > PY_SSIZE_T_MAX - replsize) {
            break;
        }
        ressize += replsize;
    }

    PyObject *res = PyUnicode_New(ressize, 127);
    if (res == NULL) {
        Py_DECREF(obj);
        return NULL;
    }

    Py_UCS1 *outp = PyUnicode_1BYTE_DATA(res);
    for (Py_ssize_t i = start; i < imax; ++i) {
        Py_UCS4 c = PyUnicode_READ_CHAR(obj, i);
        if (ucnhash_capi->getname(c, buffer, sizeof(buffer), 1)) {
            *outp++ = '\\';
            *outp++ = 'N';
            *outp++ = '{';
            (void)strcpy((char *)outp, buffer);
            outp += strlen(buffer);
            *outp++ = '}';
        }
        else {
            codec_handler_write_unicode_hex(&outp, c);
        }
    }

    assert(outp == PyUnicode_1BYTE_DATA(res) + ressize);
    assert(_PyUnicode_CheckConsistency(res, 1));
    PyObject *restuple = Py_BuildValue("(Nn)", res, imax);
    Py_DECREF(obj);
    return restuple;
}


#define ENC_UNKNOWN     -1
#define ENC_UTF8        0
#define ENC_UTF16BE     1
#define ENC_UTF16LE     2
#define ENC_UTF32BE     3
#define ENC_UTF32LE     4

static int
get_standard_encoding_impl(const char *encoding, int *bytelength)
{
    if (Py_TOLOWER(encoding[0]) == 'u' &&
        Py_TOLOWER(encoding[1]) == 't' &&
        Py_TOLOWER(encoding[2]) == 'f') {
        encoding += 3;
        if (*encoding == '-' || *encoding == '_' )
            encoding++;
        if (encoding[0] == '8' && encoding[1] == '\0') {
            *bytelength = 3;
            return ENC_UTF8;
        }
        else if (encoding[0] == '1' && encoding[1] == '6') {
            encoding += 2;
            *bytelength = 2;
            if (*encoding == '\0') {
#ifdef WORDS_BIGENDIAN
                return ENC_UTF16BE;
#else
                return ENC_UTF16LE;
#endif
            }
            if (*encoding == '-' || *encoding == '_' )
                encoding++;
            if (Py_TOLOWER(encoding[1]) == 'e' && encoding[2] == '\0') {
                if (Py_TOLOWER(encoding[0]) == 'b')
                    return ENC_UTF16BE;
                if (Py_TOLOWER(encoding[0]) == 'l')
                    return ENC_UTF16LE;
            }
        }
        else if (encoding[0] == '3' && encoding[1] == '2') {
            encoding += 2;
            *bytelength = 4;
            if (*encoding == '\0') {
#ifdef WORDS_BIGENDIAN
                return ENC_UTF32BE;
#else
                return ENC_UTF32LE;
#endif
            }
            if (*encoding == '-' || *encoding == '_' )
                encoding++;
            if (Py_TOLOWER(encoding[1]) == 'e' && encoding[2] == '\0') {
                if (Py_TOLOWER(encoding[0]) == 'b')
                    return ENC_UTF32BE;
                if (Py_TOLOWER(encoding[0]) == 'l')
                    return ENC_UTF32LE;
            }
        }
    }
    else if (strcmp(encoding, "cp65001") == 0) {
        *bytelength = 3;
        return ENC_UTF8;
    }
    return ENC_UNKNOWN;
}


static int
get_standard_encoding(PyObject *encoding, int *code, int *bytelength)
{
    const char *encoding_cstr = PyUnicode_AsUTF8(encoding);
    if (encoding_cstr == NULL) {
        return -1;
    }
    *code = get_standard_encoding_impl(encoding_cstr, bytelength);
    return 0;
}


// --- handler: 'surrogatepass' -----------------------------------------------

static PyObject *
_PyCodec_SurrogatePassUnicodeEncodeError(PyObject *exc)
{
    PyObject *encoding = PyUnicodeEncodeError_GetEncoding(exc);
    if (encoding == NULL) {
        return NULL;
    }
    int code, bytelength;
    int rc = get_standard_encoding(encoding, &code, &bytelength);
    Py_DECREF(encoding);
    if (rc < 0) {
        return NULL;
    }
    if (code == ENC_UNKNOWN) {
        goto bail;
    }

    PyObject *obj;
    Py_ssize_t objlen, start, end, slen;
    if (_PyUnicodeError_GetParams(exc,
                                  &obj, &objlen,
                                  &start, &end, &slen, false) < 0)
    {
        return NULL;
    }

    if (slen > PY_SSIZE_T_MAX / bytelength) {
        end = start + PY_SSIZE_T_MAX / bytelength;
        end = Py_MIN(end, objlen);
        slen = Py_MAX(0, end - start);
    }

    PyObject *res = PyBytes_FromStringAndSize(NULL, bytelength * slen);
    if (res == NULL) {
        Py_DECREF(obj);
        return NULL;
    }

    unsigned char *outp = (unsigned char *)PyBytes_AsString(res);
    for (Py_ssize_t i = start; i < end; i++) {
        Py_UCS4 ch = PyUnicode_READ_CHAR(obj, i);
        if (!Py_UNICODE_IS_SURROGATE(ch)) {
            /* Not a surrogate, fail with original exception */
            Py_DECREF(obj);
            Py_DECREF(res);
            goto bail;
        }
        switch (code) {
            case ENC_UTF8: {
                *outp++ = (unsigned char)(0xe0 | (ch >> 12));
                *outp++ = (unsigned char)(0x80 | ((ch >> 6) & 0x3f));
                *outp++ = (unsigned char)(0x80 | (ch & 0x3f));
                break;
            }
            case ENC_UTF16LE: {
                *outp++ = (unsigned char)ch;
                *outp++ = (unsigned char)(ch >> 8);
                break;
            }
            case ENC_UTF16BE: {
                *outp++ = (unsigned char)(ch >> 8);
                *outp++ = (unsigned char)ch;
                break;
            }
            case ENC_UTF32LE: {
                *outp++ = (unsigned char)ch;
                *outp++ = (unsigned char)(ch >> 8);
                *outp++ = (unsigned char)(ch >> 16);
                *outp++ = (unsigned char)(ch >> 24);
                break;
            }
            case ENC_UTF32BE: {
                *outp++ = (unsigned char)(ch >> 24);
                *outp++ = (unsigned char)(ch >> 16);
                *outp++ = (unsigned char)(ch >> 8);
                *outp++ = (unsigned char)ch;
                break;
            }
        }
    }

    Py_DECREF(obj);
    PyObject *restuple = Py_BuildValue("(Nn)", res, end);
    return restuple;

bail:
    PyErr_SetObject(PyExceptionInstance_Class(exc), exc);
    return NULL;
}


static PyObject *
_PyCodec_SurrogatePassUnicodeDecodeError(PyObject *exc)
{
    PyObject *encoding = PyUnicodeDecodeError_GetEncoding(exc);
    if (encoding == NULL) {
        return NULL;
    }
    int code, bytelength;
    int rc = get_standard_encoding(encoding, &code, &bytelength);
    Py_DECREF(encoding);
    if (rc < 0) {
        return NULL;
    }
    if (code == ENC_UNKNOWN) {
        goto bail;
    }

    PyObject *obj;
    Py_ssize_t objlen, start, end, slen;
    if (_PyUnicodeError_GetParams(exc,
                                  &obj, &objlen,
                                  &start, &end, &slen, true) < 0)
    {
        return NULL;
    }

    /* Try decoding a single surrogate character. If
       there are more, let the codec call us again. */
    Py_UCS4 ch = 0;
    const unsigned char *p = (const unsigned char *)PyBytes_AS_STRING(obj);
    p += start;

    if (objlen - start >= bytelength) {
        switch (code) {
            case ENC_UTF8: {
                if ((p[0] & 0xf0) == 0xe0 &&
                    (p[1] & 0xc0) == 0x80 &&
                    (p[2] & 0xc0) == 0x80)
                {
                    /* it's a three-byte code */
                    ch = ((p[0] & 0x0f) << 12) +
                         ((p[1] & 0x3f) << 6)  +
                          (p[2] & 0x3f);
                }
                break;
            }
            case ENC_UTF16LE: {
                ch = p[1] << 8 | p[0];
                break;
            }
            case ENC_UTF16BE: {
                ch = p[0] << 8 | p[1];
                break;
            }
            case ENC_UTF32LE: {
                ch = (p[3] << 24) | (p[2] << 16) | (p[1] << 8) | p[0];
                break;
            }
            case ENC_UTF32BE: {
                ch = (p[0] << 24) | (p[1] << 16) | (p[2] << 8) | p[3];
                break;
            }
        }
    }
    Py_DECREF(obj);
    if (!Py_UNICODE_IS_SURROGATE(ch)) {
        goto bail;
    }

    PyObject *res = PyUnicode_FromOrdinal(ch);
    if (res == NULL) {
        return NULL;
    }
    return Py_BuildValue("(Nn)", res, start + bytelength);

bail:
    PyErr_SetObject(PyExceptionInstance_Class(exc), exc);
    return NULL;
}


/* This handler is declared static until someone demonstrates
   a need to call it directly. */
static PyObject *
PyCodec_SurrogatePassErrors(PyObject *exc)
{
    if (_PyIsUnicodeEncodeError(exc)) {
        return _PyCodec_SurrogatePassUnicodeEncodeError(exc);
    }
    else if (_PyIsUnicodeDecodeError(exc)) {
        return _PyCodec_SurrogatePassUnicodeDecodeError(exc);
    }
    else {
        wrong_exception_type(exc);
        return NULL;
    }
}


// --- handler: 'surrogateescape' ---------------------------------------------

static PyObject *
_PyCodec_SurrogateEscapeUnicodeEncodeError(PyObject *exc)
{
    PyObject *obj;
    Py_ssize_t start, end, slen;
    if (_PyUnicodeError_GetParams(exc,
                                  &obj, NULL,
                                  &start, &end, &slen, false) < 0)
    {
        return NULL;
    }

    PyObject *res = PyBytes_FromStringAndSize(NULL, slen);
    if (res == NULL) {
        Py_DECREF(obj);
        return NULL;
    }

    char *outp = PyBytes_AsString(res);
    for (Py_ssize_t i = start; i < end; i++) {
        Py_UCS4 ch = PyUnicode_READ_CHAR(obj, i);
        if (ch < 0xdc80 || ch > 0xdcff) {
            /* Not a UTF-8b surrogate, fail with original exception. */
            Py_DECREF(obj);
            Py_DECREF(res);
            PyErr_SetObject(PyExceptionInstance_Class(exc), exc);
            return NULL;
        }
        *outp++ = ch - 0xdc00;
    }
    Py_DECREF(obj);

    return Py_BuildValue("(Nn)", res, end);
}


static PyObject *
_PyCodec_SurrogateEscapeUnicodeDecodeError(PyObject *exc)
{
    PyObject *obj;
    Py_ssize_t start, end, slen;
    if (_PyUnicodeError_GetParams(exc,
                                  &obj, NULL,
                                  &start, &end, &slen, true) < 0)
    {
        return NULL;
    }

    Py_UCS2 ch[4]; /* decode up to 4 bad bytes. */
    int consumed = 0;
    const unsigned char *p = (const unsigned char *)PyBytes_AS_STRING(obj);
    while (consumed < 4 && consumed < slen) {
        /* Refuse to escape ASCII bytes. */
        if (p[start + consumed] < 128) {
            break;
        }
        ch[consumed] = 0xdc00 + p[start + consumed];
        consumed++;
    }
    Py_DECREF(obj);

    if (consumed == 0) {
        /* Codec complained about ASCII byte. */
        PyErr_SetObject(PyExceptionInstance_Class(exc), exc);
        return NULL;
    }

    PyObject *str = PyUnicode_FromKindAndData(PyUnicode_2BYTE_KIND, ch, consumed);
    if (str == NULL) {
        return NULL;
    }
    return Py_BuildValue("(Nn)", str, start + consumed);
}


static PyObject *
PyCodec_SurrogateEscapeErrors(PyObject *exc)
{
    if (_PyIsUnicodeEncodeError(exc)) {
        return _PyCodec_SurrogateEscapeUnicodeEncodeError(exc);
    }
    else if (_PyIsUnicodeDecodeError(exc)) {
        return _PyCodec_SurrogateEscapeUnicodeDecodeError(exc);
    }
    else {
        wrong_exception_type(exc);
        return NULL;
    }
}


// --- Codecs registry handlers -----------------------------------------------

static inline PyObject *
strict_errors(PyObject *Py_UNUSED(self), PyObject *exc)
{
    return PyCodec_StrictErrors(exc);
}


static inline PyObject *
ignore_errors(PyObject *Py_UNUSED(self), PyObject *exc)
{
    return PyCodec_IgnoreErrors(exc);
}


static inline PyObject *
replace_errors(PyObject *Py_UNUSED(self), PyObject *exc)
{
    return PyCodec_ReplaceErrors(exc);
}


static inline PyObject *
xmlcharrefreplace_errors(PyObject *Py_UNUSED(self), PyObject *exc)
{
    return PyCodec_XMLCharRefReplaceErrors(exc);
}


static inline PyObject *
backslashreplace_errors(PyObject *Py_UNUSED(self), PyObject *exc)
{
    return PyCodec_BackslashReplaceErrors(exc);
}


static inline PyObject *
namereplace_errors(PyObject *Py_UNUSED(self), PyObject *exc)
{
    return PyCodec_NameReplaceErrors(exc);
}


static inline PyObject *
surrogatepass_errors(PyObject *Py_UNUSED(self), PyObject *exc)
{
    return PyCodec_SurrogatePassErrors(exc);
}


static inline PyObject *
surrogateescape_errors(PyObject *Py_UNUSED(self), PyObject *exc)
{
    return PyCodec_SurrogateEscapeErrors(exc);
}


PyStatus
_PyCodec_InitRegistry(PyInterpreterState *interp)
{
    static struct {
        const char *name;
        PyMethodDef def;
    } methods[] =
    {
        {
            "strict",
            {
                "strict_errors",
                strict_errors,
                METH_O,
                PyDoc_STR("Implements the 'strict' error handling, which "
                          "raises a UnicodeError on coding errors.")
            }
        },
        {
            "ignore",
            {
                "ignore_errors",
                ignore_errors,
                METH_O,
                PyDoc_STR("Implements the 'ignore' error handling, which "
                          "ignores malformed data and continues.")
            }
        },
        {
            "replace",
            {
                "replace_errors",
                replace_errors,
                METH_O,
                PyDoc_STR("Implements the 'replace' error handling, which "
                          "replaces malformed data with a replacement marker.")
            }
        },
        {
            "xmlcharrefreplace",
            {
                "xmlcharrefreplace_errors",
                xmlcharrefreplace_errors,
                METH_O,
                PyDoc_STR("Implements the 'xmlcharrefreplace' error handling, "
                          "which replaces an unencodable character with the "
                          "appropriate XML character reference.")
            }
        },
        {
            "backslashreplace",
            {
                "backslashreplace_errors",
                backslashreplace_errors,
                METH_O,
                PyDoc_STR("Implements the 'backslashreplace' error handling, "
                          "which replaces malformed data with a backslashed "
                          "escape sequence.")
            }
        },
        {
            "namereplace",
            {
                "namereplace_errors",
                namereplace_errors,
                METH_O,
                PyDoc_STR("Implements the 'namereplace' error handling, "
                          "which replaces an unencodable character with a "
                          "\\N{...} escape sequence.")
            }
        },
        {
            "surrogatepass",
            {
                "surrogatepass",
                surrogatepass_errors,
                METH_O
            }
        },
        {
            "surrogateescape",
            {
                "surrogateescape",
                surrogateescape_errors,
                METH_O
            }
        }
    };
    // ensure that the built-in error handlers' names are kept in sync
    assert(Py_ARRAY_LENGTH(methods) == Py_ARRAY_LENGTH(codecs_builtin_error_handlers));

    assert(interp->codecs.initialized == 0);
    interp->codecs.search_path = PyList_New(0);
    if (interp->codecs.search_path == NULL) {
        return PyStatus_NoMemory();
    }
    interp->codecs.search_cache = PyDict_New();
    if (interp->codecs.search_cache == NULL) {
        return PyStatus_NoMemory();
    }
    interp->codecs.error_registry = PyDict_New();
    if (interp->codecs.error_registry == NULL) {
        return PyStatus_NoMemory();
    }
    for (size_t i = 0; i < Py_ARRAY_LENGTH(methods); ++i) {
        PyObject *func = PyCFunction_NewEx(&methods[i].def, NULL, NULL);
        if (func == NULL) {
            return PyStatus_NoMemory();
        }

        int res = PyDict_SetItemString(interp->codecs.error_registry,
                                       methods[i].name, func);
        Py_DECREF(func);
        if (res < 0) {
            return PyStatus_Error("Failed to insert into codec error registry");
        }
    }

    interp->codecs.initialized = 1;

    // Importing `encodings' will call back into this module to register codec
    // search functions, so this is done after everything else is initialized.
    PyObject *mod = PyImport_ImportModule("encodings");
    if (mod == NULL) {
        return PyStatus_Error("Failed to import encodings module");
    }
    Py_DECREF(mod);

    return PyStatus_Ok();
}

void
_PyCodec_Fini(PyInterpreterState *interp)
{
    Py_CLEAR(interp->codecs.search_path);
    Py_CLEAR(interp->codecs.search_cache);
    Py_CLEAR(interp->codecs.error_registry);
    interp->codecs.initialized = 0;
}<|MERGE_RESOLUTION|>--- conflicted
+++ resolved
@@ -83,11 +83,6 @@
     return 0;
 }
 
-<<<<<<< HEAD
-extern int _Py_normalize_encoding(const char *, char *, size_t, int);
-
-=======
->>>>>>> 12805ef9
 /* Convert a string to a normalized Python string: all ASCII letters are
    converted to lower case, spaces are replaced with hyphens. */
 
