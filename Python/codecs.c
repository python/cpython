--- conflicted
+++ resolved
@@ -69,22 +69,12 @@
     encoding = PyMem_Malloc(len + 1);
     if (encoding == NULL)
         return PyErr_NoMemory();
-<<<<<<< HEAD
-    for (i = 0; i < len; i++) {
-        char ch = string[i];
-        if (ch == ' ')
-            ch = '-';
-        else
-            ch = Py_TOLOWER(ch);
-        p[i] = ch;
-=======
 
     if (!_Py_normalize_encoding(string, encoding, len + 1))
     {
         PyErr_SetString(PyExc_RuntimeError, "_Py_normalize_encoding() failed");
         PyMem_Free(encoding);
         return NULL;
->>>>>>> 91210889
     }
 
     v = PyUnicode_FromString(encoding);
