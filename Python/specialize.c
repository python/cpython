--- conflicted
+++ resolved
@@ -296,22 +296,6 @@
             case STORE_FAST << 8 | STORE_FAST:
                 instructions[i - 1].op.code = STORE_FAST__STORE_FAST;
                 break;
-<<<<<<< HEAD
-=======
-            case COMPARE_OP << 8 | POP_JUMP_IF_TRUE:
-            case COMPARE_OP << 8 | POP_JUMP_IF_FALSE:
-            {
-                int oparg = instructions[i - 1 - INLINE_CACHE_ENTRIES_COMPARE_OP].op.arg;
-                assert((oparg >> 4) <= Py_GE);
-                int mask = compare_masks[oparg >> 4];
-                if (opcode == POP_JUMP_IF_FALSE) {
-                    mask = mask ^ 0xf;
-                }
-                instructions[i - 1 - INLINE_CACHE_ENTRIES_COMPARE_OP].op.code = COMPARE_AND_BRANCH;
-                instructions[i - 1 - INLINE_CACHE_ENTRIES_COMPARE_OP].op.arg = (oparg & 0xf0) | mask;
-                break;
-            }
->>>>>>> d5c7954d
         }
     }
     #endif /* ENABLE_SPECIALIZATION */
@@ -1972,32 +1956,17 @@
     assert(ENABLE_SPECIALIZATION);
     assert(_PyOpcode_Caches[COMPARE_OP] == INLINE_CACHE_ENTRIES_COMPARE_OP);
     _PyCompareOpCache *cache = (_PyCompareOpCache *)(instr + 1);
-<<<<<<< HEAD
-=======
-#ifndef NDEBUG
-    int next_opcode = instr[INLINE_CACHE_ENTRIES_COMPARE_OP + 1].op.code;
-    assert(next_opcode == POP_JUMP_IF_FALSE || next_opcode == POP_JUMP_IF_TRUE);
-#endif
->>>>>>> d5c7954d
     if (Py_TYPE(lhs) != Py_TYPE(rhs)) {
         SPECIALIZATION_FAIL(COMPARE_OP, compare_op_fail_kind(lhs, rhs));
         goto failure;
     }
     if (PyFloat_CheckExact(lhs)) {
-<<<<<<< HEAD
-        _py_set_opcode(instr, COMPARE_OP_FLOAT);
-=======
-        instr->op.code = COMPARE_AND_BRANCH_FLOAT;
->>>>>>> d5c7954d
+        instr->op.code = COMPARE_OP_FLOAT;
         goto success;
     }
     if (PyLong_CheckExact(lhs)) {
         if (Py_ABS(Py_SIZE(lhs)) <= 1 && Py_ABS(Py_SIZE(rhs)) <= 1) {
-<<<<<<< HEAD
-            _py_set_opcode(instr, COMPARE_OP_INT);
-=======
-            instr->op.code = COMPARE_AND_BRANCH_INT;
->>>>>>> d5c7954d
+            instr->op.code = COMPARE_OP_INT;
             goto success;
         }
         else {
@@ -2012,23 +1981,14 @@
             goto failure;
         }
         else {
-<<<<<<< HEAD
-            _py_set_opcode(instr, COMPARE_OP_STR);
-=======
-            instr->op.code = COMPARE_AND_BRANCH_STR;
->>>>>>> d5c7954d
+            instr->op.code = COMPARE_OP_STR;
             goto success;
         }
     }
     SPECIALIZATION_FAIL(COMPARE_OP, compare_op_fail_kind(lhs, rhs));
 failure:
-<<<<<<< HEAD
     STAT_INC(COMPARE_OP, failure);
-    _py_set_opcode(instr, COMPARE_OP);
-=======
-    STAT_INC(COMPARE_AND_BRANCH, failure);
-    instr->op.code = COMPARE_AND_BRANCH;
->>>>>>> d5c7954d
+    instr->op.code = COMPARE_OP;
     cache->counter = adaptive_counter_backoff(cache->counter);
     return;
 success:
