--- conflicted
+++ resolved
@@ -2026,7 +2026,46 @@
     }
 }
 
-<<<<<<< HEAD
+void
+_Py_Specialize_CallKw(_PyStackRef callable_st, _Py_CODEUNIT *instr, int nargs)
+{
+    PyObject *callable = PyStackRef_AsPyObjectBorrow(callable_st);
+
+    assert(ENABLE_SPECIALIZATION);
+    assert(_PyOpcode_Caches[CALL_KW] == INLINE_CACHE_ENTRIES_CALL_KW);
+    assert(_Py_OPCODE(*instr) != INSTRUMENTED_CALL_KW);
+    _PyCallCache *cache = (_PyCallCache *)(instr + 1);
+    int fail;
+    if (PyFunction_Check(callable)) {
+        fail = specialize_py_call_kw((PyFunctionObject *)callable, instr, nargs, false);
+    }
+    else if (PyMethod_Check(callable)) {
+        PyObject *func = ((PyMethodObject *)callable)->im_func;
+        if (PyFunction_Check(func)) {
+            fail = specialize_py_call_kw((PyFunctionObject *)func, instr, nargs, true);
+        }
+        else {
+            SPECIALIZATION_FAIL(CALL_KW, SPEC_FAIL_CALL_BOUND_METHOD);
+            fail = -1;
+        }
+    }
+    else {
+        instr->op.code = CALL_KW_NON_PY;
+        fail = 0;
+    }
+    if (fail) {
+        STAT_INC(CALL, failure);
+        assert(!PyErr_Occurred());
+        instr->op.code = CALL_KW;
+        cache->counter = adaptive_counter_backoff(cache->counter);
+    }
+    else {
+        STAT_INC(CALL, success);
+        assert(!PyErr_Occurred());
+        cache->counter = adaptive_counter_cooldown();
+    }
+}
+
 
 static int
 specialize_py_call_ex(PyFunctionObject *func, _Py_CODEUNIT *instr)
@@ -2055,15 +2094,10 @@
 
 void
 _Py_Specialize_CallEx(_PyStackRef callable_st, _Py_CODEUNIT *instr)
-=======
-void
-_Py_Specialize_CallKw(_PyStackRef callable_st, _Py_CODEUNIT *instr, int nargs)
->>>>>>> b9e10d1a
 {
     PyObject *callable = PyStackRef_AsPyObjectBorrow(callable_st);
 
     assert(ENABLE_SPECIALIZATION);
-<<<<<<< HEAD
     assert(_PyOpcode_Caches[CALL] == INLINE_CACHE_ENTRIES_CALL);
     assert(_Py_OPCODE(*instr) != INSTRUMENTED_CALL);
     _PyCallCache *cache = (_PyCallCache *)(instr + 1);
@@ -2073,37 +2107,12 @@
     }
     else {
         instr->op.code = CALL_FUNCTION_EX_NON_PY;
-=======
-    assert(_PyOpcode_Caches[CALL_KW] == INLINE_CACHE_ENTRIES_CALL_KW);
-    assert(_Py_OPCODE(*instr) != INSTRUMENTED_CALL_KW);
-    _PyCallCache *cache = (_PyCallCache *)(instr + 1);
-    int fail;
-    if (PyFunction_Check(callable)) {
-        fail = specialize_py_call_kw((PyFunctionObject *)callable, instr, nargs, false);
-    }
-    else if (PyMethod_Check(callable)) {
-        PyObject *func = ((PyMethodObject *)callable)->im_func;
-        if (PyFunction_Check(func)) {
-            fail = specialize_py_call_kw((PyFunctionObject *)func, instr, nargs, true);
-        }
-        else {
-            SPECIALIZATION_FAIL(CALL_KW, SPEC_FAIL_CALL_BOUND_METHOD);
-            fail = -1;
-        }
-    }
-    else {
-        instr->op.code = CALL_KW_NON_PY;
->>>>>>> b9e10d1a
         fail = 0;
     }
     if (fail) {
         STAT_INC(CALL, failure);
         assert(!PyErr_Occurred());
-<<<<<<< HEAD
         instr->op.code = CALL_FUNCTION_EX;
-=======
-        instr->op.code = CALL_KW;
->>>>>>> b9e10d1a
         cache->counter = adaptive_counter_backoff(cache->counter);
     }
     else {
