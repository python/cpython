--- conflicted
+++ resolved
@@ -1149,13 +1149,8 @@
             goto fail;
         }
         cache->index = (uint16_t)index;
-<<<<<<< HEAD
         cache->module_keys_version = (uint16_t)keys_version;
-        _py_set_opcode(instr, LOAD_GLOBAL_MODULE);
-=======
-        write_u32(cache->module_keys_version, keys_version);
         instr->op.code = LOAD_GLOBAL_MODULE;
->>>>>>> d5c7954d
         goto success;
     }
     if (!PyDict_CheckExact(builtins)) {
