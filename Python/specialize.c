--- conflicted
+++ resolved
@@ -2155,11 +2155,6 @@
     assert(_PyOpcode_Caches[FOR_ITER] == INLINE_CACHE_ENTRIES_FOR_ITER);
     _PyForIterCache *cache = (_PyForIterCache *)(instr + 1);
     PyTypeObject *tp = Py_TYPE(iter);
-<<<<<<< HEAD
-=======
-    _Py_CODEUNIT next = instr[1+INLINE_CACHE_ENTRIES_FOR_ITER];
-    int next_op = _PyOpcode_Deopt[next.op.code];
->>>>>>> 59e86cac
     if (tp == &PyListIter_Type) {
         instr->op.code = FOR_ITER_LIST;
         goto success;
@@ -2168,13 +2163,8 @@
         instr->op.code = FOR_ITER_TUPLE;
         goto success;
     }
-<<<<<<< HEAD
     else if (tp == &PyRangeIter_Type) {
-        _py_set_opcode(instr, FOR_ITER_RANGE);
-=======
-    else if (tp == &PyRangeIter_Type && next_op == STORE_FAST) {
         instr->op.code = FOR_ITER_RANGE;
->>>>>>> 59e86cac
         goto success;
     }
     else if (tp == &PyGen_Type && oparg <= SHRT_MAX) {
