--- conflicted
+++ resolved
@@ -281,13 +281,8 @@
 {
     _Py_QuickenedCount++;
     int previous_opcode = -1;
-<<<<<<< HEAD
-    int previous_oparg = -1;
     _Py_CODEUNIT *instructions = _PyCode_CODE(code);
     for (int i = 0; i < Py_SIZE(code); i++) {
-=======
-    for(int i = 0; i < len; i++) {
->>>>>>> a89c29fb
         int opcode = _Py_OPCODE(instructions[i]);
         uint8_t adaptive_opcode = adaptive_opcodes[opcode];
         if (adaptive_opcode) {
@@ -295,12 +290,7 @@
             // Make sure the adaptive counter is zero:
             assert(instructions[i + 1] == 0);
             previous_opcode = -1;
-<<<<<<< HEAD
-            previous_oparg = -1;
             i += _PyOpcode_Caches[opcode];
-=======
-            i += _PyOpcode_InlineCacheEntries[opcode];
->>>>>>> a89c29fb
         }
         else {
             assert(!_PyOpcode_Caches[opcode]);
