--- conflicted
+++ resolved
@@ -1088,11 +1088,7 @@
         sym_set_const(callable, (PyObject *)&PyUnicode_Type);
     }
 
-<<<<<<< HEAD
-    op(_CALL_LEN, (callable, self_or_null, args[oparg] -- res)) {
-=======
     op(_CALL_LEN, (unused, unused, unused -- res)) {
->>>>>>> 7d129f99
         res = sym_new_type(ctx, &PyLong_Type);
     }
 
