#include "Python.h"
#include "pycore_optimizer.h"
#include "pycore_uops.h"
#include "pycore_uop_ids.h"
#include "internal/pycore_moduleobject.h"

#define op(name, ...) /* NAME is ignored */

typedef struct _Py_UOpsAbstractFrame _Py_UOpsAbstractFrame;

/* Shortened forms for convenience */
#define sym_is_not_null _Py_uop_sym_is_not_null
#define sym_is_const _Py_uop_sym_is_const
#define sym_get_const _Py_uop_sym_get_const
#define sym_new_unknown _Py_uop_sym_new_unknown
#define sym_new_not_null _Py_uop_sym_new_not_null
#define sym_new_type _Py_uop_sym_new_type
#define sym_is_null _Py_uop_sym_is_null
#define sym_new_const _Py_uop_sym_new_const
#define sym_new_null _Py_uop_sym_new_null
#define sym_matches_type _Py_uop_sym_matches_type
#define sym_matches_type_version _Py_uop_sym_matches_type_version
#define sym_get_type _Py_uop_sym_get_type
#define sym_has_type _Py_uop_sym_has_type
#define sym_set_null(SYM) _Py_uop_sym_set_null(ctx, SYM)
#define sym_set_non_null(SYM) _Py_uop_sym_set_non_null(ctx, SYM)
#define sym_set_type(SYM, TYPE) _Py_uop_sym_set_type(ctx, SYM, TYPE)
#define sym_set_type_version(SYM, VERSION) _Py_uop_sym_set_type_version(ctx, SYM, VERSION)
#define sym_set_const(SYM, CNST) _Py_uop_sym_set_const(ctx, SYM, CNST)
#define sym_is_bottom _Py_uop_sym_is_bottom
#define frame_new _Py_uop_frame_new
#define frame_pop _Py_uop_frame_pop
#define sym_new_tuple _Py_uop_sym_new_tuple
#define sym_tuple_getitem _Py_uop_sym_tuple_getitem
#define sym_tuple_length _Py_uop_sym_tuple_length
#define sym_is_immortal _Py_uop_sym_is_immortal
#define sym_new_truthiness _Py_uop_sym_new_truthiness

extern int
optimize_to_bool(
    _PyUOpInstruction *this_instr,
    JitOptContext *ctx,
    JitOptSymbol *value,
    JitOptSymbol **result_ptr);

extern void
eliminate_pop_guard(_PyUOpInstruction *this_instr, bool exit);

extern PyCodeObject *get_code(_PyUOpInstruction *op);

static int
dummy_func(void) {

    PyCodeObject *co;
    int oparg;
    JitOptSymbol *flag;
    JitOptSymbol *left;
    JitOptSymbol *right;
    JitOptSymbol *value;
    JitOptSymbol *res;
    JitOptSymbol *iter;
    JitOptSymbol *top;
    JitOptSymbol *bottom;
    _Py_UOpsAbstractFrame *frame;
    _Py_UOpsAbstractFrame *new_frame;
    JitOptContext *ctx;
    _PyUOpInstruction *this_instr;
    _PyBloomFilter *dependencies;
    int modified;
    int curr_space;
    int max_space;
    _PyUOpInstruction *first_valid_check_stack;
    _PyUOpInstruction *corresponding_check_stack;

// BEGIN BYTECODES //

    op(_LOAD_FAST_CHECK, (-- value)) {
        value = GETLOCAL(oparg);
        // We guarantee this will error - just bail and don't optimize it.
        if (sym_is_null(value)) {
            ctx->done = true;
        }
    }

    op(_LOAD_FAST, (-- value)) {
        value = GETLOCAL(oparg);
    }

    op(_LOAD_FAST_BORROW, (-- value)) {
        value = PyJitRef_Borrow(GETLOCAL(oparg));
    }

    op(_LOAD_FAST_AND_CLEAR, (-- value)) {
        value = GETLOCAL(oparg);
        JitOptRef temp = sym_new_null(ctx);
        GETLOCAL(oparg) = temp;
    }

    op(_STORE_FAST, (value --)) {
        GETLOCAL(oparg) = value;
    }

    op(_PUSH_NULL, (-- res)) {
        res = sym_new_null(ctx);
    }

    op(_GUARD_TOS_INT, (value -- value)) {
        if (sym_matches_type(value, &PyLong_Type)) {
            REPLACE_OP(this_instr, _NOP, 0, 0);
        }
        sym_set_type(value, &PyLong_Type);
    }

    op(_GUARD_NOS_INT, (left, unused -- left, unused)) {
        if (sym_matches_type(left, &PyLong_Type)) {
            REPLACE_OP(this_instr, _NOP, 0, 0);
        }
        sym_set_type(left, &PyLong_Type);
    }

    op(_CHECK_ATTR_CLASS, (type_version/2, owner -- owner)) {
        PyObject *type = (PyObject *)_PyType_LookupByVersion(type_version);
        if (type) {
            if (type == sym_get_const(ctx, owner)) {
                REPLACE_OP(this_instr, _NOP, 0, 0);
            }
            else {
                sym_set_const(owner, type);
            }
        }
    }

    op(_GUARD_TYPE_VERSION, (type_version/2, owner -- owner)) {
        assert(type_version);
        if (sym_matches_type_version(owner, type_version)) {
            REPLACE_OP(this_instr, _NOP, 0, 0);
        } else {
            // add watcher so that whenever the type changes we invalidate this
            PyTypeObject *type = _PyType_LookupByVersion(type_version);
            // if the type is null, it was not found in the cache (there was a conflict)
            // with the key, in which case we can't trust the version
            if (type) {
                // if the type version was set properly, then add a watcher
                // if it wasn't this means that the type version was previously set to something else
                // and we set the owner to bottom, so we don't need to add a watcher because we must have
                // already added one earlier.
                if (sym_set_type_version(owner, type_version)) {
                    PyType_Watch(TYPE_WATCHER_ID, (PyObject *)type);
                    _Py_BloomFilter_Add(dependencies, type);
                }
            }

        }
    }

    op(_GUARD_TOS_FLOAT, (value -- value)) {
        if (sym_matches_type(value, &PyFloat_Type)) {
            REPLACE_OP(this_instr, _NOP, 0, 0);
        }
        sym_set_type(value, &PyFloat_Type);
    }

    op(_GUARD_NOS_FLOAT, (left, unused -- left, unused)) {
        if (sym_matches_type(left, &PyFloat_Type)) {
            REPLACE_OP(this_instr, _NOP, 0, 0);
        }
        sym_set_type(left, &PyFloat_Type);
    }

    op(_BINARY_OP, (lhs, rhs -- res)) {
        bool lhs_int = sym_matches_type(lhs, &PyLong_Type);
        bool rhs_int = sym_matches_type(rhs, &PyLong_Type);
        bool lhs_float = sym_matches_type(lhs, &PyFloat_Type);
        bool rhs_float = sym_matches_type(rhs, &PyFloat_Type);
        if (!((lhs_int || lhs_float) && (rhs_int || rhs_float))) {
            // There's something other than an int or float involved:
            res = sym_new_unknown(ctx);
        }
        else if (oparg == NB_POWER || oparg == NB_INPLACE_POWER) {
            // This one's fun... the *type* of the result depends on the
            // *values* being exponentiated. However, exponents with one
            // constant part are reasonably common, so it's probably worth
            // trying to infer some simple cases:
            // - A: 1 ** 1 -> 1 (int ** int -> int)
            // - B: 1 ** -1 -> 1.0 (int ** int -> float)
            // - C: 1.0 ** 1 -> 1.0 (float ** int -> float)
            // - D: 1 ** 1.0 -> 1.0 (int ** float -> float)
            // - E: -1 ** 0.5 ~> 1j (int ** float -> complex)
            // - F: 1.0 ** 1.0 -> 1.0 (float ** float -> float)
            // - G: -1.0 ** 0.5 ~> 1j (float ** float -> complex)
            if (rhs_float) {
                // Case D, E, F, or G... can't know without the sign of the LHS
                // or whether the RHS is whole, which isn't worth the effort:
                res = sym_new_unknown(ctx);
            }
            else if (lhs_float) {
                // Case C:
                res = sym_new_type(ctx, &PyFloat_Type);
            }
            else if (!sym_is_const(ctx, rhs)) {
                // Case A or B... can't know without the sign of the RHS:
                res = sym_new_unknown(ctx);
            }
            else if (_PyLong_IsNegative((PyLongObject *)sym_get_const(ctx, rhs))) {
                // Case B:
                res = sym_new_type(ctx, &PyFloat_Type);
            }
            else {
                // Case A:
                res = sym_new_type(ctx, &PyLong_Type);
            }
        }
        else if (oparg == NB_TRUE_DIVIDE || oparg == NB_INPLACE_TRUE_DIVIDE) {
            res = sym_new_type(ctx, &PyFloat_Type);
        }
        else if (lhs_int && rhs_int) {
            res = sym_new_type(ctx, &PyLong_Type);
        }
        else {
            res = sym_new_type(ctx, &PyFloat_Type);
        }
    }

    op(_BINARY_OP_ADD_INT, (left, right -- res)) {
        REPLACE_OPCODE_IF_EVALUATES_PURE(left, right);
        res = sym_new_type(ctx, &PyLong_Type);
    }

    op(_BINARY_OP_SUBTRACT_INT, (left, right -- res)) {
        REPLACE_OPCODE_IF_EVALUATES_PURE(left, right);
        res = sym_new_type(ctx, &PyLong_Type);
    }

    op(_BINARY_OP_MULTIPLY_INT, (left, right -- res)) {
        REPLACE_OPCODE_IF_EVALUATES_PURE(left, right);
        res = sym_new_type(ctx, &PyLong_Type);
    }

    op(_BINARY_OP_ADD_FLOAT, (left, right -- res)) {
<<<<<<< HEAD
        REPLACE_OPCODE_IF_EVALUATES_PURE(left, right);
        res = sym_new_type(ctx, &PyFloat_Type);
    }

    op(_BINARY_OP_SUBTRACT_FLOAT, (left, right -- res)) {
        REPLACE_OPCODE_IF_EVALUATES_PURE(left, right);
        res = sym_new_type(ctx, &PyFloat_Type);
    }

    op(_BINARY_OP_MULTIPLY_FLOAT, (left, right -- res)) {
        REPLACE_OPCODE_IF_EVALUATES_PURE(left, right);
        res = sym_new_type(ctx, &PyFloat_Type);
=======
        if (sym_is_const(ctx, left) && sym_is_const(ctx, right)) {
            assert(PyFloat_CheckExact(sym_get_const(ctx, left)));
            assert(PyFloat_CheckExact(sym_get_const(ctx, right)));
            PyObject *temp = PyFloat_FromDouble(
                PyFloat_AS_DOUBLE(sym_get_const(ctx, left)) +
                PyFloat_AS_DOUBLE(sym_get_const(ctx, right)));
            if (temp == NULL) {
                goto error;
            }
            res = sym_new_const(ctx, temp);
            Py_DECREF(temp);
            // TODO gh-115506:
            // replace opcode with constant propagated one and update tests!
        }
        else {
            res = sym_new_type(ctx, &PyFloat_Type);
        }
        // TODO (gh-134584): Refactor this to use another uop
        if (PyJitRef_IsBorrowed(left) && PyJitRef_IsBorrowed(right)) {
            REPLACE_OP(this_instr, op_without_decref_inputs[opcode], oparg, 0);
        }
    }

    op(_BINARY_OP_SUBTRACT_FLOAT, (left, right -- res)) {
        if (sym_is_const(ctx, left) && sym_is_const(ctx, right)) {
            assert(PyFloat_CheckExact(sym_get_const(ctx, left)));
            assert(PyFloat_CheckExact(sym_get_const(ctx, right)));
            PyObject *temp = PyFloat_FromDouble(
                PyFloat_AS_DOUBLE(sym_get_const(ctx, left)) -
                PyFloat_AS_DOUBLE(sym_get_const(ctx, right)));
            if (temp == NULL) {
                goto error;
            }
            res = sym_new_const(ctx, temp);
            Py_DECREF(temp);
            // TODO gh-115506:
            // replace opcode with constant propagated one and update tests!
        }
        else {
            res = sym_new_type(ctx, &PyFloat_Type);
        }
        // TODO (gh-134584): Refactor this to use another uop
        if (PyJitRef_IsBorrowed(left) && PyJitRef_IsBorrowed(right)) {
            REPLACE_OP(this_instr, op_without_decref_inputs[opcode], oparg, 0);
        }
    }

    op(_BINARY_OP_MULTIPLY_FLOAT, (left, right -- res)) {
        if (sym_is_const(ctx, left) && sym_is_const(ctx, right)) {
            assert(PyFloat_CheckExact(sym_get_const(ctx, left)));
            assert(PyFloat_CheckExact(sym_get_const(ctx, right)));
            PyObject *temp = PyFloat_FromDouble(
                PyFloat_AS_DOUBLE(sym_get_const(ctx, left)) *
                PyFloat_AS_DOUBLE(sym_get_const(ctx, right)));
            if (temp == NULL) {
                goto error;
            }
            res = sym_new_const(ctx, temp);
            Py_DECREF(temp);
            // TODO gh-115506:
            // replace opcode with constant propagated one and update tests!
        }
        else {
            res = sym_new_type(ctx, &PyFloat_Type);
        }
        // TODO (gh-134584): Refactor this to use another uop
        if (PyJitRef_IsBorrowed(left) && PyJitRef_IsBorrowed(right)) {
            REPLACE_OP(this_instr, op_without_decref_inputs[opcode], oparg, 0);
        }
>>>>>>> 343719d9
    }

    op(_BINARY_OP_ADD_UNICODE, (left, right -- res)) {
        REPLACE_OPCODE_IF_EVALUATES_PURE(left, right);
        res = sym_new_type(ctx, &PyUnicode_Type);
    }

    op(_BINARY_OP_INPLACE_ADD_UNICODE, (left, right -- )) {
        JitOptRef res;
        if (sym_is_const(ctx, left) && sym_is_const(ctx, right)) {
            assert(PyUnicode_CheckExact(sym_get_const(ctx, left)));
            assert(PyUnicode_CheckExact(sym_get_const(ctx, right)));
            PyObject *temp = PyUnicode_Concat(sym_get_const(ctx, left), sym_get_const(ctx, right));
            if (temp == NULL) {
                goto error;
            }
            res = sym_new_const(ctx, temp);
            Py_DECREF(temp);
        }
        else {
            res = sym_new_type(ctx, &PyUnicode_Type);
        }
        // _STORE_FAST:
        GETLOCAL(this_instr->operand0) = res;
    }

    op(_BINARY_OP_SUBSCR_INIT_CALL, (container, sub, getitem  -- new_frame)) {
        new_frame = PyJitRef_NULL;
        ctx->done = true;
    }

    op(_BINARY_OP_SUBSCR_STR_INT, (str_st, sub_st -- res)) {
        res = sym_new_type(ctx, &PyUnicode_Type);
    }

    op(_BINARY_OP_SUBSCR_TUPLE_INT, (tuple_st, sub_st -- res)) {
        assert(sym_matches_type(tuple_st, &PyTuple_Type));
        if (sym_is_const(ctx, sub_st)) {
            assert(PyLong_CheckExact(sym_get_const(ctx, sub_st)));
            long index = PyLong_AsLong(sym_get_const(ctx, sub_st));
            assert(index >= 0);
            int tuple_length = sym_tuple_length(tuple_st);
            if (tuple_length == -1) {
                // Unknown length
                res = sym_new_not_null(ctx);
            }
            else {
                assert(index < tuple_length);
                res = sym_tuple_getitem(ctx, tuple_st, index);
            }
        }
        else {
            res = sym_new_not_null(ctx);
        }
    }

    op(_TO_BOOL, (value -- res)) {
        int already_bool = optimize_to_bool(this_instr, ctx, value, &res);
        if (!already_bool) {
            res = sym_new_truthiness(ctx, value, true);
        }
    }

    op(_TO_BOOL_BOOL, (value -- value)) {
        int already_bool = optimize_to_bool(this_instr, ctx, value, &value);
        if (!already_bool) {
            sym_set_type(value, &PyBool_Type);
            value = sym_new_truthiness(ctx, value, true);
        }
    }

    op(_TO_BOOL_INT, (value -- res)) {
        int already_bool = optimize_to_bool(this_instr, ctx, value, &res);
        if (!already_bool) {
            sym_set_type(value, &PyLong_Type);
            res = sym_new_truthiness(ctx, value, true);
        }
    }

    op(_TO_BOOL_LIST, (value -- res)) {
        int already_bool = optimize_to_bool(this_instr, ctx, value, &res);
        if (!already_bool) {
            res = sym_new_type(ctx, &PyBool_Type);
        }
    }

    op(_TO_BOOL_NONE, (value -- res)) {
        int already_bool = optimize_to_bool(this_instr, ctx, value, &res);
        if (!already_bool) {
            sym_set_const(value, Py_None);
            res = sym_new_const(ctx, Py_False);
        }
    }

    op(_GUARD_NOS_UNICODE, (nos, unused -- nos, unused)) {
        if (sym_matches_type(nos, &PyUnicode_Type)) {
            REPLACE_OP(this_instr, _NOP, 0, 0);
        }
        sym_set_type(nos, &PyUnicode_Type);
    }

    op(_GUARD_TOS_UNICODE, (value -- value)) {
        if (sym_matches_type(value, &PyUnicode_Type)) {
            REPLACE_OP(this_instr, _NOP, 0, 0);
        }
        sym_set_type(value, &PyUnicode_Type);
    }

    op(_TO_BOOL_STR, (value -- res)) {
        int already_bool = optimize_to_bool(this_instr, ctx, value, &res);
        if (!already_bool) {
            res = sym_new_truthiness(ctx, value, true);
        }
    }

    op(_UNARY_NOT, (value -- res)) {
        REPLACE_OPCODE_IF_EVALUATES_PURE(value);
        sym_set_type(value, &PyBool_Type);
        res = sym_new_truthiness(ctx, value, false);
    }

    op(_UNARY_INVERT, (value -- res)) {
        if (sym_matches_type(value, &PyLong_Type)) {
            res = sym_new_type(ctx, &PyLong_Type);
        }
        else {
            res = sym_new_not_null(ctx);
        }
    }

    op(_COMPARE_OP, (left, right -- res)) {
        if (oparg & 16) {
            res = sym_new_type(ctx, &PyBool_Type);
        }
        else {
            res = _Py_uop_sym_new_not_null(ctx);
        }
    }

    op(_COMPARE_OP_INT, (left, right -- res)) {
        if (sym_is_const(ctx, left) && sym_is_const(ctx, right)) {
            assert(PyLong_CheckExact(sym_get_const(ctx, left)));
            assert(PyLong_CheckExact(sym_get_const(ctx, right)));
            PyObject *tmp = PyObject_RichCompare(sym_get_const(ctx, left),
                                                 sym_get_const(ctx, right),
                                                 oparg >> 5);
            if (tmp == NULL) {
                goto error;
            }
            assert(PyBool_Check(tmp));
            assert(_Py_IsImmortal(tmp));
            REPLACE_OP(this_instr, _POP_TWO_LOAD_CONST_INLINE_BORROW, 0, (uintptr_t)tmp);
            res = sym_new_const(ctx, tmp);
            Py_DECREF(tmp);
        }
        else {
            res = sym_new_type(ctx, &PyBool_Type);
        }
    }

    op(_COMPARE_OP_FLOAT, (left, right -- res)) {
        res = sym_new_type(ctx, &PyBool_Type);
    }

    op(_COMPARE_OP_STR, (left, right -- res)) {
        res = sym_new_type(ctx, &PyBool_Type);
    }

    op(_IS_OP, (left, right -- b)) {
        b = sym_new_type(ctx, &PyBool_Type);
    }

    op(_CONTAINS_OP, (left, right -- b)) {
        b = sym_new_type(ctx, &PyBool_Type);
    }

    op(_CONTAINS_OP_SET, (left, right -- b)) {
        b = sym_new_type(ctx, &PyBool_Type);
    }

    op(_CONTAINS_OP_DICT, (left, right -- b)) {
        b = sym_new_type(ctx, &PyBool_Type);
    }

    op(_LOAD_CONST, (-- value)) {
        PyObject *val = PyTuple_GET_ITEM(co->co_consts, oparg);
        REPLACE_OP(this_instr, _LOAD_CONST_INLINE_BORROW, 0, (uintptr_t)val);
        value = PyJitRef_Borrow(sym_new_const(ctx, val));
    }

    op(_LOAD_SMALL_INT, (-- value)) {
        PyObject *val = PyLong_FromLong(oparg);
        assert(val);
        assert(_Py_IsImmortal(val));
        REPLACE_OP(this_instr, _LOAD_CONST_INLINE_BORROW, 0, (uintptr_t)val);
        value = PyJitRef_Borrow(sym_new_const(ctx, val));
    }

    op(_LOAD_CONST_INLINE, (ptr/4 -- value)) {
        value = PyJitRef_Borrow(sym_new_const(ctx, ptr));
    }

    op(_LOAD_CONST_INLINE_BORROW, (ptr/4 -- value)) {
        value = PyJitRef_Borrow(sym_new_const(ctx, ptr));
    }

    op(_POP_TOP_LOAD_CONST_INLINE, (ptr/4, pop -- value)) {
        value = PyJitRef_Borrow(sym_new_const(ctx, ptr));
    }

    op(_POP_TOP_LOAD_CONST_INLINE_BORROW, (ptr/4, pop -- value)) {
        value = PyJitRef_Borrow(sym_new_const(ctx, ptr));
    }

    op(_POP_CALL_LOAD_CONST_INLINE_BORROW, (ptr/4, unused, unused -- value)) {
        value = PyJitRef_Borrow(sym_new_const(ctx, ptr));
    }

    op(_POP_CALL_ONE_LOAD_CONST_INLINE_BORROW, (ptr/4, unused, unused, unused -- value)) {
        value = PyJitRef_Borrow(sym_new_const(ctx, ptr));
    }

    op(_POP_CALL_TWO_LOAD_CONST_INLINE_BORROW, (ptr/4, unused, unused, unused, unused -- value)) {
        value = PyJitRef_Borrow(sym_new_const(ctx, ptr));
    }

    op(_COPY, (bottom, unused[oparg-1] -- bottom, unused[oparg-1], top)) {
        assert(oparg > 0);
        top = bottom;
    }

    op(_SWAP, (bottom, unused[oparg-2], top -- bottom, unused[oparg-2], top)) {
        JitOptRef temp = bottom;
        bottom = top;
        top = temp;
        assert(oparg >= 2);
    }

    op(_LOAD_ATTR_INSTANCE_VALUE, (offset/1, owner -- attr)) {
        attr = sym_new_not_null(ctx);
        (void)offset;
    }

    op(_LOAD_ATTR_MODULE, (dict_version/2, index/1, owner -- attr)) {
        (void)dict_version;
        (void)index;
        attr = PyJitRef_NULL;
        if (sym_is_const(ctx, owner)) {
            PyModuleObject *mod = (PyModuleObject *)sym_get_const(ctx, owner);
            if (PyModule_CheckExact(mod)) {
                PyObject *dict = mod->md_dict;
                uint64_t watched_mutations = get_mutations(dict);
                if (watched_mutations < _Py_MAX_ALLOWED_GLOBALS_MODIFICATIONS) {
                    PyDict_Watch(GLOBALS_WATCHER_ID, dict);
                    _Py_BloomFilter_Add(dependencies, dict);
                    PyObject *res = convert_global_to_const(this_instr, dict, true);
                    attr = sym_new_const(ctx, res);
                }
            }
        }
        if (PyJitRef_IsNull(attr)) {
            /* No conversion made. We don't know what `attr` is. */
            attr = sym_new_not_null(ctx);
        }
    }

    op (_PUSH_NULL_CONDITIONAL, ( -- null[oparg & 1])) {
        if (oparg & 1) {
            REPLACE_OP(this_instr, _PUSH_NULL, 0, 0);
            null[0] = sym_new_null(ctx);
        }
        else {
            REPLACE_OP(this_instr, _NOP, 0, 0);
        }
    }

    op(_LOAD_ATTR, (owner -- attr, self_or_null[oparg&1])) {
        (void)owner;
        attr = sym_new_not_null(ctx);
        if (oparg & 1) {
            self_or_null[0] = sym_new_unknown(ctx);
        }
    }

    op(_LOAD_ATTR_WITH_HINT, (hint/1, owner -- attr)) {
        attr = sym_new_not_null(ctx);
        (void)hint;
    }

    op(_LOAD_ATTR_SLOT, (index/1, owner -- attr)) {
        attr = sym_new_not_null(ctx);
        (void)index;
    }

    op(_LOAD_ATTR_CLASS, (descr/4, owner -- attr)) {
        (void)descr;
        PyTypeObject *type = (PyTypeObject *)sym_get_const(ctx, owner);
        PyObject *name = PyTuple_GET_ITEM(co->co_names, oparg >> 1);
        attr = lookup_attr(ctx, this_instr, type, name,
                           _POP_TOP_LOAD_CONST_INLINE_BORROW,
                           _POP_TOP_LOAD_CONST_INLINE);
    }

    op(_LOAD_ATTR_NONDESCRIPTOR_WITH_VALUES, (descr/4, owner -- attr)) {
        (void)descr;
        PyTypeObject *type = sym_get_type(owner);
        PyObject *name = PyTuple_GET_ITEM(co->co_names, oparg >> 1);
        attr = lookup_attr(ctx, this_instr, type, name,
                           _POP_TOP_LOAD_CONST_INLINE_BORROW,
                           _POP_TOP_LOAD_CONST_INLINE);
    }

    op(_LOAD_ATTR_NONDESCRIPTOR_NO_DICT, (descr/4, owner -- attr)) {
        (void)descr;
        PyTypeObject *type = sym_get_type(owner);
        PyObject *name = PyTuple_GET_ITEM(co->co_names, oparg >> 1);
        attr = lookup_attr(ctx, this_instr, type, name,
                           _POP_TOP_LOAD_CONST_INLINE_BORROW,
                           _POP_TOP_LOAD_CONST_INLINE);
    }

    op(_LOAD_ATTR_METHOD_WITH_VALUES, (descr/4, owner -- attr, self)) {
        (void)descr;
        PyTypeObject *type = sym_get_type(owner);
        PyObject *name = PyTuple_GET_ITEM(co->co_names, oparg >> 1);
        attr = lookup_attr(ctx, this_instr, type, name,
                           _LOAD_CONST_UNDER_INLINE_BORROW,
                           _LOAD_CONST_UNDER_INLINE);
        self = owner;
    }

    op(_LOAD_ATTR_METHOD_NO_DICT, (descr/4, owner -- attr, self)) {
        (void)descr;
        PyTypeObject *type = sym_get_type(owner);
        PyObject *name = PyTuple_GET_ITEM(co->co_names, oparg >> 1);
        attr = lookup_attr(ctx, this_instr, type, name,
                           _LOAD_CONST_UNDER_INLINE_BORROW,
                           _LOAD_CONST_UNDER_INLINE);
        self = owner;
    }

    op(_LOAD_ATTR_METHOD_LAZY_DICT, (descr/4, owner -- attr, self)) {
        (void)descr;
        PyTypeObject *type = sym_get_type(owner);
        PyObject *name = PyTuple_GET_ITEM(co->co_names, oparg >> 1);
        attr = lookup_attr(ctx, this_instr, type, name,
                           _LOAD_CONST_UNDER_INLINE_BORROW,
                           _LOAD_CONST_UNDER_INLINE);
        self = owner;
    }

    op(_LOAD_ATTR_PROPERTY_FRAME, (fget/4, owner -- new_frame)) {
        (void)fget;
        new_frame = PyJitRef_NULL;
        ctx->done = true;
    }

    op(_INIT_CALL_BOUND_METHOD_EXACT_ARGS, (callable, self_or_null, unused[oparg] -- callable, self_or_null, unused[oparg])) {
        callable = sym_new_not_null(ctx);
        self_or_null = sym_new_not_null(ctx);
    }

    op(_CHECK_FUNCTION_VERSION, (func_version/2, callable, self_or_null, unused[oparg] -- callable, self_or_null, unused[oparg])) {
        if (sym_is_const(ctx, callable) && sym_matches_type(callable, &PyFunction_Type)) {
            assert(PyFunction_Check(sym_get_const(ctx, callable)));
            REPLACE_OP(this_instr, _CHECK_FUNCTION_VERSION_INLINE, 0, func_version);
            this_instr->operand1 = (uintptr_t)sym_get_const(ctx, callable);
        }
        sym_set_type(callable, &PyFunction_Type);
    }

    op(_CHECK_METHOD_VERSION, (func_version/2, callable, null, unused[oparg] -- callable, null, unused[oparg])) {
        if (sym_is_const(ctx, callable) && sym_matches_type(callable, &PyMethod_Type)) {
            PyMethodObject *method = (PyMethodObject *)sym_get_const(ctx, callable);
            assert(PyMethod_Check(method));
            REPLACE_OP(this_instr, _CHECK_FUNCTION_VERSION_INLINE, 0, func_version);
            this_instr->operand1 = (uintptr_t)method->im_func;
        }
        sym_set_type(callable, &PyMethod_Type);
    }

    op(_CHECK_FUNCTION_EXACT_ARGS, (callable, self_or_null, unused[oparg] -- callable, self_or_null, unused[oparg])) {
        assert(sym_matches_type(callable, &PyFunction_Type));
        if (sym_is_const(ctx, callable)) {
            if (sym_is_null(self_or_null) || sym_is_not_null(self_or_null)) {
                PyFunctionObject *func = (PyFunctionObject *)sym_get_const(ctx, callable);
                PyCodeObject *co = (PyCodeObject *)func->func_code;
                if (co->co_argcount == oparg + !sym_is_null(self_or_null)) {
                    REPLACE_OP(this_instr, _NOP, 0 ,0);
                }
            }
        }
    }

    op(_CHECK_CALL_BOUND_METHOD_EXACT_ARGS, (callable, null, unused[oparg] -- callable, null, unused[oparg])) {
        sym_set_null(null);
        sym_set_type(callable, &PyMethod_Type);
    }

    op(_INIT_CALL_PY_EXACT_ARGS, (callable, self_or_null, args[oparg] -- new_frame)) {
        int argcount = oparg;

        PyCodeObject *co = NULL;
        assert((this_instr + 2)->opcode == _PUSH_FRAME);
        co = get_code_with_logging((this_instr + 2));
        if (co == NULL) {
            ctx->done = true;
            break;
        }


        assert(!PyJitRef_IsNull(self_or_null));
        assert(args != NULL);
        if (sym_is_not_null(self_or_null)) {
            // Bound method fiddling, same as _INIT_CALL_PY_EXACT_ARGS in VM
            args--;
            argcount++;
        }

        if (sym_is_null(self_or_null) || sym_is_not_null(self_or_null)) {
            new_frame = PyJitRef_Wrap((JitOptSymbol *)frame_new(ctx, co, 0, args, argcount));
        } else {
            new_frame = PyJitRef_Wrap((JitOptSymbol *)frame_new(ctx, co, 0, NULL, 0));
        }
    }

    op(_MAYBE_EXPAND_METHOD, (callable, self_or_null, args[oparg] -- callable, self_or_null, args[oparg])) {
        (void)args;
        callable = sym_new_not_null(ctx);
        self_or_null = sym_new_not_null(ctx);
    }

    op(_PY_FRAME_GENERAL, (callable, self_or_null, args[oparg] -- new_frame)) {
        PyCodeObject *co = NULL;
        assert((this_instr + 2)->opcode == _PUSH_FRAME);
        co = get_code_with_logging((this_instr + 2));
        if (co == NULL) {
            ctx->done = true;
            break;
        }

        new_frame = PyJitRef_Wrap((JitOptSymbol *)frame_new(ctx, co, 0, NULL, 0));
    }

    op(_PY_FRAME_KW, (callable, self_or_null, args[oparg], kwnames -- new_frame)) {
        new_frame = PyJitRef_NULL;
        ctx->done = true;
    }

    op(_CHECK_AND_ALLOCATE_OBJECT, (type_version/2, callable, self_or_null, args[oparg] -- callable, self_or_null, args[oparg])) {
        (void)type_version;
        (void)args;
        callable = sym_new_not_null(ctx);
        self_or_null = sym_new_not_null(ctx);
    }

    op(_CREATE_INIT_FRAME, (init, self, args[oparg] -- init_frame)) {
        init_frame = PyJitRef_NULL;
        ctx->done = true;
    }

    op(_RETURN_VALUE, (retval -- res)) {
        JitOptRef temp = retval;
        DEAD(retval);
        SAVE_STACK();
        ctx->frame->stack_pointer = stack_pointer;
        frame_pop(ctx);
        stack_pointer = ctx->frame->stack_pointer;

        /* Stack space handling */
        assert(corresponding_check_stack == NULL);
        assert(co != NULL);
        int framesize = co->co_framesize;
        assert(framesize > 0);
        assert(framesize <= curr_space);
        curr_space -= framesize;

        co = get_code(this_instr);
        if (co == NULL) {
            // might be impossible, but bailing is still safe
            ctx->done = true;
        }
        RELOAD_STACK();
        res = temp;
    }

    op(_RETURN_GENERATOR, ( -- res)) {
        SYNC_SP();
        ctx->frame->stack_pointer = stack_pointer;
        frame_pop(ctx);
        stack_pointer = ctx->frame->stack_pointer;
        res = sym_new_unknown(ctx);

        /* Stack space handling */
        assert(corresponding_check_stack == NULL);
        assert(co != NULL);
        int framesize = co->co_framesize;
        assert(framesize > 0);
        assert(framesize <= curr_space);
        curr_space -= framesize;

        co = get_code(this_instr);
        if (co == NULL) {
            // might be impossible, but bailing is still safe
            ctx->done = true;
        }
    }

    op(_YIELD_VALUE, (unused -- value)) {
        value = sym_new_unknown(ctx);
    }

    op(_GET_ITER, (iterable -- iter, index_or_null)) {
        if (sym_matches_type(iterable, &PyTuple_Type) || sym_matches_type(iterable, &PyList_Type)) {
            iter = iterable;
            index_or_null = sym_new_not_null(ctx);
        }
        else {
            iter = sym_new_not_null(ctx);
            index_or_null = sym_new_unknown(ctx);
        }
    }

    op(_FOR_ITER_GEN_FRAME, (unused, unused -- unused, unused, gen_frame)) {
        gen_frame = PyJitRef_NULL;
        /* We are about to hit the end of the trace */
        ctx->done = true;
    }

    op(_SEND_GEN_FRAME, (unused, unused -- unused, gen_frame)) {
        gen_frame = PyJitRef_NULL;
        // We are about to hit the end of the trace:
        ctx->done = true;
    }

    op(_CHECK_STACK_SPACE, (unused, unused, unused[oparg] -- unused, unused, unused[oparg])) {
        assert(corresponding_check_stack == NULL);
        corresponding_check_stack = this_instr;
    }

    op (_CHECK_STACK_SPACE_OPERAND, (framesize/2 -- )) {
        (void)framesize;
        /* We should never see _CHECK_STACK_SPACE_OPERANDs.
        * They are only created at the end of this pass. */
        Py_UNREACHABLE();
    }

    op(_PUSH_FRAME, (new_frame -- )) {
        SYNC_SP();
        ctx->frame->stack_pointer = stack_pointer;
        ctx->frame = (_Py_UOpsAbstractFrame *)PyJitRef_Unwrap(new_frame);
        ctx->curr_frame_depth++;
        stack_pointer = ctx->frame->stack_pointer;
        co = get_code(this_instr);
        if (co == NULL) {
            // should be about to _EXIT_TRACE anyway
            ctx->done = true;
            break;
        }

        /* Stack space handling */
        int framesize = co->co_framesize;
        assert(framesize > 0);
        curr_space += framesize;
        if (curr_space < 0 || curr_space > INT32_MAX) {
            // won't fit in signed 32-bit int
            ctx->done = true;
            break;
        }
        max_space = curr_space > max_space ? curr_space : max_space;
        if (first_valid_check_stack == NULL) {
            first_valid_check_stack = corresponding_check_stack;
        }
        else if (corresponding_check_stack) {
            // delete all but the first valid _CHECK_STACK_SPACE
            corresponding_check_stack->opcode = _NOP;
        }
        corresponding_check_stack = NULL;
    }

    op(_UNPACK_SEQUENCE, (seq -- values[oparg], top[0])) {
        (void)top;
        /* This has to be done manually */
        for (int i = 0; i < oparg; i++) {
            values[i] = sym_new_unknown(ctx);
        }
    }

    op(_UNPACK_EX, (seq -- values[oparg & 0xFF], unused, unused[oparg >> 8], top[0])) {
        (void)top;
        /* This has to be done manually */
        int totalargs = (oparg & 0xFF) + (oparg >> 8) + 1;
        for (int i = 0; i < totalargs; i++) {
            values[i] = sym_new_unknown(ctx);
        }
    }

    op(_ITER_CHECK_TUPLE, (iter, null_or_index -- iter, null_or_index)) {
        if (sym_matches_type(iter, &PyTuple_Type)) {
            REPLACE_OP(this_instr, _NOP, 0, 0);
        }
        sym_set_type(iter, &PyTuple_Type);
    }

    op(_ITER_NEXT_RANGE, (iter, null_or_index -- iter, null_or_index, next)) {
       next = sym_new_type(ctx, &PyLong_Type);
    }

    op(_CALL_TYPE_1, (unused, unused, arg -- res)) {
        PyObject* type = (PyObject *)sym_get_type(arg);
        if (type) {
            res = sym_new_const(ctx, type);
            REPLACE_OP(this_instr, _POP_CALL_ONE_LOAD_CONST_INLINE_BORROW, 0,
                       (uintptr_t)type);
        }
        else {
            res = sym_new_not_null(ctx);
        }
    }

    op(_CALL_STR_1, (unused, unused, arg -- res)) {
        if (sym_matches_type(arg, &PyUnicode_Type)) {
            // e.g. str('foo') or str(foo) where foo is known to be a string
            res = arg;
        }
        else {
            res = sym_new_type(ctx, &PyUnicode_Type);
        }
    }

    op(_CALL_ISINSTANCE, (unused, unused, instance, cls -- res)) {
        // the result is always a bool, but sometimes we can
        // narrow it down to True or False
        res = sym_new_type(ctx, &PyBool_Type);
        PyTypeObject *inst_type = sym_get_type(instance);
        PyTypeObject *cls_o = (PyTypeObject *)sym_get_const(ctx, cls);
        if (inst_type && cls_o && sym_matches_type(cls, &PyType_Type)) {
            // isinstance(inst, cls) where both inst and cls have
            // known types, meaning we can deduce either True or False

            // The below check is equivalent to PyObject_TypeCheck(inst, cls)
            PyObject *out = Py_False;
            if (inst_type == cls_o || PyType_IsSubtype(inst_type, cls_o)) {
                out = Py_True;
            }
            sym_set_const(res, out);
            REPLACE_OP(this_instr, _POP_CALL_TWO_LOAD_CONST_INLINE_BORROW, 0, (uintptr_t)out);
        }
    }

    op(_GUARD_IS_TRUE_POP, (flag -- )) {
        if (sym_is_const(ctx, flag)) {
            PyObject *value = sym_get_const(ctx, flag);
            assert(value != NULL);
            eliminate_pop_guard(this_instr, value != Py_True);
        }
        sym_set_const(flag, Py_True);
    }

    op(_GUARD_IS_FALSE_POP, (flag -- )) {
        if (sym_is_const(ctx, flag)) {
            PyObject *value = sym_get_const(ctx, flag);
            assert(value != NULL);
            eliminate_pop_guard(this_instr, value != Py_False);
        }
        sym_set_const(flag, Py_False);
    }

    op(_GUARD_IS_NONE_POP, (val -- )) {
        if (sym_is_const(ctx, val)) {
            PyObject *value = sym_get_const(ctx, val);
            assert(value != NULL);
            eliminate_pop_guard(this_instr, !Py_IsNone(value));
        }
        else if (sym_has_type(val)) {
            assert(!sym_matches_type(val, &_PyNone_Type));
            eliminate_pop_guard(this_instr, true);
        }
        sym_set_const(val, Py_None);
    }

    op(_GUARD_IS_NOT_NONE_POP, (val -- )) {
        if (sym_is_const(ctx, val)) {
            PyObject *value = sym_get_const(ctx, val);
            assert(value != NULL);
            eliminate_pop_guard(this_instr, Py_IsNone(value));
        }
        else if (sym_has_type(val)) {
            assert(!sym_matches_type(val, &_PyNone_Type));
            eliminate_pop_guard(this_instr, false);
        }
    }

    op(_CHECK_PEP_523, (--)) {
        /* Setting the eval frame function invalidates
        * all executors, so no need to check dynamically */
        if (_PyInterpreterState_GET()->eval_frame == NULL) {
            REPLACE_OP(this_instr, _NOP, 0 ,0);
        }
    }

    op(_INSERT_NULL, (self -- method_and_self[2])) {
        method_and_self[0] = sym_new_null(ctx);
        method_and_self[1] = self;
    }

    op(_LOAD_SPECIAL, (method_and_self[2] -- method_and_self[2])) {
        method_and_self[0] = sym_new_not_null(ctx);
        method_and_self[1] = sym_new_unknown(ctx);
    }

    op(_JUMP_TO_TOP, (--)) {
        ctx->done = true;
    }

    op(_EXIT_TRACE, (exit_p/4 --)) {
        (void)exit_p;
        ctx->done = true;
    }

    op(_REPLACE_WITH_TRUE, (value -- res)) {
        REPLACE_OP(this_instr, _POP_TOP_LOAD_CONST_INLINE_BORROW, 0, (uintptr_t)Py_True);
        res = sym_new_const(ctx, Py_True);
    }

    op(_BUILD_TUPLE, (values[oparg] -- tup)) {
        tup = sym_new_tuple(ctx, oparg, values);
    }

    op(_BUILD_LIST, (values[oparg] -- list)) {
        list = sym_new_type(ctx, &PyList_Type);
    }

    op(_BUILD_SLICE, (args[oparg] -- slice)) {
        slice = sym_new_type(ctx, &PySlice_Type);
    }

    op(_BUILD_MAP, (values[oparg*2] -- map)) {
        map = sym_new_type(ctx, &PyDict_Type);
    }

    op(_BUILD_STRING, (pieces[oparg] -- str)) {
        str = sym_new_type(ctx, &PyUnicode_Type);
    }

    op(_BUILD_SET, (values[oparg] -- set)) {
        set = sym_new_type(ctx, &PySet_Type);
    }

    op(_UNPACK_SEQUENCE_TWO_TUPLE, (seq -- val1, val0)) {
        val0 = sym_tuple_getitem(ctx, seq, 0);
        val1 = sym_tuple_getitem(ctx, seq, 1);
    }

    op(_UNPACK_SEQUENCE_TUPLE, (seq -- values[oparg])) {
        for (int i = 0; i < oparg; i++) {
            values[i] = sym_tuple_getitem(ctx, seq, oparg - i - 1);
        }
    }

    op(_CALL_TUPLE_1, (callable, null, arg -- res)) {
        if (sym_matches_type(arg, &PyTuple_Type)) {
            // e.g. tuple((1, 2)) or tuple(foo) where foo is known to be a tuple
            res = arg;
        }
        else {
            res = sym_new_type(ctx, &PyTuple_Type);
        }
    }

    op(_GUARD_TOS_LIST, (tos -- tos)) {
        if (sym_matches_type(tos, &PyList_Type)) {
            REPLACE_OP(this_instr, _NOP, 0, 0);
        }
        sym_set_type(tos, &PyList_Type);
    }

    op(_GUARD_NOS_LIST, (nos, unused -- nos, unused)) {
        if (sym_matches_type(nos, &PyList_Type)) {
            REPLACE_OP(this_instr, _NOP, 0, 0);
        }
        sym_set_type(nos, &PyList_Type);
    }

    op(_GUARD_TOS_TUPLE, (tos -- tos)) {
        if (sym_matches_type(tos, &PyTuple_Type)) {
            REPLACE_OP(this_instr, _NOP, 0, 0);
        }
        sym_set_type(tos, &PyTuple_Type);
    }

    op(_GUARD_NOS_TUPLE, (nos, unused -- nos, unused)) {
        if (sym_matches_type(nos, &PyTuple_Type)) {
            REPLACE_OP(this_instr, _NOP, 0, 0);
        }
        sym_set_type(nos, &PyTuple_Type);
    }

    op(_GUARD_TOS_DICT, (tos -- tos)) {
        if (sym_matches_type(tos, &PyDict_Type)) {
            REPLACE_OP(this_instr, _NOP, 0, 0);
        }
        sym_set_type(tos, &PyDict_Type);
    }

    op(_GUARD_NOS_DICT, (nos, unused -- nos, unused)) {
        if (sym_matches_type(nos, &PyDict_Type)) {
            REPLACE_OP(this_instr, _NOP, 0, 0);
        }
        sym_set_type(nos, &PyDict_Type);
    }

    op(_GUARD_TOS_ANY_SET, (tos -- tos)) {
        if (sym_matches_type(tos, &PySet_Type) ||
            sym_matches_type(tos, &PyFrozenSet_Type))
        {
            REPLACE_OP(this_instr, _NOP, 0, 0);
        }
    }

    op(_GUARD_NOS_NULL, (null, unused -- null, unused)) {
        if (sym_is_null(null)) {
            REPLACE_OP(this_instr, _NOP, 0, 0);
        }
        sym_set_null(null);
    }

    op(_GUARD_NOS_NOT_NULL, (nos, unused -- nos, unused)) {
        if (sym_is_not_null(nos)) {
            REPLACE_OP(this_instr, _NOP, 0, 0);
        }
        sym_set_non_null(nos);
    }

    op(_GUARD_THIRD_NULL, (null, unused, unused -- null, unused, unused)) {
        if (sym_is_null(null)) {
            REPLACE_OP(this_instr, _NOP, 0, 0);
        }
        sym_set_null(null);
    }

    op(_GUARD_CALLABLE_TYPE_1, (callable, unused, unused -- callable, unused, unused)) {
        if (sym_get_const(ctx, callable) == (PyObject *)&PyType_Type) {
            REPLACE_OP(this_instr, _NOP, 0, 0);
        }
        sym_set_const(callable, (PyObject *)&PyType_Type);
    }

    op(_GUARD_CALLABLE_TUPLE_1, (callable, unused, unused -- callable, unused, unused)) {
        if (sym_get_const(ctx, callable) == (PyObject *)&PyTuple_Type) {
            REPLACE_OP(this_instr, _NOP, 0, 0);
        }
        sym_set_const(callable, (PyObject *)&PyTuple_Type);
    }

    op(_GUARD_CALLABLE_STR_1, (callable, unused, unused -- callable, unused, unused)) {
        if (sym_get_const(ctx, callable) == (PyObject *)&PyUnicode_Type) {
            REPLACE_OP(this_instr, _NOP, 0, 0);
        }
        sym_set_const(callable, (PyObject *)&PyUnicode_Type);
    }

    op(_CALL_LEN, (unused, unused, unused -- res)) {
        res = sym_new_type(ctx, &PyLong_Type);
    }

    op(_GET_LEN, (obj -- obj, len)) {
        int tuple_length = sym_tuple_length(obj);
        if (tuple_length == -1) {
            len = sym_new_type(ctx, &PyLong_Type);
        }
        else {
            assert(tuple_length >= 0);
            PyObject *temp = PyLong_FromLong(tuple_length);
            if (temp == NULL) {
                goto error;
            }
            if (_Py_IsImmortal(temp)) {
                REPLACE_OP(this_instr, _LOAD_CONST_INLINE_BORROW, 0, (uintptr_t)temp);
            }
            len = sym_new_const(ctx, temp);
            Py_DECREF(temp);
        }
    }

    op(_GUARD_CALLABLE_LEN, (callable, unused, unused -- callable, unused, unused)) {
        PyObject *len = _PyInterpreterState_GET()->callable_cache.len;
        if (sym_get_const(ctx, callable) == len) {
            REPLACE_OP(this_instr, _NOP, 0, 0);
        }
        sym_set_const(callable, len);
    }

    op(_GUARD_CALLABLE_ISINSTANCE, (callable, unused, unused, unused -- callable, unused, unused, unused)) {
        PyObject *isinstance = _PyInterpreterState_GET()->callable_cache.isinstance;
        if (sym_get_const(ctx, callable) == isinstance) {
            REPLACE_OP(this_instr, _NOP, 0, 0);
        }
        sym_set_const(callable, isinstance);
    }

    op(_GUARD_CALLABLE_LIST_APPEND, (callable, unused, unused -- callable, unused, unused)) {
        PyObject *list_append = _PyInterpreterState_GET()->callable_cache.list_append;
        if (sym_get_const(ctx, callable) == list_append) {
            REPLACE_OP(this_instr, _NOP, 0, 0);
        }
        sym_set_const(callable, list_append);
    }

    op(_BINARY_SLICE, (container, start, stop -- res)) {
        // Slicing a string/list/tuple always returns the same type.
        PyTypeObject *type = sym_get_type(container);
        if (type == &PyUnicode_Type ||
            type == &PyList_Type ||
            type == &PyTuple_Type)
        {
            res = sym_new_type(ctx, type);
        }
        else {
            res = sym_new_not_null(ctx);
        }
    }

// END BYTECODES //

}<|MERGE_RESOLUTION|>--- conflicted
+++ resolved
@@ -237,7 +237,6 @@
     }
 
     op(_BINARY_OP_ADD_FLOAT, (left, right -- res)) {
-<<<<<<< HEAD
         REPLACE_OPCODE_IF_EVALUATES_PURE(left, right);
         res = sym_new_type(ctx, &PyFloat_Type);
     }
@@ -250,77 +249,6 @@
     op(_BINARY_OP_MULTIPLY_FLOAT, (left, right -- res)) {
         REPLACE_OPCODE_IF_EVALUATES_PURE(left, right);
         res = sym_new_type(ctx, &PyFloat_Type);
-=======
-        if (sym_is_const(ctx, left) && sym_is_const(ctx, right)) {
-            assert(PyFloat_CheckExact(sym_get_const(ctx, left)));
-            assert(PyFloat_CheckExact(sym_get_const(ctx, right)));
-            PyObject *temp = PyFloat_FromDouble(
-                PyFloat_AS_DOUBLE(sym_get_const(ctx, left)) +
-                PyFloat_AS_DOUBLE(sym_get_const(ctx, right)));
-            if (temp == NULL) {
-                goto error;
-            }
-            res = sym_new_const(ctx, temp);
-            Py_DECREF(temp);
-            // TODO gh-115506:
-            // replace opcode with constant propagated one and update tests!
-        }
-        else {
-            res = sym_new_type(ctx, &PyFloat_Type);
-        }
-        // TODO (gh-134584): Refactor this to use another uop
-        if (PyJitRef_IsBorrowed(left) && PyJitRef_IsBorrowed(right)) {
-            REPLACE_OP(this_instr, op_without_decref_inputs[opcode], oparg, 0);
-        }
-    }
-
-    op(_BINARY_OP_SUBTRACT_FLOAT, (left, right -- res)) {
-        if (sym_is_const(ctx, left) && sym_is_const(ctx, right)) {
-            assert(PyFloat_CheckExact(sym_get_const(ctx, left)));
-            assert(PyFloat_CheckExact(sym_get_const(ctx, right)));
-            PyObject *temp = PyFloat_FromDouble(
-                PyFloat_AS_DOUBLE(sym_get_const(ctx, left)) -
-                PyFloat_AS_DOUBLE(sym_get_const(ctx, right)));
-            if (temp == NULL) {
-                goto error;
-            }
-            res = sym_new_const(ctx, temp);
-            Py_DECREF(temp);
-            // TODO gh-115506:
-            // replace opcode with constant propagated one and update tests!
-        }
-        else {
-            res = sym_new_type(ctx, &PyFloat_Type);
-        }
-        // TODO (gh-134584): Refactor this to use another uop
-        if (PyJitRef_IsBorrowed(left) && PyJitRef_IsBorrowed(right)) {
-            REPLACE_OP(this_instr, op_without_decref_inputs[opcode], oparg, 0);
-        }
-    }
-
-    op(_BINARY_OP_MULTIPLY_FLOAT, (left, right -- res)) {
-        if (sym_is_const(ctx, left) && sym_is_const(ctx, right)) {
-            assert(PyFloat_CheckExact(sym_get_const(ctx, left)));
-            assert(PyFloat_CheckExact(sym_get_const(ctx, right)));
-            PyObject *temp = PyFloat_FromDouble(
-                PyFloat_AS_DOUBLE(sym_get_const(ctx, left)) *
-                PyFloat_AS_DOUBLE(sym_get_const(ctx, right)));
-            if (temp == NULL) {
-                goto error;
-            }
-            res = sym_new_const(ctx, temp);
-            Py_DECREF(temp);
-            // TODO gh-115506:
-            // replace opcode with constant propagated one and update tests!
-        }
-        else {
-            res = sym_new_type(ctx, &PyFloat_Type);
-        }
-        // TODO (gh-134584): Refactor this to use another uop
-        if (PyJitRef_IsBorrowed(left) && PyJitRef_IsBorrowed(right)) {
-            REPLACE_OP(this_instr, op_without_decref_inputs[opcode], oparg, 0);
-        }
->>>>>>> 343719d9
     }
 
     op(_BINARY_OP_ADD_UNICODE, (left, right -- res)) {
