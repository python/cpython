--- conflicted
+++ resolved
@@ -543,7 +543,6 @@
 
         (void)callable;
 
-<<<<<<< HEAD
         PyCodeObject *co = NULL;
         assert((this_instr + 2)->opcode == _PUSH_FRAME);
         uintptr_t push_operand = (this_instr + 2)->operand;
@@ -556,18 +555,12 @@
             PyFunctionObject *func = (PyFunctionObject *)push_operand;
             DPRINTF(3, "func=%p ", func);
             if (func == NULL) {
-                goto error;
+                DPRINTF(3, "\n");
+                DPRINTF(1, "Missing function\n");
+                goto done;
             }
             co = (PyCodeObject *)func->func_code;
             DPRINTF(3, "code=%p ", co);
-=======
-        PyFunctionObject *func = (PyFunctionObject *)(this_instr + 2)->operand;
-        DPRINTF(3, "func: %p ", func);
-        if (func == NULL) {
-            DPRINTF(3, "\n");
-            DPRINTF(1, "Missing function\n");
-            goto done;
->>>>>>> 63289b9d
         }
 
         assert(self_or_null != NULL);
