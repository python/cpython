--- conflicted
+++ resolved
@@ -563,13 +563,13 @@
         value = PyJitRef_Borrow(sym_new_const(ctx, ptr));
     }
 
-<<<<<<< HEAD
     op(_POP_TOP_UNICODE, (value -- )) {
         if (PyJitRef_IsBorrowed(value) ||
             sym_is_immortal(PyJitRef_Unwrap(value))) {
             REPLACE_OP(this_instr, _POP_TOP_NOP, 0, 0);
         }
-=======
+    }
+
     op(_POP_TOP, (value -- )) {
         PyTypeObject *typ = sym_get_type(value);
         if (PyJitRef_IsBorrowed(value) ||
@@ -586,33 +586,11 @@
         else if (typ == &PyUnicode_Type) {
             REPLACE_OP(this_instr, _POP_TOP_UNICODE, 0, 0);
         }
->>>>>>> 569fc687
     }
 
     op(_COPY, (bottom, unused[oparg-1] -- bottom, unused[oparg-1], top)) {
         assert(oparg > 0);
         top = bottom;
-    }
-
-    op(_POP_TOP, (value -- )) {
-        PyTypeObject *typ = sym_get_type(value);
-        PyObject *const_val = sym_get_const(ctx, value);
-        if (PyJitRef_IsBorrowed(value) ||
-            (const_val != NULL && _Py_IsImmortal(const_val))) {
-            REPLACE_OP(this_instr, _POP_TOP_NOP, 0, 0);
-        }
-        else if (typ == &PyLong_Type) {
-            REPLACE_OP(this_instr, _POP_TOP_INT, 0, 0);
-        }
-        else if (typ == &PyFloat_Type) {
-            REPLACE_OP(this_instr, _POP_TOP_FLOAT, 0, 0);
-        }
-        else if (typ == &PyUnicode_Type) {
-            REPLACE_OP(this_instr, _POP_TOP_UNICODE, 0, 0);
-        }
-        else if (typ == &PyBool_Type) {
-            REPLACE_OP(this_instr, _POP_TOP_NOP, 0, 0);
-        }
     }
 
     op(_SWAP, (bottom, unused[oparg-2], top -- bottom, unused[oparg-2], top)) {
@@ -852,11 +830,8 @@
     }
 
     op(_RETURN_VALUE, (retval -- res)) {
-<<<<<<< HEAD
-=======
         // We wrap and unwrap the value to mimic PyStackRef_MakeHeapSafe
         // in bytecodes.c
->>>>>>> 569fc687
         JitOptRef temp = PyJitRef_Wrap(PyJitRef_Unwrap(retval));
         DEAD(retval);
         SAVE_STACK();
