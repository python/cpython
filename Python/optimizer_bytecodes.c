#include "Python.h"
#include "pycore_optimizer.h"
#include "pycore_uops.h"
#include "pycore_uop_ids.h"
#include "internal/pycore_moduleobject.h"

#define op(name, ...) /* NAME is ignored */

typedef struct _Py_UOpsAbstractFrame _Py_UOpsAbstractFrame;

/* Shortened forms for convenience */
#define sym_is_not_null _Py_uop_sym_is_not_null
#define sym_is_const _Py_uop_sym_is_const
#define sym_get_const _Py_uop_sym_get_const
#define sym_new_unknown _Py_uop_sym_new_unknown
#define sym_new_not_null _Py_uop_sym_new_not_null
#define sym_new_type _Py_uop_sym_new_type
#define sym_is_null _Py_uop_sym_is_null
#define sym_new_const _Py_uop_sym_new_const
#define sym_new_null _Py_uop_sym_new_null
#define sym_matches_type _Py_uop_sym_matches_type
#define sym_matches_type_version _Py_uop_sym_matches_type_version
#define sym_get_type _Py_uop_sym_get_type
#define sym_has_type _Py_uop_sym_has_type
#define sym_set_null(SYM) _Py_uop_sym_set_null(ctx, SYM)
#define sym_set_non_null(SYM) _Py_uop_sym_set_non_null(ctx, SYM)
#define sym_set_type(SYM, TYPE) _Py_uop_sym_set_type(ctx, SYM, TYPE)
#define sym_set_type_version(SYM, VERSION) _Py_uop_sym_set_type_version(ctx, SYM, VERSION)
#define sym_set_const(SYM, CNST) _Py_uop_sym_set_const(ctx, SYM, CNST)
#define sym_set_compact_int(SYM) _Py_uop_sym_set_compact_int(ctx, SYM)
#define sym_is_bottom _Py_uop_sym_is_bottom
#define frame_new _Py_uop_frame_new
#define frame_pop _Py_uop_frame_pop
#define sym_new_tuple _Py_uop_sym_new_tuple
#define sym_tuple_getitem _Py_uop_sym_tuple_getitem
#define sym_tuple_length _Py_uop_sym_tuple_length
#define sym_is_immortal _Py_uop_symbol_is_immortal
#define sym_new_compact_int _Py_uop_sym_new_compact_int
#define sym_is_compact_int _Py_uop_sym_is_compact_int
#define sym_new_truthiness _Py_uop_sym_new_truthiness

extern int
optimize_to_bool(
    _PyUOpInstruction *this_instr,
    JitOptContext *ctx,
    JitOptSymbol *value,
    JitOptSymbol **result_ptr);

extern void
eliminate_pop_guard(_PyUOpInstruction *this_instr, bool exit);

extern PyCodeObject *get_code(_PyUOpInstruction *op);

static int
dummy_func(void) {

    PyCodeObject *co;
    int oparg;
    JitOptSymbol *flag;
    JitOptSymbol *left;
    JitOptSymbol *right;
    JitOptSymbol *value;
    JitOptSymbol *res;
    JitOptSymbol *iter;
    JitOptSymbol *top;
    JitOptSymbol *bottom;
    _Py_UOpsAbstractFrame *frame;
    _Py_UOpsAbstractFrame *new_frame;
    JitOptContext *ctx;
    _PyUOpInstruction *this_instr;
    _PyBloomFilter *dependencies;
    int modified;
    int curr_space;
    int max_space;
    _PyUOpInstruction *first_valid_check_stack;
    _PyUOpInstruction *corresponding_check_stack;

// BEGIN BYTECODES //

    op(_LOAD_FAST_CHECK, (-- value)) {
        value = GETLOCAL(oparg);
        // We guarantee this will error - just bail and don't optimize it.
        if (sym_is_null(value)) {
            ctx->done = true;
        }
    }

    op(_LOAD_FAST, (-- value)) {
        value = GETLOCAL(oparg);
    }

    op(_LOAD_FAST_BORROW, (-- value)) {
        value = PyJitRef_Borrow(GETLOCAL(oparg));
    }

    op(_LOAD_FAST_AND_CLEAR, (-- value)) {
        value = GETLOCAL(oparg);
        JitOptRef temp = sym_new_null(ctx);
        GETLOCAL(oparg) = temp;
    }

    op(_STORE_ATTR_INSTANCE_VALUE, (offset/1, value, owner -- o)) {
        (void)value;
        o = owner;
    }

    op(_STORE_FAST, (value --)) {
        GETLOCAL(oparg) = value;
    }

    op(_STORE_SUBSCR_LIST_INT, (value, list_st, sub_st -- ls, ss)) {
        (void)value;
        ls = list_st;
        ss = sub_st;
    }

<<<<<<< HEAD
    op(_STORE_ATTR_SLOT, (index/1, value, owner -- o)) {
        (void)index;
        (void)value;
        o = owner;
=======
    op(_STORE_SUBSCR_DICT, (value, dict_st, sub -- st)) {
        (void)value;
        st = dict_st;
>>>>>>> 059316ad
    }

    op(_PUSH_NULL, (-- res)) {
        res = sym_new_null(ctx);
    }

    op(_GUARD_TOS_INT, (value -- value)) {
        if (sym_is_compact_int(value)) {
            REPLACE_OP(this_instr, _NOP, 0, 0);
        }
        else {
            if (sym_get_type(value) == &PyLong_Type) {
                REPLACE_OP(this_instr, _GUARD_TOS_OVERFLOWED, 0, 0);
            }
            sym_set_compact_int(value);
        }
    }

    op(_GUARD_NOS_INT, (left, unused -- left, unused)) {
        if (sym_is_compact_int(left)) {
            REPLACE_OP(this_instr, _NOP, 0, 0);
        }
        else {
            if (sym_get_type(left) == &PyLong_Type) {
                REPLACE_OP(this_instr, _GUARD_NOS_OVERFLOWED, 0, 0);
            }
            sym_set_compact_int(left);
        }
    }

    op(_CHECK_ATTR_CLASS, (type_version/2, owner -- owner)) {
        PyObject *type = (PyObject *)_PyType_LookupByVersion(type_version);
        if (type) {
            if (type == sym_get_const(ctx, owner)) {
                REPLACE_OP(this_instr, _NOP, 0, 0);
            }
            else {
                sym_set_const(owner, type);
            }
        }
    }

    op(_GUARD_TYPE_VERSION, (type_version/2, owner -- owner)) {
        assert(type_version);
        if (sym_matches_type_version(owner, type_version)) {
            REPLACE_OP(this_instr, _NOP, 0, 0);
        } else {
            // add watcher so that whenever the type changes we invalidate this
            PyTypeObject *type = _PyType_LookupByVersion(type_version);
            // if the type is null, it was not found in the cache (there was a conflict)
            // with the key, in which case we can't trust the version
            if (type) {
                // if the type version was set properly, then add a watcher
                // if it wasn't this means that the type version was previously set to something else
                // and we set the owner to bottom, so we don't need to add a watcher because we must have
                // already added one earlier.
                if (sym_set_type_version(owner, type_version)) {
                    PyType_Watch(TYPE_WATCHER_ID, (PyObject *)type);
                    _Py_BloomFilter_Add(dependencies, type);
                }
            }

        }
    }

    op(_GUARD_TOS_FLOAT, (value -- value)) {
        if (sym_matches_type(value, &PyFloat_Type)) {
            REPLACE_OP(this_instr, _NOP, 0, 0);
        }
        sym_set_type(value, &PyFloat_Type);
    }

    op(_GUARD_NOS_FLOAT, (left, unused -- left, unused)) {
        if (sym_matches_type(left, &PyFloat_Type)) {
            REPLACE_OP(this_instr, _NOP, 0, 0);
        }
        sym_set_type(left, &PyFloat_Type);
    }

    op(_BINARY_OP, (lhs, rhs -- res)) {
        REPLACE_OPCODE_IF_EVALUATES_PURE(lhs, rhs);
        bool lhs_int = sym_matches_type(lhs, &PyLong_Type);
        bool rhs_int = sym_matches_type(rhs, &PyLong_Type);
        bool lhs_float = sym_matches_type(lhs, &PyFloat_Type);
        bool rhs_float = sym_matches_type(rhs, &PyFloat_Type);
        if (!((lhs_int || lhs_float) && (rhs_int || rhs_float))) {
            // There's something other than an int or float involved:
            res = sym_new_unknown(ctx);
        }
        else if (oparg == NB_POWER || oparg == NB_INPLACE_POWER) {
            // This one's fun... the *type* of the result depends on the
            // *values* being exponentiated. However, exponents with one
            // constant part are reasonably common, so it's probably worth
            // trying to infer some simple cases:
            // - A: 1 ** 1 -> 1 (int ** int -> int)
            // - B: 1 ** -1 -> 1.0 (int ** int -> float)
            // - C: 1.0 ** 1 -> 1.0 (float ** int -> float)
            // - D: 1 ** 1.0 -> 1.0 (int ** float -> float)
            // - E: -1 ** 0.5 ~> 1j (int ** float -> complex)
            // - F: 1.0 ** 1.0 -> 1.0 (float ** float -> float)
            // - G: -1.0 ** 0.5 ~> 1j (float ** float -> complex)
            if (rhs_float) {
                // Case D, E, F, or G... can't know without the sign of the LHS
                // or whether the RHS is whole, which isn't worth the effort:
                res = sym_new_unknown(ctx);
            }
            else if (lhs_float) {
                // Case C:
                res = sym_new_type(ctx, &PyFloat_Type);
            }
            else if (!sym_is_const(ctx, rhs)) {
                // Case A or B... can't know without the sign of the RHS:
                res = sym_new_unknown(ctx);
            }
            else if (_PyLong_IsNegative((PyLongObject *)sym_get_const(ctx, rhs))) {
                // Case B:
                res = sym_new_type(ctx, &PyFloat_Type);
            }
            else {
                // Case A:
                res = sym_new_type(ctx, &PyLong_Type);
            }
        }
        else if (oparg == NB_TRUE_DIVIDE || oparg == NB_INPLACE_TRUE_DIVIDE) {
            res = sym_new_type(ctx, &PyFloat_Type);
        }
        else if (lhs_int && rhs_int) {
            res = sym_new_type(ctx, &PyLong_Type);
        }
        else {
            res = sym_new_type(ctx, &PyFloat_Type);
        }
    }

    op(_BINARY_OP_ADD_INT, (left, right -- res)) {
        REPLACE_OPCODE_IF_EVALUATES_PURE(left, right);
        res = sym_new_compact_int(ctx);
    }

    op(_BINARY_OP_SUBTRACT_INT, (left, right -- res)) {
        REPLACE_OPCODE_IF_EVALUATES_PURE(left, right);
        res = sym_new_compact_int(ctx);
    }

    op(_BINARY_OP_MULTIPLY_INT, (left, right -- res)) {
        REPLACE_OPCODE_IF_EVALUATES_PURE(left, right);
        res = sym_new_compact_int(ctx);
    }

    op(_BINARY_OP_ADD_FLOAT, (left, right -- res, l, r)) {
        REPLACE_OPCODE_IF_EVALUATES_PURE(left, right);
        res = sym_new_type(ctx, &PyFloat_Type);
        l = left;
        r = right;
    }

    op(_BINARY_OP_SUBTRACT_FLOAT, (left, right -- res, l, r)) {
        REPLACE_OPCODE_IF_EVALUATES_PURE(left, right);
        res = sym_new_type(ctx, &PyFloat_Type);
        l = left;
        r = right;
    }

    op(_BINARY_OP_MULTIPLY_FLOAT, (left, right -- res, l, r)) {
        REPLACE_OPCODE_IF_EVALUATES_PURE(left, right);
        res = sym_new_type(ctx, &PyFloat_Type);
        l = left;
        r = right;
    }

    op(_BINARY_OP_ADD_UNICODE, (left, right -- res)) {
        REPLACE_OPCODE_IF_EVALUATES_PURE(left, right);
        res = sym_new_type(ctx, &PyUnicode_Type);
    }

    op(_BINARY_OP_INPLACE_ADD_UNICODE, (left, right -- )) {
        JitOptRef res;
        if (sym_is_const(ctx, left) && sym_is_const(ctx, right)) {
            assert(PyUnicode_CheckExact(sym_get_const(ctx, left)));
            assert(PyUnicode_CheckExact(sym_get_const(ctx, right)));
            PyObject *temp = PyUnicode_Concat(sym_get_const(ctx, left), sym_get_const(ctx, right));
            if (temp == NULL) {
                goto error;
            }
            res = sym_new_const(ctx, temp);
            Py_DECREF(temp);
        }
        else {
            res = sym_new_type(ctx, &PyUnicode_Type);
        }
        // _STORE_FAST:
        GETLOCAL(this_instr->operand0) = res;
    }

    op(_BINARY_OP_SUBSCR_INIT_CALL, (container, sub, getitem  -- new_frame)) {
        new_frame = PyJitRef_NULL;
        ctx->done = true;
    }

    op(_BINARY_OP_SUBSCR_STR_INT, (str_st, sub_st -- res)) {
        res = sym_new_type(ctx, &PyUnicode_Type);
    }

    op(_BINARY_OP_SUBSCR_TUPLE_INT, (tuple_st, sub_st -- res)) {
        assert(sym_matches_type(tuple_st, &PyTuple_Type));
        if (sym_is_const(ctx, sub_st)) {
            assert(PyLong_CheckExact(sym_get_const(ctx, sub_st)));
            long index = PyLong_AsLong(sym_get_const(ctx, sub_st));
            assert(index >= 0);
            Py_ssize_t tuple_length = sym_tuple_length(tuple_st);
            if (tuple_length == -1) {
                // Unknown length
                res = sym_new_not_null(ctx);
            }
            else {
                assert(index < tuple_length);
                res = sym_tuple_getitem(ctx, tuple_st, index);
            }
        }
        else {
            res = sym_new_not_null(ctx);
        }
    }

    op(_TO_BOOL, (value -- res)) {
        int already_bool = optimize_to_bool(this_instr, ctx, value, &res);
        if (!already_bool) {
            res = sym_new_truthiness(ctx, value, true);
        }
    }

    op(_TO_BOOL_BOOL, (value -- value)) {
        int already_bool = optimize_to_bool(this_instr, ctx, value, &value);
        if (!already_bool) {
            sym_set_type(value, &PyBool_Type);
        }
    }

    op(_TO_BOOL_INT, (value -- res)) {
        int already_bool = optimize_to_bool(this_instr, ctx, value, &res);
        if (!already_bool) {
            sym_set_type(value, &PyLong_Type);
            res = sym_new_truthiness(ctx, value, true);
        }
    }

    op(_TO_BOOL_LIST, (value -- res)) {
        int already_bool = optimize_to_bool(this_instr, ctx, value, &res);
        if (!already_bool) {
            res = sym_new_type(ctx, &PyBool_Type);
        }
    }

    op(_TO_BOOL_NONE, (value -- res)) {
        int already_bool = optimize_to_bool(this_instr, ctx, value, &res);
        if (!already_bool) {
            sym_set_const(value, Py_None);
            res = sym_new_const(ctx, Py_False);
        }
    }

    op(_GUARD_NOS_UNICODE, (nos, unused -- nos, unused)) {
        if (sym_matches_type(nos, &PyUnicode_Type)) {
            REPLACE_OP(this_instr, _NOP, 0, 0);
        }
        sym_set_type(nos, &PyUnicode_Type);
    }

    op(_GUARD_TOS_UNICODE, (value -- value)) {
        if (sym_matches_type(value, &PyUnicode_Type)) {
            REPLACE_OP(this_instr, _NOP, 0, 0);
        }
        sym_set_type(value, &PyUnicode_Type);
    }

    op(_TO_BOOL_STR, (value -- res)) {
        int already_bool = optimize_to_bool(this_instr, ctx, value, &res);
        if (!already_bool) {
            res = sym_new_truthiness(ctx, value, true);
        }
    }

    op(_UNARY_NOT, (value -- res)) {
        REPLACE_OPCODE_IF_EVALUATES_PURE(value);
        sym_set_type(value, &PyBool_Type);
        res = sym_new_truthiness(ctx, value, false);
    }

    op(_UNARY_NEGATIVE, (value -- res)) {
        REPLACE_OPCODE_IF_EVALUATES_PURE(value);
        if (sym_is_compact_int(value)) {
            res = sym_new_compact_int(ctx);
        }
        else {
            PyTypeObject *type = sym_get_type(value);
            if (type == &PyLong_Type || type == &PyFloat_Type) {
                res = sym_new_type(ctx, type);
            }
            else {
                res = sym_new_not_null(ctx);
            }
        }
    }

    op(_UNARY_INVERT, (value -- res)) {
        // Required to avoid a warning due to the deprecation of bitwise inversion of bools
        if (!sym_matches_type(value, &PyBool_Type)) {
            REPLACE_OPCODE_IF_EVALUATES_PURE(value);
        }
        if (sym_matches_type(value, &PyLong_Type)) {
            res = sym_new_type(ctx, &PyLong_Type);
        }
        else {
            res = sym_new_not_null(ctx);
        }
    }

    op(_COMPARE_OP, (left, right -- res)) {
        // Comparison between bytes and str or int is not impacted by this optimization as bytes
        // is not a safe type (due to its ability to raise a warning during comparisons).
        REPLACE_OPCODE_IF_EVALUATES_PURE(left, right);
        if (oparg & 16) {
            res = sym_new_type(ctx, &PyBool_Type);
        }
        else {
            res = _Py_uop_sym_new_not_null(ctx);
        }
    }

    op(_COMPARE_OP_INT, (left, right -- res)) {
        REPLACE_OPCODE_IF_EVALUATES_PURE(left, right);
        res = sym_new_type(ctx, &PyBool_Type);
    }

    op(_COMPARE_OP_FLOAT, (left, right -- res)) {
        REPLACE_OPCODE_IF_EVALUATES_PURE(left, right);
        res = sym_new_type(ctx, &PyBool_Type);
    }

    op(_COMPARE_OP_STR, (left, right -- res)) {
        REPLACE_OPCODE_IF_EVALUATES_PURE(left, right);
        res = sym_new_type(ctx, &PyBool_Type);
    }

    op(_IS_OP, (left, right -- b)) {
        b = sym_new_type(ctx, &PyBool_Type);
    }

    op(_CONTAINS_OP, (left, right -- b)) {
        REPLACE_OPCODE_IF_EVALUATES_PURE(left, right);
        b = sym_new_type(ctx, &PyBool_Type);
    }

    op(_CONTAINS_OP_SET, (left, right -- b)) {
        b = sym_new_type(ctx, &PyBool_Type);
    }

    op(_CONTAINS_OP_DICT, (left, right -- b)) {
        b = sym_new_type(ctx, &PyBool_Type);
    }

    op(_LOAD_CONST, (-- value)) {
        PyCodeObject *co = get_current_code_object(ctx);
        PyObject *val = PyTuple_GET_ITEM(co->co_consts, oparg);
        REPLACE_OP(this_instr, _LOAD_CONST_INLINE_BORROW, 0, (uintptr_t)val);
        value = PyJitRef_Borrow(sym_new_const(ctx, val));
    }

    op(_LOAD_SMALL_INT, (-- value)) {
        PyObject *val = PyLong_FromLong(oparg);
        assert(val);
        assert(_Py_IsImmortal(val));
        REPLACE_OP(this_instr, _LOAD_CONST_INLINE_BORROW, 0, (uintptr_t)val);
        value = PyJitRef_Borrow(sym_new_const(ctx, val));
    }

    op(_LOAD_CONST_INLINE, (ptr/4 -- value)) {
        value = sym_new_const(ctx, ptr);
    }

    op(_LOAD_CONST_INLINE_BORROW, (ptr/4 -- value)) {
        value = PyJitRef_Borrow(sym_new_const(ctx, ptr));
    }

    op(_POP_TOP_LOAD_CONST_INLINE, (ptr/4, pop -- value)) {
        value = sym_new_const(ctx, ptr);
    }

    op(_POP_TOP_LOAD_CONST_INLINE_BORROW, (ptr/4, pop -- value)) {
        value = PyJitRef_Borrow(sym_new_const(ctx, ptr));
    }

    op(_POP_CALL_LOAD_CONST_INLINE_BORROW, (ptr/4, unused, unused -- value)) {
        value = PyJitRef_Borrow(sym_new_const(ctx, ptr));
    }

    op(_POP_CALL_ONE_LOAD_CONST_INLINE_BORROW, (ptr/4, unused, unused, unused -- value)) {
        value = PyJitRef_Borrow(sym_new_const(ctx, ptr));
    }

    op(_POP_CALL_TWO_LOAD_CONST_INLINE_BORROW, (ptr/4, unused, unused, unused, unused -- value)) {
        value = PyJitRef_Borrow(sym_new_const(ctx, ptr));
    }

    op(_POP_TOP, (value -- )) {
        PyTypeObject *typ = sym_get_type(value);
        if (PyJitRef_IsBorrowed(value) ||
            sym_is_immortal(PyJitRef_Unwrap(value)) ||
            sym_is_null(value)) {
            REPLACE_OP(this_instr, _POP_TOP_NOP, 0, 0);
        }
        else if (typ == &PyLong_Type) {
            REPLACE_OP(this_instr, _POP_TOP_INT, 0, 0);
        }
        else if (typ == &PyFloat_Type) {
            REPLACE_OP(this_instr, _POP_TOP_FLOAT, 0, 0);
        }
        else if (typ == &PyUnicode_Type) {
            REPLACE_OP(this_instr, _POP_TOP_UNICODE, 0, 0);
        }
    }

    op(_POP_TOP_INT, (value --)) {
        if (PyJitRef_IsBorrowed(value)) {
            REPLACE_OP(this_instr, _POP_TOP_NOP, 0, 0);
        }
    }

    op(_POP_TOP_FLOAT, (value --)) {
        if (PyJitRef_IsBorrowed(value)) {
            REPLACE_OP(this_instr, _POP_TOP_NOP, 0, 0);
        }
    }

    op(_COPY, (bottom, unused[oparg-1] -- bottom, unused[oparg-1], top)) {
        assert(oparg > 0);
        top = bottom;
    }

    op(_SWAP, (bottom, unused[oparg-2], top -- bottom, unused[oparg-2], top)) {
        JitOptRef temp = bottom;
        bottom = top;
        top = temp;
        assert(oparg >= 2);
    }

    op(_LOAD_ATTR_INSTANCE_VALUE, (offset/1, owner -- attr)) {
        attr = sym_new_not_null(ctx);
        (void)offset;
    }

    op(_LOAD_ATTR_MODULE, (dict_version/2, index/1, owner -- attr)) {
        (void)dict_version;
        (void)index;
        attr = PyJitRef_NULL;
        if (sym_is_const(ctx, owner)) {
            PyModuleObject *mod = (PyModuleObject *)sym_get_const(ctx, owner);
            if (PyModule_CheckExact(mod)) {
                PyObject *dict = mod->md_dict;
                uint64_t watched_mutations = get_mutations(dict);
                if (watched_mutations < _Py_MAX_ALLOWED_GLOBALS_MODIFICATIONS) {
                    PyDict_Watch(GLOBALS_WATCHER_ID, dict);
                    _Py_BloomFilter_Add(dependencies, dict);
                    PyObject *res = convert_global_to_const(this_instr, dict, true);
                    if (res == NULL) {
                        attr = sym_new_not_null(ctx);
                    }
                    else {
                        attr = sym_new_const(ctx, res);
                    }

                }
            }
        }
        if (PyJitRef_IsNull(attr)) {
            /* No conversion made. We don't know what `attr` is. */
            attr = sym_new_not_null(ctx);
        }
    }

    op (_PUSH_NULL_CONDITIONAL, ( -- null[oparg & 1])) {
        if (oparg & 1) {
            REPLACE_OP(this_instr, _PUSH_NULL, 0, 0);
            null[0] = sym_new_null(ctx);
        }
        else {
            REPLACE_OP(this_instr, _NOP, 0, 0);
        }
    }

    op(_LOAD_ATTR, (owner -- attr, self_or_null[oparg&1])) {
        (void)owner;
        attr = sym_new_not_null(ctx);
        if (oparg & 1) {
            self_or_null[0] = sym_new_unknown(ctx);
        }
    }

    op(_LOAD_ATTR_WITH_HINT, (hint/1, owner -- attr)) {
        attr = sym_new_not_null(ctx);
        (void)hint;
    }

    op(_LOAD_ATTR_SLOT, (index/1, owner -- attr)) {
        attr = sym_new_not_null(ctx);
        (void)index;
    }

    op(_LOAD_ATTR_CLASS, (descr/4, owner -- attr)) {
        (void)descr;
        PyTypeObject *type = (PyTypeObject *)sym_get_const(ctx, owner);
        PyObject *name = get_co_name(ctx, oparg >> 1);
        attr = lookup_attr(ctx, dependencies, this_instr, type, name,
                           _POP_TOP_LOAD_CONST_INLINE_BORROW,
                           _POP_TOP_LOAD_CONST_INLINE);
    }

    op(_LOAD_ATTR_NONDESCRIPTOR_WITH_VALUES, (descr/4, owner -- attr)) {
        (void)descr;
        PyTypeObject *type = sym_get_type(owner);
        PyObject *name = get_co_name(ctx, oparg >> 1);
        attr = lookup_attr(ctx, dependencies, this_instr, type, name,
                           _POP_TOP_LOAD_CONST_INLINE_BORROW,
                           _POP_TOP_LOAD_CONST_INLINE);
    }

    op(_LOAD_ATTR_NONDESCRIPTOR_NO_DICT, (descr/4, owner -- attr)) {
        (void)descr;
        PyTypeObject *type = sym_get_type(owner);
        PyObject *name = get_co_name(ctx, oparg >> 1);
        attr = lookup_attr(ctx, dependencies, this_instr, type, name,
                           _POP_TOP_LOAD_CONST_INLINE_BORROW,
                           _POP_TOP_LOAD_CONST_INLINE);
    }

    op(_LOAD_ATTR_METHOD_WITH_VALUES, (descr/4, owner -- attr, self)) {
        (void)descr;
        PyTypeObject *type = sym_get_type(owner);
        PyObject *name = get_co_name(ctx, oparg >> 1);
        attr = lookup_attr(ctx, dependencies, this_instr, type, name,
                           _LOAD_CONST_UNDER_INLINE_BORROW,
                           _LOAD_CONST_UNDER_INLINE);
        self = owner;
    }

    op(_LOAD_ATTR_METHOD_NO_DICT, (descr/4, owner -- attr, self)) {
        (void)descr;
        PyTypeObject *type = sym_get_type(owner);
        PyObject *name = get_co_name(ctx, oparg >> 1);
        attr = lookup_attr(ctx, dependencies, this_instr, type, name,
                           _LOAD_CONST_UNDER_INLINE_BORROW,
                           _LOAD_CONST_UNDER_INLINE);
        self = owner;
    }

    op(_LOAD_ATTR_METHOD_LAZY_DICT, (descr/4, owner -- attr, self)) {
        (void)descr;
        PyTypeObject *type = sym_get_type(owner);
        PyObject *name = get_co_name(ctx, oparg >> 1);
        attr = lookup_attr(ctx, dependencies, this_instr, type, name,
                           _LOAD_CONST_UNDER_INLINE_BORROW,
                           _LOAD_CONST_UNDER_INLINE);
        self = owner;
    }

    op(_LOAD_ATTR_PROPERTY_FRAME, (fget/4, owner -- new_frame)) {
        (void)fget;
        new_frame = PyJitRef_NULL;
        ctx->done = true;
    }

    op(_INIT_CALL_BOUND_METHOD_EXACT_ARGS, (callable, self_or_null, unused[oparg] -- callable, self_or_null, unused[oparg])) {
        callable = sym_new_not_null(ctx);
        self_or_null = sym_new_not_null(ctx);
    }

    op(_CHECK_FUNCTION_VERSION, (func_version/2, callable, self_or_null, unused[oparg] -- callable, self_or_null, unused[oparg])) {
        if (sym_is_const(ctx, callable) && sym_matches_type(callable, &PyFunction_Type)) {
            assert(PyFunction_Check(sym_get_const(ctx, callable)));
            REPLACE_OP(this_instr, _CHECK_FUNCTION_VERSION_INLINE, 0, func_version);
            this_instr->operand1 = (uintptr_t)sym_get_const(ctx, callable);
        }
        sym_set_type(callable, &PyFunction_Type);
    }

    op(_CHECK_METHOD_VERSION, (func_version/2, callable, null, unused[oparg] -- callable, null, unused[oparg])) {
        if (sym_is_const(ctx, callable) && sym_matches_type(callable, &PyMethod_Type)) {
            PyMethodObject *method = (PyMethodObject *)sym_get_const(ctx, callable);
            assert(PyMethod_Check(method));
            REPLACE_OP(this_instr, _CHECK_FUNCTION_VERSION_INLINE, 0, func_version);
            this_instr->operand1 = (uintptr_t)method->im_func;
        }
        sym_set_type(callable, &PyMethod_Type);
    }

    op(_CHECK_FUNCTION_EXACT_ARGS, (callable, self_or_null, unused[oparg] -- callable, self_or_null, unused[oparg])) {
        assert(sym_matches_type(callable, &PyFunction_Type));
        if (sym_is_const(ctx, callable)) {
            if (sym_is_null(self_or_null) || sym_is_not_null(self_or_null)) {
                PyFunctionObject *func = (PyFunctionObject *)sym_get_const(ctx, callable);
                PyCodeObject *co = (PyCodeObject *)func->func_code;
                if (co->co_argcount == oparg + !sym_is_null(self_or_null)) {
                    REPLACE_OP(this_instr, _NOP, 0 ,0);
                }
            }
        }
    }

    op(_CHECK_CALL_BOUND_METHOD_EXACT_ARGS, (callable, null, unused[oparg] -- callable, null, unused[oparg])) {
        sym_set_null(null);
        sym_set_type(callable, &PyMethod_Type);
    }

    op(_INIT_CALL_PY_EXACT_ARGS, (callable, self_or_null, args[oparg] -- new_frame)) {
        int argcount = oparg;

        assert((this_instr + 2)->opcode == _PUSH_FRAME);
        PyCodeObject *co = get_code_with_logging((this_instr + 2));
        if (co == NULL) {
            ctx->done = true;
            break;
        }

        assert(!PyJitRef_IsNull(self_or_null));
        assert(args != NULL);
        if (sym_is_not_null(self_or_null)) {
            // Bound method fiddling, same as _INIT_CALL_PY_EXACT_ARGS in VM
            args--;
            argcount++;
        }

        if (sym_is_null(self_or_null) || sym_is_not_null(self_or_null)) {
            new_frame = PyJitRef_Wrap((JitOptSymbol *)frame_new(ctx, co, 0, args, argcount));
        } else {
            new_frame = PyJitRef_Wrap((JitOptSymbol *)frame_new(ctx, co, 0, NULL, 0));
        }
    }

    op(_MAYBE_EXPAND_METHOD, (callable, self_or_null, args[oparg] -- callable, self_or_null, args[oparg])) {
        (void)args;
        callable = sym_new_not_null(ctx);
        self_or_null = sym_new_not_null(ctx);
    }

    op(_PY_FRAME_GENERAL, (callable, self_or_null, args[oparg] -- new_frame)) {
        assert((this_instr + 2)->opcode == _PUSH_FRAME);
        PyCodeObject *co = get_code_with_logging((this_instr + 2));
        if (co == NULL) {
            ctx->done = true;
            break;
        }

        new_frame = PyJitRef_Wrap((JitOptSymbol *)frame_new(ctx, co, 0, NULL, 0));
    }

    op(_PY_FRAME_KW, (callable, self_or_null, args[oparg], kwnames -- new_frame)) {
        assert((this_instr + 2)->opcode == _PUSH_FRAME);
        PyCodeObject *co = get_code_with_logging((this_instr + 2));
        if (co == NULL) {
            ctx->done = true;
            break;
        }

        new_frame = PyJitRef_Wrap((JitOptSymbol *)frame_new(ctx, co, 0, NULL, 0));
    }

    op(_CHECK_AND_ALLOCATE_OBJECT, (type_version/2, callable, self_or_null, args[oparg] -- callable, self_or_null, args[oparg])) {
        (void)type_version;
        (void)args;
        callable = sym_new_not_null(ctx);
        self_or_null = sym_new_not_null(ctx);
    }

    op(_CREATE_INIT_FRAME, (init, self, args[oparg] -- init_frame)) {
        ctx->frame->stack_pointer = stack_pointer - oparg - 2;
        _Py_UOpsAbstractFrame *shim = frame_new(ctx, (PyCodeObject *)&_Py_InitCleanup, 0, NULL, 0);
        if (shim == NULL) {
            break;
        }
        /* Push self onto stack of shim */
        shim->stack[0] = self;
        shim->stack_pointer++;
        assert((int)(shim->stack_pointer - shim->stack) == 1);
        ctx->frame = shim;
        ctx->curr_frame_depth++;
        assert((this_instr + 1)->opcode == _PUSH_FRAME);
        PyCodeObject *co = get_code_with_logging((this_instr + 1));
        init_frame = PyJitRef_Wrap((JitOptSymbol *)frame_new(ctx, co, 0, args-1, oparg+1));
    }

    op(_RETURN_VALUE, (retval -- res)) {
        // Mimics PyStackRef_MakeHeapSafe in the interpreter.
        JitOptRef temp = PyJitRef_StripReferenceInfo(retval);
        DEAD(retval);
        SAVE_STACK();
        ctx->frame->stack_pointer = stack_pointer;
        PyCodeObject *returning_code = get_code_with_logging(this_instr);
        if (returning_code == NULL) {
            ctx->done = true;
            break;
        }
        int returning_stacklevel = this_instr->operand1;
        if (ctx->curr_frame_depth >= 2) {
            PyCodeObject *expected_code = ctx->frames[ctx->curr_frame_depth - 2].code;
            if (expected_code == returning_code) {
                assert((this_instr + 1)->opcode == _GUARD_IP_RETURN_VALUE);
                REPLACE_OP((this_instr + 1), _NOP, 0, 0);
            }
        }
        if (frame_pop(ctx, returning_code, returning_stacklevel)) {
            break;
        }
        stack_pointer = ctx->frame->stack_pointer;

        RELOAD_STACK();
        res = temp;
    }

    op(_RETURN_GENERATOR, ( -- res)) {
        SYNC_SP();
        ctx->frame->stack_pointer = stack_pointer;
        PyCodeObject *returning_code = get_code_with_logging(this_instr);
        if (returning_code == NULL) {
            ctx->done = true;
            break;
        }
        _Py_BloomFilter_Add(dependencies, returning_code);
        int returning_stacklevel = this_instr->operand1;
        if (frame_pop(ctx, returning_code, returning_stacklevel)) {
            break;
        }
        stack_pointer = ctx->frame->stack_pointer;
        res = sym_new_unknown(ctx);
    }

    op(_YIELD_VALUE, (retval -- value)) {
        // Mimics PyStackRef_MakeHeapSafe in the interpreter.
        JitOptRef temp = PyJitRef_StripReferenceInfo(retval);
        DEAD(retval);
        SAVE_STACK();
        ctx->frame->stack_pointer = stack_pointer;
        PyCodeObject *returning_code = get_code_with_logging(this_instr);
        if (returning_code == NULL) {
            ctx->done = true;
            break;
        }
        _Py_BloomFilter_Add(dependencies, returning_code);
        int returning_stacklevel = this_instr->operand1;
        if (frame_pop(ctx, returning_code, returning_stacklevel)) {
            break;
        }
        stack_pointer = ctx->frame->stack_pointer;
        RELOAD_STACK();
        value = temp;
    }

    op(_GET_ITER, (iterable -- iter, index_or_null)) {
        if (sym_matches_type(iterable, &PyTuple_Type) || sym_matches_type(iterable, &PyList_Type)) {
            iter = iterable;
            index_or_null = sym_new_not_null(ctx);
        }
        else {
            iter = sym_new_not_null(ctx);
            index_or_null = sym_new_unknown(ctx);
        }
    }

    op(_FOR_ITER_GEN_FRAME, (unused, unused -- unused, unused, gen_frame)) {
        gen_frame = PyJitRef_NULL;
        /* We are about to hit the end of the trace */
        ctx->done = true;
    }

    op(_SEND_GEN_FRAME, (unused, unused -- unused, gen_frame)) {
        gen_frame = PyJitRef_NULL;
        // We are about to hit the end of the trace:
        ctx->done = true;
    }

    op(_CHECK_STACK_SPACE, (unused, unused, unused[oparg] -- unused, unused, unused[oparg])) {
    }

    op (_CHECK_STACK_SPACE_OPERAND, (framesize/2 -- )) {
        (void)framesize;
        /* We should never see _CHECK_STACK_SPACE_OPERANDs.
        * They are only created at the end of this pass. */
        Py_UNREACHABLE();
    }

    op(_PUSH_FRAME, (new_frame -- )) {
        SYNC_SP();
        if (!CURRENT_FRAME_IS_INIT_SHIM()) {
            ctx->frame->stack_pointer = stack_pointer;
        }
        ctx->frame = (_Py_UOpsAbstractFrame *)PyJitRef_Unwrap(new_frame);
        ctx->curr_frame_depth++;
        stack_pointer = ctx->frame->stack_pointer;
        uint64_t operand = this_instr->operand0;
        if (operand == 0) {
            ctx->done = true;
            break;
        }
        if (!(operand & 1)) {
            PyFunctionObject *func = (PyFunctionObject *)operand;
            // No need to re-add to dependencies here. Already
            // handled by the tracer.
            ctx->frame->func = func;
        }
        // Fixed calls don't need IP guards.
        if ((this_instr-1)->opcode == _SAVE_RETURN_OFFSET ||
            (this_instr-1)->opcode == _CREATE_INIT_FRAME) {
            assert((this_instr+1)->opcode == _GUARD_IP__PUSH_FRAME);
            REPLACE_OP(this_instr+1, _NOP, 0, 0);
        }
    }

    op(_UNPACK_SEQUENCE, (seq -- values[oparg], top[0])) {
        (void)top;
        /* This has to be done manually */
        for (int i = 0; i < oparg; i++) {
            values[i] = sym_new_unknown(ctx);
        }
    }

    op(_UNPACK_EX, (seq -- values[oparg & 0xFF], unused, unused[oparg >> 8], top[0])) {
        (void)top;
        /* This has to be done manually */
        int totalargs = (oparg & 0xFF) + (oparg >> 8) + 1;
        for (int i = 0; i < totalargs; i++) {
            values[i] = sym_new_unknown(ctx);
        }
    }

    op(_ITER_CHECK_TUPLE, (iter, null_or_index -- iter, null_or_index)) {
        if (sym_matches_type(iter, &PyTuple_Type)) {
            REPLACE_OP(this_instr, _NOP, 0, 0);
        }
        sym_set_type(iter, &PyTuple_Type);
    }

    op(_ITER_NEXT_RANGE, (iter, null_or_index -- iter, null_or_index, next)) {
       next = sym_new_type(ctx, &PyLong_Type);
    }

    op(_CALL_TYPE_1, (unused, unused, arg -- res)) {
        PyObject* type = (PyObject *)sym_get_type(arg);
        if (type) {
            res = sym_new_const(ctx, type);
            REPLACE_OP(this_instr, _POP_CALL_ONE_LOAD_CONST_INLINE_BORROW, 0,
                       (uintptr_t)type);
        }
        else {
            res = sym_new_not_null(ctx);
        }
    }

    op(_CALL_STR_1, (unused, unused, arg -- res, a)) {
        if (sym_matches_type(arg, &PyUnicode_Type)) {
            // e.g. str('foo') or str(foo) where foo is known to be a string
            // Note: we must strip the reference information because it goes
            // through str() which strips the reference information from it.
            res = PyJitRef_StripReferenceInfo(arg);
        }
        else {
            res = sym_new_type(ctx, &PyUnicode_Type);
        }
        a = arg;
    }

    op(_CALL_ISINSTANCE, (unused, unused, instance, cls -- res)) {
        // the result is always a bool, but sometimes we can
        // narrow it down to True or False
        res = sym_new_type(ctx, &PyBool_Type);
        PyTypeObject *inst_type = sym_get_type(instance);
        PyTypeObject *cls_o = (PyTypeObject *)sym_get_const(ctx, cls);
        if (inst_type && cls_o && sym_matches_type(cls, &PyType_Type)) {
            // isinstance(inst, cls) where both inst and cls have
            // known types, meaning we can deduce either True or False

            // The below check is equivalent to PyObject_TypeCheck(inst, cls)
            PyObject *out = Py_False;
            if (inst_type == cls_o || PyType_IsSubtype(inst_type, cls_o)) {
                out = Py_True;
            }
            sym_set_const(res, out);
            REPLACE_OP(this_instr, _POP_CALL_TWO_LOAD_CONST_INLINE_BORROW, 0, (uintptr_t)out);
        }
    }

    op(_GUARD_IS_TRUE_POP, (flag -- )) {
        if (sym_is_const(ctx, flag)) {
            PyObject *value = sym_get_const(ctx, flag);
            assert(value != NULL);
            eliminate_pop_guard(this_instr, value != Py_True);
        }
        sym_set_const(flag, Py_True);
    }

    op(_CALL_LIST_APPEND, (callable, self, arg -- c, s)) {
        (void)(arg);
        c = callable;
        s = self;
    }

    op(_GUARD_IS_FALSE_POP, (flag -- )) {
        if (sym_is_const(ctx, flag)) {
            PyObject *value = sym_get_const(ctx, flag);
            assert(value != NULL);
            eliminate_pop_guard(this_instr, value != Py_False);
        }
        sym_set_const(flag, Py_False);
    }

    op(_GUARD_IS_NONE_POP, (val -- )) {
        if (sym_is_const(ctx, val)) {
            PyObject *value = sym_get_const(ctx, val);
            assert(value != NULL);
            eliminate_pop_guard(this_instr, !Py_IsNone(value));
        }
        else if (sym_has_type(val)) {
            assert(!sym_matches_type(val, &_PyNone_Type));
            eliminate_pop_guard(this_instr, true);
        }
        sym_set_const(val, Py_None);
    }

    op(_GUARD_IS_NOT_NONE_POP, (val -- )) {
        if (sym_is_const(ctx, val)) {
            PyObject *value = sym_get_const(ctx, val);
            assert(value != NULL);
            eliminate_pop_guard(this_instr, Py_IsNone(value));
        }
        else if (sym_has_type(val)) {
            assert(!sym_matches_type(val, &_PyNone_Type));
            eliminate_pop_guard(this_instr, false);
        }
    }

    op(_CHECK_PEP_523, (--)) {
        /* Setting the eval frame function invalidates
        * all executors, so no need to check dynamically */
        if (_PyInterpreterState_GET()->eval_frame == NULL) {
            REPLACE_OP(this_instr, _NOP, 0 ,0);
        }
    }

    op(_INSERT_NULL, (self -- method_and_self[2])) {
        method_and_self[0] = sym_new_null(ctx);
        method_and_self[1] = self;
    }

    op(_LOAD_SPECIAL, (method_and_self[2] -- method_and_self[2])) {
        method_and_self[0] = sym_new_not_null(ctx);
        method_and_self[1] = sym_new_unknown(ctx);
    }

    op(_JUMP_TO_TOP, (--)) {
        ctx->done = true;
    }

    op(_EXIT_TRACE, (exit_p/4 --)) {
        (void)exit_p;
        ctx->done = true;
    }

    op(_DEOPT, (--)) {
        ctx->done = true;
    }

    op(_REPLACE_WITH_TRUE, (value -- res)) {
        REPLACE_OP(this_instr, _POP_TOP_LOAD_CONST_INLINE_BORROW, 0, (uintptr_t)Py_True);
        res = sym_new_const(ctx, Py_True);
    }

    op(_BUILD_TUPLE, (values[oparg] -- tup)) {
        tup = sym_new_tuple(ctx, oparg, values);
    }

    op(_BUILD_LIST, (values[oparg] -- list)) {
        list = sym_new_type(ctx, &PyList_Type);
    }

    op(_BUILD_SLICE, (args[oparg] -- slice)) {
        slice = sym_new_type(ctx, &PySlice_Type);
    }

    op(_BUILD_MAP, (values[oparg*2] -- map)) {
        map = sym_new_type(ctx, &PyDict_Type);
    }

    op(_BUILD_STRING, (pieces[oparg] -- str)) {
        str = sym_new_type(ctx, &PyUnicode_Type);
    }

    op(_BUILD_SET, (values[oparg] -- set)) {
        set = sym_new_type(ctx, &PySet_Type);
    }

    op(_UNPACK_SEQUENCE_TWO_TUPLE, (seq -- val1, val0)) {
        val0 = sym_tuple_getitem(ctx, seq, 0);
        val1 = sym_tuple_getitem(ctx, seq, 1);
    }

    op(_UNPACK_SEQUENCE_TUPLE, (seq -- values[oparg])) {
        for (int i = 0; i < oparg; i++) {
            values[i] = sym_tuple_getitem(ctx, seq, oparg - i - 1);
        }
    }

    op(_CALL_TUPLE_1, (callable, null, arg -- res, a)) {
        if (sym_matches_type(arg, &PyTuple_Type)) {
            // e.g. tuple((1, 2)) or tuple(foo) where foo is known to be a tuple
            // Note: we must strip the reference information because it goes
            // through tuple() which strips the reference information from it.
            res = PyJitRef_StripReferenceInfo(arg);
        }
        else {
            res = sym_new_type(ctx, &PyTuple_Type);
        }
        a = arg;
    }

    op(_GUARD_TOS_LIST, (tos -- tos)) {
        if (sym_matches_type(tos, &PyList_Type)) {
            REPLACE_OP(this_instr, _NOP, 0, 0);
        }
        sym_set_type(tos, &PyList_Type);
    }

    op(_GUARD_NOS_LIST, (nos, unused -- nos, unused)) {
        if (sym_matches_type(nos, &PyList_Type)) {
            REPLACE_OP(this_instr, _NOP, 0, 0);
        }
        sym_set_type(nos, &PyList_Type);
    }

    op(_GUARD_TOS_TUPLE, (tos -- tos)) {
        if (sym_matches_type(tos, &PyTuple_Type)) {
            REPLACE_OP(this_instr, _NOP, 0, 0);
        }
        sym_set_type(tos, &PyTuple_Type);
    }

    op(_GUARD_NOS_TUPLE, (nos, unused -- nos, unused)) {
        if (sym_matches_type(nos, &PyTuple_Type)) {
            REPLACE_OP(this_instr, _NOP, 0, 0);
        }
        sym_set_type(nos, &PyTuple_Type);
    }

    op(_GUARD_TOS_DICT, (tos -- tos)) {
        if (sym_matches_type(tos, &PyDict_Type)) {
            REPLACE_OP(this_instr, _NOP, 0, 0);
        }
        sym_set_type(tos, &PyDict_Type);
    }

    op(_GUARD_NOS_DICT, (nos, unused -- nos, unused)) {
        if (sym_matches_type(nos, &PyDict_Type)) {
            REPLACE_OP(this_instr, _NOP, 0, 0);
        }
        sym_set_type(nos, &PyDict_Type);
    }

    op(_GUARD_TOS_ANY_SET, (tos -- tos)) {
        if (sym_matches_type(tos, &PySet_Type) ||
            sym_matches_type(tos, &PyFrozenSet_Type))
        {
            REPLACE_OP(this_instr, _NOP, 0, 0);
        }
    }

    op(_GUARD_NOS_NULL, (null, unused -- null, unused)) {
        if (sym_is_null(null)) {
            REPLACE_OP(this_instr, _NOP, 0, 0);
        }
        sym_set_null(null);
    }

    op(_GUARD_NOS_NOT_NULL, (nos, unused -- nos, unused)) {
        if (sym_is_not_null(nos)) {
            REPLACE_OP(this_instr, _NOP, 0, 0);
        }
        sym_set_non_null(nos);
    }

    op(_GUARD_THIRD_NULL, (null, unused, unused -- null, unused, unused)) {
        if (sym_is_null(null)) {
            REPLACE_OP(this_instr, _NOP, 0, 0);
        }
        sym_set_null(null);
    }

    op(_GUARD_CALLABLE_TYPE_1, (callable, unused, unused -- callable, unused, unused)) {
        if (sym_get_const(ctx, callable) == (PyObject *)&PyType_Type) {
            REPLACE_OP(this_instr, _NOP, 0, 0);
        }
        sym_set_const(callable, (PyObject *)&PyType_Type);
    }

    op(_GUARD_CALLABLE_TUPLE_1, (callable, unused, unused -- callable, unused, unused)) {
        if (sym_get_const(ctx, callable) == (PyObject *)&PyTuple_Type) {
            REPLACE_OP(this_instr, _NOP, 0, 0);
        }
        sym_set_const(callable, (PyObject *)&PyTuple_Type);
    }

    op(_GUARD_CALLABLE_STR_1, (callable, unused, unused -- callable, unused, unused)) {
        if (sym_get_const(ctx, callable) == (PyObject *)&PyUnicode_Type) {
            REPLACE_OP(this_instr, _NOP, 0, 0);
        }
        sym_set_const(callable, (PyObject *)&PyUnicode_Type);
    }

    op(_CALL_LEN, (callable, null, arg -- res, a, c)) {
        res = sym_new_type(ctx, &PyLong_Type);
        Py_ssize_t tuple_length = sym_tuple_length(arg);
        if (tuple_length >= 0) {
            PyObject *temp = PyLong_FromSsize_t(tuple_length);
            if (temp == NULL) {
                goto error;
            }
            if (_Py_IsImmortal(temp)) {
                REPLACE_OP(this_instr, _POP_CALL_ONE_LOAD_CONST_INLINE_BORROW,
                           0, (uintptr_t)temp);
            }
            res = sym_new_const(ctx, temp);
            Py_DECREF(temp);
        }
        a = arg;
        c = callable;
    }

    op(_GET_LEN, (obj -- obj, len)) {
        Py_ssize_t tuple_length = sym_tuple_length(obj);
        if (tuple_length == -1) {
            len = sym_new_type(ctx, &PyLong_Type);
        }
        else {
            assert(tuple_length >= 0);
            PyObject *temp = PyLong_FromSsize_t(tuple_length);
            if (temp == NULL) {
                goto error;
            }
            if (_Py_IsImmortal(temp)) {
                REPLACE_OP(this_instr, _LOAD_CONST_INLINE_BORROW, 0, (uintptr_t)temp);
            }
            len = sym_new_const(ctx, temp);
            Py_DECREF(temp);
        }
    }

    op(_GUARD_CALLABLE_LEN, (callable, unused, unused -- callable, unused, unused)) {
        PyObject *len = _PyInterpreterState_GET()->callable_cache.len;
        if (sym_get_const(ctx, callable) == len) {
            REPLACE_OP(this_instr, _NOP, 0, 0);
        }
        sym_set_const(callable, len);
    }

    op(_GUARD_CALLABLE_ISINSTANCE, (callable, unused, unused, unused -- callable, unused, unused, unused)) {
        PyObject *isinstance = _PyInterpreterState_GET()->callable_cache.isinstance;
        if (sym_get_const(ctx, callable) == isinstance) {
            REPLACE_OP(this_instr, _NOP, 0, 0);
        }
        sym_set_const(callable, isinstance);
    }

    op(_GUARD_CALLABLE_LIST_APPEND, (callable, unused, unused -- callable, unused, unused)) {
        PyObject *list_append = _PyInterpreterState_GET()->callable_cache.list_append;
        if (sym_get_const(ctx, callable) == list_append) {
            REPLACE_OP(this_instr, _NOP, 0, 0);
        }
        sym_set_const(callable, list_append);
    }

    op(_BINARY_SLICE, (container, start, stop -- res)) {
        // Slicing a string/list/tuple always returns the same type.
        PyTypeObject *type = sym_get_type(container);
        if (type == &PyUnicode_Type ||
            type == &PyList_Type ||
            type == &PyTuple_Type)
        {
            res = sym_new_type(ctx, type);
        }
        else {
            res = sym_new_not_null(ctx);
        }
    }

    op(_GUARD_GLOBALS_VERSION, (version/1 --)) {
        if (ctx->frame->func != NULL) {
            PyObject *globals = ctx->frame->func->func_globals;
            if (incorrect_keys(globals, version)) {
                OPT_STAT_INC(remove_globals_incorrect_keys);
                ctx->done = true;
            }
            else if (get_mutations(globals) >= _Py_MAX_ALLOWED_GLOBALS_MODIFICATIONS) {
                /* Do nothing */
            }
            else {
                if (!ctx->frame->globals_watched) {
                    PyDict_Watch(GLOBALS_WATCHER_ID, globals);
                    _Py_BloomFilter_Add(dependencies, globals);
                    ctx->frame->globals_watched = true;
                }
                if (ctx->frame->globals_checked_version == version) {
                    REPLACE_OP(this_instr, _NOP, 0, 0);
                }
            }
        }
        ctx->frame->globals_checked_version = version;
    }

    op(_LOAD_GLOBAL_BUILTINS, (version/1, index/1 -- res)) {
        (void)version;
        (void)index;
        PyObject *cnst = NULL;
        PyInterpreterState *interp = _PyInterpreterState_GET();
        PyObject *builtins = interp->builtins;
        if (incorrect_keys(builtins, version)) {
            OPT_STAT_INC(remove_globals_incorrect_keys);
            ctx->done = true;
        }
        else if (interp->rare_events.builtin_dict >= _Py_MAX_ALLOWED_BUILTINS_MODIFICATIONS) {
            /* Do nothing */
        }
        else {
            if (!ctx->builtins_watched) {
                PyDict_Watch(BUILTINS_WATCHER_ID, builtins);
                ctx->builtins_watched = true;
            }
            if (ctx->frame->globals_checked_version != 0 && ctx->frame->globals_watched) {
                cnst = convert_global_to_const(this_instr, builtins, false);
            }
        }
        if (cnst == NULL) {
            res = sym_new_not_null(ctx);
        }
        else {
            res = sym_new_const(ctx, cnst);
        }
    }

    op(_LOAD_GLOBAL_MODULE, (version/1, unused/1, index/1 -- res)) {
        (void)index;
        PyObject *cnst = NULL;
        if (ctx->frame->func != NULL) {
            PyObject *globals = ctx->frame->func->func_globals;
            if (incorrect_keys(globals, version)) {
                OPT_STAT_INC(remove_globals_incorrect_keys);
                ctx->done = true;
            }
            else if (get_mutations(globals) >= _Py_MAX_ALLOWED_GLOBALS_MODIFICATIONS) {
                /* Do nothing */
            }
            else {
                if (!ctx->frame->globals_watched) {
                    PyDict_Watch(GLOBALS_WATCHER_ID, globals);
                    _Py_BloomFilter_Add(dependencies, globals);
                    ctx->frame->globals_watched = true;
                }
                if (ctx->frame->globals_checked_version != version && this_instr[-1].opcode == _NOP) {
                    REPLACE_OP(this_instr-1, _GUARD_GLOBALS_VERSION, 0, version);
                    ctx->frame->globals_checked_version = version;
                }
                if (ctx->frame->globals_checked_version == version) {
                    cnst = convert_global_to_const(this_instr, globals, false);
                }
            }
        }
        if (cnst == NULL) {
            res = sym_new_not_null(ctx);
        }
        else {
            res = sym_new_const(ctx, cnst);
        }
    }


// END BYTECODES //

}<|MERGE_RESOLUTION|>--- conflicted
+++ resolved
@@ -114,16 +114,15 @@
         ss = sub_st;
     }
 
-<<<<<<< HEAD
     op(_STORE_ATTR_SLOT, (index/1, value, owner -- o)) {
         (void)index;
         (void)value;
         o = owner;
-=======
+    }
+    
     op(_STORE_SUBSCR_DICT, (value, dict_st, sub -- st)) {
         (void)value;
         st = dict_st;
->>>>>>> 059316ad
     }
 
     op(_PUSH_NULL, (-- res)) {
