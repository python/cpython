#include "Python.h"
#include "pycore_optimizer.h"
#include "pycore_uops.h"
#include "pycore_uop_ids.h"
#include "internal/pycore_moduleobject.h"

#define op(name, ...) /* NAME is ignored */

typedef struct _Py_UOpsAbstractFrame _Py_UOpsAbstractFrame;

/* Shortened forms for convenience */
#define sym_is_not_null _Py_uop_sym_is_not_null
#define sym_is_const _Py_uop_sym_is_const
#define sym_get_const _Py_uop_sym_get_const
#define sym_new_unknown _Py_uop_sym_new_unknown
#define sym_new_not_null _Py_uop_sym_new_not_null
#define sym_new_type _Py_uop_sym_new_type
#define sym_is_null _Py_uop_sym_is_null
#define sym_new_const _Py_uop_sym_new_const
#define sym_new_null _Py_uop_sym_new_null
#define sym_matches_type _Py_uop_sym_matches_type
#define sym_matches_type_version _Py_uop_sym_matches_type_version
#define sym_get_type _Py_uop_sym_get_type
#define sym_has_type _Py_uop_sym_has_type
#define sym_set_null(SYM) _Py_uop_sym_set_null(ctx, SYM)
#define sym_set_non_null(SYM) _Py_uop_sym_set_non_null(ctx, SYM)
#define sym_set_type(SYM, TYPE) _Py_uop_sym_set_type(ctx, SYM, TYPE)
#define sym_set_type_version(SYM, VERSION) _Py_uop_sym_set_type_version(ctx, SYM, VERSION)
#define sym_set_const(SYM, CNST) _Py_uop_sym_set_const(ctx, SYM, CNST)
#define sym_is_bottom _Py_uop_sym_is_bottom
#define frame_new _Py_uop_frame_new
#define frame_pop _Py_uop_frame_pop
#define sym_new_tuple _Py_uop_sym_new_tuple
#define sym_tuple_getitem _Py_uop_sym_tuple_getitem
#define sym_tuple_length _Py_uop_sym_tuple_length
#define sym_is_immortal _Py_uop_sym_is_immortal
#define sym_new_truthiness _Py_uop_sym_new_truthiness

extern int
optimize_to_bool(
    _PyUOpInstruction *this_instr,
    JitOptContext *ctx,
    JitOptSymbol *value,
    JitOptSymbol **result_ptr);

extern void
eliminate_pop_guard(_PyUOpInstruction *this_instr, bool exit);

extern PyCodeObject *get_code(_PyUOpInstruction *op);

static int
dummy_func(void) {

    PyCodeObject *co;
    int oparg;
    JitOptSymbol *flag;
    JitOptSymbol *left;
    JitOptSymbol *right;
    JitOptSymbol *value;
    JitOptSymbol *res;
    JitOptSymbol *iter;
    JitOptSymbol *top;
    JitOptSymbol *bottom;
    _Py_UOpsAbstractFrame *frame;
    _Py_UOpsAbstractFrame *new_frame;
    JitOptContext *ctx;
    _PyUOpInstruction *this_instr;
    _PyBloomFilter *dependencies;
    int modified;
    int curr_space;
    int max_space;
    _PyUOpInstruction *first_valid_check_stack;
    _PyUOpInstruction *corresponding_check_stack;

// BEGIN BYTECODES //

    op(_LOAD_FAST_CHECK, (-- value)) {
        value = GETLOCAL(oparg);
        // We guarantee this will error - just bail and don't optimize it.
        if (sym_is_null(value)) {
            ctx->done = true;
        }
    }

    op(_LOAD_FAST, (-- value)) {
        value = GETLOCAL(oparg);
    }

    op(_LOAD_FAST_BORROW, (-- value)) {
        value = GETLOCAL(oparg);
    }

    op(_LOAD_FAST_AND_CLEAR, (-- value)) {
        value = GETLOCAL(oparg);
        JitOptSymbol *temp = sym_new_null(ctx);
        GETLOCAL(oparg) = temp;
    }

    op(_STORE_FAST, (value --)) {
        GETLOCAL(oparg) = value;
    }

    op(_PUSH_NULL, (-- res)) {
        res = sym_new_null(ctx);
    }

    op(_GUARD_TOS_INT, (tos -- tos)) {
        if (sym_matches_type(tos, &PyLong_Type)) {
            REPLACE_OP(this_instr, _NOP, 0, 0);
        }
        sym_set_type(tos, &PyLong_Type);
    }

    op(_GUARD_NOS_INT, (nos, unused -- nos, unused)) {
        if (sym_matches_type(nos, &PyLong_Type)) {
            REPLACE_OP(this_instr, _NOP, 0, 0);
        }
        sym_set_type(nos, &PyLong_Type);
    }

    op(_GUARD_TYPE_VERSION, (type_version/2, owner -- owner)) {
        assert(type_version);
        if (sym_matches_type_version(owner, type_version)) {
            REPLACE_OP(this_instr, _NOP, 0, 0);
        } else {
            // add watcher so that whenever the type changes we invalidate this
            PyTypeObject *type = _PyType_LookupByVersion(type_version);
            // if the type is null, it was not found in the cache (there was a conflict)
            // with the key, in which case we can't trust the version
            if (type) {
                // if the type version was set properly, then add a watcher
                // if it wasn't this means that the type version was previously set to something else
                // and we set the owner to bottom, so we don't need to add a watcher because we must have
                // already added one earlier.
                if (sym_set_type_version(owner, type_version)) {
                    PyType_Watch(TYPE_WATCHER_ID, (PyObject *)type);
                    _Py_BloomFilter_Add(dependencies, type);
                }
            }

        }
    }

    op(_GUARD_TOS_FLOAT, (tos -- tos)) {
        if (sym_matches_type(tos, &PyFloat_Type)) {
            REPLACE_OP(this_instr, _NOP, 0, 0);
        }
        sym_set_type(tos, &PyFloat_Type);
    }

    op(_GUARD_NOS_FLOAT, (nos, unused -- nos, unused)) {
        if (sym_matches_type(nos, &PyFloat_Type)) {
            REPLACE_OP(this_instr, _NOP, 0, 0);
        }
        sym_set_type(nos, &PyFloat_Type);
    }

    op(_BINARY_OP, (left, right -- res)) {
        bool lhs_int = sym_matches_type(left, &PyLong_Type);
        bool rhs_int = sym_matches_type(right, &PyLong_Type);
        bool lhs_float = sym_matches_type(left, &PyFloat_Type);
        bool rhs_float = sym_matches_type(right, &PyFloat_Type);
        if (!((lhs_int || lhs_float) && (rhs_int || rhs_float))) {
            // There's something other than an int or float involved:
            res = sym_new_unknown(ctx);
        }
        else if (oparg == NB_POWER || oparg == NB_INPLACE_POWER) {
            // This one's fun... the *type* of the result depends on the
            // *values* being exponentiated. However, exponents with one
            // constant part are reasonably common, so it's probably worth
            // trying to infer some simple cases:
            // - A: 1 ** 1 -> 1 (int ** int -> int)
            // - B: 1 ** -1 -> 1.0 (int ** int -> float)
            // - C: 1.0 ** 1 -> 1.0 (float ** int -> float)
            // - D: 1 ** 1.0 -> 1.0 (int ** float -> float)
            // - E: -1 ** 0.5 ~> 1j (int ** float -> complex)
            // - F: 1.0 ** 1.0 -> 1.0 (float ** float -> float)
            // - G: -1.0 ** 0.5 ~> 1j (float ** float -> complex)
            if (rhs_float) {
                // Case D, E, F, or G... can't know without the sign of the LHS
                // or whether the RHS is whole, which isn't worth the effort:
                res = sym_new_unknown(ctx);
            }
            else if (lhs_float) {
                // Case C:
                res = sym_new_type(ctx, &PyFloat_Type);
            }
            else if (!sym_is_const(ctx, right)) {
                // Case A or B... can't know without the sign of the RHS:
                res = sym_new_unknown(ctx);
            }
            else if (_PyLong_IsNegative((PyLongObject *)sym_get_const(ctx, right))) {
                // Case B:
                res = sym_new_type(ctx, &PyFloat_Type);
            }
            else {
                // Case A:
                res = sym_new_type(ctx, &PyLong_Type);
            }
        }
        else if (oparg == NB_TRUE_DIVIDE || oparg == NB_INPLACE_TRUE_DIVIDE) {
            res = sym_new_type(ctx, &PyFloat_Type);
        }
        else if (lhs_int && rhs_int) {
            res = sym_new_type(ctx, &PyLong_Type);
        }
        else {
            res = sym_new_type(ctx, &PyFloat_Type);
        }
    }

    op(_BINARY_OP_ADD_INT, (left, right -- res)) {
        if (sym_is_const(ctx, left) && sym_is_const(ctx, right)) {
            assert(PyLong_CheckExact(sym_get_const(ctx, left)));
            assert(PyLong_CheckExact(sym_get_const(ctx, right)));
            PyObject *temp = _PyLong_Add((PyLongObject *)sym_get_const(ctx, left),
                                         (PyLongObject *)sym_get_const(ctx, right));
            if (temp == NULL) {
                goto error;
            }
            res = sym_new_const(ctx, temp);
            Py_DECREF(temp);
            // TODO gh-115506:
            // replace opcode with constant propagated one and add tests!
        }
        else {
            res = sym_new_type(ctx, &PyLong_Type);
        }
    }

    op(_BINARY_OP_SUBTRACT_INT, (left, right -- res)) {
        if (sym_is_const(ctx, left) && sym_is_const(ctx, right)) {
            assert(PyLong_CheckExact(sym_get_const(ctx, left)));
            assert(PyLong_CheckExact(sym_get_const(ctx, right)));
            PyObject *temp = _PyLong_Subtract((PyLongObject *)sym_get_const(ctx, left),
                                              (PyLongObject *)sym_get_const(ctx, right));
            if (temp == NULL) {
                goto error;
            }
            res = sym_new_const(ctx, temp);
            Py_DECREF(temp);
            // TODO gh-115506:
            // replace opcode with constant propagated one and add tests!
        }
        else {
            res = sym_new_type(ctx, &PyLong_Type);
        }
    }

    op(_BINARY_OP_MULTIPLY_INT, (left, right -- res)) {
        if (sym_is_const(ctx, left) && sym_is_const(ctx, right)) {
            assert(PyLong_CheckExact(sym_get_const(ctx, left)));
            assert(PyLong_CheckExact(sym_get_const(ctx, right)));
            PyObject *temp = _PyLong_Multiply((PyLongObject *)sym_get_const(ctx, left),
                                              (PyLongObject *)sym_get_const(ctx, right));
            if (temp == NULL) {
                goto error;
            }
            res = sym_new_const(ctx, temp);
            Py_DECREF(temp);
            // TODO gh-115506:
            // replace opcode with constant propagated one and add tests!
        }
        else {
            res = sym_new_type(ctx, &PyLong_Type);
        }
    }

    op(_BINARY_OP_ADD_FLOAT, (left, right -- res)) {
        if (sym_is_const(ctx, left) && sym_is_const(ctx, right)) {
            assert(PyFloat_CheckExact(sym_get_const(ctx, left)));
            assert(PyFloat_CheckExact(sym_get_const(ctx, right)));
            PyObject *temp = PyFloat_FromDouble(
                PyFloat_AS_DOUBLE(sym_get_const(ctx, left)) +
                PyFloat_AS_DOUBLE(sym_get_const(ctx, right)));
            if (temp == NULL) {
                goto error;
            }
            res = sym_new_const(ctx, temp);
            Py_DECREF(temp);
            // TODO gh-115506:
            // replace opcode with constant propagated one and update tests!
        }
        else {
            res = sym_new_type(ctx, &PyFloat_Type);
        }
    }

    op(_BINARY_OP_SUBTRACT_FLOAT, (left, right -- res)) {
        if (sym_is_const(ctx, left) && sym_is_const(ctx, right)) {
            assert(PyFloat_CheckExact(sym_get_const(ctx, left)));
            assert(PyFloat_CheckExact(sym_get_const(ctx, right)));
            PyObject *temp = PyFloat_FromDouble(
                PyFloat_AS_DOUBLE(sym_get_const(ctx, left)) -
                PyFloat_AS_DOUBLE(sym_get_const(ctx, right)));
            if (temp == NULL) {
                goto error;
            }
            res = sym_new_const(ctx, temp);
            Py_DECREF(temp);
            // TODO gh-115506:
            // replace opcode with constant propagated one and update tests!
        }
        else {
            res = sym_new_type(ctx, &PyFloat_Type);
        }
    }

    op(_BINARY_OP_MULTIPLY_FLOAT, (left, right -- res)) {
        if (sym_is_const(ctx, left) && sym_is_const(ctx, right)) {
            assert(PyFloat_CheckExact(sym_get_const(ctx, left)));
            assert(PyFloat_CheckExact(sym_get_const(ctx, right)));
            PyObject *temp = PyFloat_FromDouble(
                PyFloat_AS_DOUBLE(sym_get_const(ctx, left)) *
                PyFloat_AS_DOUBLE(sym_get_const(ctx, right)));
            if (temp == NULL) {
                goto error;
            }
            res = sym_new_const(ctx, temp);
            Py_DECREF(temp);
            // TODO gh-115506:
            // replace opcode with constant propagated one and update tests!
        }
        else {
            res = sym_new_type(ctx, &PyFloat_Type);
        }
    }

    op(_BINARY_OP_ADD_UNICODE, (left, right -- res)) {
        if (sym_is_const(ctx, left) && sym_is_const(ctx, right)) {
            assert(PyUnicode_CheckExact(sym_get_const(ctx, left)));
            assert(PyUnicode_CheckExact(sym_get_const(ctx, right)));
            PyObject *temp = PyUnicode_Concat(sym_get_const(ctx, left), sym_get_const(ctx, right));
            if (temp == NULL) {
                goto error;
            }
            res = sym_new_const(ctx, temp);
            Py_DECREF(temp);
        }
        else {
            res = sym_new_type(ctx, &PyUnicode_Type);
        }
    }

    op(_BINARY_OP_INPLACE_ADD_UNICODE, (left, right -- )) {
        JitOptSymbol *res;
        if (sym_is_const(ctx, left) && sym_is_const(ctx, right)) {
            assert(PyUnicode_CheckExact(sym_get_const(ctx, left)));
            assert(PyUnicode_CheckExact(sym_get_const(ctx, right)));
            PyObject *temp = PyUnicode_Concat(sym_get_const(ctx, left), sym_get_const(ctx, right));
            if (temp == NULL) {
                goto error;
            }
            res = sym_new_const(ctx, temp);
            Py_DECREF(temp);
        }
        else {
            res = sym_new_type(ctx, &PyUnicode_Type);
        }
        // _STORE_FAST:
        GETLOCAL(this_instr->operand0) = res;
    }

    op(_BINARY_OP_SUBSCR_INIT_CALL, (container, sub, getitem  -- new_frame: _Py_UOpsAbstractFrame *)) {
        new_frame = NULL;
        ctx->done = true;
    }

    op(_BINARY_OP_SUBSCR_STR_INT, (left, right -- res)) {
        res = sym_new_type(ctx, &PyUnicode_Type);
    }

    op(_TO_BOOL, (value -- res)) {
        int already_bool = optimize_to_bool(this_instr, ctx, value, &res);
        if (!already_bool) {
            res = sym_new_truthiness(ctx, value, true);
        }
    }

    op(_TO_BOOL_BOOL, (value -- res)) {
        int already_bool = optimize_to_bool(this_instr, ctx, value, &res);
        if (!already_bool) {
            sym_set_type(value, &PyBool_Type);
            res = sym_new_truthiness(ctx, value, true);
        }
    }

    op(_TO_BOOL_INT, (value -- res)) {
        int already_bool = optimize_to_bool(this_instr, ctx, value, &res);
        if (!already_bool) {
            sym_set_type(value, &PyLong_Type);
            res = sym_new_truthiness(ctx, value, true);
        }
    }

    op(_TO_BOOL_LIST, (value -- res)) {
        int already_bool = optimize_to_bool(this_instr, ctx, value, &res);
        if (!already_bool) {
            res = sym_new_type(ctx, &PyBool_Type);
        }
    }

    op(_TO_BOOL_NONE, (value -- res)) {
        int already_bool = optimize_to_bool(this_instr, ctx, value, &res);
        if (!already_bool) {
            sym_set_const(value, Py_None);
            res = sym_new_const(ctx, Py_False);
        }
    }

    op(_GUARD_NOS_UNICODE, (nos, unused -- nos, unused)) {
        if (sym_matches_type(nos, &PyUnicode_Type)) {
            REPLACE_OP(this_instr, _NOP, 0, 0);
        }
        sym_set_type(nos, &PyUnicode_Type);
    }

    op(_GUARD_TOS_UNICODE, (value -- value)) {
        if (sym_matches_type(value, &PyUnicode_Type)) {
            REPLACE_OP(this_instr, _NOP, 0, 0);
        }
        sym_set_type(value, &PyUnicode_Type);
    }

    op(_TO_BOOL_STR, (value -- res)) {
        int already_bool = optimize_to_bool(this_instr, ctx, value, &res);
        if (!already_bool) {
            res = sym_new_truthiness(ctx, value, true);
        }
    }

    op(_UNARY_NOT, (value -- res)) {
        sym_set_type(value, &PyBool_Type);
        res = sym_new_truthiness(ctx, value, false);
    }

    op(_COMPARE_OP, (left, right -- res)) {
        if (oparg & 16) {
            res = sym_new_type(ctx, &PyBool_Type);
        }
        else {
            res = _Py_uop_sym_new_not_null(ctx);
        }
    }

    op(_COMPARE_OP_INT, (left, right -- res)) {
        if (sym_is_const(ctx, left) && sym_is_const(ctx, right)) {
            assert(PyLong_CheckExact(sym_get_const(ctx, left)));
            assert(PyLong_CheckExact(sym_get_const(ctx, right)));
            PyObject *tmp = PyObject_RichCompare(sym_get_const(ctx, left),
                                                 sym_get_const(ctx, right),
                                                 oparg >> 5);
            if (tmp == NULL) {
                goto error;
            }
            assert(PyBool_Check(tmp));
            assert(_Py_IsImmortal(tmp));
            REPLACE_OP(this_instr, _POP_TWO_LOAD_CONST_INLINE_BORROW, 0, (uintptr_t)tmp);
            res = sym_new_const(ctx, tmp);
            Py_DECREF(tmp);
        }
        else {
            res = sym_new_type(ctx, &PyBool_Type);
        }
    }

    op(_COMPARE_OP_FLOAT, (left, right -- res)) {
        res = sym_new_type(ctx, &PyBool_Type);
    }

    op(_COMPARE_OP_STR, (left, right -- res)) {
        res = sym_new_type(ctx, &PyBool_Type);
    }

    op(_IS_OP, (left, right -- res)) {
        res = sym_new_type(ctx, &PyBool_Type);
    }

    op(_CONTAINS_OP, (left, right -- res)) {
        res = sym_new_type(ctx, &PyBool_Type);
    }

    op(_CONTAINS_OP_SET, (left, right -- res)) {
        res = sym_new_type(ctx, &PyBool_Type);
    }

    op(_CONTAINS_OP_DICT, (left, right -- res)) {
        res = sym_new_type(ctx, &PyBool_Type);
    }

    op(_LOAD_CONST, (-- value)) {
        PyObject *val = PyTuple_GET_ITEM(co->co_consts, this_instr->oparg);
        int opcode = _Py_IsImmortal(val) ? _LOAD_CONST_INLINE_BORROW : _LOAD_CONST_INLINE;
        REPLACE_OP(this_instr, opcode, 0, (uintptr_t)val);
        value = sym_new_const(ctx, val);
    }

    op(_LOAD_CONST_MORTAL, (-- value)) {
        PyObject *val = PyTuple_GET_ITEM(co->co_consts, this_instr->oparg);
        int opcode = _Py_IsImmortal(val) ? _LOAD_CONST_INLINE_BORROW : _LOAD_CONST_INLINE;
        REPLACE_OP(this_instr, opcode, 0, (uintptr_t)val);
        value = sym_new_const(ctx, val);
    }

    op(_LOAD_CONST_IMMORTAL, (-- value)) {
        PyObject *val = PyTuple_GET_ITEM(co->co_consts, this_instr->oparg);
        REPLACE_OP(this_instr, _LOAD_CONST_INLINE_BORROW, 0, (uintptr_t)val);
        value = sym_new_const(ctx, val);
    }

    op(_LOAD_SMALL_INT, (-- value)) {
        PyObject *val = PyLong_FromLong(this_instr->oparg);
        value = sym_new_const(ctx, val);
    }

    op(_LOAD_CONST_INLINE, (ptr/4 -- value)) {
        value = sym_new_const(ctx, ptr);
    }

    op(_LOAD_CONST_INLINE_BORROW, (ptr/4 -- value)) {
        value = sym_new_const(ctx, ptr);
    }

    op(_POP_TOP_LOAD_CONST_INLINE, (ptr/4, pop -- value)) {
        value = sym_new_const(ctx, ptr);
    }

    op(_POP_TOP_LOAD_CONST_INLINE_BORROW, (ptr/4, pop -- value)) {
        value = sym_new_const(ctx, ptr);
    }

    op(_COPY, (bottom, unused[oparg-1] -- bottom, unused[oparg-1], top)) {
        assert(oparg > 0);
        top = bottom;
    }

    op(_SWAP, (bottom, unused[oparg-2], top -- bottom, unused[oparg-2], top)) {
        JitOptSymbol *temp = bottom;
        bottom = top;
        top = temp;
        assert(oparg >= 2);
    }

    op(_LOAD_ATTR_INSTANCE_VALUE, (offset/1, owner -- attr)) {
        attr = sym_new_not_null(ctx);
        (void)offset;
    }

    op(_LOAD_ATTR_MODULE, (dict_version/2, index/1, owner -- attr)) {
        (void)dict_version;
        (void)index;
        attr = NULL;
        if (sym_is_const(ctx, owner)) {
            PyModuleObject *mod = (PyModuleObject *)sym_get_const(ctx, owner);
            if (PyModule_CheckExact(mod)) {
                PyObject *dict = mod->md_dict;
                uint64_t watched_mutations = get_mutations(dict);
                if (watched_mutations < _Py_MAX_ALLOWED_GLOBALS_MODIFICATIONS) {
                    PyDict_Watch(GLOBALS_WATCHER_ID, dict);
                    _Py_BloomFilter_Add(dependencies, dict);
                    PyObject *res = convert_global_to_const(this_instr, dict, true);
                    attr = sym_new_const(ctx, res);
                }
            }
        }
        if (attr == NULL) {
            /* No conversion made. We don't know what `attr` is. */
            attr = sym_new_not_null(ctx);
        }
    }

    op (_PUSH_NULL_CONDITIONAL, ( -- null[oparg & 1])) {
        if (oparg & 1) {
            REPLACE_OP(this_instr, _PUSH_NULL, 0, 0);
            null[0] = sym_new_null(ctx);
        }
        else {
            REPLACE_OP(this_instr, _NOP, 0, 0);
        }
    }

    op(_LOAD_ATTR, (owner -- attr, self_or_null[oparg&1])) {
        (void)owner;
        attr = sym_new_not_null(ctx);
        if (oparg &1) {
            self_or_null[0] = sym_new_unknown(ctx);
        }
    }

    op(_LOAD_ATTR_WITH_HINT, (hint/1, owner -- attr)) {
        attr = sym_new_not_null(ctx);
        (void)hint;
    }

    op(_LOAD_ATTR_SLOT, (index/1, owner -- attr)) {
        attr = sym_new_not_null(ctx);
        (void)index;
    }

    op(_LOAD_ATTR_CLASS, (descr/4, owner -- attr)) {
        attr = sym_new_not_null(ctx);
        (void)descr;
    }

    op(_LOAD_ATTR_METHOD_WITH_VALUES, (descr/4, owner -- attr, self)) {
        (void)descr;
        attr = sym_new_not_null(ctx);
        self = owner;
    }

    op(_LOAD_ATTR_METHOD_NO_DICT, (descr/4, owner -- attr, self)) {
        (void)descr;
        attr = sym_new_not_null(ctx);
        self = owner;
    }

    op(_LOAD_ATTR_METHOD_LAZY_DICT, (descr/4, owner -- attr, self)) {
        (void)descr;
        attr = sym_new_not_null(ctx);
        self = owner;
    }

    op(_LOAD_ATTR_PROPERTY_FRAME, (fget/4, owner -- new_frame: _Py_UOpsAbstractFrame *)) {
        (void)fget;
        new_frame = NULL;
        ctx->done = true;
    }

    op(_INIT_CALL_BOUND_METHOD_EXACT_ARGS, (callable, self_or_null, unused[oparg] -- callable, self_or_null, unused[oparg])) {
        callable = sym_new_not_null(ctx);
        self_or_null = sym_new_not_null(ctx);
    }

    op(_CHECK_FUNCTION_VERSION, (func_version/2, callable, self_or_null, unused[oparg] -- callable, self_or_null, unused[oparg])) {
        if (sym_is_const(ctx, callable) && sym_matches_type(callable, &PyFunction_Type)) {
            assert(PyFunction_Check(sym_get_const(ctx, callable)));
            REPLACE_OP(this_instr, _CHECK_FUNCTION_VERSION_INLINE, 0, func_version);
            this_instr->operand1 = (uintptr_t)sym_get_const(ctx, callable);
        }
        sym_set_type(callable, &PyFunction_Type);
    }

    op(_CHECK_FUNCTION_EXACT_ARGS, (callable, self_or_null, unused[oparg] -- callable, self_or_null, unused[oparg])) {
        assert(sym_matches_type(callable, &PyFunction_Type));
        if (sym_is_const(ctx, callable)) {
            if (sym_is_null(self_or_null) || sym_is_not_null(self_or_null)) {
                PyFunctionObject *func = (PyFunctionObject *)sym_get_const(ctx, callable);
                PyCodeObject *co = (PyCodeObject *)func->func_code;
                if (co->co_argcount == oparg + !sym_is_null(self_or_null)) {
                    REPLACE_OP(this_instr, _NOP, 0 ,0);
                }
            }
        }
    }

    op(_CHECK_CALL_BOUND_METHOD_EXACT_ARGS, (callable, null, unused[oparg] -- callable, null, unused[oparg])) {
        sym_set_null(null);
        sym_set_type(callable, &PyMethod_Type);
    }

    op(_INIT_CALL_PY_EXACT_ARGS, (callable, self_or_null, args[oparg] -- new_frame: _Py_UOpsAbstractFrame *)) {
        int argcount = oparg;

        PyCodeObject *co = NULL;
        assert((this_instr + 2)->opcode == _PUSH_FRAME);
        co = get_code_with_logging((this_instr + 2));
        if (co == NULL) {
            ctx->done = true;
            break;
        }


        assert(self_or_null != NULL);
        assert(args != NULL);
        if (sym_is_not_null(self_or_null)) {
            // Bound method fiddling, same as _INIT_CALL_PY_EXACT_ARGS in VM
            args--;
            argcount++;
        }

        if (sym_is_null(self_or_null) || sym_is_not_null(self_or_null)) {
            new_frame = frame_new(ctx, co, 0, args, argcount);
        } else {
            new_frame = frame_new(ctx, co, 0, NULL, 0);

        }
    }

    op(_MAYBE_EXPAND_METHOD, (callable, self_or_null, args[oparg] -- func, maybe_self, args[oparg])) {
        (void)args;
        func = sym_new_not_null(ctx);
        maybe_self = sym_new_not_null(ctx);
    }

    op(_PY_FRAME_GENERAL, (callable, self_or_null, args[oparg] -- new_frame: _Py_UOpsAbstractFrame *)) {
        PyCodeObject *co = NULL;
        assert((this_instr + 2)->opcode == _PUSH_FRAME);
        co = get_code_with_logging((this_instr + 2));
        if (co == NULL) {
            ctx->done = true;
            break;
        }

        new_frame = frame_new(ctx, co, 0, NULL, 0);
    }

    op(_PY_FRAME_KW, (callable, self_or_null, args[oparg], kwnames -- new_frame: _Py_UOpsAbstractFrame *)) {
        new_frame = NULL;
        ctx->done = true;
    }

    op(_CHECK_AND_ALLOCATE_OBJECT, (type_version/2, callable, null, args[oparg] -- self, init, args[oparg])) {
        (void)type_version;
        (void)args;
        self = sym_new_not_null(ctx);
        init = sym_new_not_null(ctx);
    }

    op(_CREATE_INIT_FRAME, (self, init, args[oparg] -- init_frame: _Py_UOpsAbstractFrame *)) {
        init_frame = NULL;
        ctx->done = true;
    }

    op(_RETURN_VALUE, (retval -- res)) {
        JitOptSymbol *temp = retval;
        DEAD(retval);
        SAVE_STACK();
        ctx->frame->stack_pointer = stack_pointer;
        frame_pop(ctx);
        stack_pointer = ctx->frame->stack_pointer;

        /* Stack space handling */
        assert(corresponding_check_stack == NULL);
        assert(co != NULL);
        int framesize = co->co_framesize;
        assert(framesize > 0);
        assert(framesize <= curr_space);
        curr_space -= framesize;

        co = get_code(this_instr);
        if (co == NULL) {
            // might be impossible, but bailing is still safe
            ctx->done = true;
        }
        RELOAD_STACK();
        res = temp;
    }

    op(_RETURN_GENERATOR, ( -- res)) {
        SYNC_SP();
        ctx->frame->stack_pointer = stack_pointer;
        frame_pop(ctx);
        stack_pointer = ctx->frame->stack_pointer;
        res = sym_new_unknown(ctx);

        /* Stack space handling */
        assert(corresponding_check_stack == NULL);
        assert(co != NULL);
        int framesize = co->co_framesize;
        assert(framesize > 0);
        assert(framesize <= curr_space);
        curr_space -= framesize;

        co = get_code(this_instr);
        if (co == NULL) {
            // might be impossible, but bailing is still safe
            ctx->done = true;
        }
    }

    op(_YIELD_VALUE, (unused -- res)) {
        res = sym_new_unknown(ctx);
    }

    op(_FOR_ITER_GEN_FRAME, ( -- )) {
        /* We are about to hit the end of the trace */
        ctx->done = true;
    }

    op(_SEND_GEN_FRAME, ( -- )) {
        // We are about to hit the end of the trace:
        ctx->done = true;
    }

    op(_CHECK_STACK_SPACE, ( --)) {
        assert(corresponding_check_stack == NULL);
        corresponding_check_stack = this_instr;
    }

    op (_CHECK_STACK_SPACE_OPERAND, (framesize/2 -- )) {
        (void)framesize;
        /* We should never see _CHECK_STACK_SPACE_OPERANDs.
        * They are only created at the end of this pass. */
        Py_UNREACHABLE();
    }

    op(_PUSH_FRAME, (new_frame: _Py_UOpsAbstractFrame * -- )) {
        SYNC_SP();
        ctx->frame->stack_pointer = stack_pointer;
        ctx->frame = new_frame;
        ctx->curr_frame_depth++;
        stack_pointer = new_frame->stack_pointer;
        co = get_code(this_instr);
        if (co == NULL) {
            // should be about to _EXIT_TRACE anyway
            ctx->done = true;
            break;
        }

        /* Stack space handling */
        int framesize = co->co_framesize;
        assert(framesize > 0);
        curr_space += framesize;
        if (curr_space < 0 || curr_space > INT32_MAX) {
            // won't fit in signed 32-bit int
            ctx->done = true;
            break;
        }
        max_space = curr_space > max_space ? curr_space : max_space;
        if (first_valid_check_stack == NULL) {
            first_valid_check_stack = corresponding_check_stack;
        }
        else if (corresponding_check_stack) {
            // delete all but the first valid _CHECK_STACK_SPACE
            corresponding_check_stack->opcode = _NOP;
        }
        corresponding_check_stack = NULL;
    }

    op(_UNPACK_SEQUENCE, (seq -- values[oparg])) {
        /* This has to be done manually */
        for (int i = 0; i < oparg; i++) {
            values[i] = sym_new_unknown(ctx);
        }
    }

    op(_UNPACK_EX, (seq -- values[oparg & 0xFF], unused, unused[oparg >> 8])) {
        /* This has to be done manually */
        int totalargs = (oparg & 0xFF) + (oparg >> 8) + 1;
        for (int i = 0; i < totalargs; i++) {
            values[i] = sym_new_unknown(ctx);
        }
    }

    op(_ITER_NEXT_RANGE, (iter -- iter, next)) {
       next = sym_new_type(ctx, &PyLong_Type);
    }

    op(_CALL_TYPE_1, (unused, unused, arg -- res)) {
        if (sym_has_type(arg)) {
            res = sym_new_const(ctx, (PyObject *)sym_get_type(arg));
        }
        else {
            res = sym_new_not_null(ctx);
        }
    }

    op(_CALL_STR_1, (unused, unused, arg -- res)) {
        if (sym_matches_type(arg, &PyUnicode_Type)) {
            // e.g. str('foo') or str(foo) where foo is known to be a string
            res = arg;
        }
        else {
            res = sym_new_type(ctx, &PyUnicode_Type);
        }
    }

    op(_GUARD_IS_TRUE_POP, (flag -- )) {
        if (sym_is_const(ctx, flag)) {
            PyObject *value = sym_get_const(ctx, flag);
            assert(value != NULL);
            eliminate_pop_guard(this_instr, value != Py_True);
        }
        sym_set_const(flag, Py_True);
    }

    op(_GUARD_IS_FALSE_POP, (flag -- )) {
        if (sym_is_const(ctx, flag)) {
            PyObject *value = sym_get_const(ctx, flag);
            assert(value != NULL);
            eliminate_pop_guard(this_instr, value != Py_False);
        }
        sym_set_const(flag, Py_False);
    }

    op(_GUARD_IS_NONE_POP, (flag -- )) {
        if (sym_is_const(ctx, flag)) {
            PyObject *value = sym_get_const(ctx, flag);
            assert(value != NULL);
            eliminate_pop_guard(this_instr, !Py_IsNone(value));
        }
        else if (sym_has_type(flag)) {
            assert(!sym_matches_type(flag, &_PyNone_Type));
            eliminate_pop_guard(this_instr, true);
        }
        sym_set_const(flag, Py_None);
    }

    op(_GUARD_IS_NOT_NONE_POP, (flag -- )) {
        if (sym_is_const(ctx, flag)) {
            PyObject *value = sym_get_const(ctx, flag);
            assert(value != NULL);
            eliminate_pop_guard(this_instr, Py_IsNone(value));
        }
        else if (sym_has_type(flag)) {
            assert(!sym_matches_type(flag, &_PyNone_Type));
            eliminate_pop_guard(this_instr, false);
        }
    }

    op(_CHECK_PEP_523, (--)) {
        /* Setting the eval frame function invalidates
        * all executors, so no need to check dynamically */
        if (_PyInterpreterState_GET()->eval_frame == NULL) {
            REPLACE_OP(this_instr, _NOP, 0 ,0);
        }
    }

    op(_INSERT_NULL, (self -- method_and_self[2])) {
        method_and_self[0] = sym_new_null(ctx);
        method_and_self[1] = self;
    }

    op(_LOAD_SPECIAL, (method_and_self[2] -- method_and_self[2])) {
        method_and_self[0] = sym_new_not_null(ctx);
        method_and_self[1] = sym_new_unknown(ctx);
    }

    op(_JUMP_TO_TOP, (--)) {
        ctx->done = true;
    }

    op(_EXIT_TRACE, (exit_p/4 --)) {
        (void)exit_p;
        ctx->done = true;
    }

    op(_REPLACE_WITH_TRUE, (value -- res)) {
        REPLACE_OP(this_instr, _POP_TOP_LOAD_CONST_INLINE_BORROW, 0, (uintptr_t)Py_True);
        res = sym_new_const(ctx, Py_True);
    }

    op(_BUILD_TUPLE, (values[oparg] -- tup)) {
        tup = sym_new_tuple(ctx, oparg, values);
    }

    op(_BUILD_LIST, (values[oparg] -- list)) {
        list = sym_new_type(ctx, &PyList_Type);
    }

    op(_BUILD_SLICE, (values[oparg] -- slice)) {
        slice = sym_new_type(ctx, &PySlice_Type);
    }

    op(_BUILD_MAP, (values[oparg*2] -- map)) {
        map = sym_new_type(ctx, &PyDict_Type);
    }

    op(_UNPACK_SEQUENCE_TWO_TUPLE, (seq -- val1, val0)) {
        val0 = sym_tuple_getitem(ctx, seq, 0);
        val1 = sym_tuple_getitem(ctx, seq, 1);
    }

    op(_UNPACK_SEQUENCE_TUPLE, (seq -- values[oparg])) {
        for (int i = 0; i < oparg; i++) {
            values[i] = sym_tuple_getitem(ctx, seq, oparg - i - 1);
        }
    }

    op(_CALL_TUPLE_1, (callable, null, arg -- res)) {
        if (sym_matches_type(arg, &PyTuple_Type)) {
            // e.g. tuple((1, 2)) or tuple(foo) where foo is known to be a tuple
            res = arg;
        }
        else {
            res = sym_new_type(ctx, &PyTuple_Type);
        }
    }

    op(_GUARD_TOS_LIST, (tos -- tos)) {
        if (sym_matches_type(tos, &PyList_Type)) {
            REPLACE_OP(this_instr, _NOP, 0, 0);
        }
        sym_set_type(tos, &PyList_Type);
    }

    op(_GUARD_NOS_LIST, (nos, unused -- nos, unused)) {
        if (sym_matches_type(nos, &PyList_Type)) {
            REPLACE_OP(this_instr, _NOP, 0, 0);
        }
        sym_set_type(nos, &PyList_Type);
    }

    op(_GUARD_TOS_TUPLE, (tos -- tos)) {
        if (sym_matches_type(tos, &PyTuple_Type)) {
            REPLACE_OP(this_instr, _NOP, 0, 0);
        }
        sym_set_type(tos, &PyTuple_Type);
    }

    op(_GUARD_NOS_TUPLE, (nos, unused -- nos, unused)) {
        if (sym_matches_type(nos, &PyTuple_Type)) {
            REPLACE_OP(this_instr, _NOP, 0, 0);
        }
        sym_set_type(nos, &PyTuple_Type);
    }

    op(_GUARD_TOS_DICT, (tos -- tos)) {
        if (sym_matches_type(tos, &PyDict_Type)) {
            REPLACE_OP(this_instr, _NOP, 0, 0);
        }
        sym_set_type(tos, &PyDict_Type);
    }

    op(_GUARD_NOS_DICT, (nos, unused -- nos, unused)) {
        if (sym_matches_type(nos, &PyDict_Type)) {
            REPLACE_OP(this_instr, _NOP, 0, 0);
        }
        sym_set_type(nos, &PyDict_Type);
    }

    op(_GUARD_TOS_ANY_SET, (tos -- tos)) {
        if (sym_matches_type(tos, &PySet_Type) ||
            sym_matches_type(tos, &PyFrozenSet_Type))
        {
            REPLACE_OP(this_instr, _NOP, 0, 0);
        }
    }

    op(_GUARD_NOS_NULL, (null, unused -- null, unused)) {
        if (sym_is_null(null)) {
            REPLACE_OP(this_instr, _NOP, 0, 0);
        }
        sym_set_null(null);
    }

    op(_GUARD_CALLABLE_TYPE_1, (callable, unused, unused -- callable, unused, unused)) {
        if (sym_get_const(ctx, callable) == (PyObject *)&PyType_Type) {
            REPLACE_OP(this_instr, _NOP, 0, 0);
        }
        sym_set_const(callable, (PyObject *)&PyType_Type);
    }

<<<<<<< HEAD
    op(_GUARD_CALLABLE_TUPLE_1, (callable, unused, unused -- callable, unused, unused)) {
        if (sym_get_const(ctx, callable) == (PyObject *)&PyTuple_Type) {
            REPLACE_OP(this_instr, _NOP, 0, 0);
        }
        sym_set_const(callable, (PyObject *)&PyTuple_Type);
=======
    op(_GUARD_CALLABLE_STR_1, (callable, unused, unused -- callable, unused, unused)) {
        if (sym_get_const(ctx, callable) == (PyObject *)&PyUnicode_Type) {
            REPLACE_OP(this_instr, _NOP, 0, 0);
        }
        sym_set_const(callable, (PyObject *)&PyUnicode_Type);
>>>>>>> 0a387b31
    }

// END BYTECODES //

}<|MERGE_RESOLUTION|>--- conflicted
+++ resolved
@@ -1041,19 +1041,18 @@
         sym_set_const(callable, (PyObject *)&PyType_Type);
     }
 
-<<<<<<< HEAD
     op(_GUARD_CALLABLE_TUPLE_1, (callable, unused, unused -- callable, unused, unused)) {
         if (sym_get_const(ctx, callable) == (PyObject *)&PyTuple_Type) {
             REPLACE_OP(this_instr, _NOP, 0, 0);
         }
         sym_set_const(callable, (PyObject *)&PyTuple_Type);
-=======
+    }
+
     op(_GUARD_CALLABLE_STR_1, (callable, unused, unused -- callable, unused, unused)) {
         if (sym_get_const(ctx, callable) == (PyObject *)&PyUnicode_Type) {
             REPLACE_OP(this_instr, _NOP, 0, 0);
         }
         sym_set_const(callable, (PyObject *)&PyUnicode_Type);
->>>>>>> 0a387b31
     }
 
 // END BYTECODES //
