#include "Python.h"
#include "pycore_optimizer.h"
#include "pycore_uops.h"
#include "pycore_uop_ids.h"
#include "internal/pycore_moduleobject.h"

#define op(name, ...) /* NAME is ignored */

typedef struct _Py_UopsSymbol _Py_UopsSymbol;
typedef struct _Py_UOpsContext _Py_UOpsContext;
typedef struct _Py_UOpsAbstractFrame _Py_UOpsAbstractFrame;

/* Shortened forms for convenience */
#define sym_is_not_null _Py_uop_sym_is_not_null
#define sym_is_const _Py_uop_sym_is_const
#define sym_get_const _Py_uop_sym_get_const
#define sym_new_unknown _Py_uop_sym_new_unknown
#define sym_new_not_null _Py_uop_sym_new_not_null
#define sym_new_type _Py_uop_sym_new_type
#define sym_is_null _Py_uop_sym_is_null
#define sym_new_const _Py_uop_sym_new_const
#define sym_new_null _Py_uop_sym_new_null
#define sym_matches_type _Py_uop_sym_matches_type
#define sym_set_null _Py_uop_sym_set_null
#define sym_set_non_null _Py_uop_sym_set_non_null
#define sym_set_type _Py_uop_sym_set_type
#define sym_set_const _Py_uop_sym_set_const
#define sym_is_bottom _Py_uop_sym_is_bottom
#define frame_new _Py_uop_frame_new
#define frame_pop _Py_uop_frame_pop

static int
dummy_func(void) {

    PyCodeObject *code;
    int oparg;
    _Py_UopsSymbol *flag;
    _Py_UopsSymbol *left;
    _Py_UopsSymbol *right;
    _Py_UopsSymbol *value;
    _Py_UopsSymbol *res;
    _Py_UopsSymbol *iter;
    _Py_UopsSymbol *top;
    _Py_UopsSymbol *bottom;
    _Py_UOpsAbstractFrame *frame;
    _Py_UOpsContext *ctx;
    _PyUOpInstruction *this_instr;
    _PyBloomFilter *dependencies;
    int modified;

// BEGIN BYTECODES //

    op(_LOAD_FAST_CHECK, (-- value)) {
        value = GETLOCAL(oparg);
        // We guarantee this will error - just bail and don't optimize it.
        if (sym_is_null(value)) {
            goto out_of_space;
        }
    }

    op(_LOAD_FAST, (-- value)) {
        value = GETLOCAL(oparg);
    }

    op(_LOAD_FAST_AND_CLEAR, (-- value)) {
        value = GETLOCAL(oparg);
        _Py_UopsSymbol *temp;
        OUT_OF_SPACE_IF_NULL(temp = sym_new_null(ctx));
        GETLOCAL(oparg) = temp;
    }

    op(_STORE_FAST, (value --)) {
        GETLOCAL(oparg) = value;
    }

    op(_PUSH_NULL, (-- res)) {
        res = sym_new_null(ctx);
        if (res == NULL) {
            goto out_of_space;
        };
    }

    op(_GUARD_BOTH_INT, (left, right -- left, right)) {
        if (sym_matches_type(left, &PyLong_Type) &&
            sym_matches_type(right, &PyLong_Type)) {
            REPLACE_OP(this_instr, _NOP, 0, 0);
        }
        if (!sym_set_type(left, &PyLong_Type)) {
            goto hit_bottom;
        }
        if (!sym_set_type(right, &PyLong_Type)) {
            goto hit_bottom;
        }
    }

    op(_GUARD_BOTH_FLOAT, (left, right -- left, right)) {
        if (sym_matches_type(left, &PyFloat_Type) &&
            sym_matches_type(right, &PyFloat_Type)) {
            REPLACE_OP(this_instr, _NOP, 0 ,0);
        }
        if (!sym_set_type(left, &PyFloat_Type)) {
            goto hit_bottom;
        }
        if (!sym_set_type(right, &PyFloat_Type)) {
            goto hit_bottom;
        }
    }

    op(_GUARD_BOTH_UNICODE, (left, right -- left, right)) {
        if (sym_matches_type(left, &PyUnicode_Type) &&
            sym_matches_type(right, &PyUnicode_Type)) {
            REPLACE_OP(this_instr, _NOP, 0 ,0);
        }
        if (!sym_set_type(left, &PyUnicode_Type)) {
            goto hit_bottom;
        }
        if (!sym_set_type(right, &PyUnicode_Type)) {
            goto hit_bottom;
        }
    }

    op(_BINARY_OP_ADD_INT, (left, right -- res)) {
        if (sym_is_const(left) && sym_is_const(right) &&
            sym_matches_type(left, &PyLong_Type) && sym_matches_type(right, &PyLong_Type))
        {
            assert(PyLong_CheckExact(sym_get_const(left)));
            assert(PyLong_CheckExact(sym_get_const(right)));
            PyObject *temp = _PyLong_Add((PyLongObject *)sym_get_const(left),
                                         (PyLongObject *)sym_get_const(right));
            if (temp == NULL) {
                goto error;
            }
            res = sym_new_const(ctx, temp);
            Py_DECREF(temp);
            OUT_OF_SPACE_IF_NULL(res);
            // TODO gh-115506:
            // replace opcode with constant propagated one and add tests!
        }
        else {
            OUT_OF_SPACE_IF_NULL(res = sym_new_type(ctx, &PyLong_Type));
        }
    }

    op(_BINARY_OP_SUBTRACT_INT, (left, right -- res)) {
        if (sym_is_const(left) && sym_is_const(right) &&
            sym_matches_type(left, &PyLong_Type) && sym_matches_type(right, &PyLong_Type))
        {
            assert(PyLong_CheckExact(sym_get_const(left)));
            assert(PyLong_CheckExact(sym_get_const(right)));
            PyObject *temp = _PyLong_Subtract((PyLongObject *)sym_get_const(left),
                                              (PyLongObject *)sym_get_const(right));
            if (temp == NULL) {
                goto error;
            }
            res = sym_new_const(ctx, temp);
            Py_DECREF(temp);
            OUT_OF_SPACE_IF_NULL(res);
            // TODO gh-115506:
            // replace opcode with constant propagated one and add tests!
        }
        else {
            OUT_OF_SPACE_IF_NULL(res = sym_new_type(ctx, &PyLong_Type));
        }
    }

    op(_BINARY_OP_MULTIPLY_INT, (left, right -- res)) {
        if (sym_is_const(left) && sym_is_const(right) &&
            sym_matches_type(left, &PyLong_Type) && sym_matches_type(right, &PyLong_Type))
        {
            assert(PyLong_CheckExact(sym_get_const(left)));
            assert(PyLong_CheckExact(sym_get_const(right)));
            PyObject *temp = _PyLong_Multiply((PyLongObject *)sym_get_const(left),
                                              (PyLongObject *)sym_get_const(right));
            if (temp == NULL) {
                goto error;
            }
            res = sym_new_const(ctx, temp);
            Py_DECREF(temp);
            OUT_OF_SPACE_IF_NULL(res);
            // TODO gh-115506:
            // replace opcode with constant propagated one and add tests!
        }
        else {
            OUT_OF_SPACE_IF_NULL(res = sym_new_type(ctx, &PyLong_Type));
        }
    }

    op(_BINARY_OP_ADD_FLOAT, (left, right -- res)) {
        if (sym_is_const(left) && sym_is_const(right) &&
            sym_matches_type(left, &PyFloat_Type) && sym_matches_type(right, &PyFloat_Type))
        {
            assert(PyFloat_CheckExact(sym_get_const(left)));
            assert(PyFloat_CheckExact(sym_get_const(right)));
            PyObject *temp = PyFloat_FromDouble(
                PyFloat_AS_DOUBLE(sym_get_const(left)) +
                PyFloat_AS_DOUBLE(sym_get_const(right)));
            if (temp == NULL) {
                goto error;
            }
<<<<<<< HEAD
            OUT_OF_SPACE_IF_NULL(res = sym_new_const(ctx, temp));
=======
            res = sym_new_const(ctx, temp);
            Py_DECREF(temp);
            OUT_OF_SPACE_IF_NULL(res);
>>>>>>> 06565090
            // TODO gh-115506:
            // replace opcode with constant propagated one and update tests!
        }
        else {
            OUT_OF_SPACE_IF_NULL(res = sym_new_type(ctx, &PyFloat_Type));
        }
    }

    op(_BINARY_OP_SUBTRACT_FLOAT, (left, right -- res)) {
        if (sym_is_const(left) && sym_is_const(right) &&
            sym_matches_type(left, &PyFloat_Type) && sym_matches_type(right, &PyFloat_Type))
        {
            assert(PyFloat_CheckExact(sym_get_const(left)));
            assert(PyFloat_CheckExact(sym_get_const(right)));
            PyObject *temp = PyFloat_FromDouble(
                PyFloat_AS_DOUBLE(sym_get_const(left)) -
                PyFloat_AS_DOUBLE(sym_get_const(right)));
            if (temp == NULL) {
                goto error;
            }
<<<<<<< HEAD
            OUT_OF_SPACE_IF_NULL(res = sym_new_const(ctx, temp));
=======
            res = sym_new_const(ctx, temp);
            Py_DECREF(temp);
            OUT_OF_SPACE_IF_NULL(res);
>>>>>>> 06565090
            // TODO gh-115506:
            // replace opcode with constant propagated one and update tests!
        }
        else {
            OUT_OF_SPACE_IF_NULL(res = sym_new_type(ctx, &PyFloat_Type));
        }
    }

    op(_BINARY_OP_MULTIPLY_FLOAT, (left, right -- res)) {
        if (sym_is_const(left) && sym_is_const(right) &&
            sym_matches_type(left, &PyFloat_Type) && sym_matches_type(right, &PyFloat_Type))
        {
            assert(PyFloat_CheckExact(sym_get_const(left)));
            assert(PyFloat_CheckExact(sym_get_const(right)));
            PyObject *temp = PyFloat_FromDouble(
                PyFloat_AS_DOUBLE(sym_get_const(left)) *
                PyFloat_AS_DOUBLE(sym_get_const(right)));
            if (temp == NULL) {
                goto error;
            }
<<<<<<< HEAD
            OUT_OF_SPACE_IF_NULL(res = sym_new_const(ctx, temp));
=======
            res = sym_new_const(ctx, temp);
            Py_DECREF(temp);
            OUT_OF_SPACE_IF_NULL(res);
>>>>>>> 06565090
            // TODO gh-115506:
            // replace opcode with constant propagated one and update tests!
        }
        else {
            OUT_OF_SPACE_IF_NULL(res = sym_new_type(ctx, &PyFloat_Type));
        }
    }

    op(_TO_BOOL, (value -- res)) {
        (void)value;
        res = sym_new_type(ctx, &PyBool_Type);
        OUT_OF_SPACE_IF_NULL(res);
    }

    op(_TO_BOOL_BOOL, (value -- value)) {
        if (sym_matches_type(value, &PyBool_Type)) {
            REPLACE_OP(this_instr, _NOP, 0, 0);
        }
        else {
            sym_set_type(value, &PyBool_Type);
        }
    }

    op(_TO_BOOL_INT, (value -- res)) {
        if (sym_is_const(value) && sym_matches_type(value, &PyLong_Type)) {
            PyObject *load = _PyLong_IsZero((PyLongObject *)sym_get_const(value))
                             ? Py_False : Py_True;
            REPLACE_OP(this_instr, _POP_TOP_LOAD_CONST_INLINE_BORROW, 0, (uintptr_t)load);
            OUT_OF_SPACE_IF_NULL(res = sym_new_const(ctx, load));
        }
        else {
            OUT_OF_SPACE_IF_NULL(res = sym_new_type(ctx, &PyBool_Type));
        }
        sym_set_type(value, &PyLong_Type);
    }

    op(_TO_BOOL_LIST, (value -- res)) {
        sym_set_type(value, &PyList_Type);
        OUT_OF_SPACE_IF_NULL(res = sym_new_type(ctx, &PyBool_Type));
    }

    op(_TO_BOOL_NONE, (value -- res)) {
        if (sym_get_const(value) == Py_None) {
            REPLACE_OP(this_instr, _POP_TOP_LOAD_CONST_INLINE_BORROW, 0, (uintptr_t)Py_False);
        }
        sym_set_const(value, Py_None);
        OUT_OF_SPACE_IF_NULL(res = sym_new_const(ctx, Py_False));
    }

    op(_TO_BOOL_STR, (value -- res)) {
        if (sym_is_const(value) && sym_matches_type(value, &PyUnicode_Type)) {
            PyObject *load = sym_get_const(value) == &_Py_STR(empty) ? Py_False : Py_True;
            REPLACE_OP(this_instr, _POP_TOP_LOAD_CONST_INLINE_BORROW, 0, (uintptr_t)load);
            OUT_OF_SPACE_IF_NULL(res = sym_new_const(ctx, load));
        }
        else {
            OUT_OF_SPACE_IF_NULL(res = sym_new_type(ctx, &PyBool_Type));
        }
        sym_set_type(value, &PyUnicode_Type);
    }

    op(_LOAD_CONST, (-- value)) {
        // There should be no LOAD_CONST. It should be all
        // replaced by peephole_opt.
        Py_UNREACHABLE();
    }

    op(_LOAD_CONST_INLINE, (ptr/4 -- value)) {
        OUT_OF_SPACE_IF_NULL(value = sym_new_const(ctx, ptr));
    }

    op(_LOAD_CONST_INLINE_BORROW, (ptr/4 -- value)) {
        OUT_OF_SPACE_IF_NULL(value = sym_new_const(ctx, ptr));
    }

    op(_LOAD_CONST_INLINE_WITH_NULL, (ptr/4 -- value, null)) {
        OUT_OF_SPACE_IF_NULL(value = sym_new_const(ctx, ptr));
        OUT_OF_SPACE_IF_NULL(null = sym_new_null(ctx));
    }

    op(_LOAD_CONST_INLINE_BORROW_WITH_NULL, (ptr/4 -- value, null)) {
        OUT_OF_SPACE_IF_NULL(value = sym_new_const(ctx, ptr));
        OUT_OF_SPACE_IF_NULL(null = sym_new_null(ctx));
    }


    op(_COPY, (bottom, unused[oparg-1] -- bottom, unused[oparg-1], top)) {
        assert(oparg > 0);
        top = bottom;
    }

    op(_SWAP, (bottom, unused[oparg-2], top --
        top, unused[oparg-2], bottom)) {
    }

    op(_LOAD_ATTR_INSTANCE_VALUE, (index/1, owner -- attr, null if (oparg & 1))) {
        _LOAD_ATTR_NOT_NULL
        (void)index;
        (void)owner;
    }

    op(_CHECK_ATTR_MODULE, (dict_version/2, owner -- owner)) {
        (void)dict_version;
        if (sym_is_const(owner)) {
            PyObject *cnst = sym_get_const(owner);
            if (PyModule_CheckExact(cnst)) {
                PyModuleObject *mod = (PyModuleObject *)cnst;
                PyObject *dict = mod->md_dict;
                uint64_t watched_mutations = get_mutations(dict);
                if (watched_mutations < _Py_MAX_ALLOWED_GLOBALS_MODIFICATIONS) {
                    PyDict_Watch(GLOBALS_WATCHER_ID, dict);
                    _Py_BloomFilter_Add(dependencies, dict);
                    this_instr->opcode = _NOP;
                }
            }
        }
    }

    op(_LOAD_ATTR_MODULE, (index/1, owner -- attr, null if (oparg & 1))) {
        (void)index;
        OUT_OF_SPACE_IF_NULL(null = sym_new_null(ctx));
        attr = NULL;
        if (this_instr[-1].opcode == _NOP) {
            // Preceding _CHECK_ATTR_MODULE was removed: mod is const and dict is watched.
            assert(sym_is_const(owner));
            PyModuleObject *mod = (PyModuleObject *)sym_get_const(owner);
            assert(PyModule_CheckExact(mod));
            PyObject *dict = mod->md_dict;
            PyObject *res = convert_global_to_const(this_instr, dict);
            if (res != NULL) {
                this_instr[-1].opcode = _POP_TOP;
                OUT_OF_SPACE_IF_NULL(attr = sym_new_const(ctx, res));
            }
        }
        if (attr == NULL) {
            /* No conversion made. We don't know what `attr` is. */
            OUT_OF_SPACE_IF_NULL(attr = sym_new_not_null(ctx));
        }
    }

    op(_LOAD_ATTR_WITH_HINT, (hint/1, owner -- attr, null if (oparg & 1))) {
        _LOAD_ATTR_NOT_NULL
        (void)hint;
        (void)owner;
    }

    op(_LOAD_ATTR_SLOT, (index/1, owner -- attr, null if (oparg & 1))) {
        _LOAD_ATTR_NOT_NULL
        (void)index;
        (void)owner;
    }

    op(_LOAD_ATTR_CLASS, (descr/4, owner -- attr, null if (oparg & 1))) {
        _LOAD_ATTR_NOT_NULL
        (void)descr;
        (void)owner;
    }

    op(_LOAD_ATTR_METHOD_WITH_VALUES, (descr/4, owner -- attr, self if (1))) {
        (void)descr;
        OUT_OF_SPACE_IF_NULL(attr = sym_new_not_null(ctx));
        self = owner;
    }

    op(_LOAD_ATTR_METHOD_NO_DICT, (descr/4, owner -- attr, self if (1))) {
        (void)descr;
        OUT_OF_SPACE_IF_NULL(attr = sym_new_not_null(ctx));
        self = owner;
    }

    op(_LOAD_ATTR_METHOD_LAZY_DICT, (descr/4, owner -- attr, self if (1))) {
        (void)descr;
        OUT_OF_SPACE_IF_NULL(attr = sym_new_not_null(ctx));
        self = owner;
    }

    op(_INIT_CALL_BOUND_METHOD_EXACT_ARGS, (callable, unused, unused[oparg] -- func, self, unused[oparg])) {
        (void)callable;
        OUT_OF_SPACE_IF_NULL(func = sym_new_not_null(ctx));
        OUT_OF_SPACE_IF_NULL(self = sym_new_not_null(ctx));
    }


    op(_CHECK_FUNCTION_EXACT_ARGS, (func_version/2, callable, self_or_null, unused[oparg] -- callable, self_or_null, unused[oparg])) {
        if (!sym_set_type(callable, &PyFunction_Type)) {
            goto hit_bottom;
        }
        (void)self_or_null;
        (void)func_version;
    }

    op(_CHECK_CALL_BOUND_METHOD_EXACT_ARGS, (callable, null, unused[oparg] -- callable, null, unused[oparg])) {
        if (!sym_set_null(null)) {
            goto hit_bottom;
        }
        if (!sym_set_type(callable, &PyMethod_Type)) {
            goto hit_bottom;
        }
    }

    op(_INIT_CALL_PY_EXACT_ARGS, (callable, self_or_null, args[oparg] -- new_frame: _Py_UOpsAbstractFrame *)) {
        int argcount = oparg;

        (void)callable;

        PyFunctionObject *func = (PyFunctionObject *)(this_instr + 2)->operand;
        if (func == NULL) {
            goto error;
        }
        PyCodeObject *co = (PyCodeObject *)func->func_code;

        assert(self_or_null != NULL);
        assert(args != NULL);
        if (sym_is_not_null(self_or_null)) {
            // Bound method fiddling, same as _INIT_CALL_PY_EXACT_ARGS in VM
            args--;
            argcount++;
        }

        _Py_UopsSymbol **localsplus_start = ctx->n_consumed;
        int n_locals_already_filled = 0;
        // Can determine statically, so we interleave the new locals
        // and make the current stack the new locals.
        // This also sets up for true call inlining.
        if (sym_is_null(self_or_null) || sym_is_not_null(self_or_null)) {
            localsplus_start = args;
            n_locals_already_filled = argcount;
        }
        OUT_OF_SPACE_IF_NULL(new_frame =
                             frame_new(ctx, co, localsplus_start, n_locals_already_filled, 0));
    }

    op(_POP_FRAME, (retval -- res)) {
        SYNC_SP();
        ctx->frame->stack_pointer = stack_pointer;
        frame_pop(ctx);
        stack_pointer = ctx->frame->stack_pointer;
        res = retval;
    }

    op(_PUSH_FRAME, (new_frame: _Py_UOpsAbstractFrame * -- unused if (0))) {
        SYNC_SP();
        ctx->frame->stack_pointer = stack_pointer;
        ctx->frame = new_frame;
        ctx->curr_frame_depth++;
        stack_pointer = new_frame->stack_pointer;
    }

    op(_UNPACK_SEQUENCE, (seq -- values[oparg])) {
        /* This has to be done manually */
        (void)seq;
        for (int i = 0; i < oparg; i++) {
            OUT_OF_SPACE_IF_NULL(values[i] = sym_new_unknown(ctx));
        }
    }

    op(_UNPACK_EX, (seq -- values[oparg & 0xFF], unused, unused[oparg >> 8])) {
        /* This has to be done manually */
        (void)seq;
        int totalargs = (oparg & 0xFF) + (oparg >> 8) + 1;
        for (int i = 0; i < totalargs; i++) {
            OUT_OF_SPACE_IF_NULL(values[i] = sym_new_unknown(ctx));
        }
    }

    op(_ITER_NEXT_RANGE, (iter -- iter, next)) {
       OUT_OF_SPACE_IF_NULL(next = sym_new_type(ctx, &PyLong_Type));
       (void)iter;
    }




// END BYTECODES //

}<|MERGE_RESOLUTION|>--- conflicted
+++ resolved
@@ -197,13 +197,9 @@
             if (temp == NULL) {
                 goto error;
             }
-<<<<<<< HEAD
-            OUT_OF_SPACE_IF_NULL(res = sym_new_const(ctx, temp));
-=======
             res = sym_new_const(ctx, temp);
             Py_DECREF(temp);
             OUT_OF_SPACE_IF_NULL(res);
->>>>>>> 06565090
             // TODO gh-115506:
             // replace opcode with constant propagated one and update tests!
         }
@@ -224,13 +220,9 @@
             if (temp == NULL) {
                 goto error;
             }
-<<<<<<< HEAD
-            OUT_OF_SPACE_IF_NULL(res = sym_new_const(ctx, temp));
-=======
             res = sym_new_const(ctx, temp);
             Py_DECREF(temp);
             OUT_OF_SPACE_IF_NULL(res);
->>>>>>> 06565090
             // TODO gh-115506:
             // replace opcode with constant propagated one and update tests!
         }
@@ -251,13 +243,9 @@
             if (temp == NULL) {
                 goto error;
             }
-<<<<<<< HEAD
-            OUT_OF_SPACE_IF_NULL(res = sym_new_const(ctx, temp));
-=======
             res = sym_new_const(ctx, temp);
             Py_DECREF(temp);
             OUT_OF_SPACE_IF_NULL(res);
->>>>>>> 06565090
             // TODO gh-115506:
             // replace opcode with constant propagated one and update tests!
         }
