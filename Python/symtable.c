#include "Python.h"
#include "internal/pystate.h"
#ifdef Yield
#undef Yield /* undefine conflicting macro from winbase.h */
#endif
#include "Python-ast.h"
#include "code.h"
#include "symtable.h"
#include "structmember.h"

/* error strings used for warnings */
#define GLOBAL_PARAM \
"name '%U' is parameter and global"

#define NONLOCAL_PARAM \
"name '%U' is parameter and nonlocal"

#define GLOBAL_AFTER_ASSIGN \
"name '%U' is assigned to before global declaration"

#define NONLOCAL_AFTER_ASSIGN \
"name '%U' is assigned to before nonlocal declaration"

#define GLOBAL_AFTER_USE \
"name '%U' is used prior to global declaration"

#define NONLOCAL_AFTER_USE \
"name '%U' is used prior to nonlocal declaration"

#define GLOBAL_ANNOT \
"annotated name '%U' can't be global"

#define NONLOCAL_ANNOT \
"annotated name '%U' can't be nonlocal"

#define IMPORT_STAR_WARNING "import * only allowed at module level"

static PySTEntryObject *
ste_new(struct symtable *st, identifier name, _Py_block_ty block,
        void *key, int lineno, int col_offset)
{
    PySTEntryObject *ste = NULL;
    PyObject *k = NULL;

    k = PyLong_FromVoidPtr(key);
    if (k == NULL)
        goto fail;
    ste = PyObject_New(PySTEntryObject, &PySTEntry_Type);
    if (ste == NULL) {
        Py_DECREF(k);
        goto fail;
    }
    ste->ste_table = st;
    ste->ste_id = k; /* ste owns reference to k */

    Py_INCREF(name);
    ste->ste_name = name;

    ste->ste_symbols = NULL;
    ste->ste_varnames = NULL;
    ste->ste_children = NULL;

    ste->ste_directives = NULL;

    ste->ste_type = block;
    ste->ste_nested = 0;
    ste->ste_free = 0;
    ste->ste_varargs = 0;
    ste->ste_varkeywords = 0;
    ste->ste_opt_lineno = 0;
    ste->ste_opt_col_offset = 0;
    ste->ste_tmpname = 0;
    ste->ste_lineno = lineno;
    ste->ste_col_offset = col_offset;

    if (st->st_cur != NULL &&
        (st->st_cur->ste_nested ||
         st->st_cur->ste_type == FunctionBlock))
        ste->ste_nested = 1;
    ste->ste_child_free = 0;
    ste->ste_generator = 0;
    ste->ste_coroutine = 0;
    ste->ste_returns_value = 0;
    ste->ste_needs_class_closure = 0;

    ste->ste_symbols = PyDict_New();
    ste->ste_varnames = PyList_New(0);
    ste->ste_children = PyList_New(0);
    if (ste->ste_symbols == NULL
        || ste->ste_varnames == NULL
        || ste->ste_children == NULL)
        goto fail;

    if (PyDict_SetItem(st->st_blocks, ste->ste_id, (PyObject *)ste) < 0)
        goto fail;

    return ste;
 fail:
    Py_XDECREF(ste);
    return NULL;
}

static PyObject *
ste_repr(PySTEntryObject *ste)
{
    return PyUnicode_FromFormat("<symtable entry %U(%ld), line %d>",
                                ste->ste_name,
                                PyLong_AS_LONG(ste->ste_id), ste->ste_lineno);
}

static void
ste_dealloc(PySTEntryObject *ste)
{
    ste->ste_table = NULL;
    Py_XDECREF(ste->ste_id);
    Py_XDECREF(ste->ste_name);
    Py_XDECREF(ste->ste_symbols);
    Py_XDECREF(ste->ste_varnames);
    Py_XDECREF(ste->ste_children);
    Py_XDECREF(ste->ste_directives);
    PyObject_Del(ste);
}

#define OFF(x) offsetof(PySTEntryObject, x)

static PyMemberDef ste_memberlist[] = {
    {"id",       T_OBJECT, OFF(ste_id), READONLY},
    {"name",     T_OBJECT, OFF(ste_name), READONLY},
    {"symbols",  T_OBJECT, OFF(ste_symbols), READONLY},
    {"varnames", T_OBJECT, OFF(ste_varnames), READONLY},
    {"children", T_OBJECT, OFF(ste_children), READONLY},
    {"nested",   T_INT,    OFF(ste_nested), READONLY},
    {"type",     T_INT,    OFF(ste_type), READONLY},
    {"lineno",   T_INT,    OFF(ste_lineno), READONLY},
    {NULL}
};

PyTypeObject PySTEntry_Type = {
    PyVarObject_HEAD_INIT(&PyType_Type, 0)
    "symtable entry",
    sizeof(PySTEntryObject),
    0,
    (destructor)ste_dealloc,                /* tp_dealloc */
    0,                                      /* tp_print */
    0,                                         /* tp_getattr */
    0,                                          /* tp_setattr */
    0,                                          /* tp_reserved */
    (reprfunc)ste_repr,                         /* tp_repr */
    0,                                          /* tp_as_number */
    0,                                          /* tp_as_sequence */
    0,                                          /* tp_as_mapping */
    0,                                          /* tp_hash */
    0,                                          /* tp_call */
    0,                                          /* tp_str */
    PyObject_GenericGetAttr,                    /* tp_getattro */
    0,                                          /* tp_setattro */
    0,                                          /* tp_as_buffer */
    Py_TPFLAGS_DEFAULT,                         /* tp_flags */
    0,                                          /* tp_doc */
    0,                                          /* tp_traverse */
    0,                                          /* tp_clear */
    0,                                          /* tp_richcompare */
    0,                                          /* tp_weaklistoffset */
    0,                                          /* tp_iter */
    0,                                          /* tp_iternext */
    0,                                          /* tp_methods */
    ste_memberlist,                             /* tp_members */
    0,                                          /* tp_getset */
    0,                                          /* tp_base */
    0,                                          /* tp_dict */
    0,                                          /* tp_descr_get */
    0,                                          /* tp_descr_set */
    0,                                          /* tp_dictoffset */
    0,                                          /* tp_init */
    0,                                          /* tp_alloc */
    0,                                          /* tp_new */
};

static int symtable_analyze(struct symtable *st);
static int symtable_enter_block(struct symtable *st, identifier name,
                                _Py_block_ty block, void *ast, int lineno,
                                int col_offset);
static int symtable_exit_block(struct symtable *st, void *ast);
static int symtable_visit_stmt(struct symtable *st, stmt_ty s);
static int symtable_visit_expr(struct symtable *st, expr_ty s);
static int symtable_visit_genexp(struct symtable *st, expr_ty s);
static int symtable_visit_listcomp(struct symtable *st, expr_ty s);
static int symtable_visit_setcomp(struct symtable *st, expr_ty s);
static int symtable_visit_dictcomp(struct symtable *st, expr_ty s);
static int symtable_visit_arguments(struct symtable *st, arguments_ty);
static int symtable_visit_excepthandler(struct symtable *st, excepthandler_ty);
static int symtable_visit_alias(struct symtable *st, alias_ty);
static int symtable_visit_comprehension(struct symtable *st, comprehension_ty);
static int symtable_visit_keyword(struct symtable *st, keyword_ty);
static int symtable_visit_slice(struct symtable *st, slice_ty);
static int symtable_visit_params(struct symtable *st, asdl_seq *args);
static int symtable_visit_argannotations(struct symtable *st, asdl_seq *args);
static int symtable_implicit_arg(struct symtable *st, int pos);
static int symtable_visit_annotations(struct symtable *st, stmt_ty s, arguments_ty, expr_ty);
static int symtable_visit_withitem(struct symtable *st, withitem_ty item);


static identifier top = NULL, lambda = NULL, genexpr = NULL,
    listcomp = NULL, setcomp = NULL, dictcomp = NULL,
    __class__ = NULL;

#define GET_IDENTIFIER(VAR) \
    ((VAR) ? (VAR) : ((VAR) = PyUnicode_InternFromString(# VAR)))

#define DUPLICATE_ARGUMENT \
"duplicate argument '%U' in function definition"

static struct symtable *
symtable_new(void)
{
    struct symtable *st;

    st = (struct symtable *)PyMem_Malloc(sizeof(struct symtable));
    if (st == NULL)
        return NULL;

    st->st_filename = NULL;
    st->st_blocks = NULL;

    if ((st->st_stack = PyList_New(0)) == NULL)
        goto fail;
    if ((st->st_blocks = PyDict_New()) == NULL)
        goto fail;
    st->st_cur = NULL;
    st->st_private = NULL;
    return st;
 fail:
    PySymtable_Free(st);
    return NULL;
}

/* When compiling the use of C stack is probably going to be a lot
   lighter than when executing Python code but still can overflow
   and causing a Python crash if not checked (e.g. eval("()"*300000)).
   Using the current recursion limit for the compiler seems too
   restrictive (it caused at least one test to fail) so a factor is
   used to allow deeper recursion when compiling an expression.

   Using a scaling factor means this should automatically adjust when
   the recursion limit is adjusted for small or large C stack allocations.
*/
#define COMPILER_STACK_FRAME_SCALE 3

struct symtable *
PySymtable_BuildObject(mod_ty mod, PyObject *filename, PyFutureFeatures *future)
{
    struct symtable *st = symtable_new();
    asdl_seq *seq;
    int i;
    PyThreadState *tstate;
    int recursion_limit = Py_GetRecursionLimit();

    if (st == NULL)
        return NULL;
    if (filename == NULL) {
        PySymtable_Free(st);
        return NULL;
    }
    Py_INCREF(filename);
    st->st_filename = filename;
    st->st_future = future;

    /* Setup recursion depth check counters */
    tstate = PyThreadState_GET();
    if (!tstate) {
        PySymtable_Free(st);
        return NULL;
    }
    /* Be careful here to prevent overflow. */
    st->recursion_depth = (tstate->recursion_depth < INT_MAX / COMPILER_STACK_FRAME_SCALE) ?
        tstate->recursion_depth * COMPILER_STACK_FRAME_SCALE : tstate->recursion_depth;
    st->recursion_limit = (recursion_limit < INT_MAX / COMPILER_STACK_FRAME_SCALE) ?
        recursion_limit * COMPILER_STACK_FRAME_SCALE : recursion_limit;

    /* Make the initial symbol information gathering pass */
    if (!GET_IDENTIFIER(top) ||
        !symtable_enter_block(st, top, ModuleBlock, (void *)mod, 0, 0)) {
        PySymtable_Free(st);
        return NULL;
    }

    st->st_top = st->st_cur;
    switch (mod->kind) {
    case Module_kind:
        seq = mod->v.Module.body;
        for (i = 0; i < asdl_seq_LEN(seq); i++)
            if (!symtable_visit_stmt(st,
                        (stmt_ty)asdl_seq_GET(seq, i)))
                goto error;
        break;
    case Expression_kind:
        if (!symtable_visit_expr(st, mod->v.Expression.body))
            goto error;
        break;
    case Interactive_kind:
        seq = mod->v.Interactive.body;
        for (i = 0; i < asdl_seq_LEN(seq); i++)
            if (!symtable_visit_stmt(st,
                        (stmt_ty)asdl_seq_GET(seq, i)))
                goto error;
        break;
    case Suite_kind:
        PyErr_SetString(PyExc_RuntimeError,
                        "this compiler does not handle Suites");
        goto error;
    }
    if (!symtable_exit_block(st, (void *)mod)) {
        PySymtable_Free(st);
        return NULL;
    }
    /* Make the second symbol analysis pass */
    if (symtable_analyze(st))
        return st;
    PySymtable_Free(st);
    return NULL;
 error:
    (void) symtable_exit_block(st, (void *)mod);
    PySymtable_Free(st);
    return NULL;
}

struct symtable *
PySymtable_Build(mod_ty mod, const char *filename_str, PyFutureFeatures *future)
{
    PyObject *filename;
    struct symtable *st;
    filename = PyUnicode_DecodeFSDefault(filename_str);
    if (filename == NULL)
        return NULL;
    st = PySymtable_BuildObject(mod, filename, future);
    Py_DECREF(filename);
    return st;
}

void
PySymtable_Free(struct symtable *st)
{
    Py_XDECREF(st->st_filename);
    Py_XDECREF(st->st_blocks);
    Py_XDECREF(st->st_stack);
    PyMem_Free((void *)st);
}

PySTEntryObject *
PySymtable_Lookup(struct symtable *st, void *key)
{
    PyObject *k, *v;

    k = PyLong_FromVoidPtr(key);
    if (k == NULL)
        return NULL;
    v = PyDict_GetItem(st->st_blocks, k);
    if (v) {
        assert(PySTEntry_Check(v));
        Py_INCREF(v);
    }
    else {
        PyErr_SetString(PyExc_KeyError,
                        "unknown symbol table entry");
    }

    Py_DECREF(k);
    return (PySTEntryObject *)v;
}

int
PyST_GetScope(PySTEntryObject *ste, PyObject *name)
{
    PyObject *v = PyDict_GetItem(ste->ste_symbols, name);
    if (!v)
        return 0;
    assert(PyLong_Check(v));
    return (PyLong_AS_LONG(v) >> SCOPE_OFFSET) & SCOPE_MASK;
}

static int
error_at_directive(PySTEntryObject *ste, PyObject *name)
{
    Py_ssize_t i;
    PyObject *data;
    assert(ste->ste_directives);
    for (i = 0; i < PyList_GET_SIZE(ste->ste_directives); i++) {
        data = PyList_GET_ITEM(ste->ste_directives, i);
        assert(PyTuple_CheckExact(data));
        assert(PyUnicode_CheckExact(PyTuple_GET_ITEM(data, 0)));
        if (PyUnicode_Compare(PyTuple_GET_ITEM(data, 0), name) == 0) {
            PyErr_SyntaxLocationObject(ste->ste_table->st_filename,
                                       PyLong_AsLong(PyTuple_GET_ITEM(data, 1)),
                                       PyLong_AsLong(PyTuple_GET_ITEM(data, 2)));

            return 0;
        }
    }
    PyErr_SetString(PyExc_RuntimeError,
                    "BUG: internal directive bookkeeping broken");
    return 0;
}


/* Analyze raw symbol information to determine scope of each name.

   The next several functions are helpers for symtable_analyze(),
   which determines whether a name is local, global, or free.  In addition,
   it determines which local variables are cell variables; they provide
   bindings that are used for free variables in enclosed blocks.

   There are also two kinds of global variables, implicit and explicit.  An
   explicit global is declared with the global statement.  An implicit
   global is a free variable for which the compiler has found no binding
   in an enclosing function scope.  The implicit global is either a global
   or a builtin.  Python's module and class blocks use the xxx_NAME opcodes
   to handle these names to implement slightly odd semantics.  In such a
   block, the name is treated as global until it is assigned to; then it
   is treated as a local.

   The symbol table requires two passes to determine the scope of each name.
   The first pass collects raw facts from the AST via the symtable_visit_*
   functions: the name is a parameter here, the name is used but not defined
   here, etc.  The second pass analyzes these facts during a pass over the
   PySTEntryObjects created during pass 1.

   When a function is entered during the second pass, the parent passes
   the set of all name bindings visible to its children.  These bindings
   are used to determine if non-local variables are free or implicit globals.
   Names which are explicitly declared nonlocal must exist in this set of
   visible names - if they do not, a syntax error is raised. After doing
   the local analysis, it analyzes each of its child blocks using an
   updated set of name bindings.

   The children update the free variable set.  If a local variable is added to
   the free variable set by the child, the variable is marked as a cell.  The
   function object being defined must provide runtime storage for the variable
   that may outlive the function's frame.  Cell variables are removed from the
   free set before the analyze function returns to its parent.

   During analysis, the names are:
      symbols: dict mapping from symbol names to flag values (including offset scope values)
      scopes: dict mapping from symbol names to scope values (no offset)
      local: set of all symbol names local to the current scope
      bound: set of all symbol names local to a containing function scope
      free: set of all symbol names referenced but not bound in child scopes
      global: set of all symbol names explicitly declared as global
*/

#define SET_SCOPE(DICT, NAME, I) { \
    PyObject *o = PyLong_FromLong(I); \
    if (!o) \
        return 0; \
    if (PyDict_SetItem((DICT), (NAME), o) < 0) { \
        Py_DECREF(o); \
        return 0; \
    } \
    Py_DECREF(o); \
}

/* Decide on scope of name, given flags.

   The namespace dictionaries may be modified to record information
   about the new name.  For example, a new global will add an entry to
   global.  A name that was global can be changed to local.
*/

static int
analyze_name(PySTEntryObject *ste, PyObject *scopes, PyObject *name, long flags,
             PyObject *bound, PyObject *local, PyObject *free,
             PyObject *global)
{
    if (flags & DEF_GLOBAL) {
        if (flags & DEF_NONLOCAL) {
            PyErr_Format(PyExc_SyntaxError,
                         "name '%U' is nonlocal and global",
                         name);
            return error_at_directive(ste, name);
        }
        SET_SCOPE(scopes, name, GLOBAL_EXPLICIT);
        if (PySet_Add(global, name) < 0)
            return 0;
        if (bound && (PySet_Discard(bound, name) < 0))
            return 0;
        return 1;
    }
    if (flags & DEF_NONLOCAL) {
        if (!bound) {
            PyErr_Format(PyExc_SyntaxError,
                         "nonlocal declaration not allowed at module level");
            return error_at_directive(ste, name);
        }
        if (!PySet_Contains(bound, name)) {
            PyErr_Format(PyExc_SyntaxError,
                         "no binding for nonlocal '%U' found",
                         name);

            return error_at_directive(ste, name);
        }
        SET_SCOPE(scopes, name, FREE);
        ste->ste_free = 1;
        return PySet_Add(free, name) >= 0;
    }
    if (flags & DEF_BOUND) {
        SET_SCOPE(scopes, name, LOCAL);
        if (PySet_Add(local, name) < 0)
            return 0;
        if (PySet_Discard(global, name) < 0)
            return 0;
        return 1;
    }
    /* If an enclosing block has a binding for this name, it
       is a free variable rather than a global variable.
       Note that having a non-NULL bound implies that the block
       is nested.
    */
    if (bound && PySet_Contains(bound, name)) {
        SET_SCOPE(scopes, name, FREE);
        ste->ste_free = 1;
        return PySet_Add(free, name) >= 0;
    }
    /* If a parent has a global statement, then call it global
       explicit?  It could also be global implicit.
     */
    if (global && PySet_Contains(global, name)) {
        SET_SCOPE(scopes, name, GLOBAL_IMPLICIT);
        return 1;
    }
    if (ste->ste_nested)
        ste->ste_free = 1;
    SET_SCOPE(scopes, name, GLOBAL_IMPLICIT);
    return 1;
}

#undef SET_SCOPE

/* If a name is defined in free and also in locals, then this block
   provides the binding for the free variable.  The name should be
   marked CELL in this block and removed from the free list.

   Note that the current block's free variables are included in free.
   That's safe because no name can be free and local in the same scope.
*/

static int
analyze_cells(PyObject *scopes, PyObject *free)
{
    PyObject *name, *v, *v_cell;
    int success = 0;
    Py_ssize_t pos = 0;

    v_cell = PyLong_FromLong(CELL);
    if (!v_cell)
        return 0;
    while (PyDict_Next(scopes, &pos, &name, &v)) {
        long scope;
        assert(PyLong_Check(v));
        scope = PyLong_AS_LONG(v);
        if (scope != LOCAL)
            continue;
        if (!PySet_Contains(free, name))
            continue;
        /* Replace LOCAL with CELL for this name, and remove
           from free. It is safe to replace the value of name
           in the dict, because it will not cause a resize.
         */
        if (PyDict_SetItem(scopes, name, v_cell) < 0)
            goto error;
        if (PySet_Discard(free, name) < 0)
            goto error;
    }
    success = 1;
 error:
    Py_DECREF(v_cell);
    return success;
}

static int
drop_class_free(PySTEntryObject *ste, PyObject *free)
{
    int res;
    if (!GET_IDENTIFIER(__class__))
        return 0;
    res = PySet_Discard(free, __class__);
    if (res < 0)
        return 0;
    if (res)
        ste->ste_needs_class_closure = 1;
    return 1;
}

/* Enter the final scope information into the ste_symbols dict.
 *
 * All arguments are dicts.  Modifies symbols, others are read-only.
*/
static int
update_symbols(PyObject *symbols, PyObject *scopes,
               PyObject *bound, PyObject *free, int classflag)
{
    PyObject *name = NULL, *itr = NULL;
    PyObject *v = NULL, *v_scope = NULL, *v_new = NULL, *v_free = NULL;
    Py_ssize_t pos = 0;

    /* Update scope information for all symbols in this scope */
    while (PyDict_Next(symbols, &pos, &name, &v)) {
        long scope, flags;
        assert(PyLong_Check(v));
        flags = PyLong_AS_LONG(v);
        v_scope = PyDict_GetItem(scopes, name);
        assert(v_scope && PyLong_Check(v_scope));
        scope = PyLong_AS_LONG(v_scope);
        flags |= (scope << SCOPE_OFFSET);
        v_new = PyLong_FromLong(flags);
        if (!v_new)
            return 0;
        if (PyDict_SetItem(symbols, name, v_new) < 0) {
            Py_DECREF(v_new);
            return 0;
        }
        Py_DECREF(v_new);
    }

    /* Record not yet resolved free variables from children (if any) */
    v_free = PyLong_FromLong(FREE << SCOPE_OFFSET);
    if (!v_free)
        return 0;

    itr = PyObject_GetIter(free);
    if (!itr)
        goto error;

    while ((name = PyIter_Next(itr))) {
        v = PyDict_GetItem(symbols, name);

        /* Handle symbol that already exists in this scope */
        if (v) {
            /* Handle a free variable in a method of
               the class that has the same name as a local
               or global in the class scope.
            */
            if  (classflag &&
                 PyLong_AS_LONG(v) & (DEF_BOUND | DEF_GLOBAL)) {
                long flags = PyLong_AS_LONG(v) | DEF_FREE_CLASS;
                v_new = PyLong_FromLong(flags);
                if (!v_new) {
                    goto error;
                }
                if (PyDict_SetItem(symbols, name, v_new) < 0) {
                    Py_DECREF(v_new);
                    goto error;
                }
                Py_DECREF(v_new);
            }
            /* It's a cell, or already free in this scope */
            Py_DECREF(name);
            continue;
        }
        /* Handle global symbol */
        if (bound && !PySet_Contains(bound, name)) {
            Py_DECREF(name);
            continue;       /* it's a global */
        }
        /* Propagate new free symbol up the lexical stack */
        if (PyDict_SetItem(symbols, name, v_free) < 0) {
            goto error;
        }
        Py_DECREF(name);
    }
    Py_DECREF(itr);
    Py_DECREF(v_free);
    return 1;
error:
    Py_XDECREF(v_free);
    Py_XDECREF(itr);
    Py_XDECREF(name);
    return 0;
}

/* Make final symbol table decisions for block of ste.

   Arguments:
   ste -- current symtable entry (input/output)
   bound -- set of variables bound in enclosing scopes (input).  bound
       is NULL for module blocks.
   free -- set of free variables in enclosed scopes (output)
   globals -- set of declared global variables in enclosing scopes (input)

   The implementation uses two mutually recursive functions,
   analyze_block() and analyze_child_block().  analyze_block() is
   responsible for analyzing the individual names defined in a block.
   analyze_child_block() prepares temporary namespace dictionaries
   used to evaluated nested blocks.

   The two functions exist because a child block should see the name
   bindings of its enclosing blocks, but those bindings should not
   propagate back to a parent block.
*/

static int
analyze_child_block(PySTEntryObject *entry, PyObject *bound, PyObject *free,
                    PyObject *global, PyObject* child_free);

static int
analyze_block(PySTEntryObject *ste, PyObject *bound, PyObject *free,
              PyObject *global)
{
    PyObject *name, *v, *local = NULL, *scopes = NULL, *newbound = NULL;
    PyObject *newglobal = NULL, *newfree = NULL, *allfree = NULL;
    PyObject *temp;
    int i, success = 0;
    Py_ssize_t pos = 0;

    local = PySet_New(NULL);  /* collect new names bound in block */
    if (!local)
        goto error;
    scopes = PyDict_New();  /* collect scopes defined for each name */
    if (!scopes)
        goto error;

    /* Allocate new global and bound variable dictionaries.  These
       dictionaries hold the names visible in nested blocks.  For
       ClassBlocks, the bound and global names are initialized
       before analyzing names, because class bindings aren't
       visible in methods.  For other blocks, they are initialized
       after names are analyzed.
     */

    /* TODO(jhylton): Package these dicts in a struct so that we
       can write reasonable helper functions?
    */
    newglobal = PySet_New(NULL);
    if (!newglobal)
        goto error;
    newfree = PySet_New(NULL);
    if (!newfree)
        goto error;
    newbound = PySet_New(NULL);
    if (!newbound)
        goto error;

    /* Class namespace has no effect on names visible in
       nested functions, so populate the global and bound
       sets to be passed to child blocks before analyzing
       this one.
     */
    if (ste->ste_type == ClassBlock) {
        /* Pass down known globals */
        temp = PyNumber_InPlaceOr(newglobal, global);
        if (!temp)
            goto error;
        Py_DECREF(temp);
        /* Pass down previously bound symbols */
        if (bound) {
            temp = PyNumber_InPlaceOr(newbound, bound);
            if (!temp)
                goto error;
            Py_DECREF(temp);
        }
    }

    while (PyDict_Next(ste->ste_symbols, &pos, &name, &v)) {
        long flags = PyLong_AS_LONG(v);
        if (!analyze_name(ste, scopes, name, flags,
                          bound, local, free, global))
            goto error;
    }

    /* Populate global and bound sets to be passed to children. */
    if (ste->ste_type != ClassBlock) {
        /* Add function locals to bound set */
        if (ste->ste_type == FunctionBlock) {
            temp = PyNumber_InPlaceOr(newbound, local);
            if (!temp)
                goto error;
            Py_DECREF(temp);
        }
        /* Pass down previously bound symbols */
        if (bound) {
            temp = PyNumber_InPlaceOr(newbound, bound);
            if (!temp)
                goto error;
            Py_DECREF(temp);
        }
        /* Pass down known globals */
        temp = PyNumber_InPlaceOr(newglobal, global);
        if (!temp)
            goto error;
        Py_DECREF(temp);
    }
    else {
        /* Special-case __class__ */
        if (!GET_IDENTIFIER(__class__))
            goto error;
        if (PySet_Add(newbound, __class__) < 0)
            goto error;
    }

    /* Recursively call analyze_child_block() on each child block.

       newbound, newglobal now contain the names visible in
       nested blocks.  The free variables in the children will
       be collected in allfree.
    */
    allfree = PySet_New(NULL);
    if (!allfree)
        goto error;
    for (i = 0; i < PyList_GET_SIZE(ste->ste_children); ++i) {
        PyObject *c = PyList_GET_ITEM(ste->ste_children, i);
        PySTEntryObject* entry;
        assert(c && PySTEntry_Check(c));
        entry = (PySTEntryObject*)c;
        if (!analyze_child_block(entry, newbound, newfree, newglobal,
                                 allfree))
            goto error;
        /* Check if any children have free variables */
        if (entry->ste_free || entry->ste_child_free)
            ste->ste_child_free = 1;
    }

    temp = PyNumber_InPlaceOr(newfree, allfree);
    if (!temp)
        goto error;
    Py_DECREF(temp);

    /* Check if any local variables must be converted to cell variables */
    if (ste->ste_type == FunctionBlock && !analyze_cells(scopes, newfree))
        goto error;
    else if (ste->ste_type == ClassBlock && !drop_class_free(ste, newfree))
        goto error;
    /* Records the results of the analysis in the symbol table entry */
    if (!update_symbols(ste->ste_symbols, scopes, bound, newfree,
                        ste->ste_type == ClassBlock))
        goto error;

    temp = PyNumber_InPlaceOr(free, newfree);
    if (!temp)
        goto error;
    Py_DECREF(temp);
    success = 1;
 error:
    Py_XDECREF(scopes);
    Py_XDECREF(local);
    Py_XDECREF(newbound);
    Py_XDECREF(newglobal);
    Py_XDECREF(newfree);
    Py_XDECREF(allfree);
    if (!success)
        assert(PyErr_Occurred());
    return success;
}

static int
analyze_child_block(PySTEntryObject *entry, PyObject *bound, PyObject *free,
                    PyObject *global, PyObject* child_free)
{
    PyObject *temp_bound = NULL, *temp_global = NULL, *temp_free = NULL;
    PyObject *temp;

    /* Copy the bound and global dictionaries.

       These dictionaries are used by all blocks enclosed by the
       current block.  The analyze_block() call modifies these
       dictionaries.

    */
    temp_bound = PySet_New(bound);
    if (!temp_bound)
        goto error;
    temp_free = PySet_New(free);
    if (!temp_free)
        goto error;
    temp_global = PySet_New(global);
    if (!temp_global)
        goto error;

    if (!analyze_block(entry, temp_bound, temp_free, temp_global))
        goto error;
    temp = PyNumber_InPlaceOr(child_free, temp_free);
    if (!temp)
        goto error;
    Py_DECREF(temp);
    Py_DECREF(temp_bound);
    Py_DECREF(temp_free);
    Py_DECREF(temp_global);
    return 1;
 error:
    Py_XDECREF(temp_bound);
    Py_XDECREF(temp_free);
    Py_XDECREF(temp_global);
    return 0;
}

static int
symtable_analyze(struct symtable *st)
{
    PyObject *free, *global;
    int r;

    free = PySet_New(NULL);
    if (!free)
        return 0;
    global = PySet_New(NULL);
    if (!global) {
        Py_DECREF(free);
        return 0;
    }
    r = analyze_block(st->st_top, NULL, free, global);
    Py_DECREF(free);
    Py_DECREF(global);
    return r;
}

/* symtable_enter_block() gets a reference via ste_new.
   This reference is released when the block is exited, via the DECREF
   in symtable_exit_block().
*/

static int
symtable_exit_block(struct symtable *st, void *ast)
{
    Py_ssize_t size;

    st->st_cur = NULL;
    size = PyList_GET_SIZE(st->st_stack);
    if (size) {
        if (PyList_SetSlice(st->st_stack, size - 1, size, NULL) < 0)
            return 0;
        if (--size)
            st->st_cur = (PySTEntryObject *)PyList_GET_ITEM(st->st_stack, size - 1);
    }
    return 1;
}

static int
symtable_enter_block(struct symtable *st, identifier name, _Py_block_ty block,
                     void *ast, int lineno, int col_offset)
{
    PySTEntryObject *prev = NULL, *ste;

    ste = ste_new(st, name, block, ast, lineno, col_offset);
    if (ste == NULL)
        return 0;
    if (PyList_Append(st->st_stack, (PyObject *)ste) < 0) {
        Py_DECREF(ste);
        return 0;
    }
    prev = st->st_cur;
    /* The entry is owned by the stack. Borrow it for st_cur. */
    Py_DECREF(ste);
    st->st_cur = ste;
    if (block == ModuleBlock)
        st->st_global = st->st_cur->ste_symbols;
    if (prev) {
        if (PyList_Append(prev->ste_children, (PyObject *)ste) < 0) {
            return 0;
        }
    }
    return 1;
}

static long
symtable_lookup(struct symtable *st, PyObject *name)
{
    PyObject *o;
    PyObject *mangled = _Py_Mangle(st->st_private, name);
    if (!mangled)
        return 0;
    o = PyDict_GetItem(st->st_cur->ste_symbols, mangled);
    Py_DECREF(mangled);
    if (!o)
        return 0;
    return PyLong_AsLong(o);
}

static int
symtable_add_def(struct symtable *st, PyObject *name, int flag)
{
    PyObject *o;
    PyObject *dict;
    long val;
    PyObject *mangled = _Py_Mangle(st->st_private, name);


    if (!mangled)
        return 0;
    dict = st->st_cur->ste_symbols;
    if ((o = PyDict_GetItem(dict, mangled))) {
        val = PyLong_AS_LONG(o);
        if ((flag & DEF_PARAM) && (val & DEF_PARAM)) {
            /* Is it better to use 'mangled' or 'name' here? */
            PyErr_Format(PyExc_SyntaxError, DUPLICATE_ARGUMENT, name);
            PyErr_SyntaxLocationObject(st->st_filename,
                                       st->st_cur->ste_lineno,
                                       st->st_cur->ste_col_offset);
            goto error;
        }
        val |= flag;
    } else
        val = flag;
    o = PyLong_FromLong(val);
    if (o == NULL)
        goto error;
    if (PyDict_SetItem(dict, mangled, o) < 0) {
        Py_DECREF(o);
        goto error;
    }
    Py_DECREF(o);

    if (flag & DEF_PARAM) {
        if (PyList_Append(st->st_cur->ste_varnames, mangled) < 0)
            goto error;
    } else      if (flag & DEF_GLOBAL) {
        /* XXX need to update DEF_GLOBAL for other flags too;
           perhaps only DEF_FREE_GLOBAL */
        val = flag;
        if ((o = PyDict_GetItem(st->st_global, mangled))) {
            val |= PyLong_AS_LONG(o);
        }
        o = PyLong_FromLong(val);
        if (o == NULL)
            goto error;
        if (PyDict_SetItem(st->st_global, mangled, o) < 0) {
            Py_DECREF(o);
            goto error;
        }
        Py_DECREF(o);
    }
    Py_DECREF(mangled);
    return 1;

error:
    Py_DECREF(mangled);
    return 0;
}

/* VISIT, VISIT_SEQ and VIST_SEQ_TAIL take an ASDL type as their second argument.
   They use the ASDL name to synthesize the name of the C type and the visit
   function.

   VISIT_SEQ_TAIL permits the start of an ASDL sequence to be skipped, which is
   useful if the first node in the sequence requires special treatment.

   VISIT_QUIT macro returns the specified value exiting from the function but
   first adjusts current recursion counter depth.
*/

#define VISIT_QUIT(ST, X) \
    return --(ST)->recursion_depth,(X)

#define VISIT(ST, TYPE, V) \
    if (!symtable_visit_ ## TYPE((ST), (V))) \
        VISIT_QUIT((ST), 0);

#define VISIT_SEQ(ST, TYPE, SEQ) { \
    int i; \
    asdl_seq *seq = (SEQ); /* avoid variable capture */ \
    for (i = 0; i < asdl_seq_LEN(seq); i++) { \
        TYPE ## _ty elt = (TYPE ## _ty)asdl_seq_GET(seq, i); \
        if (!symtable_visit_ ## TYPE((ST), elt)) \
            VISIT_QUIT((ST), 0);                 \
    } \
}

#define VISIT_SEQ_TAIL(ST, TYPE, SEQ, START) { \
    int i; \
    asdl_seq *seq = (SEQ); /* avoid variable capture */ \
    for (i = (START); i < asdl_seq_LEN(seq); i++) { \
        TYPE ## _ty elt = (TYPE ## _ty)asdl_seq_GET(seq, i); \
        if (!symtable_visit_ ## TYPE((ST), elt)) \
            VISIT_QUIT((ST), 0);                 \
    } \
}

#define VISIT_SEQ_WITH_NULL(ST, TYPE, SEQ) {     \
    int i = 0; \
    asdl_seq *seq = (SEQ); /* avoid variable capture */ \
    for (i = 0; i < asdl_seq_LEN(seq); i++) { \
        TYPE ## _ty elt = (TYPE ## _ty)asdl_seq_GET(seq, i); \
        if (!elt) continue; /* can be NULL */ \
        if (!symtable_visit_ ## TYPE((ST), elt)) \
            VISIT_QUIT((ST), 0);             \
    } \
}

static int
symtable_new_tmpname(struct symtable *st)
{
    char tmpname[256];
    identifier tmp;

    PyOS_snprintf(tmpname, sizeof(tmpname), "_[%d]",
                  ++st->st_cur->ste_tmpname);
    tmp = PyUnicode_InternFromString(tmpname);
    if (!tmp)
        return 0;
    if (!symtable_add_def(st, tmp, DEF_LOCAL))
        return 0;
    Py_DECREF(tmp);
    return 1;
}


static int
symtable_record_directive(struct symtable *st, identifier name, stmt_ty s)
{
    PyObject *data, *mangled;
    int res;
    if (!st->st_cur->ste_directives) {
        st->st_cur->ste_directives = PyList_New(0);
        if (!st->st_cur->ste_directives)
            return 0;
    }
    mangled = _Py_Mangle(st->st_private, name);
    if (!mangled)
        return 0;
    data = Py_BuildValue("(Nii)", mangled, s->lineno, s->col_offset);
    if (!data)
        return 0;
    res = PyList_Append(st->st_cur->ste_directives, data);
    Py_DECREF(data);
    return res == 0;
}


static int
symtable_visit_stmt(struct symtable *st, stmt_ty s)
{
    if (++st->recursion_depth > st->recursion_limit) {
        PyErr_SetString(PyExc_RecursionError,
                        "maximum recursion depth exceeded during compilation");
        VISIT_QUIT(st, 0);
    }
    switch (s->kind) {
    case FunctionDef_kind:
        if (!symtable_add_def(st, s->v.FunctionDef.name, DEF_LOCAL))
            VISIT_QUIT(st, 0);
        if (s->v.FunctionDef.args->defaults)
            VISIT_SEQ(st, expr, s->v.FunctionDef.args->defaults);
        if (s->v.FunctionDef.args->kw_defaults)
            VISIT_SEQ_WITH_NULL(st, expr, s->v.FunctionDef.args->kw_defaults);
        if (!symtable_visit_annotations(st, s, s->v.FunctionDef.args,
                                        s->v.FunctionDef.returns))
            VISIT_QUIT(st, 0);
        if (s->v.FunctionDef.decorator_list)
            VISIT_SEQ(st, expr, s->v.FunctionDef.decorator_list);
        if (!symtable_enter_block(st, s->v.FunctionDef.name,
                                  FunctionBlock, (void *)s, s->lineno,
                                  s->col_offset))
            VISIT_QUIT(st, 0);
        VISIT(st, arguments, s->v.FunctionDef.args);
        VISIT_SEQ(st, stmt, s->v.FunctionDef.body);
        if (!symtable_exit_block(st, s))
            VISIT_QUIT(st, 0);
        break;
    case ClassDef_kind: {
        PyObject *tmp;
        if (!symtable_add_def(st, s->v.ClassDef.name, DEF_LOCAL))
            VISIT_QUIT(st, 0);
        VISIT_SEQ(st, expr, s->v.ClassDef.bases);
        VISIT_SEQ(st, keyword, s->v.ClassDef.keywords);
        if (s->v.ClassDef.decorator_list)
            VISIT_SEQ(st, expr, s->v.ClassDef.decorator_list);
        if (!symtable_enter_block(st, s->v.ClassDef.name, ClassBlock,
                                  (void *)s, s->lineno, s->col_offset))
            VISIT_QUIT(st, 0);
        tmp = st->st_private;
        st->st_private = s->v.ClassDef.name;
        VISIT_SEQ(st, stmt, s->v.ClassDef.body);
        st->st_private = tmp;
        if (!symtable_exit_block(st, s))
            VISIT_QUIT(st, 0);
        break;
    }
    case Return_kind:
        if (s->v.Return.value) {
            VISIT(st, expr, s->v.Return.value);
            st->st_cur->ste_returns_value = 1;
        }
        break;
    case Delete_kind:
        VISIT_SEQ(st, expr, s->v.Delete.targets);
        break;
    case Assign_kind:
        VISIT_SEQ(st, expr, s->v.Assign.targets);
        VISIT(st, expr, s->v.Assign.value);
        break;
    case AnnAssign_kind:
        if (s->v.AnnAssign.target->kind == Name_kind) {
            expr_ty e_name = s->v.AnnAssign.target;
            long cur = symtable_lookup(st, e_name->v.Name.id);
            if (cur < 0) {
                VISIT_QUIT(st, 0);
            }
            if ((cur & (DEF_GLOBAL | DEF_NONLOCAL))
                && s->v.AnnAssign.simple) {
                PyErr_Format(PyExc_SyntaxError,
                             cur & DEF_GLOBAL ? GLOBAL_ANNOT : NONLOCAL_ANNOT,
                             e_name->v.Name.id);
                PyErr_SyntaxLocationObject(st->st_filename,
                                           s->lineno,
                                           s->col_offset);
                VISIT_QUIT(st, 0);
            }
            if (s->v.AnnAssign.simple &&
                !symtable_add_def(st, e_name->v.Name.id,
                                  DEF_ANNOT | DEF_LOCAL)) {
                VISIT_QUIT(st, 0);
            }
            else {
                if (s->v.AnnAssign.value
                    && !symtable_add_def(st, e_name->v.Name.id, DEF_LOCAL)) {
                    VISIT_QUIT(st, 0);
                }
            }
        }
        else {
            VISIT(st, expr, s->v.AnnAssign.target);
        }
        VISIT(st, expr, s->v.AnnAssign.annotation);
        if (s->v.AnnAssign.value) {
            VISIT(st, expr, s->v.AnnAssign.value);
        }
        break;
    case AugAssign_kind:
        VISIT(st, expr, s->v.AugAssign.target);
        VISIT(st, expr, s->v.AugAssign.value);
        break;
    case For_kind:
        VISIT(st, expr, s->v.For.target);
        VISIT(st, expr, s->v.For.iter);
        VISIT_SEQ(st, stmt, s->v.For.body);
        if (s->v.For.orelse)
            VISIT_SEQ(st, stmt, s->v.For.orelse);
        break;
    case While_kind:
        VISIT(st, expr, s->v.While.test);
        VISIT_SEQ(st, stmt, s->v.While.body);
        if (s->v.While.orelse)
            VISIT_SEQ(st, stmt, s->v.While.orelse);
        break;
    case If_kind:
        /* XXX if 0: and lookup_yield() hacks */
        VISIT(st, expr, s->v.If.test);
        VISIT_SEQ(st, stmt, s->v.If.body);
        if (s->v.If.orelse)
            VISIT_SEQ(st, stmt, s->v.If.orelse);
        break;
    case Raise_kind:
        if (s->v.Raise.exc) {
            VISIT(st, expr, s->v.Raise.exc);
            if (s->v.Raise.cause) {
                VISIT(st, expr, s->v.Raise.cause);
            }
        }
        break;
    case Try_kind:
        VISIT_SEQ(st, stmt, s->v.Try.body);
        VISIT_SEQ(st, stmt, s->v.Try.orelse);
        VISIT_SEQ(st, excepthandler, s->v.Try.handlers);
        VISIT_SEQ(st, stmt, s->v.Try.finalbody);
        break;
    case Assert_kind:
        VISIT(st, expr, s->v.Assert.test);
        if (s->v.Assert.msg)
            VISIT(st, expr, s->v.Assert.msg);
        break;
    case Import_kind:
        VISIT_SEQ(st, alias, s->v.Import.names);
        break;
    case ImportFrom_kind:
        VISIT_SEQ(st, alias, s->v.ImportFrom.names);
        break;
    case Global_kind: {
        int i;
        asdl_seq *seq = s->v.Global.names;
        for (i = 0; i < asdl_seq_LEN(seq); i++) {
            identifier name = (identifier)asdl_seq_GET(seq, i);
            long cur = symtable_lookup(st, name);
            if (cur < 0)
                VISIT_QUIT(st, 0);
            if (cur & (DEF_PARAM | DEF_LOCAL | USE | DEF_ANNOT)) {
                const char* msg;
                if (cur & DEF_PARAM) {
                    msg = GLOBAL_PARAM;
                } else if (cur & USE) {
                    msg = GLOBAL_AFTER_USE;
                } else if (cur & DEF_ANNOT) {
                    msg = GLOBAL_ANNOT;
                } else {  /* DEF_LOCAL */
                    msg = GLOBAL_AFTER_ASSIGN;
                }
                PyErr_Format(PyExc_SyntaxError,
                             msg, name);
                PyErr_SyntaxLocationObject(st->st_filename,
                                           s->lineno,
                                           s->col_offset);
                VISIT_QUIT(st, 0);
            }
            if (!symtable_add_def(st, name, DEF_GLOBAL))
                VISIT_QUIT(st, 0);
            if (!symtable_record_directive(st, name, s))
                VISIT_QUIT(st, 0);
        }
        break;
    }
    case Nonlocal_kind: {
        int i;
        asdl_seq *seq = s->v.Nonlocal.names;
        for (i = 0; i < asdl_seq_LEN(seq); i++) {
            identifier name = (identifier)asdl_seq_GET(seq, i);
            long cur = symtable_lookup(st, name);
            if (cur < 0)
                VISIT_QUIT(st, 0);
            if (cur & (DEF_PARAM | DEF_LOCAL | USE | DEF_ANNOT)) {
                const char* msg;
                if (cur & DEF_PARAM) {
                    msg = NONLOCAL_PARAM;
                } else if (cur & USE) {
                    msg = NONLOCAL_AFTER_USE;
                } else if (cur & DEF_ANNOT) {
                    msg = NONLOCAL_ANNOT;
                } else {  /* DEF_LOCAL */
                    msg = NONLOCAL_AFTER_ASSIGN;
                }
                PyErr_Format(PyExc_SyntaxError, msg, name);
                PyErr_SyntaxLocationObject(st->st_filename,
                                           s->lineno,
                                           s->col_offset);
                VISIT_QUIT(st, 0);
            }
            if (!symtable_add_def(st, name, DEF_NONLOCAL))
                VISIT_QUIT(st, 0);
            if (!symtable_record_directive(st, name, s))
                VISIT_QUIT(st, 0);
        }
        break;
    }
    case Expr_kind:
        VISIT(st, expr, s->v.Expr.value);
        break;
    case Pass_kind:
    case Break_kind:
    case Continue_kind:
        /* nothing to do here */
        break;
    case With_kind:
        VISIT_SEQ(st, withitem, s->v.With.items);
        VISIT_SEQ(st, stmt, s->v.With.body);
        break;
    case AsyncFunctionDef_kind:
        if (!symtable_add_def(st, s->v.AsyncFunctionDef.name, DEF_LOCAL))
            VISIT_QUIT(st, 0);
        if (s->v.AsyncFunctionDef.args->defaults)
            VISIT_SEQ(st, expr, s->v.AsyncFunctionDef.args->defaults);
        if (s->v.AsyncFunctionDef.args->kw_defaults)
            VISIT_SEQ_WITH_NULL(st, expr,
                                s->v.AsyncFunctionDef.args->kw_defaults);
        if (!symtable_visit_annotations(st, s, s->v.AsyncFunctionDef.args,
                                        s->v.AsyncFunctionDef.returns))
            VISIT_QUIT(st, 0);
        if (s->v.AsyncFunctionDef.decorator_list)
            VISIT_SEQ(st, expr, s->v.AsyncFunctionDef.decorator_list);
        if (!symtable_enter_block(st, s->v.AsyncFunctionDef.name,
                                  FunctionBlock, (void *)s, s->lineno,
                                  s->col_offset))
            VISIT_QUIT(st, 0);
        st->st_cur->ste_coroutine = 1;
        VISIT(st, arguments, s->v.AsyncFunctionDef.args);
        VISIT_SEQ(st, stmt, s->v.AsyncFunctionDef.body);
        if (!symtable_exit_block(st, s))
            VISIT_QUIT(st, 0);
        break;
    case AsyncWith_kind:
        VISIT_SEQ(st, withitem, s->v.AsyncWith.items);
        VISIT_SEQ(st, stmt, s->v.AsyncWith.body);
        break;
    case AsyncFor_kind:
        VISIT(st, expr, s->v.AsyncFor.target);
        VISIT(st, expr, s->v.AsyncFor.iter);
        VISIT_SEQ(st, stmt, s->v.AsyncFor.body);
        if (s->v.AsyncFor.orelse)
            VISIT_SEQ(st, stmt, s->v.AsyncFor.orelse);
        break;
    }
    VISIT_QUIT(st, 1);
}

static int
symtable_visit_expr(struct symtable *st, expr_ty e)
{
    if (++st->recursion_depth > st->recursion_limit) {
        PyErr_SetString(PyExc_RecursionError,
                        "maximum recursion depth exceeded during compilation");
        VISIT_QUIT(st, 0);
    }
    switch (e->kind) {
    case BoolOp_kind:
        VISIT_SEQ(st, expr, e->v.BoolOp.values);
        break;
    case BinOp_kind:
        VISIT(st, expr, e->v.BinOp.left);
        VISIT(st, expr, e->v.BinOp.right);
        break;
    case UnaryOp_kind:
        VISIT(st, expr, e->v.UnaryOp.operand);
        break;
    case Lambda_kind: {
        if (!GET_IDENTIFIER(lambda))
            VISIT_QUIT(st, 0);
        if (e->v.Lambda.args->defaults)
            VISIT_SEQ(st, expr, e->v.Lambda.args->defaults);
        if (e->v.Lambda.args->kw_defaults)
            VISIT_SEQ_WITH_NULL(st, expr, e->v.Lambda.args->kw_defaults);
        if (!symtable_enter_block(st, lambda,
                                  FunctionBlock, (void *)e, e->lineno,
                                  e->col_offset))
            VISIT_QUIT(st, 0);
        VISIT(st, arguments, e->v.Lambda.args);
        VISIT(st, expr, e->v.Lambda.body);
        if (!symtable_exit_block(st, (void *)e))
            VISIT_QUIT(st, 0);
        break;
    }
    case IfExp_kind:
        VISIT(st, expr, e->v.IfExp.test);
        VISIT(st, expr, e->v.IfExp.body);
        VISIT(st, expr, e->v.IfExp.orelse);
        break;
    case Dict_kind:
        VISIT_SEQ_WITH_NULL(st, expr, e->v.Dict.keys);
        VISIT_SEQ(st, expr, e->v.Dict.values);
        break;
    case Set_kind:
        VISIT_SEQ(st, expr, e->v.Set.elts);
        break;
    case GeneratorExp_kind:
        if (!symtable_visit_genexp(st, e))
            VISIT_QUIT(st, 0);
        break;
    case ListComp_kind:
        if (!symtable_visit_listcomp(st, e))
            VISIT_QUIT(st, 0);
        break;
    case SetComp_kind:
        if (!symtable_visit_setcomp(st, e))
            VISIT_QUIT(st, 0);
        break;
    case DictComp_kind:
        if (!symtable_visit_dictcomp(st, e))
            VISIT_QUIT(st, 0);
        break;
    case Yield_kind:
        if (e->v.Yield.value)
            VISIT(st, expr, e->v.Yield.value);
        st->st_cur->ste_generator = 1;
        break;
    case YieldFrom_kind:
        VISIT(st, expr, e->v.YieldFrom.value);
        st->st_cur->ste_generator = 1;
        break;
    case Await_kind:
        VISIT(st, expr, e->v.Await.value);
        st->st_cur->ste_coroutine = 1;
        break;
    case Compare_kind:
        VISIT(st, expr, e->v.Compare.left);
        VISIT_SEQ(st, expr, e->v.Compare.comparators);
        break;
    case Call_kind:
        VISIT(st, expr, e->v.Call.func);
        VISIT_SEQ(st, expr, e->v.Call.args);
        VISIT_SEQ_WITH_NULL(st, keyword, e->v.Call.keywords);
        break;
    case FormattedValue_kind:
        VISIT(st, expr, e->v.FormattedValue.value);
        if (e->v.FormattedValue.format_spec)
            VISIT(st, expr, e->v.FormattedValue.format_spec);
        break;
    case JoinedStr_kind:
        VISIT_SEQ(st, expr, e->v.JoinedStr.values);
        break;
    case Constant_kind:
    case Num_kind:
    case Str_kind:
    case Bytes_kind:
    case Ellipsis_kind:
    case NameConstant_kind:
        /* Nothing to do here. */
        break;
    /* The following exprs can be assignment targets. */
    case Attribute_kind:
        VISIT(st, expr, e->v.Attribute.value);
        break;
    case Subscript_kind:
        VISIT(st, expr, e->v.Subscript.value);
        VISIT(st, slice, e->v.Subscript.slice);
        break;
    case Starred_kind:
        VISIT(st, expr, e->v.Starred.value);
        break;
    case Name_kind:
        if (!symtable_add_def(st, e->v.Name.id,
                              e->v.Name.ctx == Load ? USE : DEF_LOCAL))
            VISIT_QUIT(st, 0);
        /* Special-case super: it counts as a use of __class__ */
        if (e->v.Name.ctx == Load &&
            st->st_cur->ste_type == FunctionBlock &&
            _PyUnicode_EqualToASCIIString(e->v.Name.id, "super")) {
            if (!GET_IDENTIFIER(__class__) ||
                !symtable_add_def(st, __class__, USE))
                VISIT_QUIT(st, 0);
        }
        break;
    /* child nodes of List and Tuple will have expr_context set */
    case List_kind:
        VISIT_SEQ(st, expr, e->v.List.elts);
        break;
    case Tuple_kind:
        VISIT_SEQ(st, expr, e->v.Tuple.elts);
        break;
    }
    VISIT_QUIT(st, 1);
}

static int
symtable_implicit_arg(struct symtable *st, int pos)
{
    PyObject *id = PyUnicode_FromFormat(".%d", pos);
    if (id == NULL)
        return 0;
    if (!symtable_add_def(st, id, DEF_PARAM)) {
        Py_DECREF(id);
        return 0;
    }
    Py_DECREF(id);
    return 1;
}

static int
symtable_visit_params(struct symtable *st, asdl_seq *args)
{
    int i;

    if (!args)
        return -1;

    for (i = 0; i < asdl_seq_LEN(args); i++) {
        arg_ty arg = (arg_ty)asdl_seq_GET(args, i);
        if (!symtable_add_def(st, arg->arg, DEF_PARAM))
            return 0;
    }

    return 1;
}

static int
symtable_visit_argannotations(struct symtable *st, asdl_seq *args)
{
    int i;

    if (!args)
        return -1;

    for (i = 0; i < asdl_seq_LEN(args); i++) {
        arg_ty arg = (arg_ty)asdl_seq_GET(args, i);
        if (arg->annotation)
            VISIT(st, expr, arg->annotation);
    }

    return 1;
}

static int
symtable_visit_annotations(struct symtable *st, stmt_ty s,
                           arguments_ty a, expr_ty returns)
{
    if (a->args && !symtable_visit_argannotations(st, a->args))
        return 0;
    if (a->vararg && a->vararg->annotation)
        VISIT(st, expr, a->vararg->annotation);
    if (a->kwarg && a->kwarg->annotation)
        VISIT(st, expr, a->kwarg->annotation);
    if (a->kwonlyargs && !symtable_visit_argannotations(st, a->kwonlyargs))
        return 0;
    if (returns)
        VISIT(st, expr, returns);
    return 1;
}

static int
symtable_visit_arguments(struct symtable *st, arguments_ty a)
{
    /* skip default arguments inside function block
       XXX should ast be different?
    */
    if (a->args && !symtable_visit_params(st, a->args))
        return 0;
    if (a->kwonlyargs && !symtable_visit_params(st, a->kwonlyargs))
        return 0;
    if (a->vararg) {
        if (!symtable_add_def(st, a->vararg->arg, DEF_PARAM))
            return 0;
        st->st_cur->ste_varargs = 1;
    }
    if (a->kwarg) {
        if (!symtable_add_def(st, a->kwarg->arg, DEF_PARAM))
            return 0;
        st->st_cur->ste_varkeywords = 1;
    }
    return 1;
}


static int
symtable_visit_excepthandler(struct symtable *st, excepthandler_ty eh)
{
    if (eh->v.ExceptHandler.type)
        VISIT(st, expr, eh->v.ExceptHandler.type);
    if (eh->v.ExceptHandler.name)
        if (!symtable_add_def(st, eh->v.ExceptHandler.name, DEF_LOCAL))
            return 0;
    VISIT_SEQ(st, stmt, eh->v.ExceptHandler.body);
    return 1;
}

static int
symtable_visit_withitem(struct symtable *st, withitem_ty item)
{
    VISIT(st, expr, item->context_expr);
    if (item->optional_vars) {
        VISIT(st, expr, item->optional_vars);
    }
    return 1;
}


static int
symtable_visit_alias(struct symtable *st, alias_ty a)
{
    /* Compute store_name, the name actually bound by the import
       operation.  It is different than a->name when a->name is a
       dotted package name (e.g. spam.eggs)
    */
    PyObject *store_name;
    PyObject *name = (a->asname == NULL) ? a->name : a->asname;
    Py_ssize_t dot = PyUnicode_FindChar(name, '.', 0,
                                        PyUnicode_GET_LENGTH(name), 1);
    if (dot != -1) {
        store_name = PyUnicode_Substring(name, 0, dot);
        if (!store_name)
            return 0;
    }
    else {
        store_name = name;
        Py_INCREF(store_name);
    }
    if (!_PyUnicode_EqualToASCIIString(name, "*")) {
        int r = symtable_add_def(st, store_name, DEF_IMPORT);
        Py_DECREF(store_name);
        return r;
    }
    else {
        if (st->st_cur->ste_type != ModuleBlock) {
            int lineno = st->st_cur->ste_lineno;
            int col_offset = st->st_cur->ste_col_offset;
            PyErr_SetString(PyExc_SyntaxError, IMPORT_STAR_WARNING);
            PyErr_SyntaxLocationObject(st->st_filename, lineno, col_offset);
            Py_DECREF(store_name);
            return 0;
        }
        Py_DECREF(store_name);
        return 1;
    }
}


static int
symtable_visit_comprehension(struct symtable *st, comprehension_ty lc)
{
    VISIT(st, expr, lc->target);
    VISIT(st, expr, lc->iter);
    VISIT_SEQ(st, expr, lc->ifs);
    if (lc->is_async) {
        st->st_cur->ste_coroutine = 1;
    }
    return 1;
}


static int
symtable_visit_keyword(struct symtable *st, keyword_ty k)
{
    VISIT(st, expr, k->value);
    return 1;
}


static int
symtable_visit_slice(struct symtable *st, slice_ty s)
{
    switch (s->kind) {
    case Slice_kind:
        if (s->v.Slice.lower)
            VISIT(st, expr, s->v.Slice.lower)
        if (s->v.Slice.upper)
            VISIT(st, expr, s->v.Slice.upper)
        if (s->v.Slice.step)
            VISIT(st, expr, s->v.Slice.step)
        break;
    case ExtSlice_kind:
        VISIT_SEQ(st, slice, s->v.ExtSlice.dims)
        break;
    case Index_kind:
        VISIT(st, expr, s->v.Index.value)
        break;
    }
    return 1;
}

static int
symtable_handle_comprehension(struct symtable *st, expr_ty e,
                              identifier scope_name, asdl_seq *generators,
                              expr_ty elt, expr_ty value)
{
    int is_generator = (e->kind == GeneratorExp_kind);
    int needs_tmp = !is_generator;
    comprehension_ty outermost = ((comprehension_ty)
                                    asdl_seq_GET(generators, 0));
    /* Outermost iterator is evaluated in current scope */
    VISIT(st, expr, outermost->iter);
    /* Create comprehension scope for the rest */
    if (!scope_name ||
        !symtable_enter_block(st, scope_name, FunctionBlock, (void *)e,
                              e->lineno, e->col_offset)) {
        return 0;
    }
    if (outermost->is_async) {
        st->st_cur->ste_coroutine = 1;
    }
    /* Outermost iter is received as an argument */
    if (!symtable_implicit_arg(st, 0)) {
        symtable_exit_block(st, (void *)e);
        return 0;
    }
    /* Allocate temporary name if needed */
    if (needs_tmp && !symtable_new_tmpname(st)) {
        symtable_exit_block(st, (void *)e);
        return 0;
    }
    VISIT(st, expr, outermost->target);
    VISIT_SEQ(st, expr, outermost->ifs);
    VISIT_SEQ_TAIL(st, comprehension, generators, 1);
    if (value)
        VISIT(st, expr, value);
    VISIT(st, expr, elt);
    if (st->st_cur->ste_generator) {
<<<<<<< HEAD
        PyErr_SetString(PyExc_SyntaxError,
=======
        PyObject *msg = PyUnicode_FromString(
>>>>>>> 73a7e9b1
            (e->kind == ListComp_kind) ? "'yield' inside list comprehension" :
            (e->kind == SetComp_kind) ? "'yield' inside set comprehension" :
            (e->kind == DictComp_kind) ? "'yield' inside dict comprehension" :
            "'yield' inside generator expression");
<<<<<<< HEAD
        PyErr_SyntaxLocationObject(st->st_filename,
                                   st->st_cur->ste_lineno,
                                   st->st_cur->ste_col_offset);
    }
    st->st_cur->ste_generator = is_generator;
=======
        if (msg == NULL) {
            symtable_exit_block(st, (void *)e);
            return 0;
        }
        if (PyErr_WarnExplicitObject(PyExc_DeprecationWarning,
                msg, st->st_filename, st->st_cur->ste_lineno,
                NULL, NULL) == -1)
        {
            if (PyErr_ExceptionMatches(PyExc_DeprecationWarning)) {
                /* Replace the DeprecationWarning exception with a SyntaxError
                   to get a more accurate error report */
                PyErr_Clear();
                PyErr_SetObject(PyExc_SyntaxError, msg);
                PyErr_SyntaxLocationObject(st->st_filename,
                                           st->st_cur->ste_lineno,
                                           st->st_cur->ste_col_offset);
            }
            Py_DECREF(msg);
            symtable_exit_block(st, (void *)e);
            return 0;
        }
        Py_DECREF(msg);
    }
    st->st_cur->ste_generator |= is_generator;
>>>>>>> 73a7e9b1
    return symtable_exit_block(st, (void *)e);
}

static int
symtable_visit_genexp(struct symtable *st, expr_ty e)
{
    return symtable_handle_comprehension(st, e, GET_IDENTIFIER(genexpr),
                                         e->v.GeneratorExp.generators,
                                         e->v.GeneratorExp.elt, NULL);
}

static int
symtable_visit_listcomp(struct symtable *st, expr_ty e)
{
    return symtable_handle_comprehension(st, e, GET_IDENTIFIER(listcomp),
                                         e->v.ListComp.generators,
                                         e->v.ListComp.elt, NULL);
}

static int
symtable_visit_setcomp(struct symtable *st, expr_ty e)
{
    return symtable_handle_comprehension(st, e, GET_IDENTIFIER(setcomp),
                                         e->v.SetComp.generators,
                                         e->v.SetComp.elt, NULL);
}

static int
symtable_visit_dictcomp(struct symtable *st, expr_ty e)
{
    return symtable_handle_comprehension(st, e, GET_IDENTIFIER(dictcomp),
                                         e->v.DictComp.generators,
                                         e->v.DictComp.key,
                                         e->v.DictComp.value);
}<|MERGE_RESOLUTION|>--- conflicted
+++ resolved
@@ -1754,47 +1754,18 @@
         VISIT(st, expr, value);
     VISIT(st, expr, elt);
     if (st->st_cur->ste_generator) {
-<<<<<<< HEAD
         PyErr_SetString(PyExc_SyntaxError,
-=======
-        PyObject *msg = PyUnicode_FromString(
->>>>>>> 73a7e9b1
             (e->kind == ListComp_kind) ? "'yield' inside list comprehension" :
             (e->kind == SetComp_kind) ? "'yield' inside set comprehension" :
             (e->kind == DictComp_kind) ? "'yield' inside dict comprehension" :
             "'yield' inside generator expression");
-<<<<<<< HEAD
         PyErr_SyntaxLocationObject(st->st_filename,
                                    st->st_cur->ste_lineno,
                                    st->st_cur->ste_col_offset);
+        symtable_exit_block(st, (void *)e);
+        return 0;
     }
     st->st_cur->ste_generator = is_generator;
-=======
-        if (msg == NULL) {
-            symtable_exit_block(st, (void *)e);
-            return 0;
-        }
-        if (PyErr_WarnExplicitObject(PyExc_DeprecationWarning,
-                msg, st->st_filename, st->st_cur->ste_lineno,
-                NULL, NULL) == -1)
-        {
-            if (PyErr_ExceptionMatches(PyExc_DeprecationWarning)) {
-                /* Replace the DeprecationWarning exception with a SyntaxError
-                   to get a more accurate error report */
-                PyErr_Clear();
-                PyErr_SetObject(PyExc_SyntaxError, msg);
-                PyErr_SyntaxLocationObject(st->st_filename,
-                                           st->st_cur->ste_lineno,
-                                           st->st_cur->ste_col_offset);
-            }
-            Py_DECREF(msg);
-            symtable_exit_block(st, (void *)e);
-            return 0;
-        }
-        Py_DECREF(msg);
-    }
-    st->st_cur->ste_generator |= is_generator;
->>>>>>> 73a7e9b1
     return symtable_exit_block(st, (void *)e);
 }
 
