#ifdef _Py_TIER2

/*
 * This file contains the support code for CPython's uops optimizer.
 * It also performs some simple optimizations.
 * It performs a traditional data-flow analysis[1] over the trace of uops.
 * Using the information gained, it chooses to emit, or skip certain instructions
 * if possible.
 *
 * [1] For information on data-flow analysis, please see
 * https://clang.llvm.org/docs/DataFlowAnalysisIntro.html
 *
 * */
#include "Python.h"
#include "opcode.h"
#include "pycore_dict.h"
#include "pycore_interp.h"
#include "pycore_opcode_metadata.h"
#include "pycore_opcode_utils.h"
#include "pycore_pystate.h"       // _PyInterpreterState_GET()
#include "pycore_uop_metadata.h"
#include "pycore_long.h"
#include "pycore_interpframe.h"  // _PyFrame_GetCode
#include "pycore_optimizer.h"
#include "pycore_object.h"
#include "pycore_function.h"
#include "pycore_uop_ids.h"
#include "pycore_range.h"
#include "pycore_unicodeobject.h"
#include "pycore_ceval.h"
#include "pycore_floatobject.h"

#include <stdarg.h>
#include <stdbool.h>
#include <stdint.h>
#include <stddef.h>

#ifdef Py_DEBUG
    extern const char *_PyUOpName(int index);
    extern void _PyUOpPrint(const _PyUOpInstruction *uop);
    static const char *const DEBUG_ENV = "PYTHON_OPT_DEBUG";
    static inline int get_lltrace(void) {
        char *uop_debug = Py_GETENV(DEBUG_ENV);
        int lltrace = 0;
        if (uop_debug != NULL && *uop_debug >= '0') {
            lltrace = *uop_debug - '0';  // TODO: Parse an int and all that
        }
        return lltrace;
    }
    #define DPRINTF(level, ...) \
    if (get_lltrace() >= (level)) { printf(__VA_ARGS__); }
#else
    #define DPRINTF(level, ...)
#endif

static int
get_mutations(PyObject* dict) {
    assert(PyDict_CheckExact(dict));
    PyDictObject *d = (PyDictObject *)dict;
    return (d->_ma_watcher_tag >> DICT_MAX_WATCHERS) & ((1 << DICT_WATCHED_MUTATION_BITS)-1);
}

static void
increment_mutations(PyObject* dict) {
    assert(PyDict_CheckExact(dict));
    PyDictObject *d = (PyDictObject *)dict;
    d->_ma_watcher_tag += (1 << DICT_MAX_WATCHERS);
}

/* The first two dict watcher IDs are reserved for CPython,
 * so we don't need to check that they haven't been used */
#define BUILTINS_WATCHER_ID 0
#define GLOBALS_WATCHER_ID  1
#define TYPE_WATCHER_ID  0

static int
globals_watcher_callback(PyDict_WatchEvent event, PyObject* dict,
                         PyObject* key, PyObject* new_value)
{
    RARE_EVENT_STAT_INC(watched_globals_modification);
    assert(get_mutations(dict) < _Py_MAX_ALLOWED_GLOBALS_MODIFICATIONS);
    _Py_Executors_InvalidateDependency(_PyInterpreterState_GET(), dict, 1);
    increment_mutations(dict);
    PyDict_Unwatch(GLOBALS_WATCHER_ID, dict);
    return 0;
}

static int
type_watcher_callback(PyTypeObject* type)
{
    _Py_Executors_InvalidateDependency(_PyInterpreterState_GET(), type, 1);
    PyType_Unwatch(TYPE_WATCHER_ID, (PyObject *)type);
    return 0;
}

static PyObject *
convert_global_to_const(_PyUOpInstruction *inst, PyObject *obj, bool pop)
{
    assert(inst->opcode == _LOAD_GLOBAL_MODULE || inst->opcode == _LOAD_GLOBAL_BUILTINS || inst->opcode == _LOAD_ATTR_MODULE);
    assert(PyDict_CheckExact(obj));
    PyDictObject *dict = (PyDictObject *)obj;
    assert(dict->ma_keys->dk_kind == DICT_KEYS_UNICODE);
    PyDictUnicodeEntry *entries = DK_UNICODE_ENTRIES(dict->ma_keys);
    int64_t index = inst->operand1;
    assert(index <= UINT16_MAX);
    if ((int)index >= dict->ma_keys->dk_nentries) {
        return NULL;
    }
    PyDictKeysObject *keys = dict->ma_keys;
    if (keys->dk_version != inst->operand0) {
        return NULL;
    }
    PyObject *res = entries[index].me_value;
    if (res == NULL) {
        return NULL;
    }
    if (_Py_IsImmortal(res)) {
        inst->opcode = pop ? _POP_TOP_LOAD_CONST_INLINE_BORROW : _LOAD_CONST_INLINE_BORROW;
    }
    else {
        inst->opcode = pop ? _POP_TOP_LOAD_CONST_INLINE : _LOAD_CONST_INLINE;
    }
    if (inst->oparg & 1) {
        assert(inst[1].opcode == _PUSH_NULL_CONDITIONAL);
        assert(inst[1].oparg & 1);
    }
    inst->operand0 = (uint64_t)res;
    return res;
}

static bool
incorrect_keys(PyObject *obj, uint32_t version)
{
    if (!PyDict_CheckExact(obj)) {
        return true;
    }
    PyDictObject *dict = (PyDictObject *)obj;
    return dict->ma_keys->dk_version != version;
}


#define STACK_LEVEL()     ((int)(stack_pointer - ctx->frame->stack))
#define STACK_SIZE()      ((int)(ctx->frame->stack_len))

#define WITHIN_STACK_BOUNDS() \
    (STACK_LEVEL() >= 0 && STACK_LEVEL() <= STACK_SIZE())


#define GETLOCAL(idx)          ((ctx->frame->locals[idx]))

#define REPLACE_OP(INST, OP, ARG, OPERAND)    \
    (INST)->opcode = OP;            \
    (INST)->oparg = ARG;            \
    (INST)->operand0 = OPERAND;

/* Shortened forms for convenience, used in optimizer_bytecodes.c */
#define sym_is_not_null _Py_uop_sym_is_not_null
#define sym_is_const _Py_uop_sym_is_const
#define sym_is_safe_const _Py_uop_sym_is_safe_const
#define sym_get_const _Py_uop_sym_get_const
#define sym_new_const_steal _Py_uop_sym_new_const_steal
#define sym_get_const_as_stackref _Py_uop_sym_get_const_as_stackref
#define sym_new_unknown _Py_uop_sym_new_unknown
#define sym_new_not_null _Py_uop_sym_new_not_null
#define sym_new_type _Py_uop_sym_new_type
#define sym_is_null _Py_uop_sym_is_null
#define sym_new_const _Py_uop_sym_new_const
#define sym_new_null _Py_uop_sym_new_null
#define sym_has_type _Py_uop_sym_has_type
#define sym_get_type _Py_uop_sym_get_type
#define sym_matches_type _Py_uop_sym_matches_type
#define sym_matches_type_version _Py_uop_sym_matches_type_version
#define sym_set_null(SYM) _Py_uop_sym_set_null(ctx, SYM)
#define sym_set_non_null(SYM) _Py_uop_sym_set_non_null(ctx, SYM)
#define sym_set_type(SYM, TYPE) _Py_uop_sym_set_type(ctx, SYM, TYPE)
#define sym_set_type_version(SYM, VERSION) _Py_uop_sym_set_type_version(ctx, SYM, VERSION)
#define sym_set_const(SYM, CNST) _Py_uop_sym_set_const(ctx, SYM, CNST)
#define sym_set_compact_int(SYM) _Py_uop_sym_set_compact_int(ctx, SYM)
#define sym_is_bottom _Py_uop_sym_is_bottom
#define sym_truthiness _Py_uop_sym_truthiness
#define frame_new _Py_uop_frame_new
#define frame_pop _Py_uop_frame_pop
#define sym_new_tuple _Py_uop_sym_new_tuple
#define sym_tuple_getitem _Py_uop_sym_tuple_getitem
#define sym_tuple_length _Py_uop_sym_tuple_length
#define sym_is_immortal _Py_uop_symbol_is_immortal
#define sym_is_compact_int _Py_uop_sym_is_compact_int
#define sym_new_compact_int _Py_uop_sym_new_compact_int
#define sym_new_truthiness _Py_uop_sym_new_truthiness

#define JUMP_TO_LABEL(label) goto label;

static int
optimize_to_bool(
    _PyUOpInstruction *this_instr,
    JitOptContext *ctx,
    JitOptRef value,
    JitOptRef *result_ptr)
{
    if (sym_matches_type(value, &PyBool_Type)) {
        REPLACE_OP(this_instr, _NOP, 0, 0);
        *result_ptr = value;
        return 1;
    }
    int truthiness = sym_truthiness(ctx, value);
    if (truthiness >= 0) {
        PyObject *load = truthiness ? Py_True : Py_False;
        REPLACE_OP(this_instr, _POP_TOP_LOAD_CONST_INLINE_BORROW, 0, (uintptr_t)load);
        *result_ptr = sym_new_const(ctx, load);
        return 1;
    }
    return 0;
}

static void
eliminate_pop_guard(_PyUOpInstruction *this_instr, bool exit)
{
    REPLACE_OP(this_instr, _POP_TOP, 0, 0);
    if (exit) {
        REPLACE_OP((this_instr+1), _EXIT_TRACE, 0, 0);
        this_instr[1].target = this_instr->target;
    }
}

static JitOptRef
lookup_attr(JitOptContext *ctx, _PyUOpInstruction *this_instr,
            PyTypeObject *type, PyObject *name, uint16_t immortal,
            uint16_t mortal)
{
    // The cached value may be dead, so we need to do the lookup again... :(
    if (type && PyType_Check(type)) {
        PyObject *lookup = _PyType_Lookup(type, name);
        if (lookup) {
            int opcode = _Py_IsImmortal(lookup) ? immortal : mortal;
            REPLACE_OP(this_instr, opcode, 0, (uintptr_t)lookup);
            return sym_new_const(ctx, lookup);
        }
    }
    return sym_new_not_null(ctx);
}

static PyCodeObject *
get_code_with_logging(_PyUOpInstruction *op)
{
    PyCodeObject *co = NULL;
    uint64_t push_operand = op->operand0;
    if (push_operand & 1) {
        co = (PyCodeObject *)(push_operand & ~1);
        DPRINTF(3, "code=%p ", co);
        assert(PyCode_Check(co));
    }
    else {
        PyFunctionObject *func = (PyFunctionObject *)push_operand;
        DPRINTF(3, "func=%p ", func);
        if (func == NULL) {
            DPRINTF(3, "\n");
            DPRINTF(1, "Missing function\n");
            return NULL;
        }
        co = (PyCodeObject *)func->func_code;
        DPRINTF(3, "code=%p ", co);
    }
    return co;
}

static
PyCodeObject *
get_current_code_object(JitOptContext *ctx)
{
    return (PyCodeObject *)ctx->frame->func->func_code;
}

static PyObject *
get_co_name(JitOptContext *ctx, int index)
{
    return PyTuple_GET_ITEM(get_current_code_object(ctx)->co_names, index);
}

// TODO (gh-134584) generate most of this table automatically
const uint16_t op_without_decref_inputs[MAX_UOP_ID + 1] = {
    [_BINARY_OP_MULTIPLY_FLOAT] = _BINARY_OP_MULTIPLY_FLOAT__NO_DECREF_INPUTS,
    [_BINARY_OP_ADD_FLOAT] = _BINARY_OP_ADD_FLOAT__NO_DECREF_INPUTS,
    [_BINARY_OP_SUBTRACT_FLOAT] = _BINARY_OP_SUBTRACT_FLOAT__NO_DECREF_INPUTS,
};

/* 1 for success, 0 for not ready, cannot error at the moment. */
static int
optimize_uops(
    PyFunctionObject *func,
    _PyUOpInstruction *trace,
    int trace_len,
    int curr_stacklen,
    _PyBloomFilter *dependencies
)
{

    JitOptContext context;
    JitOptContext *ctx = &context;
    uint32_t opcode = UINT16_MAX;
    int curr_space = 0;
    int max_space = 0;
    _PyUOpInstruction *first_valid_check_stack = NULL;
    _PyUOpInstruction *corresponding_check_stack = NULL;

    // Make sure that watchers are set up
    PyInterpreterState *interp = _PyInterpreterState_GET();
    if (interp->dict_state.watchers[GLOBALS_WATCHER_ID] == NULL) {
        interp->dict_state.watchers[GLOBALS_WATCHER_ID] = globals_watcher_callback;
        interp->type_watchers[TYPE_WATCHER_ID] = type_watcher_callback;
    }

    _Py_uop_abstractcontext_init(ctx);
    _Py_UOpsAbstractFrame *frame = _Py_uop_frame_new(ctx, (PyCodeObject *)func->func_code, curr_stacklen, NULL, 0);
    if (frame == NULL) {
        return 0;
    }
    frame->func = func;
    ctx->curr_frame_depth++;
    ctx->frame = frame;
<<<<<<< HEAD
    ctx->done = false;
    ctx->out_of_space = false;
    ctx->contradiction = false;
    ctx->builtins_watched = false;
=======
>>>>>>> 984d928a

    _PyUOpInstruction *this_instr = NULL;
    for (int i = 0; !ctx->done; i++) {
        assert(i < trace_len);
        this_instr = &trace[i];

        int oparg = this_instr->oparg;
        opcode = this_instr->opcode;
        JitOptRef *stack_pointer = ctx->frame->stack_pointer;

#ifdef Py_DEBUG
        if (get_lltrace() >= 3) {
            printf("%4d abs: ", (int)(this_instr - trace));
            _PyUOpPrint(this_instr);
            printf(" ");
        }
#endif

        switch (opcode) {

#include "optimizer_cases.c.h"

            default:
                DPRINTF(1, "\nUnknown opcode in abstract interpreter\n");
                Py_UNREACHABLE();
        }
        assert(ctx->frame != NULL);
        DPRINTF(3, " stack_level %d\n", STACK_LEVEL());
        ctx->frame->stack_pointer = stack_pointer;
        assert(STACK_LEVEL() >= 0);
    }
    if (ctx->out_of_space) {
        DPRINTF(3, "\n");
        DPRINTF(1, "Out of space in abstract interpreter\n");
    }
    if (ctx->contradiction) {
        // Attempted to push a "bottom" (contradiction) symbol onto the stack.
        // This means that the abstract interpreter has hit unreachable code.
        // We *could* generate an _EXIT_TRACE or _FATAL_ERROR here, but hitting
        // bottom indicates type instability, so we are probably better off
        // retrying later.
        DPRINTF(3, "\n");
        DPRINTF(1, "Hit bottom in abstract interpreter\n");
        _Py_uop_abstractcontext_fini(ctx);
        return 0;
    }

    /* Either reached the end or cannot optimize further, but there
     * would be no benefit in retrying later */
    _Py_uop_abstractcontext_fini(ctx);
    if (first_valid_check_stack != NULL) {
        assert(first_valid_check_stack->opcode == _CHECK_STACK_SPACE);
        assert(max_space > 0);
        assert(max_space <= INT_MAX);
        assert(max_space <= INT32_MAX);
        first_valid_check_stack->opcode = _CHECK_STACK_SPACE_OPERAND;
        first_valid_check_stack->operand0 = max_space;
    }
    return trace_len;

error:
    DPRINTF(3, "\n");
    DPRINTF(1, "Encountered error in abstract interpreter\n");
    if (opcode <= MAX_UOP_ID) {
        OPT_ERROR_IN_OPCODE(opcode);
    }
    _Py_uop_abstractcontext_fini(ctx);
    return -1;

}

const uint16_t op_without_push[MAX_UOP_ID + 1] = {
    [_COPY] = _NOP,
    [_LOAD_CONST_INLINE] = _NOP,
    [_LOAD_CONST_INLINE_BORROW] = _NOP,
    [_LOAD_CONST_UNDER_INLINE] = _POP_TOP_LOAD_CONST_INLINE,
    [_LOAD_CONST_UNDER_INLINE_BORROW] = _POP_TOP_LOAD_CONST_INLINE_BORROW,
    [_LOAD_FAST] = _NOP,
    [_LOAD_FAST_BORROW] = _NOP,
    [_LOAD_SMALL_INT] = _NOP,
    [_POP_TOP_LOAD_CONST_INLINE] = _POP_TOP,
    [_POP_TOP_LOAD_CONST_INLINE_BORROW] = _POP_TOP,
    [_POP_TWO_LOAD_CONST_INLINE_BORROW] = _POP_TWO,
    [_POP_CALL_TWO_LOAD_CONST_INLINE_BORROW] = _POP_CALL_TWO,
};

const bool op_skip[MAX_UOP_ID + 1] = {
    [_NOP] = true,
    [_CHECK_VALIDITY] = true,
    [_CHECK_PERIODIC] = true,
    [_SET_IP] = true,
};

const uint16_t op_without_pop[MAX_UOP_ID + 1] = {
    [_POP_TOP] = _NOP,
    [_POP_TOP_LOAD_CONST_INLINE] = _LOAD_CONST_INLINE,
    [_POP_TOP_LOAD_CONST_INLINE_BORROW] = _LOAD_CONST_INLINE_BORROW,
    [_POP_TWO] = _POP_TOP,
    [_POP_TWO_LOAD_CONST_INLINE_BORROW] = _POP_TOP_LOAD_CONST_INLINE_BORROW,
    [_POP_CALL_TWO_LOAD_CONST_INLINE_BORROW] = _POP_CALL_ONE_LOAD_CONST_INLINE_BORROW,
    [_POP_CALL_ONE_LOAD_CONST_INLINE_BORROW] = _POP_CALL_LOAD_CONST_INLINE_BORROW,
    [_POP_CALL_TWO] = _POP_CALL_ONE,
    [_POP_CALL_ONE] = _POP_CALL,
};

const uint16_t op_without_pop_null[MAX_UOP_ID + 1] = {
    [_POP_CALL] = _POP_TOP,
    [_POP_CALL_LOAD_CONST_INLINE_BORROW] = _POP_TOP_LOAD_CONST_INLINE_BORROW,
};


static int
remove_unneeded_uops(_PyUOpInstruction *buffer, int buffer_size)
{
    /* Remove _SET_IP and _CHECK_VALIDITY where possible.
     * _SET_IP is needed if the following instruction escapes or
     * could error. _CHECK_VALIDITY is needed if the previous
     * instruction could have escaped. */
    int last_set_ip = -1;
    bool may_have_escaped = true;
    for (int pc = 0; pc < buffer_size; pc++) {
        int opcode = buffer[pc].opcode;
        switch (opcode) {
            case _START_EXECUTOR:
                may_have_escaped = false;
                break;
            case _SET_IP:
                buffer[pc].opcode = _NOP;
                last_set_ip = pc;
                break;
            case _CHECK_VALIDITY:
                if (may_have_escaped) {
                    may_have_escaped = false;
                }
                else {
                    buffer[pc].opcode = _NOP;
                }
                break;
            default:
            {
                // Cancel out pushes and pops, repeatedly. So:
                //     _LOAD_FAST + _POP_TWO_LOAD_CONST_INLINE_BORROW + _POP_TOP
                // ...becomes:
                //     _NOP + _POP_TOP + _NOP
                while (op_without_pop[opcode] || op_without_pop_null[opcode]) {
                    _PyUOpInstruction *last = &buffer[pc - 1];
                    while (op_skip[last->opcode]) {
                        last--;
                    }
                    if (op_without_push[last->opcode] && op_without_pop[opcode]) {
                        last->opcode = op_without_push[last->opcode];
                        opcode = buffer[pc].opcode = op_without_pop[opcode];
                        if (op_without_pop[last->opcode]) {
                            opcode = last->opcode;
                            pc = last - buffer;
                        }
                    }
                    else if (last->opcode == _PUSH_NULL) {
                        // Handle _POP_CALL and _POP_CALL_LOAD_CONST_INLINE_BORROW separately.
                        // This looks for a preceding _PUSH_NULL instruction and
                        // simplifies to _POP_TOP(_LOAD_CONST_INLINE_BORROW).
                        last->opcode = _NOP;
                        opcode = buffer[pc].opcode = op_without_pop_null[opcode];
                        assert(opcode);
                    }
                    else {
                        break;
                    }
                }
                /* _PUSH_FRAME doesn't escape or error, but it
                 * does need the IP for the return address */
                bool needs_ip = opcode == _PUSH_FRAME;
                if (_PyUop_Flags[opcode] & HAS_ESCAPES_FLAG) {
                    needs_ip = true;
                    may_have_escaped = true;
                }
                if (needs_ip && last_set_ip >= 0) {
                    assert(buffer[last_set_ip].opcode == _NOP);
                    buffer[last_set_ip].opcode = _SET_IP;
                    last_set_ip = -1;
                }
                break;
            }
            case _JUMP_TO_TOP:
            case _EXIT_TRACE:
                return pc + 1;
        }
    }
    Py_UNREACHABLE();
}

//  0 - failure, no error raised, just fall back to Tier 1
// -1 - failure, and raise error
//  > 0 - length of optimized trace
int
_Py_uop_analyze_and_optimize(
    _PyInterpreterFrame *frame,
    _PyUOpInstruction *buffer,
    int length,
    int curr_stacklen,
    _PyBloomFilter *dependencies
)
{
    OPT_STAT_INC(optimizer_attempts);

    length = optimize_uops(
        _PyFrame_GetFunction(frame), buffer,
        length, curr_stacklen, dependencies);

    if (length <= 0) {
        return length;
    }

    length = remove_unneeded_uops(buffer, length);
    assert(length > 0);

    OPT_STAT_INC(optimizer_successes);
    return length;
}

#endif /* _Py_TIER2 */<|MERGE_RESOLUTION|>--- conflicted
+++ resolved
@@ -317,13 +317,6 @@
     frame->func = func;
     ctx->curr_frame_depth++;
     ctx->frame = frame;
-<<<<<<< HEAD
-    ctx->done = false;
-    ctx->out_of_space = false;
-    ctx->contradiction = false;
-    ctx->builtins_watched = false;
-=======
->>>>>>> 984d928a
 
     _PyUOpInstruction *this_instr = NULL;
     for (int i = 0; !ctx->done; i++) {
