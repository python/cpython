--- conflicted
+++ resolved
@@ -1728,38 +1728,6 @@
 
 error:
     return -1;
-}
-static void
-peephole_opt(PyCodeObject *co, _PyUOpInstruction *buffer, int buffer_size)
-{
-    for (int pc = 0; pc < buffer_size; pc++) {
-        int opcode = buffer[pc].opcode;
-        switch(opcode) {
-            case _LOAD_CONST: {
-                assert(co != NULL);
-                PyObject *val = PyTuple_GET_ITEM(co->co_consts, buffer[pc].oparg);
-                buffer[pc].opcode = _Py_IsImmortal(val) ? _LOAD_CONST_INLINE_BORROW : _LOAD_CONST_INLINE;
-                buffer[pc].operand = (uintptr_t)val;
-                break;
-            }
-            case _CHECK_PEP_523:
-            {
-                /* Setting the eval frame function invalidates
-                 * all executors, so no need to check dynamically */
-                if (_PyInterpreterState_GET()->eval_frame == NULL) {
-                    buffer[pc].opcode = _NOP;
-                }
-                break;
-            }
-            case _PUSH_FRAME:
-            case _POP_FRAME:
-                co = (PyCodeObject *)buffer[pc].operand;
-                break;
-            case _JUMP_TO_TOP:
-            case _EXIT_TRACE:
-                return;
-        }
-    }
 }
 
 static void
@@ -1849,7 +1817,6 @@
     int curr_stacklen
 )
 {
-<<<<<<< HEAD
     _PyUOpInstruction *temp_writebuffer = NULL;
     bool err_occurred = false;
     _Py_UOpsAbstractInterpContext *ctx = NULL;
@@ -1890,9 +1857,6 @@
     PyMem_Free(temp_writebuffer);
     Py_DECREF(ctx);
 
-=======
-    peephole_opt(co, buffer, buffer_size);
->>>>>>> 384429d1
     remove_unneeded_uops(buffer, buffer_size);
 
     return 0;
