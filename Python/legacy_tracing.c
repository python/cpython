/* Support for legacy tracing on top of PEP 669 instrumentation
 * Provides callables to forward PEP 669 events to legacy events.
 */

#include <stddef.h>
#include "Python.h"
#include "opcode.h"
#include "pycore_ceval.h"
#include "pycore_object.h"
#include "pycore_sysmodule.h"

typedef struct _PyLegacyEventHandler {
    PyObject_HEAD
    vectorcallfunc vectorcall;
    int event;
} _PyLegacyEventHandler;

/* The Py_tracefunc function expects the following arguments:
 *   obj: the trace object (PyObject *)
 *   frame: the current frame (PyFrameObject *)
 *   kind: the kind of event, see PyTrace_XXX #defines (int)
 *   arg: The arg (a PyObject *)
 */

static PyObject *
call_profile_func(_PyLegacyEventHandler *self, PyObject *arg)
{
    PyThreadState *tstate = _PyThreadState_GET();
    if (tstate->c_profilefunc == NULL) {
        Py_RETURN_NONE;
    }
    PyFrameObject *frame = PyEval_GetFrame();
    if (frame == NULL) {
        PyErr_SetString(PyExc_SystemError,
                        "Missing frame when calling profile function.");
        return NULL;
    }
    Py_INCREF(frame);
    int err = tstate->c_profilefunc(tstate->c_profileobj, frame, self->event, arg);
    Py_DECREF(frame);
    if (err) {
        return NULL;
    }
    Py_RETURN_NONE;
}

static PyObject *
sys_profile_func2(
    _PyLegacyEventHandler *self, PyObject *const *args,
    size_t nargsf, PyObject *kwnames
) {
    assert(kwnames == NULL);
    assert(PyVectorcall_NARGS(nargsf) == 2);
    return call_profile_func(self, Py_None);
}

static PyObject *
sys_profile_func3(
    _PyLegacyEventHandler *self, PyObject *const *args,
    size_t nargsf, PyObject *kwnames
) {
    assert(kwnames == NULL);
    assert(PyVectorcall_NARGS(nargsf) == 3);
    return call_profile_func(self, args[2]);
}

static PyObject *
sys_profile_call_or_return(
    _PyLegacyEventHandler *self, PyObject *const *args,
    size_t nargsf, PyObject *kwnames
) {
    assert(kwnames == NULL);
    assert(PyVectorcall_NARGS(nargsf) == 4);
    PyObject *callable = args[2];
    if (PyCFunction_Check(callable)) {
        return call_profile_func(self, callable);
    }
    if (Py_TYPE(callable) == &PyMethodDescr_Type) {
        PyObject *self_arg = args[3];
        /* For backwards compatibility need to
         * convert to builtin method */

        /* If no arg, skip */
        if (self_arg == &_PyInstrumentation_MISSING) {
            Py_RETURN_NONE;
        }
        PyObject *meth = Py_TYPE(callable)->tp_descr_get(
            callable, self_arg, (PyObject*)Py_TYPE(self_arg));
        if (meth == NULL) {
            return NULL;
        }
        PyObject *res =  call_profile_func(self, meth);
        Py_DECREF(meth);
        return res;
    }
    Py_RETURN_NONE;
}

static PyObject *
call_trace_func(_PyLegacyEventHandler *self, PyObject *arg)
{
    PyThreadState *tstate = _PyThreadState_GET();
    if (tstate->c_tracefunc == NULL) {
        Py_RETURN_NONE;
    }
    PyFrameObject *frame = PyEval_GetFrame();
    if (frame == NULL) {
        PyErr_SetString(PyExc_SystemError,
                        "Missing frame when calling trace function.");
        return NULL;
    }
    Py_INCREF(frame);
    int err = tstate->c_tracefunc(tstate->c_traceobj, frame, self->event, arg);
    Py_DECREF(frame);
    if (err) {
        return NULL;
    }
    Py_RETURN_NONE;
}

static PyObject *
sys_trace_exception_func(
    _PyLegacyEventHandler *self, PyObject *const *args,
    size_t nargsf, PyObject *kwnames
) {
    assert(kwnames == NULL);
    assert(PyVectorcall_NARGS(nargsf) == 3);
    PyObject *exc = args[2];
    assert(PyExceptionInstance_Check(exc));
    PyObject *type = (PyObject *)Py_TYPE(exc);
    PyObject *tb = PyException_GetTraceback(exc);
    if (tb == NULL) {
        tb = Py_NewRef(Py_None);
    }
    PyObject *tuple = PyTuple_Pack(3, type, exc, tb);
    Py_DECREF(tb);
    if (tuple == NULL) {
        return NULL;
    }
    PyObject *res = call_trace_func(self, tuple);
    Py_DECREF(tuple);
    return res;
}

static PyObject *
sys_trace_func2(
    _PyLegacyEventHandler *self, PyObject *const *args,
    size_t nargsf, PyObject *kwnames
) {
    assert(kwnames == NULL);
    assert(PyVectorcall_NARGS(nargsf) == 2);
    return call_trace_func(self, Py_None);
}

static PyObject *
sys_trace_return(
    _PyLegacyEventHandler *self, PyObject *const *args,
    size_t nargsf, PyObject *kwnames
) {
    assert(!PyErr_Occurred());
    assert(kwnames == NULL);
    assert(PyVectorcall_NARGS(nargsf) == 3);
    assert(PyCode_Check(args[0]));
    PyObject *val = args[2];
    PyObject *res = call_trace_func(self, val);
    return res;
}

static PyObject *
sys_trace_yield(
    _PyLegacyEventHandler *self, PyObject *const *args,
    size_t nargsf, PyObject *kwnames
) {
    assert(kwnames == NULL);
    assert(PyVectorcall_NARGS(nargsf) == 3);
    return call_trace_func(self, args[2]);
}

static PyObject *
sys_trace_instruction_func(
    _PyLegacyEventHandler *self, PyObject *const *args,
    size_t nargsf, PyObject *kwnames
) {
    assert(kwnames == NULL);
    assert(PyVectorcall_NARGS(nargsf) == 2);
    PyFrameObject *frame = PyEval_GetFrame();
    if (frame == NULL) {
        PyErr_SetString(PyExc_SystemError,
                        "Missing frame when calling trace function.");
        return NULL;
    }
    if (!frame->f_trace_opcodes) {
        Py_RETURN_NONE;
    }
    Py_INCREF(frame);
    PyThreadState *tstate = _PyThreadState_GET();
    int err = tstate->c_tracefunc(tstate->c_traceobj, frame, self->event, Py_None);
    frame->f_lineno = 0;
    Py_DECREF(frame);
    if (err) {
        return NULL;
    }
    Py_RETURN_NONE;
}

static PyObject *
trace_line(
    PyThreadState *tstate, _PyLegacyEventHandler *self,
    PyFrameObject *frame, int line
) {
    if (!frame->f_trace_lines) {
        Py_RETURN_NONE;
    }
    if (line < 0) {
        Py_RETURN_NONE;
    }
    Py_INCREF(frame);
    frame->f_lineno = line;
    int err = tstate->c_tracefunc(tstate->c_traceobj, frame, self->event, Py_None);
    frame->f_lineno = 0;
    Py_DECREF(frame);
    if (err) {
        return NULL;
    }
    Py_RETURN_NONE;
}

static PyObject *
sys_trace_line_func(
    _PyLegacyEventHandler *self, PyObject *const *args,
    size_t nargsf, PyObject *kwnames
) {
    assert(kwnames == NULL);
    PyThreadState *tstate = _PyThreadState_GET();
    if (tstate->c_tracefunc == NULL) {
        Py_RETURN_NONE;
    }
    assert(PyVectorcall_NARGS(nargsf) == 2);
    int line = _PyLong_AsInt(args[1]);
    assert(line >= 0);
    PyFrameObject *frame = PyEval_GetFrame();
    if (frame == NULL) {
        PyErr_SetString(PyExc_SystemError,
                        "Missing frame when calling trace function.");
        return NULL;
    }
<<<<<<< HEAD
    assert(args[0] == (PyObject *)_PyFrame_GetCode(frame->f_frame));
    if (frame ->f_last_traced_line == line) {
        /* Already traced this line */
        Py_RETURN_NONE;
    }
=======
    assert(args[0] == (PyObject *)frame->f_frame->f_code);
>>>>>>> 09ffa69e
    return trace_line(tstate, self, frame, line);
}

/* sys.settrace generates line events for all backward
 * edges, even if on the same line.
 * Handle that case here */
static PyObject *
sys_trace_jump_func(
    _PyLegacyEventHandler *self, PyObject *const *args,
    size_t nargsf, PyObject *kwnames
) {
    assert(kwnames == NULL);
    PyThreadState *tstate = _PyThreadState_GET();
    if (tstate->c_tracefunc == NULL) {
        Py_RETURN_NONE;
    }
    assert(PyVectorcall_NARGS(nargsf) == 3);
    int from = _PyLong_AsInt(args[1])/sizeof(_Py_CODEUNIT);
    assert(from >= 0);
    int to = _PyLong_AsInt(args[2])/sizeof(_Py_CODEUNIT);
    assert(to >= 0);
    if (to > from) {
        /* Forward jump */
        return &_PyInstrumentation_DISABLE;
    }
    PyCodeObject *code = (PyCodeObject *)args[0];
    assert(PyCode_Check(code));
<<<<<<< HEAD
    assert(code == _PyFrame_GetCode(frame->f_frame));
=======
>>>>>>> 09ffa69e
    /* We can call _Py_Instrumentation_GetLine because we always set
    * line events for tracing */
    int to_line = _Py_Instrumentation_GetLine(code, to);
    int from_line = _Py_Instrumentation_GetLine(code, from);
    if (to_line != from_line) {
        /* Will be handled by target INSTRUMENTED_LINE */
        return &_PyInstrumentation_DISABLE;
    }
    PyFrameObject *frame = PyEval_GetFrame();
<<<<<<< HEAD
    PyCodeObject *code = (PyCodeObject *)args[0];
    assert(PyCode_Check(code));
    assert(code == _PyFrame_GetCode(frame->f_frame));
    assert(PyLong_Check(args[1]));
    int offset = _PyLong_AsInt(args[1])/sizeof(_Py_CODEUNIT);
    /* We can call _Py_Instrumentation_GetLine because we always set
    * line events for tracing */
    int line = _Py_Instrumentation_GetLine(code, offset);
    if (frame->f_last_traced_line == line) {
        /* Already traced this line */
=======
    if (frame == NULL) {
        PyErr_SetString(PyExc_SystemError,
                        "Missing frame when calling trace function.");
        return NULL;
    }
    assert(code == frame->f_frame->f_code);
    if (!frame->f_trace_lines) {
>>>>>>> 09ffa69e
        Py_RETURN_NONE;
    }
    return trace_line(tstate, self, frame, to_line);
}

PyTypeObject _PyLegacyEventHandler_Type = {
    PyVarObject_HEAD_INIT(&PyType_Type, 0)
    "sys.legacy_event_handler",
    sizeof(_PyLegacyEventHandler),
    .tp_dealloc = (destructor)PyObject_Free,
    .tp_vectorcall_offset = offsetof(_PyLegacyEventHandler, vectorcall),
    .tp_flags = Py_TPFLAGS_DEFAULT | Py_TPFLAGS_BASETYPE |
        Py_TPFLAGS_HAVE_VECTORCALL | Py_TPFLAGS_DISALLOW_INSTANTIATION,
    .tp_call = PyVectorcall_Call,
};

static int
set_callbacks(int tool, vectorcallfunc vectorcall, int legacy_event, int event1, int event2)
{
    _PyLegacyEventHandler *callback =
        PyObject_NEW(_PyLegacyEventHandler, &_PyLegacyEventHandler_Type);
    if (callback == NULL) {
        return -1;
    }
    callback->vectorcall = vectorcall;
    callback->event = legacy_event;
    Py_XDECREF(_PyMonitoring_RegisterCallback(tool, event1, (PyObject *)callback));
    if (event2 >= 0) {
        Py_XDECREF(_PyMonitoring_RegisterCallback(tool, event2, (PyObject *)callback));
    }
    Py_DECREF(callback);
    return 0;
}

#ifndef NDEBUG
/* Ensure that tstate is valid: sanity check for PyEval_AcquireThread() and
   PyEval_RestoreThread(). Detect if tstate memory was freed. It can happen
   when a thread continues to run after Python finalization, especially
   daemon threads. */
static int
is_tstate_valid(PyThreadState *tstate)
{
    assert(!_PyMem_IsPtrFreed(tstate));
    assert(!_PyMem_IsPtrFreed(tstate->interp));
    return 1;
}
#endif

int
_PyEval_SetProfile(PyThreadState *tstate, Py_tracefunc func, PyObject *arg)
{
    assert(is_tstate_valid(tstate));
    /* The caller must hold the GIL */
    assert(PyGILState_Check());

    /* Call _PySys_Audit() in the context of the current thread state,
       even if tstate is not the current thread state. */
    PyThreadState *current_tstate = _PyThreadState_GET();
    if (_PySys_Audit(current_tstate, "sys.setprofile", NULL) < 0) {
        return -1;
    }
    /* Setup PEP 669 monitoring callbacks and events. */
    if (!tstate->interp->sys_profile_initialized) {
        tstate->interp->sys_profile_initialized = true;
        if (set_callbacks(PY_MONITORING_SYS_PROFILE_ID,
            (vectorcallfunc)sys_profile_func2, PyTrace_CALL,
                        PY_MONITORING_EVENT_PY_START, PY_MONITORING_EVENT_PY_RESUME)) {
            return -1;
        }
        if (set_callbacks(PY_MONITORING_SYS_PROFILE_ID,
            (vectorcallfunc)sys_profile_func3, PyTrace_RETURN,
                        PY_MONITORING_EVENT_PY_RETURN, PY_MONITORING_EVENT_PY_YIELD)) {
            return -1;
        }
        if (set_callbacks(PY_MONITORING_SYS_PROFILE_ID,
            (vectorcallfunc)sys_profile_func2, PyTrace_RETURN,
                        PY_MONITORING_EVENT_PY_UNWIND, -1)) {
            return -1;
        }
        if (set_callbacks(PY_MONITORING_SYS_PROFILE_ID,
            (vectorcallfunc)sys_profile_call_or_return, PyTrace_C_CALL,
                        PY_MONITORING_EVENT_CALL, -1)) {
            return -1;
        }
        if (set_callbacks(PY_MONITORING_SYS_PROFILE_ID,
            (vectorcallfunc)sys_profile_call_or_return, PyTrace_C_RETURN,
                        PY_MONITORING_EVENT_C_RETURN, -1)) {
            return -1;
        }
        if (set_callbacks(PY_MONITORING_SYS_PROFILE_ID,
            (vectorcallfunc)sys_profile_call_or_return, PyTrace_C_EXCEPTION,
                        PY_MONITORING_EVENT_C_RAISE, -1)) {
            return -1;
        }
    }

    int delta = (func != NULL) - (tstate->c_profilefunc != NULL);
    tstate->c_profilefunc = func;
    PyObject *old_profileobj = tstate->c_profileobj;
    tstate->c_profileobj = Py_XNewRef(arg);
    Py_XDECREF(old_profileobj);
    tstate->interp->sys_profiling_threads += delta;
    assert(tstate->interp->sys_profiling_threads >= 0);

    uint32_t events = 0;
    if (tstate->interp->sys_profiling_threads) {
        events =
            (1 << PY_MONITORING_EVENT_PY_START) | (1 << PY_MONITORING_EVENT_PY_RESUME) |
            (1 << PY_MONITORING_EVENT_PY_RETURN) | (1 << PY_MONITORING_EVENT_PY_YIELD) |
            (1 << PY_MONITORING_EVENT_CALL) | (1 << PY_MONITORING_EVENT_PY_UNWIND);
    }
    return _PyMonitoring_SetEvents(PY_MONITORING_SYS_PROFILE_ID, events);
}

int
_PyEval_SetTrace(PyThreadState *tstate, Py_tracefunc func, PyObject *arg)
{
    assert(is_tstate_valid(tstate));
    /* The caller must hold the GIL */
    assert(PyGILState_Check());

    /* Call _PySys_Audit() in the context of the current thread state,
       even if tstate is not the current thread state. */
    PyThreadState *current_tstate = _PyThreadState_GET();
    if (_PySys_Audit(current_tstate, "sys.settrace", NULL) < 0) {
        return -1;
    }

    assert(tstate->interp->sys_tracing_threads >= 0);
    /* Setup PEP 669 monitoring callbacks and events. */
    if (!tstate->interp->sys_trace_initialized) {
        tstate->interp->sys_trace_initialized = true;
        if (set_callbacks(PY_MONITORING_SYS_TRACE_ID,
            (vectorcallfunc)sys_trace_func2, PyTrace_CALL,
                        PY_MONITORING_EVENT_PY_START, PY_MONITORING_EVENT_PY_RESUME)) {
            return -1;
        }
        if (set_callbacks(PY_MONITORING_SYS_TRACE_ID,
            (vectorcallfunc)sys_trace_func2, PyTrace_CALL,
                        PY_MONITORING_EVENT_PY_THROW, -1)) {
            return -1;
        }
        if (set_callbacks(PY_MONITORING_SYS_TRACE_ID,
            (vectorcallfunc)sys_trace_return, PyTrace_RETURN,
                        PY_MONITORING_EVENT_PY_RETURN, -1)) {
            return -1;
        }
        if (set_callbacks(PY_MONITORING_SYS_TRACE_ID,
            (vectorcallfunc)sys_trace_yield, PyTrace_RETURN,
                        PY_MONITORING_EVENT_PY_YIELD, -1)) {
            return -1;
        }
        if (set_callbacks(PY_MONITORING_SYS_TRACE_ID,
            (vectorcallfunc)sys_trace_exception_func, PyTrace_EXCEPTION,
                        PY_MONITORING_EVENT_RAISE, PY_MONITORING_EVENT_STOP_ITERATION)) {
            return -1;
        }
        if (set_callbacks(PY_MONITORING_SYS_TRACE_ID,
            (vectorcallfunc)sys_trace_line_func, PyTrace_LINE,
                        PY_MONITORING_EVENT_LINE, -1)) {
            return -1;
        }
        if (set_callbacks(PY_MONITORING_SYS_TRACE_ID,
            (vectorcallfunc)sys_trace_func2, PyTrace_RETURN,
                        PY_MONITORING_EVENT_PY_UNWIND, -1)) {
            return -1;
        }
        if (set_callbacks(PY_MONITORING_SYS_TRACE_ID,
            (vectorcallfunc)sys_trace_jump_func, PyTrace_LINE,
                        PY_MONITORING_EVENT_JUMP, -1)) {
            return -1;
        }
        if (set_callbacks(PY_MONITORING_SYS_TRACE_ID,
            (vectorcallfunc)sys_trace_instruction_func, PyTrace_OPCODE,
                        PY_MONITORING_EVENT_INSTRUCTION, -1)) {
            return -1;
        }
    }

    int delta = (func != NULL) - (tstate->c_tracefunc != NULL);
    tstate->c_tracefunc = func;
    PyObject *old_traceobj = tstate->c_traceobj;
    tstate->c_traceobj = Py_XNewRef(arg);
    Py_XDECREF(old_traceobj);
    tstate->interp->sys_tracing_threads += delta;
    assert(tstate->interp->sys_tracing_threads >= 0);

    uint32_t events = 0;
    if (tstate->interp->sys_tracing_threads) {
        events =
            (1 << PY_MONITORING_EVENT_PY_START) | (1 << PY_MONITORING_EVENT_PY_RESUME) |
            (1 << PY_MONITORING_EVENT_PY_RETURN) | (1 << PY_MONITORING_EVENT_PY_YIELD) |
            (1 << PY_MONITORING_EVENT_RAISE) | (1 << PY_MONITORING_EVENT_LINE) |
            (1 << PY_MONITORING_EVENT_JUMP) | (1 << PY_MONITORING_EVENT_BRANCH) |
            (1 << PY_MONITORING_EVENT_PY_UNWIND) | (1 << PY_MONITORING_EVENT_PY_THROW) |
            (1 << PY_MONITORING_EVENT_STOP_ITERATION) |
            (1 << PY_MONITORING_EVENT_EXCEPTION_HANDLED);
        if (tstate->interp->f_opcode_trace_set) {
            events |= (1 << PY_MONITORING_EVENT_INSTRUCTION);
        }
    }
    return _PyMonitoring_SetEvents(PY_MONITORING_SYS_TRACE_ID, events);
}<|MERGE_RESOLUTION|>--- conflicted
+++ resolved
@@ -244,15 +244,7 @@
                         "Missing frame when calling trace function.");
         return NULL;
     }
-<<<<<<< HEAD
     assert(args[0] == (PyObject *)_PyFrame_GetCode(frame->f_frame));
-    if (frame ->f_last_traced_line == line) {
-        /* Already traced this line */
-        Py_RETURN_NONE;
-    }
-=======
-    assert(args[0] == (PyObject *)frame->f_frame->f_code);
->>>>>>> 09ffa69e
     return trace_line(tstate, self, frame, line);
 }
 
@@ -280,10 +272,6 @@
     }
     PyCodeObject *code = (PyCodeObject *)args[0];
     assert(PyCode_Check(code));
-<<<<<<< HEAD
-    assert(code == _PyFrame_GetCode(frame->f_frame));
-=======
->>>>>>> 09ffa69e
     /* We can call _Py_Instrumentation_GetLine because we always set
     * line events for tracing */
     int to_line = _Py_Instrumentation_GetLine(code, to);
@@ -293,26 +281,12 @@
         return &_PyInstrumentation_DISABLE;
     }
     PyFrameObject *frame = PyEval_GetFrame();
-<<<<<<< HEAD
-    PyCodeObject *code = (PyCodeObject *)args[0];
-    assert(PyCode_Check(code));
-    assert(code == _PyFrame_GetCode(frame->f_frame));
-    assert(PyLong_Check(args[1]));
-    int offset = _PyLong_AsInt(args[1])/sizeof(_Py_CODEUNIT);
-    /* We can call _Py_Instrumentation_GetLine because we always set
-    * line events for tracing */
-    int line = _Py_Instrumentation_GetLine(code, offset);
-    if (frame->f_last_traced_line == line) {
-        /* Already traced this line */
-=======
     if (frame == NULL) {
         PyErr_SetString(PyExc_SystemError,
                         "Missing frame when calling trace function.");
         return NULL;
     }
-    assert(code == frame->f_frame->f_code);
     if (!frame->f_trace_lines) {
->>>>>>> 09ffa69e
         Py_RETURN_NONE;
     }
     return trace_line(tstate, self, frame, to_line);
