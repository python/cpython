
/* Traceback implementation */

#include "Python.h"

#include "code.h"                 // PyCode_Addr2Line etc
#include "frameobject.h"          // PyFrame_GetBack()
<<<<<<< HEAD
#include "pycore_frame.h"     // _PyInterpreterFrame_GetCode()
#include "pycore_pyarena.h"       // _PyArena_Free()
=======
>>>>>>> 69276324
#include "pycore_ast.h"           // asdl_seq_*
#include "pycore_call.h"          // _PyObject_CallMethodFormat()
#include "pycore_compile.h"       // _PyAST_Optimize
#include "pycore_fileutils.h"     // _Py_BEGIN_SUPPRESS_IPH
#include "pycore_frame.h"         // _PyFrame_GetCode()
#include "pycore_interp.h"        // PyInterpreterState.gc
#include "pycore_parser.h"        // _PyParser_ASTFromString
#include "pycore_pyarena.h"       // _PyArena_Free()
#include "pycore_pyerrors.h"      // _PyErr_Fetch()
#include "pycore_pystate.h"       // _PyThreadState_GET()
#include "pycore_traceback.h"     // EXCEPTION_TB_HEADER
#include "../Parser/pegen.h"      // _PyPegen_byte_offset_to_character_offset()
#include "structmember.h"         // PyMemberDef
#include "osdefs.h"               // SEP
#ifdef HAVE_FCNTL_H
#  include <fcntl.h>
#endif

#define OFF(x) offsetof(PyTracebackObject, x)

#define PUTS(fd, str) _Py_write_noraise(fd, str, (int)strlen(str))
#define MAX_STRING_LENGTH 500
#define MAX_FRAME_DEPTH 100
#define MAX_NTHREADS 100

/* Function from Parser/tokenizer.c */
extern char* _PyTokenizer_FindEncodingFilename(int, PyObject *);

/*[clinic input]
class TracebackType "PyTracebackObject *" "&PyTraceback_Type"
[clinic start generated code]*/
/*[clinic end generated code: output=da39a3ee5e6b4b0d input=928fa06c10151120]*/

#include "clinic/traceback.c.h"

static PyObject *
tb_create_raw(PyTracebackObject *next, PyFrameObject *frame, int lasti,
              int lineno)
{
    PyTracebackObject *tb;
    if ((next != NULL && !PyTraceBack_Check(next)) ||
                    frame == NULL || !PyFrame_Check(frame)) {
        PyErr_BadInternalCall();
        return NULL;
    }
    tb = PyObject_GC_New(PyTracebackObject, &PyTraceBack_Type);
    if (tb != NULL) {
        Py_XINCREF(next);
        tb->tb_next = next;
        Py_XINCREF(frame);
        tb->tb_frame = frame;
        tb->tb_lasti = lasti;
        tb->tb_lineno = lineno;
        PyObject_GC_Track(tb);
    }
    return (PyObject *)tb;
}

/*[clinic input]
@classmethod
TracebackType.__new__ as tb_new

  tb_next: object
  tb_frame: object(type='PyFrameObject *', subclass_of='&PyFrame_Type')
  tb_lasti: int
  tb_lineno: int

Create a new traceback object.
[clinic start generated code]*/

static PyObject *
tb_new_impl(PyTypeObject *type, PyObject *tb_next, PyFrameObject *tb_frame,
            int tb_lasti, int tb_lineno)
/*[clinic end generated code: output=fa077debd72d861a input=01cbe8ec8783fca7]*/
{
    if (tb_next == Py_None) {
        tb_next = NULL;
    } else if (!PyTraceBack_Check(tb_next)) {
        return PyErr_Format(PyExc_TypeError,
                            "expected traceback object or None, got '%s'",
                            Py_TYPE(tb_next)->tp_name);
    }

    return tb_create_raw((PyTracebackObject *)tb_next, tb_frame, tb_lasti,
                         tb_lineno);
}

static PyObject *
tb_dir(PyTracebackObject *self, PyObject *Py_UNUSED(ignored))
{
    return Py_BuildValue("[ssss]", "tb_frame", "tb_next",
                                   "tb_lasti", "tb_lineno");
}

static PyObject *
tb_next_get(PyTracebackObject *self, void *Py_UNUSED(_))
{
    PyObject* ret = (PyObject*)self->tb_next;
    if (!ret) {
        ret = Py_None;
    }
    Py_INCREF(ret);
    return ret;
}

static int
tb_next_set(PyTracebackObject *self, PyObject *new_next, void *Py_UNUSED(_))
{
    if (!new_next) {
        PyErr_Format(PyExc_TypeError, "can't delete tb_next attribute");
        return -1;
    }

    /* We accept None or a traceback object, and map None -> NULL (inverse of
       tb_next_get) */
    if (new_next == Py_None) {
        new_next = NULL;
    } else if (!PyTraceBack_Check(new_next)) {
        PyErr_Format(PyExc_TypeError,
                     "expected traceback object, got '%s'",
                     Py_TYPE(new_next)->tp_name);
        return -1;
    }

    /* Check for loops */
    PyTracebackObject *cursor = (PyTracebackObject *)new_next;
    while (cursor) {
        if (cursor == self) {
            PyErr_Format(PyExc_ValueError, "traceback loop detected");
            return -1;
        }
        cursor = cursor->tb_next;
    }

    PyObject *old_next = (PyObject*)self->tb_next;
    Py_XINCREF(new_next);
    self->tb_next = (PyTracebackObject *)new_next;
    Py_XDECREF(old_next);

    return 0;
}


static PyMethodDef tb_methods[] = {
   {"__dir__", (PyCFunction)tb_dir, METH_NOARGS},
   {NULL, NULL, 0, NULL},
};

static PyMemberDef tb_memberlist[] = {
    {"tb_frame",        T_OBJECT,       OFF(tb_frame),  READONLY|PY_AUDIT_READ},
    {"tb_lasti",        T_INT,          OFF(tb_lasti),  READONLY},
    {"tb_lineno",       T_INT,          OFF(tb_lineno), READONLY},
    {NULL}      /* Sentinel */
};

static PyGetSetDef tb_getsetters[] = {
    {"tb_next", (getter)tb_next_get, (setter)tb_next_set, NULL, NULL},
    {NULL}      /* Sentinel */
};

static void
tb_dealloc(PyTracebackObject *tb)
{
    PyObject_GC_UnTrack(tb);
    Py_TRASHCAN_BEGIN(tb, tb_dealloc)
    Py_XDECREF(tb->tb_next);
    Py_XDECREF(tb->tb_frame);
    PyObject_GC_Del(tb);
    Py_TRASHCAN_END
}

static int
tb_traverse(PyTracebackObject *tb, visitproc visit, void *arg)
{
    Py_VISIT(tb->tb_next);
    Py_VISIT(tb->tb_frame);
    return 0;
}

static int
tb_clear(PyTracebackObject *tb)
{
    Py_CLEAR(tb->tb_next);
    Py_CLEAR(tb->tb_frame);
    return 0;
}

PyTypeObject PyTraceBack_Type = {
    PyVarObject_HEAD_INIT(&PyType_Type, 0)
    "traceback",
    sizeof(PyTracebackObject),
    0,
    (destructor)tb_dealloc, /*tp_dealloc*/
    0,                  /*tp_vectorcall_offset*/
    0,    /*tp_getattr*/
    0,                  /*tp_setattr*/
    0,                  /*tp_as_async*/
    0,                  /*tp_repr*/
    0,                  /*tp_as_number*/
    0,                  /*tp_as_sequence*/
    0,                  /*tp_as_mapping*/
    0,                  /* tp_hash */
    0,                  /* tp_call */
    0,                  /* tp_str */
    PyObject_GenericGetAttr,                    /* tp_getattro */
    0,                  /* tp_setattro */
    0,                                          /* tp_as_buffer */
    Py_TPFLAGS_DEFAULT | Py_TPFLAGS_HAVE_GC,/* tp_flags */
    tb_new__doc__,                              /* tp_doc */
    (traverseproc)tb_traverse,                  /* tp_traverse */
    (inquiry)tb_clear,                          /* tp_clear */
    0,                                          /* tp_richcompare */
    0,                                          /* tp_weaklistoffset */
    0,                                          /* tp_iter */
    0,                                          /* tp_iternext */
    tb_methods,         /* tp_methods */
    tb_memberlist,      /* tp_members */
    tb_getsetters,                              /* tp_getset */
    0,                                          /* tp_base */
    0,                                          /* tp_dict */
    0,                                          /* tp_descr_get */
    0,                                          /* tp_descr_set */
    0,                                          /* tp_dictoffset */
    0,                                          /* tp_init */
    0,                                          /* tp_alloc */
    tb_new,                                     /* tp_new */
};


PyObject*
_PyTraceBack_FromFrame(PyObject *tb_next, PyFrameObject *frame)
{
    assert(tb_next == NULL || PyTraceBack_Check(tb_next));
    assert(frame != NULL);

<<<<<<< HEAD
    return tb_create_raw((PyTracebackObject *)tb_next, frame, frame->f_fdata->lasti*2,
=======
    return tb_create_raw((PyTracebackObject *)tb_next, frame, frame->f_frame->f_lasti*sizeof(_Py_CODEUNIT),
>>>>>>> 69276324
                         PyFrame_GetLineNumber(frame));
}


int
PyTraceBack_Here(PyFrameObject *frame)
{
    PyObject *exc, *val, *tb, *newtb;
    PyErr_Fetch(&exc, &val, &tb);
    newtb = _PyTraceBack_FromFrame(tb, frame);
    if (newtb == NULL) {
        _PyErr_ChainExceptions(exc, val, tb);
        return -1;
    }
    PyErr_Restore(exc, val, newtb);
    Py_XDECREF(tb);
    return 0;
}

/* Insert a frame into the traceback for (funcname, filename, lineno). */
void _PyTraceback_Add(const char *funcname, const char *filename, int lineno)
{
    PyObject *globals;
    PyCodeObject *code;
    PyFrameObject *frame;
    PyObject *exc, *val, *tb;
    PyThreadState *tstate = _PyThreadState_GET();

    /* Save and clear the current exception. Python functions must not be
       called with an exception set. Calling Python functions happens when
       the codec of the filesystem encoding is implemented in pure Python. */
    _PyErr_Fetch(tstate, &exc, &val, &tb);

    globals = PyDict_New();
    if (!globals)
        goto error;
    code = PyCode_NewEmpty(filename, funcname, lineno);
    if (!code) {
        Py_DECREF(globals);
        goto error;
    }
    frame = PyFrame_New(tstate, code, globals, NULL);
    Py_DECREF(globals);
    Py_DECREF(code);
    if (!frame)
        goto error;
    frame->f_lineno = lineno;

    _PyErr_Restore(tstate, exc, val, tb);
    PyTraceBack_Here(frame);
    Py_DECREF(frame);
    return;

error:
    _PyErr_ChainExceptions(exc, val, tb);
}

static PyObject *
_Py_FindSourceFile(PyObject *filename, char* namebuf, size_t namelen, PyObject *io)
{
    Py_ssize_t i;
    PyObject *binary;
    PyObject *v;
    Py_ssize_t npath;
    size_t taillen;
    PyObject *syspath;
    PyObject *path;
    const char* tail;
    PyObject *filebytes;
    const char* filepath;
    Py_ssize_t len;
    PyObject* result;
    PyObject *open = NULL;

    filebytes = PyUnicode_EncodeFSDefault(filename);
    if (filebytes == NULL) {
        PyErr_Clear();
        return NULL;
    }
    filepath = PyBytes_AS_STRING(filebytes);

    /* Search tail of filename in sys.path before giving up */
    tail = strrchr(filepath, SEP);
    if (tail == NULL)
        tail = filepath;
    else
        tail++;
    taillen = strlen(tail);

    PyThreadState *tstate = _PyThreadState_GET();
    syspath = _PySys_GetAttr(tstate, &_Py_ID(path));
    if (syspath == NULL || !PyList_Check(syspath))
        goto error;
    npath = PyList_Size(syspath);

    open = PyObject_GetAttr(io, &_Py_ID(open));
    for (i = 0; i < npath; i++) {
        v = PyList_GetItem(syspath, i);
        if (v == NULL) {
            PyErr_Clear();
            break;
        }
        if (!PyUnicode_Check(v))
            continue;
        path = PyUnicode_EncodeFSDefault(v);
        if (path == NULL) {
            PyErr_Clear();
            continue;
        }
        len = PyBytes_GET_SIZE(path);
        if (len + 1 + (Py_ssize_t)taillen >= (Py_ssize_t)namelen - 1) {
            Py_DECREF(path);
            continue; /* Too long */
        }
        strcpy(namebuf, PyBytes_AS_STRING(path));
        Py_DECREF(path);
        if (strlen(namebuf) != (size_t)len)
            continue; /* v contains '\0' */
        if (len > 0 && namebuf[len-1] != SEP)
            namebuf[len++] = SEP;
        strcpy(namebuf+len, tail);

        binary = _PyObject_CallMethodFormat(tstate, open, "ss", namebuf, "rb");
        if (binary != NULL) {
            result = binary;
            goto finally;
        }
        PyErr_Clear();
    }
    goto error;

error:
    result = NULL;
finally:
    Py_XDECREF(open);
    Py_DECREF(filebytes);
    return result;
}

/* Writes indent spaces. Returns 0 on success and non-zero on failure.
 */
int
_Py_WriteIndent(int indent, PyObject *f)
{
    char buf[11] = "          ";
    assert(strlen(buf) == 10);
    while (indent > 0) {
        if (indent < 10) {
            buf[indent] = '\0';
        }
        if (PyFile_WriteString(buf, f) < 0) {
            return -1;
        }
        indent -= 10;
    }
    return 0;
}

/* Writes indent spaces, followed by the margin if it is not `\0`.
   Returns 0 on success and non-zero on failure.
 */
int
_Py_WriteIndentedMargin(int indent, const char *margin, PyObject *f)
{
    if (_Py_WriteIndent(indent, f) < 0) {
        return -1;
    }
    if (margin) {
        if (PyFile_WriteString(margin, f) < 0) {
            return -1;
        }
    }
    return 0;
}

static int
display_source_line_with_margin(PyObject *f, PyObject *filename, int lineno, int indent,
                                int margin_indent, const char *margin,
                                int *truncation, PyObject **line)
{
    int fd;
    int i;
    char *found_encoding;
    const char *encoding;
    PyObject *io;
    PyObject *binary;
    PyObject *fob = NULL;
    PyObject *lineobj = NULL;
    PyObject *res;
    char buf[MAXPATHLEN+1];
    int kind;
    const void *data;

    /* open the file */
    if (filename == NULL)
        return 0;

    /* Do not attempt to open things like <string> or <stdin> */
    assert(PyUnicode_Check(filename));
    if (PyUnicode_READ_CHAR(filename, 0) == '<') {
        Py_ssize_t len = PyUnicode_GET_LENGTH(filename);
        if (len > 0 && PyUnicode_READ_CHAR(filename, len - 1) == '>') {
            return 0;
        }
    }

    io = PyImport_ImportModule("io");
    if (io == NULL) {
        return -1;
    }

    binary = _PyObject_CallMethod(io, &_Py_ID(open), "Os", filename, "rb");
    if (binary == NULL) {
        PyErr_Clear();

        binary = _Py_FindSourceFile(filename, buf, sizeof(buf), io);
        if (binary == NULL) {
            Py_DECREF(io);
            return -1;
        }
    }

    /* use the right encoding to decode the file as unicode */
    fd = PyObject_AsFileDescriptor(binary);
    if (fd < 0) {
        Py_DECREF(io);
        Py_DECREF(binary);
        return 0;
    }
    found_encoding = _PyTokenizer_FindEncodingFilename(fd, filename);
    if (found_encoding == NULL)
        PyErr_Clear();
    encoding = (found_encoding != NULL) ? found_encoding : "utf-8";
    /* Reset position */
    if (lseek(fd, 0, SEEK_SET) == (off_t)-1) {
        Py_DECREF(io);
        Py_DECREF(binary);
        PyMem_Free(found_encoding);
        return 0;
    }
    fob = _PyObject_CallMethod(io, &_Py_ID(TextIOWrapper),
                               "Os", binary, encoding);
    Py_DECREF(io);
    PyMem_Free(found_encoding);

    if (fob == NULL) {
        PyErr_Clear();

        res = PyObject_CallMethodNoArgs(binary, &_Py_ID(close));
        Py_DECREF(binary);
        if (res)
            Py_DECREF(res);
        else
            PyErr_Clear();
        return 0;
    }
    Py_DECREF(binary);

    /* get the line number lineno */
    for (i = 0; i < lineno; i++) {
        Py_XDECREF(lineobj);
        lineobj = PyFile_GetLine(fob, -1);
        if (!lineobj) {
            PyErr_Clear();
            break;
        }
    }
    res = PyObject_CallMethodNoArgs(fob, &_Py_ID(close));
    if (res) {
        Py_DECREF(res);
    }
    else {
        PyErr_Clear();
    }
    Py_DECREF(fob);
    if (!lineobj || !PyUnicode_Check(lineobj)) {
        Py_XDECREF(lineobj);
        return -1;
    }

    if (line) {
        Py_INCREF(lineobj);
        *line = lineobj;
    }

    /* remove the indentation of the line */
    kind = PyUnicode_KIND(lineobj);
    data = PyUnicode_DATA(lineobj);
    for (i=0; i < PyUnicode_GET_LENGTH(lineobj); i++) {
        Py_UCS4 ch = PyUnicode_READ(kind, data, i);
        if (ch != ' ' && ch != '\t' && ch != '\014')
            break;
    }
    if (i) {
        PyObject *truncated;
        truncated = PyUnicode_Substring(lineobj, i, PyUnicode_GET_LENGTH(lineobj));
        if (truncated) {
            Py_DECREF(lineobj);
            lineobj = truncated;
        } else {
            PyErr_Clear();
        }
    }

    if (truncation != NULL) {
        *truncation = i - indent;
    }

    if (_Py_WriteIndentedMargin(margin_indent, margin, f) < 0) {
        goto error;
    }

    /* Write some spaces before the line */
    if (_Py_WriteIndent(indent, f) < 0) {
        goto error;
    }

    /* finally display the line */
    if (PyFile_WriteObject(lineobj, f, Py_PRINT_RAW) < 0) {
        goto error;
    }

    if (PyFile_WriteString("\n", f) < 0) {
        goto error;
    }

    Py_DECREF(lineobj);
    return 0;
error:
    Py_DECREF(lineobj);
    return -1;
}

int
_Py_DisplaySourceLine(PyObject *f, PyObject *filename, int lineno, int indent,
                      int *truncation, PyObject **line)
{
    return display_source_line_with_margin(f, filename, lineno, indent, 0,
                                           NULL, truncation, line);
}

/* AST based Traceback Specialization
 *
 * When displaying a new traceback line, for certain syntactical constructs
 * (e.g a subscript, an arithmetic operation) we try to create a representation
 * that separates the primary source of error from the rest.
 *
 * Example specialization of BinOp nodes:
 *  Traceback (most recent call last):
 *    File "/home/isidentical/cpython/cpython/t.py", line 10, in <module>
 *      add_values(1, 2, 'x', 3, 4)
 *      ^^^^^^^^^^^^^^^^^^^^^^^^^^^
 *    File "/home/isidentical/cpython/cpython/t.py", line 2, in add_values
 *      return a + b + c + d + e
 *             ~~~~~~^~~
 *  TypeError: 'NoneType' object is not subscriptable
 */

#define IS_WHITESPACE(c) (((c) == ' ') || ((c) == '\t') || ((c) == '\f'))

static int
extract_anchors_from_expr(const char *segment_str, expr_ty expr, Py_ssize_t *left_anchor, Py_ssize_t *right_anchor,
                          char** primary_error_char, char** secondary_error_char)
{
    switch (expr->kind) {
        case BinOp_kind: {
            expr_ty left = expr->v.BinOp.left;
            expr_ty right = expr->v.BinOp.right;
            for (int i = left->end_col_offset; i < right->col_offset; i++) {
                if (IS_WHITESPACE(segment_str[i])) {
                    continue;
                }

                *left_anchor = i;
                *right_anchor = i + 1;

                // Check whether if this a two-character operator (e.g //)
                if (i + 1 < right->col_offset && !IS_WHITESPACE(segment_str[i + 1])) {
                    ++*right_anchor;
                }

                // Set the error characters
                *primary_error_char = "~";
                *secondary_error_char = "^";
                break;
            }
            return 1;
        }
        case Subscript_kind: {
            *left_anchor = expr->v.Subscript.value->end_col_offset;
            *right_anchor = expr->v.Subscript.slice->end_col_offset + 1;

            // Set the error characters
            *primary_error_char = "~";
            *secondary_error_char = "^";
            return 1;
        }
        default:
            return 0;
    }
}

static int
extract_anchors_from_stmt(const char *segment_str, stmt_ty statement, Py_ssize_t *left_anchor, Py_ssize_t *right_anchor,
                          char** primary_error_char, char** secondary_error_char)
{
    switch (statement->kind) {
        case Expr_kind: {
            return extract_anchors_from_expr(segment_str, statement->v.Expr.value, left_anchor, right_anchor,
                                             primary_error_char, secondary_error_char);
        }
        default:
            return 0;
    }
}

static int
extract_anchors_from_line(PyObject *filename, PyObject *line,
                          Py_ssize_t start_offset, Py_ssize_t end_offset,
                          Py_ssize_t *left_anchor, Py_ssize_t *right_anchor,
                          char** primary_error_char, char** secondary_error_char)
{
    int res = -1;
    PyArena *arena = NULL;
    PyObject *segment = PyUnicode_Substring(line, start_offset, end_offset);
    if (!segment) {
        goto done;
    }

    const char *segment_str = PyUnicode_AsUTF8(segment);
    if (!segment_str) {
        goto done;
    }

    arena = _PyArena_New();
    if (!arena) {
        goto done;
    }

    PyCompilerFlags flags = _PyCompilerFlags_INIT;

    _PyASTOptimizeState state;
    state.optimize = _Py_GetConfig()->optimization_level;
    state.ff_features = 0;

    mod_ty module = _PyParser_ASTFromString(segment_str, filename, Py_file_input,
                                            &flags, arena);
    if (!module) {
        goto done;
    }
    if (!_PyAST_Optimize(module, arena, &state)) {
        goto done;
    }

    assert(module->kind == Module_kind);
    if (asdl_seq_LEN(module->v.Module.body) == 1) {
        stmt_ty statement = asdl_seq_GET(module->v.Module.body, 0);
        res = extract_anchors_from_stmt(segment_str, statement, left_anchor, right_anchor,
                                        primary_error_char, secondary_error_char);
    } else {
        res = 0;
    }

done:
    if (res > 0) {
        *left_anchor += start_offset;
        *right_anchor += start_offset;
    }
    Py_XDECREF(segment);
    if (arena) {
        _PyArena_Free(arena);
    }
    return res;
}

#define _TRACEBACK_SOURCE_LINE_INDENT 4

static inline int
ignore_source_errors(void) {
    if (PyErr_Occurred()) {
        if (PyErr_ExceptionMatches(PyExc_KeyboardInterrupt)) {
            return -1;
        }
        PyErr_Clear();
    }
    return 0;
}

static inline int
print_error_location_carets(PyObject *f, int offset, Py_ssize_t start_offset, Py_ssize_t end_offset,
                            Py_ssize_t right_start_offset, Py_ssize_t left_end_offset,
                            const char *primary, const char *secondary) {
    int special_chars = (left_end_offset != -1 || right_start_offset != -1);
    const char *str;
    while (++offset <= end_offset) {
        if (offset <= start_offset || offset > end_offset) {
            str = " ";
        } else if (special_chars && left_end_offset < offset && offset <= right_start_offset) {
            str = secondary;
        } else {
            str = primary;
        }
        if (PyFile_WriteString(str, f) < 0) {
            return -1;
        }
    }
    if (PyFile_WriteString("\n", f) < 0) {
        return -1;
    }
    return 0;
}

static int
tb_displayline(PyTracebackObject* tb, PyObject *f, PyObject *filename, int lineno,
               PyFrameObject *frame, PyObject *name, int margin_indent, const char *margin)
{
    if (filename == NULL || name == NULL) {
        return -1;
    }

    if (_Py_WriteIndentedMargin(margin_indent, margin, f) < 0) {
        return -1;
    }

    PyObject *line = PyUnicode_FromFormat("  File \"%U\", line %d, in %U\n",
                                          filename, lineno, name);
    if (line == NULL) {
        return -1;
    }

    int res = PyFile_WriteObject(line, f, Py_PRINT_RAW);
    Py_DECREF(line);
    if (res < 0) {
        return -1;
    }

    int err = 0;

    int truncation = _TRACEBACK_SOURCE_LINE_INDENT;
    PyObject* source_line = NULL;
    int rc = display_source_line_with_margin(
            f, filename, lineno, _TRACEBACK_SOURCE_LINE_INDENT,
            margin_indent, margin, &truncation, &source_line);
    if (rc != 0 || !source_line) {
        /* ignore errors since we can't report them, can we? */
        err = ignore_source_errors();
        goto done;
    }

    int code_offset = tb->tb_lasti;
    PyCodeObject* code = frame->f_fdata->code;

    int start_line;
    int end_line;
    int start_col_byte_offset;
    int end_col_byte_offset;
    if (!PyCode_Addr2Location(code, code_offset, &start_line, &start_col_byte_offset,
                              &end_line, &end_col_byte_offset)) {
        goto done;
    }

    if (start_line < 0 || end_line < 0
        || start_col_byte_offset < 0
        || end_col_byte_offset < 0)
    {
        goto done;
    }

    // When displaying errors, we will use the following generic structure:
    //
    //  ERROR LINE ERROR LINE ERROR LINE ERROR LINE ERROR LINE ERROR LINE ERROR LINE
    //        ~~~~~~~~~~~~~~~^^^^^^^^^^^^^^^^^^^^^^^^^~~~~~~~~~~~~~~~~~~~
    //        |              |-> left_end_offset     |                  |-> left_offset
    //        |-> start_offset                       |-> right_start_offset
    //
    // In general we will only have (start_offset, end_offset) but we can gather more information
    // by analyzing the AST of the text between *start_offset* and *end_offset*. If this succeeds
    // we could get *left_end_offset* and *right_start_offset* and some selection of characters for
    // the different ranges (primary_error_char and secondary_error_char). If we cannot obtain the
    // AST information or we cannot identify special ranges within it, then left_end_offset and
    // right_end_offset will be set to -1.

    // Convert the utf-8 byte offset to the actual character offset so we print the right number of carets.
    assert(source_line);
    Py_ssize_t start_offset = _PyPegen_byte_offset_to_character_offset(source_line, start_col_byte_offset);
    if (start_offset < 0) {
        err = ignore_source_errors() < 0;
        goto done;
    }

    Py_ssize_t end_offset = _PyPegen_byte_offset_to_character_offset(source_line, end_col_byte_offset);
    if (end_offset < 0) {
        err = ignore_source_errors() < 0;
        goto done;
    }

    Py_ssize_t left_end_offset = -1;
    Py_ssize_t right_start_offset = -1;

    char *primary_error_char = "^";
    char *secondary_error_char = primary_error_char;

    if (start_line == end_line) {
        int res = extract_anchors_from_line(filename, source_line, start_offset, end_offset,
                                            &left_end_offset, &right_start_offset,
                                            &primary_error_char, &secondary_error_char);
        if (res < 0 && ignore_source_errors() < 0) {
            goto done;
        }
    }
    else {
        // If this is a multi-line expression, then we will highlight until
        // the last non-whitespace character.
        const char *source_line_str = PyUnicode_AsUTF8(source_line);
        if (!source_line_str) {
            goto done;
        }

        Py_ssize_t i = PyUnicode_GET_LENGTH(source_line);
        while (--i >= 0) {
            if (!IS_WHITESPACE(source_line_str[i])) {
                break;
            }
        }

        end_offset = i + 1;
    }

    if (_Py_WriteIndentedMargin(margin_indent, margin, f) < 0) {
        err = -1;
        goto done;
    }

    if (print_error_location_carets(f, truncation, start_offset, end_offset,
                                    right_start_offset, left_end_offset,
                                    primary_error_char, secondary_error_char) < 0) {
        err = -1;
        goto done;
    }

done:
    Py_XDECREF(source_line);
    return err;
}

static const int TB_RECURSIVE_CUTOFF = 3; // Also hardcoded in traceback.py.

static int
tb_print_line_repeated(PyObject *f, long cnt)
{
    cnt -= TB_RECURSIVE_CUTOFF;
    PyObject *line = PyUnicode_FromFormat(
        (cnt > 1)
          ? "  [Previous line repeated %ld more times]\n"
          : "  [Previous line repeated %ld more time]\n",
        cnt);
    if (line == NULL) {
        return -1;
    }
    int err = PyFile_WriteObject(line, f, Py_PRINT_RAW);
    Py_DECREF(line);
    return err;
}

static int
tb_printinternal(PyTracebackObject *tb, PyObject *f, long limit,
                 int indent, const char *margin)
{
    PyCodeObject *code = NULL;
    Py_ssize_t depth = 0;
    PyObject *last_file = NULL;
    int last_line = -1;
    PyObject *last_name = NULL;
    long cnt = 0;
    PyTracebackObject *tb1 = tb;
    while (tb1 != NULL) {
        depth++;
        tb1 = tb1->tb_next;
    }
    while (tb != NULL && depth > limit) {
        depth--;
        tb = tb->tb_next;
    }
    while (tb != NULL) {
        code = PyFrame_GetCode(tb->tb_frame);
        if (last_file == NULL ||
            code->co_filename != last_file ||
            last_line == -1 || tb->tb_lineno != last_line ||
            last_name == NULL || code->co_name != last_name) {
            if (cnt > TB_RECURSIVE_CUTOFF) {
                if (tb_print_line_repeated(f, cnt) < 0) {
                    goto error;
                }
            }
            last_file = code->co_filename;
            last_line = tb->tb_lineno;
            last_name = code->co_name;
            cnt = 0;
        }
        cnt++;
        if (cnt <= TB_RECURSIVE_CUTOFF) {
            if (tb_displayline(tb, f, code->co_filename, tb->tb_lineno,
                               tb->tb_frame, code->co_name, indent, margin) < 0) {
                goto error;
            }

            if (PyErr_CheckSignals() < 0) {
                goto error;
            }
        }
        Py_CLEAR(code);
        tb = tb->tb_next;
    }
    if (cnt > TB_RECURSIVE_CUTOFF) {
        if (tb_print_line_repeated(f, cnt) < 0) {
            goto error;
        }
    }
    return 0;
error:
    Py_XDECREF(code);
    return -1;
}

#define PyTraceBack_LIMIT 1000

int
_PyTraceBack_Print_Indented(PyObject *v, int indent, const char *margin,
                            const char *header_margin, const char *header, PyObject *f)
{
    PyObject *limitv;
    long limit = PyTraceBack_LIMIT;

    if (v == NULL) {
        return 0;
    }
    if (!PyTraceBack_Check(v)) {
        PyErr_BadInternalCall();
        return -1;
    }
    limitv = PySys_GetObject("tracebacklimit");
    if (limitv && PyLong_Check(limitv)) {
        int overflow;
        limit = PyLong_AsLongAndOverflow(limitv, &overflow);
        if (overflow > 0) {
            limit = LONG_MAX;
        }
        else if (limit <= 0) {
            return 0;
        }
    }
    if (_Py_WriteIndentedMargin(indent, header_margin, f) < 0) {
        return -1;
    }

    if (PyFile_WriteString(header, f) < 0) {
        return -1;
    }

    if (tb_printinternal((PyTracebackObject *)v, f, limit, indent, margin) < 0) {
        return -1;
    }

    return 0;
}

int
PyTraceBack_Print(PyObject *v, PyObject *f)
{
    int indent = 0;
    const char *margin = NULL;
    const char *header_margin = NULL;
    const char *header = EXCEPTION_TB_HEADER;

    return _PyTraceBack_Print_Indented(v, indent, margin, header_margin, header, f);
}

/* Format an integer in range [0; 0xffffffff] to decimal and write it
   into the file fd.

   This function is signal safe. */

void
_Py_DumpDecimal(int fd, size_t value)
{
    /* maximum number of characters required for output of %lld or %p.
       We need at most ceil(log10(256)*SIZEOF_LONG_LONG) digits,
       plus 1 for the null byte.  53/22 is an upper bound for log10(256). */
    char buffer[1 + (sizeof(size_t)*53-1) / 22 + 1];
    char *ptr, *end;

    end = &buffer[Py_ARRAY_LENGTH(buffer) - 1];
    ptr = end;
    *ptr = '\0';
    do {
        --ptr;
        assert(ptr >= buffer);
        *ptr = '0' + (value % 10);
        value /= 10;
    } while (value);

    _Py_write_noraise(fd, ptr, end - ptr);
}

/* Format an integer as hexadecimal with width digits into fd file descriptor.
   The function is signal safe. */
void
_Py_DumpHexadecimal(int fd, uintptr_t value, Py_ssize_t width)
{
    char buffer[sizeof(uintptr_t) * 2 + 1], *ptr, *end;
    const Py_ssize_t size = Py_ARRAY_LENGTH(buffer) - 1;

    if (width > size)
        width = size;
    /* it's ok if width is negative */

    end = &buffer[size];
    ptr = end;
    *ptr = '\0';
    do {
        --ptr;
        assert(ptr >= buffer);
        *ptr = Py_hexdigits[value & 15];
        value >>= 4;
    } while ((end - ptr) < width || value);

    _Py_write_noraise(fd, ptr, end - ptr);
}

void
_Py_DumpASCII(int fd, PyObject *text)
{
    PyASCIIObject *ascii = (PyASCIIObject *)text;
    Py_ssize_t i, size;
    int truncated;
    int kind;
    void *data = NULL;
    wchar_t *wstr = NULL;
    Py_UCS4 ch;

    if (!PyUnicode_Check(text))
        return;

    size = ascii->length;
    kind = ascii->state.kind;
    if (kind == PyUnicode_WCHAR_KIND) {
        wstr = ((PyASCIIObject *)text)->wstr;
        if (wstr == NULL)
            return;
        size = ((PyCompactUnicodeObject *)text)->wstr_length;
    }
    else if (ascii->state.compact) {
        if (ascii->state.ascii)
            data = ((PyASCIIObject*)text) + 1;
        else
            data = ((PyCompactUnicodeObject*)text) + 1;
    }
    else {
        data = ((PyUnicodeObject *)text)->data.any;
        if (data == NULL)
            return;
    }

    if (MAX_STRING_LENGTH < size) {
        size = MAX_STRING_LENGTH;
        truncated = 1;
    }
    else {
        truncated = 0;
    }

    // Is an ASCII string?
    if (ascii->state.ascii) {
        assert(kind == PyUnicode_1BYTE_KIND);
        char *str = data;

        int need_escape = 0;
        for (i=0; i < size; i++) {
            ch = str[i];
            if (!(' ' <= ch && ch <= 126)) {
                need_escape = 1;
                break;
            }
        }
        if (!need_escape) {
            // The string can be written with a single write() syscall
            _Py_write_noraise(fd, str, size);
            goto done;
        }
    }

    for (i=0; i < size; i++) {
        if (kind != PyUnicode_WCHAR_KIND)
            ch = PyUnicode_READ(kind, data, i);
        else
            ch = wstr[i];
        if (' ' <= ch && ch <= 126) {
            /* printable ASCII character */
            char c = (char)ch;
            _Py_write_noraise(fd, &c, 1);
        }
        else if (ch <= 0xff) {
            PUTS(fd, "\\x");
            _Py_DumpHexadecimal(fd, ch, 2);
        }
        else if (ch <= 0xffff) {
            PUTS(fd, "\\u");
            _Py_DumpHexadecimal(fd, ch, 4);
        }
        else {
            PUTS(fd, "\\U");
            _Py_DumpHexadecimal(fd, ch, 8);
        }
    }

done:
    if (truncated) {
        PUTS(fd, "...");
    }
}

/* Write a frame into the file fd: "File "xxx", line xxx in xxx".

   This function is signal safe. */

static void
<<<<<<< HEAD
dump_frame(int fd, struct _PyInterpreterFrame *fdata)
=======
dump_frame(int fd, _PyInterpreterFrame *frame)
>>>>>>> 69276324
{
    PyCodeObject *code = fdata->code;
    PUTS(fd, "  File ");
    if (code->co_filename != NULL
        && PyUnicode_Check(code->co_filename))
    {
        PUTS(fd, "\"");
        _Py_DumpASCII(fd, code->co_filename);
        PUTS(fd, "\"");
    } else {
        PUTS(fd, "???");
    }

<<<<<<< HEAD
    int lineno = PyCode_Addr2Line(code, fdata->lasti*2);
=======
    int lineno = PyCode_Addr2Line(code, frame->f_lasti*sizeof(_Py_CODEUNIT));
>>>>>>> 69276324
    PUTS(fd, ", line ");
    if (lineno >= 0) {
        _Py_DumpDecimal(fd, (size_t)lineno);
    }
    else {
        PUTS(fd, "???");
    }
    PUTS(fd, " in ");

    if (code->co_name != NULL
       && PyUnicode_Check(code->co_name)) {
        _Py_DumpASCII(fd, code->co_name);
    }
    else {
        PUTS(fd, "???");
    }

    PUTS(fd, "\n");
}

static void
dump_traceback(int fd, PyThreadState *tstate, int write_header)
{
<<<<<<< HEAD
    _PyInterpreterFrame *fdata;
=======
    _PyInterpreterFrame *frame;
>>>>>>> 69276324
    unsigned int depth;

    if (write_header) {
        PUTS(fd, "Stack (most recent call first):\n");
    }

<<<<<<< HEAD
    fdata = tstate->fdata;
    if (fdata == NULL) {
        PUTS(fd, "<no Python frame>\n");
=======
    frame = tstate->cframe->current_frame;
    if (frame == NULL) {
        PUTS(fd, "  <no Python frame>\n");
>>>>>>> 69276324
        return;
    }

    depth = 0;
    while (1) {
        if (MAX_FRAME_DEPTH <= depth) {
            PUTS(fd, "  ...\n");
            break;
        }
        dump_frame(fd, fdata);
        fdata = fdata->previous;
        if (fdata == NULL) {
            break;
        }
        depth++;
    }
}

/* Dump the traceback of a Python thread into fd. Use write() to write the
   traceback and retry if write() is interrupted by a signal (failed with
   EINTR), but don't call the Python signal handler.

   The caller is responsible to call PyErr_CheckSignals() to call Python signal
   handlers if signals were received. */
void
_Py_DumpTraceback(int fd, PyThreadState *tstate)
{
    dump_traceback(fd, tstate, 1);
}

/* Write the thread identifier into the file 'fd': "Current thread 0xHHHH:\" if
   is_current is true, "Thread 0xHHHH:\n" otherwise.

   This function is signal safe. */

static void
write_thread_id(int fd, PyThreadState *tstate, int is_current)
{
    if (is_current)
        PUTS(fd, "Current thread 0x");
    else
        PUTS(fd, "Thread 0x");
    _Py_DumpHexadecimal(fd,
                        tstate->thread_id,
                        sizeof(unsigned long) * 2);
    PUTS(fd, " (most recent call first):\n");
}

/* Dump the traceback of all Python threads into fd. Use write() to write the
   traceback and retry if write() is interrupted by a signal (failed with
   EINTR), but don't call the Python signal handler.

   The caller is responsible to call PyErr_CheckSignals() to call Python signal
   handlers if signals were received. */
const char*
_Py_DumpTracebackThreads(int fd, PyInterpreterState *interp,
                         PyThreadState *current_tstate)
{
    PyThreadState *tstate;
    unsigned int nthreads;

    if (current_tstate == NULL) {
        /* _Py_DumpTracebackThreads() is called from signal handlers by
           faulthandler.

           SIGSEGV, SIGFPE, SIGABRT, SIGBUS and SIGILL are synchronous signals
           and are thus delivered to the thread that caused the fault. Get the
           Python thread state of the current thread.

           PyThreadState_Get() doesn't give the state of the thread that caused
           the fault if the thread released the GIL, and so
           _PyThreadState_GET() cannot be used. Read the thread specific
           storage (TSS) instead: call PyGILState_GetThisThreadState(). */
        current_tstate = PyGILState_GetThisThreadState();
    }

    if (interp == NULL) {
        if (current_tstate == NULL) {
            interp = _PyGILState_GetInterpreterStateUnsafe();
            if (interp == NULL) {
                /* We need the interpreter state to get Python threads */
                return "unable to get the interpreter state";
            }
        }
        else {
            interp = current_tstate->interp;
        }
    }
    assert(interp != NULL);

    /* Get the current interpreter from the current thread */
    tstate = PyInterpreterState_ThreadHead(interp);
    if (tstate == NULL)
        return "unable to get the thread head state";

    /* Dump the traceback of each thread */
    tstate = PyInterpreterState_ThreadHead(interp);
    nthreads = 0;
    _Py_BEGIN_SUPPRESS_IPH
    do
    {
        if (nthreads != 0)
            PUTS(fd, "\n");
        if (nthreads >= MAX_NTHREADS) {
            PUTS(fd, "...\n");
            break;
        }
        write_thread_id(fd, tstate, tstate == current_tstate);
        if (tstate == current_tstate && tstate->interp->gc.collecting) {
            PUTS(fd, "  Garbage-collecting\n");
        }
        dump_traceback(fd, tstate, 0);
        tstate = PyThreadState_Next(tstate);
        nthreads++;
    } while (tstate != NULL);
    _Py_END_SUPPRESS_IPH

    return NULL;
}
<|MERGE_RESOLUTION|>--- conflicted
+++ resolved
@@ -5,11 +5,6 @@
 
 #include "code.h"                 // PyCode_Addr2Line etc
 #include "frameobject.h"          // PyFrame_GetBack()
-<<<<<<< HEAD
-#include "pycore_frame.h"     // _PyInterpreterFrame_GetCode()
-#include "pycore_pyarena.h"       // _PyArena_Free()
-=======
->>>>>>> 69276324
 #include "pycore_ast.h"           // asdl_seq_*
 #include "pycore_call.h"          // _PyObject_CallMethodFormat()
 #include "pycore_compile.h"       // _PyAST_Optimize
@@ -245,11 +240,7 @@
     assert(tb_next == NULL || PyTraceBack_Check(tb_next));
     assert(frame != NULL);
 
-<<<<<<< HEAD
-    return tb_create_raw((PyTracebackObject *)tb_next, frame, frame->f_fdata->lasti*2,
-=======
-    return tb_create_raw((PyTracebackObject *)tb_next, frame, frame->f_frame->f_lasti*sizeof(_Py_CODEUNIT),
->>>>>>> 69276324
+    return tb_create_raw((PyTracebackObject *)tb_next, frame, frame->f_fdata->lasti*sizeof(_Py_CODEUNIT),
                          PyFrame_GetLineNumber(frame));
 }
 
@@ -1176,11 +1167,7 @@
    This function is signal safe. */
 
 static void
-<<<<<<< HEAD
-dump_frame(int fd, struct _PyInterpreterFrame *fdata)
-=======
-dump_frame(int fd, _PyInterpreterFrame *frame)
->>>>>>> 69276324
+dump_frame(int fd, _PyInterpreterFrame *fdata)
 {
     PyCodeObject *code = fdata->code;
     PUTS(fd, "  File ");
@@ -1194,11 +1181,7 @@
         PUTS(fd, "???");
     }
 
-<<<<<<< HEAD
-    int lineno = PyCode_Addr2Line(code, fdata->lasti*2);
-=======
-    int lineno = PyCode_Addr2Line(code, frame->f_lasti*sizeof(_Py_CODEUNIT));
->>>>>>> 69276324
+    int lineno = PyCode_Addr2Line(code, fdata->lasti*sizeof(_Py_CODEUNIT));
     PUTS(fd, ", line ");
     if (lineno >= 0) {
         _Py_DumpDecimal(fd, (size_t)lineno);
@@ -1222,30 +1205,19 @@
 static void
 dump_traceback(int fd, PyThreadState *tstate, int write_header)
 {
-<<<<<<< HEAD
     _PyInterpreterFrame *fdata;
-=======
-    _PyInterpreterFrame *frame;
->>>>>>> 69276324
-    unsigned int depth;
+    unsigned int depth = 0;
 
     if (write_header) {
         PUTS(fd, "Stack (most recent call first):\n");
     }
 
-<<<<<<< HEAD
-    fdata = tstate->fdata;
+    fdata = tstate->cframe->current_frame;
     if (fdata == NULL) {
         PUTS(fd, "<no Python frame>\n");
-=======
-    frame = tstate->cframe->current_frame;
-    if (frame == NULL) {
-        PUTS(fd, "  <no Python frame>\n");
->>>>>>> 69276324
         return;
     }
 
-    depth = 0;
     while (1) {
         if (MAX_FRAME_DEPTH <= depth) {
             PUTS(fd, "  ...\n");
