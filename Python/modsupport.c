
/* Module support implementation */

#include "Python.h"
#include "pycore_abstract.h"   // _PyIndex_Check()
#include "pycore_modsupport.h"
#include "pycore_object.h"     // _PyType_IsReady()

typedef double va_double;

static PyObject *va_build_value(const char *, va_list);


int
_Py_convert_optional_to_ssize_t(PyObject *obj, void *result)
{
    Py_ssize_t limit;
    if (obj == Py_None) {
        return 1;
    }
    else if (_PyIndex_Check(obj)) {
        limit = PyNumber_AsSsize_t(obj, PyExc_OverflowError);
        if (limit == -1 && PyErr_Occurred()) {
            return 0;
        }
    }
    else {
        PyErr_Format(PyExc_TypeError,
                     "argument should be integer or None, not '%.200s'",
                     Py_TYPE(obj)->tp_name);
        return 0;
    }
    *((Py_ssize_t *)result) = limit;
    return 1;
}


/* Helper for mkvalue() to scan the length of a format */

static Py_ssize_t
countformat(const char *format, char endchar)
{
    Py_ssize_t count = 0;
    int level = 0;
    while (level > 0 || *format != endchar) {
        switch (*format) {
        case '\0':
            /* Premature end */
            PyErr_SetString(PyExc_SystemError,
                            "unmatched paren in format");
            return -1;
        case '(':
        case '[':
        case '{':
            if (level == 0) {
                count++;
            }
            level++;
            break;
        case ')':
        case ']':
        case '}':
            level--;
            break;
        case '#':
        case '&':
        case ',':
        case ':':
        case ' ':
        case '\t':
            break;
        default:
            if (level == 0) {
                count++;
            }
        }
        format++;
    }
    return count;
}


/* Generic function to create a value -- the inverse of getargs() */
/* After an original idea and first implementation by Steven Miale */

static PyObject *do_mktuple(const char**, va_list *, char, Py_ssize_t);
static int do_mkstack(PyObject **, const char**, va_list *, char, Py_ssize_t);
static PyObject *do_mklist(const char**, va_list *, char, Py_ssize_t);
static PyObject *do_mkdict(const char**, va_list *, char, Py_ssize_t);
static PyObject *do_mkvalue(const char**, va_list *);


static void
do_ignore(const char **p_format, va_list *p_va, char endchar, Py_ssize_t n)
{
    assert(PyErr_Occurred());
    PyObject *v = PyTuple_New(n);
    for (Py_ssize_t i = 0; i < n; i++) {
        PyObject *exc = PyErr_GetRaisedException();
        PyObject *w = do_mkvalue(p_format, p_va);
        PyErr_SetRaisedException(exc);
        if (w != NULL) {
            if (v != NULL) {
                PyTuple_SET_ITEM(v, i, w);
            }
            else {
                Py_DECREF(w);
            }
        }
    }
    Py_XDECREF(v);
    if (**p_format != endchar) {
        PyErr_SetString(PyExc_SystemError,
                        "Unmatched paren in format");
        return;
    }
    if (endchar) {
        ++*p_format;
    }
}

static PyObject *
do_mkdict(const char **p_format, va_list *p_va, char endchar, Py_ssize_t n)
{
    PyObject *d;
    Py_ssize_t i;
    if (n < 0)
        return NULL;
    if (n % 2) {
        PyErr_SetString(PyExc_SystemError,
                        "Bad dict format");
        do_ignore(p_format, p_va, endchar, n);
        return NULL;
    }
    /* Note that we can't bail immediately on error as this will leak
       refcounts on any 'N' arguments. */
    if ((d = PyDict_New()) == NULL) {
        do_ignore(p_format, p_va, endchar, n);
        return NULL;
    }
    for (i = 0; i < n; i+= 2) {
        PyObject *k, *v;

        k = do_mkvalue(p_format, p_va);
        if (k == NULL) {
            do_ignore(p_format, p_va, endchar, n - i - 1);
            Py_DECREF(d);
            return NULL;
        }
        v = do_mkvalue(p_format, p_va);
        if (v == NULL || PyDict_SetItem(d, k, v) < 0) {
            do_ignore(p_format, p_va, endchar, n - i - 2);
            Py_DECREF(k);
            Py_XDECREF(v);
            Py_DECREF(d);
            return NULL;
        }
        Py_DECREF(k);
        Py_DECREF(v);
    }
    if (**p_format != endchar) {
        Py_DECREF(d);
        PyErr_SetString(PyExc_SystemError,
                        "Unmatched paren in format");
        return NULL;
    }
    if (endchar)
        ++*p_format;
    return d;
}

static PyObject *
do_mklist(const char **p_format, va_list *p_va, char endchar, Py_ssize_t n)
{
    PyObject *v;
    Py_ssize_t i;
    if (n < 0)
        return NULL;
    /* Note that we can't bail immediately on error as this will leak
       refcounts on any 'N' arguments. */
    v = PyList_New(n);
    if (v == NULL) {
        do_ignore(p_format, p_va, endchar, n);
        return NULL;
    }
    for (i = 0; i < n; i++) {
        PyObject *w = do_mkvalue(p_format, p_va);
        if (w == NULL) {
            do_ignore(p_format, p_va, endchar, n - i - 1);
            Py_DECREF(v);
            return NULL;
        }
        PyList_SET_ITEM(v, i, w);
    }
    if (**p_format != endchar) {
        Py_DECREF(v);
        PyErr_SetString(PyExc_SystemError,
                        "Unmatched paren in format");
        return NULL;
    }
    if (endchar)
        ++*p_format;
    return v;
}

static int
do_mkstack(PyObject **stack, const char **p_format, va_list *p_va,
           char endchar, Py_ssize_t n)
{
    Py_ssize_t i;

    if (n < 0) {
        return -1;
    }
    /* Note that we can't bail immediately on error as this will leak
       refcounts on any 'N' arguments. */
    for (i = 0; i < n; i++) {
        PyObject *w = do_mkvalue(p_format, p_va);
        if (w == NULL) {
            do_ignore(p_format, p_va, endchar, n - i - 1);
            goto error;
        }
        stack[i] = w;
    }
    if (**p_format != endchar) {
        PyErr_SetString(PyExc_SystemError,
                        "Unmatched paren in format");
        goto error;
    }
    if (endchar) {
        ++*p_format;
    }
    return 0;

error:
    n = i;
    for (i=0; i < n; i++) {
        Py_DECREF(stack[i]);
    }
    return -1;
}

static PyObject *
do_mktuple(const char **p_format, va_list *p_va, char endchar, Py_ssize_t n)
{
    PyObject *v;
    Py_ssize_t i;
    if (n < 0)
        return NULL;
    /* Note that we can't bail immediately on error as this will leak
       refcounts on any 'N' arguments. */
    if ((v = PyTuple_New(n)) == NULL) {
        do_ignore(p_format, p_va, endchar, n);
        return NULL;
    }
    for (i = 0; i < n; i++) {
        PyObject *w = do_mkvalue(p_format, p_va);
        if (w == NULL) {
            do_ignore(p_format, p_va, endchar, n - i - 1);
            Py_DECREF(v);
            return NULL;
        }
        PyTuple_SET_ITEM(v, i, w);
    }
    if (**p_format != endchar) {
        Py_DECREF(v);
        PyErr_SetString(PyExc_SystemError,
                        "Unmatched paren in format");
        return NULL;
    }
    if (endchar)
        ++*p_format;
    return v;
}

static PyObject *
do_mkvalue(const char **p_format, va_list *p_va)
{
    for (;;) {
        switch (*(*p_format)++) {
        case '(':
            return do_mktuple(p_format, p_va, ')',
                              countformat(*p_format, ')'));

        case '[':
            return do_mklist(p_format, p_va, ']',
                             countformat(*p_format, ']'));

        case '{':
            return do_mkdict(p_format, p_va, '}',
                             countformat(*p_format, '}'));

        case 'b':
        case 'B':
        case 'h':
        case 'i':
            return PyLong_FromLong((long)va_arg(*p_va, int));

        case 'H':
            return PyLong_FromLong((long)va_arg(*p_va, unsigned int));

        case 'I':
        {
            unsigned int n;
            n = va_arg(*p_va, unsigned int);
            return PyLong_FromUnsignedLong(n);
        }

        case 'n':
#if SIZEOF_SIZE_T!=SIZEOF_LONG
            return PyLong_FromSsize_t(va_arg(*p_va, Py_ssize_t));
#endif
            /* Fall through from 'n' to 'l' if Py_ssize_t is long */
        case 'l':
            return PyLong_FromLong(va_arg(*p_va, long));

        case 'k':
        {
            unsigned long n;
            n = va_arg(*p_va, unsigned long);
            return PyLong_FromUnsignedLong(n);
        }

        case 'L':
            return PyLong_FromLongLong((long long)va_arg(*p_va, long long));

        case 'K':
            return PyLong_FromUnsignedLongLong((long long)va_arg(*p_va, unsigned long long));

        case 'u':
        {
            PyObject *v;
            const wchar_t *u = va_arg(*p_va, wchar_t*);
            Py_ssize_t n;
            if (**p_format == '#') {
                ++*p_format;
                n = va_arg(*p_va, Py_ssize_t);
            }
            else
                n = -1;
            if (u == NULL) {
                v = Py_NewRef(Py_None);
            }
            else {
                if (n < 0)
                    n = wcslen(u);
                v = PyUnicode_FromWideChar(u, n);
            }
            return v;
        }
        case 'f':
        case 'd':
            return PyFloat_FromDouble(
                (double)va_arg(*p_va, va_double));

        case 'D':
            return PyComplex_FromCComplex(
                *((Py_complex *)va_arg(*p_va, Py_complex *)));

        case 'c':
        {
            char p[1];
            p[0] = (char)va_arg(*p_va, int);
            return PyBytes_FromStringAndSize(p, 1);
        }
        case 'C':
        {
            int i = va_arg(*p_va, int);
            return PyUnicode_FromOrdinal(i);
        }

        case 's':
        case 'z':
        case 'U':   /* XXX deprecated alias */
        {
            PyObject *v;
            const char *str = va_arg(*p_va, const char *);
            Py_ssize_t n;
            if (**p_format == '#') {
                ++*p_format;
                n = va_arg(*p_va, Py_ssize_t);
            }
            else
                n = -1;
            if (str == NULL) {
                v = Py_NewRef(Py_None);
            }
            else {
                if (n < 0) {
                    size_t m = strlen(str);
                    if (m > PY_SSIZE_T_MAX) {
                        PyErr_SetString(PyExc_OverflowError,
                            "string too long for Python string");
                        return NULL;
                    }
                    n = (Py_ssize_t)m;
                }
                v = PyUnicode_FromStringAndSize(str, n);
            }
            return v;
        }

        case 'y':
        {
            PyObject *v;
            const char *str = va_arg(*p_va, const char *);
            Py_ssize_t n;
            if (**p_format == '#') {
                ++*p_format;
                n = va_arg(*p_va, Py_ssize_t);
            }
            else
                n = -1;
            if (str == NULL) {
                v = Py_NewRef(Py_None);
            }
            else {
                if (n < 0) {
                    size_t m = strlen(str);
                    if (m > PY_SSIZE_T_MAX) {
                        PyErr_SetString(PyExc_OverflowError,
                            "string too long for Python bytes");
                        return NULL;
                    }
                    n = (Py_ssize_t)m;
                }
                v = PyBytes_FromStringAndSize(str, n);
            }
            return v;
        }

        case 'N':
        case 'S':
        case 'O':
        if (**p_format == '&') {
            typedef PyObject *(*converter)(void *);
            converter func = va_arg(*p_va, converter);
            void *arg = va_arg(*p_va, void *);
            ++*p_format;
            return (*func)(arg);
        }
        else {
            PyObject *v;
            v = va_arg(*p_va, PyObject *);
            if (v != NULL) {
                if (*(*p_format - 1) != 'N')
                    Py_INCREF(v);
            }
            else if (!PyErr_Occurred())
                /* If a NULL was passed
                 * because a call that should
                 * have constructed a value
                 * failed, that's OK, and we
                 * pass the error on; but if
                 * no error occurred it's not
                 * clear that the caller knew
                 * what she was doing. */
                PyErr_SetString(PyExc_SystemError,
                    "NULL object passed to Py_BuildValue");
            return v;
        }

        case ':':
        case ',':
        case ' ':
        case '\t':
            break;

        default:
            PyErr_SetString(PyExc_SystemError,
                "bad format char passed to Py_BuildValue");
            return NULL;

        }
    }
}


PyObject *
Py_BuildValue(const char *format, ...)
{
    va_list va;
    PyObject* retval;
    va_start(va, format);
    retval = va_build_value(format, va);
    va_end(va);
    return retval;
}

PyAPI_FUNC(PyObject *) /* abi only */
_Py_BuildValue_SizeT(const char *format, ...)
{
    va_list va;
    PyObject* retval;
    va_start(va, format);
    retval = va_build_value(format, va);
    va_end(va);
    return retval;
}

PyObject *
Py_VaBuildValue(const char *format, va_list va)
{
    return va_build_value(format, va);
}

PyAPI_FUNC(PyObject *) /* abi only */
_Py_VaBuildValue_SizeT(const char *format, va_list va)
{
    return va_build_value(format, va);
}

static PyObject *
va_build_value(const char *format, va_list va)
{
    const char *f = format;
    Py_ssize_t n = countformat(f, '\0');
    va_list lva;
    PyObject *retval;

    if (n < 0)
        return NULL;
    if (n == 0) {
        Py_RETURN_NONE;
    }
    va_copy(lva, va);
    if (n == 1) {
        retval = do_mkvalue(&f, &lva);
    } else {
        retval = do_mktuple(&f, &lva, '\0', n);
    }
    va_end(lva);
    return retval;
}

PyObject **
_Py_VaBuildStack(PyObject **small_stack, Py_ssize_t small_stack_len,
                const char *format, va_list va, Py_ssize_t *p_nargs)
{
    const char *f;
    Py_ssize_t n;
    va_list lva;
    PyObject **stack;
    int res;

    n = countformat(format, '\0');
    if (n < 0) {
        *p_nargs = 0;
        return NULL;
    }

    if (n == 0) {
        *p_nargs = 0;
        return small_stack;
    }

    if (n <= small_stack_len) {
        stack = small_stack;
    }
    else {
        stack = PyMem_Malloc(n * sizeof(stack[0]));
        if (stack == NULL) {
            PyErr_NoMemory();
            return NULL;
        }
    }

    va_copy(lva, va);
    f = format;
    res = do_mkstack(stack, &f, &lva, '\0', n);
    va_end(lva);

    if (res < 0) {
        if (stack != small_stack) {
            PyMem_Free(stack);
        }
        return NULL;
    }

    *p_nargs = n;
    return stack;
}


int
PyModule_AddObjectRef(PyObject *mod, const char *name, PyObject *value)
{
    if (!PyModule_Check(mod)) {
        PyErr_SetString(PyExc_TypeError,
                        "PyModule_AddObjectRef() first argument "
                        "must be a module");
        return -1;
    }
    if (!value) {
        if (!PyErr_Occurred()) {
            PyErr_SetString(PyExc_SystemError,
                            "PyModule_AddObjectRef() must be called "
                            "with an exception raised if value is NULL");
        }
        return -1;
    }

    PyObject *dict = PyModule_GetDict(mod);
    if (dict == NULL) {
        /* Internal error -- modules must have a dict! */
        PyErr_Format(PyExc_SystemError, "module '%s' has no __dict__",
                     PyModule_GetName(mod));
        return -1;
    }
    return PyDict_SetItemString(dict, name, value);
}

int
<<<<<<< HEAD
_PyModule_AddNew(PyObject *mod, const char *name, PyObject *value)
=======
PyModule_Add(PyObject *mod, const char *name, PyObject *value)
>>>>>>> 83ac1284
{
    int res = PyModule_AddObjectRef(mod, name, value);
    Py_XDECREF(value);
    return res;
}

int
PyModule_AddObject(PyObject *mod, const char *name, PyObject *value)
{
    int res = PyModule_AddObjectRef(mod, name, value);
    if (res == 0) {
        Py_DECREF(value);
    }
    return res;
}

int
PyModule_AddIntConstant(PyObject *m, const char *name, long value)
{
<<<<<<< HEAD
    return _PyModule_AddNew(m, name, PyLong_FromLong(value));
=======
    return PyModule_Add(m, name, PyLong_FromLong(value));
>>>>>>> 83ac1284
}

int
PyModule_AddStringConstant(PyObject *m, const char *name, const char *value)
{
<<<<<<< HEAD
    return _PyModule_AddNew(m, name, PyUnicode_FromString(value));
=======
    return PyModule_Add(m, name, PyUnicode_FromString(value));
>>>>>>> 83ac1284
}

int
PyModule_AddType(PyObject *module, PyTypeObject *type)
{
    if (!_PyType_IsReady(type) && PyType_Ready(type) < 0) {
        return -1;
    }

    const char *name = _PyType_Name(type);
    assert(name != NULL);

    return PyModule_AddObjectRef(module, name, (PyObject *)type);
}<|MERGE_RESOLUTION|>--- conflicted
+++ resolved
@@ -3,7 +3,6 @@
 
 #include "Python.h"
 #include "pycore_abstract.h"   // _PyIndex_Check()
-#include "pycore_modsupport.h"
 #include "pycore_object.h"     // _PyType_IsReady()
 
 typedef double va_double;
@@ -611,11 +610,7 @@
 }
 
 int
-<<<<<<< HEAD
-_PyModule_AddNew(PyObject *mod, const char *name, PyObject *value)
-=======
 PyModule_Add(PyObject *mod, const char *name, PyObject *value)
->>>>>>> 83ac1284
 {
     int res = PyModule_AddObjectRef(mod, name, value);
     Py_XDECREF(value);
@@ -635,21 +630,13 @@
 int
 PyModule_AddIntConstant(PyObject *m, const char *name, long value)
 {
-<<<<<<< HEAD
-    return _PyModule_AddNew(m, name, PyLong_FromLong(value));
-=======
     return PyModule_Add(m, name, PyLong_FromLong(value));
->>>>>>> 83ac1284
 }
 
 int
 PyModule_AddStringConstant(PyObject *m, const char *name, const char *value)
 {
-<<<<<<< HEAD
-    return _PyModule_AddNew(m, name, PyUnicode_FromString(value));
-=======
     return PyModule_Add(m, name, PyUnicode_FromString(value));
->>>>>>> 83ac1284
 }
 
 int
