--- conflicted
+++ resolved
@@ -12,11 +12,7 @@
 #include "pycore_structseq.h"     // _PyStructSequence_FiniBuiltin()
 #include "pycore_sysmodule.h"     // _PySys_GetOptionalAttr()
 #include "pycore_traceback.h"     // _PyTraceBack_FromFrame()
-<<<<<<< HEAD
-#include "pycore_unicodeobject.h" // _PyUnicode_Equal
-=======
 #include "pycore_unicodeobject.h" // _PyUnicode_Equal()
->>>>>>> 978e37bb
 
 #ifdef MS_WINDOWS
 #  include <windows.h>
