--- conflicted
+++ resolved
@@ -97,6 +97,7 @@
     SPEC(pythonpath_env, WSTR_OPT),
     SPEC(home, WSTR_OPT),
     SPEC(platlibdir, WSTR),
+    SPEC(sys_path_0, WSTR),
     SPEC(module_search_paths_set, UINT),
     SPEC(module_search_paths, WSTR_LIST),
     SPEC(stdlib_dir, WSTR_OPT),
@@ -970,102 +971,6 @@
 {
     PyConfig_Clear(config);
 
-<<<<<<< HEAD
-#define COPY_ATTR(ATTR) config->ATTR = config2->ATTR
-#define COPY_WSTR_ATTR(ATTR) \
-    do { \
-        status = PyConfig_SetString(config, &config->ATTR, config2->ATTR); \
-        if (_PyStatus_EXCEPTION(status)) { \
-            return status; \
-        } \
-    } while (0)
-#define COPY_WSTRLIST(LIST) \
-    do { \
-        if (_PyWideStringList_Copy(&config->LIST, &config2->LIST) < 0) { \
-            return _PyStatus_NO_MEMORY(); \
-        } \
-    } while (0)
-
-    COPY_ATTR(_config_init);
-    COPY_ATTR(isolated);
-    COPY_ATTR(use_environment);
-    COPY_ATTR(dev_mode);
-    COPY_ATTR(install_signal_handlers);
-    COPY_ATTR(use_hash_seed);
-    COPY_ATTR(hash_seed);
-    COPY_ATTR(_install_importlib);
-    COPY_ATTR(faulthandler);
-    COPY_ATTR(tracemalloc);
-    COPY_ATTR(perf_profiling);
-    COPY_ATTR(import_time);
-    COPY_ATTR(code_debug_ranges);
-    COPY_ATTR(show_ref_count);
-    COPY_ATTR(dump_refs);
-    COPY_ATTR(dump_refs_file);
-    COPY_ATTR(malloc_stats);
-
-    COPY_WSTR_ATTR(pycache_prefix);
-    COPY_WSTR_ATTR(pythonpath_env);
-    COPY_WSTR_ATTR(home);
-    COPY_WSTR_ATTR(program_name);
-
-    COPY_ATTR(parse_argv);
-    COPY_WSTRLIST(argv);
-    COPY_WSTRLIST(warnoptions);
-    COPY_WSTRLIST(xoptions);
-    COPY_WSTRLIST(module_search_paths);
-    COPY_ATTR(module_search_paths_set);
-    COPY_WSTR_ATTR(stdlib_dir);
-
-    COPY_WSTR_ATTR(executable);
-    COPY_WSTR_ATTR(base_executable);
-    COPY_WSTR_ATTR(prefix);
-    COPY_WSTR_ATTR(base_prefix);
-    COPY_WSTR_ATTR(exec_prefix);
-    COPY_WSTR_ATTR(base_exec_prefix);
-    COPY_WSTR_ATTR(platlibdir);
-    COPY_WSTR_ATTR(sys_path_0);
-
-    COPY_ATTR(site_import);
-    COPY_ATTR(bytes_warning);
-    COPY_ATTR(warn_default_encoding);
-    COPY_ATTR(inspect);
-    COPY_ATTR(interactive);
-    COPY_ATTR(optimization_level);
-    COPY_ATTR(parser_debug);
-    COPY_ATTR(write_bytecode);
-    COPY_ATTR(verbose);
-    COPY_ATTR(quiet);
-    COPY_ATTR(user_site_directory);
-    COPY_ATTR(configure_c_stdio);
-    COPY_ATTR(buffered_stdio);
-    COPY_WSTR_ATTR(filesystem_encoding);
-    COPY_WSTR_ATTR(filesystem_errors);
-    COPY_WSTR_ATTR(stdio_encoding);
-    COPY_WSTR_ATTR(stdio_errors);
-#ifdef MS_WINDOWS
-    COPY_ATTR(legacy_windows_stdio);
-#endif
-    COPY_ATTR(skip_source_first_line);
-    COPY_WSTR_ATTR(run_command);
-    COPY_WSTR_ATTR(run_module);
-    COPY_WSTR_ATTR(run_filename);
-    COPY_WSTR_ATTR(check_hash_pycs_mode);
-    COPY_ATTR(pathconfig_warnings);
-    COPY_ATTR(_init_main);
-    COPY_ATTR(use_frozen_modules);
-    COPY_ATTR(safe_path);
-    COPY_WSTRLIST(orig_argv);
-    COPY_ATTR(_is_python_build);
-    COPY_ATTR(int_max_str_digits);
-#ifdef Py_STATS
-    COPY_ATTR(_pystats);
-#endif
-
-#undef COPY_ATTR
-#undef COPY_WSTR_ATTR
-#undef COPY_WSTRLIST
-=======
     PyStatus status;
     const PyConfigSpec *spec = PYCONFIG_SPEC;
     for (; spec->name != NULL; spec++) {
@@ -1105,7 +1010,6 @@
             Py_UNREACHABLE();
         }
     }
->>>>>>> fc2cb86d
     return _PyStatus_OK();
 }
 
@@ -1118,103 +1022,6 @@
         return NULL;
     }
 
-<<<<<<< HEAD
-#define SET_ITEM(KEY, EXPR) \
-        do { \
-            PyObject *obj = (EXPR); \
-            if (obj == NULL) { \
-                goto fail; \
-            } \
-            int res = PyDict_SetItemString(dict, (KEY), obj); \
-            Py_DECREF(obj); \
-            if (res < 0) { \
-                goto fail; \
-            } \
-        } while (0)
-#define SET_ITEM_INT(ATTR) \
-    SET_ITEM(#ATTR, PyLong_FromLong(config->ATTR))
-#define SET_ITEM_UINT(ATTR) \
-    SET_ITEM(#ATTR, PyLong_FromUnsignedLong(config->ATTR))
-#define FROM_WSTRING(STR) \
-    ((STR != NULL) ? \
-        PyUnicode_FromWideChar(STR, -1) \
-        : Py_NewRef(Py_None))
-#define SET_ITEM_WSTR(ATTR) \
-    SET_ITEM(#ATTR, FROM_WSTRING(config->ATTR))
-#define SET_ITEM_WSTRLIST(LIST) \
-    SET_ITEM(#LIST, _PyWideStringList_AsList(&config->LIST))
-
-    SET_ITEM_INT(_config_init);
-    SET_ITEM_INT(isolated);
-    SET_ITEM_INT(use_environment);
-    SET_ITEM_INT(dev_mode);
-    SET_ITEM_INT(install_signal_handlers);
-    SET_ITEM_INT(use_hash_seed);
-    SET_ITEM_UINT(hash_seed);
-    SET_ITEM_INT(faulthandler);
-    SET_ITEM_INT(tracemalloc);
-    SET_ITEM_INT(perf_profiling);
-    SET_ITEM_INT(import_time);
-    SET_ITEM_INT(code_debug_ranges);
-    SET_ITEM_INT(show_ref_count);
-    SET_ITEM_INT(dump_refs);
-    SET_ITEM_INT(malloc_stats);
-    SET_ITEM_WSTR(filesystem_encoding);
-    SET_ITEM_WSTR(filesystem_errors);
-    SET_ITEM_WSTR(pycache_prefix);
-    SET_ITEM_WSTR(program_name);
-    SET_ITEM_INT(parse_argv);
-    SET_ITEM_WSTRLIST(argv);
-    SET_ITEM_WSTRLIST(xoptions);
-    SET_ITEM_WSTRLIST(warnoptions);
-    SET_ITEM_WSTR(pythonpath_env);
-    SET_ITEM_WSTR(home);
-    SET_ITEM_INT(module_search_paths_set);
-    SET_ITEM_WSTRLIST(module_search_paths);
-    SET_ITEM_WSTR(stdlib_dir);
-    SET_ITEM_WSTR(executable);
-    SET_ITEM_WSTR(base_executable);
-    SET_ITEM_WSTR(prefix);
-    SET_ITEM_WSTR(base_prefix);
-    SET_ITEM_WSTR(exec_prefix);
-    SET_ITEM_WSTR(base_exec_prefix);
-    SET_ITEM_WSTR(platlibdir);
-    SET_ITEM_WSTR(sys_path_0);
-    SET_ITEM_INT(site_import);
-    SET_ITEM_INT(bytes_warning);
-    SET_ITEM_INT(warn_default_encoding);
-    SET_ITEM_INT(inspect);
-    SET_ITEM_INT(interactive);
-    SET_ITEM_INT(optimization_level);
-    SET_ITEM_INT(parser_debug);
-    SET_ITEM_INT(write_bytecode);
-    SET_ITEM_INT(verbose);
-    SET_ITEM_INT(quiet);
-    SET_ITEM_INT(user_site_directory);
-    SET_ITEM_INT(configure_c_stdio);
-    SET_ITEM_INT(buffered_stdio);
-    SET_ITEM_WSTR(stdio_encoding);
-    SET_ITEM_WSTR(stdio_errors);
-#ifdef MS_WINDOWS
-    SET_ITEM_INT(legacy_windows_stdio);
-#endif
-    SET_ITEM_INT(skip_source_first_line);
-    SET_ITEM_WSTR(run_command);
-    SET_ITEM_WSTR(run_module);
-    SET_ITEM_WSTR(run_filename);
-    SET_ITEM_INT(_install_importlib);
-    SET_ITEM_WSTR(check_hash_pycs_mode);
-    SET_ITEM_INT(pathconfig_warnings);
-    SET_ITEM_INT(_init_main);
-    SET_ITEM_WSTRLIST(orig_argv);
-    SET_ITEM_INT(use_frozen_modules);
-    SET_ITEM_INT(safe_path);
-    SET_ITEM_INT(_is_python_build);
-    SET_ITEM_INT(int_max_str_digits);
-#ifdef Py_STATS
-    SET_ITEM_INT(_pystats);
-#endif
-=======
     const PyConfigSpec *spec = PYCONFIG_SPEC;
     for (; spec->name != NULL; spec++) {
         char *member = (char *)config + spec->offset;
@@ -1254,7 +1061,6 @@
         default:
             Py_UNREACHABLE();
         }
->>>>>>> fc2cb86d
 
         if (obj == NULL) {
             Py_DECREF(dict);
@@ -1516,78 +1322,6 @@
         config_dict_invalid_value("_config_init");
         return -1;
     }
-<<<<<<< HEAD
-    CHECK_VALUE("hash_seed", config->hash_seed <= MAX_HASH_SEED);
-    GET_UINT(faulthandler);
-    GET_UINT(tracemalloc);
-    GET_UINT(perf_profiling);
-    GET_UINT(import_time);
-    GET_UINT(code_debug_ranges);
-    GET_UINT(show_ref_count);
-    GET_UINT(dump_refs);
-    GET_UINT(malloc_stats);
-    GET_WSTR(filesystem_encoding);
-    GET_WSTR(filesystem_errors);
-    GET_WSTR_OPT(pycache_prefix);
-    GET_UINT(parse_argv);
-    GET_WSTRLIST(orig_argv);
-    GET_WSTRLIST(argv);
-    GET_WSTRLIST(xoptions);
-    GET_WSTRLIST(warnoptions);
-    GET_UINT(site_import);
-    GET_UINT(bytes_warning);
-    GET_UINT(warn_default_encoding);
-    GET_UINT(inspect);
-    GET_UINT(interactive);
-    GET_UINT(optimization_level);
-    GET_UINT(parser_debug);
-    GET_UINT(write_bytecode);
-    GET_UINT(verbose);
-    GET_UINT(quiet);
-    GET_UINT(user_site_directory);
-    GET_UINT(configure_c_stdio);
-    GET_UINT(buffered_stdio);
-    GET_WSTR(stdio_encoding);
-    GET_WSTR(stdio_errors);
-#ifdef MS_WINDOWS
-    GET_UINT(legacy_windows_stdio);
-#endif
-    GET_WSTR(check_hash_pycs_mode);
-
-    GET_UINT(pathconfig_warnings);
-    GET_WSTR(program_name);
-    GET_WSTR_OPT(pythonpath_env);
-    GET_WSTR_OPT(home);
-    GET_WSTR(platlibdir);
-
-    // Path configuration output
-    GET_UINT(module_search_paths_set);
-    GET_WSTRLIST(module_search_paths);
-    GET_WSTR_OPT(stdlib_dir);
-    GET_WSTR_OPT(executable);
-    GET_WSTR_OPT(base_executable);
-    GET_WSTR_OPT(prefix);
-    GET_WSTR_OPT(base_prefix);
-    GET_WSTR_OPT(exec_prefix);
-    GET_WSTR_OPT(base_exec_prefix);
-    GET_WSTR_OPT(sys_path_0);
-
-    GET_UINT(skip_source_first_line);
-    GET_WSTR_OPT(run_command);
-    GET_WSTR_OPT(run_module);
-    GET_WSTR_OPT(run_filename);
-
-    GET_UINT(_install_importlib);
-    GET_UINT(_init_main);
-    GET_UINT(use_frozen_modules);
-    GET_UINT(safe_path);
-    GET_UINT(_is_python_build);
-    GET_INT(int_max_str_digits);
-#ifdef Py_STATS
-    GET_UINT(_pystats);
-#endif
-=======
->>>>>>> fc2cb86d
 
     if (config->hash_seed > MAX_HASH_SEED) {
         config_dict_invalid_value("hash_seed");
