--- conflicted
+++ resolved
@@ -106,34 +106,22 @@
 -X pycache_prefix=PATH: enable writing .pyc files to a parallel tree rooted\n\
          at the given directory instead of to the code tree\n\
 -X warn_default_encoding: enable opt-in EncodingWarning for 'encoding=None'\n\
-<<<<<<< HEAD
 -X no_debug_ranges: disable the inclusion of the tables mapping extra location\n\
          information (end line, start column offset and end column offset) to\n\
          every instruction in code objects.  This is useful when smaller code\n\
          objects and pyc files are desired as well as suppressing the extra\n\
          visual location indicators when the interpreter displays tracebacks.\n\
+-X perf: activate support for the Linux \"perf\" profiler by activating the\n\
+         \"perf\" trampoline.  When this option is activated, the Linux \"perf\"\n\
+         profiler will be able to report Python calls.  This option is only\n\
+         available on some platforms and will do nothing if is not supported\n\
+         on the current system.  The default value is \"off\".\n\
 -X frozen_modules=[on|off]: whether or not frozen modules should be used.\n\
-         The default is \"on\" (or \"off\" if you are running a local build).";
-=======
-\n\
--X no_debug_ranges: disable the inclusion of the tables mapping extra location \n\
-   information (end line, start column offset and end column offset) to every \n\
-   instruction in code objects. This is useful when smaller code objects and pyc \n\
-   files are desired as well as suppressing the extra visual location indicators \n\
-   when the interpreter displays tracebacks.\n\
-\n\
--X perf: activate support for the Linux \"perf\" profiler by activating the \"perf\"\n\
-    trampoline. When this option is activated, the Linux \"perf\" profiler will be \n\
-    able to report Python calls. This option is only available on some platforms and will \n\
-    do nothing if is not supported on the current system. The default value is \"off\".\n\
-\n\
--X frozen_modules=[on|off]: whether or not frozen modules should be used.\n\
-   The default is \"on\" (or \"off\" if you are running a local build).\n\
-\n\
+         The default is \"on\" (or \"off\" if you are running a local build).\n\
 -X int_max_str_digits=number: limit the size of int<->str conversions.\n\
-    This helps avoid denial of service attacks when parsing untrusted data.\n\
-    The default is sys.int_info.default_max_str_digits.  0 disables.";
->>>>>>> 77f02493
+         This helps avoid denial of service attacks when parsing untrusted\n\
+         data.  The default is sys.int_info.default_max_str_digits.\n\
+         0 disables.";
 
 /* Envvars that don't have equivalent command-line options are listed first */
 static const char usage_envvars[] =
@@ -149,27 +137,18 @@
 "PYTHONUTF8      : if set to 1, enable the UTF-8 mode.\n"
 "PYTHONIOENCODING: Encoding[:errors] used for stdin/stdout/stderr.\n"
 "PYTHONFAULTHANDLER: dump the Python traceback on fatal errors.\n"
-<<<<<<< HEAD
 "PYTHONHASHSEED  : if this variable is set to 'random', a random value is used\n"
 "                  to seed the hashes of str and bytes objects.  It can also be\n"
 "                  set to an integer in the range [0,4294967295] to get hash\n"
 "                  values with a predictable seed.\n"
+"PYTHONINTMAXSTRDIGITS: limits the maximum digit characters in an int value\n"
+"                  when converting from a string and when converting an int\n"
+"                  back to a str.  A value of 0 disables the limit.\n"
+"                  Conversions to or from bases 2, 4, 8, 16, and 32 are never\n"
+"                  limited.\n"
 "PYTHONMALLOC    : set the Python memory allocators and/or install debug hooks\n"
 "                  on Python memory allocators.  Use PYTHONMALLOC=debug to\n"
 "                  install debug hooks.\n"
-=======
-"PYTHONHASHSEED: if this variable is set to 'random', a random value is used\n"
-"   to seed the hashes of str and bytes objects.  It can also be set to an\n"
-"   integer in the range [0,4294967295] to get hash values with a\n"
-"   predictable seed.\n"
-"PYTHONINTMAXSTRDIGITS: limits the maximum digit characters in an int value\n"
-"   when converting from a string and when converting an int back to a str.\n"
-"   A value of 0 disables the limit.  Conversions to or from bases 2, 4, 8,\n"
-"   16, and 32 are never limited.\n"
-"PYTHONMALLOC: set the Python memory allocators and/or install debug hooks\n"
-"   on Python memory allocators. Use PYTHONMALLOC=debug to install debug\n"
-"   hooks.\n"
->>>>>>> 77f02493
 "PYTHONCOERCECLOCALE: if this variable is set to 0, it disables the locale\n"
 "                  coercion behavior.  Use PYTHONCOERCECLOCALE=warn to request\n"
 "                  display of locale coercion and locale compatibility warnings\n"
