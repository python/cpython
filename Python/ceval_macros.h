// Macros and other things needed by ceval.c, and bytecodes.c

/* Computed GOTOs, or
       the-optimization-commonly-but-improperly-known-as-"threaded code"
   using gcc's labels-as-values extension
   (http://gcc.gnu.org/onlinedocs/gcc/Labels-as-Values.html).

   The traditional bytecode evaluation loop uses a "switch" statement, which
   decent compilers will optimize as a single indirect branch instruction
   combined with a lookup table of jump addresses. However, since the
   indirect jump instruction is shared by all opcodes, the CPU will have a
   hard time making the right prediction for where to jump next (actually,
   it will be always wrong except in the uncommon case of a sequence of
   several identical opcodes).

   "Threaded code" in contrast, uses an explicit jump table and an explicit
   indirect jump instruction at the end of each opcode. Since the jump
   instruction is at a different address for each opcode, the CPU will make a
   separate prediction for each of these instructions, which is equivalent to
   predicting the second opcode of each opcode pair. These predictions have
   a much better chance to turn out valid, especially in small bytecode loops.

   A mispredicted branch on a modern CPU flushes the whole pipeline and
   can cost several CPU cycles (depending on the pipeline depth),
   and potentially many more instructions (depending on the pipeline width).
   A correctly predicted branch, however, is nearly free.

   At the time of this writing, the "threaded code" version is up to 15-20%
   faster than the normal "switch" version, depending on the compiler and the
   CPU architecture.

   NOTE: care must be taken that the compiler doesn't try to "optimize" the
   indirect jumps by sharing them between all opcodes. Such optimizations
   can be disabled on gcc by using the -fno-gcse flag (or possibly
   -fno-crossjumping).
*/

/* Use macros rather than inline functions, to make it as clear as possible
 * to the C compiler that the tracing check is a simple test then branch.
 * We want to be sure that the compiler knows this before it generates
 * the CFG.
 */

#ifdef WITH_DTRACE
#define OR_DTRACE_LINE | (PyDTrace_LINE_ENABLED() ? 255 : 0)
#else
#define OR_DTRACE_LINE
#endif

#ifdef HAVE_COMPUTED_GOTOS
    #ifndef USE_COMPUTED_GOTOS
    #define USE_COMPUTED_GOTOS 1
    #endif
#else
    #if defined(USE_COMPUTED_GOTOS) && USE_COMPUTED_GOTOS
    #error "Computed gotos are not supported on this compiler."
    #endif
    #undef USE_COMPUTED_GOTOS
    #define USE_COMPUTED_GOTOS 0
#endif

#ifdef Py_STATS
#define INSTRUCTION_STATS(op) \
    do { \
        OPCODE_EXE_INC(op); \
        if (_Py_stats) _Py_stats->opcode_stats[lastopcode].pair_count[op]++; \
        lastopcode = op; \
    } while (0)
#else
#define INSTRUCTION_STATS(op) ((void)0)
#endif

#if USE_COMPUTED_GOTOS
#  define TARGET(op) TARGET_##op:
#  define DISPATCH_GOTO() goto *opcode_targets[opcode]
#else
#  define TARGET(op) case op: TARGET_##op:
#  define DISPATCH_GOTO() goto dispatch_opcode
#endif

/* PRE_DISPATCH_GOTO() does lltrace if enabled. Normally a no-op */
#ifdef LLTRACE
#define PRE_DISPATCH_GOTO() if (frame->lltrace >= 5) { \
    lltrace_instruction(frame, stack_pointer, next_instr, opcode, oparg); }
#else
#define PRE_DISPATCH_GOTO() ((void)0)
#endif

#if LLTRACE
#define LLTRACE_RESUME_FRAME() \
do { \
<<<<<<< HEAD
    int lltrace = maybe_lltrace_resume_frame(frame, &entry_frame, GLOBALS()); \
    FT_ATOMIC_STORE_UINT8_RELAXED(frame->lltrace, (uint8_t)lltrace); \
=======
    lltrace = maybe_lltrace_resume_frame(frame, GLOBALS()); \
>>>>>>> f5b6356a
    if (lltrace < 0) { \
        goto exit_unwind; \
    } \
} while (0)
#else
#define LLTRACE_RESUME_FRAME() ((void)0)
#endif

#ifdef Py_GIL_DISABLED
#define QSBR_QUIESCENT_STATE(tstate) _Py_qsbr_quiescent_state(((_PyThreadStateImpl *)tstate)->qsbr)
#else
#define QSBR_QUIESCENT_STATE(tstate)
#endif


/* Do interpreter dispatch accounting for tracing and instrumentation */
#define DISPATCH() \
    { \
        assert(frame->stackpointer == NULL); \
        NEXTOPARG(); \
        PRE_DISPATCH_GOTO(); \
        DISPATCH_GOTO(); \
    }

#define DISPATCH_SAME_OPARG() \
    { \
        opcode = next_instr->op.code; \
        PRE_DISPATCH_GOTO(); \
        DISPATCH_GOTO(); \
    }

#define DISPATCH_INLINED(NEW_FRAME)                     \
    do {                                                \
        assert(tstate->interp->eval_frame == NULL);     \
        _PyFrame_SetStackPointer(frame, stack_pointer); \
        assert((NEW_FRAME)->previous == frame);         \
        frame = tstate->current_frame = (NEW_FRAME);     \
        CALL_STAT_INC(inlined_py_calls);                \
        goto start_frame;                               \
    } while (0)

// Use this instead of 'goto error' so Tier 2 can go to a different label
#define GOTO_ERROR(LABEL) goto LABEL

/* Tuple access macros */

#ifndef Py_DEBUG
#define GETITEM(v, i) PyTuple_GET_ITEM((v), (i))
#else
static inline PyObject *
GETITEM(PyObject *v, Py_ssize_t i) {
    assert(PyTuple_Check(v));
    assert(i >= 0);
    assert(i < PyTuple_GET_SIZE(v));
    return PyTuple_GET_ITEM(v, i);
}
#endif

/* Code access macros */

/* The integer overflow is checked by an assertion below. */
#define INSTR_OFFSET() ((int)(next_instr - _PyFrame_GetBytecode(frame)))
#define NEXTOPARG()  do { \
        _Py_CODEUNIT word  = {.cache = FT_ATOMIC_LOAD_UINT16_RELAXED(*(uint16_t*)next_instr)}; \
        opcode = word.op.code; \
        oparg = word.op.arg; \
    } while (0)

/* JUMPBY makes the generator identify the instruction as a jump. SKIP_OVER is
 * for advancing to the next instruction, taking into account cache entries
 * and skipped instructions.
 */
#define JUMPBY(x)       (next_instr += (x))
#define SKIP_OVER(x)    (next_instr += (x))

/* OpCode prediction macros
    Some opcodes tend to come in pairs thus making it possible to
    predict the second code when the first is run.  For example,
    COMPARE_OP is often followed by POP_JUMP_IF_FALSE or POP_JUMP_IF_TRUE.

    Verifying the prediction costs a single high-speed test of a register
    variable against a constant.  If the pairing was good, then the
    processor's own internal branch predication has a high likelihood of
    success, resulting in a nearly zero-overhead transition to the
    next opcode.  A successful prediction saves a trip through the eval-loop
    including its unpredictable switch-case branch.  Combined with the
    processor's internal branch prediction, a successful PREDICT has the
    effect of making the two opcodes run as if they were a single new opcode
    with the bodies combined.

    If collecting opcode statistics, your choices are to either keep the
    predictions turned-on and interpret the results as if some opcodes
    had been combined or turn-off predictions so that the opcode frequency
    counter updates for both opcodes.

    Opcode prediction is disabled with threaded code, since the latter allows
    the CPU to record separate branch prediction information for each
    opcode.

*/

#define PREDICT_ID(op)          PRED_##op
#define PREDICTED(op)           PREDICT_ID(op):


/* Stack manipulation macros */

/* The stack can grow at most MAXINT deep, as co_nlocals and
   co_stacksize are ints. */
#define STACK_LEVEL()     ((int)(stack_pointer - _PyFrame_Stackbase(frame)))
#define STACK_SIZE()      (_PyFrame_GetCode(frame)->co_stacksize)
#define EMPTY()           (STACK_LEVEL() == 0)
#define TOP()             (stack_pointer[-1])
#define SECOND()          (stack_pointer[-2])
#define THIRD()           (stack_pointer[-3])
#define FOURTH()          (stack_pointer[-4])
#define PEEK(n)           (stack_pointer[-(n)])
#define POKE(n, v)        (stack_pointer[-(n)] = (v))
#define SET_TOP(v)        (stack_pointer[-1] = (v))
#define SET_SECOND(v)     (stack_pointer[-2] = (v))
#define BASIC_STACKADJ(n) (stack_pointer += n)
#define BASIC_PUSH(v)     (*stack_pointer++ = (v))
#define BASIC_POP()       (*--stack_pointer)

#ifdef Py_DEBUG
#define PUSH(v)         do { \
                            BASIC_PUSH(v); \
                            assert(STACK_LEVEL() <= STACK_SIZE()); \
                        } while (0)
#define POP()           (assert(STACK_LEVEL() > 0), BASIC_POP())
#define STACK_GROW(n)   do { \
                            assert(n >= 0); \
                            BASIC_STACKADJ(n); \
                            assert(STACK_LEVEL() <= STACK_SIZE()); \
                        } while (0)
#define STACK_SHRINK(n) do { \
                            assert(n >= 0); \
                            assert(STACK_LEVEL() >= n); \
                            BASIC_STACKADJ(-(n)); \
                        } while (0)
#else
#define PUSH(v)                BASIC_PUSH(v)
#define POP()                  BASIC_POP()
#define STACK_GROW(n)          BASIC_STACKADJ(n)
#define STACK_SHRINK(n)        BASIC_STACKADJ(-(n))
#endif

#define WITHIN_STACK_BOUNDS() \
   (frame->owner == FRAME_OWNED_BY_INTERPRETER || (STACK_LEVEL() >= 0 && STACK_LEVEL() <= STACK_SIZE()))

/* Data access macros */
#define FRAME_CO_CONSTS (_PyFrame_GetCode(frame)->co_consts)
#define FRAME_CO_NAMES  (_PyFrame_GetCode(frame)->co_names)

/* Local variable macros */

#define LOCALS_ARRAY    (frame->localsplus)
#define GETLOCAL(i)     (frame->localsplus[i])

/* The SETLOCAL() macro must not DECREF the local variable in-place and
   then store the new value; it must copy the old value to a temporary
   value, then store the new value, and then DECREF the temporary value.
   This is because it is possible that during the DECREF the frame is
   accessed by other code (e.g. a __del__ method or gc.collect()) and the
   variable would be pointing to already-freed memory. */
#define SETLOCAL(i, value)      do { _PyStackRef tmp = GETLOCAL(i); \
                                     GETLOCAL(i) = value; \
                                     PyStackRef_XCLOSE(tmp); } while (0)

#define GO_TO_INSTRUCTION(op) goto PREDICT_ID(op)

#ifdef Py_STATS
#define UPDATE_MISS_STATS(INSTNAME)                              \
    do {                                                         \
        STAT_INC(opcode, miss);                                  \
        STAT_INC((INSTNAME), miss);                              \
        /* The counter is always the first cache entry: */       \
        if (ADAPTIVE_COUNTER_TRIGGERS(next_instr->cache)) {       \
            STAT_INC((INSTNAME), deopt);                         \
        }                                                        \
    } while (0)
#else
#define UPDATE_MISS_STATS(INSTNAME) ((void)0)
#endif

#define DEOPT_IF(COND, INSTNAME)                            \
    if ((COND)) {                                           \
        /* This is only a single jump on release builds! */ \
        UPDATE_MISS_STATS((INSTNAME));                      \
        assert(_PyOpcode_Deopt[opcode] == (INSTNAME));      \
        GO_TO_INSTRUCTION(INSTNAME);                        \
    }


// Try to lock an object in the free threading build, if it's not already
// locked. Use with a DEOPT_IF() to deopt if the object is already locked.
// These are no-ops in the default GIL build. The general pattern is:
//
// DEOPT_IF(!LOCK_OBJECT(op));
// if (/* condition fails */) {
//     UNLOCK_OBJECT(op);
//     DEOPT_IF(true);
//  }
//  ...
//  UNLOCK_OBJECT(op);
//
// NOTE: The object must be unlocked on every exit code path and you should
// avoid any potentially escaping calls (like PyStackRef_CLOSE) while the
// object is locked.
#ifdef Py_GIL_DISABLED
#  define LOCK_OBJECT(op) PyMutex_LockFast(&(_PyObject_CAST(op))->ob_mutex)
#  define UNLOCK_OBJECT(op) PyMutex_Unlock(&(_PyObject_CAST(op))->ob_mutex)
#else
#  define LOCK_OBJECT(op) (1)
#  define UNLOCK_OBJECT(op) ((void)0)
#endif

#define GLOBALS() frame->f_globals
#define BUILTINS() frame->f_builtins
#define LOCALS() frame->f_locals
#define CONSTS() _PyFrame_GetCode(frame)->co_consts
#define NAMES() _PyFrame_GetCode(frame)->co_names

#define DTRACE_FUNCTION_ENTRY()  \
    if (PyDTrace_FUNCTION_ENTRY_ENABLED()) { \
        dtrace_function_entry(frame); \
    }

/* This takes a uint16_t instead of a _Py_BackoffCounter,
 * because it is used directly on the cache entry in generated code,
 * which is always an integral type. */
#define ADAPTIVE_COUNTER_TRIGGERS(COUNTER) \
    backoff_counter_triggers(forge_backoff_counter((COUNTER)))

#define ADVANCE_ADAPTIVE_COUNTER(COUNTER) \
    do { \
        (COUNTER) = advance_backoff_counter((COUNTER)); \
    } while (0);

#define PAUSE_ADAPTIVE_COUNTER(COUNTER) \
    do { \
        (COUNTER) = pause_backoff_counter((COUNTER)); \
    } while (0);

#ifdef ENABLE_SPECIALIZATION_FT
/* Multiple threads may execute these concurrently if thread-local bytecode is
 * disabled and they all execute the main copy of the bytecode. Specialization
 * is disabled in that case so the value is unused, but the RMW cycle should be
 * free of data races.
 */
#define RECORD_BRANCH_TAKEN(bitset, flag) \
    FT_ATOMIC_STORE_UINT16_RELAXED(       \
        bitset, (FT_ATOMIC_LOAD_UINT16_RELAXED(bitset) << 1) | (flag))
#else
#define RECORD_BRANCH_TAKEN(bitset, flag)
#endif

#define UNBOUNDLOCAL_ERROR_MSG \
    "cannot access local variable '%s' where it is not associated with a value"
#define UNBOUNDFREE_ERROR_MSG \
    "cannot access free variable '%s' where it is not associated with a value" \
    " in enclosing scope"
#define NAME_ERROR_MSG "name '%.200s' is not defined"

// If a trace function sets a new f_lineno and
// *then* raises, we use the destination when searching
// for an exception handler, displaying the traceback, and so on
#define INSTRUMENTED_JUMP(src, dest, event) \
do { \
    if (tstate->tracing) {\
        next_instr = dest; \
    } else { \
        _PyFrame_SetStackPointer(frame, stack_pointer); \
        next_instr = _Py_call_instrumentation_jump(this_instr, tstate, event, frame, src, dest); \
        stack_pointer = _PyFrame_GetStackPointer(frame); \
        if (next_instr == NULL) { \
            next_instr = (dest)+1; \
            goto error; \
        } \
    } \
} while (0);


static inline int _Py_EnterRecursivePy(PyThreadState *tstate) {
    return (tstate->py_recursion_remaining-- <= 0) &&
        _Py_CheckRecursiveCallPy(tstate);
}

static inline void _Py_LeaveRecursiveCallPy(PyThreadState *tstate)  {
    tstate->py_recursion_remaining++;
}

/* Implementation of "macros" that modify the instruction pointer,
 * stack pointer, or frame pointer.
 * These need to treated differently by tier 1 and 2.
 * The Tier 1 version is here; Tier 2 is inlined in ceval.c. */

#define LOAD_IP(OFFSET) do { \
        next_instr = frame->instr_ptr + (OFFSET); \
    } while (0)

/* There's no STORE_IP(), it's inlined by the code generator. */

#define LOAD_SP() \
stack_pointer = _PyFrame_GetStackPointer(frame)

#define SAVE_SP() \
_PyFrame_SetStackPointer(frame, stack_pointer)

/* Tier-switching macros. */

#ifdef _Py_JIT
#define GOTO_TIER_TWO(EXECUTOR)                        \
do {                                                   \
    OPT_STAT_INC(traces_executed);                     \
    jit_func jitted = (EXECUTOR)->jit_code;            \
    next_instr = jitted(frame, stack_pointer, tstate); \
    Py_DECREF(tstate->previous_executor);              \
    tstate->previous_executor = NULL;                  \
    frame = tstate->current_frame;                     \
    if (next_instr == NULL) {                          \
        goto resume_with_error;                        \
    }                                                  \
    stack_pointer = _PyFrame_GetStackPointer(frame);   \
    DISPATCH();                                        \
} while (0)
#else
#define GOTO_TIER_TWO(EXECUTOR) \
do { \
    OPT_STAT_INC(traces_executed); \
    next_uop = (EXECUTOR)->trace; \
    assert(next_uop->opcode == _START_EXECUTOR); \
    goto enter_tier_two; \
} while (0)
#endif

#define GOTO_TIER_ONE(TARGET) \
do { \
    Py_DECREF(tstate->previous_executor); \
    tstate->previous_executor = NULL;  \
    next_instr = target; \
    DISPATCH(); \
} while (0)

#define CURRENT_OPARG() (next_uop[-1].oparg)

#define CURRENT_OPERAND0() (next_uop[-1].operand0)
#define CURRENT_OPERAND1() (next_uop[-1].operand1)

#define JUMP_TO_JUMP_TARGET() goto jump_to_jump_target
#define JUMP_TO_ERROR() goto jump_to_error_target
#define GOTO_UNWIND() goto error_tier_two
#define EXIT_TO_TIER1() goto exit_to_tier1
#define EXIT_TO_TIER1_DYNAMIC() goto exit_to_tier1_dynamic;

/* Stackref macros */

/* How much scratch space to give stackref to PyObject* conversion. */
#define MAX_STACKREF_SCRATCH 10

#if defined(Py_GIL_DISABLED) || defined(Py_STACKREF_DEBUG)
#define STACKREFS_TO_PYOBJECTS(ARGS, ARG_COUNT, NAME) \
    /* +1 because vectorcall might use -1 to write self */ \
    PyObject *NAME##_temp[MAX_STACKREF_SCRATCH+1]; \
    PyObject **NAME = _PyObjectArray_FromStackRefArray(ARGS, ARG_COUNT, NAME##_temp + 1);
#else
#define STACKREFS_TO_PYOBJECTS(ARGS, ARG_COUNT, NAME) \
    PyObject **NAME = (PyObject **)ARGS; \
    assert(NAME != NULL);
#endif

#if defined(Py_GIL_DISABLED) || defined(Py_STACKREF_DEBUG)
#define STACKREFS_TO_PYOBJECTS_CLEANUP(NAME) \
    /* +1 because we +1 previously */ \
    _PyObjectArray_Free(NAME - 1, NAME##_temp);
#else
#define STACKREFS_TO_PYOBJECTS_CLEANUP(NAME) \
    (void)(NAME);
#endif

#if defined(Py_GIL_DISABLED) || defined(Py_STACKREF_DEBUG)
#define CONVERSION_FAILED(NAME) ((NAME) == NULL)
#else
#define CONVERSION_FAILED(NAME) (0)
#endif<|MERGE_RESOLUTION|>--- conflicted
+++ resolved
@@ -89,12 +89,8 @@
 #if LLTRACE
 #define LLTRACE_RESUME_FRAME() \
 do { \
-<<<<<<< HEAD
-    int lltrace = maybe_lltrace_resume_frame(frame, &entry_frame, GLOBALS()); \
-    FT_ATOMIC_STORE_UINT8_RELAXED(frame->lltrace, (uint8_t)lltrace); \
-=======
     lltrace = maybe_lltrace_resume_frame(frame, GLOBALS()); \
->>>>>>> f5b6356a
+    frame->lltrace = lltrace;
     if (lltrace < 0) { \
         goto exit_unwind; \
     } \
