// Macros needed by ceval.c and bytecodes.c

/* Computed GOTOs, or
       the-optimization-commonly-but-improperly-known-as-"threaded code"
   using gcc's labels-as-values extension
   (http://gcc.gnu.org/onlinedocs/gcc/Labels-as-Values.html).

   The traditional bytecode evaluation loop uses a "switch" statement, which
   decent compilers will optimize as a single indirect branch instruction
   combined with a lookup table of jump addresses. However, since the
   indirect jump instruction is shared by all opcodes, the CPU will have a
   hard time making the right prediction for where to jump next (actually,
   it will be always wrong except in the uncommon case of a sequence of
   several identical opcodes).

   "Threaded code" in contrast, uses an explicit jump table and an explicit
   indirect jump instruction at the end of each opcode. Since the jump
   instruction is at a different address for each opcode, the CPU will make a
   separate prediction for each of these instructions, which is equivalent to
   predicting the second opcode of each opcode pair. These predictions have
   a much better chance to turn out valid, especially in small bytecode loops.

   A mispredicted branch on a modern CPU flushes the whole pipeline and
   can cost several CPU cycles (depending on the pipeline depth),
   and potentially many more instructions (depending on the pipeline width).
   A correctly predicted branch, however, is nearly free.

   At the time of this writing, the "threaded code" version is up to 15-20%
   faster than the normal "switch" version, depending on the compiler and the
   CPU architecture.

   NOTE: care must be taken that the compiler doesn't try to "optimize" the
   indirect jumps by sharing them between all opcodes. Such optimizations
   can be disabled on gcc by using the -fno-gcse flag (or possibly
   -fno-crossjumping).
*/

/* Use macros rather than inline functions, to make it as clear as possible
 * to the C compiler that the tracing check is a simple test then branch.
 * We want to be sure that the compiler knows this before it generates
 * the CFG.
 */

#ifdef WITH_DTRACE
#define OR_DTRACE_LINE | (PyDTrace_LINE_ENABLED() ? 255 : 0)
#else
#define OR_DTRACE_LINE
#endif

#ifdef HAVE_COMPUTED_GOTOS
    #ifndef USE_COMPUTED_GOTOS
    #define USE_COMPUTED_GOTOS 1
    #endif
#else
    #if defined(USE_COMPUTED_GOTOS) && USE_COMPUTED_GOTOS
    #error "Computed gotos are not supported on this compiler."
    #endif
    #undef USE_COMPUTED_GOTOS
    #define USE_COMPUTED_GOTOS 0
#endif

#if !defined(_PyJIT_ACTIVE) && _PyJIT_MAX_RECORDING_LENGTH
    #define _PyJIT_RECORD(CFRAME, NEXT_INSTR)                                                    \
        do {                                                                                     \
            if ((CFRAME).jit_recording_end) {                                                    \
                if ((CFRAME).jit_recording_size < _PyJIT_MAX_RECORDING_LENGTH) {                 \
                    if ((CFRAME).jit_recording_size == 0 ||                                      \
                        (CFRAME).jit_recording[cframe.jit_recording_size - 1] != (NEXT_INSTR)) { \
                        (CFRAME).jit_recording[cframe.jit_recording_size++] = (NEXT_INSTR);      \
                    }                                                                            \
                }                                                                                \
                else {                                                                           \
                    _Py_Specialize_JumpBackwardReset(&(CFRAME));                                 \
                }                                                                                \
            }                                                                                    \
        } while (0)
#else
    #define _PyJIT_RECORD(CFRAME, NEXT_INSTR) \
        do {                                  \
        } while (0)
#endif

#ifdef Py_STATS
#define INSTRUCTION_START(op) \
    do { \
        _PyJIT_RECORD(cframe, next_instr); \
        frame->prev_instr = next_instr++; \
        OPCODE_EXE_INC(op); \
        if (_py_stats) _py_stats->opcode_stats[lastopcode].pair_count[op]++; \
        lastopcode = op; \
    } while (0)
#else
#define INSTRUCTION_START(op)              \
    do {                                   \
        _PyJIT_RECORD(cframe, next_instr); \
        frame->prev_instr = next_instr++;  \
    } while (0)
#endif

#if USE_COMPUTED_GOTOS
#  define TARGET(op) TARGET_##op: INSTRUCTION_START(op);
#  define DISPATCH_GOTO() goto *opcode_targets[opcode]
#else
#  define TARGET(op) case op: TARGET_##op: INSTRUCTION_START(op);
#  define DISPATCH_GOTO() goto dispatch_opcode
#endif

/* PRE_DISPATCH_GOTO() does lltrace if enabled. Normally a no-op */
#ifdef LLTRACE
#define PRE_DISPATCH_GOTO() if (lltrace) { \
    lltrace_instruction(frame, stack_pointer, next_instr); }
#else
#define PRE_DISPATCH_GOTO() ((void)0)
#endif


/* Do interpreter dispatch accounting for tracing and instrumentation */
#define DISPATCH() \
    { \
        NEXTOPARG(); \
        PRE_DISPATCH_GOTO(); \
        DISPATCH_GOTO(); \
    }

#define DISPATCH_SAME_OPARG() \
    { \
        opcode = next_instr->op.code; \
        PRE_DISPATCH_GOTO(); \
        DISPATCH_GOTO(); \
    }

#define DISPATCH_INLINED(NEW_FRAME)                     \
    do {                                                \
        assert(tstate->interp->eval_frame == NULL);     \
        _PyFrame_SetStackPointer(frame, stack_pointer); \
        frame->prev_instr = next_instr - 1;             \
        (NEW_FRAME)->previous = frame;                  \
        frame = cframe.current_frame = (NEW_FRAME);     \
        CALL_STAT_INC(inlined_py_calls);                \
        goto start_frame;                               \
    } while (0)

#define CHECK_EVAL_BREAKER() \
    _Py_CHECK_EMSCRIPTEN_SIGNALS_PERIODICALLY(); \
    if (_Py_atomic_load_relaxed_int32(eval_breaker)) { \
        goto handle_eval_breaker; \
    }


/* Tuple access macros */

#ifndef Py_DEBUG
#define GETITEM(v, i) PyTuple_GET_ITEM((v), (i))
#else
static inline PyObject *
GETITEM(PyObject *v, Py_ssize_t i) {
    assert(PyTuple_Check(v));
    assert(i >= 0);
    assert(i < PyTuple_GET_SIZE(v));
    return PyTuple_GET_ITEM(v, i);
}
#endif

/* Code access macros */

/* The integer overflow is checked by an assertion below. */
#define INSTR_OFFSET() ((int)(next_instr - _PyCode_CODE(frame->f_code)))
#define NEXTOPARG()  do { \
        _Py_CODEUNIT word = *next_instr; \
        opcode = word.op.code; \
        oparg = word.op.arg; \
    } while (0)
#define JUMPTO(x)       (next_instr = _PyCode_CODE(frame->f_code) + (x))
#define JUMPBY(x)       (next_instr += (x))

/* OpCode prediction macros
    Some opcodes tend to come in pairs thus making it possible to
    predict the second code when the first is run.  For example,
    COMPARE_OP is often followed by POP_JUMP_IF_FALSE or POP_JUMP_IF_TRUE.

    Verifying the prediction costs a single high-speed test of a register
    variable against a constant.  If the pairing was good, then the
    processor's own internal branch predication has a high likelihood of
    success, resulting in a nearly zero-overhead transition to the
    next opcode.  A successful prediction saves a trip through the eval-loop
    including its unpredictable switch-case branch.  Combined with the
    processor's internal branch prediction, a successful PREDICT has the
    effect of making the two opcodes run as if they were a single new opcode
    with the bodies combined.

    If collecting opcode statistics, your choices are to either keep the
    predictions turned-on and interpret the results as if some opcodes
    had been combined or turn-off predictions so that the opcode frequency
    counter updates for both opcodes.

    Opcode prediction is disabled with threaded code, since the latter allows
    the CPU to record separate branch prediction information for each
    opcode.

*/

#define PREDICT_ID(op)          PRED_##op

#if USE_COMPUTED_GOTOS
#define PREDICT(op)             if (0) goto PREDICT_ID(op)
#else
#define PREDICT(next_op) \
    do { \
        _Py_CODEUNIT word = *next_instr; \
        opcode = word.op.code; \
        if (opcode == next_op) { \
            oparg = word.op.arg; \
            INSTRUCTION_START(next_op); \
            goto PREDICT_ID(next_op); \
        } \
    } while(0)
#endif
#define PREDICTED(op)           PREDICT_ID(op):


/* Stack manipulation macros */

/* The stack can grow at most MAXINT deep, as co_nlocals and
   co_stacksize are ints. */
#define STACK_LEVEL()     ((int)(stack_pointer - _PyFrame_Stackbase(frame)))
#define STACK_SIZE()      (frame->f_code->co_stacksize)
#define EMPTY()           (STACK_LEVEL() == 0)
#define TOP()             (stack_pointer[-1])
#define SECOND()          (stack_pointer[-2])
#define THIRD()           (stack_pointer[-3])
#define FOURTH()          (stack_pointer[-4])
#define PEEK(n)           (stack_pointer[-(n)])
#define POKE(n, v)        (stack_pointer[-(n)] = (v))
#define SET_TOP(v)        (stack_pointer[-1] = (v))
#define SET_SECOND(v)     (stack_pointer[-2] = (v))
#define BASIC_STACKADJ(n) (stack_pointer += n)
#define BASIC_PUSH(v)     (*stack_pointer++ = (v))
#define BASIC_POP()       (*--stack_pointer)

#ifdef Py_DEBUG
#define PUSH(v)         do { \
                            BASIC_PUSH(v); \
                            assert(STACK_LEVEL() <= STACK_SIZE()); \
                        } while (0)
#define POP()           (assert(STACK_LEVEL() > 0), BASIC_POP())
#define STACK_GROW(n)   do { \
                            assert(n >= 0); \
                            BASIC_STACKADJ(n); \
                            assert(STACK_LEVEL() <= STACK_SIZE()); \
                        } while (0)
#define STACK_SHRINK(n) do { \
                            assert(n >= 0); \
                            assert(STACK_LEVEL() >= n); \
                            BASIC_STACKADJ(-(n)); \
                        } while (0)
#else
#define PUSH(v)                BASIC_PUSH(v)
#define POP()                  BASIC_POP()
#define STACK_GROW(n)          BASIC_STACKADJ(n)
#define STACK_SHRINK(n)        BASIC_STACKADJ(-(n))
#endif

/* Local variable macros */

#define GETLOCAL(i)     (frame->localsplus[i])

/* The SETLOCAL() macro must not DECREF the local variable in-place and
   then store the new value; it must copy the old value to a temporary
   value, then store the new value, and then DECREF the temporary value.
   This is because it is possible that during the DECREF the frame is
   accessed by other code (e.g. a __del__ method or gc.collect()) and the
   variable would be pointing to already-freed memory. */
#define SETLOCAL(i, value)      do { PyObject *tmp = GETLOCAL(i); \
                                     GETLOCAL(i) = value; \
                                     Py_XDECREF(tmp); } while (0)

#define GO_TO_INSTRUCTION(op) goto PREDICT_ID(op)

#ifdef Py_STATS
#define UPDATE_MISS_STATS(INSTNAME)                              \
    do {                                                         \
        STAT_INC(opcode, miss);                                  \
        STAT_INC((INSTNAME), miss);                              \
        /* The counter is always the first cache entry: */       \
        if (ADAPTIVE_COUNTER_IS_ZERO(next_instr->cache)) {       \
            STAT_INC((INSTNAME), deopt);                         \
        }                                                        \
        else {                                                   \
            /* This is about to be (incorrectly) incremented: */ \
            STAT_DEC((INSTNAME), deferred);                      \
        }                                                        \
    } while (0)
#else
#define UPDATE_MISS_STATS(INSTNAME) ((void)0)
#endif

#define DEOPT_IF(COND, INSTNAME)                            \
    if ((COND)) {                                           \
        /* This is only a single jump on release builds! */ \
        UPDATE_MISS_STATS((INSTNAME));                      \
        assert(_PyOpcode_Deopt[opcode] == (INSTNAME));      \
        GO_TO_INSTRUCTION(INSTNAME);                        \
    }


#define GLOBALS() frame->f_globals
#define BUILTINS() frame->f_builtins
#define LOCALS() frame->f_locals

#define DTRACE_FUNCTION_ENTRY()  \
    if (PyDTrace_FUNCTION_ENTRY_ENABLED()) { \
        dtrace_function_entry(frame); \
    }

#define ADAPTIVE_COUNTER_IS_ZERO(COUNTER) \
    (((COUNTER) >> ADAPTIVE_BACKOFF_BITS) == 0)

#define ADAPTIVE_COUNTER_IS_MAX(COUNTER) \
    (((COUNTER) >> ADAPTIVE_BACKOFF_BITS) == ((1 << MAX_BACKOFF_VALUE) - 1))

#define DECREMENT_ADAPTIVE_COUNTER(COUNTER)           \
    do {                                              \
        assert(!ADAPTIVE_COUNTER_IS_ZERO((COUNTER))); \
        (COUNTER) -= (1 << ADAPTIVE_BACKOFF_BITS);    \
    } while (0);

#define INCREMENT_ADAPTIVE_COUNTER(COUNTER)          \
    do {                                             \
        assert(!ADAPTIVE_COUNTER_IS_MAX((COUNTER))); \
        (COUNTER) += (1 << ADAPTIVE_BACKOFF_BITS);   \
    } while (0);

#define NAME_ERROR_MSG "name '%.200s' is not defined"

#define KWNAMES_LEN() \
    (kwnames == NULL ? 0 : ((int)PyTuple_GET_SIZE(kwnames)))

#define DECREF_INPUTS_AND_REUSE_FLOAT(left, right, dval, result) \
do { \
    if (Py_REFCNT(left) == 1) { \
        ((PyFloatObject *)left)->ob_fval = (dval); \
        _Py_DECREF_SPECIALIZED(right, _PyFloat_ExactDealloc);\
        result = (left); \
    } \
    else if (Py_REFCNT(right) == 1)  {\
        ((PyFloatObject *)right)->ob_fval = (dval); \
        _Py_DECREF_NO_DEALLOC(left); \
        result = (right); \
    }\
    else { \
        result = PyFloat_FromDouble(dval); \
        if ((result) == NULL) goto error; \
        _Py_DECREF_NO_DEALLOC(left); \
        _Py_DECREF_NO_DEALLOC(right); \
    } \
} while (0)

// If a trace function sets a new f_lineno and
// *then* raises, we use the destination when searching
// for an exception handler, displaying the traceback, and so on
#define INSTRUMENTED_JUMP(src, dest, event) \
do { \
    _PyFrame_SetStackPointer(frame, stack_pointer); \
    next_instr = _Py_call_instrumentation_jump(tstate, event, frame, src, dest); \
    stack_pointer = _PyFrame_GetStackPointer(frame); \
    if (next_instr == NULL) { \
        next_instr = (dest)+1; \
        goto error; \
    } \
<<<<<<< HEAD
    next_instr = frame->prev_instr; \
} while (0);

#define SET_LOCALS_FROM_FRAME()                          \
    do {                                                 \
        assert(_PyInterpreterFrame_LASTI(frame) >= -1);  \
        next_instr = frame->prev_instr + 1;              \
        stack_pointer = _PyFrame_GetStackPointer(frame); \
    } while (0);

// GH-89279: Force inlining by using a macro.
#if defined(_MSC_VER) && SIZEOF_INT == 4
#define _Py_atomic_load_relaxed_int32(ATOMIC_VAL) (assert(sizeof((ATOMIC_VAL)->_value) == 4), *((volatile int*)&((ATOMIC_VAL)->_value)))
#else
#define _Py_atomic_load_relaxed_int32(ATOMIC_VAL) _Py_atomic_load_relaxed(ATOMIC_VAL)
#endif

static const binaryfunc binary_ops[] = {
    [NB_ADD] = PyNumber_Add,
    [NB_AND] = PyNumber_And,
    [NB_FLOOR_DIVIDE] = PyNumber_FloorDivide,
    [NB_LSHIFT] = PyNumber_Lshift,
    [NB_MATRIX_MULTIPLY] = PyNumber_MatrixMultiply,
    [NB_MULTIPLY] = PyNumber_Multiply,
    [NB_REMAINDER] = PyNumber_Remainder,
    [NB_OR] = PyNumber_Or,
    [NB_POWER] = _PyNumber_PowerNoMod,
    [NB_RSHIFT] = PyNumber_Rshift,
    [NB_SUBTRACT] = PyNumber_Subtract,
    [NB_TRUE_DIVIDE] = PyNumber_TrueDivide,
    [NB_XOR] = PyNumber_Xor,
    [NB_INPLACE_ADD] = PyNumber_InPlaceAdd,
    [NB_INPLACE_AND] = PyNumber_InPlaceAnd,
    [NB_INPLACE_FLOOR_DIVIDE] = PyNumber_InPlaceFloorDivide,
    [NB_INPLACE_LSHIFT] = PyNumber_InPlaceLshift,
    [NB_INPLACE_MATRIX_MULTIPLY] = PyNumber_InPlaceMatrixMultiply,
    [NB_INPLACE_MULTIPLY] = PyNumber_InPlaceMultiply,
    [NB_INPLACE_REMAINDER] = PyNumber_InPlaceRemainder,
    [NB_INPLACE_OR] = PyNumber_InPlaceOr,
    [NB_INPLACE_POWER] = _PyNumber_InPlacePowerNoMod,
    [NB_INPLACE_RSHIFT] = PyNumber_InPlaceRshift,
    [NB_INPLACE_SUBTRACT] = PyNumber_InPlaceSubtract,
    [NB_INPLACE_TRUE_DIVIDE] = PyNumber_InPlaceTrueDivide,
    [NB_INPLACE_XOR] = PyNumber_InPlaceXor,
};
=======
} while (0);
>>>>>>> 080a5961
<|MERGE_RESOLUTION|>--- conflicted
+++ resolved
@@ -367,8 +367,6 @@
         next_instr = (dest)+1; \
         goto error; \
     } \
-<<<<<<< HEAD
-    next_instr = frame->prev_instr; \
 } while (0);
 
 #define SET_LOCALS_FROM_FRAME()                          \
@@ -412,7 +410,4 @@
     [NB_INPLACE_SUBTRACT] = PyNumber_InPlaceSubtract,
     [NB_INPLACE_TRUE_DIVIDE] = PyNumber_InPlaceTrueDivide,
     [NB_INPLACE_XOR] = PyNumber_InPlaceXor,
-};
-=======
-} while (0);
->>>>>>> 080a5961
+};