--- conflicted
+++ resolved
@@ -280,50 +280,6 @@
 #define BUILTINS() frame->f_builtins
 #define LOCALS() frame->f_locals
 
-/* Shared opcode macros */
-
-<<<<<<< HEAD
-=======
-#define TRACE_FUNCTION_EXIT() \
-    if (cframe.use_tracing) { \
-        if (trace_function_exit(tstate, frame, retval)) { \
-            Py_DECREF(retval); \
-            goto exit_unwind; \
-        } \
-    }
-
-#define DTRACE_FUNCTION_EXIT() \
-    if (PyDTrace_FUNCTION_RETURN_ENABLED()) { \
-        dtrace_function_return(frame); \
-    }
-
-#define TRACE_FUNCTION_UNWIND()  \
-    if (cframe.use_tracing) { \
-        /* Since we are already unwinding, \
-         * we don't care if this raises */ \
-        trace_function_exit(tstate, frame, NULL); \
-    }
-
-#define TRACE_FUNCTION_ENTRY() \
-    if (cframe.use_tracing) { \
-        _PyFrame_SetStackPointer(frame, stack_pointer); \
-        int err = trace_function_entry(tstate, frame); \
-        stack_pointer = _PyFrame_GetStackPointer(frame); \
-        frame->stacktop = -1; \
-        if (err) { \
-            goto error; \
-        } \
-    }
-
-#define TRACE_FUNCTION_THROW_ENTRY() \
-    if (cframe.use_tracing) { \
-        assert(frame->stacktop >= 0); \
-        if (trace_function_entry(tstate, frame)) { \
-            goto exit_unwind; \
-        } \
-    }
-
->>>>>>> 0f2ba658
 #define DTRACE_FUNCTION_ENTRY()  \
     if (PyDTrace_FUNCTION_ENTRY_ENABLED()) { \
         dtrace_function_entry(frame); \
