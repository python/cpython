
/* Execute compiled code */

/* XXX TO DO:
   XXX speed up searching for keywords by using a dictionary
   XXX document it!
   */

/* enable more aggressive intra-module optimizations, where available */
#define PY_LOCAL_AGGRESSIVE

#include "Python.h"

#include "code.h"
#include "dictobject.h"
#include "frameobject.h"
#include "opcode.h"
#include "pydtrace.h"
#include "setobject.h"
#include "structmember.h"

#include <ctype.h>

/* Turn this on if your compiler chokes on the big switch: */
/* #define CASE_TOO_BIG 1 */

#ifdef Py_DEBUG
/* For debugging the interpreter: */
#define LLTRACE  1      /* Low-level trace feature */
#define CHECKEXC 1      /* Double-check exception checking */
#endif

/* Private API for the LOAD_METHOD opcode. */
extern int _PyObject_GetMethod(PyObject *, PyObject *, PyObject **);

typedef PyObject *(*callproc)(PyObject *, PyObject *, PyObject *);

/* Forward declarations */
Py_LOCAL_INLINE(PyObject *) call_function(PyObject ***, Py_ssize_t, PyObject *);
static PyObject * do_call_core(PyObject *, PyObject *, PyObject *);

#ifdef LLTRACE
static int lltrace;
static int prtrace(PyObject *, const char *);
#endif
static int call_trace(Py_tracefunc, PyObject *,
                      PyThreadState *, PyFrameObject *,
                      int, PyObject *);
static int call_trace_protected(Py_tracefunc, PyObject *,
                                PyThreadState *, PyFrameObject *,
                                int, PyObject *);
static void call_exc_trace(Py_tracefunc, PyObject *,
                           PyThreadState *, PyFrameObject *);
static int maybe_call_line_trace(Py_tracefunc, PyObject *,
                                 PyThreadState *, PyFrameObject *, int *, int *, int *);
static void maybe_dtrace_line(PyFrameObject *, int *, int *, int *);
static void dtrace_function_entry(PyFrameObject *);
static void dtrace_function_return(PyFrameObject *);

static PyObject * cmp_outcome(int, PyObject *, PyObject *);
static PyObject * import_name(PyFrameObject *, PyObject *, PyObject *, PyObject *);
static PyObject * import_from(PyObject *, PyObject *);
static int import_all_from(PyObject *, PyObject *);
static void format_exc_check_arg(PyObject *, const char *, PyObject *);
static void format_exc_unbound(PyCodeObject *co, int oparg);
static PyObject * unicode_concatenate(PyObject *, PyObject *,
                                      PyFrameObject *, const _Py_CODEUNIT *);
static PyObject * special_lookup(PyObject *, _Py_Identifier *);

#define NAME_ERROR_MSG \
    "name '%.200s' is not defined"
#define UNBOUNDLOCAL_ERROR_MSG \
    "local variable '%.200s' referenced before assignment"
#define UNBOUNDFREE_ERROR_MSG \
    "free variable '%.200s' referenced before assignment" \
    " in enclosing scope"

/* Dynamic execution profile */
#ifdef DYNAMIC_EXECUTION_PROFILE
#ifdef DXPAIRS
static long dxpairs[257][256];
#define dxp dxpairs[256]
#else
static long dxp[256];
#endif
#endif

#ifdef WITH_THREAD
#define GIL_REQUEST _Py_atomic_load_relaxed(&gil_drop_request)
#else
#define GIL_REQUEST 0
#endif

/* This can set eval_breaker to 0 even though gil_drop_request became
   1.  We believe this is all right because the eval loop will release
   the GIL eventually anyway. */
#define COMPUTE_EVAL_BREAKER() \
    _Py_atomic_store_relaxed( \
        &eval_breaker, \
        GIL_REQUEST | \
        _Py_atomic_load_relaxed(&pendingcalls_to_do) | \
        pending_async_exc)

#ifdef WITH_THREAD

#define SET_GIL_DROP_REQUEST() \
    do { \
        _Py_atomic_store_relaxed(&gil_drop_request, 1); \
        _Py_atomic_store_relaxed(&eval_breaker, 1); \
    } while (0)

#define RESET_GIL_DROP_REQUEST() \
    do { \
        _Py_atomic_store_relaxed(&gil_drop_request, 0); \
        COMPUTE_EVAL_BREAKER(); \
    } while (0)

#endif

/* Pending calls are only modified under pending_lock */
#define SIGNAL_PENDING_CALLS() \
    do { \
        _Py_atomic_store_relaxed(&pendingcalls_to_do, 1); \
        _Py_atomic_store_relaxed(&eval_breaker, 1); \
    } while (0)

#define UNSIGNAL_PENDING_CALLS() \
    do { \
        _Py_atomic_store_relaxed(&pendingcalls_to_do, 0); \
        COMPUTE_EVAL_BREAKER(); \
    } while (0)

#define SIGNAL_ASYNC_EXC() \
    do { \
        pending_async_exc = 1; \
        _Py_atomic_store_relaxed(&eval_breaker, 1); \
    } while (0)

#define UNSIGNAL_ASYNC_EXC() \
    do { pending_async_exc = 0; COMPUTE_EVAL_BREAKER(); } while (0)


/* This single variable consolidates all requests to break out of the fast path
   in the eval loop. */
static _Py_atomic_int eval_breaker = {0};
/* Request for running pending calls. */
static _Py_atomic_int pendingcalls_to_do = {0};
/* Request for looking at the `async_exc` field of the current thread state.
   Guarded by the GIL. */
static int pending_async_exc = 0;

#ifdef WITH_THREAD

#ifdef HAVE_ERRNO_H
#include <errno.h>
#endif
#include "pythread.h"

static PyThread_type_lock pending_lock = 0; /* for pending calls */
static unsigned long main_thread = 0;
/* Request for dropping the GIL */
static _Py_atomic_int gil_drop_request = {0};

#include "ceval_gil.h"

int
PyEval_ThreadsInitialized(void)
{
    return gil_created();
}

void
PyEval_InitThreads(void)
{
    if (gil_created())
        return;
    create_gil();
    take_gil(PyThreadState_GET());
    main_thread = PyThread_get_thread_ident();
    if (!pending_lock)
        pending_lock = PyThread_allocate_lock();
}

void
_PyEval_FiniThreads(void)
{
    if (!gil_created())
        return;
    destroy_gil();
    assert(!gil_created());
}

void
PyEval_AcquireLock(void)
{
    PyThreadState *tstate = PyThreadState_GET();
    if (tstate == NULL)
        Py_FatalError("PyEval_AcquireLock: current thread state is NULL");
    take_gil(tstate);
}

void
PyEval_ReleaseLock(void)
{
    /* This function must succeed when the current thread state is NULL.
       We therefore avoid PyThreadState_GET() which dumps a fatal error
       in debug mode.
    */
    drop_gil((PyThreadState*)_Py_atomic_load_relaxed(
        &_PyThreadState_Current));
}

void
PyEval_AcquireThread(PyThreadState *tstate)
{
    if (tstate == NULL)
        Py_FatalError("PyEval_AcquireThread: NULL new thread state");
    /* Check someone has called PyEval_InitThreads() to create the lock */
    assert(gil_created());
    take_gil(tstate);
    if (PyThreadState_Swap(tstate) != NULL)
        Py_FatalError(
            "PyEval_AcquireThread: non-NULL old thread state");
}

void
PyEval_ReleaseThread(PyThreadState *tstate)
{
    if (tstate == NULL)
        Py_FatalError("PyEval_ReleaseThread: NULL thread state");
    if (PyThreadState_Swap(NULL) != tstate)
        Py_FatalError("PyEval_ReleaseThread: wrong thread state");
    drop_gil(tstate);
}

/* This function is called from PyOS_AfterFork_Child to destroy all threads
 * which are not running in the child process, and clear internal locks
 * which might be held by those threads.
 */

void
PyEval_ReInitThreads(void)
{
    PyThreadState *current_tstate = PyThreadState_GET();

    if (!gil_created())
        return;
    recreate_gil();
    pending_lock = PyThread_allocate_lock();
    take_gil(current_tstate);
    main_thread = PyThread_get_thread_ident();

    /* Destroy all threads except the current one */
    _PyThreadState_DeleteExcept(current_tstate);
}

#endif /* WITH_THREAD */

/* This function is used to signal that async exceptions are waiting to be
   raised, therefore it is also useful in non-threaded builds. */

void
_PyEval_SignalAsyncExc(void)
{
    SIGNAL_ASYNC_EXC();
}

/* Functions save_thread and restore_thread are always defined so
   dynamically loaded modules needn't be compiled separately for use
   with and without threads: */

PyThreadState *
PyEval_SaveThread(void)
{
    PyThreadState *tstate = PyThreadState_Swap(NULL);
    if (tstate == NULL)
        Py_FatalError("PyEval_SaveThread: NULL tstate");
#ifdef WITH_THREAD
    if (gil_created())
        drop_gil(tstate);
#endif
    return tstate;
}

void
PyEval_RestoreThread(PyThreadState *tstate)
{
    if (tstate == NULL)
        Py_FatalError("PyEval_RestoreThread: NULL tstate");
#ifdef WITH_THREAD
    if (gil_created()) {
        int err = errno;
        take_gil(tstate);
        /* _Py_Finalizing is protected by the GIL */
        if (_Py_Finalizing && tstate != _Py_Finalizing) {
            drop_gil(tstate);
            PyThread_exit_thread();
            assert(0);  /* unreachable */
        }
        errno = err;
    }
#endif
    PyThreadState_Swap(tstate);
}


/* Mechanism whereby asynchronously executing callbacks (e.g. UNIX
   signal handlers or Mac I/O completion routines) can schedule calls
   to a function to be called synchronously.
   The synchronous function is called with one void* argument.
   It should return 0 for success or -1 for failure -- failure should
   be accompanied by an exception.

   If registry succeeds, the registry function returns 0; if it fails
   (e.g. due to too many pending calls) it returns -1 (without setting
   an exception condition).

   Note that because registry may occur from within signal handlers,
   or other asynchronous events, calling malloc() is unsafe!

#ifdef WITH_THREAD
   Any thread can schedule pending calls, but only the main thread
   will execute them.
   There is no facility to schedule calls to a particular thread, but
   that should be easy to change, should that ever be required.  In
   that case, the static variables here should go into the python
   threadstate.
#endif
*/

void
_PyEval_SignalReceived(void)
{
    /* bpo-30703: Function called when the C signal handler of Python gets a
       signal. We cannot queue a callback using Py_AddPendingCall() since
       that function is not async-signal-safe. */
    SIGNAL_PENDING_CALLS();
}

#ifdef WITH_THREAD

/* The WITH_THREAD implementation is thread-safe.  It allows
   scheduling to be made from any thread, and even from an executing
   callback.
 */

#define NPENDINGCALLS 32
static struct {
    int (*func)(void *);
    void *arg;
} pendingcalls[NPENDINGCALLS];
static int pendingfirst = 0;
static int pendinglast = 0;

int
Py_AddPendingCall(int (*func)(void *), void *arg)
{
    int i, j, result=0;
    PyThread_type_lock lock = pending_lock;

    /* try a few times for the lock.  Since this mechanism is used
     * for signal handling (on the main thread), there is a (slim)
     * chance that a signal is delivered on the same thread while we
     * hold the lock during the Py_MakePendingCalls() function.
     * This avoids a deadlock in that case.
     * Note that signals can be delivered on any thread.  In particular,
     * on Windows, a SIGINT is delivered on a system-created worker
     * thread.
     * We also check for lock being NULL, in the unlikely case that
     * this function is called before any bytecode evaluation takes place.
     */
    if (lock != NULL) {
        for (i = 0; i<100; i++) {
            if (PyThread_acquire_lock(lock, NOWAIT_LOCK))
                break;
        }
        if (i == 100)
            return -1;
    }

    i = pendinglast;
    j = (i + 1) % NPENDINGCALLS;
    if (j == pendingfirst) {
        result = -1; /* Queue full */
    } else {
        pendingcalls[i].func = func;
        pendingcalls[i].arg = arg;
        pendinglast = j;
    }
    /* signal main loop */
    SIGNAL_PENDING_CALLS();
    if (lock != NULL)
        PyThread_release_lock(lock);
    return result;
}

void
_PyEval_SignalReceived(void)
{
    /* bpo-30703: Function called when the C signal handler of Python gets a
       signal. We cannot queue a callback using Py_AddPendingCall() since this
       function is not reentrant (uses a lock and a list). */
    SIGNAL_PENDING_CALLS();
}

int
Py_MakePendingCalls(void)
{
    static int busy = 0;
    int i;
    int r = 0;

    assert(PyGILState_Check());

    if (!pending_lock) {
        /* initial allocation of the lock */
        pending_lock = PyThread_allocate_lock();
        if (pending_lock == NULL)
            return -1;
    }

    /* only service pending calls on main thread */
    if (main_thread && PyThread_get_thread_ident() != main_thread)
        return 0;
    /* don't perform recursive pending calls */
    if (busy)
        return 0;
    busy = 1;
<<<<<<< HEAD

    /* Python signal handler doesn't really queue a callback: it only signals
       that a signal was received, see _PyEval_SignalReceived(). */
    UNSIGNAL_PENDING_CALLS();
    if (PyErr_CheckSignals() < 0) {
        SIGNAL_PENDING_CALLS();
        r = -1;
        goto end;
=======
    /* unsignal before starting to call callbacks, so that any callback
       added in-between re-signals */
    UNSIGNAL_PENDING_CALLS();

    /* Python signal handler doesn't really queue a callback: it only signals
       that a signal was received, see _PyEval_SignalReceived(). */
    if (PyErr_CheckSignals() < 0) {
        goto error;
>>>>>>> 18974c35
    }

    /* perform a bounded number of calls, in case of recursion */
    for (i=0; i<NPENDINGCALLS; i++) {
        int j;
        int (*func)(void *);
        void *arg = NULL;

        /* pop one item off the queue while holding the lock */
        PyThread_acquire_lock(pending_lock, WAIT_LOCK);
        j = pendingfirst;
        if (j == pendinglast) {
            func = NULL; /* Queue empty */
        } else {
            func = pendingcalls[j].func;
            arg = pendingcalls[j].arg;
            pendingfirst = (j + 1) % NPENDINGCALLS;
        }
        PyThread_release_lock(pending_lock);
        /* having released the lock, perform the callback */
        if (func == NULL)
            break;
        r = func(arg);
        if (r) {
<<<<<<< HEAD
            SIGNAL_PENDING_CALLS();
            break;
        }
    }

end:
=======
            goto error;
        }
    }

>>>>>>> 18974c35
    busy = 0;
    return r;

error:
    busy = 0;
    SIGNAL_PENDING_CALLS(); /* We're not done yet */
    return -1;
}

#else /* if ! defined WITH_THREAD */

/*
   WARNING!  ASYNCHRONOUSLY EXECUTING CODE!
   This code is used for signal handling in python that isn't built
   with WITH_THREAD.
   Don't use this implementation when Py_AddPendingCalls() can happen
   on a different thread!

   There are two possible race conditions:
   (1) nested asynchronous calls to Py_AddPendingCall()
   (2) AddPendingCall() calls made while pending calls are being processed.

   (1) is very unlikely because typically signal delivery
   is blocked during signal handling.  So it should be impossible.
   (2) is a real possibility.
   The current code is safe against (2), but not against (1).
   The safety against (2) is derived from the fact that only one
   thread is present, interrupted by signals, and that the critical
   section is protected with the "busy" variable.  On Windows, which
   delivers SIGINT on a system thread, this does not hold and therefore
   Windows really shouldn't use this version.
   The two threads could theoretically wiggle around the "busy" variable.
*/

#define NPENDINGCALLS 32
static struct {
    int (*func)(void *);
    void *arg;
} pendingcalls[NPENDINGCALLS];
static volatile int pendingfirst = 0;
static volatile int pendinglast = 0;

int
Py_AddPendingCall(int (*func)(void *), void *arg)
{
    static volatile int busy = 0;
    int i, j;
    /* XXX Begin critical section */
    if (busy)
        return -1;
    busy = 1;
    i = pendinglast;
    j = (i + 1) % NPENDINGCALLS;
    if (j == pendingfirst) {
        busy = 0;
        return -1; /* Queue full */
    }
    pendingcalls[i].func = func;
    pendingcalls[i].arg = arg;
    pendinglast = j;

    SIGNAL_PENDING_CALLS();
    busy = 0;
    /* XXX End critical section */
    return 0;
}

int
Py_MakePendingCalls(void)
{
    static int busy = 0;
    if (busy)
        return 0;
    busy = 1;

    /* unsignal before starting to call callbacks, so that any callback
       added in-between re-signals */
    UNSIGNAL_PENDING_CALLS();
    /* Python signal handler doesn't really queue a callback: it only signals
       that a signal was received, see _PyEval_SignalReceived(). */
    if (PyErr_CheckSignals() < 0) {
        goto error;
    }

    for (;;) {
        int i;
        int (*func)(void *);
        void *arg;
        i = pendingfirst;
        if (i == pendinglast)
            break; /* Queue empty */
        func = pendingcalls[i].func;
        arg = pendingcalls[i].arg;
        pendingfirst = (i + 1) % NPENDINGCALLS;
        if (func(arg) < 0) {
            goto error:
        }
    }
    busy = 0;
    return 0;

error:
    busy = 0;
    SIGNAL_PENDING_CALLS(); /* We're not done yet */
    return -1;
}

#endif /* WITH_THREAD */


/* The interpreter's recursion limit */

#ifndef Py_DEFAULT_RECURSION_LIMIT
#define Py_DEFAULT_RECURSION_LIMIT 1000
#endif
static int recursion_limit = Py_DEFAULT_RECURSION_LIMIT;
int _Py_CheckRecursionLimit = Py_DEFAULT_RECURSION_LIMIT;

int
Py_GetRecursionLimit(void)
{
    return recursion_limit;
}

void
Py_SetRecursionLimit(int new_limit)
{
    recursion_limit = new_limit;
    _Py_CheckRecursionLimit = recursion_limit;
}

/* the macro Py_EnterRecursiveCall() only calls _Py_CheckRecursiveCall()
   if the recursion_depth reaches _Py_CheckRecursionLimit.
   If USE_STACKCHECK, the macro decrements _Py_CheckRecursionLimit
   to guarantee that _Py_CheckRecursiveCall() is regularly called.
   Without USE_STACKCHECK, there is no need for this. */
int
_Py_CheckRecursiveCall(const char *where)
{
    PyThreadState *tstate = PyThreadState_GET();

#ifdef USE_STACKCHECK
    if (PyOS_CheckStack()) {
        --tstate->recursion_depth;
        PyErr_SetString(PyExc_MemoryError, "Stack overflow");
        return -1;
    }
#endif
    _Py_CheckRecursionLimit = recursion_limit;
    if (tstate->recursion_critical)
        /* Somebody asked that we don't check for recursion. */
        return 0;
    if (tstate->overflowed) {
        if (tstate->recursion_depth > recursion_limit + 50) {
            /* Overflowing while handling an overflow. Give up. */
            Py_FatalError("Cannot recover from stack overflow.");
        }
        return 0;
    }
    if (tstate->recursion_depth > recursion_limit) {
        --tstate->recursion_depth;
        tstate->overflowed = 1;
        PyErr_Format(PyExc_RecursionError,
                     "maximum recursion depth exceeded%s",
                     where);
        return -1;
    }
    return 0;
}

/* Status code for main loop (reason for stack unwind) */
enum why_code {
        WHY_NOT =       0x0001, /* No error */
        WHY_EXCEPTION = 0x0002, /* Exception occurred */
        WHY_RETURN =    0x0008, /* 'return' statement */
        WHY_BREAK =     0x0010, /* 'break' statement */
        WHY_CONTINUE =  0x0020, /* 'continue' statement */
        WHY_YIELD =     0x0040, /* 'yield' operator */
        WHY_SILENCED =  0x0080  /* Exception silenced by 'with' */
};

static void save_exc_state(PyThreadState *, PyFrameObject *);
static void swap_exc_state(PyThreadState *, PyFrameObject *);
static void restore_and_clear_exc_state(PyThreadState *, PyFrameObject *);
static int do_raise(PyObject *, PyObject *);
static int unpack_iterable(PyObject *, int, int, PyObject **);

/* Records whether tracing is on for any thread.  Counts the number of
   threads for which tstate->c_tracefunc is non-NULL, so if the value
   is 0, we know we don't have to check this thread's c_tracefunc.
   This speeds up the if statement in PyEval_EvalFrameEx() after
   fast_next_opcode*/
static int _Py_TracingPossible = 0;



PyObject *
PyEval_EvalCode(PyObject *co, PyObject *globals, PyObject *locals)
{
    return PyEval_EvalCodeEx(co,
                      globals, locals,
                      (PyObject **)NULL, 0,
                      (PyObject **)NULL, 0,
                      (PyObject **)NULL, 0,
                      NULL, NULL);
}


/* Interpreter main loop */

PyObject *
PyEval_EvalFrame(PyFrameObject *f) {
    /* This is for backward compatibility with extension modules that
       used this API; core interpreter code should call
       PyEval_EvalFrameEx() */
    return PyEval_EvalFrameEx(f, 0);
}

PyObject *
PyEval_EvalFrameEx(PyFrameObject *f, int throwflag)
{
    PyThreadState *tstate = PyThreadState_GET();
    return tstate->interp->eval_frame(f, throwflag);
}

PyObject* _Py_HOT_FUNCTION
_PyEval_EvalFrameDefault(PyFrameObject *f, int throwflag)
{
#ifdef DXPAIRS
    int lastopcode = 0;
#endif
    PyObject **stack_pointer;  /* Next free slot in value stack */
    const _Py_CODEUNIT *next_instr;
    int opcode;        /* Current opcode */
    int oparg;         /* Current opcode argument, if any */
    enum why_code why; /* Reason for block stack unwind */
    PyObject **fastlocals, **freevars;
    PyObject *retval = NULL;            /* Return value */
    PyThreadState *tstate = PyThreadState_GET();
    PyCodeObject *co;

    /* when tracing we set things up so that

           not (instr_lb <= current_bytecode_offset < instr_ub)

       is true when the line being executed has changed.  The
       initial values are such as to make this false the first
       time it is tested. */
    int instr_ub = -1, instr_lb = 0, instr_prev = -1;

    const _Py_CODEUNIT *first_instr;
    PyObject *names;
    PyObject *consts;

#ifdef LLTRACE
    _Py_IDENTIFIER(__ltrace__);
#endif

/* Computed GOTOs, or
       the-optimization-commonly-but-improperly-known-as-"threaded code"
   using gcc's labels-as-values extension
   (http://gcc.gnu.org/onlinedocs/gcc/Labels-as-Values.html).

   The traditional bytecode evaluation loop uses a "switch" statement, which
   decent compilers will optimize as a single indirect branch instruction
   combined with a lookup table of jump addresses. However, since the
   indirect jump instruction is shared by all opcodes, the CPU will have a
   hard time making the right prediction for where to jump next (actually,
   it will be always wrong except in the uncommon case of a sequence of
   several identical opcodes).

   "Threaded code" in contrast, uses an explicit jump table and an explicit
   indirect jump instruction at the end of each opcode. Since the jump
   instruction is at a different address for each opcode, the CPU will make a
   separate prediction for each of these instructions, which is equivalent to
   predicting the second opcode of each opcode pair. These predictions have
   a much better chance to turn out valid, especially in small bytecode loops.

   A mispredicted branch on a modern CPU flushes the whole pipeline and
   can cost several CPU cycles (depending on the pipeline depth),
   and potentially many more instructions (depending on the pipeline width).
   A correctly predicted branch, however, is nearly free.

   At the time of this writing, the "threaded code" version is up to 15-20%
   faster than the normal "switch" version, depending on the compiler and the
   CPU architecture.

   We disable the optimization if DYNAMIC_EXECUTION_PROFILE is defined,
   because it would render the measurements invalid.


   NOTE: care must be taken that the compiler doesn't try to "optimize" the
   indirect jumps by sharing them between all opcodes. Such optimizations
   can be disabled on gcc by using the -fno-gcse flag (or possibly
   -fno-crossjumping).
*/

#ifdef DYNAMIC_EXECUTION_PROFILE
#undef USE_COMPUTED_GOTOS
#define USE_COMPUTED_GOTOS 0
#endif

#ifdef HAVE_COMPUTED_GOTOS
    #ifndef USE_COMPUTED_GOTOS
    #define USE_COMPUTED_GOTOS 1
    #endif
#else
    #if defined(USE_COMPUTED_GOTOS) && USE_COMPUTED_GOTOS
    #error "Computed gotos are not supported on this compiler."
    #endif
    #undef USE_COMPUTED_GOTOS
    #define USE_COMPUTED_GOTOS 0
#endif

#if USE_COMPUTED_GOTOS
/* Import the static jump table */
#include "opcode_targets.h"

#define TARGET(op) \
    TARGET_##op: \
    case op:

#define DISPATCH() \
    { \
        if (!_Py_atomic_load_relaxed(&eval_breaker)) {      \
                    FAST_DISPATCH(); \
        } \
        continue; \
    }

#ifdef LLTRACE
#define FAST_DISPATCH() \
    { \
        if (!lltrace && !_Py_TracingPossible && !PyDTrace_LINE_ENABLED()) { \
            f->f_lasti = INSTR_OFFSET(); \
            NEXTOPARG(); \
            goto *opcode_targets[opcode]; \
        } \
        goto fast_next_opcode; \
    }
#else
#define FAST_DISPATCH() \
    { \
        if (!_Py_TracingPossible && !PyDTrace_LINE_ENABLED()) { \
            f->f_lasti = INSTR_OFFSET(); \
            NEXTOPARG(); \
            goto *opcode_targets[opcode]; \
        } \
        goto fast_next_opcode; \
    }
#endif

#else
#define TARGET(op) \
    case op:

#define DISPATCH() continue
#define FAST_DISPATCH() goto fast_next_opcode
#endif


/* Tuple access macros */

#ifndef Py_DEBUG
#define GETITEM(v, i) PyTuple_GET_ITEM((PyTupleObject *)(v), (i))
#else
#define GETITEM(v, i) PyTuple_GetItem((v), (i))
#endif

/* Code access macros */

/* The integer overflow is checked by an assertion below. */
#define INSTR_OFFSET()  (sizeof(_Py_CODEUNIT) * (int)(next_instr - first_instr))
#define NEXTOPARG()  do { \
        _Py_CODEUNIT word = *next_instr; \
        opcode = _Py_OPCODE(word); \
        oparg = _Py_OPARG(word); \
        next_instr++; \
    } while (0)
#define JUMPTO(x)       (next_instr = first_instr + (x) / sizeof(_Py_CODEUNIT))
#define JUMPBY(x)       (next_instr += (x) / sizeof(_Py_CODEUNIT))

/* OpCode prediction macros
    Some opcodes tend to come in pairs thus making it possible to
    predict the second code when the first is run.  For example,
    COMPARE_OP is often followed by POP_JUMP_IF_FALSE or POP_JUMP_IF_TRUE.

    Verifying the prediction costs a single high-speed test of a register
    variable against a constant.  If the pairing was good, then the
    processor's own internal branch predication has a high likelihood of
    success, resulting in a nearly zero-overhead transition to the
    next opcode.  A successful prediction saves a trip through the eval-loop
    including its unpredictable switch-case branch.  Combined with the
    processor's internal branch prediction, a successful PREDICT has the
    effect of making the two opcodes run as if they were a single new opcode
    with the bodies combined.

    If collecting opcode statistics, your choices are to either keep the
    predictions turned-on and interpret the results as if some opcodes
    had been combined or turn-off predictions so that the opcode frequency
    counter updates for both opcodes.

    Opcode prediction is disabled with threaded code, since the latter allows
    the CPU to record separate branch prediction information for each
    opcode.

*/

#if defined(DYNAMIC_EXECUTION_PROFILE) || USE_COMPUTED_GOTOS
#define PREDICT(op)             if (0) goto PRED_##op
#else
#define PREDICT(op) \
    do{ \
        _Py_CODEUNIT word = *next_instr; \
        opcode = _Py_OPCODE(word); \
        if (opcode == op){ \
            oparg = _Py_OPARG(word); \
            next_instr++; \
            goto PRED_##op; \
        } \
    } while(0)
#endif
#define PREDICTED(op)           PRED_##op:


/* Stack manipulation macros */

/* The stack can grow at most MAXINT deep, as co_nlocals and
   co_stacksize are ints. */
#define STACK_LEVEL()     ((int)(stack_pointer - f->f_valuestack))
#define EMPTY()           (STACK_LEVEL() == 0)
#define TOP()             (stack_pointer[-1])
#define SECOND()          (stack_pointer[-2])
#define THIRD()           (stack_pointer[-3])
#define FOURTH()          (stack_pointer[-4])
#define PEEK(n)           (stack_pointer[-(n)])
#define SET_TOP(v)        (stack_pointer[-1] = (v))
#define SET_SECOND(v)     (stack_pointer[-2] = (v))
#define SET_THIRD(v)      (stack_pointer[-3] = (v))
#define SET_FOURTH(v)     (stack_pointer[-4] = (v))
#define SET_VALUE(n, v)   (stack_pointer[-(n)] = (v))
#define BASIC_STACKADJ(n) (stack_pointer += n)
#define BASIC_PUSH(v)     (*stack_pointer++ = (v))
#define BASIC_POP()       (*--stack_pointer)

#ifdef LLTRACE
#define PUSH(v)         { (void)(BASIC_PUSH(v), \
                          lltrace && prtrace(TOP(), "push")); \
                          assert(STACK_LEVEL() <= co->co_stacksize); }
#define POP()           ((void)(lltrace && prtrace(TOP(), "pop")), \
                         BASIC_POP())
#define STACKADJ(n)     { (void)(BASIC_STACKADJ(n), \
                          lltrace && prtrace(TOP(), "stackadj")); \
                          assert(STACK_LEVEL() <= co->co_stacksize); }
#define EXT_POP(STACK_POINTER) ((void)(lltrace && \
                                prtrace((STACK_POINTER)[-1], "ext_pop")), \
                                *--(STACK_POINTER))
#else
#define PUSH(v)                BASIC_PUSH(v)
#define POP()                  BASIC_POP()
#define STACKADJ(n)            BASIC_STACKADJ(n)
#define EXT_POP(STACK_POINTER) (*--(STACK_POINTER))
#endif

/* Local variable macros */

#define GETLOCAL(i)     (fastlocals[i])

/* The SETLOCAL() macro must not DECREF the local variable in-place and
   then store the new value; it must copy the old value to a temporary
   value, then store the new value, and then DECREF the temporary value.
   This is because it is possible that during the DECREF the frame is
   accessed by other code (e.g. a __del__ method or gc.collect()) and the
   variable would be pointing to already-freed memory. */
#define SETLOCAL(i, value)      do { PyObject *tmp = GETLOCAL(i); \
                                     GETLOCAL(i) = value; \
                                     Py_XDECREF(tmp); } while (0)


#define UNWIND_BLOCK(b) \
    while (STACK_LEVEL() > (b)->b_level) { \
        PyObject *v = POP(); \
        Py_XDECREF(v); \
    }

#define UNWIND_EXCEPT_HANDLER(b) \
    do { \
        PyObject *type, *value, *traceback; \
        assert(STACK_LEVEL() >= (b)->b_level + 3); \
        while (STACK_LEVEL() > (b)->b_level + 3) { \
            value = POP(); \
            Py_XDECREF(value); \
        } \
        type = tstate->exc_type; \
        value = tstate->exc_value; \
        traceback = tstate->exc_traceback; \
        tstate->exc_type = POP(); \
        tstate->exc_value = POP(); \
        tstate->exc_traceback = POP(); \
        Py_XDECREF(type); \
        Py_XDECREF(value); \
        Py_XDECREF(traceback); \
    } while(0)

/* Start of code */

    /* push frame */
    if (Py_EnterRecursiveCall(""))
        return NULL;

    tstate->frame = f;

    if (tstate->use_tracing) {
        if (tstate->c_tracefunc != NULL) {
            /* tstate->c_tracefunc, if defined, is a
               function that will be called on *every* entry
               to a code block.  Its return value, if not
               None, is a function that will be called at
               the start of each executed line of code.
               (Actually, the function must return itself
               in order to continue tracing.)  The trace
               functions are called with three arguments:
               a pointer to the current frame, a string
               indicating why the function is called, and
               an argument which depends on the situation.
               The global trace function is also called
               whenever an exception is detected. */
            if (call_trace_protected(tstate->c_tracefunc,
                                     tstate->c_traceobj,
                                     tstate, f, PyTrace_CALL, Py_None)) {
                /* Trace function raised an error */
                goto exit_eval_frame;
            }
        }
        if (tstate->c_profilefunc != NULL) {
            /* Similar for c_profilefunc, except it needn't
               return itself and isn't called for "line" events */
            if (call_trace_protected(tstate->c_profilefunc,
                                     tstate->c_profileobj,
                                     tstate, f, PyTrace_CALL, Py_None)) {
                /* Profile function raised an error */
                goto exit_eval_frame;
            }
        }
    }

    if (PyDTrace_FUNCTION_ENTRY_ENABLED())
        dtrace_function_entry(f);

    co = f->f_code;
    names = co->co_names;
    consts = co->co_consts;
    fastlocals = f->f_localsplus;
    freevars = f->f_localsplus + co->co_nlocals;
    assert(PyBytes_Check(co->co_code));
    assert(PyBytes_GET_SIZE(co->co_code) <= INT_MAX);
    assert(PyBytes_GET_SIZE(co->co_code) % sizeof(_Py_CODEUNIT) == 0);
    assert(_Py_IS_ALIGNED(PyBytes_AS_STRING(co->co_code), sizeof(_Py_CODEUNIT)));
    first_instr = (_Py_CODEUNIT *) PyBytes_AS_STRING(co->co_code);
    /*
       f->f_lasti refers to the index of the last instruction,
       unless it's -1 in which case next_instr should be first_instr.

       YIELD_FROM sets f_lasti to itself, in order to repeatedly yield
       multiple values.

       When the PREDICT() macros are enabled, some opcode pairs follow in
       direct succession without updating f->f_lasti.  A successful
       prediction effectively links the two codes together as if they
       were a single new opcode; accordingly,f->f_lasti will point to
       the first code in the pair (for instance, GET_ITER followed by
       FOR_ITER is effectively a single opcode and f->f_lasti will point
       to the beginning of the combined pair.)
    */
    assert(f->f_lasti >= -1);
    next_instr = first_instr;
    if (f->f_lasti >= 0) {
        assert(f->f_lasti % sizeof(_Py_CODEUNIT) == 0);
        next_instr += f->f_lasti / sizeof(_Py_CODEUNIT) + 1;
    }
    stack_pointer = f->f_stacktop;
    assert(stack_pointer != NULL);
    f->f_stacktop = NULL;       /* remains NULL unless yield suspends frame */
    f->f_executing = 1;

    if (co->co_flags & (CO_GENERATOR | CO_COROUTINE | CO_ASYNC_GENERATOR)) {
        if (!throwflag && f->f_exc_type != NULL && f->f_exc_type != Py_None) {
            /* We were in an except handler when we left,
               restore the exception state which was put aside
               (see YIELD_VALUE). */
            swap_exc_state(tstate, f);
        }
        else
            save_exc_state(tstate, f);
    }

#ifdef LLTRACE
    lltrace = _PyDict_GetItemId(f->f_globals, &PyId___ltrace__) != NULL;
#endif

    why = WHY_NOT;

    if (throwflag) /* support for generator.throw() */
        goto error;

#ifdef Py_DEBUG
    /* PyEval_EvalFrameEx() must not be called with an exception set,
       because it can clear it (directly or indirectly) and so the
       caller loses its exception */
    assert(!PyErr_Occurred());
#endif

    for (;;) {
        assert(stack_pointer >= f->f_valuestack); /* else underflow */
        assert(STACK_LEVEL() <= co->co_stacksize);  /* else overflow */
        assert(!PyErr_Occurred());

        /* Do periodic things.  Doing this every time through
           the loop would add too much overhead, so we do it
           only every Nth instruction.  We also do it if
           ``pendingcalls_to_do'' is set, i.e. when an asynchronous
           event needs attention (e.g. a signal handler or
           async I/O handler); see Py_AddPendingCall() and
           Py_MakePendingCalls() above. */

        if (_Py_atomic_load_relaxed(&eval_breaker)) {
            if (_Py_OPCODE(*next_instr) == SETUP_FINALLY ||
                _Py_OPCODE(*next_instr) == YIELD_FROM) {
                /* Two cases where we skip running signal handlers and other
                   pending calls:
                   - If we're about to enter the try: of a try/finally (not
                     *very* useful, but might help in some cases and it's
                     traditional)
                   - If we're resuming a chain of nested 'yield from' or
                     'await' calls, then each frame is parked with YIELD_FROM
                     as its next opcode. If the user hit control-C we want to
                     wait until we've reached the innermost frame before
                     running the signal handler and raising KeyboardInterrupt
                     (see bpo-30039).
                */
                goto fast_next_opcode;
            }
            if (_Py_atomic_load_relaxed(&pendingcalls_to_do)) {
                if (Py_MakePendingCalls() < 0)
                    goto error;
            }
#ifdef WITH_THREAD
            if (_Py_atomic_load_relaxed(&gil_drop_request)) {
                /* Give another thread a chance */
                if (PyThreadState_Swap(NULL) != tstate)
                    Py_FatalError("ceval: tstate mix-up");
                drop_gil(tstate);

                /* Other threads may run now */

                take_gil(tstate);

                /* Check if we should make a quick exit. */
                if (_Py_Finalizing && _Py_Finalizing != tstate) {
                    drop_gil(tstate);
                    PyThread_exit_thread();
                }

                if (PyThreadState_Swap(tstate) != NULL)
                    Py_FatalError("ceval: orphan tstate");
            }
#endif
            /* Check for asynchronous exceptions. */
            if (tstate->async_exc != NULL) {
                PyObject *exc = tstate->async_exc;
                tstate->async_exc = NULL;
                UNSIGNAL_ASYNC_EXC();
                PyErr_SetNone(exc);
                Py_DECREF(exc);
                goto error;
            }
        }

    fast_next_opcode:
        f->f_lasti = INSTR_OFFSET();

        if (PyDTrace_LINE_ENABLED())
            maybe_dtrace_line(f, &instr_lb, &instr_ub, &instr_prev);

        /* line-by-line tracing support */

        if (_Py_TracingPossible &&
            tstate->c_tracefunc != NULL && !tstate->tracing) {
            int err;
            /* see maybe_call_line_trace
               for expository comments */
            f->f_stacktop = stack_pointer;

            err = maybe_call_line_trace(tstate->c_tracefunc,
                                        tstate->c_traceobj,
                                        tstate, f,
                                        &instr_lb, &instr_ub, &instr_prev);
            /* Reload possibly changed frame fields */
            JUMPTO(f->f_lasti);
            if (f->f_stacktop != NULL) {
                stack_pointer = f->f_stacktop;
                f->f_stacktop = NULL;
            }
            if (err)
                /* trace function raised an exception */
                goto error;
        }

        /* Extract opcode and argument */

        NEXTOPARG();
    dispatch_opcode:
#ifdef DYNAMIC_EXECUTION_PROFILE
#ifdef DXPAIRS
        dxpairs[lastopcode][opcode]++;
        lastopcode = opcode;
#endif
        dxp[opcode]++;
#endif

#ifdef LLTRACE
        /* Instruction tracing */

        if (lltrace) {
            if (HAS_ARG(opcode)) {
                printf("%d: %d, %d\n",
                       f->f_lasti, opcode, oparg);
            }
            else {
                printf("%d: %d\n",
                       f->f_lasti, opcode);
            }
        }
#endif

        switch (opcode) {

        /* BEWARE!
           It is essential that any operation that fails sets either
           x to NULL, err to nonzero, or why to anything but WHY_NOT,
           and that no operation that succeeds does this! */

        TARGET(NOP)
            FAST_DISPATCH();

        TARGET(LOAD_FAST) {
            PyObject *value = GETLOCAL(oparg);
            if (value == NULL) {
                format_exc_check_arg(PyExc_UnboundLocalError,
                                     UNBOUNDLOCAL_ERROR_MSG,
                                     PyTuple_GetItem(co->co_varnames, oparg));
                goto error;
            }
            Py_INCREF(value);
            PUSH(value);
            FAST_DISPATCH();
        }

        PREDICTED(LOAD_CONST);
        TARGET(LOAD_CONST) {
            PyObject *value = GETITEM(consts, oparg);
            Py_INCREF(value);
            PUSH(value);
            FAST_DISPATCH();
        }

        PREDICTED(STORE_FAST);
        TARGET(STORE_FAST) {
            PyObject *value = POP();
            SETLOCAL(oparg, value);
            FAST_DISPATCH();
        }

        TARGET(POP_TOP) {
            PyObject *value = POP();
            Py_DECREF(value);
            FAST_DISPATCH();
        }

        TARGET(ROT_TWO) {
            PyObject *top = TOP();
            PyObject *second = SECOND();
            SET_TOP(second);
            SET_SECOND(top);
            FAST_DISPATCH();
        }

        TARGET(ROT_THREE) {
            PyObject *top = TOP();
            PyObject *second = SECOND();
            PyObject *third = THIRD();
            SET_TOP(second);
            SET_SECOND(third);
            SET_THIRD(top);
            FAST_DISPATCH();
        }

        TARGET(DUP_TOP) {
            PyObject *top = TOP();
            Py_INCREF(top);
            PUSH(top);
            FAST_DISPATCH();
        }

        TARGET(DUP_TOP_TWO) {
            PyObject *top = TOP();
            PyObject *second = SECOND();
            Py_INCREF(top);
            Py_INCREF(second);
            STACKADJ(2);
            SET_TOP(top);
            SET_SECOND(second);
            FAST_DISPATCH();
        }

        TARGET(UNARY_POSITIVE) {
            PyObject *value = TOP();
            PyObject *res = PyNumber_Positive(value);
            Py_DECREF(value);
            SET_TOP(res);
            if (res == NULL)
                goto error;
            DISPATCH();
        }

        TARGET(UNARY_NEGATIVE) {
            PyObject *value = TOP();
            PyObject *res = PyNumber_Negative(value);
            Py_DECREF(value);
            SET_TOP(res);
            if (res == NULL)
                goto error;
            DISPATCH();
        }

        TARGET(UNARY_NOT) {
            PyObject *value = TOP();
            int err = PyObject_IsTrue(value);
            Py_DECREF(value);
            if (err == 0) {
                Py_INCREF(Py_True);
                SET_TOP(Py_True);
                DISPATCH();
            }
            else if (err > 0) {
                Py_INCREF(Py_False);
                SET_TOP(Py_False);
                DISPATCH();
            }
            STACKADJ(-1);
            goto error;
        }

        TARGET(UNARY_INVERT) {
            PyObject *value = TOP();
            PyObject *res = PyNumber_Invert(value);
            Py_DECREF(value);
            SET_TOP(res);
            if (res == NULL)
                goto error;
            DISPATCH();
        }

        TARGET(BINARY_POWER) {
            PyObject *exp = POP();
            PyObject *base = TOP();
            PyObject *res = PyNumber_Power(base, exp, Py_None);
            Py_DECREF(base);
            Py_DECREF(exp);
            SET_TOP(res);
            if (res == NULL)
                goto error;
            DISPATCH();
        }

        TARGET(BINARY_MULTIPLY) {
            PyObject *right = POP();
            PyObject *left = TOP();
            PyObject *res = PyNumber_Multiply(left, right);
            Py_DECREF(left);
            Py_DECREF(right);
            SET_TOP(res);
            if (res == NULL)
                goto error;
            DISPATCH();
        }

        TARGET(BINARY_MATRIX_MULTIPLY) {
            PyObject *right = POP();
            PyObject *left = TOP();
            PyObject *res = PyNumber_MatrixMultiply(left, right);
            Py_DECREF(left);
            Py_DECREF(right);
            SET_TOP(res);
            if (res == NULL)
                goto error;
            DISPATCH();
        }

        TARGET(BINARY_TRUE_DIVIDE) {
            PyObject *divisor = POP();
            PyObject *dividend = TOP();
            PyObject *quotient = PyNumber_TrueDivide(dividend, divisor);
            Py_DECREF(dividend);
            Py_DECREF(divisor);
            SET_TOP(quotient);
            if (quotient == NULL)
                goto error;
            DISPATCH();
        }

        TARGET(BINARY_FLOOR_DIVIDE) {
            PyObject *divisor = POP();
            PyObject *dividend = TOP();
            PyObject *quotient = PyNumber_FloorDivide(dividend, divisor);
            Py_DECREF(dividend);
            Py_DECREF(divisor);
            SET_TOP(quotient);
            if (quotient == NULL)
                goto error;
            DISPATCH();
        }

        TARGET(BINARY_MODULO) {
            PyObject *divisor = POP();
            PyObject *dividend = TOP();
            PyObject *res;
            if (PyUnicode_CheckExact(dividend) && (
                  !PyUnicode_Check(divisor) || PyUnicode_CheckExact(divisor))) {
              // fast path; string formatting, but not if the RHS is a str subclass
              // (see issue28598)
              res = PyUnicode_Format(dividend, divisor);
            } else {
              res = PyNumber_Remainder(dividend, divisor);
            }
            Py_DECREF(divisor);
            Py_DECREF(dividend);
            SET_TOP(res);
            if (res == NULL)
                goto error;
            DISPATCH();
        }

        TARGET(BINARY_ADD) {
            PyObject *right = POP();
            PyObject *left = TOP();
            PyObject *sum;
            /* NOTE(haypo): Please don't try to micro-optimize int+int on
               CPython using bytecode, it is simply worthless.
               See http://bugs.python.org/issue21955 and
               http://bugs.python.org/issue10044 for the discussion. In short,
               no patch shown any impact on a realistic benchmark, only a minor
               speedup on microbenchmarks. */
            if (PyUnicode_CheckExact(left) &&
                     PyUnicode_CheckExact(right)) {
                sum = unicode_concatenate(left, right, f, next_instr);
                /* unicode_concatenate consumed the ref to left */
            }
            else {
                sum = PyNumber_Add(left, right);
                Py_DECREF(left);
            }
            Py_DECREF(right);
            SET_TOP(sum);
            if (sum == NULL)
                goto error;
            DISPATCH();
        }

        TARGET(BINARY_SUBTRACT) {
            PyObject *right = POP();
            PyObject *left = TOP();
            PyObject *diff = PyNumber_Subtract(left, right);
            Py_DECREF(right);
            Py_DECREF(left);
            SET_TOP(diff);
            if (diff == NULL)
                goto error;
            DISPATCH();
        }

        TARGET(BINARY_SUBSCR) {
            PyObject *sub = POP();
            PyObject *container = TOP();
            PyObject *res = PyObject_GetItem(container, sub);
            Py_DECREF(container);
            Py_DECREF(sub);
            SET_TOP(res);
            if (res == NULL)
                goto error;
            DISPATCH();
        }

        TARGET(BINARY_LSHIFT) {
            PyObject *right = POP();
            PyObject *left = TOP();
            PyObject *res = PyNumber_Lshift(left, right);
            Py_DECREF(left);
            Py_DECREF(right);
            SET_TOP(res);
            if (res == NULL)
                goto error;
            DISPATCH();
        }

        TARGET(BINARY_RSHIFT) {
            PyObject *right = POP();
            PyObject *left = TOP();
            PyObject *res = PyNumber_Rshift(left, right);
            Py_DECREF(left);
            Py_DECREF(right);
            SET_TOP(res);
            if (res == NULL)
                goto error;
            DISPATCH();
        }

        TARGET(BINARY_AND) {
            PyObject *right = POP();
            PyObject *left = TOP();
            PyObject *res = PyNumber_And(left, right);
            Py_DECREF(left);
            Py_DECREF(right);
            SET_TOP(res);
            if (res == NULL)
                goto error;
            DISPATCH();
        }

        TARGET(BINARY_XOR) {
            PyObject *right = POP();
            PyObject *left = TOP();
            PyObject *res = PyNumber_Xor(left, right);
            Py_DECREF(left);
            Py_DECREF(right);
            SET_TOP(res);
            if (res == NULL)
                goto error;
            DISPATCH();
        }

        TARGET(BINARY_OR) {
            PyObject *right = POP();
            PyObject *left = TOP();
            PyObject *res = PyNumber_Or(left, right);
            Py_DECREF(left);
            Py_DECREF(right);
            SET_TOP(res);
            if (res == NULL)
                goto error;
            DISPATCH();
        }

        TARGET(LIST_APPEND) {
            PyObject *v = POP();
            PyObject *list = PEEK(oparg);
            int err;
            err = PyList_Append(list, v);
            Py_DECREF(v);
            if (err != 0)
                goto error;
            PREDICT(JUMP_ABSOLUTE);
            DISPATCH();
        }

        TARGET(SET_ADD) {
            PyObject *v = POP();
            PyObject *set = PEEK(oparg);
            int err;
            err = PySet_Add(set, v);
            Py_DECREF(v);
            if (err != 0)
                goto error;
            PREDICT(JUMP_ABSOLUTE);
            DISPATCH();
        }

        TARGET(INPLACE_POWER) {
            PyObject *exp = POP();
            PyObject *base = TOP();
            PyObject *res = PyNumber_InPlacePower(base, exp, Py_None);
            Py_DECREF(base);
            Py_DECREF(exp);
            SET_TOP(res);
            if (res == NULL)
                goto error;
            DISPATCH();
        }

        TARGET(INPLACE_MULTIPLY) {
            PyObject *right = POP();
            PyObject *left = TOP();
            PyObject *res = PyNumber_InPlaceMultiply(left, right);
            Py_DECREF(left);
            Py_DECREF(right);
            SET_TOP(res);
            if (res == NULL)
                goto error;
            DISPATCH();
        }

        TARGET(INPLACE_MATRIX_MULTIPLY) {
            PyObject *right = POP();
            PyObject *left = TOP();
            PyObject *res = PyNumber_InPlaceMatrixMultiply(left, right);
            Py_DECREF(left);
            Py_DECREF(right);
            SET_TOP(res);
            if (res == NULL)
                goto error;
            DISPATCH();
        }

        TARGET(INPLACE_TRUE_DIVIDE) {
            PyObject *divisor = POP();
            PyObject *dividend = TOP();
            PyObject *quotient = PyNumber_InPlaceTrueDivide(dividend, divisor);
            Py_DECREF(dividend);
            Py_DECREF(divisor);
            SET_TOP(quotient);
            if (quotient == NULL)
                goto error;
            DISPATCH();
        }

        TARGET(INPLACE_FLOOR_DIVIDE) {
            PyObject *divisor = POP();
            PyObject *dividend = TOP();
            PyObject *quotient = PyNumber_InPlaceFloorDivide(dividend, divisor);
            Py_DECREF(dividend);
            Py_DECREF(divisor);
            SET_TOP(quotient);
            if (quotient == NULL)
                goto error;
            DISPATCH();
        }

        TARGET(INPLACE_MODULO) {
            PyObject *right = POP();
            PyObject *left = TOP();
            PyObject *mod = PyNumber_InPlaceRemainder(left, right);
            Py_DECREF(left);
            Py_DECREF(right);
            SET_TOP(mod);
            if (mod == NULL)
                goto error;
            DISPATCH();
        }

        TARGET(INPLACE_ADD) {
            PyObject *right = POP();
            PyObject *left = TOP();
            PyObject *sum;
            if (PyUnicode_CheckExact(left) && PyUnicode_CheckExact(right)) {
                sum = unicode_concatenate(left, right, f, next_instr);
                /* unicode_concatenate consumed the ref to left */
            }
            else {
                sum = PyNumber_InPlaceAdd(left, right);
                Py_DECREF(left);
            }
            Py_DECREF(right);
            SET_TOP(sum);
            if (sum == NULL)
                goto error;
            DISPATCH();
        }

        TARGET(INPLACE_SUBTRACT) {
            PyObject *right = POP();
            PyObject *left = TOP();
            PyObject *diff = PyNumber_InPlaceSubtract(left, right);
            Py_DECREF(left);
            Py_DECREF(right);
            SET_TOP(diff);
            if (diff == NULL)
                goto error;
            DISPATCH();
        }

        TARGET(INPLACE_LSHIFT) {
            PyObject *right = POP();
            PyObject *left = TOP();
            PyObject *res = PyNumber_InPlaceLshift(left, right);
            Py_DECREF(left);
            Py_DECREF(right);
            SET_TOP(res);
            if (res == NULL)
                goto error;
            DISPATCH();
        }

        TARGET(INPLACE_RSHIFT) {
            PyObject *right = POP();
            PyObject *left = TOP();
            PyObject *res = PyNumber_InPlaceRshift(left, right);
            Py_DECREF(left);
            Py_DECREF(right);
            SET_TOP(res);
            if (res == NULL)
                goto error;
            DISPATCH();
        }

        TARGET(INPLACE_AND) {
            PyObject *right = POP();
            PyObject *left = TOP();
            PyObject *res = PyNumber_InPlaceAnd(left, right);
            Py_DECREF(left);
            Py_DECREF(right);
            SET_TOP(res);
            if (res == NULL)
                goto error;
            DISPATCH();
        }

        TARGET(INPLACE_XOR) {
            PyObject *right = POP();
            PyObject *left = TOP();
            PyObject *res = PyNumber_InPlaceXor(left, right);
            Py_DECREF(left);
            Py_DECREF(right);
            SET_TOP(res);
            if (res == NULL)
                goto error;
            DISPATCH();
        }

        TARGET(INPLACE_OR) {
            PyObject *right = POP();
            PyObject *left = TOP();
            PyObject *res = PyNumber_InPlaceOr(left, right);
            Py_DECREF(left);
            Py_DECREF(right);
            SET_TOP(res);
            if (res == NULL)
                goto error;
            DISPATCH();
        }

        TARGET(STORE_SUBSCR) {
            PyObject *sub = TOP();
            PyObject *container = SECOND();
            PyObject *v = THIRD();
            int err;
            STACKADJ(-3);
            /* container[sub] = v */
            err = PyObject_SetItem(container, sub, v);
            Py_DECREF(v);
            Py_DECREF(container);
            Py_DECREF(sub);
            if (err != 0)
                goto error;
            DISPATCH();
        }

        TARGET(STORE_ANNOTATION) {
            _Py_IDENTIFIER(__annotations__);
            PyObject *ann_dict;
            PyObject *ann = POP();
            PyObject *name = GETITEM(names, oparg);
            int err;
            if (f->f_locals == NULL) {
                PyErr_Format(PyExc_SystemError,
                             "no locals found when storing annotation");
                Py_DECREF(ann);
                goto error;
            }
            /* first try to get __annotations__ from locals... */
            if (PyDict_CheckExact(f->f_locals)) {
                ann_dict = _PyDict_GetItemId(f->f_locals,
                                             &PyId___annotations__);
                if (ann_dict == NULL) {
                    PyErr_SetString(PyExc_NameError,
                                    "__annotations__ not found");
                    Py_DECREF(ann);
                    goto error;
                }
                Py_INCREF(ann_dict);
            }
            else {
                PyObject *ann_str = _PyUnicode_FromId(&PyId___annotations__);
                if (ann_str == NULL) {
                    Py_DECREF(ann);
                    goto error;
                }
                ann_dict = PyObject_GetItem(f->f_locals, ann_str);
                if (ann_dict == NULL) {
                    if (PyErr_ExceptionMatches(PyExc_KeyError)) {
                        PyErr_SetString(PyExc_NameError,
                                        "__annotations__ not found");
                    }
                    Py_DECREF(ann);
                    goto error;
                }
            }
            /* ...if succeeded, __annotations__[name] = ann */
            if (PyDict_CheckExact(ann_dict)) {
                err = PyDict_SetItem(ann_dict, name, ann);
            }
            else {
                err = PyObject_SetItem(ann_dict, name, ann);
            }
            Py_DECREF(ann_dict);
            Py_DECREF(ann);
            if (err != 0) {
                goto error;
            }
            DISPATCH();
        }

        TARGET(DELETE_SUBSCR) {
            PyObject *sub = TOP();
            PyObject *container = SECOND();
            int err;
            STACKADJ(-2);
            /* del container[sub] */
            err = PyObject_DelItem(container, sub);
            Py_DECREF(container);
            Py_DECREF(sub);
            if (err != 0)
                goto error;
            DISPATCH();
        }

        TARGET(PRINT_EXPR) {
            _Py_IDENTIFIER(displayhook);
            PyObject *value = POP();
            PyObject *hook = _PySys_GetObjectId(&PyId_displayhook);
            PyObject *res;
            if (hook == NULL) {
                PyErr_SetString(PyExc_RuntimeError,
                                "lost sys.displayhook");
                Py_DECREF(value);
                goto error;
            }
            res = PyObject_CallFunctionObjArgs(hook, value, NULL);
            Py_DECREF(value);
            if (res == NULL)
                goto error;
            Py_DECREF(res);
            DISPATCH();
        }

#ifdef CASE_TOO_BIG
        default: switch (opcode) {
#endif
        TARGET(RAISE_VARARGS) {
            PyObject *cause = NULL, *exc = NULL;
            switch (oparg) {
            case 2:
                cause = POP(); /* cause */
            case 1:
                exc = POP(); /* exc */
            case 0: /* Fallthrough */
                if (do_raise(exc, cause)) {
                    why = WHY_EXCEPTION;
                    goto fast_block_end;
                }
                break;
            default:
                PyErr_SetString(PyExc_SystemError,
                           "bad RAISE_VARARGS oparg");
                break;
            }
            goto error;
        }

        TARGET(RETURN_VALUE) {
            retval = POP();
            why = WHY_RETURN;
            goto fast_block_end;
        }

        TARGET(GET_AITER) {
            unaryfunc getter = NULL;
            PyObject *iter = NULL;
            PyObject *awaitable = NULL;
            PyObject *obj = TOP();
            PyTypeObject *type = Py_TYPE(obj);

            if (type->tp_as_async != NULL) {
                getter = type->tp_as_async->am_aiter;
            }

            if (getter != NULL) {
                iter = (*getter)(obj);
                Py_DECREF(obj);
                if (iter == NULL) {
                    SET_TOP(NULL);
                    goto error;
                }
            }
            else {
                SET_TOP(NULL);
                PyErr_Format(
                    PyExc_TypeError,
                    "'async for' requires an object with "
                    "__aiter__ method, got %.100s",
                    type->tp_name);
                Py_DECREF(obj);
                goto error;
            }

            if (Py_TYPE(iter)->tp_as_async != NULL &&
                    Py_TYPE(iter)->tp_as_async->am_anext != NULL) {

                /* Starting with CPython 3.5.2 __aiter__ should return
                   asynchronous iterators directly (not awaitables that
                   resolve to asynchronous iterators.)

                   Therefore, we check if the object that was returned
                   from __aiter__ has an __anext__ method.  If it does,
                   we wrap it in an awaitable that resolves to `iter`.

                   See http://bugs.python.org/issue27243 for more
                   details.
                */

                PyObject *wrapper = _PyAIterWrapper_New(iter);
                Py_DECREF(iter);
                SET_TOP(wrapper);
                DISPATCH();
            }

            awaitable = _PyCoro_GetAwaitableIter(iter);
            if (awaitable == NULL) {
                _PyErr_FormatFromCause(
                    PyExc_TypeError,
                    "'async for' received an invalid object "
                    "from __aiter__: %.100s",
                    Py_TYPE(iter)->tp_name);

                SET_TOP(NULL);
                Py_DECREF(iter);
                goto error;
            } else {
                Py_DECREF(iter);

                if (PyErr_WarnFormat(
                        PyExc_DeprecationWarning, 1,
                        "'%.100s' implements legacy __aiter__ protocol; "
                        "__aiter__ should return an asynchronous "
                        "iterator, not awaitable",
                        type->tp_name))
                {
                    /* Warning was converted to an error. */
                    Py_DECREF(awaitable);
                    SET_TOP(NULL);
                    goto error;
                }
            }

            SET_TOP(awaitable);
            PREDICT(LOAD_CONST);
            DISPATCH();
        }

        TARGET(GET_ANEXT) {
            unaryfunc getter = NULL;
            PyObject *next_iter = NULL;
            PyObject *awaitable = NULL;
            PyObject *aiter = TOP();
            PyTypeObject *type = Py_TYPE(aiter);

            if (PyAsyncGen_CheckExact(aiter)) {
                awaitable = type->tp_as_async->am_anext(aiter);
                if (awaitable == NULL) {
                    goto error;
                }
            } else {
                if (type->tp_as_async != NULL){
                    getter = type->tp_as_async->am_anext;
                }

                if (getter != NULL) {
                    next_iter = (*getter)(aiter);
                    if (next_iter == NULL) {
                        goto error;
                    }
                }
                else {
                    PyErr_Format(
                        PyExc_TypeError,
                        "'async for' requires an iterator with "
                        "__anext__ method, got %.100s",
                        type->tp_name);
                    goto error;
                }

                awaitable = _PyCoro_GetAwaitableIter(next_iter);
                if (awaitable == NULL) {
                    _PyErr_FormatFromCause(
                        PyExc_TypeError,
                        "'async for' received an invalid object "
                        "from __anext__: %.100s",
                        Py_TYPE(next_iter)->tp_name);

                    Py_DECREF(next_iter);
                    goto error;
                } else {
                    Py_DECREF(next_iter);
                }
            }

            PUSH(awaitable);
            PREDICT(LOAD_CONST);
            DISPATCH();
        }

        PREDICTED(GET_AWAITABLE);
        TARGET(GET_AWAITABLE) {
            PyObject *iterable = TOP();
            PyObject *iter = _PyCoro_GetAwaitableIter(iterable);

            Py_DECREF(iterable);

            if (iter != NULL && PyCoro_CheckExact(iter)) {
                PyObject *yf = _PyGen_yf((PyGenObject*)iter);
                if (yf != NULL) {
                    /* `iter` is a coroutine object that is being
                       awaited, `yf` is a pointer to the current awaitable
                       being awaited on. */
                    Py_DECREF(yf);
                    Py_CLEAR(iter);
                    PyErr_SetString(
                        PyExc_RuntimeError,
                        "coroutine is being awaited already");
                    /* The code below jumps to `error` if `iter` is NULL. */
                }
            }

            SET_TOP(iter); /* Even if it's NULL */

            if (iter == NULL) {
                goto error;
            }

            PREDICT(LOAD_CONST);
            DISPATCH();
        }

        TARGET(YIELD_FROM) {
            PyObject *v = POP();
            PyObject *receiver = TOP();
            int err;
            if (PyGen_CheckExact(receiver) || PyCoro_CheckExact(receiver)) {
                retval = _PyGen_Send((PyGenObject *)receiver, v);
            } else {
                _Py_IDENTIFIER(send);
                if (v == Py_None)
                    retval = Py_TYPE(receiver)->tp_iternext(receiver);
                else
                    retval = _PyObject_CallMethodIdObjArgs(receiver, &PyId_send, v, NULL);
            }
            Py_DECREF(v);
            if (retval == NULL) {
                PyObject *val;
                if (tstate->c_tracefunc != NULL
                        && PyErr_ExceptionMatches(PyExc_StopIteration))
                    call_exc_trace(tstate->c_tracefunc, tstate->c_traceobj, tstate, f);
                err = _PyGen_FetchStopIterationValue(&val);
                if (err < 0)
                    goto error;
                Py_DECREF(receiver);
                SET_TOP(val);
                DISPATCH();
            }
            /* receiver remains on stack, retval is value to be yielded */
            f->f_stacktop = stack_pointer;
            why = WHY_YIELD;
            /* and repeat... */
            assert(f->f_lasti >= (int)sizeof(_Py_CODEUNIT));
            f->f_lasti -= sizeof(_Py_CODEUNIT);
            goto fast_yield;
        }

        TARGET(YIELD_VALUE) {
            retval = POP();

            if (co->co_flags & CO_ASYNC_GENERATOR) {
                PyObject *w = _PyAsyncGenValueWrapperNew(retval);
                Py_DECREF(retval);
                if (w == NULL) {
                    retval = NULL;
                    goto error;
                }
                retval = w;
            }

            f->f_stacktop = stack_pointer;
            why = WHY_YIELD;
            goto fast_yield;
        }

        TARGET(POP_EXCEPT) {
            PyTryBlock *b = PyFrame_BlockPop(f);
            if (b->b_type != EXCEPT_HANDLER) {
                PyErr_SetString(PyExc_SystemError,
                                "popped block is not an except handler");
                goto error;
            }
            UNWIND_EXCEPT_HANDLER(b);
            DISPATCH();
        }

        PREDICTED(POP_BLOCK);
        TARGET(POP_BLOCK) {
            PyTryBlock *b = PyFrame_BlockPop(f);
            UNWIND_BLOCK(b);
            DISPATCH();
        }

        PREDICTED(END_FINALLY);
        TARGET(END_FINALLY) {
            PyObject *status = POP();
            if (PyLong_Check(status)) {
                why = (enum why_code) PyLong_AS_LONG(status);
                assert(why != WHY_YIELD && why != WHY_EXCEPTION);
                if (why == WHY_RETURN ||
                    why == WHY_CONTINUE)
                    retval = POP();
                if (why == WHY_SILENCED) {
                    /* An exception was silenced by 'with', we must
                    manually unwind the EXCEPT_HANDLER block which was
                    created when the exception was caught, otherwise
                    the stack will be in an inconsistent state. */
                    PyTryBlock *b = PyFrame_BlockPop(f);
                    assert(b->b_type == EXCEPT_HANDLER);
                    UNWIND_EXCEPT_HANDLER(b);
                    why = WHY_NOT;
                    Py_DECREF(status);
                    DISPATCH();
                }
                Py_DECREF(status);
                goto fast_block_end;
            }
            else if (PyExceptionClass_Check(status)) {
                PyObject *exc = POP();
                PyObject *tb = POP();
                PyErr_Restore(status, exc, tb);
                why = WHY_EXCEPTION;
                goto fast_block_end;
            }
            else if (status != Py_None) {
                PyErr_SetString(PyExc_SystemError,
                    "'finally' pops bad exception");
                Py_DECREF(status);
                goto error;
            }
            Py_DECREF(status);
            DISPATCH();
        }

        TARGET(LOAD_BUILD_CLASS) {
            _Py_IDENTIFIER(__build_class__);

            PyObject *bc;
            if (PyDict_CheckExact(f->f_builtins)) {
                bc = _PyDict_GetItemId(f->f_builtins, &PyId___build_class__);
                if (bc == NULL) {
                    PyErr_SetString(PyExc_NameError,
                                    "__build_class__ not found");
                    goto error;
                }
                Py_INCREF(bc);
            }
            else {
                PyObject *build_class_str = _PyUnicode_FromId(&PyId___build_class__);
                if (build_class_str == NULL)
                    goto error;
                bc = PyObject_GetItem(f->f_builtins, build_class_str);
                if (bc == NULL) {
                    if (PyErr_ExceptionMatches(PyExc_KeyError))
                        PyErr_SetString(PyExc_NameError,
                                        "__build_class__ not found");
                    goto error;
                }
            }
            PUSH(bc);
            DISPATCH();
        }

        TARGET(STORE_NAME) {
            PyObject *name = GETITEM(names, oparg);
            PyObject *v = POP();
            PyObject *ns = f->f_locals;
            int err;
            if (ns == NULL) {
                PyErr_Format(PyExc_SystemError,
                             "no locals found when storing %R", name);
                Py_DECREF(v);
                goto error;
            }
            if (PyDict_CheckExact(ns))
                err = PyDict_SetItem(ns, name, v);
            else
                err = PyObject_SetItem(ns, name, v);
            Py_DECREF(v);
            if (err != 0)
                goto error;
            DISPATCH();
        }

        TARGET(DELETE_NAME) {
            PyObject *name = GETITEM(names, oparg);
            PyObject *ns = f->f_locals;
            int err;
            if (ns == NULL) {
                PyErr_Format(PyExc_SystemError,
                             "no locals when deleting %R", name);
                goto error;
            }
            err = PyObject_DelItem(ns, name);
            if (err != 0) {
                format_exc_check_arg(PyExc_NameError,
                                     NAME_ERROR_MSG,
                                     name);
                goto error;
            }
            DISPATCH();
        }

        PREDICTED(UNPACK_SEQUENCE);
        TARGET(UNPACK_SEQUENCE) {
            PyObject *seq = POP(), *item, **items;
            if (PyTuple_CheckExact(seq) &&
                PyTuple_GET_SIZE(seq) == oparg) {
                items = ((PyTupleObject *)seq)->ob_item;
                while (oparg--) {
                    item = items[oparg];
                    Py_INCREF(item);
                    PUSH(item);
                }
            } else if (PyList_CheckExact(seq) &&
                       PyList_GET_SIZE(seq) == oparg) {
                items = ((PyListObject *)seq)->ob_item;
                while (oparg--) {
                    item = items[oparg];
                    Py_INCREF(item);
                    PUSH(item);
                }
            } else if (unpack_iterable(seq, oparg, -1,
                                       stack_pointer + oparg)) {
                STACKADJ(oparg);
            } else {
                /* unpack_iterable() raised an exception */
                Py_DECREF(seq);
                goto error;
            }
            Py_DECREF(seq);
            DISPATCH();
        }

        TARGET(UNPACK_EX) {
            int totalargs = 1 + (oparg & 0xFF) + (oparg >> 8);
            PyObject *seq = POP();

            if (unpack_iterable(seq, oparg & 0xFF, oparg >> 8,
                                stack_pointer + totalargs)) {
                stack_pointer += totalargs;
            } else {
                Py_DECREF(seq);
                goto error;
            }
            Py_DECREF(seq);
            DISPATCH();
        }

        TARGET(STORE_ATTR) {
            PyObject *name = GETITEM(names, oparg);
            PyObject *owner = TOP();
            PyObject *v = SECOND();
            int err;
            STACKADJ(-2);
            err = PyObject_SetAttr(owner, name, v);
            Py_DECREF(v);
            Py_DECREF(owner);
            if (err != 0)
                goto error;
            DISPATCH();
        }

        TARGET(DELETE_ATTR) {
            PyObject *name = GETITEM(names, oparg);
            PyObject *owner = POP();
            int err;
            err = PyObject_SetAttr(owner, name, (PyObject *)NULL);
            Py_DECREF(owner);
            if (err != 0)
                goto error;
            DISPATCH();
        }

        TARGET(STORE_GLOBAL) {
            PyObject *name = GETITEM(names, oparg);
            PyObject *v = POP();
            int err;
            err = PyDict_SetItem(f->f_globals, name, v);
            Py_DECREF(v);
            if (err != 0)
                goto error;
            DISPATCH();
        }

        TARGET(DELETE_GLOBAL) {
            PyObject *name = GETITEM(names, oparg);
            int err;
            err = PyDict_DelItem(f->f_globals, name);
            if (err != 0) {
                format_exc_check_arg(
                    PyExc_NameError, NAME_ERROR_MSG, name);
                goto error;
            }
            DISPATCH();
        }

        TARGET(LOAD_NAME) {
            PyObject *name = GETITEM(names, oparg);
            PyObject *locals = f->f_locals;
            PyObject *v;
            if (locals == NULL) {
                PyErr_Format(PyExc_SystemError,
                             "no locals when loading %R", name);
                goto error;
            }
            if (PyDict_CheckExact(locals)) {
                v = PyDict_GetItem(locals, name);
                Py_XINCREF(v);
            }
            else {
                v = PyObject_GetItem(locals, name);
                if (v == NULL) {
                    if (!PyErr_ExceptionMatches(PyExc_KeyError))
                        goto error;
                    PyErr_Clear();
                }
            }
            if (v == NULL) {
                v = PyDict_GetItem(f->f_globals, name);
                Py_XINCREF(v);
                if (v == NULL) {
                    if (PyDict_CheckExact(f->f_builtins)) {
                        v = PyDict_GetItem(f->f_builtins, name);
                        if (v == NULL) {
                            format_exc_check_arg(
                                        PyExc_NameError,
                                        NAME_ERROR_MSG, name);
                            goto error;
                        }
                        Py_INCREF(v);
                    }
                    else {
                        v = PyObject_GetItem(f->f_builtins, name);
                        if (v == NULL) {
                            if (PyErr_ExceptionMatches(PyExc_KeyError))
                                format_exc_check_arg(
                                            PyExc_NameError,
                                            NAME_ERROR_MSG, name);
                            goto error;
                        }
                    }
                }
            }
            PUSH(v);
            DISPATCH();
        }

        TARGET(LOAD_GLOBAL) {
            PyObject *name = GETITEM(names, oparg);
            PyObject *v;
            if (PyDict_CheckExact(f->f_globals)
                && PyDict_CheckExact(f->f_builtins))
            {
                v = _PyDict_LoadGlobal((PyDictObject *)f->f_globals,
                                       (PyDictObject *)f->f_builtins,
                                       name);
                if (v == NULL) {
                    if (!_PyErr_OCCURRED()) {
                        /* _PyDict_LoadGlobal() returns NULL without raising
                         * an exception if the key doesn't exist */
                        format_exc_check_arg(PyExc_NameError,
                                             NAME_ERROR_MSG, name);
                    }
                    goto error;
                }
                Py_INCREF(v);
            }
            else {
                /* Slow-path if globals or builtins is not a dict */

                /* namespace 1: globals */
                v = PyObject_GetItem(f->f_globals, name);
                if (v == NULL) {
                    if (!PyErr_ExceptionMatches(PyExc_KeyError))
                        goto error;
                    PyErr_Clear();

                    /* namespace 2: builtins */
                    v = PyObject_GetItem(f->f_builtins, name);
                    if (v == NULL) {
                        if (PyErr_ExceptionMatches(PyExc_KeyError))
                            format_exc_check_arg(
                                        PyExc_NameError,
                                        NAME_ERROR_MSG, name);
                        goto error;
                    }
                }
            }
            PUSH(v);
            DISPATCH();
        }

        TARGET(DELETE_FAST) {
            PyObject *v = GETLOCAL(oparg);
            if (v != NULL) {
                SETLOCAL(oparg, NULL);
                DISPATCH();
            }
            format_exc_check_arg(
                PyExc_UnboundLocalError,
                UNBOUNDLOCAL_ERROR_MSG,
                PyTuple_GetItem(co->co_varnames, oparg)
                );
            goto error;
        }

        TARGET(DELETE_DEREF) {
            PyObject *cell = freevars[oparg];
            PyObject *oldobj = PyCell_GET(cell);
            if (oldobj != NULL) {
                PyCell_SET(cell, NULL);
                Py_DECREF(oldobj);
                DISPATCH();
            }
            format_exc_unbound(co, oparg);
            goto error;
        }

        TARGET(LOAD_CLOSURE) {
            PyObject *cell = freevars[oparg];
            Py_INCREF(cell);
            PUSH(cell);
            DISPATCH();
        }

        TARGET(LOAD_CLASSDEREF) {
            PyObject *name, *value, *locals = f->f_locals;
            Py_ssize_t idx;
            assert(locals);
            assert(oparg >= PyTuple_GET_SIZE(co->co_cellvars));
            idx = oparg - PyTuple_GET_SIZE(co->co_cellvars);
            assert(idx >= 0 && idx < PyTuple_GET_SIZE(co->co_freevars));
            name = PyTuple_GET_ITEM(co->co_freevars, idx);
            if (PyDict_CheckExact(locals)) {
                value = PyDict_GetItem(locals, name);
                Py_XINCREF(value);
            }
            else {
                value = PyObject_GetItem(locals, name);
                if (value == NULL) {
                    if (!PyErr_ExceptionMatches(PyExc_KeyError))
                        goto error;
                    PyErr_Clear();
                }
            }
            if (!value) {
                PyObject *cell = freevars[oparg];
                value = PyCell_GET(cell);
                if (value == NULL) {
                    format_exc_unbound(co, oparg);
                    goto error;
                }
                Py_INCREF(value);
            }
            PUSH(value);
            DISPATCH();
        }

        TARGET(LOAD_DEREF) {
            PyObject *cell = freevars[oparg];
            PyObject *value = PyCell_GET(cell);
            if (value == NULL) {
                format_exc_unbound(co, oparg);
                goto error;
            }
            Py_INCREF(value);
            PUSH(value);
            DISPATCH();
        }

        TARGET(STORE_DEREF) {
            PyObject *v = POP();
            PyObject *cell = freevars[oparg];
            PyObject *oldobj = PyCell_GET(cell);
            PyCell_SET(cell, v);
            Py_XDECREF(oldobj);
            DISPATCH();
        }

        TARGET(BUILD_STRING) {
            PyObject *str;
            PyObject *empty = PyUnicode_New(0, 0);
            if (empty == NULL) {
                goto error;
            }
            str = _PyUnicode_JoinArray(empty, stack_pointer - oparg, oparg);
            Py_DECREF(empty);
            if (str == NULL)
                goto error;
            while (--oparg >= 0) {
                PyObject *item = POP();
                Py_DECREF(item);
            }
            PUSH(str);
            DISPATCH();
        }

        TARGET(BUILD_TUPLE) {
            PyObject *tup = PyTuple_New(oparg);
            if (tup == NULL)
                goto error;
            while (--oparg >= 0) {
                PyObject *item = POP();
                PyTuple_SET_ITEM(tup, oparg, item);
            }
            PUSH(tup);
            DISPATCH();
        }

        TARGET(BUILD_LIST) {
            PyObject *list =  PyList_New(oparg);
            if (list == NULL)
                goto error;
            while (--oparg >= 0) {
                PyObject *item = POP();
                PyList_SET_ITEM(list, oparg, item);
            }
            PUSH(list);
            DISPATCH();
        }

        TARGET(BUILD_TUPLE_UNPACK_WITH_CALL)
        TARGET(BUILD_TUPLE_UNPACK)
        TARGET(BUILD_LIST_UNPACK) {
            int convert_to_tuple = opcode != BUILD_LIST_UNPACK;
            Py_ssize_t i;
            PyObject *sum = PyList_New(0);
            PyObject *return_value;

            if (sum == NULL)
                goto error;

            for (i = oparg; i > 0; i--) {
                PyObject *none_val;

                none_val = _PyList_Extend((PyListObject *)sum, PEEK(i));
                if (none_val == NULL) {
                    if (opcode == BUILD_TUPLE_UNPACK_WITH_CALL &&
                        PyErr_ExceptionMatches(PyExc_TypeError)) {
                        PyObject *func = PEEK(1 + oparg);
                        PyErr_Format(PyExc_TypeError,
                                "%.200s%.200s argument after * "
                                "must be an iterable, not %.200s",
                                PyEval_GetFuncName(func),
                                PyEval_GetFuncDesc(func),
                                PEEK(i)->ob_type->tp_name);
                    }
                    Py_DECREF(sum);
                    goto error;
                }
                Py_DECREF(none_val);
            }

            if (convert_to_tuple) {
                return_value = PyList_AsTuple(sum);
                Py_DECREF(sum);
                if (return_value == NULL)
                    goto error;
            }
            else {
                return_value = sum;
            }

            while (oparg--)
                Py_DECREF(POP());
            PUSH(return_value);
            DISPATCH();
        }

        TARGET(BUILD_SET) {
            PyObject *set = PySet_New(NULL);
            int err = 0;
            int i;
            if (set == NULL)
                goto error;
            for (i = oparg; i > 0; i--) {
                PyObject *item = PEEK(i);
                if (err == 0)
                    err = PySet_Add(set, item);
                Py_DECREF(item);
            }
            STACKADJ(-oparg);
            if (err != 0) {
                Py_DECREF(set);
                goto error;
            }
            PUSH(set);
            DISPATCH();
        }

        TARGET(BUILD_SET_UNPACK) {
            Py_ssize_t i;
            PyObject *sum = PySet_New(NULL);
            if (sum == NULL)
                goto error;

            for (i = oparg; i > 0; i--) {
                if (_PySet_Update(sum, PEEK(i)) < 0) {
                    Py_DECREF(sum);
                    goto error;
                }
            }

            while (oparg--)
                Py_DECREF(POP());
            PUSH(sum);
            DISPATCH();
        }

        TARGET(BUILD_MAP) {
            Py_ssize_t i;
            PyObject *map = _PyDict_NewPresized((Py_ssize_t)oparg);
            if (map == NULL)
                goto error;
            for (i = oparg; i > 0; i--) {
                int err;
                PyObject *key = PEEK(2*i);
                PyObject *value = PEEK(2*i - 1);
                err = PyDict_SetItem(map, key, value);
                if (err != 0) {
                    Py_DECREF(map);
                    goto error;
                }
            }

            while (oparg--) {
                Py_DECREF(POP());
                Py_DECREF(POP());
            }
            PUSH(map);
            DISPATCH();
        }

        TARGET(SETUP_ANNOTATIONS) {
            _Py_IDENTIFIER(__annotations__);
            int err;
            PyObject *ann_dict;
            if (f->f_locals == NULL) {
                PyErr_Format(PyExc_SystemError,
                             "no locals found when setting up annotations");
                goto error;
            }
            /* check if __annotations__ in locals()... */
            if (PyDict_CheckExact(f->f_locals)) {
                ann_dict = _PyDict_GetItemId(f->f_locals,
                                             &PyId___annotations__);
                if (ann_dict == NULL) {
                    /* ...if not, create a new one */
                    ann_dict = PyDict_New();
                    if (ann_dict == NULL) {
                        goto error;
                    }
                    err = _PyDict_SetItemId(f->f_locals,
                                            &PyId___annotations__, ann_dict);
                    Py_DECREF(ann_dict);
                    if (err != 0) {
                        goto error;
                    }
                }
            }
            else {
                /* do the same if locals() is not a dict */
                PyObject *ann_str = _PyUnicode_FromId(&PyId___annotations__);
                if (ann_str == NULL) {
                    goto error;
                }
                ann_dict = PyObject_GetItem(f->f_locals, ann_str);
                if (ann_dict == NULL) {
                    if (!PyErr_ExceptionMatches(PyExc_KeyError)) {
                        goto error;
                    }
                    PyErr_Clear();
                    ann_dict = PyDict_New();
                    if (ann_dict == NULL) {
                        goto error;
                    }
                    err = PyObject_SetItem(f->f_locals, ann_str, ann_dict);
                    Py_DECREF(ann_dict);
                    if (err != 0) {
                        goto error;
                    }
                }
                else {
                    Py_DECREF(ann_dict);
                }
            }
            DISPATCH();
        }

        TARGET(BUILD_CONST_KEY_MAP) {
            Py_ssize_t i;
            PyObject *map;
            PyObject *keys = TOP();
            if (!PyTuple_CheckExact(keys) ||
                PyTuple_GET_SIZE(keys) != (Py_ssize_t)oparg) {
                PyErr_SetString(PyExc_SystemError,
                                "bad BUILD_CONST_KEY_MAP keys argument");
                goto error;
            }
            map = _PyDict_NewPresized((Py_ssize_t)oparg);
            if (map == NULL) {
                goto error;
            }
            for (i = oparg; i > 0; i--) {
                int err;
                PyObject *key = PyTuple_GET_ITEM(keys, oparg - i);
                PyObject *value = PEEK(i + 1);
                err = PyDict_SetItem(map, key, value);
                if (err != 0) {
                    Py_DECREF(map);
                    goto error;
                }
            }

            Py_DECREF(POP());
            while (oparg--) {
                Py_DECREF(POP());
            }
            PUSH(map);
            DISPATCH();
        }

        TARGET(BUILD_MAP_UNPACK) {
            Py_ssize_t i;
            PyObject *sum = PyDict_New();
            if (sum == NULL)
                goto error;

            for (i = oparg; i > 0; i--) {
                PyObject *arg = PEEK(i);
                if (PyDict_Update(sum, arg) < 0) {
                    if (PyErr_ExceptionMatches(PyExc_AttributeError)) {
                        PyErr_Format(PyExc_TypeError,
                                "'%.200s' object is not a mapping",
                                arg->ob_type->tp_name);
                    }
                    Py_DECREF(sum);
                    goto error;
                }
            }

            while (oparg--)
                Py_DECREF(POP());
            PUSH(sum);
            DISPATCH();
        }

        TARGET(BUILD_MAP_UNPACK_WITH_CALL) {
            Py_ssize_t i;
            PyObject *sum = PyDict_New();
            if (sum == NULL)
                goto error;

            for (i = oparg; i > 0; i--) {
                PyObject *arg = PEEK(i);
                if (_PyDict_MergeEx(sum, arg, 2) < 0) {
                    PyObject *func = PEEK(2 + oparg);
                    if (PyErr_ExceptionMatches(PyExc_AttributeError)) {
                        PyErr_Format(PyExc_TypeError,
                                "%.200s%.200s argument after ** "
                                "must be a mapping, not %.200s",
                                PyEval_GetFuncName(func),
                                PyEval_GetFuncDesc(func),
                                arg->ob_type->tp_name);
                    }
                    else if (PyErr_ExceptionMatches(PyExc_KeyError)) {
                        PyObject *exc, *val, *tb;
                        PyErr_Fetch(&exc, &val, &tb);
                        if (val && PyTuple_Check(val) && PyTuple_GET_SIZE(val) == 1) {
                            PyObject *key = PyTuple_GET_ITEM(val, 0);
                            if (!PyUnicode_Check(key)) {
                                PyErr_Format(PyExc_TypeError,
                                        "%.200s%.200s keywords must be strings",
                                        PyEval_GetFuncName(func),
                                        PyEval_GetFuncDesc(func));
                            } else {
                                PyErr_Format(PyExc_TypeError,
                                        "%.200s%.200s got multiple "
                                        "values for keyword argument '%U'",
                                        PyEval_GetFuncName(func),
                                        PyEval_GetFuncDesc(func),
                                        key);
                            }
                            Py_XDECREF(exc);
                            Py_XDECREF(val);
                            Py_XDECREF(tb);
                        }
                        else {
                            PyErr_Restore(exc, val, tb);
                        }
                    }
                    Py_DECREF(sum);
                    goto error;
                }
            }

            while (oparg--)
                Py_DECREF(POP());
            PUSH(sum);
            DISPATCH();
        }

        TARGET(MAP_ADD) {
            PyObject *key = TOP();
            PyObject *value = SECOND();
            PyObject *map;
            int err;
            STACKADJ(-2);
            map = PEEK(oparg);                      /* dict */
            assert(PyDict_CheckExact(map));
            err = PyDict_SetItem(map, key, value);  /* map[key] = value */
            Py_DECREF(value);
            Py_DECREF(key);
            if (err != 0)
                goto error;
            PREDICT(JUMP_ABSOLUTE);
            DISPATCH();
        }

        TARGET(LOAD_ATTR) {
            PyObject *name = GETITEM(names, oparg);
            PyObject *owner = TOP();
            PyObject *res = PyObject_GetAttr(owner, name);
            Py_DECREF(owner);
            SET_TOP(res);
            if (res == NULL)
                goto error;
            DISPATCH();
        }

        TARGET(COMPARE_OP) {
            PyObject *right = POP();
            PyObject *left = TOP();
            PyObject *res = cmp_outcome(oparg, left, right);
            Py_DECREF(left);
            Py_DECREF(right);
            SET_TOP(res);
            if (res == NULL)
                goto error;
            PREDICT(POP_JUMP_IF_FALSE);
            PREDICT(POP_JUMP_IF_TRUE);
            DISPATCH();
        }

        TARGET(IMPORT_NAME) {
            PyObject *name = GETITEM(names, oparg);
            PyObject *fromlist = POP();
            PyObject *level = TOP();
            PyObject *res;
            res = import_name(f, name, fromlist, level);
            Py_DECREF(level);
            Py_DECREF(fromlist);
            SET_TOP(res);
            if (res == NULL)
                goto error;
            DISPATCH();
        }

        TARGET(IMPORT_STAR) {
            PyObject *from = POP(), *locals;
            int err;
            if (PyFrame_FastToLocalsWithError(f) < 0) {
                Py_DECREF(from);
                goto error;
            }

            locals = f->f_locals;
            if (locals == NULL) {
                PyErr_SetString(PyExc_SystemError,
                    "no locals found during 'import *'");
                Py_DECREF(from);
                goto error;
            }
            err = import_all_from(locals, from);
            PyFrame_LocalsToFast(f, 0);
            Py_DECREF(from);
            if (err != 0)
                goto error;
            DISPATCH();
        }

        TARGET(IMPORT_FROM) {
            PyObject *name = GETITEM(names, oparg);
            PyObject *from = TOP();
            PyObject *res;
            res = import_from(from, name);
            PUSH(res);
            if (res == NULL)
                goto error;
            DISPATCH();
        }

        TARGET(JUMP_FORWARD) {
            JUMPBY(oparg);
            FAST_DISPATCH();
        }

        PREDICTED(POP_JUMP_IF_FALSE);
        TARGET(POP_JUMP_IF_FALSE) {
            PyObject *cond = POP();
            int err;
            if (cond == Py_True) {
                Py_DECREF(cond);
                FAST_DISPATCH();
            }
            if (cond == Py_False) {
                Py_DECREF(cond);
                JUMPTO(oparg);
                FAST_DISPATCH();
            }
            err = PyObject_IsTrue(cond);
            Py_DECREF(cond);
            if (err > 0)
                ;
            else if (err == 0)
                JUMPTO(oparg);
            else
                goto error;
            DISPATCH();
        }

        PREDICTED(POP_JUMP_IF_TRUE);
        TARGET(POP_JUMP_IF_TRUE) {
            PyObject *cond = POP();
            int err;
            if (cond == Py_False) {
                Py_DECREF(cond);
                FAST_DISPATCH();
            }
            if (cond == Py_True) {
                Py_DECREF(cond);
                JUMPTO(oparg);
                FAST_DISPATCH();
            }
            err = PyObject_IsTrue(cond);
            Py_DECREF(cond);
            if (err > 0) {
                JUMPTO(oparg);
            }
            else if (err == 0)
                ;
            else
                goto error;
            DISPATCH();
        }

        TARGET(JUMP_IF_FALSE_OR_POP) {
            PyObject *cond = TOP();
            int err;
            if (cond == Py_True) {
                STACKADJ(-1);
                Py_DECREF(cond);
                FAST_DISPATCH();
            }
            if (cond == Py_False) {
                JUMPTO(oparg);
                FAST_DISPATCH();
            }
            err = PyObject_IsTrue(cond);
            if (err > 0) {
                STACKADJ(-1);
                Py_DECREF(cond);
            }
            else if (err == 0)
                JUMPTO(oparg);
            else
                goto error;
            DISPATCH();
        }

        TARGET(JUMP_IF_TRUE_OR_POP) {
            PyObject *cond = TOP();
            int err;
            if (cond == Py_False) {
                STACKADJ(-1);
                Py_DECREF(cond);
                FAST_DISPATCH();
            }
            if (cond == Py_True) {
                JUMPTO(oparg);
                FAST_DISPATCH();
            }
            err = PyObject_IsTrue(cond);
            if (err > 0) {
                JUMPTO(oparg);
            }
            else if (err == 0) {
                STACKADJ(-1);
                Py_DECREF(cond);
            }
            else
                goto error;
            DISPATCH();
        }

        PREDICTED(JUMP_ABSOLUTE);
        TARGET(JUMP_ABSOLUTE) {
            JUMPTO(oparg);
#if FAST_LOOPS
            /* Enabling this path speeds-up all while and for-loops by bypassing
               the per-loop checks for signals.  By default, this should be turned-off
               because it prevents detection of a control-break in tight loops like
               "while 1: pass".  Compile with this option turned-on when you need
               the speed-up and do not need break checking inside tight loops (ones
               that contain only instructions ending with FAST_DISPATCH).
            */
            FAST_DISPATCH();
#else
            DISPATCH();
#endif
        }

        TARGET(GET_ITER) {
            /* before: [obj]; after [getiter(obj)] */
            PyObject *iterable = TOP();
            PyObject *iter = PyObject_GetIter(iterable);
            Py_DECREF(iterable);
            SET_TOP(iter);
            if (iter == NULL)
                goto error;
            PREDICT(FOR_ITER);
            PREDICT(CALL_FUNCTION);
            DISPATCH();
        }

        TARGET(GET_YIELD_FROM_ITER) {
            /* before: [obj]; after [getiter(obj)] */
            PyObject *iterable = TOP();
            PyObject *iter;
            if (PyCoro_CheckExact(iterable)) {
                /* `iterable` is a coroutine */
                if (!(co->co_flags & (CO_COROUTINE | CO_ITERABLE_COROUTINE))) {
                    /* and it is used in a 'yield from' expression of a
                       regular generator. */
                    Py_DECREF(iterable);
                    SET_TOP(NULL);
                    PyErr_SetString(PyExc_TypeError,
                                    "cannot 'yield from' a coroutine object "
                                    "in a non-coroutine generator");
                    goto error;
                }
            }
            else if (!PyGen_CheckExact(iterable)) {
                /* `iterable` is not a generator. */
                iter = PyObject_GetIter(iterable);
                Py_DECREF(iterable);
                SET_TOP(iter);
                if (iter == NULL)
                    goto error;
            }
            PREDICT(LOAD_CONST);
            DISPATCH();
        }

        PREDICTED(FOR_ITER);
        TARGET(FOR_ITER) {
            /* before: [iter]; after: [iter, iter()] *or* [] */
            PyObject *iter = TOP();
            PyObject *next = (*iter->ob_type->tp_iternext)(iter);
            if (next != NULL) {
                PUSH(next);
                PREDICT(STORE_FAST);
                PREDICT(UNPACK_SEQUENCE);
                DISPATCH();
            }
            if (PyErr_Occurred()) {
                if (!PyErr_ExceptionMatches(PyExc_StopIteration))
                    goto error;
                else if (tstate->c_tracefunc != NULL)
                    call_exc_trace(tstate->c_tracefunc, tstate->c_traceobj, tstate, f);
                PyErr_Clear();
            }
            /* iterator ended normally */
            STACKADJ(-1);
            Py_DECREF(iter);
            JUMPBY(oparg);
            PREDICT(POP_BLOCK);
            DISPATCH();
        }

        TARGET(BREAK_LOOP) {
            why = WHY_BREAK;
            goto fast_block_end;
        }

        TARGET(CONTINUE_LOOP) {
            retval = PyLong_FromLong(oparg);
            if (retval == NULL)
                goto error;
            why = WHY_CONTINUE;
            goto fast_block_end;
        }

        TARGET(SETUP_LOOP)
        TARGET(SETUP_EXCEPT)
        TARGET(SETUP_FINALLY) {
            /* NOTE: If you add any new block-setup opcodes that
               are not try/except/finally handlers, you may need
               to update the PyGen_NeedsFinalizing() function.
               */

            PyFrame_BlockSetup(f, opcode, INSTR_OFFSET() + oparg,
                               STACK_LEVEL());
            DISPATCH();
        }

        TARGET(BEFORE_ASYNC_WITH) {
            _Py_IDENTIFIER(__aexit__);
            _Py_IDENTIFIER(__aenter__);

            PyObject *mgr = TOP();
            PyObject *exit = special_lookup(mgr, &PyId___aexit__),
                     *enter;
            PyObject *res;
            if (exit == NULL)
                goto error;
            SET_TOP(exit);
            enter = special_lookup(mgr, &PyId___aenter__);
            Py_DECREF(mgr);
            if (enter == NULL)
                goto error;
            res = _PyObject_CallNoArg(enter);
            Py_DECREF(enter);
            if (res == NULL)
                goto error;
            PUSH(res);
            PREDICT(GET_AWAITABLE);
            DISPATCH();
        }

        TARGET(SETUP_ASYNC_WITH) {
            PyObject *res = POP();
            /* Setup the finally block before pushing the result
               of __aenter__ on the stack. */
            PyFrame_BlockSetup(f, SETUP_FINALLY, INSTR_OFFSET() + oparg,
                               STACK_LEVEL());
            PUSH(res);
            DISPATCH();
        }

        TARGET(SETUP_WITH) {
            _Py_IDENTIFIER(__exit__);
            _Py_IDENTIFIER(__enter__);
            PyObject *mgr = TOP();
            PyObject *enter = special_lookup(mgr, &PyId___enter__), *exit;
            PyObject *res;
            if (enter == NULL)
                goto error;
            exit = special_lookup(mgr, &PyId___exit__);
            if (exit == NULL) {
                Py_DECREF(enter);
                goto error;
            }
            SET_TOP(exit);
            Py_DECREF(mgr);
            res = _PyObject_CallNoArg(enter);
            Py_DECREF(enter);
            if (res == NULL)
                goto error;
            /* Setup the finally block before pushing the result
               of __enter__ on the stack. */
            PyFrame_BlockSetup(f, SETUP_FINALLY, INSTR_OFFSET() + oparg,
                               STACK_LEVEL());

            PUSH(res);
            DISPATCH();
        }

        TARGET(WITH_CLEANUP_START) {
            /* At the top of the stack are 1-6 values indicating
               how/why we entered the finally clause:
               - TOP = None
               - (TOP, SECOND) = (WHY_{RETURN,CONTINUE}), retval
               - TOP = WHY_*; no retval below it
               - (TOP, SECOND, THIRD) = exc_info()
                 (FOURTH, FITH, SIXTH) = previous exception for EXCEPT_HANDLER
               Below them is EXIT, the context.__exit__ bound method.
               In the last case, we must call
                 EXIT(TOP, SECOND, THIRD)
               otherwise we must call
                 EXIT(None, None, None)

               In the first three cases, we remove EXIT from the
               stack, leaving the rest in the same order.  In the
               fourth case, we shift the bottom 3 values of the
               stack down, and replace the empty spot with NULL.

               In addition, if the stack represents an exception,
               *and* the function call returns a 'true' value, we
               push WHY_SILENCED onto the stack.  END_FINALLY will
               then not re-raise the exception.  (But non-local
               gotos should still be resumed.)
            */

            PyObject* stack[3];
            PyObject *exit_func;
            PyObject *exc, *val, *tb, *res;

            val = tb = Py_None;
            exc = TOP();
            if (exc == Py_None) {
                (void)POP();
                exit_func = TOP();
                SET_TOP(exc);
            }
            else if (PyLong_Check(exc)) {
                STACKADJ(-1);
                switch (PyLong_AsLong(exc)) {
                case WHY_RETURN:
                case WHY_CONTINUE:
                    /* Retval in TOP. */
                    exit_func = SECOND();
                    SET_SECOND(TOP());
                    SET_TOP(exc);
                    break;
                default:
                    exit_func = TOP();
                    SET_TOP(exc);
                    break;
                }
                exc = Py_None;
            }
            else {
                PyObject *tp2, *exc2, *tb2;
                PyTryBlock *block;
                val = SECOND();
                tb = THIRD();
                tp2 = FOURTH();
                exc2 = PEEK(5);
                tb2 = PEEK(6);
                exit_func = PEEK(7);
                SET_VALUE(7, tb2);
                SET_VALUE(6, exc2);
                SET_VALUE(5, tp2);
                /* UNWIND_EXCEPT_HANDLER will pop this off. */
                SET_FOURTH(NULL);
                /* We just shifted the stack down, so we have
                   to tell the except handler block that the
                   values are lower than it expects. */
                block = &f->f_blockstack[f->f_iblock - 1];
                assert(block->b_type == EXCEPT_HANDLER);
                block->b_level--;
            }

            stack[0] = exc;
            stack[1] = val;
            stack[2] = tb;
            res = _PyObject_FastCall(exit_func, stack, 3);
            Py_DECREF(exit_func);
            if (res == NULL)
                goto error;

            Py_INCREF(exc); /* Duplicating the exception on the stack */
            PUSH(exc);
            PUSH(res);
            PREDICT(WITH_CLEANUP_FINISH);
            DISPATCH();
        }

        PREDICTED(WITH_CLEANUP_FINISH);
        TARGET(WITH_CLEANUP_FINISH) {
            PyObject *res = POP();
            PyObject *exc = POP();
            int err;

            if (exc != Py_None)
                err = PyObject_IsTrue(res);
            else
                err = 0;

            Py_DECREF(res);
            Py_DECREF(exc);

            if (err < 0)
                goto error;
            else if (err > 0) {
                /* There was an exception and a True return */
                PUSH(PyLong_FromLong((long) WHY_SILENCED));
            }
            PREDICT(END_FINALLY);
            DISPATCH();
        }

        TARGET(LOAD_METHOD) {
            /* Designed to work in tamdem with CALL_METHOD. */
            PyObject *name = GETITEM(names, oparg);
            PyObject *obj = TOP();
            PyObject *meth = NULL;

            int meth_found = _PyObject_GetMethod(obj, name, &meth);

            if (meth == NULL) {
                /* Most likely attribute wasn't found. */
                goto error;
            }

            if (meth_found) {
                /* We can bypass temporary bound method object.
                   meth is unbound method and obj is self.

                   meth | self | arg1 | ... | argN
                 */
                SET_TOP(meth);
                PUSH(obj);  // self
            }
            else {
                /* meth is not an unbound method (but a regular attr, or
                   something was returned by a descriptor protocol).  Set
                   the second element of the stack to NULL, to signal
                   CALL_METHOD that it's not a method call.

                   NULL | meth | arg1 | ... | argN
                */
                SET_TOP(NULL);
                Py_DECREF(obj);
                PUSH(meth);
            }
            DISPATCH();
        }

        TARGET(CALL_METHOD) {
            /* Designed to work in tamdem with LOAD_METHOD. */
            PyObject **sp, *res, *meth;

            sp = stack_pointer;

            meth = PEEK(oparg + 2);
            if (meth == NULL) {
                /* `meth` is NULL when LOAD_METHOD thinks that it's not
                   a method call.

                   Stack layout:

                       ... | NULL | callable | arg1 | ... | argN
                                                            ^- TOP()
                                               ^- (-oparg)
                                    ^- (-oparg-1)
                             ^- (-oparg-2)

                   `callable` will be POPed by call_funtion.
                   NULL will will be POPed manually later.
                */
                res = call_function(&sp, oparg, NULL);
                stack_pointer = sp;
                (void)POP(); /* POP the NULL. */
            }
            else {
                /* This is a method call.  Stack layout:

                     ... | method | self | arg1 | ... | argN
                                                        ^- TOP()
                                           ^- (-oparg)
                                    ^- (-oparg-1)
                           ^- (-oparg-2)

                  `self` and `method` will be POPed by call_function.
                  We'll be passing `oparg + 1` to call_function, to
                  make it accept the `self` as a first argument.
                */
                res = call_function(&sp, oparg + 1, NULL);
                stack_pointer = sp;
            }

            PUSH(res);
            if (res == NULL)
                goto error;
            DISPATCH();
        }

        PREDICTED(CALL_FUNCTION);
        TARGET(CALL_FUNCTION) {
            PyObject **sp, *res;
            sp = stack_pointer;
            res = call_function(&sp, oparg, NULL);
            stack_pointer = sp;
            PUSH(res);
            if (res == NULL) {
                goto error;
            }
            DISPATCH();
        }

        TARGET(CALL_FUNCTION_KW) {
            PyObject **sp, *res, *names;

            names = POP();
            assert(PyTuple_CheckExact(names) && PyTuple_GET_SIZE(names) <= oparg);
            sp = stack_pointer;
            res = call_function(&sp, oparg, names);
            stack_pointer = sp;
            PUSH(res);
            Py_DECREF(names);

            if (res == NULL) {
                goto error;
            }
            DISPATCH();
        }

        TARGET(CALL_FUNCTION_EX) {
            PyObject *func, *callargs, *kwargs = NULL, *result;
            if (oparg & 0x01) {
                kwargs = POP();
                if (!PyDict_CheckExact(kwargs)) {
                    PyObject *d = PyDict_New();
                    if (d == NULL)
                        goto error;
                    if (PyDict_Update(d, kwargs) != 0) {
                        Py_DECREF(d);
                        /* PyDict_Update raises attribute
                         * error (percolated from an attempt
                         * to get 'keys' attribute) instead of
                         * a type error if its second argument
                         * is not a mapping.
                         */
                        if (PyErr_ExceptionMatches(PyExc_AttributeError)) {
                            func = SECOND();
                            PyErr_Format(PyExc_TypeError,
                                         "%.200s%.200s argument after ** "
                                         "must be a mapping, not %.200s",
                                         PyEval_GetFuncName(func),
                                         PyEval_GetFuncDesc(func),
                                         kwargs->ob_type->tp_name);
                        }
                        Py_DECREF(kwargs);
                        goto error;
                    }
                    Py_DECREF(kwargs);
                    kwargs = d;
                }
                assert(PyDict_CheckExact(kwargs));
            }
            callargs = POP();
            func = TOP();
            if (!PyTuple_CheckExact(callargs)) {
                if (Py_TYPE(callargs)->tp_iter == NULL &&
                        !PySequence_Check(callargs)) {
                    PyErr_Format(PyExc_TypeError,
                                 "%.200s%.200s argument after * "
                                 "must be an iterable, not %.200s",
                                 PyEval_GetFuncName(func),
                                 PyEval_GetFuncDesc(func),
                                 callargs->ob_type->tp_name);
                    Py_DECREF(callargs);
                    goto error;
                }
                Py_SETREF(callargs, PySequence_Tuple(callargs));
                if (callargs == NULL) {
                    goto error;
                }
            }
            assert(PyTuple_CheckExact(callargs));

            result = do_call_core(func, callargs, kwargs);
            Py_DECREF(func);
            Py_DECREF(callargs);
            Py_XDECREF(kwargs);

            SET_TOP(result);
            if (result == NULL) {
                goto error;
            }
            DISPATCH();
        }

        TARGET(MAKE_FUNCTION) {
            PyObject *qualname = POP();
            PyObject *codeobj = POP();
            PyFunctionObject *func = (PyFunctionObject *)
                PyFunction_NewWithQualName(codeobj, f->f_globals, qualname);

            Py_DECREF(codeobj);
            Py_DECREF(qualname);
            if (func == NULL) {
                goto error;
            }

            if (oparg & 0x08) {
                assert(PyTuple_CheckExact(TOP()));
                func ->func_closure = POP();
            }
            if (oparg & 0x04) {
                assert(PyDict_CheckExact(TOP()));
                func->func_annotations = POP();
            }
            if (oparg & 0x02) {
                assert(PyDict_CheckExact(TOP()));
                func->func_kwdefaults = POP();
            }
            if (oparg & 0x01) {
                assert(PyTuple_CheckExact(TOP()));
                func->func_defaults = POP();
            }

            PUSH((PyObject *)func);
            DISPATCH();
        }

        TARGET(BUILD_SLICE) {
            PyObject *start, *stop, *step, *slice;
            if (oparg == 3)
                step = POP();
            else
                step = NULL;
            stop = POP();
            start = TOP();
            slice = PySlice_New(start, stop, step);
            Py_DECREF(start);
            Py_DECREF(stop);
            Py_XDECREF(step);
            SET_TOP(slice);
            if (slice == NULL)
                goto error;
            DISPATCH();
        }

        TARGET(FORMAT_VALUE) {
            /* Handles f-string value formatting. */
            PyObject *result;
            PyObject *fmt_spec;
            PyObject *value;
            PyObject *(*conv_fn)(PyObject *);
            int which_conversion = oparg & FVC_MASK;
            int have_fmt_spec = (oparg & FVS_MASK) == FVS_HAVE_SPEC;

            fmt_spec = have_fmt_spec ? POP() : NULL;
            value = POP();

            /* See if any conversion is specified. */
            switch (which_conversion) {
            case FVC_STR:   conv_fn = PyObject_Str;   break;
            case FVC_REPR:  conv_fn = PyObject_Repr;  break;
            case FVC_ASCII: conv_fn = PyObject_ASCII; break;

            /* Must be 0 (meaning no conversion), since only four
               values are allowed by (oparg & FVC_MASK). */
            default:        conv_fn = NULL;           break;
            }

            /* If there's a conversion function, call it and replace
               value with that result. Otherwise, just use value,
               without conversion. */
            if (conv_fn != NULL) {
                result = conv_fn(value);
                Py_DECREF(value);
                if (result == NULL) {
                    Py_XDECREF(fmt_spec);
                    goto error;
                }
                value = result;
            }

            /* If value is a unicode object, and there's no fmt_spec,
               then we know the result of format(value) is value
               itself. In that case, skip calling format(). I plan to
               move this optimization in to PyObject_Format()
               itself. */
            if (PyUnicode_CheckExact(value) && fmt_spec == NULL) {
                /* Do nothing, just transfer ownership to result. */
                result = value;
            } else {
                /* Actually call format(). */
                result = PyObject_Format(value, fmt_spec);
                Py_DECREF(value);
                Py_XDECREF(fmt_spec);
                if (result == NULL) {
                    goto error;
                }
            }

            PUSH(result);
            DISPATCH();
        }

        TARGET(EXTENDED_ARG) {
            int oldoparg = oparg;
            NEXTOPARG();
            oparg |= oldoparg << 8;
            goto dispatch_opcode;
        }


#if USE_COMPUTED_GOTOS
        _unknown_opcode:
#endif
        default:
            fprintf(stderr,
                "XXX lineno: %d, opcode: %d\n",
                PyFrame_GetLineNumber(f),
                opcode);
            PyErr_SetString(PyExc_SystemError, "unknown opcode");
            goto error;

#ifdef CASE_TOO_BIG
        }
#endif

        } /* switch */

        /* This should never be reached. Every opcode should end with DISPATCH()
           or goto error. */
        assert(0);

error:

        assert(why == WHY_NOT);
        why = WHY_EXCEPTION;

        /* Double-check exception status. */
#ifdef NDEBUG
        if (!PyErr_Occurred())
            PyErr_SetString(PyExc_SystemError,
                            "error return without exception set");
#else
        assert(PyErr_Occurred());
#endif

        /* Log traceback info. */
        PyTraceBack_Here(f);

        if (tstate->c_tracefunc != NULL)
            call_exc_trace(tstate->c_tracefunc, tstate->c_traceobj,
                           tstate, f);

fast_block_end:
        assert(why != WHY_NOT);

        /* Unwind stacks if a (pseudo) exception occurred */
        while (why != WHY_NOT && f->f_iblock > 0) {
            /* Peek at the current block. */
            PyTryBlock *b = &f->f_blockstack[f->f_iblock - 1];

            assert(why != WHY_YIELD);
            if (b->b_type == SETUP_LOOP && why == WHY_CONTINUE) {
                why = WHY_NOT;
                JUMPTO(PyLong_AS_LONG(retval));
                Py_DECREF(retval);
                break;
            }
            /* Now we have to pop the block. */
            f->f_iblock--;

            if (b->b_type == EXCEPT_HANDLER) {
                UNWIND_EXCEPT_HANDLER(b);
                continue;
            }
            UNWIND_BLOCK(b);
            if (b->b_type == SETUP_LOOP && why == WHY_BREAK) {
                why = WHY_NOT;
                JUMPTO(b->b_handler);
                break;
            }
            if (why == WHY_EXCEPTION && (b->b_type == SETUP_EXCEPT
                || b->b_type == SETUP_FINALLY)) {
                PyObject *exc, *val, *tb;
                int handler = b->b_handler;
                /* Beware, this invalidates all b->b_* fields */
                PyFrame_BlockSetup(f, EXCEPT_HANDLER, -1, STACK_LEVEL());
                PUSH(tstate->exc_traceback);
                PUSH(tstate->exc_value);
                if (tstate->exc_type != NULL) {
                    PUSH(tstate->exc_type);
                }
                else {
                    Py_INCREF(Py_None);
                    PUSH(Py_None);
                }
                PyErr_Fetch(&exc, &val, &tb);
                /* Make the raw exception data
                   available to the handler,
                   so a program can emulate the
                   Python main loop. */
                PyErr_NormalizeException(
                    &exc, &val, &tb);
                if (tb != NULL)
                    PyException_SetTraceback(val, tb);
                else
                    PyException_SetTraceback(val, Py_None);
                Py_INCREF(exc);
                tstate->exc_type = exc;
                Py_INCREF(val);
                tstate->exc_value = val;
                tstate->exc_traceback = tb;
                if (tb == NULL)
                    tb = Py_None;
                Py_INCREF(tb);
                PUSH(tb);
                PUSH(val);
                PUSH(exc);
                why = WHY_NOT;
                JUMPTO(handler);
                break;
            }
            if (b->b_type == SETUP_FINALLY) {
                if (why & (WHY_RETURN | WHY_CONTINUE))
                    PUSH(retval);
                PUSH(PyLong_FromLong((long)why));
                why = WHY_NOT;
                JUMPTO(b->b_handler);
                break;
            }
        } /* unwind stack */

        /* End the loop if we still have an error (or return) */

        if (why != WHY_NOT)
            break;

        assert(!PyErr_Occurred());

    } /* main loop */

    assert(why != WHY_YIELD);
    /* Pop remaining stack entries. */
    while (!EMPTY()) {
        PyObject *o = POP();
        Py_XDECREF(o);
    }

    if (why != WHY_RETURN)
        retval = NULL;

    assert((retval != NULL) ^ (PyErr_Occurred() != NULL));

fast_yield:
    if (co->co_flags & (CO_GENERATOR | CO_COROUTINE | CO_ASYNC_GENERATOR)) {

        /* The purpose of this block is to put aside the generator's exception
           state and restore that of the calling frame. If the current
           exception state is from the caller, we clear the exception values
           on the generator frame, so they are not swapped back in latter. The
           origin of the current exception state is determined by checking for
           except handler blocks, which we must be in iff a new exception
           state came into existence in this frame. (An uncaught exception
           would have why == WHY_EXCEPTION, and we wouldn't be here). */
        int i;
        for (i = 0; i < f->f_iblock; i++) {
            if (f->f_blockstack[i].b_type == EXCEPT_HANDLER) {
                break;
            }
        }
        if (i == f->f_iblock)
            /* We did not create this exception. */
            restore_and_clear_exc_state(tstate, f);
        else
            swap_exc_state(tstate, f);
    }

    if (tstate->use_tracing) {
        if (tstate->c_tracefunc) {
            if (why == WHY_RETURN || why == WHY_YIELD) {
                if (call_trace(tstate->c_tracefunc, tstate->c_traceobj,
                               tstate, f,
                               PyTrace_RETURN, retval)) {
                    Py_CLEAR(retval);
                    why = WHY_EXCEPTION;
                }
            }
            else if (why == WHY_EXCEPTION) {
                call_trace_protected(tstate->c_tracefunc, tstate->c_traceobj,
                                     tstate, f,
                                     PyTrace_RETURN, NULL);
            }
        }
        if (tstate->c_profilefunc) {
            if (why == WHY_EXCEPTION)
                call_trace_protected(tstate->c_profilefunc,
                                     tstate->c_profileobj,
                                     tstate, f,
                                     PyTrace_RETURN, NULL);
            else if (call_trace(tstate->c_profilefunc, tstate->c_profileobj,
                                tstate, f,
                                PyTrace_RETURN, retval)) {
                Py_CLEAR(retval);
                /* why = WHY_EXCEPTION; */
            }
        }
    }

    /* pop frame */
exit_eval_frame:
    if (PyDTrace_FUNCTION_RETURN_ENABLED())
        dtrace_function_return(f);
    Py_LeaveRecursiveCall();
    f->f_executing = 0;
    tstate->frame = f->f_back;

    return _Py_CheckFunctionResult(NULL, retval, "PyEval_EvalFrameEx");
}

static void
format_missing(const char *kind, PyCodeObject *co, PyObject *names)
{
    int err;
    Py_ssize_t len = PyList_GET_SIZE(names);
    PyObject *name_str, *comma, *tail, *tmp;

    assert(PyList_CheckExact(names));
    assert(len >= 1);
    /* Deal with the joys of natural language. */
    switch (len) {
    case 1:
        name_str = PyList_GET_ITEM(names, 0);
        Py_INCREF(name_str);
        break;
    case 2:
        name_str = PyUnicode_FromFormat("%U and %U",
                                        PyList_GET_ITEM(names, len - 2),
                                        PyList_GET_ITEM(names, len - 1));
        break;
    default:
        tail = PyUnicode_FromFormat(", %U, and %U",
                                    PyList_GET_ITEM(names, len - 2),
                                    PyList_GET_ITEM(names, len - 1));
        if (tail == NULL)
            return;
        /* Chop off the last two objects in the list. This shouldn't actually
           fail, but we can't be too careful. */
        err = PyList_SetSlice(names, len - 2, len, NULL);
        if (err == -1) {
            Py_DECREF(tail);
            return;
        }
        /* Stitch everything up into a nice comma-separated list. */
        comma = PyUnicode_FromString(", ");
        if (comma == NULL) {
            Py_DECREF(tail);
            return;
        }
        tmp = PyUnicode_Join(comma, names);
        Py_DECREF(comma);
        if (tmp == NULL) {
            Py_DECREF(tail);
            return;
        }
        name_str = PyUnicode_Concat(tmp, tail);
        Py_DECREF(tmp);
        Py_DECREF(tail);
        break;
    }
    if (name_str == NULL)
        return;
    PyErr_Format(PyExc_TypeError,
                 "%U() missing %i required %s argument%s: %U",
                 co->co_name,
                 len,
                 kind,
                 len == 1 ? "" : "s",
                 name_str);
    Py_DECREF(name_str);
}

static void
missing_arguments(PyCodeObject *co, Py_ssize_t missing, Py_ssize_t defcount,
                  PyObject **fastlocals)
{
    Py_ssize_t i, j = 0;
    Py_ssize_t start, end;
    int positional = (defcount != -1);
    const char *kind = positional ? "positional" : "keyword-only";
    PyObject *missing_names;

    /* Compute the names of the arguments that are missing. */
    missing_names = PyList_New(missing);
    if (missing_names == NULL)
        return;
    if (positional) {
        start = 0;
        end = co->co_argcount - defcount;
    }
    else {
        start = co->co_argcount;
        end = start + co->co_kwonlyargcount;
    }
    for (i = start; i < end; i++) {
        if (GETLOCAL(i) == NULL) {
            PyObject *raw = PyTuple_GET_ITEM(co->co_varnames, i);
            PyObject *name = PyObject_Repr(raw);
            if (name == NULL) {
                Py_DECREF(missing_names);
                return;
            }
            PyList_SET_ITEM(missing_names, j++, name);
        }
    }
    assert(j == missing);
    format_missing(kind, co, missing_names);
    Py_DECREF(missing_names);
}

static void
too_many_positional(PyCodeObject *co, Py_ssize_t given, Py_ssize_t defcount,
                    PyObject **fastlocals)
{
    int plural;
    Py_ssize_t kwonly_given = 0;
    Py_ssize_t i;
    PyObject *sig, *kwonly_sig;
    Py_ssize_t co_argcount = co->co_argcount;

    assert((co->co_flags & CO_VARARGS) == 0);
    /* Count missing keyword-only args. */
    for (i = co_argcount; i < co_argcount + co->co_kwonlyargcount; i++) {
        if (GETLOCAL(i) != NULL) {
            kwonly_given++;
        }
    }
    if (defcount) {
        Py_ssize_t atleast = co_argcount - defcount;
        plural = 1;
        sig = PyUnicode_FromFormat("from %zd to %zd", atleast, co_argcount);
    }
    else {
        plural = (co_argcount != 1);
        sig = PyUnicode_FromFormat("%zd", co_argcount);
    }
    if (sig == NULL)
        return;
    if (kwonly_given) {
        const char *format = " positional argument%s (and %zd keyword-only argument%s)";
        kwonly_sig = PyUnicode_FromFormat(format,
                                          given != 1 ? "s" : "",
                                          kwonly_given,
                                          kwonly_given != 1 ? "s" : "");
        if (kwonly_sig == NULL) {
            Py_DECREF(sig);
            return;
        }
    }
    else {
        /* This will not fail. */
        kwonly_sig = PyUnicode_FromString("");
        assert(kwonly_sig != NULL);
    }
    PyErr_Format(PyExc_TypeError,
                 "%U() takes %U positional argument%s but %zd%U %s given",
                 co->co_name,
                 sig,
                 plural ? "s" : "",
                 given,
                 kwonly_sig,
                 given == 1 && !kwonly_given ? "was" : "were");
    Py_DECREF(sig);
    Py_DECREF(kwonly_sig);
}

/* This is gonna seem *real weird*, but if you put some other code between
   PyEval_EvalFrame() and PyEval_EvalCodeEx() you will need to adjust
   the test in the if statements in Misc/gdbinit (pystack and pystackv). */

PyObject *
_PyEval_EvalCodeWithName(PyObject *_co, PyObject *globals, PyObject *locals,
           PyObject **args, Py_ssize_t argcount,
           PyObject **kwnames, PyObject **kwargs,
           Py_ssize_t kwcount, int kwstep,
           PyObject **defs, Py_ssize_t defcount,
           PyObject *kwdefs, PyObject *closure,
           PyObject *name, PyObject *qualname)
{
    PyCodeObject* co = (PyCodeObject*)_co;
    PyFrameObject *f;
    PyObject *retval = NULL;
    PyObject **fastlocals, **freevars;
    PyThreadState *tstate;
    PyObject *x, *u;
    const Py_ssize_t total_args = co->co_argcount + co->co_kwonlyargcount;
    Py_ssize_t i, n;
    PyObject *kwdict;

    if (globals == NULL) {
        PyErr_SetString(PyExc_SystemError,
                        "PyEval_EvalCodeEx: NULL globals");
        return NULL;
    }

    /* Create the frame */
    tstate = PyThreadState_GET();
    assert(tstate != NULL);
    f = _PyFrame_New_NoTrack(tstate, co, globals, locals);
    if (f == NULL) {
        return NULL;
    }
    fastlocals = f->f_localsplus;
    freevars = f->f_localsplus + co->co_nlocals;

    /* Create a dictionary for keyword parameters (**kwags) */
    if (co->co_flags & CO_VARKEYWORDS) {
        kwdict = PyDict_New();
        if (kwdict == NULL)
            goto fail;
        i = total_args;
        if (co->co_flags & CO_VARARGS) {
            i++;
        }
        SETLOCAL(i, kwdict);
    }
    else {
        kwdict = NULL;
    }

    /* Copy positional arguments into local variables */
    if (argcount > co->co_argcount) {
        n = co->co_argcount;
    }
    else {
        n = argcount;
    }
    for (i = 0; i < n; i++) {
        x = args[i];
        Py_INCREF(x);
        SETLOCAL(i, x);
    }

    /* Pack other positional arguments into the *args argument */
    if (co->co_flags & CO_VARARGS) {
        u = PyTuple_New(argcount - n);
        if (u == NULL) {
            goto fail;
        }
        SETLOCAL(total_args, u);
        for (i = n; i < argcount; i++) {
            x = args[i];
            Py_INCREF(x);
            PyTuple_SET_ITEM(u, i-n, x);
        }
    }

    /* Handle keyword arguments passed as two strided arrays */
    kwcount *= kwstep;
    for (i = 0; i < kwcount; i += kwstep) {
        PyObject **co_varnames;
        PyObject *keyword = kwnames[i];
        PyObject *value = kwargs[i];
        Py_ssize_t j;

        if (keyword == NULL || !PyUnicode_Check(keyword)) {
            PyErr_Format(PyExc_TypeError,
                         "%U() keywords must be strings",
                         co->co_name);
            goto fail;
        }

        /* Speed hack: do raw pointer compares. As names are
           normally interned this should almost always hit. */
        co_varnames = ((PyTupleObject *)(co->co_varnames))->ob_item;
        for (j = 0; j < total_args; j++) {
            PyObject *name = co_varnames[j];
            if (name == keyword) {
                goto kw_found;
            }
        }

        /* Slow fallback, just in case */
        for (j = 0; j < total_args; j++) {
            PyObject *name = co_varnames[j];
            int cmp = PyObject_RichCompareBool( keyword, name, Py_EQ);
            if (cmp > 0) {
                goto kw_found;
            }
            else if (cmp < 0) {
                goto fail;
            }
        }

        assert(j >= total_args);
        if (kwdict == NULL) {
            PyErr_Format(PyExc_TypeError,
                         "%U() got an unexpected keyword argument '%S'",
                         co->co_name, keyword);
            goto fail;
        }

        if (PyDict_SetItem(kwdict, keyword, value) == -1) {
            goto fail;
        }
        continue;

      kw_found:
        if (GETLOCAL(j) != NULL) {
            PyErr_Format(PyExc_TypeError,
                         "%U() got multiple values for argument '%S'",
                         co->co_name, keyword);
            goto fail;
        }
        Py_INCREF(value);
        SETLOCAL(j, value);
    }

    /* Check the number of positional arguments */
    if (argcount > co->co_argcount && !(co->co_flags & CO_VARARGS)) {
        too_many_positional(co, argcount, defcount, fastlocals);
        goto fail;
    }

    /* Add missing positional arguments (copy default values from defs) */
    if (argcount < co->co_argcount) {
        Py_ssize_t m = co->co_argcount - defcount;
        Py_ssize_t missing = 0;
        for (i = argcount; i < m; i++) {
            if (GETLOCAL(i) == NULL) {
                missing++;
            }
        }
        if (missing) {
            missing_arguments(co, missing, defcount, fastlocals);
            goto fail;
        }
        if (n > m)
            i = n - m;
        else
            i = 0;
        for (; i < defcount; i++) {
            if (GETLOCAL(m+i) == NULL) {
                PyObject *def = defs[i];
                Py_INCREF(def);
                SETLOCAL(m+i, def);
            }
        }
    }

    /* Add missing keyword arguments (copy default values from kwdefs) */
    if (co->co_kwonlyargcount > 0) {
        Py_ssize_t missing = 0;
        for (i = co->co_argcount; i < total_args; i++) {
            PyObject *name;
            if (GETLOCAL(i) != NULL)
                continue;
            name = PyTuple_GET_ITEM(co->co_varnames, i);
            if (kwdefs != NULL) {
                PyObject *def = PyDict_GetItem(kwdefs, name);
                if (def) {
                    Py_INCREF(def);
                    SETLOCAL(i, def);
                    continue;
                }
            }
            missing++;
        }
        if (missing) {
            missing_arguments(co, missing, -1, fastlocals);
            goto fail;
        }
    }

    /* Allocate and initialize storage for cell vars, and copy free
       vars into frame. */
    for (i = 0; i < PyTuple_GET_SIZE(co->co_cellvars); ++i) {
        PyObject *c;
        Py_ssize_t arg;
        /* Possibly account for the cell variable being an argument. */
        if (co->co_cell2arg != NULL &&
            (arg = co->co_cell2arg[i]) != CO_CELL_NOT_AN_ARG) {
            c = PyCell_New(GETLOCAL(arg));
            /* Clear the local copy. */
            SETLOCAL(arg, NULL);
        }
        else {
            c = PyCell_New(NULL);
        }
        if (c == NULL)
            goto fail;
        SETLOCAL(co->co_nlocals + i, c);
    }

    /* Copy closure variables to free variables */
    for (i = 0; i < PyTuple_GET_SIZE(co->co_freevars); ++i) {
        PyObject *o = PyTuple_GET_ITEM(closure, i);
        Py_INCREF(o);
        freevars[PyTuple_GET_SIZE(co->co_cellvars) + i] = o;
    }

    /* Handle generator/coroutine/asynchronous generator */
    if (co->co_flags & (CO_GENERATOR | CO_COROUTINE | CO_ASYNC_GENERATOR)) {
        PyObject *gen;
        PyObject *coro_wrapper = tstate->coroutine_wrapper;
        int is_coro = co->co_flags & CO_COROUTINE;

        if (is_coro && tstate->in_coroutine_wrapper) {
            assert(coro_wrapper != NULL);
            PyErr_Format(PyExc_RuntimeError,
                         "coroutine wrapper %.200R attempted "
                         "to recursively wrap %.200R",
                         coro_wrapper,
                         co);
            goto fail;
        }

        /* Don't need to keep the reference to f_back, it will be set
         * when the generator is resumed. */
        Py_CLEAR(f->f_back);

        /* Create a new generator that owns the ready to run frame
         * and return that as the value. */
        if (is_coro) {
            gen = PyCoro_New(f, name, qualname);
        } else if (co->co_flags & CO_ASYNC_GENERATOR) {
            gen = PyAsyncGen_New(f, name, qualname);
        } else {
            gen = PyGen_NewWithQualName(f, name, qualname);
        }
        if (gen == NULL) {
            return NULL;
        }

        _PyObject_GC_TRACK(f);

        if (is_coro && coro_wrapper != NULL) {
            PyObject *wrapped;
            tstate->in_coroutine_wrapper = 1;
            wrapped = PyObject_CallFunction(coro_wrapper, "N", gen);
            tstate->in_coroutine_wrapper = 0;
            return wrapped;
        }

        return gen;
    }

    retval = PyEval_EvalFrameEx(f,0);

fail: /* Jump here from prelude on failure */

    /* decref'ing the frame can cause __del__ methods to get invoked,
       which can call back into Python.  While we're done with the
       current Python frame (f), the associated C stack is still in use,
       so recursion_depth must be boosted for the duration.
    */
    assert(tstate != NULL);
    if (Py_REFCNT(f) > 1) {
        Py_DECREF(f);
        _PyObject_GC_TRACK(f);
    }
    else {
        ++tstate->recursion_depth;
        Py_DECREF(f);
        --tstate->recursion_depth;
    }
    return retval;
}

PyObject *
PyEval_EvalCodeEx(PyObject *_co, PyObject *globals, PyObject *locals,
           PyObject **args, int argcount, PyObject **kws, int kwcount,
           PyObject **defs, int defcount, PyObject *kwdefs, PyObject *closure)
{
    return _PyEval_EvalCodeWithName(_co, globals, locals,
                                    args, argcount,
                                    kws, kws + 1, kwcount, 2,
                                    defs, defcount,
                                    kwdefs, closure,
                                    NULL, NULL);
}

static PyObject *
special_lookup(PyObject *o, _Py_Identifier *id)
{
    PyObject *res;
    res = _PyObject_LookupSpecial(o, id);
    if (res == NULL && !PyErr_Occurred()) {
        PyErr_SetObject(PyExc_AttributeError, id->object);
        return NULL;
    }
    return res;
}


/* These 3 functions deal with the exception state of generators. */

static void
save_exc_state(PyThreadState *tstate, PyFrameObject *f)
{
    PyObject *type, *value, *traceback;
    Py_XINCREF(tstate->exc_type);
    Py_XINCREF(tstate->exc_value);
    Py_XINCREF(tstate->exc_traceback);
    type = f->f_exc_type;
    value = f->f_exc_value;
    traceback = f->f_exc_traceback;
    f->f_exc_type = tstate->exc_type;
    f->f_exc_value = tstate->exc_value;
    f->f_exc_traceback = tstate->exc_traceback;
    Py_XDECREF(type);
    Py_XDECREF(value);
    Py_XDECREF(traceback);
}

static void
swap_exc_state(PyThreadState *tstate, PyFrameObject *f)
{
    PyObject *tmp;
    tmp = tstate->exc_type;
    tstate->exc_type = f->f_exc_type;
    f->f_exc_type = tmp;
    tmp = tstate->exc_value;
    tstate->exc_value = f->f_exc_value;
    f->f_exc_value = tmp;
    tmp = tstate->exc_traceback;
    tstate->exc_traceback = f->f_exc_traceback;
    f->f_exc_traceback = tmp;
}

static void
restore_and_clear_exc_state(PyThreadState *tstate, PyFrameObject *f)
{
    PyObject *type, *value, *tb;
    type = tstate->exc_type;
    value = tstate->exc_value;
    tb = tstate->exc_traceback;
    tstate->exc_type = f->f_exc_type;
    tstate->exc_value = f->f_exc_value;
    tstate->exc_traceback = f->f_exc_traceback;
    f->f_exc_type = NULL;
    f->f_exc_value = NULL;
    f->f_exc_traceback = NULL;
    Py_XDECREF(type);
    Py_XDECREF(value);
    Py_XDECREF(tb);
}


/* Logic for the raise statement (too complicated for inlining).
   This *consumes* a reference count to each of its arguments. */
static int
do_raise(PyObject *exc, PyObject *cause)
{
    PyObject *type = NULL, *value = NULL;

    if (exc == NULL) {
        /* Reraise */
        PyThreadState *tstate = PyThreadState_GET();
        PyObject *tb;
        type = tstate->exc_type;
        value = tstate->exc_value;
        tb = tstate->exc_traceback;
        if (type == Py_None || type == NULL) {
            PyErr_SetString(PyExc_RuntimeError,
                            "No active exception to reraise");
            return 0;
        }
        Py_XINCREF(type);
        Py_XINCREF(value);
        Py_XINCREF(tb);
        PyErr_Restore(type, value, tb);
        return 1;
    }

    /* We support the following forms of raise:
       raise
       raise <instance>
       raise <type> */

    if (PyExceptionClass_Check(exc)) {
        type = exc;
        value = _PyObject_CallNoArg(exc);
        if (value == NULL)
            goto raise_error;
        if (!PyExceptionInstance_Check(value)) {
            PyErr_Format(PyExc_TypeError,
                         "calling %R should have returned an instance of "
                         "BaseException, not %R",
                         type, Py_TYPE(value));
            goto raise_error;
        }
    }
    else if (PyExceptionInstance_Check(exc)) {
        value = exc;
        type = PyExceptionInstance_Class(exc);
        Py_INCREF(type);
    }
    else {
        /* Not something you can raise.  You get an exception
           anyway, just not what you specified :-) */
        Py_DECREF(exc);
        PyErr_SetString(PyExc_TypeError,
                        "exceptions must derive from BaseException");
        goto raise_error;
    }

    assert(type != NULL);
    assert(value != NULL);

    if (cause) {
        PyObject *fixed_cause;
        if (PyExceptionClass_Check(cause)) {
            fixed_cause = _PyObject_CallNoArg(cause);
            if (fixed_cause == NULL)
                goto raise_error;
            Py_DECREF(cause);
        }
        else if (PyExceptionInstance_Check(cause)) {
            fixed_cause = cause;
        }
        else if (cause == Py_None) {
            Py_DECREF(cause);
            fixed_cause = NULL;
        }
        else {
            PyErr_SetString(PyExc_TypeError,
                            "exception causes must derive from "
                            "BaseException");
            goto raise_error;
        }
        PyException_SetCause(value, fixed_cause);
    }

    PyErr_SetObject(type, value);
    /* PyErr_SetObject incref's its arguments */
    Py_DECREF(value);
    Py_DECREF(type);
    return 0;

raise_error:
    Py_XDECREF(value);
    Py_XDECREF(type);
    Py_XDECREF(cause);
    return 0;
}

/* Iterate v argcnt times and store the results on the stack (via decreasing
   sp).  Return 1 for success, 0 if error.

   If argcntafter == -1, do a simple unpack. If it is >= 0, do an unpack
   with a variable target.
*/

static int
unpack_iterable(PyObject *v, int argcnt, int argcntafter, PyObject **sp)
{
    int i = 0, j = 0;
    Py_ssize_t ll = 0;
    PyObject *it;  /* iter(v) */
    PyObject *w;
    PyObject *l = NULL; /* variable list */

    assert(v != NULL);

    it = PyObject_GetIter(v);
    if (it == NULL)
        goto Error;

    for (; i < argcnt; i++) {
        w = PyIter_Next(it);
        if (w == NULL) {
            /* Iterator done, via error or exhaustion. */
            if (!PyErr_Occurred()) {
                if (argcntafter == -1) {
                    PyErr_Format(PyExc_ValueError,
                        "not enough values to unpack (expected %d, got %d)",
                        argcnt, i);
                }
                else {
                    PyErr_Format(PyExc_ValueError,
                        "not enough values to unpack "
                        "(expected at least %d, got %d)",
                        argcnt + argcntafter, i);
                }
            }
            goto Error;
        }
        *--sp = w;
    }

    if (argcntafter == -1) {
        /* We better have exhausted the iterator now. */
        w = PyIter_Next(it);
        if (w == NULL) {
            if (PyErr_Occurred())
                goto Error;
            Py_DECREF(it);
            return 1;
        }
        Py_DECREF(w);
        PyErr_Format(PyExc_ValueError,
            "too many values to unpack (expected %d)",
            argcnt);
        goto Error;
    }

    l = PySequence_List(it);
    if (l == NULL)
        goto Error;
    *--sp = l;
    i++;

    ll = PyList_GET_SIZE(l);
    if (ll < argcntafter) {
        PyErr_Format(PyExc_ValueError,
            "not enough values to unpack (expected at least %d, got %zd)",
            argcnt + argcntafter, argcnt + ll);
        goto Error;
    }

    /* Pop the "after-variable" args off the list. */
    for (j = argcntafter; j > 0; j--, i++) {
        *--sp = PyList_GET_ITEM(l, ll - j);
    }
    /* Resize the list. */
    Py_SIZE(l) = ll - argcntafter;
    Py_DECREF(it);
    return 1;

Error:
    for (; i > 0; i--, sp++)
        Py_DECREF(*sp);
    Py_XDECREF(it);
    return 0;
}


#ifdef LLTRACE
static int
prtrace(PyObject *v, const char *str)
{
    printf("%s ", str);
    if (PyObject_Print(v, stdout, 0) != 0)
        PyErr_Clear(); /* Don't know what else to do */
    printf("\n");
    return 1;
}
#endif

static void
call_exc_trace(Py_tracefunc func, PyObject *self,
               PyThreadState *tstate, PyFrameObject *f)
{
    PyObject *type, *value, *traceback, *orig_traceback, *arg;
    int err;
    PyErr_Fetch(&type, &value, &orig_traceback);
    if (value == NULL) {
        value = Py_None;
        Py_INCREF(value);
    }
    PyErr_NormalizeException(&type, &value, &orig_traceback);
    traceback = (orig_traceback != NULL) ? orig_traceback : Py_None;
    arg = PyTuple_Pack(3, type, value, traceback);
    if (arg == NULL) {
        PyErr_Restore(type, value, orig_traceback);
        return;
    }
    err = call_trace(func, self, tstate, f, PyTrace_EXCEPTION, arg);
    Py_DECREF(arg);
    if (err == 0)
        PyErr_Restore(type, value, orig_traceback);
    else {
        Py_XDECREF(type);
        Py_XDECREF(value);
        Py_XDECREF(orig_traceback);
    }
}

static int
call_trace_protected(Py_tracefunc func, PyObject *obj,
                     PyThreadState *tstate, PyFrameObject *frame,
                     int what, PyObject *arg)
{
    PyObject *type, *value, *traceback;
    int err;
    PyErr_Fetch(&type, &value, &traceback);
    err = call_trace(func, obj, tstate, frame, what, arg);
    if (err == 0)
    {
        PyErr_Restore(type, value, traceback);
        return 0;
    }
    else {
        Py_XDECREF(type);
        Py_XDECREF(value);
        Py_XDECREF(traceback);
        return -1;
    }
}

static int
call_trace(Py_tracefunc func, PyObject *obj,
           PyThreadState *tstate, PyFrameObject *frame,
           int what, PyObject *arg)
{
    int result;
    if (tstate->tracing)
        return 0;
    tstate->tracing++;
    tstate->use_tracing = 0;
    result = func(obj, frame, what, arg);
    tstate->use_tracing = ((tstate->c_tracefunc != NULL)
                           || (tstate->c_profilefunc != NULL));
    tstate->tracing--;
    return result;
}

PyObject *
_PyEval_CallTracing(PyObject *func, PyObject *args)
{
    PyThreadState *tstate = PyThreadState_GET();
    int save_tracing = tstate->tracing;
    int save_use_tracing = tstate->use_tracing;
    PyObject *result;

    tstate->tracing = 0;
    tstate->use_tracing = ((tstate->c_tracefunc != NULL)
                           || (tstate->c_profilefunc != NULL));
    result = PyObject_Call(func, args, NULL);
    tstate->tracing = save_tracing;
    tstate->use_tracing = save_use_tracing;
    return result;
}

/* See Objects/lnotab_notes.txt for a description of how tracing works. */
static int
maybe_call_line_trace(Py_tracefunc func, PyObject *obj,
                      PyThreadState *tstate, PyFrameObject *frame,
                      int *instr_lb, int *instr_ub, int *instr_prev)
{
    int result = 0;
    int line = frame->f_lineno;

    /* If the last instruction executed isn't in the current
       instruction window, reset the window.
    */
    if (frame->f_lasti < *instr_lb || frame->f_lasti >= *instr_ub) {
        PyAddrPair bounds;
        line = _PyCode_CheckLineNumber(frame->f_code, frame->f_lasti,
                                       &bounds);
        *instr_lb = bounds.ap_lower;
        *instr_ub = bounds.ap_upper;
    }
    /* If the last instruction falls at the start of a line or if
       it represents a jump backwards, update the frame's line
       number and call the trace function. */
    if (frame->f_lasti == *instr_lb || frame->f_lasti < *instr_prev) {
        frame->f_lineno = line;
        result = call_trace(func, obj, tstate, frame, PyTrace_LINE, Py_None);
    }
    *instr_prev = frame->f_lasti;
    return result;
}

void
PyEval_SetProfile(Py_tracefunc func, PyObject *arg)
{
    PyThreadState *tstate = PyThreadState_GET();
    PyObject *temp = tstate->c_profileobj;
    Py_XINCREF(arg);
    tstate->c_profilefunc = NULL;
    tstate->c_profileobj = NULL;
    /* Must make sure that tracing is not ignored if 'temp' is freed */
    tstate->use_tracing = tstate->c_tracefunc != NULL;
    Py_XDECREF(temp);
    tstate->c_profilefunc = func;
    tstate->c_profileobj = arg;
    /* Flag that tracing or profiling is turned on */
    tstate->use_tracing = (func != NULL) || (tstate->c_tracefunc != NULL);
}

void
PyEval_SetTrace(Py_tracefunc func, PyObject *arg)
{
    PyThreadState *tstate = PyThreadState_GET();
    PyObject *temp = tstate->c_traceobj;
    _Py_TracingPossible += (func != NULL) - (tstate->c_tracefunc != NULL);
    Py_XINCREF(arg);
    tstate->c_tracefunc = NULL;
    tstate->c_traceobj = NULL;
    /* Must make sure that profiling is not ignored if 'temp' is freed */
    tstate->use_tracing = tstate->c_profilefunc != NULL;
    Py_XDECREF(temp);
    tstate->c_tracefunc = func;
    tstate->c_traceobj = arg;
    /* Flag that tracing or profiling is turned on */
    tstate->use_tracing = ((func != NULL)
                           || (tstate->c_profilefunc != NULL));
}

void
_PyEval_SetCoroutineWrapper(PyObject *wrapper)
{
    PyThreadState *tstate = PyThreadState_GET();

    Py_XINCREF(wrapper);
    Py_XSETREF(tstate->coroutine_wrapper, wrapper);
}

PyObject *
_PyEval_GetCoroutineWrapper(void)
{
    PyThreadState *tstate = PyThreadState_GET();
    return tstate->coroutine_wrapper;
}

void
_PyEval_SetAsyncGenFirstiter(PyObject *firstiter)
{
    PyThreadState *tstate = PyThreadState_GET();

    Py_XINCREF(firstiter);
    Py_XSETREF(tstate->async_gen_firstiter, firstiter);
}

PyObject *
_PyEval_GetAsyncGenFirstiter(void)
{
    PyThreadState *tstate = PyThreadState_GET();
    return tstate->async_gen_firstiter;
}

void
_PyEval_SetAsyncGenFinalizer(PyObject *finalizer)
{
    PyThreadState *tstate = PyThreadState_GET();

    Py_XINCREF(finalizer);
    Py_XSETREF(tstate->async_gen_finalizer, finalizer);
}

PyObject *
_PyEval_GetAsyncGenFinalizer(void)
{
    PyThreadState *tstate = PyThreadState_GET();
    return tstate->async_gen_finalizer;
}

PyObject *
PyEval_GetBuiltins(void)
{
    PyFrameObject *current_frame = PyEval_GetFrame();
    if (current_frame == NULL)
        return PyThreadState_GET()->interp->builtins;
    else
        return current_frame->f_builtins;
}

PyObject *
PyEval_GetLocals(void)
{
    PyFrameObject *current_frame = PyEval_GetFrame();
    if (current_frame == NULL) {
        PyErr_SetString(PyExc_SystemError, "frame does not exist");
        return NULL;
    }

    if (PyFrame_FastToLocalsWithError(current_frame) < 0)
        return NULL;

    assert(current_frame->f_locals != NULL);
    return current_frame->f_locals;
}

PyObject *
PyEval_GetGlobals(void)
{
    PyFrameObject *current_frame = PyEval_GetFrame();
    if (current_frame == NULL)
        return NULL;

    assert(current_frame->f_globals != NULL);
    return current_frame->f_globals;
}

PyFrameObject *
PyEval_GetFrame(void)
{
    PyThreadState *tstate = PyThreadState_GET();
    return _PyThreadState_GetFrame(tstate);
}

int
PyEval_MergeCompilerFlags(PyCompilerFlags *cf)
{
    PyFrameObject *current_frame = PyEval_GetFrame();
    int result = cf->cf_flags != 0;

    if (current_frame != NULL) {
        const int codeflags = current_frame->f_code->co_flags;
        const int compilerflags = codeflags & PyCF_MASK;
        if (compilerflags) {
            result = 1;
            cf->cf_flags |= compilerflags;
        }
#if 0 /* future keyword */
        if (codeflags & CO_GENERATOR_ALLOWED) {
            result = 1;
            cf->cf_flags |= CO_GENERATOR_ALLOWED;
        }
#endif
    }
    return result;
}


const char *
PyEval_GetFuncName(PyObject *func)
{
    if (PyMethod_Check(func))
        return PyEval_GetFuncName(PyMethod_GET_FUNCTION(func));
    else if (PyFunction_Check(func))
        return PyUnicode_AsUTF8(((PyFunctionObject*)func)->func_name);
    else if (PyCFunction_Check(func))
        return ((PyCFunctionObject*)func)->m_ml->ml_name;
    else
        return func->ob_type->tp_name;
}

const char *
PyEval_GetFuncDesc(PyObject *func)
{
    if (PyMethod_Check(func))
        return "()";
    else if (PyFunction_Check(func))
        return "()";
    else if (PyCFunction_Check(func))
        return "()";
    else
        return " object";
}

#define C_TRACE(x, call) \
if (tstate->use_tracing && tstate->c_profilefunc) { \
    if (call_trace(tstate->c_profilefunc, tstate->c_profileobj, \
        tstate, tstate->frame, \
        PyTrace_C_CALL, func)) { \
        x = NULL; \
    } \
    else { \
        x = call; \
        if (tstate->c_profilefunc != NULL) { \
            if (x == NULL) { \
                call_trace_protected(tstate->c_profilefunc, \
                    tstate->c_profileobj, \
                    tstate, tstate->frame, \
                    PyTrace_C_EXCEPTION, func); \
                /* XXX should pass (type, value, tb) */ \
            } else { \
                if (call_trace(tstate->c_profilefunc, \
                    tstate->c_profileobj, \
                    tstate, tstate->frame, \
                    PyTrace_C_RETURN, func)) { \
                    Py_DECREF(x); \
                    x = NULL; \
                } \
            } \
        } \
    } \
} else { \
    x = call; \
    }

/* Issue #29227: Inline call_function() into _PyEval_EvalFrameDefault()
   to reduce the stack consumption. */
Py_LOCAL_INLINE(PyObject *) _Py_HOT_FUNCTION
call_function(PyObject ***pp_stack, Py_ssize_t oparg, PyObject *kwnames)
{
    PyObject **pfunc = (*pp_stack) - oparg - 1;
    PyObject *func = *pfunc;
    PyObject *x, *w;
    Py_ssize_t nkwargs = (kwnames == NULL) ? 0 : PyTuple_GET_SIZE(kwnames);
    Py_ssize_t nargs = oparg - nkwargs;
    PyObject **stack = (*pp_stack) - nargs - nkwargs;

    /* Always dispatch PyCFunction first, because these are
       presumed to be the most frequent callable object.
    */
    if (PyCFunction_Check(func)) {
        PyThreadState *tstate = PyThreadState_GET();
        C_TRACE(x, _PyCFunction_FastCallKeywords(func, stack, nargs, kwnames));
    }
    else if (Py_TYPE(func) == &PyMethodDescr_Type) {
        PyThreadState *tstate = PyThreadState_GET();
        if (tstate->use_tracing && tstate->c_profilefunc) {
            // We need to create PyCFunctionObject for tracing.
            PyMethodDescrObject *descr = (PyMethodDescrObject*)func;
            func = PyCFunction_NewEx(descr->d_method, stack[0], NULL);
            if (func == NULL) {
                return NULL;
            }
            C_TRACE(x, _PyCFunction_FastCallKeywords(func, stack+1, nargs-1,
                                                     kwnames));
            Py_DECREF(func);
        }
        else {
            x = _PyMethodDescr_FastCallKeywords(func, stack, nargs, kwnames);
        }
    }
    else {
        if (PyMethod_Check(func) && PyMethod_GET_SELF(func) != NULL) {
            /* Optimize access to bound methods. Reuse the Python stack
               to pass 'self' as the first argument, replace 'func'
               with 'self'. It avoids the creation of a new temporary tuple
               for arguments (to replace func with self) when the method uses
               FASTCALL. */
            PyObject *self = PyMethod_GET_SELF(func);
            Py_INCREF(self);
            func = PyMethod_GET_FUNCTION(func);
            Py_INCREF(func);
            Py_SETREF(*pfunc, self);
            nargs++;
            stack--;
        }
        else {
            Py_INCREF(func);
        }

        if (PyFunction_Check(func)) {
            x = _PyFunction_FastCallKeywords(func, stack, nargs, kwnames);
        }
        else {
            x = _PyObject_FastCallKeywords(func, stack, nargs, kwnames);
        }
        Py_DECREF(func);
    }

    assert((x != NULL) ^ (PyErr_Occurred() != NULL));

    /* Clear the stack of the function object. */
    while ((*pp_stack) > pfunc) {
        w = EXT_POP(*pp_stack);
        Py_DECREF(w);
    }

    return x;
}

static PyObject *
do_call_core(PyObject *func, PyObject *callargs, PyObject *kwdict)
{
    if (PyCFunction_Check(func)) {
        PyObject *result;
        PyThreadState *tstate = PyThreadState_GET();
        C_TRACE(result, PyCFunction_Call(func, callargs, kwdict));
        return result;
    }
    else {
        return PyObject_Call(func, callargs, kwdict);
    }
}

/* Extract a slice index from a PyLong or an object with the
   nb_index slot defined, and store in *pi.
   Silently reduce values larger than PY_SSIZE_T_MAX to PY_SSIZE_T_MAX,
   and silently boost values less than PY_SSIZE_T_MIN to PY_SSIZE_T_MIN.
   Return 0 on error, 1 on success.
*/
int
_PyEval_SliceIndex(PyObject *v, Py_ssize_t *pi)
{
    if (v != Py_None) {
        Py_ssize_t x;
        if (PyIndex_Check(v)) {
            x = PyNumber_AsSsize_t(v, NULL);
            if (x == -1 && PyErr_Occurred())
                return 0;
        }
        else {
            PyErr_SetString(PyExc_TypeError,
                            "slice indices must be integers or "
                            "None or have an __index__ method");
            return 0;
        }
        *pi = x;
    }
    return 1;
}

int
_PyEval_SliceIndexNotNone(PyObject *v, Py_ssize_t *pi)
{
    Py_ssize_t x;
    if (PyIndex_Check(v)) {
        x = PyNumber_AsSsize_t(v, NULL);
        if (x == -1 && PyErr_Occurred())
            return 0;
    }
    else {
        PyErr_SetString(PyExc_TypeError,
                        "slice indices must be integers or "
                        "have an __index__ method");
        return 0;
    }
    *pi = x;
    return 1;
}


#define CANNOT_CATCH_MSG "catching classes that do not inherit from "\
                         "BaseException is not allowed"

static PyObject *
cmp_outcome(int op, PyObject *v, PyObject *w)
{
    int res = 0;
    switch (op) {
    case PyCmp_IS:
        res = (v == w);
        break;
    case PyCmp_IS_NOT:
        res = (v != w);
        break;
    case PyCmp_IN:
        res = PySequence_Contains(w, v);
        if (res < 0)
            return NULL;
        break;
    case PyCmp_NOT_IN:
        res = PySequence_Contains(w, v);
        if (res < 0)
            return NULL;
        res = !res;
        break;
    case PyCmp_EXC_MATCH:
        if (PyTuple_Check(w)) {
            Py_ssize_t i, length;
            length = PyTuple_Size(w);
            for (i = 0; i < length; i += 1) {
                PyObject *exc = PyTuple_GET_ITEM(w, i);
                if (!PyExceptionClass_Check(exc)) {
                    PyErr_SetString(PyExc_TypeError,
                                    CANNOT_CATCH_MSG);
                    return NULL;
                }
            }
        }
        else {
            if (!PyExceptionClass_Check(w)) {
                PyErr_SetString(PyExc_TypeError,
                                CANNOT_CATCH_MSG);
                return NULL;
            }
        }
        res = PyErr_GivenExceptionMatches(v, w);
        break;
    default:
        return PyObject_RichCompare(v, w, op);
    }
    v = res ? Py_True : Py_False;
    Py_INCREF(v);
    return v;
}

static PyObject *
import_name(PyFrameObject *f, PyObject *name, PyObject *fromlist, PyObject *level)
{
    _Py_IDENTIFIER(__import__);
    PyObject *import_func, *res;
    PyObject* stack[5];

    import_func = _PyDict_GetItemId(f->f_builtins, &PyId___import__);
    if (import_func == NULL) {
        PyErr_SetString(PyExc_ImportError, "__import__ not found");
        return NULL;
    }

    /* Fast path for not overloaded __import__. */
    if (import_func == PyThreadState_GET()->interp->import_func) {
        int ilevel = _PyLong_AsInt(level);
        if (ilevel == -1 && PyErr_Occurred()) {
            return NULL;
        }
        res = PyImport_ImportModuleLevelObject(
                        name,
                        f->f_globals,
                        f->f_locals == NULL ? Py_None : f->f_locals,
                        fromlist,
                        ilevel);
        return res;
    }

    Py_INCREF(import_func);

    stack[0] = name;
    stack[1] = f->f_globals;
    stack[2] = f->f_locals == NULL ? Py_None : f->f_locals;
    stack[3] = fromlist;
    stack[4] = level;
    res = _PyObject_FastCall(import_func, stack, 5);
    Py_DECREF(import_func);
    return res;
}

static PyObject *
import_from(PyObject *v, PyObject *name)
{
    PyObject *x;
    _Py_IDENTIFIER(__name__);
    PyObject *fullmodname, *pkgname, *pkgpath, *pkgname_or_unknown, *errmsg;

    x = PyObject_GetAttr(v, name);
    if (x != NULL || !PyErr_ExceptionMatches(PyExc_AttributeError))
        return x;
    /* Issue #17636: in case this failed because of a circular relative
       import, try to fallback on reading the module directly from
       sys.modules. */
    PyErr_Clear();
    pkgname = _PyObject_GetAttrId(v, &PyId___name__);
    if (pkgname == NULL) {
        goto error;
    }
    fullmodname = PyUnicode_FromFormat("%U.%U", pkgname, name);
    if (fullmodname == NULL) {
        Py_DECREF(pkgname);
        return NULL;
    }
    x = PyDict_GetItem(PyImport_GetModuleDict(), fullmodname);
    Py_DECREF(fullmodname);
    if (x == NULL) {
        goto error;
    }
    Py_DECREF(pkgname);
    Py_INCREF(x);
    return x;
 error:
    pkgpath = PyModule_GetFilenameObject(v);
    if (pkgname == NULL) {
        pkgname_or_unknown = PyUnicode_FromString("<unknown module name>");
        if (pkgname_or_unknown == NULL) {
            Py_XDECREF(pkgpath);
            return NULL;
        }
    } else {
        pkgname_or_unknown = pkgname;
    }

    if (pkgpath == NULL || !PyUnicode_Check(pkgpath)) {
        PyErr_Clear();
        errmsg = PyUnicode_FromFormat(
            "cannot import name %R from %R (unknown location)",
            name, pkgname_or_unknown
        );
        /* NULL check for errmsg done by PyErr_SetImportError. */
        PyErr_SetImportError(errmsg, pkgname, NULL);
    }
    else {
        errmsg = PyUnicode_FromFormat(
            "cannot import name %R from %R (%S)",
            name, pkgname_or_unknown, pkgpath
        );
        /* NULL check for errmsg done by PyErr_SetImportError. */
        PyErr_SetImportError(errmsg, pkgname, pkgpath);
    }

    Py_XDECREF(errmsg);
    Py_XDECREF(pkgname_or_unknown);
    Py_XDECREF(pkgpath);
    return NULL;
}

static int
import_all_from(PyObject *locals, PyObject *v)
{
    _Py_IDENTIFIER(__all__);
    _Py_IDENTIFIER(__dict__);
    PyObject *all = _PyObject_GetAttrId(v, &PyId___all__);
    PyObject *dict, *name, *value;
    int skip_leading_underscores = 0;
    int pos, err;

    if (all == NULL) {
        if (!PyErr_ExceptionMatches(PyExc_AttributeError))
            return -1; /* Unexpected error */
        PyErr_Clear();
        dict = _PyObject_GetAttrId(v, &PyId___dict__);
        if (dict == NULL) {
            if (!PyErr_ExceptionMatches(PyExc_AttributeError))
                return -1;
            PyErr_SetString(PyExc_ImportError,
            "from-import-* object has no __dict__ and no __all__");
            return -1;
        }
        all = PyMapping_Keys(dict);
        Py_DECREF(dict);
        if (all == NULL)
            return -1;
        skip_leading_underscores = 1;
    }

    for (pos = 0, err = 0; ; pos++) {
        name = PySequence_GetItem(all, pos);
        if (name == NULL) {
            if (!PyErr_ExceptionMatches(PyExc_IndexError))
                err = -1;
            else
                PyErr_Clear();
            break;
        }
        if (skip_leading_underscores &&
            PyUnicode_Check(name) &&
            PyUnicode_READY(name) != -1 &&
            PyUnicode_READ_CHAR(name, 0) == '_')
        {
            Py_DECREF(name);
            continue;
        }
        value = PyObject_GetAttr(v, name);
        if (value == NULL)
            err = -1;
        else if (PyDict_CheckExact(locals))
            err = PyDict_SetItem(locals, name, value);
        else
            err = PyObject_SetItem(locals, name, value);
        Py_DECREF(name);
        Py_XDECREF(value);
        if (err != 0)
            break;
    }
    Py_DECREF(all);
    return err;
}

static void
format_exc_check_arg(PyObject *exc, const char *format_str, PyObject *obj)
{
    const char *obj_str;

    if (!obj)
        return;

    obj_str = PyUnicode_AsUTF8(obj);
    if (!obj_str)
        return;

    PyErr_Format(exc, format_str, obj_str);
}

static void
format_exc_unbound(PyCodeObject *co, int oparg)
{
    PyObject *name;
    /* Don't stomp existing exception */
    if (PyErr_Occurred())
        return;
    if (oparg < PyTuple_GET_SIZE(co->co_cellvars)) {
        name = PyTuple_GET_ITEM(co->co_cellvars,
                                oparg);
        format_exc_check_arg(
            PyExc_UnboundLocalError,
            UNBOUNDLOCAL_ERROR_MSG,
            name);
    } else {
        name = PyTuple_GET_ITEM(co->co_freevars, oparg -
                                PyTuple_GET_SIZE(co->co_cellvars));
        format_exc_check_arg(PyExc_NameError,
                             UNBOUNDFREE_ERROR_MSG, name);
    }
}

static PyObject *
unicode_concatenate(PyObject *v, PyObject *w,
                    PyFrameObject *f, const _Py_CODEUNIT *next_instr)
{
    PyObject *res;
    if (Py_REFCNT(v) == 2) {
        /* In the common case, there are 2 references to the value
         * stored in 'variable' when the += is performed: one on the
         * value stack (in 'v') and one still stored in the
         * 'variable'.  We try to delete the variable now to reduce
         * the refcnt to 1.
         */
        int opcode, oparg;
        NEXTOPARG();
        switch (opcode) {
        case STORE_FAST:
        {
            PyObject **fastlocals = f->f_localsplus;
            if (GETLOCAL(oparg) == v)
                SETLOCAL(oparg, NULL);
            break;
        }
        case STORE_DEREF:
        {
            PyObject **freevars = (f->f_localsplus +
                                   f->f_code->co_nlocals);
            PyObject *c = freevars[oparg];
            if (PyCell_GET(c) ==  v) {
                PyCell_SET(c, NULL);
                Py_DECREF(v);
            }
            break;
        }
        case STORE_NAME:
        {
            PyObject *names = f->f_code->co_names;
            PyObject *name = GETITEM(names, oparg);
            PyObject *locals = f->f_locals;
            if (PyDict_CheckExact(locals) &&
                PyDict_GetItem(locals, name) == v) {
                if (PyDict_DelItem(locals, name) != 0) {
                    PyErr_Clear();
                }
            }
            break;
        }
        }
    }
    res = v;
    PyUnicode_Append(&res, w);
    return res;
}

#ifdef DYNAMIC_EXECUTION_PROFILE

static PyObject *
getarray(long a[256])
{
    int i;
    PyObject *l = PyList_New(256);
    if (l == NULL) return NULL;
    for (i = 0; i < 256; i++) {
        PyObject *x = PyLong_FromLong(a[i]);
        if (x == NULL) {
            Py_DECREF(l);
            return NULL;
        }
        PyList_SetItem(l, i, x);
    }
    for (i = 0; i < 256; i++)
        a[i] = 0;
    return l;
}

PyObject *
_Py_GetDXProfile(PyObject *self, PyObject *args)
{
#ifndef DXPAIRS
    return getarray(dxp);
#else
    int i;
    PyObject *l = PyList_New(257);
    if (l == NULL) return NULL;
    for (i = 0; i < 257; i++) {
        PyObject *x = getarray(dxpairs[i]);
        if (x == NULL) {
            Py_DECREF(l);
            return NULL;
        }
        PyList_SetItem(l, i, x);
    }
    return l;
#endif
}

#endif

Py_ssize_t
_PyEval_RequestCodeExtraIndex(freefunc free)
{
    PyInterpreterState *interp = PyThreadState_Get()->interp;
    Py_ssize_t new_index;

    if (interp->co_extra_user_count == MAX_CO_EXTRA_USERS - 1) {
        return -1;
    }
    new_index = interp->co_extra_user_count++;
    interp->co_extra_freefuncs[new_index] = free;
    return new_index;
}

static void
dtrace_function_entry(PyFrameObject *f)
{
    const char *filename;
    const char *funcname;
    int lineno;

    filename = PyUnicode_AsUTF8(f->f_code->co_filename);
    funcname = PyUnicode_AsUTF8(f->f_code->co_name);
    lineno = PyCode_Addr2Line(f->f_code, f->f_lasti);

    PyDTrace_FUNCTION_ENTRY(filename, funcname, lineno);
}

static void
dtrace_function_return(PyFrameObject *f)
{
    const char *filename;
    const char *funcname;
    int lineno;

    filename = PyUnicode_AsUTF8(f->f_code->co_filename);
    funcname = PyUnicode_AsUTF8(f->f_code->co_name);
    lineno = PyCode_Addr2Line(f->f_code, f->f_lasti);

    PyDTrace_FUNCTION_RETURN(filename, funcname, lineno);
}

/* DTrace equivalent of maybe_call_line_trace. */
static void
maybe_dtrace_line(PyFrameObject *frame,
                  int *instr_lb, int *instr_ub, int *instr_prev)
{
    int line = frame->f_lineno;
    const char *co_filename, *co_name;

    /* If the last instruction executed isn't in the current
       instruction window, reset the window.
    */
    if (frame->f_lasti < *instr_lb || frame->f_lasti >= *instr_ub) {
        PyAddrPair bounds;
        line = _PyCode_CheckLineNumber(frame->f_code, frame->f_lasti,
                                       &bounds);
        *instr_lb = bounds.ap_lower;
        *instr_ub = bounds.ap_upper;
    }
    /* If the last instruction falls at the start of a line or if
       it represents a jump backwards, update the frame's line
       number and call the trace function. */
    if (frame->f_lasti == *instr_lb || frame->f_lasti < *instr_prev) {
        frame->f_lineno = line;
        co_filename = PyUnicode_AsUTF8(frame->f_code->co_filename);
        if (!co_filename)
            co_filename = "?";
        co_name = PyUnicode_AsUTF8(frame->f_code->co_name);
        if (!co_name)
            co_name = "?";
        PyDTrace_LINE(co_filename, co_name, line);
    }
    *instr_prev = frame->f_lasti;
}<|MERGE_RESOLUTION|>--- conflicted
+++ resolved
@@ -394,15 +394,6 @@
     return result;
 }
 
-void
-_PyEval_SignalReceived(void)
-{
-    /* bpo-30703: Function called when the C signal handler of Python gets a
-       signal. We cannot queue a callback using Py_AddPendingCall() since this
-       function is not reentrant (uses a lock and a list). */
-    SIGNAL_PENDING_CALLS();
-}
-
 int
 Py_MakePendingCalls(void)
 {
@@ -426,16 +417,6 @@
     if (busy)
         return 0;
     busy = 1;
-<<<<<<< HEAD
-
-    /* Python signal handler doesn't really queue a callback: it only signals
-       that a signal was received, see _PyEval_SignalReceived(). */
-    UNSIGNAL_PENDING_CALLS();
-    if (PyErr_CheckSignals() < 0) {
-        SIGNAL_PENDING_CALLS();
-        r = -1;
-        goto end;
-=======
     /* unsignal before starting to call callbacks, so that any callback
        added in-between re-signals */
     UNSIGNAL_PENDING_CALLS();
@@ -444,7 +425,6 @@
        that a signal was received, see _PyEval_SignalReceived(). */
     if (PyErr_CheckSignals() < 0) {
         goto error;
->>>>>>> 18974c35
     }
 
     /* perform a bounded number of calls, in case of recursion */
@@ -469,19 +449,10 @@
             break;
         r = func(arg);
         if (r) {
-<<<<<<< HEAD
-            SIGNAL_PENDING_CALLS();
-            break;
-        }
-    }
-
-end:
-=======
             goto error;
         }
     }
 
->>>>>>> 18974c35
     busy = 0;
     return r;
 
