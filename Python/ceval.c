--- conflicted
+++ resolved
@@ -62,7 +62,6 @@
      * unwinding.  In that situation we can skip some of the normal unwinding
      * machinery.
      */
-<<<<<<< HEAD
     if (tstate->tracing) {
         return false;
     }
@@ -70,9 +69,7 @@
         return false;
     }
     return tstate->interp->monitors.tools[PY_MONITORING_EVENT_PY_UNWIND] == 0;
-=======
     return !tstate->cframe->use_tracing;
->>>>>>> b2ffe6e9
 }
 
 /* ======================== Firmament2 source scope ======================== */
