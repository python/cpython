--- conflicted
+++ resolved
@@ -2028,16 +2028,10 @@
             PyObject *right = TOP();
             DEOPT_IF(!PyUnicode_CheckExact(left), BINARY_OP);
             DEOPT_IF(Py_TYPE(right) != Py_TYPE(left), BINARY_OP);
-<<<<<<< HEAD
-            assert(_Py_OPCODE(*next_instr) == STORE_FAST ||
-                   _Py_OPCODE(*next_instr) == STORE_FAST__LOAD_FAST);
-            int next_oparg = _Py_OPARG(*next_instr);
-=======
-            DEOPT_IF(Py_REFCNT(left) != 2, BINARY_OP);
             _Py_CODEUNIT true_next = next_instr[INLINE_CACHE_ENTRIES_BINARY_OP];
             int next_oparg = _Py_OPARG(true_next);
-            assert(_Py_OPCODE(true_next) == STORE_FAST);
->>>>>>> 2153daf0
+            assert(_Py_OPCODE(true_next) == STORE_FAST ||
+                   _Py_OPCODE(true_next) == STORE_FAST__LOAD_FAST);
             /* In the common case, there are 2 references to the value
             * stored in 'variable' when the v = v + ... is performed: one
             * on the value stack (in 'v') and one still stored in the
@@ -5415,11 +5409,7 @@
                 PyObject *lhs = SECOND();
                 PyObject *rhs = TOP();
                 next_instr--;
-<<<<<<< HEAD
-                _Py_Specialize_BinaryOp(lhs, rhs, next_instr, cache, &GETLOCAL(0));
-=======
-                _Py_Specialize_BinaryOp(lhs, rhs, next_instr, oparg);
->>>>>>> 2153daf0
+                _Py_Specialize_BinaryOp(lhs, rhs, next_instr, oparg, &GETLOCAL(0));
                 DISPATCH();
             }
             else {
