--- conflicted
+++ resolved
@@ -880,19 +880,12 @@
     stack_pointer = _PyFrame_GetStackPointer(frame);
 
 #ifdef LLTRACE
-<<<<<<< HEAD
     {
-        int lltrace = maybe_lltrace_resume_frame(frame, &entry_frame,
-                                                     GLOBALS());
+        int lltrace = maybe_lltrace_resume_frame(frame, GLOBALS());
         FT_ATOMIC_STORE_UINT8_RELAXED(frame->lltrace, (uint8_t)lltrace);
         if (lltrace < 0) {
             goto exit_unwind;
         }
-=======
-    lltrace = maybe_lltrace_resume_frame(frame, GLOBALS());
-    if (lltrace < 0) {
-        goto exit_unwind;
->>>>>>> f5b6356a
     }
 #endif
 
