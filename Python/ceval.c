--- conflicted
+++ resolved
@@ -81,12 +81,7 @@
 static void format_exc_check_arg(PyThreadState *, PyObject *, const char *, PyObject *);
 static void format_exc_unbound(PyThreadState *tstate, PyCodeObject *co, int oparg);
 static PyObject * unicode_concatenate(PyThreadState *, PyObject *, PyObject *,
-<<<<<<< HEAD
                                       _PyFrame *, const _Py_CODEUNIT *);
-static PyObject * special_lookup(PyThreadState *, PyObject *, _Py_Identifier *);
-=======
-                                      PyFrameObject *, const _Py_CODEUNIT *);
->>>>>>> 6bd3ecfc
 static int check_args_iterable(PyThreadState *, PyObject *func, PyObject *vararg);
 static void format_kwargs_error(PyThreadState *, PyObject *func, PyObject *kwargs);
 static void format_awaitable_error(PyThreadState *, PyTypeObject *, int, int);
