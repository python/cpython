--- conflicted
+++ resolved
@@ -4854,12 +4854,11 @@
             goto start_frame;
         }
 
-<<<<<<< HEAD
-        TARGET(CALL_FUNCTION_TYPE_1) {
+        TARGET(CALL_NO_KW_TYPE_1) {
             assert(GET_CACHE()->adaptive.original_oparg == 1);
             PyObject *obj = TOP();
             PyObject *callable = SECOND();
-            DEOPT_IF(callable != (PyObject *)&PyType_Type, CALL_FUNCTION);
+            DEOPT_IF(callable != (PyObject *)&PyType_Type, CALL_NO_KW);
             PyObject *res = Py_NewRef(Py_TYPE(obj));
             STACK_SHRINK(1);
             Py_DECREF(callable);
@@ -4868,14 +4867,14 @@
             DISPATCH();
         }
 
-        TARGET(CALL_FUNCTION_BUILTIN_CLASS_1) {
+        TARGET(CALL_NO_KW_BUILTIN_CLASS_1) {
             SpecializedCacheEntry *caches = GET_CACHE();
             _PyAdaptiveEntry *cache0 = &caches[0].adaptive;
             assert(cache0->original_oparg == 1);
             PyObject *callable = SECOND();
             PyObject *arg = TOP();
             PyTypeObject *tp = Py_TYPE(callable);
-            DEOPT_IF(tp->tp_version_tag != cache0->version, CALL_FUNCTION);
+            DEOPT_IF(tp->tp_version_tag != cache0->version, CALL_NO_KW);
             STACK_SHRINK(1);
             PyObject *res = tp->tp_vectorcall((PyObject *)tp, stack_pointer, 1, NULL);
             SET_TOP(res);
@@ -4887,10 +4886,7 @@
             DISPATCH();
         }
 
-        TARGET(CALL_FUNCTION_BUILTIN_O) {
-=======
         TARGET(CALL_NO_KW_BUILTIN_O) {
->>>>>>> f025ae63
             assert(cframe.use_tracing == 0);
             assert(STACK_ADJUST_IS_RESET);
             /* Builtin METH_O functions */
