
/* Execute compiled code */

/* XXX TO DO:
   XXX speed up searching for keywords by using a dictionary
   XXX document it!
   */

/* enable more aggressive intra-module optimizations, where available */
#define PY_LOCAL_AGGRESSIVE

#include "Python.h"
#include "pycore_call.h"
#include "pycore_ceval.h"
#include "pycore_code.h"
#include "pycore_object.h"
#include "pycore_pyerrors.h"
#include "pycore_pylifecycle.h"
#include "pycore_pystate.h"
#include "pycore_tupleobject.h"

#include "code.h"
#include "dictobject.h"
#include "frameobject.h"
#include "opcode.h"
#include "pydtrace.h"
#include "setobject.h"
#include "structmember.h"

#include <ctype.h>

#ifdef Py_DEBUG
/* For debugging the interpreter: */
#define LLTRACE  1      /* Low-level trace feature */
#define CHECKEXC 1      /* Double-check exception checking */
#endif

#if !defined(Py_BUILD_CORE)
#  error "ceval.c must be build with Py_BUILD_CORE define for best performance"
#endif


/* Forward declarations */
Py_LOCAL_INLINE(PyObject *) call_function(
    PyThreadState *tstate, PyObject ***pp_stack,
    Py_ssize_t oparg, PyObject *kwnames);
static PyObject * do_call_core(
    PyThreadState *tstate, PyObject *func,
    PyObject *callargs, PyObject *kwdict);

#ifdef LLTRACE
static int lltrace;
static int prtrace(PyThreadState *, PyObject *, const char *);
#endif
static int call_trace(Py_tracefunc, PyObject *,
                      PyThreadState *, PyFrameObject *,
                      int, PyObject *);
static int call_trace_protected(Py_tracefunc, PyObject *,
                                PyThreadState *, PyFrameObject *,
                                int, PyObject *);
static void call_exc_trace(Py_tracefunc, PyObject *,
                           PyThreadState *, PyFrameObject *);
static int maybe_call_line_trace(Py_tracefunc, PyObject *,
                                 PyThreadState *, PyFrameObject *,
                                 int *, int *, int *);
static void maybe_dtrace_line(PyFrameObject *, int *, int *, int *);
static void dtrace_function_entry(PyFrameObject *);
static void dtrace_function_return(PyFrameObject *);

static PyObject * cmp_outcome(PyThreadState *, int, PyObject *, PyObject *);
static PyObject * import_name(PyThreadState *, PyFrameObject *,
                              PyObject *, PyObject *, PyObject *);
static PyObject * import_from(PyThreadState *, PyObject *, PyObject *);
static int import_all_from(PyThreadState *, PyObject *, PyObject *);
static void format_exc_check_arg(PyThreadState *, PyObject *, const char *, PyObject *);
static void format_exc_unbound(PyThreadState *tstate, PyCodeObject *co, int oparg);
static PyObject * unicode_concatenate(PyThreadState *, PyObject *, PyObject *,
                                      PyFrameObject *, const _Py_CODEUNIT *);
static PyObject * special_lookup(PyThreadState *, PyObject *, _Py_Identifier *);
static int check_args_iterable(PyThreadState *, PyObject *func, PyObject *vararg);
static void format_kwargs_error(PyThreadState *, PyObject *func, PyObject *kwargs);
static void format_awaitable_error(PyThreadState *, PyTypeObject *, int, int);

#define NAME_ERROR_MSG \
    "name '%.200s' is not defined"
#define UNBOUNDLOCAL_ERROR_MSG \
    "local variable '%.200s' referenced before assignment"
#define UNBOUNDFREE_ERROR_MSG \
    "free variable '%.200s' referenced before assignment" \
    " in enclosing scope"

/* Dynamic execution profile */
#ifdef DYNAMIC_EXECUTION_PROFILE
#ifdef DXPAIRS
static long dxpairs[257][256];
#define dxp dxpairs[256]
#else
static long dxp[256];
#endif
#endif

/* per opcode cache */
#ifdef Py_DEBUG
// --with-pydebug is used to find memory leak.  opcache makes it harder.
// So we disable opcache when Py_DEBUG is defined.
// See bpo-37146
#define OPCACHE_MIN_RUNS 0  /* disable opcache */
#else
#define OPCACHE_MIN_RUNS 1024  /* create opcache when code executed this time */
#endif
#define OPCACHE_STATS 0  /* Enable stats */

#if OPCACHE_STATS
static size_t opcache_code_objects = 0;
static size_t opcache_code_objects_extra_mem = 0;

static size_t opcache_global_opts = 0;
static size_t opcache_global_hits = 0;
static size_t opcache_global_misses = 0;
#endif

#define GIL_REQUEST _Py_atomic_load_relaxed(&ceval->gil_drop_request)

/* This can set eval_breaker to 0 even though gil_drop_request became
   1.  We believe this is all right because the eval loop will release
   the GIL eventually anyway. */
#define COMPUTE_EVAL_BREAKER(ceval) \
    _Py_atomic_store_relaxed( \
        &(ceval)->eval_breaker, \
        GIL_REQUEST | \
        _Py_atomic_load_relaxed(&(ceval)->signals_pending) | \
        _Py_atomic_load_relaxed(&(ceval)->pending.calls_to_do) | \
        (ceval)->pending.async_exc)

#define SET_GIL_DROP_REQUEST(ceval) \
    do { \
        _Py_atomic_store_relaxed(&(ceval)->gil_drop_request, 1); \
        _Py_atomic_store_relaxed(&(ceval)->eval_breaker, 1); \
    } while (0)

#define RESET_GIL_DROP_REQUEST(ceval) \
    do { \
        _Py_atomic_store_relaxed(&(ceval)->gil_drop_request, 0); \
        COMPUTE_EVAL_BREAKER(ceval); \
    } while (0)

/* Pending calls are only modified under pending_lock */
#define SIGNAL_PENDING_CALLS(ceval) \
    do { \
        _Py_atomic_store_relaxed(&(ceval)->pending.calls_to_do, 1); \
        _Py_atomic_store_relaxed(&(ceval)->eval_breaker, 1); \
    } while (0)

#define UNSIGNAL_PENDING_CALLS(ceval) \
    do { \
        _Py_atomic_store_relaxed(&(ceval)->pending.calls_to_do, 0); \
        COMPUTE_EVAL_BREAKER(ceval); \
    } while (0)

#define SIGNAL_PENDING_SIGNALS(ceval) \
    do { \
        _Py_atomic_store_relaxed(&(ceval)->signals_pending, 1); \
        _Py_atomic_store_relaxed(&(ceval)->eval_breaker, 1); \
    } while (0)

#define UNSIGNAL_PENDING_SIGNALS(ceval) \
    do { \
        _Py_atomic_store_relaxed(&(ceval)->signals_pending, 0); \
        COMPUTE_EVAL_BREAKER(ceval); \
    } while (0)

#define SIGNAL_ASYNC_EXC(ceval) \
    do { \
        (ceval)->pending.async_exc = 1; \
        _Py_atomic_store_relaxed(&(ceval)->eval_breaker, 1); \
    } while (0)

#define UNSIGNAL_ASYNC_EXC(ceval) \
    do { \
        (ceval)->pending.async_exc = 0; \
        COMPUTE_EVAL_BREAKER(ceval); \
    } while (0)


#ifdef HAVE_ERRNO_H
#include <errno.h>
#endif
#include "pythread.h"
#include "ceval_gil.h"

int
PyEval_ThreadsInitialized(void)
{
    _PyRuntimeState *runtime = &_PyRuntime;
    return gil_created(&runtime->ceval.gil);
}

void
PyEval_InitThreads(void)
{
    _PyRuntimeState *runtime = &_PyRuntime;
    struct _ceval_runtime_state *ceval = &runtime->ceval;
    struct _gil_runtime_state *gil = &ceval->gil;
    if (gil_created(gil)) {
        return;
    }

    PyThread_init_thread();
    create_gil(gil);
    PyThreadState *tstate = _PyRuntimeState_GetThreadState(runtime);
    take_gil(ceval, tstate);

    struct _pending_calls *pending = &ceval->pending;
    pending->lock = PyThread_allocate_lock();
    if (pending->lock == NULL) {
        Py_FatalError("Can't initialize threads for pending calls");
    }
}

void
_PyEval_FiniThreads(struct _ceval_runtime_state *ceval)
{
    struct _gil_runtime_state *gil = &ceval->gil;
    if (!gil_created(gil)) {
        return;
    }

    destroy_gil(gil);
    assert(!gil_created(gil));

    struct _pending_calls *pending = &ceval->pending;
    if (pending->lock != NULL) {
        PyThread_free_lock(pending->lock);
        pending->lock = NULL;
    }
}

static inline void
exit_thread_if_finalizing(PyThreadState *tstate)
{
    _PyRuntimeState *runtime = tstate->interp->runtime;
    /* _Py_Finalizing is protected by the GIL */
    if (runtime->finalizing != NULL && !_Py_CURRENTLY_FINALIZING(runtime, tstate)) {
        drop_gil(&runtime->ceval, tstate);
        PyThread_exit_thread();
    }
}

void
_PyEval_Fini(void)
{
#if OPCACHE_STATS
    fprintf(stderr, "-- Opcode cache number of objects  = %zd\n",
            opcache_code_objects);

    fprintf(stderr, "-- Opcode cache total extra mem    = %zd\n",
            opcache_code_objects_extra_mem);

    fprintf(stderr, "\n");

    fprintf(stderr, "-- Opcode cache LOAD_GLOBAL hits   = %zd (%d%%)\n",
            opcache_global_hits,
            (int) (100.0 * opcache_global_hits /
                (opcache_global_hits + opcache_global_misses)));

    fprintf(stderr, "-- Opcode cache LOAD_GLOBAL misses = %zd (%d%%)\n",
            opcache_global_misses,
            (int) (100.0 * opcache_global_misses /
                (opcache_global_hits + opcache_global_misses)));

    fprintf(stderr, "-- Opcode cache LOAD_GLOBAL opts   = %zd\n",
            opcache_global_opts);

    fprintf(stderr, "\n");
#endif
}

void
PyEval_AcquireLock(void)
{
    _PyRuntimeState *runtime = &_PyRuntime;
    struct _ceval_runtime_state *ceval = &runtime->ceval;
    PyThreadState *tstate = _PyRuntimeState_GetThreadState(runtime);
    if (tstate == NULL) {
        Py_FatalError("PyEval_AcquireLock: current thread state is NULL");
    }
    take_gil(ceval, tstate);
    exit_thread_if_finalizing(tstate);
}

void
PyEval_ReleaseLock(void)
{
    _PyRuntimeState *runtime = &_PyRuntime;
    PyThreadState *tstate = _PyRuntimeState_GetThreadState(runtime);
    /* This function must succeed when the current thread state is NULL.
       We therefore avoid PyThreadState_Get() which dumps a fatal error
       in debug mode.
    */
    drop_gil(&runtime->ceval, tstate);
}

void
PyEval_AcquireThread(PyThreadState *tstate)
{
    if (tstate == NULL) {
        Py_FatalError("PyEval_AcquireThread: NULL new thread state");
    }

    _PyRuntimeState *runtime = tstate->interp->runtime;
    struct _ceval_runtime_state *ceval = &runtime->ceval;

    /* Check someone has called PyEval_InitThreads() to create the lock */
    assert(gil_created(&ceval->gil));
    take_gil(ceval, tstate);
    exit_thread_if_finalizing(tstate);
    if (_PyThreadState_Swap(&runtime->gilstate, tstate) != NULL) {
        Py_FatalError("PyEval_AcquireThread: non-NULL old thread state");
    }
}

void
PyEval_ReleaseThread(PyThreadState *tstate)
{
    if (tstate == NULL) {
        Py_FatalError("PyEval_ReleaseThread: NULL thread state");
    }

    _PyRuntimeState *runtime = tstate->interp->runtime;
    PyThreadState *new_tstate = _PyThreadState_Swap(&runtime->gilstate, NULL);
    if (new_tstate != tstate) {
        Py_FatalError("PyEval_ReleaseThread: wrong thread state");
    }
    drop_gil(&runtime->ceval, tstate);
}

/* This function is called from PyOS_AfterFork_Child to destroy all threads
 * which are not running in the child process, and clear internal locks
 * which might be held by those threads.
 */

void
_PyEval_ReInitThreads(_PyRuntimeState *runtime)
{
    struct _ceval_runtime_state *ceval = &runtime->ceval;
    if (!gil_created(&ceval->gil)) {
        return;
    }
    recreate_gil(&ceval->gil);
    PyThreadState *current_tstate = _PyRuntimeState_GetThreadState(runtime);
    take_gil(ceval, current_tstate);

    struct _pending_calls *pending = &ceval->pending;
    pending->lock = PyThread_allocate_lock();
    if (pending->lock == NULL) {
        Py_FatalError("Can't initialize threads for pending calls");
    }

    /* Destroy all threads except the current one */
    _PyThreadState_DeleteExcept(runtime, current_tstate);
}

/* This function is used to signal that async exceptions are waiting to be
   raised. */

void
_PyEval_SignalAsyncExc(struct _ceval_runtime_state *ceval)
{
    SIGNAL_ASYNC_EXC(ceval);
}

PyThreadState *
PyEval_SaveThread(void)
{
    _PyRuntimeState *runtime = &_PyRuntime;
    struct _ceval_runtime_state *ceval = &runtime->ceval;
    PyThreadState *tstate = _PyThreadState_Swap(&runtime->gilstate, NULL);
    if (tstate == NULL) {
        Py_FatalError("PyEval_SaveThread: NULL tstate");
    }
    assert(gil_created(&ceval->gil));
    drop_gil(ceval, tstate);
    return tstate;
}

void
PyEval_RestoreThread(PyThreadState *tstate)
{
    _PyRuntimeState *runtime = tstate->interp->runtime;
    struct _ceval_runtime_state *ceval = &runtime->ceval;

    if (tstate == NULL) {
        Py_FatalError("PyEval_RestoreThread: NULL tstate");
    }
    assert(gil_created(&ceval->gil));

    int err = errno;
    take_gil(ceval, tstate);
    exit_thread_if_finalizing(tstate);
    errno = err;

    _PyThreadState_Swap(&runtime->gilstate, tstate);
}


/* Mechanism whereby asynchronously executing callbacks (e.g. UNIX
   signal handlers or Mac I/O completion routines) can schedule calls
   to a function to be called synchronously.
   The synchronous function is called with one void* argument.
   It should return 0 for success or -1 for failure -- failure should
   be accompanied by an exception.

   If registry succeeds, the registry function returns 0; if it fails
   (e.g. due to too many pending calls) it returns -1 (without setting
   an exception condition).

   Note that because registry may occur from within signal handlers,
   or other asynchronous events, calling malloc() is unsafe!

   Any thread can schedule pending calls, but only the main thread
   will execute them.
   There is no facility to schedule calls to a particular thread, but
   that should be easy to change, should that ever be required.  In
   that case, the static variables here should go into the python
   threadstate.
*/

void
_PyEval_SignalReceived(struct _ceval_runtime_state *ceval)
{
    /* bpo-30703: Function called when the C signal handler of Python gets a
       signal. We cannot queue a callback using Py_AddPendingCall() since
       that function is not async-signal-safe. */
    SIGNAL_PENDING_SIGNALS(ceval);
}

/* Push one item onto the queue while holding the lock. */
static int
_push_pending_call(struct _pending_calls *pending,
                   int (*func)(void *), void *arg)
{
    int i = pending->last;
    int j = (i + 1) % NPENDINGCALLS;
    if (j == pending->first) {
        return -1; /* Queue full */
    }
    pending->calls[i].func = func;
    pending->calls[i].arg = arg;
    pending->last = j;
    return 0;
}

/* Pop one item off the queue while holding the lock. */
static void
_pop_pending_call(struct _pending_calls *pending,
                  int (**func)(void *), void **arg)
{
    int i = pending->first;
    if (i == pending->last) {
        return; /* Queue empty */
    }

    *func = pending->calls[i].func;
    *arg = pending->calls[i].arg;
    pending->first = (i + 1) % NPENDINGCALLS;
}

/* This implementation is thread-safe.  It allows
   scheduling to be made from any thread, and even from an executing
   callback.
 */

int
_PyEval_AddPendingCall(PyThreadState *tstate,
                       struct _ceval_runtime_state *ceval,
                       int (*func)(void *), void *arg)
{
    struct _pending_calls *pending = &ceval->pending;

    PyThread_acquire_lock(pending->lock, WAIT_LOCK);
    if (pending->finishing) {
        PyThread_release_lock(pending->lock);

        PyObject *exc, *val, *tb;
        _PyErr_Fetch(tstate, &exc, &val, &tb);
        _PyErr_SetString(tstate, PyExc_SystemError,
                        "Py_AddPendingCall: cannot add pending calls "
                        "(Python shutting down)");
        _PyErr_Print(tstate);
        _PyErr_Restore(tstate, exc, val, tb);
        return -1;
    }
    int result = _push_pending_call(pending, func, arg);
    PyThread_release_lock(pending->lock);

    /* signal main loop */
    SIGNAL_PENDING_CALLS(ceval);
    return result;
}

int
Py_AddPendingCall(int (*func)(void *), void *arg)
{
    _PyRuntimeState *runtime = &_PyRuntime;
    PyThreadState *tstate = _PyRuntimeState_GetThreadState(runtime);
    return _PyEval_AddPendingCall(tstate, &runtime->ceval, func, arg);
}

static int
handle_signals(_PyRuntimeState *runtime)
{
    /* Only handle signals on main thread.  PyEval_InitThreads must
     * have been called already.
     */
    if (PyThread_get_thread_ident() != runtime->main_thread) {
        return 0;
    }
    /*
     * Ensure that the thread isn't currently running some other
     * interpreter.
     */
    PyInterpreterState *interp = _PyRuntimeState_GetThreadState(runtime)->interp;
    if (interp != runtime->interpreters.main) {
        return 0;
    }

    struct _ceval_runtime_state *ceval = &runtime->ceval;
    UNSIGNAL_PENDING_SIGNALS(ceval);
    if (_PyErr_CheckSignals() < 0) {
        SIGNAL_PENDING_SIGNALS(ceval); /* We're not done yet */
        return -1;
    }
    return 0;
}

static int
make_pending_calls(_PyRuntimeState *runtime)
{
    static int busy = 0;

    /* only service pending calls on main thread */
    if (PyThread_get_thread_ident() != runtime->main_thread) {
        return 0;
    }

    /* don't perform recursive pending calls */
    if (busy) {
        return 0;
    }
    busy = 1;
    struct _ceval_runtime_state *ceval = &runtime->ceval;
    /* unsignal before starting to call callbacks, so that any callback
       added in-between re-signals */
    UNSIGNAL_PENDING_CALLS(ceval);
    int res = 0;

    /* perform a bounded number of calls, in case of recursion */
    struct _pending_calls *pending = &ceval->pending;
    for (int i=0; i<NPENDINGCALLS; i++) {
        int (*func)(void *) = NULL;
        void *arg = NULL;

        /* pop one item off the queue while holding the lock */
        PyThread_acquire_lock(pending->lock, WAIT_LOCK);
        _pop_pending_call(pending, &func, &arg);
        PyThread_release_lock(pending->lock);

        /* having released the lock, perform the callback */
        if (func == NULL) {
            break;
        }
        res = func(arg);
        if (res) {
            goto error;
        }
    }

    busy = 0;
    return res;

error:
    busy = 0;
    SIGNAL_PENDING_CALLS(ceval);
    return res;
}

void
_Py_FinishPendingCalls(_PyRuntimeState *runtime)
{
    assert(PyGILState_Check());

    PyThreadState *tstate = _PyRuntimeState_GetThreadState(runtime);
    struct _pending_calls *pending = &runtime->ceval.pending;

    PyThread_acquire_lock(pending->lock, WAIT_LOCK);
    pending->finishing = 1;
    PyThread_release_lock(pending->lock);

    if (!_Py_atomic_load_relaxed(&(pending->calls_to_do))) {
        return;
    }

    if (make_pending_calls(runtime) < 0) {
        PyObject *exc, *val, *tb;
        _PyErr_Fetch(tstate, &exc, &val, &tb);
        PyErr_BadInternalCall();
        _PyErr_ChainExceptions(exc, val, tb);
        _PyErr_Print(tstate);
    }
}

/* Py_MakePendingCalls() is a simple wrapper for the sake
   of backward-compatibility. */
int
Py_MakePendingCalls(void)
{
    assert(PyGILState_Check());

    /* Python signal handler doesn't really queue a callback: it only signals
       that a signal was received, see _PyEval_SignalReceived(). */
    _PyRuntimeState *runtime = &_PyRuntime;
    int res = handle_signals(runtime);
    if (res != 0) {
        return res;
    }

    res = make_pending_calls(runtime);
    if (res != 0) {
        return res;
    }

    return 0;
}

/* The interpreter's recursion limit */

#ifndef Py_DEFAULT_RECURSION_LIMIT
#define Py_DEFAULT_RECURSION_LIMIT 1000
#endif

int _Py_CheckRecursionLimit = Py_DEFAULT_RECURSION_LIMIT;

void
_PyEval_Initialize(struct _ceval_runtime_state *state)
{
    state->recursion_limit = Py_DEFAULT_RECURSION_LIMIT;
    _Py_CheckRecursionLimit = Py_DEFAULT_RECURSION_LIMIT;
    _gil_initialize(&state->gil);
}

int
Py_GetRecursionLimit(void)
{
    struct _ceval_runtime_state *ceval = &_PyRuntime.ceval;
    return ceval->recursion_limit;
}

void
Py_SetRecursionLimit(int new_limit)
{
    struct _ceval_runtime_state *ceval = &_PyRuntime.ceval;
    ceval->recursion_limit = new_limit;
    _Py_CheckRecursionLimit = ceval->recursion_limit;
}

/* The function _Py_EnterRecursiveCall() only calls _Py_CheckRecursiveCall()
   if the recursion_depth reaches _Py_CheckRecursionLimit.
   If USE_STACKCHECK, the macro decrements _Py_CheckRecursionLimit
   to guarantee that _Py_CheckRecursiveCall() is regularly called.
   Without USE_STACKCHECK, there is no need for this. */
int
_Py_CheckRecursiveCall(PyThreadState *tstate, const char *where)
{
    _PyRuntimeState *runtime = tstate->interp->runtime;
    int recursion_limit = runtime->ceval.recursion_limit;

#ifdef USE_STACKCHECK
    tstate->stackcheck_counter = 0;
    if (PyOS_CheckStack()) {
        --tstate->recursion_depth;
        _PyErr_SetString(tstate, PyExc_MemoryError, "Stack overflow");
        return -1;
    }
    /* Needed for ABI backwards-compatibility (see bpo-31857) */
    _Py_CheckRecursionLimit = recursion_limit;
#endif
    if (tstate->recursion_critical)
        /* Somebody asked that we don't check for recursion. */
        return 0;
    if (tstate->overflowed) {
        if (tstate->recursion_depth > recursion_limit + 50) {
            /* Overflowing while handling an overflow. Give up. */
            Py_FatalError("Cannot recover from stack overflow.");
        }
        return 0;
    }
    if (tstate->recursion_depth > recursion_limit) {
        --tstate->recursion_depth;
        tstate->overflowed = 1;
        _PyErr_Format(tstate, PyExc_RecursionError,
                      "maximum recursion depth exceeded%s",
                      where);
        return -1;
    }
    return 0;
}

static int do_raise(PyThreadState *tstate, PyObject *exc, PyObject *cause);
static int unpack_iterable(PyThreadState *, PyObject *, int, int, PyObject **);

#define _Py_TracingPossible(ceval) ((ceval)->tracing_possible)


PyObject *
PyEval_EvalCode(PyObject *co, PyObject *globals, PyObject *locals)
{
    return PyEval_EvalCodeEx(co,
                      globals, locals,
                      (PyObject **)NULL, 0,
                      (PyObject **)NULL, 0,
                      (PyObject **)NULL, 0,
                      NULL, NULL);
}


/* Interpreter main loop */

PyObject *
PyEval_EvalFrame(PyFrameObject *f)
{
    /* This is for backward compatibility with extension modules that
       used this API; core interpreter code should call
       PyEval_EvalFrameEx() */
    PyThreadState *tstate = _PyThreadState_GET();
    return _PyEval_EvalFrame(tstate, f, 0);
}

PyObject *
PyEval_EvalFrameEx(PyFrameObject *f, int throwflag)
{
<<<<<<< HEAD
    PyInterpreterState *interp = _PyInterpreterState_GET_UNSAFE();
    PyObject * result = interp->eval_frame(f, throwflag);
    if (f->f_locals != NULL) {
        // There may be a cyclic reference that needs to be cleaned up...
        _PyFrame_PostEvalCleanup(f);
    }
    return result;
=======
    PyThreadState *tstate = _PyThreadState_GET();
    return _PyEval_EvalFrame(tstate, f, throwflag);
>>>>>>> 94d2c8df
}

PyObject* _Py_HOT_FUNCTION
_PyEval_EvalFrameDefault(PyFrameObject *f, int throwflag)
{
#ifdef DXPAIRS
    int lastopcode = 0;
#endif
    PyObject **stack_pointer;  /* Next free slot in value stack */
    const _Py_CODEUNIT *next_instr;
    int opcode;        /* Current opcode */
    int oparg;         /* Current opcode argument, if any */
    PyObject **fastlocals, **freevars;
    PyObject *retval = NULL;            /* Return value */
    _PyRuntimeState * const runtime = &_PyRuntime;
    PyThreadState * const tstate = _PyRuntimeState_GetThreadState(runtime);
    struct _ceval_runtime_state * const ceval = &runtime->ceval;
    _Py_atomic_int * const eval_breaker = &ceval->eval_breaker;
    PyCodeObject *co;

    /* when tracing we set things up so that

           not (instr_lb <= current_bytecode_offset < instr_ub)

       is true when the line being executed has changed.  The
       initial values are such as to make this false the first
       time it is tested. */
    int instr_ub = -1, instr_lb = 0, instr_prev = -1;

    const _Py_CODEUNIT *first_instr;
    PyObject *names;
    PyObject *consts;
    _PyOpcache *co_opcache;

#ifdef LLTRACE
    _Py_IDENTIFIER(__ltrace__);
#endif

/* Computed GOTOs, or
       the-optimization-commonly-but-improperly-known-as-"threaded code"
   using gcc's labels-as-values extension
   (http://gcc.gnu.org/onlinedocs/gcc/Labels-as-Values.html).

   The traditional bytecode evaluation loop uses a "switch" statement, which
   decent compilers will optimize as a single indirect branch instruction
   combined with a lookup table of jump addresses. However, since the
   indirect jump instruction is shared by all opcodes, the CPU will have a
   hard time making the right prediction for where to jump next (actually,
   it will be always wrong except in the uncommon case of a sequence of
   several identical opcodes).

   "Threaded code" in contrast, uses an explicit jump table and an explicit
   indirect jump instruction at the end of each opcode. Since the jump
   instruction is at a different address for each opcode, the CPU will make a
   separate prediction for each of these instructions, which is equivalent to
   predicting the second opcode of each opcode pair. These predictions have
   a much better chance to turn out valid, especially in small bytecode loops.

   A mispredicted branch on a modern CPU flushes the whole pipeline and
   can cost several CPU cycles (depending on the pipeline depth),
   and potentially many more instructions (depending on the pipeline width).
   A correctly predicted branch, however, is nearly free.

   At the time of this writing, the "threaded code" version is up to 15-20%
   faster than the normal "switch" version, depending on the compiler and the
   CPU architecture.

   We disable the optimization if DYNAMIC_EXECUTION_PROFILE is defined,
   because it would render the measurements invalid.


   NOTE: care must be taken that the compiler doesn't try to "optimize" the
   indirect jumps by sharing them between all opcodes. Such optimizations
   can be disabled on gcc by using the -fno-gcse flag (or possibly
   -fno-crossjumping).
*/

#ifdef DYNAMIC_EXECUTION_PROFILE
#undef USE_COMPUTED_GOTOS
#define USE_COMPUTED_GOTOS 0
#endif

#ifdef HAVE_COMPUTED_GOTOS
    #ifndef USE_COMPUTED_GOTOS
    #define USE_COMPUTED_GOTOS 1
    #endif
#else
    #if defined(USE_COMPUTED_GOTOS) && USE_COMPUTED_GOTOS
    #error "Computed gotos are not supported on this compiler."
    #endif
    #undef USE_COMPUTED_GOTOS
    #define USE_COMPUTED_GOTOS 0
#endif

#if USE_COMPUTED_GOTOS
/* Import the static jump table */
#include "opcode_targets.h"

#define TARGET(op) \
    op: \
    TARGET_##op

#ifdef LLTRACE
#define FAST_DISPATCH() \
    { \
        if (!lltrace && !_Py_TracingPossible(ceval) && !PyDTrace_LINE_ENABLED()) { \
            f->f_lasti = INSTR_OFFSET(); \
            NEXTOPARG(); \
            goto *opcode_targets[opcode]; \
        } \
        goto fast_next_opcode; \
    }
#else
#define FAST_DISPATCH() \
    { \
        if (!_Py_TracingPossible(ceval) && !PyDTrace_LINE_ENABLED()) { \
            f->f_lasti = INSTR_OFFSET(); \
            NEXTOPARG(); \
            goto *opcode_targets[opcode]; \
        } \
        goto fast_next_opcode; \
    }
#endif

#define DISPATCH() \
    { \
        if (!_Py_atomic_load_relaxed(eval_breaker)) { \
            FAST_DISPATCH(); \
        } \
        continue; \
    }

#else
#define TARGET(op) op
#define FAST_DISPATCH() goto fast_next_opcode
#define DISPATCH() continue
#endif


/* Tuple access macros */

#ifndef Py_DEBUG
#define GETITEM(v, i) PyTuple_GET_ITEM((PyTupleObject *)(v), (i))
#else
#define GETITEM(v, i) PyTuple_GetItem((v), (i))
#endif

/* Code access macros */

/* The integer overflow is checked by an assertion below. */
#define INSTR_OFFSET()  \
    (sizeof(_Py_CODEUNIT) * (int)(next_instr - first_instr))
#define NEXTOPARG()  do { \
        _Py_CODEUNIT word = *next_instr; \
        opcode = _Py_OPCODE(word); \
        oparg = _Py_OPARG(word); \
        next_instr++; \
    } while (0)
#define JUMPTO(x)       (next_instr = first_instr + (x) / sizeof(_Py_CODEUNIT))
#define JUMPBY(x)       (next_instr += (x) / sizeof(_Py_CODEUNIT))

/* OpCode prediction macros
    Some opcodes tend to come in pairs thus making it possible to
    predict the second code when the first is run.  For example,
    COMPARE_OP is often followed by POP_JUMP_IF_FALSE or POP_JUMP_IF_TRUE.

    Verifying the prediction costs a single high-speed test of a register
    variable against a constant.  If the pairing was good, then the
    processor's own internal branch predication has a high likelihood of
    success, resulting in a nearly zero-overhead transition to the
    next opcode.  A successful prediction saves a trip through the eval-loop
    including its unpredictable switch-case branch.  Combined with the
    processor's internal branch prediction, a successful PREDICT has the
    effect of making the two opcodes run as if they were a single new opcode
    with the bodies combined.

    If collecting opcode statistics, your choices are to either keep the
    predictions turned-on and interpret the results as if some opcodes
    had been combined or turn-off predictions so that the opcode frequency
    counter updates for both opcodes.

    Opcode prediction is disabled with threaded code, since the latter allows
    the CPU to record separate branch prediction information for each
    opcode.

*/

#if defined(DYNAMIC_EXECUTION_PROFILE) || USE_COMPUTED_GOTOS
#define PREDICT(op)             if (0) goto PRED_##op
#else
#define PREDICT(op) \
    do{ \
        _Py_CODEUNIT word = *next_instr; \
        opcode = _Py_OPCODE(word); \
        if (opcode == op){ \
            oparg = _Py_OPARG(word); \
            next_instr++; \
            goto PRED_##op; \
        } \
    } while(0)
#endif
#define PREDICTED(op)           PRED_##op:


/* Stack manipulation macros */

/* The stack can grow at most MAXINT deep, as co_nlocals and
   co_stacksize are ints. */
#define STACK_LEVEL()     ((int)(stack_pointer - f->f_valuestack))
#define EMPTY()           (STACK_LEVEL() == 0)
#define TOP()             (stack_pointer[-1])
#define SECOND()          (stack_pointer[-2])
#define THIRD()           (stack_pointer[-3])
#define FOURTH()          (stack_pointer[-4])
#define PEEK(n)           (stack_pointer[-(n)])
#define SET_TOP(v)        (stack_pointer[-1] = (v))
#define SET_SECOND(v)     (stack_pointer[-2] = (v))
#define SET_THIRD(v)      (stack_pointer[-3] = (v))
#define SET_FOURTH(v)     (stack_pointer[-4] = (v))
#define SET_VALUE(n, v)   (stack_pointer[-(n)] = (v))
#define BASIC_STACKADJ(n) (stack_pointer += n)
#define BASIC_PUSH(v)     (*stack_pointer++ = (v))
#define BASIC_POP()       (*--stack_pointer)

#ifdef LLTRACE
#define PUSH(v)         { (void)(BASIC_PUSH(v), \
                          lltrace && prtrace(tstate, TOP(), "push")); \
                          assert(STACK_LEVEL() <= co->co_stacksize); }
#define POP()           ((void)(lltrace && prtrace(tstate, TOP(), "pop")), \
                         BASIC_POP())
#define STACK_GROW(n)   do { \
                          assert(n >= 0); \
                          (void)(BASIC_STACKADJ(n), \
                          lltrace && prtrace(tstate, TOP(), "stackadj")); \
                          assert(STACK_LEVEL() <= co->co_stacksize); \
                        } while (0)
#define STACK_SHRINK(n) do { \
                            assert(n >= 0); \
                            (void)(lltrace && prtrace(tstate, TOP(), "stackadj")); \
                            (void)(BASIC_STACKADJ(-n)); \
                            assert(STACK_LEVEL() <= co->co_stacksize); \
                        } while (0)
#define EXT_POP(STACK_POINTER) ((void)(lltrace && \
                                prtrace(tstate, (STACK_POINTER)[-1], "ext_pop")), \
                                *--(STACK_POINTER))
#else
#define PUSH(v)                BASIC_PUSH(v)
#define POP()                  BASIC_POP()
#define STACK_GROW(n)          BASIC_STACKADJ(n)
#define STACK_SHRINK(n)        BASIC_STACKADJ(-n)
#define EXT_POP(STACK_POINTER) (*--(STACK_POINTER))
#endif

/* Local variable macros */

#define GETLOCAL(i)     (fastlocals[i])

/* The SETLOCAL() macro must not DECREF the local variable in-place and
   then store the new value; it must copy the old value to a temporary
   value, then store the new value, and then DECREF the temporary value.
   This is because it is possible that during the DECREF the frame is
   accessed by other code (e.g. a __del__ method or gc.collect()) and the
   variable would be pointing to already-freed memory. */
#define SETLOCAL(i, value)      do { PyObject *tmp = GETLOCAL(i); \
                                     GETLOCAL(i) = value; \
                                     Py_XDECREF(tmp); } while (0)


#define UNWIND_BLOCK(b) \
    while (STACK_LEVEL() > (b)->b_level) { \
        PyObject *v = POP(); \
        Py_XDECREF(v); \
    }

#define UNWIND_EXCEPT_HANDLER(b) \
    do { \
        PyObject *type, *value, *traceback; \
        _PyErr_StackItem *exc_info; \
        assert(STACK_LEVEL() >= (b)->b_level + 3); \
        while (STACK_LEVEL() > (b)->b_level + 3) { \
            value = POP(); \
            Py_XDECREF(value); \
        } \
        exc_info = tstate->exc_info; \
        type = exc_info->exc_type; \
        value = exc_info->exc_value; \
        traceback = exc_info->exc_traceback; \
        exc_info->exc_type = POP(); \
        exc_info->exc_value = POP(); \
        exc_info->exc_traceback = POP(); \
        Py_XDECREF(type); \
        Py_XDECREF(value); \
        Py_XDECREF(traceback); \
    } while(0)

    /* macros for opcode cache */
#define OPCACHE_CHECK() \
    do { \
        co_opcache = NULL; \
        if (co->co_opcache != NULL) { \
            unsigned char co_opt_offset = \
                co->co_opcache_map[next_instr - first_instr]; \
            if (co_opt_offset > 0) { \
                assert(co_opt_offset <= co->co_opcache_size); \
                co_opcache = &co->co_opcache[co_opt_offset - 1]; \
                assert(co_opcache != NULL); \
            } \
        } \
    } while (0)

#if OPCACHE_STATS

#define OPCACHE_STAT_GLOBAL_HIT() \
    do { \
        if (co->co_opcache != NULL) opcache_global_hits++; \
    } while (0)

#define OPCACHE_STAT_GLOBAL_MISS() \
    do { \
        if (co->co_opcache != NULL) opcache_global_misses++; \
    } while (0)

#define OPCACHE_STAT_GLOBAL_OPT() \
    do { \
        if (co->co_opcache != NULL) opcache_global_opts++; \
    } while (0)

#else /* OPCACHE_STATS */

#define OPCACHE_STAT_GLOBAL_HIT()
#define OPCACHE_STAT_GLOBAL_MISS()
#define OPCACHE_STAT_GLOBAL_OPT()

#endif

/* Start of code */

    /* push frame */
    if (_Py_EnterRecursiveCall(tstate, "")) {
        return NULL;
    }

    tstate->frame = f;

    if (tstate->use_tracing) {
        if (tstate->c_tracefunc != NULL) {
            /* tstate->c_tracefunc, if defined, is a
               function that will be called on *every* entry
               to a code block.  Its return value, if not
               None, is a function that will be called at
               the start of each executed line of code.
               (Actually, the function must return itself
               in order to continue tracing.)  The trace
               functions are called with three arguments:
               a pointer to the current frame, a string
               indicating why the function is called, and
               an argument which depends on the situation.
               The global trace function is also called
               whenever an exception is detected. */
            if (call_trace_protected(tstate->c_tracefunc,
                                     tstate->c_traceobj,
                                     tstate, f, PyTrace_CALL, Py_None)) {
                /* Trace function raised an error */
                goto exit_eval_frame;
            }
        }
        if (tstate->c_profilefunc != NULL) {
            /* Similar for c_profilefunc, except it needn't
               return itself and isn't called for "line" events */
            if (call_trace_protected(tstate->c_profilefunc,
                                     tstate->c_profileobj,
                                     tstate, f, PyTrace_CALL, Py_None)) {
                /* Profile function raised an error */
                goto exit_eval_frame;
            }
        }
    }

    if (PyDTrace_FUNCTION_ENTRY_ENABLED())
        dtrace_function_entry(f);

    co = f->f_code;
    names = co->co_names;
    consts = co->co_consts;
    fastlocals = f->f_localsplus;
    freevars = f->f_localsplus + co->co_nlocals;
    assert(PyBytes_Check(co->co_code));
    assert(PyBytes_GET_SIZE(co->co_code) <= INT_MAX);
    assert(PyBytes_GET_SIZE(co->co_code) % sizeof(_Py_CODEUNIT) == 0);
    assert(_Py_IS_ALIGNED(PyBytes_AS_STRING(co->co_code), sizeof(_Py_CODEUNIT)));
    first_instr = (_Py_CODEUNIT *) PyBytes_AS_STRING(co->co_code);
    /*
       f->f_lasti refers to the index of the last instruction,
       unless it's -1 in which case next_instr should be first_instr.

       YIELD_FROM sets f_lasti to itself, in order to repeatedly yield
       multiple values.

       When the PREDICT() macros are enabled, some opcode pairs follow in
       direct succession without updating f->f_lasti.  A successful
       prediction effectively links the two codes together as if they
       were a single new opcode; accordingly,f->f_lasti will point to
       the first code in the pair (for instance, GET_ITER followed by
       FOR_ITER is effectively a single opcode and f->f_lasti will point
       to the beginning of the combined pair.)
    */
    assert(f->f_lasti >= -1);
    next_instr = first_instr;
    if (f->f_lasti >= 0) {
        assert(f->f_lasti % sizeof(_Py_CODEUNIT) == 0);
        next_instr += f->f_lasti / sizeof(_Py_CODEUNIT) + 1;
    }
    stack_pointer = f->f_stacktop;
    assert(stack_pointer != NULL);
    f->f_stacktop = NULL;       /* remains NULL unless yield suspends frame */
    f->f_executing = 1;

    if (co->co_opcache_flag < OPCACHE_MIN_RUNS) {
        co->co_opcache_flag++;
        if (co->co_opcache_flag == OPCACHE_MIN_RUNS) {
            if (_PyCode_InitOpcache(co) < 0) {
                return NULL;
            }
#if OPCACHE_STATS
            opcache_code_objects_extra_mem +=
                PyBytes_Size(co->co_code) / sizeof(_Py_CODEUNIT) +
                sizeof(_PyOpcache) * co->co_opcache_size;
            opcache_code_objects++;
#endif
        }
    }

#ifdef LLTRACE
    lltrace = _PyDict_GetItemId(f->f_globals, &PyId___ltrace__) != NULL;
#endif

    if (throwflag) /* support for generator.throw() */
        goto error;

#ifdef Py_DEBUG
    /* PyEval_EvalFrameEx() must not be called with an exception set,
       because it can clear it (directly or indirectly) and so the
       caller loses its exception */
    assert(!_PyErr_Occurred(tstate));
#endif

main_loop:
    for (;;) {
        assert(stack_pointer >= f->f_valuestack); /* else underflow */
        assert(STACK_LEVEL() <= co->co_stacksize);  /* else overflow */
        assert(!_PyErr_Occurred(tstate));

        /* Do periodic things.  Doing this every time through
           the loop would add too much overhead, so we do it
           only every Nth instruction.  We also do it if
           ``pendingcalls_to_do'' is set, i.e. when an asynchronous
           event needs attention (e.g. a signal handler or
           async I/O handler); see Py_AddPendingCall() and
           Py_MakePendingCalls() above. */

        if (_Py_atomic_load_relaxed(eval_breaker)) {
            opcode = _Py_OPCODE(*next_instr);
            if (opcode == SETUP_FINALLY ||
                opcode == SETUP_WITH ||
                opcode == BEFORE_ASYNC_WITH ||
                opcode == YIELD_FROM) {
                /* Few cases where we skip running signal handlers and other
                   pending calls:
                   - If we're about to enter the 'with:'. It will prevent
                     emitting a resource warning in the common idiom
                     'with open(path) as file:'.
                   - If we're about to enter the 'async with:'.
                   - If we're about to enter the 'try:' of a try/finally (not
                     *very* useful, but might help in some cases and it's
                     traditional)
                   - If we're resuming a chain of nested 'yield from' or
                     'await' calls, then each frame is parked with YIELD_FROM
                     as its next opcode. If the user hit control-C we want to
                     wait until we've reached the innermost frame before
                     running the signal handler and raising KeyboardInterrupt
                     (see bpo-30039).
                */
                goto fast_next_opcode;
            }

            if (_Py_atomic_load_relaxed(&ceval->signals_pending)) {
                if (handle_signals(runtime) != 0) {
                    goto error;
                }
            }
            if (_Py_atomic_load_relaxed(&ceval->pending.calls_to_do)) {
                if (make_pending_calls(runtime) != 0) {
                    goto error;
                }
            }

            if (_Py_atomic_load_relaxed(&ceval->gil_drop_request)) {
                /* Give another thread a chance */
                if (_PyThreadState_Swap(&runtime->gilstate, NULL) != tstate) {
                    Py_FatalError("ceval: tstate mix-up");
                }
                drop_gil(ceval, tstate);

                /* Other threads may run now */

                take_gil(ceval, tstate);

                /* Check if we should make a quick exit. */
                exit_thread_if_finalizing(tstate);

                if (_PyThreadState_Swap(&runtime->gilstate, tstate) != NULL) {
                    Py_FatalError("ceval: orphan tstate");
                }
            }
            /* Check for asynchronous exceptions. */
            if (tstate->async_exc != NULL) {
                PyObject *exc = tstate->async_exc;
                tstate->async_exc = NULL;
                UNSIGNAL_ASYNC_EXC(ceval);
                _PyErr_SetNone(tstate, exc);
                Py_DECREF(exc);
                goto error;
            }
        }

    fast_next_opcode:
        f->f_lasti = INSTR_OFFSET();

        if (PyDTrace_LINE_ENABLED())
            maybe_dtrace_line(f, &instr_lb, &instr_ub, &instr_prev);

        /* line-by-line tracing support */

        if (_Py_TracingPossible(ceval) &&
            tstate->c_tracefunc != NULL && !tstate->tracing) {
            int err;
            /* see maybe_call_line_trace
               for expository comments */
            f->f_stacktop = stack_pointer;

            err = maybe_call_line_trace(tstate->c_tracefunc,
                                        tstate->c_traceobj,
                                        tstate, f,
                                        &instr_lb, &instr_ub, &instr_prev);
            /* Reload possibly changed frame fields */
            JUMPTO(f->f_lasti);
            if (f->f_stacktop != NULL) {
                stack_pointer = f->f_stacktop;
                f->f_stacktop = NULL;
            }
            if (err)
                /* trace function raised an exception */
                goto error;
        }

        /* Extract opcode and argument */

        NEXTOPARG();
    dispatch_opcode:
#ifdef DYNAMIC_EXECUTION_PROFILE
#ifdef DXPAIRS
        dxpairs[lastopcode][opcode]++;
        lastopcode = opcode;
#endif
        dxp[opcode]++;
#endif

#ifdef LLTRACE
        /* Instruction tracing */

        if (lltrace) {
            if (HAS_ARG(opcode)) {
                printf("%d: %d, %d\n",
                       f->f_lasti, opcode, oparg);
            }
            else {
                printf("%d: %d\n",
                       f->f_lasti, opcode);
            }
        }
#endif

        switch (opcode) {

        /* BEWARE!
           It is essential that any operation that fails must goto error
           and that all operation that succeed call [FAST_]DISPATCH() ! */

        case TARGET(NOP): {
            FAST_DISPATCH();
        }

        case TARGET(LOAD_FAST): {
            PyObject *value = GETLOCAL(oparg);
            if (value == NULL) {
                format_exc_check_arg(tstate, PyExc_UnboundLocalError,
                                     UNBOUNDLOCAL_ERROR_MSG,
                                     PyTuple_GetItem(co->co_varnames, oparg));
                goto error;
            }
            Py_INCREF(value);
            PUSH(value);
            FAST_DISPATCH();
        }

        case TARGET(LOAD_CONST): {
            PREDICTED(LOAD_CONST);
            PyObject *value = GETITEM(consts, oparg);
            Py_INCREF(value);
            PUSH(value);
            FAST_DISPATCH();
        }

        case TARGET(STORE_FAST): {
            PREDICTED(STORE_FAST);
            PyObject *value = POP();
            SETLOCAL(oparg, value);
            FAST_DISPATCH();
        }

        case TARGET(POP_TOP): {
            PyObject *value = POP();
            Py_DECREF(value);
            FAST_DISPATCH();
        }

        case TARGET(ROT_TWO): {
            PyObject *top = TOP();
            PyObject *second = SECOND();
            SET_TOP(second);
            SET_SECOND(top);
            FAST_DISPATCH();
        }

        case TARGET(ROT_THREE): {
            PyObject *top = TOP();
            PyObject *second = SECOND();
            PyObject *third = THIRD();
            SET_TOP(second);
            SET_SECOND(third);
            SET_THIRD(top);
            FAST_DISPATCH();
        }

        case TARGET(ROT_FOUR): {
            PyObject *top = TOP();
            PyObject *second = SECOND();
            PyObject *third = THIRD();
            PyObject *fourth = FOURTH();
            SET_TOP(second);
            SET_SECOND(third);
            SET_THIRD(fourth);
            SET_FOURTH(top);
            FAST_DISPATCH();
        }

        case TARGET(DUP_TOP): {
            PyObject *top = TOP();
            Py_INCREF(top);
            PUSH(top);
            FAST_DISPATCH();
        }

        case TARGET(DUP_TOP_TWO): {
            PyObject *top = TOP();
            PyObject *second = SECOND();
            Py_INCREF(top);
            Py_INCREF(second);
            STACK_GROW(2);
            SET_TOP(top);
            SET_SECOND(second);
            FAST_DISPATCH();
        }

        case TARGET(UNARY_POSITIVE): {
            PyObject *value = TOP();
            PyObject *res = PyNumber_Positive(value);
            Py_DECREF(value);
            SET_TOP(res);
            if (res == NULL)
                goto error;
            DISPATCH();
        }

        case TARGET(UNARY_NEGATIVE): {
            PyObject *value = TOP();
            PyObject *res = PyNumber_Negative(value);
            Py_DECREF(value);
            SET_TOP(res);
            if (res == NULL)
                goto error;
            DISPATCH();
        }

        case TARGET(UNARY_NOT): {
            PyObject *value = TOP();
            int err = PyObject_IsTrue(value);
            Py_DECREF(value);
            if (err == 0) {
                Py_INCREF(Py_True);
                SET_TOP(Py_True);
                DISPATCH();
            }
            else if (err > 0) {
                Py_INCREF(Py_False);
                SET_TOP(Py_False);
                DISPATCH();
            }
            STACK_SHRINK(1);
            goto error;
        }

        case TARGET(UNARY_INVERT): {
            PyObject *value = TOP();
            PyObject *res = PyNumber_Invert(value);
            Py_DECREF(value);
            SET_TOP(res);
            if (res == NULL)
                goto error;
            DISPATCH();
        }

        case TARGET(BINARY_POWER): {
            PyObject *exp = POP();
            PyObject *base = TOP();
            PyObject *res = PyNumber_Power(base, exp, Py_None);
            Py_DECREF(base);
            Py_DECREF(exp);
            SET_TOP(res);
            if (res == NULL)
                goto error;
            DISPATCH();
        }

        case TARGET(BINARY_MULTIPLY): {
            PyObject *right = POP();
            PyObject *left = TOP();
            PyObject *res = PyNumber_Multiply(left, right);
            Py_DECREF(left);
            Py_DECREF(right);
            SET_TOP(res);
            if (res == NULL)
                goto error;
            DISPATCH();
        }

        case TARGET(BINARY_MATRIX_MULTIPLY): {
            PyObject *right = POP();
            PyObject *left = TOP();
            PyObject *res = PyNumber_MatrixMultiply(left, right);
            Py_DECREF(left);
            Py_DECREF(right);
            SET_TOP(res);
            if (res == NULL)
                goto error;
            DISPATCH();
        }

        case TARGET(BINARY_TRUE_DIVIDE): {
            PyObject *divisor = POP();
            PyObject *dividend = TOP();
            PyObject *quotient = PyNumber_TrueDivide(dividend, divisor);
            Py_DECREF(dividend);
            Py_DECREF(divisor);
            SET_TOP(quotient);
            if (quotient == NULL)
                goto error;
            DISPATCH();
        }

        case TARGET(BINARY_FLOOR_DIVIDE): {
            PyObject *divisor = POP();
            PyObject *dividend = TOP();
            PyObject *quotient = PyNumber_FloorDivide(dividend, divisor);
            Py_DECREF(dividend);
            Py_DECREF(divisor);
            SET_TOP(quotient);
            if (quotient == NULL)
                goto error;
            DISPATCH();
        }

        case TARGET(BINARY_MODULO): {
            PyObject *divisor = POP();
            PyObject *dividend = TOP();
            PyObject *res;
            if (PyUnicode_CheckExact(dividend) && (
                  !PyUnicode_Check(divisor) || PyUnicode_CheckExact(divisor))) {
              // fast path; string formatting, but not if the RHS is a str subclass
              // (see issue28598)
              res = PyUnicode_Format(dividend, divisor);
            } else {
              res = PyNumber_Remainder(dividend, divisor);
            }
            Py_DECREF(divisor);
            Py_DECREF(dividend);
            SET_TOP(res);
            if (res == NULL)
                goto error;
            DISPATCH();
        }

        case TARGET(BINARY_ADD): {
            PyObject *right = POP();
            PyObject *left = TOP();
            PyObject *sum;
            /* NOTE(haypo): Please don't try to micro-optimize int+int on
               CPython using bytecode, it is simply worthless.
               See http://bugs.python.org/issue21955 and
               http://bugs.python.org/issue10044 for the discussion. In short,
               no patch shown any impact on a realistic benchmark, only a minor
               speedup on microbenchmarks. */
            if (PyUnicode_CheckExact(left) &&
                     PyUnicode_CheckExact(right)) {
                sum = unicode_concatenate(tstate, left, right, f, next_instr);
                /* unicode_concatenate consumed the ref to left */
            }
            else {
                sum = PyNumber_Add(left, right);
                Py_DECREF(left);
            }
            Py_DECREF(right);
            SET_TOP(sum);
            if (sum == NULL)
                goto error;
            DISPATCH();
        }

        case TARGET(BINARY_SUBTRACT): {
            PyObject *right = POP();
            PyObject *left = TOP();
            PyObject *diff = PyNumber_Subtract(left, right);
            Py_DECREF(right);
            Py_DECREF(left);
            SET_TOP(diff);
            if (diff == NULL)
                goto error;
            DISPATCH();
        }

        case TARGET(BINARY_SUBSCR): {
            PyObject *sub = POP();
            PyObject *container = TOP();
            PyObject *res = PyObject_GetItem(container, sub);
            Py_DECREF(container);
            Py_DECREF(sub);
            SET_TOP(res);
            if (res == NULL)
                goto error;
            DISPATCH();
        }

        case TARGET(BINARY_LSHIFT): {
            PyObject *right = POP();
            PyObject *left = TOP();
            PyObject *res = PyNumber_Lshift(left, right);
            Py_DECREF(left);
            Py_DECREF(right);
            SET_TOP(res);
            if (res == NULL)
                goto error;
            DISPATCH();
        }

        case TARGET(BINARY_RSHIFT): {
            PyObject *right = POP();
            PyObject *left = TOP();
            PyObject *res = PyNumber_Rshift(left, right);
            Py_DECREF(left);
            Py_DECREF(right);
            SET_TOP(res);
            if (res == NULL)
                goto error;
            DISPATCH();
        }

        case TARGET(BINARY_AND): {
            PyObject *right = POP();
            PyObject *left = TOP();
            PyObject *res = PyNumber_And(left, right);
            Py_DECREF(left);
            Py_DECREF(right);
            SET_TOP(res);
            if (res == NULL)
                goto error;
            DISPATCH();
        }

        case TARGET(BINARY_XOR): {
            PyObject *right = POP();
            PyObject *left = TOP();
            PyObject *res = PyNumber_Xor(left, right);
            Py_DECREF(left);
            Py_DECREF(right);
            SET_TOP(res);
            if (res == NULL)
                goto error;
            DISPATCH();
        }

        case TARGET(BINARY_OR): {
            PyObject *right = POP();
            PyObject *left = TOP();
            PyObject *res = PyNumber_Or(left, right);
            Py_DECREF(left);
            Py_DECREF(right);
            SET_TOP(res);
            if (res == NULL)
                goto error;
            DISPATCH();
        }

        case TARGET(LIST_APPEND): {
            PyObject *v = POP();
            PyObject *list = PEEK(oparg);
            int err;
            err = PyList_Append(list, v);
            Py_DECREF(v);
            if (err != 0)
                goto error;
            PREDICT(JUMP_ABSOLUTE);
            DISPATCH();
        }

        case TARGET(SET_ADD): {
            PyObject *v = POP();
            PyObject *set = PEEK(oparg);
            int err;
            err = PySet_Add(set, v);
            Py_DECREF(v);
            if (err != 0)
                goto error;
            PREDICT(JUMP_ABSOLUTE);
            DISPATCH();
        }

        case TARGET(INPLACE_POWER): {
            PyObject *exp = POP();
            PyObject *base = TOP();
            PyObject *res = PyNumber_InPlacePower(base, exp, Py_None);
            Py_DECREF(base);
            Py_DECREF(exp);
            SET_TOP(res);
            if (res == NULL)
                goto error;
            DISPATCH();
        }

        case TARGET(INPLACE_MULTIPLY): {
            PyObject *right = POP();
            PyObject *left = TOP();
            PyObject *res = PyNumber_InPlaceMultiply(left, right);
            Py_DECREF(left);
            Py_DECREF(right);
            SET_TOP(res);
            if (res == NULL)
                goto error;
            DISPATCH();
        }

        case TARGET(INPLACE_MATRIX_MULTIPLY): {
            PyObject *right = POP();
            PyObject *left = TOP();
            PyObject *res = PyNumber_InPlaceMatrixMultiply(left, right);
            Py_DECREF(left);
            Py_DECREF(right);
            SET_TOP(res);
            if (res == NULL)
                goto error;
            DISPATCH();
        }

        case TARGET(INPLACE_TRUE_DIVIDE): {
            PyObject *divisor = POP();
            PyObject *dividend = TOP();
            PyObject *quotient = PyNumber_InPlaceTrueDivide(dividend, divisor);
            Py_DECREF(dividend);
            Py_DECREF(divisor);
            SET_TOP(quotient);
            if (quotient == NULL)
                goto error;
            DISPATCH();
        }

        case TARGET(INPLACE_FLOOR_DIVIDE): {
            PyObject *divisor = POP();
            PyObject *dividend = TOP();
            PyObject *quotient = PyNumber_InPlaceFloorDivide(dividend, divisor);
            Py_DECREF(dividend);
            Py_DECREF(divisor);
            SET_TOP(quotient);
            if (quotient == NULL)
                goto error;
            DISPATCH();
        }

        case TARGET(INPLACE_MODULO): {
            PyObject *right = POP();
            PyObject *left = TOP();
            PyObject *mod = PyNumber_InPlaceRemainder(left, right);
            Py_DECREF(left);
            Py_DECREF(right);
            SET_TOP(mod);
            if (mod == NULL)
                goto error;
            DISPATCH();
        }

        case TARGET(INPLACE_ADD): {
            PyObject *right = POP();
            PyObject *left = TOP();
            PyObject *sum;
            if (PyUnicode_CheckExact(left) && PyUnicode_CheckExact(right)) {
                sum = unicode_concatenate(tstate, left, right, f, next_instr);
                /* unicode_concatenate consumed the ref to left */
            }
            else {
                sum = PyNumber_InPlaceAdd(left, right);
                Py_DECREF(left);
            }
            Py_DECREF(right);
            SET_TOP(sum);
            if (sum == NULL)
                goto error;
            DISPATCH();
        }

        case TARGET(INPLACE_SUBTRACT): {
            PyObject *right = POP();
            PyObject *left = TOP();
            PyObject *diff = PyNumber_InPlaceSubtract(left, right);
            Py_DECREF(left);
            Py_DECREF(right);
            SET_TOP(diff);
            if (diff == NULL)
                goto error;
            DISPATCH();
        }

        case TARGET(INPLACE_LSHIFT): {
            PyObject *right = POP();
            PyObject *left = TOP();
            PyObject *res = PyNumber_InPlaceLshift(left, right);
            Py_DECREF(left);
            Py_DECREF(right);
            SET_TOP(res);
            if (res == NULL)
                goto error;
            DISPATCH();
        }

        case TARGET(INPLACE_RSHIFT): {
            PyObject *right = POP();
            PyObject *left = TOP();
            PyObject *res = PyNumber_InPlaceRshift(left, right);
            Py_DECREF(left);
            Py_DECREF(right);
            SET_TOP(res);
            if (res == NULL)
                goto error;
            DISPATCH();
        }

        case TARGET(INPLACE_AND): {
            PyObject *right = POP();
            PyObject *left = TOP();
            PyObject *res = PyNumber_InPlaceAnd(left, right);
            Py_DECREF(left);
            Py_DECREF(right);
            SET_TOP(res);
            if (res == NULL)
                goto error;
            DISPATCH();
        }

        case TARGET(INPLACE_XOR): {
            PyObject *right = POP();
            PyObject *left = TOP();
            PyObject *res = PyNumber_InPlaceXor(left, right);
            Py_DECREF(left);
            Py_DECREF(right);
            SET_TOP(res);
            if (res == NULL)
                goto error;
            DISPATCH();
        }

        case TARGET(INPLACE_OR): {
            PyObject *right = POP();
            PyObject *left = TOP();
            PyObject *res = PyNumber_InPlaceOr(left, right);
            Py_DECREF(left);
            Py_DECREF(right);
            SET_TOP(res);
            if (res == NULL)
                goto error;
            DISPATCH();
        }

        case TARGET(STORE_SUBSCR): {
            PyObject *sub = TOP();
            PyObject *container = SECOND();
            PyObject *v = THIRD();
            int err;
            STACK_SHRINK(3);
            /* container[sub] = v */
            err = PyObject_SetItem(container, sub, v);
            Py_DECREF(v);
            Py_DECREF(container);
            Py_DECREF(sub);
            if (err != 0)
                goto error;
            DISPATCH();
        }

        case TARGET(DELETE_SUBSCR): {
            PyObject *sub = TOP();
            PyObject *container = SECOND();
            int err;
            STACK_SHRINK(2);
            /* del container[sub] */
            err = PyObject_DelItem(container, sub);
            Py_DECREF(container);
            Py_DECREF(sub);
            if (err != 0)
                goto error;
            DISPATCH();
        }

        case TARGET(PRINT_EXPR): {
            _Py_IDENTIFIER(displayhook);
            PyObject *value = POP();
            PyObject *hook = _PySys_GetObjectId(&PyId_displayhook);
            PyObject *res;
            if (hook == NULL) {
                _PyErr_SetString(tstate, PyExc_RuntimeError,
                                 "lost sys.displayhook");
                Py_DECREF(value);
                goto error;
            }
            res = _PyObject_CallOneArg(hook, value);
            Py_DECREF(value);
            if (res == NULL)
                goto error;
            Py_DECREF(res);
            DISPATCH();
        }

        case TARGET(RAISE_VARARGS): {
            PyObject *cause = NULL, *exc = NULL;
            switch (oparg) {
            case 2:
                cause = POP(); /* cause */
                /* fall through */
            case 1:
                exc = POP(); /* exc */
                /* fall through */
            case 0:
                if (do_raise(tstate, exc, cause)) {
                    goto exception_unwind;
                }
                break;
            default:
                _PyErr_SetString(tstate, PyExc_SystemError,
                                 "bad RAISE_VARARGS oparg");
                break;
            }
            goto error;
        }

        case TARGET(RETURN_VALUE): {
            retval = POP();
            assert(f->f_iblock == 0);
            goto exit_returning;
        }

        case TARGET(GET_AITER): {
            unaryfunc getter = NULL;
            PyObject *iter = NULL;
            PyObject *obj = TOP();
            PyTypeObject *type = Py_TYPE(obj);

            if (type->tp_as_async != NULL) {
                getter = type->tp_as_async->am_aiter;
            }

            if (getter != NULL) {
                iter = (*getter)(obj);
                Py_DECREF(obj);
                if (iter == NULL) {
                    SET_TOP(NULL);
                    goto error;
                }
            }
            else {
                SET_TOP(NULL);
                _PyErr_Format(tstate, PyExc_TypeError,
                              "'async for' requires an object with "
                              "__aiter__ method, got %.100s",
                              type->tp_name);
                Py_DECREF(obj);
                goto error;
            }

            if (Py_TYPE(iter)->tp_as_async == NULL ||
                    Py_TYPE(iter)->tp_as_async->am_anext == NULL) {

                SET_TOP(NULL);
                _PyErr_Format(tstate, PyExc_TypeError,
                              "'async for' received an object from __aiter__ "
                              "that does not implement __anext__: %.100s",
                              Py_TYPE(iter)->tp_name);
                Py_DECREF(iter);
                goto error;
            }

            SET_TOP(iter);
            DISPATCH();
        }

        case TARGET(GET_ANEXT): {
            unaryfunc getter = NULL;
            PyObject *next_iter = NULL;
            PyObject *awaitable = NULL;
            PyObject *aiter = TOP();
            PyTypeObject *type = Py_TYPE(aiter);

            if (PyAsyncGen_CheckExact(aiter)) {
                awaitable = type->tp_as_async->am_anext(aiter);
                if (awaitable == NULL) {
                    goto error;
                }
            } else {
                if (type->tp_as_async != NULL){
                    getter = type->tp_as_async->am_anext;
                }

                if (getter != NULL) {
                    next_iter = (*getter)(aiter);
                    if (next_iter == NULL) {
                        goto error;
                    }
                }
                else {
                    _PyErr_Format(tstate, PyExc_TypeError,
                                  "'async for' requires an iterator with "
                                  "__anext__ method, got %.100s",
                                  type->tp_name);
                    goto error;
                }

                awaitable = _PyCoro_GetAwaitableIter(next_iter);
                if (awaitable == NULL) {
                    _PyErr_FormatFromCause(
                        PyExc_TypeError,
                        "'async for' received an invalid object "
                        "from __anext__: %.100s",
                        Py_TYPE(next_iter)->tp_name);

                    Py_DECREF(next_iter);
                    goto error;
                } else {
                    Py_DECREF(next_iter);
                }
            }

            PUSH(awaitable);
            PREDICT(LOAD_CONST);
            DISPATCH();
        }

        case TARGET(GET_AWAITABLE): {
            PREDICTED(GET_AWAITABLE);
            PyObject *iterable = TOP();
            PyObject *iter = _PyCoro_GetAwaitableIter(iterable);

            if (iter == NULL) {
                int opcode_at_minus_3 = 0;
                if ((next_instr - first_instr) > 2) {
                    opcode_at_minus_3 = _Py_OPCODE(next_instr[-3]);
                }
                format_awaitable_error(tstate, Py_TYPE(iterable),
                                       opcode_at_minus_3,
                                       _Py_OPCODE(next_instr[-2]));
            }

            Py_DECREF(iterable);

            if (iter != NULL && PyCoro_CheckExact(iter)) {
                PyObject *yf = _PyGen_yf((PyGenObject*)iter);
                if (yf != NULL) {
                    /* `iter` is a coroutine object that is being
                       awaited, `yf` is a pointer to the current awaitable
                       being awaited on. */
                    Py_DECREF(yf);
                    Py_CLEAR(iter);
                    _PyErr_SetString(tstate, PyExc_RuntimeError,
                                     "coroutine is being awaited already");
                    /* The code below jumps to `error` if `iter` is NULL. */
                }
            }

            SET_TOP(iter); /* Even if it's NULL */

            if (iter == NULL) {
                goto error;
            }

            PREDICT(LOAD_CONST);
            DISPATCH();
        }

        case TARGET(YIELD_FROM): {
            PyObject *v = POP();
            PyObject *receiver = TOP();
            int err;
            if (PyGen_CheckExact(receiver) || PyCoro_CheckExact(receiver)) {
                retval = _PyGen_Send((PyGenObject *)receiver, v);
            } else {
                _Py_IDENTIFIER(send);
                if (v == Py_None)
                    retval = Py_TYPE(receiver)->tp_iternext(receiver);
                else
                    retval = _PyObject_CallMethodIdOneArg(receiver, &PyId_send, v);
            }
            Py_DECREF(v);
            if (retval == NULL) {
                PyObject *val;
                if (tstate->c_tracefunc != NULL
                        && _PyErr_ExceptionMatches(tstate, PyExc_StopIteration))
                    call_exc_trace(tstate->c_tracefunc, tstate->c_traceobj, tstate, f);
                err = _PyGen_FetchStopIterationValue(&val);
                if (err < 0)
                    goto error;
                Py_DECREF(receiver);
                SET_TOP(val);
                DISPATCH();
            }
            /* receiver remains on stack, retval is value to be yielded */
            f->f_stacktop = stack_pointer;
            /* and repeat... */
            assert(f->f_lasti >= (int)sizeof(_Py_CODEUNIT));
            f->f_lasti -= sizeof(_Py_CODEUNIT);
            goto exit_yielding;
        }

        case TARGET(YIELD_VALUE): {
            retval = POP();

            if (co->co_flags & CO_ASYNC_GENERATOR) {
                PyObject *w = _PyAsyncGenValueWrapperNew(retval);
                Py_DECREF(retval);
                if (w == NULL) {
                    retval = NULL;
                    goto error;
                }
                retval = w;
            }

            f->f_stacktop = stack_pointer;
            goto exit_yielding;
        }

        case TARGET(POP_EXCEPT): {
            PyObject *type, *value, *traceback;
            _PyErr_StackItem *exc_info;
            PyTryBlock *b = PyFrame_BlockPop(f);
            if (b->b_type != EXCEPT_HANDLER) {
                _PyErr_SetString(tstate, PyExc_SystemError,
                                 "popped block is not an except handler");
                goto error;
            }
            assert(STACK_LEVEL() >= (b)->b_level + 3 &&
                   STACK_LEVEL() <= (b)->b_level + 4);
            exc_info = tstate->exc_info;
            type = exc_info->exc_type;
            value = exc_info->exc_value;
            traceback = exc_info->exc_traceback;
            exc_info->exc_type = POP();
            exc_info->exc_value = POP();
            exc_info->exc_traceback = POP();
            Py_XDECREF(type);
            Py_XDECREF(value);
            Py_XDECREF(traceback);
            DISPATCH();
        }

        case TARGET(POP_BLOCK): {
            PREDICTED(POP_BLOCK);
            PyFrame_BlockPop(f);
            DISPATCH();
        }

        case TARGET(RERAISE): {
            PyObject *exc = POP();
            PyObject *val = POP();
            PyObject *tb = POP();
            assert(PyExceptionClass_Check(exc));
            PyErr_Restore(exc, val, tb);
            goto exception_unwind;
        }

        case TARGET(END_ASYNC_FOR): {
            PyObject *exc = POP();
            assert(PyExceptionClass_Check(exc));
            if (PyErr_GivenExceptionMatches(exc, PyExc_StopAsyncIteration)) {
                PyTryBlock *b = PyFrame_BlockPop(f);
                assert(b->b_type == EXCEPT_HANDLER);
                Py_DECREF(exc);
                UNWIND_EXCEPT_HANDLER(b);
                Py_DECREF(POP());
                JUMPBY(oparg);
                FAST_DISPATCH();
            }
            else {
                PyObject *val = POP();
                PyObject *tb = POP();
                _PyErr_Restore(tstate, exc, val, tb);
                goto exception_unwind;
            }
        }

        case TARGET(LOAD_ASSERTION_ERROR): {
            PyObject *value = PyExc_AssertionError;
            Py_INCREF(value);
            PUSH(value);
            FAST_DISPATCH();
        }

        case TARGET(LOAD_BUILD_CLASS): {
            _Py_IDENTIFIER(__build_class__);

            PyObject *bc;
            if (PyDict_CheckExact(f->f_builtins)) {
                bc = _PyDict_GetItemIdWithError(f->f_builtins, &PyId___build_class__);
                if (bc == NULL) {
                    if (!_PyErr_Occurred(tstate)) {
                        _PyErr_SetString(tstate, PyExc_NameError,
                                         "__build_class__ not found");
                    }
                    goto error;
                }
                Py_INCREF(bc);
            }
            else {
                PyObject *build_class_str = _PyUnicode_FromId(&PyId___build_class__);
                if (build_class_str == NULL)
                    goto error;
                bc = PyObject_GetItem(f->f_builtins, build_class_str);
                if (bc == NULL) {
                    if (_PyErr_ExceptionMatches(tstate, PyExc_KeyError))
                        _PyErr_SetString(tstate, PyExc_NameError,
                                         "__build_class__ not found");
                    goto error;
                }
            }
            PUSH(bc);
            DISPATCH();
        }

        case TARGET(STORE_NAME): {
            PyObject *name = GETITEM(names, oparg);
            PyObject *v = POP();
            PyObject *ns = f->f_locals;
            int err;
            if (ns == NULL) {
                _PyErr_Format(tstate, PyExc_SystemError,
                              "no locals found when storing %R", name);
                Py_DECREF(v);
                goto error;
            }
            if (PyDict_CheckExact(ns))
                err = PyDict_SetItem(ns, name, v);
            else
                err = PyObject_SetItem(ns, name, v);
            Py_DECREF(v);
            if (err != 0)
                goto error;
            DISPATCH();
        }

        case TARGET(DELETE_NAME): {
            PyObject *name = GETITEM(names, oparg);
            PyObject *ns = f->f_locals;
            int err;
            if (ns == NULL) {
                _PyErr_Format(tstate, PyExc_SystemError,
                              "no locals when deleting %R", name);
                goto error;
            }
            err = PyObject_DelItem(ns, name);
            if (err != 0) {
                format_exc_check_arg(tstate, PyExc_NameError,
                                     NAME_ERROR_MSG,
                                     name);
                goto error;
            }
            DISPATCH();
        }

        case TARGET(UNPACK_SEQUENCE): {
            PREDICTED(UNPACK_SEQUENCE);
            PyObject *seq = POP(), *item, **items;
            if (PyTuple_CheckExact(seq) &&
                PyTuple_GET_SIZE(seq) == oparg) {
                items = ((PyTupleObject *)seq)->ob_item;
                while (oparg--) {
                    item = items[oparg];
                    Py_INCREF(item);
                    PUSH(item);
                }
            } else if (PyList_CheckExact(seq) &&
                       PyList_GET_SIZE(seq) == oparg) {
                items = ((PyListObject *)seq)->ob_item;
                while (oparg--) {
                    item = items[oparg];
                    Py_INCREF(item);
                    PUSH(item);
                }
            } else if (unpack_iterable(tstate, seq, oparg, -1,
                                       stack_pointer + oparg)) {
                STACK_GROW(oparg);
            } else {
                /* unpack_iterable() raised an exception */
                Py_DECREF(seq);
                goto error;
            }
            Py_DECREF(seq);
            DISPATCH();
        }

        case TARGET(UNPACK_EX): {
            int totalargs = 1 + (oparg & 0xFF) + (oparg >> 8);
            PyObject *seq = POP();

            if (unpack_iterable(tstate, seq, oparg & 0xFF, oparg >> 8,
                                stack_pointer + totalargs)) {
                stack_pointer += totalargs;
            } else {
                Py_DECREF(seq);
                goto error;
            }
            Py_DECREF(seq);
            DISPATCH();
        }

        case TARGET(STORE_ATTR): {
            PyObject *name = GETITEM(names, oparg);
            PyObject *owner = TOP();
            PyObject *v = SECOND();
            int err;
            STACK_SHRINK(2);
            err = PyObject_SetAttr(owner, name, v);
            Py_DECREF(v);
            Py_DECREF(owner);
            if (err != 0)
                goto error;
            DISPATCH();
        }

        case TARGET(DELETE_ATTR): {
            PyObject *name = GETITEM(names, oparg);
            PyObject *owner = POP();
            int err;
            err = PyObject_SetAttr(owner, name, (PyObject *)NULL);
            Py_DECREF(owner);
            if (err != 0)
                goto error;
            DISPATCH();
        }

        case TARGET(STORE_GLOBAL): {
            PyObject *name = GETITEM(names, oparg);
            PyObject *v = POP();
            int err;
            err = PyDict_SetItem(f->f_globals, name, v);
            Py_DECREF(v);
            if (err != 0)
                goto error;
            DISPATCH();
        }

        case TARGET(DELETE_GLOBAL): {
            PyObject *name = GETITEM(names, oparg);
            int err;
            err = PyDict_DelItem(f->f_globals, name);
            if (err != 0) {
                if (_PyErr_ExceptionMatches(tstate, PyExc_KeyError)) {
                    format_exc_check_arg(tstate, PyExc_NameError,
                                         NAME_ERROR_MSG, name);
                }
                goto error;
            }
            DISPATCH();
        }

        case TARGET(LOAD_NAME): {
            PyObject *name = GETITEM(names, oparg);
            PyObject *locals = f->f_locals;
            PyObject *v;
            if (locals == NULL) {
                _PyErr_Format(tstate, PyExc_SystemError,
                              "no locals when loading %R", name);
                goto error;
            }
            if (PyDict_CheckExact(locals)) {
                v = PyDict_GetItemWithError(locals, name);
                if (v != NULL) {
                    Py_INCREF(v);
                }
                else if (_PyErr_Occurred(tstate)) {
                    goto error;
                }
            }
            else {
                v = PyObject_GetItem(locals, name);
                if (v == NULL) {
                    if (!_PyErr_ExceptionMatches(tstate, PyExc_KeyError))
                        goto error;
                    _PyErr_Clear(tstate);
                }
            }
            if (v == NULL) {
                v = PyDict_GetItemWithError(f->f_globals, name);
                if (v != NULL) {
                    Py_INCREF(v);
                }
                else if (_PyErr_Occurred(tstate)) {
                    goto error;
                }
                else {
                    if (PyDict_CheckExact(f->f_builtins)) {
                        v = PyDict_GetItemWithError(f->f_builtins, name);
                        if (v == NULL) {
                            if (!_PyErr_Occurred(tstate)) {
                                format_exc_check_arg(
                                        tstate, PyExc_NameError,
                                        NAME_ERROR_MSG, name);
                            }
                            goto error;
                        }
                        Py_INCREF(v);
                    }
                    else {
                        v = PyObject_GetItem(f->f_builtins, name);
                        if (v == NULL) {
                            if (_PyErr_ExceptionMatches(tstate, PyExc_KeyError)) {
                                format_exc_check_arg(
                                            tstate, PyExc_NameError,
                                            NAME_ERROR_MSG, name);
                            }
                            goto error;
                        }
                    }
                }
            }
            PUSH(v);
            DISPATCH();
        }

        case TARGET(LOAD_GLOBAL): {
            PyObject *name;
            PyObject *v;
            if (PyDict_CheckExact(f->f_globals)
                && PyDict_CheckExact(f->f_builtins))
            {
                OPCACHE_CHECK();
                if (co_opcache != NULL && co_opcache->optimized > 0) {
                    _PyOpcache_LoadGlobal *lg = &co_opcache->u.lg;

                    if (lg->globals_ver ==
                            ((PyDictObject *)f->f_globals)->ma_version_tag
                        && lg->builtins_ver ==
                           ((PyDictObject *)f->f_builtins)->ma_version_tag)
                    {
                        PyObject *ptr = lg->ptr;
                        OPCACHE_STAT_GLOBAL_HIT();
                        assert(ptr != NULL);
                        Py_INCREF(ptr);
                        PUSH(ptr);
                        DISPATCH();
                    }
                }

                name = GETITEM(names, oparg);
                v = _PyDict_LoadGlobal((PyDictObject *)f->f_globals,
                                       (PyDictObject *)f->f_builtins,
                                       name);
                if (v == NULL) {
                    if (!_PyErr_OCCURRED()) {
                        /* _PyDict_LoadGlobal() returns NULL without raising
                         * an exception if the key doesn't exist */
                        format_exc_check_arg(tstate, PyExc_NameError,
                                             NAME_ERROR_MSG, name);
                    }
                    goto error;
                }

                if (co_opcache != NULL) {
                    _PyOpcache_LoadGlobal *lg = &co_opcache->u.lg;

                    if (co_opcache->optimized == 0) {
                        /* Wasn't optimized before. */
                        OPCACHE_STAT_GLOBAL_OPT();
                    } else {
                        OPCACHE_STAT_GLOBAL_MISS();
                    }

                    co_opcache->optimized = 1;
                    lg->globals_ver =
                        ((PyDictObject *)f->f_globals)->ma_version_tag;
                    lg->builtins_ver =
                        ((PyDictObject *)f->f_builtins)->ma_version_tag;
                    lg->ptr = v; /* borrowed */
                }

                Py_INCREF(v);
            }
            else {
                /* Slow-path if globals or builtins is not a dict */

                /* namespace 1: globals */
                name = GETITEM(names, oparg);
                v = PyObject_GetItem(f->f_globals, name);
                if (v == NULL) {
                    if (!_PyErr_ExceptionMatches(tstate, PyExc_KeyError)) {
                        goto error;
                    }
                    _PyErr_Clear(tstate);

                    /* namespace 2: builtins */
                    v = PyObject_GetItem(f->f_builtins, name);
                    if (v == NULL) {
                        if (_PyErr_ExceptionMatches(tstate, PyExc_KeyError)) {
                            format_exc_check_arg(
                                        tstate, PyExc_NameError,
                                        NAME_ERROR_MSG, name);
                        }
                        goto error;
                    }
                }
            }
            PUSH(v);
            DISPATCH();
        }

        case TARGET(DELETE_FAST): {
            PyObject *v = GETLOCAL(oparg);
            if (v != NULL) {
                SETLOCAL(oparg, NULL);
                DISPATCH();
            }
            format_exc_check_arg(
                tstate, PyExc_UnboundLocalError,
                UNBOUNDLOCAL_ERROR_MSG,
                PyTuple_GetItem(co->co_varnames, oparg)
                );
            goto error;
        }

        case TARGET(DELETE_DEREF): {
            PyObject *cell = freevars[oparg];
            PyObject *oldobj = PyCell_GET(cell);
            if (oldobj != NULL) {
                PyCell_SET(cell, NULL);
                Py_DECREF(oldobj);
                DISPATCH();
            }
            format_exc_unbound(tstate, co, oparg);
            goto error;
        }

        case TARGET(LOAD_CLOSURE): {
            PyObject *cell = freevars[oparg];
            Py_INCREF(cell);
            PUSH(cell);
            DISPATCH();
        }

        case TARGET(LOAD_CLASSDEREF): {
            PyObject *name, *value, *locals = f->f_locals;
            Py_ssize_t idx;
            assert(locals);
            assert(oparg >= PyTuple_GET_SIZE(co->co_cellvars));
            idx = oparg - PyTuple_GET_SIZE(co->co_cellvars);
            assert(idx >= 0 && idx < PyTuple_GET_SIZE(co->co_freevars));
            name = PyTuple_GET_ITEM(co->co_freevars, idx);
            if (PyDict_CheckExact(locals)) {
                value = PyDict_GetItemWithError(locals, name);
                if (value != NULL) {
                    Py_INCREF(value);
                }
                else if (_PyErr_Occurred(tstate)) {
                    goto error;
                }
            }
            else {
                value = PyObject_GetItem(locals, name);
                if (value == NULL) {
                    if (!_PyErr_ExceptionMatches(tstate, PyExc_KeyError)) {
                        goto error;
                    }
                    _PyErr_Clear(tstate);
                }
            }
            if (!value) {
                PyObject *cell = freevars[oparg];
                value = PyCell_GET(cell);
                if (value == NULL) {
                    format_exc_unbound(tstate, co, oparg);
                    goto error;
                }
                Py_INCREF(value);
            }
            PUSH(value);
            DISPATCH();
        }

        case TARGET(LOAD_DEREF): {
            PyObject *cell = freevars[oparg];
            PyObject *value = PyCell_GET(cell);
            if (value == NULL) {
                format_exc_unbound(tstate, co, oparg);
                goto error;
            }
            Py_INCREF(value);
            PUSH(value);
            DISPATCH();
        }

        case TARGET(STORE_DEREF): {
            PyObject *v = POP();
            PyObject *cell = freevars[oparg];
            PyObject *oldobj = PyCell_GET(cell);
            PyCell_SET(cell, v);
            Py_XDECREF(oldobj);
            DISPATCH();
        }

        case TARGET(BUILD_STRING): {
            PyObject *str;
            PyObject *empty = PyUnicode_New(0, 0);
            if (empty == NULL) {
                goto error;
            }
            str = _PyUnicode_JoinArray(empty, stack_pointer - oparg, oparg);
            Py_DECREF(empty);
            if (str == NULL)
                goto error;
            while (--oparg >= 0) {
                PyObject *item = POP();
                Py_DECREF(item);
            }
            PUSH(str);
            DISPATCH();
        }

        case TARGET(BUILD_TUPLE): {
            PyObject *tup = PyTuple_New(oparg);
            if (tup == NULL)
                goto error;
            while (--oparg >= 0) {
                PyObject *item = POP();
                PyTuple_SET_ITEM(tup, oparg, item);
            }
            PUSH(tup);
            DISPATCH();
        }

        case TARGET(BUILD_LIST): {
            PyObject *list =  PyList_New(oparg);
            if (list == NULL)
                goto error;
            while (--oparg >= 0) {
                PyObject *item = POP();
                PyList_SET_ITEM(list, oparg, item);
            }
            PUSH(list);
            DISPATCH();
        }

        case TARGET(BUILD_TUPLE_UNPACK_WITH_CALL):
        case TARGET(BUILD_TUPLE_UNPACK):
        case TARGET(BUILD_LIST_UNPACK): {
            int convert_to_tuple = opcode != BUILD_LIST_UNPACK;
            Py_ssize_t i;
            PyObject *sum = PyList_New(0);
            PyObject *return_value;

            if (sum == NULL)
                goto error;

            for (i = oparg; i > 0; i--) {
                PyObject *none_val;

                none_val = _PyList_Extend((PyListObject *)sum, PEEK(i));
                if (none_val == NULL) {
                    if (opcode == BUILD_TUPLE_UNPACK_WITH_CALL &&
                        _PyErr_ExceptionMatches(tstate, PyExc_TypeError))
                    {
                        check_args_iterable(tstate, PEEK(1 + oparg), PEEK(i));
                    }
                    Py_DECREF(sum);
                    goto error;
                }
                Py_DECREF(none_val);
            }

            if (convert_to_tuple) {
                return_value = PyList_AsTuple(sum);
                Py_DECREF(sum);
                if (return_value == NULL)
                    goto error;
            }
            else {
                return_value = sum;
            }

            while (oparg--)
                Py_DECREF(POP());
            PUSH(return_value);
            DISPATCH();
        }

        case TARGET(BUILD_SET): {
            PyObject *set = PySet_New(NULL);
            int err = 0;
            int i;
            if (set == NULL)
                goto error;
            for (i = oparg; i > 0; i--) {
                PyObject *item = PEEK(i);
                if (err == 0)
                    err = PySet_Add(set, item);
                Py_DECREF(item);
            }
            STACK_SHRINK(oparg);
            if (err != 0) {
                Py_DECREF(set);
                goto error;
            }
            PUSH(set);
            DISPATCH();
        }

        case TARGET(BUILD_SET_UNPACK): {
            Py_ssize_t i;
            PyObject *sum = PySet_New(NULL);
            if (sum == NULL)
                goto error;

            for (i = oparg; i > 0; i--) {
                if (_PySet_Update(sum, PEEK(i)) < 0) {
                    Py_DECREF(sum);
                    goto error;
                }
            }

            while (oparg--)
                Py_DECREF(POP());
            PUSH(sum);
            DISPATCH();
        }

        case TARGET(BUILD_MAP): {
            Py_ssize_t i;
            PyObject *map = _PyDict_NewPresized((Py_ssize_t)oparg);
            if (map == NULL)
                goto error;
            for (i = oparg; i > 0; i--) {
                int err;
                PyObject *key = PEEK(2*i);
                PyObject *value = PEEK(2*i - 1);
                err = PyDict_SetItem(map, key, value);
                if (err != 0) {
                    Py_DECREF(map);
                    goto error;
                }
            }

            while (oparg--) {
                Py_DECREF(POP());
                Py_DECREF(POP());
            }
            PUSH(map);
            DISPATCH();
        }

        case TARGET(SETUP_ANNOTATIONS): {
            _Py_IDENTIFIER(__annotations__);
            int err;
            PyObject *ann_dict;
            if (f->f_locals == NULL) {
                _PyErr_Format(tstate, PyExc_SystemError,
                              "no locals found when setting up annotations");
                goto error;
            }
            /* check if __annotations__ in locals()... */
            if (PyDict_CheckExact(f->f_locals)) {
                ann_dict = _PyDict_GetItemIdWithError(f->f_locals,
                                             &PyId___annotations__);
                if (ann_dict == NULL) {
                    if (_PyErr_Occurred(tstate)) {
                        goto error;
                    }
                    /* ...if not, create a new one */
                    ann_dict = PyDict_New();
                    if (ann_dict == NULL) {
                        goto error;
                    }
                    err = _PyDict_SetItemId(f->f_locals,
                                            &PyId___annotations__, ann_dict);
                    Py_DECREF(ann_dict);
                    if (err != 0) {
                        goto error;
                    }
                }
            }
            else {
                /* do the same if locals() is not a dict */
                PyObject *ann_str = _PyUnicode_FromId(&PyId___annotations__);
                if (ann_str == NULL) {
                    goto error;
                }
                ann_dict = PyObject_GetItem(f->f_locals, ann_str);
                if (ann_dict == NULL) {
                    if (!_PyErr_ExceptionMatches(tstate, PyExc_KeyError)) {
                        goto error;
                    }
                    _PyErr_Clear(tstate);
                    ann_dict = PyDict_New();
                    if (ann_dict == NULL) {
                        goto error;
                    }
                    err = PyObject_SetItem(f->f_locals, ann_str, ann_dict);
                    Py_DECREF(ann_dict);
                    if (err != 0) {
                        goto error;
                    }
                }
                else {
                    Py_DECREF(ann_dict);
                }
            }
            DISPATCH();
        }

        case TARGET(BUILD_CONST_KEY_MAP): {
            Py_ssize_t i;
            PyObject *map;
            PyObject *keys = TOP();
            if (!PyTuple_CheckExact(keys) ||
                PyTuple_GET_SIZE(keys) != (Py_ssize_t)oparg) {
                _PyErr_SetString(tstate, PyExc_SystemError,
                                 "bad BUILD_CONST_KEY_MAP keys argument");
                goto error;
            }
            map = _PyDict_NewPresized((Py_ssize_t)oparg);
            if (map == NULL) {
                goto error;
            }
            for (i = oparg; i > 0; i--) {
                int err;
                PyObject *key = PyTuple_GET_ITEM(keys, oparg - i);
                PyObject *value = PEEK(i + 1);
                err = PyDict_SetItem(map, key, value);
                if (err != 0) {
                    Py_DECREF(map);
                    goto error;
                }
            }

            Py_DECREF(POP());
            while (oparg--) {
                Py_DECREF(POP());
            }
            PUSH(map);
            DISPATCH();
        }

        case TARGET(BUILD_MAP_UNPACK): {
            Py_ssize_t i;
            PyObject *sum = PyDict_New();
            if (sum == NULL)
                goto error;

            for (i = oparg; i > 0; i--) {
                PyObject *arg = PEEK(i);
                if (PyDict_Update(sum, arg) < 0) {
                    if (_PyErr_ExceptionMatches(tstate, PyExc_AttributeError)) {
                        _PyErr_Format(tstate, PyExc_TypeError,
                                      "'%.200s' object is not a mapping",
                                      arg->ob_type->tp_name);
                    }
                    Py_DECREF(sum);
                    goto error;
                }
            }

            while (oparg--)
                Py_DECREF(POP());
            PUSH(sum);
            DISPATCH();
        }

        case TARGET(BUILD_MAP_UNPACK_WITH_CALL): {
            Py_ssize_t i;
            PyObject *sum = PyDict_New();
            if (sum == NULL)
                goto error;

            for (i = oparg; i > 0; i--) {
                PyObject *arg = PEEK(i);
                if (_PyDict_MergeEx(sum, arg, 2) < 0) {
                    Py_DECREF(sum);
                    format_kwargs_error(tstate, PEEK(2 + oparg), arg);
                    goto error;
                }
            }

            while (oparg--)
                Py_DECREF(POP());
            PUSH(sum);
            PREDICT(CALL_FUNCTION_EX);
            DISPATCH();
        }

        case TARGET(MAP_ADD): {
            PyObject *value = TOP();
            PyObject *key = SECOND();
            PyObject *map;
            int err;
            STACK_SHRINK(2);
            map = PEEK(oparg);                      /* dict */
            assert(PyDict_CheckExact(map));
            err = PyDict_SetItem(map, key, value);  /* map[key] = value */
            Py_DECREF(value);
            Py_DECREF(key);
            if (err != 0)
                goto error;
            PREDICT(JUMP_ABSOLUTE);
            DISPATCH();
        }

        case TARGET(LOAD_ATTR): {
            PyObject *name = GETITEM(names, oparg);
            PyObject *owner = TOP();
            PyObject *res = PyObject_GetAttr(owner, name);
            Py_DECREF(owner);
            SET_TOP(res);
            if (res == NULL)
                goto error;
            DISPATCH();
        }

        case TARGET(COMPARE_OP): {
            PyObject *right = POP();
            PyObject *left = TOP();
            PyObject *res = cmp_outcome(tstate, oparg, left, right);
            Py_DECREF(left);
            Py_DECREF(right);
            SET_TOP(res);
            if (res == NULL)
                goto error;
            PREDICT(POP_JUMP_IF_FALSE);
            PREDICT(POP_JUMP_IF_TRUE);
            DISPATCH();
        }

        case TARGET(IMPORT_NAME): {
            PyObject *name = GETITEM(names, oparg);
            PyObject *fromlist = POP();
            PyObject *level = TOP();
            PyObject *res;
            res = import_name(tstate, f, name, fromlist, level);
            Py_DECREF(level);
            Py_DECREF(fromlist);
            SET_TOP(res);
            if (res == NULL)
                goto error;
            DISPATCH();
        }

        case TARGET(IMPORT_STAR): {
            PyObject *from = POP(), *locals;
            int err;
            /* TODO for PEP 558
             *   Report an error here for CO_OPTIMIZED frames
             *   The 3.x compiler treats wildcard imports as an error inside
             *   functions, but they can still happen with independently
             *   constructed opcode sequences
             */

            locals = f->f_locals;
            if (locals == NULL) {
                _PyErr_SetString(tstate, PyExc_SystemError,
                                 "no locals found during 'import *'");
                Py_DECREF(from);
                goto error;
            }
            err = import_all_from(tstate, locals, from);
            Py_DECREF(from);
            if (err != 0)
                goto error;
            DISPATCH();
        }

        case TARGET(IMPORT_FROM): {
            PyObject *name = GETITEM(names, oparg);
            PyObject *from = TOP();
            PyObject *res;
            res = import_from(tstate, from, name);
            PUSH(res);
            if (res == NULL)
                goto error;
            DISPATCH();
        }

        case TARGET(JUMP_FORWARD): {
            JUMPBY(oparg);
            FAST_DISPATCH();
        }

        case TARGET(POP_JUMP_IF_FALSE): {
            PREDICTED(POP_JUMP_IF_FALSE);
            PyObject *cond = POP();
            int err;
            if (cond == Py_True) {
                Py_DECREF(cond);
                FAST_DISPATCH();
            }
            if (cond == Py_False) {
                Py_DECREF(cond);
                JUMPTO(oparg);
                FAST_DISPATCH();
            }
            err = PyObject_IsTrue(cond);
            Py_DECREF(cond);
            if (err > 0)
                ;
            else if (err == 0)
                JUMPTO(oparg);
            else
                goto error;
            DISPATCH();
        }

        case TARGET(POP_JUMP_IF_TRUE): {
            PREDICTED(POP_JUMP_IF_TRUE);
            PyObject *cond = POP();
            int err;
            if (cond == Py_False) {
                Py_DECREF(cond);
                FAST_DISPATCH();
            }
            if (cond == Py_True) {
                Py_DECREF(cond);
                JUMPTO(oparg);
                FAST_DISPATCH();
            }
            err = PyObject_IsTrue(cond);
            Py_DECREF(cond);
            if (err > 0) {
                JUMPTO(oparg);
            }
            else if (err == 0)
                ;
            else
                goto error;
            DISPATCH();
        }

        case TARGET(JUMP_IF_FALSE_OR_POP): {
            PyObject *cond = TOP();
            int err;
            if (cond == Py_True) {
                STACK_SHRINK(1);
                Py_DECREF(cond);
                FAST_DISPATCH();
            }
            if (cond == Py_False) {
                JUMPTO(oparg);
                FAST_DISPATCH();
            }
            err = PyObject_IsTrue(cond);
            if (err > 0) {
                STACK_SHRINK(1);
                Py_DECREF(cond);
            }
            else if (err == 0)
                JUMPTO(oparg);
            else
                goto error;
            DISPATCH();
        }

        case TARGET(JUMP_IF_TRUE_OR_POP): {
            PyObject *cond = TOP();
            int err;
            if (cond == Py_False) {
                STACK_SHRINK(1);
                Py_DECREF(cond);
                FAST_DISPATCH();
            }
            if (cond == Py_True) {
                JUMPTO(oparg);
                FAST_DISPATCH();
            }
            err = PyObject_IsTrue(cond);
            if (err > 0) {
                JUMPTO(oparg);
            }
            else if (err == 0) {
                STACK_SHRINK(1);
                Py_DECREF(cond);
            }
            else
                goto error;
            DISPATCH();
        }

        case TARGET(JUMP_ABSOLUTE): {
            PREDICTED(JUMP_ABSOLUTE);
            JUMPTO(oparg);
#if FAST_LOOPS
            /* Enabling this path speeds-up all while and for-loops by bypassing
               the per-loop checks for signals.  By default, this should be turned-off
               because it prevents detection of a control-break in tight loops like
               "while 1: pass".  Compile with this option turned-on when you need
               the speed-up and do not need break checking inside tight loops (ones
               that contain only instructions ending with FAST_DISPATCH).
            */
            FAST_DISPATCH();
#else
            DISPATCH();
#endif
        }

        case TARGET(GET_ITER): {
            /* before: [obj]; after [getiter(obj)] */
            PyObject *iterable = TOP();
            PyObject *iter = PyObject_GetIter(iterable);
            Py_DECREF(iterable);
            SET_TOP(iter);
            if (iter == NULL)
                goto error;
            PREDICT(FOR_ITER);
            PREDICT(CALL_FUNCTION);
            DISPATCH();
        }

        case TARGET(GET_YIELD_FROM_ITER): {
            /* before: [obj]; after [getiter(obj)] */
            PyObject *iterable = TOP();
            PyObject *iter;
            if (PyCoro_CheckExact(iterable)) {
                /* `iterable` is a coroutine */
                if (!(co->co_flags & (CO_COROUTINE | CO_ITERABLE_COROUTINE))) {
                    /* and it is used in a 'yield from' expression of a
                       regular generator. */
                    Py_DECREF(iterable);
                    SET_TOP(NULL);
                    _PyErr_SetString(tstate, PyExc_TypeError,
                                     "cannot 'yield from' a coroutine object "
                                     "in a non-coroutine generator");
                    goto error;
                }
            }
            else if (!PyGen_CheckExact(iterable)) {
                /* `iterable` is not a generator. */
                iter = PyObject_GetIter(iterable);
                Py_DECREF(iterable);
                SET_TOP(iter);
                if (iter == NULL)
                    goto error;
            }
            PREDICT(LOAD_CONST);
            DISPATCH();
        }

        case TARGET(FOR_ITER): {
            PREDICTED(FOR_ITER);
            /* before: [iter]; after: [iter, iter()] *or* [] */
            PyObject *iter = TOP();
            PyObject *next = (*iter->ob_type->tp_iternext)(iter);
            if (next != NULL) {
                PUSH(next);
                PREDICT(STORE_FAST);
                PREDICT(UNPACK_SEQUENCE);
                DISPATCH();
            }
            if (_PyErr_Occurred(tstate)) {
                if (!_PyErr_ExceptionMatches(tstate, PyExc_StopIteration)) {
                    goto error;
                }
                else if (tstate->c_tracefunc != NULL) {
                    call_exc_trace(tstate->c_tracefunc, tstate->c_traceobj, tstate, f);
                }
                _PyErr_Clear(tstate);
            }
            /* iterator ended normally */
            STACK_SHRINK(1);
            Py_DECREF(iter);
            JUMPBY(oparg);
            PREDICT(POP_BLOCK);
            DISPATCH();
        }

        case TARGET(SETUP_FINALLY): {
            PyFrame_BlockSetup(f, SETUP_FINALLY, INSTR_OFFSET() + oparg,
                               STACK_LEVEL());
            DISPATCH();
        }

        case TARGET(BEFORE_ASYNC_WITH): {
            _Py_IDENTIFIER(__aexit__);
            _Py_IDENTIFIER(__aenter__);

            PyObject *mgr = TOP();
            PyObject *exit = special_lookup(tstate, mgr, &PyId___aexit__),
                     *enter;
            PyObject *res;
            if (exit == NULL)
                goto error;
            SET_TOP(exit);
            enter = special_lookup(tstate, mgr, &PyId___aenter__);
            Py_DECREF(mgr);
            if (enter == NULL)
                goto error;
            res = _PyObject_CallNoArg(enter);
            Py_DECREF(enter);
            if (res == NULL)
                goto error;
            PUSH(res);
            PREDICT(GET_AWAITABLE);
            DISPATCH();
        }

        case TARGET(SETUP_ASYNC_WITH): {
            PyObject *res = POP();
            /* Setup the finally block before pushing the result
               of __aenter__ on the stack. */
            PyFrame_BlockSetup(f, SETUP_FINALLY, INSTR_OFFSET() + oparg,
                               STACK_LEVEL());
            PUSH(res);
            DISPATCH();
        }

        case TARGET(SETUP_WITH): {
            _Py_IDENTIFIER(__exit__);
            _Py_IDENTIFIER(__enter__);
            PyObject *mgr = TOP();
            PyObject *enter = special_lookup(tstate, mgr, &PyId___enter__);
            PyObject *res;
            if (enter == NULL) {
                goto error;
            }
            PyObject *exit = special_lookup(tstate, mgr, &PyId___exit__);
            if (exit == NULL) {
                Py_DECREF(enter);
                goto error;
            }
            SET_TOP(exit);
            Py_DECREF(mgr);
            res = _PyObject_CallNoArg(enter);
            Py_DECREF(enter);
            if (res == NULL)
                goto error;
            /* Setup the finally block before pushing the result
               of __enter__ on the stack. */
            PyFrame_BlockSetup(f, SETUP_FINALLY, INSTR_OFFSET() + oparg,
                               STACK_LEVEL());

            PUSH(res);
            DISPATCH();
        }

        case TARGET(WITH_EXCEPT_START): {
            /* At the top of the stack are 7 values:
               - (TOP, SECOND, THIRD) = exc_info()
               - (FOURTH, FIFTH, SIXTH) = previous exception for EXCEPT_HANDLER
               - SEVENTH: the context.__exit__ bound method
               We call SEVENTH(TOP, SECOND, THIRD).
               Then we push again the TOP exception and the __exit__
               return value.
            */
            PyObject *exit_func;
            PyObject *exc, *val, *tb, *res;

            exc = TOP();
            val = SECOND();
            tb = THIRD();
            assert(exc != Py_None);
            assert(!PyLong_Check(exc));
            exit_func = PEEK(7);
            PyObject *stack[4] = {NULL, exc, val, tb};
            res = _PyObject_Vectorcall(exit_func, stack + 1,
                    3 | PY_VECTORCALL_ARGUMENTS_OFFSET, NULL);
            if (res == NULL)
                goto error;

            PUSH(res);
            DISPATCH();
        }

        case TARGET(LOAD_METHOD): {
            /* Designed to work in tandem with CALL_METHOD. */
            PyObject *name = GETITEM(names, oparg);
            PyObject *obj = TOP();
            PyObject *meth = NULL;

            int meth_found = _PyObject_GetMethod(obj, name, &meth);

            if (meth == NULL) {
                /* Most likely attribute wasn't found. */
                goto error;
            }

            if (meth_found) {
                /* We can bypass temporary bound method object.
                   meth is unbound method and obj is self.

                   meth | self | arg1 | ... | argN
                 */
                SET_TOP(meth);
                PUSH(obj);  // self
            }
            else {
                /* meth is not an unbound method (but a regular attr, or
                   something was returned by a descriptor protocol).  Set
                   the second element of the stack to NULL, to signal
                   CALL_METHOD that it's not a method call.

                   NULL | meth | arg1 | ... | argN
                */
                SET_TOP(NULL);
                Py_DECREF(obj);
                PUSH(meth);
            }
            DISPATCH();
        }

        case TARGET(CALL_METHOD): {
            /* Designed to work in tamdem with LOAD_METHOD. */
            PyObject **sp, *res, *meth;

            sp = stack_pointer;

            meth = PEEK(oparg + 2);
            if (meth == NULL) {
                /* `meth` is NULL when LOAD_METHOD thinks that it's not
                   a method call.

                   Stack layout:

                       ... | NULL | callable | arg1 | ... | argN
                                                            ^- TOP()
                                               ^- (-oparg)
                                    ^- (-oparg-1)
                             ^- (-oparg-2)

                   `callable` will be POPed by call_function.
                   NULL will will be POPed manually later.
                */
                res = call_function(tstate, &sp, oparg, NULL);
                stack_pointer = sp;
                (void)POP(); /* POP the NULL. */
            }
            else {
                /* This is a method call.  Stack layout:

                     ... | method | self | arg1 | ... | argN
                                                        ^- TOP()
                                           ^- (-oparg)
                                    ^- (-oparg-1)
                           ^- (-oparg-2)

                  `self` and `method` will be POPed by call_function.
                  We'll be passing `oparg + 1` to call_function, to
                  make it accept the `self` as a first argument.
                */
                res = call_function(tstate, &sp, oparg + 1, NULL);
                stack_pointer = sp;
            }

            PUSH(res);
            if (res == NULL)
                goto error;
            DISPATCH();
        }

        case TARGET(CALL_FUNCTION): {
            PREDICTED(CALL_FUNCTION);
            PyObject **sp, *res;
            sp = stack_pointer;
            res = call_function(tstate, &sp, oparg, NULL);
            stack_pointer = sp;
            PUSH(res);
            if (res == NULL) {
                goto error;
            }
            DISPATCH();
        }

        case TARGET(CALL_FUNCTION_KW): {
            PyObject **sp, *res, *names;

            names = POP();
            assert(PyTuple_Check(names));
            assert(PyTuple_GET_SIZE(names) <= oparg);
            /* We assume without checking that names contains only strings */
            sp = stack_pointer;
            res = call_function(tstate, &sp, oparg, names);
            stack_pointer = sp;
            PUSH(res);
            Py_DECREF(names);

            if (res == NULL) {
                goto error;
            }
            DISPATCH();
        }

        case TARGET(CALL_FUNCTION_EX): {
            PREDICTED(CALL_FUNCTION_EX);
            PyObject *func, *callargs, *kwargs = NULL, *result;
            if (oparg & 0x01) {
                kwargs = POP();
                if (!PyDict_CheckExact(kwargs)) {
                    PyObject *d = PyDict_New();
                    if (d == NULL)
                        goto error;
                    if (_PyDict_MergeEx(d, kwargs, 2) < 0) {
                        Py_DECREF(d);
                        format_kwargs_error(tstate, SECOND(), kwargs);
                        Py_DECREF(kwargs);
                        goto error;
                    }
                    Py_DECREF(kwargs);
                    kwargs = d;
                }
                assert(PyDict_CheckExact(kwargs));
            }
            callargs = POP();
            func = TOP();
            if (!PyTuple_CheckExact(callargs)) {
                if (check_args_iterable(tstate, func, callargs) < 0) {
                    Py_DECREF(callargs);
                    goto error;
                }
                Py_SETREF(callargs, PySequence_Tuple(callargs));
                if (callargs == NULL) {
                    goto error;
                }
            }
            assert(PyTuple_CheckExact(callargs));

            result = do_call_core(tstate, func, callargs, kwargs);
            Py_DECREF(func);
            Py_DECREF(callargs);
            Py_XDECREF(kwargs);

            SET_TOP(result);
            if (result == NULL) {
                goto error;
            }
            DISPATCH();
        }

        case TARGET(MAKE_FUNCTION): {
            PyObject *qualname = POP();
            PyObject *codeobj = POP();
            PyFunctionObject *func = (PyFunctionObject *)
                PyFunction_NewWithQualName(codeobj, f->f_globals, qualname);

            Py_DECREF(codeobj);
            Py_DECREF(qualname);
            if (func == NULL) {
                goto error;
            }

            if (oparg & 0x08) {
                assert(PyTuple_CheckExact(TOP()));
                func ->func_closure = POP();
            }
            if (oparg & 0x04) {
                assert(PyDict_CheckExact(TOP()));
                func->func_annotations = POP();
            }
            if (oparg & 0x02) {
                assert(PyDict_CheckExact(TOP()));
                func->func_kwdefaults = POP();
            }
            if (oparg & 0x01) {
                assert(PyTuple_CheckExact(TOP()));
                func->func_defaults = POP();
            }

            PUSH((PyObject *)func);
            DISPATCH();
        }

        case TARGET(BUILD_SLICE): {
            PyObject *start, *stop, *step, *slice;
            if (oparg == 3)
                step = POP();
            else
                step = NULL;
            stop = POP();
            start = TOP();
            slice = PySlice_New(start, stop, step);
            Py_DECREF(start);
            Py_DECREF(stop);
            Py_XDECREF(step);
            SET_TOP(slice);
            if (slice == NULL)
                goto error;
            DISPATCH();
        }

        case TARGET(FORMAT_VALUE): {
            /* Handles f-string value formatting. */
            PyObject *result;
            PyObject *fmt_spec;
            PyObject *value;
            PyObject *(*conv_fn)(PyObject *);
            int which_conversion = oparg & FVC_MASK;
            int have_fmt_spec = (oparg & FVS_MASK) == FVS_HAVE_SPEC;

            fmt_spec = have_fmt_spec ? POP() : NULL;
            value = POP();

            /* See if any conversion is specified. */
            switch (which_conversion) {
            case FVC_NONE:  conv_fn = NULL;           break;
            case FVC_STR:   conv_fn = PyObject_Str;   break;
            case FVC_REPR:  conv_fn = PyObject_Repr;  break;
            case FVC_ASCII: conv_fn = PyObject_ASCII; break;
            default:
                _PyErr_Format(tstate, PyExc_SystemError,
                              "unexpected conversion flag %d",
                              which_conversion);
                goto error;
            }

            /* If there's a conversion function, call it and replace
               value with that result. Otherwise, just use value,
               without conversion. */
            if (conv_fn != NULL) {
                result = conv_fn(value);
                Py_DECREF(value);
                if (result == NULL) {
                    Py_XDECREF(fmt_spec);
                    goto error;
                }
                value = result;
            }

            /* If value is a unicode object, and there's no fmt_spec,
               then we know the result of format(value) is value
               itself. In that case, skip calling format(). I plan to
               move this optimization in to PyObject_Format()
               itself. */
            if (PyUnicode_CheckExact(value) && fmt_spec == NULL) {
                /* Do nothing, just transfer ownership to result. */
                result = value;
            } else {
                /* Actually call format(). */
                result = PyObject_Format(value, fmt_spec);
                Py_DECREF(value);
                Py_XDECREF(fmt_spec);
                if (result == NULL) {
                    goto error;
                }
            }

            PUSH(result);
            DISPATCH();
        }

        case TARGET(EXTENDED_ARG): {
            int oldoparg = oparg;
            NEXTOPARG();
            oparg |= oldoparg << 8;
            goto dispatch_opcode;
        }


#if USE_COMPUTED_GOTOS
        _unknown_opcode:
#endif
        default:
            fprintf(stderr,
                "XXX lineno: %d, opcode: %d\n",
                PyFrame_GetLineNumber(f),
                opcode);
            _PyErr_SetString(tstate, PyExc_SystemError, "unknown opcode");
            goto error;

        } /* switch */

        /* This should never be reached. Every opcode should end with DISPATCH()
           or goto error. */
        Py_UNREACHABLE();

error:
        /* Double-check exception status. */
#ifdef NDEBUG
        if (!_PyErr_Occurred(tstate)) {
            _PyErr_SetString(tstate, PyExc_SystemError,
                             "error return without exception set");
        }
#else
        assert(_PyErr_Occurred(tstate));
#endif

        /* Log traceback info. */
        PyTraceBack_Here(f);

        if (tstate->c_tracefunc != NULL)
            call_exc_trace(tstate->c_tracefunc, tstate->c_traceobj,
                           tstate, f);

exception_unwind:
        /* Unwind stacks if an exception occurred */
        while (f->f_iblock > 0) {
            /* Pop the current block. */
            PyTryBlock *b = &f->f_blockstack[--f->f_iblock];

            if (b->b_type == EXCEPT_HANDLER) {
                UNWIND_EXCEPT_HANDLER(b);
                continue;
            }
            UNWIND_BLOCK(b);
            if (b->b_type == SETUP_FINALLY) {
                PyObject *exc, *val, *tb;
                int handler = b->b_handler;
                _PyErr_StackItem *exc_info = tstate->exc_info;
                /* Beware, this invalidates all b->b_* fields */
                PyFrame_BlockSetup(f, EXCEPT_HANDLER, -1, STACK_LEVEL());
                PUSH(exc_info->exc_traceback);
                PUSH(exc_info->exc_value);
                if (exc_info->exc_type != NULL) {
                    PUSH(exc_info->exc_type);
                }
                else {
                    Py_INCREF(Py_None);
                    PUSH(Py_None);
                }
                _PyErr_Fetch(tstate, &exc, &val, &tb);
                /* Make the raw exception data
                   available to the handler,
                   so a program can emulate the
                   Python main loop. */
                _PyErr_NormalizeException(tstate, &exc, &val, &tb);
                if (tb != NULL)
                    PyException_SetTraceback(val, tb);
                else
                    PyException_SetTraceback(val, Py_None);
                Py_INCREF(exc);
                exc_info->exc_type = exc;
                Py_INCREF(val);
                exc_info->exc_value = val;
                exc_info->exc_traceback = tb;
                if (tb == NULL)
                    tb = Py_None;
                Py_INCREF(tb);
                PUSH(tb);
                PUSH(val);
                PUSH(exc);
                JUMPTO(handler);
                if (_Py_TracingPossible(ceval)) {
                    /* Make sure that we trace line after exception */
                    instr_prev = INT_MAX;
                }
                /* Resume normal execution */
                goto main_loop;
            }
        } /* unwind stack */

        /* End the loop as we still have an error */
        break;
    } /* main loop */

    assert(retval == NULL);
    assert(_PyErr_Occurred(tstate));

exit_returning:

    /* Pop remaining stack entries. */
    while (!EMPTY()) {
        PyObject *o = POP();
        Py_XDECREF(o);
    }

exit_yielding:
    if (tstate->use_tracing) {
        if (tstate->c_tracefunc) {
            if (call_trace_protected(tstate->c_tracefunc, tstate->c_traceobj,
                                     tstate, f, PyTrace_RETURN, retval)) {
                Py_CLEAR(retval);
            }
        }
        if (tstate->c_profilefunc) {
            if (call_trace_protected(tstate->c_profilefunc, tstate->c_profileobj,
                                     tstate, f, PyTrace_RETURN, retval)) {
                Py_CLEAR(retval);
            }
        }
    }

    /* pop frame */
exit_eval_frame:
    if (PyDTrace_FUNCTION_RETURN_ENABLED())
        dtrace_function_return(f);
    _Py_LeaveRecursiveCall(tstate);
    f->f_executing = 0;
    tstate->frame = f->f_back;

    return _Py_CheckFunctionResult(tstate, NULL, retval, "PyEval_EvalFrameEx");
}

static void
format_missing(PyThreadState *tstate, const char *kind,
               PyCodeObject *co, PyObject *names)
{
    int err;
    Py_ssize_t len = PyList_GET_SIZE(names);
    PyObject *name_str, *comma, *tail, *tmp;

    assert(PyList_CheckExact(names));
    assert(len >= 1);
    /* Deal with the joys of natural language. */
    switch (len) {
    case 1:
        name_str = PyList_GET_ITEM(names, 0);
        Py_INCREF(name_str);
        break;
    case 2:
        name_str = PyUnicode_FromFormat("%U and %U",
                                        PyList_GET_ITEM(names, len - 2),
                                        PyList_GET_ITEM(names, len - 1));
        break;
    default:
        tail = PyUnicode_FromFormat(", %U, and %U",
                                    PyList_GET_ITEM(names, len - 2),
                                    PyList_GET_ITEM(names, len - 1));
        if (tail == NULL)
            return;
        /* Chop off the last two objects in the list. This shouldn't actually
           fail, but we can't be too careful. */
        err = PyList_SetSlice(names, len - 2, len, NULL);
        if (err == -1) {
            Py_DECREF(tail);
            return;
        }
        /* Stitch everything up into a nice comma-separated list. */
        comma = PyUnicode_FromString(", ");
        if (comma == NULL) {
            Py_DECREF(tail);
            return;
        }
        tmp = PyUnicode_Join(comma, names);
        Py_DECREF(comma);
        if (tmp == NULL) {
            Py_DECREF(tail);
            return;
        }
        name_str = PyUnicode_Concat(tmp, tail);
        Py_DECREF(tmp);
        Py_DECREF(tail);
        break;
    }
    if (name_str == NULL)
        return;
    _PyErr_Format(tstate, PyExc_TypeError,
                  "%U() missing %i required %s argument%s: %U",
                  co->co_name,
                  len,
                  kind,
                  len == 1 ? "" : "s",
                  name_str);
    Py_DECREF(name_str);
}

static void
missing_arguments(PyThreadState *tstate, PyCodeObject *co,
                  Py_ssize_t missing, Py_ssize_t defcount,
                  PyObject **fastlocals)
{
    Py_ssize_t i, j = 0;
    Py_ssize_t start, end;
    int positional = (defcount != -1);
    const char *kind = positional ? "positional" : "keyword-only";
    PyObject *missing_names;

    /* Compute the names of the arguments that are missing. */
    missing_names = PyList_New(missing);
    if (missing_names == NULL)
        return;
    if (positional) {
        start = 0;
        end = co->co_argcount - defcount;
    }
    else {
        start = co->co_argcount;
        end = start + co->co_kwonlyargcount;
    }
    for (i = start; i < end; i++) {
        if (GETLOCAL(i) == NULL) {
            PyObject *raw = PyTuple_GET_ITEM(co->co_varnames, i);
            PyObject *name = PyObject_Repr(raw);
            if (name == NULL) {
                Py_DECREF(missing_names);
                return;
            }
            PyList_SET_ITEM(missing_names, j++, name);
        }
    }
    assert(j == missing);
    format_missing(tstate, kind, co, missing_names);
    Py_DECREF(missing_names);
}

static void
too_many_positional(PyThreadState *tstate, PyCodeObject *co,
                    Py_ssize_t given, Py_ssize_t defcount,
                    PyObject **fastlocals)
{
    int plural;
    Py_ssize_t kwonly_given = 0;
    Py_ssize_t i;
    PyObject *sig, *kwonly_sig;
    Py_ssize_t co_argcount = co->co_argcount;

    assert((co->co_flags & CO_VARARGS) == 0);
    /* Count missing keyword-only args. */
    for (i = co_argcount; i < co_argcount + co->co_kwonlyargcount; i++) {
        if (GETLOCAL(i) != NULL) {
            kwonly_given++;
        }
    }
    if (defcount) {
        Py_ssize_t atleast = co_argcount - defcount;
        plural = 1;
        sig = PyUnicode_FromFormat("from %zd to %zd", atleast, co_argcount);
    }
    else {
        plural = (co_argcount != 1);
        sig = PyUnicode_FromFormat("%zd", co_argcount);
    }
    if (sig == NULL)
        return;
    if (kwonly_given) {
        const char *format = " positional argument%s (and %zd keyword-only argument%s)";
        kwonly_sig = PyUnicode_FromFormat(format,
                                          given != 1 ? "s" : "",
                                          kwonly_given,
                                          kwonly_given != 1 ? "s" : "");
        if (kwonly_sig == NULL) {
            Py_DECREF(sig);
            return;
        }
    }
    else {
        /* This will not fail. */
        kwonly_sig = PyUnicode_FromString("");
        assert(kwonly_sig != NULL);
    }
    _PyErr_Format(tstate, PyExc_TypeError,
                  "%U() takes %U positional argument%s but %zd%U %s given",
                  co->co_name,
                  sig,
                  plural ? "s" : "",
                  given,
                  kwonly_sig,
                  given == 1 && !kwonly_given ? "was" : "were");
    Py_DECREF(sig);
    Py_DECREF(kwonly_sig);
}

static int
positional_only_passed_as_keyword(PyThreadState *tstate, PyCodeObject *co,
                                  Py_ssize_t kwcount, PyObject* const* kwnames)
{
    int posonly_conflicts = 0;
    PyObject* posonly_names = PyList_New(0);

    for(int k=0; k < co->co_posonlyargcount; k++){
        PyObject* posonly_name = PyTuple_GET_ITEM(co->co_varnames, k);

        for (int k2=0; k2<kwcount; k2++){
            /* Compare the pointers first and fallback to PyObject_RichCompareBool*/
            PyObject* kwname = kwnames[k2];
            if (kwname == posonly_name){
                if(PyList_Append(posonly_names, kwname) != 0) {
                    goto fail;
                }
                posonly_conflicts++;
                continue;
            }

            int cmp = PyObject_RichCompareBool(posonly_name, kwname, Py_EQ);

            if ( cmp > 0) {
                if(PyList_Append(posonly_names, kwname) != 0) {
                    goto fail;
                }
                posonly_conflicts++;
            } else if (cmp < 0) {
                goto fail;
            }

        }
    }
    if (posonly_conflicts) {
        PyObject* comma = PyUnicode_FromString(", ");
        if (comma == NULL) {
            goto fail;
        }
        PyObject* error_names = PyUnicode_Join(comma, posonly_names);
        Py_DECREF(comma);
        if (error_names == NULL) {
            goto fail;
        }
        _PyErr_Format(tstate, PyExc_TypeError,
                      "%U() got some positional-only arguments passed"
                      " as keyword arguments: '%U'",
                      co->co_name, error_names);
        Py_DECREF(error_names);
        goto fail;
    }

    Py_DECREF(posonly_names);
    return 0;

fail:
    Py_XDECREF(posonly_names);
    return 1;

}

/* This is gonna seem *real weird*, but if you put some other code between
   PyEval_EvalFrame() and _PyEval_EvalFrameDefault() you will need to adjust
   the test in the if statements in Misc/gdbinit (pystack and pystackv). */

PyObject *
_PyEval_EvalCode(PyThreadState *tstate,
           PyObject *_co, PyObject *globals, PyObject *locals,
           PyObject *const *args, Py_ssize_t argcount,
           PyObject *const *kwnames, PyObject *const *kwargs,
           Py_ssize_t kwcount, int kwstep,
           PyObject *const *defs, Py_ssize_t defcount,
           PyObject *kwdefs, PyObject *closure,
           PyObject *name, PyObject *qualname)
{
    assert(tstate != NULL);

    PyCodeObject* co = (PyCodeObject*)_co;
    PyFrameObject *f;
    PyObject *retval = NULL;
    PyObject **fastlocals, **freevars;
    PyObject *x, *u;
    const Py_ssize_t total_args = co->co_argcount + co->co_kwonlyargcount;
    Py_ssize_t i, j, n;
    PyObject *kwdict;

    if (globals == NULL) {
        _PyErr_SetString(tstate, PyExc_SystemError,
                         "PyEval_EvalCodeEx: NULL globals");
        return NULL;
    }

    /* Create the frame */
    f = _PyFrame_New_NoTrack(tstate, co, globals, locals);
    if (f == NULL) {
        return NULL;
    }
    fastlocals = f->f_localsplus;
    freevars = f->f_localsplus + co->co_nlocals;

    /* Create a dictionary for keyword parameters (**kwags) */
    if (co->co_flags & CO_VARKEYWORDS) {
        kwdict = PyDict_New();
        if (kwdict == NULL)
            goto fail;
        i = total_args;
        if (co->co_flags & CO_VARARGS) {
            i++;
        }
        SETLOCAL(i, kwdict);
    }
    else {
        kwdict = NULL;
    }

    /* Copy all positional arguments into local variables */
    if (argcount > co->co_argcount) {
        n = co->co_argcount;
    }
    else {
        n = argcount;
    }
    for (j = 0; j < n; j++) {
        x = args[j];
        Py_INCREF(x);
        SETLOCAL(j, x);
    }

    /* Pack other positional arguments into the *args argument */
    if (co->co_flags & CO_VARARGS) {
        u = _PyTuple_FromArray(args + n, argcount - n);
        if (u == NULL) {
            goto fail;
        }
        SETLOCAL(total_args, u);
    }

    /* Handle keyword arguments passed as two strided arrays */
    kwcount *= kwstep;
    for (i = 0; i < kwcount; i += kwstep) {
        PyObject **co_varnames;
        PyObject *keyword = kwnames[i];
        PyObject *value = kwargs[i];
        Py_ssize_t j;

        if (keyword == NULL || !PyUnicode_Check(keyword)) {
            _PyErr_Format(tstate, PyExc_TypeError,
                          "%U() keywords must be strings",
                          co->co_name);
            goto fail;
        }

        /* Speed hack: do raw pointer compares. As names are
           normally interned this should almost always hit. */
        co_varnames = ((PyTupleObject *)(co->co_varnames))->ob_item;
        for (j = co->co_posonlyargcount; j < total_args; j++) {
            PyObject *name = co_varnames[j];
            if (name == keyword) {
                goto kw_found;
            }
        }

        /* Slow fallback, just in case */
        for (j = co->co_posonlyargcount; j < total_args; j++) {
            PyObject *name = co_varnames[j];
            int cmp = PyObject_RichCompareBool( keyword, name, Py_EQ);
            if (cmp > 0) {
                goto kw_found;
            }
            else if (cmp < 0) {
                goto fail;
            }
        }

        assert(j >= total_args);
        if (kwdict == NULL) {

            if (co->co_posonlyargcount
                && positional_only_passed_as_keyword(tstate, co,
                                                     kwcount, kwnames))
            {
                goto fail;
            }

            _PyErr_Format(tstate, PyExc_TypeError,
                          "%U() got an unexpected keyword argument '%S'",
                          co->co_name, keyword);
            goto fail;
        }

        if (PyDict_SetItem(kwdict, keyword, value) == -1) {
            goto fail;
        }
        continue;

      kw_found:
        if (GETLOCAL(j) != NULL) {
            _PyErr_Format(tstate, PyExc_TypeError,
                          "%U() got multiple values for argument '%S'",
                          co->co_name, keyword);
            goto fail;
        }
        Py_INCREF(value);
        SETLOCAL(j, value);
    }

    /* Check the number of positional arguments */
    if ((argcount > co->co_argcount) && !(co->co_flags & CO_VARARGS)) {
        too_many_positional(tstate, co, argcount, defcount, fastlocals);
        goto fail;
    }

    /* Add missing positional arguments (copy default values from defs) */
    if (argcount < co->co_argcount) {
        Py_ssize_t m = co->co_argcount - defcount;
        Py_ssize_t missing = 0;
        for (i = argcount; i < m; i++) {
            if (GETLOCAL(i) == NULL) {
                missing++;
            }
        }
        if (missing) {
            missing_arguments(tstate, co, missing, defcount, fastlocals);
            goto fail;
        }
        if (n > m)
            i = n - m;
        else
            i = 0;
        for (; i < defcount; i++) {
            if (GETLOCAL(m+i) == NULL) {
                PyObject *def = defs[i];
                Py_INCREF(def);
                SETLOCAL(m+i, def);
            }
        }
    }

    /* Add missing keyword arguments (copy default values from kwdefs) */
    if (co->co_kwonlyargcount > 0) {
        Py_ssize_t missing = 0;
        for (i = co->co_argcount; i < total_args; i++) {
            PyObject *name;
            if (GETLOCAL(i) != NULL)
                continue;
            name = PyTuple_GET_ITEM(co->co_varnames, i);
            if (kwdefs != NULL) {
                PyObject *def = PyDict_GetItemWithError(kwdefs, name);
                if (def) {
                    Py_INCREF(def);
                    SETLOCAL(i, def);
                    continue;
                }
                else if (_PyErr_Occurred(tstate)) {
                    goto fail;
                }
            }
            missing++;
        }
        if (missing) {
            missing_arguments(tstate, co, missing, -1, fastlocals);
            goto fail;
        }
    }

    /* Allocate and initialize storage for cell vars, and copy free
       vars into frame. */
    for (i = 0; i < PyTuple_GET_SIZE(co->co_cellvars); ++i) {
        PyObject *c;
        Py_ssize_t arg;
        /* Possibly account for the cell variable being an argument. */
        if (co->co_cell2arg != NULL &&
            (arg = co->co_cell2arg[i]) != CO_CELL_NOT_AN_ARG) {
            c = PyCell_New(GETLOCAL(arg));
            /* Clear the local copy. */
            SETLOCAL(arg, NULL);
        }
        else {
            c = PyCell_New(NULL);
        }
        if (c == NULL)
            goto fail;
        SETLOCAL(co->co_nlocals + i, c);
    }

    /* Copy closure variables to free variables */
    for (i = 0; i < PyTuple_GET_SIZE(co->co_freevars); ++i) {
        PyObject *o = PyTuple_GET_ITEM(closure, i);
        Py_INCREF(o);
        freevars[PyTuple_GET_SIZE(co->co_cellvars) + i] = o;
    }

    /* Handle generator/coroutine/asynchronous generator */
    if (co->co_flags & (CO_GENERATOR | CO_COROUTINE | CO_ASYNC_GENERATOR)) {
        PyObject *gen;
        int is_coro = co->co_flags & CO_COROUTINE;

        /* Don't need to keep the reference to f_back, it will be set
         * when the generator is resumed. */
        Py_CLEAR(f->f_back);

        /* Create a new generator that owns the ready to run frame
         * and return that as the value. */
        if (is_coro) {
            gen = PyCoro_New(f, name, qualname);
        } else if (co->co_flags & CO_ASYNC_GENERATOR) {
            gen = PyAsyncGen_New(f, name, qualname);
        } else {
            gen = PyGen_NewWithQualName(f, name, qualname);
        }
        if (gen == NULL) {
            return NULL;
        }

        _PyObject_GC_TRACK(f);

        return gen;
    }

    retval = _PyEval_EvalFrame(tstate, f, 0);

fail: /* Jump here from prelude on failure */

    /* decref'ing the frame can cause __del__ methods to get invoked,
       which can call back into Python.  While we're done with the
       current Python frame (f), the associated C stack is still in use,
       so recursion_depth must be boosted for the duration.
    */
    if (Py_REFCNT(f) > 1) {
        Py_DECREF(f);
        _PyObject_GC_TRACK(f);
    }
    else {
        ++tstate->recursion_depth;
        Py_DECREF(f);
        --tstate->recursion_depth;
    }
    return retval;
}


PyObject *
_PyEval_EvalCodeWithName(PyObject *_co, PyObject *globals, PyObject *locals,
           PyObject *const *args, Py_ssize_t argcount,
           PyObject *const *kwnames, PyObject *const *kwargs,
           Py_ssize_t kwcount, int kwstep,
           PyObject *const *defs, Py_ssize_t defcount,
           PyObject *kwdefs, PyObject *closure,
           PyObject *name, PyObject *qualname)
{
    PyThreadState *tstate = _PyThreadState_GET();
    return _PyEval_EvalCode(tstate, _co, globals, locals,
               args, argcount,
               kwnames, kwargs,
               kwcount, kwstep,
               defs, defcount,
               kwdefs, closure,
               name, qualname);
}

PyObject *
PyEval_EvalCodeEx(PyObject *_co, PyObject *globals, PyObject *locals,
                  PyObject *const *args, int argcount,
                  PyObject *const *kws, int kwcount,
                  PyObject *const *defs, int defcount,
                  PyObject *kwdefs, PyObject *closure)
{
    return _PyEval_EvalCodeWithName(_co, globals, locals,
                                    args, argcount,
                                    kws, kws != NULL ? kws + 1 : NULL,
                                    kwcount, 2,
                                    defs, defcount,
                                    kwdefs, closure,
                                    NULL, NULL);
}

static PyObject *
special_lookup(PyThreadState *tstate, PyObject *o, _Py_Identifier *id)
{
    PyObject *res;
    res = _PyObject_LookupSpecial(o, id);
    if (res == NULL && !_PyErr_Occurred(tstate)) {
        _PyErr_SetObject(tstate, PyExc_AttributeError, id->object);
        return NULL;
    }
    return res;
}


/* Logic for the raise statement (too complicated for inlining).
   This *consumes* a reference count to each of its arguments. */
static int
do_raise(PyThreadState *tstate, PyObject *exc, PyObject *cause)
{
    PyObject *type = NULL, *value = NULL;

    if (exc == NULL) {
        /* Reraise */
        _PyErr_StackItem *exc_info = _PyErr_GetTopmostException(tstate);
        PyObject *tb;
        type = exc_info->exc_type;
        value = exc_info->exc_value;
        tb = exc_info->exc_traceback;
        if (type == Py_None || type == NULL) {
            _PyErr_SetString(tstate, PyExc_RuntimeError,
                             "No active exception to reraise");
            return 0;
        }
        Py_XINCREF(type);
        Py_XINCREF(value);
        Py_XINCREF(tb);
        _PyErr_Restore(tstate, type, value, tb);
        return 1;
    }

    /* We support the following forms of raise:
       raise
       raise <instance>
       raise <type> */

    if (PyExceptionClass_Check(exc)) {
        type = exc;
        value = _PyObject_CallNoArg(exc);
        if (value == NULL)
            goto raise_error;
        if (!PyExceptionInstance_Check(value)) {
            _PyErr_Format(tstate, PyExc_TypeError,
                          "calling %R should have returned an instance of "
                          "BaseException, not %R",
                          type, Py_TYPE(value));
             goto raise_error;
        }
    }
    else if (PyExceptionInstance_Check(exc)) {
        value = exc;
        type = PyExceptionInstance_Class(exc);
        Py_INCREF(type);
    }
    else {
        /* Not something you can raise.  You get an exception
           anyway, just not what you specified :-) */
        Py_DECREF(exc);
        _PyErr_SetString(tstate, PyExc_TypeError,
                         "exceptions must derive from BaseException");
        goto raise_error;
    }

    assert(type != NULL);
    assert(value != NULL);

    if (cause) {
        PyObject *fixed_cause;
        if (PyExceptionClass_Check(cause)) {
            fixed_cause = _PyObject_CallNoArg(cause);
            if (fixed_cause == NULL)
                goto raise_error;
            Py_DECREF(cause);
        }
        else if (PyExceptionInstance_Check(cause)) {
            fixed_cause = cause;
        }
        else if (cause == Py_None) {
            Py_DECREF(cause);
            fixed_cause = NULL;
        }
        else {
            _PyErr_SetString(tstate, PyExc_TypeError,
                             "exception causes must derive from "
                             "BaseException");
            goto raise_error;
        }
        PyException_SetCause(value, fixed_cause);
    }

    _PyErr_SetObject(tstate, type, value);
    /* PyErr_SetObject incref's its arguments */
    Py_DECREF(value);
    Py_DECREF(type);
    return 0;

raise_error:
    Py_XDECREF(value);
    Py_XDECREF(type);
    Py_XDECREF(cause);
    return 0;
}

/* Iterate v argcnt times and store the results on the stack (via decreasing
   sp).  Return 1 for success, 0 if error.

   If argcntafter == -1, do a simple unpack. If it is >= 0, do an unpack
   with a variable target.
*/

static int
unpack_iterable(PyThreadState *tstate, PyObject *v,
                int argcnt, int argcntafter, PyObject **sp)
{
    int i = 0, j = 0;
    Py_ssize_t ll = 0;
    PyObject *it;  /* iter(v) */
    PyObject *w;
    PyObject *l = NULL; /* variable list */

    assert(v != NULL);

    it = PyObject_GetIter(v);
    if (it == NULL) {
        if (_PyErr_ExceptionMatches(tstate, PyExc_TypeError) &&
            v->ob_type->tp_iter == NULL && !PySequence_Check(v))
        {
            _PyErr_Format(tstate, PyExc_TypeError,
                          "cannot unpack non-iterable %.200s object",
                          v->ob_type->tp_name);
        }
        return 0;
    }

    for (; i < argcnt; i++) {
        w = PyIter_Next(it);
        if (w == NULL) {
            /* Iterator done, via error or exhaustion. */
            if (!_PyErr_Occurred(tstate)) {
                if (argcntafter == -1) {
                    _PyErr_Format(tstate, PyExc_ValueError,
                                  "not enough values to unpack "
                                  "(expected %d, got %d)",
                                  argcnt, i);
                }
                else {
                    _PyErr_Format(tstate, PyExc_ValueError,
                                  "not enough values to unpack "
                                  "(expected at least %d, got %d)",
                                  argcnt + argcntafter, i);
                }
            }
            goto Error;
        }
        *--sp = w;
    }

    if (argcntafter == -1) {
        /* We better have exhausted the iterator now. */
        w = PyIter_Next(it);
        if (w == NULL) {
            if (_PyErr_Occurred(tstate))
                goto Error;
            Py_DECREF(it);
            return 1;
        }
        Py_DECREF(w);
        _PyErr_Format(tstate, PyExc_ValueError,
                      "too many values to unpack (expected %d)",
                      argcnt);
        goto Error;
    }

    l = PySequence_List(it);
    if (l == NULL)
        goto Error;
    *--sp = l;
    i++;

    ll = PyList_GET_SIZE(l);
    if (ll < argcntafter) {
        _PyErr_Format(tstate, PyExc_ValueError,
            "not enough values to unpack (expected at least %d, got %zd)",
            argcnt + argcntafter, argcnt + ll);
        goto Error;
    }

    /* Pop the "after-variable" args off the list. */
    for (j = argcntafter; j > 0; j--, i++) {
        *--sp = PyList_GET_ITEM(l, ll - j);
    }
    /* Resize the list. */
    Py_SIZE(l) = ll - argcntafter;
    Py_DECREF(it);
    return 1;

Error:
    for (; i > 0; i--, sp++)
        Py_DECREF(*sp);
    Py_XDECREF(it);
    return 0;
}


#ifdef LLTRACE
static int
prtrace(PyThreadState *tstate, PyObject *v, const char *str)
{
    printf("%s ", str);
    if (PyObject_Print(v, stdout, 0) != 0) {
        /* Don't know what else to do */
        _PyErr_Clear(tstate);
    }
    printf("\n");
    return 1;
}
#endif

static void
call_exc_trace(Py_tracefunc func, PyObject *self,
               PyThreadState *tstate, PyFrameObject *f)
{
    PyObject *type, *value, *traceback, *orig_traceback, *arg;
    int err;
    _PyErr_Fetch(tstate, &type, &value, &orig_traceback);
    if (value == NULL) {
        value = Py_None;
        Py_INCREF(value);
    }
    _PyErr_NormalizeException(tstate, &type, &value, &orig_traceback);
    traceback = (orig_traceback != NULL) ? orig_traceback : Py_None;
    arg = PyTuple_Pack(3, type, value, traceback);
    if (arg == NULL) {
        _PyErr_Restore(tstate, type, value, orig_traceback);
        return;
    }
    err = call_trace(func, self, tstate, f, PyTrace_EXCEPTION, arg);
    Py_DECREF(arg);
    if (err == 0) {
        _PyErr_Restore(tstate, type, value, orig_traceback);
    }
    else {
        Py_XDECREF(type);
        Py_XDECREF(value);
        Py_XDECREF(orig_traceback);
    }
}

static int
call_trace_protected(Py_tracefunc func, PyObject *obj,
                     PyThreadState *tstate, PyFrameObject *frame,
                     int what, PyObject *arg)
{
    PyObject *type, *value, *traceback;
    int err;
    _PyErr_Fetch(tstate, &type, &value, &traceback);
    err = call_trace(func, obj, tstate, frame, what, arg);
    if (err == 0)
    {
        _PyErr_Restore(tstate, type, value, traceback);
        return 0;
    }
    else {
        Py_XDECREF(type);
        Py_XDECREF(value);
        Py_XDECREF(traceback);
        return -1;
    }
}

static int
call_trace(Py_tracefunc func, PyObject *obj,
           PyThreadState *tstate, PyFrameObject *frame,
           int what, PyObject *arg)
{
    int result;
    if (tstate->tracing)
        return 0;
    tstate->tracing++;
    tstate->use_tracing = 0;
    result = func(obj, frame, what, arg);
    tstate->use_tracing = ((tstate->c_tracefunc != NULL)
                           || (tstate->c_profilefunc != NULL));
    tstate->tracing--;
    return result;
}

PyObject *
_PyEval_CallTracing(PyObject *func, PyObject *args)
{
    PyThreadState *tstate = _PyThreadState_GET();
    int save_tracing = tstate->tracing;
    int save_use_tracing = tstate->use_tracing;
    PyObject *result;

    tstate->tracing = 0;
    tstate->use_tracing = ((tstate->c_tracefunc != NULL)
                           || (tstate->c_profilefunc != NULL));
    result = PyObject_Call(func, args, NULL);
    tstate->tracing = save_tracing;
    tstate->use_tracing = save_use_tracing;
    return result;
}

/* See Objects/lnotab_notes.txt for a description of how tracing works. */
static int
maybe_call_line_trace(Py_tracefunc func, PyObject *obj,
                      PyThreadState *tstate, PyFrameObject *frame,
                      int *instr_lb, int *instr_ub, int *instr_prev)
{
    int result = 0;
    int line = frame->f_lineno;

    /* If the last instruction executed isn't in the current
       instruction window, reset the window.
    */
    if (frame->f_lasti < *instr_lb || frame->f_lasti >= *instr_ub) {
        PyAddrPair bounds;
        line = _PyCode_CheckLineNumber(frame->f_code, frame->f_lasti,
                                       &bounds);
        *instr_lb = bounds.ap_lower;
        *instr_ub = bounds.ap_upper;
    }
    /* If the last instruction falls at the start of a line or if it
       represents a jump backwards, update the frame's line number and
       then call the trace function if we're tracing source lines.
    */
    if ((frame->f_lasti == *instr_lb || frame->f_lasti < *instr_prev)) {
        frame->f_lineno = line;
        if (frame->f_trace_lines) {
            result = call_trace(func, obj, tstate, frame, PyTrace_LINE, Py_None);
        }
    }
    /* Always emit an opcode event if we're tracing all opcodes. */
    if (frame->f_trace_opcodes) {
        result = call_trace(func, obj, tstate, frame, PyTrace_OPCODE, Py_None);
    }
    *instr_prev = frame->f_lasti;
    return result;
}

void
PyEval_SetProfile(Py_tracefunc func, PyObject *arg)
{
    if (PySys_Audit("sys.setprofile", NULL) < 0) {
        return;
    }

    PyThreadState *tstate = _PyThreadState_GET();
    PyObject *temp = tstate->c_profileobj;
    Py_XINCREF(arg);
    tstate->c_profilefunc = NULL;
    tstate->c_profileobj = NULL;
    /* Must make sure that tracing is not ignored if 'temp' is freed */
    tstate->use_tracing = tstate->c_tracefunc != NULL;
    Py_XDECREF(temp);
    tstate->c_profilefunc = func;
    tstate->c_profileobj = arg;
    /* Flag that tracing or profiling is turned on */
    tstate->use_tracing = (func != NULL) || (tstate->c_tracefunc != NULL);
}

void
PyEval_SetTrace(Py_tracefunc func, PyObject *arg)
{
    if (PySys_Audit("sys.settrace", NULL) < 0) {
        return;
    }

    _PyRuntimeState *runtime = &_PyRuntime;
    PyThreadState *tstate = _PyRuntimeState_GetThreadState(runtime);
    PyObject *temp = tstate->c_traceobj;
    runtime->ceval.tracing_possible += (func != NULL) - (tstate->c_tracefunc != NULL);
    Py_XINCREF(arg);
    tstate->c_tracefunc = NULL;
    tstate->c_traceobj = NULL;
    /* Must make sure that profiling is not ignored if 'temp' is freed */
    tstate->use_tracing = tstate->c_profilefunc != NULL;
    Py_XDECREF(temp);
    tstate->c_tracefunc = func;
    tstate->c_traceobj = arg;
    /* Flag that tracing or profiling is turned on */
    tstate->use_tracing = ((func != NULL)
                           || (tstate->c_profilefunc != NULL));
}

void
_PyEval_SetCoroutineOriginTrackingDepth(PyThreadState *tstate, int new_depth)
{
    assert(new_depth >= 0);
    tstate->coroutine_origin_tracking_depth = new_depth;
}

int
_PyEval_GetCoroutineOriginTrackingDepth(void)
{
    PyThreadState *tstate = _PyThreadState_GET();
    return tstate->coroutine_origin_tracking_depth;
}

void
_PyEval_SetAsyncGenFirstiter(PyObject *firstiter)
{
    PyThreadState *tstate = _PyThreadState_GET();

    if (PySys_Audit("sys.set_asyncgen_hook_firstiter", NULL) < 0) {
        return;
    }

    Py_XINCREF(firstiter);
    Py_XSETREF(tstate->async_gen_firstiter, firstiter);
}

PyObject *
_PyEval_GetAsyncGenFirstiter(void)
{
    PyThreadState *tstate = _PyThreadState_GET();
    return tstate->async_gen_firstiter;
}

void
_PyEval_SetAsyncGenFinalizer(PyObject *finalizer)
{
    PyThreadState *tstate = _PyThreadState_GET();

    if (PySys_Audit("sys.set_asyncgen_hook_finalizer", NULL) < 0) {
        return;
    }

    Py_XINCREF(finalizer);
    Py_XSETREF(tstate->async_gen_finalizer, finalizer);
}

PyObject *
_PyEval_GetAsyncGenFinalizer(void)
{
    PyThreadState *tstate = _PyThreadState_GET();
    return tstate->async_gen_finalizer;
}

static PyFrameObject *
_PyEval_GetFrame(PyThreadState *tstate)
{
    _PyRuntimeState *runtime = tstate->interp->runtime;
    return runtime->gilstate.getframe(tstate);
}

PyFrameObject *
PyEval_GetFrame(void)
{
    PyThreadState *tstate = _PyThreadState_GET();
    return _PyEval_GetFrame(tstate);
}

PyObject *
PyEval_GetBuiltins(void)
{
    PyThreadState *tstate = _PyThreadState_GET();
    PyFrameObject *current_frame = _PyEval_GetFrame(tstate);
    if (current_frame == NULL)
        return tstate->interp->builtins;
    else
        return current_frame->f_builtins;
}

/* Convenience function to get a builtin from its name */
PyObject *
_PyEval_GetBuiltinId(_Py_Identifier *name)
{
    PyThreadState *tstate = _PyThreadState_GET();
    PyObject *attr = _PyDict_GetItemIdWithError(PyEval_GetBuiltins(), name);
    if (attr) {
        Py_INCREF(attr);
    }
    else if (!_PyErr_Occurred(tstate)) {
        _PyErr_SetObject(tstate, PyExc_AttributeError, _PyUnicode_FromId(name));
    }
    return attr;
}

PyObject *
PyEval_GetLocals(void)
{
    PyThreadState *tstate = _PyThreadState_GET();
    PyFrameObject *current_frame = _PyEval_GetFrame(tstate);
    if (current_frame == NULL) {
        _PyErr_SetString(tstate, PyExc_SystemError, "frame does not exist");
        return NULL;
    }

    return _PyFrame_BorrowPyLocals(current_frame);
}

PyObject *
PyEval_GetGlobals(void)
{
    PyThreadState *tstate = _PyThreadState_GET();
    PyFrameObject *current_frame = _PyEval_GetFrame(tstate);
    if (current_frame == NULL) {
        return NULL;
    }

    assert(current_frame->f_globals != NULL);
    return current_frame->f_globals;
}

int
PyEval_MergeCompilerFlags(PyCompilerFlags *cf)
{
    PyThreadState *tstate = _PyThreadState_GET();
    PyFrameObject *current_frame = _PyEval_GetFrame(tstate);
    int result = cf->cf_flags != 0;

    if (current_frame != NULL) {
        const int codeflags = current_frame->f_code->co_flags;
        const int compilerflags = codeflags & PyCF_MASK;
        if (compilerflags) {
            result = 1;
            cf->cf_flags |= compilerflags;
        }
#if 0 /* future keyword */
        if (codeflags & CO_GENERATOR_ALLOWED) {
            result = 1;
            cf->cf_flags |= CO_GENERATOR_ALLOWED;
        }
#endif
    }
    return result;
}


const char *
PyEval_GetFuncName(PyObject *func)
{
    if (PyMethod_Check(func))
        return PyEval_GetFuncName(PyMethod_GET_FUNCTION(func));
    else if (PyFunction_Check(func))
        return PyUnicode_AsUTF8(((PyFunctionObject*)func)->func_name);
    else if (PyCFunction_Check(func))
        return ((PyCFunctionObject*)func)->m_ml->ml_name;
    else
        return func->ob_type->tp_name;
}

const char *
PyEval_GetFuncDesc(PyObject *func)
{
    if (PyMethod_Check(func))
        return "()";
    else if (PyFunction_Check(func))
        return "()";
    else if (PyCFunction_Check(func))
        return "()";
    else
        return " object";
}

#define C_TRACE(x, call) \
if (tstate->use_tracing && tstate->c_profilefunc) { \
    if (call_trace(tstate->c_profilefunc, tstate->c_profileobj, \
        tstate, tstate->frame, \
        PyTrace_C_CALL, func)) { \
        x = NULL; \
    } \
    else { \
        x = call; \
        if (tstate->c_profilefunc != NULL) { \
            if (x == NULL) { \
                call_trace_protected(tstate->c_profilefunc, \
                    tstate->c_profileobj, \
                    tstate, tstate->frame, \
                    PyTrace_C_EXCEPTION, func); \
                /* XXX should pass (type, value, tb) */ \
            } else { \
                if (call_trace(tstate->c_profilefunc, \
                    tstate->c_profileobj, \
                    tstate, tstate->frame, \
                    PyTrace_C_RETURN, func)) { \
                    Py_DECREF(x); \
                    x = NULL; \
                } \
            } \
        } \
    } \
} else { \
    x = call; \
    }


static PyObject *
trace_call_function(PyThreadState *tstate,
                    PyObject *func,
                    PyObject **args, Py_ssize_t nargs,
                    PyObject *kwnames)
{
    PyObject *x;
    if (PyCFunction_Check(func)) {
        C_TRACE(x, _PyObject_Vectorcall(func, args, nargs, kwnames));
        return x;
    }
    else if (Py_TYPE(func) == &PyMethodDescr_Type && nargs > 0) {
        /* We need to create a temporary bound method as argument
           for profiling.

           If nargs == 0, then this cannot work because we have no
           "self". In any case, the call itself would raise
           TypeError (foo needs an argument), so we just skip
           profiling. */
        PyObject *self = args[0];
        func = Py_TYPE(func)->tp_descr_get(func, self, (PyObject*)Py_TYPE(self));
        if (func == NULL) {
            return NULL;
        }
        C_TRACE(x, _PyObject_Vectorcall(func,
                                        args+1, nargs-1,
                                        kwnames));
        Py_DECREF(func);
        return x;
    }
    return _PyObject_Vectorcall(func, args, nargs | PY_VECTORCALL_ARGUMENTS_OFFSET, kwnames);
}

/* Issue #29227: Inline call_function() into _PyEval_EvalFrameDefault()
   to reduce the stack consumption. */
Py_LOCAL_INLINE(PyObject *) _Py_HOT_FUNCTION
call_function(PyThreadState *tstate, PyObject ***pp_stack, Py_ssize_t oparg, PyObject *kwnames)
{
    PyObject **pfunc = (*pp_stack) - oparg - 1;
    PyObject *func = *pfunc;
    PyObject *x, *w;
    Py_ssize_t nkwargs = (kwnames == NULL) ? 0 : PyTuple_GET_SIZE(kwnames);
    Py_ssize_t nargs = oparg - nkwargs;
    PyObject **stack = (*pp_stack) - nargs - nkwargs;

    if (tstate->use_tracing) {
        x = trace_call_function(tstate, func, stack, nargs, kwnames);
    }
    else {
        x = _PyObject_Vectorcall(func, stack, nargs | PY_VECTORCALL_ARGUMENTS_OFFSET, kwnames);
    }

    assert((x != NULL) ^ (_PyErr_Occurred(tstate) != NULL));

    /* Clear the stack of the function object. */
    while ((*pp_stack) > pfunc) {
        w = EXT_POP(*pp_stack);
        Py_DECREF(w);
    }

    return x;
}

static PyObject *
do_call_core(PyThreadState *tstate, PyObject *func, PyObject *callargs, PyObject *kwdict)
{
    PyObject *result;

    if (PyCFunction_Check(func)) {
        C_TRACE(result, PyObject_Call(func, callargs, kwdict));
        return result;
    }
    else if (Py_TYPE(func) == &PyMethodDescr_Type) {
        Py_ssize_t nargs = PyTuple_GET_SIZE(callargs);
        if (nargs > 0 && tstate->use_tracing) {
            /* We need to create a temporary bound method as argument
               for profiling.

               If nargs == 0, then this cannot work because we have no
               "self". In any case, the call itself would raise
               TypeError (foo needs an argument), so we just skip
               profiling. */
            PyObject *self = PyTuple_GET_ITEM(callargs, 0);
            func = Py_TYPE(func)->tp_descr_get(func, self, (PyObject*)Py_TYPE(self));
            if (func == NULL) {
                return NULL;
            }

            C_TRACE(result, _PyObject_FastCallDictTstate(
                                    tstate, func,
                                    &_PyTuple_ITEMS(callargs)[1],
                                    nargs - 1,
                                    kwdict));
            Py_DECREF(func);
            return result;
        }
    }
    return PyObject_Call(func, callargs, kwdict);
}

/* Extract a slice index from a PyLong or an object with the
   nb_index slot defined, and store in *pi.
   Silently reduce values larger than PY_SSIZE_T_MAX to PY_SSIZE_T_MAX,
   and silently boost values less than PY_SSIZE_T_MIN to PY_SSIZE_T_MIN.
   Return 0 on error, 1 on success.
*/
int
_PyEval_SliceIndex(PyObject *v, Py_ssize_t *pi)
{
    PyThreadState *tstate = _PyThreadState_GET();
    if (v != Py_None) {
        Py_ssize_t x;
        if (PyIndex_Check(v)) {
            x = PyNumber_AsSsize_t(v, NULL);
            if (x == -1 && _PyErr_Occurred(tstate))
                return 0;
        }
        else {
            _PyErr_SetString(tstate, PyExc_TypeError,
                             "slice indices must be integers or "
                             "None or have an __index__ method");
            return 0;
        }
        *pi = x;
    }
    return 1;
}

int
_PyEval_SliceIndexNotNone(PyObject *v, Py_ssize_t *pi)
{
    PyThreadState *tstate = _PyThreadState_GET();
    Py_ssize_t x;
    if (PyIndex_Check(v)) {
        x = PyNumber_AsSsize_t(v, NULL);
        if (x == -1 && _PyErr_Occurred(tstate))
            return 0;
    }
    else {
        _PyErr_SetString(tstate, PyExc_TypeError,
                         "slice indices must be integers or "
                         "have an __index__ method");
        return 0;
    }
    *pi = x;
    return 1;
}


#define CANNOT_CATCH_MSG "catching classes that do not inherit from "\
                         "BaseException is not allowed"

static PyObject *
cmp_outcome(PyThreadState *tstate, int op, PyObject *v, PyObject *w)
{
    int res = 0;
    switch (op) {
    case PyCmp_IS:
        res = (v == w);
        break;
    case PyCmp_IS_NOT:
        res = (v != w);
        break;
    case PyCmp_IN:
        res = PySequence_Contains(w, v);
        if (res < 0)
            return NULL;
        break;
    case PyCmp_NOT_IN:
        res = PySequence_Contains(w, v);
        if (res < 0)
            return NULL;
        res = !res;
        break;
    case PyCmp_EXC_MATCH:
        if (PyTuple_Check(w)) {
            Py_ssize_t i, length;
            length = PyTuple_Size(w);
            for (i = 0; i < length; i += 1) {
                PyObject *exc = PyTuple_GET_ITEM(w, i);
                if (!PyExceptionClass_Check(exc)) {
                    _PyErr_SetString(tstate, PyExc_TypeError,
                                     CANNOT_CATCH_MSG);
                    return NULL;
                }
            }
        }
        else {
            if (!PyExceptionClass_Check(w)) {
                _PyErr_SetString(tstate, PyExc_TypeError,
                                 CANNOT_CATCH_MSG);
                return NULL;
            }
        }
        res = PyErr_GivenExceptionMatches(v, w);
        break;
    default:
        return PyObject_RichCompare(v, w, op);
    }
    v = res ? Py_True : Py_False;
    Py_INCREF(v);
    return v;
}

static PyObject *
import_name(PyThreadState *tstate, PyFrameObject *f,
            PyObject *name, PyObject *fromlist, PyObject *level)
{
    _Py_IDENTIFIER(__import__);
    PyObject *import_func, *res;
    PyObject* stack[5];

    import_func = _PyDict_GetItemIdWithError(f->f_builtins, &PyId___import__);
    if (import_func == NULL) {
        if (!_PyErr_Occurred(tstate)) {
            _PyErr_SetString(tstate, PyExc_ImportError, "__import__ not found");
        }
        return NULL;
    }

    /* Fast path for not overloaded __import__. */
    if (import_func == tstate->interp->import_func) {
        int ilevel = _PyLong_AsInt(level);
        if (ilevel == -1 && _PyErr_Occurred(tstate)) {
            return NULL;
        }
        res = PyImport_ImportModuleLevelObject(
                        name,
                        f->f_globals,
                        f->f_locals == NULL ? Py_None : f->f_locals,
                        fromlist,
                        ilevel);
        return res;
    }

    Py_INCREF(import_func);

    stack[0] = name;
    stack[1] = f->f_globals;
    stack[2] = f->f_locals == NULL ? Py_None : f->f_locals;
    stack[3] = fromlist;
    stack[4] = level;
    res = _PyObject_FastCall(import_func, stack, 5);
    Py_DECREF(import_func);
    return res;
}

static PyObject *
import_from(PyThreadState *tstate, PyObject *v, PyObject *name)
{
    PyObject *x;
    _Py_IDENTIFIER(__name__);
    PyObject *fullmodname, *pkgname, *pkgpath, *pkgname_or_unknown, *errmsg;

    if (_PyObject_LookupAttr(v, name, &x) != 0) {
        return x;
    }
    /* Issue #17636: in case this failed because of a circular relative
       import, try to fallback on reading the module directly from
       sys.modules. */
    pkgname = _PyObject_GetAttrId(v, &PyId___name__);
    if (pkgname == NULL) {
        goto error;
    }
    if (!PyUnicode_Check(pkgname)) {
        Py_CLEAR(pkgname);
        goto error;
    }
    fullmodname = PyUnicode_FromFormat("%U.%U", pkgname, name);
    if (fullmodname == NULL) {
        Py_DECREF(pkgname);
        return NULL;
    }
    x = PyImport_GetModule(fullmodname);
    Py_DECREF(fullmodname);
    if (x == NULL && !_PyErr_Occurred(tstate)) {
        goto error;
    }
    Py_DECREF(pkgname);
    return x;
 error:
    pkgpath = PyModule_GetFilenameObject(v);
    if (pkgname == NULL) {
        pkgname_or_unknown = PyUnicode_FromString("<unknown module name>");
        if (pkgname_or_unknown == NULL) {
            Py_XDECREF(pkgpath);
            return NULL;
        }
    } else {
        pkgname_or_unknown = pkgname;
    }

    if (pkgpath == NULL || !PyUnicode_Check(pkgpath)) {
        _PyErr_Clear(tstate);
        errmsg = PyUnicode_FromFormat(
            "cannot import name %R from %R (unknown location)",
            name, pkgname_or_unknown
        );
        /* NULL checks for errmsg and pkgname done by PyErr_SetImportError. */
        PyErr_SetImportError(errmsg, pkgname, NULL);
    }
    else {
        _Py_IDENTIFIER(__spec__);
        PyObject *spec = _PyObject_GetAttrId(v, &PyId___spec__);
        const char *fmt =
            _PyModuleSpec_IsInitializing(spec) ?
            "cannot import name %R from partially initialized module %R "
            "(most likely due to a circular import) (%S)" :
            "cannot import name %R from %R (%S)";
        Py_XDECREF(spec);

        errmsg = PyUnicode_FromFormat(fmt, name, pkgname_or_unknown, pkgpath);
        /* NULL checks for errmsg and pkgname done by PyErr_SetImportError. */
        PyErr_SetImportError(errmsg, pkgname, pkgpath);
    }

    Py_XDECREF(errmsg);
    Py_XDECREF(pkgname_or_unknown);
    Py_XDECREF(pkgpath);
    return NULL;
}

static int
import_all_from(PyThreadState *tstate, PyObject *locals, PyObject *v)
{
    _Py_IDENTIFIER(__all__);
    _Py_IDENTIFIER(__dict__);
    _Py_IDENTIFIER(__name__);
    PyObject *all, *dict, *name, *value;
    int skip_leading_underscores = 0;
    int pos, err;

    if (_PyObject_LookupAttrId(v, &PyId___all__, &all) < 0) {
        return -1; /* Unexpected error */
    }
    if (all == NULL) {
        if (_PyObject_LookupAttrId(v, &PyId___dict__, &dict) < 0) {
            return -1;
        }
        if (dict == NULL) {
            _PyErr_SetString(tstate, PyExc_ImportError,
                    "from-import-* object has no __dict__ and no __all__");
            return -1;
        }
        all = PyMapping_Keys(dict);
        Py_DECREF(dict);
        if (all == NULL)
            return -1;
        skip_leading_underscores = 1;
    }

    for (pos = 0, err = 0; ; pos++) {
        name = PySequence_GetItem(all, pos);
        if (name == NULL) {
            if (!_PyErr_ExceptionMatches(tstate, PyExc_IndexError)) {
                err = -1;
            }
            else {
                _PyErr_Clear(tstate);
            }
            break;
        }
        if (!PyUnicode_Check(name)) {
            PyObject *modname = _PyObject_GetAttrId(v, &PyId___name__);
            if (modname == NULL) {
                Py_DECREF(name);
                err = -1;
                break;
            }
            if (!PyUnicode_Check(modname)) {
                _PyErr_Format(tstate, PyExc_TypeError,
                              "module __name__ must be a string, not %.100s",
                              Py_TYPE(modname)->tp_name);
            }
            else {
                _PyErr_Format(tstate, PyExc_TypeError,
                              "%s in %U.%s must be str, not %.100s",
                              skip_leading_underscores ? "Key" : "Item",
                              modname,
                              skip_leading_underscores ? "__dict__" : "__all__",
                              Py_TYPE(name)->tp_name);
            }
            Py_DECREF(modname);
            Py_DECREF(name);
            err = -1;
            break;
        }
        if (skip_leading_underscores) {
            if (PyUnicode_READY(name) == -1) {
                Py_DECREF(name);
                err = -1;
                break;
            }
            if (PyUnicode_READ_CHAR(name, 0) == '_') {
                Py_DECREF(name);
                continue;
            }
        }
        value = PyObject_GetAttr(v, name);
        if (value == NULL)
            err = -1;
        else if (PyDict_CheckExact(locals))
            err = PyDict_SetItem(locals, name, value);
        else
            err = PyObject_SetItem(locals, name, value);
        Py_DECREF(name);
        Py_XDECREF(value);
        if (err != 0)
            break;
    }
    Py_DECREF(all);
    return err;
}

static int
check_args_iterable(PyThreadState *tstate, PyObject *func, PyObject *args)
{
    if (args->ob_type->tp_iter == NULL && !PySequence_Check(args)) {
        /* check_args_iterable() may be called with a live exception:
         * clear it to prevent calling _PyObject_FunctionStr() with an
         * exception set. */
        PyErr_Clear();
        PyObject *funcstr = _PyObject_FunctionStr(func);
        if (funcstr != NULL) {
            _PyErr_Format(tstate, PyExc_TypeError,
                          "%U argument after * must be an iterable, not %.200s",
                          funcstr, Py_TYPE(args)->tp_name);
            Py_DECREF(funcstr);
        }
        return -1;
    }
    return 0;
}

static void
format_kwargs_error(PyThreadState *tstate, PyObject *func, PyObject *kwargs)
{
    /* _PyDict_MergeEx raises attribute
     * error (percolated from an attempt
     * to get 'keys' attribute) instead of
     * a type error if its second argument
     * is not a mapping.
     */
    if (_PyErr_ExceptionMatches(tstate, PyExc_AttributeError)) {
        PyErr_Clear();
        PyObject *funcstr = _PyObject_FunctionStr(func);
        if (funcstr != NULL) {
            _PyErr_Format(
                tstate, PyExc_TypeError,
                "%U argument after ** must be a mapping, not %.200s",
                funcstr, Py_TYPE(kwargs)->tp_name);
            Py_DECREF(funcstr);
        }
    }
    else if (_PyErr_ExceptionMatches(tstate, PyExc_KeyError)) {
        PyObject *exc, *val, *tb;
        _PyErr_Fetch(tstate, &exc, &val, &tb);
        if (val && PyTuple_Check(val) && PyTuple_GET_SIZE(val) == 1) {
            PyErr_Clear();
            PyObject *funcstr = _PyObject_FunctionStr(func);
            if (funcstr != NULL) {
                PyObject *key = PyTuple_GET_ITEM(val, 0);
                _PyErr_Format(
                    tstate, PyExc_TypeError,
                    "%U got multiple values for keyword argument '%S'",
                    funcstr, key);
                Py_DECREF(funcstr);
            }
            Py_XDECREF(exc);
            Py_XDECREF(val);
            Py_XDECREF(tb);
        }
        else {
            _PyErr_Restore(tstate, exc, val, tb);
        }
    }
}

static void
format_exc_check_arg(PyThreadState *tstate, PyObject *exc,
                     const char *format_str, PyObject *obj)
{
    const char *obj_str;

    if (!obj)
        return;

    obj_str = PyUnicode_AsUTF8(obj);
    if (!obj_str)
        return;

    _PyErr_Format(tstate, exc, format_str, obj_str);
}

static void
format_exc_unbound(PyThreadState *tstate, PyCodeObject *co, int oparg)
{
    PyObject *name;
    /* Don't stomp existing exception */
    if (_PyErr_Occurred(tstate))
        return;
    if (oparg < PyTuple_GET_SIZE(co->co_cellvars)) {
        name = PyTuple_GET_ITEM(co->co_cellvars,
                                oparg);
        format_exc_check_arg(tstate,
            PyExc_UnboundLocalError,
            UNBOUNDLOCAL_ERROR_MSG,
            name);
    } else {
        name = PyTuple_GET_ITEM(co->co_freevars, oparg -
                                PyTuple_GET_SIZE(co->co_cellvars));
        format_exc_check_arg(tstate, PyExc_NameError,
                             UNBOUNDFREE_ERROR_MSG, name);
    }
}

static void
format_awaitable_error(PyThreadState *tstate, PyTypeObject *type, int prevprevopcode, int prevopcode)
{
    if (type->tp_as_async == NULL || type->tp_as_async->am_await == NULL) {
        if (prevopcode == BEFORE_ASYNC_WITH) {
            _PyErr_Format(tstate, PyExc_TypeError,
                          "'async with' received an object from __aenter__ "
                          "that does not implement __await__: %.100s",
                          type->tp_name);
        }
        else if (prevopcode == WITH_EXCEPT_START || (prevopcode == CALL_FUNCTION && prevprevopcode == DUP_TOP)) {
            _PyErr_Format(tstate, PyExc_TypeError,
                          "'async with' received an object from __aexit__ "
                          "that does not implement __await__: %.100s",
                          type->tp_name);
        }
    }
}

static PyObject *
unicode_concatenate(PyThreadState *tstate, PyObject *v, PyObject *w,
                    PyFrameObject *f, const _Py_CODEUNIT *next_instr)
{
    PyObject *res;
    if (Py_REFCNT(v) == 2) {
        /* In the common case, there are 2 references to the value
         * stored in 'variable' when the += is performed: one on the
         * value stack (in 'v') and one still stored in the
         * 'variable'.  We try to delete the variable now to reduce
         * the refcnt to 1.
         */
        int opcode, oparg;
        NEXTOPARG();
        switch (opcode) {
        case STORE_FAST:
        {
            PyObject **fastlocals = f->f_localsplus;
            if (GETLOCAL(oparg) == v)
                SETLOCAL(oparg, NULL);
            break;
        }
        case STORE_DEREF:
        {
            PyObject **freevars = (f->f_localsplus +
                                   f->f_code->co_nlocals);
            PyObject *c = freevars[oparg];
            if (PyCell_GET(c) ==  v) {
                PyCell_SET(c, NULL);
                Py_DECREF(v);
            }
            break;
        }
        case STORE_NAME:
        {
            PyObject *names = f->f_code->co_names;
            PyObject *name = GETITEM(names, oparg);
            PyObject *locals = f->f_locals;
            if (locals && PyDict_CheckExact(locals)) {
                PyObject *w = PyDict_GetItemWithError(locals, name);
                if ((w == v && PyDict_DelItem(locals, name) != 0) ||
                    (w == NULL && _PyErr_Occurred(tstate)))
                {
                    Py_DECREF(v);
                    return NULL;
                }
            }
            break;
        }
        }
    }
    res = v;
    PyUnicode_Append(&res, w);
    return res;
}

#ifdef DYNAMIC_EXECUTION_PROFILE

static PyObject *
getarray(long a[256])
{
    int i;
    PyObject *l = PyList_New(256);
    if (l == NULL) return NULL;
    for (i = 0; i < 256; i++) {
        PyObject *x = PyLong_FromLong(a[i]);
        if (x == NULL) {
            Py_DECREF(l);
            return NULL;
        }
        PyList_SET_ITEM(l, i, x);
    }
    for (i = 0; i < 256; i++)
        a[i] = 0;
    return l;
}

PyObject *
_Py_GetDXProfile(PyObject *self, PyObject *args)
{
#ifndef DXPAIRS
    return getarray(dxp);
#else
    int i;
    PyObject *l = PyList_New(257);
    if (l == NULL) return NULL;
    for (i = 0; i < 257; i++) {
        PyObject *x = getarray(dxpairs[i]);
        if (x == NULL) {
            Py_DECREF(l);
            return NULL;
        }
        PyList_SET_ITEM(l, i, x);
    }
    return l;
#endif
}

#endif

Py_ssize_t
_PyEval_RequestCodeExtraIndex(freefunc free)
{
    PyInterpreterState *interp = _PyInterpreterState_GET_UNSAFE();
    Py_ssize_t new_index;

    if (interp->co_extra_user_count == MAX_CO_EXTRA_USERS - 1) {
        return -1;
    }
    new_index = interp->co_extra_user_count++;
    interp->co_extra_freefuncs[new_index] = free;
    return new_index;
}

static void
dtrace_function_entry(PyFrameObject *f)
{
    const char *filename;
    const char *funcname;
    int lineno;

    filename = PyUnicode_AsUTF8(f->f_code->co_filename);
    funcname = PyUnicode_AsUTF8(f->f_code->co_name);
    lineno = PyCode_Addr2Line(f->f_code, f->f_lasti);

    PyDTrace_FUNCTION_ENTRY(filename, funcname, lineno);
}

static void
dtrace_function_return(PyFrameObject *f)
{
    const char *filename;
    const char *funcname;
    int lineno;

    filename = PyUnicode_AsUTF8(f->f_code->co_filename);
    funcname = PyUnicode_AsUTF8(f->f_code->co_name);
    lineno = PyCode_Addr2Line(f->f_code, f->f_lasti);

    PyDTrace_FUNCTION_RETURN(filename, funcname, lineno);
}

/* DTrace equivalent of maybe_call_line_trace. */
static void
maybe_dtrace_line(PyFrameObject *frame,
                  int *instr_lb, int *instr_ub, int *instr_prev)
{
    int line = frame->f_lineno;
    const char *co_filename, *co_name;

    /* If the last instruction executed isn't in the current
       instruction window, reset the window.
    */
    if (frame->f_lasti < *instr_lb || frame->f_lasti >= *instr_ub) {
        PyAddrPair bounds;
        line = _PyCode_CheckLineNumber(frame->f_code, frame->f_lasti,
                                       &bounds);
        *instr_lb = bounds.ap_lower;
        *instr_ub = bounds.ap_upper;
    }
    /* If the last instruction falls at the start of a line or if
       it represents a jump backwards, update the frame's line
       number and call the trace function. */
    if (frame->f_lasti == *instr_lb || frame->f_lasti < *instr_prev) {
        frame->f_lineno = line;
        co_filename = PyUnicode_AsUTF8(frame->f_code->co_filename);
        if (!co_filename)
            co_filename = "?";
        co_name = PyUnicode_AsUTF8(frame->f_code->co_name);
        if (!co_name)
            co_name = "?";
        PyDTrace_LINE(co_filename, co_name, line);
    }
    *instr_prev = frame->f_lasti;
}


/* Implement Py_EnterRecursiveCall() and Py_LeaveRecursiveCall() as functions
   for the limited API. */

#undef Py_EnterRecursiveCall

int Py_EnterRecursiveCall(const char *where)
{
    return _Py_EnterRecursiveCall_inline(where);
}

#undef Py_LeaveRecursiveCall

void Py_LeaveRecursiveCall(void)
{
    _Py_LeaveRecursiveCall_inline();
}<|MERGE_RESOLUTION|>--- conflicted
+++ resolved
@@ -738,18 +738,8 @@
 PyObject *
 PyEval_EvalFrameEx(PyFrameObject *f, int throwflag)
 {
-<<<<<<< HEAD
-    PyInterpreterState *interp = _PyInterpreterState_GET_UNSAFE();
-    PyObject * result = interp->eval_frame(f, throwflag);
-    if (f->f_locals != NULL) {
-        // There may be a cyclic reference that needs to be cleaned up...
-        _PyFrame_PostEvalCleanup(f);
-    }
-    return result;
-=======
     PyThreadState *tstate = _PyThreadState_GET();
     return _PyEval_EvalFrame(tstate, f, throwflag);
->>>>>>> 94d2c8df
 }
 
 PyObject* _Py_HOT_FUNCTION
