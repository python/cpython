
/* Execute compiled code */

/* XXX TO DO:
   XXX speed up searching for keywords by using a dictionary
   XXX document it!
   */

/* enable more aggressive intra-module optimizations, where available */
/* affects both release and debug builds - see bpo-43271 */
#define PY_LOCAL_AGGRESSIVE

#include "Python.h"
#include "pycore_abstract.h"      // _PyIndex_Check()
#include "pycore_call.h"          // _PyObject_FastCallDictTstate()
#include "pycore_ceval.h"         // _PyEval_SignalAsyncExc()
#include "pycore_code.h"          // _PyCode_InitOpcache()
#include "pycore_initconfig.h"    // _PyStatus_OK()
#include "pycore_object.h"        // _PyObject_GC_TRACK()
#include "pycore_pyerrors.h"      // _PyErr_Fetch()
#include "pycore_pylifecycle.h"   // _PyErr_Print()
#include "pycore_pymem.h"         // _PyMem_IsPtrFreed()
#include "pycore_pystate.h"       // _PyInterpreterState_GET()
#include "pycore_sysmodule.h"     // _PySys_Audit()
#include "pycore_tuple.h"         // _PyTuple_ITEMS()

#include "code.h"
#include "dictobject.h"
#include "frameobject.h"
#include "opcode.h"
#include "pydtrace.h"
#include "setobject.h"
#include "structmember.h"         // struct PyMemberDef, T_OFFSET_EX

#include <ctype.h>

typedef struct {
    PyCodeObject *code; // The code object for the bounds. May be NULL.
    int instr_prev;  // Only valid if code != NULL.
    PyCodeAddressRange bounds; // Only valid if code != NULL.
} PyTraceInfo;


#ifdef Py_DEBUG
/* For debugging the interpreter: */
#define LLTRACE  1      /* Low-level trace feature */
#define CHECKEXC 1      /* Double-check exception checking */
#endif

#if !defined(Py_BUILD_CORE)
#  error "ceval.c must be build with Py_BUILD_CORE define for best performance"
#endif

_Py_IDENTIFIER(__name__);

/* Forward declarations */
Py_LOCAL_INLINE(PyObject *) call_function(
    PyThreadState *tstate, PyTraceInfo *, PyObject ***pp_stack,
    Py_ssize_t oparg, PyObject *kwnames);
static PyObject * do_call_core(
    PyThreadState *tstate, PyTraceInfo *, PyObject *func,
    PyObject *callargs, PyObject *kwdict);

#ifdef LLTRACE
static int lltrace;
static int prtrace(PyThreadState *, PyObject *, const char *);
#endif
static int call_trace(Py_tracefunc, PyObject *,
                      PyThreadState *, PyFrameObject *,
                      PyTraceInfo *,
                      int, PyObject *);
static int call_trace_protected(Py_tracefunc, PyObject *,
                                PyThreadState *, PyFrameObject *,
                                PyTraceInfo *,
                                int, PyObject *);
static void call_exc_trace(Py_tracefunc, PyObject *,
                           PyThreadState *, PyFrameObject *,
                           PyTraceInfo *trace_info);
static int maybe_call_line_trace(Py_tracefunc, PyObject *,
                                 PyThreadState *, PyFrameObject *,
                                 PyTraceInfo *);
static void maybe_dtrace_line(PyFrameObject *, PyTraceInfo *);
static void dtrace_function_entry(PyFrameObject *);
static void dtrace_function_return(PyFrameObject *);

static PyObject * import_name(PyThreadState *, PyFrameObject *,
                              PyObject *, PyObject *, PyObject *);
static PyObject * import_from(PyThreadState *, PyObject *, PyObject *);
static int import_all_from(PyThreadState *, PyObject *, PyObject *);
static void format_exc_check_arg(PyThreadState *, PyObject *, const char *, PyObject *);
static void format_exc_unbound(PyThreadState *tstate, PyCodeObject *co, int oparg);
static PyObject * unicode_concatenate(PyThreadState *, PyObject *, PyObject *,
                                      PyFrameObject *, const _Py_CODEUNIT *);
static PyObject * special_lookup(PyThreadState *, PyObject *, _Py_Identifier *);
static int check_args_iterable(PyThreadState *, PyObject *func, PyObject *vararg);
static void format_kwargs_error(PyThreadState *, PyObject *func, PyObject *kwargs);
static void format_awaitable_error(PyThreadState *, PyTypeObject *, int, int);

#define NAME_ERROR_MSG \
    "name '%.200s' is not defined"
#define UNBOUNDLOCAL_ERROR_MSG \
    "local variable '%.200s' referenced before assignment"
#define UNBOUNDFREE_ERROR_MSG \
    "free variable '%.200s' referenced before assignment" \
    " in enclosing scope"

/* Dynamic execution profile */
#ifdef DYNAMIC_EXECUTION_PROFILE
#ifdef DXPAIRS
static long dxpairs[257][256];
#define dxp dxpairs[256]
#else
static long dxp[256];
#endif
#endif

/* per opcode cache */
static int opcache_min_runs = 1024;  /* create opcache when code executed this many times */
#define OPCODE_CACHE_MAX_TRIES 20
#define OPCACHE_STATS 0  /* Enable stats */

// This function allows to deactivate the opcode cache. As different cache mechanisms may hold
// references, this can mess with the reference leak detector functionality so the cache needs
// to be deactivated in such scenarios to avoid false positives. See bpo-3714 for more information.
void
_PyEval_DeactivateOpCache(void)
{
    opcache_min_runs = 0;
}

#if OPCACHE_STATS
static size_t opcache_code_objects = 0;
static size_t opcache_code_objects_extra_mem = 0;

static size_t opcache_global_opts = 0;
static size_t opcache_global_hits = 0;
static size_t opcache_global_misses = 0;

static size_t opcache_attr_opts = 0;
static size_t opcache_attr_hits = 0;
static size_t opcache_attr_misses = 0;
static size_t opcache_attr_deopts = 0;
static size_t opcache_attr_total = 0;
#endif


#ifndef NDEBUG
/* Ensure that tstate is valid: sanity check for PyEval_AcquireThread() and
   PyEval_RestoreThread(). Detect if tstate memory was freed. It can happen
   when a thread continues to run after Python finalization, especially
   daemon threads. */
static int
is_tstate_valid(PyThreadState *tstate)
{
    assert(!_PyMem_IsPtrFreed(tstate));
    assert(!_PyMem_IsPtrFreed(tstate->interp));
    return 1;
}
#endif


/* This can set eval_breaker to 0 even though gil_drop_request became
   1.  We believe this is all right because the eval loop will release
   the GIL eventually anyway. */
static inline void
COMPUTE_EVAL_BREAKER(PyInterpreterState *interp,
                     struct _ceval_runtime_state *ceval,
                     struct _ceval_state *ceval2)
{
    _Py_atomic_store_relaxed(&ceval2->eval_breaker,
        _Py_atomic_load_relaxed(&ceval2->gil_drop_request)
        | (_Py_atomic_load_relaxed(&ceval->signals_pending)
           && _Py_ThreadCanHandleSignals(interp))
        | (_Py_atomic_load_relaxed(&ceval2->pending.calls_to_do)
           && _Py_ThreadCanHandlePendingCalls())
        | ceval2->pending.async_exc);
}


static inline void
SET_GIL_DROP_REQUEST(PyInterpreterState *interp)
{
    struct _ceval_state *ceval2 = &interp->ceval;
    _Py_atomic_store_relaxed(&ceval2->gil_drop_request, 1);
    _Py_atomic_store_relaxed(&ceval2->eval_breaker, 1);
}


static inline void
RESET_GIL_DROP_REQUEST(PyInterpreterState *interp)
{
    struct _ceval_runtime_state *ceval = &interp->runtime->ceval;
    struct _ceval_state *ceval2 = &interp->ceval;
    _Py_atomic_store_relaxed(&ceval2->gil_drop_request, 0);
    COMPUTE_EVAL_BREAKER(interp, ceval, ceval2);
}


static inline void
SIGNAL_PENDING_CALLS(PyInterpreterState *interp)
{
    struct _ceval_runtime_state *ceval = &interp->runtime->ceval;
    struct _ceval_state *ceval2 = &interp->ceval;
    _Py_atomic_store_relaxed(&ceval2->pending.calls_to_do, 1);
    COMPUTE_EVAL_BREAKER(interp, ceval, ceval2);
}


static inline void
UNSIGNAL_PENDING_CALLS(PyInterpreterState *interp)
{
    struct _ceval_runtime_state *ceval = &interp->runtime->ceval;
    struct _ceval_state *ceval2 = &interp->ceval;
    _Py_atomic_store_relaxed(&ceval2->pending.calls_to_do, 0);
    COMPUTE_EVAL_BREAKER(interp, ceval, ceval2);
}


static inline void
SIGNAL_PENDING_SIGNALS(PyInterpreterState *interp, int force)
{
    struct _ceval_runtime_state *ceval = &interp->runtime->ceval;
    struct _ceval_state *ceval2 = &interp->ceval;
    _Py_atomic_store_relaxed(&ceval->signals_pending, 1);
    if (force) {
        _Py_atomic_store_relaxed(&ceval2->eval_breaker, 1);
    }
    else {
        /* eval_breaker is not set to 1 if thread_can_handle_signals() is false */
        COMPUTE_EVAL_BREAKER(interp, ceval, ceval2);
    }
}


static inline void
UNSIGNAL_PENDING_SIGNALS(PyInterpreterState *interp)
{
    struct _ceval_runtime_state *ceval = &interp->runtime->ceval;
    struct _ceval_state *ceval2 = &interp->ceval;
    _Py_atomic_store_relaxed(&ceval->signals_pending, 0);
    COMPUTE_EVAL_BREAKER(interp, ceval, ceval2);
}


static inline void
SIGNAL_ASYNC_EXC(PyInterpreterState *interp)
{
    struct _ceval_state *ceval2 = &interp->ceval;
    ceval2->pending.async_exc = 1;
    _Py_atomic_store_relaxed(&ceval2->eval_breaker, 1);
}


static inline void
UNSIGNAL_ASYNC_EXC(PyInterpreterState *interp)
{
    struct _ceval_runtime_state *ceval = &interp->runtime->ceval;
    struct _ceval_state *ceval2 = &interp->ceval;
    ceval2->pending.async_exc = 0;
    COMPUTE_EVAL_BREAKER(interp, ceval, ceval2);
}


#ifdef HAVE_ERRNO_H
#include <errno.h>
#endif
#include "ceval_gil.h"

void _Py_NO_RETURN
_Py_FatalError_TstateNULL(const char *func)
{
    _Py_FatalErrorFunc(func,
                       "the function must be called with the GIL held, "
                       "but the GIL is released "
                       "(the current Python thread state is NULL)");
}

#ifdef EXPERIMENTAL_ISOLATED_SUBINTERPRETERS
int
_PyEval_ThreadsInitialized(PyInterpreterState *interp)
{
    return gil_created(&interp->ceval.gil);
}

int
PyEval_ThreadsInitialized(void)
{
    // Fatal error if there is no current interpreter
    PyInterpreterState *interp = PyInterpreterState_Get();
    return _PyEval_ThreadsInitialized(interp);
}
#else
int
_PyEval_ThreadsInitialized(_PyRuntimeState *runtime)
{
    return gil_created(&runtime->ceval.gil);
}

int
PyEval_ThreadsInitialized(void)
{
    _PyRuntimeState *runtime = &_PyRuntime;
    return _PyEval_ThreadsInitialized(runtime);
}
#endif

PyStatus
_PyEval_InitGIL(PyThreadState *tstate)
{
#ifndef EXPERIMENTAL_ISOLATED_SUBINTERPRETERS
    if (!_Py_IsMainInterpreter(tstate->interp)) {
        /* Currently, the GIL is shared by all interpreters,
           and only the main interpreter is responsible to create
           and destroy it. */
        return _PyStatus_OK();
    }
#endif

#ifdef EXPERIMENTAL_ISOLATED_SUBINTERPRETERS
    struct _gil_runtime_state *gil = &tstate->interp->ceval.gil;
#else
    struct _gil_runtime_state *gil = &tstate->interp->runtime->ceval.gil;
#endif
    assert(!gil_created(gil));

    PyThread_init_thread();
    create_gil(gil);

    take_gil(tstate);

    assert(gil_created(gil));
    return _PyStatus_OK();
}

void
_PyEval_FiniGIL(PyInterpreterState *interp)
{
#ifndef EXPERIMENTAL_ISOLATED_SUBINTERPRETERS
    if (!_Py_IsMainInterpreter(interp)) {
        /* Currently, the GIL is shared by all interpreters,
           and only the main interpreter is responsible to create
           and destroy it. */
        return;
    }
#endif

#ifdef EXPERIMENTAL_ISOLATED_SUBINTERPRETERS
    struct _gil_runtime_state *gil = &interp->ceval.gil;
#else
    struct _gil_runtime_state *gil = &interp->runtime->ceval.gil;
#endif
    if (!gil_created(gil)) {
        /* First Py_InitializeFromConfig() call: the GIL doesn't exist
           yet: do nothing. */
        return;
    }

    destroy_gil(gil);
    assert(!gil_created(gil));
}

void
PyEval_InitThreads(void)
{
    /* Do nothing: kept for backward compatibility */
}

void
_PyEval_Fini(void)
{
#if OPCACHE_STATS
    fprintf(stderr, "-- Opcode cache number of objects  = %zd\n",
            opcache_code_objects);

    fprintf(stderr, "-- Opcode cache total extra mem    = %zd\n",
            opcache_code_objects_extra_mem);

    fprintf(stderr, "\n");

    fprintf(stderr, "-- Opcode cache LOAD_GLOBAL hits   = %zd (%d%%)\n",
            opcache_global_hits,
            (int) (100.0 * opcache_global_hits /
                (opcache_global_hits + opcache_global_misses)));

    fprintf(stderr, "-- Opcode cache LOAD_GLOBAL misses = %zd (%d%%)\n",
            opcache_global_misses,
            (int) (100.0 * opcache_global_misses /
                (opcache_global_hits + opcache_global_misses)));

    fprintf(stderr, "-- Opcode cache LOAD_GLOBAL opts   = %zd\n",
            opcache_global_opts);

    fprintf(stderr, "\n");

    fprintf(stderr, "-- Opcode cache LOAD_ATTR hits     = %zd (%d%%)\n",
            opcache_attr_hits,
            (int) (100.0 * opcache_attr_hits /
                opcache_attr_total));

    fprintf(stderr, "-- Opcode cache LOAD_ATTR misses   = %zd (%d%%)\n",
            opcache_attr_misses,
            (int) (100.0 * opcache_attr_misses /
                opcache_attr_total));

    fprintf(stderr, "-- Opcode cache LOAD_ATTR opts     = %zd\n",
            opcache_attr_opts);

    fprintf(stderr, "-- Opcode cache LOAD_ATTR deopts   = %zd\n",
            opcache_attr_deopts);

    fprintf(stderr, "-- Opcode cache LOAD_ATTR total    = %zd\n",
            opcache_attr_total);
#endif
}

void
PyEval_AcquireLock(void)
{
    _PyRuntimeState *runtime = &_PyRuntime;
    PyThreadState *tstate = _PyRuntimeState_GetThreadState(runtime);
    _Py_EnsureTstateNotNULL(tstate);

    take_gil(tstate);
}

void
PyEval_ReleaseLock(void)
{
    _PyRuntimeState *runtime = &_PyRuntime;
    PyThreadState *tstate = _PyRuntimeState_GetThreadState(runtime);
    /* This function must succeed when the current thread state is NULL.
       We therefore avoid PyThreadState_Get() which dumps a fatal error
       in debug mode. */
    struct _ceval_runtime_state *ceval = &runtime->ceval;
    struct _ceval_state *ceval2 = &tstate->interp->ceval;
    drop_gil(ceval, ceval2, tstate);
}

void
_PyEval_ReleaseLock(PyThreadState *tstate)
{
    struct _ceval_runtime_state *ceval = &tstate->interp->runtime->ceval;
    struct _ceval_state *ceval2 = &tstate->interp->ceval;
    drop_gil(ceval, ceval2, tstate);
}

void
PyEval_AcquireThread(PyThreadState *tstate)
{
    _Py_EnsureTstateNotNULL(tstate);

    take_gil(tstate);

    struct _gilstate_runtime_state *gilstate = &tstate->interp->runtime->gilstate;
#ifdef EXPERIMENTAL_ISOLATED_SUBINTERPRETERS
    (void)_PyThreadState_Swap(gilstate, tstate);
#else
    if (_PyThreadState_Swap(gilstate, tstate) != NULL) {
        Py_FatalError("non-NULL old thread state");
    }
#endif
}

void
PyEval_ReleaseThread(PyThreadState *tstate)
{
    assert(is_tstate_valid(tstate));

    _PyRuntimeState *runtime = tstate->interp->runtime;
    PyThreadState *new_tstate = _PyThreadState_Swap(&runtime->gilstate, NULL);
    if (new_tstate != tstate) {
        Py_FatalError("wrong thread state");
    }
    struct _ceval_runtime_state *ceval = &runtime->ceval;
    struct _ceval_state *ceval2 = &tstate->interp->ceval;
    drop_gil(ceval, ceval2, tstate);
}

#ifdef HAVE_FORK
/* This function is called from PyOS_AfterFork_Child to destroy all threads
   which are not running in the child process, and clear internal locks
   which might be held by those threads. */
PyStatus
_PyEval_ReInitThreads(PyThreadState *tstate)
{
    _PyRuntimeState *runtime = tstate->interp->runtime;

#ifdef EXPERIMENTAL_ISOLATED_SUBINTERPRETERS
    struct _gil_runtime_state *gil = &tstate->interp->ceval.gil;
#else
    struct _gil_runtime_state *gil = &runtime->ceval.gil;
#endif
    if (!gil_created(gil)) {
        return _PyStatus_OK();
    }
    recreate_gil(gil);

    take_gil(tstate);

    struct _pending_calls *pending = &tstate->interp->ceval.pending;
    if (_PyThread_at_fork_reinit(&pending->lock) < 0) {
        return _PyStatus_ERR("Can't reinitialize pending calls lock");
    }

    /* Destroy all threads except the current one */
    _PyThreadState_DeleteExcept(runtime, tstate);
    return _PyStatus_OK();
}
#endif

/* This function is used to signal that async exceptions are waiting to be
   raised. */

void
_PyEval_SignalAsyncExc(PyInterpreterState *interp)
{
    SIGNAL_ASYNC_EXC(interp);
}

PyThreadState *
PyEval_SaveThread(void)
{
    _PyRuntimeState *runtime = &_PyRuntime;
#ifdef EXPERIMENTAL_ISOLATED_SUBINTERPRETERS
    PyThreadState *old_tstate = _PyThreadState_GET();
    PyThreadState *tstate = _PyThreadState_Swap(&runtime->gilstate, old_tstate);
#else
    PyThreadState *tstate = _PyThreadState_Swap(&runtime->gilstate, NULL);
#endif
    _Py_EnsureTstateNotNULL(tstate);

    struct _ceval_runtime_state *ceval = &runtime->ceval;
    struct _ceval_state *ceval2 = &tstate->interp->ceval;
#ifdef EXPERIMENTAL_ISOLATED_SUBINTERPRETERS
    assert(gil_created(&ceval2->gil));
#else
    assert(gil_created(&ceval->gil));
#endif
    drop_gil(ceval, ceval2, tstate);
    return tstate;
}

void
PyEval_RestoreThread(PyThreadState *tstate)
{
    _Py_EnsureTstateNotNULL(tstate);

    take_gil(tstate);

    struct _gilstate_runtime_state *gilstate = &tstate->interp->runtime->gilstate;
    _PyThreadState_Swap(gilstate, tstate);
}


/* Mechanism whereby asynchronously executing callbacks (e.g. UNIX
   signal handlers or Mac I/O completion routines) can schedule calls
   to a function to be called synchronously.
   The synchronous function is called with one void* argument.
   It should return 0 for success or -1 for failure -- failure should
   be accompanied by an exception.

   If registry succeeds, the registry function returns 0; if it fails
   (e.g. due to too many pending calls) it returns -1 (without setting
   an exception condition).

   Note that because registry may occur from within signal handlers,
   or other asynchronous events, calling malloc() is unsafe!

   Any thread can schedule pending calls, but only the main thread
   will execute them.
   There is no facility to schedule calls to a particular thread, but
   that should be easy to change, should that ever be required.  In
   that case, the static variables here should go into the python
   threadstate.
*/

void
_PyEval_SignalReceived(PyInterpreterState *interp)
{
#ifdef MS_WINDOWS
    // bpo-42296: On Windows, _PyEval_SignalReceived() is called from a signal
    // handler which can run in a thread different than the Python thread, in
    // which case _Py_ThreadCanHandleSignals() is wrong. Ignore
    // _Py_ThreadCanHandleSignals() and always set eval_breaker to 1.
    //
    // The next eval_frame_handle_pending() call will call
    // _Py_ThreadCanHandleSignals() to recompute eval_breaker.
    int force = 1;
#else
    int force = 0;
#endif
    /* bpo-30703: Function called when the C signal handler of Python gets a
       signal. We cannot queue a callback using _PyEval_AddPendingCall() since
       that function is not async-signal-safe. */
    SIGNAL_PENDING_SIGNALS(interp, force);
}

/* Push one item onto the queue while holding the lock. */
static int
_push_pending_call(struct _pending_calls *pending,
                   int (*func)(void *), void *arg)
{
    int i = pending->last;
    int j = (i + 1) % NPENDINGCALLS;
    if (j == pending->first) {
        return -1; /* Queue full */
    }
    pending->calls[i].func = func;
    pending->calls[i].arg = arg;
    pending->last = j;
    return 0;
}

/* Pop one item off the queue while holding the lock. */
static void
_pop_pending_call(struct _pending_calls *pending,
                  int (**func)(void *), void **arg)
{
    int i = pending->first;
    if (i == pending->last) {
        return; /* Queue empty */
    }

    *func = pending->calls[i].func;
    *arg = pending->calls[i].arg;
    pending->first = (i + 1) % NPENDINGCALLS;
}

/* This implementation is thread-safe.  It allows
   scheduling to be made from any thread, and even from an executing
   callback.
 */

int
_PyEval_AddPendingCall(PyInterpreterState *interp,
                       int (*func)(void *), void *arg)
{
    struct _pending_calls *pending = &interp->ceval.pending;

    /* Ensure that _PyEval_InitPendingCalls() was called
       and that _PyEval_FiniPendingCalls() is not called yet. */
    assert(pending->lock != NULL);

    PyThread_acquire_lock(pending->lock, WAIT_LOCK);
    int result = _push_pending_call(pending, func, arg);
    PyThread_release_lock(pending->lock);

    /* signal main loop */
    SIGNAL_PENDING_CALLS(interp);
    return result;
}

int
Py_AddPendingCall(int (*func)(void *), void *arg)
{
    /* Best-effort to support subinterpreters and calls with the GIL released.

       First attempt _PyThreadState_GET() since it supports subinterpreters.

       If the GIL is released, _PyThreadState_GET() returns NULL . In this
       case, use PyGILState_GetThisThreadState() which works even if the GIL
       is released.

       Sadly, PyGILState_GetThisThreadState() doesn't support subinterpreters:
       see bpo-10915 and bpo-15751.

       Py_AddPendingCall() doesn't require the caller to hold the GIL. */
    PyThreadState *tstate = _PyThreadState_GET();
    if (tstate == NULL) {
        tstate = PyGILState_GetThisThreadState();
    }

    PyInterpreterState *interp;
    if (tstate != NULL) {
        interp = tstate->interp;
    }
    else {
        /* Last resort: use the main interpreter */
        interp = _PyRuntime.interpreters.main;
    }
    return _PyEval_AddPendingCall(interp, func, arg);
}

static int
handle_signals(PyThreadState *tstate)
{
    assert(is_tstate_valid(tstate));
    if (!_Py_ThreadCanHandleSignals(tstate->interp)) {
        return 0;
    }

    UNSIGNAL_PENDING_SIGNALS(tstate->interp);
    if (_PyErr_CheckSignalsTstate(tstate) < 0) {
        /* On failure, re-schedule a call to handle_signals(). */
        SIGNAL_PENDING_SIGNALS(tstate->interp, 0);
        return -1;
    }
    return 0;
}

static int
make_pending_calls(PyInterpreterState *interp)
{
    /* only execute pending calls on main thread */
    if (!_Py_ThreadCanHandlePendingCalls()) {
        return 0;
    }

    /* don't perform recursive pending calls */
    static int busy = 0;
    if (busy) {
        return 0;
    }
    busy = 1;

    /* unsignal before starting to call callbacks, so that any callback
       added in-between re-signals */
    UNSIGNAL_PENDING_CALLS(interp);
    int res = 0;

    /* perform a bounded number of calls, in case of recursion */
    struct _pending_calls *pending = &interp->ceval.pending;
    for (int i=0; i<NPENDINGCALLS; i++) {
        int (*func)(void *) = NULL;
        void *arg = NULL;

        /* pop one item off the queue while holding the lock */
        PyThread_acquire_lock(pending->lock, WAIT_LOCK);
        _pop_pending_call(pending, &func, &arg);
        PyThread_release_lock(pending->lock);

        /* having released the lock, perform the callback */
        if (func == NULL) {
            break;
        }
        res = func(arg);
        if (res) {
            goto error;
        }
    }

    busy = 0;
    return res;

error:
    busy = 0;
    SIGNAL_PENDING_CALLS(interp);
    return res;
}

void
_Py_FinishPendingCalls(PyThreadState *tstate)
{
    assert(PyGILState_Check());
    assert(is_tstate_valid(tstate));

    struct _pending_calls *pending = &tstate->interp->ceval.pending;

    if (!_Py_atomic_load_relaxed(&(pending->calls_to_do))) {
        return;
    }

    if (make_pending_calls(tstate->interp) < 0) {
        PyObject *exc, *val, *tb;
        _PyErr_Fetch(tstate, &exc, &val, &tb);
        PyErr_BadInternalCall();
        _PyErr_ChainExceptions(exc, val, tb);
        _PyErr_Print(tstate);
    }
}

/* Py_MakePendingCalls() is a simple wrapper for the sake
   of backward-compatibility. */
int
Py_MakePendingCalls(void)
{
    assert(PyGILState_Check());

    PyThreadState *tstate = _PyThreadState_GET();
    assert(is_tstate_valid(tstate));

    /* Python signal handler doesn't really queue a callback: it only signals
       that a signal was received, see _PyEval_SignalReceived(). */
    int res = handle_signals(tstate);
    if (res != 0) {
        return res;
    }

    res = make_pending_calls(tstate->interp);
    if (res != 0) {
        return res;
    }

    return 0;
}

/* The interpreter's recursion limit */

#ifndef Py_DEFAULT_RECURSION_LIMIT
#  define Py_DEFAULT_RECURSION_LIMIT 1000
#endif

void
_PyEval_InitRuntimeState(struct _ceval_runtime_state *ceval)
{
#ifndef EXPERIMENTAL_ISOLATED_SUBINTERPRETERS
    _gil_initialize(&ceval->gil);
#endif
}

int
_PyEval_InitState(struct _ceval_state *ceval)
{
    ceval->recursion_limit = Py_DEFAULT_RECURSION_LIMIT;

    struct _pending_calls *pending = &ceval->pending;
    assert(pending->lock == NULL);

    pending->lock = PyThread_allocate_lock();
    if (pending->lock == NULL) {
        return -1;
    }

#ifdef EXPERIMENTAL_ISOLATED_SUBINTERPRETERS
    _gil_initialize(&ceval->gil);
#endif

    return 0;
}

void
_PyEval_FiniState(struct _ceval_state *ceval)
{
    struct _pending_calls *pending = &ceval->pending;
    if (pending->lock != NULL) {
        PyThread_free_lock(pending->lock);
        pending->lock = NULL;
    }
}

int
Py_GetRecursionLimit(void)
{
    PyInterpreterState *interp = _PyInterpreterState_GET();
    return interp->ceval.recursion_limit;
}

void
Py_SetRecursionLimit(int new_limit)
{
    PyThreadState *tstate = _PyThreadState_GET();
    tstate->interp->ceval.recursion_limit = new_limit;
}

/* The function _Py_EnterRecursiveCall() only calls _Py_CheckRecursiveCall()
   if the recursion_depth reaches recursion_limit.
   If USE_STACKCHECK, the macro decrements recursion_limit
   to guarantee that _Py_CheckRecursiveCall() is regularly called.
   Without USE_STACKCHECK, there is no need for this. */
int
_Py_CheckRecursiveCall(PyThreadState *tstate, const char *where)
{
    int recursion_limit = tstate->interp->ceval.recursion_limit;

#ifdef USE_STACKCHECK
    tstate->stackcheck_counter = 0;
    if (PyOS_CheckStack()) {
        --tstate->recursion_depth;
        _PyErr_SetString(tstate, PyExc_MemoryError, "Stack overflow");
        return -1;
    }
#endif
    if (tstate->recursion_headroom) {
        if (tstate->recursion_depth > recursion_limit + 50) {
            /* Overflowing while handling an overflow. Give up. */
            Py_FatalError("Cannot recover from stack overflow.");
        }
    }
    else {
        if (tstate->recursion_depth > recursion_limit) {
            tstate->recursion_headroom++;
            _PyErr_Format(tstate, PyExc_RecursionError,
                        "maximum recursion depth exceeded%s",
                        where);
            tstate->recursion_headroom--;
            --tstate->recursion_depth;
            return -1;
        }
    }
    return 0;
}


// PEP 634: Structural Pattern Matching


// Return a tuple of values corresponding to keys, with error checks for
// duplicate/missing keys.
static PyObject*
match_keys(PyThreadState *tstate, PyObject *map, PyObject *keys)
{
    assert(PyTuple_CheckExact(keys));
    Py_ssize_t nkeys = PyTuple_GET_SIZE(keys);
    if (!nkeys) {
        // No keys means no items.
        return PyTuple_New(0);
    }
    PyObject *seen = NULL;
    PyObject *dummy = NULL;
    PyObject *values = NULL;
    // We use the two argument form of map.get(key, default) for two reasons:
    // - Atomically check for a key and get its value without error handling.
    // - Don't cause key creation or resizing in dict subclasses like
    //   collections.defaultdict that define __missing__ (or similar).
    _Py_IDENTIFIER(get);
    PyObject *get = _PyObject_GetAttrId(map, &PyId_get);
    if (get == NULL) {
        goto fail;
    }
    seen = PySet_New(NULL);
    if (seen == NULL) {
        goto fail;
    }
    // dummy = object()
    dummy = _PyObject_CallNoArg((PyObject *)&PyBaseObject_Type);
    if (dummy == NULL) {
        goto fail;
    }
    values = PyList_New(0);
    if (values == NULL) {
        goto fail;
    }
    for (Py_ssize_t i = 0; i < nkeys; i++) {
        PyObject *key = PyTuple_GET_ITEM(keys, i);
        if (PySet_Contains(seen, key) || PySet_Add(seen, key)) {
            if (!_PyErr_Occurred(tstate)) {
                // Seen it before!
                _PyErr_Format(tstate, PyExc_ValueError,
                              "mapping pattern checks duplicate key (%R)", key);
            }
            goto fail;
        }
        PyObject *value = PyObject_CallFunctionObjArgs(get, key, dummy, NULL);
        if (value == NULL) {
            goto fail;
        }
        if (value == dummy) {
            // key not in map!
            Py_DECREF(value);
            Py_DECREF(values);
            // Return None:
            Py_INCREF(Py_None);
            values = Py_None;
            goto done;
        }
        PyList_Append(values, value);
        Py_DECREF(value);
    }
    Py_SETREF(values, PyList_AsTuple(values));
    // Success:
done:
    Py_DECREF(get);
    Py_DECREF(seen);
    Py_DECREF(dummy);
    return values;
fail:
    Py_XDECREF(get);
    Py_XDECREF(seen);
    Py_XDECREF(dummy);
    Py_XDECREF(values);
    return NULL;
}

// Extract a named attribute from the subject, with additional bookkeeping to
// raise TypeErrors for repeated lookups. On failure, return NULL (with no
// error set). Use _PyErr_Occurred(tstate) to disambiguate.
static PyObject*
match_class_attr(PyThreadState *tstate, PyObject *subject, PyObject *type,
                 PyObject *name, PyObject *seen)
{
    assert(PyUnicode_CheckExact(name));
    assert(PySet_CheckExact(seen));
    if (PySet_Contains(seen, name) || PySet_Add(seen, name)) {
        if (!_PyErr_Occurred(tstate)) {
            // Seen it before!
            _PyErr_Format(tstate, PyExc_TypeError,
                          "%s() got multiple sub-patterns for attribute %R",
                          ((PyTypeObject*)type)->tp_name, name);
        }
        return NULL;
    }
    PyObject *attr = PyObject_GetAttr(subject, name);
    if (attr == NULL && _PyErr_ExceptionMatches(tstate, PyExc_AttributeError)) {
        _PyErr_Clear(tstate);
    }
    return attr;
}

// On success (match), return a tuple of extracted attributes. On failure (no
// match), return NULL. Use _PyErr_Occurred(tstate) to disambiguate.
static PyObject*
match_class(PyThreadState *tstate, PyObject *subject, PyObject *type,
            Py_ssize_t nargs, PyObject *kwargs)
{
    if (!PyType_Check(type)) {
        const char *e = "called match pattern must be a type";
        _PyErr_Format(tstate, PyExc_TypeError, e);
        return NULL;
    }
    assert(PyTuple_CheckExact(kwargs));
    // First, an isinstance check:
    if (PyObject_IsInstance(subject, type) <= 0) {
        return NULL;
    }
    // So far so good:
    PyObject *seen = PySet_New(NULL);
    if (seen == NULL) {
        return NULL;
    }
    PyObject *attrs = PyList_New(0);
    if (attrs == NULL) {
        Py_DECREF(seen);
        return NULL;
    }
    // NOTE: From this point on, goto fail on failure:
    PyObject *match_args = NULL;
    // First, the positional subpatterns:
    if (nargs) {
        int match_self = 0;
        match_args = PyObject_GetAttrString(type, "__match_args__");
        if (match_args) {
            if (PyList_CheckExact(match_args)) {
                Py_SETREF(match_args, PyList_AsTuple(match_args));
            }
            if (match_args == NULL) {
                goto fail;
            }
            if (!PyTuple_CheckExact(match_args)) {
                const char *e = "%s.__match_args__ must be a list or tuple "
                                "(got %s)";
                _PyErr_Format(tstate, PyExc_TypeError, e,
                              ((PyTypeObject *)type)->tp_name,
                              Py_TYPE(match_args)->tp_name);
                goto fail;
            }
        }
        else if (_PyErr_ExceptionMatches(tstate, PyExc_AttributeError)) {
            _PyErr_Clear(tstate);
            // _Py_TPFLAGS_MATCH_SELF is only acknowledged if the type does not
            // define __match_args__. This is natural behavior for subclasses:
            // it's as if __match_args__ is some "magic" value that is lost as
            // soon as they redefine it.
            match_args = PyTuple_New(0);
            match_self = PyType_HasFeature((PyTypeObject*)type,
                                            _Py_TPFLAGS_MATCH_SELF);
        }
        else {
            goto fail;
        }
        assert(PyTuple_CheckExact(match_args));
        Py_ssize_t allowed = match_self ? 1 : PyTuple_GET_SIZE(match_args);
        if (allowed < nargs) {
            const char *plural = (allowed == 1) ? "" : "s";
            _PyErr_Format(tstate, PyExc_TypeError,
                          "%s() accepts %d positional sub-pattern%s (%d given)",
                          ((PyTypeObject*)type)->tp_name,
                          allowed, plural, nargs);
            goto fail;
        }
        if (match_self) {
            // Easy. Copy the subject itself, and move on to kwargs.
            PyList_Append(attrs, subject);
        }
        else {
            for (Py_ssize_t i = 0; i < nargs; i++) {
                PyObject *name = PyTuple_GET_ITEM(match_args, i);
                if (!PyUnicode_CheckExact(name)) {
                    _PyErr_Format(tstate, PyExc_TypeError,
                                  "__match_args__ elements must be strings "
                                  "(got %s)", Py_TYPE(name)->tp_name);
                    goto fail;
                }
                PyObject *attr = match_class_attr(tstate, subject, type, name,
                                                  seen);
                if (attr == NULL) {
                    goto fail;
                }
                PyList_Append(attrs, attr);
                Py_DECREF(attr);
            }
        }
        Py_CLEAR(match_args);
    }
    // Finally, the keyword subpatterns:
    for (Py_ssize_t i = 0; i < PyTuple_GET_SIZE(kwargs); i++) {
        PyObject *name = PyTuple_GET_ITEM(kwargs, i);
        PyObject *attr = match_class_attr(tstate, subject, type, name, seen);
        if (attr == NULL) {
            goto fail;
        }
        PyList_Append(attrs, attr);
        Py_DECREF(attr);
    }
    Py_SETREF(attrs, PyList_AsTuple(attrs));
    Py_DECREF(seen);
    return attrs;
fail:
    // We really don't care whether an error was raised or not... that's our
    // caller's problem. All we know is that the match failed.
    Py_XDECREF(match_args);
    Py_DECREF(seen);
    Py_DECREF(attrs);
    return NULL;
}


static int do_raise(PyThreadState *tstate, PyObject *exc, PyObject *cause);
static int unpack_iterable(PyThreadState *, PyObject *, int, int, PyObject **);

#define _Py_TracingPossible(ceval) ((ceval)->tracing_possible)


PyObject *
PyEval_EvalCode(PyObject *co, PyObject *globals, PyObject *locals)
{
    PyThreadState *tstate = PyThreadState_GET();
    if (locals == NULL) {
        locals = globals;
    }
    PyObject *builtins = _PyEval_BuiltinsFromGlobals(tstate, globals); // borrowed ref
    if (builtins == NULL) {
        return NULL;
    }
    PyFrameConstructor desc = {
        .fc_globals = globals,
        .fc_builtins = builtins,
        .fc_name = ((PyCodeObject *)co)->co_name,
        .fc_qualname = ((PyCodeObject *)co)->co_name,
        .fc_code = co,
        .fc_defaults = NULL,
        .fc_kwdefaults = NULL,
        .fc_closure = NULL
    };
    return _PyEval_Vector(tstate, &desc, locals, NULL, 0, NULL);
}


/* Interpreter main loop */

PyObject *
PyEval_EvalFrame(PyFrameObject *f)
{
    /* Function kept for backward compatibility */
    PyThreadState *tstate = _PyThreadState_GET();
    return _PyEval_EvalFrame(tstate, f, 0);
}

PyObject *
PyEval_EvalFrameEx(PyFrameObject *f, int throwflag)
{
    PyThreadState *tstate = _PyThreadState_GET();
    return _PyEval_EvalFrame(tstate, f, throwflag);
}


/* Handle signals, pending calls, GIL drop request
   and asynchronous exception */
static int
eval_frame_handle_pending(PyThreadState *tstate)
{
    _PyRuntimeState * const runtime = &_PyRuntime;
    struct _ceval_runtime_state *ceval = &runtime->ceval;

    /* Pending signals */
    if (_Py_atomic_load_relaxed(&ceval->signals_pending)) {
        if (handle_signals(tstate) != 0) {
            return -1;
        }
    }

    /* Pending calls */
    struct _ceval_state *ceval2 = &tstate->interp->ceval;
    if (_Py_atomic_load_relaxed(&ceval2->pending.calls_to_do)) {
        if (make_pending_calls(tstate->interp) != 0) {
            return -1;
        }
    }

    /* GIL drop request */
    if (_Py_atomic_load_relaxed(&ceval2->gil_drop_request)) {
        /* Give another thread a chance */
        if (_PyThreadState_Swap(&runtime->gilstate, NULL) != tstate) {
            Py_FatalError("tstate mix-up");
        }
        drop_gil(ceval, ceval2, tstate);

        /* Other threads may run now */

        take_gil(tstate);

#ifdef EXPERIMENTAL_ISOLATED_SUBINTERPRETERS
        (void)_PyThreadState_Swap(&runtime->gilstate, tstate);
#else
        if (_PyThreadState_Swap(&runtime->gilstate, tstate) != NULL) {
            Py_FatalError("orphan tstate");
        }
#endif
    }

    /* Check for asynchronous exception. */
    if (tstate->async_exc != NULL) {
        PyObject *exc = tstate->async_exc;
        tstate->async_exc = NULL;
        UNSIGNAL_ASYNC_EXC(tstate->interp);
        _PyErr_SetNone(tstate, exc);
        Py_DECREF(exc);
        return -1;
    }

#ifdef MS_WINDOWS
    // bpo-42296: On Windows, _PyEval_SignalReceived() can be called in a
    // different thread than the Python thread, in which case
    // _Py_ThreadCanHandleSignals() is wrong. Recompute eval_breaker in the
    // current Python thread with the correct _Py_ThreadCanHandleSignals()
    // value. It prevents to interrupt the eval loop at every instruction if
    // the current Python thread cannot handle signals (if
    // _Py_ThreadCanHandleSignals() is false).
    COMPUTE_EVAL_BREAKER(tstate->interp, ceval, ceval2);
#endif

    return 0;
}


/* Computed GOTOs, or
       the-optimization-commonly-but-improperly-known-as-"threaded code"
   using gcc's labels-as-values extension
   (http://gcc.gnu.org/onlinedocs/gcc/Labels-as-Values.html).

   The traditional bytecode evaluation loop uses a "switch" statement, which
   decent compilers will optimize as a single indirect branch instruction
   combined with a lookup table of jump addresses. However, since the
   indirect jump instruction is shared by all opcodes, the CPU will have a
   hard time making the right prediction for where to jump next (actually,
   it will be always wrong except in the uncommon case of a sequence of
   several identical opcodes).

   "Threaded code" in contrast, uses an explicit jump table and an explicit
   indirect jump instruction at the end of each opcode. Since the jump
   instruction is at a different address for each opcode, the CPU will make a
   separate prediction for each of these instructions, which is equivalent to
   predicting the second opcode of each opcode pair. These predictions have
   a much better chance to turn out valid, especially in small bytecode loops.

   A mispredicted branch on a modern CPU flushes the whole pipeline and
   can cost several CPU cycles (depending on the pipeline depth),
   and potentially many more instructions (depending on the pipeline width).
   A correctly predicted branch, however, is nearly free.

   At the time of this writing, the "threaded code" version is up to 15-20%
   faster than the normal "switch" version, depending on the compiler and the
   CPU architecture.

   We disable the optimization if DYNAMIC_EXECUTION_PROFILE is defined,
   because it would render the measurements invalid.


   NOTE: care must be taken that the compiler doesn't try to "optimize" the
   indirect jumps by sharing them between all opcodes. Such optimizations
   can be disabled on gcc by using the -fno-gcse flag (or possibly
   -fno-crossjumping).
*/

#ifdef DYNAMIC_EXECUTION_PROFILE
#undef USE_COMPUTED_GOTOS
#define USE_COMPUTED_GOTOS 0
#endif

#ifdef HAVE_COMPUTED_GOTOS
    #ifndef USE_COMPUTED_GOTOS
    #define USE_COMPUTED_GOTOS 1
    #endif
#else
    #if defined(USE_COMPUTED_GOTOS) && USE_COMPUTED_GOTOS
    #error "Computed gotos are not supported on this compiler."
    #endif
    #undef USE_COMPUTED_GOTOS
    #define USE_COMPUTED_GOTOS 0
#endif

#if USE_COMPUTED_GOTOS
#define TARGET(op) \
    op: \
    TARGET_##op

#ifdef LLTRACE
#define DISPATCH() \
    { \
        if (!lltrace && !_Py_TracingPossible(ceval2) && !PyDTrace_LINE_ENABLED()) { \
            f->f_lasti = INSTR_OFFSET(); \
            NEXTOPARG(); \
            goto *opcode_targets[opcode]; \
        } \
        goto fast_next_opcode; \
    }
#else
#define DISPATCH() \
    { \
        if (!_Py_TracingPossible(ceval2) && !PyDTrace_LINE_ENABLED()) { \
            f->f_lasti = INSTR_OFFSET(); \
            NEXTOPARG(); \
            goto *opcode_targets[opcode]; \
        } \
        goto fast_next_opcode; \
    }
#endif

#else
#define TARGET(op) op
#define DISPATCH() goto fast_next_opcode

#endif

#define CHECK_EVAL_BREAKER() \
    if (_Py_atomic_load_relaxed(eval_breaker)) { \
        continue; \
    }


/* Tuple access macros */

#ifndef Py_DEBUG
#define GETITEM(v, i) PyTuple_GET_ITEM((PyTupleObject *)(v), (i))
#else
#define GETITEM(v, i) PyTuple_GetItem((v), (i))
#endif

/* Code access macros */

/* The integer overflow is checked by an assertion below. */
#define INSTR_OFFSET() ((int)(next_instr - first_instr))
#define NEXTOPARG()  do { \
        _Py_CODEUNIT word = *next_instr; \
        opcode = _Py_OPCODE(word); \
        oparg = _Py_OPARG(word); \
        next_instr++; \
    } while (0)
#define JUMPTO(x)       (next_instr = first_instr + (x))
#define JUMPBY(x)       (next_instr += (x))

/* OpCode prediction macros
    Some opcodes tend to come in pairs thus making it possible to
    predict the second code when the first is run.  For example,
    COMPARE_OP is often followed by POP_JUMP_IF_FALSE or POP_JUMP_IF_TRUE.

    Verifying the prediction costs a single high-speed test of a register
    variable against a constant.  If the pairing was good, then the
    processor's own internal branch predication has a high likelihood of
    success, resulting in a nearly zero-overhead transition to the
    next opcode.  A successful prediction saves a trip through the eval-loop
    including its unpredictable switch-case branch.  Combined with the
    processor's internal branch prediction, a successful PREDICT has the
    effect of making the two opcodes run as if they were a single new opcode
    with the bodies combined.

    If collecting opcode statistics, your choices are to either keep the
    predictions turned-on and interpret the results as if some opcodes
    had been combined or turn-off predictions so that the opcode frequency
    counter updates for both opcodes.

    Opcode prediction is disabled with threaded code, since the latter allows
    the CPU to record separate branch prediction information for each
    opcode.

*/

#define PREDICT_ID(op)          PRED_##op

#if defined(DYNAMIC_EXECUTION_PROFILE) || USE_COMPUTED_GOTOS
#define PREDICT(op)             if (0) goto PREDICT_ID(op)
#else
#define PREDICT(op) \
    do { \
        _Py_CODEUNIT word = *next_instr; \
        opcode = _Py_OPCODE(word); \
        if (opcode == op) { \
            oparg = _Py_OPARG(word); \
            next_instr++; \
            goto PREDICT_ID(op); \
        } \
    } while(0)
#endif
#define PREDICTED(op)           PREDICT_ID(op):


/* Stack manipulation macros */

/* The stack can grow at most MAXINT deep, as co_nlocals and
   co_stacksize are ints. */
#define STACK_LEVEL()     ((int)(stack_pointer - f->f_valuestack))
#define EMPTY()           (STACK_LEVEL() == 0)
#define TOP()             (stack_pointer[-1])
#define SECOND()          (stack_pointer[-2])
#define THIRD()           (stack_pointer[-3])
#define FOURTH()          (stack_pointer[-4])
#define PEEK(n)           (stack_pointer[-(n)])
#define SET_TOP(v)        (stack_pointer[-1] = (v))
#define SET_SECOND(v)     (stack_pointer[-2] = (v))
#define SET_THIRD(v)      (stack_pointer[-3] = (v))
#define SET_FOURTH(v)     (stack_pointer[-4] = (v))
#define BASIC_STACKADJ(n) (stack_pointer += n)
#define BASIC_PUSH(v)     (*stack_pointer++ = (v))
#define BASIC_POP()       (*--stack_pointer)

#ifdef LLTRACE
#define PUSH(v)         { (void)(BASIC_PUSH(v), \
                          lltrace && prtrace(tstate, TOP(), "push")); \
                          assert(STACK_LEVEL() <= co->co_stacksize); }
#define POP()           ((void)(lltrace && prtrace(tstate, TOP(), "pop")), \
                         BASIC_POP())
#define STACK_GROW(n)   do { \
                          assert(n >= 0); \
                          (void)(BASIC_STACKADJ(n), \
                          lltrace && prtrace(tstate, TOP(), "stackadj")); \
                          assert(STACK_LEVEL() <= co->co_stacksize); \
                        } while (0)
#define STACK_SHRINK(n) do { \
                            assert(n >= 0); \
                            (void)(lltrace && prtrace(tstate, TOP(), "stackadj")); \
                            (void)(BASIC_STACKADJ(-n)); \
                            assert(STACK_LEVEL() <= co->co_stacksize); \
                        } while (0)
#define EXT_POP(STACK_POINTER) ((void)(lltrace && \
                                prtrace(tstate, (STACK_POINTER)[-1], "ext_pop")), \
                                *--(STACK_POINTER))
#else
#define PUSH(v)                BASIC_PUSH(v)
#define POP()                  BASIC_POP()
#define STACK_GROW(n)          BASIC_STACKADJ(n)
#define STACK_SHRINK(n)        BASIC_STACKADJ(-n)
#define EXT_POP(STACK_POINTER) (*--(STACK_POINTER))
#endif

/* Local variable macros */

#define GETLOCAL(i)     (fastlocals[i])

/* The SETLOCAL() macro must not DECREF the local variable in-place and
   then store the new value; it must copy the old value to a temporary
   value, then store the new value, and then DECREF the temporary value.
   This is because it is possible that during the DECREF the frame is
   accessed by other code (e.g. a __del__ method or gc.collect()) and the
   variable would be pointing to already-freed memory. */
#define SETLOCAL(i, value)      do { PyObject *tmp = GETLOCAL(i); \
                                     GETLOCAL(i) = value; \
                                     Py_XDECREF(tmp); } while (0)


#define UNWIND_BLOCK(b) \
    while (STACK_LEVEL() > (b)->b_level) { \
        PyObject *v = POP(); \
        Py_XDECREF(v); \
    }

#define UNWIND_EXCEPT_HANDLER(b) \
    do { \
        PyObject *type, *value, *traceback; \
        _PyErr_StackItem *exc_info; \
        assert(STACK_LEVEL() >= (b)->b_level + 3); \
        while (STACK_LEVEL() > (b)->b_level + 3) { \
            value = POP(); \
            Py_XDECREF(value); \
        } \
        exc_info = tstate->exc_info; \
        type = exc_info->exc_type; \
        value = exc_info->exc_value; \
        traceback = exc_info->exc_traceback; \
        exc_info->exc_type = POP(); \
        exc_info->exc_value = POP(); \
        exc_info->exc_traceback = POP(); \
        Py_XDECREF(type); \
        Py_XDECREF(value); \
        Py_XDECREF(traceback); \
    } while(0)

    /* macros for opcode cache */
#define OPCACHE_CHECK() \
    do { \
        co_opcache = NULL; \
        if (co->co_opcache != NULL) { \
            unsigned char co_opcache_offset = \
                co->co_opcache_map[next_instr - first_instr]; \
            if (co_opcache_offset > 0) { \
                assert(co_opcache_offset <= co->co_opcache_size); \
                co_opcache = &co->co_opcache[co_opcache_offset - 1]; \
                assert(co_opcache != NULL); \
            } \
        } \
    } while (0)

#define OPCACHE_DEOPT() \
    do { \
        if (co_opcache != NULL) { \
            co_opcache->optimized = -1; \
            unsigned char co_opcache_offset = \
                co->co_opcache_map[next_instr - first_instr]; \
            assert(co_opcache_offset <= co->co_opcache_size); \
            co->co_opcache_map[co_opcache_offset] = 0; \
            co_opcache = NULL; \
        } \
    } while (0)

#define OPCACHE_DEOPT_LOAD_ATTR() \
    do { \
        if (co_opcache != NULL) { \
            OPCACHE_STAT_ATTR_DEOPT(); \
            OPCACHE_DEOPT(); \
        } \
    } while (0)

#define OPCACHE_MAYBE_DEOPT_LOAD_ATTR() \
    do { \
        if (co_opcache != NULL && --co_opcache->optimized <= 0) { \
            OPCACHE_DEOPT_LOAD_ATTR(); \
        } \
    } while (0)

#if OPCACHE_STATS

#define OPCACHE_STAT_GLOBAL_HIT() \
    do { \
        if (co->co_opcache != NULL) opcache_global_hits++; \
    } while (0)

#define OPCACHE_STAT_GLOBAL_MISS() \
    do { \
        if (co->co_opcache != NULL) opcache_global_misses++; \
    } while (0)

#define OPCACHE_STAT_GLOBAL_OPT() \
    do { \
        if (co->co_opcache != NULL) opcache_global_opts++; \
    } while (0)

#define OPCACHE_STAT_ATTR_HIT() \
    do { \
        if (co->co_opcache != NULL) opcache_attr_hits++; \
    } while (0)

#define OPCACHE_STAT_ATTR_MISS() \
    do { \
        if (co->co_opcache != NULL) opcache_attr_misses++; \
    } while (0)

#define OPCACHE_STAT_ATTR_OPT() \
    do { \
        if (co->co_opcache!= NULL) opcache_attr_opts++; \
    } while (0)

#define OPCACHE_STAT_ATTR_DEOPT() \
    do { \
        if (co->co_opcache != NULL) opcache_attr_deopts++; \
    } while (0)

#define OPCACHE_STAT_ATTR_TOTAL() \
    do { \
        if (co->co_opcache != NULL) opcache_attr_total++; \
    } while (0)

#else /* OPCACHE_STATS */

#define OPCACHE_STAT_GLOBAL_HIT()
#define OPCACHE_STAT_GLOBAL_MISS()
#define OPCACHE_STAT_GLOBAL_OPT()

#define OPCACHE_STAT_ATTR_HIT()
#define OPCACHE_STAT_ATTR_MISS()
#define OPCACHE_STAT_ATTR_OPT()
#define OPCACHE_STAT_ATTR_DEOPT()
#define OPCACHE_STAT_ATTR_TOTAL()

#endif


PyObject* _Py_HOT_FUNCTION
_PyEval_EvalFrameDefault(PyThreadState *tstate, PyFrameObject *f, int throwflag)
{
    _Py_EnsureTstateNotNULL(tstate);

#if USE_COMPUTED_GOTOS
/* Import the static jump table */
#include "opcode_targets.h"
#endif

#ifdef DXPAIRS
    int lastopcode = 0;
#endif
    PyObject **stack_pointer;  /* Next free slot in value stack */
    const _Py_CODEUNIT *next_instr;
    int opcode;        /* Current opcode */
    int oparg;         /* Current opcode argument, if any */
    PyObject **fastlocals, **freevars;
    PyObject *retval = NULL;            /* Return value */
    struct _ceval_state * const ceval2 = &tstate->interp->ceval;
    _Py_atomic_int * const eval_breaker = &ceval2->eval_breaker;
    PyCodeObject *co;

    /* when tracing we set things up so that

           not (instr_lb <= current_bytecode_offset < instr_ub)

       is true when the line being executed has changed.  The
       initial values are such as to make this false the first
       time it is tested. */

    const _Py_CODEUNIT *first_instr;
    PyObject *names;
    PyObject *consts;
    _PyOpcache *co_opcache;

#ifdef LLTRACE
    _Py_IDENTIFIER(__ltrace__);
#endif

    if (_Py_EnterRecursiveCall(tstate, "")) {
        return NULL;
    }

    PyTraceInfo trace_info;
    /* Mark trace_info as initialized */
    trace_info.code = NULL;

    /* push frame */
    tstate->frame = f;
    co = f->f_code;

    if (tstate->use_tracing) {
        if (tstate->c_tracefunc != NULL) {
            /* tstate->c_tracefunc, if defined, is a
               function that will be called on *every* entry
               to a code block.  Its return value, if not
               None, is a function that will be called at
               the start of each executed line of code.
               (Actually, the function must return itself
               in order to continue tracing.)  The trace
               functions are called with three arguments:
               a pointer to the current frame, a string
               indicating why the function is called, and
               an argument which depends on the situation.
               The global trace function is also called
               whenever an exception is detected. */
            if (call_trace_protected(tstate->c_tracefunc,
                                     tstate->c_traceobj,
                                     tstate, f, &trace_info,
                                     PyTrace_CALL, Py_None)) {
                /* Trace function raised an error */
                goto exit_eval_frame;
            }
        }
        if (tstate->c_profilefunc != NULL) {
            /* Similar for c_profilefunc, except it needn't
               return itself and isn't called for "line" events */
            if (call_trace_protected(tstate->c_profilefunc,
                                     tstate->c_profileobj,
                                     tstate, f, &trace_info,
                                     PyTrace_CALL, Py_None)) {
                /* Profile function raised an error */
                goto exit_eval_frame;
            }
        }
    }

    if (PyDTrace_FUNCTION_ENTRY_ENABLED())
        dtrace_function_entry(f);

    names = co->co_names;
    consts = co->co_consts;
    fastlocals = f->f_localsplus;
    freevars = f->f_localsplus + co->co_nlocals;
    assert(PyBytes_Check(co->co_code));
    assert(PyBytes_GET_SIZE(co->co_code) <= INT_MAX);
    assert(PyBytes_GET_SIZE(co->co_code) % sizeof(_Py_CODEUNIT) == 0);
    assert(_Py_IS_ALIGNED(PyBytes_AS_STRING(co->co_code), sizeof(_Py_CODEUNIT)));
    first_instr = (_Py_CODEUNIT *) PyBytes_AS_STRING(co->co_code);
    /*
       f->f_lasti refers to the index of the last instruction,
       unless it's -1 in which case next_instr should be first_instr.

       YIELD_FROM sets f_lasti to itself, in order to repeatedly yield
       multiple values.

       When the PREDICT() macros are enabled, some opcode pairs follow in
       direct succession without updating f->f_lasti.  A successful
       prediction effectively links the two codes together as if they
       were a single new opcode; accordingly,f->f_lasti will point to
       the first code in the pair (for instance, GET_ITER followed by
       FOR_ITER is effectively a single opcode and f->f_lasti will point
       to the beginning of the combined pair.)
    */
    assert(f->f_lasti >= -1);
    next_instr = first_instr + f->f_lasti + 1;
    stack_pointer = f->f_valuestack + f->f_stackdepth;
    /* Set f->f_stackdepth to -1.
     * Update when returning or calling trace function.
       Having f_stackdepth <= 0 ensures that invalid
       values are not visible to the cycle GC.
       We choose -1 rather than 0 to assist debugging.
     */
    f->f_stackdepth = -1;
    f->f_state = FRAME_EXECUTING;

    if (co->co_opcache_flag < opcache_min_runs) {
        co->co_opcache_flag++;
        if (co->co_opcache_flag == opcache_min_runs) {
            if (_PyCode_InitOpcache(co) < 0) {
                goto exit_eval_frame;
            }
#if OPCACHE_STATS
            opcache_code_objects_extra_mem +=
                PyBytes_Size(co->co_code) / sizeof(_Py_CODEUNIT) +
                sizeof(_PyOpcache) * co->co_opcache_size;
            opcache_code_objects++;
#endif
        }
    }

#ifdef LLTRACE
    {
        int r = _PyDict_ContainsId(f->f_globals, &PyId___ltrace__);
        if (r < 0) {
            goto exit_eval_frame;
        }
        lltrace = r;
    }
#endif

    if (throwflag) { /* support for generator.throw() */
        goto error;
    }

#ifdef Py_DEBUG
    /* _PyEval_EvalFrameDefault() must not be called with an exception set,
       because it can clear it (directly or indirectly) and so the
       caller loses its exception */
    assert(!_PyErr_Occurred(tstate));
#endif

main_loop:
    for (;;) {
        assert(stack_pointer >= f->f_valuestack); /* else underflow */
        assert(STACK_LEVEL() <= co->co_stacksize);  /* else overflow */
        assert(!_PyErr_Occurred(tstate));

        /* Do periodic things.  Doing this every time through
           the loop would add too much overhead, so we do it
           only every Nth instruction.  We also do it if
           ``pending.calls_to_do'' is set, i.e. when an asynchronous
           event needs attention (e.g. a signal handler or
           async I/O handler); see Py_AddPendingCall() and
           Py_MakePendingCalls() above. */

        if (_Py_atomic_load_relaxed(eval_breaker)) {
            opcode = _Py_OPCODE(*next_instr);
            if (opcode == SETUP_FINALLY ||
                opcode == SETUP_WITH ||
                opcode == BEFORE_ASYNC_WITH ||
                opcode == YIELD_FROM) {
                /* Few cases where we skip running signal handlers and other
                   pending calls:
                   - If we're about to enter the 'with:'. It will prevent
                     emitting a resource warning in the common idiom
                     'with open(path) as file:'.
                   - If we're about to enter the 'async with:'.
                   - If we're about to enter the 'try:' of a try/finally (not
                     *very* useful, but might help in some cases and it's
                     traditional)
                   - If we're resuming a chain of nested 'yield from' or
                     'await' calls, then each frame is parked with YIELD_FROM
                     as its next opcode. If the user hit control-C we want to
                     wait until we've reached the innermost frame before
                     running the signal handler and raising KeyboardInterrupt
                     (see bpo-30039).
                */
                goto fast_next_opcode;
            }

            if (eval_frame_handle_pending(tstate) != 0) {
                goto error;
            }
        }

    fast_next_opcode:
        f->f_lasti = INSTR_OFFSET();

        if (PyDTrace_LINE_ENABLED())
            maybe_dtrace_line(f, &trace_info);

        /* line-by-line tracing support */

        if (_Py_TracingPossible(ceval2) &&
            tstate->c_tracefunc != NULL && !tstate->tracing) {
            int err;
            /* see maybe_call_line_trace()
               for expository comments */
            f->f_stackdepth = (int)(stack_pointer - f->f_valuestack);

            err = maybe_call_line_trace(tstate->c_tracefunc,
                                        tstate->c_traceobj,
                                        tstate, f,
                                        &trace_info);
            /* Reload possibly changed frame fields */
            JUMPTO(f->f_lasti);
            stack_pointer = f->f_valuestack+f->f_stackdepth;
            f->f_stackdepth = -1;
            if (err)
                /* trace function raised an exception */
                goto error;
        }

        /* Extract opcode and argument */

        NEXTOPARG();
    dispatch_opcode:
#ifdef DYNAMIC_EXECUTION_PROFILE
#ifdef DXPAIRS
        dxpairs[lastopcode][opcode]++;
        lastopcode = opcode;
#endif
        dxp[opcode]++;
#endif

#ifdef LLTRACE
        /* Instruction tracing */

        if (lltrace) {
            if (HAS_ARG(opcode)) {
                printf("%d: %d, %d\n",
                       f->f_lasti, opcode, oparg);
            }
            else {
                printf("%d: %d\n",
                       f->f_lasti, opcode);
            }
        }
#endif

        switch (opcode) {

        /* BEWARE!
           It is essential that any operation that fails must goto error
           and that all operation that succeed call [FAST_]DISPATCH() ! */

        case TARGET(NOP): {
            DISPATCH();
        }

        case TARGET(LOAD_FAST): {
            PyObject *value = GETLOCAL(oparg);
            if (value == NULL) {
                format_exc_check_arg(tstate, PyExc_UnboundLocalError,
                                     UNBOUNDLOCAL_ERROR_MSG,
                                     PyTuple_GetItem(co->co_varnames, oparg));
                goto error;
            }
            Py_INCREF(value);
            PUSH(value);
            DISPATCH();
        }

        case TARGET(LOAD_CONST): {
            PREDICTED(LOAD_CONST);
            PyObject *value = GETITEM(consts, oparg);
            Py_INCREF(value);
            PUSH(value);
            DISPATCH();
        }

        case TARGET(STORE_FAST): {
            PREDICTED(STORE_FAST);
            PyObject *value = POP();
            SETLOCAL(oparg, value);
            DISPATCH();
        }

        case TARGET(POP_TOP): {
            PyObject *value = POP();
            Py_DECREF(value);
            DISPATCH();
        }

<<<<<<< HEAD
=======
        case TARGET(ROT_TWO): {
            PyObject *top = TOP();
            PyObject *second = SECOND();
            SET_TOP(second);
            SET_SECOND(top);
            DISPATCH();
        }

        case TARGET(ROT_THREE): {
            PyObject *top = TOP();
            PyObject *second = SECOND();
            PyObject *third = THIRD();
            SET_TOP(second);
            SET_SECOND(third);
            SET_THIRD(top);
            DISPATCH();
        }

        case TARGET(ROT_FOUR): {
            PyObject *top = TOP();
            PyObject *second = SECOND();
            PyObject *third = THIRD();
            PyObject *fourth = FOURTH();
            SET_TOP(second);
            SET_SECOND(third);
            SET_THIRD(fourth);
            SET_FOURTH(top);
            DISPATCH();
        }

>>>>>>> ad442a67
        case TARGET(DUP_TOP): {
            PyObject *top = TOP();
            Py_INCREF(top);
            PUSH(top);
            DISPATCH();
        }

        case TARGET(DUP_TOP_TWO): {
            PyObject *top = TOP();
            PyObject *second = SECOND();
            Py_INCREF(top);
            Py_INCREF(second);
            STACK_GROW(2);
            SET_TOP(top);
            SET_SECOND(second);
            DISPATCH();
        }

        case TARGET(UNARY_POSITIVE): {
            PyObject *value = TOP();
            PyObject *res = PyNumber_Positive(value);
            Py_DECREF(value);
            SET_TOP(res);
            if (res == NULL)
                goto error;
            DISPATCH();
        }

        case TARGET(UNARY_NEGATIVE): {
            PyObject *value = TOP();
            PyObject *res = PyNumber_Negative(value);
            Py_DECREF(value);
            SET_TOP(res);
            if (res == NULL)
                goto error;
            DISPATCH();
        }

        case TARGET(UNARY_NOT): {
            PyObject *value = TOP();
            int err = PyObject_IsTrue(value);
            Py_DECREF(value);
            if (err == 0) {
                Py_INCREF(Py_True);
                SET_TOP(Py_True);
                DISPATCH();
            }
            else if (err > 0) {
                Py_INCREF(Py_False);
                SET_TOP(Py_False);
                DISPATCH();
            }
            STACK_SHRINK(1);
            goto error;
        }

        case TARGET(UNARY_INVERT): {
            PyObject *value = TOP();
            PyObject *res = PyNumber_Invert(value);
            Py_DECREF(value);
            SET_TOP(res);
            if (res == NULL)
                goto error;
            DISPATCH();
        }

        case TARGET(BINARY_POWER): {
            PyObject *exp = POP();
            PyObject *base = TOP();
            PyObject *res = PyNumber_Power(base, exp, Py_None);
            Py_DECREF(base);
            Py_DECREF(exp);
            SET_TOP(res);
            if (res == NULL)
                goto error;
            DISPATCH();
        }

        case TARGET(BINARY_MULTIPLY): {
            PyObject *right = POP();
            PyObject *left = TOP();
            PyObject *res = PyNumber_Multiply(left, right);
            Py_DECREF(left);
            Py_DECREF(right);
            SET_TOP(res);
            if (res == NULL)
                goto error;
            DISPATCH();
        }

        case TARGET(BINARY_MATRIX_MULTIPLY): {
            PyObject *right = POP();
            PyObject *left = TOP();
            PyObject *res = PyNumber_MatrixMultiply(left, right);
            Py_DECREF(left);
            Py_DECREF(right);
            SET_TOP(res);
            if (res == NULL)
                goto error;
            DISPATCH();
        }

        case TARGET(BINARY_TRUE_DIVIDE): {
            PyObject *divisor = POP();
            PyObject *dividend = TOP();
            PyObject *quotient = PyNumber_TrueDivide(dividend, divisor);
            Py_DECREF(dividend);
            Py_DECREF(divisor);
            SET_TOP(quotient);
            if (quotient == NULL)
                goto error;
            DISPATCH();
        }

        case TARGET(BINARY_FLOOR_DIVIDE): {
            PyObject *divisor = POP();
            PyObject *dividend = TOP();
            PyObject *quotient = PyNumber_FloorDivide(dividend, divisor);
            Py_DECREF(dividend);
            Py_DECREF(divisor);
            SET_TOP(quotient);
            if (quotient == NULL)
                goto error;
            DISPATCH();
        }

        case TARGET(BINARY_MODULO): {
            PyObject *divisor = POP();
            PyObject *dividend = TOP();
            PyObject *res;
            if (PyUnicode_CheckExact(dividend) && (
                  !PyUnicode_Check(divisor) || PyUnicode_CheckExact(divisor))) {
              // fast path; string formatting, but not if the RHS is a str subclass
              // (see issue28598)
              res = PyUnicode_Format(dividend, divisor);
            } else {
              res = PyNumber_Remainder(dividend, divisor);
            }
            Py_DECREF(divisor);
            Py_DECREF(dividend);
            SET_TOP(res);
            if (res == NULL)
                goto error;
            DISPATCH();
        }

        case TARGET(BINARY_ADD): {
            PyObject *right = POP();
            PyObject *left = TOP();
            PyObject *sum;
            /* NOTE(vstinner): Please don't try to micro-optimize int+int on
               CPython using bytecode, it is simply worthless.
               See http://bugs.python.org/issue21955 and
               http://bugs.python.org/issue10044 for the discussion. In short,
               no patch shown any impact on a realistic benchmark, only a minor
               speedup on microbenchmarks. */
            if (PyUnicode_CheckExact(left) &&
                     PyUnicode_CheckExact(right)) {
                sum = unicode_concatenate(tstate, left, right, f, next_instr);
                /* unicode_concatenate consumed the ref to left */
            }
            else {
                sum = PyNumber_Add(left, right);
                Py_DECREF(left);
            }
            Py_DECREF(right);
            SET_TOP(sum);
            if (sum == NULL)
                goto error;
            DISPATCH();
        }

        case TARGET(BINARY_SUBTRACT): {
            PyObject *right = POP();
            PyObject *left = TOP();
            PyObject *diff = PyNumber_Subtract(left, right);
            Py_DECREF(right);
            Py_DECREF(left);
            SET_TOP(diff);
            if (diff == NULL)
                goto error;
            DISPATCH();
        }

        case TARGET(BINARY_SUBSCR): {
            PyObject *sub = POP();
            PyObject *container = TOP();
            PyObject *res = PyObject_GetItem(container, sub);
            Py_DECREF(container);
            Py_DECREF(sub);
            SET_TOP(res);
            if (res == NULL)
                goto error;
            DISPATCH();
        }

        case TARGET(BINARY_LSHIFT): {
            PyObject *right = POP();
            PyObject *left = TOP();
            PyObject *res = PyNumber_Lshift(left, right);
            Py_DECREF(left);
            Py_DECREF(right);
            SET_TOP(res);
            if (res == NULL)
                goto error;
            DISPATCH();
        }

        case TARGET(BINARY_RSHIFT): {
            PyObject *right = POP();
            PyObject *left = TOP();
            PyObject *res = PyNumber_Rshift(left, right);
            Py_DECREF(left);
            Py_DECREF(right);
            SET_TOP(res);
            if (res == NULL)
                goto error;
            DISPATCH();
        }

        case TARGET(BINARY_AND): {
            PyObject *right = POP();
            PyObject *left = TOP();
            PyObject *res = PyNumber_And(left, right);
            Py_DECREF(left);
            Py_DECREF(right);
            SET_TOP(res);
            if (res == NULL)
                goto error;
            DISPATCH();
        }

        case TARGET(BINARY_XOR): {
            PyObject *right = POP();
            PyObject *left = TOP();
            PyObject *res = PyNumber_Xor(left, right);
            Py_DECREF(left);
            Py_DECREF(right);
            SET_TOP(res);
            if (res == NULL)
                goto error;
            DISPATCH();
        }

        case TARGET(BINARY_OR): {
            PyObject *right = POP();
            PyObject *left = TOP();
            PyObject *res = PyNumber_Or(left, right);
            Py_DECREF(left);
            Py_DECREF(right);
            SET_TOP(res);
            if (res == NULL)
                goto error;
            DISPATCH();
        }

        case TARGET(LIST_APPEND): {
            PyObject *v = POP();
            PyObject *list = PEEK(oparg);
            int err;
            err = PyList_Append(list, v);
            Py_DECREF(v);
            if (err != 0)
                goto error;
            PREDICT(JUMP_ABSOLUTE);
            DISPATCH();
        }

        case TARGET(SET_ADD): {
            PyObject *v = POP();
            PyObject *set = PEEK(oparg);
            int err;
            err = PySet_Add(set, v);
            Py_DECREF(v);
            if (err != 0)
                goto error;
            PREDICT(JUMP_ABSOLUTE);
            DISPATCH();
        }

        case TARGET(INPLACE_POWER): {
            PyObject *exp = POP();
            PyObject *base = TOP();
            PyObject *res = PyNumber_InPlacePower(base, exp, Py_None);
            Py_DECREF(base);
            Py_DECREF(exp);
            SET_TOP(res);
            if (res == NULL)
                goto error;
            DISPATCH();
        }

        case TARGET(INPLACE_MULTIPLY): {
            PyObject *right = POP();
            PyObject *left = TOP();
            PyObject *res = PyNumber_InPlaceMultiply(left, right);
            Py_DECREF(left);
            Py_DECREF(right);
            SET_TOP(res);
            if (res == NULL)
                goto error;
            DISPATCH();
        }

        case TARGET(INPLACE_MATRIX_MULTIPLY): {
            PyObject *right = POP();
            PyObject *left = TOP();
            PyObject *res = PyNumber_InPlaceMatrixMultiply(left, right);
            Py_DECREF(left);
            Py_DECREF(right);
            SET_TOP(res);
            if (res == NULL)
                goto error;
            DISPATCH();
        }

        case TARGET(INPLACE_TRUE_DIVIDE): {
            PyObject *divisor = POP();
            PyObject *dividend = TOP();
            PyObject *quotient = PyNumber_InPlaceTrueDivide(dividend, divisor);
            Py_DECREF(dividend);
            Py_DECREF(divisor);
            SET_TOP(quotient);
            if (quotient == NULL)
                goto error;
            DISPATCH();
        }

        case TARGET(INPLACE_FLOOR_DIVIDE): {
            PyObject *divisor = POP();
            PyObject *dividend = TOP();
            PyObject *quotient = PyNumber_InPlaceFloorDivide(dividend, divisor);
            Py_DECREF(dividend);
            Py_DECREF(divisor);
            SET_TOP(quotient);
            if (quotient == NULL)
                goto error;
            DISPATCH();
        }

        case TARGET(INPLACE_MODULO): {
            PyObject *right = POP();
            PyObject *left = TOP();
            PyObject *mod = PyNumber_InPlaceRemainder(left, right);
            Py_DECREF(left);
            Py_DECREF(right);
            SET_TOP(mod);
            if (mod == NULL)
                goto error;
            DISPATCH();
        }

        case TARGET(INPLACE_ADD): {
            PyObject *right = POP();
            PyObject *left = TOP();
            PyObject *sum;
            if (PyUnicode_CheckExact(left) && PyUnicode_CheckExact(right)) {
                sum = unicode_concatenate(tstate, left, right, f, next_instr);
                /* unicode_concatenate consumed the ref to left */
            }
            else {
                sum = PyNumber_InPlaceAdd(left, right);
                Py_DECREF(left);
            }
            Py_DECREF(right);
            SET_TOP(sum);
            if (sum == NULL)
                goto error;
            DISPATCH();
        }

        case TARGET(INPLACE_SUBTRACT): {
            PyObject *right = POP();
            PyObject *left = TOP();
            PyObject *diff = PyNumber_InPlaceSubtract(left, right);
            Py_DECREF(left);
            Py_DECREF(right);
            SET_TOP(diff);
            if (diff == NULL)
                goto error;
            DISPATCH();
        }

        case TARGET(INPLACE_LSHIFT): {
            PyObject *right = POP();
            PyObject *left = TOP();
            PyObject *res = PyNumber_InPlaceLshift(left, right);
            Py_DECREF(left);
            Py_DECREF(right);
            SET_TOP(res);
            if (res == NULL)
                goto error;
            DISPATCH();
        }

        case TARGET(INPLACE_RSHIFT): {
            PyObject *right = POP();
            PyObject *left = TOP();
            PyObject *res = PyNumber_InPlaceRshift(left, right);
            Py_DECREF(left);
            Py_DECREF(right);
            SET_TOP(res);
            if (res == NULL)
                goto error;
            DISPATCH();
        }

        case TARGET(INPLACE_AND): {
            PyObject *right = POP();
            PyObject *left = TOP();
            PyObject *res = PyNumber_InPlaceAnd(left, right);
            Py_DECREF(left);
            Py_DECREF(right);
            SET_TOP(res);
            if (res == NULL)
                goto error;
            DISPATCH();
        }

        case TARGET(INPLACE_XOR): {
            PyObject *right = POP();
            PyObject *left = TOP();
            PyObject *res = PyNumber_InPlaceXor(left, right);
            Py_DECREF(left);
            Py_DECREF(right);
            SET_TOP(res);
            if (res == NULL)
                goto error;
            DISPATCH();
        }

        case TARGET(INPLACE_OR): {
            PyObject *right = POP();
            PyObject *left = TOP();
            PyObject *res = PyNumber_InPlaceOr(left, right);
            Py_DECREF(left);
            Py_DECREF(right);
            SET_TOP(res);
            if (res == NULL)
                goto error;
            DISPATCH();
        }

        case TARGET(STORE_SUBSCR): {
            PyObject *sub = TOP();
            PyObject *container = SECOND();
            PyObject *v = THIRD();
            int err;
            STACK_SHRINK(3);
            /* container[sub] = v */
            err = PyObject_SetItem(container, sub, v);
            Py_DECREF(v);
            Py_DECREF(container);
            Py_DECREF(sub);
            if (err != 0)
                goto error;
            DISPATCH();
        }

        case TARGET(DELETE_SUBSCR): {
            PyObject *sub = TOP();
            PyObject *container = SECOND();
            int err;
            STACK_SHRINK(2);
            /* del container[sub] */
            err = PyObject_DelItem(container, sub);
            Py_DECREF(container);
            Py_DECREF(sub);
            if (err != 0)
                goto error;
            DISPATCH();
        }

        case TARGET(PRINT_EXPR): {
            _Py_IDENTIFIER(displayhook);
            PyObject *value = POP();
            PyObject *hook = _PySys_GetObjectId(&PyId_displayhook);
            PyObject *res;
            if (hook == NULL) {
                _PyErr_SetString(tstate, PyExc_RuntimeError,
                                 "lost sys.displayhook");
                Py_DECREF(value);
                goto error;
            }
            res = PyObject_CallOneArg(hook, value);
            Py_DECREF(value);
            if (res == NULL)
                goto error;
            Py_DECREF(res);
            DISPATCH();
        }

        case TARGET(RAISE_VARARGS): {
            PyObject *cause = NULL, *exc = NULL;
            switch (oparg) {
            case 2:
                cause = POP(); /* cause */
                /* fall through */
            case 1:
                exc = POP(); /* exc */
                /* fall through */
            case 0:
                if (do_raise(tstate, exc, cause)) {
                    goto exception_unwind;
                }
                break;
            default:
                _PyErr_SetString(tstate, PyExc_SystemError,
                                 "bad RAISE_VARARGS oparg");
                break;
            }
            goto error;
        }

        case TARGET(RETURN_VALUE): {
            retval = POP();
            assert(f->f_iblock == 0);
            assert(EMPTY());
            f->f_state = FRAME_RETURNED;
            f->f_stackdepth = 0;
            goto exiting;
        }

        case TARGET(GET_AITER): {
            unaryfunc getter = NULL;
            PyObject *iter = NULL;
            PyObject *obj = TOP();
            PyTypeObject *type = Py_TYPE(obj);

            if (type->tp_as_async != NULL) {
                getter = type->tp_as_async->am_aiter;
            }

            if (getter != NULL) {
                iter = (*getter)(obj);
                Py_DECREF(obj);
                if (iter == NULL) {
                    SET_TOP(NULL);
                    goto error;
                }
            }
            else {
                SET_TOP(NULL);
                _PyErr_Format(tstate, PyExc_TypeError,
                              "'async for' requires an object with "
                              "__aiter__ method, got %.100s",
                              type->tp_name);
                Py_DECREF(obj);
                goto error;
            }

            if (Py_TYPE(iter)->tp_as_async == NULL ||
                    Py_TYPE(iter)->tp_as_async->am_anext == NULL) {

                SET_TOP(NULL);
                _PyErr_Format(tstate, PyExc_TypeError,
                              "'async for' received an object from __aiter__ "
                              "that does not implement __anext__: %.100s",
                              Py_TYPE(iter)->tp_name);
                Py_DECREF(iter);
                goto error;
            }

            SET_TOP(iter);
            DISPATCH();
        }

        case TARGET(GET_ANEXT): {
            unaryfunc getter = NULL;
            PyObject *next_iter = NULL;
            PyObject *awaitable = NULL;
            PyObject *aiter = TOP();
            PyTypeObject *type = Py_TYPE(aiter);

            if (PyAsyncGen_CheckExact(aiter)) {
                awaitable = type->tp_as_async->am_anext(aiter);
                if (awaitable == NULL) {
                    goto error;
                }
            } else {
                if (type->tp_as_async != NULL){
                    getter = type->tp_as_async->am_anext;
                }

                if (getter != NULL) {
                    next_iter = (*getter)(aiter);
                    if (next_iter == NULL) {
                        goto error;
                    }
                }
                else {
                    _PyErr_Format(tstate, PyExc_TypeError,
                                  "'async for' requires an iterator with "
                                  "__anext__ method, got %.100s",
                                  type->tp_name);
                    goto error;
                }

                awaitable = _PyCoro_GetAwaitableIter(next_iter);
                if (awaitable == NULL) {
                    _PyErr_FormatFromCause(
                        PyExc_TypeError,
                        "'async for' received an invalid object "
                        "from __anext__: %.100s",
                        Py_TYPE(next_iter)->tp_name);

                    Py_DECREF(next_iter);
                    goto error;
                } else {
                    Py_DECREF(next_iter);
                }
            }

            PUSH(awaitable);
            PREDICT(LOAD_CONST);
            DISPATCH();
        }

        case TARGET(GET_AWAITABLE): {
            PREDICTED(GET_AWAITABLE);
            PyObject *iterable = TOP();
            PyObject *iter = _PyCoro_GetAwaitableIter(iterable);

            if (iter == NULL) {
                int opcode_at_minus_3 = 0;
                if ((next_instr - first_instr) > 2) {
                    opcode_at_minus_3 = _Py_OPCODE(next_instr[-3]);
                }
                format_awaitable_error(tstate, Py_TYPE(iterable),
                                       opcode_at_minus_3,
                                       _Py_OPCODE(next_instr[-2]));
            }

            Py_DECREF(iterable);

            if (iter != NULL && PyCoro_CheckExact(iter)) {
                PyObject *yf = _PyGen_yf((PyGenObject*)iter);
                if (yf != NULL) {
                    /* `iter` is a coroutine object that is being
                       awaited, `yf` is a pointer to the current awaitable
                       being awaited on. */
                    Py_DECREF(yf);
                    Py_CLEAR(iter);
                    _PyErr_SetString(tstate, PyExc_RuntimeError,
                                     "coroutine is being awaited already");
                    /* The code below jumps to `error` if `iter` is NULL. */
                }
            }

            SET_TOP(iter); /* Even if it's NULL */

            if (iter == NULL) {
                goto error;
            }

            PREDICT(LOAD_CONST);
            DISPATCH();
        }

        case TARGET(YIELD_FROM): {
            PyObject *v = POP();
            PyObject *receiver = TOP();
            PySendResult gen_status;
            if (tstate->c_tracefunc == NULL) {
                gen_status = PyIter_Send(receiver, v, &retval);
            } else {
                _Py_IDENTIFIER(send);
                if (v == Py_None && PyIter_Check(receiver)) {
                    retval = Py_TYPE(receiver)->tp_iternext(receiver);
                }
                else {
                    retval = _PyObject_CallMethodIdOneArg(receiver, &PyId_send, v);
                }
                if (retval == NULL) {
                    if (tstate->c_tracefunc != NULL
                            && _PyErr_ExceptionMatches(tstate, PyExc_StopIteration))
                        call_exc_trace(tstate->c_tracefunc, tstate->c_traceobj, tstate, f, &trace_info);
                    if (_PyGen_FetchStopIterationValue(&retval) == 0) {
                        gen_status = PYGEN_RETURN;
                    }
                    else {
                        gen_status = PYGEN_ERROR;
                    }
                }
                else {
                    gen_status = PYGEN_NEXT;
                }
            }
            Py_DECREF(v);
            if (gen_status == PYGEN_ERROR) {
                assert (retval == NULL);
                goto error;
            }
            if (gen_status == PYGEN_RETURN) {
                assert (retval != NULL);

                Py_DECREF(receiver);
                SET_TOP(retval);
                retval = NULL;
                DISPATCH();
            }
            assert (gen_status == PYGEN_NEXT);
            /* receiver remains on stack, retval is value to be yielded */
            /* and repeat... */
            assert(f->f_lasti > 0);
            f->f_lasti -= 1;
            f->f_state = FRAME_SUSPENDED;
            f->f_stackdepth = (int)(stack_pointer - f->f_valuestack);
            goto exiting;
        }

        case TARGET(YIELD_VALUE): {
            retval = POP();

            if (co->co_flags & CO_ASYNC_GENERATOR) {
                PyObject *w = _PyAsyncGenValueWrapperNew(retval);
                Py_DECREF(retval);
                if (w == NULL) {
                    retval = NULL;
                    goto error;
                }
                retval = w;
            }
            f->f_state = FRAME_SUSPENDED;
            f->f_stackdepth = (int)(stack_pointer - f->f_valuestack);
            goto exiting;
        }

        case TARGET(POP_EXCEPT): {
            PyObject *type, *value, *traceback;
            _PyErr_StackItem *exc_info;
            PyTryBlock *b = PyFrame_BlockPop(f);
            if (b->b_type != EXCEPT_HANDLER) {
                _PyErr_SetString(tstate, PyExc_SystemError,
                                 "popped block is not an except handler");
                goto error;
            }
            assert(STACK_LEVEL() >= (b)->b_level + 3 &&
                   STACK_LEVEL() <= (b)->b_level + 4);
            exc_info = tstate->exc_info;
            type = exc_info->exc_type;
            value = exc_info->exc_value;
            traceback = exc_info->exc_traceback;
            exc_info->exc_type = POP();
            exc_info->exc_value = POP();
            exc_info->exc_traceback = POP();
            Py_XDECREF(type);
            Py_XDECREF(value);
            Py_XDECREF(traceback);
            DISPATCH();
        }

        case TARGET(POP_BLOCK): {
            PyFrame_BlockPop(f);
            DISPATCH();
        }

        case TARGET(RERAISE): {
            assert(f->f_iblock > 0);
            if (oparg) {
                f->f_lasti = f->f_blockstack[f->f_iblock-1].b_handler;
            }
            PyObject *exc = POP();
            PyObject *val = POP();
            PyObject *tb = POP();
            assert(PyExceptionClass_Check(exc));
            _PyErr_Restore(tstate, exc, val, tb);
            goto exception_unwind;
        }

        case TARGET(END_ASYNC_FOR): {
            PyObject *exc = POP();
            assert(PyExceptionClass_Check(exc));
            if (PyErr_GivenExceptionMatches(exc, PyExc_StopAsyncIteration)) {
                PyTryBlock *b = PyFrame_BlockPop(f);
                assert(b->b_type == EXCEPT_HANDLER);
                Py_DECREF(exc);
                UNWIND_EXCEPT_HANDLER(b);
                Py_DECREF(POP());
                JUMPBY(oparg);
                DISPATCH();
            }
            else {
                PyObject *val = POP();
                PyObject *tb = POP();
                _PyErr_Restore(tstate, exc, val, tb);
                goto exception_unwind;
            }
        }

        case TARGET(LOAD_ASSERTION_ERROR): {
            PyObject *value = PyExc_AssertionError;
            Py_INCREF(value);
            PUSH(value);
            DISPATCH();
        }

        case TARGET(LOAD_BUILD_CLASS): {
            _Py_IDENTIFIER(__build_class__);

            PyObject *bc;
            if (PyDict_CheckExact(f->f_builtins)) {
                bc = _PyDict_GetItemIdWithError(f->f_builtins, &PyId___build_class__);
                if (bc == NULL) {
                    if (!_PyErr_Occurred(tstate)) {
                        _PyErr_SetString(tstate, PyExc_NameError,
                                         "__build_class__ not found");
                    }
                    goto error;
                }
                Py_INCREF(bc);
            }
            else {
                PyObject *build_class_str = _PyUnicode_FromId(&PyId___build_class__);
                if (build_class_str == NULL)
                    goto error;
                bc = PyObject_GetItem(f->f_builtins, build_class_str);
                if (bc == NULL) {
                    if (_PyErr_ExceptionMatches(tstate, PyExc_KeyError))
                        _PyErr_SetString(tstate, PyExc_NameError,
                                         "__build_class__ not found");
                    goto error;
                }
            }
            PUSH(bc);
            DISPATCH();
        }

        case TARGET(STORE_NAME): {
            PyObject *name = GETITEM(names, oparg);
            PyObject *v = POP();
            PyObject *ns = f->f_locals;
            int err;
            if (ns == NULL) {
                _PyErr_Format(tstate, PyExc_SystemError,
                              "no locals found when storing %R", name);
                Py_DECREF(v);
                goto error;
            }
            if (PyDict_CheckExact(ns))
                err = PyDict_SetItem(ns, name, v);
            else
                err = PyObject_SetItem(ns, name, v);
            Py_DECREF(v);
            if (err != 0)
                goto error;
            DISPATCH();
        }

        case TARGET(DELETE_NAME): {
            PyObject *name = GETITEM(names, oparg);
            PyObject *ns = f->f_locals;
            int err;
            if (ns == NULL) {
                _PyErr_Format(tstate, PyExc_SystemError,
                              "no locals when deleting %R", name);
                goto error;
            }
            err = PyObject_DelItem(ns, name);
            if (err != 0) {
                format_exc_check_arg(tstate, PyExc_NameError,
                                     NAME_ERROR_MSG,
                                     name);
                goto error;
            }
            DISPATCH();
        }

        case TARGET(UNPACK_SEQUENCE): {
            PREDICTED(UNPACK_SEQUENCE);
            PyObject *seq = POP(), *item, **items;
            if (PyTuple_CheckExact(seq) &&
                PyTuple_GET_SIZE(seq) == oparg) {
                items = ((PyTupleObject *)seq)->ob_item;
                while (oparg--) {
                    item = items[oparg];
                    Py_INCREF(item);
                    PUSH(item);
                }
            } else if (PyList_CheckExact(seq) &&
                       PyList_GET_SIZE(seq) == oparg) {
                items = ((PyListObject *)seq)->ob_item;
                while (oparg--) {
                    item = items[oparg];
                    Py_INCREF(item);
                    PUSH(item);
                }
            } else if (unpack_iterable(tstate, seq, oparg, -1,
                                       stack_pointer + oparg)) {
                STACK_GROW(oparg);
            } else {
                /* unpack_iterable() raised an exception */
                Py_DECREF(seq);
                goto error;
            }
            Py_DECREF(seq);
            DISPATCH();
        }

        case TARGET(UNPACK_EX): {
            int totalargs = 1 + (oparg & 0xFF) + (oparg >> 8);
            PyObject *seq = POP();

            if (unpack_iterable(tstate, seq, oparg & 0xFF, oparg >> 8,
                                stack_pointer + totalargs)) {
                stack_pointer += totalargs;
            } else {
                Py_DECREF(seq);
                goto error;
            }
            Py_DECREF(seq);
            DISPATCH();
        }

        case TARGET(STORE_ATTR): {
            PyObject *name = GETITEM(names, oparg);
            PyObject *owner = TOP();
            PyObject *v = SECOND();
            int err;
            STACK_SHRINK(2);
            err = PyObject_SetAttr(owner, name, v);
            Py_DECREF(v);
            Py_DECREF(owner);
            if (err != 0)
                goto error;
            DISPATCH();
        }

        case TARGET(DELETE_ATTR): {
            PyObject *name = GETITEM(names, oparg);
            PyObject *owner = POP();
            int err;
            err = PyObject_SetAttr(owner, name, (PyObject *)NULL);
            Py_DECREF(owner);
            if (err != 0)
                goto error;
            DISPATCH();
        }

        case TARGET(STORE_GLOBAL): {
            PyObject *name = GETITEM(names, oparg);
            PyObject *v = POP();
            int err;
            err = PyDict_SetItem(f->f_globals, name, v);
            Py_DECREF(v);
            if (err != 0)
                goto error;
            DISPATCH();
        }

        case TARGET(DELETE_GLOBAL): {
            PyObject *name = GETITEM(names, oparg);
            int err;
            err = PyDict_DelItem(f->f_globals, name);
            if (err != 0) {
                if (_PyErr_ExceptionMatches(tstate, PyExc_KeyError)) {
                    format_exc_check_arg(tstate, PyExc_NameError,
                                         NAME_ERROR_MSG, name);
                }
                goto error;
            }
            DISPATCH();
        }

        case TARGET(LOAD_NAME): {
            PyObject *name = GETITEM(names, oparg);
            PyObject *locals = f->f_locals;
            PyObject *v;
            if (locals == NULL) {
                _PyErr_Format(tstate, PyExc_SystemError,
                              "no locals when loading %R", name);
                goto error;
            }
            if (PyDict_CheckExact(locals)) {
                v = PyDict_GetItemWithError(locals, name);
                if (v != NULL) {
                    Py_INCREF(v);
                }
                else if (_PyErr_Occurred(tstate)) {
                    goto error;
                }
            }
            else {
                v = PyObject_GetItem(locals, name);
                if (v == NULL) {
                    if (!_PyErr_ExceptionMatches(tstate, PyExc_KeyError))
                        goto error;
                    _PyErr_Clear(tstate);
                }
            }
            if (v == NULL) {
                v = PyDict_GetItemWithError(f->f_globals, name);
                if (v != NULL) {
                    Py_INCREF(v);
                }
                else if (_PyErr_Occurred(tstate)) {
                    goto error;
                }
                else {
                    if (PyDict_CheckExact(f->f_builtins)) {
                        v = PyDict_GetItemWithError(f->f_builtins, name);
                        if (v == NULL) {
                            if (!_PyErr_Occurred(tstate)) {
                                format_exc_check_arg(
                                        tstate, PyExc_NameError,
                                        NAME_ERROR_MSG, name);
                            }
                            goto error;
                        }
                        Py_INCREF(v);
                    }
                    else {
                        v = PyObject_GetItem(f->f_builtins, name);
                        if (v == NULL) {
                            if (_PyErr_ExceptionMatches(tstate, PyExc_KeyError)) {
                                format_exc_check_arg(
                                            tstate, PyExc_NameError,
                                            NAME_ERROR_MSG, name);
                            }
                            goto error;
                        }
                    }
                }
            }
            PUSH(v);
            DISPATCH();
        }

        case TARGET(LOAD_GLOBAL): {
            PyObject *name;
            PyObject *v;
            if (PyDict_CheckExact(f->f_globals)
                && PyDict_CheckExact(f->f_builtins))
            {
                OPCACHE_CHECK();
                if (co_opcache != NULL && co_opcache->optimized > 0) {
                    _PyOpcache_LoadGlobal *lg = &co_opcache->u.lg;

                    if (lg->globals_ver ==
                            ((PyDictObject *)f->f_globals)->ma_version_tag
                        && lg->builtins_ver ==
                           ((PyDictObject *)f->f_builtins)->ma_version_tag)
                    {
                        PyObject *ptr = lg->ptr;
                        OPCACHE_STAT_GLOBAL_HIT();
                        assert(ptr != NULL);
                        Py_INCREF(ptr);
                        PUSH(ptr);
                        DISPATCH();
                    }
                }

                name = GETITEM(names, oparg);
                v = _PyDict_LoadGlobal((PyDictObject *)f->f_globals,
                                       (PyDictObject *)f->f_builtins,
                                       name);
                if (v == NULL) {
                    if (!_PyErr_Occurred(tstate)) {
                        /* _PyDict_LoadGlobal() returns NULL without raising
                         * an exception if the key doesn't exist */
                        format_exc_check_arg(tstate, PyExc_NameError,
                                             NAME_ERROR_MSG, name);
                    }
                    goto error;
                }

                if (co_opcache != NULL) {
                    _PyOpcache_LoadGlobal *lg = &co_opcache->u.lg;

                    if (co_opcache->optimized == 0) {
                        /* Wasn't optimized before. */
                        OPCACHE_STAT_GLOBAL_OPT();
                    } else {
                        OPCACHE_STAT_GLOBAL_MISS();
                    }

                    co_opcache->optimized = 1;
                    lg->globals_ver =
                        ((PyDictObject *)f->f_globals)->ma_version_tag;
                    lg->builtins_ver =
                        ((PyDictObject *)f->f_builtins)->ma_version_tag;
                    lg->ptr = v; /* borrowed */
                }

                Py_INCREF(v);
            }
            else {
                /* Slow-path if globals or builtins is not a dict */

                /* namespace 1: globals */
                name = GETITEM(names, oparg);
                v = PyObject_GetItem(f->f_globals, name);
                if (v == NULL) {
                    if (!_PyErr_ExceptionMatches(tstate, PyExc_KeyError)) {
                        goto error;
                    }
                    _PyErr_Clear(tstate);

                    /* namespace 2: builtins */
                    v = PyObject_GetItem(f->f_builtins, name);
                    if (v == NULL) {
                        if (_PyErr_ExceptionMatches(tstate, PyExc_KeyError)) {
                            format_exc_check_arg(
                                        tstate, PyExc_NameError,
                                        NAME_ERROR_MSG, name);
                        }
                        goto error;
                    }
                }
            }
            PUSH(v);
            DISPATCH();
        }

        case TARGET(DELETE_FAST): {
            PyObject *v = GETLOCAL(oparg);
            if (v != NULL) {
                SETLOCAL(oparg, NULL);
                DISPATCH();
            }
            format_exc_check_arg(
                tstate, PyExc_UnboundLocalError,
                UNBOUNDLOCAL_ERROR_MSG,
                PyTuple_GetItem(co->co_varnames, oparg)
                );
            goto error;
        }

        case TARGET(DELETE_DEREF): {
            PyObject *cell = freevars[oparg];
            PyObject *oldobj = PyCell_GET(cell);
            if (oldobj != NULL) {
                PyCell_SET(cell, NULL);
                Py_DECREF(oldobj);
                DISPATCH();
            }
            format_exc_unbound(tstate, co, oparg);
            goto error;
        }

        case TARGET(LOAD_CLOSURE): {
            PyObject *cell = freevars[oparg];
            Py_INCREF(cell);
            PUSH(cell);
            DISPATCH();
        }

        case TARGET(LOAD_CLASSDEREF): {
            PyObject *name, *value, *locals = f->f_locals;
            Py_ssize_t idx;
            assert(locals);
            assert(oparg >= PyTuple_GET_SIZE(co->co_cellvars));
            idx = oparg - PyTuple_GET_SIZE(co->co_cellvars);
            assert(idx >= 0 && idx < PyTuple_GET_SIZE(co->co_freevars));
            name = PyTuple_GET_ITEM(co->co_freevars, idx);
            if (PyDict_CheckExact(locals)) {
                value = PyDict_GetItemWithError(locals, name);
                if (value != NULL) {
                    Py_INCREF(value);
                }
                else if (_PyErr_Occurred(tstate)) {
                    goto error;
                }
            }
            else {
                value = PyObject_GetItem(locals, name);
                if (value == NULL) {
                    if (!_PyErr_ExceptionMatches(tstate, PyExc_KeyError)) {
                        goto error;
                    }
                    _PyErr_Clear(tstate);
                }
            }
            if (!value) {
                PyObject *cell = freevars[oparg];
                value = PyCell_GET(cell);
                if (value == NULL) {
                    format_exc_unbound(tstate, co, oparg);
                    goto error;
                }
                Py_INCREF(value);
            }
            PUSH(value);
            DISPATCH();
        }

        case TARGET(LOAD_DEREF): {
            PyObject *cell = freevars[oparg];
            PyObject *value = PyCell_GET(cell);
            if (value == NULL) {
                format_exc_unbound(tstate, co, oparg);
                goto error;
            }
            Py_INCREF(value);
            PUSH(value);
            DISPATCH();
        }

        case TARGET(STORE_DEREF): {
            PyObject *v = POP();
            PyObject *cell = freevars[oparg];
            PyObject *oldobj = PyCell_GET(cell);
            PyCell_SET(cell, v);
            Py_XDECREF(oldobj);
            DISPATCH();
        }

        case TARGET(BUILD_STRING): {
            PyObject *str;
            PyObject *empty = PyUnicode_New(0, 0);
            if (empty == NULL) {
                goto error;
            }
            str = _PyUnicode_JoinArray(empty, stack_pointer - oparg, oparg);
            Py_DECREF(empty);
            if (str == NULL)
                goto error;
            while (--oparg >= 0) {
                PyObject *item = POP();
                Py_DECREF(item);
            }
            PUSH(str);
            DISPATCH();
        }

        case TARGET(BUILD_TUPLE): {
            PyObject *tup = PyTuple_New(oparg);
            if (tup == NULL)
                goto error;
            while (--oparg >= 0) {
                PyObject *item = POP();
                PyTuple_SET_ITEM(tup, oparg, item);
            }
            PUSH(tup);
            DISPATCH();
        }

        case TARGET(BUILD_LIST): {
            PyObject *list =  PyList_New(oparg);
            if (list == NULL)
                goto error;
            while (--oparg >= 0) {
                PyObject *item = POP();
                PyList_SET_ITEM(list, oparg, item);
            }
            PUSH(list);
            DISPATCH();
        }

        case TARGET(LIST_TO_TUPLE): {
            PyObject *list = POP();
            PyObject *tuple = PyList_AsTuple(list);
            Py_DECREF(list);
            if (tuple == NULL) {
                goto error;
            }
            PUSH(tuple);
            DISPATCH();
        }

        case TARGET(LIST_EXTEND): {
            PyObject *iterable = POP();
            PyObject *list = PEEK(oparg);
            PyObject *none_val = _PyList_Extend((PyListObject *)list, iterable);
            if (none_val == NULL) {
                if (_PyErr_ExceptionMatches(tstate, PyExc_TypeError) &&
                   (Py_TYPE(iterable)->tp_iter == NULL && !PySequence_Check(iterable)))
                {
                    _PyErr_Clear(tstate);
                    _PyErr_Format(tstate, PyExc_TypeError,
                          "Value after * must be an iterable, not %.200s",
                          Py_TYPE(iterable)->tp_name);
                }
                Py_DECREF(iterable);
                goto error;
            }
            Py_DECREF(none_val);
            Py_DECREF(iterable);
            DISPATCH();
        }

        case TARGET(SET_UPDATE): {
            PyObject *iterable = POP();
            PyObject *set = PEEK(oparg);
            int err = _PySet_Update(set, iterable);
            Py_DECREF(iterable);
            if (err < 0) {
                goto error;
            }
            DISPATCH();
        }

        case TARGET(BUILD_SET): {
            PyObject *set = PySet_New(NULL);
            int err = 0;
            int i;
            if (set == NULL)
                goto error;
            for (i = oparg; i > 0; i--) {
                PyObject *item = PEEK(i);
                if (err == 0)
                    err = PySet_Add(set, item);
                Py_DECREF(item);
            }
            STACK_SHRINK(oparg);
            if (err != 0) {
                Py_DECREF(set);
                goto error;
            }
            PUSH(set);
            DISPATCH();
        }

        case TARGET(BUILD_MAP): {
            Py_ssize_t i;
            PyObject *map = _PyDict_NewPresized((Py_ssize_t)oparg);
            if (map == NULL)
                goto error;
            for (i = oparg; i > 0; i--) {
                int err;
                PyObject *key = PEEK(2*i);
                PyObject *value = PEEK(2*i - 1);
                err = PyDict_SetItem(map, key, value);
                if (err != 0) {
                    Py_DECREF(map);
                    goto error;
                }
            }

            while (oparg--) {
                Py_DECREF(POP());
                Py_DECREF(POP());
            }
            PUSH(map);
            DISPATCH();
        }

        case TARGET(SETUP_ANNOTATIONS): {
            _Py_IDENTIFIER(__annotations__);
            int err;
            PyObject *ann_dict;
            if (f->f_locals == NULL) {
                _PyErr_Format(tstate, PyExc_SystemError,
                              "no locals found when setting up annotations");
                goto error;
            }
            /* check if __annotations__ in locals()... */
            if (PyDict_CheckExact(f->f_locals)) {
                ann_dict = _PyDict_GetItemIdWithError(f->f_locals,
                                             &PyId___annotations__);
                if (ann_dict == NULL) {
                    if (_PyErr_Occurred(tstate)) {
                        goto error;
                    }
                    /* ...if not, create a new one */
                    ann_dict = PyDict_New();
                    if (ann_dict == NULL) {
                        goto error;
                    }
                    err = _PyDict_SetItemId(f->f_locals,
                                            &PyId___annotations__, ann_dict);
                    Py_DECREF(ann_dict);
                    if (err != 0) {
                        goto error;
                    }
                }
            }
            else {
                /* do the same if locals() is not a dict */
                PyObject *ann_str = _PyUnicode_FromId(&PyId___annotations__);
                if (ann_str == NULL) {
                    goto error;
                }
                ann_dict = PyObject_GetItem(f->f_locals, ann_str);
                if (ann_dict == NULL) {
                    if (!_PyErr_ExceptionMatches(tstate, PyExc_KeyError)) {
                        goto error;
                    }
                    _PyErr_Clear(tstate);
                    ann_dict = PyDict_New();
                    if (ann_dict == NULL) {
                        goto error;
                    }
                    err = PyObject_SetItem(f->f_locals, ann_str, ann_dict);
                    Py_DECREF(ann_dict);
                    if (err != 0) {
                        goto error;
                    }
                }
                else {
                    Py_DECREF(ann_dict);
                }
            }
            DISPATCH();
        }

        case TARGET(BUILD_CONST_KEY_MAP): {
            Py_ssize_t i;
            PyObject *map;
            PyObject *keys = TOP();
            if (!PyTuple_CheckExact(keys) ||
                PyTuple_GET_SIZE(keys) != (Py_ssize_t)oparg) {
                _PyErr_SetString(tstate, PyExc_SystemError,
                                 "bad BUILD_CONST_KEY_MAP keys argument");
                goto error;
            }
            map = _PyDict_NewPresized((Py_ssize_t)oparg);
            if (map == NULL) {
                goto error;
            }
            for (i = oparg; i > 0; i--) {
                int err;
                PyObject *key = PyTuple_GET_ITEM(keys, oparg - i);
                PyObject *value = PEEK(i + 1);
                err = PyDict_SetItem(map, key, value);
                if (err != 0) {
                    Py_DECREF(map);
                    goto error;
                }
            }

            Py_DECREF(POP());
            while (oparg--) {
                Py_DECREF(POP());
            }
            PUSH(map);
            DISPATCH();
        }

        case TARGET(DICT_UPDATE): {
            PyObject *update = POP();
            PyObject *dict = PEEK(oparg);
            if (PyDict_Update(dict, update) < 0) {
                if (_PyErr_ExceptionMatches(tstate, PyExc_AttributeError)) {
                    _PyErr_Format(tstate, PyExc_TypeError,
                                    "'%.200s' object is not a mapping",
                                    Py_TYPE(update)->tp_name);
                }
                Py_DECREF(update);
                goto error;
            }
            Py_DECREF(update);
            DISPATCH();
        }

        case TARGET(DICT_MERGE): {
            PyObject *update = POP();
            PyObject *dict = PEEK(oparg);

            if (_PyDict_MergeEx(dict, update, 2) < 0) {
                format_kwargs_error(tstate, PEEK(2 + oparg), update);
                Py_DECREF(update);
                goto error;
            }
            Py_DECREF(update);
            PREDICT(CALL_FUNCTION_EX);
            DISPATCH();
        }

        case TARGET(MAP_ADD): {
            PyObject *value = TOP();
            PyObject *key = SECOND();
            PyObject *map;
            int err;
            STACK_SHRINK(2);
            map = PEEK(oparg);                      /* dict */
            assert(PyDict_CheckExact(map));
            err = PyDict_SetItem(map, key, value);  /* map[key] = value */
            Py_DECREF(value);
            Py_DECREF(key);
            if (err != 0)
                goto error;
            PREDICT(JUMP_ABSOLUTE);
            DISPATCH();
        }

        case TARGET(LOAD_ATTR): {
            PyObject *name = GETITEM(names, oparg);
            PyObject *owner = TOP();

            PyTypeObject *type = Py_TYPE(owner);
            PyObject *res;
            PyObject **dictptr;
            PyObject *dict;
            _PyOpCodeOpt_LoadAttr *la;

            OPCACHE_STAT_ATTR_TOTAL();

            OPCACHE_CHECK();
            if (co_opcache != NULL && PyType_HasFeature(type, Py_TPFLAGS_VALID_VERSION_TAG))
            {
                if (co_opcache->optimized > 0) {
                    // Fast path -- cache hit makes LOAD_ATTR ~30% faster.
                    la = &co_opcache->u.la;
                    if (la->type == type && la->tp_version_tag == type->tp_version_tag)
                    {
                        // Hint >= 0 is a dict index; hint == -1 is a dict miss.
                        // Hint < -1 is an inverted slot offset: offset is strictly > 0,
                        // so ~offset is strictly < -1 (assuming 2's complement).
                        if (la->hint < -1) {
                            // Even faster path -- slot hint.
                            Py_ssize_t offset = ~la->hint;
                            // fprintf(stderr, "Using hint for offset %zd\n", offset);
                            char *addr = (char *)owner + offset;
                            res = *(PyObject **)addr;
                            if (res != NULL) {
                                Py_INCREF(res);
                                SET_TOP(res);
                                Py_DECREF(owner);
                                DISPATCH();
                            }
                            // Else slot is NULL.  Fall through to slow path to raise AttributeError(name).
                            // Don't DEOPT, since the slot is still there.
                        } else {
                            // Fast path for dict.
                            assert(type->tp_dict != NULL);
                            assert(type->tp_dictoffset > 0);

                            dictptr = (PyObject **) ((char *)owner + type->tp_dictoffset);
                            dict = *dictptr;
                            if (dict != NULL && PyDict_CheckExact(dict)) {
                                Py_ssize_t hint = la->hint;
                                Py_INCREF(dict);
                                res = NULL;
                                assert(!_PyErr_Occurred(tstate));
                                la->hint = _PyDict_GetItemHint((PyDictObject*)dict, name, hint, &res);
                                if (res != NULL) {
                                    assert(la->hint >= 0);
                                    if (la->hint == hint && hint >= 0) {
                                        // Our hint has helped -- cache hit.
                                        OPCACHE_STAT_ATTR_HIT();
                                    } else {
                                        // The hint we provided didn't work.
                                        // Maybe next time?
                                        OPCACHE_MAYBE_DEOPT_LOAD_ATTR();
                                    }

                                    Py_INCREF(res);
                                    SET_TOP(res);
                                    Py_DECREF(owner);
                                    Py_DECREF(dict);
                                    DISPATCH();
                                }
                                else {
                                    _PyErr_Clear(tstate);
                                    // This attribute can be missing sometimes;
                                    // we don't want to optimize this lookup.
                                    OPCACHE_DEOPT_LOAD_ATTR();
                                    Py_DECREF(dict);
                                }
                            }
                            else {
                                // There is no dict, or __dict__ doesn't satisfy PyDict_CheckExact.
                                OPCACHE_DEOPT_LOAD_ATTR();
                            }
                        }
                    }
                    else {
                        // The type of the object has either been updated,
                        // or is different.  Maybe it will stabilize?
                        OPCACHE_MAYBE_DEOPT_LOAD_ATTR();
                    }
                    OPCACHE_STAT_ATTR_MISS();
                }

                if (co_opcache != NULL && // co_opcache can be NULL after a DEOPT() call.
                    type->tp_getattro == PyObject_GenericGetAttr)
                {
                    if (type->tp_dict == NULL) {
                        if (PyType_Ready(type) < 0) {
                            Py_DECREF(owner);
                            SET_TOP(NULL);
                            goto error;
                        }
                    }
                    PyObject *descr = _PyType_Lookup(type, name);
                    if (descr != NULL) {
                        // We found an attribute with a data-like descriptor.
                        PyTypeObject *dtype = Py_TYPE(descr);
                        if (dtype == &PyMemberDescr_Type) {  // It's a slot
                            PyMemberDescrObject *member = (PyMemberDescrObject *)descr;
                            struct PyMemberDef *dmem = member->d_member;
                            if (dmem->type == T_OBJECT_EX) {
                                Py_ssize_t offset = dmem->offset;
                                assert(offset > 0);  // 0 would be confused with dict hint == -1 (miss).

                                if (co_opcache->optimized == 0) {
                                    // First time we optimize this opcode.
                                    OPCACHE_STAT_ATTR_OPT();
                                    co_opcache->optimized = OPCODE_CACHE_MAX_TRIES;
                                    // fprintf(stderr, "Setting hint for %s, offset %zd\n", dmem->name, offset);
                                }

                                la = &co_opcache->u.la;
                                la->type = type;
                                la->tp_version_tag = type->tp_version_tag;
                                la->hint = ~offset;

                                char *addr = (char *)owner + offset;
                                res = *(PyObject **)addr;
                                if (res != NULL) {
                                    Py_INCREF(res);
                                    Py_DECREF(owner);
                                    SET_TOP(res);

                                    DISPATCH();
                                }
                                // Else slot is NULL.  Fall through to slow path to raise AttributeError(name).
                            }
                            // Else it's a slot of a different type.  We don't handle those.
                        }
                        // Else it's some other kind of descriptor that we don't handle.
                        OPCACHE_DEOPT_LOAD_ATTR();
                    }
                    else if (type->tp_dictoffset > 0) {
                        // We found an instance with a __dict__.
                        dictptr = (PyObject **) ((char *)owner + type->tp_dictoffset);
                        dict = *dictptr;

                        if (dict != NULL && PyDict_CheckExact(dict)) {
                            Py_INCREF(dict);
                            res = NULL;
                            assert(!_PyErr_Occurred(tstate));
                            Py_ssize_t hint = _PyDict_GetItemHint((PyDictObject*)dict, name, -1, &res);
                            if (res != NULL) {
                                Py_INCREF(res);
                                Py_DECREF(dict);
                                Py_DECREF(owner);
                                SET_TOP(res);

                                if (co_opcache->optimized == 0) {
                                    // First time we optimize this opcode.
                                    OPCACHE_STAT_ATTR_OPT();
                                    co_opcache->optimized = OPCODE_CACHE_MAX_TRIES;
                                }

                                la = &co_opcache->u.la;
                                la->type = type;
                                la->tp_version_tag = type->tp_version_tag;
                                assert(hint >= 0);
                                la->hint = hint;

                                DISPATCH();
                            }
                            else {
                                _PyErr_Clear(tstate);
                            }
                            Py_DECREF(dict);
                        } else {
                            // There is no dict, or __dict__ doesn't satisfy PyDict_CheckExact.
                            OPCACHE_DEOPT_LOAD_ATTR();
                        }
                    } else {
                        // The object's class does not have a tp_dictoffset we can use.
                        OPCACHE_DEOPT_LOAD_ATTR();
                    }
                } else if (type->tp_getattro != PyObject_GenericGetAttr) {
                    OPCACHE_DEOPT_LOAD_ATTR();
                }
            }

            // Slow path.
            res = PyObject_GetAttr(owner, name);
            Py_DECREF(owner);
            SET_TOP(res);
            if (res == NULL)
                goto error;
            DISPATCH();
        }

        case TARGET(COMPARE_OP): {
            assert(oparg <= Py_GE);
            PyObject *right = POP();
            PyObject *left = TOP();
            PyObject *res = PyObject_RichCompare(left, right, oparg);
            SET_TOP(res);
            Py_DECREF(left);
            Py_DECREF(right);
            if (res == NULL)
                goto error;
            PREDICT(POP_JUMP_IF_FALSE);
            PREDICT(POP_JUMP_IF_TRUE);
            DISPATCH();
        }

        case TARGET(IS_OP): {
            PyObject *right = POP();
            PyObject *left = TOP();
            int res = (left == right)^oparg;
            PyObject *b = res ? Py_True : Py_False;
            Py_INCREF(b);
            SET_TOP(b);
            Py_DECREF(left);
            Py_DECREF(right);
            PREDICT(POP_JUMP_IF_FALSE);
            PREDICT(POP_JUMP_IF_TRUE);
            DISPATCH();
        }

        case TARGET(CONTAINS_OP): {
            PyObject *right = POP();
            PyObject *left = POP();
            int res = PySequence_Contains(right, left);
            Py_DECREF(left);
            Py_DECREF(right);
            if (res < 0) {
                goto error;
            }
            PyObject *b = (res^oparg) ? Py_True : Py_False;
            Py_INCREF(b);
            PUSH(b);
            PREDICT(POP_JUMP_IF_FALSE);
            PREDICT(POP_JUMP_IF_TRUE);
            DISPATCH();
        }

#define CANNOT_CATCH_MSG "catching classes that do not inherit from "\
                         "BaseException is not allowed"

        case TARGET(JUMP_IF_NOT_EXC_MATCH): {
            PyObject *right = POP();
            PyObject *left = POP();
            if (PyTuple_Check(right)) {
                Py_ssize_t i, length;
                length = PyTuple_GET_SIZE(right);
                for (i = 0; i < length; i++) {
                    PyObject *exc = PyTuple_GET_ITEM(right, i);
                    if (!PyExceptionClass_Check(exc)) {
                        _PyErr_SetString(tstate, PyExc_TypeError,
                                        CANNOT_CATCH_MSG);
                        Py_DECREF(left);
                        Py_DECREF(right);
                        goto error;
                    }
                }
            }
            else {
                if (!PyExceptionClass_Check(right)) {
                    _PyErr_SetString(tstate, PyExc_TypeError,
                                    CANNOT_CATCH_MSG);
                    Py_DECREF(left);
                    Py_DECREF(right);
                    goto error;
                }
            }
            int res = PyErr_GivenExceptionMatches(left, right);
            Py_DECREF(left);
            Py_DECREF(right);
            if (res > 0) {
                /* Exception matches -- Do nothing */;
            }
            else if (res == 0) {
                JUMPTO(oparg);
            }
            else {
                goto error;
            }
            DISPATCH();
        }

        case TARGET(IMPORT_NAME): {
            PyObject *name = GETITEM(names, oparg);
            PyObject *fromlist = POP();
            PyObject *level = TOP();
            PyObject *res;
            res = import_name(tstate, f, name, fromlist, level);
            Py_DECREF(level);
            Py_DECREF(fromlist);
            SET_TOP(res);
            if (res == NULL)
                goto error;
            DISPATCH();
        }

        case TARGET(IMPORT_STAR): {
            PyObject *from = POP(), *locals;
            int err;
            if (PyFrame_FastToLocalsWithError(f) < 0) {
                Py_DECREF(from);
                goto error;
            }

            locals = f->f_locals;
            if (locals == NULL) {
                _PyErr_SetString(tstate, PyExc_SystemError,
                                 "no locals found during 'import *'");
                Py_DECREF(from);
                goto error;
            }
            err = import_all_from(tstate, locals, from);
            PyFrame_LocalsToFast(f, 0);
            Py_DECREF(from);
            if (err != 0)
                goto error;
            DISPATCH();
        }

        case TARGET(IMPORT_FROM): {
            PyObject *name = GETITEM(names, oparg);
            PyObject *from = TOP();
            PyObject *res;
            res = import_from(tstate, from, name);
            PUSH(res);
            if (res == NULL)
                goto error;
            DISPATCH();
        }

        case TARGET(JUMP_FORWARD): {
            JUMPBY(oparg);
            DISPATCH();
        }

        case TARGET(POP_JUMP_IF_FALSE): {
            PREDICTED(POP_JUMP_IF_FALSE);
            PyObject *cond = POP();
            int err;
            if (cond == Py_True) {
                Py_DECREF(cond);
                DISPATCH();
            }
            if (cond == Py_False) {
                Py_DECREF(cond);
                JUMPTO(oparg);
                DISPATCH();
            }
            err = PyObject_IsTrue(cond);
            Py_DECREF(cond);
            if (err > 0)
                ;
            else if (err == 0)
                JUMPTO(oparg);
            else
                goto error;
            DISPATCH();
        }

        case TARGET(POP_JUMP_IF_TRUE): {
            PREDICTED(POP_JUMP_IF_TRUE);
            PyObject *cond = POP();
            int err;
            if (cond == Py_False) {
                Py_DECREF(cond);
                DISPATCH();
            }
            if (cond == Py_True) {
                Py_DECREF(cond);
                JUMPTO(oparg);
                DISPATCH();
            }
            err = PyObject_IsTrue(cond);
            Py_DECREF(cond);
            if (err > 0) {
                JUMPTO(oparg);
            }
            else if (err == 0)
                ;
            else
                goto error;
            DISPATCH();
        }

        case TARGET(JUMP_IF_FALSE_OR_POP): {
            PyObject *cond = TOP();
            int err;
            if (cond == Py_True) {
                STACK_SHRINK(1);
                Py_DECREF(cond);
                DISPATCH();
            }
            if (cond == Py_False) {
                JUMPTO(oparg);
                DISPATCH();
            }
            err = PyObject_IsTrue(cond);
            if (err > 0) {
                STACK_SHRINK(1);
                Py_DECREF(cond);
            }
            else if (err == 0)
                JUMPTO(oparg);
            else
                goto error;
            DISPATCH();
        }

        case TARGET(JUMP_IF_TRUE_OR_POP): {
            PyObject *cond = TOP();
            int err;
            if (cond == Py_False) {
                STACK_SHRINK(1);
                Py_DECREF(cond);
                DISPATCH();
            }
            if (cond == Py_True) {
                JUMPTO(oparg);
                DISPATCH();
            }
            err = PyObject_IsTrue(cond);
            if (err > 0) {
                JUMPTO(oparg);
            }
            else if (err == 0) {
                STACK_SHRINK(1);
                Py_DECREF(cond);
            }
            else
                goto error;
            DISPATCH();
        }

        case TARGET(JUMP_ABSOLUTE): {
            PREDICTED(JUMP_ABSOLUTE);
            JUMPTO(oparg);
            CHECK_EVAL_BREAKER();
            DISPATCH();
        }

        case TARGET(GET_LEN): {
            // PUSH(len(TOS))
            Py_ssize_t len_i = PyObject_Length(TOP());
            if (len_i < 0) {
                goto error;
            }
            PyObject *len_o = PyLong_FromSsize_t(len_i);
            if (len_o == NULL) {
                goto error;
            }
            PUSH(len_o);
            DISPATCH();
        }

        case TARGET(MATCH_CLASS): {
            // Pop TOS. On success, set TOS to True and TOS1 to a tuple of
            // attributes. On failure, set TOS to False.
            PyObject *names = POP();
            PyObject *type = TOP();
            PyObject *subject = SECOND();
            assert(PyTuple_CheckExact(names));
            PyObject *attrs = match_class(tstate, subject, type, oparg, names);
            Py_DECREF(names);
            if (attrs) {
                // Success!
                assert(PyTuple_CheckExact(attrs));
                Py_DECREF(subject);
                SET_SECOND(attrs);
            }
            else if (_PyErr_Occurred(tstate)) {
                goto error;
            }
            Py_DECREF(type);
            SET_TOP(PyBool_FromLong(!!attrs));
            DISPATCH();
        }

        case TARGET(MATCH_MAPPING): {
            // PUSH(isinstance(TOS, _collections_abc.Mapping))
            PyObject *subject = TOP();
            // Fast path for dicts:
            if (PyDict_Check(subject)) {
                Py_INCREF(Py_True);
                PUSH(Py_True);
                DISPATCH();
            }
            // Lazily import _collections_abc.Mapping, and keep it handy on the
            // PyInterpreterState struct (it gets cleaned up at exit):
            PyInterpreterState *interp = PyInterpreterState_Get();
            if (interp->map_abc == NULL) {
                PyObject *abc = PyImport_ImportModule("_collections_abc");
                if (abc == NULL) {
                    goto error;
                }
                interp->map_abc = PyObject_GetAttrString(abc, "Mapping");
                if (interp->map_abc == NULL) {
                    goto error;
                }
            }
            int match = PyObject_IsInstance(subject, interp->map_abc);
            if (match < 0) {
                goto error;
            }
            PUSH(PyBool_FromLong(match));
            DISPATCH();
        }

        case TARGET(MATCH_SEQUENCE): {
            // PUSH(not isinstance(TOS, (bytearray, bytes, str))
            //      and isinstance(TOS, _collections_abc.Sequence))
            PyObject *subject = TOP();
            // Fast path for lists and tuples:
            if (PyType_FastSubclass(Py_TYPE(subject),
                                    Py_TPFLAGS_LIST_SUBCLASS |
                                    Py_TPFLAGS_TUPLE_SUBCLASS))
            {
                Py_INCREF(Py_True);
                PUSH(Py_True);
                DISPATCH();
            }
            // Bail on some possible Sequences that we intentionally exclude:
            if (PyType_FastSubclass(Py_TYPE(subject),
                                    Py_TPFLAGS_BYTES_SUBCLASS |
                                    Py_TPFLAGS_UNICODE_SUBCLASS) ||
                PyByteArray_Check(subject))
            {
                Py_INCREF(Py_False);
                PUSH(Py_False);
                DISPATCH();
            }
            // Lazily import _collections_abc.Sequence, and keep it handy on the
            // PyInterpreterState struct (it gets cleaned up at exit):
            PyInterpreterState *interp = PyInterpreterState_Get();
            if (interp->seq_abc == NULL) {
                PyObject *abc = PyImport_ImportModule("_collections_abc");
                if (abc == NULL) {
                    goto error;
                }
                interp->seq_abc = PyObject_GetAttrString(abc, "Sequence");
                if (interp->seq_abc == NULL) {
                    goto error;
                }
            }
            int match = PyObject_IsInstance(subject, interp->seq_abc);
            if (match < 0) {
                goto error;
            }
            PUSH(PyBool_FromLong(match));
            DISPATCH();
        }

        case TARGET(MATCH_KEYS): {
            // On successful match for all keys, PUSH(values) and PUSH(True).
            // Otherwise, PUSH(None) and PUSH(False).
            PyObject *keys = TOP();
            PyObject *subject = SECOND();
            PyObject *values_or_none = match_keys(tstate, subject, keys);
            if (values_or_none == NULL) {
                goto error;
            }
            PUSH(values_or_none);
            if (values_or_none == Py_None) {
                Py_INCREF(Py_False);
                PUSH(Py_False);
                DISPATCH();
            }
            assert(PyTuple_CheckExact(values_or_none));
            Py_INCREF(Py_True);
            PUSH(Py_True);
            DISPATCH();
        }

        case TARGET(COPY_DICT_WITHOUT_KEYS): {
            // rest = dict(TOS1)
            // for key in TOS:
            //     del rest[key]
            // SET_TOP(rest)
            PyObject *keys = TOP();
            PyObject *subject = SECOND();
            PyObject *rest = PyDict_New();
            if (rest == NULL || PyDict_Update(rest, subject)) {
                Py_XDECREF(rest);
                goto error;
            }
            // This may seem a bit inefficient, but keys is rarely big enough to
            // actually impact runtime.
            assert(PyTuple_CheckExact(keys));
            for (Py_ssize_t i = 0; i < PyTuple_GET_SIZE(keys); i++) {
                if (PyDict_DelItem(rest, PyTuple_GET_ITEM(keys, i))) {
                    Py_DECREF(rest);
                    goto error;
                }
            }
            Py_DECREF(keys);
            SET_TOP(rest);
            DISPATCH();
        }

        case TARGET(GET_ITER): {
            /* before: [obj]; after [getiter(obj)] */
            PyObject *iterable = TOP();
            PyObject *iter = PyObject_GetIter(iterable);
            Py_DECREF(iterable);
            SET_TOP(iter);
            if (iter == NULL)
                goto error;
            PREDICT(FOR_ITER);
            PREDICT(CALL_FUNCTION);
            DISPATCH();
        }

        case TARGET(GET_YIELD_FROM_ITER): {
            /* before: [obj]; after [getiter(obj)] */
            PyObject *iterable = TOP();
            PyObject *iter;
            if (PyCoro_CheckExact(iterable)) {
                /* `iterable` is a coroutine */
                if (!(co->co_flags & (CO_COROUTINE | CO_ITERABLE_COROUTINE))) {
                    /* and it is used in a 'yield from' expression of a
                       regular generator. */
                    Py_DECREF(iterable);
                    SET_TOP(NULL);
                    _PyErr_SetString(tstate, PyExc_TypeError,
                                     "cannot 'yield from' a coroutine object "
                                     "in a non-coroutine generator");
                    goto error;
                }
            }
            else if (!PyGen_CheckExact(iterable)) {
                /* `iterable` is not a generator. */
                iter = PyObject_GetIter(iterable);
                Py_DECREF(iterable);
                SET_TOP(iter);
                if (iter == NULL)
                    goto error;
            }
            PREDICT(LOAD_CONST);
            DISPATCH();
        }

        case TARGET(FOR_ITER): {
            PREDICTED(FOR_ITER);
            /* before: [iter]; after: [iter, iter()] *or* [] */
            PyObject *iter = TOP();
            PyObject *next = (*Py_TYPE(iter)->tp_iternext)(iter);
            if (next != NULL) {
                PUSH(next);
                PREDICT(STORE_FAST);
                PREDICT(UNPACK_SEQUENCE);
                DISPATCH();
            }
            if (_PyErr_Occurred(tstate)) {
                if (!_PyErr_ExceptionMatches(tstate, PyExc_StopIteration)) {
                    goto error;
                }
                else if (tstate->c_tracefunc != NULL) {
                    call_exc_trace(tstate->c_tracefunc, tstate->c_traceobj, tstate, f, &trace_info);
                }
                _PyErr_Clear(tstate);
            }
            /* iterator ended normally */
            STACK_SHRINK(1);
            Py_DECREF(iter);
            JUMPBY(oparg);
            DISPATCH();
        }

        case TARGET(SETUP_FINALLY): {
            PyFrame_BlockSetup(f, SETUP_FINALLY, INSTR_OFFSET() + oparg,
                               STACK_LEVEL());
            DISPATCH();
        }

        case TARGET(BEFORE_ASYNC_WITH): {
            _Py_IDENTIFIER(__aenter__);
            _Py_IDENTIFIER(__aexit__);
            PyObject *mgr = TOP();
            PyObject *enter = special_lookup(tstate, mgr, &PyId___aenter__);
            PyObject *res;
            if (enter == NULL) {
                goto error;
            }
            PyObject *exit = special_lookup(tstate, mgr, &PyId___aexit__);
            if (exit == NULL) {
                Py_DECREF(enter);
                goto error;
            }
            SET_TOP(exit);
            Py_DECREF(mgr);
            res = _PyObject_CallNoArg(enter);
            Py_DECREF(enter);
            if (res == NULL)
                goto error;
            PUSH(res);
            PREDICT(GET_AWAITABLE);
            DISPATCH();
        }

        case TARGET(SETUP_ASYNC_WITH): {
            PyObject *res = POP();
            /* Setup the finally block before pushing the result
               of __aenter__ on the stack. */
            PyFrame_BlockSetup(f, SETUP_FINALLY, INSTR_OFFSET() + oparg,
                               STACK_LEVEL());
            PUSH(res);
            DISPATCH();
        }

        case TARGET(SETUP_WITH): {
            _Py_IDENTIFIER(__enter__);
            _Py_IDENTIFIER(__exit__);
            PyObject *mgr = TOP();
            PyObject *enter = special_lookup(tstate, mgr, &PyId___enter__);
            PyObject *res;
            if (enter == NULL) {
                goto error;
            }
            PyObject *exit = special_lookup(tstate, mgr, &PyId___exit__);
            if (exit == NULL) {
                Py_DECREF(enter);
                goto error;
            }
            SET_TOP(exit);
            Py_DECREF(mgr);
            res = _PyObject_CallNoArg(enter);
            Py_DECREF(enter);
            if (res == NULL)
                goto error;
            /* Setup the finally block before pushing the result
               of __enter__ on the stack. */
            PyFrame_BlockSetup(f, SETUP_FINALLY, INSTR_OFFSET() + oparg,
                               STACK_LEVEL());

            PUSH(res);
            DISPATCH();
        }

        case TARGET(WITH_EXCEPT_START): {
            /* At the top of the stack are 7 values:
               - (TOP, SECOND, THIRD) = exc_info()
               - (FOURTH, FIFTH, SIXTH) = previous exception for EXCEPT_HANDLER
               - SEVENTH: the context.__exit__ bound method
               We call SEVENTH(TOP, SECOND, THIRD).
               Then we push again the TOP exception and the __exit__
               return value.
            */
            PyObject *exit_func;
            PyObject *exc, *val, *tb, *res;

            exc = TOP();
            val = SECOND();
            tb = THIRD();
            assert(exc != Py_None);
            assert(!PyLong_Check(exc));
            exit_func = PEEK(7);
            PyObject *stack[4] = {NULL, exc, val, tb};
            res = PyObject_Vectorcall(exit_func, stack + 1,
                    3 | PY_VECTORCALL_ARGUMENTS_OFFSET, NULL);
            if (res == NULL)
                goto error;

            PUSH(res);
            DISPATCH();
        }

        case TARGET(LOAD_METHOD): {
            /* Designed to work in tandem with CALL_METHOD. */
            PyObject *name = GETITEM(names, oparg);
            PyObject *obj = TOP();
            PyObject *meth = NULL;

            int meth_found = _PyObject_GetMethod(obj, name, &meth);

            if (meth == NULL) {
                /* Most likely attribute wasn't found. */
                goto error;
            }

            if (meth_found) {
                /* We can bypass temporary bound method object.
                   meth is unbound method and obj is self.

                   meth | self | arg1 | ... | argN
                 */
                SET_TOP(meth);
                PUSH(obj);  // self
            }
            else {
                /* meth is not an unbound method (but a regular attr, or
                   something was returned by a descriptor protocol).  Set
                   the second element of the stack to NULL, to signal
                   CALL_METHOD that it's not a method call.

                   NULL | meth | arg1 | ... | argN
                */
                SET_TOP(NULL);
                Py_DECREF(obj);
                PUSH(meth);
            }
            DISPATCH();
        }

        case TARGET(CALL_METHOD): {
            /* Designed to work in tamdem with LOAD_METHOD. */
            PyObject **sp, *res, *meth;

            sp = stack_pointer;

            meth = PEEK(oparg + 2);
            if (meth == NULL) {
                /* `meth` is NULL when LOAD_METHOD thinks that it's not
                   a method call.

                   Stack layout:

                       ... | NULL | callable | arg1 | ... | argN
                                                            ^- TOP()
                                               ^- (-oparg)
                                    ^- (-oparg-1)
                             ^- (-oparg-2)

                   `callable` will be POPed by call_function.
                   NULL will will be POPed manually later.
                */
                res = call_function(tstate, &trace_info, &sp, oparg, NULL);
                stack_pointer = sp;
                (void)POP(); /* POP the NULL. */
            }
            else {
                /* This is a method call.  Stack layout:

                     ... | method | self | arg1 | ... | argN
                                                        ^- TOP()
                                           ^- (-oparg)
                                    ^- (-oparg-1)
                           ^- (-oparg-2)

                  `self` and `method` will be POPed by call_function.
                  We'll be passing `oparg + 1` to call_function, to
                  make it accept the `self` as a first argument.
                */
                res = call_function(tstate, &trace_info, &sp, oparg + 1, NULL);
                stack_pointer = sp;
            }

            PUSH(res);
            if (res == NULL)
                goto error;
            CHECK_EVAL_BREAKER();
            DISPATCH();
        }

        case TARGET(CALL_FUNCTION): {
            PREDICTED(CALL_FUNCTION);
            PyObject **sp, *res;
            sp = stack_pointer;
            res = call_function(tstate, &trace_info, &sp, oparg, NULL);
            stack_pointer = sp;
            PUSH(res);
            if (res == NULL) {
                goto error;
            }
            CHECK_EVAL_BREAKER();
            DISPATCH();
        }

        case TARGET(CALL_FUNCTION_KW): {
            PyObject **sp, *res, *names;

            names = POP();
            assert(PyTuple_Check(names));
            assert(PyTuple_GET_SIZE(names) <= oparg);
            /* We assume without checking that names contains only strings */
            sp = stack_pointer;
            res = call_function(tstate, &trace_info, &sp, oparg, names);
            stack_pointer = sp;
            PUSH(res);
            Py_DECREF(names);

            if (res == NULL) {
                goto error;
            }
            CHECK_EVAL_BREAKER();
            DISPATCH();
        }

        case TARGET(CALL_FUNCTION_EX): {
            PREDICTED(CALL_FUNCTION_EX);
            PyObject *func, *callargs, *kwargs = NULL, *result;
            if (oparg & 0x01) {
                kwargs = POP();
                if (!PyDict_CheckExact(kwargs)) {
                    PyObject *d = PyDict_New();
                    if (d == NULL)
                        goto error;
                    if (_PyDict_MergeEx(d, kwargs, 2) < 0) {
                        Py_DECREF(d);
                        format_kwargs_error(tstate, SECOND(), kwargs);
                        Py_DECREF(kwargs);
                        goto error;
                    }
                    Py_DECREF(kwargs);
                    kwargs = d;
                }
                assert(PyDict_CheckExact(kwargs));
            }
            callargs = POP();
            func = TOP();
            if (!PyTuple_CheckExact(callargs)) {
                if (check_args_iterable(tstate, func, callargs) < 0) {
                    Py_DECREF(callargs);
                    goto error;
                }
                Py_SETREF(callargs, PySequence_Tuple(callargs));
                if (callargs == NULL) {
                    goto error;
                }
            }
            assert(PyTuple_CheckExact(callargs));

            result = do_call_core(tstate, &trace_info, func, callargs, kwargs);
            Py_DECREF(func);
            Py_DECREF(callargs);
            Py_XDECREF(kwargs);

            SET_TOP(result);
            if (result == NULL) {
                goto error;
            }
            CHECK_EVAL_BREAKER();
            DISPATCH();
        }

        case TARGET(MAKE_FUNCTION): {
            PyObject *qualname = POP();
            PyObject *codeobj = POP();
            PyFunctionObject *func = (PyFunctionObject *)
                PyFunction_NewWithQualName(codeobj, f->f_globals, qualname);

            Py_DECREF(codeobj);
            Py_DECREF(qualname);
            if (func == NULL) {
                goto error;
            }

            if (oparg & 0x08) {
                assert(PyTuple_CheckExact(TOP()));
                func->func_closure = POP();
            }
            if (oparg & 0x04) {
                assert(PyTuple_CheckExact(TOP()));
                func->func_annotations = POP();
            }
            if (oparg & 0x02) {
                assert(PyDict_CheckExact(TOP()));
                func->func_kwdefaults = POP();
            }
            if (oparg & 0x01) {
                assert(PyTuple_CheckExact(TOP()));
                func->func_defaults = POP();
            }

            PUSH((PyObject *)func);
            DISPATCH();
        }

        case TARGET(BUILD_SLICE): {
            PyObject *start, *stop, *step, *slice;
            if (oparg == 3)
                step = POP();
            else
                step = NULL;
            stop = POP();
            start = TOP();
            slice = PySlice_New(start, stop, step);
            Py_DECREF(start);
            Py_DECREF(stop);
            Py_XDECREF(step);
            SET_TOP(slice);
            if (slice == NULL)
                goto error;
            DISPATCH();
        }

        case TARGET(FORMAT_VALUE): {
            /* Handles f-string value formatting. */
            PyObject *result;
            PyObject *fmt_spec;
            PyObject *value;
            PyObject *(*conv_fn)(PyObject *);
            int which_conversion = oparg & FVC_MASK;
            int have_fmt_spec = (oparg & FVS_MASK) == FVS_HAVE_SPEC;

            fmt_spec = have_fmt_spec ? POP() : NULL;
            value = POP();

            /* See if any conversion is specified. */
            switch (which_conversion) {
            case FVC_NONE:  conv_fn = NULL;           break;
            case FVC_STR:   conv_fn = PyObject_Str;   break;
            case FVC_REPR:  conv_fn = PyObject_Repr;  break;
            case FVC_ASCII: conv_fn = PyObject_ASCII; break;
            default:
                _PyErr_Format(tstate, PyExc_SystemError,
                              "unexpected conversion flag %d",
                              which_conversion);
                goto error;
            }

            /* If there's a conversion function, call it and replace
               value with that result. Otherwise, just use value,
               without conversion. */
            if (conv_fn != NULL) {
                result = conv_fn(value);
                Py_DECREF(value);
                if (result == NULL) {
                    Py_XDECREF(fmt_spec);
                    goto error;
                }
                value = result;
            }

            /* If value is a unicode object, and there's no fmt_spec,
               then we know the result of format(value) is value
               itself. In that case, skip calling format(). I plan to
               move this optimization in to PyObject_Format()
               itself. */
            if (PyUnicode_CheckExact(value) && fmt_spec == NULL) {
                /* Do nothing, just transfer ownership to result. */
                result = value;
            } else {
                /* Actually call format(). */
                result = PyObject_Format(value, fmt_spec);
                Py_DECREF(value);
                Py_XDECREF(fmt_spec);
                if (result == NULL) {
                    goto error;
                }
            }

            PUSH(result);
            DISPATCH();
        }

        case TARGET(ROTATE): {
            PyObject *top = TOP();
            memmove(&PEEK(oparg - 1), &PEEK(oparg),
                    sizeof(PyObject*) * (oparg - 1));
            // for (int i = 1; i < oparg; i++) {
            //     PEEK(i) = PEEK(i + 1);
            // }
            PEEK(oparg) = top;
            FAST_DISPATCH();
        }

        case TARGET(EXTENDED_ARG): {
            int oldoparg = oparg;
            NEXTOPARG();
            oparg |= oldoparg << 8;
            goto dispatch_opcode;
        }


#if USE_COMPUTED_GOTOS
        _unknown_opcode:
#endif
        default:
            fprintf(stderr,
                "XXX lineno: %d, opcode: %d\n",
                PyFrame_GetLineNumber(f),
                opcode);
            _PyErr_SetString(tstate, PyExc_SystemError, "unknown opcode");
            goto error;

        } /* switch */

        /* This should never be reached. Every opcode should end with DISPATCH()
           or goto error. */
        Py_UNREACHABLE();

error:
        /* Double-check exception status. */
#ifdef NDEBUG
        if (!_PyErr_Occurred(tstate)) {
            _PyErr_SetString(tstate, PyExc_SystemError,
                             "error return without exception set");
        }
#else
        assert(_PyErr_Occurred(tstate));
#endif

        /* Log traceback info. */
        PyTraceBack_Here(f);

        if (tstate->c_tracefunc != NULL) {
            /* Make sure state is set to FRAME_EXECUTING for tracing */
            assert(f->f_state == FRAME_EXECUTING);
            f->f_state = FRAME_UNWINDING;
            call_exc_trace(tstate->c_tracefunc, tstate->c_traceobj,
                           tstate, f, &trace_info);
        }
exception_unwind:
        f->f_state = FRAME_UNWINDING;
        /* Unwind stacks if an exception occurred */
        while (f->f_iblock > 0) {
            /* Pop the current block. */
            PyTryBlock *b = &f->f_blockstack[--f->f_iblock];

            if (b->b_type == EXCEPT_HANDLER) {
                UNWIND_EXCEPT_HANDLER(b);
                continue;
            }
            UNWIND_BLOCK(b);
            if (b->b_type == SETUP_FINALLY) {
                PyObject *exc, *val, *tb;
                int handler = b->b_handler;
                _PyErr_StackItem *exc_info = tstate->exc_info;
                /* Beware, this invalidates all b->b_* fields */
                PyFrame_BlockSetup(f, EXCEPT_HANDLER, f->f_lasti, STACK_LEVEL());
                PUSH(exc_info->exc_traceback);
                PUSH(exc_info->exc_value);
                if (exc_info->exc_type != NULL) {
                    PUSH(exc_info->exc_type);
                }
                else {
                    Py_INCREF(Py_None);
                    PUSH(Py_None);
                }
                _PyErr_Fetch(tstate, &exc, &val, &tb);
                /* Make the raw exception data
                   available to the handler,
                   so a program can emulate the
                   Python main loop. */
                _PyErr_NormalizeException(tstate, &exc, &val, &tb);
                if (tb != NULL)
                    PyException_SetTraceback(val, tb);
                else
                    PyException_SetTraceback(val, Py_None);
                Py_INCREF(exc);
                exc_info->exc_type = exc;
                Py_INCREF(val);
                exc_info->exc_value = val;
                exc_info->exc_traceback = tb;
                if (tb == NULL)
                    tb = Py_None;
                Py_INCREF(tb);
                PUSH(tb);
                PUSH(val);
                PUSH(exc);
                JUMPTO(handler);
                if (_Py_TracingPossible(ceval2)) {
                    trace_info.instr_prev = INT_MAX;
                }
                /* Resume normal execution */
                f->f_state = FRAME_EXECUTING;
                goto main_loop;
            }
        } /* unwind stack */

        /* End the loop as we still have an error */
        break;
    } /* main loop */

    assert(retval == NULL);
    assert(_PyErr_Occurred(tstate));

    /* Pop remaining stack entries. */
    while (!EMPTY()) {
        PyObject *o = POP();
        Py_XDECREF(o);
    }
    f->f_stackdepth = 0;
    f->f_state = FRAME_RAISED;
exiting:
    if (tstate->use_tracing) {
        if (tstate->c_tracefunc) {
            if (call_trace_protected(tstate->c_tracefunc, tstate->c_traceobj,
                                     tstate, f, &trace_info, PyTrace_RETURN, retval)) {
                Py_CLEAR(retval);
            }
        }
        if (tstate->c_profilefunc) {
            if (call_trace_protected(tstate->c_profilefunc, tstate->c_profileobj,
                                     tstate, f, &trace_info, PyTrace_RETURN, retval)) {
                Py_CLEAR(retval);
            }
        }
    }

    /* pop frame */
exit_eval_frame:
    if (PyDTrace_FUNCTION_RETURN_ENABLED())
        dtrace_function_return(f);
    _Py_LeaveRecursiveCall(tstate);
    tstate->frame = f->f_back;

    return _Py_CheckFunctionResult(tstate, NULL, retval, __func__);
}

static void
format_missing(PyThreadState *tstate, const char *kind,
               PyCodeObject *co, PyObject *names, PyObject *qualname)
{
    int err;
    Py_ssize_t len = PyList_GET_SIZE(names);
    PyObject *name_str, *comma, *tail, *tmp;

    assert(PyList_CheckExact(names));
    assert(len >= 1);
    /* Deal with the joys of natural language. */
    switch (len) {
    case 1:
        name_str = PyList_GET_ITEM(names, 0);
        Py_INCREF(name_str);
        break;
    case 2:
        name_str = PyUnicode_FromFormat("%U and %U",
                                        PyList_GET_ITEM(names, len - 2),
                                        PyList_GET_ITEM(names, len - 1));
        break;
    default:
        tail = PyUnicode_FromFormat(", %U, and %U",
                                    PyList_GET_ITEM(names, len - 2),
                                    PyList_GET_ITEM(names, len - 1));
        if (tail == NULL)
            return;
        /* Chop off the last two objects in the list. This shouldn't actually
           fail, but we can't be too careful. */
        err = PyList_SetSlice(names, len - 2, len, NULL);
        if (err == -1) {
            Py_DECREF(tail);
            return;
        }
        /* Stitch everything up into a nice comma-separated list. */
        comma = PyUnicode_FromString(", ");
        if (comma == NULL) {
            Py_DECREF(tail);
            return;
        }
        tmp = PyUnicode_Join(comma, names);
        Py_DECREF(comma);
        if (tmp == NULL) {
            Py_DECREF(tail);
            return;
        }
        name_str = PyUnicode_Concat(tmp, tail);
        Py_DECREF(tmp);
        Py_DECREF(tail);
        break;
    }
    if (name_str == NULL)
        return;
    _PyErr_Format(tstate, PyExc_TypeError,
                  "%U() missing %i required %s argument%s: %U",
                  qualname,
                  len,
                  kind,
                  len == 1 ? "" : "s",
                  name_str);
    Py_DECREF(name_str);
}

static void
missing_arguments(PyThreadState *tstate, PyCodeObject *co,
                  Py_ssize_t missing, Py_ssize_t defcount,
                  PyObject **fastlocals, PyObject *qualname)
{
    Py_ssize_t i, j = 0;
    Py_ssize_t start, end;
    int positional = (defcount != -1);
    const char *kind = positional ? "positional" : "keyword-only";
    PyObject *missing_names;

    /* Compute the names of the arguments that are missing. */
    missing_names = PyList_New(missing);
    if (missing_names == NULL)
        return;
    if (positional) {
        start = 0;
        end = co->co_argcount - defcount;
    }
    else {
        start = co->co_argcount;
        end = start + co->co_kwonlyargcount;
    }
    for (i = start; i < end; i++) {
        if (GETLOCAL(i) == NULL) {
            PyObject *raw = PyTuple_GET_ITEM(co->co_varnames, i);
            PyObject *name = PyObject_Repr(raw);
            if (name == NULL) {
                Py_DECREF(missing_names);
                return;
            }
            PyList_SET_ITEM(missing_names, j++, name);
        }
    }
    assert(j == missing);
    format_missing(tstate, kind, co, missing_names, qualname);
    Py_DECREF(missing_names);
}

static void
too_many_positional(PyThreadState *tstate, PyCodeObject *co,
                    Py_ssize_t given, PyObject *defaults,
                    PyObject **fastlocals, PyObject *qualname)
{
    int plural;
    Py_ssize_t kwonly_given = 0;
    Py_ssize_t i;
    PyObject *sig, *kwonly_sig;
    Py_ssize_t co_argcount = co->co_argcount;

    assert((co->co_flags & CO_VARARGS) == 0);
    /* Count missing keyword-only args. */
    for (i = co_argcount; i < co_argcount + co->co_kwonlyargcount; i++) {
        if (GETLOCAL(i) != NULL) {
            kwonly_given++;
        }
    }
    Py_ssize_t defcount = defaults == NULL ? 0 : PyTuple_GET_SIZE(defaults);
    if (defcount) {
        Py_ssize_t atleast = co_argcount - defcount;
        plural = 1;
        sig = PyUnicode_FromFormat("from %zd to %zd", atleast, co_argcount);
    }
    else {
        plural = (co_argcount != 1);
        sig = PyUnicode_FromFormat("%zd", co_argcount);
    }
    if (sig == NULL)
        return;
    if (kwonly_given) {
        const char *format = " positional argument%s (and %zd keyword-only argument%s)";
        kwonly_sig = PyUnicode_FromFormat(format,
                                          given != 1 ? "s" : "",
                                          kwonly_given,
                                          kwonly_given != 1 ? "s" : "");
        if (kwonly_sig == NULL) {
            Py_DECREF(sig);
            return;
        }
    }
    else {
        /* This will not fail. */
        kwonly_sig = PyUnicode_FromString("");
        assert(kwonly_sig != NULL);
    }
    _PyErr_Format(tstate, PyExc_TypeError,
                  "%U() takes %U positional argument%s but %zd%U %s given",
                  qualname,
                  sig,
                  plural ? "s" : "",
                  given,
                  kwonly_sig,
                  given == 1 && !kwonly_given ? "was" : "were");
    Py_DECREF(sig);
    Py_DECREF(kwonly_sig);
}

static int
positional_only_passed_as_keyword(PyThreadState *tstate, PyCodeObject *co,
                                  Py_ssize_t kwcount, PyObject* kwnames,
                                  PyObject *qualname)
{
    int posonly_conflicts = 0;
    PyObject* posonly_names = PyList_New(0);

    for(int k=0; k < co->co_posonlyargcount; k++){
        PyObject* posonly_name = PyTuple_GET_ITEM(co->co_varnames, k);

        for (int k2=0; k2<kwcount; k2++){
            /* Compare the pointers first and fallback to PyObject_RichCompareBool*/
            PyObject* kwname = PyTuple_GET_ITEM(kwnames, k2);
            if (kwname == posonly_name){
                if(PyList_Append(posonly_names, kwname) != 0) {
                    goto fail;
                }
                posonly_conflicts++;
                continue;
            }

            int cmp = PyObject_RichCompareBool(posonly_name, kwname, Py_EQ);

            if ( cmp > 0) {
                if(PyList_Append(posonly_names, kwname) != 0) {
                    goto fail;
                }
                posonly_conflicts++;
            } else if (cmp < 0) {
                goto fail;
            }

        }
    }
    if (posonly_conflicts) {
        PyObject* comma = PyUnicode_FromString(", ");
        if (comma == NULL) {
            goto fail;
        }
        PyObject* error_names = PyUnicode_Join(comma, posonly_names);
        Py_DECREF(comma);
        if (error_names == NULL) {
            goto fail;
        }
        _PyErr_Format(tstate, PyExc_TypeError,
                      "%U() got some positional-only arguments passed"
                      " as keyword arguments: '%U'",
                      qualname, error_names);
        Py_DECREF(error_names);
        goto fail;
    }

    Py_DECREF(posonly_names);
    return 0;

fail:
    Py_XDECREF(posonly_names);
    return 1;

}


PyFrameObject *
_PyEval_MakeFrameVector(PyThreadState *tstate,
           PyFrameConstructor *con, PyObject *locals,
           PyObject *const *args, Py_ssize_t argcount,
           PyObject *kwnames)
{
    assert(is_tstate_valid(tstate));

    PyCodeObject *co = (PyCodeObject*)con->fc_code;
    assert(con->fc_defaults == NULL || PyTuple_CheckExact(con->fc_defaults));
    const Py_ssize_t total_args = co->co_argcount + co->co_kwonlyargcount;

    /* Create the frame */
    PyFrameObject *f = _PyFrame_New_NoTrack(tstate, con, locals);
    if (f == NULL) {
        return NULL;
    }
    PyObject **fastlocals = f->f_localsplus;
    PyObject **freevars = f->f_localsplus + co->co_nlocals;

    /* Create a dictionary for keyword parameters (**kwags) */
    PyObject *kwdict;
    Py_ssize_t i;
    if (co->co_flags & CO_VARKEYWORDS) {
        kwdict = PyDict_New();
        if (kwdict == NULL)
            goto fail;
        i = total_args;
        if (co->co_flags & CO_VARARGS) {
            i++;
        }
        SETLOCAL(i, kwdict);
    }
    else {
        kwdict = NULL;
    }

    /* Copy all positional arguments into local variables */
    Py_ssize_t j, n;
    if (argcount > co->co_argcount) {
        n = co->co_argcount;
    }
    else {
        n = argcount;
    }
    for (j = 0; j < n; j++) {
        PyObject *x = args[j];
        Py_INCREF(x);
        SETLOCAL(j, x);
    }

    /* Pack other positional arguments into the *args argument */
    if (co->co_flags & CO_VARARGS) {
        PyObject *u = _PyTuple_FromArray(args + n, argcount - n);
        if (u == NULL) {
            goto fail;
        }
        SETLOCAL(total_args, u);
    }

    /* Handle keyword arguments */
    if (kwnames != NULL) {
        Py_ssize_t kwcount = PyTuple_GET_SIZE(kwnames);
        for (i = 0; i < kwcount; i++) {
            PyObject **co_varnames;
            PyObject *keyword = PyTuple_GET_ITEM(kwnames, i);
            PyObject *value = args[i+argcount];
            Py_ssize_t j;

            if (keyword == NULL || !PyUnicode_Check(keyword)) {
                _PyErr_Format(tstate, PyExc_TypeError,
                            "%U() keywords must be strings",
                          con->fc_qualname);
                goto fail;
            }

            /* Speed hack: do raw pointer compares. As names are
            normally interned this should almost always hit. */
            co_varnames = ((PyTupleObject *)(co->co_varnames))->ob_item;
            for (j = co->co_posonlyargcount; j < total_args; j++) {
                PyObject *varname = co_varnames[j];
                if (varname == keyword) {
                    goto kw_found;
                }
            }

            /* Slow fallback, just in case */
            for (j = co->co_posonlyargcount; j < total_args; j++) {
                PyObject *varname = co_varnames[j];
                int cmp = PyObject_RichCompareBool( keyword, varname, Py_EQ);
                if (cmp > 0) {
                    goto kw_found;
                }
                else if (cmp < 0) {
                    goto fail;
                }
            }

            assert(j >= total_args);
            if (kwdict == NULL) {

                if (co->co_posonlyargcount
                    && positional_only_passed_as_keyword(tstate, co,
                                                        kwcount, kwnames,
                                                     con->fc_qualname))
                {
                    goto fail;
                }

                _PyErr_Format(tstate, PyExc_TypeError,
                            "%U() got an unexpected keyword argument '%S'",
                          con->fc_qualname, keyword);
                goto fail;
            }

            if (PyDict_SetItem(kwdict, keyword, value) == -1) {
                goto fail;
            }
            continue;

        kw_found:
            if (GETLOCAL(j) != NULL) {
                _PyErr_Format(tstate, PyExc_TypeError,
                            "%U() got multiple values for argument '%S'",
                          con->fc_qualname, keyword);
                goto fail;
            }
            Py_INCREF(value);
            SETLOCAL(j, value);
        }
    }

    /* Check the number of positional arguments */
    if ((argcount > co->co_argcount) && !(co->co_flags & CO_VARARGS)) {
        too_many_positional(tstate, co, argcount, con->fc_defaults, fastlocals,
                            con->fc_qualname);
        goto fail;
    }

    /* Add missing positional arguments (copy default values from defs) */
    if (argcount < co->co_argcount) {
        Py_ssize_t defcount = con->fc_defaults == NULL ? 0 : PyTuple_GET_SIZE(con->fc_defaults);
        Py_ssize_t m = co->co_argcount - defcount;
        Py_ssize_t missing = 0;
        for (i = argcount; i < m; i++) {
            if (GETLOCAL(i) == NULL) {
                missing++;
            }
        }
        if (missing) {
            missing_arguments(tstate, co, missing, defcount, fastlocals,
                              con->fc_qualname);
            goto fail;
        }
        if (n > m)
            i = n - m;
        else
            i = 0;
        if (defcount) {
            PyObject **defs = &PyTuple_GET_ITEM(con->fc_defaults, 0);
            for (; i < defcount; i++) {
                if (GETLOCAL(m+i) == NULL) {
                    PyObject *def = defs[i];
                    Py_INCREF(def);
                    SETLOCAL(m+i, def);
                }
            }
        }
    }

    /* Add missing keyword arguments (copy default values from kwdefs) */
    if (co->co_kwonlyargcount > 0) {
        Py_ssize_t missing = 0;
        for (i = co->co_argcount; i < total_args; i++) {
            if (GETLOCAL(i) != NULL)
                continue;
            PyObject *varname = PyTuple_GET_ITEM(co->co_varnames, i);
            if (con->fc_kwdefaults != NULL) {
                PyObject *def = PyDict_GetItemWithError(con->fc_kwdefaults, varname);
                if (def) {
                    Py_INCREF(def);
                    SETLOCAL(i, def);
                    continue;
                }
                else if (_PyErr_Occurred(tstate)) {
                    goto fail;
                }
            }
            missing++;
        }
        if (missing) {
            missing_arguments(tstate, co, missing, -1, fastlocals,
                              con->fc_qualname);
            goto fail;
        }
    }

    /* Allocate and initialize storage for cell vars, and copy free
       vars into frame. */
    for (i = 0; i < PyTuple_GET_SIZE(co->co_cellvars); ++i) {
        PyObject *c;
        Py_ssize_t arg;
        /* Possibly account for the cell variable being an argument. */
        if (co->co_cell2arg != NULL &&
            (arg = co->co_cell2arg[i]) != CO_CELL_NOT_AN_ARG) {
            c = PyCell_New(GETLOCAL(arg));
            /* Clear the local copy. */
            SETLOCAL(arg, NULL);
        }
        else {
            c = PyCell_New(NULL);
        }
        if (c == NULL)
            goto fail;
        SETLOCAL(co->co_nlocals + i, c);
    }

    /* Copy closure variables to free variables */
    for (i = 0; i < PyTuple_GET_SIZE(co->co_freevars); ++i) {
        PyObject *o = PyTuple_GET_ITEM(con->fc_closure, i);
        Py_INCREF(o);
        freevars[PyTuple_GET_SIZE(co->co_cellvars) + i] = o;
    }

    return f;

fail: /* Jump here from prelude on failure */

    /* decref'ing the frame can cause __del__ methods to get invoked,
       which can call back into Python.  While we're done with the
       current Python frame (f), the associated C stack is still in use,
       so recursion_depth must be boosted for the duration.
    */
    if (Py_REFCNT(f) > 1) {
        Py_DECREF(f);
        _PyObject_GC_TRACK(f);
    }
    else {
        ++tstate->recursion_depth;
        Py_DECREF(f);
        --tstate->recursion_depth;
    }
    return NULL;
}

static PyObject *
make_coro(PyFrameConstructor *con, PyFrameObject *f)
{
    assert (((PyCodeObject *)con->fc_code)->co_flags & (CO_GENERATOR | CO_COROUTINE | CO_ASYNC_GENERATOR));
    PyObject *gen;
    int is_coro = ((PyCodeObject *)con->fc_code)->co_flags & CO_COROUTINE;

    /* Don't need to keep the reference to f_back, it will be set
        * when the generator is resumed. */
    Py_CLEAR(f->f_back);

    /* Create a new generator that owns the ready to run frame
        * and return that as the value. */
    if (is_coro) {
            gen = PyCoro_New(f, con->fc_name, con->fc_qualname);
    } else if (((PyCodeObject *)con->fc_code)->co_flags & CO_ASYNC_GENERATOR) {
            gen = PyAsyncGen_New(f, con->fc_name, con->fc_qualname);
    } else {
            gen = PyGen_NewWithQualName(f, con->fc_name, con->fc_qualname);
    }
    if (gen == NULL) {
        return NULL;
    }

    _PyObject_GC_TRACK(f);

    return gen;
}

PyObject *
_PyEval_Vector(PyThreadState *tstate, PyFrameConstructor *con,
               PyObject *locals,
               PyObject* const* args, size_t argcount,
               PyObject *kwnames)
{
    PyFrameObject *f = _PyEval_MakeFrameVector(
        tstate, con, locals, args, argcount, kwnames);
    if (f == NULL) {
        return NULL;
    }
    if (((PyCodeObject *)con->fc_code)->co_flags & (CO_GENERATOR | CO_COROUTINE | CO_ASYNC_GENERATOR)) {
        return make_coro(con, f);
    }
    PyObject *retval = _PyEval_EvalFrame(tstate, f, 0);

    /* decref'ing the frame can cause __del__ methods to get invoked,
       which can call back into Python.  While we're done with the
       current Python frame (f), the associated C stack is still in use,
       so recursion_depth must be boosted for the duration.
    */
    if (Py_REFCNT(f) > 1) {
        Py_DECREF(f);
        _PyObject_GC_TRACK(f);
    }
    else {
        ++tstate->recursion_depth;
        Py_DECREF(f);
        --tstate->recursion_depth;
    }
    return retval;
}

/* Legacy API */
PyObject *
PyEval_EvalCodeEx(PyObject *_co, PyObject *globals, PyObject *locals,
                  PyObject *const *args, int argcount,
                  PyObject *const *kws, int kwcount,
                  PyObject *const *defs, int defcount,
                  PyObject *kwdefs, PyObject *closure)
{
    PyThreadState *tstate = _PyThreadState_GET();
    PyObject *res;
    PyObject *defaults = _PyTuple_FromArray(defs, defcount);
    if (defaults == NULL) {
        return NULL;
    }
    PyObject *builtins = _PyEval_BuiltinsFromGlobals(tstate, globals); // borrowed ref
    if (builtins == NULL) {
        Py_DECREF(defaults);
        return NULL;
    }
    if (locals == NULL) {
        locals = globals;
    }
    PyObject *kwnames;
    PyObject *const *allargs;
    PyObject **newargs;
    if (kwcount == 0) {
        allargs = args;
        kwnames = NULL;
    }
    else {
        kwnames = PyTuple_New(kwcount);
        if (kwnames == NULL) {
            res = NULL;
            goto fail;
        }
        newargs = PyMem_Malloc(sizeof(PyObject *)*(kwcount+argcount));
        if (newargs == NULL) {
            res = NULL;
            Py_DECREF(kwnames);
            goto fail;
        }
        for (int i = 0; i < argcount; i++) {
            newargs[i] = args[i];
        }
        for (int i = 0; i < kwcount; i++) {
            Py_INCREF(kws[2*i]);
            PyTuple_SET_ITEM(kwnames, i, kws[2*i]);
            newargs[argcount+i] = kws[2*i+1];
        }
        allargs = newargs;
    }
    PyObject **kwargs = PyMem_Malloc(sizeof(PyObject *)*kwcount);
    if (kwargs == NULL) {
        res = NULL;
        Py_DECREF(kwnames);
        goto fail;
    }
    for (int i = 0; i < kwcount; i++) {
        Py_INCREF(kws[2*i]);
        PyTuple_SET_ITEM(kwnames, i, kws[2*i]);
        kwargs[i] = kws[2*i+1];
    }
    PyFrameConstructor constr = {
        .fc_globals = globals,
        .fc_builtins = builtins,
        .fc_name = ((PyCodeObject *)_co)->co_name,
        .fc_qualname = ((PyCodeObject *)_co)->co_name,
        .fc_code = _co,
        .fc_defaults = defaults,
        .fc_kwdefaults = kwdefs,
        .fc_closure = closure
    };
    res = _PyEval_Vector(tstate, &constr, locals,
                         allargs, argcount,
                         kwnames);
    if (kwcount) {
        Py_DECREF(kwnames);
        PyMem_Free(newargs);
    }
fail:
    Py_DECREF(defaults);
    return res;
}


static PyObject *
special_lookup(PyThreadState *tstate, PyObject *o, _Py_Identifier *id)
{
    PyObject *res;
    res = _PyObject_LookupSpecial(o, id);
    if (res == NULL && !_PyErr_Occurred(tstate)) {
        _PyErr_SetObject(tstate, PyExc_AttributeError, _PyUnicode_FromId(id));
        return NULL;
    }
    return res;
}


/* Logic for the raise statement (too complicated for inlining).
   This *consumes* a reference count to each of its arguments. */
static int
do_raise(PyThreadState *tstate, PyObject *exc, PyObject *cause)
{
    PyObject *type = NULL, *value = NULL;

    if (exc == NULL) {
        /* Reraise */
        _PyErr_StackItem *exc_info = _PyErr_GetTopmostException(tstate);
        PyObject *tb;
        type = exc_info->exc_type;
        value = exc_info->exc_value;
        tb = exc_info->exc_traceback;
        if (type == Py_None || type == NULL) {
            _PyErr_SetString(tstate, PyExc_RuntimeError,
                             "No active exception to reraise");
            return 0;
        }
        Py_XINCREF(type);
        Py_XINCREF(value);
        Py_XINCREF(tb);
        _PyErr_Restore(tstate, type, value, tb);
        return 1;
    }

    /* We support the following forms of raise:
       raise
       raise <instance>
       raise <type> */

    if (PyExceptionClass_Check(exc)) {
        type = exc;
        value = _PyObject_CallNoArg(exc);
        if (value == NULL)
            goto raise_error;
        if (!PyExceptionInstance_Check(value)) {
            _PyErr_Format(tstate, PyExc_TypeError,
                          "calling %R should have returned an instance of "
                          "BaseException, not %R",
                          type, Py_TYPE(value));
             goto raise_error;
        }
    }
    else if (PyExceptionInstance_Check(exc)) {
        value = exc;
        type = PyExceptionInstance_Class(exc);
        Py_INCREF(type);
    }
    else {
        /* Not something you can raise.  You get an exception
           anyway, just not what you specified :-) */
        Py_DECREF(exc);
        _PyErr_SetString(tstate, PyExc_TypeError,
                         "exceptions must derive from BaseException");
        goto raise_error;
    }

    assert(type != NULL);
    assert(value != NULL);

    if (cause) {
        PyObject *fixed_cause;
        if (PyExceptionClass_Check(cause)) {
            fixed_cause = _PyObject_CallNoArg(cause);
            if (fixed_cause == NULL)
                goto raise_error;
            Py_DECREF(cause);
        }
        else if (PyExceptionInstance_Check(cause)) {
            fixed_cause = cause;
        }
        else if (cause == Py_None) {
            Py_DECREF(cause);
            fixed_cause = NULL;
        }
        else {
            _PyErr_SetString(tstate, PyExc_TypeError,
                             "exception causes must derive from "
                             "BaseException");
            goto raise_error;
        }
        PyException_SetCause(value, fixed_cause);
    }

    _PyErr_SetObject(tstate, type, value);
    /* _PyErr_SetObject incref's its arguments */
    Py_DECREF(value);
    Py_DECREF(type);
    return 0;

raise_error:
    Py_XDECREF(value);
    Py_XDECREF(type);
    Py_XDECREF(cause);
    return 0;
}

/* Iterate v argcnt times and store the results on the stack (via decreasing
   sp).  Return 1 for success, 0 if error.

   If argcntafter == -1, do a simple unpack. If it is >= 0, do an unpack
   with a variable target.
*/

static int
unpack_iterable(PyThreadState *tstate, PyObject *v,
                int argcnt, int argcntafter, PyObject **sp)
{
    int i = 0, j = 0;
    Py_ssize_t ll = 0;
    PyObject *it;  /* iter(v) */
    PyObject *w;
    PyObject *l = NULL; /* variable list */

    assert(v != NULL);

    it = PyObject_GetIter(v);
    if (it == NULL) {
        if (_PyErr_ExceptionMatches(tstate, PyExc_TypeError) &&
            Py_TYPE(v)->tp_iter == NULL && !PySequence_Check(v))
        {
            _PyErr_Format(tstate, PyExc_TypeError,
                          "cannot unpack non-iterable %.200s object",
                          Py_TYPE(v)->tp_name);
        }
        return 0;
    }

    for (; i < argcnt; i++) {
        w = PyIter_Next(it);
        if (w == NULL) {
            /* Iterator done, via error or exhaustion. */
            if (!_PyErr_Occurred(tstate)) {
                if (argcntafter == -1) {
                    _PyErr_Format(tstate, PyExc_ValueError,
                                  "not enough values to unpack "
                                  "(expected %d, got %d)",
                                  argcnt, i);
                }
                else {
                    _PyErr_Format(tstate, PyExc_ValueError,
                                  "not enough values to unpack "
                                  "(expected at least %d, got %d)",
                                  argcnt + argcntafter, i);
                }
            }
            goto Error;
        }
        *--sp = w;
    }

    if (argcntafter == -1) {
        /* We better have exhausted the iterator now. */
        w = PyIter_Next(it);
        if (w == NULL) {
            if (_PyErr_Occurred(tstate))
                goto Error;
            Py_DECREF(it);
            return 1;
        }
        Py_DECREF(w);
        _PyErr_Format(tstate, PyExc_ValueError,
                      "too many values to unpack (expected %d)",
                      argcnt);
        goto Error;
    }

    l = PySequence_List(it);
    if (l == NULL)
        goto Error;
    *--sp = l;
    i++;

    ll = PyList_GET_SIZE(l);
    if (ll < argcntafter) {
        _PyErr_Format(tstate, PyExc_ValueError,
            "not enough values to unpack (expected at least %d, got %zd)",
            argcnt + argcntafter, argcnt + ll);
        goto Error;
    }

    /* Pop the "after-variable" args off the list. */
    for (j = argcntafter; j > 0; j--, i++) {
        *--sp = PyList_GET_ITEM(l, ll - j);
    }
    /* Resize the list. */
    Py_SET_SIZE(l, ll - argcntafter);
    Py_DECREF(it);
    return 1;

Error:
    for (; i > 0; i--, sp++)
        Py_DECREF(*sp);
    Py_XDECREF(it);
    return 0;
}


#ifdef LLTRACE
static int
prtrace(PyThreadState *tstate, PyObject *v, const char *str)
{
    printf("%s ", str);
    if (PyObject_Print(v, stdout, 0) != 0) {
        /* Don't know what else to do */
        _PyErr_Clear(tstate);
    }
    printf("\n");
    return 1;
}
#endif

static void
call_exc_trace(Py_tracefunc func, PyObject *self,
               PyThreadState *tstate,
               PyFrameObject *f,
               PyTraceInfo *trace_info)
{
    PyObject *type, *value, *traceback, *orig_traceback, *arg;
    int err;
    _PyErr_Fetch(tstate, &type, &value, &orig_traceback);
    if (value == NULL) {
        value = Py_None;
        Py_INCREF(value);
    }
    _PyErr_NormalizeException(tstate, &type, &value, &orig_traceback);
    traceback = (orig_traceback != NULL) ? orig_traceback : Py_None;
    arg = PyTuple_Pack(3, type, value, traceback);
    if (arg == NULL) {
        _PyErr_Restore(tstate, type, value, orig_traceback);
        return;
    }
    err = call_trace(func, self, tstate, f, trace_info, PyTrace_EXCEPTION, arg);
    Py_DECREF(arg);
    if (err == 0) {
        _PyErr_Restore(tstate, type, value, orig_traceback);
    }
    else {
        Py_XDECREF(type);
        Py_XDECREF(value);
        Py_XDECREF(orig_traceback);
    }
}

static int
call_trace_protected(Py_tracefunc func, PyObject *obj,
                     PyThreadState *tstate, PyFrameObject *frame,
                     PyTraceInfo *trace_info,
                     int what, PyObject *arg)
{
    PyObject *type, *value, *traceback;
    int err;
    _PyErr_Fetch(tstate, &type, &value, &traceback);
    err = call_trace(func, obj, tstate, frame, trace_info, what, arg);
    if (err == 0)
    {
        _PyErr_Restore(tstate, type, value, traceback);
        return 0;
    }
    else {
        Py_XDECREF(type);
        Py_XDECREF(value);
        Py_XDECREF(traceback);
        return -1;
    }
}

static void
initialize_trace_info(PyTraceInfo *trace_info, PyFrameObject *frame)
{
    if (trace_info->code != frame->f_code) {
        trace_info->code = frame->f_code;
        trace_info->instr_prev = -1;
        _PyCode_InitAddressRange(frame->f_code, &trace_info->bounds);
    }
}

static int
call_trace(Py_tracefunc func, PyObject *obj,
           PyThreadState *tstate, PyFrameObject *frame,
           PyTraceInfo *trace_info,
           int what, PyObject *arg)
{
    int result;
    if (tstate->tracing)
        return 0;
    tstate->tracing++;
    tstate->use_tracing = 0;
    if (frame->f_lasti < 0) {
        frame->f_lineno = frame->f_code->co_firstlineno;
    }
    else {
        initialize_trace_info(trace_info, frame);
        frame->f_lineno = _PyCode_CheckLineNumber(frame->f_lasti*2, &trace_info->bounds);
    }
    result = func(obj, frame, what, arg);
    frame->f_lineno = 0;
    tstate->use_tracing = ((tstate->c_tracefunc != NULL)
                           || (tstate->c_profilefunc != NULL));
    tstate->tracing--;
    return result;
}

PyObject *
_PyEval_CallTracing(PyObject *func, PyObject *args)
{
    PyThreadState *tstate = _PyThreadState_GET();
    int save_tracing = tstate->tracing;
    int save_use_tracing = tstate->use_tracing;
    PyObject *result;

    tstate->tracing = 0;
    tstate->use_tracing = ((tstate->c_tracefunc != NULL)
                           || (tstate->c_profilefunc != NULL));
    result = PyObject_Call(func, args, NULL);
    tstate->tracing = save_tracing;
    tstate->use_tracing = save_use_tracing;
    return result;
}

/* See Objects/lnotab_notes.txt for a description of how tracing works. */
static int
maybe_call_line_trace(Py_tracefunc func, PyObject *obj,
                      PyThreadState *tstate, PyFrameObject *frame,
                      PyTraceInfo *trace_info)
{
    int result = 0;

    /* If the last instruction falls at the start of a line or if it
       represents a jump backwards, update the frame's line number and
       then call the trace function if we're tracing source lines.
    */
    initialize_trace_info(trace_info, frame);
    int lastline = trace_info->bounds.ar_line;
    int line = _PyCode_CheckLineNumber(frame->f_lasti*2, &trace_info->bounds);
    if (line != -1 && frame->f_trace_lines) {
        /* Trace backward edges or first instruction of a new line */
        if (frame->f_lasti < trace_info->instr_prev ||
            (line != lastline && frame->f_lasti*2 == trace_info->bounds.ar_start))
        {
            result = call_trace(func, obj, tstate, frame, trace_info, PyTrace_LINE, Py_None);
        }
    }
    /* Always emit an opcode event if we're tracing all opcodes. */
    if (frame->f_trace_opcodes) {
        result = call_trace(func, obj, tstate, frame, trace_info, PyTrace_OPCODE, Py_None);
    }
    trace_info->instr_prev = frame->f_lasti;
    return result;
}

int
_PyEval_SetProfile(PyThreadState *tstate, Py_tracefunc func, PyObject *arg)
{
    assert(is_tstate_valid(tstate));
    /* The caller must hold the GIL */
    assert(PyGILState_Check());

    /* Call _PySys_Audit() in the context of the current thread state,
       even if tstate is not the current thread state. */
    PyThreadState *current_tstate = _PyThreadState_GET();
    if (_PySys_Audit(current_tstate, "sys.setprofile", NULL) < 0) {
        return -1;
    }

    PyObject *profileobj = tstate->c_profileobj;

    tstate->c_profilefunc = NULL;
    tstate->c_profileobj = NULL;
    /* Must make sure that tracing is not ignored if 'profileobj' is freed */
    tstate->use_tracing = tstate->c_tracefunc != NULL;
    Py_XDECREF(profileobj);

    Py_XINCREF(arg);
    tstate->c_profileobj = arg;
    tstate->c_profilefunc = func;

    /* Flag that tracing or profiling is turned on */
    tstate->use_tracing = (func != NULL) || (tstate->c_tracefunc != NULL);
    return 0;
}

void
PyEval_SetProfile(Py_tracefunc func, PyObject *arg)
{
    PyThreadState *tstate = _PyThreadState_GET();
    if (_PyEval_SetProfile(tstate, func, arg) < 0) {
        /* Log _PySys_Audit() error */
        _PyErr_WriteUnraisableMsg("in PyEval_SetProfile", NULL);
    }
}

int
_PyEval_SetTrace(PyThreadState *tstate, Py_tracefunc func, PyObject *arg)
{
    assert(is_tstate_valid(tstate));
    /* The caller must hold the GIL */
    assert(PyGILState_Check());

    /* Call _PySys_Audit() in the context of the current thread state,
       even if tstate is not the current thread state. */
    PyThreadState *current_tstate = _PyThreadState_GET();
    if (_PySys_Audit(current_tstate, "sys.settrace", NULL) < 0) {
        return -1;
    }

    struct _ceval_state *ceval2 = &tstate->interp->ceval;
    PyObject *traceobj = tstate->c_traceobj;
    ceval2->tracing_possible += (func != NULL) - (tstate->c_tracefunc != NULL);

    tstate->c_tracefunc = NULL;
    tstate->c_traceobj = NULL;
    /* Must make sure that profiling is not ignored if 'traceobj' is freed */
    tstate->use_tracing = (tstate->c_profilefunc != NULL);
    Py_XDECREF(traceobj);

    Py_XINCREF(arg);
    tstate->c_traceobj = arg;
    tstate->c_tracefunc = func;

    /* Flag that tracing or profiling is turned on */
    tstate->use_tracing = ((func != NULL)
                           || (tstate->c_profilefunc != NULL));

    return 0;
}

void
PyEval_SetTrace(Py_tracefunc func, PyObject *arg)
{
    PyThreadState *tstate = _PyThreadState_GET();
    if (_PyEval_SetTrace(tstate, func, arg) < 0) {
        /* Log _PySys_Audit() error */
        _PyErr_WriteUnraisableMsg("in PyEval_SetTrace", NULL);
    }
}


void
_PyEval_SetCoroutineOriginTrackingDepth(PyThreadState *tstate, int new_depth)
{
    assert(new_depth >= 0);
    tstate->coroutine_origin_tracking_depth = new_depth;
}

int
_PyEval_GetCoroutineOriginTrackingDepth(void)
{
    PyThreadState *tstate = _PyThreadState_GET();
    return tstate->coroutine_origin_tracking_depth;
}

int
_PyEval_SetAsyncGenFirstiter(PyObject *firstiter)
{
    PyThreadState *tstate = _PyThreadState_GET();

    if (_PySys_Audit(tstate, "sys.set_asyncgen_hook_firstiter", NULL) < 0) {
        return -1;
    }

    Py_XINCREF(firstiter);
    Py_XSETREF(tstate->async_gen_firstiter, firstiter);
    return 0;
}

PyObject *
_PyEval_GetAsyncGenFirstiter(void)
{
    PyThreadState *tstate = _PyThreadState_GET();
    return tstate->async_gen_firstiter;
}

int
_PyEval_SetAsyncGenFinalizer(PyObject *finalizer)
{
    PyThreadState *tstate = _PyThreadState_GET();

    if (_PySys_Audit(tstate, "sys.set_asyncgen_hook_finalizer", NULL) < 0) {
        return -1;
    }

    Py_XINCREF(finalizer);
    Py_XSETREF(tstate->async_gen_finalizer, finalizer);
    return 0;
}

PyObject *
_PyEval_GetAsyncGenFinalizer(void)
{
    PyThreadState *tstate = _PyThreadState_GET();
    return tstate->async_gen_finalizer;
}

PyFrameObject *
PyEval_GetFrame(void)
{
    PyThreadState *tstate = _PyThreadState_GET();
    return tstate->frame;
}

PyObject *
_PyEval_GetBuiltins(PyThreadState *tstate)
{
    PyFrameObject *frame = tstate->frame;
    if (frame != NULL) {
        return frame->f_builtins;
    }
    return tstate->interp->builtins;
}

PyObject *
PyEval_GetBuiltins(void)
{
    PyThreadState *tstate = _PyThreadState_GET();
    return _PyEval_GetBuiltins(tstate);
}

/* Convenience function to get a builtin from its name */
PyObject *
_PyEval_GetBuiltinId(_Py_Identifier *name)
{
    PyThreadState *tstate = _PyThreadState_GET();
    PyObject *attr = _PyDict_GetItemIdWithError(PyEval_GetBuiltins(), name);
    if (attr) {
        Py_INCREF(attr);
    }
    else if (!_PyErr_Occurred(tstate)) {
        _PyErr_SetObject(tstate, PyExc_AttributeError, _PyUnicode_FromId(name));
    }
    return attr;
}

PyObject *
PyEval_GetLocals(void)
{
    PyThreadState *tstate = _PyThreadState_GET();
    PyFrameObject *current_frame = tstate->frame;
    if (current_frame == NULL) {
        _PyErr_SetString(tstate, PyExc_SystemError, "frame does not exist");
        return NULL;
    }

    if (PyFrame_FastToLocalsWithError(current_frame) < 0) {
        return NULL;
    }

    assert(current_frame->f_locals != NULL);
    return current_frame->f_locals;
}

PyObject *
PyEval_GetGlobals(void)
{
    PyThreadState *tstate = _PyThreadState_GET();
    PyFrameObject *current_frame = tstate->frame;
    if (current_frame == NULL) {
        return NULL;
    }

    assert(current_frame->f_globals != NULL);
    return current_frame->f_globals;
}

int
PyEval_MergeCompilerFlags(PyCompilerFlags *cf)
{
    PyThreadState *tstate = _PyThreadState_GET();
    PyFrameObject *current_frame = tstate->frame;
    int result = cf->cf_flags != 0;

    if (current_frame != NULL) {
        const int codeflags = current_frame->f_code->co_flags;
        const int compilerflags = codeflags & PyCF_MASK;
        if (compilerflags) {
            result = 1;
            cf->cf_flags |= compilerflags;
        }
#if 0 /* future keyword */
        if (codeflags & CO_GENERATOR_ALLOWED) {
            result = 1;
            cf->cf_flags |= CO_GENERATOR_ALLOWED;
        }
#endif
    }
    return result;
}


const char *
PyEval_GetFuncName(PyObject *func)
{
    if (PyMethod_Check(func))
        return PyEval_GetFuncName(PyMethod_GET_FUNCTION(func));
    else if (PyFunction_Check(func))
        return PyUnicode_AsUTF8(((PyFunctionObject*)func)->func_name);
    else if (PyCFunction_Check(func))
        return ((PyCFunctionObject*)func)->m_ml->ml_name;
    else
        return Py_TYPE(func)->tp_name;
}

const char *
PyEval_GetFuncDesc(PyObject *func)
{
    if (PyMethod_Check(func))
        return "()";
    else if (PyFunction_Check(func))
        return "()";
    else if (PyCFunction_Check(func))
        return "()";
    else
        return " object";
}

#define C_TRACE(x, call) \
if (tstate->use_tracing && tstate->c_profilefunc) { \
    if (call_trace(tstate->c_profilefunc, tstate->c_profileobj, \
        tstate, tstate->frame, trace_info, \
        PyTrace_C_CALL, func)) { \
        x = NULL; \
    } \
    else { \
        x = call; \
        if (tstate->c_profilefunc != NULL) { \
            if (x == NULL) { \
                call_trace_protected(tstate->c_profilefunc, \
                    tstate->c_profileobj, \
                    tstate, tstate->frame, trace_info, \
                    PyTrace_C_EXCEPTION, func); \
                /* XXX should pass (type, value, tb) */ \
            } else { \
                if (call_trace(tstate->c_profilefunc, \
                    tstate->c_profileobj, \
                    tstate, tstate->frame, trace_info, \
                    PyTrace_C_RETURN, func)) { \
                    Py_DECREF(x); \
                    x = NULL; \
                } \
            } \
        } \
    } \
} else { \
    x = call; \
    }


static PyObject *
trace_call_function(PyThreadState *tstate,
                    PyTraceInfo *trace_info,
                    PyObject *func,
                    PyObject **args, Py_ssize_t nargs,
                    PyObject *kwnames)
{
    PyObject *x;
    if (PyCFunction_CheckExact(func) || PyCMethod_CheckExact(func)) {
        C_TRACE(x, PyObject_Vectorcall(func, args, nargs, kwnames));
        return x;
    }
    else if (Py_IS_TYPE(func, &PyMethodDescr_Type) && nargs > 0) {
        /* We need to create a temporary bound method as argument
           for profiling.

           If nargs == 0, then this cannot work because we have no
           "self". In any case, the call itself would raise
           TypeError (foo needs an argument), so we just skip
           profiling. */
        PyObject *self = args[0];
        func = Py_TYPE(func)->tp_descr_get(func, self, (PyObject*)Py_TYPE(self));
        if (func == NULL) {
            return NULL;
        }
        C_TRACE(x, PyObject_Vectorcall(func,
                                        args+1, nargs-1,
                                        kwnames));
        Py_DECREF(func);
        return x;
    }
    return PyObject_Vectorcall(func, args, nargs | PY_VECTORCALL_ARGUMENTS_OFFSET, kwnames);
}

/* Issue #29227: Inline call_function() into _PyEval_EvalFrameDefault()
   to reduce the stack consumption. */
Py_LOCAL_INLINE(PyObject *) _Py_HOT_FUNCTION
call_function(PyThreadState *tstate,
              PyTraceInfo *trace_info,
              PyObject ***pp_stack,
              Py_ssize_t oparg,
              PyObject *kwnames)
{
    PyObject **pfunc = (*pp_stack) - oparg - 1;
    PyObject *func = *pfunc;
    PyObject *x, *w;
    Py_ssize_t nkwargs = (kwnames == NULL) ? 0 : PyTuple_GET_SIZE(kwnames);
    Py_ssize_t nargs = oparg - nkwargs;
    PyObject **stack = (*pp_stack) - nargs - nkwargs;

    if (tstate->use_tracing) {
        x = trace_call_function(tstate, trace_info, func, stack, nargs, kwnames);
    }
    else {
        x = PyObject_Vectorcall(func, stack, nargs | PY_VECTORCALL_ARGUMENTS_OFFSET, kwnames);
    }

    assert((x != NULL) ^ (_PyErr_Occurred(tstate) != NULL));

    /* Clear the stack of the function object. */
    while ((*pp_stack) > pfunc) {
        w = EXT_POP(*pp_stack);
        Py_DECREF(w);
    }

    return x;
}

static PyObject *
do_call_core(PyThreadState *tstate,
             PyTraceInfo *trace_info,
             PyObject *func,
             PyObject *callargs,
             PyObject *kwdict)
{
    PyObject *result;

    if (PyCFunction_CheckExact(func) || PyCMethod_CheckExact(func)) {
        C_TRACE(result, PyObject_Call(func, callargs, kwdict));
        return result;
    }
    else if (Py_IS_TYPE(func, &PyMethodDescr_Type)) {
        Py_ssize_t nargs = PyTuple_GET_SIZE(callargs);
        if (nargs > 0 && tstate->use_tracing) {
            /* We need to create a temporary bound method as argument
               for profiling.

               If nargs == 0, then this cannot work because we have no
               "self". In any case, the call itself would raise
               TypeError (foo needs an argument), so we just skip
               profiling. */
            PyObject *self = PyTuple_GET_ITEM(callargs, 0);
            func = Py_TYPE(func)->tp_descr_get(func, self, (PyObject*)Py_TYPE(self));
            if (func == NULL) {
                return NULL;
            }

            C_TRACE(result, _PyObject_FastCallDictTstate(
                                    tstate, func,
                                    &_PyTuple_ITEMS(callargs)[1],
                                    nargs - 1,
                                    kwdict));
            Py_DECREF(func);
            return result;
        }
    }
    return PyObject_Call(func, callargs, kwdict);
}

/* Extract a slice index from a PyLong or an object with the
   nb_index slot defined, and store in *pi.
   Silently reduce values larger than PY_SSIZE_T_MAX to PY_SSIZE_T_MAX,
   and silently boost values less than PY_SSIZE_T_MIN to PY_SSIZE_T_MIN.
   Return 0 on error, 1 on success.
*/
int
_PyEval_SliceIndex(PyObject *v, Py_ssize_t *pi)
{
    PyThreadState *tstate = _PyThreadState_GET();
    if (v != Py_None) {
        Py_ssize_t x;
        if (_PyIndex_Check(v)) {
            x = PyNumber_AsSsize_t(v, NULL);
            if (x == -1 && _PyErr_Occurred(tstate))
                return 0;
        }
        else {
            _PyErr_SetString(tstate, PyExc_TypeError,
                             "slice indices must be integers or "
                             "None or have an __index__ method");
            return 0;
        }
        *pi = x;
    }
    return 1;
}

int
_PyEval_SliceIndexNotNone(PyObject *v, Py_ssize_t *pi)
{
    PyThreadState *tstate = _PyThreadState_GET();
    Py_ssize_t x;
    if (_PyIndex_Check(v)) {
        x = PyNumber_AsSsize_t(v, NULL);
        if (x == -1 && _PyErr_Occurred(tstate))
            return 0;
    }
    else {
        _PyErr_SetString(tstate, PyExc_TypeError,
                         "slice indices must be integers or "
                         "have an __index__ method");
        return 0;
    }
    *pi = x;
    return 1;
}

static PyObject *
import_name(PyThreadState *tstate, PyFrameObject *f,
            PyObject *name, PyObject *fromlist, PyObject *level)
{
    _Py_IDENTIFIER(__import__);
    PyObject *import_func, *res;
    PyObject* stack[5];

    import_func = _PyDict_GetItemIdWithError(f->f_builtins, &PyId___import__);
    if (import_func == NULL) {
        if (!_PyErr_Occurred(tstate)) {
            _PyErr_SetString(tstate, PyExc_ImportError, "__import__ not found");
        }
        return NULL;
    }

    /* Fast path for not overloaded __import__. */
    if (import_func == tstate->interp->import_func) {
        int ilevel = _PyLong_AsInt(level);
        if (ilevel == -1 && _PyErr_Occurred(tstate)) {
            return NULL;
        }
        res = PyImport_ImportModuleLevelObject(
                        name,
                        f->f_globals,
                        f->f_locals == NULL ? Py_None : f->f_locals,
                        fromlist,
                        ilevel);
        return res;
    }

    Py_INCREF(import_func);

    stack[0] = name;
    stack[1] = f->f_globals;
    stack[2] = f->f_locals == NULL ? Py_None : f->f_locals;
    stack[3] = fromlist;
    stack[4] = level;
    res = _PyObject_FastCall(import_func, stack, 5);
    Py_DECREF(import_func);
    return res;
}

static PyObject *
import_from(PyThreadState *tstate, PyObject *v, PyObject *name)
{
    PyObject *x;
    PyObject *fullmodname, *pkgname, *pkgpath, *pkgname_or_unknown, *errmsg;

    if (_PyObject_LookupAttr(v, name, &x) != 0) {
        return x;
    }
    /* Issue #17636: in case this failed because of a circular relative
       import, try to fallback on reading the module directly from
       sys.modules. */
    pkgname = _PyObject_GetAttrId(v, &PyId___name__);
    if (pkgname == NULL) {
        goto error;
    }
    if (!PyUnicode_Check(pkgname)) {
        Py_CLEAR(pkgname);
        goto error;
    }
    fullmodname = PyUnicode_FromFormat("%U.%U", pkgname, name);
    if (fullmodname == NULL) {
        Py_DECREF(pkgname);
        return NULL;
    }
    x = PyImport_GetModule(fullmodname);
    Py_DECREF(fullmodname);
    if (x == NULL && !_PyErr_Occurred(tstate)) {
        goto error;
    }
    Py_DECREF(pkgname);
    return x;
 error:
    pkgpath = PyModule_GetFilenameObject(v);
    if (pkgname == NULL) {
        pkgname_or_unknown = PyUnicode_FromString("<unknown module name>");
        if (pkgname_or_unknown == NULL) {
            Py_XDECREF(pkgpath);
            return NULL;
        }
    } else {
        pkgname_or_unknown = pkgname;
    }

    if (pkgpath == NULL || !PyUnicode_Check(pkgpath)) {
        _PyErr_Clear(tstate);
        errmsg = PyUnicode_FromFormat(
            "cannot import name %R from %R (unknown location)",
            name, pkgname_or_unknown
        );
        /* NULL checks for errmsg and pkgname done by PyErr_SetImportError. */
        PyErr_SetImportError(errmsg, pkgname, NULL);
    }
    else {
        _Py_IDENTIFIER(__spec__);
        PyObject *spec = _PyObject_GetAttrId(v, &PyId___spec__);
        const char *fmt =
            _PyModuleSpec_IsInitializing(spec) ?
            "cannot import name %R from partially initialized module %R "
            "(most likely due to a circular import) (%S)" :
            "cannot import name %R from %R (%S)";
        Py_XDECREF(spec);

        errmsg = PyUnicode_FromFormat(fmt, name, pkgname_or_unknown, pkgpath);
        /* NULL checks for errmsg and pkgname done by PyErr_SetImportError. */
        PyErr_SetImportError(errmsg, pkgname, pkgpath);
    }

    Py_XDECREF(errmsg);
    Py_XDECREF(pkgname_or_unknown);
    Py_XDECREF(pkgpath);
    return NULL;
}

static int
import_all_from(PyThreadState *tstate, PyObject *locals, PyObject *v)
{
    _Py_IDENTIFIER(__all__);
    _Py_IDENTIFIER(__dict__);
    PyObject *all, *dict, *name, *value;
    int skip_leading_underscores = 0;
    int pos, err;

    if (_PyObject_LookupAttrId(v, &PyId___all__, &all) < 0) {
        return -1; /* Unexpected error */
    }
    if (all == NULL) {
        if (_PyObject_LookupAttrId(v, &PyId___dict__, &dict) < 0) {
            return -1;
        }
        if (dict == NULL) {
            _PyErr_SetString(tstate, PyExc_ImportError,
                    "from-import-* object has no __dict__ and no __all__");
            return -1;
        }
        all = PyMapping_Keys(dict);
        Py_DECREF(dict);
        if (all == NULL)
            return -1;
        skip_leading_underscores = 1;
    }

    for (pos = 0, err = 0; ; pos++) {
        name = PySequence_GetItem(all, pos);
        if (name == NULL) {
            if (!_PyErr_ExceptionMatches(tstate, PyExc_IndexError)) {
                err = -1;
            }
            else {
                _PyErr_Clear(tstate);
            }
            break;
        }
        if (!PyUnicode_Check(name)) {
            PyObject *modname = _PyObject_GetAttrId(v, &PyId___name__);
            if (modname == NULL) {
                Py_DECREF(name);
                err = -1;
                break;
            }
            if (!PyUnicode_Check(modname)) {
                _PyErr_Format(tstate, PyExc_TypeError,
                              "module __name__ must be a string, not %.100s",
                              Py_TYPE(modname)->tp_name);
            }
            else {
                _PyErr_Format(tstate, PyExc_TypeError,
                              "%s in %U.%s must be str, not %.100s",
                              skip_leading_underscores ? "Key" : "Item",
                              modname,
                              skip_leading_underscores ? "__dict__" : "__all__",
                              Py_TYPE(name)->tp_name);
            }
            Py_DECREF(modname);
            Py_DECREF(name);
            err = -1;
            break;
        }
        if (skip_leading_underscores) {
            if (PyUnicode_READY(name) == -1) {
                Py_DECREF(name);
                err = -1;
                break;
            }
            if (PyUnicode_READ_CHAR(name, 0) == '_') {
                Py_DECREF(name);
                continue;
            }
        }
        value = PyObject_GetAttr(v, name);
        if (value == NULL)
            err = -1;
        else if (PyDict_CheckExact(locals))
            err = PyDict_SetItem(locals, name, value);
        else
            err = PyObject_SetItem(locals, name, value);
        Py_DECREF(name);
        Py_XDECREF(value);
        if (err != 0)
            break;
    }
    Py_DECREF(all);
    return err;
}

static int
check_args_iterable(PyThreadState *tstate, PyObject *func, PyObject *args)
{
    if (Py_TYPE(args)->tp_iter == NULL && !PySequence_Check(args)) {
        /* check_args_iterable() may be called with a live exception:
         * clear it to prevent calling _PyObject_FunctionStr() with an
         * exception set. */
        _PyErr_Clear(tstate);
        PyObject *funcstr = _PyObject_FunctionStr(func);
        if (funcstr != NULL) {
            _PyErr_Format(tstate, PyExc_TypeError,
                          "%U argument after * must be an iterable, not %.200s",
                          funcstr, Py_TYPE(args)->tp_name);
            Py_DECREF(funcstr);
        }
        return -1;
    }
    return 0;
}

static void
format_kwargs_error(PyThreadState *tstate, PyObject *func, PyObject *kwargs)
{
    /* _PyDict_MergeEx raises attribute
     * error (percolated from an attempt
     * to get 'keys' attribute) instead of
     * a type error if its second argument
     * is not a mapping.
     */
    if (_PyErr_ExceptionMatches(tstate, PyExc_AttributeError)) {
        _PyErr_Clear(tstate);
        PyObject *funcstr = _PyObject_FunctionStr(func);
        if (funcstr != NULL) {
            _PyErr_Format(
                tstate, PyExc_TypeError,
                "%U argument after ** must be a mapping, not %.200s",
                funcstr, Py_TYPE(kwargs)->tp_name);
            Py_DECREF(funcstr);
        }
    }
    else if (_PyErr_ExceptionMatches(tstate, PyExc_KeyError)) {
        PyObject *exc, *val, *tb;
        _PyErr_Fetch(tstate, &exc, &val, &tb);
        if (val && PyTuple_Check(val) && PyTuple_GET_SIZE(val) == 1) {
            _PyErr_Clear(tstate);
            PyObject *funcstr = _PyObject_FunctionStr(func);
            if (funcstr != NULL) {
                PyObject *key = PyTuple_GET_ITEM(val, 0);
                _PyErr_Format(
                    tstate, PyExc_TypeError,
                    "%U got multiple values for keyword argument '%S'",
                    funcstr, key);
                Py_DECREF(funcstr);
            }
            Py_XDECREF(exc);
            Py_XDECREF(val);
            Py_XDECREF(tb);
        }
        else {
            _PyErr_Restore(tstate, exc, val, tb);
        }
    }
}

static void
format_exc_check_arg(PyThreadState *tstate, PyObject *exc,
                     const char *format_str, PyObject *obj)
{
    const char *obj_str;

    if (!obj)
        return;

    obj_str = PyUnicode_AsUTF8(obj);
    if (!obj_str)
        return;

    _PyErr_Format(tstate, exc, format_str, obj_str);
}

static void
format_exc_unbound(PyThreadState *tstate, PyCodeObject *co, int oparg)
{
    PyObject *name;
    /* Don't stomp existing exception */
    if (_PyErr_Occurred(tstate))
        return;
    if (oparg < PyTuple_GET_SIZE(co->co_cellvars)) {
        name = PyTuple_GET_ITEM(co->co_cellvars,
                                oparg);
        format_exc_check_arg(tstate,
            PyExc_UnboundLocalError,
            UNBOUNDLOCAL_ERROR_MSG,
            name);
    } else {
        name = PyTuple_GET_ITEM(co->co_freevars, oparg -
                                PyTuple_GET_SIZE(co->co_cellvars));
        format_exc_check_arg(tstate, PyExc_NameError,
                             UNBOUNDFREE_ERROR_MSG, name);
    }
}

static void
format_awaitable_error(PyThreadState *tstate, PyTypeObject *type, int prevprevopcode, int prevopcode)
{
    if (type->tp_as_async == NULL || type->tp_as_async->am_await == NULL) {
        if (prevopcode == BEFORE_ASYNC_WITH) {
            _PyErr_Format(tstate, PyExc_TypeError,
                          "'async with' received an object from __aenter__ "
                          "that does not implement __await__: %.100s",
                          type->tp_name);
        }
        else if (prevopcode == WITH_EXCEPT_START || (prevopcode == CALL_FUNCTION && prevprevopcode == DUP_TOP)) {
            _PyErr_Format(tstate, PyExc_TypeError,
                          "'async with' received an object from __aexit__ "
                          "that does not implement __await__: %.100s",
                          type->tp_name);
        }
    }
}

static PyObject *
unicode_concatenate(PyThreadState *tstate, PyObject *v, PyObject *w,
                    PyFrameObject *f, const _Py_CODEUNIT *next_instr)
{
    PyObject *res;
    if (Py_REFCNT(v) == 2) {
        /* In the common case, there are 2 references to the value
         * stored in 'variable' when the += is performed: one on the
         * value stack (in 'v') and one still stored in the
         * 'variable'.  We try to delete the variable now to reduce
         * the refcnt to 1.
         */
        int opcode, oparg;
        NEXTOPARG();
        switch (opcode) {
        case STORE_FAST:
        {
            PyObject **fastlocals = f->f_localsplus;
            if (GETLOCAL(oparg) == v)
                SETLOCAL(oparg, NULL);
            break;
        }
        case STORE_DEREF:
        {
            PyObject **freevars = (f->f_localsplus +
                                   f->f_code->co_nlocals);
            PyObject *c = freevars[oparg];
            if (PyCell_GET(c) ==  v) {
                PyCell_SET(c, NULL);
                Py_DECREF(v);
            }
            break;
        }
        case STORE_NAME:
        {
            PyObject *names = f->f_code->co_names;
            PyObject *name = GETITEM(names, oparg);
            PyObject *locals = f->f_locals;
            if (locals && PyDict_CheckExact(locals)) {
                PyObject *w = PyDict_GetItemWithError(locals, name);
                if ((w == v && PyDict_DelItem(locals, name) != 0) ||
                    (w == NULL && _PyErr_Occurred(tstate)))
                {
                    Py_DECREF(v);
                    return NULL;
                }
            }
            break;
        }
        }
    }
    res = v;
    PyUnicode_Append(&res, w);
    return res;
}

#ifdef DYNAMIC_EXECUTION_PROFILE

static PyObject *
getarray(long a[256])
{
    int i;
    PyObject *l = PyList_New(256);
    if (l == NULL) return NULL;
    for (i = 0; i < 256; i++) {
        PyObject *x = PyLong_FromLong(a[i]);
        if (x == NULL) {
            Py_DECREF(l);
            return NULL;
        }
        PyList_SET_ITEM(l, i, x);
    }
    for (i = 0; i < 256; i++)
        a[i] = 0;
    return l;
}

PyObject *
_Py_GetDXProfile(PyObject *self, PyObject *args)
{
#ifndef DXPAIRS
    return getarray(dxp);
#else
    int i;
    PyObject *l = PyList_New(257);
    if (l == NULL) return NULL;
    for (i = 0; i < 257; i++) {
        PyObject *x = getarray(dxpairs[i]);
        if (x == NULL) {
            Py_DECREF(l);
            return NULL;
        }
        PyList_SET_ITEM(l, i, x);
    }
    return l;
#endif
}

#endif

Py_ssize_t
_PyEval_RequestCodeExtraIndex(freefunc free)
{
    PyInterpreterState *interp = _PyInterpreterState_GET();
    Py_ssize_t new_index;

    if (interp->co_extra_user_count == MAX_CO_EXTRA_USERS - 1) {
        return -1;
    }
    new_index = interp->co_extra_user_count++;
    interp->co_extra_freefuncs[new_index] = free;
    return new_index;
}

static void
dtrace_function_entry(PyFrameObject *f)
{
    const char *filename;
    const char *funcname;
    int lineno;

    PyCodeObject *code = f->f_code;
    filename = PyUnicode_AsUTF8(code->co_filename);
    funcname = PyUnicode_AsUTF8(code->co_name);
    lineno = PyFrame_GetLineNumber(f);

    PyDTrace_FUNCTION_ENTRY(filename, funcname, lineno);
}

static void
dtrace_function_return(PyFrameObject *f)
{
    const char *filename;
    const char *funcname;
    int lineno;

    PyCodeObject *code = f->f_code;
    filename = PyUnicode_AsUTF8(code->co_filename);
    funcname = PyUnicode_AsUTF8(code->co_name);
    lineno = PyFrame_GetLineNumber(f);

    PyDTrace_FUNCTION_RETURN(filename, funcname, lineno);
}

/* DTrace equivalent of maybe_call_line_trace. */
static void
maybe_dtrace_line(PyFrameObject *frame,
                  PyTraceInfo *trace_info)
{
    const char *co_filename, *co_name;

    /* If the last instruction executed isn't in the current
       instruction window, reset the window.
    */
    initialize_trace_info(trace_info, frame);
    int line = _PyCode_CheckLineNumber(frame->f_lasti*2, &trace_info->bounds);
    /* If the last instruction falls at the start of a line or if
       it represents a jump backwards, update the frame's line
       number and call the trace function. */
    if (line != frame->f_lineno || frame->f_lasti < trace_info->instr_prev) {
        if (line != -1) {
            frame->f_lineno = line;
            co_filename = PyUnicode_AsUTF8(frame->f_code->co_filename);
            if (!co_filename)
                co_filename = "?";
            co_name = PyUnicode_AsUTF8(frame->f_code->co_name);
            if (!co_name)
                co_name = "?";
            PyDTrace_LINE(co_filename, co_name, line);
        }
    }
    trace_info->instr_prev = frame->f_lasti;
}


/* Implement Py_EnterRecursiveCall() and Py_LeaveRecursiveCall() as functions
   for the limited API. */

#undef Py_EnterRecursiveCall

int Py_EnterRecursiveCall(const char *where)
{
    return _Py_EnterRecursiveCall_inline(where);
}

#undef Py_LeaveRecursiveCall

void Py_LeaveRecursiveCall(void)
{
    _Py_LeaveRecursiveCall_inline();
}<|MERGE_RESOLUTION|>--- conflicted
+++ resolved
@@ -1888,39 +1888,6 @@
             DISPATCH();
         }
 
-<<<<<<< HEAD
-=======
-        case TARGET(ROT_TWO): {
-            PyObject *top = TOP();
-            PyObject *second = SECOND();
-            SET_TOP(second);
-            SET_SECOND(top);
-            DISPATCH();
-        }
-
-        case TARGET(ROT_THREE): {
-            PyObject *top = TOP();
-            PyObject *second = SECOND();
-            PyObject *third = THIRD();
-            SET_TOP(second);
-            SET_SECOND(third);
-            SET_THIRD(top);
-            DISPATCH();
-        }
-
-        case TARGET(ROT_FOUR): {
-            PyObject *top = TOP();
-            PyObject *second = SECOND();
-            PyObject *third = THIRD();
-            PyObject *fourth = FOURTH();
-            SET_TOP(second);
-            SET_SECOND(third);
-            SET_THIRD(fourth);
-            SET_FOURTH(top);
-            DISPATCH();
-        }
-
->>>>>>> ad442a67
         case TARGET(DUP_TOP): {
             PyObject *top = TOP();
             Py_INCREF(top);
@@ -4451,7 +4418,7 @@
             //     PEEK(i) = PEEK(i + 1);
             // }
             PEEK(oparg) = top;
-            FAST_DISPATCH();
+            DISPATCH();
         }
 
         case TARGET(EXTENDED_ARG): {
